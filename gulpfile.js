--- conflicted
+++ resolved
@@ -283,11 +283,8 @@
   'contentscript',
   'background',
   'ui',
-<<<<<<< HEAD
   'pwloading',
-=======
   'phishing-detect',
->>>>>>> 3d0ba46f
 ]
 
 // bundle tasks
