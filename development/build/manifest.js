--- conflicted
+++ resolved
@@ -32,12 +32,8 @@
           cloneDeep(baseManifest),
           platformModifications,
           browserVersionMap[platform],
-<<<<<<< HEAD
-          getBuildModifications(buildType),
+          await getBuildModifications(buildType, platform),
           customArrayMerge,
-=======
-          await getBuildModifications(buildType, platform),
->>>>>>> 80134137
         );
         const dir = path.join('.', 'dist', platform);
         await fs.mkdir(dir, { recursive: true });
