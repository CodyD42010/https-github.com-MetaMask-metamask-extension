#!/usr/bin/env node
//
// build task definitions
//
// run any task with "yarn build ${taskName}"
//
const path = require('path');
const livereload = require('gulp-livereload');
const yargs = require('yargs/yargs');
const { hideBin } = require('yargs/helpers');
const { sync: globby } = require('globby');
const lavapack = require('@lavamoat/lavapack');
const difference = require('lodash/difference');
const { intersection } = require('lodash');
const { getVersion } = require('../lib/get-version');
const { loadBuildTypesConfig } = require('../lib/build-type');
const { BUILD_TARGETS, TASKS } = require('./constants');
const {
  createTask,
  composeSeries,
  composeParallel,
  runTask,
} = require('./task');
const createManifestTasks = require('./manifest');
const createScriptTasks = require('./scripts');
const createStyleTasks = require('./styles');
const createStaticAssetTasks = require('./static');
const createEtcTasks = require('./etc');
const { getBrowserVersionMap, getEnvironment } = require('./utils');
const { getConfig } = require('./config');

// Packages required dynamically via browserify configuration in dependencies
// Required for LavaMoat policy generation
require('loose-envify');
require('globalthis');
require('@babel/preset-env');
require('@babel/preset-react');
require('@babel/preset-typescript');
require('@babel/core');
// ESLint-related
require('@babel/eslint-parser');
require('@babel/eslint-plugin');
require('@metamask/eslint-config');
require('@metamask/eslint-config-nodejs');
require('@typescript-eslint/parser');
require('eslint');
require('eslint-config-prettier');
require('eslint-import-resolver-node');
require('eslint-import-resolver-typescript');
require('eslint-plugin-import');
require('eslint-plugin-jsdoc');
require('eslint-plugin-node');
require('eslint-plugin-prettier');
require('eslint-plugin-react');
require('eslint-plugin-react-hooks');
require('eslint-plugin-jest');

defineAndRunBuildTasks().catch((error) => {
  console.error(error.stack || error);
  process.exitCode = 1;
});

async function defineAndRunBuildTasks() {
  const {
    applyLavaMoat,
    buildType,
    entryTask,
    isLavaMoat,
    policyOnly,
    shouldIncludeLockdown,
    shouldIncludeSnow,
    shouldLintFenceFiles,
    skipStats,
    version,
    platform,
  } = await parseArgv();

  const isRootTask = Object.values(BUILD_TARGETS).includes(entryTask);

  if (isRootTask) {
    // scuttle on production/tests environment only
    const shouldScuttle = entryTask !== BUILD_TARGETS.DEV;

    let scuttleGlobalThisExceptions = [
      // globals used by different mm deps outside of lm compartment
      'toString',
      'getComputedStyle',
      'addEventListener',
      'removeEventListener',
      'ShadowRoot',
      'HTMLElement',
      'Element',
      'pageXOffset',
      'pageYOffset',
      'visualViewport',
      'Reflect',
      'Set',
      'Object',
      'navigator',
      'harden',
      'console',
      'Image', // Used by browser to generate notifications
      // globals chromedriver needs to function
      /cdc_[a-zA-Z0-9]+_[a-zA-Z]+/iu,
      'performance',
      'parseFloat',
      'innerWidth',
      'innerHeight',
      'Symbol',
      'Math',
      'DOMRect',
      'Number',
      'Array',
      'crypto',
      'Function',
      'Uint8Array',
      'String',
      'Promise',
      'JSON',
      'Date',
      // globals sentry needs to function
      '__SENTRY__',
      'appState',
      'extra',
      'stateHooks',
      'sentryHooks',
      'sentry',
    ];

    if (
      entryTask === BUILD_TARGETS.TEST ||
      entryTask === BUILD_TARGETS.TEST_DEV
    ) {
      scuttleGlobalThisExceptions = [
        ...scuttleGlobalThisExceptions,
        // more globals chromedriver needs to function
        // in the future, more of the globals above can be put in this list
        'Proxy',
        'ret_nodes',
      ];
    }

    console.log(
      `Building lavamoat runtime file`,
      `(scuttling is ${shouldScuttle ? 'on' : 'off'})`,
    );

    // build lavamoat runtime file
    await lavapack.buildRuntime({
<<<<<<< HEAD
      scuttleGlobalThis: {
        enabled: applyLavaMoat && shouldScuttle,
        scuttlerName: 'SCUTTLER',
        exceptions: [
          // globals used by different mm deps outside of lm compartment
          'toString',
          'getComputedStyle',
          'addEventListener',
          'removeEventListener',
          'ShadowRoot',
          'HTMLElement',
          'Element',
          'pageXOffset',
          'pageYOffset',
          'visualViewport',
          'Reflect',
          'Set',
          'Object',
          'navigator',
          'harden',
          'console',
          'Image', // Used by browser to generate notifications
          // globals chrome driver needs to function (test env)
          /cdc_[a-zA-Z0-9]+_[a-zA-Z]+/iu,
          'performance',
          'parseFloat',
          'innerWidth',
          'innerHeight',
          'Symbol',
          'Math',
          'DOMRect',
          'Number',
          'Array',
          'crypto',
          'Function',
          'Uint8Array',
          'String',
          'Promise',
          'JSON',
          'Date',
          'Proxy',
          // globals sentry needs to function
          '__SENTRY__',
          'appState',
          'extra',
          'stateHooks',
          'sentryHooks',
          'sentry',
        ],
      },
=======
      scuttleGlobalThis: applyLavaMoat && shouldScuttle,
      scuttleGlobalThisExceptions,
>>>>>>> 16dad66d
    });
  }

  const browserPlatforms = platform ? [platform] : ['firefox', 'chrome'];

  const browserVersionMap = getBrowserVersionMap(browserPlatforms, version);

  const ignoredFiles = getIgnoredFiles(buildType);

  const staticTasks = createStaticAssetTasks({
    livereload,
    browserPlatforms,
    shouldIncludeLockdown,
    shouldIncludeSnow,
    buildType,
  });

  const manifestTasks = createManifestTasks({
    browserPlatforms,
    browserVersionMap,
    buildType,
    applyLavaMoat,
    shouldIncludeSnow,
    entryTask,
  });

  const styleTasks = createStyleTasks({ livereload });

  const scriptTasks = createScriptTasks({
    applyLavaMoat,
    browserPlatforms,
    buildType,
    ignoredFiles,
    isLavaMoat,
    livereload,
    policyOnly,
    shouldLintFenceFiles,
    version,
  });

  const { clean, reload, zip } = createEtcTasks({
    livereload,
    browserPlatforms,
    buildType,
    version,
  });

  // build for development (livereload)
  createTask(
    TASKS.DEV,
    composeSeries(
      clean,
      styleTasks.dev,
      composeParallel(
        scriptTasks.dev,
        staticTasks.dev,
        manifestTasks.dev,
        reload,
      ),
    ),
  );

  // build for test development (livereload)
  createTask(
    TASKS.TEST_DEV,
    composeSeries(
      clean,
      styleTasks.dev,
      composeParallel(
        scriptTasks.testDev,
        staticTasks.dev,
        manifestTasks.testDev,
        reload,
      ),
    ),
  );

  // build production-like distributable build
  createTask(
    TASKS.DIST,
    composeSeries(
      clean,
      styleTasks.prod,
      composeParallel(scriptTasks.dist, staticTasks.prod, manifestTasks.prod),
      zip,
    ),
  );

  // build for prod release
  createTask(
    TASKS.PROD,
    composeSeries(
      clean,
      styleTasks.prod,
      composeParallel(scriptTasks.prod, staticTasks.prod, manifestTasks.prod),
      zip,
    ),
  );

  // build just production scripts, for LavaMoat policy generation purposes
  createTask(TASKS.SCRIPTS_DIST, scriptTasks.dist);

  // build for CI testing
  createTask(
    TASKS.TEST,
    composeSeries(
      clean,
      styleTasks.prod,
      composeParallel(scriptTasks.test, staticTasks.prod, manifestTasks.test),
      zip,
    ),
  );

  // special build for minimal CI testing
  createTask(TASKS.styles, styleTasks.prod);

  // Finally, start the build process by running the entry task.
  await runTask(entryTask, { skipStats });
}

async function parseArgv() {
  const { argv } = yargs(hideBin(process.argv))
    .usage('$0 <task> [options]', 'Build the MetaMask extension.', (_yargs) =>
      _yargs
        .positional('task', {
          description: `The task to run. There are a number of main tasks, each of which calls other tasks internally. The main tasks are:

dev: Create an unoptimized, live-reloading build for local development.

dist: Create an optimized production-like for a non-production environment.

prod: Create an optimized build for a production environment.

test: Create an optimized build for running e2e tests.

testDev: Create an unoptimized, live-reloading build for debugging e2e tests.`,
          type: 'string',
        })
        .option('apply-lavamoat', {
          default: true,
          description:
            'Whether to use LavaMoat. Setting this to `false` can be useful during development if you want to handle LavaMoat errors later.',
          type: 'boolean',
        })
        .option('build-type', {
          default: loadBuildTypesConfig().default,
          description: 'The type of build to create.',
          choices: Object.keys(loadBuildTypesConfig().buildTypes),
        })
        .option('build-version', {
          default: 0,
          description:
            'The build version. This is set only for non-main build types. The build version is used in the "prerelease" segment of the extension version, e.g. `[major].[minor].[patch]-[build-type].[build-version]`',
          type: 'number',
        })
        .option('lint-fence-files', {
          description:
            'Whether files with code fences should be linted after fences have been removed. The build will fail if linting fails. This defaults to `false` if the entry task is `dev` or `testDev`. Otherwise this defaults to `true`.',
          type: 'boolean',
        })
        .option('lockdown', {
          default: true,
          description:
            'Whether to include SES lockdown files in the extension bundle. Setting this to `false` can be useful during development if you want to handle lockdown errors later.',
          type: 'boolean',
        })
        .option('snow', {
          default: true,
          description:
            'Whether to include Snow files in the extension bundle. Setting this to `false` can be useful during development if you want to handle Snow errors later.',
          type: 'boolean',
        })
        .option('policy-only', {
          default: false,
          description:
            'Stop the build after generating the LavaMoat policy, skipping any writes to disk other than the LavaMoat policy itself.',
          type: 'boolean',
        })
        .option('skip-stats', {
          default: false,
          description:
            'Whether to skip logging the time to completion for each task to the console. This is meant primarily for internal use, to prevent duplicate logging.',
          hidden: true,
          type: 'boolean',
        })
        .option('platform', {
          default: '',
          description:
            'Specify a single browser platform to build for. Either `chrome` or `firefox`',
          hidden: true,
          type: 'string',
        })
        .check((args) => {
          if (!Number.isInteger(args.buildVersion)) {
            throw new Error(
              `Expected integer for 'build-version', got '${args.buildVersion}'`,
            );
          } else if (!Object.values(TASKS).includes(args.task)) {
            throw new Error(`Invalid task: '${args.task}'`);
          }
          return true;
        }),
    )
    // TODO: Enable `.strict()` after this issue is resolved: https://github.com/LavaMoat/LavaMoat/issues/344
    .help('help');

  const {
    applyLavamoat: applyLavaMoat,
    buildType,
    buildVersion,
    lintFenceFiles,
    lockdown,
    snow,
    policyOnly,
    skipStats,
    task,
    platform,
  } = argv;

  // Manually default this to `false` for dev builds only.
  const shouldLintFenceFiles = lintFenceFiles ?? !/dev/iu.test(task);

  const version = getVersion(buildType, buildVersion);

  const highLevelTasks = Object.values(BUILD_TARGETS);
  if (highLevelTasks.includes(task)) {
    const environment = getEnvironment({ buildTarget: task });
    // Output ignored, this is only called to ensure config is validated
    await getConfig(buildType, environment);
  }

  return {
    applyLavaMoat,
    buildType,
    entryTask: task,
    isLavaMoat: process.argv[0].includes('lavamoat'),
    policyOnly,
    shouldIncludeLockdown: lockdown,
    shouldIncludeSnow: snow,
    shouldLintFenceFiles,
    skipStats,
    version,
    platform,
  };
}

/**
 * Gets the files to be ignored by the current build, if any.
 *
 * @param {string} currentBuildType - The type of the current build.
 * @returns {string[] | null} The array of files to be ignored by the current
 * build, or `null` if no files are to be ignored.
 */
function getIgnoredFiles(currentBuildType) {
  const buildConfig = loadBuildTypesConfig();
  const cwd = process.cwd();

  const exclusiveAssetsForFeatures = (features) =>
    globby(
      features
        .flatMap(
          (feature) =>
            buildConfig.features[feature].assets
              ?.filter((asset) => 'exclusiveInclude' in asset)
              .map((asset) => asset.exclusiveInclude) ?? [],
        )
        .map((pathGlob) => path.resolve(cwd, pathGlob)),
    );

  const allFeatures = Object.keys(buildConfig.features);
  const activeFeatures =
    buildConfig.buildTypes[currentBuildType].features ?? [];
  const inactiveFeatures = difference(allFeatures, activeFeatures);

  const ignoredPaths = exclusiveAssetsForFeatures(inactiveFeatures);
  // We do a sanity check to verify that any inactive feature haven't excluded files
  // that active features are trying to include
  const activePaths = exclusiveAssetsForFeatures(activeFeatures);
  const conflicts = intersection(activePaths, ignoredPaths);
  if (conflicts.length !== 0) {
    throw new Error(`Below paths are required exclusively by both active and inactive features resulting in a conflict:
\t-> ${conflicts.join('\n\t-> ')}
Please fix builds.yml`);
  }

  return ignoredPaths;
}<|MERGE_RESOLUTION|>--- conflicted
+++ resolved
@@ -147,61 +147,11 @@
 
     // build lavamoat runtime file
     await lavapack.buildRuntime({
-<<<<<<< HEAD
       scuttleGlobalThis: {
         enabled: applyLavaMoat && shouldScuttle,
         scuttlerName: 'SCUTTLER',
-        exceptions: [
-          // globals used by different mm deps outside of lm compartment
-          'toString',
-          'getComputedStyle',
-          'addEventListener',
-          'removeEventListener',
-          'ShadowRoot',
-          'HTMLElement',
-          'Element',
-          'pageXOffset',
-          'pageYOffset',
-          'visualViewport',
-          'Reflect',
-          'Set',
-          'Object',
-          'navigator',
-          'harden',
-          'console',
-          'Image', // Used by browser to generate notifications
-          // globals chrome driver needs to function (test env)
-          /cdc_[a-zA-Z0-9]+_[a-zA-Z]+/iu,
-          'performance',
-          'parseFloat',
-          'innerWidth',
-          'innerHeight',
-          'Symbol',
-          'Math',
-          'DOMRect',
-          'Number',
-          'Array',
-          'crypto',
-          'Function',
-          'Uint8Array',
-          'String',
-          'Promise',
-          'JSON',
-          'Date',
-          'Proxy',
-          // globals sentry needs to function
-          '__SENTRY__',
-          'appState',
-          'extra',
-          'stateHooks',
-          'sentryHooks',
-          'sentry',
-        ],
+        exceptions: scuttleGlobalThisExceptions,
       },
-=======
-      scuttleGlobalThis: applyLavaMoat && shouldScuttle,
-      scuttleGlobalThisExceptions,
->>>>>>> 16dad66d
     });
   }
 
