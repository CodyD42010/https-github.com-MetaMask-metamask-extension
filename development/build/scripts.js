const { callbackify } = require('util');
const path = require('path');
const { writeFileSync, readFileSync } = require('fs');
const EventEmitter = require('events');
const gulp = require('gulp');
const watch = require('gulp-watch');
const Vinyl = require('vinyl');
const source = require('vinyl-source-stream');
const buffer = require('vinyl-buffer');
const log = require('fancy-log');
const browserify = require('browserify');
const watchify = require('watchify');
const babelify = require('babelify');
const brfs = require('brfs');
const envify = require('loose-envify/custom');
const sourcemaps = require('gulp-sourcemaps');
const applySourceMap = require('vinyl-sourcemaps-apply');
const pify = require('pify');
const through = require('through2');
const endOfStream = pify(require('end-of-stream'));
const labeledStreamSplicer = require('labeled-stream-splicer').obj;
const wrapInStream = require('pumpify').obj;
const Sqrl = require('squirrelly');
const lavapack = require('@lavamoat/lavapack');
const lavamoatBrowserify = require('lavamoat-browserify');
const terser = require('terser');

const bifyModuleGroups = require('bify-module-groups');

const metamaskrc = require('rc')('metamask', {
  INFURA_PROJECT_ID: process.env.INFURA_PROJECT_ID,
  INFURA_BETA_PROJECT_ID: process.env.INFURA_BETA_PROJECT_ID,
  INFURA_FLASK_PROJECT_ID: process.env.INFURA_FLASK_PROJECT_ID,
  INFURA_PROD_PROJECT_ID: process.env.INFURA_PROD_PROJECT_ID,
  ONBOARDING_V2: process.env.ONBOARDING_V2,
  COLLECTIBLES_V1: process.env.COLLECTIBLES_V1,
  PHISHING_WARNING_PAGE_URL: process.env.PHISHING_WARNING_PAGE_URL,
  TOKEN_DETECTION_V2: process.env.TOKEN_DETECTION_V2,
  SEGMENT_HOST: process.env.SEGMENT_HOST,
  SEGMENT_WRITE_KEY: process.env.SEGMENT_WRITE_KEY,
  SEGMENT_BETA_WRITE_KEY: process.env.SEGMENT_BETA_WRITE_KEY,
  SEGMENT_FLASK_WRITE_KEY: process.env.SEGMENT_FLASK_WRITE_KEY,
  SEGMENT_PROD_WRITE_KEY: process.env.SEGMENT_PROD_WRITE_KEY,
  SENTRY_DSN_DEV:
    process.env.SENTRY_DSN_DEV ||
    'https://f59f3dd640d2429d9d0e2445a87ea8e1@sentry.io/273496',
});

const { streamFlatMap } = require('../stream-flat-map.js');
const { BuildType } = require('../lib/build-type');

const {
  createTask,
  composeParallel,
  composeSeries,
  runInChildProcess,
} = require('./task');
const {
  createRemoveFencedCodeTransform,
} = require('./transforms/remove-fenced-code');

/**
 * The build environment. This describes the environment this build was produced in.
 */
const ENVIRONMENT = {
  DEVELOPMENT: 'development',
  PRODUCTION: 'production',
  OTHER: 'other',
  PULL_REQUEST: 'pull-request',
  RELEASE_CANDIDATE: 'release-candidate',
  STAGING: 'staging',
  TESTING: 'testing',
};

/**
 * Get a value from the configuration, and confirm that it is set.
 *
 * @param {string} key - The configuration key to retrieve.
 * @returns {string} The config entry requested.
 * @throws {Error} Throws if the requested key is missing.
 */
function getConfigValue(key) {
  const value = metamaskrc[key];
  if (!value) {
    throw new Error(`Missing config entry for '${key}'`);
  }
  return value;
}

/**
 * Get the appropriate Infura project ID.
 *
 * @param {object} options - The Infura project ID options.
 * @param {BuildType} options.buildType - The current build type.
 * @param {ENVIRONMENT[keyof ENVIRONMENT]} options.environment - The build environment.
 * @param {boolean} options.testing - Whether the current build is a test build or not.
 * @returns {string} The Infura project ID.
 */
function getInfuraProjectId({ buildType, environment, testing }) {
  if (testing) {
    return '00000000000000000000000000000000';
  } else if (environment !== ENVIRONMENT.PRODUCTION) {
    // Skip validation because this is unset on PRs from forks.
    return metamaskrc.INFURA_PROJECT_ID;
  } else if (buildType === BuildType.main) {
    return getConfigValue('INFURA_PROD_PROJECT_ID');
  } else if (buildType === BuildType.beta) {
    return getConfigValue('INFURA_BETA_PROJECT_ID');
  } else if (buildType === BuildType.flask) {
    return getConfigValue('INFURA_FLASK_PROJECT_ID');
  }
  throw new Error(`Invalid build type: '${buildType}'`);
}

/**
 * Get the appropriate Segment write key.
 *
 * @param {object} options - The Segment write key options.
 * @param {BuildType} options.buildType - The current build type.
 * @param {keyof ENVIRONMENT} options.environment - The current build environment.
 * @returns {string} The Segment write key.
 */
function getSegmentWriteKey({ buildType, environment }) {
  if (environment !== ENVIRONMENT.PRODUCTION) {
    // Skip validation because this is unset on PRs from forks, and isn't necessary for development builds.
    return metamaskrc.SEGMENT_WRITE_KEY;
  } else if (buildType === BuildType.main) {
    return getConfigValue('SEGMENT_PROD_WRITE_KEY');
  } else if (buildType === BuildType.beta) {
    return getConfigValue('SEGMENT_BETA_WRITE_KEY');
  } else if (buildType === BuildType.flask) {
    return getConfigValue('SEGMENT_FLASK_WRITE_KEY');
  }
  throw new Error(`Invalid build type: '${buildType}'`);
}

/**
 * Get the URL for the phishing warning page, if it has been set.
 *
 * @param {object} options - The phishing warning page options.
 * @param {boolean} options.testing - Whether this is a test build or not.
 * @returns {string} The URL for the phishing warning page, or `undefined` if no URL is set.
 */
function getPhishingWarningPageUrl({ testing }) {
  let phishingWarningPageUrl = metamaskrc.PHISHING_WARNING_PAGE_URL;

  if (!phishingWarningPageUrl) {
    phishingWarningPageUrl = testing
      ? 'http://localhost:9999/'
      : 'https://metamask.github.io/phishing-warning/v1.1.0/';
  }

  // We add a hash/fragment to the URL dynamically, so we need to ensure it
  // has a valid pathname to append a hash to.
  const normalizedUrl = phishingWarningPageUrl.endsWith('/')
    ? phishingWarningPageUrl
    : `${phishingWarningPageUrl}/`;

  let phishingWarningPageUrlObject;
  try {
    // eslint-disable-next-line no-new
    phishingWarningPageUrlObject = new URL(normalizedUrl);
  } catch (error) {
    throw new Error(
      `Invalid phishing warning page URL: '${normalizedUrl}'`,
      error,
    );
  }
  if (phishingWarningPageUrlObject.hash) {
    // The URL fragment must be set dynamically
    throw new Error(
      `URL fragment not allowed in phishing warning page URL: '${normalizedUrl}'`,
    );
  }

  return normalizedUrl;
}

const noopWriteStream = through.obj((_file, _fileEncoding, callback) =>
  callback(),
);

module.exports = createScriptTasks;

function createScriptTasks({
  applyLavaMoat,
  browserPlatforms,
  buildType,
  ignoredFiles,
  isLavaMoat,
  livereload,
  shouldLintFenceFiles,
  policyOnly,
  version,
}) {
  // internal tasks
  const core = {
    // dev tasks (live reload)
    dev: createTasksForBuildJsExtension({
      taskPrefix: 'scripts:core:dev',
      devMode: true,
    }),
    testDev: createTasksForBuildJsExtension({
      taskPrefix: 'scripts:core:test-live',
      devMode: true,
      testing: true,
    }),
    // built for CI tests
    test: createTasksForBuildJsExtension({
      taskPrefix: 'scripts:core:test',
      testing: true,
    }),
    // production
    prod: createTasksForBuildJsExtension({ taskPrefix: 'scripts:core:prod' }),
  };

  // high level tasks

  const { dev, test, testDev, prod } = core;
  return { dev, test, testDev, prod };

  function createTasksForBuildJsExtension({ taskPrefix, devMode, testing }) {
    const standardEntryPoints = ['background', 'ui', 'content-script'];
    const standardSubtask = createTask(
      `${taskPrefix}:standardEntryPoints`,
      createFactoredBuild({
        applyLavaMoat,
        browserPlatforms,
        buildType,
        devMode,
        entryFiles: standardEntryPoints.map((label) => {
          if (label === 'content-script') {
            return './app/vendor/trezor/content-script.js';
          }
          return `./app/scripts/${label}.js`;
        }),
        ignoredFiles,
        policyOnly,
        shouldLintFenceFiles,
        testing,
        version,
      }),
    );

    // inpage must be built before contentscript
    // because inpage bundle result is included inside contentscript
    const contentscriptSubtask = createTask(
      `${taskPrefix}:contentscript`,
      createTaskForBundleContentscript({ devMode, testing }),
    );

    // this can run whenever
    const disableConsoleSubtask = createTask(
      `${taskPrefix}:disable-console`,
      createTaskForBundleDisableConsole({ devMode, testing }),
    );

    // this can run whenever
    const installSentrySubtask = createTask(
      `${taskPrefix}:sentry`,
      createTaskForBundleSentry({ devMode, testing }),
    );

    // task for initiating browser livereload
    const initiateLiveReload = async () => {
      if (devMode) {
        // trigger live reload when the bundles are updated
        // this is not ideal, but overcomes the limitations:
        // - run from the main process (not child process tasks)
        // - after the first build has completed (thus the timeout)
        // - build tasks never "complete" when run with livereload + child process
        setTimeout(() => {
          watch('./dist/*/*.js', (event) => {
            livereload.changed(event.path);
          });
        }, 75e3);
      }
    };

    // make each bundle run in a separate process
    const allSubtasks = [
      standardSubtask,
      contentscriptSubtask,
      disableConsoleSubtask,
      installSentrySubtask,
    ].map((subtask) =>
      runInChildProcess(subtask, {
        applyLavaMoat,
        buildType,
        isLavaMoat,
        policyOnly,
        shouldLintFenceFiles,
      }),
    );
    // make a parent task that runs each task in a child thread
    return composeParallel(initiateLiveReload, ...allSubtasks);
  }

  function createTaskForBundleDisableConsole({ devMode, testing }) {
    const label = 'disable-console';
    return createNormalBundle({
      browserPlatforms,
      buildType,
      destFilepath: `${label}.js`,
      devMode,
      entryFilepath: `./app/scripts/${label}.js`,
      ignoredFiles,
      label,
      testing,
      policyOnly,
      shouldLintFenceFiles,
      version,
    });
  }

  function createTaskForBundleSentry({ devMode, testing }) {
    const label = 'sentry-install';
    return createNormalBundle({
      browserPlatforms,
      buildType,
      destFilepath: `${label}.js`,
      devMode,
      entryFilepath: `./app/scripts/${label}.js`,
      ignoredFiles,
      label,
      testing,
      policyOnly,
      shouldLintFenceFiles,
      version,
    });
  }

  // the "contentscript" bundle contains the "inpage" bundle
  function createTaskForBundleContentscript({ devMode, testing }) {
    const inpage = 'inpage';
    const contentscript = 'contentscript';
    return composeSeries(
      createNormalBundle({
        buildType,
        browserPlatforms,
        destFilepath: `${inpage}.js`,
        devMode,
        entryFilepath: `./app/scripts/${inpage}.js`,
        label: inpage,
        ignoredFiles,
        policyOnly,
        shouldLintFenceFiles,
        testing,
        version,
      }),
      createNormalBundle({
        buildType,
        browserPlatforms,
        destFilepath: `${contentscript}.js`,
        devMode,
        entryFilepath: `./app/scripts/${contentscript}.js`,
        label: contentscript,
        ignoredFiles,
        policyOnly,
        shouldLintFenceFiles,
        testing,
        version,
      }),
    );
  }
}

const postProcessServiceWorker = (
  mv3BrowserPlatforms,
  fileList,
  applyLavaMoat,
  testing,
) => {
  mv3BrowserPlatforms.forEach((browser) => {
    const appInitFile = `./dist/${browser}/app-init.js`;
    const fileContent = readFileSync('./app/scripts/app-init.js', 'utf8');
    let fileOutput = fileContent.replace('/** FILE NAMES */', fileList);
    if (testing) {
      fileOutput = fileOutput.replace('testMode = false', 'testMode = true');
    } else {
<<<<<<< HEAD
      // Lavamoat is always set to true in testing mode
=======
      // Setting applyLavaMoat to true in testing mode
>>>>>>> 45cecf38
      // This is to enable capturing initialisation time stats using e2e with lavamoat statsMode enabled
      fileOutput = fileOutput.replace(
        'const applyLavaMoat = true;',
        `const applyLavaMoat = ${applyLavaMoat};`,
      );
    }
    writeFileSync(appInitFile, fileOutput);
  });
};

// Function generates app-init.js for browsers chrome, brave and opera.
// It dynamically injects list of files generated in the build.
async function bundleMV3AppInitialiser({
  jsBundles,
  browserPlatforms,
  buildType,
  devMode,
  ignoredFiles,
  testing,
  policyOnly,
  shouldLintFenceFiles,
  applyLavaMoat,
}) {
  const label = 'app-init';
  // TODO: remove this filter for firefox once MV3 is supported in it
  const mv3BrowserPlatforms = browserPlatforms.filter(
    (platform) => platform !== 'firefox',
  );
  const fileList = jsBundles.reduce(
    (result, file) => `${result}'${file}',\n    `,
    '',
  );

  await createNormalBundle({
    browserPlatforms: mv3BrowserPlatforms,
    buildType,
    destFilepath: 'app-init.js',
    devMode,
    entryFilepath: './app/scripts/app-init.js',
    ignoredFiles,
    label,
    testing,
    policyOnly,
    shouldLintFenceFiles,
  })();

  postProcessServiceWorker(
    mv3BrowserPlatforms,
    fileList,
    applyLavaMoat,
    testing,
  );

<<<<<<< HEAD
=======
  // If the application is running in development mode, we watch service worker file to
  // in case the file is changes we need to process it again to replace "/** FILE NAMES */", "testMode" etc.
>>>>>>> 45cecf38
  if (devMode && !testing) {
    let prevChromeFileContent;
    watch('./dist/chrome/app-init.js', () => {
      const chromeFileContent = readFileSync(
        './dist/chrome/app-init.js',
        'utf8',
      );
      if (chromeFileContent !== prevChromeFileContent) {
        prevChromeFileContent = chromeFileContent;
        postProcessServiceWorker(mv3BrowserPlatforms, fileList, applyLavaMoat);
      }
    });
  }

<<<<<<< HEAD
=======
  // Code below is used to set statsMode to true when testing in MV3
  // This is used to capture module initialisation stats using lavamoat.
>>>>>>> 45cecf38
  if (testing) {
    const content = readFileSync('./dist/chrome/runtime-lavamoat.js', 'utf8');
    const fileOutput = content.replace('statsMode = false', 'statsMode = true');
    writeFileSync('./dist/chrome/runtime-lavamoat.js', fileOutput);
  }

  console.log(`Bundle end: service worker app-init.js`);
}

function createFactoredBuild({
  applyLavaMoat,
  browserPlatforms,
  buildType,
  devMode,
  entryFiles,
  ignoredFiles,
  policyOnly,
  shouldLintFenceFiles,
  testing,
  version,
}) {
  return async function () {
    // create bundler setup and apply defaults
    const buildConfiguration = createBuildConfiguration();
    buildConfiguration.label = 'primary';
    const { bundlerOpts, events } = buildConfiguration;

    // devMode options
    const reloadOnChange = Boolean(devMode);
    const minify = Boolean(devMode) === false;

    const envVars = getEnvironmentVariables({
      buildType,
      devMode,
      testing,
      version,
    });
    setupBundlerDefaults(buildConfiguration, {
      buildType,
      devMode,
      envVars,
      ignoredFiles,
      policyOnly,
      minify,
      reloadOnChange,
      shouldLintFenceFiles,
      testing,
    });

    // set bundle entries
    bundlerOpts.entries = [...entryFiles];

    // setup lavamoat
    // lavamoat will add lavapack but it will be removed by bify-module-groups
    // we will re-add it later by installing a lavapack runtime
    const lavamoatOpts = {
      policy: path.resolve(
        __dirname,
        `../../lavamoat/browserify/${buildType}/policy.json`,
      ),
      policyName: buildType,
      policyOverride: path.resolve(
        __dirname,
        `../../lavamoat/browserify/policy-override.json`,
      ),
      writeAutoPolicy: process.env.WRITE_AUTO_POLICY,
    };
    Object.assign(bundlerOpts, lavamoatBrowserify.args);
    bundlerOpts.plugin.push([lavamoatBrowserify, lavamoatOpts]);

    // setup bundle factoring with bify-module-groups plugin
    // note: this will remove lavapack, but its ok bc we manually readd it later
    Object.assign(bundlerOpts, bifyModuleGroups.plugin.args);
    bundlerOpts.plugin = [...bundlerOpts.plugin, [bifyModuleGroups.plugin]];

    // instrument pipeline
    let sizeGroupMap;
    events.on('configurePipeline', ({ pipeline }) => {
      // to be populated by the group-by-size transform
      sizeGroupMap = new Map();
      pipeline.get('groups').unshift(
        // factor modules
        bifyModuleGroups.groupByFactor({
          entryFileToLabel(filepath) {
            return path.parse(filepath).name;
          },
        }),
        // cap files at 2 mb
        bifyModuleGroups.groupBySize({
          sizeLimit: 2e6,
          groupingMap: sizeGroupMap,
        }),
      );
      // converts each module group into a single vinyl file containing its bundle
      const moduleGroupPackerStream = streamFlatMap((moduleGroup) => {
        const filename = `${moduleGroup.label}.js`;
        const childStream = wrapInStream(
          moduleGroup.stream,
          // we manually readd lavapack here bc bify-module-groups removes it
          lavapack({ raw: true, hasExports: true, includePrelude: false }),
          source(filename),
        );
        return childStream;
      });
      pipeline.get('vinyl').unshift(moduleGroupPackerStream, buffer());
      // add lavamoat policy loader file to packer output
      moduleGroupPackerStream.push(
        new Vinyl({
          path: 'policy-load.js',
          contents: lavapack.makePolicyLoaderStream(lavamoatOpts),
        }),
      );
      // setup bundle destination
      browserPlatforms.forEach((platform) => {
        const dest = `./dist/${platform}/`;
        const destination = policyOnly ? noopWriteStream : gulp.dest(dest);
        pipeline.get('dest').push(destination);
      });
    });

    // wait for bundle completion for postprocessing
    events.on('bundleDone', async () => {
      // Skip HTML generation if nothing is to be written to disk
      if (policyOnly) {
        return;
      }
      const commonSet = sizeGroupMap.get('common');
      // create entry points for each file
      for (const [groupLabel, groupSet] of sizeGroupMap.entries()) {
        // skip "common" group, they are added to all other groups
        if (groupSet === commonSet) {
          continue;
        }

        switch (groupLabel) {
          case 'ui': {
            renderHtmlFile({
              htmlName: 'popup',
              groupSet,
              commonSet,
              browserPlatforms,
              applyLavaMoat,
            });
            renderHtmlFile({
              htmlName: 'notification',
              groupSet,
              commonSet,
              browserPlatforms,
              applyLavaMoat,
            });
            renderHtmlFile({
              htmlName: 'home',
              groupSet,
              commonSet,
              browserPlatforms,
              applyLavaMoat,
            });
            break;
          }
          case 'background': {
            renderHtmlFile({
              htmlName: 'background',
              groupSet,
              commonSet,
              browserPlatforms,
              applyLavaMoat,
            });
            if (process.env.ENABLE_MV3) {
              const jsBundles = [
                ...commonSet.values(),
                ...groupSet.values(),
              ].map((label) => `./${label}.js`);
              await bundleMV3AppInitialiser({
                jsBundles,
                browserPlatforms,
                buildType,
                devMode,
                ignoredFiles,
                testing,
                policyOnly,
                shouldLintFenceFiles,
                applyLavaMoat,
              });
            }
            break;
          }
          case 'content-script': {
            renderHtmlFile({
              htmlName: 'trezor-usb-permissions',
              groupSet,
              commonSet,
              browserPlatforms,
              applyLavaMoat: false,
            });
            break;
          }
          default: {
            throw new Error(
              `build/scripts - unknown groupLabel "${groupLabel}"`,
            );
          }
        }
      }
    });

    await bundleIt(buildConfiguration, { reloadOnChange });
  };
}

function createNormalBundle({
  browserPlatforms,
  buildType,
  destFilepath,
  devMode,
  entryFilepath,
  extraEntries = [],
  ignoredFiles,
  label,
  policyOnly,
  modulesToExpose,
  shouldLintFenceFiles,
  testing,
  version,
}) {
  return async function () {
    // create bundler setup and apply defaults
    const buildConfiguration = createBuildConfiguration();
    buildConfiguration.label = label;
    const { bundlerOpts, events } = buildConfiguration;

    // devMode options
    const reloadOnChange = Boolean(devMode);
    const minify = Boolean(devMode) === false;

    const envVars = getEnvironmentVariables({
      buildType,
      devMode,
      testing,
      version,
    });
    setupBundlerDefaults(buildConfiguration, {
      buildType,
      devMode,
      envVars,
      ignoredFiles,
      policyOnly,
      minify,
      reloadOnChange,
      shouldLintFenceFiles,
      testing,
    });

    // set bundle entries
    bundlerOpts.entries = [...extraEntries];
    if (entryFilepath) {
      bundlerOpts.entries.push(entryFilepath);
    }

    if (modulesToExpose) {
      bundlerOpts.require = bundlerOpts.require.concat(modulesToExpose);
    }

    // instrument pipeline
    events.on('configurePipeline', ({ pipeline }) => {
      // convert bundle stream to gulp vinyl stream
      // and ensure file contents are buffered
      pipeline.get('vinyl').push(source(destFilepath));
      pipeline.get('vinyl').push(buffer());
      // setup bundle destination
      browserPlatforms.forEach((platform) => {
        const dest = `./dist/${platform}/`;
        const destination = policyOnly ? noopWriteStream : gulp.dest(dest);
        pipeline.get('dest').push(destination);
      });
    });

    await bundleIt(buildConfiguration, { reloadOnChange });
  };
}

function createBuildConfiguration() {
  const label = '(unnamed bundle)';
  const events = new EventEmitter();
  const bundlerOpts = {
    entries: [],
    transform: [],
    plugin: [],
    require: [],
    // non-standard bify options
    manualExternal: [],
    manualIgnore: [],
  };
  return { bundlerOpts, events, label };
}

function setupBundlerDefaults(
  buildConfiguration,
  {
    buildType,
    devMode,
    envVars,
    ignoredFiles,
    policyOnly,
    minify,
    reloadOnChange,
    shouldLintFenceFiles,
    testing,
  },
) {
  const { bundlerOpts } = buildConfiguration;
  const extensions = ['.js', '.ts', '.tsx'];

  Object.assign(bundlerOpts, {
    // Source transforms
    transform: [
      // Remove code that should be excluded from builds of the current type
      createRemoveFencedCodeTransform(buildType, shouldLintFenceFiles),
      // Transpile top-level code
      [
        babelify,
        // Run TypeScript files through Babel
        { extensions },
      ],
      // Inline `fs.readFileSync` files
      brfs,
    ],
    // Look for TypeScript files when walking the dependency tree
    extensions,
    // Use entryFilepath for moduleIds, easier to determine origin file
    fullPaths: devMode || testing,
    // For sourcemaps
    debug: true,
  });

  // Ensure react-devtools are not included in non-dev builds
  if (!devMode || testing) {
    bundlerOpts.manualIgnore.push('react-devtools');
    bundlerOpts.manualIgnore.push('remote-redux-devtools');
  }

  // Inject environment variables via node-style `process.env`
  if (envVars) {
    bundlerOpts.transform.push([envify(envVars), { global: true }]);
  }

  // Ensure that any files that should be ignored are excluded from the build
  if (ignoredFiles) {
    bundlerOpts.manualExclude = ignoredFiles;
  }

  // Setup reload on change
  if (reloadOnChange) {
    setupReloadOnChange(buildConfiguration);
  }

  if (!policyOnly) {
    if (minify) {
      setupMinification(buildConfiguration);
    }

    // Setup source maps
    setupSourcemaps(buildConfiguration, { devMode });
  }
}

function setupReloadOnChange({ bundlerOpts, events }) {
  // Add plugin to options
  Object.assign(bundlerOpts, {
    plugin: [...bundlerOpts.plugin, watchify],
    // Required by watchify
    cache: {},
    packageCache: {},
  });
  // Instrument pipeline
  events.on('configurePipeline', ({ bundleStream }) => {
    // Handle build error to avoid breaking build process
    // (eg on syntax error)
    bundleStream.on('error', (err) => {
      gracefulError(err);
    });
  });
}

function setupMinification(buildConfiguration) {
  const minifyOpts = {
    mangle: {
      reserved: ['MetamaskInpageProvider'],
    },
  };
  const { events } = buildConfiguration;
  events.on('configurePipeline', ({ pipeline }) => {
    pipeline.get('minify').push(
      // this is the "gulp-terser-js" wrapper around the latest version of terser
      through.obj(
        callbackify(async (file, _enc) => {
          const input = {
            [file.sourceMap.file]: file.contents.toString(),
          };
          const opts = {
            sourceMap: {
              filename: file.sourceMap.file,
              content: file.sourceMap,
            },
            ...minifyOpts,
          };
          const res = await terser.minify(input, opts);
          file.contents = Buffer.from(res.code);
          applySourceMap(file, res.map);
          return file;
        }),
      ),
    );
  });
}

function setupSourcemaps(buildConfiguration, { devMode }) {
  const { events } = buildConfiguration;
  events.on('configurePipeline', ({ pipeline }) => {
    pipeline.get('sourcemaps:init').push(sourcemaps.init({ loadMaps: true }));
    pipeline
      .get('sourcemaps:write')
      // Use inline source maps for development due to Chrome DevTools bug
      // https://bugs.chromium.org/p/chromium/issues/detail?id=931675
      .push(
        devMode
          ? sourcemaps.write()
          : sourcemaps.write('../sourcemaps', { addComment: false }),
      );
  });
}

async function bundleIt(buildConfiguration, { reloadOnChange }) {
  const { label, bundlerOpts, events } = buildConfiguration;
  const bundler = browserify(bundlerOpts);

  // manually apply non-standard options
  bundler.external(bundlerOpts.manualExternal);
  bundler.ignore(bundlerOpts.manualIgnore);
  if (Array.isArray(bundlerOpts.manualExclude)) {
    bundler.exclude(bundlerOpts.manualExclude);
  }

  // output build logs to terminal
  bundler.on('log', log);

  // forward update event (used by watchify)
  bundler.on('update', () => performBundle());

  console.log(`Bundle start: "${label}"`);
  await performBundle();
  console.log(`Bundle end: "${label}"`);

  async function performBundle() {
    // this pipeline is created for every bundle
    // the labels are all the steps you can hook into
    const pipeline = labeledStreamSplicer([
      'groups',
      [],
      'vinyl',
      [],
      'sourcemaps:init',
      [],
      'minify',
      [],
      'sourcemaps:write',
      [],
      'dest',
      [],
    ]);
    const bundleStream = bundler.bundle();
    if (!reloadOnChange) {
      bundleStream.on('error', (error) => {
        console.error('Bundling failed! See details below.');
        console.error(error.stack || error);
        process.exit(1);
      });
    }
    // trigger build pipeline instrumentations
    events.emit('configurePipeline', { pipeline, bundleStream });
    // start bundle, send into pipeline
    bundleStream.pipe(pipeline);
    // nothing will consume pipeline, so let it flow
    pipeline.resume();

    await endOfStream(pipeline);

    // call the completion event to handle any post-processing
    events.emit('bundleDone');
  }
}

function getEnvironmentVariables({ buildType, devMode, testing, version }) {
  const environment = getEnvironment({ devMode, testing });
  if (environment === ENVIRONMENT.PRODUCTION && !process.env.SENTRY_DSN) {
    throw new Error('Missing SENTRY_DSN environment variable');
  }
  return {
    METAMASK_DEBUG: devMode,
    METAMASK_ENVIRONMENT: environment,
    METAMASK_VERSION: version,
    METAMASK_BUILD_TYPE: buildType,
    NODE_ENV: devMode ? ENVIRONMENT.DEVELOPMENT : ENVIRONMENT.PRODUCTION,
    IN_TEST: testing,
    PHISHING_WARNING_PAGE_URL: getPhishingWarningPageUrl({ testing }),
    PUBNUB_SUB_KEY: process.env.PUBNUB_SUB_KEY || '',
    PUBNUB_PUB_KEY: process.env.PUBNUB_PUB_KEY || '',
    CONF: devMode ? metamaskrc : {},
    SENTRY_DSN: process.env.SENTRY_DSN,
    SENTRY_DSN_DEV: metamaskrc.SENTRY_DSN_DEV,
    INFURA_PROJECT_ID: getInfuraProjectId({ buildType, environment, testing }),
    SEGMENT_HOST: metamaskrc.SEGMENT_HOST,
    SEGMENT_WRITE_KEY: getSegmentWriteKey({ buildType, environment }),
    SWAPS_USE_DEV_APIS: process.env.SWAPS_USE_DEV_APIS === '1',
    ONBOARDING_V2: metamaskrc.ONBOARDING_V2 === '1',
    COLLECTIBLES_V1: metamaskrc.COLLECTIBLES_V1 === '1',
    TOKEN_DETECTION_V2: metamaskrc.TOKEN_DETECTION_V2 === '1',
  };
}

function getEnvironment({ devMode, testing }) {
  // get environment slug
  if (devMode) {
    return ENVIRONMENT.DEVELOPMENT;
  } else if (testing) {
    return ENVIRONMENT.TESTING;
  } else if (process.env.CIRCLE_BRANCH === 'master') {
    return ENVIRONMENT.PRODUCTION;
  } else if (
    /^Version-v(\d+)[.](\d+)[.](\d+)/u.test(process.env.CIRCLE_BRANCH)
  ) {
    return ENVIRONMENT.RELEASE_CANDIDATE;
  } else if (process.env.CIRCLE_BRANCH === 'develop') {
    return ENVIRONMENT.STAGING;
  } else if (process.env.CIRCLE_PULL_REQUEST) {
    return ENVIRONMENT.PULL_REQUEST;
  }
  return ENVIRONMENT.OTHER;
}

function renderHtmlFile({
  htmlName,
  groupSet,
  commonSet,
  browserPlatforms,
  applyLavaMoat,
}) {
  if (applyLavaMoat === undefined) {
    throw new Error(
      'build/scripts/renderHtmlFile - must specify "applyLavaMoat" option',
    );
  }
  const htmlFilePath = `./app/${htmlName}.html`;
  const htmlTemplate = readFileSync(htmlFilePath, 'utf8');
  const jsBundles = [...commonSet.values(), ...groupSet.values()].map(
    (label) => `./${label}.js`,
  );
  const htmlOutput = Sqrl.render(htmlTemplate, { jsBundles, applyLavaMoat });
  browserPlatforms.forEach((platform) => {
    const dest = `./dist/${platform}/${htmlName}.html`;
    // we dont have a way of creating async events atm
    writeFileSync(dest, htmlOutput);
  });
}

function beep() {
  process.stdout.write('\x07');
}

function gracefulError(err) {
  console.warn(err);
  beep();
}<|MERGE_RESOLUTION|>--- conflicted
+++ resolved
@@ -378,11 +378,7 @@
     if (testing) {
       fileOutput = fileOutput.replace('testMode = false', 'testMode = true');
     } else {
-<<<<<<< HEAD
-      // Lavamoat is always set to true in testing mode
-=======
       // Setting applyLavaMoat to true in testing mode
->>>>>>> 45cecf38
       // This is to enable capturing initialisation time stats using e2e with lavamoat statsMode enabled
       fileOutput = fileOutput.replace(
         'const applyLavaMoat = true;',
@@ -436,11 +432,8 @@
     testing,
   );
 
-<<<<<<< HEAD
-=======
   // If the application is running in development mode, we watch service worker file to
   // in case the file is changes we need to process it again to replace "/** FILE NAMES */", "testMode" etc.
->>>>>>> 45cecf38
   if (devMode && !testing) {
     let prevChromeFileContent;
     watch('./dist/chrome/app-init.js', () => {
@@ -455,11 +448,8 @@
     });
   }
 
-<<<<<<< HEAD
-=======
   // Code below is used to set statsMode to true when testing in MV3
   // This is used to capture module initialisation stats using lavamoat.
->>>>>>> 45cecf38
   if (testing) {
     const content = readFileSync('./dist/chrome/runtime-lavamoat.js', 'utf8');
     const fileOutput = content.replace('statsMode = false', 'statsMode = true');
