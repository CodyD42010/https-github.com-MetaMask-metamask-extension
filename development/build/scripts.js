--- conflicted
+++ resolved
@@ -1,51 +1,33 @@
-<<<<<<< HEAD
-const { callbackify } = require('util');
-const path = require('path');
-const { writeFileSync, readFileSync } = require('fs');
-=======
 const path = require('path');
 const { promises: fs, writeFileSync } = require('fs');
->>>>>>> f5964cc9
 const EventEmitter = require('events');
 const gulp = require('gulp');
 const watch = require('gulp-watch');
 const source = require('vinyl-source-stream');
 const buffer = require('vinyl-buffer');
 const log = require('fancy-log');
+const watchify = require('watchify');
 const browserify = require('browserify');
-const watchify = require('watchify');
+const envify = require('loose-envify/custom');
+const sourcemaps = require('gulp-sourcemaps');
+const terser = require('gulp-terser-js');
 const babelify = require('babelify');
 const brfs = require('brfs');
-const envify = require('loose-envify/custom');
-const sourcemaps = require('gulp-sourcemaps');
-const applySourceMap = require('vinyl-sourcemaps-apply');
 const pify = require('pify');
-const through = require('through2');
 const endOfStream = pify(require('end-of-stream'));
 const labeledStreamSplicer = require('labeled-stream-splicer').obj;
-<<<<<<< HEAD
-const wrapInStream = require('pumpify').obj;
-const Sqrl = require('squirrelly');
-const lavaPack = require('@lavamoat/lavapack');
-const terser = require('terser');
-
-const bifyModuleGroups = require('bify-module-groups');
-=======
 const bifyVinylGatorPlugin = require('bify-vinyl-gator');
->>>>>>> f5964cc9
 
 const metamaskrc = require('rc')('metamask', {
   INFURA_PROJECT_ID: process.env.INFURA_PROJECT_ID,
   SEGMENT_HOST: process.env.SEGMENT_HOST,
   SEGMENT_WRITE_KEY: process.env.SEGMENT_WRITE_KEY,
   SEGMENT_LEGACY_WRITE_KEY: process.env.SEGMENT_LEGACY_WRITE_KEY,
-  SENTRY_DSN_DEV:
-    process.env.SENTRY_DSN_DEV ||
-    'https://f59f3dd640d2429d9d0e2445a87ea8e1@sentry.io/273496',
 });
 
-const { streamFlatMap } = require('../stream-flat-map.js');
 const baseManifest = require('../../app/manifest/_base.json');
+
+const packageJSON = require('../../package.json');
 const {
   createTask,
   composeParallel,
@@ -54,6 +36,17 @@
 } = require('./task');
 
 module.exports = createScriptTasks;
+
+const dependencies = Object.keys(
+  (packageJSON && packageJSON.dependencies) || {},
+);
+const materialUIDependencies = ['@material-ui/core'];
+const reactDepenendencies = dependencies.filter((dep) => dep.match(/react/u));
+
+const externalDependenciesMap = {
+  background: ['3box'],
+  ui: [...materialUIDependencies, ...reactDepenendencies],
+};
 
 function createScriptTasks({ browserPlatforms, livereload }) {
   // internal tasks
@@ -79,16 +72,6 @@
 
   // high level tasks
 
-<<<<<<< HEAD
-  const { dev, test, testDev, prod } = core;
-  return { dev, test, testDev, prod };
-
-  function createTasksForBuildJsExtension({ taskPrefix, devMode, testing }) {
-    const standardEntryPoints = ['background', 'ui', 'phishing-detect'];
-    const standardSubtask = createTask(
-      `${taskPrefix}:standardEntryPoints`,
-      createFactoredBuild({
-=======
   const { prod, test, dev, testDev } = core;
   return { prod, dev, testDev, test };
 
@@ -107,7 +90,6 @@
     const standardSubtask = createTask(
       `${taskPrefix}:standardEntryPoints`,
       createFlatBuild({
->>>>>>> f5964cc9
         entryFiles: standardEntryPoints.map(
           (label) => `./app/scripts/${label}.js`,
         ),
@@ -121,19 +103,13 @@
     // because inpage bundle result is included inside contentscript
     const contentscriptSubtask = createTask(
       `${taskPrefix}:contentscript`,
-      createTaskForBundleContentscript({ devMode, testing }),
+      createTaskForBuildJsExtensionContentscript({ devMode, testing }),
     );
 
     // this can run whenever
     const disableConsoleSubtask = createTask(
       `${taskPrefix}:disable-console`,
-      createTaskForBundleDisableConsole({ devMode }),
-    );
-
-    // this can run whenever
-    const installSentrySubtask = createTask(
-      `${taskPrefix}:sentry`,
-      createTaskForBundleSentry({ devMode }),
+      createTaskForBuildJsExtensionDisableConsole({ devMode }),
     );
 
     // task for initiating browser livereload
@@ -157,14 +133,12 @@
       standardSubtask,
       contentscriptSubtask,
       disableConsoleSubtask,
-      installSentrySubtask,
     ].map((subtask) => runInChildProcess(subtask));
     // make a parent task that runs each task in a child thread
     return composeParallel(initiateLiveReload, ...allSubtasks);
   }
 
-<<<<<<< HEAD
-  function createTaskForBundleDisableConsole({ devMode }) {
+  function createTaskForBuildJsExtensionDisableConsole({ devMode }) {
     const label = 'disable-console';
     return createNormalBundle({
       label,
@@ -175,23 +149,7 @@
     });
   }
 
-  function createTaskForBundleSentry({ devMode }) {
-    const label = 'sentry-install';
-=======
-  function createTaskForBuildJsExtensionDisableConsole({ devMode }) {
-    const label = 'disable-console';
->>>>>>> f5964cc9
-    return createNormalBundle({
-      label,
-      entryFilepath: `./app/scripts/${label}.js`,
-      destFilepath: `${label}.js`,
-      devMode,
-      browserPlatforms,
-    });
-  }
-
-  // the "contentscript" bundle contains the "inpage" bundle
-  function createTaskForBundleContentscript({ devMode, testing }) {
+  function createTaskForBuildJsExtensionContentscript({ devMode, testing }) {
     const inpage = 'inpage';
     const contentscript = 'contentscript';
     return composeSeries(
@@ -199,6 +157,9 @@
         label: inpage,
         entryFilepath: `./app/scripts/${inpage}.js`,
         destFilepath: `${inpage}.js`,
+        externalDependencies: devMode
+          ? undefined
+          : externalDependenciesMap[inpage],
         devMode,
         testing,
         browserPlatforms,
@@ -207,6 +168,9 @@
         label: contentscript,
         entryFilepath: `./app/scripts/${contentscript}.js`,
         destFilepath: `${contentscript}.js`,
+        externalDependencies: devMode
+          ? undefined
+          : externalDependenciesMap[contentscript],
         devMode,
         testing,
         browserPlatforms,
@@ -215,16 +179,7 @@
   }
 }
 
-<<<<<<< HEAD
-function createFactoredBuild({
-  entryFiles,
-  devMode,
-  testing,
-  browserPlatforms,
-}) {
-=======
 function createFlatBuild({ entryFiles, devMode, testing, browserPlatforms }) {
->>>>>>> f5964cc9
   return async function () {
     // create bundler setup and apply defaults
     const buildConfiguration = createBuildConfiguration();
@@ -232,12 +187,8 @@
 
     // devMode options
     const reloadOnChange = Boolean(devMode);
-<<<<<<< HEAD
-    const minify = Boolean(devMode) === false;
-=======
     // const minify = !devMode;
     const minify = false;
->>>>>>> f5964cc9
 
     const envVars = getEnvironmentVariables({ devMode, testing });
     setupBundlerDefaults(buildConfiguration, {
@@ -251,42 +202,6 @@
     bundlerOpts.entries = [...entryFiles];
 
     // setup bify-vinyl-gator plugin
-<<<<<<< HEAD
-    Object.assign(bundlerOpts, bifyModuleGroups.plugin.args);
-    bundlerOpts.plugin = [...bundlerOpts.plugin, [bifyModuleGroups.plugin]];
-
-    // instrument pipeline
-    let sizeGroupMap;
-    events.on('configurePipeline', ({ pipeline }) => {
-      // to be populated by the group-by-size transform
-      sizeGroupMap = new Map();
-      pipeline.get('groups').unshift(
-        // factor modules
-        bifyModuleGroups.groupByFactor({
-          entryFileToLabel(filepath) {
-            return path.parse(filepath).name;
-          },
-        }),
-        // cap files at 2 mb
-        bifyModuleGroups.groupBySize({
-          sizeLimit: 2e6,
-          groupingMap: sizeGroupMap,
-        }),
-      );
-      pipeline.get('vinyl').unshift(
-        // convert each module group into a stream with a single vinyl file
-        streamFlatMap((moduleGroup) => {
-          const filename = `${moduleGroup.label}.js`;
-          const childStream = wrapInStream(
-            moduleGroup.stream,
-            lavaPack({ raw: true, hasExports: true, includePrelude: false }),
-            source(filename),
-          );
-          return childStream;
-        }),
-        buffer(),
-      );
-=======
     Object.assign(bundlerOpts, bifyVinylGatorPlugin.args);
     bundlerOpts.plugin = [
       ...bundlerOpts.plugin,
@@ -311,7 +226,6 @@
     // instrument pipeline
     events.on('configurePipeline', ({ pipeline }) => {
       // bify-vinyl-gator stream output is already buffered vinyl streams
->>>>>>> f5964cc9
       // setup bundle destination
       browserPlatforms.forEach((platform) => {
         const dest = `./dist/${platform}/`;
@@ -319,42 +233,6 @@
       });
     });
 
-<<<<<<< HEAD
-    // wait for bundle completion for postprocessing
-    events.on('bundleDone', () => {
-      const commonSet = sizeGroupMap.get('common');
-      // create entry points for each file
-      for (const [groupLabel, groupSet] of sizeGroupMap.entries()) {
-        // skip "common" group, they are added tp all other groups
-        if (groupSet === commonSet) continue;
-
-        switch (groupLabel) {
-          case 'ui': {
-            renderHtmlFile('popup', groupSet, commonSet, browserPlatforms);
-            renderHtmlFile(
-              'notification',
-              groupSet,
-              commonSet,
-              browserPlatforms,
-            );
-            renderHtmlFile('home', groupSet, commonSet, browserPlatforms);
-            break;
-          }
-          case 'phishing-detect': {
-            renderHtmlFile('phishing', groupSet, commonSet, browserPlatforms);
-            break;
-          }
-          case 'background': {
-            renderHtmlFile('background', groupSet, commonSet, browserPlatforms);
-            break;
-          }
-          default: {
-            throw new Error(`buildsys - unknown groupLabel "${groupLabel}"`);
-          }
-        }
-      }
-    });
-=======
     // create entry points for each file
     const startTemplate = await fs.readFile(
       './development/entry-start.js.tmpl',
@@ -372,7 +250,6 @@
         await fs.writeFile(dest, contentForEntry);
       }),
     );
->>>>>>> f5964cc9
 
     await bundleIt(buildConfiguration);
   };
@@ -383,6 +260,7 @@
   entryFilepath,
   extraEntries = [],
   modulesToExpose,
+  externalDependencies,
   devMode,
   testing,
   browserPlatforms,
@@ -412,6 +290,14 @@
 
     if (modulesToExpose) {
       bundlerOpts.require = bundlerOpts.require.concat(modulesToExpose);
+    }
+
+    if (externalDependencies) {
+      // there doesnt seem to be a standard bify option for this
+      // so we'll put it here but manually call it after bundle
+      bundlerOpts.manualExternal = bundlerOpts.manualExternal.concat(
+        externalDependencies,
+      );
     }
 
     // instrument pipeline
@@ -438,9 +324,8 @@
     transform: [],
     plugin: [],
     require: [],
-    // non-standard bify options
+    // not a standard bify option
     manualExternal: [],
-    manualIgnore: [],
   };
   return { bundlerOpts, events };
 }
@@ -464,11 +349,6 @@
     // for sourcemaps
     debug: true,
   });
-
-  // ensure react-devtools are not included in non-dev builds
-  if (!devMode) {
-    bundlerOpts.manualIgnore.push('react-devtools');
-  }
 
   // inject environment variables via node-style `process.env`
   if (envVars) {
@@ -507,33 +387,17 @@
 }
 
 function setupMinification(buildConfiguration) {
-  const minifyOpts = {
-    mangle: {
-      reserved: ['MetamaskInpageProvider'],
-    },
-  };
   const { events } = buildConfiguration;
   events.on('configurePipeline', ({ pipeline }) => {
     pipeline.get('minify').push(
-      // this is the "gulp-terser-js" wrapper around the latest version of terser
-      through.obj(
-        callbackify(async (file, _enc) => {
-          const input = {
-            [file.sourceMap.file]: file.contents.toString(),
-          };
-          const opts = {
-            sourceMap: {
-              filename: file.sourceMap.file,
-              content: file.sourceMap,
-            },
-            ...minifyOpts,
-          };
-          const res = await terser.minify(input, opts);
-          file.contents = Buffer.from(res.code);
-          applySourceMap(file, res.map);
-          return file;
-        }),
-      ),
+      terser({
+        mangle: {
+          reserved: ['MetamaskInpageProvider'],
+        },
+        sourceMap: {
+          content: true,
+        },
+      }),
     );
   });
 }
@@ -557,22 +421,18 @@
 async function bundleIt(buildConfiguration) {
   const { bundlerOpts, events } = buildConfiguration;
   const bundler = browserify(bundlerOpts);
-  // manually apply non-standard options
+  // manually apply non-standard option
   bundler.external(bundlerOpts.manualExternal);
-  bundler.ignore(bundlerOpts.manualIgnore);
   // output build logs to terminal
   bundler.on('log', log);
   // forward update event (used by watchify)
   bundler.on('update', () => performBundle());
-
   await performBundle();
 
   async function performBundle() {
     // this pipeline is created for every bundle
     // the labels are all the steps you can hook into
     const pipeline = labeledStreamSplicer([
-      'groups',
-      [],
       'vinyl',
       [],
       'sourcemaps:init',
@@ -591,11 +451,7 @@
     bundleStream.pipe(pipeline);
     // nothing will consume pipeline, so let it flow
     pipeline.resume();
-
     await endOfStream(pipeline);
-
-    // call the completion event to handle any post-processing
-    events.emit('bundleDone');
   }
 }
 
@@ -614,7 +470,6 @@
     PUBNUB_PUB_KEY: process.env.PUBNUB_PUB_KEY || '',
     CONF: devMode ? metamaskrc : {},
     SENTRY_DSN: process.env.SENTRY_DSN,
-    SENTRY_DSN_DEV: metamaskrc.SENTRY_DSN_DEV,
     INFURA_PROJECT_ID: testing
       ? '00000000000000000000000000000000'
       : metamaskrc.INFURA_PROJECT_ID,
@@ -655,20 +510,6 @@
   return 'other';
 }
 
-function renderHtmlFile(htmlName, groupSet, commonSet, browserPlatforms) {
-  const htmlFilePath = `./app/${htmlName}.html`;
-  const htmlTemplate = readFileSync(htmlFilePath, 'utf8');
-  const jsBundles = [...commonSet.values(), ...groupSet.values()].map(
-    (label) => `./${label}.js`,
-  );
-  const htmlOutput = Sqrl.render(htmlTemplate, { jsBundles });
-  browserPlatforms.forEach((platform) => {
-    const dest = `./dist/${platform}/${htmlName}.html`;
-    // we dont have a way of creating async events atm
-    writeFileSync(dest, htmlOutput);
-  });
-}
-
 function beep() {
   process.stdout.write('\x07');
 }
