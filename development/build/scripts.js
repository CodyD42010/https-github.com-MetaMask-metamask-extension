--- conflicted
+++ resolved
@@ -376,17 +376,12 @@
     const appInitFile = `./dist/${browser}/app-init.js`;
     const fileContent = readFileSync('./app/scripts/app-init.js', 'utf8');
     let fileOutput = fileContent.replace('/** FILE NAMES */', fileList);
-<<<<<<< HEAD
     if (testing) {
       fileOutput = fileOutput.replace('testMode = false', 'testMode = true');
     } else {
-      fileOutput = fileOutput.replace(
-=======
-    if (!testing) {
       // Lavamoat is always set to true in testing mode
       // This is to enable capturing initialisation time stats using e2e with lavamoat statsMode enabled
-      fileOutput = fileContent.replace(
->>>>>>> 91ddb070
+      fileOutput = fileOutput.replace(
         'const applyLavaMoat = true;',
         `const applyLavaMoat = ${applyLavaMoat};`,
       );
