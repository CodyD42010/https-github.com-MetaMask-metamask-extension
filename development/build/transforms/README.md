--- conflicted
+++ resolved
@@ -29,11 +29,7 @@
   ...,
   GasFeeController: this.gasFeeController,
   TokenListController: this.tokenListController,
-<<<<<<< HEAD
-  ///: BEGIN:ONLY_INCLUDE_IN(build-flask)
-=======
   ///: BEGIN:ONLY_INCLUDE_IN(flask)
->>>>>>> 908481a1
   SnapController: this.snapController,
   ///: END:ONLY_INCLUDE_IN
 });
@@ -53,7 +49,7 @@
 commands inside the parameter parentheses:
 
 ```javascript
-///: BEGIN:ONLY_INCLUDE_IN(build-beta,build-flask)
+///: BEGIN:ONLY_INCLUDE_IN(beta,flask)
 ```
 
 ### Gotchas
@@ -118,7 +114,7 @@
 as follows:
 
 ```javascript
-///: BEGIN:ONLY_INCLUDE_IN(build-beta)
+///: BEGIN:ONLY_INCLUDE_IN(beta)
 console.log('I am only included in beta builds.');
 ///: END:ONLY_INCLUDE_IN
 ```
