const path = require('path');
const fs = require('fs-extra');
const watch = require('gulp-watch');
const glob = require('fast-glob');

const { loadBuildTypesConfig } = require('../lib/build-type');

const { TASKS } = require('./constants');
const { createTask, composeSeries } = require('./task');
const { getPathInsideNodeModules } = require('./utils');

<<<<<<< HEAD
const EMPTY_JS_FILE = './development/empty.js';

module.exports = function createStaticAssetTasks({
  livereload,
  browserPlatforms,
  shouldIncludeLockdown = true,
  shouldIncludeSnow = true,
  buildType,
}) {
  const copyTargetsProds = {};
  const copyTargetsDevs = {};

  const buildConfig = loadBuildTypesConfig();

  const activeFeatures = buildConfig.buildTypes[buildType].features ?? [];

  browserPlatforms.forEach((browser) => {
    const [copyTargetsProd, copyTargetsDev] = getCopyTargets(
      shouldIncludeLockdown,
      shouldIncludeSnow,
      activeFeatures,
    );
    copyTargetsProds[browser] = copyTargetsProd;
    copyTargetsDevs[browser] = copyTargetsDev;
=======
module.exports = createStaticAssetTasks;

const copyTargets = [
  {
    src: `./app/_locales/`,
    dest: `_locales`,
  },
  {
    src: `./app/images/`,
    dest: `images`,
  },
  {
    src: `./node_modules/@metamask/contract-metadata/images/`,
    dest: `images/contract`,
  },
  {
    src: `./app/fonts/`,
    dest: `fonts`,
  },
  {
    src: `./app/vendor/`,
    dest: `vendor`,
  },
  {
    src: `./node_modules/@fortawesome/fontawesome-free/webfonts/`,
    dest: `fonts/fontawesome`,
  },
  {
    src: `./ui/css/output/`,
    pattern: `*.css`,
    dest: ``,
  },
  {
    src: `./app/loading.html`,
    dest: `loading.html`,
  },
  {
    src: `./node_modules/globalthis/dist/browser.js`,
    dest: `globalthis.js`,
  },
  {
    src: `./node_modules/ses/dist/lockdown.cjs`,
    dest: `lockdown-install.js`,
  },
  {
    src: `./app/scripts/lockdown-run.js`,
    dest: `lockdown-run.js`,
  },
  {
    // eslint-disable-next-line node/no-extraneous-require
    src: require.resolve('@lavamoat/lavapack/src/runtime-cjs.js'),
    dest: `runtime-cjs.js`,
  },
];

const languageTags = new Set();
for (const locale of locales) {
  const { code } = locale;
  const tag = code.split('_')[0];
  languageTags.add(tag);
}

for (const tag of languageTags) {
  copyTargets.push({
    src: `./node_modules/@formatjs/intl-relativetimeformat/dist/locale-data/${tag}.json`,
    dest: `intl/${tag}/relative-time-format-data.json`,
>>>>>>> 705b271e
  });

  const additionalAssets = activeFeatures.flatMap(
    (feature) =>
      buildConfig.features[feature].assets?.filter(
        (asset) => !('exclusiveInclude' in asset),
      ) ?? [],
  );

  Object.entries(copyTargetsProds).forEach(([_, copyTargetsProd]) =>
    copyTargetsProd.push(...additionalAssets),
  );
  Object.entries(copyTargetsDevs).forEach(([_, copyTargetsDev]) =>
    copyTargetsDev.push(...additionalAssets),
  );

  const prodTasks = [];
  Object.entries(copyTargetsProds).forEach(([browser, copyTargetsProd]) => {
    copyTargetsProd.forEach((target) => {
      prodTasks.push(async function copyStaticAssets() {
        await performCopy(target, browser);
      });
    });
  });

  const devTasks = [];
  Object.entries(copyTargetsDevs).forEach(([browser, copyTargetsDev]) => {
    copyTargetsDev.forEach((target) => {
      devTasks.push(async function copyStaticAssets() {
        await setupLiveCopy(target, browser);
      });
    });
  });

  const prod = createTask(TASKS.STATIC_PROD, composeSeries(...prodTasks));
  const dev = createTask(TASKS.STATIC_DEV, composeSeries(...devTasks));

  return { dev, prod };

  async function setupLiveCopy(target, browser) {
    const pattern = target.pattern === undefined ? '/**/*' : target.pattern;
    watch(target.src + pattern, (event) => {
      livereload.changed(event.path);
      performCopy(target, browser);
    });
    await performCopy(target, browser);
  }

  async function performCopy(target, browser) {
    if (target.pattern === undefined) {
      await copyGlob(
        target.src,
        `${target.src}`,
        `./dist/${browser}/${target.dest}`,
      );
    } else {
      await copyGlob(
        target.src,
        `${target.src}${target.pattern}`,
        `./dist/${browser}/${target.dest}`,
      );
    }
  }

  async function copyGlob(baseDir, srcGlob, dest) {
    const sources = await glob(srcGlob, { onlyFiles: false });
    await Promise.all(
      sources.map(async (src) => {
        const relativePath = path.relative(baseDir, src);
        await fs.copy(src, `${dest}${relativePath}`, { overwrite: true });
      }),
    );
  }
};

function getCopyTargets(
  shouldIncludeLockdown,
  shouldIncludeSnow,
  activeFeatures,
) {
  const allCopyTargets = [
    {
      src: `./app/_locales/`,
      dest: `_locales`,
    },
    {
      src: `./app/images/`,
      dest: `images`,
    },
    {
      src: getPathInsideNodeModules('@metamask/contract-metadata', 'images/'),
      dest: `images/contract`,
    },
    {
      src: `./app/fonts/`,
      dest: `fonts`,
    },
    {
      src: `./app/vendor/`,
      dest: `vendor`,
    },
    {
      src: getPathInsideNodeModules(
        '@fortawesome/fontawesome-free',
        'webfonts/',
      ),
      dest: `fonts/fontawesome`,
    },
    {
      src: getPathInsideNodeModules('react-responsive-carousel', 'lib/styles/'),
      dest: 'react-gallery/',
    },
    {
      src: `./ui/css/output/`,
      pattern: `*.css`,
      dest: ``,
    },
    {
      src: `./app/loading.html`,
      dest: `loading.html`,
    },
    {
      src: getPathInsideNodeModules('globalthis', 'dist/browser.js'),
      dest: `globalthis.js`,
    },
    {
      src: shouldIncludeSnow
        ? `./node_modules/@lavamoat/snow/snow.prod.js`
        : EMPTY_JS_FILE,
      dest: `snow.js`,
    },
    {
      src: shouldIncludeSnow ? `./app/scripts/use-snow.js` : EMPTY_JS_FILE,
      dest: `use-snow.js`,
    },
    {
      src: shouldIncludeLockdown
        ? getPathInsideNodeModules('ses', 'dist/lockdown.umd.min.js')
        : EMPTY_JS_FILE,
      dest: `lockdown-install.js`,
    },
    {
      src: './app/scripts/init-globals.js',
      dest: 'init-globals.js',
    },
    {
      src: './app/scripts/load-app.js',
      dest: 'load-app.js',
    },
    {
      src: shouldIncludeLockdown
        ? `./app/scripts/lockdown-run.js`
        : EMPTY_JS_FILE,
      dest: `lockdown-run.js`,
    },
    {
      src: shouldIncludeLockdown
        ? `./app/scripts/lockdown-more.js`
        : EMPTY_JS_FILE,
      dest: `lockdown-more.js`,
    },
    {
      src: getPathInsideNodeModules('@lavamoat/lavapack', 'src/runtime-cjs.js'),
      dest: `runtime-cjs.js`,
      pattern: '',
    },
    {
      src: getPathInsideNodeModules('@lavamoat/lavapack', 'src/runtime.js'),
      dest: `runtime-lavamoat.js`,
      pattern: '',
    },
  ];

  if (activeFeatures.includes('blockaid')) {
    allCopyTargets.push({
      src: getPathInsideNodeModules('@blockaid/ppom_release', '/'),
      pattern: '*.wasm',
      dest: '',
    });
  }

  const copyTargetsDev = [
    ...allCopyTargets,
    {
      src: './development',
      pattern: '/chromereload.js',
      dest: ``,
    },
    // empty files to suppress missing file errors
    {
      src: EMPTY_JS_FILE,
      dest: `bg-libs.js`,
    },
    {
      src: EMPTY_JS_FILE,
      dest: `ui-libs.js`,
    },
  ];

  const copyTargetsProd = [
    ...allCopyTargets,
    // empty files to suppress missing file errors
    {
      src: EMPTY_JS_FILE,
      dest: `chromereload.js`,
    },
  ];

  return [copyTargetsProd, copyTargetsDev];
}<|MERGE_RESOLUTION|>--- conflicted
+++ resolved
@@ -3,38 +3,10 @@
 const watch = require('gulp-watch');
 const glob = require('fast-glob');
 
-const { loadBuildTypesConfig } = require('../lib/build-type');
+const locales = require('../../app/_locales/index.json');
 
-const { TASKS } = require('./constants');
 const { createTask, composeSeries } = require('./task');
-const { getPathInsideNodeModules } = require('./utils');
 
-<<<<<<< HEAD
-const EMPTY_JS_FILE = './development/empty.js';
-
-module.exports = function createStaticAssetTasks({
-  livereload,
-  browserPlatforms,
-  shouldIncludeLockdown = true,
-  shouldIncludeSnow = true,
-  buildType,
-}) {
-  const copyTargetsProds = {};
-  const copyTargetsDevs = {};
-
-  const buildConfig = loadBuildTypesConfig();
-
-  const activeFeatures = buildConfig.buildTypes[buildType].features ?? [];
-
-  browserPlatforms.forEach((browser) => {
-    const [copyTargetsProd, copyTargetsDev] = getCopyTargets(
-      shouldIncludeLockdown,
-      shouldIncludeSnow,
-      activeFeatures,
-    );
-    copyTargetsProds[browser] = copyTargetsProd;
-    copyTargetsDevs[browser] = copyTargetsDev;
-=======
 module.exports = createStaticAssetTasks;
 
 const copyTargets = [
@@ -101,69 +73,87 @@
   copyTargets.push({
     src: `./node_modules/@formatjs/intl-relativetimeformat/dist/locale-data/${tag}.json`,
     dest: `intl/${tag}/relative-time-format-data.json`,
->>>>>>> 705b271e
   });
+}
 
-  const additionalAssets = activeFeatures.flatMap(
-    (feature) =>
-      buildConfig.features[feature].assets?.filter(
-        (asset) => !('exclusiveInclude' in asset),
-      ) ?? [],
+const copyTargetsDev = [
+  ...copyTargets,
+  {
+    src: './app/scripts/',
+    pattern: '/chromereload.js',
+    dest: ``,
+  },
+  // empty files to suppress missing file errors
+  {
+    src: './development/empty.js',
+    dest: `bg-libs.js`,
+  },
+  {
+    src: './development/empty.js',
+    dest: `ui-libs.js`,
+  },
+];
+
+const copyTargetsProd = [
+  ...copyTargets,
+  // empty files to suppress missing file errors
+  {
+    src: './development/empty.js',
+    dest: `chromereload.js`,
+  },
+];
+
+function createStaticAssetTasks({ livereload, browserPlatforms }) {
+  const prod = createTask(
+    'static:prod',
+    composeSeries(
+      ...copyTargetsProd.map((target) => {
+        return async function copyStaticAssets() {
+          await performCopy(target);
+        };
+      }),
+    ),
   );
-
-  Object.entries(copyTargetsProds).forEach(([_, copyTargetsProd]) =>
-    copyTargetsProd.push(...additionalAssets),
+  const dev = createTask(
+    'static:dev',
+    composeSeries(
+      ...copyTargetsDev.map((target) => {
+        return async function copyStaticAssets() {
+          await setupLiveCopy(target);
+        };
+      }),
+    ),
   );
-  Object.entries(copyTargetsDevs).forEach(([_, copyTargetsDev]) =>
-    copyTargetsDev.push(...additionalAssets),
-  );
-
-  const prodTasks = [];
-  Object.entries(copyTargetsProds).forEach(([browser, copyTargetsProd]) => {
-    copyTargetsProd.forEach((target) => {
-      prodTasks.push(async function copyStaticAssets() {
-        await performCopy(target, browser);
-      });
-    });
-  });
-
-  const devTasks = [];
-  Object.entries(copyTargetsDevs).forEach(([browser, copyTargetsDev]) => {
-    copyTargetsDev.forEach((target) => {
-      devTasks.push(async function copyStaticAssets() {
-        await setupLiveCopy(target, browser);
-      });
-    });
-  });
-
-  const prod = createTask(TASKS.STATIC_PROD, composeSeries(...prodTasks));
-  const dev = createTask(TASKS.STATIC_DEV, composeSeries(...devTasks));
 
   return { dev, prod };
 
-  async function setupLiveCopy(target, browser) {
-    const pattern = target.pattern === undefined ? '/**/*' : target.pattern;
+  async function setupLiveCopy(target) {
+    const pattern = target.pattern || '/**/*';
     watch(target.src + pattern, (event) => {
       livereload.changed(event.path);
-      performCopy(target, browser);
+      performCopy(target);
     });
-    await performCopy(target, browser);
+    await performCopy(target);
   }
 
-  async function performCopy(target, browser) {
-    if (target.pattern === undefined) {
-      await copyGlob(
-        target.src,
-        `${target.src}`,
-        `./dist/${browser}/${target.dest}`,
-      );
-    } else {
-      await copyGlob(
-        target.src,
-        `${target.src}${target.pattern}`,
-        `./dist/${browser}/${target.dest}`,
-      );
-    }
+  async function performCopy(target) {
+    await Promise.all(
+      browserPlatforms.map(async (platform) => {
+        if (target.pattern) {
+          await copyGlob(
+            target.src,
+            `${target.src}${target.pattern}`,
+            `./dist/${platform}/${target.dest}`,
+          );
+        } else {
+          await copyGlob(
+            target.src,
+            `${target.src}`,
+            `./dist/${platform}/${target.dest}`,
+          );
+        }
+      }),
+    );
   }
 
   async function copyGlob(baseDir, srcGlob, dest) {
@@ -171,144 +161,8 @@
     await Promise.all(
       sources.map(async (src) => {
         const relativePath = path.relative(baseDir, src);
-        await fs.copy(src, `${dest}${relativePath}`, { overwrite: true });
+        await fs.copy(src, `${dest}${relativePath}`);
       }),
     );
   }
-};
-
-function getCopyTargets(
-  shouldIncludeLockdown,
-  shouldIncludeSnow,
-  activeFeatures,
-) {
-  const allCopyTargets = [
-    {
-      src: `./app/_locales/`,
-      dest: `_locales`,
-    },
-    {
-      src: `./app/images/`,
-      dest: `images`,
-    },
-    {
-      src: getPathInsideNodeModules('@metamask/contract-metadata', 'images/'),
-      dest: `images/contract`,
-    },
-    {
-      src: `./app/fonts/`,
-      dest: `fonts`,
-    },
-    {
-      src: `./app/vendor/`,
-      dest: `vendor`,
-    },
-    {
-      src: getPathInsideNodeModules(
-        '@fortawesome/fontawesome-free',
-        'webfonts/',
-      ),
-      dest: `fonts/fontawesome`,
-    },
-    {
-      src: getPathInsideNodeModules('react-responsive-carousel', 'lib/styles/'),
-      dest: 'react-gallery/',
-    },
-    {
-      src: `./ui/css/output/`,
-      pattern: `*.css`,
-      dest: ``,
-    },
-    {
-      src: `./app/loading.html`,
-      dest: `loading.html`,
-    },
-    {
-      src: getPathInsideNodeModules('globalthis', 'dist/browser.js'),
-      dest: `globalthis.js`,
-    },
-    {
-      src: shouldIncludeSnow
-        ? `./node_modules/@lavamoat/snow/snow.prod.js`
-        : EMPTY_JS_FILE,
-      dest: `snow.js`,
-    },
-    {
-      src: shouldIncludeSnow ? `./app/scripts/use-snow.js` : EMPTY_JS_FILE,
-      dest: `use-snow.js`,
-    },
-    {
-      src: shouldIncludeLockdown
-        ? getPathInsideNodeModules('ses', 'dist/lockdown.umd.min.js')
-        : EMPTY_JS_FILE,
-      dest: `lockdown-install.js`,
-    },
-    {
-      src: './app/scripts/init-globals.js',
-      dest: 'init-globals.js',
-    },
-    {
-      src: './app/scripts/load-app.js',
-      dest: 'load-app.js',
-    },
-    {
-      src: shouldIncludeLockdown
-        ? `./app/scripts/lockdown-run.js`
-        : EMPTY_JS_FILE,
-      dest: `lockdown-run.js`,
-    },
-    {
-      src: shouldIncludeLockdown
-        ? `./app/scripts/lockdown-more.js`
-        : EMPTY_JS_FILE,
-      dest: `lockdown-more.js`,
-    },
-    {
-      src: getPathInsideNodeModules('@lavamoat/lavapack', 'src/runtime-cjs.js'),
-      dest: `runtime-cjs.js`,
-      pattern: '',
-    },
-    {
-      src: getPathInsideNodeModules('@lavamoat/lavapack', 'src/runtime.js'),
-      dest: `runtime-lavamoat.js`,
-      pattern: '',
-    },
-  ];
-
-  if (activeFeatures.includes('blockaid')) {
-    allCopyTargets.push({
-      src: getPathInsideNodeModules('@blockaid/ppom_release', '/'),
-      pattern: '*.wasm',
-      dest: '',
-    });
-  }
-
-  const copyTargetsDev = [
-    ...allCopyTargets,
-    {
-      src: './development',
-      pattern: '/chromereload.js',
-      dest: ``,
-    },
-    // empty files to suppress missing file errors
-    {
-      src: EMPTY_JS_FILE,
-      dest: `bg-libs.js`,
-    },
-    {
-      src: EMPTY_JS_FILE,
-      dest: `ui-libs.js`,
-    },
-  ];
-
-  const copyTargetsProd = [
-    ...allCopyTargets,
-    // empty files to suppress missing file errors
-    {
-      src: EMPTY_JS_FILE,
-      dest: `chromereload.js`,
-    },
-  ];
-
-  return [copyTargetsProd, copyTargetsDev];
 }