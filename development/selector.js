--- conflicted
+++ resolved
@@ -1,19 +1,9 @@
-<<<<<<< HEAD
-const Component = require('react').Component
-const h = require('react-hyperscript')
-const inherits = require('util').inherits
-=======
 import PropTypes from 'prop-types'
 import React, { Component } from 'react'
->>>>>>> cdaac779
 
-module.exports = NewComponent
+export default class Selector extends Component {
+  state = {}
 
-<<<<<<< HEAD
-inherits(NewComponent, Component)
-function NewComponent () {
-  Component.call(this)
-=======
   render () {
     const {
       states,
@@ -48,41 +38,13 @@
       </select>
     )
   }
->>>>>>> cdaac779
 }
 
-NewComponent.prototype.render = function () {
-  const props = this.props
-  const {
-    states,
-    selectedKey,
-    actions,
-    store,
-    modifyBackgroundConnection,
-    backGroundConnectionModifiers,
-  } = props
-
-  const state = this.state || {}
-  const selected = state.selected || selectedKey
-
-  return h(
-    'select',
-    {
-      style: {
-        margin: '20px 20px 0px',
-      },
-      value: selected,
-      onChange: event => {
-        const selectedKey = event.target.value
-        const backgroundConnectionModifier =
-          backGroundConnectionModifiers[selectedKey]
-        modifyBackgroundConnection(backgroundConnectionModifier || {})
-        store.dispatch(actions.update(selectedKey))
-        this.setState({ selected: selectedKey })
-      },
-    },
-    Object.keys(states).map(stateName => {
-      return h('option', { value: stateName }, stateName)
-    })
-  )
+Selector.propTypes = {
+  states: PropTypes.object.isRequired,
+  selectedKey: PropTypes.string.isRequired,
+  actions: PropTypes.object.isRequired,
+  store: PropTypes.object.isRequired,
+  modifyBackgroundConnection: PropTypes.func.isRequired,
+  backGroundConnectionModifiers: PropTypes.object.isRequired,
 }