--- conflicted
+++ resolved
@@ -176,13 +176,6 @@
     path.resolve(__dirname, '..', 'ui')
   )
 
-<<<<<<< HEAD
-  const regex = /'(\w+)'/g
-  const usedMessages = new Set()
-  for await (const fileContents of getFileContents(javascriptFiles)) {
-    for (const match of matchAll.call(fileContents, regex)) {
-      usedMessages.add(match[1])
-=======
   // match "t(`...`)" because constructing message keys from template strings
   // prevents this script from finding the messages, and then inappropriately
   // deletes them
@@ -195,7 +188,6 @@
   for await (const fileContents of getFileContents(javascriptFiles)) {
     for (const match of matchAll.call(fileContents, keyRegex)) {
       usedMessages.add(match[1] || match[2])
->>>>>>> cdaac779
     }
 
     const templateMatches = fileContents.match(templateStringRegex)
