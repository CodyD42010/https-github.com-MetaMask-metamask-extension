#!/usr/bin/env node

const { promises: fs } = require('fs');
const path = require('path');
// Fetch is part of node js in future versions, thus triggering no-shadow
// eslint-disable-next-line no-shadow
const fetch = require('node-fetch');
const glob = require('fast-glob');
const VERSION = require('../package.json').version;
const { getHighlights } = require('./highlights');

start().catch(console.error);

function capitalizeFirstLetter(string) {
  return string.charAt(0).toUpperCase() + string.slice(1);
}

function getHumanReadableSize(bytes) {
  if (!bytes) {
    return '0 Bytes';
  }

  const absBytes = Math.abs(bytes);
  const kibibyteSize = 1024;
  const magnitudes = ['Bytes', 'KiB', 'MiB'];
  let magnitudeIndex = 0;
  if (absBytes > Math.pow(kibibyteSize, 2)) {
    magnitudeIndex = 2;
  } else if (absBytes > kibibyteSize) {
    magnitudeIndex = 1;
  }
  return `${parseFloat(
    (bytes / Math.pow(kibibyteSize, magnitudeIndex)).toFixed(2),
  )} ${magnitudes[magnitudeIndex]}`;
}

function getPercentageChange(from, to) {
  return parseFloat(((to - from) / Math.abs(from)) * 100).toFixed(2);
}

async function start() {
  const {
    GITHUB_COMMENT_TOKEN,
    CIRCLE_PULL_REQUEST,
    CIRCLE_SHA1,
    CIRCLE_BUILD_NUM,
    CIRCLE_WORKFLOW_JOB_ID,
    PARENT_COMMIT,
  } = process.env;

  console.log('CIRCLE_PULL_REQUEST', CIRCLE_PULL_REQUEST);
  console.log('CIRCLE_SHA1', CIRCLE_SHA1);
  console.log('CIRCLE_BUILD_NUM', CIRCLE_BUILD_NUM);
  console.log('CIRCLE_WORKFLOW_JOB_ID', CIRCLE_WORKFLOW_JOB_ID);
  console.log('PARENT_COMMIT', PARENT_COMMIT);

  if (!CIRCLE_PULL_REQUEST) {
    console.warn(`No pull request detected for commit "${CIRCLE_SHA1}"`);
    return;
  }

  const CIRCLE_PR_NUMBER = CIRCLE_PULL_REQUEST.split('/').pop();
  const SHORT_SHA1 = CIRCLE_SHA1.slice(0, 7);
  const BUILD_LINK_BASE = `https://output.circle-artifacts.com/output/job/${CIRCLE_WORKFLOW_JOB_ID}/artifacts/0`;
  // build the github comment content

  // links to extension builds
  const platforms = ['chrome', 'firefox'];
  const buildLinks = platforms
    .map((platform) => {
      const url = `${BUILD_LINK_BASE}/builds/metamask-${platform}-${VERSION}.zip`;
      return `<a href="${url}">${platform}</a>`;
    })
    .join(', ');
  const betaBuildLinks = `<a href="${BUILD_LINK_BASE}/builds-beta/metamask-beta-chrome-${VERSION}.zip">chrome</a>`;
  const flaskBuildLinks = platforms
    .map((platform) => {
      const url = `${BUILD_LINK_BASE}/builds-flask/metamask-flask-${platform}-${VERSION}-flask.0.zip`;
      return `<a href="${url}">${platform}</a>`;
    })
    .join(', ');
  const mmiBuildLinks = platforms
    .map((platform) => {
      const url = `${BUILD_LINK_BASE}/builds-mmi/metamask-mmi-${platform}-${VERSION}-mmi.0.zip`;
      return `<a href="${url}">${platform}</a>`;
    })
    .join(', ');
<<<<<<< HEAD
=======
  const testBuildLinks = platforms
    .map((platform) => {
      const url = `${BUILD_LINK_BASE}/builds-test/metamask-${platform}-${VERSION}.zip`;
      return `<a href="${url}">${platform}</a>`;
    })
    .join(', ');
  const testFlaskBuildLinks = platforms
    .map((platform) => {
      const url = `${BUILD_LINK_BASE}/builds-test-flask/metamask-flask-${platform}-${VERSION}-flask.0.zip`;
      return `<a href="${url}">${platform}</a>`;
    })
    .join(', ');
>>>>>>> 89c40cbc

  // links to bundle browser builds
  const bundles = {};
  const fileType = '.html';
  const sourceMapRoot = '/build-artifacts/source-map-explorer/';
  const bundleFiles = await glob(`.${sourceMapRoot}*${fileType}`);

  bundleFiles.forEach((bundleFile) => {
    const fileName = bundleFile.split(sourceMapRoot)[1];
    const bundleName = fileName.split(fileType)[0];
    const url = `${BUILD_LINK_BASE}${sourceMapRoot}${fileName}`;
    let fileRoot = bundleName;
    let fileIndex = bundleName.match(/-[0-9]{1,}$/u)?.index;

    if (fileIndex) {
      fileRoot = bundleName.slice(0, fileIndex);
      fileIndex = bundleName.slice(fileIndex + 1, bundleName.length);
    }

    const link = `<a href="${url}">${fileIndex || fileRoot}</a>`;

    if (fileRoot in bundles) {
      bundles[fileRoot].push(link);
    } else {
      bundles[fileRoot] = [link];
    }
  });

  const bundleMarkup = `<ul>${Object.keys(bundles)
    .map((key) => `<li>${key}: ${bundles[key].join(', ')}</li>`)
    .join('')}</ul>`;

  const bundleSizeDataUrl =
    'https://raw.githubusercontent.com/MetaMask/extension_bundlesize_stats/main/stats/bundle_size_data.json';

  const coverageUrl = `${BUILD_LINK_BASE}/coverage/index.html`;
  const coverageLink = `<a href="${coverageUrl}">Report</a>`;

  const storybookUrl = `${BUILD_LINK_BASE}/storybook/index.html`;
  const storybookLink = `<a href="${storybookUrl}">Storybook</a>`;

  const tsMigrationDashboardUrl = `${BUILD_LINK_BASE}/ts-migration-dashboard/index.html`;
  const tsMigrationDashboardLink = `<a href="${tsMigrationDashboardUrl}">Dashboard</a>`;

  // links to bundle browser builds
  const depVizUrl = `${BUILD_LINK_BASE}/build-artifacts/build-viz/index.html`;
  const depVizLink = `<a href="${depVizUrl}">Build System</a>`;
  const moduleInitStatsBackgroundUrl = `${BUILD_LINK_BASE}/test-artifacts/chrome/mv3/initialisation/background/index.html`;
  const moduleInitStatsBackgroundLink = `<a href="${moduleInitStatsBackgroundUrl}">Background Module Init Stats</a>`;
  const moduleInitStatsUIUrl = `${BUILD_LINK_BASE}/test-artifacts/chrome/mv3/initialisation/ui/index.html`;
  const moduleInitStatsUILink = `<a href="${moduleInitStatsUIUrl}">UI Init Stats</a>`;
  const moduleLoadStatsUrl = `${BUILD_LINK_BASE}/test-artifacts/chrome/mv3/load_time/index.html`;
  const moduleLoadStatsLink = `<a href="${moduleLoadStatsUrl}">Module Load Stats</a>`;
  const bundleSizeStatsUrl = `${BUILD_LINK_BASE}/test-artifacts/chrome/mv3/bundle_size.json`;
  const bundleSizeStatsLink = `<a href="${bundleSizeStatsUrl}">Bundle Size Stats</a>`;
  const userActionsStatsUrl = `${BUILD_LINK_BASE}/test-artifacts/chrome/benchmark/user_actions.json`;
  const userActionsStatsLink = `<a href="${userActionsStatsUrl}">E2e Actions Stats</a>`;

  // link to artifacts
  const allArtifactsUrl = `https://circleci.com/gh/MetaMask/metamask-extension/${CIRCLE_BUILD_NUM}#artifacts/containers/0`;

  const contentRows = [
    `builds: ${buildLinks}`,
    `builds (beta): ${betaBuildLinks}`,
    `builds (flask): ${flaskBuildLinks}`,
    `builds (MMI): ${mmiBuildLinks}`,
<<<<<<< HEAD
=======
    `builds (test): ${testBuildLinks}`,
    `builds (test-flask): ${testFlaskBuildLinks}`,
>>>>>>> 89c40cbc
    `build viz: ${depVizLink}`,
    `mv3: ${moduleInitStatsBackgroundLink}`,
    `mv3: ${moduleInitStatsUILink}`,
    `mv3: ${moduleLoadStatsLink}`,
    `mv3: ${bundleSizeStatsLink}`,
    `mv2: ${userActionsStatsLink}`,
    `code coverage: ${coverageLink}`,
    `storybook: ${storybookLink}`,
    `typescript migration: ${tsMigrationDashboardLink}`,
    `<a href="${allArtifactsUrl}">all artifacts</a>`,
    `<details>
       <summary>bundle viz:</summary>
       ${bundleMarkup}
     </details>`,
  ];
  const hiddenContent = `<ul>${contentRows
    .map((row) => `<li>${row}</li>`)
    .join('\n')}</ul>`;
  const exposedContent = `Builds ready [${SHORT_SHA1}]`;
  const artifactsBody = `<details><summary>${exposedContent}</summary>${hiddenContent}</details>\n\n`;

  const benchmarkResults = {};
  for (const platform of platforms) {
    const benchmarkPath = path.resolve(
      __dirname,
      '..',
      path.join('test-artifacts', platform, 'benchmark', 'pageload.json'),
    );
    try {
      const data = await fs.readFile(benchmarkPath, 'utf8');
      const benchmark = JSON.parse(data);
      benchmarkResults[platform] = benchmark;
    } catch (error) {
      if (error.code === 'ENOENT') {
        console.log(`No benchmark data found for ${platform}; skipping`);
      } else {
        console.error(
          `Error encountered processing benchmark data for '${platform}': '${error}'`,
        );
      }
    }
  }

  const summaryPlatform = 'chrome';
  const summaryPage = 'home';
  let commentBody = artifactsBody;
  if (benchmarkResults[summaryPlatform]) {
    try {
      const summaryPageLoad = Math.round(
        parseFloat(benchmarkResults[summaryPlatform][summaryPage].average.load),
      );
      const summaryPageLoadMarginOfError = Math.round(
        parseFloat(
          benchmarkResults[summaryPlatform][summaryPage].marginOfError.load,
        ),
      );
      const benchmarkSummary = `Page Load Metrics (${summaryPageLoad} ± ${summaryPageLoadMarginOfError} ms)`;

      const allPlatforms = new Set();
      const allPages = new Set();
      const allMetrics = new Set();
      const allMeasures = new Set();
      for (const platform of Object.keys(benchmarkResults)) {
        allPlatforms.add(platform);
        const platformBenchmark = benchmarkResults[platform];
        const pages = Object.keys(platformBenchmark);
        for (const page of pages) {
          allPages.add(page);
          const pageBenchmark = platformBenchmark[page];
          const measures = Object.keys(pageBenchmark);
          for (const measure of measures) {
            allMeasures.add(measure);
            const measureBenchmark = pageBenchmark[measure];
            const metrics = Object.keys(measureBenchmark);
            for (const metric of metrics) {
              allMetrics.add(metric);
            }
          }
        }
      }

      const tableRows = [];
      for (const platform of allPlatforms) {
        const pageRows = [];
        for (const page of allPages) {
          const metricRows = [];
          for (const metric of allMetrics) {
            let metricData = `<td>${metric}</td>`;
            for (const measure of allMeasures) {
              metricData += `<td align="right">${Math.round(
                parseFloat(benchmarkResults[platform][page][measure][metric]),
              )}</td>`;
            }
            metricRows.push(metricData);
          }
          metricRows[0] = `<td rowspan="${
            allMetrics.size
          }">${capitalizeFirstLetter(page)}</td>${metricRows[0]}`;
          pageRows.push(...metricRows);
        }
        pageRows[0] = `<td rowspan="${
          allPages.size * allMetrics.size
        }">${capitalizeFirstLetter(platform)}</td>${pageRows[0]}`;
        for (const row of pageRows) {
          tableRows.push(`<tr>${row}</tr>`);
        }
      }

      const benchmarkTableHeaders = ['Platform', 'Page', 'Metric'];
      for (const measure of allMeasures) {
        benchmarkTableHeaders.push(`${capitalizeFirstLetter(measure)} (ms)`);
      }
      const benchmarkTableHeader = `<thead><tr>${benchmarkTableHeaders
        .map((header) => `<th>${header}</th>`)
        .join('')}</tr></thead>`;
      const benchmarkTableBody = `<tbody>${tableRows.join('')}</tbody>`;
      const benchmarkTable = `<table>${benchmarkTableHeader}${benchmarkTableBody}</table>`;
      const benchmarkBody = `<details><summary>${benchmarkSummary}</summary>${benchmarkTable}</details>\n\n`;
      commentBody += `${benchmarkBody}`;
    } catch (error) {
      console.error(`Error constructing benchmark results: '${error}'`);
    }
  } else {
    console.log(`No results for ${summaryPlatform} found; skipping benchmark`);
  }

  try {
    const prBundleSizeStats = JSON.parse(
      await fs.readFile(
        path.resolve(
          __dirname,
          '..',
          path.join('test-artifacts', 'chrome', 'mv3', 'bundle_size.json'),
        ),
        'utf-8',
      ),
    );

    const devBundleSizeStats = await (
      await fetch(bundleSizeDataUrl, {
        method: 'GET',
      })
    ).json();

    const prSizes = {
      background: prBundleSizeStats.background.size,
      ui: prBundleSizeStats.ui.size,
      common: prBundleSizeStats.common.size,
    };

    const devSizes = Object.keys(prSizes).reduce((sizes, part) => {
      sizes[part] = devBundleSizeStats[PARENT_COMMIT][part] || 0;
      return sizes;
    }, {});

    const diffs = Object.keys(prSizes).reduce((output, part) => {
      output[part] = prSizes[part] - devSizes[part];
      return output;
    }, {});

    const sizeDiffRows = Object.keys(diffs).map(
      (part) =>
        `${part}: ${getHumanReadableSize(diffs[part])} (${getPercentageChange(
          devSizes[part],
          prSizes[part],
        )}%)`,
    );

    const sizeDiffHiddenContent = `<ul>${sizeDiffRows
      .map((row) => `<li>${row}</li>`)
      .join('\n')}</ul>`;

    const sizeDiff = diffs.background + diffs.common;

    const sizeDiffWarning =
      sizeDiff > 0
        ? `🚨 Warning! Bundle size has increased!`
        : `🚀 Bundle size reduced!`;

    const sizeDiffExposedContent =
      sizeDiff === 0
        ? `Bundle size diffs`
        : `Bundle size diffs [${sizeDiffWarning}]`;

    const sizeDiffBody = `<details><summary>${sizeDiffExposedContent}</summary>${sizeDiffHiddenContent}</details>\n\n`;

    commentBody += sizeDiffBody;
  } catch (error) {
    console.error(`Error constructing bundle size diffs results: '${error}'`);
  }

  try {
    const highlights = await getHighlights({ artifactBase: BUILD_LINK_BASE });
    if (highlights) {
      const highlightsBody = `### highlights:\n${highlights}\n`;
      commentBody += highlightsBody;
    }
  } catch (error) {
    console.error(`Error constructing highlight results: '${error}'`);
  }

  const JSON_PAYLOAD = JSON.stringify({ body: commentBody });
  const POST_COMMENT_URI = `https://api.github.com/repos/metamask/metamask-extension/issues/${CIRCLE_PR_NUMBER}/comments`;
  console.log(`Announcement:\n${commentBody}`);
  console.log(`Posting to: ${POST_COMMENT_URI}`);

  const response = await fetch(POST_COMMENT_URI, {
    method: 'POST',
    body: JSON_PAYLOAD,
    headers: {
      'User-Agent': 'metamaskbot',
      Authorization: `token ${GITHUB_COMMENT_TOKEN}`,
    },
  });
  if (!response.ok) {
    throw new Error(`Post comment failed with status '${response.statusText}'`);
  }
}<|MERGE_RESOLUTION|>--- conflicted
+++ resolved
@@ -85,8 +85,6 @@
       return `<a href="${url}">${platform}</a>`;
     })
     .join(', ');
-<<<<<<< HEAD
-=======
   const testBuildLinks = platforms
     .map((platform) => {
       const url = `${BUILD_LINK_BASE}/builds-test/metamask-${platform}-${VERSION}.zip`;
@@ -99,7 +97,6 @@
       return `<a href="${url}">${platform}</a>`;
     })
     .join(', ');
->>>>>>> 89c40cbc
 
   // links to bundle browser builds
   const bundles = {};
@@ -166,11 +163,8 @@
     `builds (beta): ${betaBuildLinks}`,
     `builds (flask): ${flaskBuildLinks}`,
     `builds (MMI): ${mmiBuildLinks}`,
-<<<<<<< HEAD
-=======
     `builds (test): ${testBuildLinks}`,
     `builds (test-flask): ${testFlaskBuildLinks}`,
->>>>>>> 89c40cbc
     `build viz: ${depVizLink}`,
     `mv3: ${moduleInitStatsBackgroundLink}`,
     `mv3: ${moduleInitStatsUILink}`,
