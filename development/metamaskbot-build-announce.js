#!/usr/bin/env node
const request = require('request-promise')
const VERSION = require('../dist/chrome/manifest.json').version // eslint-disable-line import/no-unresolved

start().catch(console.error)

async function start () {
  const GITHUB_COMMENT_TOKEN = process.env.GITHUB_COMMENT_TOKEN
  const CIRCLE_PULL_REQUEST = process.env.CIRCLE_PULL_REQUEST
  console.log('CIRCLE_PULL_REQUEST', CIRCLE_PULL_REQUEST)
  const CIRCLE_SHA1 = process.env.CIRCLE_SHA1
  console.log('CIRCLE_SHA1', CIRCLE_SHA1)
  const CIRCLE_BUILD_NUM = process.env.CIRCLE_BUILD_NUM
  console.log('CIRCLE_BUILD_NUM', CIRCLE_BUILD_NUM)

  if (!CIRCLE_PULL_REQUEST) {
    console.warn(`No pull request detected for commit "${CIRCLE_SHA1}"`)
    return
  }

  const CIRCLE_PR_NUMBER = CIRCLE_PULL_REQUEST.split('/').pop()
  const SHORT_SHA1 = CIRCLE_SHA1.slice(0, 7)
  const BUILD_LINK_BASE = `https://${CIRCLE_BUILD_NUM}-42009758-gh.circle-artifacts.com/0`

  // build the github comment content

  // links to extension builds
<<<<<<< HEAD
  const platforms = ['chrome', 'firefox', 'opera', 'edge']
=======
  const platforms = ['chrome', 'firefox', 'opera']
>>>>>>> cdaac779
  const buildLinks = platforms
    .map(platform => {
      const url = `${BUILD_LINK_BASE}/builds/metamask-${platform}-${VERSION}.zip`
      return `<a href="${url}">${platform}</a>`
    })
    .join(', ')

  // links to bundle browser builds
  const bundles = [
    'background',
    'ui',
    'inpage',
    'contentscript',
    'ui-libs',
    'bg-libs',
    'phishing-detect',
  ]
  const bundleLinks = bundles
    .map(bundle => {
      const url = `${BUILD_LINK_BASE}/build-artifacts/source-map-explorer/${bundle}.html`
      return `<a href="${url}">${bundle}</a>`
    })
    .join(', ')

  // links to bundle browser builds
  const depVizUrl = `${BUILD_LINK_BASE}/build-artifacts/deps-viz/background/index.html`
  const depVizLink = `<a href="${depVizUrl}">background</a>`

  // link to artifacts
  const allArtifactsUrl = `https://circleci.com/gh/MetaMask/metamask-extension/${CIRCLE_BUILD_NUM}#artifacts/containers/0`

  const contentRows = [
    `builds: ${buildLinks}`,
    `bundle viz: ${bundleLinks}`,
    `dep viz: ${depVizLink}`,
    `<a href="${allArtifactsUrl}">all artifacts</a>`,
  ]
  const hiddenContent =
    `<ul>` + contentRows.map(row => `<li>${row}</li>`).join('\n') + `</ul>`
  const exposedContent = `Builds ready [${SHORT_SHA1}]`
  const commentBody = `<details><summary>${exposedContent}</summary>${hiddenContent}</details>`

  const JSON_PAYLOAD = JSON.stringify({ body: commentBody })
  const POST_COMMENT_URI = `https://api.github.com/repos/metamask/metamask-extension/issues/${CIRCLE_PR_NUMBER}/comments`
  console.log(`Announcement:\n${commentBody}`)
  console.log(`Posting to: ${POST_COMMENT_URI}`)

  await request({
    method: 'POST',
    uri: POST_COMMENT_URI,
    body: JSON_PAYLOAD,
    headers: {
      'User-Agent': 'metamaskbot',
      Authorization: `token ${GITHUB_COMMENT_TOKEN}`,
    },
  })
}<|MERGE_RESOLUTION|>--- conflicted
+++ resolved
@@ -25,11 +25,7 @@
   // build the github comment content
 
   // links to extension builds
-<<<<<<< HEAD
-  const platforms = ['chrome', 'firefox', 'opera', 'edge']
-=======
   const platforms = ['chrome', 'firefox', 'opera']
->>>>>>> cdaac779
   const buildLinks = platforms
     .map(platform => {
       const url = `${BUILD_LINK_BASE}/builds/metamask-${platform}-${VERSION}.zip`
