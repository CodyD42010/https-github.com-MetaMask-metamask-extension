compressionLevel: mixed

enableGlobalCache: false

enableScripts: false

enableTelemetry: false

logFilters:
  - code: YN0004
    level: discard

nodeLinker: node-modules

npmAuditIgnoreAdvisories:
  ### Advisories:

  # Issue: yargs-parser Vulnerable to Prototype Pollution
  # URL - https://github.com/advisories/GHSA-p9pc-299p-vxgp
  # The affected version (<5.0.0) is only included via @ensdomains/ens via
  # 'solc' which is not used in the imports we use from this package.
  - 1088783

  # Issue: protobufjs Prototype Pollution vulnerability
  # URL - https://github.com/advisories/GHSA-h755-8qp9-cq85
  # Not easily patched. Minimally effects the extension due to usage of
  # LavaMoat lockdown.
  - 1092429

  # Issue: Regular Expression Denial of Service (ReDOS)
  # URL: https://github.com/advisories/GHSA-257v-vj4p-3w2h
  # color-string is listed as a dependency of 'color' which is brought in by
  # @metamask/jazzicon v2.0.0 but there is work done on that repository to
  # remove the color dependency. We should upgrade
  - 1089718

  # Issue: semver vulnerable to Regular Expression Denial of Service
  # URL: https://github.com/advisories/GHSA-c2qf-rxjj-qqgw
  # semver is used in the solidity compiler portion of @truffle/codec that does
  # not appear to be used.
  - 1092461

  ### Package Deprecations:

  # React-tippy brings in popper.js and react-tippy has not been updated in
  # three years.
  - 'popper.js (deprecation)'

  # React-router is out of date and brings in the following deprecated package
  - 'mini-create-react-context (deprecation)'

  # The affected version, which is less than 7.0.0, is brought in by
  # ethereumjs-wallet version 0.6.5 used in the extension but only in a single
  # file app/scripts/account-import-strategies/index.js, which may be easy to
  # upgrade.
  - 'uuid (deprecation)'

  # @npmcli/move-file is brought in via CopyWebpackPlugin used in the storybook
  # main.js file, which can be upgraded to remove this dependency in favor of
  # @npmcli/fs
  - '@npmcli/move-file (deprecation)'

  # Upgrading babel will result in the following deprecated packages being
  # updated:
  - 'core-js (deprecation)'

  # Material UI dependencies are planned for removal
  - '@material-ui/core (deprecation)'
  - '@material-ui/styles (deprecation)'
  - '@material-ui/system (deprecation)'

  # @ensdomains/ens should be explored for upgrade. The following packages are
  # deprecated and would be resolved by upgrading to newer versions of
  # ensdomains packages:
  - '@ensdomains/ens (deprecation)'
  - '@ensdomains/resolver (deprecation)'
  - 'testrpc (deprecation)'

  # Dependencies brought in by @truffle/decoder that are deprecated:
  - 'cids (deprecation)' # via @ensdomains/content-hash
  - 'multibase (deprecation)' # via cids
  - 'multicodec (deprecation)' # via cids

  # MetaMask owned repositories brought in by other MetaMask dependencies that
  # can be resolved by updating the versions throughout the dependency tree
  - 'eth-sig-util (deprecation)' # via @metamask/eth-ledger-bridge-keyring
  - '@metamask/controller-utils (deprecation)' # via @metamask/phishin-controller
  - 'safe-event-emitter (deprecation)' # via eth-block-tracker and others

  # @metamask-institutional relies upon crypto which is deprecated
  - 'crypto (deprecation)'

  # @metamask/providers uses webextension-polyfill-ts which has been moved to
  # @types/webextension-polyfill
  - 'webextension-polyfill-ts (deprecation)'

  # Imported in @trezor/blockchain-link@npm:2.1.8, but not actually depended on
  # by MetaMask
  - 'ripple-lib (deprecation)'

npmRegistries:
  'https://npm.pkg.github.com':
    npmAlwaysAuth: true
    npmAuthToken: '${GITHUB_PACKAGE_READ_TOKEN-}'

npmScopes:
  metamask:
    npmRegistryServer: '${METAMASK_NPM_REGISTRY:-https://registry.yarnpkg.com}'

plugins:
  - path: .yarn/plugins/@yarnpkg/plugin-allow-scripts.cjs
    spec: 'https://raw.githubusercontent.com/LavaMoat/LavaMoat/main/packages/yarn-plugin-allow-scripts/bundles/@yarnpkg/plugin-allow-scripts.js'
  - path: .yarn/plugins/@yarnpkg/plugin-engines.cjs
    spec: 'https://raw.githubusercontent.com/devoto13/yarn-plugin-engines/main/bundles/%40yarnpkg/plugin-engines.js'

<<<<<<< HEAD
yarnPath: .yarn/releases/yarn-4.0.0-rc.48.cjs
=======
yarnPath: .yarn/releases/yarn-3.2.4.cjs

>>>>>>> 3640c181
<|MERGE_RESOLUTION|>--- conflicted
+++ resolved
@@ -1,7 +1,3 @@
-compressionLevel: mixed
-
-enableGlobalCache: false
-
 enableScripts: false
 
 enableTelemetry: false
@@ -12,110 +8,11 @@
 
 nodeLinker: node-modules
 
-npmAuditIgnoreAdvisories:
-  ### Advisories:
-
-  # Issue: yargs-parser Vulnerable to Prototype Pollution
-  # URL - https://github.com/advisories/GHSA-p9pc-299p-vxgp
-  # The affected version (<5.0.0) is only included via @ensdomains/ens via
-  # 'solc' which is not used in the imports we use from this package.
-  - 1088783
-
-  # Issue: protobufjs Prototype Pollution vulnerability
-  # URL - https://github.com/advisories/GHSA-h755-8qp9-cq85
-  # Not easily patched. Minimally effects the extension due to usage of
-  # LavaMoat lockdown.
-  - 1092429
-
-  # Issue: Regular Expression Denial of Service (ReDOS)
-  # URL: https://github.com/advisories/GHSA-257v-vj4p-3w2h
-  # color-string is listed as a dependency of 'color' which is brought in by
-  # @metamask/jazzicon v2.0.0 but there is work done on that repository to
-  # remove the color dependency. We should upgrade
-  - 1089718
-
-  # Issue: semver vulnerable to Regular Expression Denial of Service
-  # URL: https://github.com/advisories/GHSA-c2qf-rxjj-qqgw
-  # semver is used in the solidity compiler portion of @truffle/codec that does
-  # not appear to be used.
-  - 1092461
-
-  ### Package Deprecations:
-
-  # React-tippy brings in popper.js and react-tippy has not been updated in
-  # three years.
-  - 'popper.js (deprecation)'
-
-  # React-router is out of date and brings in the following deprecated package
-  - 'mini-create-react-context (deprecation)'
-
-  # The affected version, which is less than 7.0.0, is brought in by
-  # ethereumjs-wallet version 0.6.5 used in the extension but only in a single
-  # file app/scripts/account-import-strategies/index.js, which may be easy to
-  # upgrade.
-  - 'uuid (deprecation)'
-
-  # @npmcli/move-file is brought in via CopyWebpackPlugin used in the storybook
-  # main.js file, which can be upgraded to remove this dependency in favor of
-  # @npmcli/fs
-  - '@npmcli/move-file (deprecation)'
-
-  # Upgrading babel will result in the following deprecated packages being
-  # updated:
-  - 'core-js (deprecation)'
-
-  # Material UI dependencies are planned for removal
-  - '@material-ui/core (deprecation)'
-  - '@material-ui/styles (deprecation)'
-  - '@material-ui/system (deprecation)'
-
-  # @ensdomains/ens should be explored for upgrade. The following packages are
-  # deprecated and would be resolved by upgrading to newer versions of
-  # ensdomains packages:
-  - '@ensdomains/ens (deprecation)'
-  - '@ensdomains/resolver (deprecation)'
-  - 'testrpc (deprecation)'
-
-  # Dependencies brought in by @truffle/decoder that are deprecated:
-  - 'cids (deprecation)' # via @ensdomains/content-hash
-  - 'multibase (deprecation)' # via cids
-  - 'multicodec (deprecation)' # via cids
-
-  # MetaMask owned repositories brought in by other MetaMask dependencies that
-  # can be resolved by updating the versions throughout the dependency tree
-  - 'eth-sig-util (deprecation)' # via @metamask/eth-ledger-bridge-keyring
-  - '@metamask/controller-utils (deprecation)' # via @metamask/phishin-controller
-  - 'safe-event-emitter (deprecation)' # via eth-block-tracker and others
-
-  # @metamask-institutional relies upon crypto which is deprecated
-  - 'crypto (deprecation)'
-
-  # @metamask/providers uses webextension-polyfill-ts which has been moved to
-  # @types/webextension-polyfill
-  - 'webextension-polyfill-ts (deprecation)'
-
-  # Imported in @trezor/blockchain-link@npm:2.1.8, but not actually depended on
-  # by MetaMask
-  - 'ripple-lib (deprecation)'
-
-npmRegistries:
-  'https://npm.pkg.github.com':
-    npmAlwaysAuth: true
-    npmAuthToken: '${GITHUB_PACKAGE_READ_TOKEN-}'
-
-npmScopes:
-  metamask:
-    npmRegistryServer: '${METAMASK_NPM_REGISTRY:-https://registry.yarnpkg.com}'
-
 plugins:
   - path: .yarn/plugins/@yarnpkg/plugin-allow-scripts.cjs
-    spec: 'https://raw.githubusercontent.com/LavaMoat/LavaMoat/main/packages/yarn-plugin-allow-scripts/bundles/@yarnpkg/plugin-allow-scripts.js'
-  - path: .yarn/plugins/@yarnpkg/plugin-engines.cjs
-    spec: 'https://raw.githubusercontent.com/devoto13/yarn-plugin-engines/main/bundles/%40yarnpkg/plugin-engines.js'
+    spec: "https://raw.githubusercontent.com/LavaMoat/LavaMoat/main/packages/yarn-plugin-allow-scripts/bundles/@yarnpkg/plugin-allow-scripts.js"
+  - path: .yarn/plugins/@yarnpkg/plugin-version.cjs
+    spec: "@yarnpkg/plugin-version"
 
-<<<<<<< HEAD
-yarnPath: .yarn/releases/yarn-4.0.0-rc.48.cjs
-=======
 yarnPath: .yarn/releases/yarn-3.2.4.cjs
 
->>>>>>> 3640c181
