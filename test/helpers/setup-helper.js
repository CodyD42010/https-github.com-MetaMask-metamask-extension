--- conflicted
+++ resolved
@@ -7,11 +7,7 @@
 process.env.IN_TEST = true;
 
 global.chrome = {
-<<<<<<< HEAD
-  runtime: { id: 'testid' },
-=======
   runtime: { id: 'testid', getManifest: () => ({ manifest_version: 2 }) },
->>>>>>> eb85fc26
 };
 
 nock.disableNetConnect();
