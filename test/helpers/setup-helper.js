/* eslint-disable-next-line */
import { TextEncoder, TextDecoder } from 'util';
import nock from 'nock';
import log from 'loglevel';
import { JSDOM } from 'jsdom';

process.env.IN_TEST = true;
process.env.METAMASK_BUILD_TYPE = 'main';

global.chrome = {
  runtime: { id: 'testid', getManifest: () => ({ manifest_version: 2 }) },
};

nock.disableNetConnect();
nock.enableNetConnect('localhost');
if (typeof beforeEach === 'function') {
  /* eslint-disable-next-line jest/require-top-level-describe */
  beforeEach(() => {
    nock.cleanAll();
  });
}

// catch rejections that are still unhandled when tests exit
const unhandledRejections = new Map();
process.on('unhandledRejection', (reason, promise) => {
  console.log('Unhandled rejection:', reason);
  unhandledRejections.set(promise, reason);
});
process.on('rejectionHandled', (promise) => {
  console.log(`handled: ${unhandledRejections.get(promise)}`);
  unhandledRejections.delete(promise);
});

process.on('exit', () => {
  if (unhandledRejections.size > 0) {
    console.error(`Found ${unhandledRejections.size} unhandled rejections:`);
    for (const reason of unhandledRejections.values()) {
      console.error('Unhandled rejection: ', reason);
    }
    process.exit(1);
  }
});

log.setDefaultLevel(5);
global.log = log;

//
// polyfills
//

// dom
const jsdom = new JSDOM();
global.window = jsdom.window;

// required by `trezor-connect/node_modules/whatwg-fetch`
global.self = window;
// required by `dom-helpers` and various other libraries
global.document = window.document;
// required by `react-tippy`
global.navigator = window.navigator;
global.Element = window.Element;
// required by `react-popper`
global.HTMLElement = window.HTMLElement;

// Jest no longer adds the following timers so we use set/clear Timeouts
global.setImmediate =
  global.setImmediate || ((fn, ...args) => global.setTimeout(fn, 0, ...args));
global.clearImmediate =
  global.clearImmediate || ((id) => global.clearTimeout(id));

// required by any components anchored on `popover-content`
const popoverContent = window.document.createElement('div');
popoverContent.setAttribute('id', 'popover-content');
window.document.body.appendChild(popoverContent);

// Fetch
// fetch is part of node js in future versions, thus triggering no-shadow
// eslint-disable-next-line no-shadow
const { default: fetch, Headers, Request, Response } = require('node-fetch');

Object.assign(window, { fetch, Headers, Request, Response });
// some of our libraries currently assume that `fetch` is globally available,
// so we need to assign this for tests to run
global.fetch = fetch;

// localStorage
window.localStorage = {
  removeItem: () => null,
};
<<<<<<< HEAD

// used for native dark/light mode detection
window.matchMedia = () => true;

=======
// used for native dark/light mode detection
window.matchMedia = () => true;
>>>>>>> a243b679
// override @metamask/logo
window.requestAnimationFrame = () => undefined;

// crypto.getRandomValues
if (!window.crypto) {
  window.crypto = {};
}
if (!window.crypto.getRandomValues) {
  // eslint-disable-next-line node/global-require
  window.crypto.getRandomValues = require('polyfill-crypto.getrandomvalues');
}

// TextEncoder/TextDecoder
window.TextEncoder = TextEncoder;
window.TextDecoder = TextDecoder;

// Used to test `clearClipboard` function
if (!window.navigator.clipboard) {
  window.navigator.clipboard = {};
}
if (!window.navigator.clipboard.writeText) {
  window.navigator.clipboard.writeText = () => undefined;
}<|MERGE_RESOLUTION|>--- conflicted
+++ resolved
@@ -1,24 +1,15 @@
-/* eslint-disable-next-line */
-import { TextEncoder, TextDecoder } from 'util';
 import nock from 'nock';
+import Enzyme from 'enzyme';
+import Adapter from 'enzyme-adapter-react-16';
 import log from 'loglevel';
 import { JSDOM } from 'jsdom';
 
 process.env.IN_TEST = true;
-process.env.METAMASK_BUILD_TYPE = 'main';
 
-global.chrome = {
-  runtime: { id: 'testid', getManifest: () => ({ manifest_version: 2 }) },
-};
+global.chrome = { runtime: { id: 'testid' } };
 
 nock.disableNetConnect();
 nock.enableNetConnect('localhost');
-if (typeof beforeEach === 'function') {
-  /* eslint-disable-next-line jest/require-top-level-describe */
-  beforeEach(() => {
-    nock.cleanAll();
-  });
-}
 
 // catch rejections that are still unhandled when tests exit
 const unhandledRejections = new Map();
@@ -41,6 +32,8 @@
   }
 });
 
+Enzyme.configure({ adapter: new Adapter() });
+
 log.setDefaultLevel(5);
 global.log = log;
 
@@ -62,40 +55,23 @@
 // required by `react-popper`
 global.HTMLElement = window.HTMLElement;
 
-// Jest no longer adds the following timers so we use set/clear Timeouts
-global.setImmediate =
-  global.setImmediate || ((fn, ...args) => global.setTimeout(fn, 0, ...args));
-global.clearImmediate =
-  global.clearImmediate || ((id) => global.clearTimeout(id));
-
 // required by any components anchored on `popover-content`
 const popoverContent = window.document.createElement('div');
 popoverContent.setAttribute('id', 'popover-content');
 window.document.body.appendChild(popoverContent);
 
-// Fetch
-// fetch is part of node js in future versions, thus triggering no-shadow
-// eslint-disable-next-line no-shadow
-const { default: fetch, Headers, Request, Response } = require('node-fetch');
+// fetch
+const fetch = require('node-fetch');
 
+const { Headers, Request, Response } = fetch;
 Object.assign(window, { fetch, Headers, Request, Response });
-// some of our libraries currently assume that `fetch` is globally available,
-// so we need to assign this for tests to run
-global.fetch = fetch;
 
 // localStorage
 window.localStorage = {
   removeItem: () => null,
 };
-<<<<<<< HEAD
-
 // used for native dark/light mode detection
 window.matchMedia = () => true;
-
-=======
-// used for native dark/light mode detection
-window.matchMedia = () => true;
->>>>>>> a243b679
 // override @metamask/logo
 window.requestAnimationFrame = () => undefined;
 
@@ -108,10 +84,6 @@
   window.crypto.getRandomValues = require('polyfill-crypto.getrandomvalues');
 }
 
-// TextEncoder/TextDecoder
-window.TextEncoder = TextEncoder;
-window.TextDecoder = TextDecoder;
-
 // Used to test `clearClipboard` function
 if (!window.navigator.clipboard) {
   window.navigator.clipboard = {};
