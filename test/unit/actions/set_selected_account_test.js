--- conflicted
+++ resolved
@@ -1,17 +1,8 @@
-<<<<<<< HEAD
-// var jsdom = require('mocha-jsdom')
-var assert = require('assert')
-var freeze = require('deep-freeze-strict')
-var path = require('path')
-
-var actions = require(path.join(
-=======
 const assert = require('assert')
 const freeze = require('deep-freeze-strict')
 const path = require('path')
 
 const actions = require(path.join(
->>>>>>> cdaac779
   __dirname,
   '..',
   '..',
@@ -21,11 +12,7 @@
   'store',
   'actions.js'
 ))
-<<<<<<< HEAD
-var reducers = require(path.join(
-=======
 const reducers = require(path.join(
->>>>>>> cdaac779
   __dirname,
   '..',
   '..',
@@ -35,33 +22,10 @@
   'ducks',
   'index.js'
 ))
-<<<<<<< HEAD
-
-describe('SET_SELECTED_ACCOUNT', function () {
-  it('sets the state.appState.activeAddress property of the state to the action.value', function () {
-    var initialState = {
-      appState: {
-        activeAddress: 'foo',
-      },
-    }
-    freeze(initialState)
-
-    const action = {
-      type: actions.SET_SELECTED_ACCOUNT,
-      value: 'bar',
-    }
-    freeze(action)
-
-    var resultingState = reducers(initialState, action)
-    assert.equal(resultingState.appState.activeAddress, action.value)
-  })
-})
-=======
->>>>>>> cdaac779
 
 describe('SHOW_ACCOUNT_DETAIL', function () {
   it('updates metamask state', function () {
-    var initialState = {
+    const initialState = {
       metamask: {
         selectedAddress: 'foo',
       },
@@ -74,7 +38,7 @@
     }
     freeze(action)
 
-    var resultingState = reducers(initialState, action)
+    const resultingState = reducers(initialState, action)
     assert.equal(resultingState.metamask.selectedAddress, action.value)
   })
 })