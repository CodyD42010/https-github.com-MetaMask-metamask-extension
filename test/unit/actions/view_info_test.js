// var jsdom = require('mocha-jsdom')
var assert = require('assert')
var freeze = require('deep-freeze-strict')
var path = require('path')

<<<<<<< HEAD
var actions = require(path.join(
=======
const actions = require(path.join(
>>>>>>> cdaac779
  __dirname,
  '..',
  '..',
  '..',
  'ui',
  'app',
  'store',
  'actions.js'
))
<<<<<<< HEAD
var reducers = require(path.join(
=======
const reducers = require(path.join(
>>>>>>> cdaac779
  __dirname,
  '..',
  '..',
  '..',
  'ui',
  'app',
  'ducks',
  'index.js'
))

describe('SHOW_INFO_PAGE', function () {
  it('sets the state.appState.currentView.name property to info', function () {
    var initialState = {
      appState: {
        activeAddress: 'foo',
      },
    }
    freeze(initialState)

    const action = actions.showInfoPage()
    var resultingState = reducers(initialState, action)
    assert.equal(resultingState.appState.currentView.name, 'info')
  })
})<|MERGE_RESOLUTION|>--- conflicted
+++ resolved
@@ -1,13 +1,9 @@
 // var jsdom = require('mocha-jsdom')
-var assert = require('assert')
-var freeze = require('deep-freeze-strict')
-var path = require('path')
+const assert = require('assert')
+const freeze = require('deep-freeze-strict')
+const path = require('path')
 
-<<<<<<< HEAD
-var actions = require(path.join(
-=======
 const actions = require(path.join(
->>>>>>> cdaac779
   __dirname,
   '..',
   '..',
@@ -17,11 +13,7 @@
   'store',
   'actions.js'
 ))
-<<<<<<< HEAD
-var reducers = require(path.join(
-=======
 const reducers = require(path.join(
->>>>>>> cdaac779
   __dirname,
   '..',
   '..',
@@ -34,7 +26,7 @@
 
 describe('SHOW_INFO_PAGE', function () {
   it('sets the state.appState.currentView.name property to info', function () {
-    var initialState = {
+    const initialState = {
       appState: {
         activeAddress: 'foo',
       },
@@ -42,7 +34,7 @@
     freeze(initialState)
 
     const action = actions.showInfoPage()
-    var resultingState = reducers(initialState, action)
+    const resultingState = reducers(initialState, action)
     assert.equal(resultingState.appState.currentView.name, 'info')
   })
 })