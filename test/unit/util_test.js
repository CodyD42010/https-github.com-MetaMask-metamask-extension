--- conflicted
+++ resolved
@@ -1,14 +1,9 @@
-var assert = require('assert')
-var sinon = require('sinon')
+const assert = require('assert')
+const sinon = require('sinon')
 const ethUtil = require('ethereumjs-util')
 
-<<<<<<< HEAD
-var path = require('path')
-var util = require(path.join(
-=======
 const path = require('path')
 const util = require(path.join(
->>>>>>> cdaac779
   __dirname,
   '..',
   '..',
@@ -20,8 +15,8 @@
 ))
 
 describe('util', function () {
-  var ethInWei = '1'
-  for (var i = 0; i < 18; i++) {
+  let ethInWei = '1'
+  for (let i = 0; i < 18; i++) {
     ethInWei += '0'
   }
 
@@ -61,52 +56,52 @@
 
   describe('#addressSummary', function () {
     it('should add case-sensitive checksum', function () {
-      var address = '0xfdea65c8e26263f6d9a1b5de9555d2931a33b825'
-      var result = util.addressSummary(address)
+      const address = '0xfdea65c8e26263f6d9a1b5de9555d2931a33b825'
+      const result = util.addressSummary(address)
       assert.equal(result, '0xFDEa65C8...b825')
     })
 
     it('should accept arguments for firstseg, lastseg, and keepPrefix', function () {
-      var address = '0xfdea65c8e26263f6d9a1b5de9555d2931a33b825'
-      var result = util.addressSummary(address, 4, 4, false)
+      const address = '0xfdea65c8e26263f6d9a1b5de9555d2931a33b825'
+      const result = util.addressSummary(address, 4, 4, false)
       assert.equal(result, 'FDEa...b825')
     })
   })
 
   describe('#isValidAddress', function () {
     it('should allow 40-char non-prefixed hex', function () {
-      var address = 'fdea65c8e26263f6d9a1b5de9555d2931a33b825'
-      var result = util.isValidAddress(address)
+      const address = 'fdea65c8e26263f6d9a1b5de9555d2931a33b825'
+      const result = util.isValidAddress(address)
       assert.ok(result)
     })
 
     it('should allow 42-char non-prefixed hex', function () {
-      var address = '0xfdea65c8e26263f6d9a1b5de9555d2931a33b825'
-      var result = util.isValidAddress(address)
+      const address = '0xfdea65c8e26263f6d9a1b5de9555d2931a33b825'
+      const result = util.isValidAddress(address)
       assert.ok(result)
     })
 
     it('should not allow less non hex-prefixed', function () {
-      var address = 'fdea65c8e26263f6d9a1b5de9555d2931a33b85'
-      var result = util.isValidAddress(address)
+      const address = 'fdea65c8e26263f6d9a1b5de9555d2931a33b85'
+      const result = util.isValidAddress(address)
       assert.ok(!result)
     })
 
     it('should not allow less hex-prefixed', function () {
-      var address = '0xfdea65ce26263f6d9a1b5de9555d2931a33b85'
-      var result = util.isValidAddress(address)
+      const address = '0xfdea65ce26263f6d9a1b5de9555d2931a33b85'
+      const result = util.isValidAddress(address)
       assert.ok(!result)
     })
 
     it('should recognize correct capitalized checksum', function () {
-      var address = '0xFDEa65C8e26263F6d9A1B5de9555D2931A33b825'
-      var result = util.isValidAddress(address)
+      const address = '0xFDEa65C8e26263F6d9A1B5de9555D2931A33b825'
+      const result = util.isValidAddress(address)
       assert.ok(result)
     })
 
     it('should recognize incorrect capitalized checksum', function () {
-      var address = '0xFDea65C8e26263F6d9A1B5de9555D2931A33b825'
-      var result = util.isValidAddress(address)
+      const address = '0xFDea65C8e26263F6d9A1B5de9555D2931A33b825'
+      const result = util.isValidAddress(address)
       assert.ok(!result)
     })
 
@@ -121,67 +116,60 @@
 
   describe('#numericBalance', function () {
     it('should return a BN 0 if given nothing', function () {
-      var result = util.numericBalance()
+      const result = util.numericBalance()
       assert.equal(result.toString(10), 0)
     })
 
     it('should work with hex prefix', function () {
-      var result = util.numericBalance('0x012')
+      const result = util.numericBalance('0x012')
       assert.equal(result.toString(10), '18')
     })
 
     it('should work with no hex prefix', function () {
-      var result = util.numericBalance('012')
+      const result = util.numericBalance('012')
       assert.equal(result.toString(10), '18')
     })
   })
 
   describe('#formatBalance', function () {
     it('when given nothing', function () {
-      var result = util.formatBalance()
+      const result = util.formatBalance()
       assert.equal(result, 'None', 'should return "None"')
     })
 
     it('should return eth as string followed by ETH', function () {
-      var input = new ethUtil.BN(ethInWei, 10).toJSON()
-      var result = util.formatBalance(input, 4)
+      const input = new ethUtil.BN(ethInWei, 10).toJSON()
+      const result = util.formatBalance(input, 4)
       assert.equal(result, '1.0000 ETH')
     })
 
     it('should return eth as string followed by ETH', function () {
-<<<<<<< HEAD
-      var input = new ethUtil.BN(ethInWei, 10)
-        .div(new ethUtil.BN('2', 10))
-        .toJSON()
-      var result = util.formatBalance(input, 3)
-=======
       const input = new ethUtil.BN(ethInWei, 10)
         .div(new ethUtil.BN('2', 10))
         .toJSON()
       const result = util.formatBalance(input, 3)
->>>>>>> cdaac779
       assert.equal(result, '0.500 ETH')
     })
 
     it('should display specified decimal points', function () {
-      var input = '0x128dfa6a90b28000'
-      var result = util.formatBalance(input, 2)
+      const input = '0x128dfa6a90b28000'
+      const result = util.formatBalance(input, 2)
       assert.equal(result, '1.33 ETH')
     })
     it('should default to 3 decimal points', function () {
-      var input = '0x128dfa6a90b28000'
-      var result = util.formatBalance(input)
+      const input = '0x128dfa6a90b28000'
+      const result = util.formatBalance(input)
       assert.equal(result, '1.337 ETH')
     })
     it('should show 2 significant digits for tiny balances', function () {
-      var input = '0x1230fa6a90b28'
-      var result = util.formatBalance(input)
+      const input = '0x1230fa6a90b28'
+      const result = util.formatBalance(input)
       assert.equal(result, '0.00032 ETH')
     })
     it('should not parse the balance and return value with 2 decimal points with ETH at the end', function () {
-      var value = '1.2456789'
-      var needsParse = false
-      var result = util.formatBalance(value, 2, needsParse)
+      const value = '1.2456789'
+      const needsParse = false
+      const result = util.formatBalance(value, 2, needsParse)
       assert.equal(result, '1.24 ETH')
     })
   })
@@ -189,7 +177,7 @@
   describe('normalizing values', function () {
     describe('#normalizeToWei', function () {
       it('should convert an eth to the appropriate equivalent values', function () {
-        var valueTable = {
+        const valueTable = {
           wei: '1000000000000000000',
           kwei: '1000000000000000',
           mwei: '1000000000000',
@@ -204,19 +192,11 @@
           // gether:'0.000000001',
           // tether:'0.000000000001',
         }
-<<<<<<< HEAD
-        var oneEthBn = new ethUtil.BN(ethInWei, 10)
-
-        for (var currency in valueTable) {
-          var value = new ethUtil.BN(valueTable[currency], 10)
-          var output = util.normalizeToWei(value, currency)
-=======
         const oneEthBn = new ethUtil.BN(ethInWei, 10)
 
         for (const currency in valueTable) {
           const value = new ethUtil.BN(valueTable[currency], 10)
           const output = util.normalizeToWei(value, currency)
->>>>>>> cdaac779
           assert.equal(
             output.toString(10),
             valueTable.wei,
@@ -230,49 +210,45 @@
 
     describe('#normalizeEthStringToWei', function () {
       it('should convert decimal eth to pure wei BN', function () {
-        var input = '1.23456789'
-        var output = util.normalizeEthStringToWei(input)
+        const input = '1.23456789'
+        const output = util.normalizeEthStringToWei(input)
         assert.equal(output.toString(10), '1234567890000000000')
       })
 
       it('should convert 1 to expected wei', function () {
-        var input = '1'
-        var output = util.normalizeEthStringToWei(input)
+        const input = '1'
+        const output = util.normalizeEthStringToWei(input)
         assert.equal(output.toString(10), ethInWei)
       })
 
       it('should account for overflow numbers gracefully by dropping extra precision.', function () {
-        var input = '1.11111111111111111111'
-        var output = util.normalizeEthStringToWei(input)
+        const input = '1.11111111111111111111'
+        const output = util.normalizeEthStringToWei(input)
         assert.equal(output.toString(10), '1111111111111111111')
       })
 
       it('should not truncate very exact wei values that do not have extra precision.', function () {
-        var input = '1.100000000000000001'
-        var output = util.normalizeEthStringToWei(input)
+        const input = '1.100000000000000001'
+        const output = util.normalizeEthStringToWei(input)
         assert.equal(output.toString(10), '1100000000000000001')
       })
     })
 
     describe('#normalizeNumberToWei', function () {
       it('should handle a simple use case', function () {
-        var input = 0.0002
-        var output = util.normalizeNumberToWei(input, 'ether')
-        var str = output.toString(10)
+        const input = 0.0002
+        const output = util.normalizeNumberToWei(input, 'ether')
+        const str = output.toString(10)
         assert.equal(str, '200000000000000')
       })
 
       it('should convert a kwei number to the appropriate equivalent wei', function () {
-        var result = util.normalizeNumberToWei(1.111, 'kwei')
+        const result = util.normalizeNumberToWei(1.111, 'kwei')
         assert.equal(result.toString(10), '1111', 'accepts decimals')
       })
 
       it('should convert a ether number to the appropriate equivalent wei', function () {
-<<<<<<< HEAD
-        var result = util.normalizeNumberToWei(1.111, 'ether')
-=======
         const result = util.normalizeNumberToWei(1.111, 'ether')
->>>>>>> cdaac779
         assert.equal(
           result.toString(10),
           '1111000000000000000',
@@ -282,44 +258,28 @@
     })
     describe('#isHex', function () {
       it('should return true when given a hex string', function () {
-<<<<<<< HEAD
-        var result = util.isHex(
-=======
-        const result = util.isHex(
->>>>>>> cdaac779
+        const result = util.isHex(
           'c3ab8ff13720e8ad9047dd39466b3c8974e592c2fa383d4a3960714caef0c4f2'
         )
         assert(result)
       })
 
       it('should return false when given a non-hex string', function () {
-<<<<<<< HEAD
-        var result = util.isHex(
-=======
-        const result = util.isHex(
->>>>>>> cdaac779
+        const result = util.isHex(
           'c3ab8ff13720e8ad9047dd39466b3c8974e592c2fa383d4a3960714imnotreal'
         )
         assert(!result)
       })
 
       it('should return false when given a string containing a non letter/number character', function () {
-<<<<<<< HEAD
-        var result = util.isHex(
-=======
-        const result = util.isHex(
->>>>>>> cdaac779
+        const result = util.isHex(
           'c3ab8ff13720!8ad9047dd39466b3c%8974e592c2fa383d4a396071imnotreal'
         )
         assert(!result)
       })
 
       it('should return true when given a hex string with hex-prefix', function () {
-<<<<<<< HEAD
-        var result = util.isHex(
-=======
-        const result = util.isHex(
->>>>>>> cdaac779
+        const result = util.isHex(
           '0xc3ab8ff13720e8ad9047dd39466b3c8974e592c2fa383d4a3960714caef0c4f2'
         )
         assert(result)
