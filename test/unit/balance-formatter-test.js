--- conflicted
+++ resolved
@@ -6,13 +6,8 @@
   it('be able to format any infura currency', function (done) {
     const number = 10000
 
-<<<<<<< HEAD
-    infuraConversion.objects.forEach(conversion => {
-      const code = conversion.quote.code.toUpperCase()
-=======
     availableCurrencies.forEach(conversion => {
       const code = conversion.code.toUpperCase()
->>>>>>> cdaac779
       const result = currencyFormatter.format(number, { code })
 
       switch (code) {
