const assert = require('assert')
const nock = require('nock')
const sinon = require('sinon')
const ObservableStore = require('obs-store')
const DetectTokensController = require('../../../../app/scripts/controllers/detect-tokens')
const NetworkController = require('../../../../app/scripts/controllers/network/network')
const PreferencesController = require('../../../../app/scripts/controllers/preferences')

describe('DetectTokensController', () => {
  const sandbox = sinon.createSandbox()
  let clock, keyringMemStore, network, preferences, controller

  const noop = () => {}

  const networkControllerProviderConfig = {
    getAccounts: noop,
  }

  beforeEach(async () => {
<<<<<<< HEAD
    // nock('https://api.infura.io')
    //   .get(/.*/)
    //   .reply(200)
    nock('http://13.67.73.51:12537')
=======
    nock('https://api.infura.io')
>>>>>>> cdaac779
      .get(/.*/)
      .reply(200)

    keyringMemStore = new ObservableStore({ isUnlocked: false })
    network = new NetworkController()
<<<<<<< HEAD
    network.initializeProvider(networkControllerProviderConfig)

    preferences = new PreferencesController({ network })
    controller = new DetectTokensController({
      preferences: preferences,
      network: network,
      keyringMemStore: keyringMemStore,
    })
=======
    preferences = new PreferencesController({ network })
    controller = new DetectTokensController({
      preferences: preferences,
      network: network,
      keyringMemStore: keyringMemStore,
    })

    network.initializeProvider(networkControllerProviderConfig)
>>>>>>> cdaac779
  })

  after(() => {
    sandbox.restore()
    nock.cleanAll()
  })

  it('should poll on correct interval', async () => {
    const stub = sinon.stub(global, 'setInterval')
    new DetectTokensController({ interval: 1337 }) // eslint-disable-line no-new
    assert.strictEqual(stub.getCall(0).args[1], 1337)
    stub.restore()
  })

  it('should be called on every polling period', async () => {
    clock = sandbox.useFakeTimers()
    const network = new NetworkController()
    network.initializeProvider(networkControllerProviderConfig)
    network.setProviderType('mainnet')
    const preferences = new PreferencesController({ network })
    const controller = new DetectTokensController({
      preferences: preferences,
      network: network,
      keyringMemStore: keyringMemStore,
    })
    controller.isOpen = true
    controller.isUnlocked = true

    var stub = sandbox.stub(controller, 'detectNewTokens')

    clock.tick(1)
    sandbox.assert.notCalled(stub)
    clock.tick(180000)
    sandbox.assert.called(stub)
    clock.tick(180000)
    sandbox.assert.calledTwice(stub)
    clock.tick(180000)
    sandbox.assert.calledThrice(stub)
  })

  it('should not check tokens while in test network', async () => {
    controller.isOpen = true
    controller.isUnlocked = true

<<<<<<< HEAD
    var stub = sandbox
=======
    const stub = sandbox
>>>>>>> cdaac779
      .stub(controller, 'detectTokenBalance')
      .withArgs('0x0D262e5dC4A06a0F1c90cE79C7a60C09DfC884E4')
      .returns(true)
      .withArgs('0xBC86727E770de68B1060C91f6BB6945c73e10388')
      .returns(true)

    await controller.detectNewTokens()
    sandbox.assert.notCalled(stub)
  })

  it('should only check and add tokens while in main network', async () => {
    const controller = new DetectTokensController({
      preferences: preferences,
      network: network,
      keyringMemStore: keyringMemStore,
    })
    controller.isOpen = true
    controller.isUnlocked = true

    sandbox
      .stub(controller, 'detectTokenBalance')
      .withArgs('0x0D262e5dC4A06a0F1c90cE79C7a60C09DfC884E4')
      .returns(
        preferences.addToken(
          '0x0d262e5dc4a06a0f1c90ce79c7a60c09dfc884e4',
          'J8T',
          8
        )
      )
      .withArgs('0xBC86727E770de68B1060C91f6BB6945c73e10388')
      .returns(
        preferences.addToken(
          '0xbc86727e770de68b1060c91f6bb6945c73e10388',
          'XNK',
          18
        )
      )

    await controller.detectNewTokens()
    assert.deepEqual(preferences.store.getState().tokens, [
      {
        address: '0x0d262e5dc4a06a0f1c90ce79c7a60c09dfc884e4',
        decimals: 8,
        symbol: 'J8T',
      },
      {
        address: '0xbc86727e770de68b1060c91f6bb6945c73e10388',
        decimals: 18,
        symbol: 'XNK',
      },
    ])
  })

  it('should not detect same token while in main network', async () => {
    preferences.addToken('0x0d262e5dc4a06a0f1c90ce79c7a60c09dfc884e4', 'J8T', 8)
    const controller = new DetectTokensController({
      preferences: preferences,
      network: network,
      keyringMemStore: keyringMemStore,
    })
    controller.isOpen = true
    controller.isUnlocked = true

    sandbox
      .stub(controller, 'detectTokenBalance')
      .withArgs('0x0D262e5dC4A06a0F1c90cE79C7a60C09DfC884E4')
      .returns(
        preferences.addToken(
          '0x0d262e5dc4a06a0f1c90ce79c7a60c09dfc884e4',
          'J8T',
          8
        )
      )
      .withArgs('0xBC86727E770de68B1060C91f6BB6945c73e10388')
      .returns(
        preferences.addToken(
          '0xbc86727e770de68b1060c91f6bb6945c73e10388',
          'XNK',
          18
        )
      )

    await controller.detectNewTokens()
    assert.deepEqual(preferences.store.getState().tokens, [
      {
        address: '0x0d262e5dc4a06a0f1c90ce79c7a60c09dfc884e4',
        decimals: 8,
        symbol: 'J8T',
      },
      {
        address: '0xbc86727e770de68b1060c91f6bb6945c73e10388',
        decimals: 18,
        symbol: 'XNK',
      },
    ])
  })

  it('should trigger detect new tokens when change address', async () => {
    controller.isOpen = true
    controller.isUnlocked = true
<<<<<<< HEAD
    var stub = sandbox.stub(controller, 'detectNewTokens')
=======
    const stub = sandbox.stub(controller, 'detectNewTokens')
>>>>>>> cdaac779
    await preferences.setSelectedAddress(
      '0xbc86727e770de68b1060c91f6bb6945c73e10388'
    )
    sandbox.assert.called(stub)
  })

  it('should trigger detect new tokens when submit password', async () => {
    controller.isOpen = true
    controller.selectedAddress = '0x0'
    var stub = sandbox.stub(controller, 'detectNewTokens')
    await controller._keyringMemStore.updateState({ isUnlocked: true })
    sandbox.assert.called(stub)
  })

  it('should not trigger detect new tokens when not open or not unlocked', async () => {
    controller.isOpen = true
    controller.isUnlocked = false
    var stub = sandbox.stub(controller, 'detectTokenBalance')
    clock.tick(180000)
    sandbox.assert.notCalled(stub)
    controller.isOpen = false
    controller.isUnlocked = true
    clock.tick(180000)
    sandbox.assert.notCalled(stub)
  })
})<|MERGE_RESOLUTION|>--- conflicted
+++ resolved
@@ -17,38 +17,20 @@
   }
 
   beforeEach(async () => {
-<<<<<<< HEAD
-    // nock('https://api.infura.io')
-    //   .get(/.*/)
-    //   .reply(200)
-    nock('http://13.67.73.51:12537')
-=======
     nock('https://api.infura.io')
->>>>>>> cdaac779
       .get(/.*/)
       .reply(200)
 
     keyringMemStore = new ObservableStore({ isUnlocked: false })
     network = new NetworkController()
-<<<<<<< HEAD
     network.initializeProvider(networkControllerProviderConfig)
-
     preferences = new PreferencesController({ network })
+
     controller = new DetectTokensController({
       preferences: preferences,
       network: network,
       keyringMemStore: keyringMemStore,
     })
-=======
-    preferences = new PreferencesController({ network })
-    controller = new DetectTokensController({
-      preferences: preferences,
-      network: network,
-      keyringMemStore: keyringMemStore,
-    })
-
-    network.initializeProvider(networkControllerProviderConfig)
->>>>>>> cdaac779
   })
 
   after(() => {
@@ -77,7 +59,7 @@
     controller.isOpen = true
     controller.isUnlocked = true
 
-    var stub = sandbox.stub(controller, 'detectNewTokens')
+    const stub = sandbox.stub(controller, 'detectNewTokens')
 
     clock.tick(1)
     sandbox.assert.notCalled(stub)
@@ -93,11 +75,7 @@
     controller.isOpen = true
     controller.isUnlocked = true
 
-<<<<<<< HEAD
-    var stub = sandbox
-=======
     const stub = sandbox
->>>>>>> cdaac779
       .stub(controller, 'detectTokenBalance')
       .withArgs('0x0D262e5dC4A06a0F1c90cE79C7a60C09DfC884E4')
       .returns(true)
@@ -198,11 +176,7 @@
   it('should trigger detect new tokens when change address', async () => {
     controller.isOpen = true
     controller.isUnlocked = true
-<<<<<<< HEAD
-    var stub = sandbox.stub(controller, 'detectNewTokens')
-=======
     const stub = sandbox.stub(controller, 'detectNewTokens')
->>>>>>> cdaac779
     await preferences.setSelectedAddress(
       '0xbc86727e770de68b1060c91f6bb6945c73e10388'
     )
@@ -212,7 +186,7 @@
   it('should trigger detect new tokens when submit password', async () => {
     controller.isOpen = true
     controller.selectedAddress = '0x0'
-    var stub = sandbox.stub(controller, 'detectNewTokens')
+    const stub = sandbox.stub(controller, 'detectNewTokens')
     await controller._keyringMemStore.updateState({ isUnlocked: true })
     sandbox.assert.called(stub)
   })
@@ -220,7 +194,7 @@
   it('should not trigger detect new tokens when not open or not unlocked', async () => {
     controller.isOpen = true
     controller.isUnlocked = false
-    var stub = sandbox.stub(controller, 'detectTokenBalance')
+    const stub = sandbox.stub(controller, 'detectTokenBalance')
     clock.tick(180000)
     sandbox.assert.notCalled(stub)
     controller.isOpen = false
