const assert = require('assert')
const ObservableStore = require('obs-store')
const PreferencesController = require('../../../../app/scripts/controllers/preferences')
const sinon = require('sinon')

describe('preferences controller', function () {
  let preferencesController
  let network

  beforeEach(() => {
    network = {providerStore: new ObservableStore({ type: 'mainnet' })}
    preferencesController = new PreferencesController({ network })
  })

  describe('setAddresses', function () {
    it('should keep a map of addresses to names and addresses in the store', function () {
      preferencesController.setAddresses([
        '0xda22le',
        '0x7e57e2',
      ])

      const {identities} = preferencesController.store.getState()
      assert.deepEqual(identities, {
        '0xda22le': {
          name: 'Account 1',
          address: '0xda22le',
        },
        '0x7e57e2': {
          name: 'Account 2',
          address: '0x7e57e2',
        },
      })
    })

    it('should create account tokens for each account in the store', function () {
      preferencesController.setAddresses([
        '0xda22le',
        '0x7e57e2',
      ])

      const accountTokens = preferencesController.store.getState().accountTokens

      assert.deepEqual(accountTokens, {
        '0xda22le': {},
        '0x7e57e2': {},
      })
    })

    it('should replace its list of addresses', function () {
      preferencesController.setAddresses([
        '0xda22le',
        '0x7e57e2',
      ])
      preferencesController.setAddresses([
        '0xda22le77',
        '0x7e57e277',
      ])

      const {identities} = preferencesController.store.getState()
      assert.deepEqual(identities, {
        '0xda22le77': {
          name: 'Account 1',
          address: '0xda22le77',
        },
        '0x7e57e277': {
          name: 'Account 2',
          address: '0x7e57e277',
        },
      })
    })
  })

  describe('removeAddress', function () {
    it('should remove an address from state', function () {
      preferencesController.setAddresses([
        '0xda22le',
        '0x7e57e2',
      ])

      preferencesController.removeAddress('0xda22le')

      assert.equal(preferencesController.store.getState().identities['0xda22le'], undefined)
    })

    it('should remove an address from state and respective tokens', function () {
      preferencesController.setAddresses([
        '0xda22le',
        '0x7e57e2',
      ])

      preferencesController.removeAddress('0xda22le')

      assert.equal(preferencesController.store.getState().accountTokens['0xda22le'], undefined)
    })

    it('should switch accounts if the selected address is removed', function () {
      preferencesController.setAddresses([
        '0xda22le',
        '0x7e57e2',
      ])

      preferencesController.setSelectedAddress('0x7e57e2')
      preferencesController.removeAddress('0x7e57e2')

      assert.equal(preferencesController.getSelectedAddress(), '0xda22le')
    })
  })

  describe('setAccountLabel', function () {
    it('should update a label for the given account', function () {
      preferencesController.setAddresses([
        '0xda22le',
        '0x7e57e2',
      ])

      assert.deepEqual(preferencesController.store.getState().identities['0xda22le'], {
        name: 'Account 1',
        address: '0xda22le',
      })


      preferencesController.setAccountLabel('0xda22le', 'Dazzle')
      assert.deepEqual(preferencesController.store.getState().identities['0xda22le'], {
        name: 'Dazzle',
        address: '0xda22le',
      })
    })
  })

  describe('getTokens', function () {
    it('should return an empty list initially', async function () {
      await preferencesController.setSelectedAddress('0x7e57e2')

      const tokens = preferencesController.getTokens()
      assert.equal(tokens.length, 0, 'empty list of tokens')
    })
  })

  describe('addToken', function () {
    it('should add that token to its state', async function () {
      const address = '0xabcdef1234567'
      const symbol = 'ABBR'
      const decimals = 5

      await preferencesController.setSelectedAddress('0x7e57e2')
      await preferencesController.addToken(address, symbol, decimals)

      const tokens = preferencesController.getTokens()
      assert.equal(tokens.length, 1, 'one token added')

      const added = tokens[0]
      assert.equal(added.address, address, 'set address correctly')
      assert.equal(added.symbol, symbol, 'set symbol correctly')
      assert.equal(added.decimals, decimals, 'set decimals correctly')
    })

    it('should allow updating a token value', async function () {
      const address = '0xabcdef1234567'
      const symbol = 'ABBR'
      const decimals = 5

      await preferencesController.setSelectedAddress('0x7e57e2')
      await preferencesController.addToken(address, symbol, decimals)

      const newDecimals = 6
      await preferencesController.addToken(address, symbol, newDecimals)

      const tokens = preferencesController.getTokens()
      assert.equal(tokens.length, 1, 'one token added')

      const added = tokens[0]
      assert.equal(added.address, address, 'set address correctly')
      assert.equal(added.symbol, symbol, 'set symbol correctly')
      assert.equal(added.decimals, newDecimals, 'updated decimals correctly')
    })

    it('should allow adding tokens to two separate addresses', async function () {
      const address = '0xabcdef1234567'
      const symbol = 'ABBR'
      const decimals = 5

      await preferencesController.setSelectedAddress('0x7e57e2')
      await preferencesController.addToken(address, symbol, decimals)
      assert.equal(preferencesController.getTokens().length, 1, 'one token added for 1st address')

      await preferencesController.setSelectedAddress('0xda22le')
      await preferencesController.addToken(address, symbol, decimals)
      assert.equal(preferencesController.getTokens().length, 1, 'one token added for 2nd address')
    })

    it('should add token per account', async function () {
      const addressFirst = '0xabcdef1234567'
      const addressSecond = '0xabcdef1234568'
      const symbolFirst = 'ABBR'
      const symbolSecond = 'ABBB'
      const decimals = 5

      await preferencesController.setSelectedAddress('0x7e57e2')
      await preferencesController.addToken(addressFirst, symbolFirst, decimals)
      const tokensFirstAddress = preferencesController.getTokens()

      await preferencesController.setSelectedAddress('0xda22le')
      await preferencesController.addToken(addressSecond, symbolSecond, decimals)
      const tokensSeconAddress = preferencesController.getTokens()

      assert.notEqual(tokensFirstAddress, tokensSeconAddress, 'add different tokens for two account and tokens are equal')
    })

    it('should add token per network', async function () {
      const addressFirst = '0xabcdef1234567'
      const addressSecond = '0xabcdef1234568'
      const symbolFirst = 'ABBR'
      const symbolSecond = 'ABBB'
      const decimals = 5

      network.providerStore.updateState({ type: 'mainnet' })
      await preferencesController.addToken(addressFirst, symbolFirst, decimals)
      const tokensFirstAddress = preferencesController.getTokens()

      network.providerStore.updateState({ type: 'rinkeby' })
      await preferencesController.addToken(addressSecond, symbolSecond, decimals)
      const tokensSeconAddress = preferencesController.getTokens()

      assert.notEqual(tokensFirstAddress, tokensSeconAddress, 'add different tokens for two networks and tokens are equal')
    })
  })

  describe('removeToken', function () {
    it('should remove the only token from its state', async function () {
      await preferencesController.setSelectedAddress('0x7e57e2')
      await preferencesController.addToken('0xa', 'A', 5)
      await preferencesController.removeToken('0xa')

      const tokens = preferencesController.getTokens()
      assert.equal(tokens.length, 0, 'one token removed')
    })

    it('should remove a token from its state', async function () {
      await preferencesController.setSelectedAddress('0x7e57e2')
      await preferencesController.addToken('0xa', 'A', 4)
      await preferencesController.addToken('0xb', 'B', 5)
      await preferencesController.removeToken('0xa')

      const tokens = preferencesController.getTokens()
      assert.equal(tokens.length, 1, 'one token removed')

      const [token1] = tokens
      assert.deepEqual(token1, {address: '0xb', symbol: 'B', decimals: 5})
    })

    it('should remove a token from its state on corresponding address', async function () {
      await preferencesController.setSelectedAddress('0x7e57e2')
      await preferencesController.addToken('0xa', 'A', 4)
      await preferencesController.addToken('0xb', 'B', 5)
      await preferencesController.setSelectedAddress('0x7e57e3')
      await preferencesController.addToken('0xa', 'A', 4)
      await preferencesController.addToken('0xb', 'B', 5)
      const initialTokensSecond = preferencesController.getTokens()
      await preferencesController.setSelectedAddress('0x7e57e2')
      await preferencesController.removeToken('0xa')

      const tokensFirst = preferencesController.getTokens()
      assert.equal(tokensFirst.length, 1, 'one token removed in account')

      const [token1] = tokensFirst
      assert.deepEqual(token1, {address: '0xb', symbol: 'B', decimals: 5})

      await preferencesController.setSelectedAddress('0x7e57e3')
      const tokensSecond = preferencesController.getTokens()
      assert.deepEqual(tokensSecond, initialTokensSecond, 'token deleted for account')
    })

    it('should remove a token from its state on corresponding network', async function () {
      network.providerStore.updateState({ type: 'mainnet' })
      await preferencesController.addToken('0xa', 'A', 4)
      await preferencesController.addToken('0xb', 'B', 5)
      network.providerStore.updateState({ type: 'rinkeby' })
      await preferencesController.addToken('0xa', 'A', 4)
      await preferencesController.addToken('0xb', 'B', 5)
      const initialTokensSecond = preferencesController.getTokens()
      network.providerStore.updateState({ type: 'mainnet' })
      await preferencesController.removeToken('0xa')

      const tokensFirst = preferencesController.getTokens()
      assert.equal(tokensFirst.length, 1, 'one token removed in network')

      const [token1] = tokensFirst
      assert.deepEqual(token1, {address: '0xb', symbol: 'B', decimals: 5})

      network.providerStore.updateState({ type: 'rinkeby' })
      const tokensSecond = preferencesController.getTokens()
      assert.deepEqual(tokensSecond, initialTokensSecond, 'token deleted for network')
    })
  })

  describe('on setSelectedAddress', function () {
    it('should update tokens from its state on corresponding address', async function () {
      await preferencesController.setSelectedAddress('0x7e57e2')
      await preferencesController.addToken('0xa', 'A', 4)
      await preferencesController.addToken('0xb', 'B', 5)
      await preferencesController.setSelectedAddress('0x7e57e3')
      await preferencesController.addToken('0xa', 'C', 4)
      await preferencesController.addToken('0xb', 'D', 5)

      await preferencesController.setSelectedAddress('0x7e57e2')
      const initialTokensFirst = preferencesController.getTokens()
      await preferencesController.setSelectedAddress('0x7e57e3')
      const initialTokensSecond = preferencesController.getTokens()

      assert.notDeepEqual(initialTokensFirst, initialTokensSecond, 'tokens not equal for different accounts and tokens')

      await preferencesController.setSelectedAddress('0x7e57e2')
      const tokensFirst = preferencesController.getTokens()
      await preferencesController.setSelectedAddress('0x7e57e3')
      const tokensSecond = preferencesController.getTokens()

      assert.deepEqual(tokensFirst, initialTokensFirst, 'tokens equal for same account')
      assert.deepEqual(tokensSecond, initialTokensSecond, 'tokens equal for same account')
    })
  })

  describe('on updateStateNetworkType', function () {
    it('should remove a token from its state on corresponding network', async function () {
      network.providerStore.updateState({ type: 'mainnet' })
      await preferencesController.addToken('0xa', 'A', 4)
      await preferencesController.addToken('0xb', 'B', 5)
      const initialTokensFirst = preferencesController.getTokens()
      network.providerStore.updateState({ type: 'rinkeby' })
      await preferencesController.addToken('0xa', 'C', 4)
      await preferencesController.addToken('0xb', 'D', 5)
      const initialTokensSecond = preferencesController.getTokens()

      assert.notDeepEqual(initialTokensFirst, initialTokensSecond, 'tokens not equal for different networks and tokens')

      network.providerStore.updateState({ type: 'mainnet' })
      const tokensFirst = preferencesController.getTokens()
      network.providerStore.updateState({ type: 'rinkeby' })
      const tokensSecond = preferencesController.getTokens()
      assert.deepEqual(tokensFirst, initialTokensFirst, 'tokens equal for same network')
      assert.deepEqual(tokensSecond, initialTokensSecond, 'tokens equal for same network')
    })
  })

  describe('on watchAsset', function () {
    var stubNext, stubEnd, stubHandleWatchAssetERC20, asy, req, res
    const sandbox = sinon.createSandbox()

    beforeEach(() => {
      req = {params: {}}
      res = {}
      asy = {next: () => {}, end: () => {}}
      stubNext = sandbox.stub(asy, 'next')
      stubEnd = sandbox.stub(asy, 'end').returns(0)
      stubHandleWatchAssetERC20 = sandbox.stub(preferencesController, '_handleWatchAssetERC20')
    })
    after(() => {
      sandbox.restore()
    })

    it('shouldn not do anything if method not corresponds', async function () {
      const asy = {next: () => {}, end: () => {}}
      var stubNext = sandbox.stub(asy, 'next')
      var stubEnd = sandbox.stub(asy, 'end').returns(0)
      req.method = 'metamask'
      await preferencesController.requestWatchAsset(req, res, asy.next, asy.end)
      sandbox.assert.notCalled(stubEnd)
      sandbox.assert.called(stubNext)
    })
    it('should do something if method is supported', async function () {
      const asy = {next: () => {}, end: () => {}}
      var stubNext = sandbox.stub(asy, 'next')
      var stubEnd = sandbox.stub(asy, 'end').returns(0)
      req.method = 'metamask_watchAsset'
      req.params.type = 'someasset'
      await preferencesController.requestWatchAsset(req, res, asy.next, asy.end)
      sandbox.assert.called(stubEnd)
      sandbox.assert.notCalled(stubNext)
      req.method = 'wallet_watchAsset'
      req.params.type = 'someasset'
      await preferencesController.requestWatchAsset(req, res, asy.next, asy.end)
      sandbox.assert.calledTwice(stubEnd)
      sandbox.assert.notCalled(stubNext)
    })
    it('should through error if method is supported but asset type is not', async function () {
      req.method = 'metamask_watchAsset'
      req.params.type = 'someasset'
      await preferencesController.requestWatchAsset(req, res, asy.next, asy.end)
      sandbox.assert.called(stubEnd)
      sandbox.assert.notCalled(stubHandleWatchAssetERC20)
      sandbox.assert.notCalled(stubNext)
      assert.deepEqual(res, {})
    })
    it('should trigger handle add asset if type supported', async function () {
      const asy = {next: () => {}, end: () => {}}
      req.method = 'metamask_watchAsset'
      req.params.type = 'ERC20'
      await preferencesController.requestWatchAsset(req, res, asy.next, asy.end)
      sandbox.assert.called(stubHandleWatchAssetERC20)
    })
  })

  describe('on watchAsset of type ERC20', function () {
    var req

    const sandbox = sinon.createSandbox()
    beforeEach(() => {
      req = {params: {type: 'ERC20'}}
    })
    after(() => {
      sandbox.restore()
    })

    it('should add suggested token', async function () {
      const address = '0xabcdef1234567'
      const symbol = 'ABBR'
      const decimals = 5
      const image = 'someimage'
      req.params.options = { address, symbol, decimals, image }

      sandbox.stub(preferencesController, '_validateERC20AssetParams').returns(true)
      preferencesController.openPopup = async () => {}

      await preferencesController._handleWatchAssetERC20(req.params.options)
      const suggested = preferencesController.getSuggestedTokens()
      assert.equal(Object.keys(suggested).length, 1, `one token added ${Object.keys(suggested)}`)

      assert.equal(suggested[address].address, address, 'set address correctly')
      assert.equal(suggested[address].symbol, symbol, 'set symbol correctly')
      assert.equal(suggested[address].decimals, decimals, 'set decimals correctly')
      assert.equal(suggested[address].image, image, 'set image correctly')
    })

    it('should add token correctly if user confirms', async function () {
      const address = '0xabcdef1234567'
      const symbol = 'ABBR'
      const decimals = 5
      const image = 'someimage'
      req.params.options = { address, symbol, decimals, image }

      sandbox.stub(preferencesController, '_validateERC20AssetParams').returns(true)
      preferencesController.openPopup = async () => {
        await preferencesController.addToken(address, symbol, decimals, image)
      }

      await preferencesController._handleWatchAssetERC20(req.params.options)
      const tokens = preferencesController.getTokens()
      assert.equal(tokens.length, 1, `one token added`)
      const added = tokens[0]
      assert.equal(added.address, address, 'set address correctly')
      assert.equal(added.symbol, symbol, 'set symbol correctly')
      assert.equal(added.decimals, decimals, 'set decimals correctly')

      const assetImages = preferencesController.getAssetImages()
      assert.ok(assetImages[address], `set image correctly`)
    })
    it('should validate ERC20 asset correctly', async function () {
      const validateSpy = sandbox.spy(preferencesController._validateERC20AssetParams)
      try { validateSpy({rawAddress: '0xd26114cd6EE289AccF82350c8d8487fedB8A0C07', symbol: 'ABC', decimals: 0}) } catch (e) {}
      assert.equal(validateSpy.threw(), false, 'correct options object')
      const validateSpyAddress = sandbox.spy(preferencesController._validateERC20AssetParams)
      try { validateSpyAddress({symbol: 'ABC', decimals: 0}) } catch (e) {}
      assert.equal(validateSpyAddress.threw(), true, 'options object with no address')
      const validateSpySymbol = sandbox.spy(preferencesController._validateERC20AssetParams)
      try { validateSpySymbol({rawAddress: '0xd26114cd6EE289AccF82350c8d8487fedB8A0C07', decimals: 0}) } catch (e) {}
      assert.equal(validateSpySymbol.threw(), true, 'options object with no symbol')
      const validateSpyDecimals = sandbox.spy(preferencesController._validateERC20AssetParams)
      try { validateSpyDecimals({rawAddress: '0xd26114cd6EE289AccF82350c8d8487fedB8A0C07', symbol: 'ABC'}) } catch (e) {}
      assert.equal(validateSpyDecimals.threw(), true, 'options object with no decimals')
      const validateSpyInvalidSymbol = sandbox.spy(preferencesController._validateERC20AssetParams)
      try { validateSpyInvalidSymbol({rawAddress: '0xd26114cd6EE289AccF82350c8d8487fedB8A0C07', symbol: 'ABCDEFGHI', decimals: 0}) } catch (e) {}
      assert.equal(validateSpyInvalidSymbol.threw(), true, 'options object with invalid symbol')
      const validateSpyInvalidDecimals1 = sandbox.spy(preferencesController._validateERC20AssetParams)
      try { validateSpyInvalidDecimals1({rawAddress: '0xd26114cd6EE289AccF82350c8d8487fedB8A0C07', symbol: 'ABCDEFGHI', decimals: -1}) } catch (e) {}
      assert.equal(validateSpyInvalidDecimals1.threw(), true, 'options object with decimals less than zero')
      const validateSpyInvalidDecimals2 = sandbox.spy(preferencesController._validateERC20AssetParams)
      try { validateSpyInvalidDecimals2({rawAddress: '0xd26114cd6EE289AccF82350c8d8487fedB8A0C07', symbol: 'ABCDEFGHI', decimals: 38}) } catch (e) {}
      assert.equal(validateSpyInvalidDecimals2.threw(), true, 'options object with decimals more than 36')
      const validateSpyInvalidAddress = sandbox.spy(preferencesController._validateERC20AssetParams)
      try { validateSpyInvalidAddress({rawAddress: '0x123', symbol: 'ABC', decimals: 0}) } catch (e) {}
      assert.equal(validateSpyInvalidAddress.threw(), true, 'options object with address invalid')
    })
  })

  describe('setPasswordForgotten', function () {
    it('should default to false', function () {
      const state = preferencesController.store.getState()
      assert.equal(state.forgottenPassword, false)
    })

    it('should set the forgottenPassword property in state', function () {
      assert.equal(preferencesController.store.getState().forgottenPassword, false)

      preferencesController.setPasswordForgotten(true)

      assert.equal(preferencesController.store.getState().forgottenPassword, true)
    })
  })

<<<<<<< HEAD
  describe('setSeedWords', function () {
    it('should default to null', function () {
      const state = preferencesController.store.getState()
      assert.equal(state.seedWords, null)
    })

    it('should set the seedWords property in state', function () {
      assert.equal(preferencesController.store.getState().seedWords, null)

      preferencesController.setSeedWords('foo bar baz')

      assert.equal(preferencesController.store.getState().seedWords, 'foo bar baz')
    })
  })

=======
  describe('#updateRpc', function () {
    it('should update the rpcDetails properly', () => {
      preferencesController.store.updateState({frequentRpcListDetail: [{}, { rpcUrl: 'test' }, {}]})
      preferencesController.updateRpc({ rpcUrl: 'test', chainId: 1 })
      preferencesController.updateRpc({ rpcUrl: 'test/1', chainId: 1 })
      preferencesController.updateRpc({ rpcUrl: 'test/2', chainId: 1 })
      preferencesController.updateRpc({ rpcUrl: 'test/3', chainId: 1 })
      const list = preferencesController.getFrequentRpcListDetail()
      assert.deepEqual(list[1], { rpcUrl: 'test', chainId: 1 })
    })
  })

  describe('on updateFrequentRpcList', function () {
    it('should add custom RPC url to state', function () {
      preferencesController.addToFrequentRpcList('rpc_url', 1)
      preferencesController.addToFrequentRpcList('http://localhost:8545', 1)
      assert.deepEqual(preferencesController.store.getState().frequentRpcListDetail, [{ rpcUrl: 'rpc_url', chainId: 1, ticker: 'ETH', nickname: '', rpcPrefs: {} }])
      preferencesController.addToFrequentRpcList('rpc_url', 1)
      assert.deepEqual(preferencesController.store.getState().frequentRpcListDetail, [{ rpcUrl: 'rpc_url', chainId: 1, ticker: 'ETH', nickname: '', rpcPrefs: {} }])
    })

    it('should remove custom RPC url from state', function () {
      preferencesController.addToFrequentRpcList('rpc_url', 1)
      assert.deepEqual(preferencesController.store.getState().frequentRpcListDetail, [{ rpcUrl: 'rpc_url', chainId: 1, ticker: 'ETH', nickname: '', rpcPrefs: {} }])
      preferencesController.removeFromFrequentRpcList('other_rpc_url')
      preferencesController.removeFromFrequentRpcList('http://localhost:8545')
      preferencesController.removeFromFrequentRpcList('rpc_url')
      assert.deepEqual(preferencesController.store.getState().frequentRpcListDetail, [])
    })
  })
>>>>>>> f402d099
})
<|MERGE_RESOLUTION|>--- conflicted
+++ resolved
@@ -496,7 +496,6 @@
     })
   })
 
-<<<<<<< HEAD
   describe('setSeedWords', function () {
     it('should default to null', function () {
       const state = preferencesController.store.getState()
@@ -511,37 +510,4 @@
       assert.equal(preferencesController.store.getState().seedWords, 'foo bar baz')
     })
   })
-
-=======
-  describe('#updateRpc', function () {
-    it('should update the rpcDetails properly', () => {
-      preferencesController.store.updateState({frequentRpcListDetail: [{}, { rpcUrl: 'test' }, {}]})
-      preferencesController.updateRpc({ rpcUrl: 'test', chainId: 1 })
-      preferencesController.updateRpc({ rpcUrl: 'test/1', chainId: 1 })
-      preferencesController.updateRpc({ rpcUrl: 'test/2', chainId: 1 })
-      preferencesController.updateRpc({ rpcUrl: 'test/3', chainId: 1 })
-      const list = preferencesController.getFrequentRpcListDetail()
-      assert.deepEqual(list[1], { rpcUrl: 'test', chainId: 1 })
-    })
-  })
-
-  describe('on updateFrequentRpcList', function () {
-    it('should add custom RPC url to state', function () {
-      preferencesController.addToFrequentRpcList('rpc_url', 1)
-      preferencesController.addToFrequentRpcList('http://localhost:8545', 1)
-      assert.deepEqual(preferencesController.store.getState().frequentRpcListDetail, [{ rpcUrl: 'rpc_url', chainId: 1, ticker: 'ETH', nickname: '', rpcPrefs: {} }])
-      preferencesController.addToFrequentRpcList('rpc_url', 1)
-      assert.deepEqual(preferencesController.store.getState().frequentRpcListDetail, [{ rpcUrl: 'rpc_url', chainId: 1, ticker: 'ETH', nickname: '', rpcPrefs: {} }])
-    })
-
-    it('should remove custom RPC url from state', function () {
-      preferencesController.addToFrequentRpcList('rpc_url', 1)
-      assert.deepEqual(preferencesController.store.getState().frequentRpcListDetail, [{ rpcUrl: 'rpc_url', chainId: 1, ticker: 'ETH', nickname: '', rpcPrefs: {} }])
-      preferencesController.removeFromFrequentRpcList('other_rpc_url')
-      preferencesController.removeFromFrequentRpcList('http://localhost:8545')
-      preferencesController.removeFromFrequentRpcList('rpc_url')
-      assert.deepEqual(preferencesController.store.getState().frequentRpcListDetail, [])
-    })
-  })
->>>>>>> f402d099
 })
