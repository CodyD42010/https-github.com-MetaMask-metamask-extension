const assert = require('assert')
const sinon = require('sinon')
const clone = require('clone')
const nock = require('nock')
const createThoughStream = require('through2').obj
const blacklistJSON = require('eth-phishing-detect/src/config')
const MetaMaskController = require('../../../../app/scripts/metamask-controller')
const firstTimeState = require('../../../unit/localhostState')
const createTxMeta = require('../../../lib/createTxMeta')
const EthQuery = require('eth-query')

const currentNetworkId = 42
const DEFAULT_LABEL = 'Account 1'
const DEFAULT_LABEL_2 = 'Account 2'
const TEST_SEED = 'debris dizzy just program just float decrease vacant alarm reduce speak stadium'
const TEST_ADDRESS = '0x0dcd5d886577d5081b0c52e242ef29e70be3e7bc'
const TEST_ADDRESS_2 = '0xec1adf982415d2ef5ec55899b9bfb8bc0f29251b'
const TEST_ADDRESS_3 = '0xeb9e64b93097bc15f01f13eae97015c57ab64823'
const TEST_SEED_ALT = 'setup olympic issue mobile velvet surge alcohol burger horse view reopen gentle'
const TEST_ADDRESS_ALT = '0xc42edfcc21ed14dda456aa0756c153f7985d8813'
const CUSTOM_RPC_URL = 'http://localhost:8545'

describe('MetaMaskController', function () {
  let metamaskController
  const sandbox = sinon.createSandbox()
  const noop = () => {}

  beforeEach(function () {

    nock('https://api.infura.io')
      .persist()
      .get('/v2/blacklist')
      .reply(200, blacklistJSON)

    nock('https://api.infura.io')
      .get('/v1/ticker/ethusd')
      .reply(200, '{"base": "ETH", "quote": "USD", "bid": 288.45, "ask": 288.46, "volume": 112888.17569277, "exchange": "bitfinex", "total_volume": 272175.00106721005, "num_exchanges": 8, "timestamp": 1506444677}')

    nock('https://api.infura.io')
      .get('/v1/ticker/ethjpy')
      .reply(200, '{"base": "ETH", "quote": "JPY", "bid": 32300.0, "ask": 32400.0, "volume": 247.4616071, "exchange": "kraken", "total_volume": 247.4616071, "num_exchanges": 1, "timestamp": 1506444676}')

    nock('https://api.infura.io')
      .persist()
      .get(/.*/)
      .reply(200)

    metamaskController = new MetaMaskController({
      showUnapprovedTx: noop,
      showUnconfirmedMessage: noop,
      encryptor: {
        encrypt: function (password, object) {
          this.object = object
          return Promise.resolve('mock-encrypted')
        },
        decrypt: function () {
          return Promise.resolve(this.object)
        },
      },
      initState: clone(firstTimeState),
    })
    // disable diagnostics
    metamaskController.diagnostics = null
    // add sinon method spies
    sandbox.spy(metamaskController.keyringController, 'createNewVaultAndKeychain')
    sandbox.spy(metamaskController.keyringController, 'createNewVaultAndRestore')
  })

  afterEach(function () {
    nock.cleanAll()
    sandbox.restore()
  })

  describe('submitPassword', function () {
    const password = 'password'

    beforeEach(async function () {
      await metamaskController.createNewVaultAndKeychain(password)
    })

    it('removes any identities that do not correspond to known accounts.', async function () {
      const fakeAddress = '0xbad0'
      metamaskController.preferencesController.addAddresses([fakeAddress])
      await metamaskController.submitPassword(password)

      const identities = Object.keys(metamaskController.preferencesController.store.getState().identities)
      const addresses = await metamaskController.keyringController.getAccounts()

      identities.forEach((identity) => {
        assert.ok(addresses.includes(identity), `addresses should include all IDs: ${identity}`)
      })

      addresses.forEach((address) => {
        assert.ok(identities.includes(address), `identities should include all Addresses: ${address}`)
      })
    })
  })

  describe('#getGasPrice', function () {

    it('gives the 50th percentile lowest accepted gas price from recentBlocksController', async function () {
      const realRecentBlocksController = metamaskController.recentBlocksController
      metamaskController.recentBlocksController = {
        store: {
          getState: () => {
            return {
              recentBlocks: [
                { gasPrices: [ '0x3b9aca00', '0x174876e800'] },
                { gasPrices: [ '0x3b9aca00', '0x174876e800'] },
                { gasPrices: [ '0x174876e800', '0x174876e800' ]},
                { gasPrices: [ '0x174876e800', '0x174876e800' ]},
              ],
            }
          },
        },
      }

      const gasPrice = metamaskController.getGasPrice()
      assert.equal(gasPrice, '0x3b9aca00', 'accurately estimates 50th percentile accepted gas price')

      metamaskController.recentBlocksController = realRecentBlocksController
    })
  })

  describe('#createNewVaultAndKeychain', function () {
    it('can only create new vault on keyringController once', async function () {
      const selectStub = sandbox.stub(metamaskController, 'selectFirstIdentity')

      const password = 'a-fake-password'

      await metamaskController.createNewVaultAndKeychain(password)
      await metamaskController.createNewVaultAndKeychain(password)

      assert(metamaskController.keyringController.createNewVaultAndKeychain.calledOnce)

      selectStub.reset()
    })
  })

  describe('#createNewVaultAndRestore', function () {
    it('should be able to call newVaultAndRestore despite a mistake.', async function () {
      const password = 'what-what-what'
      sandbox.stub(metamaskController, 'getBalance')
      metamaskController.getBalance.callsFake(() => { return Promise.resolve('0x0') })

      await metamaskController.createNewVaultAndRestore(password, TEST_SEED.slice(0, -1)).catch((e) => null)
      await metamaskController.createNewVaultAndRestore(password, TEST_SEED)

      assert(metamaskController.keyringController.createNewVaultAndRestore.calledTwice)
    })

    it('should clear previous identities after vault restoration', async () => {
      sandbox.stub(metamaskController, 'getBalance')
      metamaskController.getBalance.callsFake(() => { return Promise.resolve('0x0') })

      await metamaskController.createNewVaultAndRestore('foobar1337', TEST_SEED)
      assert.deepEqual(metamaskController.getState().identities, {
        [TEST_ADDRESS]: { address: TEST_ADDRESS, name: DEFAULT_LABEL },
      })

      await metamaskController.preferencesController.setAccountLabel(TEST_ADDRESS, 'Account Foo')
      assert.deepEqual(metamaskController.getState().identities, {
        [TEST_ADDRESS]: { address: TEST_ADDRESS, name: 'Account Foo' },
      })

      await metamaskController.createNewVaultAndRestore('foobar1337', TEST_SEED_ALT)
      assert.deepEqual(metamaskController.getState().identities, {
        [TEST_ADDRESS_ALT]: { address: TEST_ADDRESS_ALT, name: DEFAULT_LABEL },
      })
    })

    it('should restore any consecutive accounts with balances', async () => {
      sandbox.stub(metamaskController, 'getBalance')
      metamaskController.getBalance.withArgs(TEST_ADDRESS).callsFake(() => {
        return Promise.resolve('0x14ced5122ce0a000')
      })
      metamaskController.getBalance.withArgs(TEST_ADDRESS_2).callsFake(() => {
        return Promise.resolve('0x0')
      })
      metamaskController.getBalance.withArgs(TEST_ADDRESS_3).callsFake(() => {
        return Promise.resolve('0x14ced5122ce0a000')
      })

      await metamaskController.createNewVaultAndRestore('foobar1337', TEST_SEED)
      assert.deepEqual(metamaskController.getState().identities, {
        [TEST_ADDRESS]: { address: TEST_ADDRESS, name: DEFAULT_LABEL },
        [TEST_ADDRESS_2]: { address: TEST_ADDRESS_2, name: DEFAULT_LABEL_2 },
      })
    })
  })

  describe('#getBalance', () => {
    it('should return the balance known by accountTracker', async () => {
      const accounts = {}
      const balance = '0x14ced5122ce0a000'
      accounts[TEST_ADDRESS] = { balance: balance }

      metamaskController.accountTracker.store.putState({ accounts: accounts })

      const gotten = await metamaskController.getBalance(TEST_ADDRESS)

      assert.equal(balance, gotten)
    })

    it('should ask the network for a balance when not known by accountTracker', async () => {
      const accounts = {}
      const balance = '0x14ced5122ce0a000'
      const ethQuery = new EthQuery()
      sinon.stub(ethQuery, 'getBalance').callsFake((account, callback) => {
        callback(undefined, balance)
      })

      metamaskController.accountTracker.store.putState({ accounts: accounts })

      const gotten = await metamaskController.getBalance(TEST_ADDRESS, ethQuery)

      assert.equal(balance, gotten)
    })
  })

  describe('#getApi', function () {
    let getApi, state

    beforeEach(function () {
      getApi = metamaskController.getApi()
    })

    it('getState', function (done) {
      getApi.getState((err, res) => {
        if (err) {
          done(err)
        } else {
          state = res
        }
      })
      assert.deepEqual(state, metamaskController.getState())
      done()
    })

  })

  describe('preferencesController', function () {

    it('defaults useBlockie to false', function () {
      assert.equal(metamaskController.preferencesController.store.getState().useBlockie, false)
    })

    it('setUseBlockie to true', function () {
      metamaskController.setUseBlockie(true, noop)
      assert.equal(metamaskController.preferencesController.store.getState().useBlockie, true)
    })

  })

  describe('#selectFirstIdentity', function () {
    let identities, address

    beforeEach(function () {
      address = '0x0dcd5d886577d5081b0c52e242ef29e70be3e7bc'
      identities = {
        '0x0dcd5d886577d5081b0c52e242ef29e70be3e7bc': {
          'address': address,
          'name': 'Account 1',
        },
        '0xc42edfcc21ed14dda456aa0756c153f7985d8813': {
          'address': '0xc42edfcc21ed14dda456aa0756c153f7985d8813',
          'name': 'Account 2',
        },
      }
      metamaskController.preferencesController.store.updateState({ identities })
      metamaskController.selectFirstIdentity()
    })

    it('changes preferences controller select address', function () {
      const preferenceControllerState = metamaskController.preferencesController.store.getState()
      assert.equal(preferenceControllerState.selectedAddress, address)
    })

    it('changes metamask controller selected address', function () {
      const metamaskState = metamaskController.getState()
      assert.equal(metamaskState.selectedAddress, address)
    })
  })

  describe('connectHardware', function () {

    it('should throw if it receives an unknown device name', async function () {
      try {
        await metamaskController.connectHardware('Some random device name', 0, `m/44/0'/0'`)
      } catch (e) {
        assert.equal(e, 'Error: MetamaskController:getKeyringForDevice - Unknown device')
      }
    })

    it('should add the Trezor Hardware keyring', async function () {
      sinon.spy(metamaskController.keyringController, 'addNewKeyring')
      await metamaskController.connectHardware('trezor', 0).catch((e) => null)
      const keyrings = await metamaskController.keyringController.getKeyringsByType(
        'Trezor Hardware'
      )
      assert.equal(metamaskController.keyringController.addNewKeyring.getCall(0).args, 'Trezor Hardware')
      assert.equal(keyrings.length, 1)
    })

    it('should add the Ledger Hardware keyring', async function () {
      sinon.spy(metamaskController.keyringController, 'addNewKeyring')
      await metamaskController.connectHardware('ledger', 0).catch((e) => null)
      const keyrings = await metamaskController.keyringController.getKeyringsByType(
        'Ledger Hardware'
      )
      assert.equal(metamaskController.keyringController.addNewKeyring.getCall(0).args, 'Ledger Hardware')
      assert.equal(keyrings.length, 1)
    })

  })

  describe('checkHardwareStatus', function () {
    it('should throw if it receives an unknown device name', async function () {
      try {
        await metamaskController.checkHardwareStatus('Some random device name', `m/44/0'/0'`)
      } catch (e) {
        assert.equal(e, 'Error: MetamaskController:getKeyringForDevice - Unknown device')
      }
    })

    it('should be locked by default', async function () {
      await metamaskController.connectHardware('trezor', 0).catch((e) => null)
      const status = await metamaskController.checkHardwareStatus('trezor')
      assert.equal(status, false)
    })
  })

  describe('forgetDevice', function () {
    it('should throw if it receives an unknown device name', async function () {
      try {
        await metamaskController.forgetDevice('Some random device name')
      } catch (e) {
        assert.equal(e, 'Error: MetamaskController:getKeyringForDevice - Unknown device')
      }
    })

    it('should wipe all the keyring info', async function () {
      await metamaskController.connectHardware('trezor', 0).catch((e) => null)
      await metamaskController.forgetDevice('trezor')
      const keyrings = await metamaskController.keyringController.getKeyringsByType(
        'Trezor Hardware'
      )

      assert.deepEqual(keyrings[0].accounts, [])
      assert.deepEqual(keyrings[0].page, 0)
      assert.deepEqual(keyrings[0].isUnlocked(), false)
    })
  })

  describe('unlockHardwareWalletAccount', function () {
    let accountToUnlock
    let windowOpenStub
    let addNewAccountStub
    let getAccountsStub
    beforeEach(async function () {
      accountToUnlock = 10
      windowOpenStub = sinon.stub(window, 'open')
      windowOpenStub.returns(noop)

      addNewAccountStub = sinon.stub(metamaskController.keyringController, 'addNewAccount')
      addNewAccountStub.returns({})

      getAccountsStub = sinon.stub(metamaskController.keyringController, 'getAccounts')
      // Need to return different address to mock the behavior of
      // adding a new account from the keyring
      getAccountsStub.onCall(0).returns(Promise.resolve(['0x1']))
      getAccountsStub.onCall(1).returns(Promise.resolve(['0x2']))
      getAccountsStub.onCall(2).returns(Promise.resolve(['0x3']))
      getAccountsStub.onCall(3).returns(Promise.resolve(['0x4']))
      sinon.spy(metamaskController.preferencesController, 'setAddresses')
      sinon.spy(metamaskController.preferencesController, 'setSelectedAddress')
      sinon.spy(metamaskController.preferencesController, 'setAccountLabel')
      await metamaskController.connectHardware('trezor', 0, `m/44/0'/0'`).catch((e) => null)
      await metamaskController.unlockHardwareWalletAccount(accountToUnlock, 'trezor', `m/44/0'/0'`)
    })

    afterEach(function () {
      window.open.restore()
      metamaskController.keyringController.addNewAccount.restore()
      metamaskController.keyringController.getAccounts.restore()
      metamaskController.preferencesController.setAddresses.restore()
      metamaskController.preferencesController.setSelectedAddress.restore()
      metamaskController.preferencesController.setAccountLabel.restore()
    })

    it('should set unlockedAccount in the keyring', async function () {
      const keyrings = await metamaskController.keyringController.getKeyringsByType(
        'Trezor Hardware'
      )
      assert.equal(keyrings[0].unlockedAccount, accountToUnlock)
    })


    it('should call keyringController.addNewAccount', async function () {
      assert(metamaskController.keyringController.addNewAccount.calledOnce)
    })

    it('should call keyringController.getAccounts ', async function () {
      assert(metamaskController.keyringController.getAccounts.called)
    })

    it('should call preferencesController.setAddresses', async function () {
      assert(metamaskController.preferencesController.setAddresses.calledOnce)
    })

    it('should call preferencesController.setSelectedAddress', async function () {
      assert(metamaskController.preferencesController.setSelectedAddress.calledOnce)
    })

    it('should call preferencesController.setAccountLabel', async function () {
      assert(metamaskController.preferencesController.setAccountLabel.calledOnce)
    })


  })

  describe('#setCustomRpc', function () {
    let rpcTarget

    beforeEach(function () {
      rpcTarget = metamaskController.setCustomRpc(CUSTOM_RPC_URL)
    })

    it('returns custom RPC that when called', async function () {
      assert.equal(await rpcTarget, CUSTOM_RPC_URL)
    })

    it('changes the network controller rpc', function () {
      const networkControllerState = metamaskController.networkController.store.getState()
      assert.equal(networkControllerState.provider.rpcTarget, CUSTOM_RPC_URL)
    })
  })

  describe('#setCurrentCurrency', function () {
    let defaultMetaMaskCurrency

    beforeEach(function () {
      defaultMetaMaskCurrency = metamaskController.currencyController.getCurrentCurrency()
    })

    it('defaults to usd', function () {
      assert.equal(defaultMetaMaskCurrency, 'usd')
    })

    it('sets currency to JPY', function () {
      metamaskController.setCurrentCurrency('JPY', noop)
      assert.equal(metamaskController.currencyController.getCurrentCurrency(), 'JPY')
    })
  })

  describe('#createShapeshifttx', function () {
    let depositAddress, depositType, shapeShiftTxList

    beforeEach(function () {
      nock('https://shapeshift.io')
        .get('/txStat/3EevLFfB4H4XMWQwYCgjLie1qCAGpd2WBc')
        .reply(200, '{"status": "no_deposits", "address": "3EevLFfB4H4XMWQwYCgjLie1qCAGpd2WBc"}')

      depositAddress = '3EevLFfB4H4XMWQwYCgjLie1qCAGpd2WBc'
      depositType = 'ETH'
      shapeShiftTxList = metamaskController.shapeshiftController.store.getState().shapeShiftTxList
    })

    it('creates a shapeshift tx', async function () {
      metamaskController.createShapeShiftTx(depositAddress, depositType)
      assert.equal(shapeShiftTxList[0].depositAddress, depositAddress)
    })

  })

  describe('#addNewAccount', function () {
    let addNewAccount

    beforeEach(function () {
      addNewAccount = metamaskController.addNewAccount()
    })

    it('errors when an primary keyring is does not exist', async function () {
      try {
        await addNewAccount
        assert.equal(1 === 0)
      } catch (e) {
        assert.equal(e.message, 'MetamaskController - No HD Key Tree found')
      }
    })
  })

  describe('#verifyseedPhrase', function () {
    let seedPhrase, getConfigSeed

    it('errors when no keying is provided', async function () {
      try {
        await metamaskController.verifySeedPhrase()
      } catch (error) {
        assert.equal(error.message, 'MetamaskController - No HD Key Tree found')
      }
    })

    beforeEach(async function () {
      await metamaskController.createNewVaultAndKeychain('password')
      seedPhrase = await metamaskController.verifySeedPhrase()
    })

    it('#placeSeedWords should match the initially created vault seed', function () {

      metamaskController.placeSeedWords((err, result) => {
        if (err) {
         console.log(err)
        } else {
          getConfigSeed = metamaskController.configManager.getSeedWords()
          assert.equal(result, seedPhrase)
          assert.equal(result, getConfigSeed)
        }
      })
      assert.equal(getConfigSeed, undefined)
    })

    it('#addNewAccount', async function () {
      await metamaskController.addNewAccount()
      const getAccounts = await metamaskController.keyringController.getAccounts()
      assert.equal(getAccounts.length, 2)
    })
  })

  describe('#resetAccount', function () {

    beforeEach(function () {
      const selectedAddressStub = sinon.stub(metamaskController.preferencesController, 'getSelectedAddress')
      const getNetworkstub = sinon.stub(metamaskController.txController.txStateManager, 'getNetwork')

      selectedAddressStub.returns('0x0dcd5d886577d5081b0c52e242ef29e70be3e7bc')
      getNetworkstub.returns(42)

      metamaskController.txController.txStateManager._saveTxList([
        createTxMeta({ id: 1, status: 'unapproved', metamaskNetworkId: currentNetworkId, txParams: {from: '0x0dcd5d886577d5081b0c52e242ef29e70be3e7bc'} }),
        createTxMeta({ id: 1, status: 'unapproved', metamaskNetworkId: currentNetworkId, txParams: {from: '0x0dcd5d886577d5081b0c52e242ef29e70be3e7bc'} }),
        createTxMeta({ id: 2, status: 'rejected', metamaskNetworkId: 32 }),
        createTxMeta({ id: 3, status: 'submitted', metamaskNetworkId: currentNetworkId, txParams: {from: '0xB09d8505E1F4EF1CeA089D47094f5DD3464083d4'} }),
      ])
    })

    it('wipes transactions from only the correct network id and with the selected address', async function () {
      await metamaskController.resetAccount()
      assert.equal(metamaskController.txController.txStateManager.getTx(1), undefined)
    })
  })

  describe('#removeAccount', function () {
    let ret
    const addressToRemove = '0x1'

    beforeEach(async function () {
      sinon.stub(metamaskController.preferencesController, 'removeAddress')
      sinon.stub(metamaskController.accountTracker, 'removeAccount')
      sinon.stub(metamaskController.keyringController, 'removeAccount')

      ret = await metamaskController.removeAccount(addressToRemove)

    })

    afterEach(function () {
      metamaskController.keyringController.removeAccount.restore()
      metamaskController.accountTracker.removeAccount.restore()
      metamaskController.preferencesController.removeAddress.restore()
    })

    it('should call preferencesController.removeAddress', async function () {
      assert(metamaskController.preferencesController.removeAddress.calledWith(addressToRemove))
    })
    it('should call accountTracker.removeAccount', async function () {
      assert(metamaskController.accountTracker.removeAccount.calledWith([addressToRemove]))
    })
    it('should call keyringController.removeAccount', async function () {
      assert(metamaskController.keyringController.removeAccount.calledWith(addressToRemove))
    })
    it('should return address', async function () {
      assert.equal(ret, '0x1')
    })
  })

  describe('#clearSeedWordCache', function () {
    it('should set seed words to null', function (done) {
      sandbox.stub(metamaskController.preferencesController, 'setSeedWords')
      metamaskController.clearSeedWordCache((err) => {
        if (err) {
          done(err)
        }

        assert.ok(metamaskController.preferencesController.setSeedWords.calledOnce)
        assert.deepEqual(metamaskController.preferencesController.setSeedWords.args, [[null]])
        done()
      })
    })
  })

  describe('#setCurrentLocale', function () {

    it('checks the default currentLocale', function () {
      const preferenceCurrentLocale = metamaskController.preferencesController.store.getState().currentLocale
      assert.equal(preferenceCurrentLocale, undefined)
    })

    it('sets current locale in preferences controller', function () {
      metamaskController.setCurrentLocale('ja', noop)
      const preferenceCurrentLocale = metamaskController.preferencesController.store.getState().currentLocale
      assert.equal(preferenceCurrentLocale, 'ja')
    })

  })

  describe('#newUnsignedMessage', () => {

    let msgParams, metamaskMsgs, messages, msgId

    const address = '0xc42edfcc21ed14dda456aa0756c153f7985d8813'
    const data = '0x43727970746f6b697474696573'

    beforeEach(async () => {
      sandbox.stub(metamaskController, 'getBalance')
      metamaskController.getBalance.callsFake(() => { return Promise.resolve('0x0') })

      await metamaskController.createNewVaultAndRestore('foobar1337', TEST_SEED_ALT)

      msgParams = {
        'from': address,
        'data': data,
      }

      const promise = metamaskController.newUnsignedMessage(msgParams)
      // handle the promise so it doesn't throw an unhandledRejection
      promise.then(noop).catch(noop)

      metamaskMsgs = metamaskController.messageManager.getUnapprovedMsgs()
      messages = metamaskController.messageManager.messages
      msgId = Object.keys(metamaskMsgs)[0]
      messages[0].msgParams.metamaskId = parseInt(msgId)
    })

    it('persists address from msg params', function () {
      assert.equal(metamaskMsgs[msgId].msgParams.from, address)
    })

    it('persists data from msg params', function () {
      assert.equal(metamaskMsgs[msgId].msgParams.data, data)
    })

    it('sets the status to unapproved', function () {
      assert.equal(metamaskMsgs[msgId].status, 'unapproved')
    })

    it('sets the type to eth_sign', function () {
      assert.equal(metamaskMsgs[msgId].type, 'eth_sign')
    })

    it('rejects the message', function () {
      const msgIdInt = parseInt(msgId)
      metamaskController.cancelMessage(msgIdInt, noop)
      assert.equal(messages[0].status, 'rejected')
    })

    it('errors when signing a message', async function () {
      try {
        await metamaskController.signMessage(messages[0].msgParams)
      } catch (error) {
        assert.equal(error.message, 'message length is invalid')
      }
    })
  })

  describe('#newUnsignedPersonalMessage', function () {

    it('errors with no from in msgParams', async () => {
      const msgParams = {
        'data': data,
      }
<<<<<<< HEAD
      metamaskController.newUnsignedPersonalMessage(msgParams, function (error) {
        assert.equal(error.message, 'Nifty Wallet Message Signature: from field is required.')
      })
=======
      try {
        await metamaskController.newUnsignedPersonalMessage(msgParams)
        assert.fail('should have thrown')
      } catch (error) {
        assert.equal(error.message, 'MetaMask Message Signature: from field is required.')
      }
>>>>>>> 0c97fc1d
    })

    let msgParams, metamaskPersonalMsgs, personalMessages, msgId

    const address = '0xc42edfcc21ed14dda456aa0756c153f7985d8813'
    const data = '0x43727970746f6b697474696573'

    beforeEach(async function () {
      sandbox.stub(metamaskController, 'getBalance')
      metamaskController.getBalance.callsFake(() => { return Promise.resolve('0x0') })

      await metamaskController.createNewVaultAndRestore('foobar1337', TEST_SEED_ALT)

      msgParams = {
        'from': address,
        'data': data,
      }

      const promise = metamaskController.newUnsignedPersonalMessage(msgParams)
      // handle the promise so it doesn't throw an unhandledRejection
      promise.then(noop).catch(noop)

      metamaskPersonalMsgs = metamaskController.personalMessageManager.getUnapprovedMsgs()
      personalMessages = metamaskController.personalMessageManager.messages
      msgId = Object.keys(metamaskPersonalMsgs)[0]
      personalMessages[0].msgParams.metamaskId = parseInt(msgId)
    })

    it('persists address from msg params', function () {
      assert.equal(metamaskPersonalMsgs[msgId].msgParams.from, address)
    })

    it('persists data from msg params', function () {
      assert.equal(metamaskPersonalMsgs[msgId].msgParams.data, data)
    })

    it('sets the status to unapproved', function () {
      assert.equal(metamaskPersonalMsgs[msgId].status, 'unapproved')
    })

    it('sets the type to personal_sign', function () {
      assert.equal(metamaskPersonalMsgs[msgId].type, 'personal_sign')
    })

    it('rejects the message', function () {
      const msgIdInt = parseInt(msgId)
      metamaskController.cancelPersonalMessage(msgIdInt, noop)
      assert.equal(personalMessages[0].status, 'rejected')
    })

    it('errors when signing a message', async function () {
      await metamaskController.signPersonalMessage(personalMessages[0].msgParams)
      assert.equal(metamaskPersonalMsgs[msgId].status, 'signed')
      assert.equal(metamaskPersonalMsgs[msgId].rawSig, '0x6a1b65e2b8ed53cf398a769fad24738f9fbe29841fe6854e226953542c4b6a173473cb152b6b1ae5f06d601d45dd699a129b0a8ca84e78b423031db5baa734741b')
    })
  })

  describe('#setupUntrustedCommunication', function () {
    let streamTest

    const phishingUrl = 'myethereumwalletntw.com'

    afterEach(function () {
      streamTest.end()
    })

    it('sets up phishing stream for untrusted communication ', async () => {
      await metamaskController.blacklistController.updatePhishingList()
      console.log(blacklistJSON.blacklist.includes(phishingUrl))

      const { promise, resolve } = deferredPromise()

      streamTest = createThoughStream((chunk, enc, cb) => {
        if (chunk.name !== 'phishing') return cb()
        assert.equal(chunk.data.hostname, phishingUrl)
        resolve()
        cb()
      })
      metamaskController.setupUntrustedCommunication(streamTest, phishingUrl)

      await promise
    })
  })

  describe('#setupTrustedCommunication', function () {
    let streamTest

    afterEach(function () {
      streamTest.end()
    })

    it('sets up controller dnode api for trusted communication', function (done) {
      streamTest = createThoughStream((chunk, enc, cb) => {
        assert.equal(chunk.name, 'controller')
        cb()
        done()
      })

      metamaskController.setupTrustedCommunication(streamTest, 'mycrypto.com')
    })
  })

  describe('#markAccountsFound', function () {
    it('adds lost accounts to config manager data', function () {
      metamaskController.markAccountsFound(noop)
      const state = metamaskController.getState()
      assert.deepEqual(state.lostAccounts, [])
    })
  })

  describe('#markPasswordForgotten', function () {
    it('adds and sets forgottenPassword to config data to true', function () {
      metamaskController.markPasswordForgotten(noop)
      const state = metamaskController.getState()
      assert.equal(state.forgottenPassword, true)
    })
  })

  describe('#unMarkPasswordForgotten', function () {
    it('adds and sets forgottenPassword to config data to false', function () {
      metamaskController.unMarkPasswordForgotten(noop)
      const state = metamaskController.getState()
      assert.equal(state.forgottenPassword, false)
    })
  })

  describe('#_onKeyringControllerUpdate', function () {
    it('should do nothing if there are no keyrings in state', async function () {
      const addAddresses = sinon.fake()
      const syncWithAddresses = sinon.fake()
      sandbox.replace(metamaskController, 'preferencesController', {
        addAddresses,
      })
      sandbox.replace(metamaskController, 'accountTracker', {
        syncWithAddresses,
      })

      const oldState = metamaskController.getState()
      await metamaskController._onKeyringControllerUpdate({keyrings: []})

      assert.ok(addAddresses.notCalled)
      assert.ok(syncWithAddresses.notCalled)
      assert.deepEqual(metamaskController.getState(), oldState)
    })

    it('should update selected address if keyrings was locked', async function () {
      const addAddresses = sinon.fake()
      const getSelectedAddress = sinon.fake.returns('0x42')
      const setSelectedAddress = sinon.fake()
      const syncWithAddresses = sinon.fake()
      sandbox.replace(metamaskController, 'preferencesController', {
        addAddresses,
        getSelectedAddress,
        setSelectedAddress,
      })
      sandbox.replace(metamaskController, 'accountTracker', {
        syncWithAddresses,
      })

      const oldState = metamaskController.getState()
      await metamaskController._onKeyringControllerUpdate({
        isUnlocked: false,
        keyrings: [{
          accounts: ['0x1', '0x2'],
        }],
      })

      assert.deepEqual(addAddresses.args, [[['0x1', '0x2']]])
      assert.deepEqual(syncWithAddresses.args, [[['0x1', '0x2']]])
      assert.deepEqual(setSelectedAddress.args, [['0x1']])
      assert.deepEqual(metamaskController.getState(), oldState)
    })

    it('should NOT update selected address if already unlocked', async function () {
      const addAddresses = sinon.fake()
      const syncWithAddresses = sinon.fake()
      sandbox.replace(metamaskController, 'preferencesController', {
        addAddresses,
      })
      sandbox.replace(metamaskController, 'accountTracker', {
        syncWithAddresses,
      })

      const oldState = metamaskController.getState()
      await metamaskController._onKeyringControllerUpdate({
        isUnlocked: true,
        keyrings: [{
          accounts: ['0x1', '0x2'],
        }],
      })

      assert.deepEqual(addAddresses.args, [[['0x1', '0x2']]])
      assert.deepEqual(syncWithAddresses.args, [[['0x1', '0x2']]])
      assert.deepEqual(metamaskController.getState(), oldState)
    })
  })

})

function deferredPromise () {
  let resolve
  const promise = new Promise(_resolve => { resolve = _resolve })
  return { promise, resolve }
}<|MERGE_RESOLUTION|>--- conflicted
+++ resolved
@@ -678,18 +678,13 @@
       const msgParams = {
         'data': data,
       }
-<<<<<<< HEAD
-      metamaskController.newUnsignedPersonalMessage(msgParams, function (error) {
-        assert.equal(error.message, 'Nifty Wallet Message Signature: from field is required.')
-      })
-=======
+
       try {
         await metamaskController.newUnsignedPersonalMessage(msgParams)
         assert.fail('should have thrown')
       } catch (error) {
-        assert.equal(error.message, 'MetaMask Message Signature: from field is required.')
-      }
->>>>>>> 0c97fc1d
+        assert.equal(error.message, 'Nifty Wallet Message Signature: from field is required.')
+      }
     })
 
     let msgParams, metamaskPersonalMsgs, personalMessages, msgId
