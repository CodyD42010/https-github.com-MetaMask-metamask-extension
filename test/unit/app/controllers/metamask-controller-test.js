--- conflicted
+++ resolved
@@ -66,7 +66,6 @@
     sandbox.restore()
   })
 
-<<<<<<< HEAD
   describe('#eth_sendTransaction', function () {
 
     let unapproveTxList, txId, unapprovedTx
@@ -136,7 +135,6 @@
         assert.equal(err.message, 'Private key does not satisfy the curve requirements (ie. it is invalid)')
         assert.equal(metamaskController.keyringController.keyrings.length, 0)
         done()
-=======
   describe('submitPassword', function () {
     const password = 'password'
 
@@ -158,7 +156,6 @@
 
       addresses.forEach((address) => {
         assert.ok(identities.includes(address), `identities should include all Addresses: ${address}`)
->>>>>>> 98828377
       })
     })
   })
