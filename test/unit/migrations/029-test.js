const assert = require('assert')
const migration29 = require('../../../app/scripts/migrations/029')
const properTime = new Date().getTime()
const storage = {
  meta: {},
  data: {
    TransactionController: {
      transactions: [
        { status: 'approved', id: 1, submittedTime: 0 },
        { status: 'approved', id: 2, submittedTime: properTime },
        { status: 'confirmed', id: 3, submittedTime: properTime },
        { status: 'submitted', id: 4, submittedTime: properTime },
        { status: 'submitted', id: 5, submittedTime: 0 },
      ],
    },
  },
}

describe('storage is migrated successfully where transactions that are submitted have submittedTimes', () => {
  it('should auto fail transactions more than 12 hours old', done => {
    migration29
      .migrate(storage)
      .then(migratedData => {
        const txs = migratedData.data.TransactionController.transactions
        const [txMeta1] = txs
        assert.equal(migratedData.meta.version, 29)

        assert.equal(txMeta1.status, 'failed', 'old tx is auto failed')
        assert(
          txMeta1.err.message.includes('too long'),
          'error message assigned'
        )

        txs.forEach(tx => {
<<<<<<< HEAD
          if (tx.id === 1) return
=======
          if (tx.id === 1) {
            return
          }
>>>>>>> cdaac779
          assert.notEqual(tx.status, 'failed', 'other tx is not auto failed')
        })

        done()
      })
      .catch(done)
  })
})<|MERGE_RESOLUTION|>--- conflicted
+++ resolved
@@ -32,13 +32,9 @@
         )
 
         txs.forEach(tx => {
-<<<<<<< HEAD
-          if (tx.id === 1) return
-=======
           if (tx.id === 1) {
             return
           }
->>>>>>> cdaac779
           assert.notEqual(tx.status, 'failed', 'other tx is not auto failed')
         })
 
