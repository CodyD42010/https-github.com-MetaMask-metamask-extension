--- conflicted
+++ resolved
@@ -179,60 +179,6 @@
       }
     },
     "cachedBalances": {},
-<<<<<<< HEAD
-    "incomingTransactions": {},
-    "unapprovedTxs": {
-      "8393540981007587": {
-        "id": 8393540981007587,
-        "time": 1536268017676,
-        "status": "unapproved",
-        "chainId": "0x4",
-        "loadingDefaults": false,
-        "txParams": {
-          "from": "0x0dcd5d886577d5081b0c52e242ef29e70be3e7bc",
-          "to": "0xc42edfcc21ed14dda456aa0756c153f7985d8813",
-          "value": "0x0",
-          "gas": "0x5208",
-          "gasPrice": "0x3b9aca00"
-        },
-        "history": [
-          {
-            "id": 8393540981007587,
-            "time": 1536268017676,
-            "status": "unapproved",
-            "chainId": "0x4",
-            "loadingDefaults": true,
-            "txParams": {
-              "from": "0x0dcd5d886577d5081b0c52e242ef29e70be3e7bc",
-              "to": "0xc42edfcc21ed14dda456aa0756c153f7985d8813",
-              "value": "0x0",
-              "gas": "0x5208",
-              "gasPrice": "0x3b9aca00"
-            }
-          },
-          [
-            {
-              "op": "replace",
-              "path": "/loadingDefaults",
-              "value": false,
-              "timestamp": 1536268017685
-            }
-          ],
-          [
-            {
-              "op": "add",
-              "path": "/origin",
-              "value": "MetaMask",
-              "note": "#newUnapprovedTransaction - adding the origin",
-              "timestamp": 1536268017686
-            }
-          ]
-        ],
-        "origin": "MetaMask"
-      }
-    },
-=======
->>>>>>> 0f938c5d
     "selectedAddress": "0x0dcd5d886577d5081b0c52e242ef29e70be3e7bc",
     "accounts": {
       "0x0dcd5d886577d5081b0c52e242ef29e70be3e7bc": {
@@ -354,7 +300,7 @@
         "id": 8393540981007587,
         "time": 1536268017676,
         "status": "unapproved",
-        "metamaskNetworkId": "4",
+        "chainId": "0x4",
         "loadingDefaults": false,
         "txParams": {
           "from": "0x0dcd5d886577d5081b0c52e242ef29e70be3e7bc",
@@ -368,7 +314,7 @@
             "id": 8393540981007587,
             "time": 1536268017676,
             "status": "unapproved",
-            "metamaskNetworkId": "4",
+            "chainId": "0x4",
             "loadingDefaults": true,
             "txParams": {
               "from": "0x0dcd5d886577d5081b0c52e242ef29e70be3e7bc",
