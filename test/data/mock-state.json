--- conflicted
+++ resolved
@@ -50,7 +50,6 @@
     "participateInMetaMetrics": false,
     "gasEstimateType": "fee-market",
     "showBetaHeader": false,
-<<<<<<< HEAD
     "gasFeeEstimatesByChainId": {
       "0x5": {
         "gasEstimateType": "fee-market",
@@ -83,9 +82,7 @@
         }
       }
     },
-=======
     "permissionHistory": {},
->>>>>>> 0495d5b3
     "gasFeeEstimates": {
       "low": {
         "minWaitTimeEstimate": 180000,
