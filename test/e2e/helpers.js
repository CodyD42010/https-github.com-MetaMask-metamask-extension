const path = require('path');
const sinon = require('sinon');
const BigNumber = require('bignumber.js');
<<<<<<< HEAD
=======
const mockttp = require('mockttp');
>>>>>>> 009c6e14
const createStaticServer = require('../../development/create-static-server');
const {
  createSegmentServer,
} = require('../../development/lib/create-segment-server');
const { setupMocking } = require('../../development/mock-e2e');
const Ganache = require('./ganache');
const FixtureServer = require('./fixture-server');
const { buildWebDriver } = require('./webdriver');
const { ensureXServerIsRunning } = require('./x-server');

const tinyDelayMs = 200;
const regularDelayMs = tinyDelayMs * 2;
const largeDelayMs = regularDelayMs * 2;
const dappPort = 8080;

const convertToHexValue = (val) => `0x${new BigNumber(val, 10).toString(16)}`;

async function withFixtures(options, testSuite) {
  const {
    dapp,
    fixtures,
    ganacheOptions,
    driverOptions,
    mockSegment,
    title,
    failOnConsoleError = true,
    dappPath = undefined,
  } = options;
  const fixtureServer = new FixtureServer();
  const ganacheServer = new Ganache();
  let secondaryGanacheServer;
  let dappServer;
  let segmentServer;
  let segmentStub;
  let mockServer;

  let webDriver;
  let failed = false;
  try {
    await ganacheServer.start(ganacheOptions);
    if (ganacheOptions?.concurrent) {
      const { port, chainId } = ganacheOptions.concurrent;
      secondaryGanacheServer = new Ganache();
      await secondaryGanacheServer.start({
        blockTime: 2,
        chain: { chainId },
        port,
        vmErrorsOnRPCResponse: false,
      });
    }
    await fixtureServer.start();
    await fixtureServer.loadState(path.join(__dirname, 'fixtures', fixtures));
    if (dapp) {
      let dappDirectory;
      if (dappPath) {
        dappDirectory = path.resolve(__dirname, dappPath);
      } else {
        dappDirectory = path.resolve(
          __dirname,
          '..',
          '..',
          'node_modules',
          '@metamask',
          'test-dapp',
          'dist',
        );
      }
      dappServer = createStaticServer(dappDirectory);
      dappServer.listen(dappPort);
      await new Promise((resolve, reject) => {
        dappServer.on('listening', resolve);
        dappServer.on('error', reject);
      });
    }
    if (mockSegment) {
      segmentStub = sinon.stub();
      segmentServer = createSegmentServer((_request, response, events) => {
        for (const event of events) {
          segmentStub(event);
        }
        response.statusCode = 200;
        response.end();
      });
      await segmentServer.start(9090);
    }
    const https = await mockttp.generateCACertificate();
    mockServer = mockttp.getLocal({ https });
    await mockServer.start(8000);
    setupMocking(mockServer);
    if (
      process.env.SELENIUM_BROWSER === 'chrome' &&
      process.env.CI === 'true'
    ) {
      await ensureXServerIsRunning();
    }
    const { driver } = await buildWebDriver(driverOptions);
    webDriver = driver;

    await testSuite({
      driver,
      segmentStub,
      mockServer,
    });

    if (process.env.SELENIUM_BROWSER === 'chrome') {
      const errors = await driver.checkBrowserForConsoleErrors(driver);
      if (errors.length) {
        const errorReports = errors.map((err) => err.message);
        const errorMessage = `Errors found in browser console:\n${errorReports.join(
          '\n',
        )}`;
        if (failOnConsoleError) {
          throw new Error(errorMessage);
        } else {
          console.error(new Error(errorMessage));
        }
      }
    }
  } catch (error) {
    failed = true;
    if (webDriver) {
      try {
        await webDriver.verboseReportOnFailure(title);
      } catch (verboseReportError) {
        console.error(verboseReportError);
      }
    }
    throw error;
  } finally {
    if (!failed || process.env.E2E_LEAVE_RUNNING !== 'true') {
      await fixtureServer.stop();
      await ganacheServer.quit();
      if (ganacheOptions?.concurrent) {
        await secondaryGanacheServer.quit();
      }
      if (webDriver) {
        await webDriver.quit();
      }
      if (dappServer && dappServer.listening) {
        await new Promise((resolve, reject) => {
          dappServer.close((error) => {
            if (error) {
              return reject(error);
            }
            return resolve();
          });
        });
      }
      if (segmentServer) {
        await segmentServer.stop();
      }
      if (mockServer) {
        await mockServer.stop();
      }
    }
  }
}

/**
 * @param {*} driver - selinium driver
 * @param {*} handlesCount - total count of windows that should be loaded
 * @returns handles - an object with window handles, properties in object represent windows:
 *            1. extension: metamask extension window
 *            2. dapp: test-app window
 *            3. popup: metsmask extension popup window
 */
const getWindowHandles = async (driver, handlesCount) => {
  await driver.waitUntilXWindowHandles(handlesCount);
  const windowHandles = await driver.getAllWindowHandles();

  const extension = windowHandles[0];
  const dapp = await driver.switchToWindowWithTitle(
    'E2E Test Dapp',
    windowHandles,
  );
  const popup = windowHandles.find(
    (handle) => handle !== extension && handle !== dapp,
  );
  return { extension, dapp, popup };
};

const connectDappWithExtensionPopup = async (driver) => {
  await driver.openNewPage(`http://127.0.0.1:${dappPort}/`);
  await driver.delay(regularDelayMs);
  await driver.clickElement({ text: 'Connect', tag: 'button' });
  await driver.delay(regularDelayMs);

  const windowHandles = await getWindowHandles(driver, 3);

  // open extension popup and confirm connect
  await driver.switchToWindow(windowHandles.popup);
  await driver.delay(largeDelayMs);
  await driver.clickElement({ text: 'Next', tag: 'button' });
  await driver.clickElement({ text: 'Connect', tag: 'button' });

  // send from dapp
  await driver.waitUntilXWindowHandles(2);
  await driver.switchToWindow(windowHandles.dapp);
  await driver.delay(regularDelayMs);
};

module.exports = {
  getWindowHandles,
  convertToHexValue,
  tinyDelayMs,
  regularDelayMs,
  largeDelayMs,
  withFixtures,
  connectDappWithExtensionPopup,
};<|MERGE_RESOLUTION|>--- conflicted
+++ resolved
@@ -1,10 +1,7 @@
 const path = require('path');
 const sinon = require('sinon');
 const BigNumber = require('bignumber.js');
-<<<<<<< HEAD
-=======
 const mockttp = require('mockttp');
->>>>>>> 009c6e14
 const createStaticServer = require('../../development/create-static-server');
 const {
   createSegmentServer,
