--- conflicted
+++ resolved
@@ -167,35 +167,13 @@
         await openDapp(driver);
         await createSignatureRequest(driver, SIGNATURE_TYPE.TYPED_V3);
         await focusNotification(driver);
-<<<<<<< HEAD
-        await expectName(driver, '0xCD2...D826', false);
-        await expectName(driver, '0xbBb...BBbB', false);
-        await saveName(driver, '0xCD2...D826', undefined, 'test.lens');
-        await saveName(driver, '0xbBb...BBbB', undefined, 'test2.lens');
-        await showThirdPartyDetails(driver);
-        await expectName(driver, '0xCcC...cccC', false);
-        await saveName(driver, '0xCcC...cccC', 'Custom Name');
-=======
-
-        let addresses = await getAddressesInMessage(driver);
-
-        await expectName(addresses[0], '0xCD2a3...DD826', 'test.lens', false);
-        await expectName(addresses[1], '0xbBbBB...bBBbB', 'test2.lens', false);
-
-        await saveName(driver, addresses[0], undefined, 'test.lens');
-        await saveName(driver, addresses[1], undefined, 'test2.lens');
-
-        let contractDetailsModal = await showThirdPartyDetails(driver);
-
-        await expectName(
-          contractDetailsModal,
-          '0xCcCCc...ccccC',
-          'test3.lens',
-          false,
-        );
-
-        await saveName(driver, contractDetailsModal, 'Custom Name');
->>>>>>> 547cbbff
+        await expectName(driver, '0xCD2a3...DD826', false);
+        await expectName(driver, '0xbBbBB...bBBbB', false);
+        await saveName(driver, '0xCD2a3...DD826', undefined, 'test.lens');
+        await saveName(driver, '0xbBbBB...bBBbB', undefined, 'test2.lens');
+        await showThirdPartyDetails(driver);
+        await expectName(driver, '0xCcCCc...ccccC', false);
+        await saveName(driver, '0xCcCCc...ccccC', 'Custom Name');
         await closeThirdPartyDetails(driver);
         await rejectSignatureRequest(driver);
         await focusTestDapp(driver);
@@ -225,46 +203,16 @@
         await openDapp(driver);
         await createSignatureRequest(driver, SIGNATURE_TYPE.TYPED_V4);
         await focusNotification(driver);
-<<<<<<< HEAD
-        await expectName(driver, '0xCD2...D826', false);
-        await expectName(driver, '0xDea...beeF', false);
-        await expectName(driver, '0xbBb...BBbB', false);
-        await expectName(driver, '0xB0B...Ea57', false);
-        await expectName(driver, '0xB0B...0000', false);
-        await saveName(driver, '0xCD2...D826', undefined, 'test.lens');
-        await saveName(driver, '0xB0B...Ea57', undefined, 'Test Token 2');
-        await showThirdPartyDetails(driver);
-        await expectName(driver, '0xCcC...cccC', false);
-        await saveName(driver, '0xCcC...cccC', 'Custom Name');
-=======
-
-        let addresses = await getAddressesInMessage(driver);
-
-        await expectName(addresses[0], '0xCD2a3...DD826', 'test.lens', false);
-        await expectName(addresses[1], '0xDeaDb...DbeeF', 'Test Token', false);
-        await expectName(addresses[2], '0xbBbBB...bBBbB', 'test2.lens', false);
-        await expectName(
-          addresses[3],
-          '0xB0Bda...bEa57',
-          'Test Token 2',
-          false,
-        );
-        await expectName(addresses[4], '0xB0B0b...00000', undefined, false);
-
-        await saveName(driver, addresses[0], undefined, 'test.lens');
-        await saveName(driver, addresses[3], undefined, 'Test Token 2');
-
-        let contractDetailsModal = await showThirdPartyDetails(driver);
-
-        await expectName(
-          contractDetailsModal,
-          '0xCcCCc...ccccC',
-          'test3.lens',
-          false,
-        );
-
-        await saveName(driver, contractDetailsModal, 'Custom Name');
->>>>>>> 547cbbff
+        await expectName(driver, '0xCD2a3...DD826', false);
+        await expectName(driver, '0xDeaDb...DbeeF', false);
+        await expectName(driver, '0xbBbBB...bBBbB', false);
+        await expectName(driver, '0xB0Bda...bEa57', false);
+        await expectName(driver, '0xB0B0b...00000', false);
+        await saveName(driver, '0xCD2a3...DD826', undefined, 'test.lens');
+        await saveName(driver, '0xB0Bda...bEa57', undefined, 'Test Token 2');
+        await showThirdPartyDetails(driver);
+        await expectName(driver, '0xCcCCc...ccccC', false);
+        await saveName(driver, '0xCcCCc...ccccC', 'Custom Name');
         await closeThirdPartyDetails(driver);
         await rejectSignatureRequest(driver);
         await focusTestDapp(driver);
@@ -297,7 +245,7 @@
         await focusTestDapp(driver);
         await createSignatureRequest(driver, SIGNATURE_TYPE.TYPED_V4);
         await focusNotification(driver);
-        await expectProposedNames(driver, '0xCD2...D826', [
+        await expectProposedNames(driver, '0xCD2a3...DD826', [
           ['test.lens', 'Lens Protocol'],
           ['example.domain - 0xcd2 / 0x539', 'Name Lookup Example Snap'],
         ]);
