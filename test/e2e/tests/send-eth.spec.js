--- conflicted
+++ resolved
@@ -1,13 +1,5 @@
 const { strict: assert } = require('assert');
-const { SMART_CONTRACTS } = require('../seeder/smart-contracts');
-const {
-  convertToHexValue,
-  withFixtures,
-  openDapp,
-  locateAccountBalanceDOM,
-  logInWithBalanceValidation,
-} = require('../helpers');
-const FixtureBuilder = require('../fixture-builder');
+const { withFixtures, regularDelayMs } = require('../helpers');
 
 describe('Send ETH from inside MetaMask using default gas', function () {
   const ganacheOptions = {
@@ -15,25 +7,26 @@
       {
         secretKey:
           '0x7C9529A67102755B7E6102D6D950AC5D5863C98713805CEC576B945B15B71EAC',
-        balance: convertToHexValue(25000000000000000000),
+        balance: 25000000000000000000,
       },
     ],
   };
   it('finds the transaction in the transactions list', async function () {
     await withFixtures(
       {
-        fixtures: new FixtureBuilder().build(),
+        fixtures: 'imported-account',
         ganacheOptions,
         title: this.test.title,
       },
-      async ({ driver, ganacheServer }) => {
+      async ({ driver }) => {
         await driver.navigate();
-        await logInWithBalanceValidation(driver, ganacheServer);
+        await driver.fill('#password', 'correct horse battery staple');
+        await driver.press('#password', driver.Key.ENTER);
 
         await driver.clickElement('[data-testid="eth-overview-send"]');
 
         await driver.fill(
-          'input[placeholder="Enter public address (0x) or ENS name"]',
+          'input[placeholder="Search, public address (0x), or ENS"]',
           '0x2f318C334780961FB129D2a6c30D0763d9a5C970',
         );
 
@@ -43,13 +36,14 @@
         const errorAmount = await driver.findElement('.send-v2__error-amount');
         assert.equal(
           await errorAmount.getText(),
-          'Insufficient funds for gas',
-          'send screen should render an insufficient fund for gas error message',
+          'Insufficient funds.',
+          'send screen should render an insufficient fund error message',
         );
 
         await inputAmount.press(driver.Key.BACK_SPACE);
         await inputAmount.press(driver.Key.BACK_SPACE);
         await inputAmount.press(driver.Key.BACK_SPACE);
+        await driver.delay(regularDelayMs);
 
         await driver.assertElementNotPresent('.send-v2__error-amount');
 
@@ -58,7 +52,7 @@
         );
         await amountMax.click();
 
-        let inputValue = await inputAmount.getProperty('value');
+        let inputValue = await inputAmount.getAttribute('value');
 
         assert(Number(inputValue) > 24);
 
@@ -68,7 +62,7 @@
 
         await inputAmount.fill('1');
 
-        inputValue = await inputAmount.getProperty('value');
+        inputValue = await inputAmount.getAttribute('value');
         assert.equal(inputValue, '1');
 
         // Continue to next screen
@@ -79,13 +73,13 @@
         await driver.clickElement('[data-testid="home__activity-tab"]');
         await driver.wait(async () => {
           const confirmedTxes = await driver.findElements(
-            '.transaction-list__completed-transactions .activity-list-item',
+            '.transaction-list__completed-transactions .transaction-list-item',
           );
           return confirmedTxes.length === 1;
         }, 10000);
 
         await driver.waitForSelector({
-          css: '[data-testid="transaction-list-item-primary-currency"]',
+          css: '.transaction-list-item__primary-currency',
           text: '-1 ETH',
         });
       },
@@ -93,88 +87,20 @@
   });
 });
 
-describe('Send ETH non-contract address with data that matches ERC20 transfer data signature', function () {
+describe('Send ETH from inside MetaMask using fast gas option', function () {
   const ganacheOptions = {
     accounts: [
       {
         secretKey:
           '0x7C9529A67102755B7E6102D6D950AC5D5863C98713805CEC576B945B15B71EAC',
-        balance: convertToHexValue(25000000000000000000),
-      },
-    ],
-  };
-  it('renders the correct recipient on the confirmation screen', async function () {
-    await withFixtures(
-      {
-        fixtures: new FixtureBuilder()
-          .withPreferencesController({
-            featureFlags: {
-              sendHexData: true,
-            },
-          })
-          .build(),
-        ganacheOptions,
-        title: this.test.title,
-      },
-      async ({ driver, ganacheServer }) => {
-        await driver.navigate();
-        await logInWithBalanceValidation(driver, ganacheServer);
-
-        await driver.clickElement('[data-testid="eth-overview-send"]');
-
-        await driver.fill(
-          'input[placeholder="Enter public address (0x) or ENS name"]',
-          '0xc427D562164062a23a5cFf596A4a3208e72Acd28',
-        );
-
-<<<<<<< HEAD
-        await driver.fill(
-          'textarea[placeholder="Optional',
-          '0xa9059cbb0000000000000000000000002f318C334780961FB129D2a6c30D0763d9a5C970000000000000000000000000000000000000000000000000000000000000000a',
-        );
-
-        await driver.findClickableElement({ text: 'Next', tag: 'button' });
-=======
-        const inputAmount = await driver.findElement('.unit-input__input');
-        await inputAmount.fill('1');
-
-        const inputValue = await inputAmount.getAttribute('value');
-        assert.equal(inputValue, '1');
-
-        // Continue to next screen
->>>>>>> 558c6f79
-        await driver.clickElement({ text: 'Next', tag: 'button' });
-
-        await driver.findClickableElement(
-          '[data-testid="sender-to-recipient__name"]',
-        );
-        await driver.clickElement('[data-testid="sender-to-recipient__name"]');
-
-        const recipientAddress = await driver.findElements({
-          text: '0xc427D562164062a23a5cFf596A4a3208e72Acd28',
-        });
-
-        assert.equal(recipientAddress.length, 1);
-      },
-    );
-  });
-});
-
-/* eslint-disable-next-line mocha/max-top-level-suites */
-describe('Send ETH from inside MetaMask using advanced gas modal', function () {
-  const ganacheOptions = {
-    accounts: [
-      {
-        secretKey:
-          '0x7C9529A67102755B7E6102D6D950AC5D5863C98713805CEC576B945B15B71EAC',
-        balance: convertToHexValue(25000000000000000000),
+        balance: 25000000000000000000,
       },
     ],
   };
   it('finds the transaction in the transactions list', async function () {
     await withFixtures(
       {
-        fixtures: new FixtureBuilder().build(),
+        fixtures: 'imported-account',
         ganacheOptions,
         title: this.test.title,
       },
@@ -186,36 +112,26 @@
         await driver.clickElement('[data-testid="eth-overview-send"]');
 
         await driver.fill(
-          'input[placeholder="Enter public address (0x) or ENS name"]',
+          'input[placeholder="Search, public address (0x), or ENS"]',
           '0x2f318C334780961FB129D2a6c30D0763d9a5C970',
         );
 
         const inputAmount = await driver.findElement('.unit-input__input');
         await inputAmount.fill('1');
 
-        const inputValue = await inputAmount.getProperty('value');
+        const inputValue = await inputAmount.getAttribute('value');
         assert.equal(inputValue, '1');
 
         // Continue to next screen
         await driver.clickElement({ text: 'Next', tag: 'button' });
 
-        const transactionAmounts = await driver.findElements(
-          '.currency-display-component__text',
-        );
-        const transactionAmount = transactionAmounts[0];
-        assert.equal(await transactionAmount.getText(), '1');
-
         await driver.clickElement({ text: 'Confirm', tag: 'button' });
 
-        await driver.wait(async () => {
-          const confirmedTxes = await driver.findElements(
-            '.transaction-list__completed-transactions .activity-list-item',
-          );
-          return confirmedTxes.length === 1;
-        }, 10000);
-
+        await driver.waitForSelector(
+          '.transaction-list__completed-transactions .transaction-list-item',
+        );
         await driver.waitForSelector({
-          css: '[data-testid="transaction-list-item-primary-currency"]',
+          css: '.transaction-list-item__primary-currency',
           text: '-1 ETH',
         });
       },
@@ -223,24 +139,20 @@
   });
 });
 
-describe('Send ETH from dapp using advanced gas controls', function () {
+describe('Send ETH from inside MetaMask using advanced gas modal', function () {
   const ganacheOptions = {
     accounts: [
       {
         secretKey:
           '0x7C9529A67102755B7E6102D6D950AC5D5863C98713805CEC576B945B15B71EAC',
-        balance: convertToHexValue(25000000000000000000),
+        balance: 25000000000000000000,
       },
     ],
   };
-
-  it('should display the correct gas price on the legacy transaction', async function () {
+  it('finds the transaction in the transactions list', async function () {
     await withFixtures(
       {
-        dapp: true,
-        fixtures: new FixtureBuilder()
-          .withPermissionControllerConnectedToTestDapp()
-          .build(),
+        fixtures: 'imported-account',
         ganacheOptions,
         title: this.test.title,
       },
@@ -249,56 +161,166 @@
         await driver.fill('#password', 'correct horse battery staple');
         await driver.press('#password', driver.Key.ENTER);
 
+        await driver.clickElement('[data-testid="eth-overview-send"]');
+
+        await driver.fill(
+          'input[placeholder="Search, public address (0x), or ENS"]',
+          '0x2f318C334780961FB129D2a6c30D0763d9a5C970',
+        );
+
+        const inputAmount = await driver.findElement('.unit-input__input');
+        await inputAmount.fill('1');
+
+        const inputValue = await inputAmount.getAttribute('value');
+        assert.equal(inputValue, '1');
+
+        // Set the gas limit
+        await driver.clickElement('.advanced-gas-options-btn');
+
+        // wait for gas modal to be visible
+        const gasModal = await driver.findVisibleElement('span .modal');
+
+        await driver.clickElement({ text: 'Save', tag: 'button' });
+
+        // Wait for gas modal to be removed from DOM
+        await gasModal.waitForElementState('hidden');
+
+        // Continue to next screen
+        await driver.clickElement({ text: 'Next', tag: 'button' });
+
+        const transactionAmounts = await driver.findElements(
+          '.currency-display-component__text',
+        );
+        const transactionAmount = transactionAmounts[0];
+        assert.equal(await transactionAmount.getText(), '1');
+
+        await driver.clickElement({ text: 'Confirm', tag: 'button' });
+
+        await driver.wait(async () => {
+          const confirmedTxes = await driver.findElements(
+            '.transaction-list__completed-transactions .transaction-list-item',
+          );
+          return confirmedTxes.length === 1;
+        }, 10000);
+
+        await driver.waitForSelector(
+          {
+            css: '.transaction-list-item__primary-currency',
+            text: '-1 ETH',
+          },
+          { timeout: 10000 },
+        );
+      },
+    );
+  });
+});
+
+describe('Send ETH from dapp using advanced gas controls', function () {
+  let windowHandles;
+  let extension;
+  let popup;
+  let dapp;
+  const ganacheOptions = {
+    accounts: [
+      {
+        secretKey:
+          '0x7C9529A67102755B7E6102D6D950AC5D5863C98713805CEC576B945B15B71EAC',
+        balance: 25000000000000000000,
+      },
+    ],
+  };
+
+  it('should display the correct gas price on the transaction', async function () {
+    await withFixtures(
+      {
+        dapp: true,
+        fixtures: 'imported-account',
+        ganacheOptions,
+        title: this.test.title,
+      },
+      async ({ driver }) => {
+        await driver.navigate();
+        await driver.fill('#password', 'correct horse battery staple');
+        await driver.press('#password', driver.Key.ENTER);
+
+        // goes to the settings screen
+        await driver.clickElement('.account-menu__icon');
+        await driver.clickElement({ text: 'Settings', tag: 'div' });
+        await driver.clickElement({ text: 'Advanced', tag: 'div' });
+        await driver.clickElement(
+          '[data-testid="advanced-setting-show-testnet-conversion"] .settings-page__content-item-col > div > div',
+        );
+        const advancedGasTitle = await driver.findElement({
+          text: 'Advanced gas controls',
+          tag: 'span',
+        });
+        await driver.scrollToElement(advancedGasTitle);
+        await driver.clickElement(
+          '[data-testid="advanced-setting-advanced-gas-inline"] .settings-page__content-item-col > div > div',
+        );
+        windowHandles = await driver.getAllWindowHandles();
+        extension = windowHandles[0];
+        await driver.closeAllWindowHandlesExcept([extension]);
+        await driver.clickElement('.app-header__logo-container');
+
+        // connects the dapp
+        await driver.openNewPage('http://127.0.0.1:8080/');
+        await driver.clickElement({ text: 'Connect', tag: 'button' });
+        await driver.waitUntilXWindowHandles(3);
+        windowHandles = await driver.getAllWindowHandles();
+        extension = windowHandles[0];
+        dapp = await driver.switchToWindowWithTitle(
+          'E2E Test Dapp',
+          windowHandles,
+        );
+        popup = windowHandles.find(
+          (handle) => handle !== extension && handle !== dapp,
+        );
+        await driver.switchToWindow(popup);
+        await driver.clickElement({ text: 'Next', tag: 'button' });
+        await driver.clickElement({ text: 'Connect', tag: 'button' });
+        await driver.waitUntilXWindowHandles(2);
+        await driver.switchToWindow(dapp);
+
         // initiates a send from the dapp
-        await openDapp(driver);
-        await driver.clickElement({ text: 'Send', tag: 'button' });
-        await driver.waitUntilXWindowHandles(3);
-        const windowHandles = await driver.getAllWindowHandles();
-        const extension = windowHandles[0];
+        await driver.clickElement({ text: 'Send', tag: 'button' }, 10000);
+        await driver.delay(2000);
+        windowHandles = await driver.getAllWindowHandles();
         await driver.switchToWindowWithTitle(
           'MetaMask Notification',
           windowHandles,
         );
         await driver.assertElementNotPresent({ text: 'Data', tag: 'li' });
         await driver.clickElement({ text: 'Edit', tag: 'button' });
-        await driver.waitForSelector({
-          text: '0.00021 ETH',
-        });
-        await driver.clickElement({
-          text: 'Edit suggested gas fee',
-          tag: 'button',
-        });
-        await driver.waitForSelector({
-          text: '0.00021 ETH',
-        });
+        await driver.delay(1000);
+        await driver.clickElement(
+          { text: 'Edit suggested gas fee', tag: 'button' },
+          10000,
+        );
+        await driver.delay(1000);
         const inputs = await driver.findElements('input[type="number"]');
         const gasPriceInput = inputs[1];
         await gasPriceInput.fill('100');
-        await driver.waitForSelector({
-          text: '0.0021 ETH',
-        });
-        await driver.clickElement({ text: 'Save', tag: 'button' });
-        await driver.waitForSelector({
-          css: '.transaction-detail-item:nth-of-type(1) h6:nth-of-type(2)',
-          text: '0.0021 ETH',
-        });
-        await driver.clickElement({ text: 'Confirm', tag: 'button' });
+        await driver.delay(1000);
+        await driver.clickElement({ text: 'Save', tag: 'button' }, 10000);
+        await driver.clickElement({ text: 'Confirm', tag: 'button' }, 10000);
         await driver.waitUntilXWindowHandles(2);
         await driver.switchToWindow(extension);
 
         // finds the transaction in the transactions list
         await driver.clickElement('[data-testid="home__activity-tab"]');
         await driver.waitForSelector(
-          '.transaction-list__completed-transactions .activity-list-item:nth-of-type(1)',
+          '.transaction-list__completed-transactions .transaction-list-item:nth-of-type(1)',
+          { timeout: 10000 },
         );
         await driver.waitForSelector({
-          css: '[data-testid="transaction-list-item-primary-currency"]',
-          text: '-0 ETH',
+          css: '.transaction-list-item__primary-currency',
+          text: '-3 ETH',
         });
 
         // the transaction has the expected gas price
         const txValue = await driver.findClickableElement(
-          '[data-testid="transaction-list-item-primary-currency"]',
+          '.transaction-list-item__primary-currency',
         );
         await txValue.click();
         const gasPrice = await driver.waitForSelector({
@@ -309,148 +331,4 @@
       },
     );
   });
-
-  it('should display correct gas values for EIP-1559 transaction', async function () {
-    await withFixtures(
-      {
-        dapp: true,
-        fixtures: new FixtureBuilder()
-          .withPermissionControllerConnectedToTestDapp()
-          .build(),
-        ganacheOptions: {
-          ...ganacheOptions,
-          hardfork: 'london',
-        },
-        title: this.test.title,
-      },
-      async ({ driver }) => {
-        await driver.navigate();
-        await driver.fill('#password', 'correct horse battery staple');
-        await driver.press('#password', driver.Key.ENTER);
-
-        // initiates a transaction from the dapp
-        await openDapp(driver);
-        await driver.clickElement({ text: 'Create Token', tag: 'button' });
-        await driver.waitUntilXWindowHandles(3);
-        const windowHandles = await driver.getAllWindowHandles();
-        const extension = windowHandles[0];
-        await driver.switchToWindowWithTitle(
-          'MetaMask Notification',
-          windowHandles,
-        );
-        await driver.assertElementNotPresent({ text: 'Data', tag: 'li' });
-        await driver.clickElement('[data-testid="edit-gas-fee-button"]');
-        await driver.clickElement('[data-testid="edit-gas-fee-item-custom"]');
-
-        const baseFeeInput = await driver.findElement(
-          '[data-testid="base-fee-input"]',
-        );
-        await baseFeeInput.fill('25');
-        const priorityFeeInput = await driver.findElement(
-          '[data-testid="priority-fee-input"]',
-        );
-        await priorityFeeInput.fill('1');
-
-        await driver.clickElement({ text: 'Save', tag: 'button' });
-        await driver.waitForSelector({
-          css: '.transaction-detail-item:nth-of-type(1) h6:nth-of-type(2)',
-          text: '0.04503836 ETH',
-        });
-        await driver.waitForSelector({
-          css: '.transaction-detail-item:nth-of-type(2) h6:nth-of-type(2)',
-          text: '0.04503836 ETH',
-        });
-
-        await driver.findClickableElement({ text: 'Confirm', tag: 'button' });
-        await driver.clickElement({ text: 'Confirm', tag: 'button' });
-        await driver.waitUntilXWindowHandles(2);
-        await driver.switchToWindow(extension);
-
-        // Identify the transaction in the transactions list
-        await driver.waitForSelector(
-          '[data-testid="eth-overview__primary-currency"]',
-        );
-
-        await driver.clickElement('[data-testid="home__activity-tab"]');
-        await driver.waitForSelector(
-          '.transaction-list__completed-transactions .activity-list-item:nth-of-type(1)',
-        );
-        await driver.waitForSelector({
-          css: '[data-testid="transaction-list-item-primary-currency"]',
-          text: '-0 ETH',
-        });
-
-        // the transaction has the expected gas value
-        const txValue = await driver.findClickableElement(
-          '[data-testid="transaction-list-item-primary-currency"]',
-        );
-        await txValue.click();
-        const baseFeeValue = await driver.waitForSelector(
-          {
-            text: '0.000000025',
-          },
-          { timeout: 15000 },
-        );
-        assert.equal(await baseFeeValue.getText(), '0.000000025');
-      },
-    );
-  });
-});
-
-describe('Send ETH from inside MetaMask to a Multisig Address', function () {
-  const smartContract = SMART_CONTRACTS.MULTISIG;
-  const ganacheOptions = {
-    accounts: [
-      {
-        secretKey:
-          '0x7C9529A67102755B7E6102D6D950AC5D5863C98713805CEC576B945B15B71EAC',
-        balance: convertToHexValue(25000000000000000000),
-      },
-    ],
-  };
-
-  it('finds the transaction in the transactions list @no-mmi', async function () {
-    await withFixtures(
-      {
-        fixtures: new FixtureBuilder().build(),
-        ganacheOptions,
-        smartContract,
-        title: this.test.title,
-      },
-      async ({ driver, contractRegistry, ganacheServer }) => {
-        const contractAddress = await contractRegistry.getContractAddress(
-          smartContract,
-        );
-        await driver.navigate();
-        await logInWithBalanceValidation(driver, ganacheServer);
-
-        await driver.clickElement('[data-testid="eth-overview-send"]');
-
-        await driver.fill(
-          'input[placeholder="Enter public address (0x) or ENS name"]',
-          contractAddress,
-        );
-
-        const inputAmount = await driver.findElement('.unit-input__input');
-        await inputAmount.fill('1');
-
-        // Continue to next screen
-        await driver.clickElement({ text: 'Next', tag: 'button' });
-        await driver.clickElement({ text: 'Confirm', tag: 'button' });
-
-        // Go back to home screen to check txn
-        await locateAccountBalanceDOM(driver, ganacheServer);
-        await driver.clickElement('[data-testid="home__activity-tab"]');
-        const txn = await driver.isElementPresent(
-          '.transaction-list__completed-transactions .activity-list-item',
-        );
-
-        assert.equal(txn, true);
-
-        await driver.assertElementNotPresent(
-          '.transaction-status-label--failed',
-        );
-      },
-    );
-  });
 });