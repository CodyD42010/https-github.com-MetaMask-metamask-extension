const {
  convertToHexValue,
  withFixtures,
  unlockWallet,
  regularDelayMs,
} = require('../../helpers');
const { SMART_CONTRACTS } = require('../../seeder/smart-contracts');
const FixtureBuilder = require('../../fixture-builder');

describe('View ERC1155 NFT details', function () {
  const smartContract = SMART_CONTRACTS.ERC1155;
  const ganacheOptions = {
    accounts: [
      {
        secretKey:
          '0x7C9529A67102755B7E6102D6D950AC5D5863C98713805CEC576B945B15B71EAC',
        balance: convertToHexValue(25000000000000000000),
      },
    ],
  };

  it('user should be able to view ERC1155 NFT details @no-mmi', async function () {
    await withFixtures(
      {
        dapp: true,
        fixtures: new FixtureBuilder().withNftControllerERC1155().build(),
        ganacheOptions,
        smartContract,
        title: this.test.fullTitle(),
      },
      async ({ driver }) => {
        await driver.navigate();
        await unlockWallet(driver);

        // Click to open the NFT details page and check displayed account
        await driver.clickElement('[data-testid="home__nfts-tab"]');
<<<<<<< HEAD
        // wait for the image to load
        await driver.delay(regularDelayMs);
        const importedNftImage = await driver.findVisibleElement(
          '.nft-item__container',
        );
        await importedNftImage.click();
        const detailsPageAccount = await driver.findElement(
          '.asset-breadcrumb span:nth-of-type(2)',
        );
        assert.equal(await detailsPageAccount.getText(), 'Account 1');
=======
        await driver.clickElement('.nft-item__container');

        await driver.findElement({
          css: '.asset-breadcrumb span:nth-of-type(2)',
          text: 'Account 1',
        });
>>>>>>> 74a7ab58

        // Check the displayed ERC1155 NFT details
        await driver.findElement({
          css: '.nft-details__info h4',
          text: 'Rocks',
        });

        await driver.findElement({
          css: '.nft-details__info h6:nth-of-type(2)',
          text: 'This is a collection of Rock NFTs.',
        });

        await driver.findVisibleElement('.nft-item__container');

        await driver.findElement({
          css: '.nft-details__contract-wrapper',
          text: '0x581c3...45947',
        });
      },
    );
  });
});<|MERGE_RESOLUTION|>--- conflicted
+++ resolved
@@ -34,25 +34,15 @@
 
         // Click to open the NFT details page and check displayed account
         await driver.clickElement('[data-testid="home__nfts-tab"]');
-<<<<<<< HEAD
+
         // wait for the image to load
         await driver.delay(regularDelayMs);
-        const importedNftImage = await driver.findVisibleElement(
-          '.nft-item__container',
-        );
-        await importedNftImage.click();
-        const detailsPageAccount = await driver.findElement(
-          '.asset-breadcrumb span:nth-of-type(2)',
-        );
-        assert.equal(await detailsPageAccount.getText(), 'Account 1');
-=======
         await driver.clickElement('.nft-item__container');
 
         await driver.findElement({
           css: '.asset-breadcrumb span:nth-of-type(2)',
           text: 'Account 1',
         });
->>>>>>> 74a7ab58
 
         // Check the displayed ERC1155 NFT details
         await driver.findElement({
