const { strict: assert } = require('assert');
const {
  convertToHexValue,
  withFixtures,
  openDapp,
  unlockWallet,
<<<<<<< HEAD
=======
  WINDOW_TITLES,
>>>>>>> fc724d6d
} = require('../helpers');
const FixtureBuilder = require('../fixture-builder');

async function validateEncryptionKey(driver, encryptionKey) {
  await driver.clickElement('#getEncryptionKeyButton');
  let windowHandles = await driver.waitUntilXWindowHandles(3);
  await driver.switchToWindowWithTitle(WINDOW_TITLES.Dialog, windowHandles);
  await driver.waitForSelector({
    css: '.request-encryption-public-key__header__text',
    text: 'Request encryption public key',
  });
  await driver.clickElement({ text: 'Provide', tag: 'button' });
  windowHandles = await driver.waitUntilXWindowHandles(2);
  await driver.switchToWindowWithTitle('E2E Test Dapp', windowHandles);
  await driver.findElement({
    css: '#encryptionKeyDisplay',
    text: encryptionKey,
  });
}

async function encryptMessage(driver, message) {
  await driver.fill('#encryptMessageInput', message);
  await driver.clickElement('#encryptButton');
  await driver.waitForSelector({
    css: '#ciphertextDisplay',
    text: '0x',
  });
}

async function decryptMessage(driver) {
  await driver.clickElement('#decryptButton');
  const windowHandles = await driver.waitUntilXWindowHandles(3);
  await driver.switchToWindowWithTitle(WINDOW_TITLES.Dialog, windowHandles);
  await driver.waitForSelector({
    css: '.request-decrypt-message__header__text',
    text: 'Decrypt request',
  });
}

async function verifyDecryptedMessageMM(driver, message) {
  await driver.clickElement({ text: 'Decrypt message', tag: 'div' });
  const notificationMessage = await driver.isElementPresent({
    text: message,
    tag: 'div',
  });
  assert.equal(notificationMessage, true);
  await driver.clickElement({ text: 'Decrypt', tag: 'button' });
}

async function verifyDecryptedMessageDapp(driver, message) {
  const windowHandles = await driver.getAllWindowHandles();
  await driver.switchToWindowWithTitle('E2E Test Dapp', windowHandles);
  await driver.findElement({
    css: '#cleartextDisplay',
    text: message,
  });
}

describe('Encrypt Decrypt', function () {
  const ganacheOptions = {
    accounts: [
      {
        secretKey:
          '0x7C9529A67102755B7E6102D6D950AC5D5863C98713805CEC576B945B15B71EAC',
        balance: convertToHexValue(25000000000000000000),
      },
    ],
  };
  const encryptionKey = 'fxYXfCbun026g5zcCQh7Ia+O0urAEVZWLG8H4Jzu7Xs=';
  const message = 'Hello, Bob!';

  it('should decrypt an encrypted message', async function () {
    await withFixtures(
      {
        dapp: true,
        fixtures: new FixtureBuilder()
          .withPermissionControllerConnectedToTestDapp()
          .build(),
        ganacheOptions,
        title: this.test.fullTitle(),
      },
      async ({ driver }) => {
        await unlockWallet(driver);
        await openDapp(driver);

        // ------ Get Encryption key ------
        await validateEncryptionKey(driver, encryptionKey);

        // ------ Encrypt ------
        await encryptMessage(driver, message);

        // ------ Decrypt ------
        await decryptMessage(driver);

        // Account balance is converted properly
        const decryptAccountBalanceLabel = await driver.findElement(
          '.request-decrypt-message__balance-value',
        );
        assert.equal(await decryptAccountBalanceLabel.getText(), '25 ETH');
        // Verify message in MetaMask Notification
        await verifyDecryptedMessageMM(driver, message);

        // Verify message in Test Dapp
        await driver.waitUntilXWindowHandles(2);
        await verifyDecryptedMessageDapp(driver, message);
      },
    );
  });

  it('should encrypt and decrypt multiple messages', async function () {
    const message2 = 'Hello, Alice!';
    await withFixtures(
      {
        dapp: true,
        fixtures: new FixtureBuilder()
          .withPermissionControllerConnectedToTestDapp()
          .build(),
        ganacheOptions,
        title: this.test.fullTitle(),
      },
      async ({ driver }) => {
        await unlockWallet(driver);
        await openDapp(driver);

        // ------ Get Encryption key ------
        await validateEncryptionKey(driver, encryptionKey);

        // ------ Encrypt Message 1------
        await encryptMessage(driver, message);

        // ------ Decrypt Message 1 ------
        await decryptMessage(driver);

        // ------ Switch to Dapp ------
        let windowHandles = await driver.getAllWindowHandles();
        await driver.switchToWindowWithTitle('E2E Test Dapp', windowHandles);

        // ------ Encrypt Message 2------
        await encryptMessage(driver, message2);

        // ------ Decrypt Message 2 ------
        await decryptMessage(driver);

        // Verify message 1 in MetaMask Notification
        await verifyDecryptedMessageMM(driver, message);

        // Verify message 1 in Test Dapp
        await verifyDecryptedMessageDapp(driver, message);

        // ------ Switch to Dapp ------
        windowHandles = await driver.getAllWindowHandles();
        await driver.switchToWindowWithTitle(
          WINDOW_TITLES.Dialog,
          windowHandles,
        );

        // Verify message 2 in MetaMask Notification
        await verifyDecryptedMessageMM(driver, message2);

        // Verify message 2 in Test Dapp
        await verifyDecryptedMessageDapp(driver, message2);
      },
    );
  });

  it('should show balance correctly as ETH', async function () {
    await withFixtures(
      {
        dapp: true,
        fixtures: new FixtureBuilder()
          .withPermissionControllerConnectedToTestDapp()
          .build(),
        ganacheOptions,
        title: this.test.fullTitle(),
      },
      async ({ driver }) => {
        await unlockWallet(driver);
        await openDapp(driver);

        // ------ Get Encryption key and display ETH ------
        await driver.clickElement('#getEncryptionKeyButton');
        const windowHandles = await driver.waitUntilXWindowHandles(3);
        await driver.switchToWindowWithTitle(
          WINDOW_TITLES.Dialog,
          windowHandles,
        );
        await driver.waitForSelector({
          css: '.request-encryption-public-key__header__text',
          text: 'Request encryption public key',
        });
        // Account balance is converted properly
        const accountBalanceLabel = await driver.findElement(
          '.request-encryption-public-key__balance-value',
        );
        assert.equal(await accountBalanceLabel.getText(), '25 ETH');
      },
    );
  });

  it('should show balance correctly as Fiat', async function () {
    await withFixtures(
      {
        dapp: true,
        fixtures: new FixtureBuilder()
          .withPermissionControllerConnectedToTestDapp()
          .withPreferencesController({
            preferences: {
              useNativeCurrencyAsPrimaryCurrency: false,
            },
          })
          .build(),
        ganacheOptions,
        title: this.test.fullTitle(),
      },
      async ({ driver }) => {
        await unlockWallet(driver);

        await openDapp(driver);

        // ------ Get Encryption key and display ETH ------
        await driver.clickElement('#getEncryptionKeyButton');
        const windowHandles = await driver.waitUntilXWindowHandles(3);
        await driver.switchToWindowWithTitle(
          WINDOW_TITLES.Dialog,
          windowHandles,
        );
        await driver.waitForSelector({
          css: '.request-encryption-public-key__header__text',
          text: 'Request encryption public key',
        });

        // Account balance is converted properly
        const accountBalanceLabel = await driver.findElement(
          '.request-encryption-public-key__balance-value',
        );
        assert.equal(await accountBalanceLabel.getText(), '$42,500.00 USD');
      },
    );
  });
});<|MERGE_RESOLUTION|>--- conflicted
+++ resolved
@@ -4,10 +4,7 @@
   withFixtures,
   openDapp,
   unlockWallet,
-<<<<<<< HEAD
-=======
   WINDOW_TITLES,
->>>>>>> fc724d6d
 } = require('../helpers');
 const FixtureBuilder = require('../fixture-builder');
 
