const { strict: assert } = require('assert');
const {
  convertToHexValue,
  withFixtures,
  regularDelayMs,
} = require('../helpers');
const FixtureBuilder = require('../fixture-builder');

describe('Stores custom RPC history', function () {
  const ganacheOptions = {
    accounts: [
      {
        secretKey:
          '0x7C9529A67102755B7E6102D6D950AC5D5863C98713805CEC576B945B15B71EAC',
        balance: convertToHexValue(25000000000000000000),
      },
    ],
  };
  it(`creates first custom RPC entry`, async function () {
    const port = 8546;
    const chainId = 1338;
    const symbol = 'TEST';
    await withFixtures(
      {
        fixtures: new FixtureBuilder().build(),
        ganacheOptions: { ...ganacheOptions, concurrent: { port, chainId } },
        title: this.test.title,
      },
      async ({ driver }) => {
        await driver.navigate();
        await driver.fill('#password', 'correct horse battery staple');
        await driver.press('#password', driver.Key.ENTER);

        const rpcUrl = `http://127.0.0.1:${port}`;
        const networkName = 'Secondary Ganache Testnet';

        await driver.waitForElementNotPresent('.loading-overlay');
        await driver.clickElement('[data-testid="network-display"]');

        await driver.clickElement({ text: 'Add network', tag: 'button' });

        await driver.findElement('.add-network__networks-container');

        await driver.clickElement({
          text: 'Add a network manually',
          tag: 'h6',
        });

        await driver.findElement('.networks-tab__subheader');

        const customRpcInputs = await driver.findElements('input[type="text"]');
        const networkNameInput = customRpcInputs[1];
        const rpcUrlInput = customRpcInputs[2];
        const chainIdInput = customRpcInputs[3];
        const symbolInput = customRpcInputs[4];

        await networkNameInput.clear();
        await networkNameInput.sendKeys(networkName);

        await rpcUrlInput.clear();
        await rpcUrlInput.sendKeys(rpcUrl);

        await chainIdInput.clear();
        await chainIdInput.sendKeys(chainId.toString());

        await symbolInput.clear();
        await symbolInput.sendKeys(symbol);

        await driver.clickElement(
          '.networks-tab__add-network-form-footer .btn-primary',
        );

        await driver.findElement({ text: networkName, tag: 'p' });
      },
    );
  });

  it('warns user when they enter url for an already configured network', async function () {
    await withFixtures(
      {
        fixtures: new FixtureBuilder().build(),
        ganacheOptions,
        title: this.test.title,
      },
      async ({ driver }) => {
        await driver.navigate();
        await driver.fill('#password', 'correct horse battery staple');
        await driver.press('#password', driver.Key.ENTER);

        // duplicate network
        const duplicateRpcUrl = 'https://mainnet.infura.io/v3/';

        await driver.waitForElementNotPresent('.loading-overlay');
        await driver.clickElement('[data-testid="network-display"]');

        await driver.clickElement({ text: 'Add network', tag: 'button' });

        await driver.findElement('.add-network__networks-container');

        await driver.clickElement({
          text: 'Add a network manually',
          tag: 'h6',
        });

        await driver.findElement('.networks-tab__subheader');

        const customRpcInputs = await driver.findElements('input[type="text"]');
        const rpcUrlInput = customRpcInputs[2];

        await rpcUrlInput.clear();
        await rpcUrlInput.sendKeys(duplicateRpcUrl);
        await driver.findElement({
          text: 'This URL is currently used by the mainnet network.',
          tag: 'h6',
        });
      },
    );
  });

  it('warns user when they enter chainId for an already configured network', async function () {
    await withFixtures(
      {
        fixtures: new FixtureBuilder().build(),
        ganacheOptions,
        title: this.test.title,
        failOnConsoleError: false,
      },
      async ({ driver }) => {
        await driver.navigate();
        await driver.fill('#password', 'correct horse battery staple');
        await driver.press('#password', driver.Key.ENTER);

        // duplicate network
        const newRpcUrl = 'http://localhost:8544';
        const duplicateChainId = '1';

        await driver.waitForElementNotPresent('.loading-overlay');
        await driver.clickElement('[data-testid="network-display"]');

        await driver.clickElement({ text: 'Add network', tag: 'button' });

        await driver.findElement('.add-network__networks-container');

        await driver.clickElement({
          text: 'Add a network manually',
          tag: 'h6',
        });

        await driver.findElement('.networks-tab__subheader');

        const customRpcInputs = await driver.findElements('input[type="text"]');
        const rpcUrlInput = customRpcInputs[2];
        const chainIdInput = customRpcInputs[3];

        await chainIdInput.clear();
        await chainIdInput.sendKeys(duplicateChainId);
        await driver.findElement({
          text: 'This Chain ID is currently used by the mainnet network.',
          tag: 'h6',
        });

        await rpcUrlInput.clear();
        await rpcUrlInput.sendKeys(newRpcUrl);

        await driver.findElement({
          text: 'Could not fetch chain ID. Is your RPC URL correct?',
          tag: 'h6',
        });
      },
    );
  });

  it('selects another provider', async function () {
    await withFixtures(
      {
        fixtures: new FixtureBuilder().build(),
        ganacheOptions,
        title: this.test.title,
      },
      async ({ driver }) => {
        await driver.navigate();
        await driver.fill('#password', 'correct horse battery staple');
        await driver.press('#password', driver.Key.ENTER);

        await driver.waitForElementNotPresent('.loading-overlay');
        await driver.clickElement('[data-testid="network-display"]');

        await driver.clickElement({ text: 'Ethereum Mainnet', tag: 'button' });
      },
    );
  });

  it('finds all recent RPCs in history', async function () {
    await withFixtures(
      {
        fixtures: new FixtureBuilder()
          .withNetworkController({
            networkConfigurations: {
<<<<<<< HEAD
              networkConfigurationIdOne: {
=======
              testUUID: {
>>>>>>> 94959dfb
                rpcUrl: 'http://127.0.0.1:8545/1',
                chainId: '0x539',
                ticker: 'ETH',
                chainName: 'http://127.0.0.1:8545/1',
                rpcPrefs: {},
                type: 'rpc',
              },
<<<<<<< HEAD
              networkConfigurationIdTwo: {
=======
              testUUID2: {
>>>>>>> 94959dfb
                rpcUrl: 'http://127.0.0.1:8545/2',
                chainId: '0x539',
                ticker: 'ETH',
                chainName: 'http://127.0.0.1:8545/2',
                rpcPrefs: {},
                type: 'rpc',
              },
            },
          })
          .build(),
        ganacheOptions,
        title: this.test.title,
      },
      async ({ driver }) => {
        await driver.navigate();
        await driver.fill('#password', 'correct horse battery staple');
        await driver.press('#password', driver.Key.ENTER);

        await driver.waitForElementNotPresent('.loading-overlay');
        await driver.clickElement('[data-testid="network-display"]');

        await driver.clickElement('.toggle-button');

        await driver.delay(regularDelayMs);

        // only recent 3 are found and in correct order (most recent at the top)
        const customRpcs = await driver.findElements({
          text: 'http://127.0.0.1:8545/',
          tag: 'div',
        });

        // click Mainnet to dismiss network dropdown
        await driver.clickElement({ text: 'Ethereum Mainnet', tag: 'button' });

        assert.equal(customRpcs.length, 2);
      },
    );
  });

  it('deletes a custom RPC', async function () {
    await withFixtures(
      {
        fixtures: new FixtureBuilder()
          .withNetworkController({
            networkConfigurations: {
<<<<<<< HEAD
              networkConfigurationIdOne: {
=======
              testUUID: {
>>>>>>> 94959dfb
                rpcUrl: 'http://127.0.0.1:8545/1',
                chainId: '0x539',
                ticker: 'ETH',
                chainName: 'http://127.0.0.1:8545/1',
                rpcPrefs: {},
              },
<<<<<<< HEAD
              networkConfigurationIdTwo: {
=======
              testUUID2: {
>>>>>>> 94959dfb
                rpcUrl: 'http://127.0.0.1:8545/2',
                chainId: '0x539',
                ticker: 'ETH',
                chainName: 'http://127.0.0.1:8545/2',
                rpcPrefs: {},
              },
            },
          })
          .build(),
        ganacheOptions,
        title: this.test.title,
        failOnConsoleError: false,
      },
      async ({ driver }) => {
        await driver.navigate();
        await driver.fill('#password', 'correct horse battery staple');
        await driver.press('#password', driver.Key.ENTER);

        await driver.waitForElementNotPresent('.loading-overlay');
        await driver.clickElement('[data-testid="network-display"]');

        await driver.clickElement({ text: 'Add network', tag: 'button' });

        await driver.findElement('.add-network__networks-container');

        await driver.clickElement({
          text: 'Add a network manually',
          tag: 'h6',
        });

        // // cancel new custom rpc
        await driver.clickElement(
          '.networks-tab__add-network-form-footer button.btn-secondary',
        );

        const networkListItems = await driver.findClickableElements(
          '.networks-tab__networks-list-name',
        );
        const lastNetworkListItem =
          networkListItems[networkListItems.length - 1];
        await lastNetworkListItem.click();

        await driver.waitForSelector({
          css: '.form-field .form-field__input:nth-of-type(1)',
          value: 'http://127.0.0.1:8545/2',
        });

        await driver.clickElement('.btn-danger');

        // wait for confirm delete modal to be visible
        await driver.findVisibleElement('span .modal');

        await driver.clickElement(
          '.button.btn-danger-primary.modal-container__footer-button',
        );

        await driver.waitForElementNotPresent('span .modal');

        const newNetworkListItems = await driver.findElements(
          '.networks-tab__networks-list-name',
        );

        assert.equal(networkListItems.length - 1, newNetworkListItems.length);
      },
    );
  });
});<|MERGE_RESOLUTION|>--- conflicted
+++ resolved
@@ -1,9 +1,5 @@
 const { strict: assert } = require('assert');
-const {
-  convertToHexValue,
-  withFixtures,
-  regularDelayMs,
-} = require('../helpers');
+const { convertToHexValue, withFixtures } = require('../helpers');
 const FixtureBuilder = require('../fixture-builder');
 
 describe('Stores custom RPC history', function () {
@@ -35,7 +31,7 @@
         const networkName = 'Secondary Ganache Testnet';
 
         await driver.waitForElementNotPresent('.loading-overlay');
-        await driver.clickElement('[data-testid="network-display"]');
+        await driver.clickElement('.network-display');
 
         await driver.clickElement({ text: 'Add network', tag: 'button' });
 
@@ -70,7 +66,7 @@
           '.networks-tab__add-network-form-footer .btn-primary',
         );
 
-        await driver.findElement({ text: networkName, tag: 'p' });
+        await driver.findElement({ text: networkName, tag: 'span' });
       },
     );
   });
@@ -91,7 +87,7 @@
         const duplicateRpcUrl = 'https://mainnet.infura.io/v3/';
 
         await driver.waitForElementNotPresent('.loading-overlay');
-        await driver.clickElement('[data-testid="network-display"]');
+        await driver.clickElement('.network-display');
 
         await driver.clickElement({ text: 'Add network', tag: 'button' });
 
@@ -135,7 +131,7 @@
         const duplicateChainId = '1';
 
         await driver.waitForElementNotPresent('.loading-overlay');
-        await driver.clickElement('[data-testid="network-display"]');
+        await driver.clickElement('.network-display');
 
         await driver.clickElement({ text: 'Add network', tag: 'button' });
 
@@ -183,9 +179,9 @@
         await driver.press('#password', driver.Key.ENTER);
 
         await driver.waitForElementNotPresent('.loading-overlay');
-        await driver.clickElement('[data-testid="network-display"]');
-
-        await driver.clickElement({ text: 'Ethereum Mainnet', tag: 'button' });
+        await driver.clickElement('.network-display');
+
+        await driver.clickElement({ text: 'Ethereum Mainnet', tag: 'span' });
       },
     );
   });
@@ -196,84 +192,14 @@
         fixtures: new FixtureBuilder()
           .withNetworkController({
             networkConfigurations: {
-<<<<<<< HEAD
-              networkConfigurationIdOne: {
-=======
               testUUID: {
->>>>>>> 94959dfb
-                rpcUrl: 'http://127.0.0.1:8545/1',
-                chainId: '0x539',
-                ticker: 'ETH',
-                chainName: 'http://127.0.0.1:8545/1',
-                rpcPrefs: {},
-                type: 'rpc',
-              },
-<<<<<<< HEAD
-              networkConfigurationIdTwo: {
-=======
-              testUUID2: {
->>>>>>> 94959dfb
-                rpcUrl: 'http://127.0.0.1:8545/2',
-                chainId: '0x539',
-                ticker: 'ETH',
-                chainName: 'http://127.0.0.1:8545/2',
-                rpcPrefs: {},
-                type: 'rpc',
-              },
-            },
-          })
-          .build(),
-        ganacheOptions,
-        title: this.test.title,
-      },
-      async ({ driver }) => {
-        await driver.navigate();
-        await driver.fill('#password', 'correct horse battery staple');
-        await driver.press('#password', driver.Key.ENTER);
-
-        await driver.waitForElementNotPresent('.loading-overlay');
-        await driver.clickElement('[data-testid="network-display"]');
-
-        await driver.clickElement('.toggle-button');
-
-        await driver.delay(regularDelayMs);
-
-        // only recent 3 are found and in correct order (most recent at the top)
-        const customRpcs = await driver.findElements({
-          text: 'http://127.0.0.1:8545/',
-          tag: 'div',
-        });
-
-        // click Mainnet to dismiss network dropdown
-        await driver.clickElement({ text: 'Ethereum Mainnet', tag: 'button' });
-
-        assert.equal(customRpcs.length, 2);
-      },
-    );
-  });
-
-  it('deletes a custom RPC', async function () {
-    await withFixtures(
-      {
-        fixtures: new FixtureBuilder()
-          .withNetworkController({
-            networkConfigurations: {
-<<<<<<< HEAD
-              networkConfigurationIdOne: {
-=======
-              testUUID: {
->>>>>>> 94959dfb
                 rpcUrl: 'http://127.0.0.1:8545/1',
                 chainId: '0x539',
                 ticker: 'ETH',
                 chainName: 'http://127.0.0.1:8545/1',
                 rpcPrefs: {},
               },
-<<<<<<< HEAD
-              networkConfigurationIdTwo: {
-=======
               testUUID2: {
->>>>>>> 94959dfb
                 rpcUrl: 'http://127.0.0.1:8545/2',
                 chainId: '0x539',
                 ticker: 'ETH',
@@ -285,6 +211,54 @@
           .build(),
         ganacheOptions,
         title: this.test.title,
+      },
+      async ({ driver }) => {
+        await driver.navigate();
+        await driver.fill('#password', 'correct horse battery staple');
+        await driver.press('#password', driver.Key.ENTER);
+
+        await driver.waitForElementNotPresent('.loading-overlay');
+        await driver.clickElement('.network-display');
+
+        // only recent 3 are found and in correct order (most recent at the top)
+        const customRpcs = await driver.findElements({
+          text: 'http://127.0.0.1:8545/',
+          tag: 'span',
+        });
+
+        // click Mainnet to dismiss network dropdown
+        await driver.clickElement({ text: 'Ethereum Mainnet', tag: 'span' });
+
+        assert.equal(customRpcs.length, 2);
+      },
+    );
+  });
+
+  it('deletes a custom RPC', async function () {
+    await withFixtures(
+      {
+        fixtures: new FixtureBuilder()
+          .withNetworkController({
+            networkConfigurations: {
+              testUUID: {
+                rpcUrl: 'http://127.0.0.1:8545/1',
+                chainId: '0x539',
+                ticker: 'ETH',
+                chainName: 'http://127.0.0.1:8545/1',
+                rpcPrefs: {},
+              },
+              testUUID2: {
+                rpcUrl: 'http://127.0.0.1:8545/2',
+                chainId: '0x539',
+                ticker: 'ETH',
+                chainName: 'http://127.0.0.1:8545/2',
+                rpcPrefs: {},
+              },
+            },
+          })
+          .build(),
+        ganacheOptions,
+        title: this.test.title,
         failOnConsoleError: false,
       },
       async ({ driver }) => {
@@ -293,7 +267,7 @@
         await driver.press('#password', driver.Key.ENTER);
 
         await driver.waitForElementNotPresent('.loading-overlay');
-        await driver.clickElement('[data-testid="network-display"]');
+        await driver.clickElement('.network-display');
 
         await driver.clickElement({ text: 'Add network', tag: 'button' });
 
@@ -316,11 +290,6 @@
           networkListItems[networkListItems.length - 1];
         await lastNetworkListItem.click();
 
-        await driver.waitForSelector({
-          css: '.form-field .form-field__input:nth-of-type(1)',
-          value: 'http://127.0.0.1:8545/2',
-        });
-
         await driver.clickElement('.btn-danger');
 
         // wait for confirm delete modal to be visible
