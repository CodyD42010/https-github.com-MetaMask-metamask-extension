const { strict: assert } = require('assert');
const {
  withFixtures,
  regularDelayMs,
  openDapp,
  DAPP_URL,
  convertToHexValue,
  unlockWallet,
<<<<<<< HEAD
=======
  WINDOW_TITLES,
>>>>>>> 4e8e0b41
} = require('../helpers');
const FixtureBuilder = require('../fixture-builder');

const signatureRequestType = {
  signTypedData: 'Sign Typed Data',
  signTypedDataV3: 'Sign Typed Data V3',
  signTypedDataV4: 'Sign Typed Data V4',
};

const testData = [
  {
    type: signatureRequestType.signTypedData,
    buttonId: '#signTypedData',
    verifyId: '#signTypedDataVerify',
    verifyResultId: '#signTypedDataVerifyResult',
    expectedMessage: 'Hi, Alice!',
    verifyAndAssertMessage: {
      titleClass: '.request-signature__content__title',
      originClass: '.request-signature__origin',
      messageClass: '.request-signature__row-value',
    },
  },
  {
    type: signatureRequestType.signTypedDataV3,
    buttonId: '#signTypedDataV3',
    verifyId: '#signTypedDataV3Verify',
    verifyResultId: '#signTypedDataV3VerifyResult',
    expectedMessage: 'Hello, Bob!',
    verifyAndAssertMessage: {
      titleClass: '.signature-request__content__title',
      originClass: '.signature-request__origin',
      messageClass: '.signature-request-data__node__value',
    },
  },
  {
    type: signatureRequestType.signTypedDataV4,
    buttonId: '#signTypedDataV4',
    verifyId: '#signTypedDataV4Verify',
    verifyResultId: '#signTypedDataV4VerifyResult',
    expectedMessage: 'Hello, Bob!',
    verifyAndAssertMessage: {
      titleClass: '.signature-request__content__title',
      originClass: '.signature-request__origin',
      messageClass: '.signature-request-data__node__value',
    },
  },
];
const ganacheOptions = {
  accounts: [
    {
      secretKey:
        '0x7C9529A67102755B7E6102D6D950AC5D5863C98713805CEC576B945B15B71EAC',
      balance: convertToHexValue(25000000000000000000),
    },
  ],
};
describe('Sign Typed Data Signature Request', function () {
  testData.forEach((data) => {
    it(`can initiate and confirm a Signature Request of ${data.type}`, async function () {
      await withFixtures(
        {
          dapp: true,
          fixtures: new FixtureBuilder()
            .withPermissionControllerConnectedToTestDapp()
            .build(),
          ganacheOptions,
          title: this.test.fullTitle(),
        },
        async ({ driver, ganacheServer }) => {
          const addresses = await ganacheServer.getAccounts();
          const publicAddress = addresses[0];
          await unlockWallet(driver);

          await openDapp(driver);

          // creates a sign typed data signature request
          await driver.clickElement(data.buttonId);

          await driver.waitUntilXWindowHandles(3);
          let windowHandles = await driver.getAllWindowHandles();
          await driver.switchToWindowWithTitle(
            WINDOW_TITLES.Dialog,
            windowHandles,
          );

          await verifyAndAssertSignTypedData(
            driver,
            data.type,
            data.verifyAndAssertMessage.titleClass,
            data.verifyAndAssertMessage.originClass,
            data.verifyAndAssertMessage.messageClass,
            data.expectedMessage,
          );

          // Approve signing typed data
          await approveSignatureRequest(
            driver,
            data.type,
            '[data-testid="signature-request-scroll-button"]',
          );
          await driver.waitUntilXWindowHandles(2);
          windowHandles = await driver.getAllWindowHandles();

          // switch to the Dapp and verify the signed address
          await driver.switchToWindowWithTitle('E2E Test Dapp', windowHandles);
          await driver.clickElement(data.verifyId);
          const recoveredAddress = await driver.findElement(
            data.verifyResultId,
          );

          assert.equal(await recoveredAddress.getText(), publicAddress);
        },
      );
    });
  });

  testData.forEach((data) => {
    it(`can queue multiple Signature Requests of ${data.type} and confirm`, async function () {
      await withFixtures(
        {
          dapp: true,
          fixtures: new FixtureBuilder()
            .withPermissionControllerConnectedToTestDapp()
            .build(),
          ganacheOptions,
          title: this.test.fullTitle(),
        },
        async ({ driver, ganacheServer }) => {
          const addresses = await ganacheServer.getAccounts();
          const publicAddress = addresses[0];
          await unlockWallet(driver);

          await openDapp(driver);

          // creates multiple sign typed data signature requests
          await driver.clickElement(data.buttonId);

          await driver.waitUntilXWindowHandles(3);
          const windowHandles = await driver.getAllWindowHandles();
          // switches to Dapp
          await driver.switchToWindowWithTitle('E2E Test Dapp', windowHandles);
          // creates second sign typed data signature request
          await driver.clickElement(data.buttonId);

          await driver.switchToWindowWithTitle(
            WINDOW_TITLES.Dialog,
            windowHandles,
          );

          await driver.waitForSelector({
            text: 'Reject 2 requests',
            tag: 'button',
          });

          await verifyAndAssertSignTypedData(
            driver,
            data.type,
            data.verifyAndAssertMessage.titleClass,
            data.verifyAndAssertMessage.originClass,
            data.verifyAndAssertMessage.messageClass,
            data.expectedMessage,
          );

          // approve first signature request
          await approveSignatureRequest(
            driver,
            data.type,
            '[data-testid="signature-request-scroll-button"]',
          );
          await driver.waitUntilXWindowHandles(3);

          // approve second signature request
          await approveSignatureRequest(
            driver,
            data.type,
            '[data-testid="signature-request-scroll-button"]',
          );
          await driver.waitUntilXWindowHandles(2);

          // switch to the Dapp and verify the signed address for each request
          await driver.switchToWindowWithTitle('E2E Test Dapp');
          await driver.clickElement(data.verifyId);
          const recoveredAddress = await driver.findElement(
            data.verifyResultId,
          );
          assert.equal(await recoveredAddress.getText(), publicAddress);
        },
      );
    });
  });
});

async function verifyAndAssertSignTypedData(
  driver,
  type,
  titleClass,
  originClass,
  messageClass,
  expectedMessage,
) {
  const title = await driver.findElement(titleClass);
  const origin = await driver.findElement(originClass);

  assert.equal(await title.getText(), 'Signature request');
  assert.equal(await origin.getText(), DAPP_URL);

  const messages = await driver.findElements(messageClass);
  if (type !== signatureRequestType.signTypedData) {
    const verifyContractDetailsButton = await driver.findElement(
      '.signature-request-content__verify-contract-details',
    );
    verifyContractDetailsButton.click();
    await driver.findElement({ text: 'Third-party details', tag: 'h5' });
    await driver.findElement('[data-testid="recipient"]');
    await driver.clickElement({ text: 'Got it', tag: 'button' });
  }
  const messageNumber = type === signatureRequestType.signTypedDataV3 ? 4 : 0;
  assert.equal(await messages[messageNumber].getText(), expectedMessage);
}

async function approveSignatureRequest(driver, type, buttonElementId) {
  if (type !== signatureRequestType.signTypedData) {
    await driver.delay(regularDelayMs);
    await driver.clickElement(buttonElementId);
  }
  await driver.delay(regularDelayMs);
  await driver.clickElement({ text: 'Sign', tag: 'button' });
}<|MERGE_RESOLUTION|>--- conflicted
+++ resolved
@@ -6,10 +6,7 @@
   DAPP_URL,
   convertToHexValue,
   unlockWallet,
-<<<<<<< HEAD
-=======
   WINDOW_TITLES,
->>>>>>> 4e8e0b41
 } = require('../helpers');
 const FixtureBuilder = require('../fixture-builder');
 
