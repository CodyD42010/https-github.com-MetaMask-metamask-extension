--- conflicted
+++ resolved
@@ -58,13 +58,8 @@
 
         // Type contract address
         await driver.fill(
-<<<<<<< HEAD
           'input[placeholder="Search, public address (0x), ENS, or UNS"]',
           tokenAddressText,
-=======
-          'input[placeholder="Search, public address (0x), or ENS"]',
-          contractAddress,
->>>>>>> 7fc418a9
         );
 
         // Verify warning
