--- conflicted
+++ resolved
@@ -11,11 +11,7 @@
     "currentAppVersion": "string",
     "previousAppVersion": "",
     "previousMigrationVersion": 0,
-<<<<<<< HEAD
-    "currentMigrationVersion": 95
-=======
     "currentMigrationVersion": "number"
->>>>>>> 8ca0b762
   },
   "AppStateController": {
     "connectedStatusPopoverHasBeenShown": true,
