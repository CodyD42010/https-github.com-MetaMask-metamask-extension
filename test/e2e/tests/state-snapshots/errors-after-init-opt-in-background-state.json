{
  "AccountOrderController": {
    "pinnedAccountList": {},
    "hiddenAccountList": {}
  },
  "AccountTracker": {
    "accounts": "object",
    "accountsByChainId": "object"
  },
  "AccountsController": {
    "internalAccounts": { "accounts": "object", "selectedAccount": "string" }
  },
  "AddressBookController": { "addressBook": "object" },
  "AlertController": {
    "alertEnabledness": { "unconnectedAccount": true, "web3ShimUsage": true },
    "unconnectedAccountAlertShownOrigins": "object",
    "web3ShimUsageOrigins": "object"
  },
  "AnnouncementController": { "announcements": "object" },
  "AppMetadataController": {
    "currentAppVersion": "string",
    "previousAppVersion": "",
    "previousMigrationVersion": 0,
    "currentMigrationVersion": "number"
  },
  "AppStateController": {
    "connectedStatusPopoverHasBeenShown": true,
    "defaultHomeActiveTabName": null,
    "browserEnvironment": { "os": "string", "browser": "string" },
    "popupGasPollTokens": [],
    "notificationGasPollTokens": [],
    "fullScreenGasPollTokens": [],
    "recoveryPhraseReminderHasBeenShown": true,
    "recoveryPhraseReminderLastShown": "number",
    "outdatedBrowserWarningLastShown": "number",
    "nftsDetectionNoticeDismissed": false,
    "showTestnetMessageInDropdown": true,
    "showBetaHeader": false,
    "showProductTour": true,
    "showNetworkBanner": true,
    "showAccountBanner": true,
    "trezorModel": null,
    "hadAdvancedGasFeesSetPriorToMigration92_3": false,
    "nftsDropdownState": {},
    "termsOfUseLastAgreed": "number",
    "qrHardware": {},
    "usedNetworks": { "0x1": true, "0x5": true, "0x539": true },
    "snapsInstallPrivacyWarningShown": true,
    "surveyLinkLastClickedOrClosed": "object"
  },
  "ApprovalController": {
    "pendingApprovals": "object",
    "pendingApprovalCount": "number",
    "approvalFlows": "object"
  },
  "CronjobController": { "jobs": "object" },
  "CurrencyController": {
    "currencyRates": {
      "ETH": {
        "conversionDate": "number",
        "conversionRate": 1700,
        "usdConversionRate": 1700
      }
    },
    "currentCurrency": "usd"
  },
  "DecryptMessageController": {
    "unapprovedDecryptMsgs": "object",
    "unapprovedDecryptMsgCount": 0
  },
  "EncryptionPublicKeyController": {
    "unapprovedEncryptionPublicKeyMsgs": "object",
    "unapprovedEncryptionPublicKeyMsgCount": 0
  },
  "EnsController": { "ensResolutionsByAddress": "object" },
  "GasFeeController": {
    "gasFeeEstimatesByChainId": {},
    "gasFeeEstimates": {},
    "estimatedGasFeeTimeBounds": {},
    "gasEstimateType": "none"
  },
  "KeyringController": {
    "isUnlocked": false,
    "keyrings": "object",
    "vault": "string"
  },
  "LoggingController": { "logs": "object" },
  "MetaMetricsController": {
    "participateInMetaMetrics": true,
    "metaMetricsId": "fake-metrics-id",
    "eventsBeforeMetricsOptIn": "object",
    "traits": "object",
    "previousUserTraits": "object",
    "fragments": "object",
    "segmentApiCalls": "object"
  },
  "NetworkController": {
    "selectedNetworkClientId": "string",
    "providerConfig": {
      "chainId": "0x539",
      "nickname": "Localhost 8545",
      "rpcPrefs": "object",
      "rpcUrl": "string",
      "ticker": "ETH",
      "type": "rpc",
      "id": "networkConfigurationId"
    },
    "networksMetadata": {
      "networkConfigurationId": {
        "EIPS": { "1559": false },
        "status": "available"
      }
    },
    "networkConfigurations": "object"
  },
  "NetworkOrderController": {
    "orderedNetworkList": { "0": "string", "1": "string", "2": "string" }
  },
  "NftController": {
    "allNftContracts": "object",
    "allNfts": "object",
    "ignoredNfts": "object"
  },
  "NotificationController": { "notifications": "object" },
  "OnboardingController": {
    "seedPhraseBackedUp": true,
    "firstTimeFlowType": "import",
    "completedOnboarding": true,
    "onboardingTabs": "object"
  },
  "PPOMController": {
    "versionInfo": {},
    "storageMetadata": {},
    "chainStatus": {
      "0x539": { "chainId": "0x539", "dataFetched": false, "versionInfo": [] }
    },
    "versionFileETag": "string"
  },
  "PermissionController": { "subjects": "object" },
  "PermissionLogController": {
    "permissionHistory": "object",
    "permissionActivityLog": "object"
  },
  "PreferencesController": {
    "useBlockie": false,
    "useNonceField": false,
    "usePhishDetect": true,
    "dismissSeedBackUpReminder": true,
    "disabledRpcMethodPreferences": { "eth_sign": false },
    "useMultiAccountBalanceChecker": true,
    "useSafeChainsListValidation": "boolean",
    "useTokenDetection": false,
    "useNftDetection": false,
    "use4ByteResolution": true,
    "useCurrencyRateCheck": true,
    "useRequestQueue": false,
    "openSeaEnabled": false,
    "securityAlertsEnabled": "boolean",
    "addSnapAccountEnabled": "boolean",
    "advancedGasFee": {},
    "featureFlags": {},
    "incomingTransactionsPreferences": {},
    "knownMethodData": "object",
    "currentLocale": "en",
    "identities": "object",
    "lostIdentities": "object",
    "forgottenPassword": false,
    "preferences": {
      "hideZeroBalanceTokens": false,
      "showExtensionInFullSizeView": false,
      "showFiatInTestnets": false,
      "showTestNetworks": false,
      "useNativeCurrencyAsPrimaryCurrency": true
    },
    "ipfsGateway": "string",
    "useAddressBarEnsResolution": true,
    "ledgerTransportType": "webhid",
    "snapRegistryList": "object",
    "transactionSecurityCheckEnabled": false,
    "theme": "light",
    "snapsAddSnapAccountModalDismissed": "boolean",
    "isLineaMainnetReleased": true,
    "selectedAddress": "string"
  },
  "SelectedNetworkController": {
    "domains": { "metamask": "networkConfigurationId" },
    "perDomainNetwork": "boolean"
  },
  "SignatureController": {
    "unapprovedMsgs": "object",
    "unapprovedPersonalMsgs": "object",
    "unapprovedTypedMessages": "object",
    "unapprovedMsgCount": 0,
    "unapprovedPersonalMsgCount": 0,
    "unapprovedTypedMessagesCount": 0
  },
  "SmartTransactionsController": {
    "smartTransactionsState": {
      "fees": {},
      "liveness": true,
      "smartTransactions": "object"
    }
  },
  "SnapController": {
    "snaps": "object",
    "snapStates": "object",
    "unencryptedSnapStates": "object"
  },
  "SnapsRegistry": { "database": "object", "lastUpdated": "object" },
  "SubjectMetadataController": { "subjectMetadata": "object" },
  "SwapsController": {
    "swapsState": {
      "quotes": "object",
      "quotesPollingLimitEnabled": false,
      "fetchParams": null,
      "tokens": "object",
      "tradeTxId": "object",
      "approveTxId": "object",
      "quotesLastFetched": null,
      "customMaxGas": "",
      "customGasPrice": null,
      "customMaxFeePerGas": null,
      "customMaxPriorityFeePerGas": null,
      "swapsUserFeeLevel": "",
      "selectedAggId": null,
      "customApproveTxData": "string",
      "errorKey": "",
      "topAggId": "object",
      "routeState": "",
      "swapsFeatureIsLive": true,
      "saveFetchedQuotes": false,
      "swapsQuoteRefreshTime": 60000,
      "swapsQuotePrefetchingRefreshTime": 60000,
      "swapsStxBatchStatusRefreshTime": 10000,
      "swapsStxGetTransactionsRefreshTime": 10000,
      "swapsStxMaxFeeMultiplier": 2
    }
  },
  "TokenListController": {
    "tokenList": "object",
    "tokensChainsCache": {},
    "preventPollingOnNetworkRestart": true
  },
  "TokenRatesController": {
    "contractExchangeRates": "object",
    "contractExchangeRatesByChainId": "object"
  },
  "TokensController": {
    "tokens": "object",
    "ignoredTokens": "object",
    "detectedTokens": "object",
    "allTokens": {},
    "allIgnoredTokens": {},
    "allDetectedTokens": {}
  },
  "TxController": {
    "methodData": "object",
<<<<<<< HEAD
    "transactions": "object",
    "lastFetchedBlockNumbers": "object"
=======
    "transactions": "object"
  },
  "UserOperationController": {
    "userOperations": "object"
>>>>>>> 6c6a5dbd
  }
}<|MERGE_RESOLUTION|>--- conflicted
+++ resolved
@@ -255,14 +255,9 @@
   },
   "TxController": {
     "methodData": "object",
-<<<<<<< HEAD
-    "transactions": "object",
-    "lastFetchedBlockNumbers": "object"
-=======
     "transactions": "object"
   },
   "UserOperationController": {
     "userOperations": "object"
->>>>>>> 6c6a5dbd
   }
 }