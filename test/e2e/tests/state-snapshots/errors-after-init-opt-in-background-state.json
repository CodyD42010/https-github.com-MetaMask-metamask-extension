{
<<<<<<< HEAD
  "AccountTracker": { "accounts": "object" },
=======
  "AccountTracker": {
    "accounts": "object",
    "accountsByChainId": "object"
  },
>>>>>>> 97092cd2
  "AccountsController": {
    "internalAccounts": { "accounts": "object", "selectedAccount": "string" }
  },
  "AddressBookController": { "addressBook": "object" },
  "AlertController": {
    "alertEnabledness": { "unconnectedAccount": true, "web3ShimUsage": true },
    "unconnectedAccountAlertShownOrigins": "object",
    "web3ShimUsageOrigins": "object"
  },
  "AnnouncementController": { "announcements": "object" },
  "AppMetadataController": {
    "currentAppVersion": "string",
    "previousAppVersion": "",
    "previousMigrationVersion": 0,
    "currentMigrationVersion": "number"
  },
  "AppStateController": {
    "connectedStatusPopoverHasBeenShown": true,
    "defaultHomeActiveTabName": null,
    "browserEnvironment": { "os": "string", "browser": "string" },
    "popupGasPollTokens": [],
    "notificationGasPollTokens": [],
    "fullScreenGasPollTokens": [],
    "recoveryPhraseReminderHasBeenShown": true,
    "recoveryPhraseReminderLastShown": "number",
    "outdatedBrowserWarningLastShown": "number",
    "nftsDetectionNoticeDismissed": false,
    "showTestnetMessageInDropdown": true,
    "showBetaHeader": false,
    "showProductTour": true,
    "trezorModel": null,
    "hadAdvancedGasFeesSetPriorToMigration92_3": false,
    "nftsDropdownState": {},
    "termsOfUseLastAgreed": "number",
    "qrHardware": {},
    "usedNetworks": { "0x1": true, "0x5": true, "0x539": true },
    "snapsInstallPrivacyWarningShown": true
  },
  "ApprovalController": {
    "pendingApprovals": "object",
    "pendingApprovalCount": "number",
    "approvalFlows": "object"
  },
  "CachedBalancesController": { "cachedBalances": "object" },
  "CronjobController": { "jobs": "object" },
  "CurrencyController": {
    "currentCurrency": "usd",
    "currencyRates": {
      "ETH": {
        "conversionDate": "number",
        "conversionRate": 1700,
        "usdConversionRate": 1700
      }
    }
  },
  "DecryptMessageController": {
    "unapprovedDecryptMsgs": "object",
    "unapprovedDecryptMsgCount": 0
  },
  "EncryptionPublicKeyController": {
    "unapprovedEncryptionPublicKeyMsgs": "object",
    "unapprovedEncryptionPublicKeyMsgCount": 0
  },
  "EnsController": { "ensResolutionsByAddress": "object" },
  "GasFeeController": {
    "gasFeeEstimates": {},
    "gasFeeEstimatesByChainId": {},
    "estimatedGasFeeTimeBounds": {},
    "gasEstimateType": "none"
  },
  "KeyringController": {
    "isUnlocked": false,
    "keyrings": "object",
    "vault": "string"
  },
  "LoggingController": { "logs": "object" },
  "MetaMetricsController": {
    "participateInMetaMetrics": true,
    "metaMetricsId": "fake-metrics-id",
    "eventsBeforeMetricsOptIn": "object",
    "traits": "object",
    "fragments": "object",
    "segmentApiCalls": "object",
    "previousUserTraits": "object"
  },
  "NetworkController": {
    "selectedNetworkClientId": "string",
    "providerConfig": {
      "chainId": "0x539",
      "nickname": "Localhost 8545",
      "rpcPrefs": "object",
      "rpcUrl": "string",
      "ticker": "ETH",
      "type": "rpc",
      "id": "networkConfigurationId"
    },
    "networksMetadata": {
      "networkConfigurationId": {
        "EIPS": { "1559": false },
        "status": "available"
      }
    },
    "networkConfigurations": "object"
  },
  "NetworkOrderController": {
    "orderedNetworkList": { "0": "string", "1": "string", "2": "string" }
  },
  "NftController": {
    "allNftContracts": "object",
    "allNfts": "object",
    "ignoredNfts": "object"
  },
  "NotificationController": { "notifications": "object" },
  "OnboardingController": {
    "seedPhraseBackedUp": true,
    "firstTimeFlowType": "import",
    "completedOnboarding": true,
    "onboardingTabs": "object"
  },
  "PPOMController": {
    "versionInfo": {},
    "storageMetadata": {},
    "chainStatus": {
      "0x539": { "chainId": "0x539", "dataFetched": false, "versionInfo": [] }
    },
    "versionFileETag": "string"
  },
  "PermissionController": { "subjects": "object" },
  "PermissionLogController": {
    "permissionHistory": "object",
    "permissionActivityLog": "object"
  },
  "PreferencesController": {
    "useBlockie": false,
    "useNonceField": false,
    "usePhishDetect": true,
    "dismissSeedBackUpReminder": true,
    "disabledRpcMethodPreferences": { "eth_sign": false },
    "useMultiAccountBalanceChecker": true,
    "useRequestQueue": false,
    "useSafeChainsListValidation": "boolean",
    "useTokenDetection": false,
    "useNftDetection": false,
    "use4ByteResolution": true,
    "useCurrencyRateCheck": true,
    "openSeaEnabled": false,
    "securityAlertsEnabled": "boolean",
    "addSnapAccountEnabled": "boolean",
    "advancedGasFee": {},
    "featureFlags": {},
    "incomingTransactionsPreferences": {},
    "knownMethodData": "object",
    "currentLocale": "en",
    "identities": "object",
    "lostIdentities": "object",
    "forgottenPassword": false,
    "preferences": {
      "hideZeroBalanceTokens": false,
      "showFiatInTestnets": false,
      "showTestNetworks": false,
      "useNativeCurrencyAsPrimaryCurrency": true
    },
    "ipfsGateway": "string",
    "useAddressBarEnsResolution": true,
    "ledgerTransportType": "webhid",
    "snapRegistryList": "object",
    "transactionSecurityCheckEnabled": false,
    "theme": "light",
    "snapsAddSnapAccountModalDismissed": "boolean",
    "isLineaMainnetReleased": true,
    "selectedAddress": "string"
  },
  "SelectedNetworkController": {
    "domains": {
      "metamask": "networkConfigurationId"
    },
    "perDomainNetwork": "boolean"
  },
  "SignatureController": {
    "unapprovedMsgs": "object",
    "unapprovedPersonalMsgs": "object",
    "unapprovedTypedMessages": "object",
    "unapprovedMsgCount": 0,
    "unapprovedPersonalMsgCount": 0,
    "unapprovedTypedMessagesCount": 0
  },
  "SmartTransactionsController": {
    "smartTransactionsState": {
      "fees": {},
      "liveness": true,
      "smartTransactions": "object"
    }
  },
  "SnapController": {
    "snaps": "object",
    "snapStates": "object",
    "unencryptedSnapStates": "object"
  },
  "SnapsRegistry": { "database": "object", "lastUpdated": "object" },
  "SubjectMetadataController": { "subjectMetadata": "object" },
  "SwapsController": {
    "swapsState": {
      "quotes": "object",
      "quotesPollingLimitEnabled": false,
      "fetchParams": null,
      "tokens": "object",
      "tradeTxId": "object",
      "approveTxId": "object",
      "quotesLastFetched": null,
      "customMaxGas": "",
      "customGasPrice": null,
      "customMaxFeePerGas": null,
      "customMaxPriorityFeePerGas": null,
      "swapsUserFeeLevel": "",
      "selectedAggId": null,
      "customApproveTxData": "string",
      "errorKey": "",
      "topAggId": "object",
      "routeState": "",
      "swapsFeatureIsLive": true,
      "saveFetchedQuotes": false,
      "swapsQuoteRefreshTime": 60000,
      "swapsQuotePrefetchingRefreshTime": 60000,
      "swapsStxBatchStatusRefreshTime": 10000,
      "swapsStxGetTransactionsRefreshTime": 10000,
      "swapsStxMaxFeeMultiplier": 2
    }
  },
  "TokenListController": {
    "tokenList": "object",
    "tokensChainsCache": {},
    "preventPollingOnNetworkRestart": true
  },
  "TokenRatesController": {
    "contractExchangeRates": "object",
    "contractExchangeRatesByChainId": "object"
  },
  "TokensController": {
    "tokens": "object",
    "ignoredTokens": "object",
    "detectedTokens": "object",
    "allTokens": {},
    "allIgnoredTokens": {},
    "allDetectedTokens": {}
  },
  "TxController": {
    "lastFetchedBlockNumbers": "object",
    "methodData": "object",
    "transactions": "object"
  }
}<|MERGE_RESOLUTION|>--- conflicted
+++ resolved
@@ -1,12 +1,8 @@
 {
-<<<<<<< HEAD
-  "AccountTracker": { "accounts": "object" },
-=======
   "AccountTracker": {
     "accounts": "object",
     "accountsByChainId": "object"
   },
->>>>>>> 97092cd2
   "AccountsController": {
     "internalAccounts": { "accounts": "object", "selectedAccount": "string" }
   },
