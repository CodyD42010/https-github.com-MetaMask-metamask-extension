{
<<<<<<< HEAD
  "AccountOrderController": { "pinnedAccountList": {} },
  "AccountTracker": { "accounts": "object", "accountsByChainId": "object" },
=======
  "AccountOrderController": {
    "pinnedAccountList": {},
    "hiddenAccountList": {}
  },
  "AccountTracker": {
    "accounts": "object",
    "accountsByChainId": "object"
  },
>>>>>>> 3aa9f336
  "AccountsController": {
    "internalAccounts": { "accounts": "object", "selectedAccount": "string" }
  },
  "AddressBookController": { "addressBook": "object" },
  "AlertController": {
    "alertEnabledness": { "unconnectedAccount": true, "web3ShimUsage": true },
    "unconnectedAccountAlertShownOrigins": "object",
    "web3ShimUsageOrigins": "object"
  },
  "AnnouncementController": { "announcements": "object" },
  "AppMetadataController": {
    "currentAppVersion": "string",
    "previousAppVersion": "",
    "previousMigrationVersion": 0,
    "currentMigrationVersion": "number"
  },
  "AppStateController": {
    "connectedStatusPopoverHasBeenShown": true,
    "defaultHomeActiveTabName": null,
    "browserEnvironment": { "os": "string", "browser": "string" },
    "popupGasPollTokens": [],
    "notificationGasPollTokens": [],
    "fullScreenGasPollTokens": [],
    "recoveryPhraseReminderHasBeenShown": true,
    "recoveryPhraseReminderLastShown": "number",
    "outdatedBrowserWarningLastShown": "number",
    "nftsDetectionNoticeDismissed": false,
    "showTestnetMessageInDropdown": true,
    "showBetaHeader": false,
    "showProductTour": true,
    "trezorModel": null,
    "hadAdvancedGasFeesSetPriorToMigration92_3": false,
    "nftsDropdownState": {},
    "termsOfUseLastAgreed": "number",
    "qrHardware": {},
    "usedNetworks": { "0x1": true, "0x5": true, "0x539": true },
    "snapsInstallPrivacyWarningShown": true,
    "surveyLinkLastClickedOrClosed": "object"
  },
  "ApprovalController": {
    "pendingApprovals": "object",
    "pendingApprovalCount": "number",
    "approvalFlows": "object"
  },
  "CronjobController": { "jobs": "object" },
  "CurrencyController": {
    "currencyRates": {
      "ETH": {
        "conversionDate": "number",
        "conversionRate": 1700,
        "usdConversionRate": 1700
      }
    },
    "currentCurrency": "usd"
  },
  "DecryptMessageController": {
    "unapprovedDecryptMsgs": "object",
    "unapprovedDecryptMsgCount": 0
  },
  "EncryptionPublicKeyController": {
    "unapprovedEncryptionPublicKeyMsgs": "object",
    "unapprovedEncryptionPublicKeyMsgCount": 0
  },
  "EnsController": { "ensResolutionsByAddress": "object" },
  "GasFeeController": {
    "gasFeeEstimatesByChainId": {},
    "gasFeeEstimates": {},
    "estimatedGasFeeTimeBounds": {},
    "gasEstimateType": "none"
  },
  "KeyringController": {
    "isUnlocked": false,
    "keyrings": "object",
    "vault": "string"
  },
  "LoggingController": { "logs": "object" },
  "MetaMetricsController": {
    "participateInMetaMetrics": true,
    "metaMetricsId": "fake-metrics-id",
    "eventsBeforeMetricsOptIn": "object",
    "traits": "object",
    "previousUserTraits": "object",
    "fragments": "object",
    "segmentApiCalls": "object"
  },
  "NetworkController": {
    "selectedNetworkClientId": "string",
    "providerConfig": {
      "chainId": "0x539",
      "nickname": "Localhost 8545",
      "rpcPrefs": "object",
      "rpcUrl": "string",
      "ticker": "ETH",
      "type": "rpc",
      "id": "networkConfigurationId"
    },
    "networksMetadata": {
      "networkConfigurationId": {
        "EIPS": { "1559": false },
        "status": "available"
      }
    },
    "networkConfigurations": "object"
  },
  "NetworkOrderController": {
    "orderedNetworkList": { "0": "string", "1": "string", "2": "string" }
  },
  "NftController": {
    "allNftContracts": "object",
    "allNfts": "object",
    "ignoredNfts": "object"
  },
  "NotificationController": { "notifications": "object" },
  "OnboardingController": {
    "seedPhraseBackedUp": true,
    "firstTimeFlowType": "import",
    "completedOnboarding": true,
    "onboardingTabs": "object"
  },
  "PPOMController": {
    "versionInfo": {},
    "storageMetadata": {},
    "chainStatus": {
      "0x539": { "chainId": "0x539", "dataFetched": false, "versionInfo": [] }
    },
    "versionFileETag": "string"
  },
  "PermissionController": { "subjects": "object" },
  "PermissionLogController": {
    "permissionHistory": "object",
    "permissionActivityLog": "object"
  },
  "PreferencesController": {
    "useBlockie": false,
    "useNonceField": false,
    "usePhishDetect": true,
    "dismissSeedBackUpReminder": true,
    "disabledRpcMethodPreferences": { "eth_sign": false },
    "useMultiAccountBalanceChecker": true,
    "useSafeChainsListValidation": "boolean",
    "useTokenDetection": false,
    "useNftDetection": false,
    "use4ByteResolution": true,
    "useCurrencyRateCheck": true,
    "useRequestQueue": false,
    "openSeaEnabled": false,
    "securityAlertsEnabled": "boolean",
    "addSnapAccountEnabled": "boolean",
    "advancedGasFee": {},
    "featureFlags": {},
    "incomingTransactionsPreferences": {},
    "knownMethodData": "object",
    "currentLocale": "en",
    "identities": "object",
    "lostIdentities": "object",
    "forgottenPassword": false,
    "preferences": {
      "hideZeroBalanceTokens": false,
      "showFiatInTestnets": false,
      "showTestNetworks": false,
      "useNativeCurrencyAsPrimaryCurrency": true
    },
    "ipfsGateway": "string",
    "useAddressBarEnsResolution": true,
    "ledgerTransportType": "webhid",
    "snapRegistryList": "object",
    "transactionSecurityCheckEnabled": false,
    "theme": "light",
    "snapsAddSnapAccountModalDismissed": "boolean",
    "isLineaMainnetReleased": true,
    "selectedAddress": "string"
  },
  "SelectedNetworkController": {
    "domains": { "metamask": "networkConfigurationId" },
    "perDomainNetwork": "boolean"
  },
  "SignatureController": {
    "unapprovedMsgs": "object",
    "unapprovedPersonalMsgs": "object",
    "unapprovedTypedMessages": "object",
    "unapprovedMsgCount": 0,
    "unapprovedPersonalMsgCount": 0,
    "unapprovedTypedMessagesCount": 0
  },
  "SmartTransactionsController": {
    "smartTransactionsState": {
      "fees": {},
      "liveness": true,
      "smartTransactions": "object"
    }
  },
  "SnapController": {
    "snaps": "object",
    "snapStates": "object",
    "unencryptedSnapStates": "object"
  },
  "SnapsRegistry": { "database": "object", "lastUpdated": "object" },
  "SubjectMetadataController": { "subjectMetadata": "object" },
  "SwapsController": {
    "swapsState": {
      "quotes": "object",
      "quotesPollingLimitEnabled": false,
      "fetchParams": null,
      "tokens": "object",
      "tradeTxId": "object",
      "approveTxId": "object",
      "quotesLastFetched": null,
      "customMaxGas": "",
      "customGasPrice": null,
      "customMaxFeePerGas": null,
      "customMaxPriorityFeePerGas": null,
      "swapsUserFeeLevel": "",
      "selectedAggId": null,
      "customApproveTxData": "string",
      "errorKey": "",
      "topAggId": "object",
      "routeState": "",
      "swapsFeatureIsLive": true,
      "saveFetchedQuotes": false,
      "swapsQuoteRefreshTime": 60000,
      "swapsQuotePrefetchingRefreshTime": 60000,
      "swapsStxBatchStatusRefreshTime": 10000,
      "swapsStxGetTransactionsRefreshTime": 10000,
      "swapsStxMaxFeeMultiplier": 2
    }
  },
  "TokenListController": {
    "tokenList": "object",
    "tokensChainsCache": {},
    "preventPollingOnNetworkRestart": true
  },
  "TokenRatesController": {
    "contractExchangeRates": "object",
    "contractExchangeRatesByChainId": "object"
  },
  "TokensController": {
    "tokens": "object",
    "ignoredTokens": "object",
    "detectedTokens": "object",
    "allTokens": {},
    "allIgnoredTokens": {},
    "allDetectedTokens": {}
  },
  "TxController": {
    "methodData": "object",
    "transactions": "object",
    "lastFetchedBlockNumbers": "object"
  }
}<|MERGE_RESOLUTION|>--- conflicted
+++ resolved
@@ -1,8 +1,4 @@
 {
-<<<<<<< HEAD
-  "AccountOrderController": { "pinnedAccountList": {} },
-  "AccountTracker": { "accounts": "object", "accountsByChainId": "object" },
-=======
   "AccountOrderController": {
     "pinnedAccountList": {},
     "hiddenAccountList": {}
@@ -11,7 +7,6 @@
     "accounts": "object",
     "accountsByChainId": "object"
   },
->>>>>>> 3aa9f336
   "AccountsController": {
     "internalAccounts": { "accounts": "object", "selectedAccount": "string" }
   },
