--- conflicted
+++ resolved
@@ -112,12 +112,9 @@
       "useCurrencyRateCheck": true,
       "useMultiAccountBalanceChecker": true,
       "useRequestQueue": false
-<<<<<<< HEAD
-=======
     },
     "SelectedNetworkController": {
       "domains": "object"
->>>>>>> ef0e1a84
     },
     "SmartTransactionsController": {
       "smartTransactionsState": {
