--- conflicted
+++ resolved
@@ -16,10 +16,6 @@
 const FixtureBuilder = require('../fixture-builder');
 
 describe('MetaMask onboarding @no-mmi', function () {
-<<<<<<< HEAD
-  const testPassword = 'correct horse battery staple';
-=======
->>>>>>> 30c05176
   const wrongSeedPhrase =
     'test test test test test test test test test test test test';
   const wrongTestPassword = 'test test test test';
