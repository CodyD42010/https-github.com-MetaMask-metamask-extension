const { strict: assert } = require('assert');
const { withFixtures, regularDelayMs, largeDelayMs } = require('../helpers');
const enLocaleMessages = require('../../../app/_locales/en/messages.json');

describe('Metamask Import UI', function () {
  it('Importing wallet using Secret Recovery Phrase', async function () {
    const ganacheOptions = {
      accounts: [
        {
          secretKey:
            '0x53CB0AB5226EEBF4D872113D98332C1555DC304443BEE1CF759D15798D3C55A9',
          balance: 25000000000000000000,
        },
      ],
    };
    const testSeedPhrase =
      'forum vessel pink push lonely enact gentle tail admit parrot grunt dress';
    const testAddress = '0x0Cc5261AB8cE458dc977078A3623E2BaDD27afD3';

    await withFixtures(
      {
        fixtures: 'onboarding',
        ganacheOptions,
        title: this.test.title,
        failOnConsoleError: false,
      },
      async ({ driver }) => {
        await driver.navigate();

        if (process.env.ONBOARDING_V2 === '1') {
          // welcome
          await driver.clickElement('[data-testid="onboarding-import-wallet"]');

          // metrics
          await driver.clickElement('[data-testid="metametrics-no-thanks"]');

<<<<<<< HEAD
        // clicks the "No thanks" option on the metametrics opt-in screen
        await driver.clickElement('.btn-default');

        // Import Secret Recovery Phrase
        await driver.fill(
          'input[placeholder="Enter your Secret Recovery Phrase"]',
          testSeedPhrase,
        );
=======
          // import with recovery phrase
          await driver.fill('[data-testid="import-srp-text"]', testSeedPhrase);
          await driver.clickElement('[data-testid="import-srp-confirm"]');
>>>>>>> af971cd5

          // create password
          await driver.fill(
            '[data-testid="create-password-new"]',
            'correct horse battery staple',
          );
          await driver.fill(
            '[data-testid="create-password-confirm"]',
            'correct horse battery staple',
          );
          await driver.clickElement('[data-testid="create-password-terms"]');
          await driver.clickElement('[data-testid="create-password-import"]');

          // complete
          await driver.clickElement('[data-testid="onboarding-complete-done"]');

          // pin extension
          await driver.clickElement('[data-testid="pin-extension-next"]');
          await driver.clickElement('[data-testid="pin-extension-done"]');
        } else {
          // clicks the continue button on the welcome screen
          await driver.findElement('.welcome-page__header');
          await driver.clickElement({
            text: enLocaleMessages.getStarted.message,
            tag: 'button',
          });

          // clicks the "Import Wallet" option
          await driver.clickElement({ text: 'Import wallet', tag: 'button' });

          // clicks the "No thanks" option on the metametrics opt-in screen
          await driver.clickElement('.btn-secondary');

          // Import Secret Recovery Phrase
          await driver.fill(
            'input[placeholder="Paste Secret Recovery Phrase from clipboard"]',
            testSeedPhrase,
          );

          await driver.fill('#password', 'correct horse battery staple');
          await driver.fill(
            '#confirm-password',
            'correct horse battery staple',
          );

          await driver.clickElement('.first-time-flow__terms');

          await driver.clickElement({ text: 'Import', tag: 'button' });

          // clicks through the success screen
          await driver.findElement({ text: 'Congratulations', tag: 'div' });
          await driver.clickElement({
            text: enLocaleMessages.endOfFlowMessage10.message,
            tag: 'button',
          });
        }

        // Show account information
        await driver.clickElement(
          '[data-testid="account-options-menu-button"]',
        );
        await driver.clickElement(
          '[data-testid="account-options-menu__account-details"]',
        );
        await driver.findVisibleElement('.qr-code__wrapper');
        // shows a QR code for the account
        const detailsModal = await driver.findVisibleElement('span .modal');
        // shows the correct account address
        const address = await driver.findElement('.qr-code__address');

        assert.equal(await address.getText(), testAddress);

        await driver.clickElement('.account-modal__close');
        await detailsModal.waitForElementState('hidden');

        // logs out of the account
        await driver.clickElement('.account-menu__icon .identicon');
        const lockButton = await driver.findClickableElement(
          '.account-menu__lock-button',
        );
        assert.equal(await lockButton.getText(), 'Lock');
        await lockButton.click();

        // accepts the account password after lock
        await driver.fill('#password', 'correct horse battery staple');
        await driver.press('#password', driver.Key.ENTER);

        // Create a new account
        // switches to locakhost
        await driver.clickElement('.network-display');
        await driver.clickElement({ text: 'Localhost', tag: 'span' });

        // choose Create Account from the account menu
        await driver.clickElement('.account-menu__icon');
        await driver.clickElement({ text: 'Create Account', tag: 'div' });

        // set account name
        await driver.fill('.new-account-create-form input', '2nd account');
        await driver.delay(regularDelayMs);
        await driver.clickElement({ text: 'Create', tag: 'button' });

        // should show the correct account name
        const accountName = await driver.findElement('.selected-account__name');
        assert.equal(await accountName.getText(), '2nd account');

        // Switch back to original account
        // chooses the original account from the account menu
        await driver.clickElement('.account-menu__icon');
        await driver.clickElement('.account-menu__name');

        // Send ETH from inside MetaMask
        // starts a send transaction
        await driver.clickElement('[data-testid="eth-overview-send"]');
        await driver.fill(
          'input[placeholder="Search, public address (0x), or ENS"]',
          '0x2f318C334780961FB129D2a6c30D0763d9a5C970',
        );
        await driver.fill('.unit-input__input', '1');

        // Continue to next screen
        await driver.clickElement({ text: 'Next', tag: 'button' });

        // confirms the transaction
        await driver.clickElement({ text: 'Confirm', tag: 'button' });

        // finds the transaction in the transactions list
        await driver.clickElement('[data-testid="home__activity-tab"]');
        await driver.wait(async () => {
          const confirmedTxes = await driver.findElements(
            '.transaction-list__completed-transactions .transaction-list-item',
          );
          return confirmedTxes.length === 1;
        }, 10000);

        const txValues = await driver.findElements(
          '.transaction-list-item__primary-currency',
        );
        assert.equal(txValues.length, 1);
        assert.ok(/-1\s*ETH/u.test(await txValues[0].getText()));
      },
    );
  });

  it('Import Account using private key', async function () {
    const ganacheOptions = {
      accounts: [
        {
          secretKey:
            '0x53CB0AB5226EEBF4D872113D98332C1555DC304443BEE1CF759D15798D3C55A9',
          balance: 25000000000000000000,
        },
      ],
    };
    const testPrivateKey1 =
      '14abe6f4aab7f9f626fe981c864d0adeb5685f289ac9270c27b8fd790b4235d6';
    const testPrivateKey2 =
      'F4EC2590A0C10DE95FBF4547845178910E40F5035320C516A18C117DE02B5669';

    await withFixtures(
      {
        fixtures: 'import-ui',
        ganacheOptions,
        title: this.test.title,
      },
      async ({ driver }) => {
        await driver.navigate();
        await driver.fill('#password', 'correct horse battery staple');
        await driver.press('#password', driver.Key.ENTER);

        // Imports an account with private key
        // choose Create Account from the account menu
        await driver.clickElement('.account-menu__icon');
        await driver.clickElement({ text: 'Import Account', tag: 'div' });

        // enter private key',
        await driver.fill('#private-key-box', testPrivateKey1);
        await driver.clickElement({ text: 'Import', tag: 'button' });

        // should show the correct account name
        const importedAccountName = await driver.findElement(
          '.selected-account__name',
        );
        assert.equal(await importedAccountName.getText(), 'Account 4');

        // should show the imported label
        await driver.clickElement('.account-menu__icon');
        // confirm 4th account is account 4, as expected
        const accountMenuItemSelector = '.account-menu__account:nth-child(4)';
        const fourthAccountName = await driver.findElement(
          `${accountMenuItemSelector} .account-menu__name`,
        );
        assert.equal(await fourthAccountName.getText(), 'Account 4');
        // confirm label is present on the same menu item
        const importedLabel = await driver.findElement(
          `${accountMenuItemSelector} .keyring-label`,
        );
        assert.equal(await importedLabel.getText(), 'IMPORTED');

        // Imports and removes an account
        // choose Create Account from the account menu
        await driver.clickElement({ text: 'Import Account', tag: 'div' });
        // enter private key
        await driver.fill('#private-key-box', testPrivateKey2);
        await driver.clickElement({ text: 'Import', tag: 'button' });

        // should see new account in account menu
        const importedAccount2Name = await driver.findElement(
          '.selected-account__name',
        );
        assert.equal(await importedAccount2Name.getText(), 'Account 5');
        await driver.clickElement('.account-menu__icon');
        const accountListItems = await driver.findElements(
          '.account-menu__account',
        );
        assert.equal(accountListItems.length, 5);

        await driver.clickPoint('.account-menu__icon', 0, 0);

        // should open the remove account modal
        await driver.clickElement(
          '[data-testid="account-options-menu-button"]',
        );
        await driver.clickElement(
          '[data-testid="account-options-menu__remove-account"]',
        );
        await driver.findElement('.confirm-remove-account__account');

        // should remove the account
        await driver.clickElement({ text: 'Remove', tag: 'button' });

        // Wait until selected account switches away from removed account to first account
        await driver.waitForSelector(
          {
            css: '.selected-account__name',
            text: 'Account 1',
          },
          { timeout: 10000 },
        );

        await driver.delay(regularDelayMs);
        await driver.clickElement('.account-menu__icon');

        const accountListItemsAgfterRemoval = await driver.findElements(
          '.account-menu__account',
        );
        assert.equal(accountListItemsAgfterRemoval.length, 4);
      },
    );
  });
  it('Connects to a Hardware wallet', async function () {
    const ganacheOptions = {
      accounts: [
        {
          secretKey:
            '0x53CB0AB5226EEBF4D872113D98332C1555DC304443BEE1CF759D15798D3C55A9',
          balance: 25000000000000000000,
        },
      ],
    };

    await withFixtures(
      {
        fixtures: 'import-ui',
        ganacheOptions,
        title: this.test.title,
      },
      async ({ driver }) => {
        await driver.navigate();
        await driver.fill('#password', 'correct horse battery staple');
        await driver.press('#password', driver.Key.ENTER);

        // choose Connect Hardware Wallet from the account menu
        await driver.clickElement('.account-menu__icon');
        await driver.clickElement({
          text: 'Connect Hardware Wallet',
          tag: 'div',
        });
        await driver.delay(regularDelayMs);

        // should open the TREZOR Connect popup
        await driver.clickElement('.hw-connect__btn:nth-of-type(2)');
        await driver.delay(largeDelayMs * 2);
        await driver.clickElement({ text: 'Continue', tag: 'button' });
        await driver.waitUntilXWindowHandles(2);
        const allWindows = await driver.getAllWindowHandles();
        assert.equal(allWindows.length, 2);
      },
    );
  });
});<|MERGE_RESOLUTION|>--- conflicted
+++ resolved
@@ -34,20 +34,9 @@
           // metrics
           await driver.clickElement('[data-testid="metametrics-no-thanks"]');
 
-<<<<<<< HEAD
-        // clicks the "No thanks" option on the metametrics opt-in screen
-        await driver.clickElement('.btn-default');
-
-        // Import Secret Recovery Phrase
-        await driver.fill(
-          'input[placeholder="Enter your Secret Recovery Phrase"]',
-          testSeedPhrase,
-        );
-=======
           // import with recovery phrase
           await driver.fill('[data-testid="import-srp-text"]', testSeedPhrase);
           await driver.clickElement('[data-testid="import-srp-confirm"]');
->>>>>>> af971cd5
 
           // create password
           await driver.fill(
@@ -83,7 +72,7 @@
 
           // Import Secret Recovery Phrase
           await driver.fill(
-            'input[placeholder="Paste Secret Recovery Phrase from clipboard"]',
+            'input[placeholder="Enter your Secret Recovery Phrase"]',
             testSeedPhrase,
           );
 
