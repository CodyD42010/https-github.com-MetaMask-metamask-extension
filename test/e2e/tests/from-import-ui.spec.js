const { strict: assert } = require('assert');
const path = require('path');
const {
  TEST_SEED_PHRASE,
  convertToHexValue,
  withFixtures,
  regularDelayMs,
  largeDelayMs,
  completeImportSRPOnboardingFlow,
  completeImportSRPOnboardingFlowWordByWord,
  findAnotherAccountFromAccountList,
} = require('../helpers');
const FixtureBuilder = require('../fixture-builder');

const ganacheOptions = {
  accounts: [
    {
      secretKey:
        '0x53CB0AB5226EEBF4D872113D98332C1555DC304443BEE1CF759D15798D3C55A9',
      balance: convertToHexValue(25000000000000000000),
    },
  ],
};

describe('MetaMask Import UI', function () {
  it('Importing wallet using Secret Recovery Phrase', async function () {
    const testPassword = 'correct horse battery staple';

    await withFixtures(
      {
        fixtures: new FixtureBuilder({ onboarding: true }).build(),
        ganacheOptions,
        title: this.test.title,
        failOnConsoleError: false,
      },
      async ({ driver }) => {
        await driver.navigate();

        await completeImportSRPOnboardingFlow(
          driver,
          TEST_SEED_PHRASE,
          testPassword,
        );

        // Show account information
        await driver.clickElement('[data-testid="account-menu-icon"]');
        await driver.clickElement(
          '[data-testid="account-list-item-menu-button"]',
        );
        await driver.clickElement('[data-testid="account-list-menu-details"');
        await driver.findVisibleElement('.qr-code__wrapper');

        // shows a QR code for the account
        await driver.findVisibleElement('.popover-container');
        // shows the correct account address
        const address = await driver.findElement(
          '.multichain-address-copy-button',
        );
        assert.equal(await address.getText(), '0x0Cc...afD3');

        await driver.clickElement('[data-testid="popover-close"]');

        // logs out of the account
        await driver.clickElement(
          '[data-testid="account-options-menu-button"]',
        );
        const lockButton = await driver.findClickableElement(
          '[data-testid="global-menu-lock"]',
        );
        assert.equal(await lockButton.getText(), 'Lock MetaMask');
        await lockButton.click();

        // accepts the account password after lock
        await driver.fill('#password', 'correct horse battery staple');
        await driver.press('#password', driver.Key.ENTER);

        // Create a new account
        // switches to localhost
        await driver.delay(largeDelayMs);
        await driver.clickElement('[data-testid="network-display"]');
        await driver.clickElement('.toggle-button');
        await driver.clickElement({ text: 'Localhost', tag: 'span' });

        // choose Create account from the account menu
        await driver.clickElement('[data-testid="account-menu-icon"]');
        await driver.clickElement({ text: 'Add account', tag: 'button' });

        // set account name
        await driver.fill('.new-account-create-form input', '2nd account');
        await driver.delay(regularDelayMs);
        await driver.clickElement({ text: 'Create', tag: 'button' });

        // should show the correct account name
        const accountName = await driver.isElementPresent({
          tag: 'span',
          text: '2nd account',
        });

        assert.equal(accountName, true, 'Account name is not correct');

        // Switch back to original account
        // chooses the original account from the account menu
        await driver.clickElement('[data-testid="account-menu-icon"]');
        await driver.clickElement(
          '.multichain-account-list-item__account-name__button',
        );

        // Send ETH from inside MetaMask
        // starts a send transaction
        await driver.clickElement('[data-testid="eth-overview-send"]');
        await driver.fill(
          'input[placeholder="Search, public address (0x), or ENS"]',
          '0x2f318C334780961FB129D2a6c30D0763d9a5C970',
        );
        await driver.fill('.unit-input__input', '1');

        // Continue to next screen
        await driver.clickElement({ text: 'Next', tag: 'button' });

        // confirms the transaction
        await driver.clickElement({ text: 'Confirm', tag: 'button' });

        // finds the transaction in the transactions list
        await driver.clickElement('[data-testid="home__activity-tab"]');
        await driver.wait(async () => {
          const confirmedTxes = await driver.findElements(
            '.transaction-list__completed-transactions .transaction-list-item',
          );
          return confirmedTxes.length === 1;
        }, 10000);

        const txValues = await driver.findElements(
          '.transaction-list-item__primary-currency',
        );
        assert.equal(txValues.length, 1);
        assert.ok(/-1\s*ETH/u.test(await txValues[0].getText()));
      },
    );
  });

  it('Importing wallet using Secret Recovery Phrase with pasting word by word', async function () {
    const testPassword = 'correct horse battery staple';
    const testAddress = '0x0Cc5261AB8cE458dc977078A3623E2BaDD27afD3';

    await withFixtures(
      {
        fixtures: new FixtureBuilder({ onboarding: true }).build(),
        ganacheOptions,
        title: this.test.title,
        failOnConsoleError: false,
      },
      async ({ driver }) => {
        await driver.navigate();

        await completeImportSRPOnboardingFlowWordByWord(
          driver,
          TEST_SEED_PHRASE,
          testPassword,
        );

        // Show account information
        await driver.clickElement('[data-testid="account-menu-icon"]');
        await driver.clickElement(
          '[data-testid="account-list-item-menu-button"]',
        );
        await driver.clickElement('[data-testid="account-list-menu-details"');
        await driver.findVisibleElement('.qr-code__wrapper');
        // shows the correct account address
        const address = await driver.findElement(
          '.qr-code [data-testid="address-copy-button-text"]',
        );

        assert.equal(await address.getText(), testAddress);
      },
    );
  });

  it('Import Account using private key', async function () {
    const testPrivateKey1 =
      '14abe6f4aab7f9f626fe981c864d0adeb5685f289ac9270c27b8fd790b4235d6';
    const testPrivateKey2 =
      'F4EC2590A0C10DE95FBF4547845178910E40F5035320C516A18C117DE02B5669';

    await withFixtures(
      {
        fixtures: new FixtureBuilder()
          .withKeyringControllerImportedAccountVault()
          .withPreferencesControllerImportedAccountIdentities()
          .build(),
        ganacheOptions,
        title: this.test.title,
      },
      async ({ driver }) => {
        await driver.navigate();
        await driver.fill('#password', 'correct horse battery staple');
        await driver.press('#password', driver.Key.ENTER);

        // Imports an account with private key
        // choose Create account from the account menu
        await driver.clickElement('[data-testid="account-menu-icon"]');
        await driver.clickElement({ text: 'Import account', tag: 'button' });

        // enter private key',
        await driver.delay(regularDelayMs);
        await driver.fill('#private-key-box', testPrivateKey1);
        await driver.delay(regularDelayMs);
        await driver.clickElement({ text: 'Import', tag: 'button' });

        // should show the correct account name
        const importedAccountName = await driver.findElement(
          '[data-testid="account-menu-icon"]',
        );
        assert.equal(await importedAccountName.getText(), 'Account 4');

        // should show the imported label
        // confirm 4th account is account 4, as expected
        const accountMenuItemSelector = await findAnotherAccountFromAccountList(
          driver,
          4,
          'Account 4',
        );
        // confirm label is present on the same menu item
        const importedLabel = await driver.findElement(
          `${accountMenuItemSelector} .mm-tag`,
        );
        assert.equal(await importedLabel.getText(), 'Imported');

        // Imports and removes an account
        // choose Create account from the account menu
        await driver.clickElement({ text: 'Import account', tag: 'button' });
        // enter private key
        await driver.fill('#private-key-box', testPrivateKey2);
        await driver.clickElement({ text: 'Import', tag: 'button' });

        // should see new account in account menu
        const importedAccount2Name = await driver.findElement(
          '[data-testid="account-menu-icon"]',
        );
        assert.equal(await importedAccount2Name.getText(), 'Account 5');
        await driver.clickElement('[data-testid="account-menu-icon"]');
        const accountListItems = await driver.findElements(
          '.multichain-account-list-item',
        );
        assert.equal(accountListItems.length, 5);

        await driver.clickElement(
          '.multichain-account-list-item--selected [data-testid="account-list-item-menu-button"]',
        );

        await driver.clickElement('[data-testid="account-list-menu-remove"]');

        // should remove the account
        await driver.clickElement({ text: 'Remove', tag: 'button' });

        // Wait until selected account switches away from removed account to first account
        await driver.waitForSelector({
          css: '[data-testid="account-menu-icon"]',
          text: 'Account 1',
        });

        await driver.delay(regularDelayMs);
        await driver.clickElement('[data-testid="account-menu-icon"]');

        const accountListItemsAfterRemoval = await driver.findElements(
          '.multichain-account-list-item',
        );
        assert.equal(accountListItemsAfterRemoval.length, 4);
      },
    );
  });

  it('Import Account using json file', async function () {
    await withFixtures(
      {
        fixtures: new FixtureBuilder()
          .withKeyringControllerImportedAccountVault()
          .withPreferencesControllerImportedAccountIdentities()
          .build(),
        ganacheOptions,
        title: this.test.title,
      },
      async ({ driver }) => {
        await driver.navigate();
        await driver.fill('#password', 'correct horse battery staple');
        await driver.press('#password', driver.Key.ENTER);

        // Imports an account with JSON file
        await driver.clickElement('[data-testid="account-menu-icon"]');
        await driver.clickElement({ text: 'Import account', tag: 'button' });

        await driver.clickElement('.dropdown__select');
        await driver.clickElement({ text: 'JSON File', tag: 'option' });

        const fileInput = await driver.findElement('input[type="file"]');
        const importJsonFile = path.join(
          __dirname,
          '..',
          'import-utc-json',
          'test-json-import-account-file.json',
        );

        fileInput.sendKeys(importJsonFile);

        await driver.fill('#json-password-box', 'foobarbazqux');

        await driver.clickElement({ text: 'Import', tag: 'button' });

        // should show the correct account name
        const importedAccountName = await driver.findElement(
          '[data-testid="account-menu-icon"]',
        );
        assert.equal(await importedAccountName.getText(), 'Account 4');

        // should show the imported label
        // confirm 4th account is account 4, as expected
        const accountMenuItemSelector = await findAnotherAccountFromAccountList(
          driver,
          4,
          'Account 4',
        );

        // confirm label is present on the same menu item
        const importedLabel = await driver.findElement(
          `${accountMenuItemSelector} .mm-tag`,
        );
        assert.equal(await importedLabel.getText(), 'Imported');

        const accountListItems = await driver.findElements(
          '.multichain-account-list-item',
        );
        assert.equal(accountListItems.length, 4);
      },
    );
  });

  it('Import Account using private key of an already active account should result in an error', async function () {
    const testPrivateKey =
      '0x53CB0AB5226EEBF4D872113D98332C1555DC304443BEE1CF759D15798D3C55A9';
    await withFixtures(
      {
        fixtures: new FixtureBuilder()
          .withKeyringControllerImportedAccountVault()
          .withPreferencesControllerImportedAccountIdentities()
          .build(),
        ganacheOptions,
        title: this.test.title,
      },
      async ({ driver }) => {
        await driver.navigate();
        await driver.fill('#password', 'correct horse battery staple');
        await driver.press('#password', driver.Key.ENTER);

        // choose Import Account from the account menu
        await driver.clickElement('[data-testid="account-menu-icon"]');
        await driver.clickElement({ text: 'Import account', tag: 'button' });

        // enter private key',
        await driver.fill('#private-key-box', testPrivateKey);
        await driver.clickElement({ text: 'Import', tag: 'button' });

        // error should occur
        await driver.waitForSelector({
          css: '.mm-help-text',
          text: 'The account you are trying to import is a duplicate',
        });
      },
    );
  });

  if (process.env.ENABLE_MV3) {
    it('Connects to a Hardware wallet for trezor', async function () {
      await withFixtures(
        {
          fixtures: new FixtureBuilder().build(),
          ganacheOptions,
          title: this.test.title,
        },
<<<<<<< HEAD
      ],
    };

    await withFixtures(
      {
        fixtures: new FixtureBuilder().build(),
        ganacheOptions,
        title: this.test.title,
      },
      async ({ driver }) => {
        await driver.navigate();
        await driver.fill('#password', 'correct horse battery staple');
        await driver.press('#password', driver.Key.ENTER);

        // choose Connect hardware wallet from the account menu
        await driver.clickElement('[data-testid="account-menu-icon"]');
        await driver.clickElement({
          text: 'Hardware wallet',
          tag: 'button',
        });
        await driver.delay(regularDelayMs);

        // should open the TREZOR Connect popup
        await driver.clickElement('.hw-connect__btn:nth-of-type(2)');
        await driver.delay(largeDelayMs * 2);
        await driver.clickElement({ text: 'Continue', tag: 'button' });
        await driver.waitUntilXWindowHandles(2);
        const allWindows = await driver.getAllWindowHandles();
        assert.equal(allWindows.length, 2);
      },
    );
  });
=======
        async ({ driver }) => {
          await driver.navigate();
          await driver.fill('#password', 'correct horse battery staple');
          await driver.press('#password', driver.Key.ENTER);

          // choose Connect hardware wallet from the account menu
          await driver.clickElement('.account-menu__icon');
          await driver.clickElement({
            text: 'Connect hardware wallet',
            tag: 'div',
          });
          await driver.delay(regularDelayMs);

          // should open the TREZOR Connect popup
          await driver.clickElement('.hw-connect__btn:nth-of-type(2)');
          await driver.delay(largeDelayMs * 2);
          await driver.clickElement({ text: 'Continue', tag: 'button' });
          await driver.waitUntilXWindowHandles(2);
          const allWindows = await driver.getAllWindowHandles();
          assert.equal(allWindows.length, 2);
        },
      );
    });
  }
>>>>>>> 77533649
});<|MERGE_RESOLUTION|>--- conflicted
+++ resolved
@@ -375,50 +375,16 @@
           ganacheOptions,
           title: this.test.title,
         },
-<<<<<<< HEAD
-      ],
-    };
-
-    await withFixtures(
-      {
-        fixtures: new FixtureBuilder().build(),
-        ganacheOptions,
-        title: this.test.title,
-      },
-      async ({ driver }) => {
-        await driver.navigate();
-        await driver.fill('#password', 'correct horse battery staple');
-        await driver.press('#password', driver.Key.ENTER);
-
-        // choose Connect hardware wallet from the account menu
-        await driver.clickElement('[data-testid="account-menu-icon"]');
-        await driver.clickElement({
-          text: 'Hardware wallet',
-          tag: 'button',
-        });
-        await driver.delay(regularDelayMs);
-
-        // should open the TREZOR Connect popup
-        await driver.clickElement('.hw-connect__btn:nth-of-type(2)');
-        await driver.delay(largeDelayMs * 2);
-        await driver.clickElement({ text: 'Continue', tag: 'button' });
-        await driver.waitUntilXWindowHandles(2);
-        const allWindows = await driver.getAllWindowHandles();
-        assert.equal(allWindows.length, 2);
-      },
-    );
-  });
-=======
         async ({ driver }) => {
           await driver.navigate();
           await driver.fill('#password', 'correct horse battery staple');
           await driver.press('#password', driver.Key.ENTER);
 
           // choose Connect hardware wallet from the account menu
-          await driver.clickElement('.account-menu__icon');
+          await driver.clickElement('[data-testid="account-menu-icon"]');
           await driver.clickElement({
-            text: 'Connect hardware wallet',
-            tag: 'div',
+            text: 'Hardware wallet',
+            tag: 'button',
           });
           await driver.delay(regularDelayMs);
 
@@ -433,5 +399,4 @@
       );
     });
   }
->>>>>>> 77533649
 });