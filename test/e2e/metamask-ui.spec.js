--- conflicted
+++ resolved
@@ -1,51 +1,26 @@
-const { strict: assert } = require('assert');
-const path = require('path');
-
+const assert = require('assert');
+const webdriver = require('selenium-webdriver');
+
+const { By, Key, until } = webdriver;
 const enLocaleMessages = require('../../app/_locales/en/messages.json');
-const createStaticServer = require('../../development/create-static-server');
 const { tinyDelayMs, regularDelayMs, largeDelayMs } = require('./helpers');
 const { buildWebDriver } = require('./webdriver');
 const Ganache = require('./ganache');
-const { ensureXServerIsRunning } = require('./x-server');
 
 const ganacheServer = new Ganache();
-const dappPort = 8080;
 
 describe('MetaMask', function () {
   let driver;
-  let dappServer;
   let tokenAddress;
 
   const testSeedPhrase =
     'phrase upgrade clock rough situate wedding elder clever doctor stamp excess tent';
 
+  this.timeout(0);
   this.bail(true);
-
-  let failed = false;
 
   before(async function () {
     await ganacheServer.start();
-    const dappDirectory = path.resolve(
-      __dirname,
-      '..',
-      '..',
-      'node_modules',
-      '@metamask',
-      'test-dapp',
-      'dist',
-    );
-    dappServer = createStaticServer(dappDirectory);
-    dappServer.listen(dappPort);
-    await new Promise((resolve, reject) => {
-      dappServer.on('listening', resolve);
-      dappServer.on('error', reject);
-    });
-    if (
-      process.env.SELENIUM_BROWSER === 'chrome' &&
-      process.env.CI === 'true'
-    ) {
-      await ensureXServerIsRunning();
-    }
     const result = await buildWebDriver();
     driver = result.driver;
     await driver.navigate();
@@ -63,117 +38,103 @@
       }
     }
     if (this.currentTest.state === 'failed') {
-      failed = true;
       await driver.verboseReportOnFailure(this.currentTest.title);
     }
   });
 
   after(async function () {
-    if (process.env.E2E_LEAVE_RUNNING === 'true' && failed) {
-      return;
-    }
     await ganacheServer.quit();
     await driver.quit();
-    await new Promise((resolve, reject) => {
-      dappServer.close((error) => {
-        if (error) {
-          return reject(error);
-        }
-        return resolve();
-      });
-    });
   });
 
   describe('Going through the first time flow', function () {
     it('clicks the continue button on the welcome screen', async function () {
-      await driver.findElement('.welcome-page__header');
-      await driver.clickElement({
-        text: enLocaleMessages.getStarted.message,
-        tag: 'button',
-      });
+      await driver.findElement(By.css('.welcome-page__header'));
+      await driver.clickElement(
+        By.xpath(
+          `//button[contains(text(), '${enLocaleMessages.getStarted.message}')]`,
+        ),
+      );
       await driver.delay(largeDelayMs);
     });
 
     it('clicks the "Create New Wallet" option', async function () {
-      await driver.clickElement({ text: 'Create a Wallet', tag: 'button' });
+      await driver.clickElement(
+        By.xpath(`//button[contains(text(), 'Create a Wallet')]`),
+      );
       await driver.delay(largeDelayMs);
     });
 
     it('clicks the "No thanks" option on the metametrics opt-in screen', async function () {
-      await driver.clickElement('.btn-secondary');
+      await driver.clickElement(By.css('.btn-default'));
       await driver.delay(largeDelayMs);
     });
 
     it('accepts a secure password', async function () {
-      await driver.fill(
-        '.first-time-flow__form #create-password',
-        'correct horse battery staple',
-      );
-      await driver.fill(
-        '.first-time-flow__form #confirm-password',
-        'correct horse battery staple',
-      );
-
-      await driver.clickElement('.first-time-flow__checkbox');
-
-      await driver.clickElement('.first-time-flow__form button');
+      const passwordBox = await driver.findElement(
+        By.css('.first-time-flow__form #create-password'),
+      );
+      const passwordBoxConfirm = await driver.findElement(
+        By.css('.first-time-flow__form #confirm-password'),
+      );
+
+      await passwordBox.sendKeys('correct horse battery staple');
+      await passwordBoxConfirm.sendKeys('correct horse battery staple');
+
+      await driver.clickElement(By.css('.first-time-flow__checkbox'));
+
+      await driver.clickElement(By.css('.first-time-flow__form button'));
       await driver.delay(regularDelayMs);
     });
 
     let seedPhrase;
 
-    it('renders the Secret Recovery Phrase intro screen', async function () {
-      await driver.clickElement('.seed-phrase-intro__left button');
-      await driver.delay(regularDelayMs);
-    });
-
-    it('reveals the Secret Recovery Phrase', async function () {
-      const byRevealButton =
-        '.reveal-seed-phrase__secret-blocker .reveal-seed-phrase__reveal-button';
+    it('reveals the seed phrase', async function () {
+      const byRevealButton = By.css(
+        '.reveal-seed-phrase__secret-blocker .reveal-seed-phrase__reveal-button',
+      );
       await driver.findElement(byRevealButton);
       await driver.clickElement(byRevealButton);
       await driver.delay(regularDelayMs);
 
       const revealedSeedPhrase = await driver.findElement(
-        '.reveal-seed-phrase__secret-words',
+        By.css('.reveal-seed-phrase__secret-words'),
       );
       seedPhrase = await revealedSeedPhrase.getText();
       assert.equal(seedPhrase.split(' ').length, 12);
       await driver.delay(regularDelayMs);
 
-      await driver.clickElement({
-        text: enLocaleMessages.next.message,
-        tag: 'button',
-      });
+      await driver.clickElement(
+        By.xpath(
+          `//button[contains(text(), '${enLocaleMessages.next.message}')]`,
+        ),
+      );
       await driver.delay(regularDelayMs);
     });
 
     async function clickWordAndWait(word) {
       await driver.clickElement(
-        `[data-testid="seed-phrase-sorted"] [data-testid="draggable-seed-${word}"]`,
+        By.css(
+          `[data-testid="seed-phrase-sorted"] [data-testid="draggable-seed-${word}"]`,
+        ),
       );
       await driver.delay(tinyDelayMs);
     }
 
-    it('can retype the Secret Recovery Phrase', async function () {
+    it('can retype the seed phrase', async function () {
       const words = seedPhrase.split(' ');
 
       for (const word of words) {
         await clickWordAndWait(word);
       }
 
-      await driver.clickElement({ text: 'Confirm', tag: 'button' });
+      await driver.clickElement(
+        By.xpath(`//button[contains(text(), 'Confirm')]`),
+      );
       await driver.delay(regularDelayMs);
     });
 
     it('clicks through the success screen', async function () {
-<<<<<<< HEAD
-      await driver.findElement({ text: 'Congratulations', tag: 'div' });
-      await driver.clickElement({
-        text: enLocaleMessages.endOfFlowMessage10.message,
-        tag: 'button',
-      });
-=======
       await driver.findElement(
         By.xpath(`//div[contains(text(), 'Congratulations')]`),
       );
@@ -273,68 +234,312 @@
         By.css('.selected-account__name'),
       );
       assert.equal(await accountName.getText(), '2nd account');
->>>>>>> 8963fe39
-      await driver.delay(regularDelayMs);
-    });
-  });
-
-  describe('Import Secret Recovery Phrase', function () {
+      await driver.delay(regularDelayMs);
+    });
+  });
+
+  describe('Import seed phrase', function () {
     it('logs out of the vault', async function () {
-      await driver.clickElement('.account-menu__icon');
+      await driver.clickElement(By.css('.account-menu__icon'));
       await driver.delay(regularDelayMs);
 
       const lockButton = await driver.findClickableElement(
-        '.account-menu__lock-button',
+        By.css('.account-menu__lock-button'),
       );
       assert.equal(await lockButton.getText(), 'Lock');
       await lockButton.click();
       await driver.delay(regularDelayMs);
     });
 
-    it('imports Secret Recovery Phrase', async function () {
+    it('imports seed phrase', async function () {
       const restoreSeedLink = await driver.findClickableElement(
-        '.unlock-page__link--import',
+        By.css('.unlock-page__link--import'),
       );
       assert.equal(
         await restoreSeedLink.getText(),
-        'import using Secret Recovery Phrase',
+        'Import using account seed phrase',
       );
       await restoreSeedLink.click();
       await driver.delay(regularDelayMs);
 
-      await driver.clickElement('.import-account__checkbox-container');
-
-      await driver.fill('.import-account__secret-phrase', testSeedPhrase);
-      await driver.delay(regularDelayMs);
-
-      await driver.fill('#password', 'correct horse battery staple');
-      await driver.fill('#confirm-password', 'correct horse battery staple');
-      await driver.clickElement({
-        text: enLocaleMessages.restore.message,
-        tag: 'button',
-      });
+      await driver.clickElement(By.css('.import-account__checkbox-container'));
+
+      const seedTextArea = await driver.findElement(By.css('textarea'));
+      await seedTextArea.sendKeys(testSeedPhrase);
+      await driver.delay(regularDelayMs);
+
+      const passwordInputs = await driver.findElements(By.css('input'));
+      await driver.delay(regularDelayMs);
+
+      await passwordInputs[0].sendKeys('correct horse battery staple');
+      await passwordInputs[1].sendKeys('correct horse battery staple');
+      await driver.clickElement(
+        By.xpath(
+          `//button[contains(text(), '${enLocaleMessages.restore.message}')]`,
+        ),
+      );
       await driver.delay(regularDelayMs);
     });
 
     it('balance renders', async function () {
-      await driver.waitForSelector({
-        css: '[data-testid="wallet-balance"] .list-item__heading',
-        text: '100 ETH',
-      });
-      await driver.delay(regularDelayMs);
-    });
-  });
-
-  describe('Add a custom token from a dapp', function () {
+      const balance = await driver.findElement(
+        By.css('[data-testid="wallet-balance"] .list-item__heading'),
+      );
+      await driver.wait(until.elementTextMatches(balance, /100\s*ETH/u));
+      await driver.delay(regularDelayMs);
+    });
+  });
+
+  describe('Send ETH from inside MetaMask using default gas', function () {
+    it('starts a send transaction', async function () {
+      await driver.clickElement(By.css('[data-testid="eth-overview-send"]'));
+      await driver.delay(regularDelayMs);
+
+      const inputAddress = await driver.findElement(
+        By.css('input[placeholder="Search, public address (0x), or ENS"]'),
+      );
+      await inputAddress.sendKeys('0x2f318C334780961FB129D2a6c30D0763d9a5C970');
+
+      const inputAmount = await driver.findElement(
+        By.css('.unit-input__input'),
+      );
+      await inputAmount.sendKeys('1000');
+
+      const errorAmount = await driver.findElement(
+        By.css('.send-v2__error-amount'),
+      );
+      assert.equal(
+        await errorAmount.getText(),
+        'Insufficient funds.',
+        'send screen should render an insufficient fund error message',
+      );
+
+      await inputAmount.sendKeys(Key.BACK_SPACE);
+      await driver.delay(50);
+      await inputAmount.sendKeys(Key.BACK_SPACE);
+      await driver.delay(50);
+      await inputAmount.sendKeys(Key.BACK_SPACE);
+      await driver.delay(tinyDelayMs);
+
+      await driver.assertElementNotPresent(By.css('.send-v2__error-amount'));
+
+      const amountMax = await driver.findClickableElement(
+        By.css('.send-v2__amount-max'),
+      );
+      await amountMax.click();
+
+      let inputValue = await inputAmount.getAttribute('value');
+
+      assert(Number(inputValue) > 99);
+
+      await amountMax.click();
+
+      assert.equal(await inputAmount.isEnabled(), true);
+
+      await inputAmount.sendKeys('1');
+
+      inputValue = await inputAmount.getAttribute('value');
+      assert.equal(inputValue, '1');
+      await driver.delay(regularDelayMs);
+
+      // Continue to next screen
+      await driver.clickElement(By.xpath(`//button[contains(text(), 'Next')]`));
+      await driver.delay(regularDelayMs);
+    });
+
+    it('confirms the transaction', async function () {
+      await driver.clickElement(
+        By.xpath(`//button[contains(text(), 'Confirm')]`),
+      );
+      await driver.delay(largeDelayMs * 2);
+    });
+
+    it('finds the transaction in the transactions list', async function () {
+      await driver.clickElement(By.css('[data-testid="home__activity-tab"]'));
+      await driver.wait(async () => {
+        const confirmedTxes = await driver.findElements(
+          By.css(
+            '.transaction-list__completed-transactions .transaction-list-item',
+          ),
+        );
+        return confirmedTxes.length === 1;
+      }, 10000);
+
+      const txValues = await driver.findElement(
+        By.css('.transaction-list-item__primary-currency'),
+      );
+      await driver.wait(until.elementTextMatches(txValues, /-1\s*ETH/u), 10000);
+    });
+  });
+
+  describe('Send ETH from inside MetaMask using fast gas option', function () {
+    it('starts a send transaction', async function () {
+      await driver.clickElement(By.css('[data-testid="eth-overview-send"]'));
+      await driver.delay(regularDelayMs);
+
+      const inputAddress = await driver.findElement(
+        By.css('input[placeholder="Search, public address (0x), or ENS"]'),
+      );
+      await inputAddress.sendKeys('0x2f318C334780961FB129D2a6c30D0763d9a5C970');
+
+      const inputAmount = await driver.findElement(
+        By.css('.unit-input__input'),
+      );
+      await inputAmount.sendKeys('1');
+
+      const inputValue = await inputAmount.getAttribute('value');
+      assert.equal(inputValue, '1');
+
+      // Set the gas price
+      await driver.clickElement(
+        By.xpath(`//button/div/div[contains(text(), "Fast")]`),
+      );
+      await driver.delay(regularDelayMs);
+
+      // Continue to next screen
+      await driver.clickElement(By.xpath(`//button[contains(text(), 'Next')]`));
+      await driver.delay(regularDelayMs);
+    });
+
+    it('confirms the transaction', async function () {
+      await driver.clickElement(
+        By.xpath(`//button[contains(text(), 'Confirm')]`),
+      );
+      await driver.delay(largeDelayMs);
+    });
+
+    it('finds the transaction in the transactions list', async function () {
+      await driver.wait(async () => {
+        const confirmedTxes = await driver.findElements(
+          By.css(
+            '.transaction-list__completed-transactions .transaction-list-item',
+          ),
+        );
+        return confirmedTxes.length === 2;
+      }, 10000);
+
+      const txValues = await driver.findElement(
+        By.css('.transaction-list-item__primary-currency'),
+      );
+      await driver.wait(until.elementTextMatches(txValues, /-1\s*ETH/u), 10000);
+    });
+  });
+
+  describe('Send ETH from inside MetaMask using advanced gas modal', function () {
+    it('starts a send transaction', async function () {
+      await driver.clickElement(By.css('[data-testid="eth-overview-send"]'));
+      await driver.delay(regularDelayMs);
+
+      const inputAddress = await driver.findElement(
+        By.css('input[placeholder="Search, public address (0x), or ENS"]'),
+      );
+      await inputAddress.sendKeys('0x2f318C334780961FB129D2a6c30D0763d9a5C970');
+
+      const inputAmount = await driver.findElement(
+        By.css('.unit-input__input'),
+      );
+      await inputAmount.sendKeys('1');
+
+      const inputValue = await inputAmount.getAttribute('value');
+      assert.equal(inputValue, '1');
+
+      // Set the gas limit
+      await driver.clickElement(By.css('.advanced-gas-options-btn'));
+      await driver.delay(regularDelayMs);
+
+      const gasModal = await driver.findElement(By.css('span .modal'));
+      await driver.clickElement(By.xpath(`//button[contains(text(), 'Save')]`));
+      await driver.wait(until.stalenessOf(gasModal));
+      await driver.delay(regularDelayMs);
+
+      // Continue to next screen
+      await driver.clickElement(By.xpath(`//button[contains(text(), 'Next')]`));
+      await driver.delay(regularDelayMs);
+    });
+
+    it('confirms the transaction', async function () {
+      const transactionAmounts = await driver.findElements(
+        By.css('.currency-display-component__text'),
+      );
+      const transactionAmount = transactionAmounts[0];
+      assert.equal(await transactionAmount.getText(), '1');
+
+      await driver.clickElement(
+        By.xpath(`//button[contains(text(), 'Confirm')]`),
+      );
+      await driver.delay(largeDelayMs);
+    });
+
+    it('finds the transaction in the transactions list', async function () {
+      await driver.wait(async () => {
+        const confirmedTxes = await driver.findElements(
+          By.css(
+            '.transaction-list__completed-transactions .transaction-list-item',
+          ),
+        );
+        return confirmedTxes.length === 3;
+      }, 10000);
+
+      const txValues = await driver.findElement(
+        By.css('.transaction-list-item__primary-currency'),
+      );
+      await driver.wait(until.elementTextMatches(txValues, /-1\s*ETH/u), 10000);
+    });
+  });
+
+  describe('Send ETH from dapp using advanced gas controls', function () {
     let windowHandles;
     let extension;
     let popup;
     let dapp;
+
+    it('goes to the settings screen', async function () {
+      await driver.clickElement(By.css('.account-menu__icon'));
+      await driver.delay(regularDelayMs);
+
+      await driver.clickElement(
+        By.xpath(`//div[contains(text(), 'Settings')]`),
+      );
+
+      // await driver.findElement(By.css('.tab-bar'))
+
+      await driver.clickElement(
+        By.xpath(`//div[contains(text(), 'Advanced')]`),
+      );
+      await driver.delay(regularDelayMs);
+
+      await driver.clickElement(
+        By.css(
+          '[data-testid="advanced-setting-show-testnet-conversion"] .settings-page__content-item-col > div > div',
+        ),
+      );
+
+      const advancedGasTitle = await driver.findElement(
+        By.xpath(`//span[contains(text(), 'Advanced gas controls')]`),
+      );
+      await driver.scrollToElement(advancedGasTitle);
+
+      await driver.clickElement(
+        By.css(
+          '[data-testid="advanced-setting-advanced-gas-inline"] .settings-page__content-item-col > div > div',
+        ),
+      );
+      windowHandles = await driver.getAllWindowHandles();
+      extension = windowHandles[0];
+      await driver.closeAllWindowHandlesExcept([extension]);
+
+      await driver.clickElement(By.css('.app-header__logo-container'));
+
+      await driver.delay(largeDelayMs);
+    });
+
     it('connects the dapp', async function () {
       await driver.openNewPage('http://127.0.0.1:8080/');
       await driver.delay(regularDelayMs);
 
-      await driver.clickElement({ text: 'Connect', tag: 'button' });
+      await driver.clickElement(
+        By.xpath(`//button[contains(text(), 'Connect')]`),
+      );
 
       await driver.delay(regularDelayMs);
 
@@ -354,41 +559,559 @@
 
       await driver.delay(regularDelayMs);
 
-      await driver.clickElement({ text: 'Next', tag: 'button' });
-      await driver.clickElement({ text: 'Connect', tag: 'button' });
+      await driver.clickElement(By.xpath(`//button[contains(text(), 'Next')]`));
+      await driver.clickElement(
+        By.xpath(`//button[contains(text(), 'Connect')]`),
+      );
 
       await driver.waitUntilXWindowHandles(2);
       await driver.switchToWindow(dapp);
       await driver.delay(regularDelayMs);
     });
 
+    it('initiates a send from the dapp', async function () {
+      await driver.clickElement(
+        By.xpath(`//button[contains(text(), 'Send')]`),
+        10000,
+      );
+      await driver.delay(2000);
+
+      windowHandles = await driver.getAllWindowHandles();
+      await driver.switchToWindowWithTitle(
+        'MetaMask Notification',
+        windowHandles,
+      );
+      await driver.delay(regularDelayMs);
+
+      await driver.assertElementNotPresent(
+        By.xpath(`//li[contains(text(), 'Data')]`),
+      );
+
+      const [gasPriceInput, gasLimitInput] = await driver.findElements(
+        By.css('.advanced-gas-inputs__gas-edit-row__input'),
+      );
+
+      await gasPriceInput.clear();
+      await driver.delay(50);
+      await gasPriceInput.sendKeys('10');
+      await driver.delay(50);
+      await driver.delay(tinyDelayMs);
+      await driver.delay(50);
+
+      await gasLimitInput.clear();
+      await driver.delay(50);
+      await gasLimitInput.sendKeys('25000');
+
+      await driver.delay(1000);
+
+      await driver.clickElement(
+        By.xpath(`//button[contains(text(), 'Confirm')]`),
+        10000,
+      );
+      await driver.delay(regularDelayMs);
+
+      await driver.waitUntilXWindowHandles(2);
+      await driver.switchToWindow(extension);
+      await driver.delay(regularDelayMs);
+    });
+
+    it('finds the transaction in the transactions list', async function () {
+      await driver.wait(async () => {
+        const confirmedTxes = await driver.findElements(
+          By.css(
+            '.transaction-list__completed-transactions .transaction-list-item',
+          ),
+        );
+        return confirmedTxes.length === 4;
+      }, 10000);
+
+      const txValue = await driver.findClickableElement(
+        By.css('.transaction-list-item__primary-currency'),
+      );
+      await driver.wait(until.elementTextMatches(txValue, /-3\s*ETH/u), 10000);
+    });
+
+    it('the transaction has the expected gas price', async function () {
+      const txValue = await driver.findClickableElement(
+        By.css('.transaction-list-item__primary-currency'),
+      );
+      await txValue.click();
+      const popoverCloseButton = await driver.findClickableElement(
+        By.css('.popover-header__button'),
+      );
+      const txGasPrice = await driver.findElement(
+        By.css('[data-testid="transaction-breakdown__gas-price"]'),
+      );
+      await driver.wait(until.elementTextMatches(txGasPrice, /^10$/u), 10000);
+      await popoverCloseButton.click();
+    });
+  });
+
+  describe('Navigate transactions', function () {
+    it('adds multiple transactions', async function () {
+      await driver.delay(regularDelayMs);
+
+      await driver.waitUntilXWindowHandles(2);
+      const windowHandles = await driver.getAllWindowHandles();
+      const extension = windowHandles[0];
+      const dapp = windowHandles[1];
+
+      await driver.switchToWindow(dapp);
+      await driver.delay(largeDelayMs);
+
+      const send3eth = await driver.findClickableElement(
+        By.xpath(`//button[contains(text(), 'Send')]`),
+      );
+      await send3eth.click();
+      await driver.delay(largeDelayMs);
+
+      const contractDeployment = await driver.findClickableElement(
+        By.xpath(`//button[contains(text(), 'Deploy Contract')]`),
+      );
+      await contractDeployment.click();
+      await driver.delay(largeDelayMs);
+
+      await send3eth.click();
+      await driver.delay(largeDelayMs);
+      await contractDeployment.click();
+      await driver.delay(largeDelayMs);
+
+      await driver.switchToWindow(extension);
+      await driver.delay(regularDelayMs);
+
+      await driver.clickElement(By.css('.transaction-list-item'));
+      await driver.delay(largeDelayMs);
+    });
+
+    it('navigates the transactions', async function () {
+      await driver.clickElement(By.css('[data-testid="next-page"]'));
+      let navigationElement = await driver.findElement(
+        By.css('.confirm-page-container-navigation'),
+      );
+      let navigationText = await navigationElement.getText();
+      assert.equal(
+        navigationText.includes('2'),
+        true,
+        'changed transaction right',
+      );
+
+      await driver.clickElement(By.css('[data-testid="next-page"]'));
+      navigationElement = await driver.findElement(
+        By.css('.confirm-page-container-navigation'),
+      );
+      navigationText = await navigationElement.getText();
+      assert.equal(
+        navigationText.includes('3'),
+        true,
+        'changed transaction right',
+      );
+
+      await driver.clickElement(By.css('[data-testid="next-page"]'));
+      navigationElement = await driver.findElement(
+        By.css('.confirm-page-container-navigation'),
+      );
+      navigationText = await navigationElement.getText();
+      assert.equal(
+        navigationText.includes('4'),
+        true,
+        'changed transaction right',
+      );
+
+      await driver.clickElement(By.css('[data-testid="first-page"]'));
+      navigationElement = await driver.findElement(
+        By.css('.confirm-page-container-navigation'),
+      );
+      navigationText = await navigationElement.getText();
+      assert.equal(
+        navigationText.includes('1'),
+        true,
+        'navigate to first transaction',
+      );
+
+      await driver.clickElement(By.css('[data-testid="last-page"]'));
+      navigationElement = await driver.findElement(
+        By.css('.confirm-page-container-navigation'),
+      );
+      navigationText = await navigationElement.getText();
+      assert.equal(
+        navigationText.split('4').length,
+        3,
+        'navigate to last transaction',
+      );
+
+      await driver.clickElement(By.css('[data-testid="previous-page"]'));
+      navigationElement = await driver.findElement(
+        By.css('.confirm-page-container-navigation'),
+      );
+      navigationText = await navigationElement.getText();
+      assert.equal(
+        navigationText.includes('3'),
+        true,
+        'changed transaction left',
+      );
+
+      await driver.clickElement(By.css('[data-testid="previous-page"]'));
+      navigationElement = await driver.findElement(
+        By.css('.confirm-page-container-navigation'),
+      );
+      navigationText = await navigationElement.getText();
+      assert.equal(
+        navigationText.includes('2'),
+        true,
+        'changed transaction left',
+      );
+    });
+
+    it('adds a transaction while confirm screen is in focus', async function () {
+      let navigationElement = await driver.findElement(
+        By.css('.confirm-page-container-navigation'),
+      );
+      let navigationText = await navigationElement.getText();
+      assert.equal(
+        navigationText.includes('2'),
+        true,
+        'second transaction in focus',
+      );
+
+      const windowHandles = await driver.getAllWindowHandles();
+      const extension = windowHandles[0];
+      const dapp = windowHandles[1];
+
+      await driver.switchToWindow(dapp);
+      await driver.delay(regularDelayMs);
+
+      await driver.clickElement(By.xpath(`//button[contains(text(), 'Send')]`));
+      await driver.delay(regularDelayMs);
+
+      await driver.switchToWindow(extension);
+      await driver.delay(regularDelayMs);
+
+      navigationElement = await driver.findElement(
+        By.css('.confirm-page-container-navigation'),
+      );
+      navigationText = await navigationElement.getText();
+      assert.equal(
+        navigationText.includes('2'),
+        true,
+        'correct (same) transaction in focus',
+      );
+    });
+
+    it('rejects a transaction', async function () {
+      await driver.delay(tinyDelayMs);
+      await driver.clickElement(
+        By.xpath(`//button[contains(text(), 'Reject')]`),
+      );
+      await driver.delay(largeDelayMs * 2);
+
+      const navigationElement = await driver.findElement(
+        By.css('.confirm-page-container-navigation'),
+      );
+      await driver.delay(tinyDelayMs);
+      const navigationText = await navigationElement.getText();
+      assert.equal(navigationText.includes('4'), true, 'transaction rejected');
+    });
+
+    it('confirms a transaction', async function () {
+      await driver.delay(tinyDelayMs / 2);
+      await driver.clickElement(
+        By.xpath(`//button[contains(text(), 'Confirm')]`),
+      );
+      await driver.delay(regularDelayMs);
+
+      const navigationElement = await driver.findElement(
+        By.css('.confirm-page-container-navigation'),
+      );
+      await driver.delay(tinyDelayMs / 2);
+      const navigationText = await navigationElement.getText();
+      await driver.delay(tinyDelayMs / 2);
+      assert.equal(navigationText.includes('3'), true, 'transaction confirmed');
+    });
+
+    it('rejects the rest of the transactions', async function () {
+      await driver.clickElement(By.xpath(`//a[contains(text(), 'Reject 3')]`));
+      await driver.delay(regularDelayMs);
+
+      await driver.clickElement(
+        By.xpath(`//button[contains(text(), 'Reject All')]`),
+      );
+      await driver.delay(largeDelayMs * 2);
+
+      await driver.wait(async () => {
+        const confirmedTxes = await driver.findElements(
+          By.css(
+            '.transaction-list__completed-transactions .transaction-list-item',
+          ),
+        );
+        return confirmedTxes.length === 5;
+      }, 10000);
+    });
+  });
+
+  describe('Deploy contract and call contract methods', function () {
+    let extension;
+    let dapp;
+    it('creates a deploy contract transaction', async function () {
+      const windowHandles = await driver.getAllWindowHandles();
+      extension = windowHandles[0];
+      dapp = windowHandles[1];
+      await driver.delay(tinyDelayMs);
+
+      await driver.switchToWindow(dapp);
+      await driver.delay(regularDelayMs);
+
+      await driver.clickElement(By.css('#deployButton'));
+      await driver.delay(regularDelayMs);
+
+      await driver.switchToWindow(extension);
+      await driver.delay(regularDelayMs);
+
+      await driver.clickElement(
+        By.xpath(`//h2[contains(text(), 'Contract Deployment')]`),
+      );
+      await driver.delay(largeDelayMs);
+    });
+
+    it('displays the contract creation data', async function () {
+      await driver.clickElement(By.xpath(`//button[contains(text(), 'Data')]`));
+      await driver.delay(regularDelayMs);
+
+      await driver.findElement(
+        By.xpath(`//div[contains(text(), '127.0.0.1')]`),
+      );
+
+      const confirmDataDiv = await driver.findElement(
+        By.css('.confirm-page-container-content__data-box'),
+      );
+      const confirmDataText = await confirmDataDiv.getText();
+      assert.ok(confirmDataText.includes('Origin:'));
+      assert.ok(confirmDataText.includes('127.0.0.1'));
+      assert.ok(confirmDataText.includes('Bytes:'));
+      assert.ok(confirmDataText.includes('675'));
+
+      await driver.clickElement(
+        By.xpath(`//button[contains(text(), 'Details')]`),
+      );
+      await driver.delay(regularDelayMs);
+    });
+
+    it('confirms a deploy contract transaction', async function () {
+      await driver.clickElement(
+        By.xpath(`//button[contains(text(), 'Confirm')]`),
+      );
+      await driver.delay(largeDelayMs);
+
+      await driver.wait(async () => {
+        const confirmedTxes = await driver.findElements(
+          By.css(
+            '.transaction-list__completed-transactions .transaction-list-item',
+          ),
+        );
+        return confirmedTxes.length === 6;
+      }, 10000);
+
+      const txAction = await driver.findElements(By.css('.list-item__heading'));
+      await driver.wait(
+        until.elementTextMatches(txAction[0], /Contract\sDeployment/u),
+        10000,
+      );
+      await driver.delay(regularDelayMs);
+    });
+
+    it('calls and confirms a contract method where ETH is sent', async function () {
+      await driver.switchToWindow(dapp);
+      await driver.delay(regularDelayMs);
+
+      let contractStatus = await driver.findElement(By.css('#contractStatus'));
+      await driver.wait(
+        until.elementTextMatches(contractStatus, /Deployed/u),
+        15000,
+      );
+
+      await driver.clickElement(By.css('#depositButton'));
+      await driver.delay(largeDelayMs);
+
+      contractStatus = await driver.findElement(By.css('#contractStatus'));
+      await driver.wait(
+        until.elementTextMatches(contractStatus, /Deposit\sinitiated/u),
+        10000,
+      );
+
+      await driver.switchToWindow(extension);
+      await driver.delay(largeDelayMs * 2);
+
+      await driver.findElements(By.css('.transaction-list-item--unconfirmed'));
+      const txListValue = await driver.findClickableElement(
+        By.css('.transaction-list-item__primary-currency'),
+      );
+      await driver.wait(
+        until.elementTextMatches(txListValue, /-4\s*ETH/u),
+        10000,
+      );
+      await txListValue.click();
+      await driver.delay(regularDelayMs);
+
+      // Set the gas limit
+      await driver.clickElement(
+        By.css('.confirm-detail-row__header-text--edit'),
+      );
+      await driver.delay(regularDelayMs);
+
+      const gasModal = await driver.findElement(By.css('span .modal'));
+      await driver.delay(regularDelayMs);
+      await driver.clickElement(By.css('.page-container__tab:nth-of-type(2)'));
+      await driver.delay(regularDelayMs);
+
+      const [gasPriceInput, gasLimitInput] = await driver.findElements(
+        By.css('.advanced-gas-inputs__gas-edit-row__input'),
+      );
+      const gasLimitValue = await gasLimitInput.getAttribute('value');
+      assert(Number(gasLimitValue) < 100000, 'Gas Limit too high');
+
+      await gasPriceInput.clear();
+      await driver.delay(50);
+      await gasPriceInput.sendKeys('10');
+      await driver.delay(50);
+
+      await gasLimitInput.clear();
+      await driver.delay(50);
+      await gasLimitInput.sendKeys('60001');
+
+      await driver.delay(1000);
+
+      await driver.clickElement(By.xpath(`//button[contains(text(), 'Save')]`));
+      await driver.delay(regularDelayMs);
+
+      await driver.wait(until.stalenessOf(gasModal));
+
+      await driver.clickElement(
+        By.xpath(`//button[contains(text(), 'Confirm')]`),
+      );
+      await driver.delay(regularDelayMs);
+
+      await driver.wait(async () => {
+        const confirmedTxes = await driver.findElements(
+          By.css(
+            '.transaction-list__completed-transactions .transaction-list-item',
+          ),
+        );
+        return confirmedTxes.length === 7;
+      }, 10000);
+
+      const txValues = await driver.findElements(
+        By.css('.transaction-list-item__primary-currency'),
+      );
+      await driver.wait(
+        until.elementTextMatches(txValues[0], /-4\s*ETH/u),
+        10000,
+      );
+    });
+
+    it('calls and confirms a contract method where ETH is received', async function () {
+      await driver.switchToWindow(dapp);
+      await driver.delay(regularDelayMs);
+
+      await driver.clickElement(By.css('#withdrawButton'));
+      await driver.delay(regularDelayMs);
+
+      await driver.switchToWindow(extension);
+      await driver.delay(largeDelayMs * 2);
+
+      await driver.clickElement(
+        By.css(
+          '.transaction-list__pending-transactions  .transaction-list-item',
+        ),
+      );
+      await driver.delay(regularDelayMs);
+
+      await driver.clickElement(
+        By.xpath(`//button[contains(text(), 'Confirm')]`),
+      );
+      await driver.delay(regularDelayMs);
+
+      await driver.wait(async () => {
+        const confirmedTxes = await driver.findElements(
+          By.css(
+            '.transaction-list__completed-transactions .transaction-list-item',
+          ),
+        );
+        return confirmedTxes.length === 8;
+      }, 10000);
+
+      const txValues = await driver.findElement(
+        By.css('.transaction-list-item__primary-currency'),
+      );
+      await driver.wait(until.elementTextMatches(txValues, /-0\s*ETH/u), 10000);
+
+      await driver.closeAllWindowHandlesExcept([extension, dapp]);
+      await driver.switchToWindow(extension);
+    });
+
+    it('renders the correct ETH balance', async function () {
+      const balance = await driver.findElement(
+        By.css('[data-testid="eth-overview__primary-currency"]'),
+      );
+      await driver.delay(regularDelayMs);
+      await driver.wait(
+        until.elementTextMatches(balance, /^87.*\s*ETH.*$/u),
+        10000,
+      );
+      const tokenAmount = await balance.getText();
+      assert.ok(/^87.*\s*ETH.*$/u.test(tokenAmount));
+      await driver.delay(regularDelayMs);
+    });
+  });
+
+  describe('Add a custom token from a dapp', function () {
     it('creates a new token', async function () {
-      await driver.clickElement({ text: 'Create Token', tag: 'button' });
+      let windowHandles = await driver.getAllWindowHandles();
+      const extension = windowHandles[0];
+      const dapp = windowHandles[1];
+      await driver.delay(regularDelayMs * 2);
+
+      await driver.switchToWindow(dapp);
+      await driver.delay(regularDelayMs * 2);
+
+      await driver.clickElement(
+        By.xpath(`//button[contains(text(), 'Create Token')]`),
+      );
       windowHandles = await driver.waitUntilXWindowHandles(3);
 
-      popup = windowHandles[2];
+      const popup = windowHandles[2];
       await driver.switchToWindow(popup);
       await driver.delay(regularDelayMs);
-      await driver.clickElement({ text: 'Edit', tag: 'button' }, 10000);
-
-      const inputs = await driver.findElements('input[type="number"]');
-      const gasLimitInput = inputs[0];
-      const gasPriceInput = inputs[1];
-      await gasLimitInput.fill('4700000');
-      await gasPriceInput.fill('20');
-      await driver.delay(1000);
-      await driver.clickElement({ text: 'Save', tag: 'button' }, 10000);
-      await driver.clickElement({ text: 'Confirm', tag: 'button' }, 10000);
-
+
+      await driver.clickElement(
+        By.css('.confirm-detail-row__header-text--edit'),
+      );
+      await driver.delay(regularDelayMs);
+
+      await driver.clickElement(
+        By.xpath(`//button[contains(text(), 'Advanced')]`),
+      );
+      await driver.delay(tinyDelayMs);
+
+      const [gasPriceInput, gasLimitInput] = await driver.findElements(
+        By.css('.advanced-gas-inputs__gas-edit-row__input'),
+      );
+      assert(gasPriceInput.getAttribute('value'), 20);
+      assert(gasLimitInput.getAttribute('value'), 4700000);
+
+      await driver.clickElement(By.xpath(`//button[contains(text(), 'Save')]`));
+      await driver.delay(regularDelayMs);
+
+      await driver.clickElement(
+        By.xpath(`//button[contains(text(), 'Confirm')]`),
+      );
       await driver.delay(regularDelayMs);
 
       await driver.switchToWindow(dapp);
       await driver.delay(tinyDelayMs);
 
-      const tokenContractAddress = await driver.waitForSelector({
-        css: '#tokenAddress',
-        text: '0x',
-      });
+      const tokenContractAddress = await driver.findElement(
+        By.css('#tokenAddress'),
+      );
+      await driver.wait(until.elementTextMatches(tokenContractAddress, /0x/u));
       tokenAddress = await tokenContractAddress.getText();
 
       await driver.delay(regularDelayMs);
@@ -398,76 +1121,102 @@
       await driver.delay(largeDelayMs);
     });
 
-    it('clicks on the import tokens button', async function () {
-      await driver.clickElement(`[data-testid="home__asset-tab"]`);
-      await driver.clickElement({ text: 'import tokens', tag: 'a' });
+    it('clicks on the Add Token button', async function () {
+      await driver.clickElement(By.css(`[data-testid="home__asset-tab"]`));
+      await driver.clickElement(
+        By.xpath(`//button[contains(text(), 'Add Token')]`),
+      );
       await driver.delay(regularDelayMs);
     });
 
     it('picks the newly created Test token', async function () {
-      await driver.clickElement({
-        text: 'Custom Token',
-        tag: 'button',
-      });
-      await driver.delay(regularDelayMs);
-
-      await driver.fill('#custom-address', tokenAddress);
-      await driver.delay(regularDelayMs);
-
-      await driver.clickElement({ text: 'Add Custom Token', tag: 'button' });
-      await driver.delay(regularDelayMs);
-
-      await driver.clickElement({ text: 'Import Tokens', tag: 'button' });
+      await driver.clickElement(
+        By.xpath("//button[contains(text(), 'Custom Token')]"),
+      );
+      await driver.delay(regularDelayMs);
+
+      const newTokenAddress = await driver.findElement(
+        By.css('#custom-address'),
+      );
+      await newTokenAddress.sendKeys(tokenAddress);
+      await driver.delay(regularDelayMs);
+
+      await driver.clickElement(By.xpath(`//button[contains(text(), 'Next')]`));
+      await driver.delay(regularDelayMs);
+
+      await driver.clickElement(
+        By.xpath(`//button[contains(text(), 'Add Tokens')]`),
+      );
       await driver.delay(regularDelayMs);
     });
 
     it('renders the balance for the new token', async function () {
-      await driver.waitForSelector({
-        css: '.wallet-overview .token-overview__primary-balance',
-        text: '10 TST',
-      });
+      const balance = await driver.findElement(
+        By.css('.wallet-overview .token-overview__primary-balance'),
+      );
+      await driver.wait(until.elementTextMatches(balance, /^10\s*TST\s*$/u));
+      const tokenAmount = await balance.getText();
+      assert.ok(/^10\s*TST\s*$/u.test(tokenAmount));
       await driver.delay(regularDelayMs);
     });
   });
 
   describe('Send token from inside MetaMask', function () {
+    let gasModal;
     it('starts to send a transaction', async function () {
-      await driver.clickElement('[data-testid="eth-overview-send"]');
-      await driver.delay(regularDelayMs);
-
-      await driver.fill(
-        'input[placeholder="Search, public address (0x), or ENS"]',
-        '0x2f318C334780961FB129D2a6c30D0763d9a5C970',
-      );
-
-      driver.fill('.unit-input__input', '1');
+      await driver.clickElement(By.css('[data-testid="eth-overview-send"]'));
+      await driver.delay(regularDelayMs);
+
+      const inputAddress = await driver.findElement(
+        By.css('input[placeholder="Search, public address (0x), or ENS"]'),
+      );
+      await inputAddress.sendKeys('0x2f318C334780961FB129D2a6c30D0763d9a5C970');
+
+      const inputAmount = await driver.findElement(
+        By.css('.unit-input__input'),
+      );
+      await inputAmount.sendKeys('1');
+
+      // Set the gas limit
+      await driver.clickElement(By.css('.advanced-gas-options-btn'));
+      await driver.delay(regularDelayMs);
+
+      gasModal = await driver.findElement(By.css('span .modal'));
+      await driver.delay(regularDelayMs);
+    });
+
+    it('opens customize gas modal', async function () {
+      await driver.findElement(By.css('.page-container__title'));
+      await driver.clickElement(By.xpath(`//button[contains(text(), 'Save')]`));
+      await driver.delay(regularDelayMs);
     });
 
     it('transitions to the confirm screen', async function () {
+      await driver.wait(until.stalenessOf(gasModal));
+
       // Continue to next screen
-      await driver.delay(largeDelayMs);
-      await driver.clickElement({ text: 'Next', tag: 'button' });
+      await driver.clickElement(By.xpath(`//button[contains(text(), 'Next')]`));
       await driver.delay(regularDelayMs);
     });
 
     it('displays the token transfer data', async function () {
-      await driver.clickElement({ text: 'Hex', tag: 'button' });
+      await driver.clickElement(By.xpath(`//button[contains(text(), 'Data')]`));
       await driver.delay(regularDelayMs);
 
       const functionType = await driver.findElement(
-        '.confirm-page-container-content__function-type',
+        By.css('.confirm-page-container-content__function-type'),
       );
       const functionTypeText = await functionType.getText();
-      assert(functionTypeText.match('Transfer'));
+      assert.equal(functionTypeText, 'Transfer');
 
       const tokenAmount = await driver.findElement(
-        '.confirm-page-container-summary__title-text',
+        By.css('.confirm-page-container-summary__title-text'),
       );
       const tokenAmountText = await tokenAmount.getText();
       assert.equal(tokenAmountText, '1 TST');
 
       const confirmDataDiv = await driver.findElement(
-        '.confirm-page-container-content__data-box',
+        By.css('.confirm-page-container-content__data-box'),
       );
       const confirmDataText = await confirmDataDiv.getText();
 
@@ -478,45 +1227,50 @@
         ),
       );
 
-      await driver.clickElement({ text: 'Details', tag: 'button' });
-      await driver.delay(regularDelayMs);
-    });
-
-    it('customizes gas', async function () {
-      await driver.clickElement({ text: 'Edit', tag: 'button' });
-      await driver.delay(largeDelayMs);
-      const inputs = await driver.findElements('input[type="number"]');
-      const gasLimitInput = inputs[0];
-      const gasPriceInput = inputs[1];
-      await gasLimitInput.fill('100000');
-      await gasPriceInput.fill('100');
-      await driver.delay(1000);
-      await driver.clickElement({ text: 'Save', tag: 'button' }, 10000);
+      await driver.clickElement(
+        By.xpath(`//button[contains(text(), 'Details')]`),
+      );
+      await driver.delay(regularDelayMs);
     });
 
     it('submits the transaction', async function () {
-      await driver.clickElement({ text: 'Confirm', tag: 'button' });
+      await driver.clickElement(
+        By.xpath(`//button[contains(text(), 'Confirm')]`),
+      );
       await driver.delay(regularDelayMs);
     });
 
     it('finds the transaction in the transactions list', async function () {
-      await driver.waitForSelector(
-        {
-          css:
-            '.transaction-list__completed-transactions .transaction-list-item__primary-currency',
-          text: '-1 TST',
-        },
-        { timeout: 10000 },
-      );
-
-      await driver.waitForSelector({
-        css: '.list-item__heading',
-        text: 'Send TST',
-      });
+      await driver.wait(async () => {
+        const confirmedTxes = await driver.findElements(
+          By.css(
+            '.transaction-list__completed-transactions .transaction-list-item',
+          ),
+        );
+        return confirmedTxes.length === 1;
+      }, 10000);
+
+      const txValues = await driver.findElements(
+        By.css('.transaction-list-item__primary-currency'),
+      );
+      assert.equal(txValues.length, 1);
+      await driver.wait(
+        until.elementTextMatches(txValues[0], /-1\s*TST/u),
+        10000,
+      );
+
+      const txStatuses = await driver.findElements(
+        By.css('.list-item__heading'),
+      );
+      await driver.wait(
+        until.elementTextMatches(txStatuses[0], /Send\sTST/u),
+        10000,
+      );
     });
   });
 
   describe('Send a custom token from dapp', function () {
+    let gasModal;
     it('sends an already created token', async function () {
       const windowHandles = await driver.getAllWindowHandles();
       const extension = windowHandles[0];
@@ -529,90 +1283,117 @@
       await driver.switchToWindow(dapp);
       await driver.delay(tinyDelayMs);
 
-      await driver.clickElement({ text: 'Transfer Tokens', tag: 'button' });
+      await driver.clickElement(
+        By.xpath(`//button[contains(text(), 'Transfer Tokens')]`),
+      );
 
       await driver.switchToWindow(extension);
       await driver.delay(largeDelayMs);
 
-      await driver.findElements('.transaction-list__pending-transactions');
-      await driver.waitForSelector(
-        {
-          css: '.transaction-list-item__primary-currency',
-          text: '-1.5 TST',
-        },
-        { timeout: 10000 },
-      );
-      await driver.clickElement('.transaction-list-item__primary-currency');
+      await driver.findElements(
+        By.css('.transaction-list__pending-transactions'),
+      );
+      const txListValue = await driver.findClickableElement(
+        By.css('.transaction-list-item__primary-currency'),
+      );
+      await driver.wait(
+        until.elementTextMatches(txListValue, /-1.5\s*TST/u),
+        10000,
+      );
+      await txListValue.click();
       await driver.delay(regularDelayMs);
 
       const transactionAmounts = await driver.findElements(
-        '.currency-display-component__text',
+        By.css('.currency-display-component__text'),
       );
       const transactionAmount = transactionAmounts[0];
       assert(await transactionAmount.getText(), '1.5 TST');
+
+      // Set the gas limit
+      await driver.clickElement(
+        By.css('.confirm-detail-row__header-text--edit'),
+      );
+      await driver.delay(regularDelayMs);
+
+      gasModal = await driver.findElement(By.css('span .modal'));
     });
 
     it('customizes gas', async function () {
-      await driver.clickElement({ text: 'Edit', tag: 'button' });
-      await driver.delay(largeDelayMs);
-      await driver.clickElement(
-        { text: 'Edit suggested gas fee', tag: 'button' },
-        10000,
-      );
+      await driver.clickElement(By.css('.page-container__tab:nth-of-type(2)'));
+      await driver.delay(regularDelayMs);
+
+      const [gasPriceInput, gasLimitInput] = await driver.findElements(
+        By.css('.advanced-gas-inputs__gas-edit-row__input'),
+      );
+
+      await gasPriceInput.clear();
+      await driver.delay(50);
+      await gasPriceInput.sendKeys('10');
+      await driver.delay(50);
+
+      await gasLimitInput.clear();
+      await driver.delay(50);
+      await gasLimitInput.sendKeys('60000');
+
       await driver.delay(1000);
-      const inputs = await driver.findElements('input[type="number"]');
-      const gasLimitInput = inputs[0];
-      const gasPriceInput = inputs[1];
-      await gasLimitInput.fill('60000');
-      await gasPriceInput.fill('10');
-      await driver.delay(1000);
-      await driver.clickElement({ text: 'Save', tag: 'button' }, 10000);
-      await driver.findElement({ tag: 'span', text: '0.0006' });
+
+      await driver.clickElement(By.css('.page-container__footer-button'));
+      await driver.wait(until.stalenessOf(gasModal));
+
+      const gasFeeInputs = await driver.findElements(
+        By.css('.confirm-detail-row__primary'),
+      );
+      const renderedGasFee = await gasFeeInputs[0].getText();
+      assert.equal(renderedGasFee, '0.0006');
     });
 
     it('submits the transaction', async function () {
       const tokenAmount = await driver.findElement(
-        '.confirm-page-container-summary__title-text',
+        By.css('.confirm-page-container-summary__title-text'),
       );
       const tokenAmountText = await tokenAmount.getText();
       assert.equal(tokenAmountText, '1.5 TST');
 
-      await driver.clickElement({ text: 'Confirm', tag: 'button' });
+      await driver.clickElement(
+        By.xpath(`//button[contains(text(), 'Confirm')]`),
+      );
       await driver.delay(regularDelayMs);
     });
 
     it('finds the transaction in the transactions list', async function () {
-      await driver.waitForSelector({
-        css:
-          '.transaction-list__completed-transactions .transaction-list-item__primary-currency',
-        text: '-1.5 TST',
-      });
-
-      await driver.waitForSelector({
-        css: '.list-item__heading',
-        text: 'Send TST',
-      });
-    });
-
-    it('checks balance', async function () {
-      await driver.clickElement({
-        text: 'Assets',
-        tag: 'button',
-      });
-
-      await driver.waitForSelector({
-        css: '.asset-list-item__token-button',
-        text: '7.5 TST',
-      });
-
-      await driver.clickElement({
-        text: 'Activity',
-        tag: 'button',
-      });
+      await driver.wait(async () => {
+        const confirmedTxes = await driver.findElements(
+          By.css(
+            '.transaction-list__completed-transactions .transaction-list-item',
+          ),
+        );
+        return confirmedTxes.length === 2;
+      }, 10000);
+
+      const txValues = await driver.findElements(
+        By.css('.transaction-list-item__primary-currency'),
+      );
+      await driver.wait(until.elementTextMatches(txValues[0], /-1.5\s*TST/u));
+      const txStatuses = await driver.findElements(
+        By.css('.list-item__heading'),
+      );
+      await driver.wait(
+        until.elementTextMatches(txStatuses[0], /Send\sTST/u),
+        10000,
+      );
+
+      const tokenBalanceAmount = await driver.findElements(
+        By.css('.token-overview__primary-balance'),
+      );
+      await driver.wait(
+        until.elementTextMatches(tokenBalanceAmount[0], /7.5\s*TST/u),
+        10000,
+      );
     });
   });
 
   describe('Approves a custom token from dapp', function () {
+    let gasModal;
     it('approves an already created token', async function () {
       const windowHandles = await driver.getAllWindowHandles();
       const extension = windowHandles[0];
@@ -626,43 +1407,48 @@
       await driver.switchToWindow(dapp);
       await driver.delay(tinyDelayMs);
 
-      await driver.clickElement({ text: 'Approve Tokens', tag: 'button' });
+      await driver.clickElement(
+        By.xpath(`//button[contains(text(), 'Approve Tokens')]`),
+      );
 
       await driver.switchToWindow(extension);
       await driver.delay(regularDelayMs);
 
       await driver.wait(async () => {
         const pendingTxes = await driver.findElements(
-          '.transaction-list__pending-transactions .transaction-list-item',
+          By.css(
+            '.transaction-list__pending-transactions .transaction-list-item',
+          ),
         );
         return pendingTxes.length === 1;
       }, 10000);
 
-      await driver.waitForSelector({
-        // Selects only the very first transaction list item immediately following the 'Pending' header
-        css:
-          '.transaction-list__pending-transactions .transaction-list__header + .transaction-list-item .list-item__heading',
-        text: 'Approve TST spend limit',
-      });
-
-      await driver.clickElement('.transaction-list-item');
+      const [txtListHeading] = await driver.findElements(
+        By.css('.transaction-list-item .list-item__heading'),
+      );
+      await driver.wait(
+        until.elementTextMatches(txtListHeading, /Approve TST spend limit/u),
+      );
+      await driver.clickElement(By.css('.transaction-list-item'));
       await driver.delay(regularDelayMs);
     });
 
     it('displays the token approval data', async function () {
       await driver.clickElement(
-        '.confirm-approve-content__view-full-tx-button',
+        By.css('.confirm-approve-content__view-full-tx-button'),
       );
       await driver.delay(regularDelayMs);
 
       const functionType = await driver.findElement(
-        '.confirm-approve-content__data .confirm-approve-content__small-text',
+        By.css(
+          '.confirm-approve-content__data .confirm-approve-content__small-text',
+        ),
       );
       const functionTypeText = await functionType.getText();
       assert.equal(functionTypeText, 'Function: Approve');
 
       const confirmDataDiv = await driver.findElement(
-        '.confirm-approve-content__data__data-block',
+        By.css('.confirm-approve-content__data__data-block'),
       );
       const confirmDataText = await confirmDataDiv.getText();
       assert(
@@ -672,74 +1458,99 @@
       );
     });
 
+    it('opens the gas edit modal', async function () {
+      await driver.clickElement(
+        By.css('.confirm-approve-content__small-blue-text.cursor-pointer'),
+      );
+      await driver.delay(regularDelayMs);
+
+      gasModal = await driver.findElement(By.css('span .modal'));
+    });
+
     it('customizes gas', async function () {
-      await driver.clickElement('.confirm-approve-content__small-blue-text');
-      await driver.delay(regularDelayMs);
-      await driver.clickElement(
-        { text: 'Edit suggested gas fee', tag: 'button' },
-        10000,
-      );
-      await driver.delay(regularDelayMs);
-
-      const [gasLimitInput, gasPriceInput] = await driver.findElements(
-        'input[type="number"]',
-      );
-
-      await gasPriceInput.fill('10');
+      await driver.clickElement(By.css('.page-container__tab:nth-of-type(2)'));
+      await driver.delay(regularDelayMs);
+
+      const [gasPriceInput, gasLimitInput] = await driver.findElements(
+        By.css('.advanced-gas-inputs__gas-edit-row__input'),
+      );
+
+      await gasPriceInput.clear();
       await driver.delay(50);
-
-      await gasLimitInput.fill('60001');
+      await gasPriceInput.sendKeys('10');
+      await driver.delay(50);
+
+      await gasLimitInput.clear();
+      await driver.delay(50);
+      await gasLimitInput.sendKeys('60001');
 
       await driver.delay(1000);
 
-      await driver.clickElement({ text: 'Save', tag: 'button' }, 10000);
+      await driver.clickElement(By.css('.page-container__footer-button'));
+      await driver.wait(until.stalenessOf(gasModal));
 
       const gasFeeInEth = await driver.findElement(
-        '.confirm-approve-content__transaction-details-content__secondary-fee',
+        By.css(
+          '.confirm-approve-content__transaction-details-content__secondary-fee',
+        ),
       );
       assert.equal(await gasFeeInEth.getText(), '0.0006 ETH');
     });
 
     it('edits the permission', async function () {
       const editButtons = await driver.findClickableElements(
-        '.confirm-approve-content__small-blue-text',
-      );
-      await editButtons[2].click();
-
-      // wait for permission modal to be visible
-      const permissionModal = await driver.findVisibleElement('span .modal');
+        By.css('.confirm-approve-content__small-blue-text.cursor-pointer'),
+      );
+      await editButtons[1].click();
+      await driver.delay(regularDelayMs);
+
+      const permissionModal = await driver.findElement(By.css('span .modal'));
+
       const radioButtons = await driver.findClickableElements(
-        '.edit-approval-permission__edit-section__radio-button',
+        By.css('.edit-approval-permission__edit-section__radio-button'),
       );
       await radioButtons[1].click();
 
-      await driver.fill('input', '5');
-      await driver.delay(regularDelayMs);
-
-      await driver.clickElement({ text: 'Save', tag: 'button' });
-
-      // wait for permission modal to be removed from DOM.
-      await permissionModal.waitForElementState('hidden');
+      const customInput = await driver.findElement(By.css('input'));
+      await driver.delay(50);
+      await customInput.sendKeys('5');
+      await driver.delay(regularDelayMs);
+
+      await driver.clickElement(By.xpath(`//button[contains(text(), 'Save')]`));
+      await driver.delay(regularDelayMs);
+
+      await driver.wait(until.stalenessOf(permissionModal));
 
       const permissionInfo = await driver.findElements(
-        '.confirm-approve-content__medium-text',
+        By.css('.confirm-approve-content__medium-text'),
       );
       const amountDiv = permissionInfo[0];
       assert.equal(await amountDiv.getText(), '5 TST');
     });
 
     it('submits the transaction', async function () {
-      await driver.clickElement({ text: 'Confirm', tag: 'button' });
+      await driver.clickElement(
+        By.xpath(`//button[contains(text(), 'Confirm')]`),
+      );
       await driver.delay(regularDelayMs);
     });
 
     it('finds the transaction in the transactions list', async function () {
-      await driver.waitForSelector({
-        // Select only the heading of the first entry in the transaction list.
-        css:
-          '.transaction-list__completed-transactions .transaction-list-item:first-child .list-item__heading',
-        text: 'Approve TST spend limit',
-      });
+      await driver.wait(async () => {
+        const confirmedTxes = await driver.findElements(
+          By.css(
+            '.transaction-list__completed-transactions .transaction-list-item',
+          ),
+        );
+        return confirmedTxes.length === 3;
+      }, 10000);
+
+      const txStatuses = await driver.findElements(
+        By.css('.list-item__heading'),
+      );
+      await driver.wait(
+        until.elementTextMatches(txStatuses[0], /Approve TST spend limit/u),
+      );
     });
   });
 
@@ -756,49 +1567,56 @@
 
       await driver.switchToWindow(dapp);
 
-      await driver.clickElement({
-        text: 'Transfer Tokens Without Gas',
-        tag: 'button',
-      });
+      await driver.clickElement(
+        By.xpath(`//button[contains(text(), 'Transfer Tokens Without Gas')]`),
+      );
 
       await driver.switchToWindow(extension);
       await driver.delay(regularDelayMs);
 
       await driver.wait(async () => {
         const pendingTxes = await driver.findElements(
-          '.transaction-list__pending-transactions .transaction-list-item',
+          By.css(
+            '.transaction-list__pending-transactions .transaction-list-item',
+          ),
         );
         return pendingTxes.length === 1;
       }, 10000);
 
-      await driver.waitForSelector({
-        css: '.transaction-list-item__primary-currency',
-        text: '-1.5 TST',
-      });
-      await driver.clickElement('.transaction-list-item');
+      const [txListValue] = await driver.findElements(
+        By.css('.transaction-list-item__primary-currency'),
+      );
+      await driver.wait(until.elementTextMatches(txListValue, /-1.5\s*TST/u));
+      await driver.clickElement(By.css('.transaction-list-item'));
       await driver.delay(regularDelayMs);
     });
 
     it('submits the transaction', async function () {
       await driver.delay(largeDelayMs * 2);
-      await driver.clickElement({ text: 'Confirm', tag: 'button' });
+      await driver.clickElement(
+        By.xpath(`//button[contains(text(), 'Confirm')]`),
+      );
       await driver.delay(largeDelayMs * 2);
     });
 
     it('finds the transaction in the transactions list', async function () {
-      await driver.waitForSelector({
-        // Select the heading of the first transaction list item in the
-        // completed transaction list with text matching Send TST
-        css:
-          '.transaction-list__completed-transactions .transaction-list-item:first-child .list-item__heading',
-        text: 'Send TST',
-      });
-
-      await driver.waitForSelector({
-        css:
-          '.transaction-list__completed-transactions .transaction-list-item:first-child .transaction-list-item__primary-currency',
-        text: '-1.5 TST',
-      });
+      await driver.wait(async () => {
+        const confirmedTxes = await driver.findElements(
+          By.css(
+            '.transaction-list__completed-transactions .transaction-list-item',
+          ),
+        );
+        return confirmedTxes.length === 4;
+      }, 10000);
+
+      const txValues = await driver.findElements(
+        By.css('.transaction-list-item__primary-currency'),
+      );
+      await driver.wait(until.elementTextMatches(txValues[0], /-1.5\s*TST/u));
+      const txStatuses = await driver.findElements(
+        By.css('.list-item__heading'),
+      );
+      await driver.wait(until.elementTextMatches(txStatuses[0], /Send TST/u));
     });
   });
 
@@ -816,40 +1634,40 @@
       await driver.switchToWindow(dapp);
       await driver.delay(tinyDelayMs);
 
-      await driver.clickElement({
-        text: 'Approve Tokens Without Gas',
-        tag: 'button',
-      });
+      await driver.clickElement(
+        By.xpath(`//button[contains(text(), 'Approve Tokens Without Gas')]`),
+      );
 
       await driver.switchToWindow(extension);
       await driver.delay(regularDelayMs);
 
       await driver.wait(async () => {
         const pendingTxes = await driver.findElements(
-          '.transaction-list__pending-transactions .transaction-list-item',
+          By.css(
+            '.transaction-list__pending-transactions .transaction-list-item',
+          ),
         );
         return pendingTxes.length === 1;
       }, 10000);
 
-      await driver.waitForSelector({
-        // Selects only the very first transaction list item immediately following the 'Pending' header
-        css:
-          '.transaction-list__pending-transactions .transaction-list__header + .transaction-list-item .list-item__heading',
-        text: 'Approve TST spend limit',
-      });
-
-      await driver.clickElement('.transaction-list-item');
+      const [txtListHeading] = await driver.findElements(
+        By.css('.transaction-list-item .list-item__heading'),
+      );
+      await driver.wait(
+        until.elementTextMatches(txtListHeading, /Approve TST spend limit/u),
+      );
+      await driver.clickElement(By.css('.transaction-list-item'));
       await driver.delay(regularDelayMs);
     });
 
     it('shows the correct recipient', async function () {
       await driver.clickElement(
-        '.confirm-approve-content__view-full-tx-button',
+        By.css('.confirm-approve-content__view-full-tx-button'),
       );
       await driver.delay(regularDelayMs);
 
       const permissionInfo = await driver.findElements(
-        '.confirm-approve-content__medium-text',
+        By.css('.confirm-approve-content__medium-text'),
       );
       const recipientDiv = permissionInfo[1];
       assert.equal(await recipientDiv.getText(), '0x2f318C33...C970');
@@ -857,16 +1675,202 @@
 
     it('submits the transaction', async function () {
       await driver.delay(1000);
-      await driver.clickElement({ text: 'Confirm', tag: 'button' });
+      await driver.clickElement(
+        By.xpath(`//button[contains(text(), 'Confirm')]`),
+      );
       await driver.delay(regularDelayMs);
     });
 
     it('finds the transaction in the transactions list', async function () {
-      await driver.waitForSelector({
-        css:
-          '.transaction-list__completed-transactions .transaction-list-item:first-child .list-item__heading',
-        text: 'Approve TST spend limit',
-      });
+      await driver.wait(async () => {
+        const confirmedTxes = await driver.findElements(
+          By.css(
+            '.transaction-list__completed-transactions .transaction-list-item',
+          ),
+        );
+        return confirmedTxes.length === 5;
+      }, 10000);
+
+      const txStatuses = await driver.findElements(
+        By.css('.list-item__heading'),
+      );
+      await driver.wait(
+        until.elementTextMatches(txStatuses[0], /Approve TST spend limit/u),
+      );
+    });
+  });
+
+  describe('Hide token', function () {
+    it('hides the token when clicked', async function () {
+      await driver.clickElement(
+        By.css('[data-testid="token-options__button"]'),
+      );
+
+      await driver.clickElement(By.css('[data-testid="token-options__hide"]'));
+
+      const confirmHideModal = await driver.findElement(By.css('span .modal'));
+
+      await driver.clickElement(
+        By.css('[data-testid="hide-token-confirmation__hide"]'),
+      );
+
+      await driver.wait(until.stalenessOf(confirmHideModal));
+    });
+  });
+
+  describe('Add existing token using search', function () {
+    it('clicks on the Add Token button', async function () {
+      await driver.clickElement(
+        By.xpath(`//button[contains(text(), 'Add Token')]`),
+      );
+      await driver.delay(regularDelayMs);
+    });
+
+    it('can pick a token from the existing options', async function () {
+      const tokenSearch = await driver.findElement(By.css('#search-tokens'));
+      await tokenSearch.sendKeys('BAT');
+      await driver.delay(regularDelayMs);
+
+      await driver.clickElement(By.xpath("//span[contains(text(), 'BAT')]"));
+      await driver.delay(regularDelayMs);
+
+      await driver.clickElement(By.xpath(`//button[contains(text(), 'Next')]`));
+      await driver.delay(regularDelayMs);
+
+      await driver.clickElement(
+        By.xpath(`//button[contains(text(), 'Add Tokens')]`),
+      );
+      await driver.delay(largeDelayMs);
+    });
+
+    it('renders the balance for the chosen token', async function () {
+      const balance = await driver.findElement(
+        By.css('.token-overview__primary-balance'),
+      );
+      await driver.wait(until.elementTextMatches(balance, /0\s*BAT/u));
+      await driver.delay(regularDelayMs);
+    });
+  });
+
+  describe('Stores custom RPC history', function () {
+    it(`creates first custom RPC entry`, async function () {
+      const rpcUrl = 'http://127.0.0.1:8545/1';
+      const chainId = '0x539'; // Ganache default, decimal 1337
+
+      await driver.clickElement(By.css('.network-display'));
+      await driver.delay(regularDelayMs);
+
+      await driver.clickElement(
+        By.xpath(`//span[contains(text(), 'Custom RPC')]`),
+      );
+      await driver.delay(regularDelayMs);
+
+      await driver.findElement(By.css('.settings-page__sub-header-text'));
+
+      const customRpcInputs = await driver.findElements(
+        By.css('input[type="text"]'),
+      );
+      const rpcUrlInput = customRpcInputs[1];
+      const chainIdInput = customRpcInputs[2];
+
+      await rpcUrlInput.clear();
+      await rpcUrlInput.sendKeys(rpcUrl);
+
+      await chainIdInput.clear();
+      await chainIdInput.sendKeys(chainId);
+
+      await driver.clickElement(By.css('.network-form__footer .btn-secondary'));
+      await driver.findElement(
+        By.xpath(`//div[contains(text(), '${rpcUrl}')]`),
+      );
+    });
+
+    it(`creates second custom RPC entry`, async function () {
+      const rpcUrl = 'http://127.0.0.1:8545/2';
+      const chainId = '0x539'; // Ganache default, decimal 1337
+
+      await driver.clickElement(By.css('.network-display'));
+      await driver.delay(regularDelayMs);
+
+      await driver.clickElement(
+        By.xpath(`//span[contains(text(), 'Custom RPC')]`),
+      );
+      await driver.delay(regularDelayMs);
+
+      await driver.findElement(By.css('.settings-page__sub-header-text'));
+
+      const customRpcInputs = await driver.findElements(
+        By.css('input[type="text"]'),
+      );
+      const rpcUrlInput = customRpcInputs[1];
+      const chainIdInput = customRpcInputs[2];
+
+      await rpcUrlInput.clear();
+      await rpcUrlInput.sendKeys(rpcUrl);
+
+      await chainIdInput.clear();
+      await chainIdInput.sendKeys(chainId);
+
+      await driver.clickElement(By.css('.network-form__footer .btn-secondary'));
+      await driver.findElement(
+        By.xpath(`//div[contains(text(), '${rpcUrl}')]`),
+      );
+    });
+
+    it('selects another provider', async function () {
+      await driver.clickElement(By.css('.network-display'));
+      await driver.delay(regularDelayMs);
+
+      await driver.clickElement(
+        By.xpath(`//span[contains(text(), 'Ethereum Mainnet')]`),
+      );
+      await driver.delay(largeDelayMs * 2);
+    });
+
+    it('finds all recent RPCs in history', async function () {
+      await driver.clickElement(By.css('.network-display'));
+      await driver.delay(regularDelayMs);
+
+      // only recent 3 are found and in correct order (most recent at the top)
+      const customRpcs = await driver.findElements(
+        By.xpath(`//span[contains(text(), 'http://127.0.0.1:8545/')]`),
+      );
+
+      // click Mainnet to dismiss network dropdown
+      await driver.clickElement(
+        By.xpath(`//span[contains(text(), 'Ethereum Mainnet')]`),
+      );
+
+      assert.equal(customRpcs.length, 2);
+    });
+
+    it('deletes a custom RPC', async function () {
+      const networkListItems = await driver.findClickableElements(
+        By.css('.networks-tab__networks-list-name'),
+      );
+      const lastNetworkListItem = networkListItems[networkListItems.length - 1];
+      await lastNetworkListItem.click();
+      await driver.delay(100);
+
+      await driver.clickElement(By.css('.btn-danger'));
+      await driver.delay(regularDelayMs);
+
+      const confirmDeleteNetworkModal = await driver.findElement(
+        By.css('span .modal'),
+      );
+
+      const byConfirmDeleteNetworkButton = By.css(
+        '.button.btn-danger.modal-container__footer-button',
+      );
+      await driver.clickElement(byConfirmDeleteNetworkButton);
+
+      await driver.wait(until.stalenessOf(confirmDeleteNetworkModal));
+
+      const newNetworkListItems = await driver.findElements(
+        By.css('.networks-tab__networks-list-name'),
+      );
+
+      assert.equal(networkListItems.length - 1, newNetworkListItems.length);
     });
   });
 });