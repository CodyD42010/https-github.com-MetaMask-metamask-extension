--- conflicted
+++ resolved
@@ -303,16 +303,10 @@
     })
   })
 
-<<<<<<< HEAD
-  describe('Connects to an External  wallet', () => {
-    it('choose Connect External Wallet from the account menu', async () => {
-      const [connectAccount] = await driver.findElements(By.xpath(`//div[contains(text(), 'Connect External Wallet')]`))
-      await connectAccount.click()
-=======
+
   describe('Connects to a Hardware wallet', () => {
     it('choose Connect Hardware Wallet from the account menu', async () => {
-      await driver.clickElement(By.xpath(`//div[contains(text(), 'Connect Hardware Wallet')]`))
->>>>>>> b80afc64
+      await driver.clickElement(By.xpath(`//div[contains(text(), 'Connect External Wallet')]`))
       await driver.delay(regularDelayMs)
     })
 
