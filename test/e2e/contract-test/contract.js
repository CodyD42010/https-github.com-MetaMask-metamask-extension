--- conflicted
+++ resolved
@@ -1,4 +1,4 @@
-/*global ethereum*/
+/*global ethereum, MetamaskOnboarding */
 
 /*
 The `piggybankContract` is compiled from:
@@ -30,42 +30,14 @@
   }
 */
 
-web3.currentProvider.enable().then(() => {
-  var piggybankContract = web3.eth.contract([
-    {
-      constant: false,
-      inputs: [{ name: 'withdrawAmount', type: 'uint256' }],
-      name: 'withdraw',
-      outputs: [{ name: 'remainingBal', type: 'uint256' }],
-      payable: false,
-      stateMutability: 'nonpayable',
-      type: 'function',
-    },
-    {
-      constant: true,
-      inputs: [],
-      name: 'owner',
-      outputs: [{ name: '', type: 'address' }],
-      payable: false,
-      stateMutability: 'view',
-      type: 'function',
-    },
-    {
-      constant: false,
-      inputs: [],
-      name: 'deposit',
-      outputs: [{ name: '', type: 'uint256' }],
-      payable: true,
-      stateMutability: 'payable',
-      type: 'function',
-    },
-    {
-      inputs: [],
-      payable: false,
-      stateMutability: 'nonpayable',
-      type: 'constructor',
-    },
-  ])
+const forwarderOrigin = 'http://localhost:9010'
+
+const isMetaMaskInstalled = () => {
+  return Boolean(window.ethereum && window.ethereum.isMetaMask)
+}
+
+const initialize = () => {
+  const onboardButton = document.getElementById('connectButton')
   const deployButton = document.getElementById('deployButton')
   const depositButton = document.getElementById('depositButton')
   const withdrawButton = document.getElementById('withdrawButton')
@@ -80,24 +52,6 @@
     'approveTokensWithoutGas'
   )
   const signTypedData = document.getElementById('signTypedData')
-<<<<<<< HEAD
-
-  deployButton.addEventListener('click', async function () {
-    document.getElementById('contractStatus').innerHTML = 'Deploying'
-
-    var piggybank = await piggybankContract.new(
-      {
-        from: web3.eth.accounts[0],
-        data:
-          '0x608060405234801561001057600080fd5b5033600160006101000a81548173ffffffffffffffffffffffffffffffffffffffff021916908373ffffffffffffffffffffffffffffffffffffffff1602179055506000808190555061023b806100686000396000f300608060405260043610610057576000357c0100000000000000000000000000000000000000000000000000000000900463ffffffff1680632e1a7d4d1461005c5780638da5cb5b1461009d578063d0e30db0146100f4575b600080fd5b34801561006857600080fd5b5061008760048036038101908080359060200190929190505050610112565b6040518082815260200191505060405180910390f35b3480156100a957600080fd5b506100b26101d0565b604051808273ffffffffffffffffffffffffffffffffffffffff1673ffffffffffffffffffffffffffffffffffffffff16815260200191505060405180910390f35b6100fc6101f6565b6040518082815260200191505060405180910390f35b6000600160009054906101000a900473ffffffffffffffffffffffffffffffffffffffff1673ffffffffffffffffffffffffffffffffffffffff163373ffffffffffffffffffffffffffffffffffffffff1614151561017057600080fd5b8160008082825403925050819055503373ffffffffffffffffffffffffffffffffffffffff166108fc839081150290604051600060405180830381858888f193505050501580156101c5573d6000803e3d6000fd5b506000549050919050565b600160009054906101000a900473ffffffffffffffffffffffffffffffffffffffff1681565b60003460008082825401925050819055506000549050905600a165627a7a72305820f237db3ec816a52589d82512117bc85bc08d3537683ffeff9059108caf3e5d400029',
-        gas: '4700000',
-      },
-      function (e, contract) {
-        if (e) {
-          throw e
-        }
-        if (typeof contract.address !== 'undefined') {
-=======
   const signTypedDataResults = document.getElementById('signTypedDataResult')
   const getAccountsButton = document.getElementById('getAccounts')
   const getAccountsResults = document.getElementById('getAccountsResult')
@@ -227,24 +181,12 @@
             return
           }
 
->>>>>>> cdaac779
           console.log(
             'Contract mined! address: ' +
               contract.address +
               ' transactionHash: ' +
               contract.transactionHash
           )
-<<<<<<< HEAD
-
-          document.getElementById('contractStatus').innerHTML = 'Deployed'
-
-          depositButton.addEventListener('click', function () {
-            document.getElementById('contractStatus').innerHTML =
-              'Deposit initiated'
-            contract.deposit(
-              { from: web3.eth.accounts[0], value: '0x3782dace9d900000' },
-              function (result) {
-=======
           contractStatus.innerHTML = 'Deployed'
           depositButton.disabled = false
           withdrawButton.disabled = false
@@ -257,224 +199,26 @@
                 value: '0x3782dace9d900000',
               },
               result => {
->>>>>>> cdaac779
                 console.log(result)
-                document.getElementById('contractStatus').innerHTML =
-                  'Deposit completed'
+                contractStatus.innerHTML = 'Deposit completed'
               }
             )
-          })
-
-          withdrawButton.addEventListener('click', function () {
+          }
+          withdrawButton.onclick = () => {
             contract.withdraw(
               '0xde0b6b3a7640000',
-<<<<<<< HEAD
-              { from: web3.eth.accounts[0] },
-              function (result) {
-=======
               { from: accounts[0] },
               result => {
->>>>>>> cdaac779
                 console.log(result)
-                document.getElementById('contractStatus').innerHTML =
-                  'Withdrawn'
+                contractStatus.innerHTML = 'Withdrawn'
               }
             )
-          })
+          }
         }
-      }
-    )
-
-    console.log(piggybank)
-  })
-
-<<<<<<< HEAD
-  sendButton.addEventListener('click', function () {
-    web3.eth.sendTransaction(
-      {
-        from: web3.eth.accounts[0],
-        to: '0x2f318C334780961FB129D2a6c30D0763d9a5C970',
-        value: '0x29a2241af62c0000',
-        gas: 21000,
-        gasPrice: 20000000000,
-      },
-      result => {
-        console.log(result)
-      }
-    )
-  })
-
-  createToken.addEventListener('click', async function () {
-    var _initialAmount = 100
-    var _tokenName = 'TST'
-    var _decimalUnits = 0
-    var _tokenSymbol = 'TST'
-    var humanstandardtokenContract = web3.eth.contract([
-      {
-        constant: true,
-        inputs: [],
-        name: 'name',
-        outputs: [{ name: '', type: 'string' }],
-        payable: false,
-        stateMutability: 'view',
-        type: 'function',
-      },
-      {
-        constant: false,
-        inputs: [
-          { name: '_spender', type: 'address' },
-          { name: '_value', type: 'uint256' },
-        ],
-        name: 'approve',
-        outputs: [{ name: 'success', type: 'bool' }],
-        payable: false,
-        stateMutability: 'nonpayable',
-        type: 'function',
-      },
-      {
-        constant: true,
-        inputs: [],
-        name: 'totalSupply',
-        outputs: [{ name: '', type: 'uint256' }],
-        payable: false,
-        stateMutability: 'view',
-        type: 'function',
-      },
-      {
-        constant: false,
-        inputs: [
-          { name: '_from', type: 'address' },
-          { name: '_to', type: 'address' },
-          { name: '_value', type: 'uint256' },
-        ],
-        name: 'transferFrom',
-        outputs: [{ name: 'success', type: 'bool' }],
-        payable: false,
-        stateMutability: 'nonpayable',
-        type: 'function',
-      },
-      {
-        constant: true,
-        inputs: [],
-        name: 'decimals',
-        outputs: [{ name: '', type: 'uint8' }],
-        payable: false,
-        stateMutability: 'view',
-        type: 'function',
-      },
-      {
-        constant: true,
-        inputs: [],
-        name: 'version',
-        outputs: [{ name: '', type: 'string' }],
-        payable: false,
-        stateMutability: 'view',
-        type: 'function',
-      },
-      {
-        constant: true,
-        inputs: [{ name: '_owner', type: 'address' }],
-        name: 'balanceOf',
-        outputs: [{ name: 'balance', type: 'uint256' }],
-        payable: false,
-        stateMutability: 'view',
-        type: 'function',
-      },
-      {
-        constant: true,
-        inputs: [],
-        name: 'symbol',
-        outputs: [{ name: '', type: 'string' }],
-        payable: false,
-        stateMutability: 'view',
-        type: 'function',
-      },
-      {
-        constant: false,
-        inputs: [
-          { name: '_to', type: 'address' },
-          { name: '_value', type: 'uint256' },
-        ],
-        name: 'transfer',
-        outputs: [{ name: 'success', type: 'bool' }],
-        payable: false,
-        stateMutability: 'nonpayable',
-        type: 'function',
-      },
-      {
-        constant: false,
-        inputs: [
-          { name: '_spender', type: 'address' },
-          { name: '_value', type: 'uint256' },
-          { name: '_extraData', type: 'bytes' },
-        ],
-        name: 'approveAndCall',
-        outputs: [{ name: 'success', type: 'bool' }],
-        payable: false,
-        stateMutability: 'nonpayable',
-        type: 'function',
-      },
-      {
-        constant: true,
-        inputs: [
-          { name: '_owner', type: 'address' },
-          { name: '_spender', type: 'address' },
-        ],
-        name: 'allowance',
-        outputs: [{ name: 'remaining', type: 'uint256' }],
-        payable: false,
-        stateMutability: 'view',
-        type: 'function',
-      },
-      {
-        inputs: [
-          { name: '_initialAmount', type: 'uint256' },
-          { name: '_tokenName', type: 'string' },
-          { name: '_decimalUnits', type: 'uint8' },
-          { name: '_tokenSymbol', type: 'string' },
-        ],
-        payable: false,
-        stateMutability: 'nonpayable',
-        type: 'constructor',
-      },
-      { payable: false, stateMutability: 'nonpayable', type: 'fallback' },
-      {
-        anonymous: false,
-        inputs: [
-          { indexed: true, name: '_from', type: 'address' },
-          { indexed: true, name: '_to', type: 'address' },
-          { indexed: false, name: '_value', type: 'uint256' },
-        ],
-        name: 'Transfer',
-        type: 'event',
-      },
-      {
-        anonymous: false,
-        inputs: [
-          { indexed: true, name: '_owner', type: 'address' },
-          { indexed: true, name: '_spender', type: 'address' },
-          { indexed: false, name: '_value', type: 'uint256' },
-        ],
-        name: 'Approval',
-        type: 'event',
-      },
-    ])
-    return humanstandardtokenContract.new(
-      _initialAmount,
-      _tokenName,
-      _decimalUnits,
-      _tokenSymbol,
-      {
-        from: web3.eth.accounts[0],
-        data:
-          '0x60806040523480156200001157600080fd5b506040516200156638038062001566833981018060405260808110156200003757600080fd5b8101908080516401000000008111156200005057600080fd5b828101905060208101848111156200006757600080fd5b81518560018202830111640100000000821117156200008557600080fd5b50509291906020018051640100000000811115620000a257600080fd5b82810190506020810184811115620000b957600080fd5b8151856001820283011164010000000082111715620000d757600080fd5b5050929190602001805190602001909291908051906020019092919050505083838382600390805190602001906200011192919062000305565b5081600490805190602001906200012a92919062000305565b5080600560006101000a81548160ff021916908360ff1602179055505050506200016433826200016e640100000000026401000000009004565b50505050620003b4565b600073ffffffffffffffffffffffffffffffffffffffff168273ffffffffffffffffffffffffffffffffffffffff1614151515620001ab57600080fd5b620001d081600254620002e36401000000000262001155179091906401000000009004565b60028190555062000237816000808573ffffffffffffffffffffffffffffffffffffffff1673ffffffffffffffffffffffffffffffffffffffff16815260200190815260200160002054620002e36401000000000262001155179091906401000000009004565b6000808473ffffffffffffffffffffffffffffffffffffffff1673ffffffffffffffffffffffffffffffffffffffff168152602001908152602001600020819055508173ffffffffffffffffffffffffffffffffffffffff16600073ffffffffffffffffffffffffffffffffffffffff167fddf252ad1be2c89b69c2b068fc378daa952ba7f163c4a11628f55a4df523b3ef836040518082815260200191505060405180910390a35050565b6000808284019050838110151515620002fb57600080fd5b8091505092915050565b828054600181600116156101000203166002900490600052602060002090601f016020900481019282601f106200034857805160ff191683800117855562000379565b8280016001018555821562000379579182015b82811115620003785782518255916020019190600101906200035b565b5b5090506200038891906200038c565b5090565b620003b191905b80821115620003ad57600081600090555060010162000393565b5090565b90565b6111a280620003c46000396000f3fe6080604052600436106100af576000357c0100000000000000000000000000000000000000000000000000000000900463ffffffff16806306fdde03146100b4578063095ea7b31461014457806318160ddd146101b757806323b872dd146101e2578063313ce5671461027557806339509351146102a657806370a082311461031957806395d89b411461037e578063a457c2d71461040e578063a9059cbb14610481578063dd62ed3e146104f4575b600080fd5b3480156100c057600080fd5b506100c9610579565b6040518080602001828103825283818151815260200191508051906020019080838360005b838110156101095780820151818401526020810190506100ee565b50505050905090810190601f1680156101365780820380516001836020036101000a031916815260200191505b509250505060405180910390f35b34801561015057600080fd5b5061019d6004803603604081101561016757600080fd5b81019080803573ffffffffffffffffffffffffffffffffffffffff1690602001909291908035906020019092919050505061061b565b604051808215151515815260200191505060405180910390f35b3480156101c357600080fd5b506101cc610748565b6040518082815260200191505060405180910390f35b3480156101ee57600080fd5b5061025b6004803603606081101561020557600080fd5b81019080803573ffffffffffffffffffffffffffffffffffffffff169060200190929190803573ffffffffffffffffffffffffffffffffffffffff16906020019092919080359060200190929190505050610752565b604051808215151515815260200191505060405180910390f35b34801561028157600080fd5b5061028a61095a565b604051808260ff1660ff16815260200191505060405180910390f35b3480156102b257600080fd5b506102ff600480360360408110156102c957600080fd5b81019080803573ffffffffffffffffffffffffffffffffffffffff16906020019092919080359060200190929190505050610971565b604051808215151515815260200191505060405180910390f35b34801561032557600080fd5b506103686004803603602081101561033c57600080fd5b81019080803573ffffffffffffffffffffffffffffffffffffffff169060200190929190505050610ba8565b6040518082815260200191505060405180910390f35b34801561038a57600080fd5b50610393610bf0565b6040518080602001828103825283818151815260200191508051906020019080838360005b838110156103d35780820151818401526020810190506103b8565b50505050905090810190601f1680156104005780820380516001836020036101000a031916815260200191505b509250505060405180910390f35b34801561041a57600080fd5b506104676004803603604081101561043157600080fd5b81019080803573ffffffffffffffffffffffffffffffffffffffff16906020019092919080359060200190929190505050610c92565b604051808215151515815260200191505060405180910390f35b34801561048d57600080fd5b506104da600480360360408110156104a457600080fd5b81019080803573ffffffffffffffffffffffffffffffffffffffff16906020019092919080359060200190929190505050610ec9565b604051808215151515815260200191505060405180910390f35b34801561050057600080fd5b506105636004803603604081101561051757600080fd5b81019080803573ffffffffffffffffffffffffffffffffffffffff169060200190929190803573ffffffffffffffffffffffffffffffffffffffff169060200190929190505050610ee0565b6040518082815260200191505060405180910390f35b606060038054600181600116156101000203166002900480601f0160208091040260200160405190810160405280929190818152602001828054600181600116156101000203166002900480156106115780601f106105e657610100808354040283529160200191610611565b820191906000526020600020905b8154815290600101906020018083116105f457829003601f168201915b5050505050905090565b60008073ffffffffffffffffffffffffffffffffffffffff168373ffffffffffffffffffffffffffffffffffffffff161415151561065857600080fd5b81600160003373ffffffffffffffffffffffffffffffffffffffff1673ffffffffffffffffffffffffffffffffffffffff16815260200190815260200160002060008573ffffffffffffffffffffffffffffffffffffffff1673ffffffffffffffffffffffffffffffffffffffff168152602001908152602001600020819055508273ffffffffffffffffffffffffffffffffffffffff163373ffffffffffffffffffffffffffffffffffffffff167f8c5be1e5ebec7d5bd14f71427d1e84f3dd0314c0f7b2291e5b200ac8c7c3b925846040518082815260200191505060405180910390a36001905092915050565b6000600254905090565b60006107e382600160008773ffffffffffffffffffffffffffffffffffffffff1673ffffffffffffffffffffffffffffffffffffffff16815260200190815260200160002060003373ffffffffffffffffffffffffffffffffffffffff1673ffffffffffffffffffffffffffffffffffffffff16815260200190815260200160002054610f6790919063ffffffff16565b600160008673ffffffffffffffffffffffffffffffffffffffff1673ffffffffffffffffffffffffffffffffffffffff16815260200190815260200160002060003373ffffffffffffffffffffffffffffffffffffffff1673ffffffffffffffffffffffffffffffffffffffff1681526020019081526020016000208190555061086e848484610f89565b3373ffffffffffffffffffffffffffffffffffffffff168473ffffffffffffffffffffffffffffffffffffffff167f8c5be1e5ebec7d5bd14f71427d1e84f3dd0314c0f7b2291e5b200ac8c7c3b925600160008873ffffffffffffffffffffffffffffffffffffffff1673ffffffffffffffffffffffffffffffffffffffff16815260200190815260200160002060003373ffffffffffffffffffffffffffffffffffffffff1673ffffffffffffffffffffffffffffffffffffffff168152602001908152602001600020546040518082815260200191505060405180910390a3600190509392505050565b6000600560009054906101000a900460ff16905090565b60008073ffffffffffffffffffffffffffffffffffffffff168373ffffffffffffffffffffffffffffffffffffffff16141515156109ae57600080fd5b610a3d82600160003373ffffffffffffffffffffffffffffffffffffffff1673ffffffffffffffffffffffffffffffffffffffff16815260200190815260200160002060008673ffffffffffffffffffffffffffffffffffffffff1673ffffffffffffffffffffffffffffffffffffffff1681526020019081526020016000205461115590919063ffffffff16565b600160003373ffffffffffffffffffffffffffffffffffffffff1673ffffffffffffffffffffffffffffffffffffffff16815260200190815260200160002060008573ffffffffffffffffffffffffffffffffffffffff1673ffffffffffffffffffffffffffffffffffffffff168152602001908152602001600020819055508273ffffffffffffffffffffffffffffffffffffffff163373ffffffffffffffffffffffffffffffffffffffff167f8c5be1e5ebec7d5bd14f71427d1e84f3dd0314c0f7b2291e5b200ac8c7c3b925600160003373ffffffffffffffffffffffffffffffffffffffff1673ffffffffffffffffffffffffffffffffffffffff16815260200190815260200160002060008773ffffffffffffffffffffffffffffffffffffffff1673ffffffffffffffffffffffffffffffffffffffff168152602001908152602001600020546040518082815260200191505060405180910390a36001905092915050565b60008060008373ffffffffffffffffffffffffffffffffffffffff1673ffffffffffffffffffffffffffffffffffffffff168152602001908152602001600020549050919050565b606060048054600181600116156101000203166002900480601f016020809104026020016040519081016040528092919081815260200182805460018160011615610100020316600290048015610c885780601f10610c5d57610100808354040283529160200191610c88565b820191906000526020600020905b815481529060010190602001808311610c6b57829003601f168201915b5050505050905090565b60008073ffffffffffffffffffffffffffffffffffffffff168373ffffffffffffffffffffffffffffffffffffffff1614151515610ccf57600080fd5b610d5e82600160003373ffffffffffffffffffffffffffffffffffffffff1673ffffffffffffffffffffffffffffffffffffffff16815260200190815260200160002060008673ffffffffffffffffffffffffffffffffffffffff1673ffffffffffffffffffffffffffffffffffffffff16815260200190815260200160002054610f6790919063ffffffff16565b600160003373ffffffffffffffffffffffffffffffffffffffff1673ffffffffffffffffffffffffffffffffffffffff16815260200190815260200160002060008573ffffffffffffffffffffffffffffffffffffffff1673ffffffffffffffffffffffffffffffffffffffff168152602001908152602001600020819055508273ffffffffffffffffffffffffffffffffffffffff163373ffffffffffffffffffffffffffffffffffffffff167f8c5be1e5ebec7d5bd14f71427d1e84f3dd0314c0f7b2291e5b200ac8c7c3b925600160003373ffffffffffffffffffffffffffffffffffffffff1673ffffffffffffffffffffffffffffffffffffffff16815260200190815260200160002060008773ffffffffffffffffffffffffffffffffffffffff1673ffffffffffffffffffffffffffffffffffffffff168152602001908152602001600020546040518082815260200191505060405180910390a36001905092915050565b6000610ed6338484610f89565b6001905092915050565b6000600160008473ffffffffffffffffffffffffffffffffffffffff1673ffffffffffffffffffffffffffffffffffffffff16815260200190815260200160002060008373ffffffffffffffffffffffffffffffffffffffff1673ffffffffffffffffffffffffffffffffffffffff16815260200190815260200160002054905092915050565b6000828211151515610f7857600080fd5b600082840390508091505092915050565b600073ffffffffffffffffffffffffffffffffffffffff168273ffffffffffffffffffffffffffffffffffffffff1614151515610fc557600080fd5b611016816000808673ffffffffffffffffffffffffffffffffffffffff1673ffffffffffffffffffffffffffffffffffffffff16815260200190815260200160002054610f6790919063ffffffff16565b6000808573ffffffffffffffffffffffffffffffffffffffff1673ffffffffffffffffffffffffffffffffffffffff168152602001908152602001600020819055506110a9816000808573ffffffffffffffffffffffffffffffffffffffff1673ffffffffffffffffffffffffffffffffffffffff1681526020019081526020016000205461115590919063ffffffff16565b6000808473ffffffffffffffffffffffffffffffffffffffff1673ffffffffffffffffffffffffffffffffffffffff168152602001908152602001600020819055508173ffffffffffffffffffffffffffffffffffffffff168373ffffffffffffffffffffffffffffffffffffffff167fddf252ad1be2c89b69c2b068fc378daa952ba7f163c4a11628f55a4df523b3ef836040518082815260200191505060405180910390a3505050565b600080828401905083811015151561116c57600080fd5b809150509291505056fea165627a7a723058205fcdfea06f4d97b442bc9f444b1e92524bc66398eb4f37ed5a99f2093a8842640029000000000000000000000000000000000000000000000000000000000000008000000000000000000000000000000000000000000000000000000000000000c0000000000000000000000000000000000000000000000000000000000000000400000000000000000000000000000000000000000000000000000000000186a00000000000000000000000000000000000000000000000000000000000000003545354000000000000000000000000000000000000000000000000000000000000000000000000000000000000000000000000000000000000000000000000035453540000000000000000000000000000000000000000000000000000000000',
-        gas: '4700000',
-        gasPrice: '20000000000',
-      },
-      function (e, contract) {
-        console.log(e, contract)
-        if (typeof contract.address !== 'undefined') {
-=======
+      )
+      console.log(piggybank)
+    }
+
     sendButton.onclick = () => {
       web3.eth.sendTransaction(
         {
@@ -666,19 +410,12 @@
             return
           }
 
->>>>>>> cdaac779
           console.log(
             'Contract mined! address: ' +
               contract.address +
               ' transactionHash: ' +
               contract.transactionHash
           )
-<<<<<<< HEAD
-
-          document.getElementById('tokenAddress').innerHTML = contract.address
-
-          transferTokens.addEventListener('click', function (event) {
-=======
           tokenAddress.innerHTML = contract.address
           transferTokens.disabled = false
           approveTokens.disabled = false
@@ -686,32 +423,18 @@
           approveTokensWithoutGas.disabled = false
 
           transferTokens.onclick = event => {
->>>>>>> cdaac779
             console.log(`event`, event)
             contract.transfer(
               '0x2f318C334780961FB129D2a6c30D0763d9a5C970',
               '15000',
               {
-<<<<<<< HEAD
-                from: web3.eth.accounts[0],
-=======
                 from: accounts[0],
->>>>>>> cdaac779
                 to: contract.address,
                 data:
                   '0xa9059cbb0000000000000000000000002f318c334780961fb129d2a6c30d0763d9a5c9700000000000000000000000000000000000000000000000000000000000003a98',
                 gas: 60000,
                 gasPrice: '20000000000',
               },
-<<<<<<< HEAD
-              function (result) {
-                console.log('result', result)
-              }
-            )
-          })
-
-          approveTokens.addEventListener('click', function () {
-=======
               result => {
                 console.log('result', result)
               }
@@ -719,31 +442,17 @@
           }
 
           approveTokens.onclick = () => {
->>>>>>> cdaac779
             contract.approve(
               '0x9bc5baF874d2DA8D216aE9f137804184EE5AfEF4',
               '70000',
               {
-<<<<<<< HEAD
-                from: web3.eth.accounts[0],
-=======
                 from: accounts[0],
->>>>>>> cdaac779
                 to: contract.address,
                 data:
                   '0x095ea7b30000000000000000000000009bc5baF874d2DA8D216aE9f137804184EE5AfEF40000000000000000000000000000000000000000000000000000000000000005',
                 gas: 60000,
                 gasPrice: '20000000000',
               },
-<<<<<<< HEAD
-              function (result) {
-                console.log(result)
-              }
-            )
-          })
-
-          transferTokensWithoutGas.addEventListener('click', function (event) {
-=======
               result => {
                 console.log(result)
               }
@@ -751,31 +460,17 @@
           }
 
           transferTokensWithoutGas.onclick = event => {
->>>>>>> cdaac779
             console.log(`event`, event)
             contract.transfer(
               '0x2f318C334780961FB129D2a6c30D0763d9a5C970',
               '15000',
               {
-<<<<<<< HEAD
-                from: web3.eth.accounts[0],
-=======
                 from: accounts[0],
->>>>>>> cdaac779
                 to: contract.address,
                 data:
                   '0xa9059cbb0000000000000000000000002f318c334780961fb129d2a6c30d0763d9a5c9700000000000000000000000000000000000000000000000000000000000003a98',
                 gasPrice: '20000000000',
               },
-<<<<<<< HEAD
-              function (result) {
-                console.log('result', result)
-              }
-            )
-          })
-
-          approveTokensWithoutGas.addEventListener('click', function () {
-=======
               result => {
                 console.log('result', result)
               }
@@ -783,114 +478,62 @@
           }
 
           approveTokensWithoutGas.onclick = () => {
->>>>>>> cdaac779
             contract.approve(
               '0x2f318C334780961FB129D2a6c30D0763d9a5C970',
               '70000',
               {
-<<<<<<< HEAD
-                from: web3.eth.accounts[0],
-=======
                 from: accounts[0],
->>>>>>> cdaac779
                 to: contract.address,
                 data:
                   '0x095ea7b30000000000000000000000002f318C334780961FB129D2a6c30D0763d9a5C9700000000000000000000000000000000000000000000000000000000000000005',
                 gasPrice: '20000000000',
               },
-<<<<<<< HEAD
-              function (result) {
-                console.log(result)
-              }
-            )
-          })
-=======
               result => {
                 console.log(result)
               }
             )
           }
->>>>>>> cdaac779
         }
-      }
-    )
-  })
-
-  ethereum.autoRefreshOnNetworkChange = false
-
-  const networkDiv = document.getElementById('network')
-  const chainIdDiv = document.getElementById('chainId')
-  const accountsDiv = document.getElementById('accounts')
-
-  ethereum.on('networkChanged', networkId => {
-    networkDiv.innerHTML = networkId
-  })
-
-  ethereum.on('chainIdChanged', chainId => {
-    chainIdDiv.innerHTML = chainId
-  })
-
-  ethereum.on('accountsChanged', accounts => {
-    accountsDiv.innerHTML = accounts
-  })
-
-  const signTypedDataResultsDiv = document.getElementById('signTypedDataResult')
-  signTypedData.addEventListener('click', function () {
-    const typedData = {
-      types: {
-        EIP712Domain: [
-          { name: 'name', type: 'string' },
-          { name: 'version', type: 'string' },
-          { name: 'chainId', type: 'uint256' },
-          { name: 'verifyingContract', type: 'address' },
-        ],
-        Person: [
-          { name: 'name', type: 'string' },
-          { name: 'wallet', type: 'address' },
-        ],
-        Mail: [
-          { name: 'from', type: 'Person' },
-          { name: 'to', type: 'Person' },
-          { name: 'contents', type: 'string' },
-        ],
-      },
-      primaryType: 'Mail',
-      domain: {
-        name: 'Ether Mail',
-        version: '1',
-        chainId: 3,
-        verifyingContract: '0xCcCCccccCCCCcCCCCCCcCcCccCcCCCcCcccccccC',
-      },
-      message: {
-        sender: {
-          name: 'Cow',
-          wallet: '0xCD2a3d9F938E13CD947Ec05AbC7FE734Df8DD826',
-        },
-        recipient: {
-          name: 'Bob',
-          wallet: '0xbBbBBBBbbBBBbbbBbbBbbbbBBbBbbbbBbBbbBBbB',
-        },
-<<<<<<< HEAD
-        contents: 'Hello, Bob!',
-      },
+      )
     }
-    web3.currentProvider.sendAsync(
-      {
-        method: 'eth_signTypedData_v3',
-        params: [ethereum.selectedAddress, JSON.stringify(typedData)],
-        from: ethereum.selectedAddress,
-      },
-      function (err, result) {
-        if (err) {
-          console.log(err)
-        } else {
-          signTypedDataResultsDiv.innerHTML = result
-        }
-      }
-    )
-  })
-})
-=======
+
+    signTypedData.addEventListener('click', () => {
+      const typedData = {
+        types: {
+          EIP712Domain: [
+            { name: 'name', type: 'string' },
+            { name: 'version', type: 'string' },
+            { name: 'chainId', type: 'uint256' },
+            { name: 'verifyingContract', type: 'address' },
+          ],
+          Person: [
+            { name: 'name', type: 'string' },
+            { name: 'wallet', type: 'address' },
+          ],
+          Mail: [
+            { name: 'from', type: 'Person' },
+            { name: 'to', type: 'Person' },
+            { name: 'contents', type: 'string' },
+          ],
+        },
+        primaryType: 'Mail',
+        domain: {
+          name: 'Ether Mail',
+          version: '1',
+          chainId: 3,
+          verifyingContract: '0xCcCCccccCCCCcCCCCCCcCcCccCcCCCcCcccccccC',
+        },
+        message: {
+          sender: {
+            name: 'Cow',
+            wallet: '0xCD2a3d9F938E13CD947Ec05AbC7FE734Df8DD826',
+          },
+          recipient: {
+            name: 'Bob',
+            wallet: '0xbBbBBBBbbBBBbbbBbbBbbbbBBbBbbbbBbBbbBBbB',
+          },
+          contents: 'Hello, Bob!',
+        },
       }
       web3.currentProvider.sendAsync(
         {
@@ -941,5 +584,4 @@
     })
   }
 }
-window.addEventListener('DOMContentLoaded', initialize)
->>>>>>> cdaac779
+window.addEventListener('DOMContentLoaded', initialize)