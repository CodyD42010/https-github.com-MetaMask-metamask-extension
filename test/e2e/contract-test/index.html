<html>
<head>
  <title>E2E Test Dapp</title>
<<<<<<< HEAD
</head>
<body>
  <div style="display: flex; flex-flow: column;">
    <div style="display: flex; font-size: 1.25rem;">Contract</div>
    <div style="display: flex;">
      <button id="deployButton">Deploy Contract</button>
      <button id="depositButton">Deposit</button>
      <button id="withdrawButton">Withdraw</button>
    </div>
    <div id="contractStatus" style="display: flex; font-size: 1rem;">
      Not clicked
    </div>
  </div>
  <div style="display: flex; flex-flow: column;">
    <div style="display: flex; font-size: 1.25rem;">Send eth</div>
    <div style="display: flex;">
      <button id="sendButton">Send</button>
    </div>
  </div>
  <div style="display: flex; flex-flow: column;">
    <div style="display: flex; font-size: 1.25rem;">Send tokens</div>
    <div id="tokenAddress"></div>
    <div style="display: flex;">
      <button id="createToken">Create Token</button>
      <button id="transferTokens">Transfer Tokens</button>
      <button id="approveTokens">Approve Tokens</button>
      <button id="transferTokensWithoutGas">Transfer Tokens Without Gas</button>
      <button id="approveTokensWithoutGas">Approve Tokens Without Gas</button>
    </div>
  </div>
  <div style="display: flex; flex-flow: column;">
    <div>Network: <div id="network"></div></div>
    <div>ChainId: <div id="chainId"></div></div>
    <div>Accounts: <div id="accounts"></div></div>
    <div style="display: flex;">
  </div>
  <div style="display: flex; flex-flow: column;">
    <div style="display: flex; font-size: 1.25rem;">Sign Typed Data</div>
    <div style="display: flex;">
      <button id="signTypedData">Sign</button>
      <div>Sign Typed Data Result: <div id="signTypedDataResult"></div></div>
    </div>
  </div>

<script src="contract.js"></script>
=======
  <script src="node_modules/@metamask/onboarding/dist/metamask-onboarding.bundle.js" defer></script>
  <script src="contract.js" defer></script>
</head>
<body>
  <header>
    <h1>E2E Test Dapp</h1>
  </header>
  <main>
    <section>
      <h2>Connect</h2>
      <button id="connectButton" disabled></button>
    </section>
    <section>
      <h2>Contract</h2>
      <div>
        <button id="deployButton" disabled>Deploy Contract</button>
        <button id="depositButton" disabled>Deposit</button>
        <button id="withdrawButton" disabled>Withdraw</button>
      </div>
      <div>
        Contract Status: <span id="contractStatus">Not clicked</span>
      </div>
    </section>
    <section>
      <h2>Send Eth</h2>
      <button id="sendButton" disabled>Send</button>
    </section>
    <section>
      <h2>Send Tokens</h2>
      <div>
        Token: <span id="tokenAddress"></span>
      </div>
      <div>
        <button id="createToken" disabled>Create Token</button>
        <button id="transferTokens" disabled>Transfer Tokens</button>
        <button id="approveTokens" disabled>Approve Tokens</button>
        <button id="transferTokensWithoutGas" disabled>Transfer Tokens Without Gas</button>
        <button id="approveTokensWithoutGas" disabled>Approve Tokens Without Gas</button>
      </div>
    </section>
    <section>
      <h2>Get Accounts</h2>
      <button id="getAccounts">eth_accounts</button>
      <div id="getAccountsResult"></div>
    </section>
    <section>
      <h2>Status</h2>
      <div>
        Network: <span id="network"></span>
      </div>
      <div>
        ChainId: <span id="chainId"></span>
      </div>
      <div>
        Accounts: <span id="accounts"></span>
      </div>
    </section>
    <section>
      <h2>Sign Typed Data</h2>
      <button id="signTypedData" disabled>Sign</button>
      <div>Sign Typed Data Result: <span id="signTypedDataResult"></span></div>
    </section>
  </main>
>>>>>>> cdaac779
</body>

</html><|MERGE_RESOLUTION|>--- conflicted
+++ resolved
@@ -1,53 +1,7 @@
 <html>
 <head>
+  <meta charset="UTF-8">
   <title>E2E Test Dapp</title>
-<<<<<<< HEAD
-</head>
-<body>
-  <div style="display: flex; flex-flow: column;">
-    <div style="display: flex; font-size: 1.25rem;">Contract</div>
-    <div style="display: flex;">
-      <button id="deployButton">Deploy Contract</button>
-      <button id="depositButton">Deposit</button>
-      <button id="withdrawButton">Withdraw</button>
-    </div>
-    <div id="contractStatus" style="display: flex; font-size: 1rem;">
-      Not clicked
-    </div>
-  </div>
-  <div style="display: flex; flex-flow: column;">
-    <div style="display: flex; font-size: 1.25rem;">Send eth</div>
-    <div style="display: flex;">
-      <button id="sendButton">Send</button>
-    </div>
-  </div>
-  <div style="display: flex; flex-flow: column;">
-    <div style="display: flex; font-size: 1.25rem;">Send tokens</div>
-    <div id="tokenAddress"></div>
-    <div style="display: flex;">
-      <button id="createToken">Create Token</button>
-      <button id="transferTokens">Transfer Tokens</button>
-      <button id="approveTokens">Approve Tokens</button>
-      <button id="transferTokensWithoutGas">Transfer Tokens Without Gas</button>
-      <button id="approveTokensWithoutGas">Approve Tokens Without Gas</button>
-    </div>
-  </div>
-  <div style="display: flex; flex-flow: column;">
-    <div>Network: <div id="network"></div></div>
-    <div>ChainId: <div id="chainId"></div></div>
-    <div>Accounts: <div id="accounts"></div></div>
-    <div style="display: flex;">
-  </div>
-  <div style="display: flex; flex-flow: column;">
-    <div style="display: flex; font-size: 1.25rem;">Sign Typed Data</div>
-    <div style="display: flex;">
-      <button id="signTypedData">Sign</button>
-      <div>Sign Typed Data Result: <div id="signTypedDataResult"></div></div>
-    </div>
-  </div>
-
-<script src="contract.js"></script>
-=======
   <script src="node_modules/@metamask/onboarding/dist/metamask-onboarding.bundle.js" defer></script>
   <script src="contract.js" defer></script>
 </head>
@@ -111,7 +65,5 @@
       <div>Sign Typed Data Result: <span id="signTypedDataResult"></span></div>
     </section>
   </main>
->>>>>>> cdaac779
 </body>
-
 </html>