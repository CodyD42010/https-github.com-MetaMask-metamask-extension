--- conflicted
+++ resolved
@@ -96,10 +96,7 @@
   await driver.getExecutor()
     .defineCommand(cmd.getName(), 'POST', '/session/:sessionId/moz/addon/install')
 
-<<<<<<< HEAD
   return await driver.execute(cmd, 'installWebExt(' + extension + ')')
-=======
-  return await driver.schedule(cmd, 'installWebExt(' + extension + ')')
 }
 
 async function verboseReportOnFailure ({ browser, driver, title }) {
@@ -110,5 +107,4 @@
   await fs.writeFile(`${filepathBase}-screenshot.png`, screenshot, { encoding: 'base64' })
   const htmlSource = await driver.getPageSource()
   await fs.writeFile(`${filepathBase}-dom.html`, htmlSource)
->>>>>>> 0c97fc1d
 }