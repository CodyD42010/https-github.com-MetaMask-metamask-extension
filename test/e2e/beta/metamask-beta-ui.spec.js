const path = require('path')
const assert = require('assert')
const webdriver = require('selenium-webdriver')
const { By, Key, until } = webdriver
const {
  delay,
  createModifiedTestBuild,
  setupBrowserAndExtension,
  verboseReportOnFailure,
} = require('../func')
const {
  assertElementNotPresent,
  checkBrowserForConsoleErrors,
  closeAllWindowHandlesExcept,
  findElement,
  findElements,
<<<<<<< HEAD
  checkBrowserForConsoleErrors,
=======
  loadExtension,
>>>>>>> 9be2248d
  openNewPage,
  switchToWindowWithTitle,
  verboseReportOnFailure,
  waitUntilXWindowHandles,
} = require('./helpers')

describe('MetaMask', function () {
  const browser = process.env.SELENIUM_BROWSER
  let driver
  let extensionUri
  let tokenAddress

  const testSeedPhrase = 'phrase upgrade clock rough situate wedding elder clever doctor stamp excess tent'
  const tinyDelayMs = 200
  const regularDelayMs = tinyDelayMs * 2
  const largeDelayMs = regularDelayMs * 2

  this.timeout(0)
  this.bail(true)

  before(async function () {
    const srcPath = path.resolve(`dist/${browser}`)
    const { extPath } = await createModifiedTestBuild({ browser, srcPath })
    const installResult = await setupBrowserAndExtension({ browser, extPath })
    driver = installResult.driver
    extensionUri = installResult.extensionUri

    await driver.get(extensionUri)
    await delay(tinyDelayMs)
  })

  afterEach(async function () {
    if (browser === 'chrome') {
      const errors = await checkBrowserForConsoleErrors(driver)
      if (errors.length) {
        const errorReports = errors.map(err => err.message)
        const errorMessage = `Errors found in browser console:\n${errorReports.join('\n')}`
        console.error(new Error(errorMessage))
      }
    }
    if (this.currentTest.state === 'failed') {
      await verboseReportOnFailure({ browser, driver, title: this.currentTest.title })
    }
  })

  after(async function () {
    await driver.quit()
  })

  describe('New UI setup', async function () {
    let networkSelector
    it('switches to first tab', async function () {
      const [firstTab] = await driver.getAllWindowHandles()
      await driver.switchTo().window(firstTab)
      await delay(regularDelayMs)
      try {
        networkSelector = await findElement(driver, By.css('#network_component'))
      } catch (e) {
<<<<<<< HEAD
        await driver.get(extensionUri)
=======
        await loadExtension(driver, extensionId)
        await delay(largeDelayMs * 2)
        networkSelector = await findElement(driver, By.css('#network_component'))
>>>>>>> 9be2248d
      }
      await delay(regularDelayMs)
    })

    it('uses the local network', async function () {
      await networkSelector.click()
      await delay(regularDelayMs)

      const networks = await findElements(driver, By.css('.dropdown-menu-item'))
      const localhost = networks[4]
      await driver.wait(until.elementTextMatches(localhost, /Localhost/))
      await localhost.click()
      await delay(regularDelayMs)
    })

    it('selects the new UI option', async () => {
      try {
        const overlay = await findElement(driver, By.css('.full-flex-height'))
        await driver.wait(until.stalenessOf(overlay))
      } catch (e) {}

      const button = await findElement(driver, By.xpath("//p[contains(text(), 'Try Beta Version')]"))
      await button.click()
      await delay(regularDelayMs)

      // Close all other tabs
      const [oldUi, tab1, tab2] = await driver.getAllWindowHandles()
      await driver.switchTo().window(oldUi)
      await driver.close()

      await driver.switchTo().window(tab1)
      const tab1Url = await driver.getCurrentUrl()
      if (tab1Url.match(/metamask.io/)) {
        await driver.switchTo().window(tab1)
        await driver.close()
        await driver.switchTo().window(tab2)
      } else if (tab2) {
        await driver.switchTo().window(tab2)
        await driver.close()
        await driver.switchTo().window(tab1)
      }
      await delay(regularDelayMs)

      const continueBtn = await findElement(driver, By.css('.welcome-screen__button'))
      await continueBtn.click()
      await delay(regularDelayMs)
    })
  })

  describe('Going through the first time flow', () => {
    it('accepts a secure password', async () => {
      const passwordBox = await findElement(driver, By.css('.create-password #create-password'))
      const passwordBoxConfirm = await findElement(driver, By.css('.create-password #confirm-password'))
      const button = await findElement(driver, By.css('.create-password button'))

      await passwordBox.sendKeys('correct horse battery staple')
      await passwordBoxConfirm.sendKeys('correct horse battery staple')
      await button.click()
      await delay(regularDelayMs)
    })

    it('clicks through the unique image screen', async () => {
      const nextScreen = await findElement(driver, By.css('.unique-image button'))
      await nextScreen.click()
      await delay(regularDelayMs)
    })

    it('clicks through the ToS', async () => {
      // terms of use
      const canClickThrough = await driver.findElement(By.css('.tou button')).isEnabled()
      assert.equal(canClickThrough, false, 'disabled continue button')
      const bottomOfTos = await findElement(driver, By.linkText('Attributions'))
      await driver.executeScript('arguments[0].scrollIntoView(true)', bottomOfTos)
      await delay(regularDelayMs)
      const acceptTos = await findElement(driver, By.css('.tou button'))
      driver.wait(until.elementIsEnabled(acceptTos))
      await acceptTos.click()
      await delay(regularDelayMs)
    })

    it('clicks through the privacy notice', async () => {
      // privacy notice
      const nextScreen = await findElement(driver, By.css('.tou button'))
      await nextScreen.click()
      await delay(regularDelayMs)
    })

    it('clicks through the phishing notice', async () => {
      // phishing notice
      const noticeElement = await driver.findElement(By.css('.markdown'))
      await driver.executeScript('arguments[0].scrollTop = arguments[0].scrollHeight', noticeElement)
      await delay(regularDelayMs)
      const nextScreen = await findElement(driver, By.css('.tou button'))
      await nextScreen.click()
      await delay(regularDelayMs)
    })

    let seedPhrase

    it('reveals the seed phrase', async () => {
      const byRevealButton = By.css('.backup-phrase__secret-blocker .backup-phrase__reveal-button')
      await driver.wait(until.elementLocated(byRevealButton, 10000))
      const revealSeedPhraseButton = await findElement(driver, byRevealButton, 10000)
      await revealSeedPhraseButton.click()
      await delay(regularDelayMs)

      seedPhrase = await driver.findElement(By.css('.backup-phrase__secret-words')).getText()
      assert.equal(seedPhrase.split(' ').length, 12)
      await delay(regularDelayMs)

      const nextScreen = await findElement(driver, By.css('.backup-phrase button'))
      await nextScreen.click()
      await delay(regularDelayMs)
    })

    async function retypeSeedPhrase (words, wasReloaded) {
      try {
        if (wasReloaded) {
          const byRevealButton = By.css('.backup-phrase__secret-blocker .backup-phrase__reveal-button')
          await driver.wait(until.elementLocated(byRevealButton, 10000))
          const revealSeedPhraseButton = await findElement(driver, byRevealButton, 10000)
          await revealSeedPhraseButton.click()
          await delay(regularDelayMs)

          const nextScreen = await findElement(driver, By.css('.backup-phrase button'))
          await nextScreen.click()
          await delay(regularDelayMs)
        }

        const word0 = await findElement(driver, By.xpath(`//button[contains(text(), '${words[0]}')]`), 10000)

        await word0.click()
        await delay(tinyDelayMs)

        const word1 = await findElement(driver, By.xpath(`//button[contains(text(), '${words[1]}')]`), 10000)

        await word1.click()
        await delay(tinyDelayMs)

        const word2 = await findElement(driver, By.xpath(`//button[contains(text(), '${words[2]}')]`), 10000)

        await word2.click()
        await delay(tinyDelayMs)

        const word3 = await findElement(driver, By.xpath(`//button[contains(text(), '${words[3]}')]`), 10000)

        await word3.click()
        await delay(tinyDelayMs)

        const word4 = await findElement(driver, By.xpath(`//button[contains(text(), '${words[4]}')]`), 10000)

        await word4.click()
        await delay(tinyDelayMs)

        const word5 = await findElement(driver, By.xpath(`//button[contains(text(), '${words[5]}')]`), 10000)

        await word5.click()
        await delay(tinyDelayMs)

        const word6 = await findElement(driver, By.xpath(`//button[contains(text(), '${words[6]}')]`), 10000)

        await word6.click()
        await delay(tinyDelayMs)

        const word7 = await findElement(driver, By.xpath(`//button[contains(text(), '${words[7]}')]`), 10000)

        await word7.click()
        await delay(tinyDelayMs)

        const word8 = await findElement(driver, By.xpath(`//button[contains(text(), '${words[8]}')]`), 10000)

        await word8.click()
        await delay(tinyDelayMs)

        const word9 = await findElement(driver, By.xpath(`//button[contains(text(), '${words[9]}')]`), 10000)

        await word9.click()
        await delay(tinyDelayMs)

        const word10 = await findElement(driver, By.xpath(`//button[contains(text(), '${words[10]}')]`), 10000)

        await word10.click()
        await delay(tinyDelayMs)

        const word11 = await findElement(driver, By.xpath(`//button[contains(text(), '${words[11]}')]`), 10000)
        await word11.click()
        await delay(tinyDelayMs)
      } catch (e) {
<<<<<<< HEAD
        await driver.get(extensionUri)
        await retypeSeedPhrase(words)
=======
        await loadExtension(driver, extensionId)
        await retypeSeedPhrase(words, true)
>>>>>>> 9be2248d
      }
    }

    it('can retype the seed phrase', async () => {
      const words = seedPhrase.split(' ')

      await retypeSeedPhrase(words)

      const confirm = await findElement(driver, By.xpath(`//button[contains(text(), 'Confirm')]`))
      await confirm.click()
      await delay(regularDelayMs)
    })

    it('clicks through the deposit modal', async () => {
      const byBuyModal = By.css('span .modal')
      const buyModal = await driver.wait(until.elementLocated(byBuyModal))
      const closeModal = await findElement(driver, By.css('.page-container__header-close'))
      await closeModal.click()
      await driver.wait(until.stalenessOf(buyModal))
      await delay(regularDelayMs)
    })
  })

  describe('Show account information', () => {
    it('shows the QR code for the account', async () => {
      await driver.findElement(By.css('.wallet-view__details-button')).click()
      await driver.findElement(By.css('.qr-wrapper')).isDisplayed()
      await delay(regularDelayMs)

      const accountModal = await driver.findElement(By.css('span .modal'))

      await driver.executeScript("document.querySelector('.account-modal-close').click()")

      await driver.wait(until.stalenessOf(accountModal))
      await delay(regularDelayMs)
    })
  })

  describe('Log out an log back in', () => {
    it('logs out of the account', async () => {
      await driver.findElement(By.css('.account-menu__icon')).click()
      await delay(regularDelayMs)

      const logoutButton = await findElement(driver, By.css('.account-menu__logout-button'))
      assert.equal(await logoutButton.getText(), 'Log out')
      await logoutButton.click()
      await delay(regularDelayMs)
    })

    it('accepts the account password after lock', async () => {
      await driver.findElement(By.id('password')).sendKeys('correct horse battery staple')
      await driver.findElement(By.id('password')).sendKeys(Key.ENTER)
      await delay(largeDelayMs * 4)
    })
  })

  describe('Add account', () => {
    it('choose Create Account from the account menu', async () => {
      await driver.findElement(By.css('.account-menu__icon')).click()
      await delay(regularDelayMs)

      const createAccount = await findElement(driver, By.xpath(`//div[contains(text(), 'Create Account')]`))
      await createAccount.click()
      await delay(regularDelayMs)
    })

    it('set account name', async () => {
      const accountName = await findElement(driver, By.css('.new-account-create-form input'))
      await accountName.sendKeys('2nd account')
      await delay(regularDelayMs)

      const create = await findElement(driver, By.xpath(`//button[contains(text(), 'Create')]`))
      await create.click()
      await delay(largeDelayMs)
    })

    it('should display correct account name', async () => {
      const accountName = await findElement(driver, By.css('.account-name'))
      assert.equal(await accountName.getText(), '2nd account')
      await delay(regularDelayMs)
    })
  })

  describe('Import seed phrase', () => {
    it('logs out of the vault', async () => {
      await driver.findElement(By.css('.account-menu__icon')).click()
      await delay(regularDelayMs)

      const logoutButton = await findElement(driver, By.css('.account-menu__logout-button'))
      assert.equal(await logoutButton.getText(), 'Log out')
      await logoutButton.click()
      await delay(regularDelayMs)
    })

    it('imports seed phrase', async () => {
      const restoreSeedLink = await findElement(driver, By.css('.unlock-page__link--import'))
      assert.equal(await restoreSeedLink.getText(), 'Import using account seed phrase')
      await restoreSeedLink.click()
      await delay(regularDelayMs)

      const seedTextArea = await findElement(driver, By.css('textarea'))
      await seedTextArea.sendKeys(testSeedPhrase)
      await delay(regularDelayMs)

      const passwordInputs = await driver.findElements(By.css('input'))
      await delay(regularDelayMs)

      passwordInputs[0].sendKeys('correct horse battery staple')
      passwordInputs[1].sendKeys('correct horse battery staple')
      await driver.findElement(By.css('.first-time-flow__button')).click()
      await delay(regularDelayMs)
    })

    it('balance renders', async () => {
      const balance = await findElement(driver, By.css('.balance-display .token-amount'))
      await driver.wait(until.elementTextMatches(balance, /100.+ETH/))
      await delay(regularDelayMs)
    })
  })

  describe('Send ETH from inside MetaMask', () => {
    it('starts to send a transaction', async function () {
      const sendButton = await findElement(driver, By.xpath(`//button[contains(text(), 'Send')]`))
      await sendButton.click()
      await delay(regularDelayMs)

      const inputAddress = await findElement(driver, By.css('input[placeholder="Recipient Address"]'))
      const inputAmount = await findElement(driver, By.css('.currency-display__input'))
      await inputAddress.sendKeys('0x2f318C334780961FB129D2a6c30D0763d9a5C970')
      await inputAmount.sendKeys('1')

      const inputValue = await inputAmount.getAttribute('value')
      assert.equal(inputValue, '1')

      // Set the gas limit
      const configureGas = await findElement(driver, By.css('.send-v2__gas-fee-display button'))
      await configureGas.click()
      await delay(regularDelayMs)

      const gasModal = await driver.findElement(By.css('span .modal'))

      const save = await findElement(driver, By.xpath(`//button[contains(text(), 'Save')]`))
      await save.click()
      await driver.wait(until.stalenessOf(gasModal))
      await delay(regularDelayMs)

      // Continue to next screen
      const nextScreen = await findElement(driver, By.xpath(`//button[contains(text(), 'Next')]`))
      await nextScreen.click()
      await delay(regularDelayMs)
    })

    it('confirms the transaction', async function () {
      const confirmButton = await findElement(driver, By.xpath(`//button[contains(text(), 'Confirm')]`))
      await confirmButton.click()
      await delay(largeDelayMs)
    })

    it('finds the transaction in the transactions list', async function () {
      const transactions = await findElements(driver, By.css('.tx-list-item'))
      assert.equal(transactions.length, 1)

      if (process.env.SELENIUM_BROWSER !== 'firefox') {
        const txValues = await findElement(driver, By.css('.tx-list-value'))
        await driver.wait(until.elementTextMatches(txValues, /1\sETH/), 10000)
      }
    })
  })

  describe('Send ETH from dapp', () => {
    it('starts a send transaction inside the dapp', async () => {
      await openNewPage(driver, 'http://127.0.0.1:8080/')
      await delay(regularDelayMs)

      await waitUntilXWindowHandles(driver, 2)
      let windowHandles = await driver.getAllWindowHandles()
      const extension = windowHandles[0]
      const dapp = windowHandles[1]

      await driver.switchTo().window(dapp)
      await delay(regularDelayMs)

      const send3eth = await findElement(driver, By.xpath(`//button[contains(text(), 'Send')]`), 10000)
      await send3eth.click()
      await delay(regularDelayMs)

<<<<<<< HEAD
      await driver.switchTo().window(extension)
      await driver.get(extensionUri)
=======
      windowHandles = await driver.getAllWindowHandles()
      await driver.switchTo().window(windowHandles[2])
>>>>>>> 9be2248d
      await delay(regularDelayMs)

      assertElementNotPresent(webdriver, driver, By.xpath(`//li[contains(text(), 'Data')]`))

      const confirmButton = await findElement(driver, By.xpath(`//button[contains(text(), 'Confirm')]`), 10000)
      await confirmButton.click()
      await delay(regularDelayMs)

      await closeAllWindowHandlesExcept(driver, [extension, dapp])
      await driver.switchTo().window(extension)
      await delay(regularDelayMs)
<<<<<<< HEAD
      await driver.get(extensionUri)
      await delay(regularDelayMs)
=======
    })

    it('finds the transaction in the transactions list', async function () {
      const transactions = await findElements(driver, By.css('.tx-list-item'))
      assert.equal(transactions.length, 2)

      const txValues = await findElement(driver, By.css('.tx-list-value'))
      await driver.wait(until.elementTextMatches(txValues, /3\sETH/), 10000)
>>>>>>> 9be2248d
    })
  })

  describe('Deploy contract and call contract methods', () => {
    let extension
    let dapp
    it('creates a deploy contract transaction', async () => {
      const windowHandles = await driver.getAllWindowHandles()
      extension = windowHandles[0]
      dapp = windowHandles[1]
      await delay(tinyDelayMs)

      await driver.switchTo().window(dapp)
      await delay(regularDelayMs)

      const deployContractButton = await findElement(driver, By.css('#deployButton'))
      await deployContractButton.click()
      await delay(regularDelayMs)

      await driver.switchTo().window(extension)
      await delay(regularDelayMs)

      const txListItem = await findElement(driver, By.xpath(`//span[contains(text(), 'Contract Deployment')]`))
      await txListItem.click()
      await delay(regularDelayMs)
    })

    it('displays the contract creation data', async () => {
      const dataTab = await findElement(driver, By.xpath(`//li[contains(text(), 'Data')]`))
      dataTab.click()
      await delay(regularDelayMs)

      await findElement(driver, By.xpath(`//div[contains(text(), '127.0.0.1')]`))

      const confirmDataDiv = await findElement(driver, By.css('.confirm-page-container-content__data-box'))
      const confirmDataText = await confirmDataDiv.getText()
      assert.equal(confirmDataText.match(/0x608060405234801561001057600080fd5b5033600160006101000a81548173ffffffffffffffffffffffffffffffffffffffff/))

      const detailsTab = await findElement(driver, By.xpath(`//li[contains(text(), 'Details')]`))
      detailsTab.click()
      await delay(regularDelayMs)
    })

    it('confirms a deploy contract transaction', async () => {
      const confirmButton = await findElement(driver, By.xpath(`//button[contains(text(), 'Confirm')]`))
      await confirmButton.click()
      await delay(regularDelayMs)

      const txStatuses = await findElements(driver, By.css('.tx-list-status'))
      await driver.wait(until.elementTextMatches(txStatuses[0], /Confirmed/))

      const txAccounts = await findElements(driver, By.css('.tx-list-account'))
      assert.equal(await txAccounts[0].getText(), 'Contract Deployment')
      await delay(regularDelayMs)
    })

    it('calls and confirms a contract method where ETH is sent', async () => {
      await driver.switchTo().window(dapp)
      await delay(regularDelayMs)

      const depositButton = await findElement(driver, By.css('#depositButton'))
      await depositButton.click()
      await delay(regularDelayMs)

      await driver.switchTo().window(extension)
      await delay(largeDelayMs)

      await findElements(driver, By.css('.tx-list-pending-item-container'))
      const [txListValue] = await findElements(driver, By.css('.tx-list-value'))
      await driver.wait(until.elementTextMatches(txListValue, /4\sETH/), 10000)
      await txListValue.click()
      await delay(regularDelayMs)

      // Set the gas limit
      const configureGas = await findElement(driver, By.css('.confirm-detail-row__header-text--edit'))
      await configureGas.click()
      await delay(regularDelayMs)

      const gasModal = await driver.findElement(By.css('span .modal'))
      await driver.wait(until.elementLocated(By.css('.customize-gas__title')))

      const [gasPriceInput, gasLimitInput] = await findElements(driver, By.css('.customize-gas-input'))
      await gasPriceInput.clear()
      await gasPriceInput.sendKeys('10')
      await gasLimitInput.clear()
      await gasLimitInput.sendKeys('60001')

      const save = await findElement(driver, By.xpath(`//button[contains(text(), 'Save')]`))
      await save.click()
      await delay(regularDelayMs)

      await driver.wait(until.stalenessOf(gasModal))

      const confirmButton = await findElement(driver, By.xpath(`//button[contains(text(), 'Confirm')]`))
      await confirmButton.click()
      await delay(regularDelayMs)

      const txStatuses = await findElements(driver, By.css('.tx-list-status'))
      await driver.wait(until.elementTextMatches(txStatuses[0], /Confirmed/))

      const txValues = await findElement(driver, By.css('.tx-list-value'))
      await driver.wait(until.elementTextMatches(txValues, /4\sETH/), 10000)

      const txAccounts = await findElements(driver, By.css('.tx-list-account'))
      const firstTxAddress = await txAccounts[0].getText()
      assert(firstTxAddress.match(/^0x\w{8}\.{3}\w{4}$/))
    })

    it('calls and confirms a contract method where ETH is received', async () => {
      await driver.switchTo().window(dapp)
      await delay(regularDelayMs)

      const withdrawButton = await findElement(driver, By.css('#withdrawButton'))
      await withdrawButton.click()
      await delay(regularDelayMs)

      await driver.switchTo().window(extension)
      await delay(regularDelayMs)

      const txListItem = await findElement(driver, By.css('.tx-list-item'))
      await txListItem.click()
      await delay(regularDelayMs)

      const confirmButton = await findElement(driver, By.xpath(`//button[contains(text(), 'Confirm')]`))
      await confirmButton.click()
      await delay(regularDelayMs)

      const txStatuses = await findElements(driver, By.css('.tx-list-status'))
      await driver.wait(until.elementTextMatches(txStatuses[0], /Confirmed/))

      const txValues = await findElement(driver, By.css('.tx-list-value'))
      await driver.wait(until.elementTextMatches(txValues, /0\sETH/), 10000)

      await closeAllWindowHandlesExcept(driver, [extension, dapp])
      await driver.switchTo().window(extension)
    })

    it('renders the correct ETH balance', async () => {
      const balance = await findElement(driver, By.css('.tx-view .balance-display .token-amount'))
      await delay(regularDelayMs)
      if (process.env.SELENIUM_BROWSER !== 'firefox') {
        await driver.wait(until.elementTextMatches(balance, /^92.*ETH.*$/), 10000)
        const tokenAmount = await balance.getText()
        assert.ok(/^92.*ETH.*$/.test(tokenAmount))
        await delay(regularDelayMs)
      }
    })
  })

  describe('Add a custom token from a dapp', () => {
    it('creates a new token', async () => {
      const windowHandles = await driver.getAllWindowHandles()
      const extension = windowHandles[0]
      const dapp = windowHandles[1]
      await delay(regularDelayMs * 2)

      await driver.switchTo().window(dapp)
      await delay(regularDelayMs)

      const createToken = await findElement(driver, By.xpath(`//button[contains(text(), 'Create Token')]`))
      await createToken.click()
      await delay(regularDelayMs)

      await driver.switchTo().window(extension)
      await driver.get(extensionUri)
      await delay(regularDelayMs)

      const confirmButton = await findElement(driver, By.xpath(`//button[contains(text(), 'Confirm')]`))
      await confirmButton.click()
      await delay(regularDelayMs)

      await driver.switchTo().window(dapp)
      await delay(tinyDelayMs)

      const tokenContractAddress = await driver.findElement(By.css('#tokenAddress'))
      await driver.wait(until.elementTextMatches(tokenContractAddress, /0x/))
      tokenAddress = await tokenContractAddress.getText()

<<<<<<< HEAD
      await driver.close()
      await driver.switchTo().window(extension)
      await driver.get(extensionUri)
=======
      await delay(regularDelayMs)
      await closeAllWindowHandlesExcept(driver, [extension, dapp])
      await delay(regularDelayMs)
>>>>>>> 9be2248d
      await driver.switchTo().window(extension)
      await delay(regularDelayMs)

    })

    it('clicks on the Add Token button', async () => {
      const addToken = await findElement(driver, By.xpath(`//button[contains(text(), 'Add Token')]`))
      await addToken.click()
      await delay(regularDelayMs)
    })

    it('picks the newly created Test token', async () => {
      const addCustomToken = await findElement(driver, By.xpath("//div[contains(text(), 'Custom Token')]"))
      await addCustomToken.click()
      await delay(regularDelayMs)

      const newTokenAddress = await findElement(driver, By.css('#custom-address'))
      await newTokenAddress.sendKeys(tokenAddress)
      await delay(regularDelayMs)

      const nextScreen = await findElement(driver, By.xpath(`//button[contains(text(), 'Next')]`))
      await nextScreen.click()
      await delay(regularDelayMs)

      const addTokens = await findElement(driver, By.xpath(`//button[contains(text(), 'Add Tokens')]`))
      await addTokens.click()
      await delay(regularDelayMs)
    })

    it('renders the balance for the new token', async () => {
      const balance = await findElement(driver, By.css('.tx-view .balance-display .token-amount'))
      await driver.wait(until.elementTextMatches(balance, /^100\s*TST\s*$/))
      const tokenAmount = await balance.getText()
      assert.ok(/^100\s*TST\s*$/.test(tokenAmount))
      await delay(regularDelayMs)
    })
  })

  describe('Send token from inside MetaMask', () => {
    let gasModal
    it('starts to send a transaction', async function () {
      const sendButton = await findElement(driver, By.xpath(`//button[contains(text(), 'Send')]`))
      await sendButton.click()
      await delay(regularDelayMs)

      const inputAddress = await findElement(driver, By.css('input[placeholder="Recipient Address"]'))
      const inputAmount = await findElement(driver, By.css('.currency-display__input'))
      await inputAddress.sendKeys('0x2f318C334780961FB129D2a6c30D0763d9a5C970')
      await inputAmount.sendKeys('50')

      // Set the gas limit
      const configureGas = await findElement(driver, By.css('.send-v2__gas-fee-display button'))
      await configureGas.click()
      await delay(regularDelayMs)

      gasModal = await driver.findElement(By.css('span .modal'))
    })

    it('opens customizes gas modal', async () => {
      await driver.wait(until.elementLocated(By.css('.send-v2__customize-gas__title')))
      const save = await findElement(driver, By.xpath(`//button[contains(text(), 'Save')]`))
      await save.click()
      await delay(regularDelayMs)
    })

    it('transitions to the confirm screen', async () => {
      await driver.wait(until.stalenessOf(gasModal))

      // Continue to next screen
      const nextScreen = await findElement(driver, By.xpath(`//button[contains(text(), 'Next')]`))
      await nextScreen.click()
      await delay(regularDelayMs)
    })

    it('displays the token transfer data', async () => {
      const dataTab = await findElement(driver, By.xpath(`//li[contains(text(), 'Data')]`))
      dataTab.click()
      await delay(regularDelayMs)

      const functionType = await findElement(driver, By.css('.confirm-page-container-content__function-type'))
      const functionTypeText = await functionType.getText()
      assert.equal(functionTypeText, 'Transfer')

      const confirmDataDiv = await findElement(driver, By.css('.confirm-page-container-content__data-box'))
      const confirmDataText = await confirmDataDiv.getText()
      assert.equal(confirmDataText.match(/0xa9059cbb0000000000000000000000002f318c334780961fb129d2a6c30d0763d9a5c97/))

      const detailsTab = await findElement(driver, By.xpath(`//li[contains(text(), 'Details')]`))
      detailsTab.click()
      await delay(regularDelayMs)
    })

    it('submits the transaction', async function () {
      const confirmButton = await findElement(driver, By.xpath(`//button[contains(text(), 'Confirm')]`))
      await confirmButton.click()
      await delay(regularDelayMs)
    })

    it('finds the transaction in the transactions list', async function () {
      const transactions = await findElements(driver, By.css('.tx-list-item'))
      assert.equal(transactions.length, 1)

      const txValues = await findElements(driver, By.css('.tx-list-value'))
      assert.equal(txValues.length, 1)

      // test cancelled on firefox until https://github.com/mozilla/geckodriver/issues/906 is resolved,
      // or possibly until we use latest version of firefox in the tests
      if (process.env.SELENIUM_BROWSER !== 'firefox') {
        await driver.wait(until.elementTextMatches(txValues[0], /50\sTST/), 10000)
      }

      const txStatuses = await findElements(driver, By.css('.tx-list-status'))
      const tx = await driver.wait(until.elementTextMatches(txStatuses[0], /Confirmed|Failed/), 10000)
      assert.equal(await tx.getText(), 'Confirmed')
    })
  })

  describe('Send a custom token from dapp', () => {
    let gasModal
    it('sends an already created token', async () => {
      const windowHandles = await driver.getAllWindowHandles()
      const extension = windowHandles[0]
      const dapp = await switchToWindowWithTitle(driver, 'E2E Test Dapp', windowHandles)
      await closeAllWindowHandlesExcept(driver, [extension, dapp])
      await delay(regularDelayMs)

      await driver.switchTo().window(dapp)
      await delay(tinyDelayMs)

      const transferTokens = await findElement(driver, By.xpath(`//button[contains(text(), 'Transfer Tokens')]`))
      await transferTokens.click()

      await closeAllWindowHandlesExcept(driver, [extension, dapp])
      await driver.switchTo().window(extension)
      await delay(largeDelayMs)

      await findElements(driver, By.css('.tx-list-pending-item-container'))
      const [txListValue] = await findElements(driver, By.css('.tx-list-value'))
      await driver.wait(until.elementTextMatches(txListValue, /7\sTST/), 10000)
      await txListValue.click()
      await delay(regularDelayMs)

      // Set the gas limit
      const configureGas = await driver.wait(until.elementLocated(By.css('.confirm-detail-row__header-text--edit')), 10000)
      await configureGas.click()
      await delay(regularDelayMs)

      gasModal = await driver.findElement(By.css('span .modal'))
    })

    it('customizes gas', async () => {
      await driver.wait(until.elementLocated(By.css('.customize-gas__title')))

      const [gasPriceInput, gasLimitInput] = await findElements(driver, By.css('.customize-gas-input'))
      await gasPriceInput.clear()
      await delay(tinyDelayMs)
      await gasPriceInput.sendKeys('10')
      await delay(tinyDelayMs)
      await gasLimitInput.clear()
      await delay(tinyDelayMs)
      await gasLimitInput.sendKeys(Key.chord(Key.CONTROL, 'a'))
      await gasLimitInput.sendKeys('60000')
      await gasLimitInput.sendKeys(Key.chord(Key.CONTROL, 'e'))

      // Needed for different behaviour of input in different versions of firefox
      const gasLimitInputValue = await gasLimitInput.getAttribute('value')
      if (gasLimitInputValue === '600001') {
        await gasLimitInput.sendKeys(Key.BACK_SPACE)
      }

      const save = await findElement(driver, By.css('.customize-gas__save'))
      await save.click()
      await driver.wait(until.stalenessOf(gasModal))

      const gasFeeInputs = await findElements(driver, By.css('.confirm-detail-row__eth'))
      assert.equal(await gasFeeInputs[0].getText(), '♦ 0.0006')
    })

    it('submits the transaction', async function () {
      const confirmButton = await findElement(driver, By.xpath(`//button[contains(text(), 'Confirm')]`))
      await confirmButton.click()
      await delay(regularDelayMs)
    })

    it('finds the transaction in the transactions list', async function () {
      const transactions = await findElements(driver, By.css('.tx-list-item'))
      assert.equal(transactions.length, 2)

      const txValues = await findElements(driver, By.css('.tx-list-value'))
      await driver.wait(until.elementTextMatches(txValues[0], /7\sTST/))
      const txStatuses = await findElements(driver, By.css('.tx-list-status'))
      await driver.wait(until.elementTextMatches(txStatuses[0], /Confirmed/))

      const walletBalance = await findElement(driver, By.css('.wallet-balance'))
      await walletBalance.click()

      const tokenListItems = await findElements(driver, By.css('.token-list-item'))
      await tokenListItems[0].click()

      // test cancelled on firefox until https://github.com/mozilla/geckodriver/issues/906 is resolved,
      // or possibly until we use latest version of firefox in the tests
      if (process.env.SELENIUM_BROWSER !== 'firefox') {
        const tokenBalanceAmount = await findElement(driver, By.css('.token-balance__amount'))
        assert.equal(await tokenBalanceAmount.getText(), '43')
      }
    })
  })

  describe('Approves a custom token from dapp', () => {
    let gasModal
    it('approves an already created token', async () => {
      const windowHandles = await driver.getAllWindowHandles()
      const extension = windowHandles[0]
      const dapp = await switchToWindowWithTitle(driver, 'E2E Test Dapp', windowHandles)
      await closeAllWindowHandlesExcept(driver, [extension, dapp])
      await delay(regularDelayMs)

      await driver.switchTo().window(dapp)
      await delay(tinyDelayMs)

      const transferTokens = await findElement(driver, By.xpath(`//button[contains(text(), 'Approve Tokens')]`))
      await transferTokens.click()

      await closeAllWindowHandlesExcept(driver, extension)
      await driver.switchTo().window(extension)
      await delay(regularDelayMs)

      const [txListItem] = await findElements(driver, By.css('.tx-list-item'))
      const [txListValue] = await findElements(driver, By.css('.tx-list-value'))
      await driver.wait(until.elementTextMatches(txListValue, /0\sETH/))
      await txListItem.click()
      await delay(regularDelayMs)
    })

    it('displays the token approval data', async () => {
      const dataTab = await findElement(driver, By.xpath(`//li[contains(text(), 'Data')]`))
      dataTab.click()
      await delay(regularDelayMs)

      const functionType = await findElement(driver, By.css('.confirm-page-container-content__function-type'))
      const functionTypeText = await functionType.getText()
      assert.equal(functionTypeText, 'Approve')

      const confirmDataDiv = await findElement(driver, By.css('.confirm-page-container-content__data-box'))
      const confirmDataText = await confirmDataDiv.getText()
      assert.equal(confirmDataText.match(/0x095ea7b30000000000000000000000002f318c334780961fb129d2a6c30d0763d9a5c97/))

      const detailsTab = await findElement(driver, By.xpath(`//li[contains(text(), 'Details')]`))
      detailsTab.click()
      await delay(regularDelayMs)

      const approvalWarning = await findElement(driver, By.css('.confirm-page-container-warning__warning'))
      const approvalWarningText = await approvalWarning.getText()
      assert(approvalWarningText.match(/By approving this/))
      await delay(regularDelayMs)
    })

    it('opens the gas edit modal', async () => {
      const configureGas = await driver.wait(until.elementLocated(By.css('.confirm-detail-row__header-text--edit')))
      await configureGas.click()
      await delay(regularDelayMs)

      gasModal = await driver.findElement(By.css('span .modal'))
    })

    it('customizes gas', async () => {
      await driver.wait(until.elementLocated(By.css('.customize-gas__title')))

      const [gasPriceInput, gasLimitInput] = await findElements(driver, By.css('.customize-gas-input'))
      await gasPriceInput.clear()
      await delay(tinyDelayMs)
      await gasPriceInput.sendKeys('10')
      await delay(tinyDelayMs)
      await gasLimitInput.clear()
      await delay(tinyDelayMs)
      await gasLimitInput.sendKeys(Key.chord(Key.CONTROL, 'a'))
      await gasLimitInput.sendKeys('60000')
      await gasLimitInput.sendKeys(Key.chord(Key.CONTROL, 'e'))

      // Needed for different behaviour of input in different versions of firefox
      const gasLimitInputValue = await gasLimitInput.getAttribute('value')
      if (gasLimitInputValue === '600001') {
        await gasLimitInput.sendKeys(Key.BACK_SPACE)
      }

      const save = await findElement(driver, By.css('.customize-gas__save'))
      await save.click()
      await driver.wait(until.stalenessOf(gasModal))

      const gasFeeInputs = await findElements(driver, By.css('.confirm-detail-row__eth'))
      assert.equal(await gasFeeInputs[0].getText(), '♦ 0.0006')
    })

    it('submits the transaction', async function () {
      const confirmButton = await findElement(driver, By.xpath(`//button[contains(text(), 'Confirm')]`))
      await confirmButton.click()
      await delay(regularDelayMs)
    })

    it('finds the transaction in the transactions list', async function () {
      const txValues = await findElements(driver, By.css('.tx-list-value'))
      await driver.wait(until.elementTextMatches(txValues[0], /0\sETH/))
      const txStatuses = await findElements(driver, By.css('.tx-list-status'))
      await driver.wait(until.elementTextMatches(txStatuses[0], /Confirmed/))
    })
  })

  describe('Hide token', () => {
    it('hides the token when clicked', async () => {
      const [hideTokenEllipsis] = await findElements(driver, By.css('.token-list-item__ellipsis'))
      await hideTokenEllipsis.click()

      const byTokenMenuDropdownOption = By.css('.menu__item--clickable')
      const tokenMenuDropdownOption = await driver.wait(until.elementLocated(byTokenMenuDropdownOption))

      await tokenMenuDropdownOption.click()

      const confirmHideModal = await findElement(driver, By.css('span .modal'))

      const byHideTokenConfirmationButton = By.css('.hide-token-confirmation__button')
      const hideTokenConfirmationButton = await driver.wait(until.elementLocated(byHideTokenConfirmationButton))
      await hideTokenConfirmationButton.click()

      await driver.wait(until.stalenessOf(confirmHideModal))
    })
  })

  describe('Add existing token using search', () => {
    it('clicks on the Add Token button', async () => {
      const addToken = await findElement(driver, By.xpath(`//button[contains(text(), 'Add Token')]`))
      await addToken.click()
      await delay(regularDelayMs)
    })

    it('can pick a token from the existing options', async () => {
      const tokenSearch = await findElement(driver, By.css('#search-tokens'))
      await tokenSearch.sendKeys('BAT')
      await delay(regularDelayMs)

      const token = await findElement(driver, By.xpath("//span[contains(text(), 'BAT')]"))
      await token.click()
      await delay(regularDelayMs)

      const nextScreen = await findElement(driver, By.xpath(`//button[contains(text(), 'Next')]`))
      await nextScreen.click()
      await delay(regularDelayMs)

      const addTokens = await findElement(driver, By.xpath(`//button[contains(text(), 'Add Tokens')]`))
      await addTokens.click()
      await delay(largeDelayMs)
    })

    it('renders the balance for the chosen token', async () => {
      const balance = await findElement(driver, By.css('.tx-view .balance-display .token-amount'))
      await driver.wait(until.elementTextMatches(balance, /0\sBAT/))
      await delay(regularDelayMs)
    })
  })
})<|MERGE_RESOLUTION|>--- conflicted
+++ resolved
@@ -4,9 +4,11 @@
 const { By, Key, until } = webdriver
 const {
   delay,
-  createModifiedTestBuild,
-  setupBrowserAndExtension,
-  verboseReportOnFailure,
+  buildChromeWebDriver,
+  buildFirefoxWebdriver,
+  installWebExt,
+  getExtensionIdChrome,
+  getExtensionIdFirefox,
 } = require('../func')
 const {
   assertElementNotPresent,
@@ -14,11 +16,7 @@
   closeAllWindowHandlesExcept,
   findElement,
   findElements,
-<<<<<<< HEAD
-  checkBrowserForConsoleErrors,
-=======
   loadExtension,
->>>>>>> 9be2248d
   openNewPage,
   switchToWindowWithTitle,
   verboseReportOnFailure,
@@ -26,9 +24,8 @@
 } = require('./helpers')
 
 describe('MetaMask', function () {
-  const browser = process.env.SELENIUM_BROWSER
+  let extensionId
   let driver
-  let extensionUri
   let tokenAddress
 
   const testSeedPhrase = 'phrase upgrade clock rough situate wedding elder clever doctor stamp excess tent'
@@ -40,18 +37,27 @@
   this.bail(true)
 
   before(async function () {
-    const srcPath = path.resolve(`dist/${browser}`)
-    const { extPath } = await createModifiedTestBuild({ browser, srcPath })
-    const installResult = await setupBrowserAndExtension({ browser, extPath })
-    driver = installResult.driver
-    extensionUri = installResult.extensionUri
-
-    await driver.get(extensionUri)
-    await delay(tinyDelayMs)
+    switch (process.env.SELENIUM_BROWSER) {
+      case 'chrome': {
+        const extPath = path.resolve('dist/chrome')
+        driver = buildChromeWebDriver(extPath)
+        extensionId = await getExtensionIdChrome(driver)
+        await driver.get(`chrome-extension://${extensionId}/popup.html`)
+        break
+      }
+      case 'firefox': {
+        const extPath = path.resolve('dist/firefox')
+        driver = buildFirefoxWebdriver()
+        await installWebExt(driver, extPath)
+        await delay(700)
+        extensionId = await getExtensionIdFirefox(driver)
+        await driver.get(`moz-extension://${extensionId}/popup.html`)
+      }
+    }
   })
 
   afterEach(async function () {
-    if (browser === 'chrome') {
+    if (process.env.SELENIUM_BROWSER === 'chrome') {
       const errors = await checkBrowserForConsoleErrors(driver)
       if (errors.length) {
         const errorReports = errors.map(err => err.message)
@@ -60,7 +66,7 @@
       }
     }
     if (this.currentTest.state === 'failed') {
-      await verboseReportOnFailure({ browser, driver, title: this.currentTest.title })
+      await verboseReportOnFailure(driver, this.currentTest)
     }
   })
 
@@ -77,13 +83,9 @@
       try {
         networkSelector = await findElement(driver, By.css('#network_component'))
       } catch (e) {
-<<<<<<< HEAD
-        await driver.get(extensionUri)
-=======
         await loadExtension(driver, extensionId)
         await delay(largeDelayMs * 2)
         networkSelector = await findElement(driver, By.css('#network_component'))
->>>>>>> 9be2248d
       }
       await delay(regularDelayMs)
     })
@@ -272,13 +274,8 @@
         await word11.click()
         await delay(tinyDelayMs)
       } catch (e) {
-<<<<<<< HEAD
-        await driver.get(extensionUri)
-        await retypeSeedPhrase(words)
-=======
         await loadExtension(driver, extensionId)
         await retypeSeedPhrase(words, true)
->>>>>>> 9be2248d
       }
     }
 
@@ -465,13 +462,8 @@
       await send3eth.click()
       await delay(regularDelayMs)
 
-<<<<<<< HEAD
-      await driver.switchTo().window(extension)
-      await driver.get(extensionUri)
-=======
       windowHandles = await driver.getAllWindowHandles()
       await driver.switchTo().window(windowHandles[2])
->>>>>>> 9be2248d
       await delay(regularDelayMs)
 
       assertElementNotPresent(webdriver, driver, By.xpath(`//li[contains(text(), 'Data')]`))
@@ -483,10 +475,6 @@
       await closeAllWindowHandlesExcept(driver, [extension, dapp])
       await driver.switchTo().window(extension)
       await delay(regularDelayMs)
-<<<<<<< HEAD
-      await driver.get(extensionUri)
-      await delay(regularDelayMs)
-=======
     })
 
     it('finds the transaction in the transactions list', async function () {
@@ -495,7 +483,6 @@
 
       const txValues = await findElement(driver, By.css('.tx-list-value'))
       await driver.wait(until.elementTextMatches(txValues, /3\sETH/), 10000)
->>>>>>> 9be2248d
     })
   })
 
@@ -660,7 +647,7 @@
       await delay(regularDelayMs)
 
       await driver.switchTo().window(extension)
-      await driver.get(extensionUri)
+      await loadExtension(driver, extensionId)
       await delay(regularDelayMs)
 
       const confirmButton = await findElement(driver, By.xpath(`//button[contains(text(), 'Confirm')]`))
@@ -674,15 +661,9 @@
       await driver.wait(until.elementTextMatches(tokenContractAddress, /0x/))
       tokenAddress = await tokenContractAddress.getText()
 
-<<<<<<< HEAD
-      await driver.close()
-      await driver.switchTo().window(extension)
-      await driver.get(extensionUri)
-=======
       await delay(regularDelayMs)
       await closeAllWindowHandlesExcept(driver, [extension, dapp])
       await delay(regularDelayMs)
->>>>>>> 9be2248d
       await driver.switchTo().window(extension)
       await delay(regularDelayMs)
 
