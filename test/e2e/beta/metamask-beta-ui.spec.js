--- conflicted
+++ resolved
@@ -468,7 +468,6 @@
       assert.equal(await txAccounts[0].getText(), 'Contract Deployment')
     })
 
-<<<<<<< HEAD
     it('calls and confirms a contract method', async () => {
       const [extension, remix] = await driver.getAllWindowHandles()
       await driver.switchTo().window(remix)
@@ -517,13 +516,6 @@
       await driver.executeScript("window.onbeforeunload = function() {};")
       await driver.close()
       await driver.switchTo().window(extension)
-=======
-    it('renders the balance for the chosen token', async () => {
-      const balance = await findElement(driver, By.css('.tx-view .balance-display .token-amount'))
-      await driver.wait(until.elementTextMatches(balance, /^0\s*BAT\s*$/), 10000)
-      const tokenAmount = await balance.getText()
-      assert.ok(/^0\s*BAT\s*$/.test(tokenAmount))
->>>>>>> 46b2f1df
       await delay(regularDelayMs)
     })
   })
@@ -598,7 +590,7 @@
 
     it('renders the balance for the new token', async () => {
       const balance = await findElement(driver, By.css('.tx-view .balance-display .token-amount'))
-      await driver.wait(until.elementTextMatches(balance, /^100\s*TST\s*$/))
+      await driver.wait(until.elementTextMatches(balance, /^100\s*TST\s*$/), 10000)
       const tokenAmount = await balance.getText()
       assert.ok(/^100\s*TST\s*$/.test(tokenAmount))
       await delay(regularDelayMs)
@@ -790,9 +782,9 @@
 
     it('renders the balance for the chosen token', async () => {
       const balance = await findElement(driver, By.css('.tx-view .balance-display .token-amount'))
-      await driver.wait(until.elementTextIs(balance, '0BAT'))
+      await driver.wait(until.elementTextMatches(balance, /^0\s*BAT\s*$/), 10000)
       const tokenAmount = await balance.getText()
-      assert.equal(tokenAmount, '0BAT')
+      assert.ok(/^0\s*BAT\s*$/.test(tokenAmount))
       await delay(regularDelayMs)
     })
   })
