--- conflicted
+++ resolved
@@ -1,10 +1,6 @@
 const assert = require('assert')
 const webdriver = require('selenium-webdriver')
 const { By, until } = webdriver
-<<<<<<< HEAD
-const { delay } = require('./func')
-=======
->>>>>>> cdaac779
 const {
   checkBrowserForConsoleErrors,
   delay,
@@ -162,12 +158,11 @@
     let extension
     let popup
     let dapp
-    it('switches to a dapp', async () => {
+
+    it('connects to the dapp', async () => {
       await openNewPage(driver, 'http://127.0.0.1:8080/')
       await delay(regularDelayMs)
 
-<<<<<<< HEAD
-=======
       const connectButton = await findElement(
         driver,
         By.xpath(`//button[contains(text(), 'Connect')]`)
@@ -176,21 +171,10 @@
 
       await delay(regularDelayMs)
 
->>>>>>> cdaac779
       await waitUntilXWindowHandles(driver, 3)
       const windowHandles = await driver.getAllWindowHandles()
 
       extension = windowHandles[0]
-<<<<<<< HEAD
-      popup = await switchToWindowWithTitle(
-        driver,
-        'MetaMask Notification',
-        windowHandles
-      )
-      dapp = windowHandles.find(
-        handle => handle !== extension && handle !== popup
-      )
-=======
       dapp = await switchToWindowWithTitle(
         driver,
         'E2E Test Dapp',
@@ -201,17 +185,9 @@
       )
 
       await driver.switchTo().window(popup)
->>>>>>> cdaac779
-
-      await delay(regularDelayMs)
-      const approveButton = await findElement(
-        driver,
-        By.xpath(`//button[contains(text(), 'Connect')]`)
-      )
-      await approveButton.click()
-
-<<<<<<< HEAD
-=======
+
+      await delay(regularDelayMs)
+
       const accountButton = await findElement(
         driver,
         By.css('.permissions-connect-choose-account__account')
@@ -225,14 +201,14 @@
       await submitButton.click()
 
       await waitUntilXWindowHandles(driver, 2)
->>>>>>> cdaac779
-      await driver.switchTo().window(dapp)
-      await delay(regularDelayMs)
-    })
-
-    it('has not set the network within the dapp', async () => {
+      await driver.switchTo().window(dapp)
+      await delay(regularDelayMs)
+    })
+
+    it('has the ganache network id within the dapp', async () => {
       const networkDiv = await findElement(driver, By.css('#network'))
-      assert.equal(await networkDiv.getText(), '')
+      await delay(regularDelayMs)
+      assert.equal(await networkDiv.getText(), '5777')
     })
 
     it('changes the network', async () => {
