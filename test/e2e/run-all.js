const path = require('path');
const { promises: fs } = require('fs');
const yargs = require('yargs/yargs');
const { hideBin } = require('yargs/helpers');
const { runInShell } = require('../../development/lib/run-command');
const { exitWithError } = require('../../development/lib/exit-with-error');
const { loadBuildTypesConfig } = require('../../development/lib/build-type');

const getTestPathsForTestDir = async (testDir) => {
  const testFilenames = await fs.readdir(testDir, { withFileTypes: true });
  const testPaths = [];

  for (const itemInDirectory of testFilenames) {
    const fullPath = path.join(testDir, itemInDirectory.name);

    if (itemInDirectory.isDirectory()) {
      const subDirPaths = await getTestPathsForTestDir(fullPath);
      testPaths.push(...subDirPaths);
    } else if (fullPath.endsWith('.spec.js')) {
      testPaths.push(fullPath);
    }
  }

  return testPaths;
};

// Heavily inspired by: https://stackoverflow.com/a/51514813
// Splits the array into totalChunks chunks with a decent spread of items in each chunk
function chunk(array, totalChunks) {
  const copyArray = [...array];
  const result = [];
  for (let chunkIndex = totalChunks; chunkIndex > 0; chunkIndex--) {
    result.push(copyArray.splice(0, Math.ceil(copyArray.length / chunkIndex)));
  }
  return result;
}

async function main() {
  const { argv } = yargs(hideBin(process.argv))
    .usage(
      '$0 [options]',
      'Run all E2E tests, with a variable number of retries.',
      (_yargs) =>
        _yargs
          .option('browser', {
            description: `Set the browser used; either 'chrome' or 'firefox'.`,
            type: 'string',
            choices: ['chrome', 'firefox'],
          })
          .option('debug', {
            default: process.env.E2E_DEBUG === 'true',
            description:
              'Run tests in debug mode, logging each driver interaction',
            type: 'boolean',
          })
          .option('snaps', {
            description: `run snaps e2e tests`,
            type: 'boolean',
          })
          .option('mv3', {
            description: `run mv3 specific e2e tests`,
            type: 'boolean',
          })
<<<<<<< HEAD
=======
          .option('rpc', {
            description: `run json-rpc specific e2e tests`,
            type: 'boolean',
          })
>>>>>>> ab378000
          .option('build-type', {
            description: `Sets the build-type to test for. This may filter out tests.`,
            type: 'string',
            choices: Object.keys(loadBuildTypesConfig().buildTypes),
          })
          .option('retries', {
            description:
              'Set how many times the test should be retried upon failure.',
            type: 'number',
          })
          .option('update-snapshot', {
            alias: 'u',
            default: false,
            description: 'Update E2E snapshots',
            type: 'boolean',
          }),
    )
    .strict()
    .help('help');

<<<<<<< HEAD
  const { browser, debug, retries, snaps, mv3, buildType } = argv;
=======
  const {
    browser,
    debug,
    retries,
    snaps,
    mv3,
    rpc,
    buildType,
    updateSnapshot,
  } = argv;
>>>>>>> ab378000

  let testPaths;

  if (snaps) {
    const testDir = path.join(__dirname, 'snaps');
    testPaths = await getTestPathsForTestDir(testDir);

    if (buildType && buildType !== 'flask') {
      // These tests should only be ran on Flask for now
      const filteredTests = [
        'test-snap-manageAccount.spec.js',
        'test-snap-rpc.spec.js',
        'test-snap-lifecycle.spec.js',
      ];
      testPaths = testPaths.filter((p) =>
        filteredTests.every((filteredTest) => !p.endsWith(filteredTest)),
      );
    }
<<<<<<< HEAD
=======
  } else if (rpc) {
    const testDir = path.join(__dirname, 'json-rpc');
    testPaths = await getTestPathsForTestDir(testDir);
>>>>>>> ab378000
  } else {
    const testDir = path.join(__dirname, 'tests');
    testPaths = [
      ...(await getTestPathsForTestDir(testDir)),
      ...(await getTestPathsForTestDir(path.join(__dirname, 'swaps'))),
      ...(await getTestPathsForTestDir(path.join(__dirname, 'nft'))),
      ...(await getTestPathsForTestDir(path.join(__dirname, 'metrics'))),
      path.join(__dirname, 'metamask-ui.spec.js'),
    ];

    if (mv3) {
      testPaths.push(
        ...(await getTestPathsForTestDir(path.join(__dirname, 'mv3'))),
      );
    }
  }

  const runE2eTestPath = path.join(__dirname, 'run-e2e-test.js');

  const args = [runE2eTestPath];
  if (browser) {
    args.push('--browser', browser);
  }
  if (retries) {
    args.push('--retries', retries);
  }
  if (debug) {
    args.push('--debug');
  }
  if (updateSnapshot) {
    args.push('--update-snapshot');
  }

  // For running E2Es in parallel in CI
  const currentChunkIndex = process.env.CIRCLE_NODE_INDEX ?? 0;
  const totalChunks = process.env.CIRCLE_NODE_TOTAL ?? 1;
  const chunks = chunk(testPaths, totalChunks);
  const currentChunk = chunks[currentChunkIndex];

  for (const testPath of currentChunk) {
    const dir = 'test/test-results/e2e';
    fs.mkdir(dir, { recursive: true });
    await runInShell('node', [...args, testPath]);
  }
}

main().catch((error) => {
  exitWithError(error);
});<|MERGE_RESOLUTION|>--- conflicted
+++ resolved
@@ -61,13 +61,10 @@
             description: `run mv3 specific e2e tests`,
             type: 'boolean',
           })
-<<<<<<< HEAD
-=======
           .option('rpc', {
             description: `run json-rpc specific e2e tests`,
             type: 'boolean',
           })
->>>>>>> ab378000
           .option('build-type', {
             description: `Sets the build-type to test for. This may filter out tests.`,
             type: 'string',
@@ -88,9 +85,6 @@
     .strict()
     .help('help');
 
-<<<<<<< HEAD
-  const { browser, debug, retries, snaps, mv3, buildType } = argv;
-=======
   const {
     browser,
     debug,
@@ -101,7 +95,6 @@
     buildType,
     updateSnapshot,
   } = argv;
->>>>>>> ab378000
 
   let testPaths;
 
@@ -120,12 +113,9 @@
         filteredTests.every((filteredTest) => !p.endsWith(filteredTest)),
       );
     }
-<<<<<<< HEAD
-=======
   } else if (rpc) {
     const testDir = path.join(__dirname, 'json-rpc');
     testPaths = await getTestPathsForTestDir(testDir);
->>>>>>> ab378000
   } else {
     const testDir = path.join(__dirname, 'tests');
     testPaths = [
