--- conflicted
+++ resolved
@@ -1,9 +1,4 @@
-<<<<<<< HEAD
-const { strict: assert } = require('assert');
 const { withFixtures, unlockWallet } = require('../helpers');
-=======
-const { withFixtures } = require('../helpers');
->>>>>>> 12280684
 const FixtureBuilder = require('../fixture-builder');
 const { TEST_SNAPS_WEBSITE_URL } = require('./enums');
 
