--- conflicted
+++ resolved
@@ -13,10 +13,6 @@
       {
         fixtures: new FixtureBuilder().build(),
         ganacheOptions: defaultGanacheOptions,
-<<<<<<< HEAD
-        failOnConsoleError: false,
-=======
->>>>>>> befc516a
         title: this.test.fullTitle(),
       },
       async ({ driver }) => {
@@ -25,15 +21,12 @@
         // open a new tab and navigate to test snaps page and connect
         await driver.driver.get(TEST_SNAPS_WEBSITE_URL);
 
-<<<<<<< HEAD
-=======
         // wait for page to load
         await driver.waitForSelector({
           text: 'Installed Snaps',
           tag: 'h2',
         });
 
->>>>>>> befc516a
         // find and scroll to the correct card and connect to update snap
         const snapButton = await driver.findElement('#connectUpdate');
         await driver.scrollToElement(snapButton);
