const { withFixtures } = require('../helpers');
const FixtureBuilder = require('../fixture-builder');
const { TEST_SNAPS_WEBSITE_URL } = require('./enums');

describe('Test Snap update', function () {
  it('can install an old and then updated version', async function () {
    const ganacheOptions = {
      accounts: [
        {
          secretKey:
            '0x7C9529A67102755B7E6102D6D950AC5D5863C98713805CEC576B945B15B71EAC',
          balance: 25000000000000000000,
        },
      ],
    };
    await withFixtures(
      {
        fixtures: new FixtureBuilder().build(),
        ganacheOptions,
        failOnConsoleError: false,
        title: this.test.title,
      },
      async ({ driver }) => {
        await driver.navigate();

        // enter pw into extension
        await driver.fill('#password', 'correct horse battery staple');
        await driver.press('#password', driver.Key.ENTER);

        // open a new tab and navigate to test snaps page and connect
        await driver.driver.get(TEST_SNAPS_WEBSITE_URL);
        await driver.delay(1000);

        // find and scroll to the correct card and click first
        const snapButton = await driver.findElement('#connectUpdate');
        await driver.scrollToElement(snapButton);
        await driver.delay(1000);
        await driver.clickElement('#connectUpdate');
        await driver.delay(1000);

        // switch to metamask extension and click connect
        let windowHandles = await driver.waitUntilXWindowHandles(
          2,
          1000,
          10000,
        );
        await driver.switchToWindowWithTitle(
          'MetaMask Notification',
          windowHandles,
        );
        await driver.clickElement({
          text: 'Connect',
          tag: 'button',
        });

        await driver.waitForSelector({ text: 'Approve & install' });

        await driver.clickElement({
          text: 'Approve & install',
          tag: 'button',
        });

        // wait for permissions popover, click checkboxes and confirm
        await driver.delay(500);
        await driver.clickElement('#key-access-bip32-m-44h-0h-secp256k1-0');
        await driver.clickElement('#key-access-bip32-m-44h-0h-ed25519-1');
        await driver.clickElement(
          '#public-key-access-bip32-m-44h-0h-secp256k1-0',
        );
        await driver.clickElement({
          text: 'Confirm',
          tag: 'button',
        });

        await driver.waitForSelector({ text: 'Ok' });

        await driver.clickElement({
          text: 'Ok',
          tag: 'button',
        });

        // navigate to test snap page
        await driver.switchToWindowWithTitle('Test Snaps', windowHandles);

        // wait for npm installation success
        await driver.waitForSelector({
          css: '#connectUpdate',
          text: 'Reconnect to Update Snap',
        });

        // find and scroll to the correct card and click first
        const snapButton2 = await driver.findElement('#connectUpdateNew');
        await driver.scrollToElement(snapButton2);
        await driver.delay(1000);
        await driver.clickElement('#connectUpdateNew');
        await driver.delay(1000);

        // switch to metamask extension and update
        await driver.waitUntilXWindowHandles(2, 1000, 10000);
        windowHandles = await driver.getAllWindowHandles();
        await driver.switchToWindowWithTitle(
          'MetaMask Notification',
          windowHandles,
        );

        await driver.waitForSelector({ text: 'Approve & update' });

        await driver.clickElement({
          text: 'Approve & update',
          tag: 'button',
        });

        await driver.waitForSelector({ text: 'Ok' });

        await driver.clickElement({
          text: 'Ok',
          tag: 'button',
        });

        // navigate to test snap page
        await driver.switchToWindowWithTitle('Test Snaps', windowHandles);

        // look for the correct version text
<<<<<<< HEAD
        await driver.waitForSelector({
          css: '#updateSnapVersion',
          text: '"5.0.1"',
        });
=======
        const versionResult = await driver.findElement('#updateSnapVersion');
        await driver.delay(1000);
        assert.equal(await versionResult.getText(), '"5.1.2"');
>>>>>>> f5105580
      },
    );
  });
});<|MERGE_RESOLUTION|>--- conflicted
+++ resolved
@@ -121,16 +121,9 @@
         await driver.switchToWindowWithTitle('Test Snaps', windowHandles);
 
         // look for the correct version text
-<<<<<<< HEAD
-        await driver.waitForSelector({
-          css: '#updateSnapVersion',
-          text: '"5.0.1"',
-        });
-=======
         const versionResult = await driver.findElement('#updateSnapVersion');
         await driver.delay(1000);
         assert.equal(await versionResult.getText(), '"5.1.2"');
->>>>>>> f5105580
       },
     );
   });
