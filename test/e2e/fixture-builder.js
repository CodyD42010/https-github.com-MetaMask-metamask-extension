const {
  WALLET_SNAP_PERMISSION_KEY,
  SnapCaveatType,
} = require('@metamask/snaps-utils');
const { merge } = require('lodash');
const { toHex } = require('@metamask/controller-utils');
const { NetworkStatus } = require('@metamask/network-controller');
const { CHAIN_IDS } = require('../../shared/constants/network');
const {
  ACTION_QUEUE_METRICS_E2E_TEST,
} = require('../../shared/constants/test-flags');
const { SMART_CONTRACTS } = require('./seeder/smart-contracts');
const { DAPP_URL } = require('./helpers');

function defaultFixture() {
  return {
    data: {
      AlertController: {
        alertEnabledness: {
          unconnectedAccount: true,
          web3ShimUsage: true,
        },
        unconnectedAccountAlertShownOrigins: {},
        web3ShimUsageOrigins: {},
      },
      AnnouncementController: {
        announcements: {
          1: {
            date: '2021-03-17',
            id: 1,
            image: {
              height: '230px',
              placeImageBelowDescription: true,
              src: 'images/mobile-link-qr.svg',
              width: '230px',
            },
            isShown: false,
          },
          3: {
            date: '2021-03-08',
            id: 3,
            isShown: false,
          },
          4: {
            date: '2021-05-11',
            id: 4,
            image: {
              src: 'images/source-logos-bsc.svg',
              width: '100%',
            },
            isShown: false,
          },
          5: {
            date: '2021-06-09',
            id: 5,
            isShown: false,
          },
          6: {
            date: '2021-05-26',
            id: 6,
            isShown: false,
          },
          7: {
            date: '2021-09-17',
            id: 7,
            isShown: false,
          },
          8: {
            date: '2021-11-01',
            id: 8,
            isShown: false,
          },
          9: {
            date: '2021-12-07',
            id: 9,
            image: {
              src: 'images/txinsights.png',
              width: '80%',
            },
            isShown: false,
          },
          10: {
            date: '2022-09-15',
            id: 10,
            image: {
              src: 'images/token-detection.svg',
              width: '100%',
            },
            isShown: false,
          },
          11: {
            date: '2022-09-15',
            id: 11,
            isShown: false,
          },
          12: {
            date: '2022-05-18',
            id: 12,
            image: {
              src: 'images/darkmode-banner.png',
              width: '100%',
            },
            isShown: false,
          },
          13: {
            date: '2022-09-15',
            id: 13,
            isShown: false,
          },
          14: {
            date: '2022-09-15',
            id: 14,
            isShown: false,
          },
          15: {
            date: '2022-09-15',
            id: 15,
            isShown: false,
          },
          16: {
            date: null,
            id: 16,
            isShown: false,
          },
          17: {
            date: null,
            id: 17,
            isShown: false,
          },
          18: {
            date: null,
            id: 18,
            isShown: true,
          },
          19: {
            date: null,
            id: 19,
            isShown: true,
          },
          21: {
            date: null,
            id: 21,
            isShown: true,
          },
          22: {
            date: null,
            id: 22,
            isShown: true,
          },
          ///: BEGIN:ONLY_INCLUDE_IN(blockaid)
          23: {
            date: null,
            id: 23,
            isShown: false,
          },
          ///: END:ONLY_INCLUDE_IN
        },
      },
      AppStateController: {
        browserEnvironment: {},
        nftsDropdownState: {},
        connectedStatusPopoverHasBeenShown: true,
        termsOfUseLastAgreed:
          '__FIXTURE_SUBSTITUTION__currentDateInMilliseconds',
        defaultHomeActiveTabName: null,
        fullScreenGasPollTokens: [],
        notificationGasPollTokens: [],
        popupGasPollTokens: [],
        qrHardware: {},
        recoveryPhraseReminderHasBeenShown: true,
        recoveryPhraseReminderLastShown:
          '__FIXTURE_SUBSTITUTION__currentDateInMilliseconds',
        showTestnetMessageInDropdown: true,
        trezorModel: null,
        usedNetworks: {
          [CHAIN_IDS.MAINNET]: true,
          [CHAIN_IDS.LINEA_MAINNET]: true,
          [CHAIN_IDS.GOERLI]: true,
          [CHAIN_IDS.LOCALHOST]: true,
        },
        snapsInstallPrivacyWarningShown: true,
      },
      CachedBalancesController: {
        cachedBalances: {
          [CHAIN_IDS.LOCALHOST]: {},
        },
      },
      CurrencyController: {
        conversionDate: 1665507600.0,
        conversionRate: 1300.0,
        currentCurrency: 'usd',
        nativeCurrency: 'ETH',
        usdConversionRate: 1300.0,
      },
      GasFeeController: {
        estimatedGasFeeTimeBounds: {},
        gasEstimateType: 'none',
        gasFeeEstimates: {},
      },
      KeyringController: {
        vault:
          '{"data":"s6TpYjlUNsn7ifhEFTkuDGBUM1GyOlPrim7JSjtfIxgTt8/6MiXgiR/CtFfR4dWW2xhq85/NGIBYEeWrZThGdKGarBzeIqBfLFhw9n509jprzJ0zc2Rf+9HVFGLw+xxC4xPxgCS0IIWeAJQ+XtGcHmn0UZXriXm8Ja4kdlow6SWinB7sr/WM3R0+frYs4WgllkwggDf2/Tv6VHygvLnhtzp6hIJFyTjh+l/KnyJTyZW1TkZhDaNDzX3SCOHT","iv":"FbeHDAW5afeWNORfNJBR0Q==","salt":"TxZ+WbCW6891C9LK/hbMAoUsSEW1E8pyGLVBU6x5KR8="}',
      },
      MetaMetricsController: {
        eventsBeforeMetricsOptIn: [],
        fragments: {},
        metaMetricsId: null,
        participateInMetaMetrics: false,
        traits: {},
      },
      NetworkController: {
        selectedNetworkClientId: 'networkConfigurationId',
        networksMetadata: {
          networkConfigurationId: {
            EIPS: {},
            status: NetworkStatus.Available,
          },
        },
        providerConfig: {
          chainId: CHAIN_IDS.LOCALHOST,
          nickname: 'Localhost 8545',
          rpcPrefs: {},
          rpcUrl: 'http://localhost:8545',
          ticker: 'ETH',
          type: 'rpc',
          id: 'networkConfigurationId',
        },
        networkConfigurations: {
          networkConfigurationId: {
            chainId: CHAIN_IDS.LOCALHOST,
            nickname: 'Localhost 8545',
            rpcPrefs: {},
            rpcUrl: 'http://localhost:8545',
            ticker: 'ETH',
            networkConfigurationId: 'networkConfigurationId',
          },
        },
      },
      OnboardingController: {
        completedOnboarding: true,
        firstTimeFlowType: 'import',
        onboardingTabs: {},
        seedPhraseBackedUp: true,
      },
      PermissionController: {
        subjects: {},
      },
      PreferencesController: {
        advancedGasFee: null,
        currentLocale: 'en',
        dismissSeedBackUpReminder: true,
        featureFlags: {},
        forgottenPassword: false,
        identities: {
          '0x5cfe73b6021e818b776b421b1c4db2474086a7e1': {
            address: '0x5cfe73b6021e818b776b421b1c4db2474086a7e1',
            lastSelected: 1665507600000,
            name: 'Account 1',
          },
        },
        infuraBlocked: false,
        ipfsGateway: 'dweb.link',
        knownMethodData: {},
        ledgerTransportType: 'webhid',
        lostIdentities: {},
        openSeaEnabled: false,
        preferences: {
          hideZeroBalanceTokens: false,
          showFiatInTestnets: false,
          showTestNetworks: false,
          useNativeCurrencyAsPrimaryCurrency: true,
        },
        selectedAddress: '0x5cfe73b6021e818b776b421b1c4db2474086a7e1',
        theme: 'light',
        useBlockie: false,
        useNftDetection: false,
        useNonceField: false,
        usePhishDetect: true,
        useTokenDetection: false,
        useCurrencyRateCheck: true,
        useMultiAccountBalanceChecker: true,
      },
      SmartTransactionsController: {
        smartTransactionsState: {
          fees: {},
          liveness: true,
          smartTransactions: {
            [CHAIN_IDS.MAINNET]: [],
          },
        },
      },
      SubjectMetadataController: {
        subjectMetadata: {
          'https://metamask.github.io': {
            extensionId: null,
            iconUrl: null,
            name: 'MetaMask < = > Ledger Bridge',
            origin: 'https://metamask.github.io',
            subjectType: 'website',
          },
        },
      },
      TokensController: {
        allDetectedTokens: {},
        allIgnoredTokens: {},
        allTokens: {},
        detectedTokens: [],
        ignoredTokens: [],
        tokens: [],
      },
      TransactionController: {
        transactions: {},
      },
      config: {},
      firstTimeInfo: {
        date: 1665507600000,
        version: '10.21.0',
      },
    },
  };
}

function onboardingFixture() {
  return {
    data: {
      AppStateController: {
        browserEnvironment: {},
        nftsDropdownState: {},
        connectedStatusPopoverHasBeenShown: true,
        defaultHomeActiveTabName: null,
        fullScreenGasPollTokens: [],
        notificationGasPollTokens: [],
        popupGasPollTokens: [],
        qrHardware: {},
        recoveryPhraseReminderHasBeenShown: false,
        recoveryPhraseReminderLastShown:
          '__FIXTURE_SUBSTITUTION__currentDateInMilliseconds',
        showTestnetMessageInDropdown: true,
        trezorModel: null,
        usedNetworks: {
          [CHAIN_IDS.MAINNET]: true,
          [CHAIN_IDS.LINEA_MAINNET]: true,
          [CHAIN_IDS.GOERLI]: true,
          [CHAIN_IDS.LOCALHOST]: true,
        },
        [ACTION_QUEUE_METRICS_E2E_TEST]: false,
      },
      NetworkController: {
        selectedNetworkClientId: 'networkConfigurationId',
        networksMetadata: {
          networkConfigurationId: {
            EIPS: {},
            status: NetworkStatus.Available,
          },
        },
        providerConfig: {
          ticker: 'ETH',
          type: 'rpc',
          rpcUrl: 'http://localhost:8545',
          chainId: CHAIN_IDS.LOCALHOST,
          nickname: 'Localhost 8545',
          id: 'networkConfigurationId',
        },
        networkConfigurations: {
          networkConfigurationId: {
            chainId: CHAIN_IDS.LOCALHOST,
            nickname: 'Localhost 8545',
            rpcPrefs: {},
            rpcUrl: 'http://localhost:8545',
            ticker: 'ETH',
            networkConfigurationId: 'networkConfigurationId',
            type: 'rpc',
          },
        },
      },
      PreferencesController: {
        advancedGasFee: null,
        currentLocale: 'en',
        dismissSeedBackUpReminder: false,
        featureFlags: {},
        forgottenPassword: false,
        identities: {},
        infuraBlocked: false,
        ipfsGateway: 'dweb.link',
        knownMethodData: {},
        ledgerTransportType: 'webhid',
        lostIdentities: {},
        openSeaEnabled: false,
        preferences: {
          hideZeroBalanceTokens: false,
          showFiatInTestnets: false,
          showTestNetworks: false,
          useNativeCurrencyAsPrimaryCurrency: true,
        },
        theme: 'light',
        useBlockie: false,
        useNftDetection: false,
        useNonceField: false,
        usePhishDetect: true,
        useTokenDetection: false,
        useCurrencyRateCheck: true,
        useMultiAccountBalanceChecker: true,
      },
      SmartTransactionsController: {
        smartTransactionsState: {
          fees: {},
          liveness: true,
          smartTransactions: {
            [CHAIN_IDS.MAINNET]: [],
          },
        },
      },
      TokensController: {
        allDetectedTokens: {},
        allIgnoredTokens: {},
        allTokens: {},
        detectedTokens: [],
        ignoredTokens: [],
        tokens: [],
      },
      config: {},
      firstTimeInfo: {
        date: 1665507600000,
        version: '10.21.0',
      },
    },
  };
}

class FixtureBuilder {
  constructor({ onboarding = false } = {}) {
    this.fixture = onboarding === true ? onboardingFixture() : defaultFixture();
  }

  withAddressBookController(data) {
    merge(
      this.fixture.data.AddressBookController
        ? this.fixture.data.AddressBookController
        : (this.fixture.data.AddressBookController = {}),
      data,
    );
    return this;
  }

  withAlertController(data) {
    merge(this.fixture.data.AlertController, data);
    return this;
  }

  withAnnouncementController(data) {
    merge(this.fixture.data.AnnouncementController, data);
    return this;
  }

  withAppStateController(data) {
    merge(this.fixture.data.AppStateController, data);
    return this;
  }

  withCachedBalancesController(data) {
    merge(this.fixture.data.CachedBalancesController, data);
    return this;
  }

  withCurrencyController(data) {
    merge(this.fixture.data.CurrencyController, data);
    return this;
  }

  withGasFeeController(data) {
    merge(this.fixture.data.GasFeeController, data);
    return this;
  }

  withKeyringController(data) {
    merge(this.fixture.data.KeyringController, data);
    return this;
  }

  withKeyringControllerImportedAccountVault() {
    return this.withKeyringController({
      vault:
        '{"data":"Ot+BTtJPag0xubdiv1nO9bsSvTHivHCd6CD7Lxgb1McYw3VqMjgp5rPMZmblJ1lscuMxyiqp99G52uXO9S0em6F9htpa+t/wn6qubRKTTNG9fxNzQrKXRDNhdgfYckVk5VAZ4fgl2iMZcRDvS8H/+gucVKJ33Sl6mXyPofdexXhWDCU6uR2YecnfaIum9cL2u/GqOMPE3jxzy0Wip0x2Jyp3QOKhvu8A3GIjzagLOaQ7a1APdl8=","iv":"lbsyPeGYWU6U1+jvmW9UHg==","salt":"Zmbhpskwxe4rYfXtELBvlcvW4HISPBATRmMqzsnZPMg="}',
    });
  }

  withMetaMetricsController(data) {
    merge(this.fixture.data.MetaMetricsController, data);
    return this;
  }

  withNetworkController(data) {
    merge(this.fixture.data.NetworkController, data);
    return this;
  }

  withNftController(data) {
    merge(
      this.fixture.data.NftController
        ? this.fixture.data.NftController
        : (this.fixture.data.NftController = {}),
      data,
    );
    return this;
  }

  withNftControllerERC1155() {
    return this.withNftController({
      allNftContracts: {
        '0x5cfe73b6021e818b776b421b1c4db2474086a7e1': {
          [toHex(1337)]: [
            {
              address: `__FIXTURE_SUBSTITUTION__CONTRACT${SMART_CONTRACTS.ERC1155}`,
            },
          ],
        },
      },
      allNfts: {
        '0x5cfe73b6021e818b776b421b1c4db2474086a7e1': {
          [toHex(1337)]: [
            {
              address: `__FIXTURE_SUBSTITUTION__CONTRACT${SMART_CONTRACTS.ERC1155}`,
              tokenId: '1',
              favorite: false,
              isCurrentlyOwned: true,
              name: 'Rocks',
              description: 'This is a collection of Rock NFTs.',
              image:
                'ipfs://bafkreifvhjdf6ve4jfv6qytqtux5nd4nwnelioeiqx5x2ez5yrgrzk7ypi',
              standard: 'ERC1155',
            },
          ],
        },
      },
      ignoredNfts: [],
    });
  }

  withNftControllerERC721() {
    return this.withNftController({
      allNftContracts: {
        '0x5cfe73b6021e818b776b421b1c4db2474086a7e1': {
          [toHex(1337)]: [
            {
              address: `__FIXTURE_SUBSTITUTION__CONTRACT${SMART_CONTRACTS.NFTS}`,
              name: 'TestDappNFTs',
              symbol: 'TDC',
            },
          ],
        },
      },
      allNfts: {
        '0x5cfe73b6021e818b776b421b1c4db2474086a7e1': {
          [toHex(1337)]: [
            {
              address: `__FIXTURE_SUBSTITUTION__CONTRACT${SMART_CONTRACTS.NFTS}`,
              description: 'Test Dapp NFTs for testing.',
              favorite: false,
              image:
                'data:image/svg+xml;base64,PHN2ZyBoZWlnaHQ9IjM1MCIgd2lkdGg9IjM1MCIgdmlld0JveD0iMCAwIDEwMCAxMDAiIHhtbG5zPSJodHRwOi8vd3d3LnczLm9yZy8yMDAwL3N2ZyI+PGRlZnM+PHBhdGggaWQ9Ik15UGF0aCIgZmlsbD0ibm9uZSIgc3Ryb2tlPSJyZWQiIGQ9Ik0xMCw5MCBROTAsOTAgOTAsNDUgUTkwLDEwIDUwLDEwIFExMCwxMCAxMCw0MCBRMTAsNzAgNDUsNzAgUTcwLDcwIDc1LDUwIiAvPjwvZGVmcz48dGV4dD48dGV4dFBhdGggaHJlZj0iI015UGF0aCI+UXVpY2sgYnJvd24gZm94IGp1bXBzIG92ZXIgdGhlIGxhenkgZG9nLjwvdGV4dFBhdGg+PC90ZXh0Pjwvc3ZnPg==',
              isCurrentlyOwned: true,
              name: 'Test Dapp NFTs #1',
              standard: 'ERC721',
              tokenId: '1',
            },
          ],
        },
      },
      ignoredNfts: [],
    });
  }

  withOnboardingController(data) {
    merge(this.fixture.data.OnboardingController, data);
    return this;
  }

  withPermissionController(data) {
    merge(this.fixture.data.PermissionController, data);
    return this;
  }

  withPermissionControllerConnectedToTestDapp() {
    return this.withPermissionController({
      subjects: {
        [DAPP_URL]: {
          origin: DAPP_URL,
          permissions: {
            eth_accounts: {
              id: 'ZaqPEWxyhNCJYACFw93jE',
              parentCapability: 'eth_accounts',
              invoker: DAPP_URL,
              caveats: [
                {
                  type: 'restrictReturnedAccounts',
                  value: ['0x5cfe73b6021e818b776b421b1c4db2474086a7e1'],
                },
              ],
              date: 1664388714636,
            },
          },
        },
      },
    });
  }

  withPermissionControllerConnectedToSnapDapp() {
    return this.withPermissionController({
      subjects: {
        'https://metamask.github.io': {
          origin: 'https://metamask.github.io',
          permissions: {
            [WALLET_SNAP_PERMISSION_KEY]: {
              caveats: [
                {
                  type: SnapCaveatType.SnapIds,
                  value: {
                    'npm@metamask/test-snap-bip32': {},
                    'npm@metamask/test-snap-bip44': {},
                    'npm@metamask/test-snap-error': {},
                    'npm@metamask/test-snap-managestate': {},
                    'npm@metamask/test-snap-notification': {},
                  },
                },
              ],
              id: 'CwdJq0x8N_b9FNxn6dVuP',
              parentCapability: WALLET_SNAP_PERMISSION_KEY,
              invoker: 'https://metamask.github.io',
              date: 1664388714636,
            },
          },
        },
      },
    });
  }

  withPermissionLogController(data) {
    merge(
      this.fixture.data.PermissionLogController
        ? this.fixture.data.PermissionLogController
        : (this.fixture.data.PermissionLogController = {}),
      data,
    );
    return this;
  }

  withPreferencesController(data) {
    merge(this.fixture.data.PreferencesController, data);
    return this;
  }

  withPreferencesControllerImportedAccountIdentities() {
    return this.withPreferencesController({
      identities: {
        '0x0cc5261ab8ce458dc977078a3623e2badd27afd3': {
          name: 'Account 1',
          address: '0x0cc5261ab8ce458dc977078a3623e2badd27afd3',
          lastSelected: 1665507600000,
        },
        '0x3ed0ee22e0685ebbf07b2360a8331693c413cc59': {
          name: 'Account 2',
          address: '0x3ed0ee22e0685ebbf07b2360a8331693c413cc59',
        },
        '0xd38d853771fb546bd8b18b2f3638491bc0b0e906': {
          name: 'Account 3',
          address: '0xd38d853771fb546bd8b18b2f3638491bc0b0e906',
        },
      },
      selectedAddress: '0x0cc5261ab8ce458dc977078a3623e2badd27afd3',
    });
  }

  withSmartTransactionsController(data) {
    merge(this.fixture.data.SmartTransactionsController, data);
    return this;
  }

  withSubjectMetadataController(data) {
    merge(this.fixture.data.SubjectMetadataController, data);
    return this;
  }

  withTokenListController(data) {
    merge(
      this.fixture.data.TokenListController
        ? this.fixture.data.TokenListController
        : (this.fixture.data.TokenListController = {}),
      data,
    );
    return this;
  }

  withTokensController(data) {
    merge(this.fixture.data.TokensController, data);
    return this;
  }

  withBadPreferencesControllerState() {
    merge(this.fixture.data, {
      PreferencesController: 5,
    });
    return this;
  }

  withTokensControllerERC20() {
    merge(this.fixture.data.TokensController, {
      tokens: [
        {
          address: `__FIXTURE_SUBSTITUTION__CONTRACT${SMART_CONTRACTS.HST}`,
          symbol: 'TST',
          decimals: 4,
          image:
            'https://static.metafi.codefi.network/api/v1/tokenIcons/1337/0x581c3c1a2a4ebde2a0df29b5cf4c116e42945947.png',
          isERC721: false,
          aggregators: [],
        },
      ],
      ignoredTokens: [],
      detectedTokens: [],
      allTokens: {
        [toHex(1337)]: {
          '0x5cfe73b6021e818b776b421b1c4db2474086a7e1': [
            {
              address: `__FIXTURE_SUBSTITUTION__CONTRACT${SMART_CONTRACTS.HST}`,
              symbol: 'TST',
              decimals: 4,
              image:
                'https://static.metafi.codefi.network/api/v1/tokenIcons/1337/0x581c3c1a2a4ebde2a0df29b5cf4c116e42945947.png',
              isERC721: false,
              aggregators: [],
            },
          ],
        },
      },
      allIgnoredTokens: {},
      allDetectedTokens: {},
    });
    return this;
  }

  withTransactionController(data) {
    merge(
      this.fixture.data.TransactionController
        ? this.fixture.data.TransactionController
        : (this.fixture.data.TransactionController = {}),
      data,
    );
    return this;
  }

  withTransactionControllerMultipleTransactions() {
    return this.withTransactionController({
      transactions: {
        7911313280012623: {
          chainId: CHAIN_IDS.LOCALHOST,
          dappSuggestedGasFees: {
            gas: '0x5208',
            maxFeePerGas: '0x59682f0c',
            maxPriorityFeePerGas: '0x59682f00',
          },
          history: [
            {
              chainId: CHAIN_IDS.LOCALHOST,
              dappSuggestedGasFees: {
                gas: '0x5208',
                maxFeePerGas: '0x59682f0c',
                maxPriorityFeePerGas: '0x59682f00',
              },
              id: 7911313280012623,
              loadingDefaults: true,
              origin: 'https://metamask.github.io',
              status: 'unapproved',
              time: 1631545991949,
              txParams: {
                from: '0x5cfe73b6021e818b776b421b1c4db2474086a7e1',
                gas: '0x5208',
                maxFeePerGas: '0x59682f0c',
                maxPriorityFeePerGas: '0x59682f00',
                to: '0x2f318c334780961fb129d2a6c30d0763d9a5c970',
                value: '0x29a2241af62c0000',
              },
              type: 'simpleSend',
            },
            [
              {
                note: 'Added new unapproved transaction.',
                op: 'replace',
                path: '/loadingDefaults',
                timestamp: 1631545992244,
                value: false,
              },
            ],
          ],
          id: 7911313280012623,
          loadingDefaults: false,
          origin: 'https://metamask.github.io',
          status: 'unapproved',
          time: 1631545991949,
          txParams: {
            from: '0x5cfe73b6021e818b776b421b1c4db2474086a7e1',
            gas: '0x5208',
            maxFeePerGas: '0x59682f0c',
            maxPriorityFeePerGas: '0x59682f00',
            to: '0x2f318c334780961fb129d2a6c30d0763d9a5c970',
            value: '0x29a2241af62c0000',
          },
          type: 'simpleSend',
        },
        7911313280012624: {
          chainId: CHAIN_IDS.LOCALHOST,
          dappSuggestedGasFees: {
            gas: '0x5208',
            maxFeePerGas: '0x59682f0c',
            maxPriorityFeePerGas: '0x59682f00',
          },
          history: [
            {
              chainId: CHAIN_IDS.LOCALHOST,
              dappSuggestedGasFees: {
                gas: '0x5208',
                maxFeePerGas: '0x59682f0c',
                maxPriorityFeePerGas: '0x59682f00',
              },
              id: 7911313280012624,
              loadingDefaults: true,
              origin: 'https://metamask.github.io',
              status: 'unapproved',
              time: 1631545994578,
              txParams: {
                from: '0x5cfe73b6021e818b776b421b1c4db2474086a7e1',
                gas: '0x5208',
                maxFeePerGas: '0x59682f0c',
                maxPriorityFeePerGas: '0x59682f00',
                to: '0x2f318c334780961fb129d2a6c30d0763d9a5c970',
                value: '0x29a2241af62c0000',
              },
              type: 'simpleSend',
            },
            [
              {
                note: 'Added new unapproved transaction.',
                op: 'replace',
                path: '/loadingDefaults',
                timestamp: 1631545994695,
                value: false,
              },
            ],
          ],
          id: 7911313280012624,
          loadingDefaults: false,
          origin: 'https://metamask.github.io',
          status: 'unapproved',
          time: 1631545994578,
          txParams: {
            from: '0x5cfe73b6021e818b776b421b1c4db2474086a7e1',
            gas: '0x5208',
            maxFeePerGas: '0x59682f0c',
            maxPriorityFeePerGas: '0x59682f00',
            to: '0x2f318c334780961fb129d2a6c30d0763d9a5c970',
            value: '0x29a2241af62c0000',
          },
          type: 'simpleSend',
        },
        7911313280012625: {
          chainId: CHAIN_IDS.LOCALHOST,
          dappSuggestedGasFees: {
            gas: '0x5208',
            maxFeePerGas: '0x59682f0c',
            maxPriorityFeePerGas: '0x59682f00',
          },
          history: [
            {
              chainId: CHAIN_IDS.LOCALHOST,
              dappSuggestedGasFees: {
                gas: '0x5208',
                maxFeePerGas: '0x59682f0c',
                maxPriorityFeePerGas: '0x59682f00',
              },
              id: 7911313280012625,
              loadingDefaults: true,
              origin: 'https://metamask.github.io',
              status: 'unapproved',
              time: 1631545996673,
              txParams: {
                from: '0x5cfe73b6021e818b776b421b1c4db2474086a7e1',
                gas: '0x5208',
                maxFeePerGas: '0x59682f0c',
                maxPriorityFeePerGas: '0x59682f00',
                to: '0x2f318c334780961fb129d2a6c30d0763d9a5c970',
                value: '0x29a2241af62c0000',
              },
              type: 'simpleSend',
            },
            [
              {
                note: 'Added new unapproved transaction.',
                op: 'replace',
                path: '/loadingDefaults',
                timestamp: 1631545996678,
                value: false,
              },
            ],
          ],
          id: 7911313280012625,
          loadingDefaults: false,
          origin: 'https://metamask.github.io',
          status: 'unapproved',
          time: 1631545996673,
          txParams: {
            from: '0x5cfe73b6021e818b776b421b1c4db2474086a7e1',
            gas: '0x5208',
            maxFeePerGas: '0x59682f0c',
            maxPriorityFeePerGas: '0x59682f00',
            to: '0x2f318c334780961fb129d2a6c30d0763d9a5c970',
            value: '0x29a2241af62c0000',
          },
          type: 'simpleSend',
        },
        7911313280012626: {
          chainId: CHAIN_IDS.LOCALHOST,
          dappSuggestedGasFees: {
            gas: '0x5208',
            maxFeePerGas: '0x59682f0c',
            maxPriorityFeePerGas: '0x59682f00',
          },
          history: [
            {
              chainId: CHAIN_IDS.LOCALHOST,
              dappSuggestedGasFees: {
                gas: '0x5208',
                maxFeePerGas: '0x59682f0c',
                maxPriorityFeePerGas: '0x59682f00',
              },
              id: 7911313280012626,
              loadingDefaults: true,
              origin: 'https://metamask.github.io',
              status: 'unapproved',
              time: 1631545998675,
              txParams: {
                from: '0x5cfe73b6021e818b776b421b1c4db2474086a7e1',
                gas: '0x5208',
                maxFeePerGas: '0x59682f0c',
                maxPriorityFeePerGas: '0x59682f00',
                to: '0x2f318c334780961fb129d2a6c30d0763d9a5c970',
                value: '0x29a2241af62c0000',
              },
              type: 'simpleSend',
            },
            [
              {
                note: 'Added new unapproved transaction.',
                op: 'replace',
                path: '/loadingDefaults',
                timestamp: 1631545998677,
                value: false,
              },
            ],
          ],
          id: 7911313280012626,
          loadingDefaults: false,
          origin: 'https://metamask.github.io',
          status: 'unapproved',
          time: 1631545998675,
          txParams: {
            from: '0x5cfe73b6021e818b776b421b1c4db2474086a7e1',
            gas: '0x5208',
            maxFeePerGas: '0x59682f0c',
            maxPriorityFeePerGas: '0x59682f00',
            to: '0x2f318c334780961fb129d2a6c30d0763d9a5c970',
            value: '0x29a2241af62c0000',
          },
          type: 'simpleSend',
        },
      },
    });
  }

  withTransactionControllerTypeOneTransaction() {
    return this.withTransactionController({
      transactions: {
        4046084157914634: {
          chainId: CHAIN_IDS.LOCALHOST,
          history: [
            {
              chainId: CHAIN_IDS.LOCALHOST,
              id: 4046084157914634,
              loadingDefaults: true,
              origin: 'metamask',
              status: 'unapproved',
              time: 1617228030067,
              txParams: {
                from: '0x5cfe73b6021e818b776b421b1c4db2474086a7e1',
                gas: '0x61a8',
                gasPrice: '0x2540be400',
                to: '0x2f318C334780961FB129D2a6c30D0763d9a5C970',
                value: '0xde0b6b3a7640000',
              },
              type: 'simpleSend',
            },
            [
              {
                note: 'Added new unapproved transaction.',
                op: 'replace',
                path: '/loadingDefaults',
                timestamp: 1617228030069,
                value: false,
              },
            ],
          ],
          id: 4046084157914634,
          loadingDefaults: false,
          origin: 'metamask',
          primaryTransaction: {
            chainId: CHAIN_IDS.LOCALHOST,
            id: 4046084157914634,
            loadingDefaults: true,
            origin: 'metamask',
            status: 'unapproved',
            time: 1617228030067,
            txParams: {
              from: '0x5cfe73b6021e818b776b421b1c4db2474086a7e1',
              gas: '0x61a8',
              gasPrice: '0x2540be400',
              to: '0x2f318C334780961FB129D2a6c30D0763d9a5C970',
              value: '0xde0b6b3a7640000',
            },
            type: 'sentEther',
          },
          status: 'unapproved',
          time: 1617228030067,
          txParams: {
            from: '0x5cfe73b6021e818b776b421b1c4db2474086a7e1',
            gas: '0x61a8',
            gasPrice: '0x2540be400',
            to: '0x2f318C334780961FB129D2a6c30D0763d9a5C970',
            value: '0xde0b6b3a7640000',
          },
          type: 'simpleSend',
        },
      },
    });
  }

  withTransactionControllerTypeTwoTransaction() {
    return this.withTransactionController({
      transactions: {
        4046084157914634: {
          chainId: CHAIN_IDS.LOCALHOST,
          history: [
            {
              chainId: CHAIN_IDS.LOCALHOST,
              id: 4046084157914634,
              loadingDefaults: true,
              origin: 'metamask',
              status: 'unapproved',
              time: 1617228030067,
              txParams: {
                from: '0x5cfe73b6021e818b776b421b1c4db2474086a7e1',
                gas: '0x61a8',
                maxFeePerGas: '0x59682f0c',
                maxPriorityFeePerGas: '0x59682f00',
                to: '0x2f318C334780961FB129D2a6c30D0763d9a5C970',
                type: '0x2',
                value: '0xde0b6b3a7640000',
              },
              type: 'simpleSend',
            },
            [
              {
                note: 'Added new unapproved transaction.',
                op: 'replace',
                path: '/loadingDefaults',
                timestamp: 1617228030069,
                value: false,
              },
            ],
          ],
          id: 4046084157914634,
          loadingDefaults: false,
          origin: 'metamask',
          primaryTransaction: {
            chainId: CHAIN_IDS.LOCALHOST,
            id: 4046084157914634,
            loadingDefaults: true,
            origin: 'metamask',
            status: 'unapproved',
            time: 1617228030067,
            txParams: {
              from: '0x5cfe73b6021e818b776b421b1c4db2474086a7e1',
              gas: '0x61a8',
              maxFeePerGas: '0x59682f0c',
              maxPriorityFeePerGas: '0x59682f00',
              to: '0x2f318C334780961FB129D2a6c30D0763d9a5C970',
              type: '0x2',
              value: '0xde0b6b3a7640000',
            },
            type: 'sentEther',
          },
          status: 'unapproved',
          time: 1617228030067,
          txParams: {
            from: '0x5cfe73b6021e818b776b421b1c4db2474086a7e1',
            gas: '0x61a8',
            maxFeePerGas: '0x59682f0c',
            maxPriorityFeePerGas: '0x59682f00',
            to: '0x2f318C334780961FB129D2a6c30D0763d9a5C970',
            type: '0x2',
            value: '0xde0b6b3a7640000',
          },
          type: 'simpleSend',
        },
      },
    });
  }

  withTransactionControllerApprovedTransaction() {
    return this.withTransactionController({
      transactions: {
        4046084157914634: {
          chainId: CHAIN_IDS.LOCALHOST,
          history: [
            {
              chainId: CHAIN_IDS.LOCALHOST,
              id: 4046084157914634,
              loadingDefaults: true,
              origin: 'metamask',
              status: 'unapproved',
              time: 1617228030067,
              txParams: {
                from: '0x5cfe73b6021e818b776b421b1c4db2474086a7e1',
                gas: '0x61a8',
                maxFeePerGas: '0x59682f0c',
                maxPriorityFeePerGas: '0x59682f00',
                to: '0x2f318C334780961FB129D2a6c30D0763d9a5C970',
                type: '0x2',
                value: '0xde0b6b3a7640000',
              },
              type: 'simpleSend',
            },
            [
              {
                note: 'Added new unapproved transaction.',
                op: 'replace',
                path: '/loadingDefaults',
                timestamp: 1617228030069,
                value: false,
              },
            ],
            [
              {
                op: 'add',
                path: '/txParams/nonce',
                value: '0x0',
                note: 'transactions#approveTransaction',
                timestamp: 1617228031069,
              },
            ],
          ],
          id: 4046084157914634,
          loadingDefaults: false,
          origin: 'metamask',
          primaryTransaction: {
            chainId: CHAIN_IDS.LOCALHOST,
            id: 4046084157914634,
            loadingDefaults: true,
            origin: 'metamask',
            status: 'approved',
            time: 1617228030067,
            txParams: {
              from: '0x5cfe73b6021e818b776b421b1c4db2474086a7e1',
              gas: '0x61a8',
              maxFeePerGas: '0x59682f0c',
              maxPriorityFeePerGas: '0x59682f00',
              to: '0x2f318C334780961FB129D2a6c30D0763d9a5C970',
              type: '0x2',
              value: '0xde0b6b3a7640000',
            },
            type: 'sentEther',
          },
          status: 'approved',
          time: 1617228030067,
          txParams: {
            from: '0x5cfe73b6021e818b776b421b1c4db2474086a7e1',
            gas: '0x61a8',
            maxFeePerGas: '0x59682f0c',
            maxPriorityFeePerGas: '0x59682f00',
            to: '0x2f318C334780961FB129D2a6c30D0763d9a5C970',
            type: '0x2',
            value: '0xde0b6b3a7640000',
          },
          type: 'simpleSend',
        },
      },
    });
  }

  withTransactionControllerCompletedTransaction() {
    return this.withTransactionController({
      transactions: {
        5748272735958801: {
          chainId: CHAIN_IDS.LOCALHOST,
          history: [
            {
              chainId: CHAIN_IDS.LOCALHOST,
              id: 5748272735958801,
              loadingDefaults: true,
              origin: 'metamask',
              status: 'unapproved',
              time: 1671635506502,
              txParams: {
                from: '0x5cfe73b6021e818b776b421b1c4db2474086a7e1',
                gas: '0x5208',
                maxFeePerGas: '0x4c03c96f8',
                maxPriorityFeePerGas: '0x59682f00',
                to: '0x2f318C334780961FB129D2a6c30D0763d9a5C970',
                type: '0x2',
                value: '0xde0b6b3a7640000',
              },
              type: 'simpleSend',
            },
            [
              {
                note: 'Added new unapproved transaction.',
                op: 'replace',
                path: '/loadingDefaults',
                timestamp: 1671635506520,
                value: false,
              },
            ],
            [
              {
                note: 'confTx: user approved transaction',
                op: 'replace',
                path: '/txParams/maxFeePerGas',
                timestamp: 1671635510589,
                value: '0x4d7fc07fb',
              },
            ],
            [
              {
                note: 'txStateManager: setting status to approved',
                op: 'replace',
                path: '/status',
                timestamp: 1671635510589,
                value: 'approved',
              },
            ],
            [
              {
                note: 'transactions#approveTransaction',
                op: 'add',
                path: '/txParams/nonce',
                timestamp: 1671635510592,
                value: '0x2',
              },
            ],
            [
              {
                note: 'txStateManager: setting status to signed',
                op: 'replace',
                path: '/status',
                timestamp: 1671635510651,
                value: 'signed',
              },
            ],
            [
              {
                note: 'transactions#publishTransaction',
                op: 'add',
                path: '/rawTx',
                timestamp: 1671635510653,
                value:
                  '0x02f87205028459682f008504d7fc07fb825208947d17148ed7ec802e4458e94deec1ef28aef645e987038d7ea4c6800080c001a0c60aeaef1556a52b009e3973f06c64d5cd6dc935463afd0d2b1c00661655e47ea061b121db8f2cb2241b1454d1794256e5634d26a5b873e89a816efe210377492a',
              },
            ],
            [
              {
                note: 'txStateManager: setting status to submitted',
                op: 'replace',
                path: '/status',
                timestamp: 1671635510753,
                value: 'submitted',
              },
            ],
            [
              {
                note: 'txStateManager: setting status to confirmed',
                op: 'replace',
                path: '/status',
                timestamp: 1671635522978,
                value: 'confirmed',
              },
              {
                op: 'add',
                path: '/txReceipt',
                value: {
                  blockNumber: '7cbf95',
                  from: '0x5cfe73b6021e818b776b421b1c4db2474086a7e1',
                  gasUsed: '5208',
                  status: '0x1',
                  to: '0x2f318C334780961FB129D2a6c30D0763d9a5C970',
                  type: '0x2',
                },
              },
            ],
            [
              {
                note: 'transactions#confirmTransaction - add txReceipt',
                op: 'replace',
                path: '/blockTimestamp',
                timestamp: 1671635522999,
                value: '63a32240',
              },
            ],
          ],
          id: 5748272735958801,
          loadingDefaults: false,
<<<<<<< HEAD
          nonceDetails: {
            local: {
              details: {
                highest: 2,
                startPoint: 2,
              },
              name: 'local',
              nonce: 2,
            },
            network: {
              details: {
                baseCount: 2,
                blockNumber: '0x7cbf93',
              },
              name: 'network',
              nonce: 2,
            },
            params: {
              highestLocallyConfirmed: 0,
              highestSuggested: 2,
              nextNetworkNonce: 2,
            },
          },
=======
          metamaskNetworkId: '5',
>>>>>>> ac810ceb
          origin: 'metamask',
          status: 'confirmed',
          submittedTime: 1671635510753,
          time: 1671635506502,
          txParams: {
            from: '0x5cfe73b6021e818b776b421b1c4db2474086a7e1',
            gas: '0x5208',
            to: '0x2f318C334780961FB129D2a6c30D0763d9a5C970',
            type: '0x2',
            value: '0xde0b6b3a7640000',
          },
          txReceipt: {
            blockNumber: {
              length: 1,
              negative: 0,
              words: [8175509, null],
            },
            from: '0x5cfe73b6021e818b776b421b1c4db2474086a7e1',
            status: '0x1',
            to: '0x2f318C334780961FB129D2a6c30D0763d9a5C970',
            type: '0x2',
          },
          type: 'simpleSend',
        },
      },
    });
  }

  withTransactionControllerIncomingTransaction() {
    return this.withTransactionController({
      transactions: {
        5748272735958807: {
          blockNumber: '1',
          chainId: CHAIN_IDS.LOCALHOST,
          hash: '0xf1af8286e4fa47578c2aec5f08c108290643df978ebc766d72d88476eee90bab',
          id: 5748272735958807,
          status: 'confirmed',
          time: 1671635520000,
          txParams: {
            from: '0xc87261ba337be737fa744f50e7aaf4a920bdfcd6',
            gas: '0x5208',
            gasPrice: '0x329af9707',
            to: '0x5cfe73b6021e818b776b421b1c4db2474086a7e1',
            value: '0xDE0B6B3A7640000',
          },
          type: 'incoming',
        },
      },
    });
  }

  withTransactionControllerCompletedAndIncomingTransaction() {
    const completedTransaction =
      this.withTransactionControllerCompletedTransaction().fixture.data
        .TransactionController.transactions;

    const incomingTransaction =
      this.withTransactionControllerIncomingTransaction().fixture.data
        .TransactionController.transactions;

    return this.withTransactionController({
      transactions: {
        ...completedTransaction,
        ...incomingTransaction,
      },
    });
  }

  build() {
    this.fixture.meta = {
      version: 74,
    };
    return this.fixture;
  }
}

module.exports = FixtureBuilder;<|MERGE_RESOLUTION|>--- conflicted
+++ resolved
@@ -1315,33 +1315,6 @@
           ],
           id: 5748272735958801,
           loadingDefaults: false,
-<<<<<<< HEAD
-          nonceDetails: {
-            local: {
-              details: {
-                highest: 2,
-                startPoint: 2,
-              },
-              name: 'local',
-              nonce: 2,
-            },
-            network: {
-              details: {
-                baseCount: 2,
-                blockNumber: '0x7cbf93',
-              },
-              name: 'network',
-              nonce: 2,
-            },
-            params: {
-              highestLocallyConfirmed: 0,
-              highestSuggested: 2,
-              nextNetworkNonce: 2,
-            },
-          },
-=======
-          metamaskNetworkId: '5',
->>>>>>> ac810ceb
           origin: 'metamask',
           status: 'confirmed',
           submittedTime: 1671635510753,
