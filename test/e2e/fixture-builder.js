const {
  WALLET_SNAP_PERMISSION_KEY,
  SnapCaveatType,
} = require('@metamask/snaps-utils');
const { merge } = require('lodash');
const { toHex } = require('@metamask/controller-utils');
const { NetworkStatus } = require('@metamask/network-controller');
const { CHAIN_IDS, NETWORK_TYPES } = require('../../shared/constants/network');
const {
  ACTION_QUEUE_METRICS_E2E_TEST,
} = require('../../shared/constants/test-flags');
const { SMART_CONTRACTS } = require('./seeder/smart-contracts');
const { DAPP_URL, DAPP_ONE_URL } = require('./helpers');

function defaultFixture() {
  return {
    data: {
      AlertController: {
        alertEnabledness: {
          unconnectedAccount: true,
          web3ShimUsage: true,
        },
        unconnectedAccountAlertShownOrigins: {},
        web3ShimUsageOrigins: {},
      },
      AnnouncementController: {
        announcements: {
          1: {
            date: '2021-03-17',
            id: 1,
            image: {
              height: '230px',
              placeImageBelowDescription: true,
              src: 'images/mobile-link-qr.svg',
              width: '230px',
            },
            isShown: false,
          },
          3: {
            date: '2021-03-08',
            id: 3,
            isShown: false,
          },
          4: {
            date: '2021-05-11',
            id: 4,
            image: {
              src: 'images/source-logos-bsc.svg',
              width: '100%',
            },
            isShown: false,
          },
          5: {
            date: '2021-06-09',
            id: 5,
            isShown: false,
          },
          6: {
            date: '2021-05-26',
            id: 6,
            isShown: false,
          },
          7: {
            date: '2021-09-17',
            id: 7,
            isShown: false,
          },
          8: {
            date: '2021-11-01',
            id: 8,
            isShown: false,
          },
          9: {
            date: '2021-12-07',
            id: 9,
            image: {
              src: 'images/txinsights.png',
              width: '80%',
            },
            isShown: false,
          },
          10: {
            date: '2022-09-15',
            id: 10,
            image: {
              src: 'images/token-detection.svg',
              width: '100%',
            },
            isShown: false,
          },
          11: {
            date: '2022-09-15',
            id: 11,
            isShown: false,
          },
          12: {
            date: '2022-05-18',
            id: 12,
            image: {
              src: 'images/darkmode-banner.png',
              width: '100%',
            },
            isShown: false,
          },
          13: {
            date: '2022-09-15',
            id: 13,
            isShown: false,
          },
          14: {
            date: '2022-09-15',
            id: 14,
            isShown: false,
          },
          15: {
            date: '2022-09-15',
            id: 15,
            isShown: false,
          },
          16: {
            date: null,
            id: 16,
            isShown: false,
          },
          17: {
            date: null,
            id: 17,
            isShown: false,
          },
          18: {
            date: null,
            id: 18,
            isShown: true,
          },
          19: {
            date: null,
            id: 19,
            isShown: true,
          },
          21: {
            date: null,
            id: 21,
            isShown: true,
          },
          22: {
            date: null,
            id: 22,
            isShown: true,
          },
          ///: BEGIN:ONLY_INCLUDE_IN(blockaid)
          23: {
            date: null,
            id: 23,
            isShown: false,
          },
          ///: END:ONLY_INCLUDE_IN
        },
      },
      AppStateController: {
        browserEnvironment: {},
        nftsDropdownState: {},
        connectedStatusPopoverHasBeenShown: true,
        termsOfUseLastAgreed:
          '__FIXTURE_SUBSTITUTION__currentDateInMilliseconds',
        defaultHomeActiveTabName: null,
        fullScreenGasPollTokens: [],
        notificationGasPollTokens: [],
        popupGasPollTokens: [],
        qrHardware: {},
        recoveryPhraseReminderHasBeenShown: true,
        recoveryPhraseReminderLastShown:
          '__FIXTURE_SUBSTITUTION__currentDateInMilliseconds',
        showTestnetMessageInDropdown: true,
        trezorModel: null,
        usedNetworks: {
          [CHAIN_IDS.MAINNET]: true,
          [CHAIN_IDS.LINEA_MAINNET]: true,
          [CHAIN_IDS.GOERLI]: true,
          [CHAIN_IDS.LOCALHOST]: true,
        },
        snapsInstallPrivacyWarningShown: true,
      },
      CachedBalancesController: {
        cachedBalances: {
          [CHAIN_IDS.LOCALHOST]: {},
        },
      },
      CurrencyController: {
        conversionDate: 1665507600.0,
        conversionRate: 1300.0,
        currentCurrency: 'usd',
        nativeCurrency: 'ETH',
        usdConversionRate: 1300.0,
      },
      GasFeeController: {
        estimatedGasFeeTimeBounds: {},
        gasEstimateType: 'none',
        gasFeeEstimates: {},
      },
      KeyringController: {
        vault:
          '{"data":"s6TpYjlUNsn7ifhEFTkuDGBUM1GyOlPrim7JSjtfIxgTt8/6MiXgiR/CtFfR4dWW2xhq85/NGIBYEeWrZThGdKGarBzeIqBfLFhw9n509jprzJ0zc2Rf+9HVFGLw+xxC4xPxgCS0IIWeAJQ+XtGcHmn0UZXriXm8Ja4kdlow6SWinB7sr/WM3R0+frYs4WgllkwggDf2/Tv6VHygvLnhtzp6hIJFyTjh+l/KnyJTyZW1TkZhDaNDzX3SCOHT","iv":"FbeHDAW5afeWNORfNJBR0Q==","salt":"TxZ+WbCW6891C9LK/hbMAoUsSEW1E8pyGLVBU6x5KR8="}',
      },
      MetaMetricsController: {
        eventsBeforeMetricsOptIn: [],
        fragments: {},
        metaMetricsId: null,
        participateInMetaMetrics: false,
        traits: {},
      },
      NetworkController: {
        selectedNetworkClientId: 'networkConfigurationId',
        networksMetadata: {
          networkConfigurationId: {
            EIPS: {},
            status: NetworkStatus.Available,
          },
        },
        providerConfig: {
          chainId: CHAIN_IDS.LOCALHOST,
          nickname: 'Localhost 8545',
          rpcPrefs: {},
          rpcUrl: 'http://localhost:8545',
          ticker: 'ETH',
          type: 'rpc',
          id: 'networkConfigurationId',
        },
        networkConfigurations: {
          networkConfigurationId: {
            chainId: CHAIN_IDS.LOCALHOST,
            nickname: 'Localhost 8545',
            rpcPrefs: {},
            rpcUrl: 'http://localhost:8545',
            ticker: 'ETH',
            networkConfigurationId: 'networkConfigurationId',
          },
        },
      },
      OnboardingController: {
        completedOnboarding: true,
        firstTimeFlowType: 'import',
        onboardingTabs: {},
        seedPhraseBackedUp: true,
      },
      PermissionController: {
        subjects: {},
      },
      PreferencesController: {
        advancedGasFee: null,
        currentLocale: 'en',
        dismissSeedBackUpReminder: true,
        featureFlags: {},
        forgottenPassword: false,
        identities: {
          '0x5cfe73b6021e818b776b421b1c4db2474086a7e1': {
            address: '0x5cfe73b6021e818b776b421b1c4db2474086a7e1',
            lastSelected: 1665507600000,
            name: 'Account 1',
          },
        },
        ipfsGateway: 'dweb.link',
        knownMethodData: {},
        ledgerTransportType: 'webhid',
        lostIdentities: {},
        openSeaEnabled: false,
        preferences: {
          hideZeroBalanceTokens: false,
          showFiatInTestnets: false,
          showTestNetworks: false,
          useNativeCurrencyAsPrimaryCurrency: true,
        },
        selectedAddress: '0x5cfe73b6021e818b776b421b1c4db2474086a7e1',
        theme: 'light',
        useBlockie: false,
        useNftDetection: false,
        useNonceField: false,
        usePhishDetect: true,
        useTokenDetection: false,
        useCurrencyRateCheck: true,
        useMultiAccountBalanceChecker: true,
      },
      SmartTransactionsController: {
        smartTransactionsState: {
          fees: {},
          liveness: true,
          smartTransactions: {
            [CHAIN_IDS.MAINNET]: [],
          },
        },
      },
      SubjectMetadataController: {
        subjectMetadata: {
          'https://metamask.github.io': {
            extensionId: null,
            iconUrl: null,
            name: 'MetaMask < = > Ledger Bridge',
            origin: 'https://metamask.github.io',
            subjectType: 'website',
          },
        },
      },
      TokensController: {
        allDetectedTokens: {},
        allIgnoredTokens: {},
        allTokens: {},
        detectedTokens: [],
        ignoredTokens: [],
        tokens: [],
      },
      TransactionController: {
        transactions: {},
      },
      config: {},
      firstTimeInfo: {
        date: 1665507600000,
        version: '10.21.0',
      },
    },
  };
}

function onboardingFixture() {
  return {
    data: {
      AppStateController: {
        browserEnvironment: {},
        nftsDropdownState: {},
        connectedStatusPopoverHasBeenShown: true,
        defaultHomeActiveTabName: null,
        fullScreenGasPollTokens: [],
        notificationGasPollTokens: [],
        popupGasPollTokens: [],
        qrHardware: {},
        recoveryPhraseReminderHasBeenShown: false,
        recoveryPhraseReminderLastShown:
          '__FIXTURE_SUBSTITUTION__currentDateInMilliseconds',
        showTestnetMessageInDropdown: true,
        trezorModel: null,
        usedNetworks: {
          [CHAIN_IDS.MAINNET]: true,
          [CHAIN_IDS.LINEA_MAINNET]: true,
          [CHAIN_IDS.GOERLI]: true,
          [CHAIN_IDS.LOCALHOST]: true,
        },
        [ACTION_QUEUE_METRICS_E2E_TEST]: false,
      },
      NetworkController: {
        selectedNetworkClientId: 'networkConfigurationId',
        networksMetadata: {
          networkConfigurationId: {
            EIPS: {},
            status: NetworkStatus.Available,
          },
        },
        providerConfig: {
          ticker: 'ETH',
          type: 'rpc',
          rpcUrl: 'http://localhost:8545',
          chainId: CHAIN_IDS.LOCALHOST,
          nickname: 'Localhost 8545',
          id: 'networkConfigurationId',
        },
        networkConfigurations: {
          networkConfigurationId: {
            chainId: CHAIN_IDS.LOCALHOST,
            nickname: 'Localhost 8545',
            rpcPrefs: {},
            rpcUrl: 'http://localhost:8545',
            ticker: 'ETH',
            networkConfigurationId: 'networkConfigurationId',
            type: 'rpc',
          },
        },
      },
      PreferencesController: {
        advancedGasFee: null,
        currentLocale: 'en',
        dismissSeedBackUpReminder: false,
        featureFlags: {},
        forgottenPassword: false,
        identities: {},
        ipfsGateway: 'dweb.linkssssss',
        knownMethodData: {},
        ledgerTransportType: 'webhid',
        lostIdentities: {},
        openSeaEnabled: false,
        preferences: {
          hideZeroBalanceTokens: false,
          showFiatInTestnets: false,
          showTestNetworks: false,
          useNativeCurrencyAsPrimaryCurrency: true,
        },
        theme: 'light',
        useBlockie: false,
        useNftDetection: false,
        useNonceField: false,
        usePhishDetect: true,
        useTokenDetection: false,
        useCurrencyRateCheck: true,
        useMultiAccountBalanceChecker: true,
      },
      SmartTransactionsController: {
        smartTransactionsState: {
          fees: {},
          liveness: true,
          smartTransactions: {
            [CHAIN_IDS.MAINNET]: [],
          },
        },
      },
      TokensController: {
        allDetectedTokens: {},
        allIgnoredTokens: {},
        allTokens: {},
        detectedTokens: [],
        ignoredTokens: [],
        tokens: [],
      },
      config: {},
      firstTimeInfo: {
        date: 1665507600000,
        version: '10.21.0',
      },
    },
  };
}

class FixtureBuilder {
  constructor({ onboarding = false } = {}) {
    this.fixture = onboarding === true ? onboardingFixture() : defaultFixture();
  }

  withAddressBookController(data) {
    merge(
      this.fixture.data.AddressBookController
        ? this.fixture.data.AddressBookController
        : (this.fixture.data.AddressBookController = {}),
      data,
    );
    return this;
  }

  withAlertController(data) {
    merge(this.fixture.data.AlertController, data);
    return this;
  }

  withAnnouncementController(data) {
    merge(this.fixture.data.AnnouncementController, data);
    return this;
  }

  withAppStateController(data) {
    merge(this.fixture.data.AppStateController, data);
    return this;
  }

  withCachedBalancesController(data) {
    merge(this.fixture.data.CachedBalancesController, data);
    return this;
  }

  withCurrencyController(data) {
    merge(this.fixture.data.CurrencyController, data);
    return this;
  }

  withGasFeeController(data) {
    merge(this.fixture.data.GasFeeController, data);
    return this;
  }

  withKeyringController(data) {
    merge(this.fixture.data.KeyringController, data);
    return this;
  }

  withKeyringControllerAdditionalAccountVault() {
    return this.withKeyringController({
      vault:
        '{"data":"n1LbLX7D4CdnFjYkyvn8Vfv0VQ0spMTdzCP+bsrZX2cQXiz+GXb9AKaIjbcR0EHuQ5/VulkrpbZFDSYJ5VlZ5VRVVUngckHCNgzw73Jo3D+fVrmwEn6HhBbA+STHRMdjf3eEL/eiS5HbkQ0zutoj8KU/nMPfTz6iuV+WGa0hcOKZa+mqYkSzeYuqVCnWYspjF9hKE5NKnl5Vrnvu3/eFi6PiDeaUbIfs0ccttopnTdQya5e3KB23tu0ORa48EJawK0JeKurLlFfNNNqq+tg3HRgxUyiVp6mCns8GBdsd9Wx3HP00qIJa4OAFV2TtDvSSuek1XAWlIqjKegZbnXosB0t3IABhqWnSozXRFvsHe8oHVZP++B/2pJPzz5kkAgK9Ya/quy/7ok/GN5qw0n9Q6cCexfm9hGC3MI53ClEg08yq2w/eVKMDeEdES6IqidpRxOanIAsrcDjPIw6yP7tXqzo7d4A/50GyBb5MJYeTD7r9bV5/5VWcHtILDyGt4CROgM9/U/wdKduNJy5Igfhh0nvA0399Ber9jvWmtmQxiWAxAgrcf9Xi0SZXWewH/ZEnAOkIOmTVX9hpAGkbDqIvK1Zt2bIK5X/At2KiZ5DqAFet9AiyLZTPR5YQ2KaB8AarEjUthTa7EcDSpAPsr9jLPZwlKuMZO2I29xZHx4ht4ozlcqU+zMF8JBojtP73cRQKc0Chqm8xY9I9K6jANdZn9lT+q20RDgwJAfkp+UUSTTqUgZ3ruej2FyY9F+GWuOZJY1zPN0KG7j7uPXaP5Gqq","iv":"XxlC9CCaul7U0F6JRNyH9A==","salt":"gQOYCUFPAPVJITl0gxIs8TdgNQNl2ltzu4OAHajj+tM="}',
    });
  }

  withKeyringControllerImportedAccountVault() {
    return this.withKeyringController({
      vault:
        '{"data":"Ot+BTtJPag0xubdiv1nO9bsSvTHivHCd6CD7Lxgb1McYw3VqMjgp5rPMZmblJ1lscuMxyiqp99G52uXO9S0em6F9htpa+t/wn6qubRKTTNG9fxNzQrKXRDNhdgfYckVk5VAZ4fgl2iMZcRDvS8H/+gucVKJ33Sl6mXyPofdexXhWDCU6uR2YecnfaIum9cL2u/GqOMPE3jxzy0Wip0x2Jyp3QOKhvu8A3GIjzagLOaQ7a1APdl8=","iv":"lbsyPeGYWU6U1+jvmW9UHg==","salt":"Zmbhpskwxe4rYfXtELBvlcvW4HISPBATRmMqzsnZPMg="}',
    });
  }

  withMetaMetricsController(data) {
    merge(this.fixture.data.MetaMetricsController, data);
    return this;
  }

  withNetworkController(data) {
    merge(this.fixture.data.NetworkController, data);
    return this;
  }

  withNetworkControllerOnMainnet() {
    merge(this.fixture.data.NetworkController, {
      providerConfig: {
        chainId: CHAIN_IDS.MAINNET,
        nickname: '',
        rpcUrl: '',
        type: NETWORK_TYPES.MAINNET,
      },
    });
    return this;
  }

  withNetworkControllerDoubleGanache() {
    return this.withNetworkController({
      networkConfigurations: {
        networkConfigurationId: {
          chainId: CHAIN_IDS.LOCALHOST,
          nickname: 'Localhost 8545',
          rpcPrefs: {},
          rpcUrl: 'http://localhost:8545',
          ticker: 'ETH',
          networkConfigurationId: 'networkConfigurationId',
        },
        '76e9cd59-d8e2-47e7-b369-9c205ccb602c': {
          id: '76e9cd59-d8e2-47e7-b369-9c205ccb602c',
          rpcUrl: 'http://localhost:8546',
          chainId: '0x53a',
          ticker: 'ETH',
          nickname: 'Localhost 8546',
          rpcPrefs: {},
        },
      },
    });
  }

  withNftController(data) {
    merge(
      this.fixture.data.NftController
        ? this.fixture.data.NftController
        : (this.fixture.data.NftController = {}),
      data,
    );
    return this;
  }

  withNftControllerERC1155() {
    return this.withNftController({
      allNftContracts: {
        '0x5cfe73b6021e818b776b421b1c4db2474086a7e1': {
          [toHex(1337)]: [
            {
              address: `__FIXTURE_SUBSTITUTION__CONTRACT${SMART_CONTRACTS.ERC1155}`,
            },
          ],
        },
      },
      allNfts: {
        '0x5cfe73b6021e818b776b421b1c4db2474086a7e1': {
          [toHex(1337)]: [
            {
              address: `__FIXTURE_SUBSTITUTION__CONTRACT${SMART_CONTRACTS.ERC1155}`,
              tokenId: '1',
              favorite: false,
              isCurrentlyOwned: true,
              name: 'Rocks',
              description: 'This is a collection of Rock NFTs.',
              image:
                'ipfs://bafkreifvhjdf6ve4jfv6qytqtux5nd4nwnelioeiqx5x2ez5yrgrzk7ypi',
              standard: 'ERC1155',
            },
          ],
        },
      },
      ignoredNfts: [],
    });
  }

  withNftControllerERC721() {
    return this.withNftController({
      allNftContracts: {
        '0x5cfe73b6021e818b776b421b1c4db2474086a7e1': {
          [toHex(1337)]: [
            {
              address: `__FIXTURE_SUBSTITUTION__CONTRACT${SMART_CONTRACTS.NFTS}`,
              name: 'TestDappNFTs',
              symbol: 'TDC',
            },
          ],
        },
      },
      allNfts: {
        '0x5cfe73b6021e818b776b421b1c4db2474086a7e1': {
          [toHex(1337)]: [
            {
              address: `__FIXTURE_SUBSTITUTION__CONTRACT${SMART_CONTRACTS.NFTS}`,
              description: 'Test Dapp NFTs for testing.',
              favorite: false,
              image:
                'data:image/svg+xml;base64,PHN2ZyBoZWlnaHQ9IjM1MCIgd2lkdGg9IjM1MCIgdmlld0JveD0iMCAwIDEwMCAxMDAiIHhtbG5zPSJodHRwOi8vd3d3LnczLm9yZy8yMDAwL3N2ZyI+PGRlZnM+PHBhdGggaWQ9Ik15UGF0aCIgZmlsbD0ibm9uZSIgc3Ryb2tlPSJyZWQiIGQ9Ik0xMCw5MCBROTAsOTAgOTAsNDUgUTkwLDEwIDUwLDEwIFExMCwxMCAxMCw0MCBRMTAsNzAgNDUsNzAgUTcwLDcwIDc1LDUwIiAvPjwvZGVmcz48dGV4dD48dGV4dFBhdGggaHJlZj0iI015UGF0aCI+UXVpY2sgYnJvd24gZm94IGp1bXBzIG92ZXIgdGhlIGxhenkgZG9nLjwvdGV4dFBhdGg+PC90ZXh0Pjwvc3ZnPg==',
              isCurrentlyOwned: true,
              name: 'Test Dapp NFTs #1',
              standard: 'ERC721',
              tokenId: '1',
            },
          ],
        },
      },
      ignoredNfts: [],
    });
  }

  withOnboardingController(data) {
    merge(this.fixture.data.OnboardingController, data);
    return this;
  }

  withPermissionController(data) {
    merge(this.fixture.data.PermissionController, data);
    return this;
  }

  withPermissionControllerConnectedToTestDapp(restrictReturnedAccounts = true) {
    return this.withPermissionController({
      subjects: {
        [DAPP_URL]: {
          origin: DAPP_URL,
          permissions: {
            eth_accounts: {
              id: 'ZaqPEWxyhNCJYACFw93jE',
              parentCapability: 'eth_accounts',
              invoker: DAPP_URL,
              caveats: restrictReturnedAccounts && [
<<<<<<< HEAD
=======
                {
                  type: 'restrictReturnedAccounts',
                  value: [
                    '0x5cfe73b6021e818b776b421b1c4db2474086a7e1',
                    '0x09781764c08de8ca82e156bbf156a3ca217c7950',
                  ],
                },
              ],
              date: 1664388714636,
            },
          },
        },
      },
    });
  }

  withPermissionControllerConnectedToTwoTestDapps(
    restrictReturnedAccounts = true,
  ) {
    return this.withPermissionController({
      subjects: {
        [DAPP_URL]: {
          origin: DAPP_URL,
          permissions: {
            eth_accounts: {
              id: 'ZaqPEWxyhNCJYACFw93jE',
              parentCapability: 'eth_accounts',
              invoker: DAPP_URL,
              caveats: restrictReturnedAccounts && [
                {
                  type: 'restrictReturnedAccounts',
                  value: [
                    '0x5cfe73b6021e818b776b421b1c4db2474086a7e1',
                    '0x09781764c08de8ca82e156bbf156a3ca217c7950',
                  ],
                },
              ],
              date: 1664388714636,
            },
          },
        },
        [DAPP_ONE_URL]: {
          origin: DAPP_ONE_URL,
          permissions: {
            eth_accounts: {
              id: 'AqPEWxyhNCJYACFw93jE4',
              parentCapability: 'eth_accounts',
              invoker: DAPP_ONE_URL,
              caveats: restrictReturnedAccounts && [
>>>>>>> ef8403f6
                {
                  type: 'restrictReturnedAccounts',
                  value: [
                    '0x5cfe73b6021e818b776b421b1c4db2474086a7e1',
                    '0x09781764c08de8ca82e156bbf156a3ca217c7950',
                  ],
                },
              ],
              date: 1664388714636,
            },
          },
        },
      },
    });
  }

  withPermissionControllerConnectedToSnapDapp() {
    return this.withPermissionController({
      subjects: {
        'https://metamask.github.io': {
          origin: 'https://metamask.github.io',
          permissions: {
            [WALLET_SNAP_PERMISSION_KEY]: {
              caveats: [
                {
                  type: SnapCaveatType.SnapIds,
                  value: {
                    'npm@metamask/test-snap-bip32': {},
                    'npm@metamask/test-snap-bip44': {},
                    'npm@metamask/test-snap-error': {},
                    'npm@metamask/test-snap-managestate': {},
                    'npm@metamask/test-snap-notification': {},
                  },
                },
              ],
              id: 'CwdJq0x8N_b9FNxn6dVuP',
              parentCapability: WALLET_SNAP_PERMISSION_KEY,
              invoker: 'https://metamask.github.io',
              date: 1664388714636,
            },
          },
        },
      },
    });
  }

  withPermissionLogController(data) {
    merge(
      this.fixture.data.PermissionLogController
        ? this.fixture.data.PermissionLogController
        : (this.fixture.data.PermissionLogController = {}),
      data,
    );
    return this;
  }

  withPreferencesController(data) {
    merge(this.fixture.data.PreferencesController, data);
    return this;
  }

  withPreferencesControllerAdditionalAccountIdentities() {
    return this.withPreferencesController({
      identites: {
        '0x5cfe73b6021e818b776b421b1c4db2474086a7e1': {
          address: '0x5cfe73b6021e818b776b421b1c4db2474086a7e1',
          lastSelected: 1665507600000,
          name: 'Account 1',
        },
        '0x09781764c08de8ca82e156bbf156a3ca217c7950': {
          address: '0x09781764c08de8ca82e156bbf156a3ca217c7950',
          lastSelected: 1665507500000,
          name: 'Account 2',
        },
      },
    });
  }

  withPreferencesControllerImportedAccountIdentities() {
    return this.withPreferencesController({
      identities: {
        '0x0cc5261ab8ce458dc977078a3623e2badd27afd3': {
          name: 'Account 1',
          address: '0x0cc5261ab8ce458dc977078a3623e2badd27afd3',
          lastSelected: 1665507600000,
        },
        '0x3ed0ee22e0685ebbf07b2360a8331693c413cc59': {
          name: 'Account 2',
          address: '0x3ed0ee22e0685ebbf07b2360a8331693c413cc59',
        },
        '0xd38d853771fb546bd8b18b2f3638491bc0b0e906': {
          name: 'Account 3',
          address: '0xd38d853771fb546bd8b18b2f3638491bc0b0e906',
        },
      },
      selectedAddress: '0x0cc5261ab8ce458dc977078a3623e2badd27afd3',
    });
  }

  withSmartTransactionsController(data) {
    merge(this.fixture.data.SmartTransactionsController, data);
    return this;
  }

  withSubjectMetadataController(data) {
    merge(this.fixture.data.SubjectMetadataController, data);
    return this;
  }

  withTokenListController(data) {
    merge(
      this.fixture.data.TokenListController
        ? this.fixture.data.TokenListController
        : (this.fixture.data.TokenListController = {}),
      data,
    );
    return this;
  }

  withTokensController(data) {
    merge(this.fixture.data.TokensController, data);
    return this;
  }

  withBadPreferencesControllerState() {
    merge(this.fixture.data, {
      PreferencesController: 5,
    });
    return this;
  }

  withTokensControllerERC20() {
    merge(this.fixture.data.TokensController, {
      tokens: [
        {
          address: `__FIXTURE_SUBSTITUTION__CONTRACT${SMART_CONTRACTS.HST}`,
          symbol: 'TST',
          decimals: 4,
          image:
            'https://static.metafi.codefi.network/api/v1/tokenIcons/1337/0x581c3c1a2a4ebde2a0df29b5cf4c116e42945947.png',
          isERC721: false,
          aggregators: [],
        },
      ],
      ignoredTokens: [],
      detectedTokens: [],
      allTokens: {
        [toHex(1337)]: {
          '0x5cfe73b6021e818b776b421b1c4db2474086a7e1': [
            {
              address: `__FIXTURE_SUBSTITUTION__CONTRACT${SMART_CONTRACTS.HST}`,
              symbol: 'TST',
              decimals: 4,
              image:
                'https://static.metafi.codefi.network/api/v1/tokenIcons/1337/0x581c3c1a2a4ebde2a0df29b5cf4c116e42945947.png',
              isERC721: false,
              aggregators: [],
            },
          ],
        },
      },
      allIgnoredTokens: {},
      allDetectedTokens: {},
    });
    return this;
  }

  withTransactionController(data) {
    merge(
      this.fixture.data.TransactionController
        ? this.fixture.data.TransactionController
        : (this.fixture.data.TransactionController = {}),
      data,
    );
    return this;
  }

  withTransactionControllerMultipleTransactions() {
    return this.withTransactionController({
      transactions: {
        '7087d1d7-f0e8-4c0f-a903-6d9daa392baf': {
          chainId: CHAIN_IDS.LOCALHOST,
          dappSuggestedGasFees: {
            gas: '0x5208',
            maxFeePerGas: '0x59682f0c',
            maxPriorityFeePerGas: '0x59682f00',
          },
          history: [
            {
              chainId: CHAIN_IDS.LOCALHOST,
              dappSuggestedGasFees: {
                gas: '0x5208',
                maxFeePerGas: '0x59682f0c',
                maxPriorityFeePerGas: '0x59682f00',
              },
              id: '7087d1d7-f0e8-4c0f-a903-6d9daa392baf',
              loadingDefaults: true,
              origin: 'https://metamask.github.io',
              status: 'unapproved',
              time: 1631545991949,
              txParams: {
                from: '0x5cfe73b6021e818b776b421b1c4db2474086a7e1',
                gas: '0x5208',
                maxFeePerGas: '0x59682f0c',
                maxPriorityFeePerGas: '0x59682f00',
                to: '0x2f318c334780961fb129d2a6c30d0763d9a5c970',
                value: '0x29a2241af62c0000',
              },
              type: 'simpleSend',
            },
            [
              {
                note: 'Added new unapproved transaction.',
                op: 'replace',
                path: '/loadingDefaults',
                timestamp: 1631545992244,
                value: false,
              },
            ],
          ],
          id: '7087d1d7-f0e8-4c0f-a903-6d9daa392baf',
          loadingDefaults: false,
          origin: 'https://metamask.github.io',
          status: 'unapproved',
          time: 1631545991949,
          txParams: {
            from: '0x5cfe73b6021e818b776b421b1c4db2474086a7e1',
            gas: '0x5208',
            maxFeePerGas: '0x59682f0c',
            maxPriorityFeePerGas: '0x59682f00',
            to: '0x2f318c334780961fb129d2a6c30d0763d9a5c970',
            value: '0x29a2241af62c0000',
          },
          type: 'simpleSend',
        },
        '6eab4240-3762-4581-abc5-cd91eab6964e': {
          chainId: CHAIN_IDS.LOCALHOST,
          dappSuggestedGasFees: {
            gas: '0x5208',
            maxFeePerGas: '0x59682f0c',
            maxPriorityFeePerGas: '0x59682f00',
          },
          history: [
            {
              chainId: CHAIN_IDS.LOCALHOST,
              dappSuggestedGasFees: {
                gas: '0x5208',
                maxFeePerGas: '0x59682f0c',
                maxPriorityFeePerGas: '0x59682f00',
              },
              id: '6eab4240-3762-4581-abc5-cd91eab6964e',
              loadingDefaults: true,
              origin: 'https://metamask.github.io',
              status: 'unapproved',
              time: 1631545994578,
              txParams: {
                from: '0x5cfe73b6021e818b776b421b1c4db2474086a7e1',
                gas: '0x5208',
                maxFeePerGas: '0x59682f0c',
                maxPriorityFeePerGas: '0x59682f00',
                to: '0x2f318c334780961fb129d2a6c30d0763d9a5c970',
                value: '0x29a2241af62c0000',
              },
              type: 'simpleSend',
            },
            [
              {
                note: 'Added new unapproved transaction.',
                op: 'replace',
                path: '/loadingDefaults',
                timestamp: 1631545994695,
                value: false,
              },
            ],
          ],
          id: '6eab4240-3762-4581-abc5-cd91eab6964e',
          loadingDefaults: false,
          origin: 'https://metamask.github.io',
          status: 'unapproved',
          time: 1631545994578,
          txParams: {
            from: '0x5cfe73b6021e818b776b421b1c4db2474086a7e1',
            gas: '0x5208',
            maxFeePerGas: '0x59682f0c',
            maxPriorityFeePerGas: '0x59682f00',
            to: '0x2f318c334780961fb129d2a6c30d0763d9a5c970',
            value: '0x29a2241af62c0000',
          },
          type: 'simpleSend',
        },
        'c15eee26-11d6-4914-a70e-36ef9a3bcacb': {
          chainId: CHAIN_IDS.LOCALHOST,
          dappSuggestedGasFees: {
            gas: '0x5208',
            maxFeePerGas: '0x59682f0c',
            maxPriorityFeePerGas: '0x59682f00',
          },
          history: [
            {
              chainId: CHAIN_IDS.LOCALHOST,
              dappSuggestedGasFees: {
                gas: '0x5208',
                maxFeePerGas: '0x59682f0c',
                maxPriorityFeePerGas: '0x59682f00',
              },
              id: 'c15eee26-11d6-4914-a70e-36ef9a3bcacb',
              loadingDefaults: true,
              origin: 'https://metamask.github.io',
              status: 'unapproved',
              time: 1631545996673,
              txParams: {
                from: '0x5cfe73b6021e818b776b421b1c4db2474086a7e1',
                gas: '0x5208',
                maxFeePerGas: '0x59682f0c',
                maxPriorityFeePerGas: '0x59682f00',
                to: '0x2f318c334780961fb129d2a6c30d0763d9a5c970',
                value: '0x29a2241af62c0000',
              },
              type: 'simpleSend',
            },
            [
              {
                note: 'Added new unapproved transaction.',
                op: 'replace',
                path: '/loadingDefaults',
                timestamp: 1631545996678,
                value: false,
              },
            ],
          ],
          id: 'c15eee26-11d6-4914-a70e-36ef9a3bcacb',
          loadingDefaults: false,
          origin: 'https://metamask.github.io',
          status: 'unapproved',
          time: 1631545996673,
          txParams: {
            from: '0x5cfe73b6021e818b776b421b1c4db2474086a7e1',
            gas: '0x5208',
            maxFeePerGas: '0x59682f0c',
            maxPriorityFeePerGas: '0x59682f00',
            to: '0x2f318c334780961fb129d2a6c30d0763d9a5c970',
            value: '0x29a2241af62c0000',
          },
          type: 'simpleSend',
        },
        'dfa9e5ad-d069-46b1-976e-a23734971d87': {
          chainId: CHAIN_IDS.LOCALHOST,
          dappSuggestedGasFees: {
            gas: '0x5208',
            maxFeePerGas: '0x59682f0c',
            maxPriorityFeePerGas: '0x59682f00',
          },
          history: [
            {
              chainId: CHAIN_IDS.LOCALHOST,
              dappSuggestedGasFees: {
                gas: '0x5208',
                maxFeePerGas: '0x59682f0c',
                maxPriorityFeePerGas: '0x59682f00',
              },
              id: 'dfa9e5ad-d069-46b1-976e-a23734971d87',
              loadingDefaults: true,
              origin: 'https://metamask.github.io',
              status: 'unapproved',
              time: 1631545998675,
              txParams: {
                from: '0x5cfe73b6021e818b776b421b1c4db2474086a7e1',
                gas: '0x5208',
                maxFeePerGas: '0x59682f0c',
                maxPriorityFeePerGas: '0x59682f00',
                to: '0x2f318c334780961fb129d2a6c30d0763d9a5c970',
                value: '0x29a2241af62c0000',
              },
              type: 'simpleSend',
            },
            [
              {
                note: 'Added new unapproved transaction.',
                op: 'replace',
                path: '/loadingDefaults',
                timestamp: 1631545998677,
                value: false,
              },
            ],
          ],
          id: 'dfa9e5ad-d069-46b1-976e-a23734971d87',
          loadingDefaults: false,
          origin: 'https://metamask.github.io',
          status: 'unapproved',
          time: 1631545998675,
          txParams: {
            from: '0x5cfe73b6021e818b776b421b1c4db2474086a7e1',
            gas: '0x5208',
            maxFeePerGas: '0x59682f0c',
            maxPriorityFeePerGas: '0x59682f00',
            to: '0x2f318c334780961fb129d2a6c30d0763d9a5c970',
            value: '0x29a2241af62c0000',
          },
          type: 'simpleSend',
        },
      },
    });
  }

  withTransactionControllerTypeOneTransaction() {
    return this.withTransactionController({
      transactions: {
        '13a01e77-a368-4bb9-aba9-e7435580e3b9': {
          chainId: CHAIN_IDS.LOCALHOST,
          history: [
            {
              chainId: CHAIN_IDS.LOCALHOST,
              id: '13a01e77-a368-4bb9-aba9-e7435580e3b9',
              loadingDefaults: true,
              origin: 'metamask',
              status: 'unapproved',
              time: 1617228030067,
              txParams: {
                from: '0x5cfe73b6021e818b776b421b1c4db2474086a7e1',
                gas: '0x61a8',
                gasPrice: '0x2540be400',
                to: '0x2f318C334780961FB129D2a6c30D0763d9a5C970',
                value: '0xde0b6b3a7640000',
              },
              type: 'simpleSend',
            },
            [
              {
                note: 'Added new unapproved transaction.',
                op: 'replace',
                path: '/loadingDefaults',
                timestamp: 1617228030069,
                value: false,
              },
            ],
          ],
          id: '13a01e77-a368-4bb9-aba9-e7435580e3b9',
          loadingDefaults: false,
          origin: 'metamask',
          primaryTransaction: {
            chainId: CHAIN_IDS.LOCALHOST,
            id: '13a01e77-a368-4bb9-aba9-e7435580e3b9',
            loadingDefaults: true,
            origin: 'metamask',
            status: 'unapproved',
            time: 1617228030067,
            txParams: {
              from: '0x5cfe73b6021e818b776b421b1c4db2474086a7e1',
              gas: '0x61a8',
              gasPrice: '0x2540be400',
              to: '0x2f318C334780961FB129D2a6c30D0763d9a5C970',
              value: '0xde0b6b3a7640000',
            },
            type: 'sentEther',
          },
          status: 'unapproved',
          time: 1617228030067,
          txParams: {
            from: '0x5cfe73b6021e818b776b421b1c4db2474086a7e1',
            gas: '0x61a8',
            gasPrice: '0x2540be400',
            to: '0x2f318C334780961FB129D2a6c30D0763d9a5C970',
            value: '0xde0b6b3a7640000',
          },
          type: 'simpleSend',
        },
      },
    });
  }

  withTransactionControllerTypeTwoTransaction() {
    return this.withTransactionController({
      transactions: {
        '13a01e77-a368-4bb9-aba9-e7435580e3b9': {
          chainId: CHAIN_IDS.LOCALHOST,
          history: [
            {
              chainId: CHAIN_IDS.LOCALHOST,
              id: '13a01e77-a368-4bb9-aba9-e7435580e3b9',
              loadingDefaults: true,
              origin: 'metamask',
              status: 'unapproved',
              time: 1617228030067,
              txParams: {
                from: '0x5cfe73b6021e818b776b421b1c4db2474086a7e1',
                gas: '0x61a8',
                maxFeePerGas: '0x59682f0c',
                maxPriorityFeePerGas: '0x59682f00',
                to: '0x2f318C334780961FB129D2a6c30D0763d9a5C970',
                type: '0x2',
                value: '0xde0b6b3a7640000',
              },
              type: 'simpleSend',
            },
            [
              {
                note: 'Added new unapproved transaction.',
                op: 'replace',
                path: '/loadingDefaults',
                timestamp: 1617228030069,
                value: false,
              },
            ],
          ],
          id: '13a01e77-a368-4bb9-aba9-e7435580e3b9',
          loadingDefaults: false,
          origin: 'metamask',
          primaryTransaction: {
            chainId: CHAIN_IDS.LOCALHOST,
            id: '13a01e77-a368-4bb9-aba9-e7435580e3b9',
            loadingDefaults: true,
            origin: 'metamask',
            status: 'unapproved',
            time: 1617228030067,
            txParams: {
              from: '0x5cfe73b6021e818b776b421b1c4db2474086a7e1',
              gas: '0x61a8',
              maxFeePerGas: '0x59682f0c',
              maxPriorityFeePerGas: '0x59682f00',
              to: '0x2f318C334780961FB129D2a6c30D0763d9a5C970',
              type: '0x2',
              value: '0xde0b6b3a7640000',
            },
            type: 'sentEther',
          },
          status: 'unapproved',
          time: 1617228030067,
          txParams: {
            from: '0x5cfe73b6021e818b776b421b1c4db2474086a7e1',
            gas: '0x61a8',
            maxFeePerGas: '0x59682f0c',
            maxPriorityFeePerGas: '0x59682f00',
            to: '0x2f318C334780961FB129D2a6c30D0763d9a5C970',
            type: '0x2',
            value: '0xde0b6b3a7640000',
          },
          type: 'simpleSend',
        },
      },
    });
  }

  withTransactionControllerApprovedTransaction() {
    return this.withTransactionController({
      transactions: {
        '13a01e77-a368-4bb9-aba9-e7435580e3b9': {
          chainId: CHAIN_IDS.LOCALHOST,
          history: [
            {
              chainId: CHAIN_IDS.LOCALHOST,
              id: '13a01e77-a368-4bb9-aba9-e7435580e3b9',
              loadingDefaults: true,
              origin: 'metamask',
              status: 'unapproved',
              time: 1617228030067,
              txParams: {
                from: '0x5cfe73b6021e818b776b421b1c4db2474086a7e1',
                gas: '0x61a8',
                maxFeePerGas: '0x59682f0c',
                maxPriorityFeePerGas: '0x59682f00',
                to: '0x2f318C334780961FB129D2a6c30D0763d9a5C970',
                type: '0x2',
                value: '0xde0b6b3a7640000',
              },
              type: 'simpleSend',
            },
            [
              {
                note: 'Added new unapproved transaction.',
                op: 'replace',
                path: '/loadingDefaults',
                timestamp: 1617228030069,
                value: false,
              },
            ],
            [
              {
                op: 'add',
                path: '/txParams/nonce',
                value: '0x0',
                note: 'transactions#approveTransaction',
                timestamp: 1617228031069,
              },
            ],
          ],
          id: '13a01e77-a368-4bb9-aba9-e7435580e3b9',
          loadingDefaults: false,
          origin: 'metamask',
          primaryTransaction: {
            chainId: CHAIN_IDS.LOCALHOST,
            id: '13a01e77-a368-4bb9-aba9-e7435580e3b9',
            loadingDefaults: true,
            origin: 'metamask',
            status: 'approved',
            time: 1617228030067,
            txParams: {
              from: '0x5cfe73b6021e818b776b421b1c4db2474086a7e1',
              gas: '0x61a8',
              maxFeePerGas: '0x59682f0c',
              maxPriorityFeePerGas: '0x59682f00',
              to: '0x2f318C334780961FB129D2a6c30D0763d9a5C970',
              type: '0x2',
              value: '0xde0b6b3a7640000',
            },
            type: 'sentEther',
          },
          status: 'approved',
          time: 1617228030067,
          txParams: {
            from: '0x5cfe73b6021e818b776b421b1c4db2474086a7e1',
            gas: '0x61a8',
            maxFeePerGas: '0x59682f0c',
            maxPriorityFeePerGas: '0x59682f00',
            to: '0x2f318C334780961FB129D2a6c30D0763d9a5C970',
            type: '0x2',
            value: '0xde0b6b3a7640000',
          },
          type: 'simpleSend',
        },
      },
    });
  }

  withTransactionControllerCompletedTransaction() {
    return this.withTransactionController({
      transactions: {
        '0c9342ce-ef3f-4cab-9425-8e57144256a6': {
          chainId: CHAIN_IDS.LOCALHOST,
          history: [
            {
              chainId: CHAIN_IDS.LOCALHOST,
              id: '0c9342ce-ef3f-4cab-9425-8e57144256a6',
              loadingDefaults: true,
              origin: 'metamask',
              status: 'unapproved',
              time: 1671635506502,
              txParams: {
                from: '0x5cfe73b6021e818b776b421b1c4db2474086a7e1',
                gas: '0x5208',
                maxFeePerGas: '0x4c03c96f8',
                maxPriorityFeePerGas: '0x59682f00',
                to: '0x2f318C334780961FB129D2a6c30D0763d9a5C970',
                type: '0x2',
                value: '0xde0b6b3a7640000',
              },
              type: 'simpleSend',
            },
            [
              {
                note: 'Added new unapproved transaction.',
                op: 'replace',
                path: '/loadingDefaults',
                timestamp: 1671635506520,
                value: false,
              },
            ],
            [
              {
                note: 'confTx: user approved transaction',
                op: 'replace',
                path: '/txParams/maxFeePerGas',
                timestamp: 1671635510589,
                value: '0x4d7fc07fb',
              },
            ],
            [
              {
                note: 'txStateManager: setting status to approved',
                op: 'replace',
                path: '/status',
                timestamp: 1671635510589,
                value: 'approved',
              },
            ],
            [
              {
                note: 'transactions#approveTransaction',
                op: 'add',
                path: '/txParams/nonce',
                timestamp: 1671635510592,
                value: '0x2',
              },
            ],
            [
              {
                note: 'txStateManager: setting status to signed',
                op: 'replace',
                path: '/status',
                timestamp: 1671635510651,
                value: 'signed',
              },
            ],
            [
              {
                note: 'transactions#publishTransaction',
                op: 'add',
                path: '/rawTx',
                timestamp: 1671635510653,
                value:
                  '0x02f87205028459682f008504d7fc07fb825208947d17148ed7ec802e4458e94deec1ef28aef645e987038d7ea4c6800080c001a0c60aeaef1556a52b009e3973f06c64d5cd6dc935463afd0d2b1c00661655e47ea061b121db8f2cb2241b1454d1794256e5634d26a5b873e89a816efe210377492a',
              },
            ],
            [
              {
                note: 'txStateManager: setting status to submitted',
                op: 'replace',
                path: '/status',
                timestamp: 1671635510753,
                value: 'submitted',
              },
            ],
            [
              {
                note: 'txStateManager: setting status to confirmed',
                op: 'replace',
                path: '/status',
                timestamp: 1671635522978,
                value: 'confirmed',
              },
              {
                op: 'add',
                path: '/txReceipt',
                value: {
                  blockNumber: '7cbf95',
                  from: '0x5cfe73b6021e818b776b421b1c4db2474086a7e1',
                  gasUsed: '5208',
                  status: '0x1',
                  to: '0x2f318C334780961FB129D2a6c30D0763d9a5C970',
                  type: '0x2',
                },
              },
            ],
            [
              {
                note: 'transactions#confirmTransaction - add txReceipt',
                op: 'replace',
                path: '/blockTimestamp',
                timestamp: 1671635522999,
                value: '63a32240',
              },
            ],
          ],
          id: '0c9342ce-ef3f-4cab-9425-8e57144256a6',
          loadingDefaults: false,
          origin: 'metamask',
          status: 'confirmed',
          submittedTime: 1671635510753,
          time: 1671635506502,
          txParams: {
            from: '0x5cfe73b6021e818b776b421b1c4db2474086a7e1',
            gas: '0x5208',
            to: '0x2f318C334780961FB129D2a6c30D0763d9a5C970',
            type: '0x2',
            value: '0xde0b6b3a7640000',
          },
          hash: '0xe5e7b95690f584b8f66b33e31acc6184fea553fa6722d42486a59990d13d5fa2',
          txReceipt: {
            blockNumber: {
              length: 1,
              negative: 0,
              words: [8175509, null],
            },
            from: '0x5cfe73b6021e818b776b421b1c4db2474086a7e1',
            status: '0x1',
            to: '0x2f318C334780961FB129D2a6c30D0763d9a5C970',
            type: '0x2',
          },
          type: 'simpleSend',
        },
      },
    });
  }

  withTransactionControllerIncomingTransaction() {
    return this.withTransactionController({
      transactions: {
        '8a13fd36-fdad-48ae-8b6a-c8991026d550': {
          blockNumber: '1',
          chainId: CHAIN_IDS.LOCALHOST,
          hash: '0xf1af8286e4fa47578c2aec5f08c108290643df978ebc766d72d88476eee90bab',
          id: '8a13fd36-fdad-48ae-8b6a-c8991026d550',
<<<<<<< HEAD
          metamaskNetworkId: '1337',
=======
>>>>>>> ef8403f6
          status: 'confirmed',
          time: 1671635520000,
          txParams: {
            from: '0xc87261ba337be737fa744f50e7aaf4a920bdfcd6',
            gas: '0x5208',
            gasPrice: '0x329af9707',
            to: '0x5cfe73b6021e818b776b421b1c4db2474086a7e1',
            value: '0xDE0B6B3A7640000',
          },
          type: 'incoming',
        },
      },
    });
  }

  withTransactionControllerCompletedAndIncomingTransaction() {
    const completedTransaction =
      this.withTransactionControllerCompletedTransaction().fixture.data
        .TransactionController.transactions;

    const incomingTransaction =
      this.withTransactionControllerIncomingTransaction().fixture.data
        .TransactionController.transactions;

    return this.withTransactionController({
      transactions: {
        ...completedTransaction,
        ...incomingTransaction,
      },
    });
  }

  withNameController(data) {
    merge(
      this.fixture.data.NameController
        ? this.fixture.data.NameController
        : (this.fixture.data.NameController = {}),
      data,
    );
    return this;
  }

  withNoNames() {
    return this.withNameController({ names: {} });
  }

  build() {
    this.fixture.meta = {
      version: 74,
    };
    return this.fixture;
  }
}

module.exports = FixtureBuilder;<|MERGE_RESOLUTION|>--- conflicted
+++ resolved
@@ -631,8 +631,6 @@
               parentCapability: 'eth_accounts',
               invoker: DAPP_URL,
               caveats: restrictReturnedAccounts && [
-<<<<<<< HEAD
-=======
                 {
                   type: 'restrictReturnedAccounts',
                   value: [
@@ -682,7 +680,6 @@
               parentCapability: 'eth_accounts',
               invoker: DAPP_ONE_URL,
               caveats: restrictReturnedAccounts && [
->>>>>>> ef8403f6
                 {
                   type: 'restrictReturnedAccounts',
                   value: [
@@ -1464,10 +1461,6 @@
           chainId: CHAIN_IDS.LOCALHOST,
           hash: '0xf1af8286e4fa47578c2aec5f08c108290643df978ebc766d72d88476eee90bab',
           id: '8a13fd36-fdad-48ae-8b6a-c8991026d550',
-<<<<<<< HEAD
-          metamaskNetworkId: '1337',
-=======
->>>>>>> ef8403f6
           status: 'confirmed',
           time: 1671635520000,
           txParams: {
