--- conflicted
+++ resolved
@@ -234,11 +234,8 @@
         useTokenDetection: false,
         useCurrencyRateCheck: true,
         useMultiAccountBalanceChecker: true,
-<<<<<<< HEAD
         transactionSecurityCheckEnabled: true,
-=======
         openSeaTransactionSecurityProviderPopoverHasBeenShown: true,
->>>>>>> bfbd6523
       },
       SmartTransactionsController: {
         smartTransactionsState: {
@@ -351,11 +348,8 @@
         useTokenDetection: false,
         useCurrencyRateCheck: true,
         useMultiAccountBalanceChecker: true,
-<<<<<<< HEAD
         transactionSecurityCheckEnabled: true,
-=======
         openSeaTransactionSecurityProviderPopoverHasBeenShown: true,
->>>>>>> bfbd6523
       },
       SmartTransactionsController: {
         smartTransactionsState: {
