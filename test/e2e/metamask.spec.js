const Web3 = require('web3')
const fs = require('fs')
const mkdirp = require('mkdirp')
const path = require('path')
const assert = require('assert')
const pify = require('pify')
const clipboardy = require('clipboardy')
const webdriver = require('selenium-webdriver')
const { By, Key } = webdriver
const { delay, buildChromeWebDriver, buildFirefoxWebdriver, installWebExt, getExtensionIdChrome, getExtensionIdFirefox } = require('./func')
const { menus, screens, elements, NETWORKS } = require('./elements')
const testSeedPhrase = 'horn among position unable audit puzzle cannon apology gun autumn plug parrot'
const account1 = '0x2E428ABd9313D256d64D1f69fe3929C3BE18fD1f'
const account2 = '0xd7b7AFeCa35e32594e29504771aC847E2a803742'
const accountsWallet = []
const eventsEmitter = 'https://vbaranov.github.io/event-listener-dapp/'

describe('Metamask popup page', async function () {
  let driver, tokenAddress, extensionId
  let password = '123456789'
  let abiClipboard
  const newPassword = {
    correct: 'abcDEF123!@#',
    short: '123',
    incorrect: '1234567890',
  }
  const token = { supply: 101, name: 'Test', decimals: 0, ticker: 'ABC' }

  this.timeout(0)

  before(async function () {

    if (process.env.SELENIUM_BROWSER === 'chrome') {
      const extPath = path.resolve('dist/chrome')
      driver = buildChromeWebDriver(extPath)
      extensionId = await getExtensionIdChrome(driver)
      await driver.get(`chrome-extension://${extensionId}/popup.html`)

    } else if (process.env.SELENIUM_BROWSER === 'firefox') {
      const extPath = path.resolve('dist/firefox')
      driver = buildFirefoxWebdriver()
      await installWebExt(driver, extPath)
      await delay(700)
      extensionId = await getExtensionIdFirefox(driver)
      await driver.get(`moz-extension://${extensionId}/popup.html`)
    }
  })

  afterEach(async function () {
    // logs command not supported in firefox
    // https://github.com/SeleniumHQ/selenium/issues/2910
    if (process.env.SELENIUM_BROWSER === 'chrome') {
      // check for console errors
      const errors = await checkBrowserForConsoleErrors()
      if (errors.length) {
        const errorReports = errors.map(err => err.message)
        const errorMessage = `Errors found in browser console:\n${errorReports.join('\n')}`
        console.log(errorMessage)
      }
    }
    // gather extra data if test failed
    if (this.currentTest.state === 'failed') {
      await verboseReportOnFailure(this.currentTest)
    }
  })

  after(async function () {
    // await driver.quit()
  })

  describe('Setup', async function () {

    it('switches to extensions list', async function () {
      await delay(300)
      await switchToFirstPage()
      await delay(5000)
    })
  })

  describe('Log In', async () => {

    it('title is \'Nifty Wallet\'', async () => {
      const title = await driver.getTitle()
      assert.equal(title, 'Nifty Wallet', 'title is incorrect')
    })

    it('screen \'Terms of Use\' has not empty agreement', async () => {
      await delay(5000)
      const terms = await waitUntilShowUp(screens.TOU.agreement, 900)
      const text = await terms.getText()
      assert.equal(text.length > 400, true, 'agreement is too short')
    })

    it('screen \'Terms of Use\' has correct title', async () => {
      const terms = await waitUntilShowUp(screens.TOU.title)
      assert.equal(await terms.getText(), screens.TOU.titleText, 'title is incorrect')
    })

    it('checks if the TOU contains link \'Terms of service\'', async () => {
      const element = await driver.findElement(screens.TOU.linkTerms)
      await scrollTo(screens.TOU.linkTerms)
      assert.notEqual(element, null, ' link \'Terms of service\' isn\'t present')
      assert.equal(await element.getText(), screens.TOU.linkTermsText, 'incorrect name of link \'Terms of service\'')
    })

    it('checks if the button \'Accept\' is present and enabled', async () => {
      const button = await waitUntilShowUp(screens.TOU.button)
      assert.notEqual(button, false, 'button isn\'t present')
      assert.equal(await button.isEnabled(), true, 'button isn\'t enabled')
      assert.equal(await button.getText(), 'Accept', 'button has incorrect name')
      await click(button)
    })

    it('accepts password with length of eight', async () => {
      const passwordBox = await waitUntilShowUp(screens.create.fieldPassword)
      const passwordBoxConfirm = await waitUntilShowUp(screens.create.fieldPasswordConfirm)
      const button = await waitUntilShowUp(screens.create.button)
      assert.equal(await button.getText(), 'Create', 'button has incorrect name')
      await passwordBox.sendKeys(password)
      await passwordBoxConfirm.sendKeys(password)
      await click(button)
    })

    it('shows vault was created and seed phrase', async () => {
      await delay(300)
      const element = await waitUntilShowUp(screens.seedPhrase.fieldPhrase)
      const seedPhrase = await element.getText()
      assert.equal(seedPhrase.split(' ').length, 12)
      const continueAfterSeedPhrase = await waitUntilShowUp(screens.seedPhrase.buttonIveCopied)
      assert.equal(await continueAfterSeedPhrase.getText(), screens.seedPhrase.textButtonIveCopied)
      await click(continueAfterSeedPhrase)
    })
  })
  describe('Account Creation', async () => {
    const newAccountName = 'new name'

    it('sets provider type to localhost', async function () {
      await setProvider(NETWORKS.LOCALHOST)
      await delay(2000)
    })

    it('copy icon is displayed and clickable', async () => {
      const field = await waitUntilShowUp(screens.main.iconCopy)
      await field.click()
      assert.notEqual(field, false, 'copy icon doesn\'t present')
    })

    it("Account's address is displayed and has length 20 symbols", async () => {
      const field = await waitUntilShowUp(screens.main.address)
      accountsWallet.push((await field.getText()).toUpperCase())
      console.log(accountsWallet[0])
      assert.notEqual(accountsWallet[0].length, 20, "address isn't displayed")

    })
    it('Check clipboard buffer', async function () {
      const text = clipboardy.readSync()
      assert.equal(text.length, 42, "address account wasn't copied to clipboard")
    })

    it('open  \'Account name\' change dialog', async () => {
      const menu = await waitUntilShowUp(menus.dot.menu)
      await menu.click()
      const field = await waitUntilShowUp(screens.main.edit)
      await field.click()
      const accountName = await waitUntilShowUp(screens.main.fieldAccountName)
      assert.notEqual(accountName, false, '\'Account name\' change dialog isn\'t opened')
      assert.equal(await accountName.getAttribute('value'), 'Account 1', 'incorrect account name')
    })

    it('fill out new account\'s name', async () => {
      const field = await waitUntilShowUp(screens.main.fieldAccountName)
      await field.clear()
      await field.sendKeys(newAccountName)
    })

    it('dialog \'Account name\' is disappeared if click button \'Save\'', async () => {
      const button = await waitUntilShowUp(screens.main.buttons.save)
      assert.equal(await button.getText(), 'Save', 'button has incorrect name')
      assert.notEqual(button, true, 'button \'Save\' does not present')
      await click(button)
      const accountName = await waitUntilShowUp(screens.main.fieldAccountName, 10)
      assert.equal(accountName, false, '\'Account name\' change dialog isn\'t opened')
    })

    it('account has new name', async function () {
      const accountMenu = await waitUntilShowUp(menus.account.menu)
      await accountMenu.click()
      const account1 = await waitUntilShowUp(menus.account.account1)
      assert.equal(await account1.getText(), newAccountName, 'account\'s name didn\'t changed')
      await accountMenu.click()
    })

    it('adds a second account', async function () {
      const accountMenu = await waitUntilShowUp(menus.account.menu)
      await accountMenu.click()
      const item = await waitUntilShowUp(menus.account.createAccount)
      await item.click()
    })

    it("Account's address is displayed and has length 20 symbols", async () => {
      const field = await waitUntilShowUp(screens.main.address)
      accountsWallet.push((await field.getText()).toUpperCase())
      console.log(accountsWallet[1])
      assert.notEqual(accountsWallet[1].length, 20, "address isn't displayed")

    })

    it('logs out of the vault', async () => {
      const menu = await waitUntilShowUp(menus.sandwich.menu)
      await menu.click()
      await delay(500)
      const button = await waitUntilShowUp(menus.sandwich.logOut)
      assert.equal(await button.getText(), 'Log Out', 'button has incorrect name')
      await button.click()
    })

    it('accepts account password after lock', async () => {
      const box = await waitUntilShowUp(screens.lock.fieldPassword)
      await box.sendKeys(password)
      const button = await waitUntilShowUp(screens.lock.buttonLogin)
      assert.equal(await button.getText(), 'Log In', 'button has incorrect name')
      await click(button)
    })

    it('shows QR code option', async () => {
      const menu = await waitUntilShowUp(menus.dot.menu)
      await menu.click()
      const item = await waitUntilShowUp(menus.dot.showQRcode)
      await item.click()
    })

    it('checks QR code address is the same as account details address', async () => {
      const field = await waitUntilShowUp(screens.QRcode.address)
      const text = await field.getText()
      assert.equal(text.toUpperCase(), accountsWallet[1], 'QR address doesn\'t match')
    })

    it('copy icon is displayed and clickable', async () => {
      const field = await waitUntilShowUp(screens.QRcode.iconCopy)
      await field.click()
      assert.notEqual(field, false, 'copy icon doesn\'t present')
    })

    it('Check clipboard buffer', async function () {
      const text = clipboardy.readSync()
      assert.equal(text.length, 42, "address account wasn't copied to clipboard")
    })

    it('close QR code screen by clicking button arrow', async () => {
      const button = await waitUntilShowUp(screens.QRcode.buttonArrow)
      await click(button)
    })

    it('user is able to open \'Info\' screen', async function () {
      const accountMenu = await waitUntilShowUp(menus.sandwich.menu)
      await accountMenu.click()
      const item = await waitUntilShowUp(menus.sandwich.info)
      await item.click()
    })

    it('screen \'Info\' has correct title', async function () {
      const title = await waitUntilShowUp(screens.info.title)
      assert.equal(await title.getText(), screens.info.titleText, 'title is incorrect')
    })
    it('close \'Info\' screen by clicking button arrow', async () => {
      const button = await waitUntilShowUp(screens.info.buttonArrow)
      await button.click()
    })
  })

  describe('Connect Hardware Wallet', async function () {

    it("Account menu contais item 'Connect HD wallet'", async function () {
      const menu = await waitUntilShowUp(menus.account.menu)
      await menu.click()
      await waitUntilShowUp(menus.account.item)
      const items = await driver.findElements(menus.account.item)
      await delay(500)
      assert.equal(await items[4].getText(), 'Connect hardware wallet', "item's text incorrect")
      await items[4].click()
    })


    it("Opens screen 'Connect HD wallet',title is correct", async function () {
      const title = await waitUntilShowUp(screens.hdWallet.title)
      assert.equal(await title.getText(), 'Connect to hardware wallet', "item's text incorrect")
    })

    if (process.env.SELENIUM_BROWSER === 'chrome') {
      it("Button 'Connect' disabled by default", async function () {
        const button = await waitUntilShowUp(screens.hdWallet.buttonConnect.disabled)
        assert.notEqual(button, false, "button isn't displayed")
        assert.equal(await button.getText(), 'CONNECT', 'button has incorrect text')
      })

      it('Ledger image is displayed', async function () {
        const image = await waitUntilShowUp(screens.hdWallet.image)
        assert.notEqual(image, false, "ledger's image isn't displayed")
        const src = await image.getAttribute('src')
        assert.equal(src.includes('images/ledger-logo.svg'), true, 'Ledger has incorrect image')
      })

      it('Trezor image is displayed', async function () {
        const images = await driver.findElements(screens.hdWallet.image)
        assert.notEqual(images[1], false, "trezor's image isn't displayed")
        const src = await images[1].getAttribute('src')
        assert.equal(src.includes('images/trezor-logo.svg'), true, 'Trezor has incorrect image')
      })

      it("Button 'Connect' enabled if Trezor selected", async function () {
        const images = await driver.findElements(screens.hdWallet.image)
        await images[1].click()
        const button = await waitUntilShowUp(screens.hdWallet.buttonConnect.enabled)
        assert.equal(await button.isEnabled(), true, 'button is disabled')
      })

      it("Button 'Connect' enabled if Ledger selected", async function () {
        const images = await driver.findElements(screens.hdWallet.image)
        await images[0].click()
        const button = await waitUntilShowUp(screens.hdWallet.buttonConnect.enabled)
        assert.equal(await button.isEnabled(), true, 'button is disabled')
      })

      it('Only one device can be selected', async function () {
        const selected = await driver.findElements(screens.hdWallet.imageSelected)
        assert.equal(await selected.length, 1, 'more than one device is selected')
      })

      it('Error message if connect Ledger', async function () {
        const button = await waitUntilShowUp(screens.hdWallet.buttonConnect.enabled)
        await button.click()
        const error = await waitUntilShowUp(screens.hdWallet.error)
        const shouldBe = "TransportError: U2F browser support is needed for Ledger. Please use Chrome, Opera or Firefox with a U2F extension. Also make sure you're on an HTTPS connection"
        assert.equal(await error.getText(), shouldBe, 'error has incorrect text')
      })

      it('Popup opens if connect Trezor', async function () {
        const images = await driver.findElements(screens.hdWallet.image)
        await images[1].click()
        const button = await waitUntilShowUp(screens.hdWallet.buttonConnect.enabled)
        await button.click()
        const allHandles = await driver.getAllWindowHandles()
        assert.equal(allHandles.length, 2, "popup isn't opened")
        await switchToFirstPage()
        await driver.navigate().refresh()
      })
    }
      it('Button arrow leads to main screen', async function () {
        const menu = await waitUntilShowUp(menus.account.menu)
        await menu.click()
        await waitUntilShowUp(menus.account.item)
        const items = await driver.findElements(menus.account.item)
        await delay(500)
        await items[4].click()
        const arrow = await waitUntilShowUp(screens.hdWallet.buttonArrow)
        await arrow.click()
        const ident = await waitUntilShowUp(screens.main.identicon, 20)
        assert.notEqual(ident, false, "main screen isn't opened")
      })
  })

  describe('Import Account', () => {

    it('Open import account menu', async function () {
      await setProvider(NETWORKS.POA)
      await delay(2000)
      const menu = await waitUntilShowUp(menus.account.menu)
      await menu.click()
      const item = await waitUntilShowUp(menus.account.import)
      await item.click()
      const importAccountTitle = await waitUntilShowUp(screens.importAccounts.title)
      assert.equal(await importAccountTitle.getText(), screens.importAccounts.textTitle)
    })

    it('Imports account', async function () {
      const privateKeyBox = await waitUntilShowUp(screens.importAccounts.fieldPrivateKey)
      await privateKeyBox.sendKeys('76bd0ced0a47055bb5d060e1ae4a8cb3ece658d668823e250dae6e79d3ab4435')// 0xf4702CbA917260b2D6731Aea6385215073e8551b
      accountsWallet.push('0xf4702CbA917260b2D6731Aea6385215073e8551b'.toUpperCase())
      const button = await waitUntilShowUp(screens.importAccounts.buttonImport)
      await click(button)
      assert.equal(await button.getText(), 'Import', 'button has incorrect name')
      const menu = await waitUntilShowUp(menus.account.menu)
      await menu.click()
      await waitUntilShowUp(menus.account.label)
      const label = (await driver.findElements(menus.account.label))[0]
      assert.equal(await label.getText(), 'IMPORTED')
      await menu.click()
    })

    it('Auto-detect tokens for POA core network ', async function () {
      // await setProvider(NETWORKS.POA)
      const tab = await waitUntilShowUp(screens.main.tokens.menu)
      await tab.click()
      const balance = await waitUntilShowUp(screens.main.tokens.balance)
      console.log(await balance.getText())
      assert.equal(await balance.getText(), '1 DOPR', 'token isnt\' auto-detected')
    })

    it.skip('Auto-detect tokens for MAIN core network ', async function () {
      await setProvider(NETWORKS.MAINNET)
      await waitUntilShowUp(elements.loader, 25)
      await waitUntilDisappear(elements.loader, 25)
      const balance = await waitUntilShowUp(screens.main.tokens.balance)
      console.log(await balance.getText())
      assert.equal(await balance.getText(), '0.001 WETH', 'token isnt\' auto-detected')
    })

    it('Check Sokol balance', async function () {
      await setProvider(NETWORKS.POA)
      await delay(2000)
      const balanceField = await waitUntilShowUp(screens.main.balance)
      const balance = await balanceField.getText()
      console.log('Account = 0xf4702CbA917260b2D6731Aea6385215073e8551b')
      console.log('Balance = ' + balance)
      assert.equal(parseFloat(balance) > 0.001, true, 'Balance of account 0xf4702CbA917260b2D6731Aea6385215073e8551b TOO LOW !!! Please refill with Sokol eth!!!!')
    })
  })
  describe('Import Contract account', async () => {
    const contractSokol = '0x61449bb37db034b2394cd62da545611f71cf54d5'
    console.log('Contract ' + contractSokol + ' , Sokol')
    const wrongAddress = '0xB87b6077D59B01Ab9fa8cd5A1A21D02a4d60D35'
    const notContractAddress = '0x56B2e3C3cFf7f3921Dc2e0F8B8e20d1eEc29216b'

    describe('Import Contract', async () => {
      it('opens import account menu', async function () {
        await setProvider(NETWORKS.ROPSTEN)
        const menu = await waitUntilShowUp(menus.account.menu)
        await menu.click()
        const item = await waitUntilShowUp(menus.account.import2)
        await item.click()
        const importAccountTitle = await waitUntilShowUp(screens.importAccounts.title)
        assert.equal(await importAccountTitle.getText(), screens.importAccounts.textTitle)
      })

      it("Warning's  text is correct", async function () {
        const field = await waitUntilShowUp(screens.importAccounts.warning)
        assert.equal(await field.getText(), 'Imported accounts will not be associated with your originally created Nifty Wallet account seedphrase.', "incorrect warning's text")
      })

      it("Select type 'Contract'", async function () {
        await delay(1000)
        const field = await waitUntilShowUp(screens.importAccounts.selectArrow)
        await field.click()
        const item = await waitUntilShowUp(screens.importAccounts.itemContract)
        await item.click()
      })

      it("Field 'Address' is displayed", async function () {
        const field = await waitUntilShowUp(screens.importAccounts.contractAddress)
        assert.notEqual(field, false, "field 'Address' isn't displayed")
        await field.sendKeys(wrongAddress)
      })

      it("Button 'Import' is displayed", async function () {
        const button = await waitUntilShowUp(screens.importAccounts.buttonImport)
        assert.notEqual(button, false, "button 'Import' isn't displayed")
        assert.equal(await button.getText(), 'Import', 'wrong name of button')
      })

      it("Button 'Import' is disabled  if incorrect address", async function () {
        const button = await waitUntilShowUp(screens.importAccounts.buttonImport)
        assert.equal(await button.isEnabled(), false, 'button enabled')
      })

      it("Field 'ABI' is displayed", async function () {
        const field = await waitUntilShowUp(screens.importAccounts.contractABI)
        assert.notEqual(field, false, "field 'ABI' isn't displayed")
      })

     it("Field 'ABI' is empty if contract isn't verified in current network", async function () {
        const field = await waitUntilShowUp(screens.importAccounts.contractABI)
        assert.equal(await field.getText(), '', "field 'ABI' isn't displayed")
      })
      it("Fill 'Address' with not contract address , SOKOL", async function () {
        await setProvider(NETWORKS.SOKOL)
        const field = await waitUntilShowUp(screens.importAccounts.contractAddress)
        await clearField(field, 100)
        await field.sendKeys(notContractAddress)
      })

      it("Button 'Import' is disabled  if not contract address", async function () {
        const button = await waitUntilShowUp(screens.importAccounts.buttonImport)
        assert.equal(await button.isEnabled(), false, 'button enabled')
      })

      it("Fill 'Address' with valid contract , SOKOL", async function () {
        const field = await waitUntilShowUp(screens.importAccounts.contractAddress)
        await clearField(field, 100)
        await field.sendKeys(contractSokol)
      })

      it("Button 'Import' is enabled if contract address is correct", async function () {
        await delay(5000)
        const button = await waitUntilShowUp(screens.importAccounts.buttonImport)
        assert.equal(await button.isEnabled(), true, 'button enabled')
      })

      it('ABI is fetched ', async function () {
        const field = await waitUntilShowUp(screens.importAccounts.contractABI)
        abiClipboard = await field.getText()
        assert.equal(abiClipboard.length, 4927, "ABI isn't fetched")
      })

      it('icon copy is displayed for ABI ', async function () {
        const field = await waitUntilShowUp(screens.importAccounts.iconCopy)
        assert.notEqual(field, false, "icon copy isn't displayed")
        await field.click()
      })

      it('Check clipboard buffer', async function () {
        const text = clipboardy.readSync()
        assert.equal(text, abiClipboard, "address account wasn't copied to clipboard")
      })

      it("Click button 'Import', main screen opens", async function () {
        const button = await waitUntilShowUp(screens.importAccounts.buttonImport)
        await click(button)
        const ident = await waitUntilShowUp(screens.main.identicon, 20)
        assert.notEqual(ident, false, "main screen isn't opened")
      })
    })

    describe("Check 3dot menu for 'Contract' account", () => {
      it('open 3dot menu', async function () {
        const menu = await waitUntilShowUp(menus.dot.menu)
        await menu.click()
        await waitUntilShowUp(menus.dot.item)
        const items = await driver.findElements(menus.dot.item)
        assert.equal(items.length, 4, '3dot menu has incorrect number of items')
       })
      it('Check text of items', async function () {
        const items = await driver.findElements(menus.dot.item)
        assert.equal(await items[0].getText(), 'View on block explorer', '1st item has incorrect text')
        assert.equal(await items[1].getText(), 'Show QR Code', '2st item has incorrect text')
        assert.equal(await items[2].getText(), 'Copy address to clipboard', '3st item has incorrect text')
        assert.equal(await items[3].getText(), 'Copy ABI to clipboard', '4st item has incorrect text')
     })
      it("Click 'Copy ABI'", async function () {
        const items = await driver.findElements(menus.dot.item)
        await items[3].click()
        const menu = await waitUntilShowUp(menus.dot.item, 20)
        assert.equal(menu, false, "3dot menu wasn't closed")
      })

      it('Check clipboard buffer', async function () {
        const text = clipboardy.readSync()
        assert.equal(text, abiClipboard, "ABI wasn't copied to clipboard")
      })
    })

    describe('Execute Method screen', () => {
      const amountMethods = 25
      const notContractAddress = '0x56B2e3C3cFf7f3921Dc2e0F8B8e20d1eEc29216b'
      describe("Check UI and button's functionality", () => {

        it("Click button 'Execute method'", async function () {
          await driver.navigate().refresh()
          await delay(2000)
          const button = await waitUntilShowUp(screens.executeMethod.buttonExecuteMethod)
          assert.notEqual(button, false, "button doesn't displayed")
          assert.equal(await button.getText(), 'Execute methods', 'button has incorrect name')
          await button.click()
        })

        it('title is displayed and correct', async function () {
          const title = await waitUntilShowUp(screens.executeMethod.title)
          assert.notEqual(title, false, 'title isn\'t displayed')
          assert.equal(await title.getText(), screens.executeMethod.titleText, 'incorrect text')
        })

        it('Click arrow  button leads to main screen', async function () {
          const button = await waitUntilShowUp(screens.executeMethod.buttonArrow)
          await click(button)
          const identicon = await waitUntilShowUp(screens.main.identicon, 40)
          assert.notEqual(identicon, false, "main screen isn't opened")
        })
      })
      describe('Check output for data type : ADDRESS', () => {
        const address = '0x56B2e3C3cFf7f3921Dc2e0F8B8e20d1eEc29216b'

        it("Click button 'Execute method'", async function () {
          await driver.navigate().refresh()
          await delay(2000)
          const button = await waitUntilShowUp(screens.executeMethod.buttonExecuteMethod)
          assert.notEqual(button, false, "button doesn't displayed")
          assert.equal(await button.getText(), 'Execute methods', 'button has incorrect name')
          await button.click()
        })

        it("Select method 'returnAddress'", async function () {
          const field = await waitUntilShowUp(screens.executeMethod.selectArrow)
          await field.click()
          await waitUntilShowUp(screens.executeMethod.items)
          const list = await driver.findElements(screens.executeMethod.items)
          await list[6].click()
          assert.equal(list.length, amountMethods, "drop down menu isn't displayed")
        })

        it("Button 'Call data' is displayed and disabled", async function () {
          const button = await waitUntilShowUp(screens.executeMethod.buttonCall)
          assert.notEqual(button, false, "button 'Call data' isn't displayed")
          assert.equal(await button.isEnabled(), false, "Button 'Call data' is enabled")
        })

        it("Fill out input field 'Address'", async function () {
          await waitUntilShowUp(screens.executeMethod.fieldParameter)
          const fields = await driver.findElements(screens.executeMethod.fieldParameter)
          assert.notEqual(fields[0], false, "field parameter#1 isn't displayed")
          await fields[0].sendKeys(address)
        })

        it("Button 'Call data' is displayed and enabled", async function () {
          const button = await waitUntilShowUp(screens.executeMethod.buttonCall)
          assert.notEqual(button, false, "button 'Call data' isn't displayed")
          assert.equal(await button.isEnabled(), true, "Button 'Call data' is disabled")
          await button.click()
        })

        it('method returns correct value', async function () {
          await delay(3000)
          await waitUntilShowUp(screens.executeMethod.fieldOutput)
          const fields = await driver.findElements(screens.executeMethod.fieldOutput)
          assert.notEqual(fields[1], false, "field 'Output'  isn't displayed")
          const text = await waitUntilHasValue(fields[1])
          assert.equal(text.toLowerCase(), address.toLowerCase(), 'incorrect value was returned')
        })

        it('icon copy cliboard is displayed and clickable', async function () {
          const icon = await waitUntilShowUp(screens.executeMethod.copy)
          assert.notEqual(icon, false, 'icon copy isn\'t displayed')
          await icon.click()
        })
        it('Check clipboard buffer', async function () {
          const text = clipboardy.readSync()
          assert.equal(text.toLowerCase(), address.toLowerCase(), "output wasn't copied to clipboard")
        })

        it("2nd call doesn't throw the error", async function () {
          const button = await waitUntilShowUp(screens.executeMethod.buttonCall)
          assert.notEqual(button, false, "button 'Call data' isn't displayed")
          await button.click()
          const field = await waitUntilShowUp(screens.executeMethod.fieldOutput)
          assert.notEqual(field, false, "field 'Output'  isn't displayed")
          const text = await waitUntilHasValue(field)
          assert.equal(text.toLowerCase(), address.toLowerCase(), 'incorrect value was returned')
        })
      })

      describe('Check output for data type : STRING', () => {
        const stringValue = 'POA network'

        it("Select method 'returnString'", async function () {
          await delay(3000)
          const field = await waitUntilShowUp(screens.executeMethod.selectArrow)
          await field.click()
          await waitUntilShowUp(screens.executeMethod.items)
          const list = await driver.findElements(screens.executeMethod.items)
          await list[17].click()
          assert.equal(list.length, amountMethods, "drop down menu isn't displayed")
        })

        it('Fill out input parameter field ', async function () {
          await waitUntilShowUp(screens.executeMethod.fieldParameter)
          const fields = await driver.findElements(screens.executeMethod.fieldParameter)
          assert.notEqual(fields[0], false, "field parameter#1 isn't displayed")
          await fields[0].sendKeys(stringValue)
        })

        it("Click button 'Call data' ", async function () {
          const button = await waitUntilShowUp(screens.executeMethod.buttonCall)
          assert.notEqual(button, false, "button 'Call data' isn't displayed")
          assert.equal(await button.isEnabled(), true, "Button 'Call data' is disabled")
          await button.click()
        })

        it('method returns correct value', async function () {
          await delay(3000)
          await waitUntilShowUp(screens.executeMethod.fieldOutput)
          const fields = await driver.findElements(screens.executeMethod.fieldOutput)
          assert.notEqual(fields[1], false, "field 'Output'  isn't displayed")
          const text = await waitUntilHasValue(fields[1])
          assert.equal(text, stringValue, 'incorrect value was returned')
        })
        it('icon copy cliboard is displayed and clickable', async function () {
          const icon = await waitUntilShowUp(screens.executeMethod.copy)
          assert.notEqual(icon, false, 'icon copy isn\'t displayed')
          await icon.click()
        })
        it('Check clipboard buffer', async function () {
          const text = clipboardy.readSync()
          assert.equal(text.toLowerCase(), stringValue.toLowerCase(), "output wasn't copied to clipboard")
        })
      })
      describe('Check output for data type : BOOLEAN', () => {
        it("Select method 'returnBoolean'", async function () {
          const field = await waitUntilShowUp(screens.executeMethod.selectArrow)
          await field.click()
          await waitUntilShowUp(screens.executeMethod.items)
          const list = await driver.findElements(screens.executeMethod.items)
          await list[8].click()
          assert.equal(list.length, amountMethods, "drop down menu isn't displayed")
        })

        it('Select value TRUE from dropdown menu', async function () {
          const arrows = await driver.findElements(screens.executeMethod.selectArrow)
          await arrows[1].click()
          await waitUntilShowUp(screens.executeMethod.items)
          const list = await driver.findElements(screens.executeMethod.items)
          assert.equal(await list[1].getText(), 'true', 'TRUE menu item: incorrect text')
          assert.equal(list.length, 2, "drop down menu isn't displayed")
          await list[1].click()
        })

        it("Click button 'Call data' ", async function () {
          const button = await waitUntilShowUp(screens.executeMethod.buttonCall)
          assert.notEqual(button, false, "button 'Call data' isn't displayed")
          assert.equal(await button.isEnabled(), true, "Button 'Call data' is disabled")
          await button.click()
        })

        it('method returns correct value: TRUE', async function () {
          await delay(3000)
          await waitUntilShowUp(screens.executeMethod.fieldOutput)
          const fields = await driver.findElements(screens.executeMethod.fieldOutput)
          assert.notEqual(fields[0], false, "field 'Output'  isn't displayed")
          const text = await waitUntilHasValue(fields[0])
          assert.equal(text, 'true', 'incorrect value was returned')
        })

        it('Select value FALSE from dropdown menu', async function () {
          const arrows = await driver.findElements(screens.executeMethod.selectArrow)
          await arrows[1].click()
          await waitUntilShowUp(screens.executeMethod.items)
          const list = await driver.findElements(screens.executeMethod.items)
          assert.equal(await list[0].getText(), 'false', 'FALSE menu item: incorrect text')
          assert.equal(list.length, 2, "drop down menu isn't displayed")
          await list[0].click()
        })

        it("Click button 'Call data' ", async function () {
          const button = await waitUntilShowUp(screens.executeMethod.buttonCall)
          assert.notEqual(button, false, "button 'Call data' isn't displayed")
          assert.equal(await button.isEnabled(), true, "Button 'Call data' is disabled")
          await button.click()
        })

        it('method returns correct value, FALSE', async function () {
          await delay(3000)
          await waitUntilShowUp(screens.executeMethod.fieldOutput)
          const fields = await driver.findElements(screens.executeMethod.fieldOutput)
          assert.notEqual(fields[0], false, "field 'Output'  isn't displayed")
          const text = await waitUntilHasValue(fields[0])
          assert.equal(text, 'false', 'incorrect value was returned')
        })
        it('icon copy cliboard is displayed and clickable', async function () {
          const icon = await waitUntilShowUp(screens.executeMethod.copy)
          assert.notEqual(icon, false, 'icon copy isn\'t displayed')
          await icon.click()
        })
        it('Check clipboard buffer', async function () {
          const text = clipboardy.readSync()
          assert.equal(text.toLowerCase(), 'false', "output wasn't copied to clipboard")
        })

      })
      describe('Check output for data type : BYTES', () => {

        const bytesValue = '0x010203'

   it("Select method 'returnBytes1'", async function () {
          const field = await waitUntilShowUp(screens.executeMethod.selectArrow)
          await field.click()
          await waitUntilShowUp(screens.executeMethod.items)
          const list = await driver.findElements(screens.executeMethod.items)
          await list[10].click()
          assert.equal(list.length, amountMethods, "drop down menu isn't displayed")
        })

        it('Fill out input parameter field ', async function () {
          await waitUntilShowUp(screens.executeMethod.fieldParameter)
          const fields = await driver.findElements(screens.executeMethod.fieldParameter)
          assert.notEqual(fields[0], false, "field parameter#1 isn't displayed")
          await fields[0].sendKeys(bytesValue)
        })

        it("Click button 'Call data' ", async function () {
          const button = await waitUntilShowUp(screens.executeMethod.buttonCall)
          assert.notEqual(button, false, "button 'Call data' isn't displayed")
          assert.equal(await button.isEnabled(), true, "Button 'Call data' is disabled")
          await button.click()
        })

        it('method returns correct value', async function () {
          await delay(3000)
          await waitUntilShowUp(screens.executeMethod.fieldOutput)
          const fields = await driver.findElements(screens.executeMethod.fieldOutput)
          assert.notEqual(fields[1], false, "field 'Output'  isn't displayed")
          const text = await waitUntilHasValue(fields[1])
          assert.equal(text, bytesValue, 'incorrect value was returned')
        })
        it('icon copy cliboard is displayed and clickable', async function () {
          const icon = await waitUntilShowUp(screens.executeMethod.copy)
          assert.notEqual(icon, false, 'icon copy isn\'t displayed')
          await icon.click()
        })
        it('Check clipboard buffer', async function () {
          const text = clipboardy.readSync()
          assert.equal(text.toLowerCase(), bytesValue.toLowerCase(), "output wasn't copied to clipboard")
        })

      })
      describe('Check output for data type : UINT256', () => {

        const uint256Value = '1122334455667788991122334455667788'

   it("Select method 'returnUint256'", async function () {
          const field = await waitUntilShowUp(screens.executeMethod.selectArrow)
          await field.click()
          await waitUntilShowUp(screens.executeMethod.items)
          const list = await driver.findElements(screens.executeMethod.items)
          await list[20].click()
          assert.equal(list.length, amountMethods, "drop down menu isn't displayed")
        })

        it('Fill out input parameter field ', async function () {
          await waitUntilShowUp(screens.executeMethod.fieldParameter)
          const fields = await driver.findElements(screens.executeMethod.fieldParameter)
          assert.notEqual(fields[0], false, "field parameter#1 isn't displayed")
          await fields[0].sendKeys(uint256Value)
        })

        it("Click button 'Call data' ", async function () {
          const button = await waitUntilShowUp(screens.executeMethod.buttonCall)
          assert.notEqual(button, false, "button 'Call data' isn't displayed")
          assert.equal(await button.isEnabled(), true, "Button 'Call data' is disabled")
          await button.click()
        })

        it('method returns correct value', async function () {
          await delay(3000)
          await waitUntilShowUp(screens.executeMethod.fieldOutput)
          const fields = await driver.findElements(screens.executeMethod.fieldOutput)
          assert.notEqual(fields[1], false, "field 'Output'  isn't displayed")
          const text = await waitUntilHasValue(fields[1])
          assert.equal(text, uint256Value, 'incorrect value was returned')
        })

        it('icon copy cliboard is displayed and clickable', async function () {
          const icon = await waitUntilShowUp(screens.executeMethod.copy)
          assert.notEqual(icon, false, 'icon copy isn\'t displayed')
          await icon.click()
        })
        it('Check clipboard buffer', async function () {
          const text = clipboardy.readSync()
          assert.equal(text.toLowerCase(), uint256Value.toLowerCase(), "output wasn't copied to clipboard")
        })

      })
      describe('Check output for data type : INT256', () => {

        const int256Value = '-1122334455667788991122334455667788'

    it("Select method 'returnInt256'", async function () {
          const field = await waitUntilShowUp(screens.executeMethod.selectArrow)
          await field.click()
          await waitUntilShowUp(screens.executeMethod.items)
          const list = await driver.findElements(screens.executeMethod.items)
          await list[13].click()
          assert.equal(list.length, amountMethods, "drop down menu isn't displayed")
        })

        it('Fill out input parameter field ', async function () {
          await waitUntilShowUp(screens.executeMethod.fieldParameter)
          const fields = await driver.findElements(screens.executeMethod.fieldParameter)
          assert.notEqual(fields[0], false, "field parameter#1 isn't displayed")
          await fields[0].sendKeys(int256Value)
        })

        it("Click button 'Call data' ", async function () {
          const button = await waitUntilShowUp(screens.executeMethod.buttonCall)
          assert.notEqual(button, false, "button 'Call data' isn't displayed")
          assert.equal(await button.isEnabled(), true, "Button 'Call data' is disabled")
          await button.click()
        })

        it('method returns correct value', async function () {
          await delay(3000)
          await waitUntilShowUp(screens.executeMethod.fieldOutput)
          const fields = await driver.findElements(screens.executeMethod.fieldOutput)
          assert.notEqual(fields[1], false, "field 'Output'  isn't displayed")
          const text = await waitUntilHasValue(fields[1])
          assert.equal(text, int256Value, 'incorrect value was returned')
        })
        it('icon copy cliboard is displayed and clickable', async function () {
          const icon = await waitUntilShowUp(screens.executeMethod.copy)
          assert.notEqual(icon, false, 'icon copy isn\'t displayed')
          await icon.click()
        })
        it('Check clipboard buffer', async function () {
          const text = clipboardy.readSync()
          assert.equal(text.toLowerCase(), int256Value.toLowerCase(), "output wasn't copied to clipboard")
        })

      })
      describe('Check executed method', () => {

        it("Select method 'transfer'", async function () {
          const field = await waitUntilShowUp(screens.executeMethod.selectArrow)
          await field.click()
          await waitUntilShowUp(screens.executeMethod.items)
          const list = await driver.findElements(screens.executeMethod.items)
          await list[24].click()
          assert.equal(list.length, amountMethods, "drop down menu isn't displayed")
        })

        it("Button 'Copy ABI encoded' is displayed", async function () {
          const button = await waitUntilShowUp(screens.executeMethod.buttonCopyABI)
          assert.notEqual(button, false, "button 'Copy ABI encoded' isn't displayed")
        })

        it("Button 'Copy ABI encoded' is disabled", async function () {
          const button = await waitUntilShowUp(screens.executeMethod.buttonCopyABI)
          assert.equal(await button.isEnabled(), false, "button 'Copy ABI encoded' enabled")
        })

        it("Button 'Next' is disabled", async function () {
          const button = await waitUntilShowUp(screens.executeMethod.buttonNext)
          assert.equal(await button.isEnabled(), false, "button 'Next' enabled")
        })

        it("Fill out parameter '_value' with valid data", async function () {
          await waitUntilShowUp(screens.executeMethod.fieldParameter)
          const fields = await driver.findElements(screens.executeMethod.fieldParameter)
          assert.notEqual(fields[1], false, "field address isn't displayed")
          await fields[1].sendKeys('1')
        })

        it("Button 'Copy ABI encoded' is disabled", async function () {
          const button = await waitUntilShowUp(screens.executeMethod.buttonCopyABI)
          assert.equal(await button.isEnabled(), false, "button 'Copy ABI encoded' enabled")
        })

        it("Button 'Next' is disabled", async function () {
          const button = await waitUntilShowUp(screens.executeMethod.buttonNext)
          assert.equal(await button.isEnabled(), false, "button 'Next' enabled")
        })
        it("Fill out parameter '_to'  with wrong data", async function () {
          await waitUntilShowUp(screens.executeMethod.fieldParameter)
          const fields = await driver.findElements(screens.executeMethod.fieldParameter)
          assert.notEqual(fields[0], false, "field address isn't displayed")
          await fields[0].sendKeys(wrongAddress)
        })

        it("Error message if click 'Copy ABI encoded' with wrong address", async function () {
          const button = await waitUntilShowUp(screens.executeMethod.buttonCopyABI)
          await button.click()
          const error = await waitUntilShowUp(elements.error)
          assert.notEqual(error, false, 'no error message')
        })

        it('Close error message', async function () {
          const button = await waitUntilShowUp(elements.errorClose)
          await button.click()
          const title = await waitUntilShowUp(screens.executeMethod.title)
          assert.notEqual(title, false, "error message isn't closed")
        })

        it.skip("Error message if click 'Next' with wrong address", async function () {
          const button = await waitUntilShowUp(screens.executeMethod.buttonNext)
          await button.click()
          const error = await waitUntilShowUp(elements.error)
          assert.notEqual(error, false, 'no error message')
        })

        it.skip('Close error message', async function () {
          const button = await waitUntilShowUp(elements.errorClose)
          await button.click()
          const title = await waitUntilShowUp(screens.executeMethod.title)
          assert.notEqual(title, false, "error message isn't closed")
        })

        it("Fill out parameter '_to' with valid data", async function () {
          const field = await waitUntilShowUp(screens.executeMethod.fieldParameter)
          await clearField(field, 100)
          await field.sendKeys(notContractAddress)
          assert.notEqual(field, false, "field address isn't displayed")
        })

        it("Button 'Next' is enabled", async function () {
          const button = await waitUntilShowUp(screens.executeMethod.buttonNext)
          assert.equal(await button.isEnabled(), true, "button 'Next' disabled")
        })

        it("Button 'Copy ABI encoded' is enabled", async function () {
          const button = await waitUntilShowUp(screens.executeMethod.buttonCopyABI)
          assert.equal(await button.isEnabled(), true, "button 'Copy ABI encoded' disabled")
          await button.click()
        })

        it("Click button 'Next'", async function () {
          const button = await waitUntilShowUp(screens.executeMethod.buttonNext)
          assert.notEqual(button, false, "button 'Next' isn't displayed")
          await button.click()
        })
      })

    })
    describe('Choose Contract Executor', () => {

      it('Title is displayed and correct', async function () {
        await delay(5000)
        const title = await waitUntilShowUp(screens.chooseContractExecutor.title)
        assert.notEqual(title, false, 'title isn\'t displayed')
        assert.equal(await title.getText(), screens.chooseContractExecutor.titleText, 'incorrect text')
      })


      it('Three accounts are displayed', async function () {
        const accs = await waitUntilShowUp(screens.chooseContractExecutor.account)
        assert.notEqual(accs, false, "accounts aren't displayed")
        const accounts = await driver.findElements(screens.chooseContractExecutor.account)
        assert.equal(accounts.length, 4, "number of accounts isn't 3")
      })

      it("Owner's account first in the list of executors", async function () {
        const accs = await waitUntilShowUp(screens.chooseContractExecutor.addressExecutor)
        assert.notEqual(accs, false, "addresses aren't displayed")
        const addresses = await driver.findElements(screens.chooseContractExecutor.addressExecutor)
        const address = await addresses[2].getText()
        const souldBe = accountsWallet[2].slice(0, 10) + '...' + accountsWallet[2].slice(accountsWallet[2].length - 4, accountsWallet[2].length)
    assert.equal(address.toUpperCase(), souldBe, "owner isn't first in the list")
      })

      it("Click arrow button leads to 'Execute Method' screen ", async function () {
        const button = await waitUntilShowUp(screens.chooseContractExecutor.buttonArrow)
        assert.notEqual(button, false, 'button isn\'t displayed')
        await button.click()
        await delay(2000)

        const title = await waitUntilShowUp(screens.executeMethod.title)
        assert.notEqual(title, false, 'title isn\'t displayed')
        assert.equal(await title.getText(), screens.executeMethod.titleText, "'Execute Method' screen isn't opened")
      })

      it("Return back to 'Choose Contract Executor' screen", async function () {
        const button = await waitUntilShowUp(screens.executeMethod.buttonNext)
        assert.notEqual(button, false, "button 'Next' isn't displayed")
        await button.click()
      })

      it("Button 'Next' is disabled by default", async function () {
        const button = await waitUntilShowUp(screens.chooseContractExecutor.buttonNext)
        assert.notEqual(button, false, 'button isn\'t displayed')
        assert.equal(await button.isEnabled(), false, 'button enabled by default')
      })

      it('User is able to select account', async function () {
        await delay(2000)
        await waitUntilShowUp(screens.chooseContractExecutor.account)
        const accounts = await driver.findElements(screens.chooseContractExecutor.account)
        console.log(accounts.length)
        const account = accounts[1]
        await account.click()
        const selected = await driver.findElements(screens.chooseContractExecutor.selectedAccount)
        assert.equal(selected.length, 1, "account isn't selected")
      })

      it('User is able to select only one account', async function () {
        const account = (await driver.findElements(screens.chooseContractExecutor.account))[2]
        await account.click()
        await delay(20000)
        const selected = await driver.findElements(screens.chooseContractExecutor.selectedAccount)
        assert.equal(selected.length, 1, 'more than one accounts are selected')
      })


      it("Click button 'Next' open 'Confirm transaction' screen", async function () {
        const button = await waitUntilShowUp(screens.chooseContractExecutor.buttonNext)
        await button.click()
        await delay(3000)
        const reject = await waitUntilShowUp(screens.confirmTransaction.button.reject)
        assert.notEqual(reject, false, "button reject isn't displayed")
      })

      it("Button 'Buy Ether' is displayed", async function () {
        const button = await waitUntilShowUp(screens.confirmTransaction.button.buyEther)
        assert.equal(await button.getText(), 'Buy Ether', 'button has incorrect name')
        assert.equal(await button.isEnabled(), true, 'button is disabled')
      })

      it("Open screen 'Buy Ether'", async function () {
        const button = await waitUntilShowUp(screens.confirmTransaction.button.buyEther)
        await button.click()
        const title = await waitUntilShowUp(screens.buyEther.title)
        assert.equal(await title.getText(), 'Buy POA', "screen 'Buy Ether' has incorrect title text")
        const arrow = await waitUntilShowUp(elements.buttonArrow)
        await arrow.click()
      })

      it("Click button 'Reject' open contract's account screen", async function () {
        const reject = await waitUntilShowUp(screens.confirmTransaction.button.reject)
        assert.equal(await reject.getText(), 'Reject', 'button has incorrect name')
        await reject.click()
        const buttonExecute = await waitUntilShowUp(screens.executeMethod.buttonExecuteMethod)
        assert.notEqual(buttonExecute, false, "contract's account hasn't opened")
      })

      it("Button arrow leads to executor's account screen", async function () {

        assert.equal(await executeTransferMethod(1), true, "can't execute the method 'transfer'")
        await delay(2000)
        const arrow = await waitUntilShowUp(elements.buttonArrow)
        await arrow.click()
        await delay(2000)
        const address = await waitUntilShowUp(screens.main.address)
        assert.equal((await address.getText()).toUpperCase(), accountsWallet[0], "executors account isn't opened")

      })

     it('Switch to contract account ', async function () {
        const accountMenu = await waitUntilShowUp(menus.account.menu)
        await accountMenu.click()
        const item = await waitUntilShowUp(menus.account.account4)
        await item.click()
        await delay(2000)
        const address = await waitUntilShowUp(screens.main.address)
        assert.equal((await address.getText()).toUpperCase(), contractSokol.toUpperCase(), "contract's account isn't opened")
      })

      it("Confirm transaction: button 'Reject All' leads to contract's account screen", async function () {
        assert.equal(await executeTransferMethod(1), true, "can't execute the method 'transfer'")
        const rejectAll = await waitUntilShowUp(screens.confirmTransaction.button.rejectAll)
        assert.equal(await rejectAll.getText(), 'Reject All', 'button has incorrect name')
        await rejectAll.click()
        await delay(2000)
        const address = await waitUntilShowUp(screens.main.address)
        assert.equal((await address.getText()).toUpperCase(), contractSokol.toUpperCase(), "contract account isn't opened")
      })

      it("Confirm transaction: button 'Submit' leads to contract's account screen", async function () {

        assert.equal(await executeTransferMethod(0), true, "can't execute the method 'transfer'")
        await delay(2000)
        const button = await waitUntilShowUp(screens.confirmTransaction.button.submit)
        // assert.equal(await button.getText(), 'Submit', "button has incorrect name")
        await button.click()
        await delay(2000)
        const address = await waitUntilShowUp(screens.main.address)
        assert.equal((await address.getText()).toUpperCase(), contractSokol.toUpperCase(), "contract account isn't opened")
      })

     it("Label 'CONTRACT' present", async function () {
        const menu = await waitUntilShowUp(menus.account.menu)
        await menu.click()
        await waitUntilShowUp(menus.account.label)
        const label = (await driver.findElements(menus.account.label))[1]
        assert.equal(await label.getText(), 'CONTRACT', 'label incorrect')
      })
      it('Delete imported account', async function () {
        await waitUntilShowUp(menus.account.delete)
        const items = await driver.findElements(menus.account.delete)
        await items[1].click()
        const button = await waitUntilShowUp(screens.deleteImportedAccount.buttons.yes)
        await button.click()
        const buttonArrow = await waitUntilShowUp(screens.settings.buttons.arrow)
        await buttonArrow.click()
        const identicon = await waitUntilShowUp(screens.main.identicon)
        assert.notEqual(identicon, false, 'main screen didn\'t opened')
      })
    })
  })
  describe('Delete Imported Account', () => {

    it('Open delete imported account screen', async function () {
      const menu = await waitUntilShowUp(menus.account.menu)
      await menu.click()
      const item = await waitUntilShowUp(menus.account.delete)
      await item.click()
      const deleteImportedAccountTitle = await waitUntilShowUp(screens.deleteImportedAccount.title)
      assert.equal(await deleteImportedAccountTitle.getText(), screens.deleteImportedAccount.titleText)
    })

    it("Can't remove imported account with 'No' button", async function () {
      const button = await waitUntilShowUp(screens.deleteImportedAccount.buttons.no)
      assert.equal(await button.getText(), 'No', 'button has incorrect name')
      await click(button)
      const settingsTitle = await waitUntilShowUp(screens.settings.title)
      assert.equal(await settingsTitle.getText(), 'Settings')
      // check, that imported account still exists
      const menu = await waitUntilShowUp(menus.account.menu)
      await menu.click()
      await delay(2000)
      const label = await waitUntilShowUp(menus.account.label)
      assert.equal(await label.getText(), 'IMPORTED')
    })

    it('Open delete imported account screen again', async function () {
      const menu = await waitUntilShowUp(menus.account.menu)
      await menu.click()
      await delay(2000)
      await menu.click()
      await waitUntilShowUp(menus.account.delete)
      const buttons = await driver.findElements(menus.account.delete)
      assert.notEqual(buttons[0], false, "icon 'remove' isn't displayed")
      await buttons[0].click()
    })

    it("Remove imported account with 'Yes' button", async function () {
      const button = await waitUntilShowUp(screens.deleteImportedAccount.buttons.yes)
      assert.equal(await button.getText(), 'Yes', 'button has incorrect name')
      await click(button)
      const settingsTitle = await waitUntilShowUp(screens.settings.title)
      assert.equal(await settingsTitle.getText(), 'Settings')
      // check, that imported account is removed
      const menu = await waitUntilShowUp(menus.account.menu)
      await menu.click()
      await waitUntilShowUp(menus.account.label, 25)
      const labels = await driver.findElements(menus.account.label)
      assert.ok(labels.length === 0)
      await menu.click()
    })
  })

  describe('Sign Data', () => {
    it('Simulate sign request ', async function () {
      await setProvider(NETWORKS.LOCALHOST)
      await driver.get('https://danfinlay.github.io/js-eth-personal-sign-examples/')
<<<<<<< HEAD
      await delay(5000)
      const button = await waitUntilShowUp(By.id('ethSignButton'))
=======
    const button = await waitUntilShowUp(By.id('ethSignButton'))
>>>>>>> 9359e122
      await button.click()
    })

    it('navigates back to MetaMask popup in the tab', async function () {
      if (process.env.SELENIUM_BROWSER === 'chrome') {
        await driver.get(`chrome-extension://${extensionId}/popup.html`)
      } else if (process.env.SELENIUM_BROWSER === 'firefox') {
        await driver.get(`moz-extension://${extensionId}/popup.html`)
      }
      await delay(700)
    })

    it('error message is displayed and contains text', async function () {
      const error = await waitUntilShowUp(screens.signMessage.error)
      assert.notEqual(error, false, 'error message isn\'t displayed')
      const text = await error.getText()
      assert.equal(text.length > 183, true, 'error message hasn\'t text')
    })

    it('account name is displayed and correct', async function () {
      const name = await waitUntilShowUp(screens.signMessage.accountName)
      assert.notEqual(name, false, 'account name isn\'t displayed')
      assert.equal(await name.getText(), 'new name', 'account name is incorrect')
    })

    it('title is displayed and correct', async function () {
      const title = await waitUntilShowUp(screens.signMessage.title)
      assert.notEqual(title, false, 'title isn\'t displayed')
      assert.equal(await title.getText(), 'Sign message', 'title is incorrect')
    })

    it('message is displayed and correct', async function () {
      const message = await waitUntilShowUp(screens.signMessage.message)
      assert.notEqual(message, false, 'message isn\'t displayed')
      assert.equal((await message.getText()).length > 32, true, 'message is incorrect')
    })

    it('button \'Cancel\' is enabled and lead to main screen ', async function () {
      const button = await waitUntilShowUp(screens.signMessage.buttons.cancel)
      assert.equal(await button.isEnabled(), true, 'button isn\'t enabled')
      assert.equal(await button.getText(), 'Cancel', 'button has incorrect name')
    })

    it('button \'Sign\' is enabled and lead to main screen ', async function () {
      const button = await waitUntilShowUp(screens.signMessage.buttons.sign)
      assert.equal(await button.isEnabled(), true, 'button isn\'t enabled')
      assert.equal(await button.getText(), 'Sign', 'button has incorrect name')
      await click(button)
      const identicon = await waitUntilShowUp(screens.main.identicon)
      assert.notEqual(identicon, false, 'main screen didn\'t opened')
    })
  })

  describe('Export private key', async () => {

    it('open dialog', async function () {
      await driver.navigate().refresh()
      const menu = await waitUntilShowUp(menus.dot.menu)
      await menu.click()
      const item = await waitUntilShowUp(menus.dot.exportPR)
      await item.click()
    })

    it('warning is displayed', async function () {
      await waitUntilShowUp(screens.exportPR.error)
      const error = await driver.findElements(screens.exportPR.error)
      assert.equal(error.length, 1, 'warning isn\'t present')
      assert.equal(await error[0].getText(), screens.exportPR.warningText, 'warning\'s text incorrect')
    })

    it('button \'Cancel\' leads back to main screen', async function () {
      const button = await waitUntilShowUp(screens.exportPR.button.cancel)
      assert.equal(await button.getText(), 'Cancel', 'button has incorrect name')
      await click(button)
      const field = await waitUntilShowUp(screens.exportPR.fieldPassword, 20)
      assert.equal(field, false, 'field \'password\' is displayed after closing')
    })

    it('error message if password incorrect', async function () {
      await driver.navigate().refresh()
      const menu = await waitUntilShowUp(menus.dot.menu)
      await menu.click()
      const item = await waitUntilShowUp(menus.dot.exportPR)
      await item.click()
      const field = await waitUntilShowUp(screens.exportPR.fieldPassword)
      await field.sendKeys('abrakadabr')
      const button = await waitUntilShowUp(screens.exportPR.button.submit)
      assert.equal(await button.getText(), 'Submit', 'button has incorrect name')
      await click(button)
      await delay(500)
      const error = await driver.findElements(screens.exportPR.error)
      assert.equal(error.length, 2, 'warning isn\'t present')
      assert.equal(await error[1].getText(), screens.exportPR.errorText, 'error\'s text incorrect')
    })

    it('private key is shown if password correct', async function () {
      const field = await waitUntilShowUp(screens.exportPR.fieldPassword)
      await clearField(field)
      await field.sendKeys(password)
      const button = await waitUntilShowUp(screens.exportPR.button.submit)
      await click(button)
      const key = await waitUntilShowUp(screens.yourPR.key)
      const pr = await key.getText()
      assert.equal(pr.length, 32 * 2, 'private key isn\'t displayed')
    })

    it('icon copy cliboard is displayed and clickable', async function () {
      await waitUntilShowUp(screens.yourPR.copy)
      const icons = await driver.findElements(screens.yourPR.copy)
      assert.notEqual(icons[1], false, 'icon copy isn\'t displayed')
      await icons[1].click()
    })

    it('Check clipboard buffer', async function () {
      const text = clipboardy.readSync()
      assert.equal(text.length, 64, "private key wasn't copied to clipboard")
    })

    it('file loaded if click button \'Save\' ', async function () {
      const button = await waitUntilShowUp(screens.yourPR.button.save)
      assert.equal(await button.getText(), 'Save as File', 'button has incorrect name')
      assert.notEqual(button, false, 'button \'Save\' isn\'t displayed')
    })

    it('button \'Done\' leads back to main screen', async function () {
      const button = await waitUntilShowUp(screens.yourPR.button.done)
      await click(button)
      const field = await waitUntilShowUp(screens.yourPR.key, 20)
      assert.equal(field, false, 'screen \'Your PR\' is displayed after closing')
      await driver.navigate().refresh()
    })
  })

  describe('Import Ganache seed phrase', function () {

    it('logs out', async function () {
      const menu = await waitUntilShowUp(menus.sandwich.menu)
      await menu.click()
      const logOut = await waitUntilShowUp(menus.sandwich.logOut)
      assert.equal(await logOut.getText(), menus.sandwich.textLogOut)
      await logOut.click()
    })

    it('restores from seed phrase', async function () {
      const restoreSeedLink = await waitUntilShowUp(screens.lock.linkRestore)
      assert.equal(await restoreSeedLink.getText(), screens.lock.linkRestoreText)
      await restoreSeedLink.click()
    })

    it('adds seed phrase', async function () {
      const seedTextArea = await waitUntilShowUp(screens.restoreVault.textArea)
      await seedTextArea.sendKeys(testSeedPhrase)

      let field = await driver.findElement(screens.restoreVault.fieldPassword)
      await field.sendKeys(password)
      field = await driver.findElement(screens.restoreVault.fieldPasswordConfirm)
      await field.sendKeys(password)
      field = await waitUntilShowUp(screens.restoreVault.buttos.ok)
      await click(field)
    })

    it('balance renders', async function () {
      const balance = await waitUntilShowUp(screens.main.balance)
      assert.equal(await balance.getText(), '100.000', "balance isn't correct")
    })

    it('sends transaction', async function () {
      const sendButton = await waitUntilShowUp(screens.main.buttons.send)
      assert.equal(await sendButton.getText(), screens.main.buttons.sendText)
      await click(sendButton)
    })

    it('adds recipient address and amount', async function () {
      const sendTranscationScreen = await waitUntilShowUp(screens.sendTransaction.title)
      assert.equal(await sendTranscationScreen.getText(), screens.sendTransaction.titleText, 'Transaction screen has incorrect titlr')
      const inputAddress = await waitUntilShowUp(screens.sendTransaction.field.address)
      const inputAmmount = await waitUntilShowUp(screens.sendTransaction.field.amount)
      await inputAddress.sendKeys(account2)
      await inputAmmount.sendKeys('10')
    const button = await waitUntilShowUp(screens.sendTransaction.buttonNext)
    assert.equal(await button.getText(), 'Next', 'button has incorrect name')
      await click(button)
    })

    it('confirms transaction', async function () {
      const button = await waitUntilShowUp(screens.confirmTransaction.button.submit)
      assert.equal(await button.getAttribute('value'), 'Submit', 'button has incorrect name')
      await click(button)
    })

    it('finds the transaction in the transactions list', async function () {
      const transactionAmount = await waitUntilShowUp(screens.main.transactionList)
      assert.equal(await transactionAmount.getText(), '10.0')
    })
    })

    describe(' Check the filter of emitted events', function () {

    it('emit event', async function () {
      await setProvider(NETWORKS.SOKOL)
      let account
      if (process.env.SELENIUM_BROWSER === 'chrome') {
        account = account1
      } else if (process.env.SELENIUM_BROWSER === 'firefox') {
        account = account2
        const accountMenu = await waitUntilShowUp(menus.account.menu)
        await accountMenu.click()
        const item = await waitUntilShowUp(menus.account.account2)
        await item.click()
      }

      const balanceField = await waitUntilShowUp(screens.main.balance)
      await delay(2000)
      const balance = await balanceField.getText()
      console.log('Account = ' + account)
      console.log('Balance = ' + balance)
      assert.equal(parseFloat(balance) > 0.001, true, 'Balance of account ' + account + ' TOO LOW !!! Please refill with Sokol eth!!!!')
    await driver.get(eventsEmitter)
    const button = await waitUntilShowUp(screens.eventsEmitter.button)
    await button.click()
    await delay(1000)
    })

    it('confirms transaction in MetaMask popup', async function () {
      const windowHandles = await driver.getAllWindowHandles()
      await driver.switchTo().window(windowHandles[windowHandles.length - 1])
      await delay(5000)
      const gasPrice = await waitUntilShowUp(screens.confirmTransaction.fields.gasPrice)
      await gasPrice.sendKeys('10')
    const button = await waitUntilShowUp(screens.confirmTransaction.button.submit)
    await click(button)
    })

    it('check  number of events', async function () {
      const windowHandles = await driver.getAllWindowHandles()
      await driver.switchTo().window(windowHandles[0])
      await delay(5000)
      const event = await waitUntilShowUp(screens.eventsEmitter.event, 600)
      const events = await driver.findElements(screens.eventsEmitter.event)
      console.log('number of events = ' + events.length)
      if (!event) console.log("event wasn't created or transaction failed".toUpperCase())
      else {
        const events = await driver.findElements(screens.eventsEmitter.event)
        assert.equal(events.length, 1, 'More than 1 event was fired: ' + events.length + ' events')
      }
    })

    it('open app', async function () {
      if (process.env.SELENIUM_BROWSER === 'chrome') {
        await driver.get(`chrome-extension://${extensionId}/popup.html`)
      } else if (process.env.SELENIUM_BROWSER === 'firefox') {
        await driver.get(`moz-extension://${extensionId}/popup.html`)
        const accountMenu = await waitUntilShowUp(menus.account.menu)
        await accountMenu.click()
        const item = await waitUntilShowUp(menus.account.account1)
        await item.click()
      }
    })
  })

  describe('Add Token: Custom', function () {

    describe('Add token to LOCALHOST', function () {

      it('Create custom token in LOCALHOST', async function () {
        await setProvider(NETWORKS.LOCALHOST)
        tokenAddress = await createToken(account1, token, true)
        console.log('Token contract address: ' + tokenAddress)
        assert.equal(tokenAddress.length, 42, 'failed to create token')
      })

      it('navigates to the add token screen', async function () {
        await waitUntilShowUp(screens.main.identicon)
        const tab = await waitUntilShowUp(screens.main.tokens.menu)
        await tab.click()

        const addTokenButton = await waitUntilShowUp(screens.main.tokens.buttonAdd)
        assert.equal(await addTokenButton.getText(), screens.main.tokens.buttonAddText)
        await click(addTokenButton)
      })

      it('checks add token screen has correct title', async function () {
        const addTokenScreen = await waitUntilShowUp(screens.addToken.title)
        assert.equal(await addTokenScreen.getText(), screens.addToken.titleText)
      })
      it('adds token parameters', async function () {
        const tab = await waitUntilShowUp(screens.addToken.tab.custom, 30)
        if (!await waitUntilShowUp(screens.addToken.custom.fields.contractAddress)) await tab.click()
      })
      it('address input is displayed and has correct placeholder', async function () {
        const field = await waitUntilShowUp(screens.addToken.custom.fields.contractAddress)
        assert.equal(await field.getAttribute('placeholder'), 'Token Contract Address', 'incorrect placeholder')
      })

      it('fill out address input', async function () {
        const tokenContractAddress = await waitUntilShowUp(screens.addToken.custom.fields.contractAddress)
        await tokenContractAddress.sendKeys(tokenAddress)
        await delay(2000)
      })

      it('field \'Symbol\' enabled and has correct value', async function () {
        const field = await waitUntilShowUp(screens.addToken.custom.fields.tokenSymbol)
        assert.equal(await field.isEnabled(), true, 'field disabled')
        assert.equal(await field.getAttribute('placeholder'), 'Like "ETH"', 'incorrect placeholder')
        assert.equal(await field.getAttribute('value'), token.ticker, 'incorrect value')
      })

      it('field \'Decimals\' enabled and has correct value', async function () {
        const field = await waitUntilShowUp(screens.addToken.custom.fields.decimals)
        assert.equal(await field.isEnabled(), false, 'field disabled')
        assert.equal(await field.getAttribute('value'), token.decimals, 'incorrect value')
      })

      it('checks the token balance', async function () {
        const button = await waitUntilShowUp(screens.addToken.custom.buttons.add)
        await click(button)
        const tokenBalance = await waitUntilShowUp(screens.main.tokens.balance)
        assert.equal(await tokenBalance.getText(), token.supply + ' ' + token.ticker, 'balance is incorrect or not displayed')
      })

      it('click to token opens the etherscan', async function () {
        const link = await waitUntilShowUp(screens.main.tokens.token)
        await link.click()
        await delay(2000)
        const allHandles = await driver.getAllWindowHandles()
        console.log('allHandles.length ' + allHandles.length)
        assert.equal(allHandles.length, 2, 'etherscan wasn\'t opened')
        await switchToLastPage()
        await delay(2000)
        const title = await waitUntilCurrentUrl()
        console.log(title)
        assert.equal(title.includes('https://etherscan.io/token/'), true, 'etherscan wasn\'t opened')
        await switchToFirstPage()
      })
    })
    describe('Token menu', function () {

      it('token menu is displayed and clickable ', async function () {
        const menu = await waitUntilShowUp(menus.token.menu)
        await menu.click()
      })

      it('link \'View on blockexplorer...\' leads to correct page ', async function () {
        const menu = await waitUntilShowUp(menus.token.view)
        assert.notEqual(menu, false, 'item isn\'t displayed')
        assert.equal(await menu.getText(), menus.token.viewText, 'incorrect name')
        await menu.click()
        await delay(2000)
        const allHandles = await driver.getAllWindowHandles()
        console.log('allHandles.length ' + allHandles.length)
        assert.equal(allHandles.length, 3, 'etherscan wasn\'t opened')
        await switchToLastPage()
        const title = await waitUntilCurrentUrl()

        console.log(title)
        assert.equal(title.includes('https://etherscan.io/token/'), true, 'etherscan wasn\'t opened')
        await switchToFirstPage()
      })

      it('item \'Copy\' is displayed and clickable ', async function () {
        let menu = await waitUntilShowUp(menus.token.menu)
        await menu.click()
        const item = await waitUntilShowUp(menus.token.copy)
        assert.notEqual(item, false, 'item isn\'t displayed')
        assert.equal(await item.getText(), menus.token.copyText, 'incorrect name')
        await item.click()
        menu = await waitUntilShowUp(menus.token.menu, 10)
        assert.notEqual(menu, false, 'menu wasn\'t closed')
      })

      it('item \'Remove\' is displayed', async function () {
        const menu = await waitUntilShowUp(menus.token.menu)
        await menu.click()
        const item = await waitUntilShowUp(menus.token.remove)
        assert.notEqual(item, false, 'item isn\'t displayed')
        assert.equal(await item.getText(), menus.token.removeText, 'incorrect name')
      })

      it('item \'Send \' is displayed', async function () {
        const item = await waitUntilShowUp(menus.token.send)
        assert.notEqual(item, false, 'item isn\'t displayed')
        assert.equal(await item.getText(), menus.token.sendText, 'incorrect name')
        await waitUntilShowUp(menus.token.menu)
      })
    })


    describe('Check support of token per network basis ', async function () {
      const inexistentToken = '0xB8c77482e45F1F44dE1745F52C74426C631bDD51'
      describe('Token should be displayed only for network, where it was added ', async function () {

        it('token should not  be displayed in POA network', async function () {
          await setProvider(NETWORKS.POA)
          assert.equal(await assertTokensNotDisplayed(), true, 'tokens are displayed')
        })

        it('token should not  be displayed in SOKOL network', async function () {
          await setProvider(NETWORKS.SOKOL)
          assert.equal(await assertTokensNotDisplayed(), true, 'tokens are displayed')
        })

        it('token should not  be displayed in MAINNET network', async function () {
          await setProvider(NETWORKS.MAINNET)
          assert.equal(await assertTokensNotDisplayed(), true, 'tokens are displayed')
        })

        it('token should not  be displayed in ROPSTEN network', async function () {
          await setProvider(NETWORKS.ROPSTEN)
          assert.equal(await assertTokensNotDisplayed(), true, 'tokens are displayed')
        })

        it('token should not  be displayed in KOVAN network', async function () {
          await setProvider(NETWORKS.KOVAN)
          assert.equal(await assertTokensNotDisplayed(), true, 'tokens are displayed')
        })

        it('token should not  be displayed in RINKEBY network', async function () {
          await setProvider(NETWORKS.RINKEBY)
          assert.equal(await assertTokensNotDisplayed(), true, 'tokens are displayed')
        })
      })

      describe('Custom tokens validation ', async function () {

        it('can not add inexistent token to POA network', async function () {
          await setProvider(NETWORKS.POA)
          console.log(tokenAddress)
          assert(await isDisabledAddInexistentToken(tokenAddress), true, 'can add inexistent token in POA network')
        })

        it('can not add inexistent token to SOKOL network', async function () {
          await setProvider(NETWORKS.SOKOL)
          assert(await isDisabledAddInexistentToken(inexistentToken), true, 'can add inexistent token in POA network')
        })

        it('can not add inexistent token to ROPSTEN network', async function () {
          await setProvider(NETWORKS.ROPSTEN)
          assert(await isDisabledAddInexistentToken(tokenAddress), true, 'can add inexistent token in POA network')
        })

        it('can not add inexistent token to KOVAN network', async function () {
          await setProvider(NETWORKS.KOVAN)
          assert(await isDisabledAddInexistentToken(tokenAddress), true, 'can add inexistent token in POA network')
        })

        it('can not add inexistent token to RINKEBY network', async function () {
          await setProvider(NETWORKS.RINKEBY)
          assert(await isDisabledAddInexistentToken(tokenAddress), true, 'can add inexistent token in POA network')
        })

        it('can not add inexistent token to MAINNET network', async function () {
          await setProvider(NETWORKS.MAINNET)
          assert(await isDisabledAddInexistentToken(tokenAddress), true, 'can add inexistent token in POA network')
        })

        it('can not add inexistent token to LOCALHOST network', async function () {
          await setProvider(NETWORKS.LOCALHOST)
          assert(await isDisabledAddInexistentToken(tokenAddress.slice(0, tokenAddress.length - 2) + '0'), true, 'can add inexistent token in POA network')
        })

        it('token still should be displayed in LOCALHOST network', async function () {
          await waitUntilDisappear(screens.main.tokens.amount)
          assert.notEqual(await waitUntilShowUp(screens.main.tokens.amount), false, 'App is frozen')
          const tokens = await driver.findElements(screens.main.tokens.amount)
          assert.equal(tokens.length, 1, '\'Tokens\' section doesn\'t contain field with amount of tokens')
          assert.equal(await tokens[0].getText(), screens.main.tokens.textYouOwn1token, 'Token isn\'t displayed')
        })
      })
    })

    describe('Transfer tokens', function () {

      const invalidAddress = '0xkqjefwblknnecwe'
      const invalidAmount = 'eeeee'
      const largeAmount = '123'
      const preciseAmount = '0.123456789123456789123'
      const negativeAmount = '-1'
      it('switch to account 1 ', async function () {
        const accountMenu = await waitUntilShowUp(menus.account.menu)
        await accountMenu.click()
        const item = await waitUntilShowUp(menus.account.account1)
        await item.click()
        await delay(2000)
        const accountName = await waitUntilShowUp(screens.main.accountName)
        assert.equal(await accountName.getText(), 'Account 1', 'account name incorrect')
      })

      it('open screen \'Transfer tokens\' ', async function () {
        const menu = await waitUntilShowUp(menus.token.menu)
        await menu.click()
        const item = await waitUntilShowUp(menus.token.send)
        await item.click()
      })

      it('field \'Amount\' is displayed and has correct placeholder ', async function () {
        const item = await waitUntilShowUp(screens.sendTokens.field.amount)
        assert.equal(await item.getAttribute('placeholder'), screens.sendTokens.field.amountPlaceholder, 'placeholder is incorrect')
      })

      it('field \'Address\' is displayed and has correct placeholder ', async function () {
        const item = await waitUntilShowUp(screens.sendTokens.field.address)
        assert.equal(await item.getAttribute('placeholder'), screens.sendTokens.field.addressPlaceholder, 'placeholder is incorrect')
      })

      it('token\'s balance is correct ', async function () {
        const item = await waitUntilShowUp(screens.sendTokens.balance)
        assert.equal(await item.getText(), token.supply, 'token\'s balance is incorrect')
      })

      it('token\'s symbol is correct ', async function () {
        const item = await waitUntilShowUp(screens.sendTokens.symbol)
        assert.equal(await item.getText(), token.ticker, 'token\'s symbol is incorrect')
      })

      it('error message if invalid token\'s amount', async function () {
        const button = await waitUntilShowUp(screens.sendTokens.button.next)
        assert.equal(await button.getText(), 'Next', 'button \'Next\' has incorrect name')
        await click(button)
        const error = await waitUntilShowUp(screens.sendTokens.error)
        assert.equal(await error.getText(), screens.sendTokens.errorText.invalidAmount, ' error message is incorrect')
      })

      it('error message if invalid address', async function () {
        const amount = await waitUntilShowUp(screens.sendTokens.field.amount)
        await amount.sendKeys('1')
        const address = await waitUntilShowUp(screens.sendTokens.field.address)
        await address.sendKeys(invalidAddress)
        const button = await waitUntilShowUp(screens.sendTokens.button.next)
        await click(button)
        await click(button)
        await delay(2000)
        const error = await waitUntilShowUp(screens.sendTokens.error)
        assert.equal(await error.getText(), screens.sendTokens.errorText.address, ' error message is incorrect')
      })

      it('error message if amount is large', async function () {
        const amount = await waitUntilShowUp(screens.sendTokens.field.amount)
        await amount.sendKeys(largeAmount)
        const address = await waitUntilShowUp(screens.sendTokens.field.address)
        await clearField(address)
        await address.sendKeys(account2)
        const button = await waitUntilShowUp(screens.sendTokens.button.next)
        await click(button)
        await click(button)
        await delay(2000)
        const error = await waitUntilShowUp(screens.sendTokens.error)
        assert.equal(await error.getText(), screens.sendTokens.errorText.largeAmount, ' error message is incorrect')
      })

      it('error message if amount is invalid', async function () {
        const amount = await waitUntilShowUp(screens.sendTokens.field.amount)
        await clearField(amount)
        await amount.sendKeys(invalidAmount)
        const button = await waitUntilShowUp(screens.sendTokens.button.next)
        await click(button)
        await click(button)
        await delay(2000)
        const error = await waitUntilShowUp(screens.sendTokens.error)
        assert.equal(await error.getText(), screens.sendTokens.errorText.invalidAmount, ' error message is incorrect')
      })
      it.skip('error message if amount is too precise', async function () {
        const amount = await waitUntilShowUp(screens.sendTokens.field.amount)
        await clearField(amount)
        await amount.sendKeys(preciseAmount)
        const button = await waitUntilShowUp(screens.sendTokens.button.next)
        await click(button)
        await click(button)
        await delay(2000)
        const error = await waitUntilShowUp(screens.sendTokens.error)
        assert.equal(await error.getText(), screens.sendTokens.errorText.tooPrecise, ' error message is incorrect')
      })

      it('error message if amount is negative', async function () {
        const amount = await waitUntilShowUp(screens.sendTokens.field.amount)
        await clearField(amount)
        await amount.sendKeys(negativeAmount)
        const button = await waitUntilShowUp(screens.sendTokens.button.next)
        await click(button)
        await click(button)
        await delay(2000)
        const error = await waitUntilShowUp(screens.sendTokens.error)
        assert.equal(await error.getText(), screens.sendTokens.errorText.negativeAmount, ' error message is incorrect')
      })

      it('\'Confirm transaction\' screen is opened if address and amount are correct', async function () {
        const amount = await waitUntilShowUp(screens.sendTokens.field.amount)
        await clearField(amount)
        await amount.sendKeys('5')
        const button = await waitUntilShowUp(screens.sendTokens.button.next)
        await click(button)

        const buttonSubmit = await waitUntilShowUp(screens.confirmTransaction.button.submit)
        assert.notEqual(buttonSubmit, false, 'incorrect screen was opened')
      })

      it('\'Confirm transaction\' screen: token\'s amount is correct', async function () {
        const amount = await waitUntilShowUp(screens.confirmTransaction.amount)
        assert.equal(await amount.getText(), '5.000', ' amount is incorrect')
      })

      it('\'Confirm transaction\' screen: token\'s symbol is correct', async function () {
        const symbol = await waitUntilShowUp(screens.confirmTransaction.symbol)
        assert.equal(await symbol.getText(), token.ticker, ' symbol is incorrect')
      })

      it('submit transaction', async function () {
        await driver.navigate().refresh()
        const button = await waitUntilShowUp(screens.confirmTransaction.button.submit)
        await click(button)
        const list = await waitUntilShowUp(screens.main.transactionList)
        assert.notEqual(list, false, ' main screen isn\'t opened')
      })

      it('correct amount substracted from sender\'s tokens balance', async function () {
        const tab = await waitUntilShowUp(screens.main.tokens.menu)
        await tab.click()
        await driver.navigate().refresh()
        await delay(5000)
        await driver.navigate().refresh()
        await delay(5000)
        await driver.navigate().refresh()
        await delay(5000)
        const balance = await waitUntilShowUp(screens.main.tokens.balance)
        assert.equal(await balance.getText(), (token.supply - 5) + ' ' + token.ticker, 'balance is incorrect')
      })
      it('switch to account 2 ', async function () {
        const accountMenu = await waitUntilShowUp(menus.account.menu)
        await accountMenu.click()
        const item = await waitUntilShowUp(menus.account.account2)
        await item.click()
        await delay(2000)
        const accountName = await waitUntilShowUp(screens.main.accountName)
        assert.equal(await accountName.getText(), 'Account 2', 'account name incorrect')
      })

      it('added token isn\'t displayed for another account in the same network', async function () {
        const accountMenu = await waitUntilShowUp(menus.account.menu)
        await accountMenu.click()
        const item = await waitUntilShowUp(menus.account.createAccount)
        await item.click()
        assert.equal(await assertTokensNotDisplayed(), true, 'tokens are displayed')
      })

      it('add token to another account in the same network', async function () {
        const addTokenButton = await waitUntilShowUp(screens.main.tokens.buttonAdd)
        assert.equal(await addTokenButton.getText(), screens.main.tokens.buttonAddText)
        await click(addTokenButton)

        const tokenContractAddress = await waitUntilShowUp(screens.addToken.custom.fields.contractAddress)
        await tokenContractAddress.sendKeys(tokenAddress)

        const buttonAdd = await waitUntilShowUp(screens.addToken.custom.buttons.add)
        await click(buttonAdd)
      })

      it('tokens were transfered, balance is updated', async function () {
        const balance = await waitUntilShowUp(screens.main.tokens.balance)
        assert.equal(await balance.getText(), '5 ' + token.ticker, 'balance is incorrect')
      })
    })
    describe('Remove token , provider is localhost', function () {
      it('switch to account 1 ', async function () {
        const accountMenu = await waitUntilShowUp(menus.account.menu)
        await accountMenu.click()
        const item = await waitUntilShowUp(menus.account.account1)
        await item.click()
        await delay(2000)
        const accountName = await waitUntilShowUp(screens.main.accountName)
        assert.equal(await accountName.getText(), 'Account 1', 'account name incorrect')
      })

      it('remove option opens \'Remove token\' screen ', async function () {
        await setProvider(NETWORKS.LOCALHOST)
        const menu = await waitUntilShowUp(menus.token.menu)
        await menu.click()
        const remove = await waitUntilShowUp(menus.token.remove)
        await remove.click()
      })

      it('screen \'Remove token\' has correct title', async function () {
        const title = await waitUntilShowUp(screens.removeToken.title)
        assert.equal(await title.getText(), screens.removeToken.titleText, 'title is incorrect')
      })

      it('screen \'Remove token\' has correct label', async function () {
        const title = await waitUntilShowUp(screens.removeToken.label)
        assert.equal((await title.getText()).includes(screens.removeToken.labelText + token.ticker), true, 'label is incorrect')
      })

      it('button "No" bring back to "Main" screen', async function () {
        const title = await waitUntilShowUp(screens.removeToken.title)
        assert.equal(await title.getText(), screens.removeToken.titleText, 'title is incorrect')
        const button = await waitUntilShowUp(screens.removeToken.buttons.no)
        assert.notEqual(button, false, 'button \'No\' isn\'t displayed ')
        assert.equal(await button.getText(), 'No', 'button has incorrect name')
        await click(button)
        const token = await waitUntilShowUp(screens.main.tokens.balance)
        assert.notEqual(await token.getText(), '', 'token is disapeared after return from remove token screen ')
      })

      it('button "Yes" delete token', async function () {
        const menu = await waitUntilShowUp(menus.token.menu)
        await menu.click()
        const remove = await waitUntilShowUp(menus.token.remove)
        await remove.click()

        const title = await waitUntilShowUp(screens.removeToken.title)
        assert.equal(await title.getText(), screens.removeToken.titleText, 'title is incorrect')

        const button = await waitUntilShowUp(screens.removeToken.buttons.yes)
        assert.notEqual(button, false, 'button \'Yes\' isn\'t displayed ')
        assert.equal(await button.getText(), 'Yes', 'button has incorrect name')
        await click(button)
        assert.equal(await assertTokensNotDisplayed(), true, 'tokens are displayed')
      })

      it('check if token was removed from SOKOL network', async function () {
        await setProvider(NETWORKS.SOKOL)
        assert.equal(await assertTokensNotDisplayed(), true, 'tokens are displayed')
      })

      it('check if token was removed from KOVAN network', async function () {
        await setProvider(NETWORKS.KOVAN)
        assert.equal(await assertTokensNotDisplayed(), true, 'tokens are displayed')
      })

      it('check if token was removed from ROPSTEN network', async function () {
        await setProvider(NETWORKS.ROPSTEN)
        assert.equal(await assertTokensNotDisplayed(), true, 'tokens are displayed')
      })

      it('check if token was removed from MAINNET network', async function () {
        await setProvider(NETWORKS.MAINNET)
        assert.equal(await assertTokensNotDisplayed(), true, 'tokens are displayed')
      })

      it('check if token was removed from POA network', async function () {
        await setProvider(NETWORKS.POA)
        assert.equal(await assertTokensNotDisplayed(), true, 'tokens are displayed')
      })

      it('check if token was removed from RINKEBY network', async function () {
        await setProvider(NETWORKS.RINKEBY)
        assert.equal(await assertTokensNotDisplayed(), true, 'tokens are displayed')
      })
    })
  })

  describe('Change password', async () => {

    let fieldNewPassword
    let fieldConfirmNewPassword
    let fieldOldPassword
    let buttonYes

    describe('Check screen "Settings" -> "Change password" ', async () => {

      it('checks if current network name (localhost) is correct', async () => {
        await setProvider(NETWORKS.LOCALHOST)
        const menu = await waitUntilShowUp(menus.sandwich.menu, 300)
        await menu.click()
        const settings = await waitUntilShowUp(menus.sandwich.settings)
        await settings.click()
        const field = await waitUntilShowUp(screens.settings.currentNetwork)
        assert.equal(await field.getText(), 'http://localhost:8545', 'current network is incorrect')
      })

      it('error should not be displayed', async () => {
        const error = await waitUntilShowUp(screens.settings.error, 10)
        assert.equal(error, false, 'improper error is displayed')
      })

      it('checks if "Change password" button is present and enabled', async () => {
        const menu = await waitUntilShowUp(menus.sandwich.menu, 300)
        await menu.click()
        const settings = await waitUntilShowUp(menus.sandwich.settings)
        await settings.click()
        await waitUntilShowUp(screens.settings.fieldNewRPC)
        const buttons = await driver.findElements(screens.settings.buttons.changePassword)
        await scrollTo(buttons[0])
        assert.equal(buttons.length, 1, 'Button "Change password" is not present')
        assert.equal(await buttons[0].getText(), 'Change password', 'button has incorrect name')
        assert.equal(await buttons[0].isEnabled(), true, 'Button "Change password" is disabled')
        await click(buttons[0])
      })

      it('screen has correct title', async () => {
        const title = await waitUntilShowUp(screens.changePassword.title)
        assert.equal(await title.getText(), screens.changePassword.titleText, '"Change password" screen contains incorrect title')
      })

      it('screen contains correct label', async () => {
        await waitUntilShowUp(screens.changePassword.label)
        const labels = await driver.findElements(screens.changePassword.label)
        assert.equal(labels.length, 1, 'screen "Change password" doesn\'t contain label')
        assert.equal(await labels[0].getText(), screens.changePassword.labelText, 'label contains incorrect title')
      })

      it('clicking the button "No" bring back to "Setting" screen ', async () => {
        const button = await waitUntilShowUp(screens.changePassword.buttonNo)
        assert.equal(await button.getText(), 'No', 'button has incorrect name')
        await click(button)
        const title = await waitUntilShowUp(screens.settings.title)
        assert.equal(await title.getText(), screens.settings.titleText, 'button "No" doesnt open settings screen')
        const buttonChangePass = await driver.findElement(screens.settings.buttons.changePassword)
        await scrollTo(buttonChangePass)
        await click(buttonChangePass)
      })
    })

    describe('Validation of errors ', async () => {

      before(async () => {
        fieldOldPassword = await waitUntilShowUp(screens.changePassword.fieldOldPassword)
        await fieldOldPassword.sendKeys(password)
        fieldNewPassword = await waitUntilShowUp(screens.changePassword.fieldNewPassword)
        fieldConfirmNewPassword = await waitUntilShowUp(screens.changePassword.fieldConfirmNewPassword)
        buttonYes = await waitUntilShowUp(screens.changePassword.buttonYes)
      })

      it('error if new password shorter than 8 digits', async () => {
        await fieldNewPassword.sendKeys(newPassword.short)
        await fieldConfirmNewPassword.sendKeys(newPassword.short)
        assert.equal(await buttonYes.getText(), 'Yes', 'button has incorrect name')
        await click(buttonYes)
        await delay(2000)
        const errors = await driver.findElements(screens.changePassword.error)
        assert.equal(errors.length > 0, true, 'error isn\'t displayed')
        assert.equal(await errors[0].getText(), screens.changePassword.errorText.notLong, 'Error\'s text incorrect')
      })

      it('error if new password  doesn\'t match confirmation', async () => {
        await clearField(fieldNewPassword)
        await clearField(fieldConfirmNewPassword)
        await fieldNewPassword.sendKeys(newPassword.correct)
        await fieldConfirmNewPassword.sendKeys(newPassword.incorrect)
        await click(buttonYes)
        await delay(2000)
        const errors = await driver.findElements(screens.changePassword.error)
        assert.equal(errors.length > 0, true, 'error isn\'t displayed')
        assert.equal(await errors[0].getText(), screens.changePassword.errorText.dontMatch, 'Error\'s text incorrect')
      })

      it('error if new password match old password', async () => {
        await clearField(fieldNewPassword)
        await clearField(fieldConfirmNewPassword)
        await fieldNewPassword.sendKeys(password)
        await fieldConfirmNewPassword.sendKeys(password)
        await click(buttonYes)
        await delay(2000)
        const errors = await driver.findElements(screens.changePassword.error)
        assert.equal(errors.length > 0, true, 'error isn\'t displayed')
        assert.equal(await errors[0].getText(), screens.changePassword.errorText.differ, 'Error\'s text incorrect')
      })

      it('error if old password incorrect', async () => {
        await clearField(fieldOldPassword)
        await fieldOldPassword.sendKeys(newPassword.incorrect)
        await click(buttonYes)
        await click(buttonYes)
        await delay(2000)
        const errors = await driver.findElements(screens.changePassword.error)
        assert.equal(errors.length > 0, true, 'error isn\'t displayed')
        assert.equal(await errors[0].getText(), screens.changePassword.errorText.incorrectPassword, 'Error\'s text incorrect')
      })

      it('no errors if old, new, confirm new passwords are correct; user can change password', async () => {
        await clearField(fieldNewPassword)
        await clearField(fieldOldPassword)
        await clearField(fieldConfirmNewPassword)

        await fieldOldPassword.sendKeys(password)
        await fieldNewPassword.sendKeys(newPassword.correct)
        await fieldConfirmNewPassword.sendKeys(newPassword.correct)
        await click(buttonYes)
        await waitUntilShowUp(screens.settings.buttons.changePassword, 25)
        const buttons = await driver.findElements(screens.settings.buttons.changePassword)
        assert.equal(buttons.length, 1, 'Button "Change password" is not present')
        assert.equal(await buttons[0].isEnabled(), true, 'Button "Change password" is disabled')
      })
    })

    describe('Check if new password is accepted', async () => {

      it('user can log out', async () => {
        const menu = await waitUntilShowUp(menus.sandwich.menu)
        await menu.click()
        const itemLogOut = await waitUntilShowUp(menus.sandwich.logOut)
        await itemLogOut.click()
        const field = await waitUntilShowUp(screens.lock.fieldPassword)
        assert.notEqual(field, false, 'password box isn\'t present after logout')
      })

      it('can\'t login with old password', async () => {
        const field = await waitUntilShowUp(screens.lock.fieldPassword)
        await field.sendKeys(password)
        const button = await waitUntilShowUp(screens.lock.buttonLogin)
        await click(button)
        const error = await waitUntilShowUp(screens.lock.error)
        assert.notEqual(error, false, 'error isn\'t displayed if password incorrect')
        assert.equal(await error.getText(), screens.lock.errorText, 'error\'s text incorrect')
      })

      it('accepts new password after lock', async () => {
        const field = await waitUntilShowUp(screens.lock.fieldPassword)
        await clearField(field)
        await field.sendKeys(newPassword.correct)
        const button = await waitUntilShowUp(screens.lock.buttonLogin)
        await click(button)

        await waitUntilShowUp(screens.main.buttons.buy)
        const buttons = await driver.findElements(screens.main.buttons.buy)
        assert.equal(buttons.length, 1, 'main screen isn\'t displayed')
        assert.equal(await buttons[0].getText(), 'Buy', 'button has incorrect name')
        password = newPassword.correct
      })
    })
  })

  describe('Add Token:Search', function () {
    const request = {
      valid: 'cry',
      invalid: 'zzz',
      notExistingAddress: '0xE18035BF8712672935FDB4e5e431b1a0183d2DFC',
    }
    const Qtum = {
      name: 'Qtum (QTUM)',
      address: '0x9a642d6b3368ddc662CA244bAdf32cDA716005BC',
    }

    describe('add Mainnet\'s tokens', function () {

      it(' field \'Search\' is displayed', async function () {
        await setProvider(NETWORKS.MAINNET)
        await delay(2000)
        const tab = await waitUntilShowUp(screens.main.tokens.menu)
        await tab.click()
        const button = await waitUntilShowUp(screens.main.tokens.buttonAdd, 300)
        await click(button)
        const field = await waitUntilShowUp(screens.addToken.search.fieldSearch)
        assert.notEqual(field, false, 'field \'Search\'  isn\'t displayed')
      })

      it('button \'Next\' is disabled if no tokens found', async function () {
        const button = await waitUntilShowUp(screens.addToken.search.button.next)
        assert.equal(await button.isEnabled(), false, 'button is enabled')
        assert.equal(await button.getText(), 'Next', 'button has incorrect name')
      })

      it('button \'Cancel\' is enabled and lead to main screen ', async function () {
        const button = await waitUntilShowUp(screens.addToken.search.button.cancel)
        assert.equal(await button.isEnabled(), true, 'button isn\'t enabled')
        assert.equal(await button.getText(), 'Cancel', 'button has incorrect name')
      })

      it('Search by name: searching result list is empty if request invalid', async function () {
        const field = await waitUntilShowUp(screens.addToken.search.fieldSearch)
        await field.sendKeys(request.invalid)
        const list = await waitUntilShowUp(screens.addToken.search.token.unselected, 20)
        assert.equal(list, false, 'unexpected tokens are displayed')
      })

      it('Search by name: searching result list isn\'t empty ', async function () {
        const field = await waitUntilShowUp(screens.addToken.search.fieldSearch)
        await clearField(field)
        await field.sendKeys(request.valid)
        await waitUntilShowUp(screens.addToken.search.token.unselected)
        const list = await driver.findElements(screens.addToken.search.token.unselected)
        assert.notEqual(list, 0, 'tokens aren\'t displayed')
      })

      it('Token\'s info contains name, symbol and picture ', async function () {
        const tokens = await driver.findElements(screens.addToken.search.token.unselected)
        const names = await driver.findElements(screens.addToken.search.token.name)
        const icons = await driver.findElements(screens.addToken.search.token.icon)
        assert.equal(tokens.length, names.length, 'some names are missed')
        assert.equal(tokens.length, icons.length, 'some icons are missed')
      })

      it('button \'Next\' is disabled if no one token is selected', async function () {
        const button = await waitUntilShowUp(screens.addToken.search.button.next)
        assert.equal(await button.isEnabled(), false, 'button is enabled')
      })

      it('user can select one token', async function () {
        const token = await waitUntilShowUp(screens.addToken.search.token.unselected)
        await token.click()
      })

      it('button \'Next\' is enabled if token is selected', async function () {
        const button = await waitUntilShowUp(screens.addToken.search.button.next)
        assert.equal(await button.isEnabled(), true, 'button is disabled')
      })

      it('user can unselected token', async function () {
        const token = await waitUntilShowUp(screens.addToken.search.token.selected)
        await token.click()
      })

      it('button \'Next\' is disabled after token was unselected', async function () {
        const button = await waitUntilShowUp(screens.addToken.search.button.next)
        assert.equal(await button.isEnabled(), false, 'button is enabled')
      })

      it('user can select two tokens', async function () {
        await waitUntilShowUp(screens.addToken.search.token.unselected)
        const tokensUnselected = await driver.findElements(screens.addToken.search.token.unselected)
        await tokensUnselected[0].click()
        await tokensUnselected[2].click()
        const tokensSelected = await driver.findElements(screens.addToken.search.token.selected)
        assert.equal(tokensSelected.length, 2, 'user can\'t select 2 tokens')
      })

      it('click button \'Next\' opens confirm screen ', async function () {
        const button = await waitUntilShowUp(screens.addToken.search.button.next)
        await click(button)
        const buttonAdd = await waitUntilShowUp(screens.addToken.search.confirm.button.add)
        assert.notEqual(buttonAdd, false, 'failed to open screen confirmation')
      })

      it('confirm screen: two selected tokens are displayed and have correct parameters', async function () {
        const tokens = await driver.findElements(screens.addToken.search.confirm.token.item)
        assert.equal(tokens.length, 2, 'incorrect number of tokens are presented')

        const names = await driver.findElements(screens.addToken.search.confirm.token.name)
        const name0 = await names[0].getText()
        const name1 = await names[1].getText()
        assert.equal(name0.length > 10, true, 'empty token name')
        assert.equal(name1.length > 10, true, 'empty token name')
        await delay(2000)
        const balances = await driver.findElements(screens.addToken.search.confirm.token.balance)
        const balance0 = await balances[1].getText()
        const balance1 = await balances[2].getText()
        assert.equal(balance0, '0', 'balance isn\'t 0')
        assert.equal(balance1, '0', 'balance isn\'t 0')
      })

      it('button \'Back\' is enabled and leads to previous screen ', async function () {
        const button = await waitUntilShowUp(screens.addToken.search.confirm.button.back)
        assert.equal(await button.isEnabled(), true, 'button isn\'t enabled')
        await click(button)
        const fieldSearch = await waitUntilShowUp(screens.addToken.search.fieldSearch)
        assert.notEqual(fieldSearch, false, 'add token screen didn\'t opened')
      })

      it('button \'Next\' is enabled if confirmation list isn\'t empty', async function () {
        const button = await waitUntilShowUp(screens.addToken.search.button.next)
        assert.equal(await button.isEnabled(), true, 'button is disabled')
      })

      it('previous selected tokens remain selected after new search', async function () {
        const field = await waitUntilShowUp(screens.addToken.search.fieldSearch)
        await clearField(field)
        await field.sendKeys(request.valid)
        await waitUntilShowUp(screens.addToken.search.token.selected)
        const listSelected = await driver.findElements(screens.addToken.search.token.selected)
        assert.equal(listSelected.length, 2, 'tokens are unselected')
      })

      it('user can unselect token', async function () {
        const tokensUnselected = await driver.findElements(screens.addToken.search.token.unselected)
        assert.notEqual(tokensUnselected.length, 0, 'all tokens are selected')

        let tokensSelected = await driver.findElements(screens.addToken.search.token.selected)
        await tokensSelected[0].click()
        const old = tokensSelected.length

        tokensSelected = await driver.findElements(screens.addToken.search.token.selected)
        assert.equal(tokensSelected.length, old - 1, 'can\'t unselect token')
      })

      it('confirm screen: unselected token aren\'t displayed', async function () {
        const button = await waitUntilShowUp(screens.addToken.search.button.next)
        await click(button)
        await waitUntilShowUp(screens.addToken.search.confirm.token.item)
        const tokens = await driver.findElements(screens.addToken.search.confirm.token.item)
        assert.equal(tokens.length, 1, 'incorrect number of tokens are presented')
        const back = await waitUntilShowUp(screens.addToken.search.confirm.button.back)
        await click(back)
      })

      it('Search by contract address: searching result list is empty if address invalid ', async function () {
        const field = await waitUntilShowUp(screens.addToken.search.fieldSearch)
        await field.sendKeys(request.notExistingAddress)
        const list = await waitUntilShowUp(screens.addToken.search.token.unselected, 20)
        assert.equal(list, false, 'unexpected tokens are displayed')
      })

      it('Search by valid contract address: searching result list contains one token ', async function () {
        const field = await waitUntilShowUp(screens.addToken.search.fieldSearch)
        await clearField(field)
        await clearField(field)
        await field.sendKeys(Qtum.address)
        const token = await waitUntilShowUp(screens.addToken.search.token.unselected)
        const list = await driver.findElements(screens.addToken.search.token.unselected)
        assert.notEqual(list, 0, 'tokens aren\'t displayed')
        await token.click()
      })

      it('Token\'s info contains correct name ', async function () {
        const name = await waitUntilShowUp(screens.addToken.search.token.name)
        assert.equal(await name.getText(), Qtum.name, 'incorrect token\'s name')
      })

      it('one more token added to confirmation list', async function () {
        const button = await waitUntilShowUp(screens.addToken.search.button.next)
        await click(button)
        await waitUntilShowUp(screens.addToken.search.confirm.token.item)
        const list = await driver.findElements(screens.addToken.search.confirm.token.item)
        assert.equal(list.length, 2, 'token wasn\'t added')
      })

      it('button \'Add tokens\' is enabled and clickable', async function () {
        const button = await waitUntilShowUp(screens.addToken.search.confirm.button.add)
        assert.equal(await button.isEnabled(), true, 'button isn\'t enabled')
        await click(button)
        const identicon = await waitUntilShowUp(screens.main.identicon)
        assert.notEqual(identicon, false, 'main screen didn\'t opened')
      })

      it('all selected tokens are displayed on main screen', async function () {
        await waitUntilShowUp(screens.main.tokens.token)
        const tokens = await driver.findElements(screens.main.tokens.token)
        assert.equal(tokens.length, 2, 'tokens weren\'t added')
      })

      it('correct value of counter of owned tokens', async function () {
        const counter = await waitUntilShowUp(screens.main.tokens.counter)
        assert.equal(await counter.getText(), 'You own 2 tokens', 'incorrect value of counter')
      })
    })

    describe('Token should be displayed only for network, where it was added ', async function () {

      it('token should not  be displayed in POA network', async function () {
        await setProvider(NETWORKS.POA)
        assert.equal(await assertTokensNotDisplayed(), true, 'tokens are displayed')
      })

      it('token should not  be displayed in DAI network', async function () {
        await setProvider(NETWORKS.DAI)
        assert.equal(await assertTokensNotDisplayed(), true, 'tokens are displayed')
      })

      it('token should not  be displayed in SOKOL network', async function () {
        await setProvider(NETWORKS.SOKOL)
        assert.equal(await assertTokensNotDisplayed(), true, 'tokens are displayed')
      })

      it('token should not  be displayed in LOCALHOST network', async function () {
        await setProvider(NETWORKS.LOCALHOST)
        assert.equal(await assertTokensNotDisplayed(), true, 'tokens are displayed')
      })

      it('token should not  be displayed in ROPSTEN network', async function () {
        await setProvider(NETWORKS.ROPSTEN)
        assert.equal(await assertTokensNotDisplayed(), true, 'tokens are displayed')
      })

      it('token should not  be displayed in KOVAN network', async function () {
        await setProvider(NETWORKS.KOVAN)
        assert.equal(await assertTokensNotDisplayed(), true, 'tokens are displayed')
      })

      it('token should not  be displayed in RINKEBY network', async function () {
        await setProvider(NETWORKS.RINKEBY)
        assert.equal(await assertTokensNotDisplayed(), true, 'tokens are displayed')
      })
    })
    describe('remove Mainnet\'s tokens', function () {

      it('remove tokens', async function () {

        let menu
        let button
        let counter
        let buttonYes

        await setProvider(NETWORKS.MAINNET)
        await waitUntilShowUp(elements.loader, 25)
        await waitUntilDisappear(elements.loader, 50)
        menu = await waitUntilShowUp(menus.token.menu)
        await menu.click()
        button = await waitUntilShowUp(menus.token.remove)
        await button.click()
        buttonYes = await waitUntilShowUp(screens.removeToken.buttons.yes)
        await buttonYes.click()
        counter = await waitUntilShowUp(screens.main.tokens.counter)
        assert.equal(await counter.getText(), 'You own 1 token', 'incorrect value of counter')
        const tokensNumber = await driver.findElements(screens.main.tokens.token)
        assert.equal(tokensNumber.length, 1, 'incorrect amount of token\'s  is displayed')

        menu = await waitUntilShowUp(menus.token.menu)
        await menu.click()
        button = await waitUntilShowUp(menus.token.remove)
        await button.click()
        buttonYes = await waitUntilShowUp(screens.removeToken.buttons.yes)
        await buttonYes.click()
        counter = await waitUntilShowUp(screens.main.tokens.counter)
        assert.equal(await counter.getText(), 'No tokens found', 'incorrect value of counter')

        assert.equal(await assertTokensNotDisplayed(), true, 'tokens are displayed')
      })
    })
  })
  describe('Custom Rpc', function () {
    const invalidStringUrl = 'http://lwkdfowi**&#v er'
    const urlWithoutHttp = 'infura.com'
    const invalidEndpoint = 'http://abrakadabrawdjkwjeciwkasuhlvflwe.com'
    const correctRpcUrl = 'https://poa.infura.io/test'

    it('switches to settings screen through menu \'Network -> Custom RPC\'', async function () {
      await setProvider(NETWORKS.CUSTOM)
      const settings = await waitUntilShowUp(screens.settings.title)
      assert.equal(await settings.getText(), screens.settings.titleText, 'inappropriate screen is opened')
    })

    it('error message if new Rpc url is invalid', async function () {
      const field = await waitUntilShowUp(screens.settings.fieldNewRPC)
      await field.sendKeys(invalidStringUrl)
      const button = await waitUntilShowUp(screens.settings.buttonSave)
      assert.equal(await button.getText(), 'Save', 'button has incorrect name')
      await click(button)
      await delay(1000)
      assert.equal(await waitUntilShowUp(screens.settings.buttons.delete, 5), false, 'invalid Rpc was added')
      const errors = await driver.findElements(screens.settings.error)
      assert.equal(errors.length, 1, 'error isn\'t displayed if Rpc url incorrect')
      assert.equal(await errors[0].getText(), screens.settings.errors.invalidRpcUrl, 'error\'s text incorrect')
    })

    it('error message if new Rpc url has no HTTP/HTTPS prefix', async function () {
      const fieldRpc = await driver.findElement(screens.settings.fieldNewRPC)
      await clearField(fieldRpc)
      await clearField(fieldRpc)
      await fieldRpc.sendKeys(urlWithoutHttp)
      const button = await waitUntilShowUp(screens.settings.buttonSave)
      await click(button)
      await delay(1000)
      assert.equal(await waitUntilShowUp(screens.settings.buttons.delete, 5), false, 'invalid Rpc was added')
      const errors = await driver.findElements(screens.settings.error)
      assert.equal(errors.length, 1, 'error isn\'t displayed if Rpc url incorrect')
      assert.equal(await errors[0].getText(), screens.settings.errors.invalidHTTP, 'error\'s text incorrect')
    })

    it('error message if Rpc doesn\'t exist', async function () {
      const fieldRpc = await driver.findElement(screens.settings.fieldNewRPC)
      await clearField(fieldRpc)
      await clearField(fieldRpc)
      await fieldRpc.sendKeys(invalidEndpoint)
      const button = await waitUntilShowUp(screens.settings.buttonSave)
      await click(button)
      await delay(1000)
      assert.equal(await waitUntilShowUp(screens.settings.buttons.delete, 5), false, 'invalid Rpc was added')
      await waitUntilShowUp(screens.settings.error)
      const errors = await driver.findElements(screens.settings.error)
      assert.equal(errors.length, 1, 'error isn\'t displayed if Rpc url incorrect')
      assert.equal(await errors[0].getText(), screens.settings.errors.invalidRpcEndpoint, 'error\'s text incorrect')
    })

    it('user can add valid custom rpc', async function () {
      const fieldRpc = await driver.findElement(screens.settings.fieldNewRPC)
      await clearField(fieldRpc)
      await clearField(fieldRpc)
      await clearField(fieldRpc)
      await clearField(fieldRpc)
      await fieldRpc.sendKeys(correctRpcUrl + 0)
      await driver.findElement(screens.settings.buttonSave).click()
      await delay(10000)
      const customUrlElement = await waitUntilShowUp(screens.settings.currentNetwork)
      assert.equal(await customUrlElement.getText(), correctRpcUrl + 0, 'Added Url doesn\'t match')
    })

    it('new added Rpc displayed in network dropdown menu', async function () {
      let menu = await waitUntilShowUp(screens.main.network)
      await menu.click()
      const item = await waitUntilShowUp(menus.networks.addedCustomRpc)
      assert.equal(await item.getText(), correctRpcUrl + 0, 'Added custom Url isn\'t displayed ')
      menu = await waitUntilShowUp(screens.main.network)
      await menu.click()
    })

    it('user can add four more valid custom rpc', async function () {
      const fieldRpc = await waitUntilShowUp(screens.settings.fieldNewRPC)
      const customUrlElement = await waitUntilShowUp(screens.settings.currentNetwork)
      for (let i = 1; i < 5; i++) {
        await clearField(fieldRpc)
        await clearField(fieldRpc)
        await clearField(fieldRpc)
        await clearField(fieldRpc)
        await fieldRpc.sendKeys(correctRpcUrl + i)
        await driver.findElement(screens.settings.buttonSave).click()
        await delay(5000)
        assert.equal(await customUrlElement.getText(), correctRpcUrl + i, '#' + i + ': Current RPC field contains incorrect URL')
      }
    })

    it('new added Rpc displayed in network dropdown menu', async function () {
      let menu = await waitUntilShowUp(screens.main.network)
      await menu.click()
      await waitUntilShowUp(menus.networks.addedCustomRpc)
      const items = await driver.findElements(menus.networks.addedCustomRpc)
      assert.equal(items.length, 5, 'Incorrect number of added RPC')

      menu = await waitUntilShowUp(screens.main.network)
      await menu.click()
    })

    it('click button \'Delete\' opens screen \'Delete Custom RPC\'', async function () {
      await delay(1000)
      const button = await waitUntilShowUp(screens.settings.buttons.delete, 10)
      assert.equal(await button.getText(), 'Delete', 'button has incorrect name')
      await click(button)
      const title = await waitUntilShowUp(screens.settings.title)
      assert.equal(await title.getText(), screens.deleteCustomRPC.titleText, 'inappropriate screen is opened')
    })

    it('click button \'No\' opens screen \'Settings\'', async function () {
      const button = await waitUntilShowUp(screens.deleteCustomRPC.buttons.no)
      assert.equal(await button.getText(), 'No', 'button has incorrect name')
      await click(button)
      const title = await waitUntilShowUp(screens.settings.title)
      assert.equal(await title.getText(), screens.settings.titleText, 'inappropriate screen is opened')
    })

    it('user able to delete custom rpc', async function () {
      const buttonDelete = await waitUntilShowUp(screens.settings.buttons.delete, 25)
      await click(buttonDelete)
      const yesButton = await waitUntilShowUp(screens.deleteCustomRPC.buttons.yes)
      assert.equal(await yesButton.getText(), 'Yes')
      await click(yesButton)
      const title = await waitUntilShowUp(screens.settings.title)
      assert.equal(await title.getText(), screens.settings.titleText, 'inappropriate screen is opened')
    })

    it('deleted custom rpc isn\'t displayed in \'Settings\' screen', async function () {
      const currentNetwork = await waitUntilShowUp(screens.settings.currentNetwork)
      assert.equal(await currentNetwork.getText(), 'POA Network', 'custom Rpc is displayed after deletion')
    })

    it('deleted custom rpc isn\'t displayed in network dropdown menu', async function () {
      await delay(2000)
      let menu = await waitUntilShowUp(screens.main.network)
      await menu.click()
      await waitUntilShowUp(menus.networks.addedCustomRpc, 20)
      const items = await driver.findElements(menus.networks.addedCustomRpc)
      assert.equal(items.length, 4, 'deleted custom rpc is displayed in network dropdown menu')
      menu = await waitUntilShowUp(screens.main.network)
      await menu.click()
    })
  })

  async function setProvider (network) {
    await delay(300)
    const menu = await waitUntilShowUp(screens.main.network)
    await menu.click()
    let counter
    switch (network) {
      case NETWORKS.POA:
        counter = 0
        break
      case NETWORKS.DAI:
        counter = 1
        break
      case NETWORKS.SOKOL:
        counter = 2
        break
      case NETWORKS.MAINNET:
        counter = 3
        break
      case NETWORKS.ROPSTEN:
        counter = 4
        break
      case NETWORKS.KOVAN:
        counter = 5
        break
      case NETWORKS.RINKEBY:
        counter = 6
        break
      case NETWORKS.LOCALHOST:
        counter = 7
        break
      case NETWORKS.CUSTOM:
        counter = 8
        break
      default:
        counter = 7
    }
    await driver.executeScript("document.getElementsByClassName('dropdown-menu-item')[" + counter + '].click();')
    }

    async function scrollTo (element) {
      try {
      await driver.executeScript('arguments[0].scrollIntoView();', element)
      return true
    } catch (err) {
      return false
    }
    }

    async function click (element) {
      try {
      await element.sendKeys(Key.RETURN)
      return true
    } catch (err) {
      return false
    }
    }

    async function clearField (field, number) {
      await click(field)
      if (number === undefined) number = 40
      for (let i = 0; i < number; i++) {
      await field.sendKeys(Key.BACK_SPACE)
    }
    }

    async function waitUntilDisappear (by, Twait) {
      if (Twait === undefined) Twait = 10
      do {
      if (!await isElementDisplayed(by)) return true

    } while (Twait-- > 0)
      return false
    }

    async function waitUntilShowUp (by, Twait) {
      if (Twait === undefined) Twait = 200
      do {
      await delay(100)
      if (await isElementDisplayed(by)) return await driver.findElement(by)
    } while (Twait-- > 0)
      return false
    }

    async function waitUntilHasValue (element, Twait) {
      if (Twait === undefined) Twait = 200
      let text
      do {
      await delay(100)
      text = await element.getAttribute('value')
      if (text !== '') return text
    } while (Twait-- > 0)
      return false
    }


    async function isElementDisplayed (by) {
      try {
      return await driver.findElement(by).isDisplayed()
    } catch (err) {
      return false
    }
    }

    async function assertTokensNotDisplayed () {
      try {
      await delay(800)
      await waitUntilDisappear(elements.loader)
      assert.notEqual(await waitUntilShowUp(screens.main.tokens.amount), false, 'App is frozen')
      // Check tokens title
      let locator = screens.main.tokens.counter
      if (process.env.SELENIUM_BROWSER === 'firefox') locator = screens.main.tokens.counterFF
      const tokensCounter = await waitUntilShowUp(locator)
      assert.notEqual(tokensCounter, false, '\'Token\'s counter isn\'t displayed ')
      assert.equal(await tokensCounter.getText(), screens.main.tokens.textNoTokens, 'Unexpected token presents')
      // Check if token presents
      const tokens = await driver.findElements(screens.main.tokens.token)
      assert.equal(tokens.length, 0, 'Unexpected token presents')
      return true
    } catch (err) {
      console.log(err)
      return false
    }
    }

    async function isDisabledAddInexistentToken (tokenAddress) {
      await delay(500)
      try {
      const tab = await waitUntilShowUp(screens.main.tokens.menu)
      await click(tab)
      const button = await waitUntilShowUp(screens.main.tokens.buttonAdd, 300)
      await click(button)
      let count = 20
      do {
      await delay(500)
      const tab = await waitUntilShowUp(screens.addToken.tab.custom, 10)
      try {
      await tab.click()
    } catch (err) {
    }
    }
      while ((await waitUntilShowUp(screens.addToken.custom.fields.contractAddress) === false) && (count-- > 0))
    } catch (err) {
    }
      const fieldAddress = await waitUntilShowUp(screens.addToken.custom.fields.contractAddress)
      await clearField(fieldAddress)
      await fieldAddress.sendKeys(tokenAddress)

      const fieldSymbols = await waitUntilShowUp(screens.addToken.custom.fields.tokenSymbol)
      if (await fieldSymbols.isEnabled()) {
      console.log('field symbols enabled')
      return false
    }

      const fieldDecimals = await waitUntilShowUp(screens.addToken.custom.fields.tokenSymbol)
      if (await fieldDecimals.isEnabled()) {
      console.log('field decimals enabled')
      return false
    }
      const buttonAdd = await waitUntilShowUp(screens.addToken.custom.buttons.add)
      if (await buttonAdd.isEnabled()) {
      console.log('button add enabled')
      return false
    }
      const buttonCancel = await waitUntilShowUp(screens.addToken.custom.buttons.cancel)
      let counter = 20
      do {
      await delay(500)
      await click(buttonCancel)
    }
      while (((await waitUntilShowUp(screens.main.identicon)) === false) && (counter-- > 0))
      if (counter < 1) {
      console.log('button cancel doesn\'t work')
      return false
    }
      return true
    }

    async function checkBrowserForConsoleErrors () {
      const ignoredLogTypes = ['WARNING']
      const ignoredErrorMessages = [
      // React throws error warnings on "dataset", but still sets the data-* properties correctly
      'Warning: Unknown prop `dataset` on ',
      // Third-party Favicon 404s show up as errors
      'favicon.ico - Failed to load resource: the server responded with a status of 404 (Not Found)',
      // React Development build - known issue blocked by test build sys
      'Warning: It looks like you\'re using a minified copy of the development build of React.',
      // Redux Development build - known issue blocked by test build sys
      'This means that you are running a slower development build of Redux.',
      ]
      const browserLogs = await driver.manage().logs().get('browser')
      const errorEntries = browserLogs.filter(entry => !ignoredLogTypes.includes(entry.level.toString()))
      const errorObjects = errorEntries.map(entry => entry.toJSON())
      // ignore all errors that contain a message in `ignoredErrorMessages`
      const matchedErrorObjects = errorObjects.filter(entry => !ignoredErrorMessages.some(message => entry.message.includes(message)))
      return matchedErrorObjects
    }

    async function verboseReportOnFailure (test) {
      let artifactDir
      if (process.env.SELENIUM_BROWSER === 'chrome') {
      artifactDir = `./test-artifacts/chrome/${test.title}`
    } else if (process.env.SELENIUM_BROWSER === 'firefox') {
      artifactDir = `./test-artifacts/firefox/${test.title}`
    }
      const filepathBase = `${artifactDir}/test-failure`
      await pify(mkdirp)(artifactDir)
      // capture screenshot
      const screenshot = await driver.takeScreenshot()
      await pify(fs.writeFile)(`${filepathBase}-screenshot.png`, screenshot, { encoding: 'base64' })
      // capture dom source
      const htmlSource = await driver.getPageSource()
      await pify(fs.writeFile)(`${filepathBase}-dom.html`, htmlSource)
    }

    async function switchToLastPage () {
      try {
      const allHandles = await driver.getAllWindowHandles()
      await driver.switchTo().window(allHandles[allHandles.length - 1])
      let counter = 100
      do {
      await delay(500)
      if (await driver.getCurrentUrl() !== '') return true
    }
      while (counter-- > 0)
      return true
    } catch (err) {
      return false
    }
    }

    async function switchToFirstPage () {
      try {
      const allHandles = await driver.getAllWindowHandles()
      console.log('allHandles.length ' + allHandles.length)
      await driver.switchTo().window(allHandles[0])
      let counter = 100
      do {
      await delay(500)
      if (await driver.getCurrentUrl() !== '') return true
    }
      while (counter-- > 0)
      return true
    } catch (err) {
      return false
    }
    }

    async function waitUntilCurrentUrl () {
      try {
      let title
      let counter = 20
      do {
      await delay(500)
      title = await driver.getCurrentUrl()
    } while ((title === '') && (counter-- > 0))
      if (counter < 1) return false
      return title
    } catch (err) {
      console.log(err)
      return false
    }
    }

    async function createToken (owner, { supply, name, decimals, ticker }, isDelayed) {

      const web3 = new Web3(new Web3.providers.HttpProvider('http://localhost:8545/'))
      const abi = [
    {
      'constant': true,
      'inputs': [],
      'name': 'name',
      'outputs': [
    {
      'name': '',
      'type': 'string',
    },
      ],
      'payable': false,
      'stateMutability': 'view',
      'type': 'function',
    },
    {
      'constant': false,
      'inputs': [
    {
      'name': '_spender',
      'type': 'address',
    },
    {
      'name': '_value',
      'type': 'uint256',
    },
      ],
      'name': 'approve',
      'outputs': [
    {
      'name': 'success',
      'type': 'bool',
    },
      ],
      'payable': false,
      'stateMutability': 'nonpayable',
      'type': 'function',
    },
    {
      'constant': true,
      'inputs': [],
      'name': 'totalSupply',
      'outputs': [
    {
      'name': '',
      'type': 'uint256',
    },
      ],
      'payable': false,
      'stateMutability': 'view',
      'type': 'function',
    },
    {
      'constant': false,
      'inputs': [
    {
      'name': '_from',
      'type': 'address',
    },
    {
      'name': '_to',
      'type': 'address',
    },
    {
      'name': '_value',
      'type': 'uint256',
    },
      ],
      'name': 'transferFrom',
      'outputs': [
    {
      'name': 'success',
      'type': 'bool',
    },
      ],
      'payable': false,
      'stateMutability': 'nonpayable',
      'type': 'function',
    },
    {
      'constant': true,
      'inputs': [
    {
      'name': '',
      'type': 'address',
    },
      ],
      'name': 'balances',
      'outputs': [
    {
      'name': '',
      'type': 'uint256',
    },
      ],
      'payable': false,
      'stateMutability': 'view',
      'type': 'function',
    },
    {
      'constant': true,
      'inputs': [],
      'name': 'decimals',
      'outputs': [
    {
      'name': '',
      'type': 'uint8',
    },
      ],
      'payable': false,
      'stateMutability': 'view',
      'type': 'function',
    },
    {
      'constant': true,
      'inputs': [
    {
      'name': '',
      'type': 'address',
    },
    {
      'name': '',
      'type': 'address',
    },
      ],
      'name': 'allowed',
      'outputs': [
    {
      'name': '',
      'type': 'uint256',
    },
      ],
      'payable': false,
      'stateMutability': 'view',
      'type': 'function',
    },
    {
      'constant': true,
      'inputs': [
    {
      'name': '_owner',
      'type': 'address',
    },
      ],
      'name': 'balanceOf',
      'outputs': [
    {
      'name': 'balance',
      'type': 'uint256',
    },
      ],
      'payable': false,
      'stateMutability': 'view',
      'type': 'function',
    },
    {
      'constant': true,
      'inputs': [],
      'name': 'symbol',
      'outputs': [
    {
      'name': '',
      'type': 'string',
    },
      ],
      'payable': false,
      'stateMutability': 'view',
      'type': 'function',
    },
    {
      'constant': false,
      'inputs': [
    {
      'name': '_to',
      'type': 'address',
    },
    {
      'name': '_value',
      'type': 'uint256',
    },
      ],
      'name': 'transfer',
      'outputs': [
    {
      'name': 'success',
      'type': 'bool',
    },
      ],
      'payable': false,
      'stateMutability': 'nonpayable',
      'type': 'function',
    },
    {
      'constant': true,
      'inputs': [
    {
      'name': '_owner',
      'type': 'address',
    },
    {
      'name': '_spender',
      'type': 'address',
    },
      ],
      'name': 'allowance',
      'outputs': [
    {
      'name': 'remaining',
      'type': 'uint256',
    },
      ],
      'payable': false,
      'stateMutability': 'view',
      'type': 'function',
    },
    {
      'inputs': [
    {
      'name': '_initialAmount',
      'type': 'uint256',
    },
    {
      'name': '_tokenName',
      'type': 'string',
    },
    {
      'name': '_decimalUnits',
      'type': 'uint8',
    },
    {
      'name': '_tokenSymbol',
      'type': 'string',
    },
      ],
      'payable': false,
      'stateMutability': 'nonpayable',
      'type': 'constructor',
    },
    {
      'anonymous': false,
      'inputs': [
    {
      'indexed': true,
      'name': '_from',
      'type': 'address',
    },
    {
      'indexed': true,
      'name': '_to',
      'type': 'address',
    },
    {
      'indexed': false,
      'name': '_value',
      'type': 'uint256',
    },
      ],
      'name': 'Transfer',
      'type': 'event',
    },
    {
      'anonymous': false,
      'inputs': [
    {
      'indexed': true,
      'name': '_owner',
      'type': 'address',
    },
    {
      'indexed': true,
      'name': '_spender',
      'type': 'address',
    },
    {
      'indexed': false,
      'name': '_value',
      'type': 'uint256',
    },
      ],
      'name': 'Approval',
      'type': 'event',
    },
      ]
      const bin = '608060405234801561001057600080fd5b50604051610e30380380610e308339810180604052810190808051906020019092919080518201929190602001805190602001909291908051820192919050505083600160003373ffffffffffffffffffffffffffffffffffffffff1673ffffffffffffffffffffffffffffffffffffffff168152602001908152602001600020819055508360008190555082600390805190602001906100b29291906100ee565b5081600460006101000a81548160ff021916908360ff16021790555080600590805190602001906100e49291906100ee565b5050505050610193565b828054600181600116156101000203166002900490600052602060002090601f016020900481019282601f1061012f57805160ff191683800117855561015d565b8280016001018555821561015d579182015b8281111561015c578251825591602001919060010190610141565b5b50905061016a919061016e565b5090565b61019091905b8082111561018c576000816000905550600101610174565b5090565b90565b610c8e806101a26000396000f3006080604052600436106100af576000357c0100000000000000000000000000000000000000000000000000000000900463ffffffff16806306fdde03146100b4578063095ea7b31461014457806318160ddd146101a957806323b872dd146101d457806327e235e314610259578063313ce567146102b05780635c658165146102e157806370a082311461035857806395d89b41146103af578063a9059cbb1461043f578063dd62ed3e146104a4575b600080fd5b3480156100c057600080fd5b506100c961051b565b6040518080602001828103825283818151815260200191508051906020019080838360005b838110156101095780820151818401526020810190506100ee565b50505050905090810190601f1680156101365780820380516001836020036101000a031916815260200191505b509250505060405180910390f35b34801561015057600080fd5b5061018f600480360381019080803573ffffffffffffffffffffffffffffffffffffffff169060200190929190803590602001909291905050506105b9565b604051808215151515815260200191505060405180910390f35b3480156101b557600080fd5b506101be6106ab565b6040518082815260200191505060405180910390f35b3480156101e057600080fd5b5061023f600480360381019080803573ffffffffffffffffffffffffffffffffffffffff169060200190929190803573ffffffffffffffffffffffffffffffffffffffff169060200190929190803590602001909291905050506106b1565b604051808215151515815260200191505060405180910390f35b34801561026557600080fd5b5061029a600480360381019080803573ffffffffffffffffffffffffffffffffffffffff16906020019092919050505061094b565b6040518082815260200191505060405180910390f35b3480156102bc57600080fd5b506102c5610963565b604051808260ff1660ff16815260200191505060405180910390f35b3480156102ed57600080fd5b50610342600480360381019080803573ffffffffffffffffffffffffffffffffffffffff169060200190929190803573ffffffffffffffffffffffffffffffffffffffff169060200190929190505050610976565b6040518082815260200191505060405180910390f35b34801561036457600080fd5b50610399600480360381019080803573ffffffffffffffffffffffffffffffffffffffff16906020019092919050505061099b565b6040518082815260200191505060405180910390f35b3480156103bb57600080fd5b506103c46109e4565b6040518080602001828103825283818151815260200191508051906020019080838360005b838110156104045780820151818401526020810190506103e9565b50505050905090810190601f1680156104315780820380516001836020036101000a031916815260200191505b509250505060405180910390f35b34801561044b57600080fd5b5061048a600480360381019080803573ffffffffffffffffffffffffffffffffffffffff16906020019092919080359060200190929190505050610a82565b604051808215151515815260200191505060405180910390f35b3480156104b057600080fd5b50610505600480360381019080803573ffffffffffffffffffffffffffffffffffffffff169060200190929190803573ffffffffffffffffffffffffffffffffffffffff169060200190929190505050610bdb565b6040518082815260200191505060405180910390f35b60038054600181600116156101000203166002900480601f0160208091040260200160405190810160405280929190818152602001828054600181600116156101000203166002900480156105b15780601f10610586576101008083540402835291602001916105b1565b820191906000526020600020905b81548152906001019060200180831161059457829003601f168201915b505050505081565b600081600260003373ffffffffffffffffffffffffffffffffffffffff1673ffffffffffffffffffffffffffffffffffffffff16815260200190815260200160002060008573ffffffffffffffffffffffffffffffffffffffff1673ffffffffffffffffffffffffffffffffffffffff168152602001908152602001600020819055508273ffffffffffffffffffffffffffffffffffffffff163373ffffffffffffffffffffffffffffffffffffffff167f8c5be1e5ebec7d5bd14f71427d1e84f3dd0314c0f7b2291e5b200ac8c7c3b925846040518082815260200191505060405180910390a36001905092915050565b60005481565b600080600260008673ffffffffffffffffffffffffffffffffffffffff1673ffffffffffffffffffffffffffffffffffffffff16815260200190815260200160002060003373ffffffffffffffffffffffffffffffffffffffff1673ffffffffffffffffffffffffffffffffffffffff16815260200190815260200160002054905082600160008773ffffffffffffffffffffffffffffffffffffffff1673ffffffffffffffffffffffffffffffffffffffff16815260200190815260200160002054101580156107825750828110155b151561078d57600080fd5b82600160008673ffffffffffffffffffffffffffffffffffffffff1673ffffffffffffffffffffffffffffffffffffffff1681526020019081526020016000206000828254019250508190555082600160008773ffffffffffffffffffffffffffffffffffffffff1673ffffffffffffffffffffffffffffffffffffffff168152602001908152602001600020600082825403925050819055507fffffffffffffffffffffffffffffffffffffffffffffffffffffffffffffffff8110156108da5782600260008773ffffffffffffffffffffffffffffffffffffffff1673ffffffffffffffffffffffffffffffffffffffff16815260200190815260200160002060003373ffffffffffffffffffffffffffffffffffffffff1673ffffffffffffffffffffffffffffffffffffffff168152602001908152602001600020600082825403925050819055505b8373ffffffffffffffffffffffffffffffffffffffff168573ffffffffffffffffffffffffffffffffffffffff167fddf252ad1be2c89b69c2b068fc378daa952ba7f163c4a11628f55a4df523b3ef856040518082815260200191505060405180910390a360019150509392505050565b60016020528060005260406000206000915090505481565b600460009054906101000a900460ff1681565b6002602052816000526040600020602052806000526040600020600091509150505481565b6000600160008373ffffffffffffffffffffffffffffffffffffffff1673ffffffffffffffffffffffffffffffffffffffff168152602001908152602001600020549050919050565b60058054600181600116156101000203166002900480601f016020809104026020016040519081016040528092919081815260200182805460018160011615610100020316600290048015610a7a5780601f10610a4f57610100808354040283529160200191610a7a565b820191906000526020600020905b815481529060010190602001808311610a5d57829003601f168201915b505050505081565b600081600160003373ffffffffffffffffffffffffffffffffffffffff1673ffffffffffffffffffffffffffffffffffffffff1681526020019081526020016000205410151515610ad257600080fd5b81600160003373ffffffffffffffffffffffffffffffffffffffff1673ffffffffffffffffffffffffffffffffffffffff1681526020019081526020016000206000828254039250508190555081600160008573ffffffffffffffffffffffffffffffffffffffff1673ffffffffffffffffffffffffffffffffffffffff168152602001908152602001600020600082825401925050819055508273ffffffffffffffffffffffffffffffffffffffff163373ffffffffffffffffffffffffffffffffffffffff167fddf252ad1be2c89b69c2b068fc378daa952ba7f163c4a11628f55a4df523b3ef846040518082815260200191505060405180910390a36001905092915050565b6000600260008473ffffffffffffffffffffffffffffffffffffffff1673ffffffffffffffffffffffffffffffffffffffff16815260200190815260200160002060008373ffffffffffffffffffffffffffffffffffffffff1673ffffffffffffffffffffffffffffffffffffffff168152602001908152602001600020549050929150505600a165627a7a72305820979c62ae45244f66d713b9272cd9a32a6b8c2ba4778ec9fb58a39dc893cb9cde0029'

      const tokenContract = web3.eth.contract(abi)
      const contractInstance = await tokenContract.new(supply, name, decimals, ticker, {
      data: bin, from: owner, gas: 4500000, function (err, tokenContract) {
      if (err) {
      console.log('Error of token creation: ' + err)
    }
    },
    })
      if (isDelayed) await delay(5000)
      return contractInstance.address
    }

    async function executeTransferMethod (executor) {
      try {
      const buttonExecute = await waitUntilShowUp(screens.executeMethod.buttonExecuteMethod)
      assert.notEqual(buttonExecute, false, "button doesn't displayed")
      await buttonExecute.click()
      // Select method transfer
      const menu = await waitUntilShowUp(screens.executeMethod.selectArrow)
      await menu.click()
      await waitUntilShowUp(screens.executeMethod.items)
      const list = await driver.findElements(screens.executeMethod.items)
      await list[24].click()
      // Fill out value
      await waitUntilShowUp(screens.executeMethod.fieldParameter)
      const fields = await driver.findElements(screens.executeMethod.fieldParameter)
      assert.notEqual(fields[1], false, "field value isn't displayed")
      await fields[1].sendKeys('1')
      // Fill out address
      await clearField(fields[0], 100)
      await fields[0].sendKeys(account1)
      assert.notEqual(fields[0], false, "field address isn't displayed")
      // Click button next
      const buttonNext = await waitUntilShowUp(screens.executeMethod.buttonNext)
      assert.notEqual(buttonNext, false, "button 'Next' isn't displayed")
      await buttonNext.click()
      // Select executor
      await delay(2000)
      await waitUntilShowUp(screens.chooseContractExecutor.account)
      const accounts = await driver.findElements(screens.chooseContractExecutor.account)
      const account = accounts[executor + 1]
      await account.click()
      // Open confirm transaction
      const button = await waitUntilShowUp(screens.chooseContractExecutor.buttonNext)
      await button.click()
      return true
    } catch (err) {
      return false
    }
    }

    })
<|MERGE_RESOLUTION|>--- conflicted
+++ resolved
@@ -1225,12 +1225,8 @@
     it('Simulate sign request ', async function () {
       await setProvider(NETWORKS.LOCALHOST)
       await driver.get('https://danfinlay.github.io/js-eth-personal-sign-examples/')
-<<<<<<< HEAD
       await delay(5000)
       const button = await waitUntilShowUp(By.id('ethSignButton'))
-=======
-    const button = await waitUntilShowUp(By.id('ethSignButton'))
->>>>>>> 9359e122
       await button.click()
     })
 
