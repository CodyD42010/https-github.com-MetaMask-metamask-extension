--- conflicted
+++ resolved
@@ -361,7 +361,6 @@
       })
     })
 
-<<<<<<< HEAD
     describe("Check 3dot menu for 'Contract' account", () => {
       it('open 3dot menu', async function () {
         const menu = await waitUntilShowUp(menus.dot.menu)
@@ -388,8 +387,6 @@
         const text = clipboardy.readSync()
         assert.equal(text, abiClipboard, "ABI wasn't copied to clipboard")
       })
-=======
->>>>>>> dca7c49f
     })
 
     describe('Execute Method screen', () => {
