--- conflicted
+++ resolved
@@ -145,23 +145,18 @@
       assert.notEqual(field, false, 'copy icon doesn\'t present')
     })
 
-<<<<<<< HEAD
     it("Account's address is displayed and has length 20 symbols", async () => {
       const field = await waitUntilShowUp(screens.main.address)
       createdAccounts.push((await field.getText()).toUpperCase())
       console.log(createdAccounts[0])
       assert.notEqual(createdAccounts[0].length, 20, "address isn't displayed")
     })
-
-    it("open 'Account name' change dialog", async () => {
-=======
     it('Check clipboard buffer', async function () {
       const text = clipboardy.readSync()
       assert.equal(text.length, 42, "address account wasn't copied to clipboard")
     })
 
     it('open  \'Account name\' change dialog', async () => {
->>>>>>> 7ef163b7
       const menu = await waitUntilShowUp(menus.dot.menu)
       await menu.click()
       const field = await waitUntilShowUp(screens.main.edit)
@@ -431,8 +426,6 @@
       })
     })
 
-<<<<<<< HEAD
-=======
     describe("Check 3dot menu for 'Contract' account", () => {
       it('open 3dot menu', async function () {
         const menu = await waitUntilShowUp(menus.dot.menu)
@@ -459,7 +452,6 @@
         const text = clipboardy.readSync()
         assert.equal(text, abiClipboard, "ABI wasn't copied to clipboard")
       })
->>>>>>> 7ef163b7
     })
 
     describe('Execute Method screen', () => {
@@ -563,11 +555,7 @@
         const stringValue = 'POA network'
 
         it("Select method 'returnString'", async function () {
-<<<<<<< HEAD
-          await delay(2000)
-=======
           await delay(3000)
->>>>>>> 7ef163b7
           const field = await waitUntilShowUp(screens.executeMethod.selectArrow)
           await field.click()
           await waitUntilShowUp(screens.executeMethod.items)
