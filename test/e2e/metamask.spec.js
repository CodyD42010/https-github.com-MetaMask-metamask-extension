--- conflicted
+++ resolved
@@ -50,7 +50,7 @@
   })
 
   after(async function () {
-   // await driver.quit()
+    await driver.quit()
   })
 
   describe('Setup', async function () {
@@ -123,6 +123,7 @@
       await field.click()
       assert.notEqual(field, false, 'copy icon doesn\'t present')
     })
+
     it('open  \'Account name\' change dialog', async () => {
       const menu = await waitUntilShowUp(menus.dot.menu)
       await menu.click()
@@ -965,24 +966,7 @@
       const field = await waitUntilShowUp(screens.addToken.fields.contractAddress)
       await clearField(field)
       await field.sendKeys(tokenAddress)
-      /*const name = await driver.findElement(screens.addToken.fields.tokenSymbol)
-      await clearField(name)
-      await name.sendKeys(tokenName)
-      await delay(500)
-<<<<<<< HEAD
-      const decimals = await driver.findElement(screens.addToken.fields.decimals)
-      await clearField(decimals)
-      await decimals.sendKeys(tokenDecimals)
-      */
-=======
-      await driver.findElement(screens.addToken.fields.tokenSymbol).sendKeys(tokenName)
-      await delay(500)
-      const decimalsInput = await driver.findElement(screens.addToken.fields.decimals)
-      await decimalsInput.clear()
-      await delay(500)
-      await decimalsInput.sendKeys(tokenDecimals)
-      await delay(500)
->>>>>>> 95161c0a
+
       const buttonAdd = await waitUntilShowUp(screens.addToken.buttonAdd)
       await click(buttonAdd)
       return true
