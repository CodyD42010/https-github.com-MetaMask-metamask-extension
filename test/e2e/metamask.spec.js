--- conflicted
+++ resolved
@@ -937,17 +937,11 @@
       await delay(500)
       await driver.findElement(screens.addToken.fields.tokenSymbol).sendKeys(tokenName)
       await delay(500)
-<<<<<<< HEAD
-      const decimalsField = await driver.findElement(By.css(screens.addToken.fieldDecimals))
-      await decimalsField.clear()
-      await decimalsField.sendKeys(tokenDecimals)
-=======
       const decimalsInput = await driver.findElement(screens.addToken.fields.decimals)
       await decimalsInput.clear()
       await delay(500)
       await decimalsInput.sendKeys(tokenDecimals)
       await delay(500)
->>>>>>> c7e18cab
       const buttonAdd = await waitUntilShowUp(screens.addToken.buttonAdd)
       await click(buttonAdd)
       return true
