const { strict: assert } = require('assert');
<<<<<<< HEAD
const { convertToHexValue, withFixtures, openDapp } = require('../helpers');
=======
const {
  convertToHexValue,
  withFixtures,
  openDapp,
  SERVICE_WORKER_URL,
} = require('../helpers');
>>>>>>> c2bbbb1d
const FixtureBuilder = require('../fixture-builder');

describe('MV3 - Dapp interactions', function () {
  let windowHandles;
  const ganacheOptions = {
    accounts: [
      {
        secretKey:
          '0x7C9529A67102755B7E6102D6D950AC5D5863C98713805CEC576B945B15B71EAC',
        balance: convertToHexValue(25000000000000000000),
      },
    ],
    concurrent: { port: 8546, chainId: 1338 },
  };
  it('should continue to support dapp interactions after service worker re-start', async function () {
    await withFixtures(
      {
        dapp: true,
        fixtures: new FixtureBuilder()
          .withPermissionControllerConnectedToTestDapp()
          .build(),
        ganacheOptions: {
          ...ganacheOptions,
        },
        title: this.test.title,
      },
      async ({ driver }) => {
        await driver.navigate();
        await driver.fill('#password', 'correct horse battery staple');
        await driver.press('#password', driver.Key.ENTER);

        await openDapp(driver);

        // Terminate Service Worker
        await driver.openNewPage(SERVICE_WORKER_URL);
        await driver.clickElement({
          text: 'Service workers',
          tag: 'button',
        });

        await driver.clickElement({
          text: 'terminate',
          tag: 'span',
        });

        // Trigger Notification
        windowHandles = await driver.getAllWindowHandles();
        await driver.switchToWindowWithTitle('E2E Test Dapp', windowHandles);
        await driver.clickElement('#addEthereumChain');
        await driver.waitUntilXWindowHandles(4);
        await driver.switchToWindowWithTitle(
          'MetaMask Notification',
          windowHandles,
        );

        const notification = await driver.isElementPresent({
          text: 'Allow this site to add a network?',
          tag: 'h3',
        });

        assert.ok(notification, 'Dapp action does not appear in Metamask');
      },
    );
  });
});<|MERGE_RESOLUTION|>--- conflicted
+++ resolved
@@ -1,14 +1,10 @@
 const { strict: assert } = require('assert');
-<<<<<<< HEAD
-const { convertToHexValue, withFixtures, openDapp } = require('../helpers');
-=======
 const {
   convertToHexValue,
   withFixtures,
   openDapp,
   SERVICE_WORKER_URL,
 } = require('../helpers');
->>>>>>> c2bbbb1d
 const FixtureBuilder = require('../fixture-builder');
 
 describe('MV3 - Dapp interactions', function () {
