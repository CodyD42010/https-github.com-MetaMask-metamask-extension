const { Builder } = require('selenium-webdriver');
const chrome = require('selenium-webdriver/chrome');
const { ThenableWebDriver } = require('selenium-webdriver'); // eslint-disable-line no-unused-vars -- this is imported for JSDoc

/**
 * Proxy host to use for HTTPS requests
 *
 * @type {string}
 */
const HTTPS_PROXY_HOST = '127.0.0.1:8000';

/**
 * A wrapper around a {@code WebDriver} instance exposing Chrome-specific functionality
 */
class ChromeDriver {
  static async build({ openDevToolsForTabs, port }) {
<<<<<<< HEAD
    const args = [
      `load-extension=${process.cwd()}/dist/chrome`,
      `--proxy-server=${HTTPS_PROXY_HOST}`, // Set proxy in the way that doesn't interfere with Selenium Manager
      `--disable-gpu`,
      `--disable-dev-shm-usage`,
    ];
=======
    const args = [`--proxy-server=${HTTPS_PROXY_HOST}`]; // Set proxy in the way that doesn't interfere with Selenium Manager

    if (process.env.MULTIPROVIDER) {
      args.push(
        `load-extension=${process.cwd()}/dist/chrome,${process.cwd()}/dist/chrome2`,
      );
    } else {
      args.push(`load-extension=${process.cwd()}/dist/chrome`);
    }
>>>>>>> 1e5e386b
    if (openDevToolsForTabs) {
      args.push('--auto-open-devtools-for-tabs');
    }

    if (process.env.ENABLE_MV3) {
      args.push('--log-level=0');
      args.push('--enable-logging');
      args.push(`--user-data-dir=${process.cwd()}/test-artifacts/chrome`);
    } else {
      args.push('--log-level=3');
    }
    const options = new chrome.Options().addArguments(args);
    options.setAcceptInsecureCerts(true);
    options.setUserPreferences({
      'download.default_directory': `${process.cwd()}/test-artifacts/downloads`,
    });
    const builder = new Builder()
      .forBrowser('chrome')
      .setChromeOptions(options);
    const service = new chrome.ServiceBuilder();

    // Enables Chrome logging. Default: enabled
    // Especially useful for discovering why Chrome has crashed, but can also
    // be useful for revealing console errors (from the page or background).
    if (process.env.ENABLE_CHROME_LOGGING !== 'false') {
      service.setStdio('inherit').enableChromeLogging();
    }
    if (port) {
      service.setPort(port);
    }
    builder.setChromeService(service);
    const driver = builder.build();
    const chromeDriver = new ChromeDriver(driver);
    const extensionId = await chromeDriver.getExtensionIdByName('MetaMask');

    return {
      driver,
      extensionUrl: `chrome-extension://${extensionId}`,
    };
  }

  /**
   * @param {!ThenableWebDriver} driver - a {@code WebDriver} instance
   */
  constructor(driver) {
    this._driver = driver;
  }

  /**
   * Returns the extension ID for the given extension name
   *
   * @param {string} extensionName - the extension name
   * @returns {Promise<string|undefined>} the extension ID
   */
  async getExtensionIdByName(extensionName) {
    await this._driver.get('chrome://extensions');
    return await this._driver.executeScript(`
      const extensions = document.querySelector("extensions-manager").shadowRoot
        .querySelector("extensions-item-list").shadowRoot
        .querySelectorAll("extensions-item")

      for (let i = 0; i < extensions.length; i++) {
        const extension = extensions[i].shadowRoot
        const name = extension.querySelector('#name').textContent
        if (name.startsWith("${extensionName}")) {
          return extensions[i].getAttribute("id")
        }
      }

      return undefined
    `);
  }
}

module.exports = ChromeDriver;<|MERGE_RESOLUTION|>--- conflicted
+++ resolved
@@ -14,14 +14,6 @@
  */
 class ChromeDriver {
   static async build({ openDevToolsForTabs, port }) {
-<<<<<<< HEAD
-    const args = [
-      `load-extension=${process.cwd()}/dist/chrome`,
-      `--proxy-server=${HTTPS_PROXY_HOST}`, // Set proxy in the way that doesn't interfere with Selenium Manager
-      `--disable-gpu`,
-      `--disable-dev-shm-usage`,
-    ];
-=======
     const args = [`--proxy-server=${HTTPS_PROXY_HOST}`]; // Set proxy in the way that doesn't interfere with Selenium Manager
 
     if (process.env.MULTIPROVIDER) {
@@ -31,7 +23,6 @@
     } else {
       args.push(`load-extension=${process.cwd()}/dist/chrome`);
     }
->>>>>>> 1e5e386b
     if (openDevToolsForTabs) {
       args.push('--auto-open-devtools-for-tabs');
     }
