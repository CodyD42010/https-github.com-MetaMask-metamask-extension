const { Builder } = require('selenium-webdriver');
const chrome = require('selenium-webdriver/chrome');

/**
 * A wrapper around a {@code WebDriver} instance exposing Chrome-specific functionality
 */
class ChromeDriver {
  static async build({ responsive, port }) {
    const args = [`load-extension=dist/chrome`];
    if (responsive) {
      args.push('--auto-open-devtools-for-tabs');
    }
    const options = new chrome.Options().addArguments(args);
    const builder = new Builder()
      .forBrowser('chrome')
      .setChromeOptions(options);
    const service = new chrome.ServiceBuilder();

    // Enables Chrome logging. Default: enabled
    // Especially useful for discovering why Chrome has crashed, but can also
    // be useful for revealing console errors (from the page or background).
<<<<<<< HEAD
    if (
      // process.env.ENABLE_CHROME_LOGGING &&
      process.env.ENABLE_CHROME_LOGGING !== 'false'
    ) {
=======
    if (process.env.ENABLE_CHROME_LOGGING !== 'false') {
>>>>>>> 180ead81
      service.setStdio('inherit').enableChromeLogging();
    }
    if (port) {
      service.setPort(port);
    }
    builder.setChromeService(service);
    const driver = builder.build();
    const chromeDriver = new ChromeDriver(driver);
    const extensionId = await chromeDriver.getExtensionIdByName('MetaMask');

    return {
      driver,
      extensionUrl: `chrome-extension://${extensionId}`,
    };
  }

  /**
   * @constructor
   * @param {!ThenableWebDriver} driver - a {@code WebDriver} instance
   */
  constructor(driver) {
    this._driver = driver;
  }

  /**
   * Returns the extension ID for the given extension name
   * @param {string} extensionName - the extension name
   * @returns {Promise<string|undefined>} the extension ID
   */
  async getExtensionIdByName(extensionName) {
    await this._driver.get('chrome://extensions');
    return await this._driver.executeScript(`
      const extensions = document.querySelector("extensions-manager").shadowRoot
        .querySelector("extensions-item-list").shadowRoot
        .querySelectorAll("extensions-item")

      for (let i = 0; i < extensions.length; i++) {
        const extension = extensions[i].shadowRoot
        const name = extension.querySelector('#name').textContent
        if (name === "${extensionName}") {
          return extensions[i].getAttribute("id")
        }
      }

      return undefined
    `);
  }
}

module.exports = ChromeDriver;<|MERGE_RESOLUTION|>--- conflicted
+++ resolved
@@ -19,14 +19,7 @@
     // Enables Chrome logging. Default: enabled
     // Especially useful for discovering why Chrome has crashed, but can also
     // be useful for revealing console errors (from the page or background).
-<<<<<<< HEAD
-    if (
-      // process.env.ENABLE_CHROME_LOGGING &&
-      process.env.ENABLE_CHROME_LOGGING !== 'false'
-    ) {
-=======
     if (process.env.ENABLE_CHROME_LOGGING !== 'false') {
->>>>>>> 180ead81
       service.setStdio('inherit').enableChromeLogging();
     }
     if (port) {
