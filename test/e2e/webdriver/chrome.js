--- conflicted
+++ resolved
@@ -1,7 +1,3 @@
-<<<<<<< HEAD
-const { Builder } = require('selenium-webdriver')
-const chrome = require('selenium-webdriver/chrome')
-=======
 const { Builder } = require('selenium-webdriver');
 const chrome = require('selenium-webdriver/chrome');
 const proxy = require('selenium-webdriver/proxy');
@@ -12,68 +8,62 @@
  * @type {string}
  */
 const PROXY_HOST = '127.0.0.1:8000';
->>>>>>> 7cb2638d
 
 /**
  * A wrapper around a {@code WebDriver} instance exposing Chrome-specific functionality
  */
 class ChromeDriver {
-  static async build ({ extensionPath, responsive, port }) {
-    const args = [
-      `load-extension=${extensionPath}`,
-      // https://stackoverflow.com/questions/50642308/webdriverexception-unknown-error-devtoolsactiveport-file-doesnt-exist-while-t
-      '--no-sandbox',
-      '--disable-dev-shm-usage',
-      // https://stackoverflow.com/questions/56637973/how-to-fix-selenium-devtoolsactiveport-file-doesnt-exist-exception-in-python
-      '--remote-debugging-port=9222',
-    ]
+  static async build({ responsive, port }) {
+    const args = [`load-extension=dist/chrome`];
     if (responsive) {
-      args.push('--auto-open-devtools-for-tabs')
+      args.push('--auto-open-devtools-for-tabs');
     }
-<<<<<<< HEAD
-    const options = new chrome.Options()
-      .addArguments(args)
-=======
     args.push('--log-level=3');
     // Proxy localhost on Chrome
     args.push('--proxy-bypass-list=<-loopback>');
     const options = new chrome.Options().addArguments(args);
     options.setProxy(proxy.manual({ http: PROXY_HOST, https: PROXY_HOST }));
     options.setAcceptInsecureCerts(true);
->>>>>>> 7cb2638d
     const builder = new Builder()
       .forBrowser('chrome')
-      .setChromeOptions(options)
+      .setChromeOptions(options);
+    const service = new chrome.ServiceBuilder();
+
+    // Enables Chrome logging. Default: enabled
+    // Especially useful for discovering why Chrome has crashed, but can also
+    // be useful for revealing console errors (from the page or background).
+    if (process.env.ENABLE_CHROME_LOGGING !== 'false') {
+      service.setStdio('inherit').enableChromeLogging();
+    }
     if (port) {
-      const service = new chrome.ServiceBuilder()
-        .setPort(port)
-      builder.setChromeService(service)
+      service.setPort(port);
     }
-    const driver = builder.build()
-    const chromeDriver = new ChromeDriver(driver)
-    const extensionId = await chromeDriver.getExtensionIdByName('MetaMask')
+    builder.setChromeService(service);
+    const driver = builder.build();
+    const chromeDriver = new ChromeDriver(driver);
+    const extensionId = await chromeDriver.getExtensionIdByName('MetaMask');
 
     return {
       driver,
       extensionUrl: `chrome-extension://${extensionId}`,
-    }
+    };
   }
 
   /**
-   * @constructor
    * @param {!ThenableWebDriver} driver - a {@code WebDriver} instance
    */
-  constructor (driver) {
-    this._driver = driver
+  constructor(driver) {
+    this._driver = driver;
   }
 
   /**
    * Returns the extension ID for the given extension name
+   *
    * @param {string} extensionName - the extension name
-   * @returns {Promise<string|undefined>} - the extension ID
+   * @returns {Promise<string|undefined>} the extension ID
    */
-  async getExtensionIdByName (extensionName) {
-    await this._driver.get('chrome://extensions')
+  async getExtensionIdByName(extensionName) {
+    await this._driver.get('chrome://extensions');
     return await this._driver.executeScript(`
       const extensions = document.querySelector("extensions-manager").shadowRoot
         .querySelector("extensions-item-list").shadowRoot
@@ -82,14 +72,14 @@
       for (let i = 0; i < extensions.length; i++) {
         const extension = extensions[i].shadowRoot
         const name = extension.querySelector('#name').textContent
-        if (name === "${extensionName}") {
+        if (name.startsWith("${extensionName}")) {
           return extensions[i].getAttribute("id")
         }
       }
 
       return undefined
-    `)
+    `);
   }
 }
 
-module.exports = ChromeDriver+module.exports = ChromeDriver;