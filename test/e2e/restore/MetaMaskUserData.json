{
  "addressBook": {
    "addressBook": {
      "0x539": {
        "0x0c54FcCd2e384b4BB6f2E405Bf5Cbc15a017AaFb": {
          "address": "0x0c54FcCd2e384b4BB6f2E405Bf5Cbc15a017AaFb",
          "chainId": "0x539",
          "isEns": false,
          "memo": "",
          "name": "Test Account"
        }
      }
    }
  },
  "preferences": {
    "advancedGasFee": null,
    "currentLocale": "en",
    "dismissSeedBackUpReminder": true,
    "featureFlags": {
      "showIncomingTransactions": true
    },
    "forgottenPassword": false,
    "frequentRpcListDetail": [
      {
        "chainId": "0x539",
        "nickname": "Localhost 8545",
        "rpcPrefs": {},
        "rpcUrl": "http://localhost:8545",
        "ticker": "ETH"
      }
    ],
    "infuraBlocked": false,
    "ipfsGateway": "dweb.link",
    "knownMethodData": {},
    "ledgerTransportType": "webhid",
    "openSeaEnabled": false,
    "preferences": {
      "hideZeroBalanceTokens": false,
      "showFiatInTestnets": false,
      "showTestNetworks": false,
      "useNativeCurrencyAsPrimaryCurrency": true
    },
    "theme": "light",
    "useBlockie": false,
    "useNftDetection": false,
    "useNonceField": false,
    "usePhishDetect": true,
    "useTokenDetection": false,
<<<<<<< HEAD
    "useCurrencyRateCheck": true
=======
    "useMultiAccountBalanceChecker": true
>>>>>>> 25e9184d
  }
}<|MERGE_RESOLUTION|>--- conflicted
+++ resolved
@@ -46,10 +46,7 @@
     "useNonceField": false,
     "usePhishDetect": true,
     "useTokenDetection": false,
-<<<<<<< HEAD
-    "useCurrencyRateCheck": true
-=======
+    "useCurrencyRateCheck": true,
     "useMultiAccountBalanceChecker": true
->>>>>>> 25e9184d
   }
 }