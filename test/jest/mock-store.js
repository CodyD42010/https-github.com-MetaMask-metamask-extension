--- conflicted
+++ resolved
@@ -144,12 +144,8 @@
         },
       },
       providerConfig: {
-<<<<<<< HEAD
         caipChainId: CHAIN_IDS.MAINNET,
-=======
-        chainId: CHAIN_IDS.MAINNET,
         ticker: 'ETH',
->>>>>>> e31c9338
       },
       cachedBalances: {
         [CHAIN_IDS.MAINNET]: 5,
