import { capitalize, pick } from 'lodash';
/**
 * A type representing any valid value for 'type' for setProviderType and other
 * methods that add or manipulate networks in MetaMask state.
 */
export type NetworkType = (typeof NETWORK_TYPES)[keyof typeof NETWORK_TYPES];

/**
 * A union type of all possible hard-coded chain ids. This type is not
 * exhaustive and cannot be used for typing chainId in areas where the user or
 * dapp may specify any chainId.
 */
export type ChainId = (typeof CHAIN_IDS)[keyof typeof CHAIN_IDS];

/**
 * A type that is a union type of all possible hardcoded currency symbols.
 * This type is non-exhaustive, and cannot be used for areas where the user
 * or dapp may supply their own symbol.
 */
export type CurrencySymbol =
  (typeof CURRENCY_SYMBOLS)[keyof typeof CURRENCY_SYMBOLS];
/**
 * Test networks have special symbols that combine the network name and 'ETH'
 * so that they are distinct from mainnet and other networks that use 'ETH'.
 */
export type TestNetworkCurrencySymbol =
  (typeof TEST_NETWORK_TICKER_MAP)[keyof typeof TEST_NETWORK_TICKER_MAP];

/**
 * An object containing preferences for an RPC definition
 */
type RPCPreferences = {
  /**
   * A URL for the block explorer for the RPC's network
   */
  blockExplorerUrl: `https://${string}`;
  /**
   * A image reflecting the asset symbol for the network
   */
  imageUrl: string;
};

/**
 * An object that describes a network to be used inside of MetaMask
 */
export type RPCDefinition = {
  /**
   * The hex encoded ChainId for the network
   */
  chainId: ChainId;
  /**
   * The nickname for the network
   */
  nickname: string;
  /**
   * The URL for the client to send network requests to
   */
  rpcUrl: `https://${string}`;
  /**
   * The Currency Symbol for the network
   */
  ticker: string;
  /**
   * Additional preferences for the network, such as blockExplorerUrl
   */
  rpcPrefs: RPCPreferences;
};

/**
 * For each chain that we support fiat onramps for, we provide a set of
 * configuration options that help for initializing the connectiong to the
 * onramp providers.
 */
type BuyableChainSettings = {
  /**
   * The native currency for the given chain
   */
  nativeCurrency: CurrencySymbol | TestNetworkCurrencySymbol;
  /**
   * The network name or identifier
   */
  network: string;
};

/**
 * Throughout the extension we set the current provider by referencing its
 * "type", which can be any of the values in the below object. These values
 * represent the built-in networks of MetaMask, including test nets, as well
 * as "rpc" which is the "type" of a custom network added by the user or via
 * wallet_addEthereumChain.
 */
export const NETWORK_TYPES = {
  GOERLI: 'goerli',
  LOCALHOST: 'localhost',
  MAINNET: 'mainnet',
  RPC: 'rpc',
  SEPOLIA: 'sepolia',
  LINEA_GOERLI: 'linea-goerli',
  LINEA_MAINNET: 'linea-mainnet',
} as const;

/**
 * An object containing shortcut names for any non-builtin network. We need
 * this to be able to differentiate between networks that require custom
 * sections of code for our various features, such as swaps or token lists.
 */
export const NETWORK_NAMES = {
  HOMESTEAD: 'homestead',
};

/**
 * An object containing all of the chain ids for networks both built in and
 * those that we have added custom code to support our feature set.
 */
export const CHAIN_IDS = {
  MAINNET: '0x1',
  GOERLI: '0x5',
  LOCALHOST: '0x539',
  BSC: '0x38',
  BSC_TESTNET: '0x61',
  OPTIMISM: '0xa',
  OPTIMISM_TESTNET: '0x1a4',
  BASE: '0x2105',
  BASE_TESTNET: '0x14a33',
  OPBNB: '0xcc',
  OPBNB_TESTNET: '0x15eb',
  POLYGON: '0x89',
  POLYGON_TESTNET: '0x13881',
  AVALANCHE: '0xa86a',
  AVALANCHE_TESTNET: '0xa869',
  FANTOM: '0xfa',
  FANTOM_TESTNET: '0xfa2',
  CELO: '0xa4ec',
  ARBITRUM: '0xa4b1',
  HARMONY: '0x63564c40',
  PALM: '0x2a15c308d',
  SEPOLIA: '0xaa36a7',
  LINEA_GOERLI: '0xe704',
  LINEA_MAINNET: '0xe708',
  SCROLL: '0x82750',
  SCROLL_SEPOLIA: '0x8274f',
  AURORA: '0x4e454152',
  MOONBEAM: '0x504',
  MOONBEAM_TESTNET: '0x507',
  MOONRIVER: '0x505',
  CRONOS: '0x19',
  GNOSIS: '0x64',
  ZKSYNC_ERA: '0x144',
} as const;

/**
 * The largest possible chain ID we can handle.
 * Explanation: https://gist.github.com/rekmarks/a47bd5f2525936c4b8eee31a16345553
 */
export const MAX_SAFE_CHAIN_ID = 4503599627370476;

export const MAINNET_DISPLAY_NAME = 'Ethereum Mainnet';
export const GOERLI_DISPLAY_NAME = 'Goerli';
export const SEPOLIA_DISPLAY_NAME = 'Sepolia';
export const LINEA_GOERLI_DISPLAY_NAME = 'Linea Goerli';
export const LINEA_MAINNET_DISPLAY_NAME = 'Linea Mainnet';
export const LOCALHOST_DISPLAY_NAME = 'Localhost 8545';
export const BSC_DISPLAY_NAME = 'Binance Smart Chain';
export const POLYGON_DISPLAY_NAME = 'Polygon';
export const AVALANCHE_DISPLAY_NAME = 'Avalanche Network C-Chain';
export const ARBITRUM_DISPLAY_NAME = 'Arbitrum One';
export const BNB_DISPLAY_NAME = 'BNB Chain';
export const OPTIMISM_DISPLAY_NAME = 'OP Mainnet';
export const FANTOM_DISPLAY_NAME = 'Fantom Opera';
export const HARMONY_DISPLAY_NAME = 'Harmony Mainnet Shard 0';
export const PALM_DISPLAY_NAME = 'Palm';
export const AURORA_DISPLAY_NAME = 'Aurora Mainnet';
export const CELO_DISPLAY_NAME = 'Celo Mainnet';
export const GNOSIS_DISPLAY_NAME = 'Gnosis';
<<<<<<< HEAD
export const SCROLL_DISPLAY_NAME = 'Scroll';
=======
export const ZK_SYNC_ERA_DISPLAY_NAME = 'zkSync Era Mainnet';
export const BASE_DISPLAY_NAME = 'Base Mainnet';
>>>>>>> 2f598dcf

export const infuraProjectId = process.env.INFURA_PROJECT_ID;
export const getRpcUrl = ({
  network,
  excludeProjectId = false,
}: {
  network: NetworkType;
  excludeProjectId?: boolean;
}) =>
  `https://${network}.infura.io/v3/${excludeProjectId ? '' : infuraProjectId}`;

export const MAINNET_RPC_URL = getRpcUrl({
  network: NETWORK_TYPES.MAINNET,
});
export const GOERLI_RPC_URL = getRpcUrl({ network: NETWORK_TYPES.GOERLI });
export const SEPOLIA_RPC_URL = getRpcUrl({ network: NETWORK_TYPES.SEPOLIA });
export const LINEA_GOERLI_RPC_URL = getRpcUrl({
  network: NETWORK_TYPES.LINEA_GOERLI,
});
export const LINEA_MAINNET_RPC_URL = getRpcUrl({
  network: NETWORK_TYPES.LINEA_MAINNET,
});
export const LOCALHOST_RPC_URL = 'http://localhost:8545';

/**
 * An object containing the token symbols for various tokens that are either
 * native currencies or those that have been special cased by the extension
 * for supporting our feature set.
 */
export const CURRENCY_SYMBOLS = {
  ARBITRUM: 'ETH',
  AURORA_ETH: 'AURORA ETH',
  AVALANCHE: 'AVAX',
  BNB: 'BNB',
  BUSD: 'BUSD',
  CELO: 'CELO',
  DAI: 'DAI',
  GNOSIS: 'XDAI',
  ETH: 'ETH',
  FANTOM: 'FTM',
  HARMONY: 'ONE',
  PALM: 'PALM',
  MATIC: 'MATIC',
  TEST_ETH: 'TESTETH',
  USDC: 'USDC',
  USDT: 'USDT',
  WETH: 'WETH',
  OPTIMISM: 'OP',
  CRONOS: 'CRO',
  GLIMMER: 'GLMR',
  MOONRIVER: 'MOVR',
  ONE: 'ONE',
} as const;

export const ETH_TOKEN_IMAGE_URL = './images/eth_logo.png';
export const LINEA_GOERLI_TOKEN_IMAGE_URL = './images/linea-logo-testnet.png';
export const LINEA_MAINNET_TOKEN_IMAGE_URL = './images/linea-logo-mainnet.png';
export const TEST_ETH_TOKEN_IMAGE_URL = './images/black-eth-logo.svg';
export const BNB_TOKEN_IMAGE_URL = './images/bnb.png';
export const MATIC_TOKEN_IMAGE_URL = './images/matic-token.png';
export const AVAX_TOKEN_IMAGE_URL = './images/avax-token.png';
export const AETH_TOKEN_IMAGE_URL = './images/arbitrum.svg';
export const FTM_TOKEN_IMAGE_URL = './images/fantom-opera.svg';
export const HARMONY_ONE_TOKEN_IMAGE_URL = './images/harmony-one.svg';
export const OPTIMISM_TOKEN_IMAGE_URL = './images/optimism.svg';
export const PALM_TOKEN_IMAGE_URL = './images/palm.svg';
export const AURORA_TOKEN_IMAGE_URL = './images/aurora.png';
export const CELO_TOKEN_IMAGE_URL = './images/celo.svg';
export const GNOSIS_TOKEN_IMAGE_URL = './images/gnosis.svg';
<<<<<<< HEAD
export const SCROLLETH_TOKEN_IMAGE_URL = './images/scroll.svg';
=======
export const ZK_SYNC_ERA_TOKEN_IMAGE_URL = './images/zk-sync.svg';
export const BASE_TOKEN_IMAGE_URL = './images/base.png';
>>>>>>> 2f598dcf

export const INFURA_PROVIDER_TYPES = [
  NETWORK_TYPES.MAINNET,
  NETWORK_TYPES.GOERLI,
  NETWORK_TYPES.SEPOLIA,
  NETWORK_TYPES.LINEA_GOERLI,
  NETWORK_TYPES.LINEA_MAINNET,
] as const;

export const TEST_CHAINS = [
  CHAIN_IDS.GOERLI,
  CHAIN_IDS.SEPOLIA,
  CHAIN_IDS.LINEA_GOERLI,
  CHAIN_IDS.LOCALHOST,
];

const typedCapitalize = <K extends string>(k: K): Capitalize<K> =>
  capitalize(k) as Capitalize<typeof k>;

export const TEST_NETWORK_TICKER_MAP: {
  [K in Exclude<
    NetworkType,
    'localhost' | 'mainnet' | 'rpc' | 'linea-mainnet'
  >]: string;
} = {
  [NETWORK_TYPES.GOERLI]: `${typedCapitalize(NETWORK_TYPES.GOERLI)}${
    CURRENCY_SYMBOLS.ETH
  }`,
  [NETWORK_TYPES.SEPOLIA]: `${typedCapitalize(NETWORK_TYPES.SEPOLIA)}${
    CURRENCY_SYMBOLS.ETH
  }`,
  [NETWORK_TYPES.LINEA_GOERLI]: `Linea${CURRENCY_SYMBOLS.ETH}`,
};

/**
 * Map of all build-in Infura networks to their network, ticker and chain IDs.
 */
export const BUILT_IN_NETWORKS = {
  [NETWORK_TYPES.GOERLI]: {
    chainId: CHAIN_IDS.GOERLI,
    ticker: TEST_NETWORK_TICKER_MAP[NETWORK_TYPES.GOERLI],
    blockExplorerUrl: `https://${NETWORK_TYPES.GOERLI}.etherscan.io`,
  },
  [NETWORK_TYPES.SEPOLIA]: {
    chainId: CHAIN_IDS.SEPOLIA,
    ticker: TEST_NETWORK_TICKER_MAP[NETWORK_TYPES.SEPOLIA],
    blockExplorerUrl: `https://${NETWORK_TYPES.SEPOLIA}.etherscan.io`,
  },
  [NETWORK_TYPES.LINEA_GOERLI]: {
    chainId: CHAIN_IDS.LINEA_GOERLI,
    ticker: TEST_NETWORK_TICKER_MAP[NETWORK_TYPES.LINEA_GOERLI],
    blockExplorerUrl: 'https://goerli.lineascan.build',
  },
  [NETWORK_TYPES.MAINNET]: {
    chainId: CHAIN_IDS.MAINNET,
    blockExplorerUrl: `https://etherscan.io`,
  },
  [NETWORK_TYPES.LINEA_MAINNET]: {
    chainId: CHAIN_IDS.LINEA_MAINNET,
    blockExplorerUrl: 'https://lineascan.build',
  },
  [NETWORK_TYPES.LOCALHOST]: {
    chainId: CHAIN_IDS.LOCALHOST,
  },
} as const;

export const BUILT_IN_INFURA_NETWORKS = pick(
  BUILT_IN_NETWORKS,
  INFURA_PROVIDER_TYPES,
);

export type BuiltInInfuraNetwork = keyof typeof BUILT_IN_INFURA_NETWORKS;

// type SupportedNetworksType = {
//   [key: string]: {
//     domain: string;
//     subdomain: string;
//     networkId: string;
//   };
// };

export const NETWORK_TO_NAME_MAP = {
  [NETWORK_TYPES.MAINNET]: MAINNET_DISPLAY_NAME,
  [NETWORK_TYPES.GOERLI]: GOERLI_DISPLAY_NAME,
  [NETWORK_TYPES.SEPOLIA]: SEPOLIA_DISPLAY_NAME,
  [NETWORK_TYPES.LINEA_GOERLI]: LINEA_GOERLI_DISPLAY_NAME,
  [NETWORK_TYPES.LINEA_MAINNET]: LINEA_MAINNET_DISPLAY_NAME,
  [NETWORK_TYPES.LOCALHOST]: LOCALHOST_DISPLAY_NAME,

  [CHAIN_IDS.GOERLI]: GOERLI_DISPLAY_NAME,
  [CHAIN_IDS.SEPOLIA]: SEPOLIA_DISPLAY_NAME,
  [CHAIN_IDS.LINEA_GOERLI]: LINEA_GOERLI_DISPLAY_NAME,
  [CHAIN_IDS.MAINNET]: MAINNET_DISPLAY_NAME,
  [CHAIN_IDS.LINEA_MAINNET]: LINEA_MAINNET_DISPLAY_NAME,
  [CHAIN_IDS.LOCALHOST]: LOCALHOST_DISPLAY_NAME,
} as const;

export const CHAIN_ID_TO_TYPE_MAP = {
  [CHAIN_IDS.MAINNET]: NETWORK_TYPES.MAINNET,
  [CHAIN_IDS.GOERLI]: NETWORK_TYPES.GOERLI,
  [CHAIN_IDS.SEPOLIA]: NETWORK_TYPES.SEPOLIA,
  [CHAIN_IDS.LINEA_GOERLI]: NETWORK_TYPES.LINEA_GOERLI,
  [CHAIN_IDS.LINEA_MAINNET]: NETWORK_TYPES.LINEA_MAINNET,
  [CHAIN_IDS.LOCALHOST]: NETWORK_TYPES.LOCALHOST,
} as const;

export const CHAIN_ID_TO_RPC_URL_MAP = {
  [CHAIN_IDS.GOERLI]: GOERLI_RPC_URL,
  [CHAIN_IDS.SEPOLIA]: SEPOLIA_RPC_URL,
  [CHAIN_IDS.LINEA_GOERLI]: LINEA_GOERLI_RPC_URL,
  [CHAIN_IDS.MAINNET]: MAINNET_RPC_URL,
  [CHAIN_IDS.LINEA_MAINNET]: LINEA_MAINNET_RPC_URL,
  [CHAIN_IDS.LOCALHOST]: LOCALHOST_RPC_URL,
} as const;

export const CHAIN_ID_TO_NETWORK_IMAGE_URL_MAP = {
  [CHAIN_IDS.MAINNET]: ETH_TOKEN_IMAGE_URL,
  [CHAIN_IDS.LINEA_GOERLI]: LINEA_GOERLI_TOKEN_IMAGE_URL,
  [CHAIN_IDS.LINEA_MAINNET]: LINEA_MAINNET_TOKEN_IMAGE_URL,
  [CHAIN_IDS.AVALANCHE]: AVAX_TOKEN_IMAGE_URL,
  [CHAIN_IDS.BSC]: BNB_TOKEN_IMAGE_URL,
  [CHAIN_IDS.POLYGON]: MATIC_TOKEN_IMAGE_URL,
  [CHAIN_IDS.ARBITRUM]: AETH_TOKEN_IMAGE_URL,
  [CHAIN_IDS.FANTOM]: FTM_TOKEN_IMAGE_URL,
  [CHAIN_IDS.HARMONY]: HARMONY_ONE_TOKEN_IMAGE_URL,
  [CHAIN_IDS.OPTIMISM]: OPTIMISM_TOKEN_IMAGE_URL,
  [CHAIN_IDS.PALM]: PALM_TOKEN_IMAGE_URL,
  [CHAIN_IDS.AURORA]: AURORA_TOKEN_IMAGE_URL,
  [CHAIN_IDS.CELO]: CELO_TOKEN_IMAGE_URL,
  [CHAIN_IDS.GNOSIS]: GNOSIS_TOKEN_IMAGE_URL,
  [CHAIN_IDS.SCROLL]: SCROLLETH_TOKEN_IMAGE_URL,
  [CHAIN_IDS.SCROLL_SEPOLIA]: SCROLLETH_TOKEN_IMAGE_URL,
} as const;

export const CHAIN_ID_TO_ETHERS_NETWORK_NAME_MAP = {
  [CHAIN_IDS.GOERLI]: NETWORK_TYPES.GOERLI,
  [CHAIN_IDS.SEPOLIA]: NETWORK_TYPES.SEPOLIA,
  [CHAIN_IDS.LINEA_GOERLI]: NETWORK_TYPES.LINEA_GOERLI,
  [CHAIN_IDS.MAINNET]: NETWORK_NAMES.HOMESTEAD,
  [CHAIN_IDS.LINEA_MAINNET]: NETWORK_TYPES.LINEA_MAINNET,
} as const;

export const NATIVE_CURRENCY_TOKEN_IMAGE_MAP = {
  [CURRENCY_SYMBOLS.ETH]: ETH_TOKEN_IMAGE_URL,
  [CURRENCY_SYMBOLS.TEST_ETH]: TEST_ETH_TOKEN_IMAGE_URL,
  [CURRENCY_SYMBOLS.BNB]: BNB_TOKEN_IMAGE_URL,
  [CURRENCY_SYMBOLS.MATIC]: MATIC_TOKEN_IMAGE_URL,
  [CURRENCY_SYMBOLS.AVALANCHE]: AVAX_TOKEN_IMAGE_URL,
  [CURRENCY_SYMBOLS.OPTIMISM]: OPTIMISM_TOKEN_IMAGE_URL,
  [CURRENCY_SYMBOLS.CELO]: CELO_TOKEN_IMAGE_URL,
  [CURRENCY_SYMBOLS.AURORA_ETH]: ETH_TOKEN_IMAGE_URL,
  [CURRENCY_SYMBOLS.GNOSIS]: GNOSIS_TOKEN_IMAGE_URL,
} as const;

export const INFURA_BLOCKED_KEY = 'countryBlocked';

const defaultEtherscanDomain = 'etherscan.io';
const defaultEtherscanSubdomainPrefix = 'api';

/**
 * Map of all Etherscan supported networks.
 */
export const ETHERSCAN_SUPPORTED_NETWORKS = {
  [CHAIN_IDS.GOERLI]: {
    domain: defaultEtherscanDomain,
    subdomain: `${defaultEtherscanSubdomainPrefix}-${
      CHAIN_ID_TO_TYPE_MAP[CHAIN_IDS.GOERLI]
    }`,
  },
  [CHAIN_IDS.MAINNET]: {
    domain: defaultEtherscanDomain,
    subdomain: defaultEtherscanSubdomainPrefix,
  },
  [CHAIN_IDS.SEPOLIA]: {
    domain: defaultEtherscanDomain,
    subdomain: `${defaultEtherscanSubdomainPrefix}-${
      CHAIN_ID_TO_TYPE_MAP[CHAIN_IDS.SEPOLIA]
    }`,
  },
  [CHAIN_IDS.LINEA_GOERLI]: {
    domain: 'lineascan.build',
    subdomain: 'goerli',
  },
  [CHAIN_IDS.LINEA_MAINNET]: {
    domain: 'lineascan.build',
    subdomain: defaultEtherscanSubdomainPrefix,
  },
  [CHAIN_IDS.BSC]: {
    domain: 'bscscan.com',
    subdomain: defaultEtherscanSubdomainPrefix,
  },
  [CHAIN_IDS.BSC_TESTNET]: {
    domain: 'bscscan.com',
    subdomain: `${defaultEtherscanSubdomainPrefix}-testnet`,
  },
  [CHAIN_IDS.OPTIMISM]: {
    domain: defaultEtherscanDomain,
    subdomain: `${defaultEtherscanSubdomainPrefix}-optimistic`,
  },
  [CHAIN_IDS.OPTIMISM_TESTNET]: {
    domain: defaultEtherscanDomain,
    subdomain: `${defaultEtherscanSubdomainPrefix}-goerli-optimistic`,
  },
  [CHAIN_IDS.POLYGON]: {
    domain: 'polygonscan.com',
    subdomain: defaultEtherscanSubdomainPrefix,
  },
  [CHAIN_IDS.POLYGON_TESTNET]: {
    domain: 'polygonscan.com',
    subdomain: `${defaultEtherscanSubdomainPrefix}-mumbai`,
  },
  [CHAIN_IDS.AVALANCHE]: {
    domain: 'snowtrace.io',
    subdomain: defaultEtherscanSubdomainPrefix,
  },
  [CHAIN_IDS.AVALANCHE_TESTNET]: {
    domain: 'snowtrace.io',
    subdomain: `${defaultEtherscanSubdomainPrefix}-testnet`,
  },
  [CHAIN_IDS.FANTOM]: {
    domain: 'ftmscan.com',
    subdomain: defaultEtherscanSubdomainPrefix,
  },
  [CHAIN_IDS.FANTOM_TESTNET]: {
    domain: 'ftmscan.com',
    subdomain: `${defaultEtherscanSubdomainPrefix}-testnet`,
  },
  [CHAIN_IDS.MOONBEAM]: {
    domain: 'moonscan.io',
    subdomain: `${defaultEtherscanSubdomainPrefix}-moonbeam`,
  },
  [CHAIN_IDS.MOONBEAM_TESTNET]: {
    domain: 'moonscan.io',
    subdomain: `${defaultEtherscanSubdomainPrefix}-moonbase`,
  },
  [CHAIN_IDS.MOONRIVER]: {
    domain: 'moonscan.io',
    subdomain: `${defaultEtherscanSubdomainPrefix}-moonriver`,
  },
  [CHAIN_IDS.GNOSIS]: {
    domain: 'gnosisscan.io',
    subdomain: `${defaultEtherscanSubdomainPrefix}-gnosis`,
  },
  [CHAIN_IDS.SCROLL]: {
    domain: 'scrollscan.com',
    subdomain: `${defaultEtherscanSubdomainPrefix}`,
  },
  [CHAIN_IDS.SCROLL_SEPOLIA]: {
    domain: 'scrollscan.com',
    subdomain: `${defaultEtherscanSubdomainPrefix}-sepolia`,
  },
};

export const CHAIN_ID_TO_GAS_LIMIT_BUFFER_MAP = {
  [CHAIN_IDS.OPTIMISM]: 1,
  [CHAIN_IDS.OPTIMISM_TESTNET]: 1,
};

/**
 * Ethereum JSON-RPC methods that are known to exist but that we intentionally
 * do not support.
 */
export const UNSUPPORTED_RPC_METHODS = new Set([
  // This is implemented later in our middleware stack – specifically, in
  // eth-json-rpc-middleware – but our UI does not support it.
  'eth_signTransaction' as const,
]);

export const IPFS_DEFAULT_GATEWAY_URL = 'dweb.link';

// The first item in transakCurrencies must be the
// default crypto currency for the network
const BUYABLE_CHAIN_ETHEREUM_NETWORK_NAME = 'ethereum';

export const BUYABLE_CHAINS_MAP: {
  [K in Exclude<
    ChainId,
    | typeof CHAIN_IDS.LOCALHOST
    | typeof CHAIN_IDS.OPTIMISM_TESTNET
    | typeof CHAIN_IDS.BASE_TESTNET
    | typeof CHAIN_IDS.BASE
    | typeof CHAIN_IDS.OPBNB_TESTNET
    | typeof CHAIN_IDS.OPBNB
    | typeof CHAIN_IDS.BSC_TESTNET
    | typeof CHAIN_IDS.POLYGON_TESTNET
    | typeof CHAIN_IDS.AVALANCHE_TESTNET
    | typeof CHAIN_IDS.FANTOM_TESTNET
    | typeof CHAIN_IDS.MOONBEAM_TESTNET
    | typeof CHAIN_IDS.LINEA_GOERLI
    | typeof CHAIN_IDS.SCROLL_SEPOLIA
    | typeof CHAIN_IDS.SCROLL
    | typeof CHAIN_IDS.GOERLI
    | typeof CHAIN_IDS.SEPOLIA
    | typeof CHAIN_IDS.GNOSIS
  >]: BuyableChainSettings;
} = {
  [CHAIN_IDS.MAINNET]: {
    nativeCurrency: CURRENCY_SYMBOLS.ETH,
    network: BUYABLE_CHAIN_ETHEREUM_NETWORK_NAME,
  },
  [CHAIN_IDS.BSC]: {
    nativeCurrency: CURRENCY_SYMBOLS.BNB,
    network: 'bsc',
  },
  [CHAIN_IDS.POLYGON]: {
    nativeCurrency: CURRENCY_SYMBOLS.MATIC,
    network: 'polygon',
  },
  [CHAIN_IDS.AVALANCHE]: {
    nativeCurrency: CURRENCY_SYMBOLS.AVALANCHE,
    network: 'avaxcchain',
  },
  [CHAIN_IDS.FANTOM]: {
    nativeCurrency: CURRENCY_SYMBOLS.FANTOM,
    network: 'fantom',
  },
  [CHAIN_IDS.CELO]: {
    nativeCurrency: CURRENCY_SYMBOLS.CELO,
    network: 'celo',
  },
  [CHAIN_IDS.OPTIMISM]: {
    nativeCurrency: CURRENCY_SYMBOLS.ETH,
    network: 'optimism',
  },
  [CHAIN_IDS.ARBITRUM]: {
    nativeCurrency: CURRENCY_SYMBOLS.ARBITRUM,
    network: 'arbitrum',
  },
  [CHAIN_IDS.CRONOS]: {
    nativeCurrency: CURRENCY_SYMBOLS.CRONOS,
    network: 'cronos',
  },
  [CHAIN_IDS.MOONBEAM]: {
    nativeCurrency: CURRENCY_SYMBOLS.GLIMMER,
    network: 'moonbeam',
  },
  [CHAIN_IDS.MOONRIVER]: {
    nativeCurrency: CURRENCY_SYMBOLS.MOONRIVER,
    network: 'moonriver',
  },
  [CHAIN_IDS.AURORA]: {
    nativeCurrency: CURRENCY_SYMBOLS.AURORA_ETH,
    network: 'aurora',
  },
  [CHAIN_IDS.HARMONY]: {
    nativeCurrency: CURRENCY_SYMBOLS.ONE,
    network: 'harmony',
  },
  [CHAIN_IDS.PALM]: {
    nativeCurrency: CURRENCY_SYMBOLS.PALM,
    network: 'palm',
  },
  [CHAIN_IDS.LINEA_MAINNET]: {
    nativeCurrency: CURRENCY_SYMBOLS.ETH,
    network: 'linea',
  },
  [CHAIN_IDS.ZKSYNC_ERA]: {
    nativeCurrency: CURRENCY_SYMBOLS.ETH,
    network: 'zksync',
  },
};

export const FEATURED_RPCS: RPCDefinition[] = [
  {
    chainId: CHAIN_IDS.ARBITRUM,
    nickname: ARBITRUM_DISPLAY_NAME,
    rpcUrl: `https://arbitrum-mainnet.infura.io/v3/${infuraProjectId}`,
    ticker: CURRENCY_SYMBOLS.ARBITRUM,
    rpcPrefs: {
      blockExplorerUrl: 'https://explorer.arbitrum.io',
      imageUrl: AETH_TOKEN_IMAGE_URL,
    },
  },
  {
    chainId: CHAIN_IDS.AVALANCHE,
    nickname: AVALANCHE_DISPLAY_NAME,
    rpcUrl: `https://avalanche-mainnet.infura.io/v3/${infuraProjectId}`,
    ticker: CURRENCY_SYMBOLS.AVALANCHE,
    rpcPrefs: {
      blockExplorerUrl: 'https://snowtrace.io/',
      imageUrl: AVAX_TOKEN_IMAGE_URL,
    },
  },
  {
    chainId: CHAIN_IDS.BSC,
    nickname: BNB_DISPLAY_NAME,
    rpcUrl: 'https://bsc-dataseed.binance.org/',
    ticker: CURRENCY_SYMBOLS.BNB,
    rpcPrefs: {
      blockExplorerUrl: 'https://bscscan.com/',
      imageUrl: BNB_TOKEN_IMAGE_URL,
    },
  },
  {
    chainId: CHAIN_IDS.OPTIMISM,
    nickname: OPTIMISM_DISPLAY_NAME,
    rpcUrl: `https://optimism-mainnet.infura.io/v3/${infuraProjectId}`,
    ticker: CURRENCY_SYMBOLS.ETH,
    rpcPrefs: {
      blockExplorerUrl: 'https://optimistic.etherscan.io/',
      imageUrl: OPTIMISM_TOKEN_IMAGE_URL,
    },
  },
  {
    chainId: CHAIN_IDS.POLYGON,
    nickname: `${POLYGON_DISPLAY_NAME} ${capitalize(NETWORK_TYPES.MAINNET)}`,
    rpcUrl: `https://polygon-mainnet.infura.io/v3/${infuraProjectId}`,
    ticker: CURRENCY_SYMBOLS.MATIC,
    rpcPrefs: {
      blockExplorerUrl: 'https://polygonscan.com/',
      imageUrl: MATIC_TOKEN_IMAGE_URL,
    },
  },
  {
    chainId: CHAIN_IDS.CELO,
    nickname: CELO_DISPLAY_NAME,
    rpcUrl: `https://celo-mainnet.infura.io/v3/${infuraProjectId}`,
    ticker: CURRENCY_SYMBOLS.CELO,
    rpcPrefs: {
      blockExplorerUrl: 'https://celoscan.io',
      imageUrl: CELO_TOKEN_IMAGE_URL,
    },
  },
  {
    chainId: CHAIN_IDS.GNOSIS,
    nickname: GNOSIS_DISPLAY_NAME,
    rpcUrl: `https://rpc.gnosischain.com`,
    ticker: CURRENCY_SYMBOLS.GNOSIS,
    rpcPrefs: {
      blockExplorerUrl: 'https://gnosisscan.io',
      imageUrl: GNOSIS_TOKEN_IMAGE_URL,
    },
  },
  {
<<<<<<< HEAD
    chainId: CHAIN_IDS.SCROLL,
    nickname: SCROLL_DISPLAY_NAME,
    rpcUrl: `https://rpc.scroll.io`,
    ticker: CURRENCY_SYMBOLS.ETH,
    rpcPrefs: {
      blockExplorerUrl: 'https://scrollscan.com',
      imageUrl: SCROLLETH_TOKEN_IMAGE_URL,
=======
    chainId: CHAIN_IDS.ZKSYNC_ERA,
    nickname: ZK_SYNC_ERA_DISPLAY_NAME,
    rpcUrl: `https://mainnet.era.zksync.io`,
    ticker: CURRENCY_SYMBOLS.ETH,
    rpcPrefs: {
      blockExplorerUrl: 'https://explorer.zksync.io/',
      imageUrl: ZK_SYNC_ERA_TOKEN_IMAGE_URL,
    },
  },
  {
    chainId: CHAIN_IDS.BASE,
    nickname: BASE_DISPLAY_NAME,
    rpcUrl: `https://mainnet.base.org`,
    ticker: CURRENCY_SYMBOLS.ETH,
    rpcPrefs: {
      blockExplorerUrl: 'https://basescan.org',
      imageUrl: BASE_TOKEN_IMAGE_URL,
>>>>>>> 2f598dcf
    },
  },
];

/**
 * Represents the availability state of the currently selected network.
 */
export enum NetworkStatus {
  /**
   * The network may or may not be able to receive requests, but either no
   * attempt has been made to determine this, or an attempt was made but was
   * unsuccessful.
   */
  Unknown = 'unknown',
  /**
   * The network is able to receive and respond to requests.
   */
  Available = 'available',
  /**
   * The network is unable to receive and respond to requests for unknown
   * reasons.
   */
  Unavailable = 'unavailable',
  /**
   * The network is not only unavailable, but is also inaccessible for the user
   * specifically based on their location. This state only applies to Infura
   * networks.
   */
  Blocked = 'blocked',
}<|MERGE_RESOLUTION|>--- conflicted
+++ resolved
@@ -172,12 +172,9 @@
 export const AURORA_DISPLAY_NAME = 'Aurora Mainnet';
 export const CELO_DISPLAY_NAME = 'Celo Mainnet';
 export const GNOSIS_DISPLAY_NAME = 'Gnosis';
-<<<<<<< HEAD
 export const SCROLL_DISPLAY_NAME = 'Scroll';
-=======
 export const ZK_SYNC_ERA_DISPLAY_NAME = 'zkSync Era Mainnet';
 export const BASE_DISPLAY_NAME = 'Base Mainnet';
->>>>>>> 2f598dcf
 
 export const infuraProjectId = process.env.INFURA_PROJECT_ID;
 export const getRpcUrl = ({
@@ -247,12 +244,9 @@
 export const AURORA_TOKEN_IMAGE_URL = './images/aurora.png';
 export const CELO_TOKEN_IMAGE_URL = './images/celo.svg';
 export const GNOSIS_TOKEN_IMAGE_URL = './images/gnosis.svg';
-<<<<<<< HEAD
 export const SCROLLETH_TOKEN_IMAGE_URL = './images/scroll.svg';
-=======
 export const ZK_SYNC_ERA_TOKEN_IMAGE_URL = './images/zk-sync.svg';
 export const BASE_TOKEN_IMAGE_URL = './images/base.png';
->>>>>>> 2f598dcf
 
 export const INFURA_PROVIDER_TYPES = [
   NETWORK_TYPES.MAINNET,
@@ -687,7 +681,6 @@
     },
   },
   {
-<<<<<<< HEAD
     chainId: CHAIN_IDS.SCROLL,
     nickname: SCROLL_DISPLAY_NAME,
     rpcUrl: `https://rpc.scroll.io`,
@@ -695,7 +688,9 @@
     rpcPrefs: {
       blockExplorerUrl: 'https://scrollscan.com',
       imageUrl: SCROLLETH_TOKEN_IMAGE_URL,
-=======
+    },
+  },
+  {
     chainId: CHAIN_IDS.ZKSYNC_ERA,
     nickname: ZK_SYNC_ERA_DISPLAY_NAME,
     rpcUrl: `https://mainnet.era.zksync.io`,
@@ -713,7 +708,6 @@
     rpcPrefs: {
       blockExplorerUrl: 'https://basescan.org',
       imageUrl: BASE_TOKEN_IMAGE_URL,
->>>>>>> 2f598dcf
     },
   },
 ];
