import { capitalize, pick } from 'lodash';
/**
 * A type representing any valid value for 'type' for setProviderType and other
 * methods that add or manipulate networks in MetaMask state.
 */
export type NetworkType = (typeof NETWORK_TYPES)[keyof typeof NETWORK_TYPES];

/**
 * A union type of all possible hard-coded chain ids. This type is not
 * exhaustive and cannot be used for typing chainId in areas where the user or
 * dapp may specify any chainId.
 */
export type ChainId = (typeof CHAIN_IDS)[keyof typeof CHAIN_IDS];

/**
 * A type that is a union type of all possible hardcoded currency symbols.
 * This type is non-exhaustive, and cannot be used for areas where the user
 * or dapp may supply their own symbol.
 */
export type CurrencySymbol =
  (typeof CURRENCY_SYMBOLS)[keyof typeof CURRENCY_SYMBOLS];
/**
 * Test networks have special symbols that combine the network name and 'ETH'
 * so that they are distinct from mainnet and other networks that use 'ETH'.
 */
export type TestNetworkCurrencySymbol =
  (typeof TEST_NETWORK_TICKER_MAP)[keyof typeof TEST_NETWORK_TICKER_MAP];

/**
 * An object containing preferences for an RPC definition
 */
type RPCPreferences = {
  /**
   * A URL for the block explorer for the RPC's network
   */
  blockExplorerUrl: `https://${string}`;
  /**
   * A image reflecting the asset symbol for the network
   */
  imageUrl: string;
};

/**
 * An object that describes a network to be used inside of MetaMask
 */
export type RPCDefinition = {
  /**
   * The hex encoded ChainId for the network
   */
  chainId: ChainId;
  /**
   * The nickname for the network
   */
  nickname: string;
  /**
   * The URL for the client to send network requests to
   */
  rpcUrl: `https://${string}`;
  /**
   * The Currency Symbol for the network
   */
  ticker: string;
  /**
   * Additional preferences for the network, such as blockExplorerUrl
   */
  rpcPrefs: RPCPreferences;
};

/**
 * For each chain that we support fiat onramps for, we provide a set of
 * configuration options that help for initializing the connectiong to the
 * onramp providers.
 */
type BuyableChainSettings = {
  /**
   * The native currency for the given chain
   */
  nativeCurrency: CurrencySymbol | TestNetworkCurrencySymbol;
  /**
   * The network name or identifier
   */
  network: string;
};

/**
 * Throughout the extension we set the current provider by referencing its
 * "type", which can be any of the values in the below object. These values
 * represent the built-in networks of MetaMask, including test nets, as well
 * as "rpc" which is the "type" of a custom network added by the user or via
 * wallet_addEthereumChain.
 */
export const NETWORK_TYPES = {
  GOERLI: 'goerli',
  LOCALHOST: 'localhost',
  MAINNET: 'mainnet',
  RPC: 'rpc',
  SEPOLIA: 'sepolia',
  LINEA_GOERLI: 'linea-goerli',
  LINEA_SEPOLIA: 'linea-sepolia',
  LINEA_MAINNET: 'linea-mainnet',
} as const;

/**
 * An object containing shortcut names for any non-builtin network. We need
 * this to be able to differentiate between networks that require custom
 * sections of code for our various features, such as swaps or token lists.
 */
export const NETWORK_NAMES = {
  HOMESTEAD: 'homestead',
};

/**
 * An object containing all of the chain ids for networks both built in and
 * those that we have added custom code to support our feature set.
 */
export const CHAIN_IDS = {
  MAINNET: '0x1',
  GOERLI: '0x5',
  LOCALHOST: '0x539',
  BSC: '0x38',
  BSC_TESTNET: '0x61',
  OPTIMISM: '0xa',
  OPTIMISM_TESTNET: '0xaa37dc',
  OPTIMISM_GOERLI: '0x1a4',
  BASE: '0x2105',
  BASE_TESTNET: '0x14a33',
  OPBNB: '0xcc',
  OPBNB_TESTNET: '0x15eb',
  POLYGON: '0x89',
  POLYGON_TESTNET: '0x13881',
  AVALANCHE: '0xa86a',
  AVALANCHE_TESTNET: '0xa869',
  FANTOM: '0xfa',
  FANTOM_TESTNET: '0xfa2',
  CELO: '0xa4ec',
  ARBITRUM: '0xa4b1',
  HARMONY: '0x63564c40',
  PALM: '0x2a15c308d',
  SEPOLIA: '0xaa36a7',
  LINEA_GOERLI: '0xe704',
  LINEA_SEPOLIA: '0xe705',
  LINEA_MAINNET: '0xe708',
  AURORA: '0x4e454152',
  MOONBEAM: '0x504',
  MOONBEAM_TESTNET: '0x507',
  MOONRIVER: '0x505',
  CRONOS: '0x19',
  GNOSIS: '0x64',
  ZKSYNC_ERA: '0x144',
  TEST_ETH: '0x539',
  ARBITRUM_GOERLI: '0x66eed',
  BLAST: '0x13e31',
<<<<<<< HEAD
  SCROLL: '0x82750',
  SCROLL_SEPOLIA: '0x8274f',
=======
  FILECOIN: '0x13a',
>>>>>>> e6428f84
} as const;

const CHAINLIST_CHAIN_IDS_MAP = {
  ...CHAIN_IDS,
  SCROLL: '0x82750',
  TAIKO_JOLNIR_L2_MAINNET: '0x28c5f',
  FANTOM_OPERA: '0xfa',
  CELO_MAINNET: '0xa4ec',
  KAVA_EVM: '0x8ae',
  HARMONY_MAINNET_SHARD_0: '0x63564c40',
  CRONOS_MAINNET_BETA: '0x19',
  Q_MAINNET: '0x8a71',
  HUOBI_ECO_CHAIN_MAINNET: '0x80',
  ACALA_NETWORK: '0x313',
  ARBITRUM_NOVA: '0xa4ba',
  ASTAR: '0x250',
  BAHAMUT_MAINNET: '0x142d',
  BLACKFORT_EXCHANGE_NETWORK: '0x1387',
  CANTO: '0x1e14',
  CONFLUX_ESPACE: '0x406',
  CORE_BLOCKCHAIN_MAINNET: '0x45c',
  DEXALOT_SUBNET: '0x6984c',
  DFK_CHAIN: '0xd2af',
  DOGECHAIN_MAINNET: '0x7d0',
  ENDURANCE_SMART_CHAIN_MAINNET: '0x288',
  ETHEREUM_CLASSIC_MAINNET: '0x3d',
  EVMOS: '0x2329',
  FLARE_MAINNET: '0xe',
  FUSE_GOLD_MAINNET: '0x7a',
  HAQQ_NETWORK: '0x2be3',
  KCC_MAINNET: '0x141',
  KLAYTN_MAINNET_CYPRESS: '0x2019',
  KROMA_MAINNET: '0xff',
  LIGHTLINK_PHOENIX_MAINNET: '0x762',
  MANTA_PACIFIC_MAINNET: '0xa9',
  MANTLE: '0x1388',
  NEAR_AURORA_MAINNET: '0x4e454152',
  NEBULA_MAINNET: '0x585eb4b1',
  OASYS_MAINNET: '0xf8',
  OKXCHAIN_MAINNET: '0x42',
  PGN_PUBLIC_GOODS_NETWORK: '0x1a8',
  POLYGON_ZKEVM: '0x44d',
  PULSECHAIN_MAINNET: '0x171',
  SHARDEUM_LIBERTY_2X: '0x1f91',
  SHARDEUM_SPHINX_1X: '0x1f92',
  SHIB_MAINNET: '0x1b',
  SONGBIRD_CANARY_NETWORK: '0x13',
  STEP_NETWORK: '0x4d2',
  TELOS_EVM_MAINNET: '0x28',
  TENET: '0x617',
  VELAS_EVM_MAINNET: '0x6a',
  ZKATANA: '0x133e40',
  ZORA_MAINNET: '0x76adf1',
  FILECOIN: '0x13a',
} as const;

// To add a deprecation warning to a network, add it to the array
// `DEPRECATED_NETWORKS` and as a new case to `getDeprecationWarningCopy() in
// `ui/components/ui/deprecated-networks/deprecated-networks.js`.
export const DEPRECATED_NETWORKS = [
  CHAIN_IDS.AURORA,
  CHAIN_IDS.GOERLI,
  CHAIN_IDS.ARBITRUM_GOERLI,
  CHAIN_IDS.OPTIMISM_GOERLI,
  CHAIN_IDS.POLYGON_TESTNET,
  CHAIN_IDS.LINEA_GOERLI,
];

/**
 * The largest possible chain ID we can handle.
 * Explanation: https://gist.github.com/rekmarks/a47bd5f2525936c4b8eee31a16345553
 */
export const MAX_SAFE_CHAIN_ID = 4503599627370476;

export const MAINNET_DISPLAY_NAME = 'Ethereum Mainnet';
export const GOERLI_DISPLAY_NAME = 'Goerli';
export const SEPOLIA_DISPLAY_NAME = 'Sepolia';
export const LINEA_GOERLI_DISPLAY_NAME = 'Linea Goerli';
export const LINEA_SEPOLIA_DISPLAY_NAME = 'Linea Sepolia';
export const LINEA_MAINNET_DISPLAY_NAME = 'Linea Mainnet';
export const LOCALHOST_DISPLAY_NAME = 'Localhost 8545';
export const BSC_DISPLAY_NAME = 'Binance Smart Chain';
export const POLYGON_DISPLAY_NAME = 'Polygon';
export const AVALANCHE_DISPLAY_NAME = 'Avalanche Network C-Chain';
export const ARBITRUM_DISPLAY_NAME = 'Arbitrum One';
export const BNB_DISPLAY_NAME = 'BNB Chain';
export const OPTIMISM_DISPLAY_NAME = 'OP Mainnet';
export const FANTOM_DISPLAY_NAME = 'Fantom Opera';
export const HARMONY_DISPLAY_NAME = 'Harmony Mainnet Shard 0';
export const PALM_DISPLAY_NAME = 'Palm';
export const CELO_DISPLAY_NAME = 'Celo Mainnet';
export const GNOSIS_DISPLAY_NAME = 'Gnosis';
export const ZK_SYNC_ERA_DISPLAY_NAME = 'zkSync Era Mainnet';
export const BASE_DISPLAY_NAME = 'Base Mainnet';
export const AURORA_ETH_DISPLAY_NAME = 'Aurora';
export const SCROLL_DISPLAY_NAME = 'Scroll';
export const SCROLL_SEPOLIA_DISPLAY_NAME = 'Scroll Sepolia';

export const infuraProjectId = process.env.INFURA_PROJECT_ID;
export const getRpcUrl = ({
  network,
  excludeProjectId = false,
}: {
  network: NetworkType;
  excludeProjectId?: boolean;
}) =>
  `https://${network}.infura.io/v3/${excludeProjectId ? '' : infuraProjectId}`;

export const MAINNET_RPC_URL = getRpcUrl({
  network: NETWORK_TYPES.MAINNET,
});
export const GOERLI_RPC_URL = getRpcUrl({ network: NETWORK_TYPES.GOERLI });
export const SEPOLIA_RPC_URL = getRpcUrl({ network: NETWORK_TYPES.SEPOLIA });
export const LINEA_GOERLI_RPC_URL = getRpcUrl({
  network: NETWORK_TYPES.LINEA_GOERLI,
});
export const LINEA_SEPOLIA_RPC_URL = getRpcUrl({
  network: NETWORK_TYPES.LINEA_SEPOLIA,
});
export const LINEA_MAINNET_RPC_URL = getRpcUrl({
  network: NETWORK_TYPES.LINEA_MAINNET,
});
export const LOCALHOST_RPC_URL = 'http://localhost:8545';

/**
 * An object containing the token symbols for various tokens that are either
 * native currencies or those that have been special cased by the extension
 * for supporting our feature set.
 */
export const CURRENCY_SYMBOLS = {
  ARBITRUM: 'ETH',
  AVALANCHE: 'AVAX',
  BNB: 'BNB',
  BUSD: 'BUSD',
  CELO: 'CELO',
  DAI: 'DAI',
  GNOSIS: 'XDAI',
  ETH: 'ETH',
  FANTOM: 'FTM',
  HARMONY: 'ONE',
  PALM: 'PALM',
  MATIC: 'MATIC',
  TEST_ETH: 'TESTETH',
  USDC: 'USDC',
  USDT: 'USDT',
  WETH: 'WETH',
  OPTIMISM: 'ETH',
  CRONOS: 'CRO',
  GLIMMER: 'GLMR',
  MOONRIVER: 'MOVR',
  ONE: 'ONE',
} as const;

const CHAINLIST_CURRENCY_SYMBOLS_MAP = {
  ...CURRENCY_SYMBOLS,
  BASE: 'ETH',
  LINEA_MAINNET: 'ETH',
  OPBNB: 'BNB',
  ZKSYNC_ERA: 'ETH',
  SCROLL: 'ETH',
  ZORA_MAINNET: 'ETH',
  TAIKO_JOLNIR_L2_MAINNET: 'ETH',
  POLYGON_ZKEVM: 'ETH',
  FANTOM_OPERA: 'FTM',
  CELO_MAINNET: 'CELO',
  ARBITRUM_NOVA: 'ETH',
  MANTLE: 'MNT',
  CORE_BLOCKCHAIN_MAINNET: 'CORE',
  MANTA_PACIFIC_MAINNET: 'ETH',
  PULSECHAIN_MAINNET: 'PLS',
  MOONBEAM: 'GLMR',
  FUSE_GOLD_MAINNET: 'FUSE',
  KAVA_EVM: 'KAVA',
  DFK_CHAIN: 'JEWEL',
  HARMONY_MAINNET_SHARD_0: 'ONE',
  PGN_PUBLIC_GOODS_NETWORK: 'ETH',
  LIGHTLINK_PHOENIX_MAINNET: 'ETH',
  NEAR_AURORA_MAINNET: 'ETH',
  KROMA_MAINNET: 'ETH',
  NEBULA_MAINNET: 'sFUEL',
  KLAYTN_MAINNET_CYPRESS: 'KLAY',
  ENDURANCE_SMART_CHAIN_MAINNET: 'ACE',
  CRONOS_MAINNET_BETA: 'CRO',
  FLARE_MAINNET: 'FLR',
  KCC_MAINNET: 'KCS',
  SHARDEUM_SPHINX_1X: 'SHM',
  ETHEREUM_CLASSIC_MAINNET: 'ETC',
  HAQQ_NETWORK: 'ISLM',
  SHARDEUM_LIBERTY_2X: 'SHM',
  BLACKFORT_EXCHANGE_NETWORK: 'BXN',
  CONFLUX_ESPACE: 'CFX',
  CANTO: 'CANTO',
  SHIB_MAINNET: 'SHIB',
  OKXCHAIN_MAINNET: 'OKT',
  ZKATANA: 'ETH',
  DEXALOT_SUBNET: 'ALOT',
  ASTAR: 'ASTR',
  EVMOS: 'EVMOS',
  BAHAMUT_MAINNET: 'FTN',
  SONGBIRD_CANARY_NETWORK: 'SGB',
  STEP_NETWORK: 'FITFI',
  VELAS_EVM_MAINNET: 'VLX',
  Q_MAINNET: 'Q',
  TELOS_EVM_MAINNET: 'TLOS',
  TENET: 'TENET',
  DOGECHAIN_MAINNET: 'DOGE',
  OASYS_MAINNET: 'OAS',
  HUOBI_ECO_CHAIN_MAINNET: 'HT',
  ACALA_NETWORK: 'ACA',
} as const;

export const ETH_TOKEN_IMAGE_URL = './images/eth_logo.svg';
export const LINEA_GOERLI_TOKEN_IMAGE_URL = './images/linea-logo-testnet.png';
export const LINEA_SEPOLIA_TOKEN_IMAGE_URL = './images/linea-logo-testnet.png';
export const LINEA_MAINNET_TOKEN_IMAGE_URL = './images/linea-logo-mainnet.svg';
export const TEST_ETH_TOKEN_IMAGE_URL = './images/black-eth-logo.svg';
export const BNB_TOKEN_IMAGE_URL = './images/bnb.svg';
export const MATIC_TOKEN_IMAGE_URL = './images/matic-token.svg';
export const AVAX_TOKEN_IMAGE_URL = './images/avax-token.svg';
export const AETH_TOKEN_IMAGE_URL = './images/arbitrum.svg';
export const FTM_TOKEN_IMAGE_URL = './images/fantom-opera.svg';
export const HARMONY_ONE_TOKEN_IMAGE_URL = './images/harmony-one.svg';
export const OPTIMISM_TOKEN_IMAGE_URL = './images/optimism.svg';
export const PALM_TOKEN_IMAGE_URL = './images/palm.svg';
export const CELO_TOKEN_IMAGE_URL = './images/celo.svg';
export const GNOSIS_TOKEN_IMAGE_URL = './images/gnosis.svg';
export const ZK_SYNC_ERA_TOKEN_IMAGE_URL = './images/zk-sync.svg';
export const BASE_TOKEN_IMAGE_URL = './images/base.svg';
export const ACALA_TOKEN_IMAGE_URL = './images/acala-network-logo.svg';
export const ARBITRUM_NOVA_IMAGE_URL = './images/arbitrum-nova-logo.svg';
export const ASTAR_IMAGE_URL = './images/astar-logo.svg';
export const BAHAMUT_IMAGE_URL = './images/bahamut.png';
export const BLACKFORT_IMAGE_URL = './images/blackfort.png';
export const CANTO_IMAGE_URL = './images/canto.svg';
export const CONFLUX_ESPACE_IMAGE_URL = './images/conflux.svg';
export const CORE_BLOCKCHAIN_MAINNET_IMAGE_URL = './images/core.svg';
export const CRONOS_IMAGE_URL = './images/cronos.svg';
export const DEXALOT_SUBNET_IMAGE_URL = './images/dexalut-subnet.svg';
export const DFK_CHAIN_IMAGE_URL = './images/dfk.png';
export const DOGECHAIN_IMAGE_URL = './images/dogechain.jpeg';
export const ENDURANCE_SMART_CHAIN_MAINNET_IMAGE_URL =
  './images/endurance-smart-chain-mainnet.png';
export const ETHEREUM_CLASSIC_MAINNET_IMAGE_URL = './images/eth_classic.svg';
export const EVMOS_IMAGE_URL = './images/evmos.svg';
export const FLARE_MAINNET_IMAGE_URL = './images/flare-mainnet.svg';
export const FUSE_GOLD_MAINNET_IMAGE_URL = './images/fuse-mainnet.jpg';
export const HAQQ_NETWORK_IMAGE_URL = './images/haqq.svg';
export const KCC_MAINNET_IMAGE_URL = './images/kcc-mainnet.svg';
export const KLAYTN_MAINNET_IMAGE_URL = './images/klaytn.svg';
export const KROMA_MAINNET_IMAGE_URL = './images/kroma.svg';
export const LIGHT_LINK_IMAGE_URL = './images/lightlink.svg';
export const MANTA_PACIFIC_MAINNET_IMAGE_URL = './images/manta.svg';
export const MANTLE_MAINNET_IMAGE_URL = './images/mantle.svg';
export const MOONBEAM_IMAGE_URL = './images/moonbeam.svg';
export const MOONRIVER_IMAGE_URL = './images/moonriver.svg';
export const NEAR_AURORA_MAINNET_IMAGE_URL = './images/near-aurora.svg';
export const NEBULA_MAINNET_IMAGE_URL = './images/nebula.svg';
export const OASYS_MAINNET_IMAGE_URL = './images/oasys.svg';
export const OKXCHAIN_MAINNET_IMAGE_URL = './images/okx.svg';
export const PGN_MAINNET_IMAGE_URL = './images/pgn.svg';
export const ZKEVM_MAINNET_IMAGE_URL = './images/polygon-zkevm.svg';
export const PULSECHAIN_MAINNET_IMAGE_URL = './images/pulse.svg';
export const SHARDEUM_LIBERTY_2X_IMAGE_URL = './images/shardeum-2.svg';
export const SHARDEUM_SPHINX_1X_IMAGE_URL = './images/shardeum-1.svg';
export const SHIB_MAINNET_IMAGE_URL = './images/shiba.svg';
export const SONGBIRD_MAINNET_IMAGE_URL = './images/songbird.svg';
export const STEP_NETWORK_IMAGE_URL = './images/step.svg';
export const TELOS_EVM_MAINNET_IMAGE_URL = './images/telos.svg';
export const TENET_MAINNET_IMAGE_URL = './images/tenet.svg';
export const VELAS_EVM_MAINNET_IMAGE_URL = './images/velas.svg';
export const ZKATANA_MAINNET_IMAGE_URL = './images/zkatana.png';
export const ZORA_MAINNET_IMAGE_URL = './images/zora.svg';
<<<<<<< HEAD
export const SCROLL_IMAGE_URL = './images/scroll.svg';
=======
export const FILECOIN_MAINNET_IMAGE_URL = './images/filecoin.svg';
>>>>>>> e6428f84

export const INFURA_PROVIDER_TYPES = [
  NETWORK_TYPES.MAINNET,
  NETWORK_TYPES.SEPOLIA,
  NETWORK_TYPES.LINEA_SEPOLIA,
  NETWORK_TYPES.LINEA_MAINNET,
] as const;

export const TEST_CHAINS = [
  CHAIN_IDS.SEPOLIA,
  CHAIN_IDS.LINEA_SEPOLIA,
  CHAIN_IDS.LOCALHOST,
];

export const MAINNET_CHAINS = [
  { chainId: CHAIN_IDS.MAINNET, rpcUrl: MAINNET_RPC_URL },
  { chainId: CHAIN_IDS.LINEA_MAINNET, rpcUrl: LINEA_MAINNET_RPC_URL },
];

const typedCapitalize = <K extends string>(k: K): Capitalize<K> =>
  capitalize(k) as Capitalize<typeof k>;

export const TEST_NETWORK_TICKER_MAP: {
  [K in Exclude<
    NetworkType,
    'localhost' | 'mainnet' | 'rpc' | 'linea-mainnet'
  >]: string;
} = {
  [NETWORK_TYPES.GOERLI]: `${typedCapitalize(NETWORK_TYPES.GOERLI)}${
    CURRENCY_SYMBOLS.ETH
  }`,
  [NETWORK_TYPES.SEPOLIA]: `${typedCapitalize(NETWORK_TYPES.SEPOLIA)}${
    CURRENCY_SYMBOLS.ETH
  }`,
  [NETWORK_TYPES.LINEA_GOERLI]: `Linea${CURRENCY_SYMBOLS.ETH}`,
  [NETWORK_TYPES.LINEA_SEPOLIA]: `Linea${CURRENCY_SYMBOLS.ETH}`,
};

/**
 * Map of all build-in Infura networks to their network, ticker and chain IDs.
 */
export const BUILT_IN_NETWORKS = {
  [NETWORK_TYPES.SEPOLIA]: {
    chainId: CHAIN_IDS.SEPOLIA,
    ticker: TEST_NETWORK_TICKER_MAP[NETWORK_TYPES.SEPOLIA],
    blockExplorerUrl: `https://${NETWORK_TYPES.SEPOLIA}.etherscan.io`,
  },
  [NETWORK_TYPES.LINEA_SEPOLIA]: {
    chainId: CHAIN_IDS.LINEA_SEPOLIA,
    ticker: TEST_NETWORK_TICKER_MAP[NETWORK_TYPES.LINEA_SEPOLIA],
    blockExplorerUrl: 'https://sepolia.lineascan.build',
  },
  [NETWORK_TYPES.MAINNET]: {
    chainId: CHAIN_IDS.MAINNET,
    blockExplorerUrl: `https://etherscan.io`,
  },
  [NETWORK_TYPES.LINEA_MAINNET]: {
    chainId: CHAIN_IDS.LINEA_MAINNET,
    blockExplorerUrl: 'https://lineascan.build',
  },
  [NETWORK_TYPES.LOCALHOST]: {
    chainId: CHAIN_IDS.LOCALHOST,
  },
} as const;

export const BUILT_IN_INFURA_NETWORKS = pick(
  BUILT_IN_NETWORKS,
  INFURA_PROVIDER_TYPES,
);

export type BuiltInInfuraNetwork = keyof typeof BUILT_IN_INFURA_NETWORKS;

// type SupportedNetworksType = {
//   [key: string]: {
//     domain: string;
//     subdomain: string;
//     networkId: string;
//   };
// };

export const NETWORK_TO_NAME_MAP = {
  [NETWORK_TYPES.GOERLI]: GOERLI_DISPLAY_NAME,
  [NETWORK_TYPES.MAINNET]: MAINNET_DISPLAY_NAME,
  [NETWORK_TYPES.LINEA_GOERLI]: LINEA_GOERLI_DISPLAY_NAME,
  [NETWORK_TYPES.LINEA_SEPOLIA]: LINEA_SEPOLIA_DISPLAY_NAME,
  [NETWORK_TYPES.LINEA_MAINNET]: LINEA_MAINNET_DISPLAY_NAME,
  [NETWORK_TYPES.LOCALHOST]: LOCALHOST_DISPLAY_NAME,
  [NETWORK_TYPES.SEPOLIA]: SEPOLIA_DISPLAY_NAME,

  [CHAIN_IDS.ARBITRUM]: ARBITRUM_DISPLAY_NAME,
  [CHAIN_IDS.AVALANCHE]: AVALANCHE_DISPLAY_NAME,
  [CHAIN_IDS.BSC]: BSC_DISPLAY_NAME,
  [CHAIN_IDS.BASE]: BASE_DISPLAY_NAME,
  [CHAIN_IDS.GOERLI]: GOERLI_DISPLAY_NAME,
  [CHAIN_IDS.MAINNET]: MAINNET_DISPLAY_NAME,
  [CHAIN_IDS.LINEA_GOERLI]: LINEA_GOERLI_DISPLAY_NAME,
  [CHAIN_IDS.LINEA_MAINNET]: LINEA_MAINNET_DISPLAY_NAME,
  [CHAIN_IDS.LINEA_SEPOLIA]: LINEA_SEPOLIA_DISPLAY_NAME,
  [CHAIN_IDS.LOCALHOST]: LOCALHOST_DISPLAY_NAME,
  [CHAIN_IDS.OPTIMISM]: OPTIMISM_DISPLAY_NAME,
  [CHAIN_IDS.POLYGON]: POLYGON_DISPLAY_NAME,
  [CHAIN_IDS.SCROLL]: SCROLL_DISPLAY_NAME,
  [CHAIN_IDS.SCROLL_SEPOLIA]: SCROLL_SEPOLIA_DISPLAY_NAME,
  [CHAIN_IDS.SEPOLIA]: SEPOLIA_DISPLAY_NAME,
} as const;

export const CHAIN_ID_TO_CURRENCY_SYMBOL_MAP = {
  [CHAINLIST_CHAIN_IDS_MAP.AVALANCHE]: CHAINLIST_CURRENCY_SYMBOLS_MAP.AVALANCHE,
  [CHAINLIST_CHAIN_IDS_MAP.BSC]: CHAINLIST_CURRENCY_SYMBOLS_MAP.BNB,
  [CHAINLIST_CHAIN_IDS_MAP.BASE]: CHAINLIST_CURRENCY_SYMBOLS_MAP.BASE,
  [CHAINLIST_CHAIN_IDS_MAP.ARBITRUM]: CHAINLIST_CURRENCY_SYMBOLS_MAP.ARBITRUM,
  [CHAINLIST_CHAIN_IDS_MAP.LINEA_MAINNET]:
    CHAINLIST_CURRENCY_SYMBOLS_MAP.LINEA_MAINNET,
  [CHAINLIST_CHAIN_IDS_MAP.MAINNET]: CHAINLIST_CURRENCY_SYMBOLS_MAP.ETH,
  [CHAINLIST_CHAIN_IDS_MAP.OPBNB]: CHAINLIST_CURRENCY_SYMBOLS_MAP.OPBNB,
  [CHAINLIST_CHAIN_IDS_MAP.OPTIMISM]: CHAINLIST_CURRENCY_SYMBOLS_MAP.OPTIMISM,
  [CHAINLIST_CHAIN_IDS_MAP.POLYGON]: CHAINLIST_CURRENCY_SYMBOLS_MAP.MATIC,
  [CHAINLIST_CHAIN_IDS_MAP.ZKSYNC_ERA]:
    CHAINLIST_CURRENCY_SYMBOLS_MAP.ZKSYNC_ERA,
  [CHAINLIST_CHAIN_IDS_MAP.GOERLI]:
    TEST_NETWORK_TICKER_MAP[NETWORK_TYPES.GOERLI],
  [CHAINLIST_CHAIN_IDS_MAP.SEPOLIA]:
    TEST_NETWORK_TICKER_MAP[NETWORK_TYPES.SEPOLIA],
  [CHAINLIST_CHAIN_IDS_MAP.LINEA_GOERLI]:
    TEST_NETWORK_TICKER_MAP[NETWORK_TYPES.LINEA_GOERLI],
  [CHAINLIST_CHAIN_IDS_MAP.LINEA_SEPOLIA]:
    TEST_NETWORK_TICKER_MAP[NETWORK_TYPES.LINEA_SEPOLIA],
  [CHAINLIST_CHAIN_IDS_MAP.SCROLL]: CHAINLIST_CURRENCY_SYMBOLS_MAP.SCROLL,
  [CHAINLIST_CHAIN_IDS_MAP.ZORA_MAINNET]:
    CHAINLIST_CURRENCY_SYMBOLS_MAP.ZORA_MAINNET,
  [CHAINLIST_CHAIN_IDS_MAP.TAIKO_JOLNIR_L2_MAINNET]:
    CHAINLIST_CURRENCY_SYMBOLS_MAP.TAIKO_JOLNIR_L2_MAINNET,
  [CHAINLIST_CHAIN_IDS_MAP.POLYGON_ZKEVM]:
    CHAINLIST_CURRENCY_SYMBOLS_MAP.POLYGON_ZKEVM,
  [CHAINLIST_CHAIN_IDS_MAP.FANTOM_OPERA]:
    CHAINLIST_CURRENCY_SYMBOLS_MAP.FANTOM_OPERA,
  [CHAINLIST_CHAIN_IDS_MAP.CELO_MAINNET]:
    CHAINLIST_CURRENCY_SYMBOLS_MAP.CELO_MAINNET,
  [CHAINLIST_CHAIN_IDS_MAP.ARBITRUM_NOVA]:
    CHAINLIST_CURRENCY_SYMBOLS_MAP.ARBITRUM_NOVA,
  [CHAINLIST_CHAIN_IDS_MAP.MANTLE]: CHAINLIST_CURRENCY_SYMBOLS_MAP.MANTLE,
  [CHAINLIST_CHAIN_IDS_MAP.GNOSIS]: CHAINLIST_CURRENCY_SYMBOLS_MAP.GNOSIS,
  [CHAINLIST_CHAIN_IDS_MAP.CORE_BLOCKCHAIN_MAINNET]:
    CHAINLIST_CURRENCY_SYMBOLS_MAP.CORE_BLOCKCHAIN_MAINNET,
  [CHAINLIST_CHAIN_IDS_MAP.MANTA_PACIFIC_MAINNET]:
    CHAINLIST_CURRENCY_SYMBOLS_MAP.MANTA_PACIFIC_MAINNET,
  [CHAINLIST_CHAIN_IDS_MAP.PULSECHAIN_MAINNET]:
    CHAINLIST_CURRENCY_SYMBOLS_MAP.PULSECHAIN_MAINNET,
  [CHAINLIST_CHAIN_IDS_MAP.MOONBEAM]: CHAINLIST_CURRENCY_SYMBOLS_MAP.MOONBEAM,
  [CHAINLIST_CHAIN_IDS_MAP.FUSE_GOLD_MAINNET]:
    CHAINLIST_CURRENCY_SYMBOLS_MAP.FUSE_GOLD_MAINNET,
  [CHAINLIST_CHAIN_IDS_MAP.KAVA_EVM]: CHAINLIST_CURRENCY_SYMBOLS_MAP.KAVA_EVM,
  [CHAINLIST_CHAIN_IDS_MAP.DFK_CHAIN]: CHAINLIST_CURRENCY_SYMBOLS_MAP.DFK_CHAIN,
  [CHAINLIST_CHAIN_IDS_MAP.HARMONY_MAINNET_SHARD_0]:
    CHAINLIST_CURRENCY_SYMBOLS_MAP.HARMONY_MAINNET_SHARD_0,
  [CHAINLIST_CHAIN_IDS_MAP.PGN_PUBLIC_GOODS_NETWORK]:
    CHAINLIST_CURRENCY_SYMBOLS_MAP.PGN_PUBLIC_GOODS_NETWORK,
  [CHAINLIST_CHAIN_IDS_MAP.LIGHTLINK_PHOENIX_MAINNET]:
    CHAINLIST_CURRENCY_SYMBOLS_MAP.LIGHTLINK_PHOENIX_MAINNET,
  [CHAINLIST_CHAIN_IDS_MAP.NEAR_AURORA_MAINNET]:
    CHAINLIST_CURRENCY_SYMBOLS_MAP.NEAR_AURORA_MAINNET,
  [CHAINLIST_CHAIN_IDS_MAP.KROMA_MAINNET]:
    CHAINLIST_CURRENCY_SYMBOLS_MAP.KROMA_MAINNET,
  [CHAINLIST_CHAIN_IDS_MAP.NEBULA_MAINNET]:
    CHAINLIST_CURRENCY_SYMBOLS_MAP.NEBULA_MAINNET,
  [CHAINLIST_CHAIN_IDS_MAP.KLAYTN_MAINNET_CYPRESS]:
    CHAINLIST_CURRENCY_SYMBOLS_MAP.KLAYTN_MAINNET_CYPRESS,
  [CHAINLIST_CHAIN_IDS_MAP.MOONRIVER]: CHAINLIST_CURRENCY_SYMBOLS_MAP.MOONRIVER,
  [CHAINLIST_CHAIN_IDS_MAP.ENDURANCE_SMART_CHAIN_MAINNET]:
    CHAINLIST_CURRENCY_SYMBOLS_MAP.ENDURANCE_SMART_CHAIN_MAINNET,
  [CHAINLIST_CHAIN_IDS_MAP.CRONOS_MAINNET_BETA]:
    CHAINLIST_CURRENCY_SYMBOLS_MAP.CRONOS_MAINNET_BETA,
  [CHAINLIST_CHAIN_IDS_MAP.FLARE_MAINNET]:
    CHAINLIST_CURRENCY_SYMBOLS_MAP.FLARE_MAINNET,
  [CHAINLIST_CHAIN_IDS_MAP.KCC_MAINNET]:
    CHAINLIST_CURRENCY_SYMBOLS_MAP.KCC_MAINNET,
  [CHAINLIST_CHAIN_IDS_MAP.SHARDEUM_SPHINX_1X]:
    CHAINLIST_CURRENCY_SYMBOLS_MAP.SHARDEUM_SPHINX_1X,
  [CHAINLIST_CHAIN_IDS_MAP.ETHEREUM_CLASSIC_MAINNET]:
    CHAINLIST_CURRENCY_SYMBOLS_MAP.ETHEREUM_CLASSIC_MAINNET,
  [CHAINLIST_CHAIN_IDS_MAP.HAQQ_NETWORK]:
    CHAINLIST_CURRENCY_SYMBOLS_MAP.HAQQ_NETWORK,
  [CHAINLIST_CHAIN_IDS_MAP.SHARDEUM_LIBERTY_2X]:
    CHAINLIST_CURRENCY_SYMBOLS_MAP.SHARDEUM_LIBERTY_2X,
  [CHAINLIST_CHAIN_IDS_MAP.BLACKFORT_EXCHANGE_NETWORK]:
    CHAINLIST_CURRENCY_SYMBOLS_MAP.BLACKFORT_EXCHANGE_NETWORK,
  [CHAINLIST_CHAIN_IDS_MAP.CONFLUX_ESPACE]:
    CHAINLIST_CURRENCY_SYMBOLS_MAP.CONFLUX_ESPACE,
  [CHAINLIST_CHAIN_IDS_MAP.CANTO]: CHAINLIST_CURRENCY_SYMBOLS_MAP.CANTO,
  [CHAINLIST_CHAIN_IDS_MAP.SHIB_MAINNET]:
    CHAINLIST_CURRENCY_SYMBOLS_MAP.SHIB_MAINNET,
  [CHAINLIST_CHAIN_IDS_MAP.OKXCHAIN_MAINNET]:
    CHAINLIST_CURRENCY_SYMBOLS_MAP.OKXCHAIN_MAINNET,
  [CHAINLIST_CHAIN_IDS_MAP.ZKATANA]: CHAINLIST_CURRENCY_SYMBOLS_MAP.ZKATANA,
  [CHAINLIST_CHAIN_IDS_MAP.DEXALOT_SUBNET]:
    CHAINLIST_CURRENCY_SYMBOLS_MAP.DEXALOT_SUBNET,
  [CHAINLIST_CHAIN_IDS_MAP.ASTAR]: CHAINLIST_CURRENCY_SYMBOLS_MAP.ASTAR,
  [CHAINLIST_CHAIN_IDS_MAP.EVMOS]: CHAINLIST_CURRENCY_SYMBOLS_MAP.EVMOS,
  [CHAINLIST_CHAIN_IDS_MAP.BAHAMUT_MAINNET]:
    CHAINLIST_CURRENCY_SYMBOLS_MAP.BAHAMUT_MAINNET,
  [CHAINLIST_CHAIN_IDS_MAP.SONGBIRD_CANARY_NETWORK]:
    CHAINLIST_CURRENCY_SYMBOLS_MAP.SONGBIRD_CANARY_NETWORK,
  [CHAINLIST_CHAIN_IDS_MAP.STEP_NETWORK]:
    CHAINLIST_CURRENCY_SYMBOLS_MAP.STEP_NETWORK,
  [CHAINLIST_CHAIN_IDS_MAP.VELAS_EVM_MAINNET]:
    CHAINLIST_CURRENCY_SYMBOLS_MAP.VELAS_EVM_MAINNET,
  [CHAINLIST_CHAIN_IDS_MAP.Q_MAINNET]: CHAINLIST_CURRENCY_SYMBOLS_MAP.Q_MAINNET,
  [CHAINLIST_CHAIN_IDS_MAP.TELOS_EVM_MAINNET]:
    CHAINLIST_CURRENCY_SYMBOLS_MAP.TELOS_EVM_MAINNET,
  [CHAINLIST_CHAIN_IDS_MAP.TENET]: CHAINLIST_CURRENCY_SYMBOLS_MAP.TENET,
  [CHAINLIST_CHAIN_IDS_MAP.DOGECHAIN_MAINNET]:
    CHAINLIST_CURRENCY_SYMBOLS_MAP.DOGECHAIN_MAINNET,
  [CHAINLIST_CHAIN_IDS_MAP.OASYS_MAINNET]:
    CHAINLIST_CURRENCY_SYMBOLS_MAP.OASYS_MAINNET,
  [CHAINLIST_CHAIN_IDS_MAP.HUOBI_ECO_CHAIN_MAINNET]:
    CHAINLIST_CURRENCY_SYMBOLS_MAP.HUOBI_ECO_CHAIN_MAINNET,
  [CHAINLIST_CHAIN_IDS_MAP.ACALA_NETWORK]:
    CHAINLIST_CURRENCY_SYMBOLS_MAP.ACALA_NETWORK,
} as const;

export const CHAIN_ID_TO_TYPE_MAP = {
  [CHAIN_IDS.MAINNET]: NETWORK_TYPES.MAINNET,
  [CHAIN_IDS.GOERLI]: NETWORK_TYPES.GOERLI,
  [CHAIN_IDS.SEPOLIA]: NETWORK_TYPES.SEPOLIA,
  [CHAIN_IDS.LINEA_GOERLI]: NETWORK_TYPES.LINEA_GOERLI,
  [CHAIN_IDS.LINEA_SEPOLIA]: NETWORK_TYPES.LINEA_SEPOLIA,
  [CHAIN_IDS.LINEA_MAINNET]: NETWORK_TYPES.LINEA_MAINNET,
  [CHAIN_IDS.LOCALHOST]: NETWORK_TYPES.LOCALHOST,
} as const;

export const CHAIN_ID_TO_RPC_URL_MAP = {
  [CHAIN_IDS.GOERLI]: GOERLI_RPC_URL,
  [CHAIN_IDS.SEPOLIA]: SEPOLIA_RPC_URL,
  [CHAIN_IDS.LINEA_GOERLI]: LINEA_GOERLI_RPC_URL,
  [CHAIN_IDS.LINEA_SEPOLIA]: LINEA_SEPOLIA_RPC_URL,
  [CHAIN_IDS.MAINNET]: MAINNET_RPC_URL,
  [CHAIN_IDS.LINEA_MAINNET]: LINEA_MAINNET_RPC_URL,
  [CHAIN_IDS.LOCALHOST]: LOCALHOST_RPC_URL,
} as const;

export const CHAIN_ID_TO_NETWORK_IMAGE_URL_MAP = {
  [CHAIN_IDS.MAINNET]: ETH_TOKEN_IMAGE_URL,
  [CHAIN_IDS.LINEA_GOERLI]: LINEA_GOERLI_TOKEN_IMAGE_URL,
  [CHAIN_IDS.LINEA_SEPOLIA]: LINEA_SEPOLIA_TOKEN_IMAGE_URL,
  [CHAIN_IDS.LINEA_MAINNET]: LINEA_MAINNET_TOKEN_IMAGE_URL,
  [CHAIN_IDS.AVALANCHE]: AVAX_TOKEN_IMAGE_URL,
  [CHAIN_IDS.BSC]: BNB_TOKEN_IMAGE_URL,
  [CHAIN_IDS.POLYGON]: MATIC_TOKEN_IMAGE_URL,
  [CHAIN_IDS.ARBITRUM]: AETH_TOKEN_IMAGE_URL,
  [CHAIN_IDS.FANTOM]: FTM_TOKEN_IMAGE_URL,
  [CHAIN_IDS.HARMONY]: HARMONY_ONE_TOKEN_IMAGE_URL,
  [CHAIN_IDS.OPTIMISM]: OPTIMISM_TOKEN_IMAGE_URL,
  [CHAIN_IDS.PALM]: PALM_TOKEN_IMAGE_URL,
  [CHAIN_IDS.CELO]: CELO_TOKEN_IMAGE_URL,
  [CHAIN_IDS.GNOSIS]: GNOSIS_TOKEN_IMAGE_URL,
  [CHAINLIST_CHAIN_IDS_MAP.ACALA_NETWORK]: ACALA_TOKEN_IMAGE_URL,
  [CHAINLIST_CHAIN_IDS_MAP.ARBITRUM_NOVA]: ARBITRUM_NOVA_IMAGE_URL,
  [CHAINLIST_CHAIN_IDS_MAP.ASTAR]: ASTAR_IMAGE_URL,
  [CHAINLIST_CHAIN_IDS_MAP.BAHAMUT_MAINNET]: BAHAMUT_IMAGE_URL,
  [CHAINLIST_CHAIN_IDS_MAP.BLACKFORT_EXCHANGE_NETWORK]: BLACKFORT_IMAGE_URL,
  [CHAINLIST_CHAIN_IDS_MAP.CANTO]: CANTO_IMAGE_URL,
  [CHAINLIST_CHAIN_IDS_MAP.CONFLUX_ESPACE]: CONFLUX_ESPACE_IMAGE_URL,
  [CHAINLIST_CHAIN_IDS_MAP.CORE_BLOCKCHAIN_MAINNET]:
    CORE_BLOCKCHAIN_MAINNET_IMAGE_URL,
  [CHAIN_IDS.CRONOS]: CRONOS_IMAGE_URL,
  [CHAINLIST_CHAIN_IDS_MAP.DEXALOT_SUBNET]: DEXALOT_SUBNET_IMAGE_URL,
  [CHAINLIST_CHAIN_IDS_MAP.DFK_CHAIN]: DFK_CHAIN_IMAGE_URL,
  [CHAINLIST_CHAIN_IDS_MAP.DOGECHAIN_MAINNET]: DOGECHAIN_IMAGE_URL,
  [CHAINLIST_CHAIN_IDS_MAP.ENDURANCE_SMART_CHAIN_MAINNET]:
    ENDURANCE_SMART_CHAIN_MAINNET_IMAGE_URL,
  [CHAINLIST_CHAIN_IDS_MAP.ETHEREUM_CLASSIC_MAINNET]:
    ETHEREUM_CLASSIC_MAINNET_IMAGE_URL,
  [CHAINLIST_CHAIN_IDS_MAP.EVMOS]: EVMOS_IMAGE_URL,
  [CHAINLIST_CHAIN_IDS_MAP.FLARE_MAINNET]: FLARE_MAINNET_IMAGE_URL,
  [CHAINLIST_CHAIN_IDS_MAP.FUSE_GOLD_MAINNET]: FUSE_GOLD_MAINNET_IMAGE_URL,
  [CHAINLIST_CHAIN_IDS_MAP.HAQQ_NETWORK]: HAQQ_NETWORK_IMAGE_URL,
  [CHAINLIST_CHAIN_IDS_MAP.KCC_MAINNET]: KCC_MAINNET_IMAGE_URL,
  [CHAINLIST_CHAIN_IDS_MAP.KLAYTN_MAINNET_CYPRESS]: KLAYTN_MAINNET_IMAGE_URL,
  [CHAINLIST_CHAIN_IDS_MAP.KROMA_MAINNET]: KROMA_MAINNET_IMAGE_URL,
  [CHAINLIST_CHAIN_IDS_MAP.LIGHTLINK_PHOENIX_MAINNET]: LIGHT_LINK_IMAGE_URL,
  [CHAINLIST_CHAIN_IDS_MAP.MANTA_PACIFIC_MAINNET]:
    MANTA_PACIFIC_MAINNET_IMAGE_URL,
  [CHAINLIST_CHAIN_IDS_MAP.MANTLE]: MANTLE_MAINNET_IMAGE_URL,
  [CHAINLIST_CHAIN_IDS_MAP.MOONBEAM]: MOONBEAM_IMAGE_URL,
  [CHAINLIST_CHAIN_IDS_MAP.MOONRIVER]: MOONRIVER_IMAGE_URL,
  [CHAINLIST_CHAIN_IDS_MAP.NEAR_AURORA_MAINNET]: NEAR_AURORA_MAINNET_IMAGE_URL,
  [CHAINLIST_CHAIN_IDS_MAP.NEBULA_MAINNET]: NEBULA_MAINNET_IMAGE_URL,
  [CHAINLIST_CHAIN_IDS_MAP.OASYS_MAINNET]: OASYS_MAINNET_IMAGE_URL,
  [CHAINLIST_CHAIN_IDS_MAP.OKXCHAIN_MAINNET]: OKXCHAIN_MAINNET_IMAGE_URL,
  [CHAINLIST_CHAIN_IDS_MAP.PGN_PUBLIC_GOODS_NETWORK]: PGN_MAINNET_IMAGE_URL,
  [CHAINLIST_CHAIN_IDS_MAP.POLYGON_ZKEVM]: ZKEVM_MAINNET_IMAGE_URL,
  [CHAINLIST_CHAIN_IDS_MAP.PULSECHAIN_MAINNET]: PULSECHAIN_MAINNET_IMAGE_URL,
  [CHAINLIST_CHAIN_IDS_MAP.SHARDEUM_LIBERTY_2X]: SHARDEUM_LIBERTY_2X_IMAGE_URL,
  [CHAINLIST_CHAIN_IDS_MAP.SHARDEUM_SPHINX_1X]: SHARDEUM_SPHINX_1X_IMAGE_URL,
  [CHAINLIST_CHAIN_IDS_MAP.SHIB_MAINNET]: SHIB_MAINNET_IMAGE_URL,
  [CHAINLIST_CHAIN_IDS_MAP.SONGBIRD_CANARY_NETWORK]: SONGBIRD_MAINNET_IMAGE_URL,
  [CHAINLIST_CHAIN_IDS_MAP.STEP_NETWORK]: STEP_NETWORK_IMAGE_URL,
  [CHAINLIST_CHAIN_IDS_MAP.TELOS_EVM_MAINNET]: TELOS_EVM_MAINNET_IMAGE_URL,
  [CHAINLIST_CHAIN_IDS_MAP.TENET]: TENET_MAINNET_IMAGE_URL,
  [CHAINLIST_CHAIN_IDS_MAP.VELAS_EVM_MAINNET]: VELAS_EVM_MAINNET_IMAGE_URL,
  [CHAINLIST_CHAIN_IDS_MAP.ZKATANA]: ZKATANA_MAINNET_IMAGE_URL,
  [CHAINLIST_CHAIN_IDS_MAP.ZORA_MAINNET]: ZORA_MAINNET_IMAGE_URL,
  [CHAINLIST_CHAIN_IDS_MAP.FILECOIN]: FILECOIN_MAINNET_IMAGE_URL,
} as const;

export const CHAIN_ID_TO_ETHERS_NETWORK_NAME_MAP = {
  [CHAIN_IDS.GOERLI]: NETWORK_TYPES.GOERLI,
  [CHAIN_IDS.SEPOLIA]: NETWORK_TYPES.SEPOLIA,
  [CHAIN_IDS.LINEA_GOERLI]: NETWORK_TYPES.LINEA_GOERLI,
  [CHAIN_IDS.LINEA_SEPOLIA]: NETWORK_TYPES.LINEA_SEPOLIA,
  [CHAIN_IDS.MAINNET]: NETWORK_NAMES.HOMESTEAD,
  [CHAIN_IDS.LINEA_MAINNET]: NETWORK_TYPES.LINEA_MAINNET,
} as const;

export const CHAIN_ID_TOKEN_IMAGE_MAP = {
  [CHAIN_IDS.MAINNET]: ETH_TOKEN_IMAGE_URL,
  [CHAIN_IDS.TEST_ETH]: TEST_ETH_TOKEN_IMAGE_URL,
  [CHAIN_IDS.BSC]: BNB_TOKEN_IMAGE_URL,
  [CHAIN_IDS.POLYGON]: MATIC_TOKEN_IMAGE_URL,
  [CHAIN_IDS.AVALANCHE]: AVAX_TOKEN_IMAGE_URL,
  [CHAIN_IDS.OPTIMISM]: ETH_TOKEN_IMAGE_URL,
  [CHAIN_IDS.CELO]: CELO_TOKEN_IMAGE_URL,
  [CHAIN_IDS.GNOSIS]: GNOSIS_TOKEN_IMAGE_URL,
  [CHAIN_IDS.FANTOM]: FTM_TOKEN_IMAGE_URL,
<<<<<<< HEAD
  [CHAIN_IDS.SCROLL]: SCROLL_IMAGE_URL,
  [CHAIN_IDS.SCROLL_SEPOLIA]: SCROLL_IMAGE_URL,
=======
  [CHAIN_IDS.FILECOIN]: FILECOIN_MAINNET_IMAGE_URL,
>>>>>>> e6428f84
} as const;

export const INFURA_BLOCKED_KEY = 'countryBlocked';

const defaultEtherscanDomain = 'etherscan.io';
const defaultEtherscanSubdomainPrefix = 'api';

/**
 * Map of all Etherscan supported networks.
 */
export const ETHERSCAN_SUPPORTED_NETWORKS = {
  [CHAIN_IDS.GOERLI]: {
    domain: defaultEtherscanDomain,
    subdomain: `${defaultEtherscanSubdomainPrefix}-${
      CHAIN_ID_TO_TYPE_MAP[CHAIN_IDS.GOERLI]
    }`,
  },
  [CHAIN_IDS.MAINNET]: {
    domain: defaultEtherscanDomain,
    subdomain: defaultEtherscanSubdomainPrefix,
  },
  [CHAIN_IDS.SEPOLIA]: {
    domain: defaultEtherscanDomain,
    subdomain: `${defaultEtherscanSubdomainPrefix}-${
      CHAIN_ID_TO_TYPE_MAP[CHAIN_IDS.SEPOLIA]
    }`,
  },
  [CHAIN_IDS.LINEA_GOERLI]: {
    domain: 'lineascan.build',
    subdomain: 'goerli',
  },
  [CHAIN_IDS.LINEA_SEPOLIA]: {
    domain: 'lineascan.build',
    subdomain: 'sepolia',
  },
  [CHAIN_IDS.LINEA_MAINNET]: {
    domain: 'lineascan.build',
    subdomain: defaultEtherscanSubdomainPrefix,
  },
  [CHAIN_IDS.BSC]: {
    domain: 'bscscan.com',
    subdomain: defaultEtherscanSubdomainPrefix,
  },
  [CHAIN_IDS.BSC_TESTNET]: {
    domain: 'bscscan.com',
    subdomain: `${defaultEtherscanSubdomainPrefix}-testnet`,
  },
  [CHAIN_IDS.OPTIMISM]: {
    domain: defaultEtherscanDomain,
    subdomain: `${defaultEtherscanSubdomainPrefix}-optimistic`,
  },
  [CHAIN_IDS.OPTIMISM_TESTNET]: {
    domain: defaultEtherscanDomain,
    subdomain: `${defaultEtherscanSubdomainPrefix}-sepolia-optimistic`,
  },
  [CHAIN_IDS.POLYGON]: {
    domain: 'polygonscan.com',
    subdomain: defaultEtherscanSubdomainPrefix,
  },
  [CHAIN_IDS.POLYGON_TESTNET]: {
    domain: 'polygonscan.com',
    subdomain: `${defaultEtherscanSubdomainPrefix}-mumbai`,
  },
  [CHAIN_IDS.AVALANCHE]: {
    domain: 'snowtrace.io',
    subdomain: defaultEtherscanSubdomainPrefix,
  },
  [CHAIN_IDS.AVALANCHE_TESTNET]: {
    domain: 'snowtrace.io',
    subdomain: `${defaultEtherscanSubdomainPrefix}-testnet`,
  },
  [CHAIN_IDS.FANTOM]: {
    domain: 'ftmscan.com',
    subdomain: defaultEtherscanSubdomainPrefix,
  },
  [CHAIN_IDS.FANTOM_TESTNET]: {
    domain: 'ftmscan.com',
    subdomain: `${defaultEtherscanSubdomainPrefix}-testnet`,
  },
  [CHAIN_IDS.MOONBEAM]: {
    domain: 'moonscan.io',
    subdomain: `${defaultEtherscanSubdomainPrefix}-moonbeam`,
  },
  [CHAIN_IDS.MOONBEAM_TESTNET]: {
    domain: 'moonscan.io',
    subdomain: `${defaultEtherscanSubdomainPrefix}-moonbase`,
  },
  [CHAIN_IDS.MOONRIVER]: {
    domain: 'moonscan.io',
    subdomain: `${defaultEtherscanSubdomainPrefix}-moonriver`,
  },
  [CHAIN_IDS.GNOSIS]: {
    domain: 'gnosisscan.io',
    subdomain: `${defaultEtherscanSubdomainPrefix}-gnosis`,
  },
};

export const CHAIN_ID_TO_GAS_LIMIT_BUFFER_MAP = {
  [CHAIN_IDS.OPTIMISM]: 1,
  [CHAIN_IDS.OPTIMISM_TESTNET]: 1,
};

/**
 * Ethereum JSON-RPC methods that are known to exist but that we intentionally
 * do not support.
 */
export const UNSUPPORTED_RPC_METHODS = new Set([
  // This is implemented later in our middleware stack – specifically, in
  // eth-json-rpc-middleware – but our UI does not support it.
  'eth_signTransaction' as const,
]);

export const IPFS_DEFAULT_GATEWAY_URL = 'dweb.link';

// The first item in transakCurrencies must be the
// default crypto currency for the network
const BUYABLE_CHAIN_ETHEREUM_NETWORK_NAME = 'ethereum';

export const BUYABLE_CHAINS_MAP: {
  [K in Exclude<
    ChainId,
    | typeof CHAIN_IDS.LOCALHOST
    | typeof CHAIN_IDS.OPTIMISM_TESTNET
    | typeof CHAIN_IDS.OPTIMISM_GOERLI
    | typeof CHAIN_IDS.BASE_TESTNET
    | typeof CHAIN_IDS.OPBNB_TESTNET
    | typeof CHAIN_IDS.OPBNB
    | typeof CHAIN_IDS.BSC_TESTNET
    | typeof CHAIN_IDS.POLYGON_TESTNET
    | typeof CHAIN_IDS.AVALANCHE_TESTNET
    | typeof CHAIN_IDS.FANTOM_TESTNET
    | typeof CHAIN_IDS.MOONBEAM_TESTNET
    | typeof CHAIN_IDS.LINEA_GOERLI
    | typeof CHAIN_IDS.LINEA_SEPOLIA
    | typeof CHAIN_IDS.GOERLI
    | typeof CHAIN_IDS.SEPOLIA
    | typeof CHAIN_IDS.GNOSIS
    | typeof CHAIN_IDS.AURORA
    | typeof CHAIN_IDS.ARBITRUM_GOERLI
    | typeof CHAIN_IDS.BLAST
<<<<<<< HEAD
    | typeof CHAIN_IDS.SCROLL
    | typeof CHAIN_IDS.SCROLL_SEPOLIA
=======
    | typeof CHAIN_IDS.FILECOIN
>>>>>>> e6428f84
  >]: BuyableChainSettings;
} = {
  [CHAIN_IDS.MAINNET]: {
    nativeCurrency: CURRENCY_SYMBOLS.ETH,
    network: BUYABLE_CHAIN_ETHEREUM_NETWORK_NAME,
  },
  [CHAIN_IDS.BSC]: {
    nativeCurrency: CURRENCY_SYMBOLS.BNB,
    network: 'bsc',
  },
  [CHAIN_IDS.POLYGON]: {
    nativeCurrency: CURRENCY_SYMBOLS.MATIC,
    network: 'polygon',
  },
  [CHAIN_IDS.AVALANCHE]: {
    nativeCurrency: CURRENCY_SYMBOLS.AVALANCHE,
    network: 'avaxcchain',
  },
  [CHAIN_IDS.FANTOM]: {
    nativeCurrency: CURRENCY_SYMBOLS.FANTOM,
    network: 'fantom',
  },
  [CHAIN_IDS.CELO]: {
    nativeCurrency: CURRENCY_SYMBOLS.CELO,
    network: 'celo',
  },
  [CHAIN_IDS.OPTIMISM]: {
    nativeCurrency: CURRENCY_SYMBOLS.ETH,
    network: 'optimism',
  },
  [CHAIN_IDS.ARBITRUM]: {
    nativeCurrency: CURRENCY_SYMBOLS.ARBITRUM,
    network: 'arbitrum',
  },
  [CHAIN_IDS.CRONOS]: {
    nativeCurrency: CURRENCY_SYMBOLS.CRONOS,
    network: 'cronos',
  },
  [CHAIN_IDS.MOONBEAM]: {
    nativeCurrency: CURRENCY_SYMBOLS.GLIMMER,
    network: 'moonbeam',
  },
  [CHAIN_IDS.MOONRIVER]: {
    nativeCurrency: CURRENCY_SYMBOLS.MOONRIVER,
    network: 'moonriver',
  },
  [CHAIN_IDS.HARMONY]: {
    nativeCurrency: CURRENCY_SYMBOLS.ONE,
    network: 'harmony',
  },
  [CHAIN_IDS.PALM]: {
    nativeCurrency: CURRENCY_SYMBOLS.PALM,
    network: 'palm',
  },
  [CHAIN_IDS.LINEA_MAINNET]: {
    nativeCurrency: CURRENCY_SYMBOLS.ETH,
    network: 'linea',
  },
  [CHAIN_IDS.ZKSYNC_ERA]: {
    nativeCurrency: CURRENCY_SYMBOLS.ETH,
    network: 'zksync',
  },
  [CHAIN_IDS.BASE]: {
    nativeCurrency: CURRENCY_SYMBOLS.ETH,
    network: 'base',
  },
};

export const FEATURED_RPCS: RPCDefinition[] = [
  {
    chainId: CHAIN_IDS.ARBITRUM,
    nickname: ARBITRUM_DISPLAY_NAME,
    rpcUrl: `https://arbitrum-mainnet.infura.io/v3/${infuraProjectId}`,
    ticker: CURRENCY_SYMBOLS.ARBITRUM,
    rpcPrefs: {
      blockExplorerUrl: 'https://explorer.arbitrum.io',
      imageUrl: AETH_TOKEN_IMAGE_URL,
    },
  },
  {
    chainId: CHAIN_IDS.AVALANCHE,
    nickname: AVALANCHE_DISPLAY_NAME,
    rpcUrl: `https://avalanche-mainnet.infura.io/v3/${infuraProjectId}`,
    ticker: CURRENCY_SYMBOLS.AVALANCHE,
    rpcPrefs: {
      blockExplorerUrl: 'https://snowtrace.io/',
      imageUrl: AVAX_TOKEN_IMAGE_URL,
    },
  },
  {
    chainId: CHAIN_IDS.BSC,
    nickname: BNB_DISPLAY_NAME,
    rpcUrl: 'https://bsc-dataseed.binance.org/',
    ticker: CURRENCY_SYMBOLS.BNB,
    rpcPrefs: {
      blockExplorerUrl: 'https://bscscan.com/',
      imageUrl: BNB_TOKEN_IMAGE_URL,
    },
  },
  {
    chainId: CHAIN_IDS.OPTIMISM,
    nickname: OPTIMISM_DISPLAY_NAME,
    rpcUrl: `https://optimism-mainnet.infura.io/v3/${infuraProjectId}`,
    ticker: CURRENCY_SYMBOLS.ETH,
    rpcPrefs: {
      blockExplorerUrl: 'https://optimistic.etherscan.io/',
      imageUrl: OPTIMISM_TOKEN_IMAGE_URL,
    },
  },
  {
    chainId: CHAIN_IDS.POLYGON,
    nickname: `${POLYGON_DISPLAY_NAME} ${capitalize(NETWORK_TYPES.MAINNET)}`,
    rpcUrl: `https://polygon-mainnet.infura.io/v3/${infuraProjectId}`,
    ticker: CURRENCY_SYMBOLS.MATIC,
    rpcPrefs: {
      blockExplorerUrl: 'https://polygonscan.com/',
      imageUrl: MATIC_TOKEN_IMAGE_URL,
    },
  },
  {
    chainId: CHAIN_IDS.ZKSYNC_ERA,
    nickname: ZK_SYNC_ERA_DISPLAY_NAME,
    rpcUrl: `https://mainnet.era.zksync.io`,
    ticker: CURRENCY_SYMBOLS.ETH,
    rpcPrefs: {
      blockExplorerUrl: 'https://explorer.zksync.io/',
      imageUrl: ZK_SYNC_ERA_TOKEN_IMAGE_URL,
    },
  },
  {
    chainId: CHAIN_IDS.BASE,
    nickname: BASE_DISPLAY_NAME,
    rpcUrl: `https://mainnet.base.org`,
    ticker: CURRENCY_SYMBOLS.ETH,
    rpcPrefs: {
      blockExplorerUrl: 'https://basescan.org',
      imageUrl: BASE_TOKEN_IMAGE_URL,
    },
  },
];

/**
 * Represents the availability state of the currently selected network.
 */
export enum NetworkStatus {
  /**
   * The network may or may not be able to receive requests, but either no
   * attempt has been made to determine this, or an attempt was made but was
   * unsuccessful.
   */
  Unknown = 'unknown',
  /**
   * The network is able to receive and respond to requests.
   */
  Available = 'available',
  /**
   * The network is unable to receive and respond to requests for unknown
   * reasons.
   */
  Unavailable = 'unavailable',
  /**
   * The network is not only unavailable, but is also inaccessible for the user
   * specifically based on their location. This state only applies to Infura
   * networks.
   */
  Blocked = 'blocked',
}

export const TEST_NETWORKS = [
  GOERLI_DISPLAY_NAME,
  SEPOLIA_DISPLAY_NAME,
  LINEA_GOERLI_DISPLAY_NAME,
  LINEA_SEPOLIA_DISPLAY_NAME,
];<|MERGE_RESOLUTION|>--- conflicted
+++ resolved
@@ -150,12 +150,9 @@
   TEST_ETH: '0x539',
   ARBITRUM_GOERLI: '0x66eed',
   BLAST: '0x13e31',
-<<<<<<< HEAD
+  FILECOIN: '0x13a',
   SCROLL: '0x82750',
   SCROLL_SEPOLIA: '0x8274f',
-=======
-  FILECOIN: '0x13a',
->>>>>>> e6428f84
 } as const;
 
 const CHAINLIST_CHAIN_IDS_MAP = {
@@ -428,11 +425,8 @@
 export const VELAS_EVM_MAINNET_IMAGE_URL = './images/velas.svg';
 export const ZKATANA_MAINNET_IMAGE_URL = './images/zkatana.png';
 export const ZORA_MAINNET_IMAGE_URL = './images/zora.svg';
-<<<<<<< HEAD
+export const FILECOIN_MAINNET_IMAGE_URL = './images/filecoin.svg';
 export const SCROLL_IMAGE_URL = './images/scroll.svg';
-=======
-export const FILECOIN_MAINNET_IMAGE_URL = './images/filecoin.svg';
->>>>>>> e6428f84
 
 export const INFURA_PROVIDER_TYPES = [
   NETWORK_TYPES.MAINNET,
@@ -757,12 +751,9 @@
   [CHAIN_IDS.CELO]: CELO_TOKEN_IMAGE_URL,
   [CHAIN_IDS.GNOSIS]: GNOSIS_TOKEN_IMAGE_URL,
   [CHAIN_IDS.FANTOM]: FTM_TOKEN_IMAGE_URL,
-<<<<<<< HEAD
+  [CHAIN_IDS.FILECOIN]: FILECOIN_MAINNET_IMAGE_URL,
   [CHAIN_IDS.SCROLL]: SCROLL_IMAGE_URL,
   [CHAIN_IDS.SCROLL_SEPOLIA]: SCROLL_IMAGE_URL,
-=======
-  [CHAIN_IDS.FILECOIN]: FILECOIN_MAINNET_IMAGE_URL,
->>>>>>> e6428f84
 } as const;
 
 export const INFURA_BLOCKED_KEY = 'countryBlocked';
@@ -903,12 +894,9 @@
     | typeof CHAIN_IDS.AURORA
     | typeof CHAIN_IDS.ARBITRUM_GOERLI
     | typeof CHAIN_IDS.BLAST
-<<<<<<< HEAD
+    | typeof CHAIN_IDS.FILECOIN
     | typeof CHAIN_IDS.SCROLL
     | typeof CHAIN_IDS.SCROLL_SEPOLIA
-=======
-    | typeof CHAIN_IDS.FILECOIN
->>>>>>> e6428f84
   >]: BuyableChainSettings;
 } = {
   [CHAIN_IDS.MAINNET]: {
