import { capitalize, pick } from 'lodash';
/**
 * A type representing any valid value for 'type' for setProviderType and other
 * methods that add or manipulate networks in MetaMask state.
 */
export type NetworkType = (typeof NETWORK_TYPES)[keyof typeof NETWORK_TYPES];

/**
 * A union type of all possible hard-coded chain ids. This type is not
 * exhaustive and cannot be used for typing chainId in areas where the user or
 * dapp may specify any chainId.
 */
export type ChainId = (typeof CHAIN_IDS)[keyof typeof CHAIN_IDS];

/**
 * A type that is a union type of all possible hardcoded currency symbols.
 * This type is non-exhaustive, and cannot be used for areas where the user
 * or dapp may supply their own symbol.
 */
export type CurrencySymbol =
  (typeof CURRENCY_SYMBOLS)[keyof typeof CURRENCY_SYMBOLS];
/**
 * Test networks have special symbols that combine the network name and 'ETH'
 * so that they are distinct from mainnet and other networks that use 'ETH'.
 */
export type TestNetworkCurrencySymbol =
  (typeof TEST_NETWORK_TICKER_MAP)[keyof typeof TEST_NETWORK_TICKER_MAP];

/**
 * An object containing preferences for an RPC definition
 */
type RPCPreferences = {
  /**
   * A URL for the block explorer for the RPC's network
   */
  blockExplorerUrl: `https://${string}`;
  /**
   * A image reflecting the asset symbol for the network
   */
  imageUrl: string;
};

/**
 * An object that describes a network to be used inside of MetaMask
 */
export type RPCDefinition = {
  /**
   * The hex encoded ChainId for the network
   */
  chainId: ChainId;
  /**
   * The nickname for the network
   */
  nickname: string;
  /**
   * The URL for the client to send network requests to
   */
  rpcUrl: `https://${string}`;
  /**
   * The Currency Symbol for the network
   */
  ticker: string;
  /**
   * Additional preferences for the network, such as blockExplorerUrl
   */
  rpcPrefs: RPCPreferences;
};

/**
 * For each chain that we support fiat onramps for, we provide a set of
 * configuration options that help for initializing the connectiong to the
 * onramp providers.
 */
type BuyableChainSettings = {
  /**
   * The native currency for the given chain
   */
  nativeCurrency: CurrencySymbol | TestNetworkCurrencySymbol;
  /**
   * The network name or identifier
   */
  network: string;
};

/**
 * Throughout the extension we set the current provider by referencing its
 * "type", which can be any of the values in the below object. These values
 * represent the built-in networks of MetaMask, including test nets, as well
 * as "rpc" which is the "type" of a custom network added by the user or via
 * wallet_addEthereumChain.
 */
export const NETWORK_TYPES = {
  GOERLI: 'goerli',
  LOCALHOST: 'localhost',
  MAINNET: 'mainnet',
  RPC: 'rpc',
  SEPOLIA: 'sepolia',
  LINEA_GOERLI: 'linea-goerli',
  LINEA_MAINNET: 'linea-mainnet',
} as const;

/**
 * An object containing shortcut names for any non-builtin network. We need
 * this to be able to differentiate between networks that require custom
 * sections of code for our various features, such as swaps or token lists.
 */
export const NETWORK_NAMES = {
  HOMESTEAD: 'homestead',
};

/**
 * The Network ID for our builtin networks. This is the decimal equivalent of
 * the chain id for the network, but is expresssed as a string. Many moons ago
 * the decision was made on the extension team to expressly use chainId with
 * hex encoding over network id. Consider that when accessing this object. Note
 * for cross product purposes: alignment with mobile on this matter has not
 * been fully achieved, thus it is possible for some dependencies to still
 * ask for or require network id.
 */
export const NETWORK_IDS = {
  MAINNET: '1',
  GOERLI: '5',
  LOCALHOST: '1337',
  SEPOLIA: '11155111',
  LINEA_GOERLI: '59140',
  LINEA_MAINNET: '59144',
} as const;

/**
 * An object containing all of the chain ids for networks both built in and
 * those that we have added custom code to support our feature set.
 */
export const CHAIN_IDS = {
  MAINNET: '0x1',
  GOERLI: '0x5',
  LOCALHOST: '0x539',
  BSC: '0x38',
  BSC_TESTNET: '0x61',
  OPTIMISM: '0xa',
  OPTIMISM_TESTNET: '0x1a4',
  POLYGON: '0x89',
  POLYGON_TESTNET: '0x13881',
  AVALANCHE: '0xa86a',
  AVALANCHE_TESTNET: '0xa869',
  FANTOM: '0xfa',
  FANTOM_TESTNET: '0xfa2',
  CELO: '0xa4ec',
  ARBITRUM: '0xa4b1',
  HARMONY: '0x63564c40',
  PALM: '0x2a15c308d',
  SEPOLIA: '0xaa36a7',
  LINEA_GOERLI: '0xe704',
  LINEA_MAINNET: '0xe708',
  AURORA: '0x4e454152',
  MOONBEAM: '0x504',
  MOONBEAM_TESTNET: '0x507',
  MOONRIVER: '0x505',
  CRONOS: '0x19',
<<<<<<< HEAD
  EUROPA_SKALE: '0x79f99296',
=======
  GNOSIS: '0x64',
>>>>>>> ad919026
} as const;

/**
 * The largest possible chain ID we can handle.
 * Explanation: https://gist.github.com/rekmarks/a47bd5f2525936c4b8eee31a16345553
 */
export const MAX_SAFE_CHAIN_ID = 4503599627370476;

export const MAINNET_DISPLAY_NAME = 'Ethereum Mainnet';
export const GOERLI_DISPLAY_NAME = 'Goerli';
export const SEPOLIA_DISPLAY_NAME = 'Sepolia';
export const LINEA_GOERLI_DISPLAY_NAME = 'Linea Goerli';
export const LINEA_MAINNET_DISPLAY_NAME = 'Linea Mainnet';
export const LOCALHOST_DISPLAY_NAME = 'Localhost 8545';
export const BSC_DISPLAY_NAME = 'Binance Smart Chain';
export const POLYGON_DISPLAY_NAME = 'Polygon';
export const AVALANCHE_DISPLAY_NAME = 'Avalanche Network C-Chain';
export const ARBITRUM_DISPLAY_NAME = 'Arbitrum One';
export const BNB_DISPLAY_NAME = 'BNB Chain';
export const OPTIMISM_DISPLAY_NAME = 'Optimism';
export const FANTOM_DISPLAY_NAME = 'Fantom Opera';
export const HARMONY_DISPLAY_NAME = 'Harmony Mainnet Shard 0';
export const PALM_DISPLAY_NAME = 'Palm';
export const AURORA_DISPLAY_NAME = 'Aurora Mainnet';
export const CELO_DISPLAY_NAME = 'Celo Mainnet';
<<<<<<< HEAD
export const EUROPA_SKALE_DISPLAY_NAME = 'Europa Liquidity Hub | SKALE';
=======
export const GNOSIS_DISPLAY_NAME = 'Gnosis';
>>>>>>> ad919026

export const infuraProjectId = process.env.INFURA_PROJECT_ID;
export const getRpcUrl = ({
  network,
  excludeProjectId = false,
}: {
  network: NetworkType;
  excludeProjectId?: boolean;
}) =>
  `https://${network}.infura.io/v3/${excludeProjectId ? '' : infuraProjectId}`;

export const MAINNET_RPC_URL = getRpcUrl({
  network: NETWORK_TYPES.MAINNET,
});
export const GOERLI_RPC_URL = getRpcUrl({ network: NETWORK_TYPES.GOERLI });
export const SEPOLIA_RPC_URL = getRpcUrl({ network: NETWORK_TYPES.SEPOLIA });
export const LINEA_GOERLI_RPC_URL = getRpcUrl({
  network: NETWORK_TYPES.LINEA_GOERLI,
});
export const LINEA_MAINNET_RPC_URL = getRpcUrl({
  network: NETWORK_TYPES.LINEA_MAINNET,
});
export const LOCALHOST_RPC_URL = 'http://localhost:8545';

/**
 * An object containing the token symbols for various tokens that are either
 * native currencies or those that have been special cased by the extension
 * for supporting our feature set.
 */
export const CURRENCY_SYMBOLS = {
  ARBITRUM: 'ETH',
  AURORA_ETH: 'AURORA ETH',
  AVALANCHE: 'AVAX',
  BNB: 'BNB',
  BUSD: 'BUSD',
  CELO: 'CELO',
  DAI: 'DAI',
  GNOSIS: 'XDAI',
  ETH: 'ETH',
  FANTOM: 'FTM',
  HARMONY: 'ONE',
  PALM: 'PALM',
  MATIC: 'MATIC',
  TEST_ETH: 'TESTETH',
  USDC: 'USDC',
  USDT: 'USDT',
  WETH: 'WETH',
  OPTIMISM: 'OP',
  CRONOS: 'CRO',
  GLIMMER: 'GLMR',
  MOONRIVER: 'MOVR',
  ONE: 'ONE',
  SFUEL: 'sFUEL',
} as const;

export const ETH_TOKEN_IMAGE_URL = './images/eth_logo.png';
export const LINEA_GOERLI_TOKEN_IMAGE_URL = './images/linea-logo-testnet.png';
export const LINEA_MAINNET_TOKEN_IMAGE_URL = './images/linea-logo-mainnet.png';
export const TEST_ETH_TOKEN_IMAGE_URL = './images/black-eth-logo.svg';
export const BNB_TOKEN_IMAGE_URL = './images/bnb.png';
export const MATIC_TOKEN_IMAGE_URL = './images/matic-token.png';
export const AVAX_TOKEN_IMAGE_URL = './images/avax-token.png';
export const AETH_TOKEN_IMAGE_URL = './images/arbitrum.svg';
export const FTM_TOKEN_IMAGE_URL = './images/fantom-opera.svg';
export const HARMONY_ONE_TOKEN_IMAGE_URL = './images/harmony-one.svg';
export const OPTIMISM_TOKEN_IMAGE_URL = './images/optimism.svg';
export const PALM_TOKEN_IMAGE_URL = './images/palm.svg';
export const AURORA_TOKEN_IMAGE_URL = './images/aurora.png';
export const CELO_TOKEN_IMAGE_URL = './images/celo.svg';
<<<<<<< HEAD
export const SFUEL_TOKEN_IMAGE_URL = './images/sfuel.png';

export const EUROPA_LOGO_IMAGE_URL = './images/europa.svg';
=======
export const GNOSIS_TOKEN_IMAGE_URL = './images/gnosis.svg';
>>>>>>> ad919026

export const INFURA_PROVIDER_TYPES = [
  NETWORK_TYPES.MAINNET,
  NETWORK_TYPES.GOERLI,
  NETWORK_TYPES.SEPOLIA,
  NETWORK_TYPES.LINEA_GOERLI,
  NETWORK_TYPES.LINEA_MAINNET,
] as const;

export const TEST_CHAINS = [
  CHAIN_IDS.GOERLI,
  CHAIN_IDS.SEPOLIA,
  CHAIN_IDS.LINEA_GOERLI,
  CHAIN_IDS.LOCALHOST,
];

const typedCapitalize = <K extends string>(k: K): Capitalize<K> =>
  capitalize(k) as Capitalize<typeof k>;

export const TEST_NETWORK_TICKER_MAP: {
  [K in Exclude<
    NetworkType,
    'localhost' | 'mainnet' | 'rpc' | 'linea-mainnet'
  >]: string;
} = {
  [NETWORK_TYPES.GOERLI]: `${typedCapitalize(NETWORK_TYPES.GOERLI)}${
    CURRENCY_SYMBOLS.ETH
  }`,
  [NETWORK_TYPES.SEPOLIA]: `${typedCapitalize(NETWORK_TYPES.SEPOLIA)}${
    CURRENCY_SYMBOLS.ETH
  }`,
  [NETWORK_TYPES.LINEA_GOERLI]: `Linea${CURRENCY_SYMBOLS.ETH}`,
};

/**
 * Map of all build-in Infura networks to their network, ticker and chain IDs.
 */
export const BUILT_IN_NETWORKS = {
  [NETWORK_TYPES.GOERLI]: {
    networkId: NETWORK_IDS.GOERLI,
    chainId: CHAIN_IDS.GOERLI,
    ticker: TEST_NETWORK_TICKER_MAP[NETWORK_TYPES.GOERLI],
    blockExplorerUrl: `https://${NETWORK_TYPES.GOERLI}.etherscan.io`,
  },
  [NETWORK_TYPES.SEPOLIA]: {
    networkId: NETWORK_IDS.SEPOLIA,
    chainId: CHAIN_IDS.SEPOLIA,
    ticker: TEST_NETWORK_TICKER_MAP[NETWORK_TYPES.SEPOLIA],
    blockExplorerUrl: `https://${NETWORK_TYPES.SEPOLIA}.etherscan.io`,
  },
  [NETWORK_TYPES.LINEA_GOERLI]: {
    networkId: NETWORK_IDS.LINEA_GOERLI,
    chainId: CHAIN_IDS.LINEA_GOERLI,
    ticker: TEST_NETWORK_TICKER_MAP[NETWORK_TYPES.LINEA_GOERLI],
    blockExplorerUrl: 'https://goerli.lineascan.build',
  },
  [NETWORK_TYPES.MAINNET]: {
    networkId: NETWORK_IDS.MAINNET,
    chainId: CHAIN_IDS.MAINNET,
    blockExplorerUrl: `https://etherscan.io`,
  },
  [NETWORK_TYPES.LINEA_MAINNET]: {
    networkId: NETWORK_IDS.LINEA_MAINNET,
    chainId: CHAIN_IDS.LINEA_MAINNET,
    blockExplorerUrl: 'https://lineascan.build',
  },
  [NETWORK_TYPES.LOCALHOST]: {
    networkId: NETWORK_IDS.LOCALHOST,
    chainId: CHAIN_IDS.LOCALHOST,
  },
} as const;

export const BUILT_IN_INFURA_NETWORKS = pick(
  BUILT_IN_NETWORKS,
  INFURA_PROVIDER_TYPES,
);

export type BuiltInInfuraNetwork = keyof typeof BUILT_IN_INFURA_NETWORKS;

export const NETWORK_TO_NAME_MAP = {
  [NETWORK_TYPES.MAINNET]: MAINNET_DISPLAY_NAME,
  [NETWORK_TYPES.GOERLI]: GOERLI_DISPLAY_NAME,
  [NETWORK_TYPES.SEPOLIA]: SEPOLIA_DISPLAY_NAME,
  [NETWORK_TYPES.LINEA_GOERLI]: LINEA_GOERLI_DISPLAY_NAME,
  [NETWORK_TYPES.LINEA_MAINNET]: LINEA_MAINNET_DISPLAY_NAME,
  [NETWORK_TYPES.LOCALHOST]: LOCALHOST_DISPLAY_NAME,

  [NETWORK_IDS.GOERLI]: GOERLI_DISPLAY_NAME,
  [NETWORK_IDS.SEPOLIA]: SEPOLIA_DISPLAY_NAME,
  [NETWORK_IDS.LINEA_GOERLI]: LINEA_GOERLI_DISPLAY_NAME,
  [NETWORK_IDS.MAINNET]: MAINNET_DISPLAY_NAME,
  [NETWORK_IDS.LINEA_MAINNET]: LINEA_MAINNET_DISPLAY_NAME,
  [NETWORK_IDS.LOCALHOST]: LOCALHOST_DISPLAY_NAME,

  [CHAIN_IDS.GOERLI]: GOERLI_DISPLAY_NAME,
  [CHAIN_IDS.SEPOLIA]: SEPOLIA_DISPLAY_NAME,
  [CHAIN_IDS.LINEA_GOERLI]: LINEA_GOERLI_DISPLAY_NAME,
  [CHAIN_IDS.MAINNET]: MAINNET_DISPLAY_NAME,
  [CHAIN_IDS.LINEA_MAINNET]: LINEA_MAINNET_DISPLAY_NAME,
  [CHAIN_IDS.LOCALHOST]: LOCALHOST_DISPLAY_NAME,
} as const;

export const CHAIN_ID_TO_TYPE_MAP = {
  [CHAIN_IDS.MAINNET]: NETWORK_TYPES.MAINNET,
  [CHAIN_IDS.GOERLI]: NETWORK_TYPES.GOERLI,
  [CHAIN_IDS.SEPOLIA]: NETWORK_TYPES.SEPOLIA,
  [CHAIN_IDS.LINEA_GOERLI]: NETWORK_TYPES.LINEA_GOERLI,
  [CHAIN_IDS.LINEA_MAINNET]: NETWORK_TYPES.LINEA_MAINNET,
  [CHAIN_IDS.LOCALHOST]: NETWORK_TYPES.LOCALHOST,
} as const;

export const CHAIN_ID_TO_RPC_URL_MAP = {
  [CHAIN_IDS.GOERLI]: GOERLI_RPC_URL,
  [CHAIN_IDS.SEPOLIA]: SEPOLIA_RPC_URL,
  [CHAIN_IDS.LINEA_GOERLI]: LINEA_GOERLI_RPC_URL,
  [CHAIN_IDS.MAINNET]: MAINNET_RPC_URL,
  [CHAIN_IDS.LINEA_MAINNET]: LINEA_MAINNET_RPC_URL,
  [CHAIN_IDS.LOCALHOST]: LOCALHOST_RPC_URL,
} as const;

export const CHAIN_ID_TO_NETWORK_IMAGE_URL_MAP = {
  [CHAIN_IDS.MAINNET]: ETH_TOKEN_IMAGE_URL,
  [CHAIN_IDS.LINEA_GOERLI]: LINEA_GOERLI_TOKEN_IMAGE_URL,
  [CHAIN_IDS.LINEA_MAINNET]: LINEA_MAINNET_TOKEN_IMAGE_URL,
  [CHAIN_IDS.AVALANCHE]: AVAX_TOKEN_IMAGE_URL,
  [CHAIN_IDS.BSC]: BNB_TOKEN_IMAGE_URL,
  [CHAIN_IDS.POLYGON]: MATIC_TOKEN_IMAGE_URL,
  [CHAIN_IDS.ARBITRUM]: AETH_TOKEN_IMAGE_URL,
  [CHAIN_IDS.FANTOM]: FTM_TOKEN_IMAGE_URL,
  [CHAIN_IDS.HARMONY]: HARMONY_ONE_TOKEN_IMAGE_URL,
  [CHAIN_IDS.OPTIMISM]: OPTIMISM_TOKEN_IMAGE_URL,
  [CHAIN_IDS.PALM]: PALM_TOKEN_IMAGE_URL,
  [CHAIN_IDS.AURORA]: AURORA_TOKEN_IMAGE_URL,
  [CHAIN_IDS.CELO]: CELO_TOKEN_IMAGE_URL,
<<<<<<< HEAD
  [CHAIN_IDS.EUROPA_SKALE]: EUROPA_LOGO_IMAGE_URL,
=======
  [CHAIN_IDS.GNOSIS]: GNOSIS_TOKEN_IMAGE_URL,
>>>>>>> ad919026
} as const;

export const NETWORK_ID_TO_ETHERS_NETWORK_NAME_MAP = {
  [NETWORK_IDS.GOERLI]: NETWORK_TYPES.GOERLI,
  [NETWORK_IDS.SEPOLIA]: NETWORK_TYPES.SEPOLIA,
  [NETWORK_IDS.LINEA_GOERLI]: NETWORK_TYPES.LINEA_GOERLI,
  [NETWORK_IDS.MAINNET]: NETWORK_NAMES.HOMESTEAD,
  [NETWORK_IDS.LINEA_MAINNET]: NETWORK_TYPES.LINEA_MAINNET,
} as const;

export const CHAIN_ID_TO_NETWORK_ID_MAP = {
  [CHAIN_IDS.MAINNET]: NETWORK_IDS.MAINNET,
  [CHAIN_IDS.GOERLI]: NETWORK_IDS.GOERLI,
  [CHAIN_IDS.SEPOLIA]: NETWORK_IDS.SEPOLIA,
  [CHAIN_IDS.LINEA_GOERLI]: NETWORK_IDS.LINEA_GOERLI,
  [CHAIN_IDS.LINEA_MAINNET]: NETWORK_IDS.LINEA_MAINNET,
  [CHAIN_IDS.LOCALHOST]: NETWORK_IDS.LOCALHOST,
} as const;

export const NATIVE_CURRENCY_TOKEN_IMAGE_MAP = {
  [CURRENCY_SYMBOLS.ETH]: ETH_TOKEN_IMAGE_URL,
  [CURRENCY_SYMBOLS.TEST_ETH]: TEST_ETH_TOKEN_IMAGE_URL,
  [CURRENCY_SYMBOLS.BNB]: BNB_TOKEN_IMAGE_URL,
  [CURRENCY_SYMBOLS.MATIC]: MATIC_TOKEN_IMAGE_URL,
  [CURRENCY_SYMBOLS.AVALANCHE]: AVAX_TOKEN_IMAGE_URL,
  [CURRENCY_SYMBOLS.OPTIMISM]: OPTIMISM_TOKEN_IMAGE_URL,
  [CURRENCY_SYMBOLS.CELO]: CELO_TOKEN_IMAGE_URL,
  [CURRENCY_SYMBOLS.AURORA_ETH]: ETH_TOKEN_IMAGE_URL,
<<<<<<< HEAD
  [CURRENCY_SYMBOLS.SFUEL]: SFUEL_TOKEN_IMAGE_URL,
=======
  [CURRENCY_SYMBOLS.GNOSIS]: GNOSIS_TOKEN_IMAGE_URL,
>>>>>>> ad919026
} as const;

export const INFURA_BLOCKED_KEY = 'countryBlocked';

const defaultEtherscanDomain = 'etherscan.io';
const defaultEtherscanSubdomainPrefix = 'api';
/**
 * Map of all Etherscan supported networks.
 */
export const ETHERSCAN_SUPPORTED_NETWORKS = {
  [CHAIN_IDS.GOERLI]: {
    domain: defaultEtherscanDomain,
    subdomain: `${defaultEtherscanSubdomainPrefix}-${
      CHAIN_ID_TO_TYPE_MAP[CHAIN_IDS.GOERLI]
    }`,
    networkId: CHAIN_ID_TO_NETWORK_ID_MAP[CHAIN_IDS.GOERLI],
  },
  [CHAIN_IDS.MAINNET]: {
    domain: defaultEtherscanDomain,
    subdomain: defaultEtherscanSubdomainPrefix,
    networkId: CHAIN_ID_TO_NETWORK_ID_MAP[CHAIN_IDS.MAINNET],
  },
  [CHAIN_IDS.SEPOLIA]: {
    domain: defaultEtherscanDomain,
    subdomain: `${defaultEtherscanSubdomainPrefix}-${
      CHAIN_ID_TO_TYPE_MAP[CHAIN_IDS.SEPOLIA]
    }`,
    networkId: CHAIN_ID_TO_NETWORK_ID_MAP[CHAIN_IDS.SEPOLIA],
  },
  [CHAIN_IDS.LINEA_GOERLI]: {
    domain: 'lineascan.build',
    subdomain: 'goerli',
    networkId: CHAIN_ID_TO_NETWORK_ID_MAP[CHAIN_IDS.LINEA_GOERLI],
  },
  [CHAIN_IDS.LINEA_MAINNET]: {
    domain: 'lineascan.build',
    subdomain: defaultEtherscanSubdomainPrefix,
    networkId: CHAIN_ID_TO_NETWORK_ID_MAP[CHAIN_IDS.LINEA_MAINNET],
  },
  [CHAIN_IDS.BSC]: {
    domain: 'bscscan.com',
    subdomain: defaultEtherscanSubdomainPrefix,
    networkId: parseInt(CHAIN_IDS.BSC, 16).toString(),
  },
  [CHAIN_IDS.BSC_TESTNET]: {
    domain: 'bscscan.com',
    subdomain: `${defaultEtherscanSubdomainPrefix}-testnet`,
    networkId: parseInt(CHAIN_IDS.BSC_TESTNET, 16).toString(),
  },
  [CHAIN_IDS.OPTIMISM]: {
    domain: defaultEtherscanDomain,
    subdomain: `${defaultEtherscanSubdomainPrefix}-optimistic`,
    networkId: parseInt(CHAIN_IDS.OPTIMISM, 16).toString(),
  },
  [CHAIN_IDS.OPTIMISM_TESTNET]: {
    domain: defaultEtherscanDomain,
    subdomain: `${defaultEtherscanSubdomainPrefix}-goerli-optimistic`,
    networkId: parseInt(CHAIN_IDS.OPTIMISM_TESTNET, 16).toString(),
  },
  [CHAIN_IDS.POLYGON]: {
    domain: 'polygonscan.com',
    subdomain: defaultEtherscanSubdomainPrefix,
    networkId: parseInt(CHAIN_IDS.POLYGON, 16).toString(),
  },
  [CHAIN_IDS.POLYGON_TESTNET]: {
    domain: 'polygonscan.com',
    subdomain: `${defaultEtherscanSubdomainPrefix}-mumbai`,
    networkId: parseInt(CHAIN_IDS.POLYGON_TESTNET, 16).toString(),
  },
  [CHAIN_IDS.AVALANCHE]: {
    domain: 'snowtrace.io',
    subdomain: defaultEtherscanSubdomainPrefix,
    networkId: parseInt(CHAIN_IDS.AVALANCHE, 16).toString(),
  },
  [CHAIN_IDS.AVALANCHE_TESTNET]: {
    domain: 'snowtrace.io',
    subdomain: `${defaultEtherscanSubdomainPrefix}-testnet`,
    networkId: parseInt(CHAIN_IDS.AVALANCHE_TESTNET, 16).toString(),
  },
  [CHAIN_IDS.FANTOM]: {
    domain: 'ftmscan.com',
    subdomain: defaultEtherscanSubdomainPrefix,
    networkId: parseInt(CHAIN_IDS.FANTOM, 16).toString(),
  },
  [CHAIN_IDS.FANTOM_TESTNET]: {
    domain: 'ftmscan.com',
    subdomain: `${defaultEtherscanSubdomainPrefix}-testnet`,
    networkId: parseInt(CHAIN_IDS.FANTOM_TESTNET, 16).toString(),
  },
  [CHAIN_IDS.MOONBEAM]: {
    domain: 'moonscan.io',
    subdomain: `${defaultEtherscanSubdomainPrefix}-moonbeam`,
    networkId: parseInt(CHAIN_IDS.MOONBEAM, 16).toString(),
  },
  [CHAIN_IDS.MOONBEAM_TESTNET]: {
    domain: 'moonscan.io',
    subdomain: `${defaultEtherscanSubdomainPrefix}-moonbase`,
    networkId: parseInt(CHAIN_IDS.MOONBEAM_TESTNET, 16).toString(),
  },
  [CHAIN_IDS.MOONRIVER]: {
    domain: 'moonscan.io',
    subdomain: `${defaultEtherscanSubdomainPrefix}-moonriver`,
    networkId: parseInt(CHAIN_IDS.MOONRIVER, 16).toString(),
  },
  [CHAIN_IDS.GNOSIS]: {
    domain: 'gnosisscan.io',
    subdomain: `${defaultEtherscanSubdomainPrefix}-gnosis`,
    networkId: parseInt(CHAIN_IDS.GNOSIS, 16).toString(),
  },
};

export const CHAIN_ID_TO_GAS_LIMIT_BUFFER_MAP = {
  [CHAIN_IDS.OPTIMISM]: 1,
  [CHAIN_IDS.OPTIMISM_TESTNET]: 1,
};

/**
 * Ethereum JSON-RPC methods that are known to exist but that we intentionally
 * do not support.
 */
export const UNSUPPORTED_RPC_METHODS = new Set([
  // This is implemented later in our middleware stack – specifically, in
  // eth-json-rpc-middleware – but our UI does not support it.
  'eth_signTransaction' as const,
]);

export const IPFS_DEFAULT_GATEWAY_URL = 'dweb.link';

// The first item in transakCurrencies must be the
// default crypto currency for the network
const BUYABLE_CHAIN_ETHEREUM_NETWORK_NAME = 'ethereum';

export const BUYABLE_CHAINS_MAP: {
  [K in Exclude<
    ChainId,
    | typeof CHAIN_IDS.LOCALHOST
    | typeof CHAIN_IDS.OPTIMISM_TESTNET
    | typeof CHAIN_IDS.BSC_TESTNET
    | typeof CHAIN_IDS.POLYGON_TESTNET
    | typeof CHAIN_IDS.AVALANCHE_TESTNET
    | typeof CHAIN_IDS.FANTOM_TESTNET
    | typeof CHAIN_IDS.MOONBEAM_TESTNET
    | typeof CHAIN_IDS.LINEA_GOERLI
    | typeof CHAIN_IDS.GOERLI
<<<<<<< HEAD
    | typeof CHAIN_IDS.EUROPA_SKALE
=======
    | typeof CHAIN_IDS.GNOSIS
>>>>>>> ad919026
  >]: BuyableChainSettings;
} = {
  [CHAIN_IDS.MAINNET]: {
    nativeCurrency: CURRENCY_SYMBOLS.ETH,
    network: BUYABLE_CHAIN_ETHEREUM_NETWORK_NAME,
  },
  [CHAIN_IDS.SEPOLIA]: {
    nativeCurrency: TEST_NETWORK_TICKER_MAP[NETWORK_TYPES.SEPOLIA],
    network: BUYABLE_CHAIN_ETHEREUM_NETWORK_NAME,
  },
  [CHAIN_IDS.BSC]: {
    nativeCurrency: CURRENCY_SYMBOLS.BNB,
    network: 'bsc',
  },
  [CHAIN_IDS.POLYGON]: {
    nativeCurrency: CURRENCY_SYMBOLS.MATIC,
    network: 'polygon',
  },
  [CHAIN_IDS.AVALANCHE]: {
    nativeCurrency: CURRENCY_SYMBOLS.AVALANCHE,
    network: 'avaxcchain',
  },
  [CHAIN_IDS.FANTOM]: {
    nativeCurrency: CURRENCY_SYMBOLS.FANTOM,
    network: 'fantom',
  },
  [CHAIN_IDS.CELO]: {
    nativeCurrency: CURRENCY_SYMBOLS.CELO,
    network: 'celo',
  },
  [CHAIN_IDS.OPTIMISM]: {
    nativeCurrency: CURRENCY_SYMBOLS.ETH,
    network: 'optimism',
  },
  [CHAIN_IDS.ARBITRUM]: {
    nativeCurrency: CURRENCY_SYMBOLS.ARBITRUM,
    network: 'arbitrum',
  },
  [CHAIN_IDS.CRONOS]: {
    nativeCurrency: CURRENCY_SYMBOLS.CRONOS,
    network: 'cronos',
  },
  [CHAIN_IDS.MOONBEAM]: {
    nativeCurrency: CURRENCY_SYMBOLS.GLIMMER,
    network: 'moonbeam',
  },
  [CHAIN_IDS.MOONRIVER]: {
    nativeCurrency: CURRENCY_SYMBOLS.MOONRIVER,
    network: 'moonriver',
  },
  [CHAIN_IDS.AURORA]: {
    nativeCurrency: CURRENCY_SYMBOLS.AURORA_ETH,
    network: 'aurora',
  },
  [CHAIN_IDS.HARMONY]: {
    nativeCurrency: CURRENCY_SYMBOLS.ONE,
    network: 'harmony',
  },
  [CHAIN_IDS.PALM]: {
    nativeCurrency: CURRENCY_SYMBOLS.PALM,
    network: 'palm',
  },
  [CHAIN_IDS.LINEA_MAINNET]: {
    nativeCurrency: CURRENCY_SYMBOLS.ETH,
    network: 'linea',
  },
};

export const FEATURED_RPCS: RPCDefinition[] = [
  {
    chainId: CHAIN_IDS.ARBITRUM,
    nickname: ARBITRUM_DISPLAY_NAME,
    rpcUrl: `https://arbitrum-mainnet.infura.io/v3/${infuraProjectId}`,
    ticker: CURRENCY_SYMBOLS.ARBITRUM,
    rpcPrefs: {
      blockExplorerUrl: 'https://explorer.arbitrum.io',
      imageUrl: AETH_TOKEN_IMAGE_URL,
    },
  },
  {
    chainId: CHAIN_IDS.AURORA,
    nickname: AURORA_DISPLAY_NAME,
    rpcUrl: `https://aurora-mainnet.infura.io/v3/${infuraProjectId}`,
    ticker: CURRENCY_SYMBOLS.AURORA_ETH,
    rpcPrefs: {
      blockExplorerUrl: 'https://aurorascan.dev/',
      imageUrl: AURORA_TOKEN_IMAGE_URL,
    },
  },
  {
    chainId: CHAIN_IDS.AVALANCHE,
    nickname: AVALANCHE_DISPLAY_NAME,
    rpcUrl: `https://avalanche-mainnet.infura.io/v3/${infuraProjectId}`,
    ticker: CURRENCY_SYMBOLS.AVALANCHE,
    rpcPrefs: {
      blockExplorerUrl: 'https://snowtrace.io/',
      imageUrl: AVAX_TOKEN_IMAGE_URL,
    },
  },
  {
    chainId: CHAIN_IDS.BSC,
    nickname: BNB_DISPLAY_NAME,
    rpcUrl: 'https://bsc-dataseed.binance.org/',
    ticker: CURRENCY_SYMBOLS.BNB,
    rpcPrefs: {
      blockExplorerUrl: 'https://bscscan.com/',
      imageUrl: BNB_TOKEN_IMAGE_URL,
    },
  },
  {
    chainId: CHAIN_IDS.FANTOM,
    nickname: FANTOM_DISPLAY_NAME,
    rpcUrl: 'https://rpc.ftm.tools/',
    ticker: CURRENCY_SYMBOLS.FANTOM,
    rpcPrefs: {
      blockExplorerUrl: 'https://ftmscan.com/',
      imageUrl: FTM_TOKEN_IMAGE_URL,
    },
  },
  {
    chainId: CHAIN_IDS.HARMONY,
    nickname: HARMONY_DISPLAY_NAME,
    rpcUrl: 'https://api.harmony.one/',
    ticker: CURRENCY_SYMBOLS.HARMONY,
    rpcPrefs: {
      blockExplorerUrl: 'https://explorer.harmony.one/',
      imageUrl: HARMONY_ONE_TOKEN_IMAGE_URL,
    },
  },
  {
    chainId: CHAIN_IDS.OPTIMISM,
    nickname: OPTIMISM_DISPLAY_NAME,
    rpcUrl: `https://optimism-mainnet.infura.io/v3/${infuraProjectId}`,
    ticker: CURRENCY_SYMBOLS.ETH,
    rpcPrefs: {
      blockExplorerUrl: 'https://optimistic.etherscan.io/',
      imageUrl: OPTIMISM_TOKEN_IMAGE_URL,
    },
  },
  {
    chainId: CHAIN_IDS.PALM,
    nickname: PALM_DISPLAY_NAME,
    rpcUrl: `https://palm-mainnet.infura.io/v3/${infuraProjectId}`,
    ticker: CURRENCY_SYMBOLS.PALM,
    rpcPrefs: {
      blockExplorerUrl: 'https://explorer.palm.io/',
      imageUrl: PALM_TOKEN_IMAGE_URL,
    },
  },
  {
    chainId: CHAIN_IDS.POLYGON,
    nickname: `${POLYGON_DISPLAY_NAME} ${capitalize(NETWORK_TYPES.MAINNET)}`,
    rpcUrl: `https://polygon-mainnet.infura.io/v3/${infuraProjectId}`,
    ticker: CURRENCY_SYMBOLS.MATIC,
    rpcPrefs: {
      blockExplorerUrl: 'https://polygonscan.com/',
      imageUrl: MATIC_TOKEN_IMAGE_URL,
    },
  },
  {
    chainId: CHAIN_IDS.CELO,
    nickname: CELO_DISPLAY_NAME,
    rpcUrl: `https://celo-mainnet.infura.io/v3/${infuraProjectId}`,
    ticker: CURRENCY_SYMBOLS.CELO,
    rpcPrefs: {
      blockExplorerUrl: 'https://celoscan.io',
      imageUrl: CELO_TOKEN_IMAGE_URL,
    },
  },
  {
<<<<<<< HEAD
    chainId: CHAIN_IDS.EUROPA_SKALE,
    nickname: EUROPA_SKALE_DISPLAY_NAME,
    rpcUrl: 'https://mainnet.skalenodes.com/v1/elated-tan-skat',
    ticker: CURRENCY_SYMBOLS.SFUEL,
    rpcPrefs: {
      blockExplorerUrl:
        'https://elated-tan-skat.explorer.mainnet.skalenodes.com',
      imageUrl: EUROPA_LOGO_IMAGE_URL,
=======
    chainId: CHAIN_IDS.GNOSIS,
    nickname: GNOSIS_DISPLAY_NAME,
    rpcUrl: `https://rpc.gnosischain.com`,
    ticker: CURRENCY_SYMBOLS.GNOSIS,
    rpcPrefs: {
      blockExplorerUrl: 'https://gnosisscan.io',
      imageUrl: GNOSIS_TOKEN_IMAGE_URL,
>>>>>>> ad919026
    },
  },
];

/**
 * Represents the availability state of the currently selected network.
 */
export enum NetworkStatus {
  /**
   * The network may or may not be able to receive requests, but either no
   * attempt has been made to determine this, or an attempt was made but was
   * unsuccessful.
   */
  Unknown = 'unknown',
  /**
   * The network is able to receive and respond to requests.
   */
  Available = 'available',
  /**
   * The network is unable to receive and respond to requests for unknown
   * reasons.
   */
  Unavailable = 'unavailable',
  /**
   * The network is not only unavailable, but is also inaccessible for the user
   * specifically based on their location. This state only applies to Infura
   * networks.
   */
  Blocked = 'blocked',
}<|MERGE_RESOLUTION|>--- conflicted
+++ resolved
@@ -156,11 +156,8 @@
   MOONBEAM_TESTNET: '0x507',
   MOONRIVER: '0x505',
   CRONOS: '0x19',
-<<<<<<< HEAD
+  GNOSIS: '0x64',
   EUROPA_SKALE: '0x79f99296',
-=======
-  GNOSIS: '0x64',
->>>>>>> ad919026
 } as const;
 
 /**
@@ -186,11 +183,8 @@
 export const PALM_DISPLAY_NAME = 'Palm';
 export const AURORA_DISPLAY_NAME = 'Aurora Mainnet';
 export const CELO_DISPLAY_NAME = 'Celo Mainnet';
-<<<<<<< HEAD
+export const GNOSIS_DISPLAY_NAME = 'Gnosis';
 export const EUROPA_SKALE_DISPLAY_NAME = 'Europa Liquidity Hub | SKALE';
-=======
-export const GNOSIS_DISPLAY_NAME = 'Gnosis';
->>>>>>> ad919026
 
 export const infuraProjectId = process.env.INFURA_PROJECT_ID;
 export const getRpcUrl = ({
@@ -260,13 +254,10 @@
 export const PALM_TOKEN_IMAGE_URL = './images/palm.svg';
 export const AURORA_TOKEN_IMAGE_URL = './images/aurora.png';
 export const CELO_TOKEN_IMAGE_URL = './images/celo.svg';
-<<<<<<< HEAD
+export const GNOSIS_TOKEN_IMAGE_URL = './images/gnosis.svg';
 export const SFUEL_TOKEN_IMAGE_URL = './images/sfuel.png';
 
 export const EUROPA_LOGO_IMAGE_URL = './images/europa.svg';
-=======
-export const GNOSIS_TOKEN_IMAGE_URL = './images/gnosis.svg';
->>>>>>> ad919026
 
 export const INFURA_PROVIDER_TYPES = [
   NETWORK_TYPES.MAINNET,
@@ -401,11 +392,8 @@
   [CHAIN_IDS.PALM]: PALM_TOKEN_IMAGE_URL,
   [CHAIN_IDS.AURORA]: AURORA_TOKEN_IMAGE_URL,
   [CHAIN_IDS.CELO]: CELO_TOKEN_IMAGE_URL,
-<<<<<<< HEAD
+  [CHAIN_IDS.GNOSIS]: GNOSIS_TOKEN_IMAGE_URL,
   [CHAIN_IDS.EUROPA_SKALE]: EUROPA_LOGO_IMAGE_URL,
-=======
-  [CHAIN_IDS.GNOSIS]: GNOSIS_TOKEN_IMAGE_URL,
->>>>>>> ad919026
 } as const;
 
 export const NETWORK_ID_TO_ETHERS_NETWORK_NAME_MAP = {
@@ -434,11 +422,8 @@
   [CURRENCY_SYMBOLS.OPTIMISM]: OPTIMISM_TOKEN_IMAGE_URL,
   [CURRENCY_SYMBOLS.CELO]: CELO_TOKEN_IMAGE_URL,
   [CURRENCY_SYMBOLS.AURORA_ETH]: ETH_TOKEN_IMAGE_URL,
-<<<<<<< HEAD
+  [CURRENCY_SYMBOLS.GNOSIS]: GNOSIS_TOKEN_IMAGE_URL,
   [CURRENCY_SYMBOLS.SFUEL]: SFUEL_TOKEN_IMAGE_URL,
-=======
-  [CURRENCY_SYMBOLS.GNOSIS]: GNOSIS_TOKEN_IMAGE_URL,
->>>>>>> ad919026
 } as const;
 
 export const INFURA_BLOCKED_KEY = 'countryBlocked';
@@ -583,11 +568,8 @@
     | typeof CHAIN_IDS.MOONBEAM_TESTNET
     | typeof CHAIN_IDS.LINEA_GOERLI
     | typeof CHAIN_IDS.GOERLI
-<<<<<<< HEAD
+    | typeof CHAIN_IDS.GNOSIS
     | typeof CHAIN_IDS.EUROPA_SKALE
-=======
-    | typeof CHAIN_IDS.GNOSIS
->>>>>>> ad919026
   >]: BuyableChainSettings;
 } = {
   [CHAIN_IDS.MAINNET]: {
@@ -758,7 +740,16 @@
     },
   },
   {
-<<<<<<< HEAD
+    chainId: CHAIN_IDS.GNOSIS,
+    nickname: GNOSIS_DISPLAY_NAME,
+    rpcUrl: `https://rpc.gnosischain.com`,
+    ticker: CURRENCY_SYMBOLS.GNOSIS,
+    rpcPrefs: {
+      blockExplorerUrl: 'https://gnosisscan.io',
+      imageUrl: GNOSIS_TOKEN_IMAGE_URL,
+    },
+  },
+  {
     chainId: CHAIN_IDS.EUROPA_SKALE,
     nickname: EUROPA_SKALE_DISPLAY_NAME,
     rpcUrl: 'https://mainnet.skalenodes.com/v1/elated-tan-skat',
@@ -767,15 +758,6 @@
       blockExplorerUrl:
         'https://elated-tan-skat.explorer.mainnet.skalenodes.com',
       imageUrl: EUROPA_LOGO_IMAGE_URL,
-=======
-    chainId: CHAIN_IDS.GNOSIS,
-    nickname: GNOSIS_DISPLAY_NAME,
-    rpcUrl: `https://rpc.gnosischain.com`,
-    ticker: CURRENCY_SYMBOLS.GNOSIS,
-    rpcPrefs: {
-      blockExplorerUrl: 'https://gnosisscan.io',
-      imageUrl: GNOSIS_TOKEN_IMAGE_URL,
->>>>>>> ad919026
     },
   },
 ];
