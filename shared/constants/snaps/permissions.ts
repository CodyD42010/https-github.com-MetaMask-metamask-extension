export const EndowmentPermissions = Object.freeze({
  'endowment:network-access': 'endowment:network-access',
  'endowment:transaction-insight': 'endowment:transaction-insight',
  'endowment:cronjob': 'endowment:cronjob',
  'endowment:ethereum-provider': 'endowment:ethereum-provider',
  'endowment:rpc': 'endowment:rpc',
  'endowment:webassembly': 'endowment:webassembly',
  'endowment:lifecycle-hooks': 'endowment:lifecycle-hooks',
<<<<<<< HEAD
  ///: BEGIN:ONLY_INCLUDE_IN(build-flask)
=======
  ///: BEGIN:ONLY_INCLUDE_IF(build-flask)
>>>>>>> fc724d6d
  'endowment:page-home': 'endowment:page-home',
  'endowment:name-lookup': 'endowment:name-lookup',
  ///: END:ONLY_INCLUDE_IF
  ///: BEGIN:ONLY_INCLUDE_IF(keyring-snaps)
  'endowment:keyring': 'endowment:keyring',
  ///: END:ONLY_INCLUDE_IF
} as const);

// Methods / permissions in external packages that we are temporarily excluding.
export const ExcludedSnapPermissions = Object.freeze({
  eth_accounts:
    'eth_accounts is disabled. For more information please see https://github.com/MetaMask/snaps/issues/990.',
});

export const ExcludedSnapEndowments = Object.freeze({
<<<<<<< HEAD
  ///: BEGIN:ONLY_INCLUDE_IN(build-main)
=======
  ///: BEGIN:ONLY_INCLUDE_IF(build-main)
>>>>>>> fc724d6d
  'endowment:page-home':
    'This endowment is experimental and therefore not available.',
  'endowment:name-lookup':
    'This endowment is experimental and therefore not available.',
<<<<<<< HEAD
  ///: END:ONLY_INCLUDE_IN
=======
  ///: END:ONLY_INCLUDE_IF
>>>>>>> fc724d6d
});

export const DynamicSnapPermissions = Object.freeze(['eth_accounts']);<|MERGE_RESOLUTION|>--- conflicted
+++ resolved
@@ -6,11 +6,7 @@
   'endowment:rpc': 'endowment:rpc',
   'endowment:webassembly': 'endowment:webassembly',
   'endowment:lifecycle-hooks': 'endowment:lifecycle-hooks',
-<<<<<<< HEAD
-  ///: BEGIN:ONLY_INCLUDE_IN(build-flask)
-=======
   ///: BEGIN:ONLY_INCLUDE_IF(build-flask)
->>>>>>> fc724d6d
   'endowment:page-home': 'endowment:page-home',
   'endowment:name-lookup': 'endowment:name-lookup',
   ///: END:ONLY_INCLUDE_IF
@@ -26,20 +22,12 @@
 });
 
 export const ExcludedSnapEndowments = Object.freeze({
-<<<<<<< HEAD
-  ///: BEGIN:ONLY_INCLUDE_IN(build-main)
-=======
   ///: BEGIN:ONLY_INCLUDE_IF(build-main)
->>>>>>> fc724d6d
   'endowment:page-home':
     'This endowment is experimental and therefore not available.',
   'endowment:name-lookup':
     'This endowment is experimental and therefore not available.',
-<<<<<<< HEAD
-  ///: END:ONLY_INCLUDE_IN
-=======
   ///: END:ONLY_INCLUDE_IF
->>>>>>> fc724d6d
 });
 
 export const DynamicSnapPermissions = Object.freeze(['eth_accounts']);