--- conflicted
+++ resolved
@@ -22,11 +22,8 @@
 });
 
 export const ExcludedSnapEndowments = Object.freeze({
-<<<<<<< HEAD
-=======
   'endowment:signature-insight':
     'This endowment is in development and therefore not available.',
->>>>>>> 93a950fa
   ///: BEGIN:ONLY_INCLUDE_IF(build-main)
   'endowment:page-home':
     'This endowment is experimental and therefore not available.',
