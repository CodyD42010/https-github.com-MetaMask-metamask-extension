--- conflicted
+++ resolved
@@ -653,18 +653,6 @@
   Srp = 'srp',
 }
 
-<<<<<<< HEAD
-=======
-// NOTE: This doesn't seem to be used at all
-export enum MetaMetricsEventOnrampProviderType {
-  Coinbase = 'coinbase',
-  Moonpay = 'moonpay',
-  SelfDeposit = 'direct_deposit',
-  Transak = 'transak',
-  Wyre = 'wyre',
-}
-
->>>>>>> 9a583635
 export enum MetaMetricsNetworkEventSource {
   CustomNetworkForm = 'custom_network_form',
   PopularNetworkList = 'popular_network_list',
