--- conflicted
+++ resolved
@@ -1,6 +1,3 @@
-<<<<<<< HEAD
-import { MAINNET_CHAIN_ID } from './network';
-=======
 import {
   MAINNET_CHAIN_ID,
   ETH_SYMBOL,
@@ -14,32 +11,48 @@
   MATIC_TOKEN_IMAGE_URL,
   RINKEBY_CHAIN_ID,
 } from './network';
->>>>>>> 91bbecae
 
 export const QUOTES_EXPIRED_ERROR = 'quotes-expired';
 export const SWAP_FAILED_ERROR = 'swap-failed-error';
 export const ERROR_FETCHING_QUOTES = 'error-fetching-quotes';
 export const QUOTES_NOT_AVAILABLE_ERROR = 'quotes-not-avilable';
+export const CONTRACT_DATA_DISABLED_ERROR = 'contract-data-disabled';
 export const OFFLINE_FOR_MAINTENANCE = 'offline-for-maintenance';
 export const SWAPS_FETCH_ORDER_CONFLICT = 'swaps-fetch-order-conflict';
 
-// An address that the metaswap-api recognizes as ETH, in place of the token address that ERC-20 tokens have
-const ETH_SWAPS_TOKEN_ADDRESS = '0x0000000000000000000000000000000000000000';
+// An address that the metaswap-api recognizes as the default token for the current network, in place of the token address that ERC-20 tokens have
+const DEFAULT_TOKEN_ADDRESS = '0x0000000000000000000000000000000000000000';
 
 export const ETH_SWAPS_TOKEN_OBJECT = {
-  symbol: 'ETH',
+  symbol: ETH_SYMBOL,
   name: 'Ether',
-  address: ETH_SWAPS_TOKEN_ADDRESS,
+  address: DEFAULT_TOKEN_ADDRESS,
   decimals: 18,
-  iconUrl: 'images/black-eth-logo.svg',
+  iconUrl: './images/black-eth-logo.svg',
 };
 
-const TEST_ETH_SWAPS_TOKEN_OBJECT = {
-  symbol: 'TESTETH',
+export const BNB_SWAPS_TOKEN_OBJECT = {
+  symbol: BNB_SYMBOL,
+  name: 'Binance Coin',
+  address: DEFAULT_TOKEN_ADDRESS,
+  decimals: 18,
+  iconUrl: BNB_TOKEN_IMAGE_URL,
+};
+
+export const MATIC_SWAPS_TOKEN_OBJECT = {
+  symbol: MATIC_SYMBOL,
+  name: 'Matic',
+  address: DEFAULT_TOKEN_ADDRESS,
+  decimals: 18,
+  iconUrl: MATIC_TOKEN_IMAGE_URL,
+};
+
+export const TEST_ETH_SWAPS_TOKEN_OBJECT = {
+  symbol: TEST_ETH_SYMBOL,
   name: 'Test Ether',
-  address: ETH_SWAPS_TOKEN_ADDRESS,
+  address: DEFAULT_TOKEN_ADDRESS,
   decimals: 18,
-  iconUrl: 'images/black-eth-logo.svg',
+  iconUrl: TEST_ETH_TOKEN_IMAGE_URL,
 };
 
 export const RINKEBY_SWAPS_TOKEN_OBJECT = {
@@ -57,16 +70,21 @@
 
 const TESTNET_CONTRACT_ADDRESS = '0x881d40237659c251811cec9c364ef91dc08d300c';
 
+const BSC_CONTRACT_ADDRESS = '0x1a1ec25dc08e98e5e93f1104b5e5cdd298707d31';
+
+// It's the same as we use for BSC.
+const POLYGON_CONTRACT_ADDRESS = '0x1a1ec25dc08e98e5e93f1104b5e5cdd298707d31';
+
+export const ETH_WETH_CONTRACT_ADDRESS =
+  '0xc02aaa39b223fe8d0a0e5c4f27ead9083c756cc2';
+
 const METASWAP_ETH_API_HOST = 'https://api.metaswap.codefi.network';
+
+const METASWAP_BSC_API_HOST = 'https://bsc-api.metaswap.codefi.network';
 
 const SWAPS_TESTNET_CHAIN_ID = '0x539';
 const SWAPS_TESTNET_HOST = 'https://metaswap-api.airswap-dev.codefi.network';
 
-<<<<<<< HEAD
-export const ALLOWED_SWAPS_CHAIN_IDS = {
-  [MAINNET_CHAIN_ID]: true,
-  [SWAPS_TESTNET_CHAIN_ID]: true,
-=======
 const BSC_DEFAULT_BLOCK_EXPLORER_URL = 'https://bscscan.com/';
 const MAINNET_DEFAULT_BLOCK_EXPLORER_URL = 'https://etherscan.io/';
 const RINKEBY_DEFAULT_BLOCK_EXPLORER_URL = 'https://rinkeby.etherscan.io/';
@@ -78,36 +96,27 @@
   [BSC_CHAIN_ID]: true,
   [POLYGON_CHAIN_ID]: true,
   [RINKEBY_CHAIN_ID]: true,
->>>>>>> 91bbecae
 };
 
+// This is mapping for v1 URLs and will be removed once we migrate to v2.
 export const METASWAP_CHAINID_API_HOST_MAP = {
   [MAINNET_CHAIN_ID]: METASWAP_ETH_API_HOST,
   [SWAPS_TESTNET_CHAIN_ID]: SWAPS_TESTNET_HOST,
-<<<<<<< HEAD
-=======
   [BSC_CHAIN_ID]: METASWAP_BSC_API_HOST,
   [RINKEBY_CHAIN_ID]: SWAPS_TESTNET_HOST,
->>>>>>> 91bbecae
 };
 
 export const SWAPS_CHAINID_CONTRACT_ADDRESS_MAP = {
   [MAINNET_CHAIN_ID]: MAINNET_CONTRACT_ADDRESS,
   [SWAPS_TESTNET_CHAIN_ID]: TESTNET_CONTRACT_ADDRESS,
-<<<<<<< HEAD
-=======
   [BSC_CHAIN_ID]: BSC_CONTRACT_ADDRESS,
   [POLYGON_CHAIN_ID]: POLYGON_CONTRACT_ADDRESS,
   [RINKEBY_CHAIN_ID]: TESTNET_CONTRACT_ADDRESS,
->>>>>>> 91bbecae
 };
 
 export const SWAPS_CHAINID_DEFAULT_TOKEN_MAP = {
   [MAINNET_CHAIN_ID]: ETH_SWAPS_TOKEN_OBJECT,
   [SWAPS_TESTNET_CHAIN_ID]: TEST_ETH_SWAPS_TOKEN_OBJECT,
-<<<<<<< HEAD
-};
-=======
   [BSC_CHAIN_ID]: BNB_SWAPS_TOKEN_OBJECT,
   [POLYGON_CHAIN_ID]: MATIC_SWAPS_TOKEN_OBJECT,
   [RINKEBY_CHAIN_ID]: RINKEBY_SWAPS_TOKEN_OBJECT,
@@ -123,5 +132,4 @@
 export const ETHEREUM = 'ethereum';
 export const POLYGON = 'polygon';
 export const BSC = 'bsc';
-export const RINKEBY = 'rinkeby';
->>>>>>> 91bbecae
+export const RINKEBY = 'rinkeby';