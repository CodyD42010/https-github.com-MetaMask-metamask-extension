--- conflicted
+++ resolved
@@ -27,11 +27,8 @@
   'endowment:long-running': 'endowment:long-running',
   'endowment:transaction-insight': 'endowment:transaction-insight',
   'endowment:cronjob': 'endowment:cronjob',
-<<<<<<< HEAD
-=======
   'endowment:ethereum-provider': 'endowment:ethereum-provider',
   'endowment:rpc': 'endowment:rpc',
->>>>>>> 8885c54f
 } as const);
 
 // Methods / permissions in external packages that we are temporarily excluding.
