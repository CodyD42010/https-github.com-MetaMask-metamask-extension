// Messages and descriptions for these locale keys are in app/_locales/en/messages.json

/**
 * I'm trying something new here, where notifications get names that are translated
 * into numbers in only one place. This should make merge conflicts easier.
 */
export const NOTIFICATION_DROP_LEDGER_FIREFOX = 25;
export const NOTIFICATION_OPEN_BETA_SNAPS = 26;
export const NOTIFICATION_BUY_SELL_BUTTON = 27;
export const NOTIFICATION_U2F_LEDGER_LIVE = 28;
export const NOTIFICATION_BLOCKAID_DEFAULT = 29;
export const NOTIFICATION_STAKING_PORTFOLIO = 30;
export const NOTIFICATION_PETNAMES = 31;

export const UI_NOTIFICATIONS = {
  8: {
    id: 8,
    date: '2021-11-01',
  },
  20: {
    id: 20,
    date: null,
  },
  24: {
    id: 24,
    date: null,
  },
  // This syntax is unusual, but very helpful here.  It's equivalent to `UI_NOTIFICATIONS[NOTIFICATION_DROP_LEDGER_FIREFOX] =`
  [NOTIFICATION_DROP_LEDGER_FIREFOX]: {
    id: Number(NOTIFICATION_DROP_LEDGER_FIREFOX),
    date: null,
  },
  [NOTIFICATION_OPEN_BETA_SNAPS]: {
    id: Number(NOTIFICATION_OPEN_BETA_SNAPS),
    date: null,
    image: {
      src: 'images/introducing-snaps.svg',
      width: '100%',
    },
  },
  [NOTIFICATION_BUY_SELL_BUTTON]: {
    id: Number(NOTIFICATION_BUY_SELL_BUTTON),
    date: null,
    image: {
      src: 'images/sell_button_whatsnew.png',
      width: '100%',
    },
  },
  [NOTIFICATION_U2F_LEDGER_LIVE]: {
    id: Number(NOTIFICATION_U2F_LEDGER_LIVE),
    date: null,
  },
  ///: BEGIN:ONLY_INCLUDE_IF(blockaid)
  [NOTIFICATION_BLOCKAID_DEFAULT]: {
    id: Number(NOTIFICATION_BLOCKAID_DEFAULT),
    date: null,
  },
  ///: END:ONLY_INCLUDE_IF
  [NOTIFICATION_STAKING_PORTFOLIO]: {
    id: Number(NOTIFICATION_STAKING_PORTFOLIO),
    date: null,
    image: {
<<<<<<< HEAD
      src: 'images/portfolio-stake-notification-light-mode.png',
=======
      src: 'images/staking-light-mode-preview.png',
>>>>>>> e2601970
      width: '100%',
    },
  },
  [NOTIFICATION_PETNAMES]: {
    id: Number(NOTIFICATION_PETNAMES),
    date: null,
    image: {
      src: 'images/petnames-whatsnew-banner.svg',
      width: '100%',
    },
  },
};

export const getTranslatedUINotifications = (
  t,
  locale,
  ///: BEGIN:ONLY_INCLUDE_IF(blockaid)
  theme,
  ///: END:ONLY_INCLUDE_IF
) => {
  const formattedLocale = locale?.replace('_', '-');

  return {
    8: {
      ...UI_NOTIFICATIONS[8],
      title: t('notifications8Title'),
      description: [
        t('notifications8DescriptionOne'),
        t('notifications8DescriptionTwo'),
      ],
      date: new Intl.DateTimeFormat(formattedLocale).format(
        new Date(UI_NOTIFICATIONS[8].date),
      ),
      actionText: t('notifications8ActionText'),
    },
    20: {
      ...UI_NOTIFICATIONS[20],
      title: t('notifications20Title'),
      description: [t('notifications20Description')],
      actionText: t('notifications20ActionText'),
      date: UI_NOTIFICATIONS[20].date
        ? new Intl.DateTimeFormat(formattedLocale).format(
            new Date(UI_NOTIFICATIONS[20].date),
          )
        : '',
    },
    24: {
      ...UI_NOTIFICATIONS[24],
      title: t('notifications24Title'),
      description: t('notifications24Description'),
      actionText: t('notifications24ActionText'),
      date: UI_NOTIFICATIONS[24].date
        ? new Intl.DateTimeFormat(formattedLocale).format(
            new Date(UI_NOTIFICATIONS[24].date),
          )
        : '',
    },
    // This syntax is unusual, but very helpful here.  It's equivalent to `unnamedObject[NOTIFICATION_DROP_LEDGER_FIREFOX] =`
    [NOTIFICATION_DROP_LEDGER_FIREFOX]: {
      ...UI_NOTIFICATIONS[NOTIFICATION_DROP_LEDGER_FIREFOX],
      title: t('notificationsDropLedgerFirefoxTitle'),
      description: [t('notificationsDropLedgerFirefoxDescription')],
      date: UI_NOTIFICATIONS[NOTIFICATION_DROP_LEDGER_FIREFOX].date
        ? new Intl.DateTimeFormat(formattedLocale).format(
            new Date(UI_NOTIFICATIONS[NOTIFICATION_DROP_LEDGER_FIREFOX].date),
          )
        : '',
    },
    [NOTIFICATION_OPEN_BETA_SNAPS]: {
      ...UI_NOTIFICATIONS[NOTIFICATION_OPEN_BETA_SNAPS],
      title: t('notificationsOpenBetaSnapsTitle'),
      description: [
        t('notificationsOpenBetaSnapsDescriptionOne'),
        t('notificationsOpenBetaSnapsDescriptionTwo'),
        t('notificationsOpenBetaSnapsDescriptionThree'),
      ],
      actionText: t('notificationsOpenBetaSnapsActionText'),
      date: UI_NOTIFICATIONS[NOTIFICATION_OPEN_BETA_SNAPS].date
        ? new Intl.DateTimeFormat(formattedLocale).format(
            new Date(UI_NOTIFICATIONS[NOTIFICATION_OPEN_BETA_SNAPS].date),
          )
        : '',
    },
    [NOTIFICATION_BUY_SELL_BUTTON]: {
      ...UI_NOTIFICATIONS[NOTIFICATION_BUY_SELL_BUTTON],
      title: t('notificationsBuySellTitle'),
      description: t('notificationsBuySellDescription'),
      actionText: t('notificationsBuySellActionText'),
      date: UI_NOTIFICATIONS[NOTIFICATION_BUY_SELL_BUTTON].date
        ? new Intl.DateTimeFormat(formattedLocale).format(
            new Date(UI_NOTIFICATIONS[NOTIFICATION_BUY_SELL_BUTTON].date),
          )
        : '',
    },
    [NOTIFICATION_U2F_LEDGER_LIVE]: {
      ...UI_NOTIFICATIONS[NOTIFICATION_U2F_LEDGER_LIVE],
      title: t('notificationsU2FLedgerLiveTitle'),
      description: [t('notificationsU2FLedgerLiveDescription')],
      date: UI_NOTIFICATIONS[NOTIFICATION_U2F_LEDGER_LIVE].date
        ? new Intl.DateTimeFormat(formattedLocale).format(
            new Date(UI_NOTIFICATIONS[NOTIFICATION_U2F_LEDGER_LIVE].date),
          )
        : '',
    },
    [NOTIFICATION_STAKING_PORTFOLIO]: {
      ...UI_NOTIFICATIONS[NOTIFICATION_STAKING_PORTFOLIO],
      title: t('notificationsStakingPortfolioTitle'),
      description: [t('notificationsStakingPortfolioDescription')],
      actionText: t('notificationsStakingPortfolioActionText'),
      date: UI_NOTIFICATIONS[NOTIFICATION_STAKING_PORTFOLIO].date
        ? new Intl.DateTimeFormat(formattedLocale).format(
            new Date(UI_NOTIFICATIONS[NOTIFICATION_STAKING_PORTFOLIO].date),
          )
        : '',
    },
    ///: BEGIN:ONLY_INCLUDE_IF(blockaid)
    [NOTIFICATION_BLOCKAID_DEFAULT]: {
      ...UI_NOTIFICATIONS[NOTIFICATION_BLOCKAID_DEFAULT],
      title: t('notificationsBlockaidDefaultTitle'),
      description: [
        t('notificationsBlockaidDefaultDescriptionOne'),
        t('notificationsBlockaidDefaultDescriptionTwo'),
      ],
      actionText: t('notificationsBlockaidDefaultDescriptionActionText'),
      date: UI_NOTIFICATIONS[NOTIFICATION_BLOCKAID_DEFAULT].date
        ? new Intl.DateTimeFormat(formattedLocale).format(
            new Date(UI_NOTIFICATIONS[NOTIFICATION_BLOCKAID_DEFAULT].date),
          )
        : '',
      image:
        theme === 'dark'
          ? {
              src: 'images/blockaid-whats-new-theme-dark.svg',
              width: '100%',
            }
          : {
              src: 'images/blockaid-whats-new.svg',
              width: '100%',
            },
    },
    ///: END:ONLY_INCLUDE_IF
    [NOTIFICATION_PETNAMES]: {
      ...UI_NOTIFICATIONS[NOTIFICATION_PETNAMES],
      title: t('notificationsPetnamesTitle'),
      description: [
        t('notificationsPetnamesDescriptionOne'),
        t('notificationsPetnamesDescriptionTwo'),
      ],
      actionText: t('notificationsPetnamesActionText'),
      date: '',
    },
  };
};<|MERGE_RESOLUTION|>--- conflicted
+++ resolved
@@ -60,11 +60,7 @@
     id: Number(NOTIFICATION_STAKING_PORTFOLIO),
     date: null,
     image: {
-<<<<<<< HEAD
-      src: 'images/portfolio-stake-notification-light-mode.png',
-=======
       src: 'images/staking-light-mode-preview.png',
->>>>>>> e2601970
       width: '100%',
     },
   },
