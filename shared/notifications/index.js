--- conflicted
+++ resolved
@@ -5,6 +5,7 @@
  * into numbers in only one place. This should make merge conflicts easier.
  */
 export const NOTIFICATION_DROP_LEDGER_FIREFOX = 25;
+export const NOTIFICATION_OPEN_BETA_SNAPS = 26;
 
 export const UI_NOTIFICATIONS = {
   1: {
@@ -142,20 +143,18 @@
     id: 24,
     date: null,
   },
-<<<<<<< HEAD
-  25: {
-    id: 25,
-    date: null,
-    image: {
-      src: 'images/introducing-snaps.svg',
-      width: '100%',
-    },
-=======
   // This syntax is unusual, but very helpful here.  It's equivalent to `UI_NOTIFICATIONS[NOTIFICATION_DROP_LEDGER_FIREFOX] =`
   [NOTIFICATION_DROP_LEDGER_FIREFOX]: {
     id: Number(NOTIFICATION_DROP_LEDGER_FIREFOX),
     date: null,
->>>>>>> 3d2de021
+  },
+  [NOTIFICATION_OPEN_BETA_SNAPS]: {
+    id: Number(NOTIFICATION_OPEN_BETA_SNAPS),
+    date: null,
+    image: {
+      src: 'images/introducing-snaps.svg',
+      width: '100%',
+    },
   },
 };
 
@@ -394,20 +393,6 @@
           )
         : '',
     },
-<<<<<<< HEAD
-    25: {
-      ...UI_NOTIFICATIONS[25],
-      title: t('notifications25Title'),
-      description: [
-        t('notifications25DescriptionOne'),
-        t('notifications25DescriptionTwo'),
-        t('notifications25DescriptionThree'),
-      ],
-      actionText: t('notifications25ActionText'),
-      date: UI_NOTIFICATIONS[25].date
-        ? new Intl.DateTimeFormat(formattedLocale).format(
-            new Date(UI_NOTIFICATIONS[25].date),
-=======
     // This syntax is unusual, but very helpful here.  It's equivalent to `unnamedObject[NOTIFICATION_DROP_LEDGER_FIREFOX] =`
     [NOTIFICATION_DROP_LEDGER_FIREFOX]: {
       ...UI_NOTIFICATIONS[NOTIFICATION_DROP_LEDGER_FIREFOX],
@@ -416,7 +401,21 @@
       date: UI_NOTIFICATIONS[NOTIFICATION_DROP_LEDGER_FIREFOX].date
         ? new Intl.DateTimeFormat(formattedLocale).format(
             new Date(UI_NOTIFICATIONS[NOTIFICATION_DROP_LEDGER_FIREFOX].date),
->>>>>>> 3d2de021
+          )
+        : '',
+    },
+    [NOTIFICATION_OPEN_BETA_SNAPS]: {
+      ...UI_NOTIFICATIONS[NOTIFICATION_OPEN_BETA_SNAPS],
+      title: t('notificationsOpenBetaSnapsTitle'),
+      description: [
+        t('notificationsOpenBetaSnapsDescriptionOne'),
+        t('notificationsOpenBetaSnapsDescriptionTwo'),
+        t('notificationsOpenBetaSnapsDescriptionThree'),
+      ],
+      actionText: t('notificationsOpenBetaSnapsActionText'),
+      date: UI_NOTIFICATIONS[NOTIFICATION_OPEN_BETA_SNAPS].date
+        ? new Intl.DateTimeFormat(formattedLocale).format(
+            new Date(UI_NOTIFICATIONS[NOTIFICATION_OPEN_BETA_SNAPS].date),
           )
         : '',
     },
