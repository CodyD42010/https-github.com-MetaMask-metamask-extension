/* Currency Conversion Utility
 * This utility function can be used for converting currency related values within metamask.
 * The caller should be able to pass it a value, along with information about the value's
 * numeric base, denomination and currency, and the desired numeric base, denomination and
 * currency. It should return a single value.
 *
 * @param {(number | string | BN)} value - The value to convert.
 * @param {Object} [options] - Options to specify details of the conversion
 * @param {string} [options.fromCurrency = 'ETH' | 'USD'] - The currency of the passed value
 * @param {string} [options.toCurrency = 'ETH' | 'USD'] - The desired currency of the result
 * @param {string} [options.fromNumericBase = 'hex' | 'dec' | 'BN'] - The numeric basic of the passed value.
 * @param {string} [options.toNumericBase = 'hex' | 'dec' | 'BN'] - The desired numeric basic of the result.
 * @param {string} [options.fromDenomination = 'WEI'] - The denomination of the passed value
 * @param {string} [options.numberOfDecimals] - The desired number of decimals in the result
 * @param {string} [options.roundDown] - The desired number of decimals to round down to
 * @param {number} [options.conversionRate] - The rate to use to make the fromCurrency -> toCurrency conversion
 * @returns {(number | string | BN)}
 *
 * The utility passes value along with the options as a single object to the `converter` function.
 * `converter` conditional modifies the supplied `value` property, depending
 * on the accompanying options.
 */

import BigNumber from 'bignumber.js';

import { stripHexPrefix, BN } from 'ethereumjs-util';

// Big Number Constants
const BIG_NUMBER_WEI_MULTIPLIER = new BigNumber('1000000000000000000');
const BIG_NUMBER_GWEI_MULTIPLIER = new BigNumber('1000000000');
const BIG_NUMBER_ETH_MULTIPLIER = new BigNumber('1');

// Setter Maps
const toBigNumber = {
  hex: (n) => new BigNumber(stripHexPrefix(n), 16),
  dec: (n) => new BigNumber(String(n), 10),
  BN: (n) => new BigNumber(n.toString(16), 16),
};
const toNormalizedDenomination = {
  WEI: (bigNumber) => bigNumber.div(BIG_NUMBER_WEI_MULTIPLIER),
  GWEI: (bigNumber) => bigNumber.div(BIG_NUMBER_GWEI_MULTIPLIER),
  ETH: (bigNumber) => bigNumber.div(BIG_NUMBER_ETH_MULTIPLIER),
};
const toSpecifiedDenomination = {
  WEI: (bigNumber) => bigNumber.times(BIG_NUMBER_WEI_MULTIPLIER).round(),
  GWEI: (bigNumber) => bigNumber.times(BIG_NUMBER_GWEI_MULTIPLIER).round(9),
  ETH: (bigNumber) => bigNumber.times(BIG_NUMBER_ETH_MULTIPLIER).round(9),
};
const baseChange = {
  hex: (n) => n.toString(16),
  dec: (n) => new BigNumber(n).toString(10),
  BN: (n) => new BN(n.toString(16)),
};

// Utility function for checking base types
const isValidBase = (base) => {
  return Number.isInteger(base) && base > 1;
};

/**
 * Defines the base type of numeric value
 * @typedef {('hex' | 'dec' | 'BN')} NumericBase
 */

/**
 * Defines which type of denomination a value is in
 * @typedef {('WEI' | 'GWEI' | 'ETH')} EthDenomination
 */

/**
 * Utility method to convert a value between denominations, formats and currencies.
 * @param {Object} input
 * @param {string | BigNumber} input.value
 * @param {NumericBase} input.fromNumericBase
 * @param {EthDenomination} [input.fromDenomination]
 * @param {string} [input.fromCurrency]
 * @param {NumericBase} input.toNumericBase
 * @param {EthDenomination} [input.toDenomination]
 * @param {string} [input.toCurrency]
 * @param {number} [input.numberOfDecimals]
 * @param {number} [input.conversionRate]
 * @param {boolean} [input.invertConversionRate]
 * @param {string} [input.roundDown]
 */
const converter = ({
  value,
  fromNumericBase,
  fromDenomination,
  fromCurrency,
  toNumericBase,
  toDenomination,
  toCurrency,
  numberOfDecimals,
  conversionRate,
  invertConversionRate,
  roundDown,
}) => {
  let convertedValue = fromNumericBase
    ? toBigNumber[fromNumericBase](value)
    : value;

  if (fromDenomination) {
    convertedValue = toNormalizedDenomination[fromDenomination](convertedValue);
  }

  if (fromCurrency !== toCurrency) {
    if (conversionRate === null || conversionRate === undefined) {
      throw new Error(
        `Converting from ${fromCurrency} to ${toCurrency} requires a conversionRate, but one was not provided`,
      );
    }
    let rate = toBigNumber.dec(conversionRate);
    if (invertConversionRate) {
      rate = new BigNumber(1.0).div(conversionRate);
    }
    convertedValue = convertedValue.times(rate);
  }

  if (toDenomination) {
    convertedValue = toSpecifiedDenomination[toDenomination](convertedValue);
  }

  if (numberOfDecimals) {
    convertedValue = convertedValue.round(
      numberOfDecimals,
      BigNumber.ROUND_HALF_DOWN,
    );
  }

  if (roundDown) {
    convertedValue = convertedValue.round(roundDown, BigNumber.ROUND_DOWN);
  }

  if (toNumericBase) {
    convertedValue = baseChange[toNumericBase](convertedValue);
  }
  return convertedValue;
};

const conversionUtil = (
  value,
  {
    fromCurrency = null,
    toCurrency = fromCurrency,
    fromNumericBase,
    toNumericBase,
    fromDenomination,
    toDenomination,
    numberOfDecimals,
    conversionRate,
    invertConversionRate,
  },
) => {
  if (fromCurrency !== toCurrency && !conversionRate) {
    return 0;
  }
  return converter({
    fromCurrency,
    toCurrency,
    fromNumericBase,
    toNumericBase,
    fromDenomination,
    toDenomination,
    numberOfDecimals,
    conversionRate,
    invertConversionRate,
    value: value || '0',
  });
};

const getBigNumber = (value, base) => {
  if (!isValidBase(base)) {
    throw new Error('Must specificy valid base');
  }

  // We don't include 'number' here, because BigNumber will throw if passed
  // a number primitive it considers unsafe.
  if (typeof value === 'string' || value instanceof BigNumber) {
    return new BigNumber(value, base);
  }

  return new BigNumber(String(value), base);
};

const addCurrencies = (a, b, options = {}) => {
  const { aBase, bBase, ...conversionOptions } = options;

  if (!isValidBase(aBase) || !isValidBase(bBase)) {
    throw new Error('Must specify valid aBase and bBase');
  }

  const value = getBigNumber(a, aBase).add(getBigNumber(b, bBase));

  return converter({
    value,
    ...conversionOptions,
  });
};

const subtractCurrencies = (a, b, options = {}) => {
  const { aBase, bBase, ...conversionOptions } = options;

  if (!isValidBase(aBase) || !isValidBase(bBase)) {
    throw new Error('Must specify valid aBase and bBase');
  }

  const value = getBigNumber(a, aBase).minus(getBigNumber(b, bBase));

  return converter({
    value,
    ...conversionOptions,
  });
};

const multiplyCurrencies = (a, b, options = {}) => {
  const { multiplicandBase, multiplierBase, ...conversionOptions } = options;

  if (!isValidBase(multiplicandBase) || !isValidBase(multiplierBase)) {
    throw new Error('Must specify valid multiplicandBase and multiplierBase');
  }

  const value = getBigNumber(a, multiplicandBase).times(
    getBigNumber(b, multiplierBase),
  );

  return converter({
    value,
    ...conversionOptions,
  });
};

const conversionGreaterThan = ({ ...firstProps }, { ...secondProps }) => {
  const firstValue = converter({ ...firstProps });
  const secondValue = converter({ ...secondProps });

  return firstValue.gt(secondValue);
};

const conversionLessThan = ({ ...firstProps }, { ...secondProps }) => {
  const firstValue = converter({ ...firstProps });
  const secondValue = converter({ ...secondProps });

  return firstValue.lt(secondValue);
};

const conversionMax = ({ ...firstProps }, { ...secondProps }) => {
  const firstIsGreater = conversionGreaterThan(
    { ...firstProps },
    { ...secondProps },
  );

  return firstIsGreater ? firstProps.value : secondProps.value;
};

const conversionGTE = ({ ...firstProps }, { ...secondProps }) => {
  const firstValue = converter({ ...firstProps });
  const secondValue = converter({ ...secondProps });
  return firstValue.greaterThanOrEqualTo(secondValue);
};

const conversionLTE = ({ ...firstProps }, { ...secondProps }) => {
  const firstValue = converter({ ...firstProps });
  const secondValue = converter({ ...secondProps });
  return firstValue.lessThanOrEqualTo(secondValue);
};

const toNegative = (n, options = {}) => {
  return multiplyCurrencies(n, -1, options);
};

<<<<<<< HEAD
<<<<<<<< HEAD:shared/modules/conversion.utils.js
export function decGWEIToHexWEI(decGWEI) {
=======
function decGWEIToHexWEI(decGWEI) {
>>>>>>> 367cad24
  return conversionUtil(decGWEI, {
    fromNumericBase: 'dec',
    toNumericBase: 'hex',
    fromDenomination: 'GWEI',
    toDenomination: 'WEI',
<<<<<<< HEAD
========
/**
 * Given a number and specified precision, returns that number in base 10 with a maximum of precision
 * significant digits, but without any trailing zeros after the decimal point To be used when wishing
 * to display only as much digits to the user as necessary
 *
 * @param {string | number | BigNumber} n - The number to format
 * @param {number} precision - The maximum number of significant digits in the return value
 * @returns {string} The number in decimal form, with <= precision significant digits and no decimal trailing zeros
 */
function toPrecisionWithoutTrailingZeros(n, precision) {
  return new BigNumber(n)
    .toPrecision(precision)
    .replace(/(\.[0-9]*[1-9])0*|(\.0*)/u, '$1');
}

function hexToDecimal(hexValue) {
  return conversionUtil(hexValue, {
    fromNumericBase: 'hex',
    toNumericBase: 'dec',
  });
}

function decimalToHex(decimal) {
  return conversionUtil(decimal, {
    fromNumericBase: 'dec',
    toNumericBase: 'hex',
>>>>>>>> origin/bundle-fix-dont-leak-ui-pages-to-bg:shared/modules/conversion-util.js
=======
>>>>>>> 367cad24
  });
}

export {
  conversionUtil,
  addCurrencies,
  multiplyCurrencies,
  conversionGreaterThan,
  conversionLessThan,
  conversionGTE,
  conversionLTE,
  conversionMax,
  toNegative,
  subtractCurrencies,
<<<<<<< HEAD
  toPrecisionWithoutTrailingZeros,
  hexToDecimal,
  decimalToHex,
=======
  decGWEIToHexWEI,
>>>>>>> 367cad24
};<|MERGE_RESOLUTION|>--- conflicted
+++ resolved
@@ -268,48 +268,12 @@
   return multiplyCurrencies(n, -1, options);
 };
 
-<<<<<<< HEAD
-<<<<<<<< HEAD:shared/modules/conversion.utils.js
-export function decGWEIToHexWEI(decGWEI) {
-=======
 function decGWEIToHexWEI(decGWEI) {
->>>>>>> 367cad24
   return conversionUtil(decGWEI, {
     fromNumericBase: 'dec',
     toNumericBase: 'hex',
     fromDenomination: 'GWEI',
     toDenomination: 'WEI',
-<<<<<<< HEAD
-========
-/**
- * Given a number and specified precision, returns that number in base 10 with a maximum of precision
- * significant digits, but without any trailing zeros after the decimal point To be used when wishing
- * to display only as much digits to the user as necessary
- *
- * @param {string | number | BigNumber} n - The number to format
- * @param {number} precision - The maximum number of significant digits in the return value
- * @returns {string} The number in decimal form, with <= precision significant digits and no decimal trailing zeros
- */
-function toPrecisionWithoutTrailingZeros(n, precision) {
-  return new BigNumber(n)
-    .toPrecision(precision)
-    .replace(/(\.[0-9]*[1-9])0*|(\.0*)/u, '$1');
-}
-
-function hexToDecimal(hexValue) {
-  return conversionUtil(hexValue, {
-    fromNumericBase: 'hex',
-    toNumericBase: 'dec',
-  });
-}
-
-function decimalToHex(decimal) {
-  return conversionUtil(decimal, {
-    fromNumericBase: 'dec',
-    toNumericBase: 'hex',
->>>>>>>> origin/bundle-fix-dont-leak-ui-pages-to-bg:shared/modules/conversion-util.js
-=======
->>>>>>> 367cad24
   });
 }
 
@@ -324,11 +288,5 @@
   conversionMax,
   toNegative,
   subtractCurrencies,
-<<<<<<< HEAD
-  toPrecisionWithoutTrailingZeros,
-  hexToDecimal,
-  decimalToHex,
-=======
   decGWEIToHexWEI,
->>>>>>> 367cad24
 };