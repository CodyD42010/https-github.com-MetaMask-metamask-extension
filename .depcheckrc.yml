--- conflicted
+++ resolved
@@ -1,33 +1,20 @@
 # things that *are* used, that depcheck is wrong about
 ignores:
-  # 
+  #
   # webapp deps
-  # 
+  #
 
-  - "@babel/runtime"
-  - "@fortawesome/fontawesome-free"
-  - "punycode"
-  
-  # 
+  - '@babel/runtime'
+  - '@fortawesome/fontawesome-free'
+  - 'punycode'
+
+  #
   # dev deps
   #
-  
+
   # safety fallback for npm lifecycle scripts, not used normally
-  - "@lavamoat/preinstall-always-fail"
+  - '@lavamoat/preinstall-always-fail'
   # used in testing + ci
-<<<<<<< HEAD
-  - "@metamask/auto-changelog" # invoked as `auto-changelog`
-  - "@metamask/forwarder"
-  - "@metamask/test-dapp"
-  - "chromedriver"
-  - "geckodriver"
-  - "ganache-cli"
-  - "lavamoat-viz"
-  - "@sentry/cli" # invoked as `sentry-cli`
-  - "prettier-plugin-sort-json" # automatically imported by prettier
-  - "source-map-explorer"
-  - "depcheck" # ooo meta
-=======
   - '@metamask/auto-changelog' # invoked as `auto-changelog`
   - '@metamask/forwarder'
   - '@metamask/test-dapp'
@@ -41,22 +28,23 @@
   - 'lavamoat-viz'
   - 'prettier-plugin-sort-json' # automatically imported by prettier
   - 'source-map-explorer'
->>>>>>> 65a40386
   # development tool
-  - "yarn-deduplicate"
+  - 'yarn-deduplicate'
+  - 'improved-yarn-audit'
   # storybook
-  - "@storybook/core"
-  - "@storybook/addon-backgrounds"
-  - "@storybook/addon-toolbars"
-  - "style-loader"
-  - "css-loader"
-  - "sass-loader"
-  - "resolve-url-loader"
+  - '@storybook/core'
+  - '@storybook/addon-essentials'
+  - '@storybook/addon-a11y'
+  - 'storybook-dark-mode'
+  - 'style-loader'
+  - 'css-loader'
+  - 'sass-loader'
+  - 'resolve-url-loader'
 
-# files depcheck should not parse 
+# files depcheck should not parse
 ignorePatterns:
   # seems to incorrectly parse scss @include pragmas?
-  - "**/*.scss"
+  - '**/*.scss'
   # self-contained bundle used for testing
-  - "**/send-eth-with-private-key-test/web3js.js"
-  - "**/send-eth-with-private-key-test/ethereumjs-tx.js"+  - '**/send-eth-with-private-key-test/web3js.js'
+  - '**/send-eth-with-private-key-test/ethereumjs-tx.js'