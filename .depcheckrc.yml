# things that *are* used, that depcheck is wrong about
ignores:
  #
  # webapp deps
  #

  - '@lavamoat/snow'
  - '@babel/runtime'
  - '@fortawesome/fontawesome-free'
  - 'punycode'

  #
  # dev deps
  #

  # all @types/* packages are imported implicitly by TypeScript
  - '@types/*'
  # safety fallback for npm lifecycle scripts, not used normally
  - '@lavamoat/preinstall-always-fail'
  # used in testing + ci
  - '@metamask/auto-changelog' # invoked as `auto-changelog`
  - '@metamask/forwarder'
  - '@metamask/phishing-warning' # statically hosted as part of some e2e tests
  - '@metamask/test-dapp'
  - '@metamask/design-tokens' # Only imported in index.css
  - '@tsconfig/node16' # required dynamically by TS, used in tsconfig.json
  - '@sentry/cli' # invoked as `sentry-cli`
  - 'chromedriver'
  - 'depcheck' # ooo meta
  - 'ganache-cli'
  - 'geckodriver'
  - 'jest'
  - 'lavamoat-viz'
  - 'prettier-plugin-sort-json' # automatically imported by prettier
  - 'source-map-explorer'
  # development tool
  - 'yarn-deduplicate'
  - 'improved-yarn-audit'
  # storybook
  - '@storybook/core'
  - '@storybook/addon-essentials'
  - '@storybook/addon-a11y'
  - 'storybook-dark-mode'
  - 'style-loader'
  - 'css-loader'
  - 'sass-loader'
  - 'resolve-url-loader'
  # jest environments
  - 'jest-environment-jsdom'
  - 'execution-apis'

# files depcheck should not parse
ignorePatterns:
  # seems to incorrectly parse scss @include pragmas?
  - '**/*.scss'
  # self-contained bundle used for testing
<<<<<<< HEAD
  - '**/send-eth-with-private-key-test/web3js.js'
  - '**/send-eth-with-private-key-test/ethereumjs-tx.js'
=======
  - "**/send-eth-with-private-key-test/web3js.js"
  - "**/send-eth-with-private-key-test/ethereumjs-tx.js"
  # snaps-related
  - "app/vendor/filsnap/filsnap-bundle.js"
  
>>>>>>> 5d6a495b
<|MERGE_RESOLUTION|>--- conflicted
+++ resolved
@@ -1,66 +1,49 @@
 # things that *are* used, that depcheck is wrong about
 ignores:
-  #
+  # 
   # webapp deps
-  #
+  # 
 
-  - '@lavamoat/snow'
-  - '@babel/runtime'
-  - '@fortawesome/fontawesome-free'
-  - 'punycode'
-
-  #
+  - "@babel/runtime"
+  - "@fortawesome/fontawesome-free"
+  - "punycode"
+  
+  # 
   # dev deps
   #
+  
+  # safety fallback for npm lifecycle scripts, not used normally
+  - "@lavamoat/preinstall-always-fail"
+  # used in testing + ci
+  - "@metamask/auto-changelog" # invoked as `auto-changelog`
+  - "@metamask/forwarder"
+  - "@metamask/test-dapp"
+  - "chromedriver"
+  - "geckodriver"
+  - "ganache-cli"
+  - "lavamoat-viz"
+  - "@sentry/cli" # invoked as `sentry-cli`
+  - "prettier-plugin-sort-json" # automatically imported by prettier
+  - "source-map-explorer"
+  - "depcheck" # ooo meta
+  # development tool
+  - "yarn-deduplicate"
+  # storybook
+  - "@storybook/core"
+  - "@storybook/addon-backgrounds"
+  - "@storybook/addon-toolbars"
+  - "style-loader"
+  - "css-loader"
+  - "sass-loader"
+  - "resolve-url-loader"
 
-  # all @types/* packages are imported implicitly by TypeScript
-  - '@types/*'
-  # safety fallback for npm lifecycle scripts, not used normally
-  - '@lavamoat/preinstall-always-fail'
-  # used in testing + ci
-  - '@metamask/auto-changelog' # invoked as `auto-changelog`
-  - '@metamask/forwarder'
-  - '@metamask/phishing-warning' # statically hosted as part of some e2e tests
-  - '@metamask/test-dapp'
-  - '@metamask/design-tokens' # Only imported in index.css
-  - '@tsconfig/node16' # required dynamically by TS, used in tsconfig.json
-  - '@sentry/cli' # invoked as `sentry-cli`
-  - 'chromedriver'
-  - 'depcheck' # ooo meta
-  - 'ganache-cli'
-  - 'geckodriver'
-  - 'jest'
-  - 'lavamoat-viz'
-  - 'prettier-plugin-sort-json' # automatically imported by prettier
-  - 'source-map-explorer'
-  # development tool
-  - 'yarn-deduplicate'
-  - 'improved-yarn-audit'
-  # storybook
-  - '@storybook/core'
-  - '@storybook/addon-essentials'
-  - '@storybook/addon-a11y'
-  - 'storybook-dark-mode'
-  - 'style-loader'
-  - 'css-loader'
-  - 'sass-loader'
-  - 'resolve-url-loader'
-  # jest environments
-  - 'jest-environment-jsdom'
-  - 'execution-apis'
-
-# files depcheck should not parse
+# files depcheck should not parse 
 ignorePatterns:
   # seems to incorrectly parse scss @include pragmas?
-  - '**/*.scss'
+  - "**/*.scss"
   # self-contained bundle used for testing
-<<<<<<< HEAD
-  - '**/send-eth-with-private-key-test/web3js.js'
-  - '**/send-eth-with-private-key-test/ethereumjs-tx.js'
-=======
   - "**/send-eth-with-private-key-test/web3js.js"
   - "**/send-eth-with-private-key-test/ethereumjs-tx.js"
   # snaps-related
   - "app/vendor/filsnap/filsnap-bundle.js"
-  
->>>>>>> 5d6a495b
+  