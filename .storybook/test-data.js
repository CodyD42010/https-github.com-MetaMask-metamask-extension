--- conflicted
+++ resolved
@@ -13,192 +13,7 @@
     protocol: 'https:',
     url: 'https://metamask.github.io/test-dapp/',
   },
-  networkList: [
-    {
-      blockExplorerUrl: "https://etherscan.io",
-      chainId: "0x1",
-      iconColor: 'var(--mainnet)',
-      isATestNetwork: false,
-      labelKey: "mainnet",
-      providerType: "mainnet",
-      rpcUrl: "https://mainnet.infura.io/v3/",
-      ticker: "ETH",
-      viewOnly: true,
-    },
-    {
-      blockExplorerUrl: "https://ropsten.etherscan.io",
-      chainId: "0x3",
-      iconColor: 'var(--ropsten)',
-      isATestNetwork: true,
-      labelKey: "ropsten",
-      providerType: "ropsten",
-      rpcUrl: "https://ropsten.infura.io/v3/",
-      ticker: "ETH",
-      viewOnly: true,
-    },
-    {
-      blockExplorerUrl: "https://rinkeby.etherscan.io",
-      chainId: "0x4",
-      iconColor: 'var(--rinkeby)',
-      isATestNetwork: true,
-      labelKey: "rinkeby",
-      providerType: "rinkeby",
-      rpcUrl: "https://rinkeby.infura.io/v3/",
-      ticker: "ETH",
-      viewOnly: true,
-    },
-    {
-      blockExplorerUrl: "https://goerli.etherscan.io",
-      chainId: "0x5",
-      iconColor: 'var(--goerli)',
-      isATestNetwork: true,
-      labelKey: "goerli",
-      providerType: "goerli",
-      rpcUrl: "https://goerli.infura.io/v3/",
-      ticker: "ETH",
-      viewOnly: true,
-    },
-    {
-      blockExplorerUrl: "https://kovan.etherscan.io",
-      chainId: "0x2a",
-      iconColor: 'var(--kovan)',
-      isATestNetwork: true,
-      labelKey: "kovan",
-      providerType: "kovan",
-      rpcUrl: "https://kovan.infura.io/v3/",
-      ticker: "ETH",
-      viewOnly: true,
-    },
-    {
-      blockExplorerUrl: "",
-      chainId: "0x539",
-      iconColor: 'var(--localhost)',
-      isATestNetwork: true,
-      label: "Localhost 8545",
-      providerType: "rpc",
-      rpcUrl: "http://localhost:8545",
-      ticker: "ETH",
-    },
-    {
-      blockExplorerUrl: "https://bscscan.com",
-      chainId: "0x38",
-      iconColor: 'var(--localhost)',
-      isATestNetwork: false,
-      label: "Binance Smart Chain",
-      providerType: "rpc",
-      rpcUrl: "https://bsc-dataseed.binance.org/",
-      ticker: "BNB",
-    },
-    {
-      blockExplorerUrl: "https://cchain.explorer.avax.network/",
-      chainId: "0xa86a",
-      iconColor: 'var(--localhost)',
-      isATestNetwork: false,
-      label: "Avalanche",
-      providerType: "rpc",
-      rpcUrl: "https://api.avax.network/ext/bc/C/rpc",
-      ticker: "AVAX",
-    },
-    {
-      blockExplorerUrl: "https://polygonscan.com",
-      chainId: "0x89",
-      iconColor: 'var(--localhost)',
-      isATestNetwork: false,
-      label: "Polygon",
-      providerType: "rpc",
-      rpcUrl: "https://polygon-rpc.com",
-      ticker: "MATIC",
-    },
-  ],
   metamask: {
-    tokenList: {
-      '0xc011a73ee8576fb46f5e1c5751ca3b9fe0af2a6f': {
-        address: '0xc011a73ee8576fb46f5e1c5751ca3b9fe0af2a6f',
-        symbol: 'SNX',
-        decimals: 18,
-        name: 'Synthetix Network Token',
-        iconUrl: 'https://assets.coingecko.com/coins/images/3406/large/SNX.png',
-        aggregators: [
-          'Aave',
-          'Bancor',
-          'CMC',
-          'Crypto.com',
-          'CoinGecko',
-          '1inch',
-          'Paraswap',
-          'PMM',
-          'Synthetix',
-          'Zapper',
-          'Zerion',
-          '0x',
-        ],
-        occurrences: 12,
-        unlisted: false
-      },
-      '0x6b175474e89094c44da98b954eedeac495271d0f': {
-        address: '0x6b175474e89094c44da98b954eedeac495271d0f',
-        symbol: 'META',
-        decimals: 18,
-        image: 'metamark.svg',
-        unlisted: false
-      },
-      '0xB8c77482e45F1F44dE1745F52C74426C631bDD52': {
-        address: '0xB8c77482e45F1F44dE1745F52C74426C631bDD52',
-        symbol: '0X',
-        decimals: 18,
-        image: '0x.svg',
-        unlisted: false
-      },
-      '0x1f9840a85d5af5bf1d1762f925bdaddc4201f984': {
-        address: '0x1f9840a85d5af5bf1d1762f925bdaddc4201f984',
-        symbol: 'AST',
-        decimals: 18,
-        image: 'ast.png',
-        unlisted: false
-      },
-      '0x9f8f72aa9304c8b593d555f12ef6589cc3a579a2': {
-        address: '0x9f8f72aa9304c8b593d555f12ef6589cc3a579a2',
-        symbol: 'BAT',
-        decimals: 18,
-        image: 'BAT_icon.svg',
-        unlisted: false
-      },
-      '0xe83cccfabd4ed148903bf36d4283ee7c8b3494d1': {
-        address: '0xe83cccfabd4ed148903bf36d4283ee7c8b3494d1',
-        symbol: 'CVL',
-        decimals: 18,
-        image: 'CVL_token.svg',
-        unlisted: false
-      },
-      '0x0bc529c00C6401aEF6D220BE8C6Ea1667F6Ad93e': {
-        address: '0x0bc529c00C6401aEF6D220BE8C6Ea1667F6Ad93e',
-        symbol: 'GLA',
-        decimals: 18,
-        image: 'gladius.svg',
-        unlisted: false
-      },
-      '0x467Bccd9d29f223BcE8043b84E8C8B282827790F': {
-        address: '0x467Bccd9d29f223BcE8043b84E8C8B282827790F',
-        symbol: 'GNO',
-        decimals: 18,
-        image: 'gnosis.svg',
-        unlisted: false
-      },
-      '0xff20817765cb7f73d4bde2e66e067e58d11095c2': {
-        address: '0xff20817765cb7f73d4bde2e66e067e58d11095c2',
-        symbol: 'OMG',
-        decimals: 18,
-        image: 'omg.jpg',
-        unlisted: false
-      },
-      '0x8e870d67f660d95d5be530380d0ec0bd388289e1': {
-        address: '0x8e870d67f660d95d5be530380d0ec0bd388289e1',
-        symbol: 'WED',
-        decimals: 18,
-        image: 'wed.png',
-        unlisted: false
-      },
-    },
     networkDetails: {
       EIPS: {
         1559: true,
@@ -221,85 +36,6 @@
       routeState: '',
       swapsFeatureIsLive: false,
       swapsQuoteRefreshTime: 60000,
-    },
-    "snapStates": {},
-    "snaps": {
-      "local:http://localhost:8080/": {
-        "enabled": true,
-        "id": "local:http://localhost:8080/",
-        "initialPermissions": {
-          "snap_confirm": {}
-        },
-        "manifest": {
-          "description": "An example MetaMask Snap.",
-          "initialPermissions": {
-            "snap_confirm": {}
-          },
-          "manifestVersion": "0.1",
-          "proposedName": "MetaMask Example Snap",
-          "repository": {
-            "type": "git",
-            "url": "https://github.com/MetaMask/snaps-skunkworks.git"
-          },
-          "source": {
-            "location": {
-              "npm": {
-                "filePath": "dist/bundle.js",
-                "iconPath": "images/icon.svg",
-                "packageName": "@metamask/example-snap",
-                "registry": "https://registry.npmjs.org/"
-              }
-            },
-            "shasum": "3lEt0yUu080DwV78neROaAAIQWXukSkMnP4OBhOhBnE="
-          },
-          "version": "0.6.0"
-        },
-        "permissionName": "wallet_snap_local:http://localhost:8080/",
-        "sourceCode": "(...)",
-        "status": "stopped",
-        "svgIcon": "<svg>...</svg>",
-        "version": "0.6.0"
-      },
-      "Filecoin Snap": {
-        "enabled": true,
-        "id": "npm:http://localhost:8080/",
-        "initialPermissions": {
-          "snap_confirm": {},
-          "eth_accounts": {},
-          "snap_manageState": {},
-        },
-        "manifest": {
-          "description": "This swap provides developers everywhere access to an entirely new data storage paradigm, even letting your programs store data autonomously. Learn more.",
-          "initialPermissions": {
-            "snap_confirm": {},
-            "eth_accounts": {},
-            "snap_manageState": {},
-          },
-          "manifestVersion": "0.1",
-          "proposedName": "Filecoin Snap",
-          "repository": {
-            "type": "git",
-            "url": "https://github.com/MetaMask/snaps-skunkworks.git"
-          },
-          "source": {
-            "location": {
-              "npm": {
-                "filePath": "dist/bundle.js",
-                "iconPath": "images/icon.svg",
-                "packageName": "@metamask/example-snap",
-                "registry": "https://registry.npmjs.org/"
-              }
-            },
-            "shasum": "3lEt0yUu080DwV78neROaAAIQWXukSkMnP4OBhOhBnE="
-          },
-          "version": "0.6.0"
-        },
-        "permissionName": "wallet_snap_npm:http://localhost:8080/",
-        "sourceCode": "(...)",
-        "status": "stopped",
-        "svgIcon": "<svg>...</svg>",
-        "version": "0.6.0"
-      },
     },
     accountArray: [
       {
@@ -398,30 +134,13 @@
         },
       },
     },
-    addresses: [
-      {
-        address: '0x39a4e4Af7cCB654dB9500F258c64781c8FbD39F0',
-        name: 'DAI',
-        isEns: false,
-      },
-      {
-        address: '1x39a4e4Af7cCB654dB9500F258c64781c8FbD39F0',
-        name: 'ETH',
-        isEns: true,
-      },
-    ],
     contractExchangeRates: {
       '0xaD6D458402F60fD3Bd25163575031ACDce07538D': 0,
     },
     tokens: [
       {
-        address: '0xaD6D458402F60fD3Bd25163575031ACDce07538A',
-        symbol: 'DAA',
-        decimals: 18,
-      },
-      {
-        address: '0xaD6D458402F60fD3Bd25163575031ACDce07538U',
-        symbol: 'DAU',
+        address: '0xaD6D458402F60fD3Bd25163575031ACDce07538D',
+        symbol: 'DAI',
         decimals: 18,
       },
     ],
@@ -649,15 +368,6 @@
               path: '/status',
               timestamp: 1629582711338,
               value: 'submitted',
-            },
-          ],
-          [
-            {
-              note: 'transactions/pending-tx-tracker#event: tx:block-update',
-              op: 'add',
-              path: '/firstRetryBlockNumber',
-              timestamp: 1629582711878,
-              value: '0x9c2686',
             },
           ],
           [
@@ -1106,10 +816,9 @@
       '0xaD6D458402F60fD3Bd25163575031ACDce07538D': './sai.svg',
     },
     hiddenTokens: [],
-    suggestedAssets: [],
+    suggestedAssets: {},
     useNonceField: false,
     usePhishDetect: true,
-    useTokenDetection: true,
     lostIdentities: {},
     forgottenPassword: false,
     ipfsGateway: 'dweb.link',
@@ -1213,42 +922,53 @@
       goerli: null,
       mainnet: 10902989,
     },
-    subjects: {
+    permissionsRequests: [],
+    permissionsDescriptions: {},
+    domains: {
       'https://app.uniswap.org': {
-        permissions: {
-          'eth_accounts': {
+        permissions: [
+          {
+            '@context': ['https://github.com/MetaMask/rpc-cap'],
             invoker: 'https://app.uniswap.org',
             parentCapability: 'eth_accounts',
             id: 'a7342e4b-beae-4525-a36c-c0635fd03359',
             date: 1620710693178,
             caveats: [
               {
-                type: 'restrictReturnedAccounts',
+                type: 'limitResponseLength',
+                value: 1,
+                name: 'primaryAccountOnly',
+              },
+              {
+                type: 'filterResponse',
                 value: ['0x64a845a5b02460acf8a3d84503b0d68d028b4bb4'],
+                name: 'exposedAccounts',
               },
             ],
           },
-        },
-      },
-      "local:http://localhost:8080/": {
-        permissions: {
-          'snap_confirm': {
-            invoker: "local:http://localhost:8080/",
-            parentCapability: 'snap_confirm',
-            id: 'a7342F4b-beae-4525-a36c-c0635fd03359',
-            date: 1620710693178,
-            caveats: []
-          },
-        },
-      },
-    },
-    permissionActivityLog: [
+        ],
+      },
+    },
+    permissionsLog: [
       {
         id: 522690215,
         method: 'eth_accounts',
         methodType: 'restricted',
         origin: 'https://metamask.io',
+        request: {
+          method: 'eth_accounts',
+          params: [],
+          jsonrpc: '2.0',
+          id: 522690215,
+          origin: 'https://metamask.io',
+          tabId: 5,
+        },
         requestTime: 1602643170686,
+        response: {
+          id: 522690215,
+          jsonrpc: '2.0',
+          result: [],
+        },
         responseTime: 1602643170688,
         success: true,
       },
@@ -1257,7 +977,20 @@
         method: 'eth_accounts',
         methodType: 'restricted',
         origin: 'https://widget.getacute.io',
+        request: {
+          method: 'eth_accounts',
+          params: [],
+          jsonrpc: '2.0',
+          id: 1620464600,
+          origin: 'https://widget.getacute.io',
+          tabId: 5,
+        },
         requestTime: 1602643172935,
+        response: {
+          id: 1620464600,
+          jsonrpc: '2.0',
+          result: [],
+        },
         responseTime: 1602643172935,
         success: true,
       },
@@ -1266,7 +999,19 @@
         method: 'eth_accounts',
         methodType: 'restricted',
         origin: 'https://app.uniswap.org',
+        request: {
+          method: 'eth_accounts',
+          jsonrpc: '2.0',
+          id: 4279100021,
+          origin: 'https://app.uniswap.org',
+          tabId: 5,
+        },
         requestTime: 1620710669962,
+        response: {
+          id: 4279100021,
+          jsonrpc: '2.0',
+          result: [],
+        },
         responseTime: 1620710669963,
         success: true,
       },
@@ -1275,7 +1020,19 @@
         method: 'eth_requestAccounts',
         methodType: 'restricted',
         origin: 'https://app.uniswap.org',
+        request: {
+          method: 'eth_requestAccounts',
+          jsonrpc: '2.0',
+          id: 4279100022,
+          origin: 'https://app.uniswap.org',
+          tabId: 5,
+        },
         requestTime: 1620710686872,
+        response: {
+          id: 4279100022,
+          jsonrpc: '2.0',
+          result: ['0x64a845a5b02460acf8a3d84503b0d68d028b4bb4'],
+        },
         responseTime: 1620710693187,
         success: true,
       },
@@ -1284,7 +1041,19 @@
         method: 'eth_requestAccounts',
         methodType: 'restricted',
         origin: 'https://app.uniswap.org',
+        request: {
+          method: 'eth_requestAccounts',
+          jsonrpc: '2.0',
+          id: 4279100023,
+          origin: 'https://app.uniswap.org',
+          tabId: 5,
+        },
         requestTime: 1620710693204,
+        response: {
+          id: 4279100023,
+          jsonrpc: '2.0',
+          result: ['0x64a845a5b02460acf8a3d84503b0d68d028b4bb4'],
+        },
         responseTime: 1620710693213,
         success: true,
       },
@@ -1293,12 +1062,25 @@
         method: 'eth_accounts',
         methodType: 'restricted',
         origin: 'https://app.uniswap.org',
+        request: {
+          method: 'eth_accounts',
+          params: [],
+          jsonrpc: '2.0',
+          id: 4279100034,
+          origin: 'https://app.uniswap.org',
+          tabId: 5,
+        },
         requestTime: 1620710712072,
+        response: {
+          id: 4279100034,
+          jsonrpc: '2.0',
+          result: ['0x64a845a5b02460acf8a3d84503b0d68d028b4bb4'],
+        },
         responseTime: 1620710712075,
         success: true,
       },
     ],
-    permissionHistory: {
+    permissionsHistory: {
       'https://metamask.github.io': {
         eth_accounts: {
           lastApproved: 1620710693213,
@@ -1308,6 +1090,26 @@
         },
       },
     },
+    domainMetadata: {
+      'https://metamask.github.io': {
+        name: 'E2E Test Dapp',
+        icon: 'https://metamask.github.io/test-dapp/metamask-fox.svg',
+        lastUpdated: 1620723443380,
+        host: 'metamask.github.io',
+      },
+      'https://app.uniswap.org': {
+        name: 'Uniswap',
+        icon: './UNI.png',
+        lastUpdated: 1620723443380,
+        host: 'app.uniswap.org',
+      },
+    },
+    threeBoxSyncingAllowed: false,
+    showRestorePrompt: true,
+    threeBoxLastUpdated: 0,
+    threeBoxAddress: null,
+    threeBoxSynced: false,
+    threeBoxDisabled: false,
     swapsState: {
       quotes: {},
       fetchParams: null,
@@ -1328,31 +1130,6 @@
     ensResolutionsByAddress: {},
     pendingApprovals: {},
     pendingApprovalCount: 0,
-    subjectMetadata: {
-      "http://localhost:8080": {
-        extensionId: null,
-        iconUrl: null,
-        name: "Hello, Snaps!",
-        origin: "http://localhost:8080",
-        subjectType: "website"
-      },
-      "https://metamask.github.io": {
-        extensionId: null,
-        iconUrl: null,
-        name: "Snaps Iframe Execution Environment",
-        origin: "https://metamask.github.io",
-        subjectType: "website"
-      },
-      "local:http://localhost:8080/": {
-        extensionId: null,
-        iconUrl: null,
-        name: "MetaMask Example Snap",
-        origin: "local:http://localhost:8080/",
-        subjectType: "snap",
-        svgIcon: "<svg>...</svg>",
-        version: "0.6.0"
-      }
-    }
   },
   appState: {
     shouldClose: false,
@@ -1390,7 +1167,10 @@
       ledger: "m/44'/60'/0'/0/0",
     },
     networksTabSelectedRpcUrl: '',
+    networksTabIsInAddMode: false,
     loadingMethodData: false,
+    show3BoxModalAfterImport: false,
+    threeBoxLastUpdated: null,
     requestAccountTabs: {},
     openMetaMaskTabs: {},
     currentWindowTab: {},
@@ -1407,11 +1187,6 @@
       balance: '0x0',
       details: null,
     },
-<<<<<<< HEAD
-    gas: { error: 'gas' },
-    amount: {
-      error: 'amount',
-=======
     amount: {
       mode: 'null',
     },
@@ -1421,7 +1196,6 @@
     stage: 'ADD_RECIPIENT',
     gas: {
       gasTotal: '0x01319718a5000', // 21000000000000
->>>>>>> cb734d75
     },
   },
   confirmTransaction: {
