--- conflicted
+++ resolved
@@ -195,19 +195,11 @@
       '0x64a845a5b02460acf8a3d84503b0d68d028b4bb4': {
         address: '0x64a845a5b02460acf8a3d84503b0d68d028b4bb4',
         balance: '0x176e5b6f173ebe66',
-<<<<<<< HEAD
       },
       '0xb19ac54efa18cc3a14a5b821bfec73d284bf0c5e': {
         address: '0xb19ac54efa18cc3a14a5b821bfec73d284bf0c5e',
         balance: '0x2d3142f5000',
       },
-=======
-      },
-      '0xb19ac54efa18cc3a14a5b821bfec73d284bf0c5e': {
-        address: '0xb19ac54efa18cc3a14a5b821bfec73d284bf0c5e',
-        balance: '0x2d3142f5000',
-      },
->>>>>>> aba2c719
       '0x9d0ba4ddac06032527b140912ec808ab9451b788': {
         address: '0x9d0ba4ddac06032527b140912ec808ab9451b788',
         balance: '0x15f6f0b9d4f8d000',
@@ -288,21 +280,12 @@
                   },
                   name: 'network',
                   nonce: 347,
-<<<<<<< HEAD
                 },
                 params: {
                   highestLocallyConfirmed: 327,
                   highestSuggested: 347,
                   nextNetworkNonce: 347,
                 },
-=======
-                },
-                params: {
-                  highestLocallyConfirmed: 327,
-                  highestSuggested: 347,
-                  nextNetworkNonce: 347,
-                },
->>>>>>> aba2c719
               },
             },
           ],
@@ -381,7 +364,6 @@
               path: '/firstRetryBlockNumber',
               timestamp: 1629582711878,
               value: '0x9c2686',
-<<<<<<< HEAD
             },
           ],
           [
@@ -391,22 +373,10 @@
               path: '/status',
               timestamp: 1629582721178,
               value: 'confirmed',
-=======
->>>>>>> aba2c719
             },
           ],
           [
             {
-<<<<<<< HEAD
-=======
-              note: 'txStateManager: setting status to confirmed',
-              op: 'replace',
-              path: '/status',
-              timestamp: 1629582721178,
-              value: 'confirmed',
-            },
-            {
->>>>>>> aba2c719
               op: 'add',
               path: '/txReceipt',
               value: {
@@ -1196,13 +1166,10 @@
       type: 'NATIVE',
       balance: '0x0',
       details: null,
-<<<<<<< HEAD
     },
     gas: { error: 'gas' },
     amount: {
       error: 'amount',
-=======
->>>>>>> aba2c719
     },
   },
   confirmTransaction: {
