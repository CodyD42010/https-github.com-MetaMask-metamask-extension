const state = {
  invalidCustomNetwork: {
    state: 'CLOSED',
    networkName: '',
  },
  unconnectedAccount: {
    state: 'CLOSED',
  },
  activeTab: {
    id: 113,
    title: 'E2E Test Dapp',
    origin: 'https://metamask.github.io',
    protocol: 'https:',
    url: 'https://metamask.github.io/test-dapp/',
  },
  metamask: {
    networkDetails: {
      EIPS: {
        1559: true,
      },
    },
    tokenList: {
      '0x6b175474e89094c44da98b954eedeac495271d0f': {
        address: '0x6b175474e89094c44da98b954eedeac495271d0f',
        symbol: 'META',
        decimals: 18,
        image: 'metamark.svg',
        unlisted: false,
      },
      '0xB8c77482e45F1F44dE1745F52C74426C631bDD52': {
        address: '0xB8c77482e45F1F44dE1745F52C74426C631bDD52',
        symbol: '0X',
        decimals: 18,
        image: '0x.svg',
        unlisted: false,
      },
      '0x1f9840a85d5af5bf1d1762f925bdaddc4201f984': {
        address: '0x1f9840a85d5af5bf1d1762f925bdaddc4201f984',
        symbol: 'AST',
        decimals: 18,
        image: 'ast.png',
        unlisted: false,
      },
      '0x9f8f72aa9304c8b593d555f12ef6589cc3a579a2': {
        address: '0x9f8f72aa9304c8b593d555f12ef6589cc3a579a2',
        symbol: 'BAT',
        decimals: 18,
        image: 'BAT_icon.svg',
        unlisted: false,
      },
      '0xe83cccfabd4ed148903bf36d4283ee7c8b3494d1': {
        address: '0xe83cccfabd4ed148903bf36d4283ee7c8b3494d1',
        symbol: 'CVL',
        decimals: 18,
        image: 'CVL_token.svg',
        unlisted: false,
      },
      '0x0bc529c00C6401aEF6D220BE8C6Ea1667F6Ad93e': {
        address: '0x0bc529c00C6401aEF6D220BE8C6Ea1667F6Ad93e',
        symbol: 'GLA',
        decimals: 18,
        image: 'gladius.svg',
        unlisted: false,
      },
      '0x467Bccd9d29f223BcE8043b84E8C8B282827790F': {
        address: '0x467Bccd9d29f223BcE8043b84E8C8B282827790F',
        symbol: 'GNO',
        decimals: 18,
        image: 'gnosis.svg',
        unlisted: false,
      },
      '0xff20817765cb7f73d4bde2e66e067e58d11095c2': {
        address: '0xff20817765cb7f73d4bde2e66e067e58d11095c2',
        symbol: 'OMG',
        decimals: 18,
        image: 'omg.jpg',
        unlisted: false,
      },
      '0x8e870d67f660d95d5be530380d0ec0bd388289e1': {
        address: '0x8e870d67f660d95d5be530380d0ec0bd388289e1',
        symbol: 'WED',
        decimals: 18,
        image: 'wed.png',
        unlisted: false,
      },
    },
    networkDetails: {
      EIPS: {
        1559: true,
      },
    },
    gasFeeEstimates: '0x5208',
    swapsState: {
      quotes: {},
      fetchParams: null,
      tokens: null,
      tradeTxId: null,
      approveTxId: null,
      quotesLastFetched: null,
      customMaxGas: '',
      customGasPrice: null,
      selectedAggId: null,
      customApproveTxData: '',
      errorKey: '',
      topAggId: null,
      routeState: '',
      swapsFeatureIsLive: false,
      swapsQuoteRefreshTime: 60000,
    },
    accountArray: [
      {
        name: 'This is a Really Long Account Name',
        address: '0x64a845a5b02460acf8a3d84503b0d68d028b4bb4',
        index: 0,
        balance: '0x176e5b6f173ebe66',
      },
      {
        name: 'Account 2',
        address: '0xb19ac54efa18cc3a14a5b821bfec73d284bf0c5e',
        index: 1,
        balance: '0x2d3142f5000',
      },
    ],
    connectedAccounts: ['0x64a845a5b02460acf8a3d84503b0d68d028b4bb4'],
    isInitialized: true,
    isUnlocked: true,
    isAccountMenuOpen: false,
    rpcUrl: 'https://rawtestrpc.metamask.io/',
    identities: {
      '0x64a845a5b02460acf8a3d84503b0d68d028b4bb4': {
        name: 'This is a Really Long Account Name',
        address: '0x64a845a5b02460acf8a3d84503b0d68d028b4bb4',
      },
      '0xb19ac54efa18cc3a14a5b821bfec73d284bf0c5e': {
        name: 'Account 2',
        address: '0xb19ac54efa18cc3a14a5b821bfec73d284bf0c5e',
      },
      '0x9d0ba4ddac06032527b140912ec808ab9451b788': {
        name: 'Account 3',
        address: '0x9d0ba4ddac06032527b140912ec808ab9451b788',
      },
    },
    unapprovedTxs: {
      3111025347726181: {
        id: 3111025347726181,
        time: 1620710815484,
        status: 'unapproved',
        metamaskNetworkId: '3',
        msgParams: '0x64a845a5b02460acf8a3d84503b0d68d028b4bb4',
        chainId: '0x3',
        loadingDefaults: false,
        txParams: {
          from: '0x64a845a5b02460acf8a3d84503b0d68d028b4bb4',
          to: '0xaD6D458402F60fD3Bd25163575031ACDce07538D',
          value: '0x0',
          data:
            '0xa9059cbb000000000000000000000000b19ac54efa18cc3a14a5b821bfec73d284bf0c5e0000000000000000000000000000000000000000000000003782dace9d900000',
          gas: '0xcb28',
          gasPrice: '0x77359400',
        },
        type: 'standard',
        origin: 'metamask',
        transactionCategory: 'transfer',
        history: [
          {
            id: 7786962153682822,
            time: 1620710815484,
            status: 'unapproved',
            metamaskNetworkId: '3',
            chainId: '0x3',
            loadingDefaults: true,
            txParams: {
              from: '0x64a845a5b02460acf8a3d84503b0d68d028b4bb4',
              to: '0xaD6D458402F60fD3Bd25163575031ACDce07538D',
              value: '0x0',
              data:
                '0xa9059cbb000000000000000000000000b19ac54efa18cc3a14a5b821bfec73d284bf0c5e0000000000000000000000000000000000000000000000003782dace9d900000',
              gas: '0xcb28',
              gasPrice: '0x77359400',
            },
            type: 'standard',
            origin: 'metamask',
            transactionCategory: 'transfer',
          },
          [
            {
              op: 'replace',
              path: '/loadingDefaults',
              value: false,
              note: 'Added new unapproved transaction.',
              timestamp: 1620710815497,
            },
          ],
        ],
      },
    },
    frequentRpcList: [],
    addressBook: {
      undefined: {
        0: {
          address: '0x39a4e4Af7cCB654dB9500F258c64781c8FbD39F0',
          name: '',
          isEns: false,
        },
      },
    },
    addresses: [
      {
        address: '0x39a4e4Af7cCB654dB9500F258c64781c8FbD39F0',
        name: 'DAI',
        isEns: false,
      },
      {
        address: '1x39a4e4Af7cCB654dB9500F258c64781c8FbD39F0',
        name: 'ETH',
        isEns: true,
      },
    ],
    contractExchangeRates: {
      '0xaD6D458402F60fD3Bd25163575031ACDce07538D': 0,
    },
    tokens: [
      {
        address: '0xaD6D458402F60fD3Bd25163575031ACDce07538A',
        symbol: 'DAA',
        decimals: 18,
      },
      {
        address: '0xaD6D458402F60fD3Bd25163575031ACDce07538U',
        symbol: 'DAU',
        decimals: 18,
      },
    ],
    pendingTokens: {},
    customNonceValue: '',
    send: {
      gasLimit: '0xcb28',
      gasPrice: null,
      gasTotal: null,
      tokenBalance: '8.7a73149c048545a3fe58',
      from: '',
      to: '0xb19ac54efa18cc3a14a5b821bfec73d284bf0c5e',
      amount: '3782dace9d900000',
      memo: '',
      errors: {},
      maxModeOn: false,
      editingTransactionId: null,
      toNickname: 'Account 2',
      ensResolution: null,
      ensResolutionError: '',
      token: {
        address: '0xaD6D458402F60fD3Bd25163575031ACDce07538D',
        symbol: 'DAI',
        decimals: 18,
      },
    },
    useBlockie: false,
    featureFlags: {},
    welcomeScreenSeen: false,
    currentLocale: 'en',
    preferences: {
      useNativeCurrencyAsPrimaryCurrency: true,
    },
    firstTimeFlowType: 'create',
    completedOnboarding: true,
    knownMethodData: {
      '0x60806040': {
        name: 'Approve Tokens',
      },
      '0x095ea7b3': {
        name: 'Approve Tokens',
      },
    },
    participateInMetaMetrics: true,
    nextNonce: 71,
    connectedStatusPopoverHasBeenShown: true,
    swapsWelcomeMessageHasBeenShown: true,
    defaultHomeActiveTabName: 'Assets',
    provider: {
      type: 'ropsten',
      ticker: 'ETH',
      nickname: '',
      rpcUrl: '',
      chainId: '0x3',
    },
    previousProviderStore: {
      type: 'ropsten',
      ticker: 'ETH',
      nickname: '',
      rpcUrl: '',
      chainId: '0x3',
    },
    network: '3',
    accounts: {
      '0x64a845a5b02460acf8a3d84503b0d68d028b4bb4': {
        address: '0x64a845a5b02460acf8a3d84503b0d68d028b4bb4',
        balance: '0x176e5b6f173ebe66',
      },
      '0xb19ac54efa18cc3a14a5b821bfec73d284bf0c5e': {
        address: '0xb19ac54efa18cc3a14a5b821bfec73d284bf0c5e',
        balance: '0x2d3142f5000',
      },
      '0x9d0ba4ddac06032527b140912ec808ab9451b788': {
        address: '0x9d0ba4ddac06032527b140912ec808ab9451b788',
        balance: '0x15f6f0b9d4f8d000',
      },
    },
    currentBlockGasLimit: '0x793af4',
    currentNetworkTxList: [
      {
        chainId: '0x38',
        dappSuggestedGasFees: null,
        firstRetryBlockNumber: '0x9c2686',
        hash:
          '0xf45e7a751adfc0fbadccc972816baf33eb34543e52ace51f0f8d0d7f357afdc6',
        history: [
          {
            chainId: '0x38',
            dappSuggestedGasFees: null,
            id: 2360388496987298,
            loadingDefaults: true,
            metamaskNetworkId: '56',
            origin: 'metamask',
            status: 'unapproved',
            time: 1629582710520,
            txParams: {
              data:
                '0xa9059cbb0000000000000000000000004ef2d5a1d056e7c9e8bcdbf2bd9ac0df749a1c2900000000000000000000000000000000000000000000000029a2241af62c0000',
              from: '0x17f62b1b2407c41c43e14da0699d6b4b0a521548',
              gas: '0x2eb27',
              gasPrice: '0x12a05f200',
              to: '0x2e8c05582176fa93b4590382e8290c73deb82176',
              type: '0x0',
              value: '0x0',
            },
            type: 'transfer',
          },
          [
            {
              note: 'Added new unapproved transaction.',
              op: 'replace',
              path: '/loadingDefaults',
              timestamp: 1629582710530,
              value: false,
            },
          ],
          [
            {
              note: 'txStateManager: setting status to approved',
              op: 'replace',
              path: '/status',
              timestamp: 1629582711218,
              value: 'approved',
            },
          ],
          [
            {
              note: 'transactions#approveTransaction',
              op: 'add',
              path: '/txParams/nonce',
              timestamp: 1629582711220,
              value: '0x15b',
            },
            {
              op: 'add',
              path: '/nonceDetails',
              value: {
                local: {
                  details: {
                    highest: 347,
                    startPoint: 347,
                  },
                  name: 'local',
                  nonce: 347,
                },
                network: {
                  details: {
                    baseCount: 347,
                    blockNumber: '0x9c2682',
                  },
                  name: 'network',
                  nonce: 347,
                },
                params: {
                  highestLocallyConfirmed: 327,
                  highestSuggested: 347,
                  nextNetworkNonce: 347,
                },
              },
            },
          ],
          [
            {
              note: 'transactions#signTransaction: add r, s, v values',
              op: 'add',
              path: '/r',
              timestamp: 1629582711236,
              value:
                '0x90a4dfb0646eef9815454d0ab543b5844acb8772101084565155c93ecce8ed69',
            },
            {
              op: 'add',
              path: '/s',
              value:
                '0x7fd317c727025490f282c7990b8518a7dab7521b1ada1cb639f887966bc078df',
            },
            {
              op: 'add',
              path: '/v',
              value: '0x93',
            },
          ],
          [
            {
              note: 'txStateManager: setting status to signed',
              op: 'replace',
              path: '/status',
              timestamp: 1629582711236,
              value: 'signed',
            },
          ],
          [
            {
              note: 'transactions#publishTransaction',
              op: 'add',
              path: '/rawTx',
              timestamp: 1629582711237,
              value:
                '0xf8ad82015b85012a05f2008302eb27942e8c05582176fa93b4590382e8290c73deb8217680b844a9059cbb0000000000000000000000004ef2d5a1d056e7c9e8bcdbf2bd9ac0df749a1c2900000000000000000000000000000000000000000000000029a2241af62c00008193a090a4dfb0646eef9815454d0ab543b5844acb8772101084565155c93ecce8ed69a07fd317c727025490f282c7990b8518a7dab7521b1ada1cb639f887966bc078df',
            },
          ],
          [
            {
              note: 'transactions#setTxHash',
              op: 'add',
              path: '/hash',
              timestamp: 1629582711336,
              value:
                '0xf45e7a751adfc0fbadccc972816baf33eb34543e52ace51f0f8d0d7f357afdc6',
            },
          ],
          [
            {
              note: 'txStateManager - add submitted time stamp',
              op: 'add',
              path: '/submittedTime',
              timestamp: 1629582711337,
              value: 1629582711337,
            },
          ],
          [
            {
              note: 'txStateManager: setting status to submitted',
              op: 'replace',
              path: '/status',
              timestamp: 1629582711338,
              value: 'submitted',
            },
          ],
          [
            {
              note: 'transactions/pending-tx-tracker#event: tx:block-update',
              op: 'add',
              path: '/firstRetryBlockNumber',
              timestamp: 1629582711878,
              value: '0x9c2686',
            },
          ],
          [
            {
              note: 'transactions/pending-tx-tracker#event: tx:block-update',
              op: 'add',
              path: '/firstRetryBlockNumber',
              timestamp: 1629582711878,
              value: '0x9c2686',
            },
          ],
          [
            {
              note: 'txStateManager: setting status to confirmed',
              op: 'replace',
              path: '/status',
              timestamp: 1629582721178,
              value: 'confirmed',
            },
          ],
          [
            {
              note: 'txStateManager: setting status to confirmed',
              op: 'replace',
              path: '/status',
              timestamp: 1629582721178,
              value: 'confirmed',
            },
            {
              op: 'add',
              path: '/txReceipt',
              value: {
                blockHash:
                  '0x30bf5dfa12e460a5d121267c00ba3047a14ba286e0c4fe75fa979010f527cba0',
                blockNumber: '9c2688',
                contractAddress: null,
                cumulativeGasUsed: '19a4942',
                from: '0x17f62b1b2407c41c43e14da0699d6b4b0a521548',
                gasUsed: '1f21a',
                logs: [
                  {
                    address: '0x2e8c05582176fa93b4590382e8290c73deb82176',
                    blockHash:
                      '0x30bf5dfa12e460a5d121267c00ba3047a14ba286e0c4fe75fa979010f527cba0',
                    blockNumber: '9c2688',
                    data:
                      '0x00000000000000000000000000000000000000000000000028426c213d688000',
                    logIndex: '245',
                    removed: false,
                    topics: [
                      '0xddf252ad1be2c89b69c2b068fc378daa952ba7f163c4a11628f55a4df523b3ef',
                      '0x00000000000000000000000017f62b1b2407c41c43e14da0699d6b4b0a521548',
                      '0x0000000000000000000000004ef2d5a1d056e7c9e8bcdbf2bd9ac0df749a1c29',
                    ],
                    transactionHash:
                      '0xf45e7a751adfc0fbadccc972816baf33eb34543e52ace51f0f8d0d7f357afdc6',
                    transactionIndex: 'ae',
                  },
                  {
                    address: '0x2e8c05582176fa93b4590382e8290c73deb82176',
                    blockHash:
                      '0x30bf5dfa12e460a5d121267c00ba3047a14ba286e0c4fe75fa979010f527cba0',
                    blockNumber: '9c2688',
                    data:
                      '0x000000000000000000000000000000000000000000000000006a94d74f430000',
                    logIndex: '246',
                    removed: false,
                    topics: [
                      '0xddf252ad1be2c89b69c2b068fc378daa952ba7f163c4a11628f55a4df523b3ef',
                      '0x00000000000000000000000017f62b1b2407c41c43e14da0699d6b4b0a521548',
                      '0x000000000000000000000000c825413863f677a2012bb8db3a5e4a18bbf29e56',
                    ],
                    transactionHash:
                      '0xf45e7a751adfc0fbadccc972816baf33eb34543e52ace51f0f8d0d7f357afdc6',
                    transactionIndex: 'ae',
                  },
                  {
                    address: '0x2e8c05582176fa93b4590382e8290c73deb82176',
                    blockHash:
                      '0x30bf5dfa12e460a5d121267c00ba3047a14ba286e0c4fe75fa979010f527cba0',
                    blockNumber: '9c2688',
                    data:
                      '0x000000000000000000000000000000000000000000000000001ff973cafa8000',
                    logIndex: '247',
                    removed: false,
                    topics: [
                      '0xddf252ad1be2c89b69c2b068fc378daa952ba7f163c4a11628f55a4df523b3ef',
                      '0x00000000000000000000000017f62b1b2407c41c43e14da0699d6b4b0a521548',
                      '0x0000000000000000000000004ef2d5a1d056e7c9e8bcdbf2bd9ac0df749a1c29',
                    ],
                    transactionHash:
                      '0xf45e7a751adfc0fbadccc972816baf33eb34543e52ace51f0f8d0d7f357afdc6',
                    transactionIndex: 'ae',
                  },
                ],
                logsBloom:
                  '0x20000000000000000000000000000000000000000000000000000000000000000000000000000000000000000000400000000000100000000000020000000000000000000000000000000008000000000080000000000000000000000000000000000000000040000000000000000000000040000000000200000010000000000000000000000000000000000000000000000000000000000000000000400000000000000000000000000200000000000000000000800000000000000000000000000002000000000000000000000000000000000000000000000000000000000000000080000000000000000000000000000000000000000000000000000000',
                status: '0x1',
                to: '0x2e8c05582176fa93b4590382e8290c73deb82176',
                transactionHash:
                  '0xf45e7a751adfc0fbadccc972816baf33eb34543e52ace51f0f8d0d7f357afdc6',
                transactionIndex: 'ae',
                type: '0x0',
              },
            },
          ],
          [
            {
              note: 'transactions#confirmTransaction - add txReceipt',
              op: 'replace',
              path: '/txReceipt/transactionIndex',
              timestamp: 1629582721183,
              value: 'ae',
            },
            {
              op: 'replace',
              path: '/txReceipt/logs/2/logIndex',
              value: '247',
            },
            {
              op: 'replace',
              path: '/txReceipt/logs/2/transactionIndex',
              value: 'ae',
            },
            {
              op: 'replace',
              path: '/txReceipt/logs/2/blockNumber',
              value: '9c2688',
            },
            {
              op: 'replace',
              path: '/txReceipt/logs/1/logIndex',
              value: '246',
            },
            {
              op: 'replace',
              path: '/txReceipt/logs/1/transactionIndex',
              value: 'ae',
            },
            {
              op: 'replace',
              path: '/txReceipt/logs/1/blockNumber',
              value: '9c2688',
            },
            {
              op: 'replace',
              path: '/txReceipt/logs/0/logIndex',
              value: '245',
            },
            {
              op: 'replace',
              path: '/txReceipt/logs/0/transactionIndex',
              value: 'ae',
            },
            {
              op: 'replace',
              path: '/txReceipt/logs/0/blockNumber',
              value: '9c2688',
            },
            {
              op: 'replace',
              path: '/txReceipt/cumulativeGasUsed',
              value: '19a4942',
            },
            {
              op: 'replace',
              path: '/txReceipt/blockNumber',
              value: '9c2688',
            },
          ],
        ],
        id: 7900715443136469,
        loadingDefaults: false,
        metamaskNetworkId: '56',
        nonceDetails: {
          local: {
            details: {
              highest: 347,
              startPoint: 347,
            },
            name: 'local',
            nonce: 347,
          },
          network: {
            details: {
              baseCount: 347,
              blockNumber: '0x9c2682',
            },
            name: 'network',
            nonce: 347,
          },
          params: {
            highestLocallyConfirmed: 327,
            highestSuggested: 347,
            nextNetworkNonce: 347,
          },
        },
        origin: 'metamask',
        r: '0x90a4dfb0646eef9815454d0ab543b5844acb8772101084565155c93ecce8ed69',
        rawTx:
          '0xf8ad82015b85012a05f2008302eb27942e8c05582176fa93b4590382e8290c73deb8217680b844a9059cbb0000000000000000000000004ef2d5a1d056e7c9e8bcdbf2bd9ac0df749a1c2900000000000000000000000000000000000000000000000029a2241af62c00008193a090a4dfb0646eef9815454d0ab543b5844acb8772101084565155c93ecce8ed69a07fd317c727025490f282c7990b8518a7dab7521b1ada1cb639f887966bc078df',
        s: '0x7fd317c727025490f282c7990b8518a7dab7521b1ada1cb639f887966bc078df',
        status: 'confirmed',
        submittedTime: 1629582711337,
        time: 1629582710520,
        txParams: {
          data:
            '0xa9059cbb0000000000000000000000004ef2d5a1d056e7c9e8bcdbf2bd9ac0df749a1c2900000000000000000000000000000000000000000000000029a2241af62c0000',
          from: '0x17f62b1b2407c41c43e14da0699d6b4b0a521548',
          gas: '0x2eb27',
          gasPrice: '0x12a05f200',
          nonce: '0x15b',
          to: '0x2e8c05582176fa93b4590382e8290c73deb82176',
          type: '0x0',
          value: '0x0',
        },
        txReceipt: {
          blockHash:
            '0x30bf5dfa12e460a5d121267c00ba3047a14ba286e0c4fe75fa979010f527cba0',
          blockNumber: {
            length: 1,
            negative: 0,
            red: null,
            words: [10233480, null],
          },
          contractAddress: null,
          cumulativeGasUsed: {
            length: 1,
            negative: 0,
            red: null,
            words: [26888514, null],
          },
          from: '0x17f62b1b2407c41c43e14da0699d6b4b0a521548',
          gasUsed: '1f21a',
          logs: [
            {
              address: '0x2e8c05582176fa93b4590382e8290c73deb82176',
              blockHash:
                '0x30bf5dfa12e460a5d121267c00ba3047a14ba286e0c4fe75fa979010f527cba0',
              blockNumber: {
                length: 1,
                negative: 0,
                red: null,
                words: [10233480, null],
              },
              data:
                '0x00000000000000000000000000000000000000000000000028426c213d688000',
              logIndex: {
                length: 1,
                negative: 0,
                red: null,
                words: [581, null],
              },
              removed: false,
              topics: [
                '0xddf252ad1be2c89b69c2b068fc378daa952ba7f163c4a11628f55a4df523b3ef',
                '0x00000000000000000000000017f62b1b2407c41c43e14da0699d6b4b0a521548',
                '0x0000000000000000000000004ef2d5a1d056e7c9e8bcdbf2bd9ac0df749a1c29',
              ],
              transactionHash:
                '0xf45e7a751adfc0fbadccc972816baf33eb34543e52ace51f0f8d0d7f357afdc6',
              transactionIndex: {
                length: 1,
                negative: 0,
                red: null,
                words: [174, null],
              },
            },
            {
              address: '0x2e8c05582176fa93b4590382e8290c73deb82176',
              blockHash:
                '0x30bf5dfa12e460a5d121267c00ba3047a14ba286e0c4fe75fa979010f527cba0',
              blockNumber: {
                length: 1,
                negative: 0,
                red: null,
                words: [10233480, null],
              },
              data:
                '0x000000000000000000000000000000000000000000000000006a94d74f430000',
              logIndex: {
                length: 1,
                negative: 0,
                red: null,
                words: [582, null],
              },
              removed: false,
              topics: [
                '0xddf252ad1be2c89b69c2b068fc378daa952ba7f163c4a11628f55a4df523b3ef',
                '0x00000000000000000000000017f62b1b2407c41c43e14da0699d6b4b0a521548',
                '0x000000000000000000000000c825413863f677a2012bb8db3a5e4a18bbf29e56',
              ],
              transactionHash:
                '0xf45e7a751adfc0fbadccc972816baf33eb34543e52ace51f0f8d0d7f357afdc6',
              transactionIndex: {
                length: 1,
                negative: 0,
                red: null,
                words: [174, null],
              },
            },
            {
              address: '0x2e8c05582176fa93b4590382e8290c73deb82176',
              blockHash:
                '0x30bf5dfa12e460a5d121267c00ba3047a14ba286e0c4fe75fa979010f527cba0',
              blockNumber: {
                length: 1,
                negative: 0,
                red: null,
                words: [10233480, null],
              },
              data:
                '0x000000000000000000000000000000000000000000000000001ff973cafa8000',
              logIndex: {
                length: 1,
                negative: 0,
                red: null,
                words: [583, null],
              },
              removed: false,
              topics: [
                '0xddf252ad1be2c89b69c2b068fc378daa952ba7f163c4a11628f55a4df523b3ef',
                '0x00000000000000000000000017f62b1b2407c41c43e14da0699d6b4b0a521548',
                '0x0000000000000000000000004ef2d5a1d056e7c9e8bcdbf2bd9ac0df749a1c29',
              ],
              transactionHash:
                '0xf45e7a751adfc0fbadccc972816baf33eb34543e52ace51f0f8d0d7f357afdc6',
              transactionIndex: {
                length: 1,
                negative: 0,
                red: null,
                words: [174, null],
              },
            },
          ],
          logsBloom:
            '0x20000000000000000000000000000000000000000000000000000000000000000000000000000000000000000000400000000000100000000000020000000000000000000000000000000008000000000080000000000000000000000000000000000000000040000000000000000000000040000000000200000010000000000000000000000000000000000000000000000000000000000000000000400000000000000000000000000200000000000000000000800000000000000000000000000002000000000000000000000000000000000000000000000000000000000000000080000000000000000000000000000000000000000000000000000000',
          status: '0x1',
          to: '0x2e8c05582176fa93b4590382e8290c73deb82176',
          transactionHash:
            '0xf45e7a751adfc0fbadccc972816baf33eb34543e52ace51f0f8d0d7f357afdc6',
          transactionIndex: {
            length: 1,
            negative: 0,
            red: null,
            words: [174, null],
          },
          type: '0x0',
        },
        type: 'transfer',
        v: '0x93',
      },
    ],
    cachedBalances: {
      1: {
        '0x64a845a5b02460acf8a3d84503b0d68d028b4bb4': '0x0',
        '0xb19ac54efa18cc3a14a5b821bfec73d284bf0c5e': '0xcaf5317161f400',
        '0x9d0ba4ddac06032527b140912ec808ab9451b788': '0x0',
      },
      3: {
        '0x64a845a5b02460acf8a3d84503b0d68d028b4bb4': '0x18d289d450bace66',
        '0xb19ac54efa18cc3a14a5b821bfec73d284bf0c5e': '0x2d3142f5000',
        '0x9d0ba4ddac06032527b140912ec808ab9451b788': '0x15f6f0b9d4f8d000',
      },
      '0x3': {
        '0x64a845a5b02460acf8a3d84503b0d68d028b4bb4': '0x176e5b6f173ebe66',
        '0xb19ac54efa18cc3a14a5b821bfec73d284bf0c5e': '0x2d3142f5000',
        '0x9d0ba4ddac06032527b140912ec808ab9451b788': '0x15f6f0b9d4f8d000',
      },
    },
    unapprovedMsgs: {},
    unapprovedMsgCount: 0,
    unapprovedPersonalMsgs: {},
    unapprovedPersonalMsgCount: 0,
    unapprovedDecryptMsgs: {},
    unapprovedDecryptMsgCount: 0,
    unapprovedEncryptionPublicKeyMsgs: {
      7786962153682822: {
        id: 7786962153682822,
        msgParams: '0x64a845a5b02460acf8a3d84503b0d68d028b4bb4',
        time: 1622687544054,
        status: 'unapproved',
        type: 'eth_getEncryptionPublicKey',
        origin: 'https://metamask.github.io',
      },
    },
    unapprovedEncryptionPublicKeyMsgCount: 0,
    unapprovedTypedMessages: {},
    unapprovedTypedMessagesCount: 0,
    keyringTypes: [
      'Simple Key Pair',
      'HD Key Tree',
      'Trezor Hardware',
      'Ledger Hardware',
    ],
    keyrings: [
      {
        type: 'HD Key Tree',
        accounts: [
          '0x64a845a5b02460acf8a3d84503b0d68d028b4bb4',
          '0xb19ac54efa18cc3a14a5b821bfec73d284bf0c5e',
          '0x9d0ba4ddac06032527b140912ec808ab9451b788',
        ],
      },
    ],
    frequentRpcListDetail: [
      {
        rpcUrl: 'http://localhost:8545',
        chainId: '0x539',
        ticker: 'ETH',
        nickname: 'Localhost 8545',
        rpcPrefs: {},
      },
    ],
    accountTokens: {
      '0x64a845a5b02460acf8a3d84503b0d68d028b4bb4': {
        '0x1': [
          {
            address: '0x6b175474e89094c44da98b954eedeac495271d0f',
            symbol: 'DAI',
            decimals: 18,
          },
          {
            address: '0x0d8775f648430679a709e98d2b0cb6250d2887ef',
            symbol: 'BAT',
            decimals: 18,
          },
        ],
        '0x3': [
          {
            address: '0xaD6D458402F60fD3Bd25163575031ACDce07538D',
            symbol: 'DAI',
            decimals: 18,
          },
        ],
      },
      '0xb19ac54efa18cc3a14a5b821bfec73d284bf0c5e': {},
      '0x9d0ba4ddac06032527b140912ec808ab9451b788': {},
    },
    accountHiddenTokens: {
      '0x64a845a5b02460acf8a3d84503b0d68d028b4bb4': {
        '0x3': [],
      },
    },
    assetImages: {
      '0xaD6D458402F60fD3Bd25163575031ACDce07538D': './sai.svg',
    },
    hiddenTokens: [],
    suggestedAssets: {},
    useNonceField: false,
    usePhishDetect: true,
    lostIdentities: {},
    forgottenPassword: false,
    ipfsGateway: 'dweb.link',
    infuraBlocked: false,
    migratedPrivacyMode: false,
    selectedAddress: '0x9d0ba4ddac06032527b140912ec808ab9451b788',
    metaMetricsId:
      '0xc2377d11fec1c3b7dd88c4854240ee5e3ed0d9f63b00456d98d80320337b827f',
    conversionDate: 1620710825.03,
    conversionRate: 3910.28,
    currentCurrency: 'usd',
    nativeCurrency: 'ETH',
    usdConversionRate: 3910.28,
    ticker: 'ETH',
    alertEnabledness: {
      unconnectedAccount: true,
      web3ShimUsage: true,
    },
    unconnectedAccountAlertShownOrigins: {},
    web3ShimUsageOrigins: {},
    seedPhraseBackedUp: null,
    onboardingTabs: {},
    incomingTransactions: {
      '0x2de9256a7c604586f7ecfd87ae9509851e217f588f9f85feed793c54ed2ce0aa': {
        blockNumber: '8888976',
        id: 4678200543090532,
        metamaskNetworkId: '1',
        status: 'confirmed',
        time: 1573114896000,
        txParams: {
          from: '0x3f1b52850109023775d238c7ed5d5e7161041fd1',
          gas: '0x5208',
          gasPrice: '0x124101100',
          nonce: '0x35',
          to: '0x045c619e4d29bba3b92769508831b681b83d6a96',
          value: '0xbca9bce4d98ca3',
        },
        hash:
          '0x2de9256a7c604586f7ecfd87ae9509851e217f588f9f85feed793c54ed2ce0aa',
        transactionCategory: 'incoming',
      },
      '0x320a1fd769373578f78570e5d8f56e89bc7bce9657bb5f4c12d8fe790d471bfd': {
        blockNumber: '9453174',
        id: 4678200543090535,
        metamaskNetworkId: '1',
        status: 'confirmed',
        time: 1581312411000,
        txParams: {
          from: '0xa17bd07d6d38cb9e37b29f7659a4b1047701e969',
          gas: '0xc350',
          gasPrice: '0x1a13b8600',
          nonce: '0x0',
          to: '0x045c619e4d29bba3b92769508831b681b83d6a96',
          value: '0xcdb08ab4254000',
        },
        hash:
          '0x320a1fd769373578f78570e5d8f56e89bc7bce9657bb5f4c12d8fe790d471bfd',
        transactionCategory: 'incoming',
      },
      '0x8add6c1ea089a8de9b15fa2056b1875360f17916755c88ace9e5092b7a4b1239': {
        blockNumber: '10892417',
        id: 4678200543090542,
        metamaskNetworkId: '1',
        status: 'confirmed',
        time: 1600515224000,
        txParams: {
          from: '0x0681d8db095565fe8a346fa0277bffde9c0edbbf',
          gas: '0x5208',
          gasPrice: '0x1d1a94a200',
          nonce: '0x2bb8a5',
          to: '0x045c619e4d29bba3b92769508831b681b83d6a96',
          value: '0xe6ed27d6668000',
        },
        hash:
          '0x8add6c1ea089a8de9b15fa2056b1875360f17916755c88ace9e5092b7a4b1239',
        transactionCategory: 'incoming',
      },
      '0x50be62ab1cabd03ff104c602c11fdef7a50f3d73c55006d5583ba97950ab1144': {
        blockNumber: '10902987',
        id: 4678200543090545,
        metamaskNetworkId: '1',
        status: 'confirmed',
        time: 1600654021000,
        txParams: {
          from: '0x64a845a5b02460acf8a3d84503b0d68d028b4bb4',
          gas: '0x5208',
          gasPrice: '0x147d357000',
          nonce: '0xf',
          to: '0x045c619e4d29bba3b92769508831b681b83d6a96',
          value: '0x63eb89da4ed00000',
        },
        hash:
          '0x50be62ab1cabd03ff104c602c11fdef7a50f3d73c55006d5583ba97950ab1144',
        transactionCategory: 'incoming',
      },
    },
    incomingTxLastFetchedBlocksByNetwork: {
      ropsten: 8872820,
      rinkeby: null,
      kovan: null,
      goerli: null,
      mainnet: 10902989,
    },
    permissionsRequests: [],
    permissionsDescriptions: {},
    domains: {
      'https://app.uniswap.org': {
        permissions: [
          {
            '@context': ['https://github.com/MetaMask/rpc-cap'],
            invoker: 'https://app.uniswap.org',
            parentCapability: 'eth_accounts',
            id: 'a7342e4b-beae-4525-a36c-c0635fd03359',
            date: 1620710693178,
            caveats: [
              {
                type: 'limitResponseLength',
                value: 1,
                name: 'primaryAccountOnly',
              },
              {
                type: 'filterResponse',
                value: ['0x64a845a5b02460acf8a3d84503b0d68d028b4bb4'],
                name: 'exposedAccounts',
              },
            ],
          },
        ],
      },
    },
    permissionsLog: [
      {
        id: 522690215,
        method: 'eth_accounts',
        methodType: 'restricted',
        origin: 'https://metamask.io',
        request: {
          method: 'eth_accounts',
          params: [],
          jsonrpc: '2.0',
          id: 522690215,
          origin: 'https://metamask.io',
          tabId: 5,
        },
        requestTime: 1602643170686,
        response: {
          id: 522690215,
          jsonrpc: '2.0',
          result: [],
        },
        responseTime: 1602643170688,
        success: true,
      },
      {
        id: 1620464600,
        method: 'eth_accounts',
        methodType: 'restricted',
        origin: 'https://widget.getacute.io',
        request: {
          method: 'eth_accounts',
          params: [],
          jsonrpc: '2.0',
          id: 1620464600,
          origin: 'https://widget.getacute.io',
          tabId: 5,
        },
        requestTime: 1602643172935,
        response: {
          id: 1620464600,
          jsonrpc: '2.0',
          result: [],
        },
        responseTime: 1602643172935,
        success: true,
      },
      {
        id: 4279100021,
        method: 'eth_accounts',
        methodType: 'restricted',
        origin: 'https://app.uniswap.org',
        request: {
          method: 'eth_accounts',
          jsonrpc: '2.0',
          id: 4279100021,
          origin: 'https://app.uniswap.org',
          tabId: 5,
        },
        requestTime: 1620710669962,
        response: {
          id: 4279100021,
          jsonrpc: '2.0',
          result: [],
        },
        responseTime: 1620710669963,
        success: true,
      },
      {
        id: 4279100022,
        method: 'eth_requestAccounts',
        methodType: 'restricted',
        origin: 'https://app.uniswap.org',
        request: {
          method: 'eth_requestAccounts',
          jsonrpc: '2.0',
          id: 4279100022,
          origin: 'https://app.uniswap.org',
          tabId: 5,
        },
        requestTime: 1620710686872,
        response: {
          id: 4279100022,
          jsonrpc: '2.0',
          result: ['0x64a845a5b02460acf8a3d84503b0d68d028b4bb4'],
        },
        responseTime: 1620710693187,
        success: true,
      },
      {
        id: 4279100023,
        method: 'eth_requestAccounts',
        methodType: 'restricted',
        origin: 'https://app.uniswap.org',
        request: {
          method: 'eth_requestAccounts',
          jsonrpc: '2.0',
          id: 4279100023,
          origin: 'https://app.uniswap.org',
          tabId: 5,
        },
        requestTime: 1620710693204,
        response: {
          id: 4279100023,
          jsonrpc: '2.0',
          result: ['0x64a845a5b02460acf8a3d84503b0d68d028b4bb4'],
        },
        responseTime: 1620710693213,
        success: true,
      },
      {
        id: 4279100034,
        method: 'eth_accounts',
        methodType: 'restricted',
        origin: 'https://app.uniswap.org',
        request: {
          method: 'eth_accounts',
          params: [],
          jsonrpc: '2.0',
          id: 4279100034,
          origin: 'https://app.uniswap.org',
          tabId: 5,
        },
        requestTime: 1620710712072,
        response: {
          id: 4279100034,
          jsonrpc: '2.0',
          result: ['0x64a845a5b02460acf8a3d84503b0d68d028b4bb4'],
        },
        responseTime: 1620710712075,
        success: true,
      },
    ],
    permissionsHistory: {
      'https://metamask.github.io': {
        eth_accounts: {
          lastApproved: 1620710693213,
          accounts: {
            '0x64a845a5b02460acf8a3d84503b0d68d028b4bb4': 1620710693213,
          },
        },
      },
    },
    domainMetadata: {
      'https://metamask.github.io': {
        name: 'E2E Test Dapp',
        icon: 'https://metamask.github.io/test-dapp/metamask-fox.svg',
        lastUpdated: 1620723443380,
        host: 'metamask.github.io',
      },
      'https://app.uniswap.org': {
        name: 'Uniswap',
        icon: './UNI.png',
        lastUpdated: 1620723443380,
        host: 'app.uniswap.org',
      },
    },
    threeBoxSyncingAllowed: false,
    showRestorePrompt: true,
    threeBoxLastUpdated: 0,
    threeBoxAddress: null,
    threeBoxSynced: false,
    threeBoxDisabled: false,
    swapsState: {
      quotes: {},
      fetchParams: null,
      tokens: null,
      tradeTxId: null,
      approveTxId: null,
      quotesLastFetched: null,
      customMaxGas: '',
      customGasPrice: null,
      selectedAggId: null,
      customApproveTxData: '',
      errorKey: '',
      topAggId: null,
      routeState: '',
      swapsFeatureIsLive: false,
      swapsQuoteRefreshTime: 60000,
    },
    ensResolutionsByAddress: {},
    pendingApprovals: {},
    pendingApprovalCount: 0,
  },
  appState: {
    shouldClose: false,
    menuOpen: false,
    modal: {
      open: false,
      modalState: {
        name: null,
        props: {},
      },
      previousModalState: {
        name: null,
      },
    },
    sidebar: {
      isOpen: false,
      transitionName: '',
      type: '',
      props: {},
    },
    alertOpen: false,
    alertMessage: null,
    qrCodeData: null,
    networkDropdownOpen: false,
    accountDetail: {
      subview: 'transactions',
    },
    isLoading: false,
    warning: null,
    buyView: {},
    isMouseUser: true,
    gasIsLoading: false,
    defaultHdPaths: {
      trezor: "m/44'/60'/0'/0",
      ledger: "m/44'/60'/0'/0/0",
    },
    networksTabSelectedRpcUrl: '',
    networksTabIsInAddMode: false,
    loadingMethodData: false,
    show3BoxModalAfterImport: false,
    threeBoxLastUpdated: null,
    requestAccountTabs: {},
    openMetaMaskTabs: {},
    currentWindowTab: {},
  },
  history: {
    mostRecentOverviewPage: '/',
  },
  send: {
    toDropdownOpen: false,
    gasButtonGroupShown: true,
    errors: {},
    asset: {
      type: 'NATIVE',
      balance: '0x05AF3107A4000',
      details: null,
    },
<<<<<<< HEAD
    account: {
      balance: '0x038D7EA4C68000',
    },
    stage: 'ADD_RECIPIENT',
    amount: {
      mode: null,
      value: 'AE9F7BCC000',
      error: null,
    },
    gas: {
      total: null,
      gasTotal: '0x01319718a5000', // 21000000000000
=======
    gas: { error: 'gas' },
    amount: {
      error: 'amount',
>>>>>>> 9cff1cb9
    },
    status: 'VALID',
    stage: 'ADD_RECIPIENT',
  },
  confirmTransaction: {
    txData: {
      id: 3111025347726181,
      time: 1620723786838,
      status: 'unapproved',
      metamaskNetworkId: '3',
      chainId: '0x3',
      loadingDefaults: false,
      txParams: {
        from: '0x64a845a5b02460acf8a3d84503b0d68d028b4bb4',
        to: '0xaD6D458402F60fD3Bd25163575031ACDce07538D',
        value: '0x0',
        data:
          '0x095ea7b30000000000000000000000009bc5baf874d2da8d216ae9f137804184ee5afef40000000000000000000000000000000000000000000000000000000000011170',
        gas: '0xea60',
        gasPrice: '0x4a817c800',
      },
      type: 'transfer',
      origin: 'https://metamask.github.io',
      transactionCategory: 'approve',
      history: [
        {
          id: 3111025347726181,
          time: 1620723786838,
          status: 'unapproved',
          metamaskNetworkId: '3',
          chainId: '0x3',
          loadingDefaults: true,
          txParams: {
            from: '0x983211ce699ea5ab57cc528086154b6db1ad8e55',
            to: '0xaD6D458402F60fD3Bd25163575031ACDce07538D',
            value: '0x0',
            data:
              '0x095ea7b30000000000000000000000009bc5baf874d2da8d216ae9f137804184ee5afef40000000000000000000000000000000000000000000000000000000000011170',
            gas: '0xea60',
            gasPrice: '0x4a817c800',
          },
          type: 'standard',
          origin: 'https://metamask.github.io',
          transactionCategory: 'approve',
        },
        [
          {
            op: 'replace',
            path: '/loadingDefaults',
            value: false,
            note: 'Added new unapproved transaction.',
            timestamp: 1620723786844,
          },
        ],
      ],
    },
    tokenData: {
      args: [
        '0x9bc5baF874d2DA8D216aE9f137804184EE5AfEF4',
        {
          type: 'BigNumber',
          hex: '0x011170',
        },
      ],
      functionFragment: {
        type: 'function',
        name: 'approve',
        constant: false,
        inputs: [
          {
            name: '_spender',
            type: 'address',
            indexed: null,
            components: null,
            arrayLength: null,
            arrayChildren: null,
            baseType: 'address',
            _isParamType: true,
          },
          {
            name: '_value',
            type: 'uint256',
            indexed: null,
            components: null,
            arrayLength: null,
            arrayChildren: null,
            baseType: 'uint256',
            _isParamType: true,
          },
        ],
        outputs: [
          {
            name: 'success',
            type: 'bool',
            indexed: null,
            components: null,
            arrayLength: null,
            arrayChildren: null,
            baseType: 'bool',
            _isParamType: true,
          },
        ],
        payable: false,
        stateMutability: 'nonpayable',
        gas: null,
        _isFragment: true,
      },
      name: 'approve',
      signature: 'approve(address,uint256)',
      sighash: '0x095ea7b3',
      value: {
        type: 'BigNumber',
        hex: '0x00',
      },
    },
    fiatTransactionAmount: '0',
    fiatTransactionFee: '4.72',
    fiatTransactionTotal: '4.72',
    ethTransactionAmount: '0',
    ethTransactionFee: '0.0012',
    ethTransactionTotal: '0.0012',
    hexTransactionAmount: '0x0',
    hexTransactionFee: '0x44364c5bb0000',
    hexTransactionTotal: '0x44364c5bb0000',
    nonce: '',
  },
  swaps: {
    aggregatorMetadata: null,
    approveTxId: null,
    balanceError: false,
    fetchingQuotes: false,
    fromToken: null,
    quotesFetchStartTime: null,
    topAssets: {},
    toToken: null,
    customGas: {
      price: null,
      limit: null,
      loading: 'INITIAL',
      priceEstimates: {},
      fallBackPrice: null,
    },
  },
  gas: {
    customData: {
      price: null,
      limit: '0xcb28',
    },
    basicEstimates: {
      average: 2,
    },
    basicEstimateIsLoading: false,
  },
};

export default state;<|MERGE_RESOLUTION|>--- conflicted
+++ resolved
@@ -1283,7 +1283,6 @@
       balance: '0x05AF3107A4000',
       details: null,
     },
-<<<<<<< HEAD
     account: {
       balance: '0x038D7EA4C68000',
     },
@@ -1296,11 +1295,6 @@
     gas: {
       total: null,
       gasTotal: '0x01319718a5000', // 21000000000000
-=======
-    gas: { error: 'gas' },
-    amount: {
-      error: 'amount',
->>>>>>> 9cff1cb9
     },
     status: 'VALID',
     stage: 'ADD_RECIPIENT',
