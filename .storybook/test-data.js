const state = {
  invalidCustomNetwork: {
    state: 'CLOSED',
    networkName: '',
  },
  unconnectedAccount: {
    state: 'CLOSED',
  },
  activeTab: {
    id: 113,
    title: 'E2E Test Dapp',
    origin: 'https://metamask.github.io',
    protocol: 'https:',
    url: 'https://metamask.github.io/test-dapp/',
  },
  metamask: {
    networkDetails: {
      EIPS: {
        1559: true,
      },
    },
    gasFeeEstimates: '0x5208',
    swapsState: {
      quotes: {},
      fetchParams: null,
      tokens: null,
      tradeTxId: null,
      approveTxId: null,
      quotesLastFetched: null,
      customMaxGas: '',
      customGasPrice: null,
      selectedAggId: null,
      customApproveTxData: '',
      errorKey: '',
      topAggId: null,
      routeState: '',
      swapsFeatureIsLive: false,
      swapsQuoteRefreshTime: 60000,
    },
    isInitialized: true,
    isUnlocked: true,
    isAccountMenuOpen: false,
    rpcUrl: 'https://rawtestrpc.metamask.io/',
    identities: {
      '0x64a845a5b02460acf8a3d84503b0d68d028b4bb4': {
        name: 'This is a Really Long Account Name',
        address: '0x64a845a5b02460acf8a3d84503b0d68d028b4bb4',
      },
      '0xb19ac54efa18cc3a14a5b821bfec73d284bf0c5e': {
        name: 'Account 2',
        address: '0xb19ac54efa18cc3a14a5b821bfec73d284bf0c5e',
      },
      '0x9d0ba4ddac06032527b140912ec808ab9451b788': {
        name: 'Account 3',
        address: '0x9d0ba4ddac06032527b140912ec808ab9451b788',
      },
    },
    unapprovedTxs: {
      3111025347726181: {
        id: 3111025347726181,
        time: 1620710815484,
        status: 'unapproved',
        metamaskNetworkId: '3',
        msgParams: '0x64a845a5b02460acf8a3d84503b0d68d028b4bb4',
        chainId: '0x3',
        loadingDefaults: false,
        txParams: {
          from: '0x64a845a5b02460acf8a3d84503b0d68d028b4bb4',
          to: '0xaD6D458402F60fD3Bd25163575031ACDce07538D',
          value: '0x0',
          data:
            '0xa9059cbb000000000000000000000000b19ac54efa18cc3a14a5b821bfec73d284bf0c5e0000000000000000000000000000000000000000000000003782dace9d900000',
          gas: '0xcb28',
          gasPrice: '0x77359400',
        },
        type: 'standard',
        origin: 'metamask',
        transactionCategory: 'transfer',
        history: [
          {
            id: 7786962153682822,
            time: 1620710815484,
            status: 'unapproved',
            metamaskNetworkId: '3',
            chainId: '0x3',
            loadingDefaults: true,
            txParams: {
              from: '0x64a845a5b02460acf8a3d84503b0d68d028b4bb4',
              to: '0xaD6D458402F60fD3Bd25163575031ACDce07538D',
              value: '0x0',
              data:
                '0xa9059cbb000000000000000000000000b19ac54efa18cc3a14a5b821bfec73d284bf0c5e0000000000000000000000000000000000000000000000003782dace9d900000',
              gas: '0xcb28',
              gasPrice: '0x77359400',
            },
            type: 'standard',
            origin: 'metamask',
            transactionCategory: 'transfer',
          },
          [
            {
              op: 'replace',
              path: '/loadingDefaults',
              value: false,
              note: 'Added new unapproved transaction.',
              timestamp: 1620710815497,
            },
          ],
        ],
      },
    },
    frequentRpcList: [],
    addressBook: {
      undefined: {
        0: {
          address: '0x39a4e4Af7cCB654dB9500F258c64781c8FbD39F0',
          name: '',
          isEns: false,
        },
      },
    },
    contractExchangeRates: {
      '0xaD6D458402F60fD3Bd25163575031ACDce07538D': 0,
    },
    tokens: [
      {
        address: '0xaD6D458402F60fD3Bd25163575031ACDce07538D',
        symbol: 'DAI',
        decimals: 18,
      },
    ],
    pendingTokens: {},
    customNonceValue: '',
    send: {
      gasLimit: '0xcb28',
      gasPrice: null,
      gasTotal: null,
      tokenBalance: '8.7a73149c048545a3fe58',
      from: '',
      to: '0xb19ac54efa18cc3a14a5b821bfec73d284bf0c5e',
      amount: '3782dace9d900000',
      memo: '',
      errors: {},
      maxModeOn: false,
      editingTransactionId: null,
      toNickname: 'Account 2',
      ensResolution: null,
      ensResolutionError: '',
      token: {
        address: '0xaD6D458402F60fD3Bd25163575031ACDce07538D',
        symbol: 'DAI',
        decimals: 18,
      },
    },
    useBlockie: false,
    featureFlags: {},
    welcomeScreenSeen: false,
    currentLocale: 'en',
    preferences: {
      useNativeCurrencyAsPrimaryCurrency: true,
    },
    firstTimeFlowType: 'create',
    completedOnboarding: true,
    knownMethodData: {
      '0x60806040': {
        name: 'Approve Tokens',
      },
      '0x095ea7b3': {
        name: 'Approve Tokens',
      },
    },
    participateInMetaMetrics: true,
    nextNonce: 71,
    connectedStatusPopoverHasBeenShown: true,
    swapsWelcomeMessageHasBeenShown: true,
    defaultHomeActiveTabName: 'Assets',
    provider: {
      type: 'ropsten',
      ticker: 'ETH',
      nickname: '',
      rpcUrl: '',
      chainId: '0x3',
    },
    previousProviderStore: {
      type: 'ropsten',
      ticker: 'ETH',
      nickname: '',
      rpcUrl: '',
      chainId: '0x3',
    },
    network: '3',
    accounts: {
      '0x64a845a5b02460acf8a3d84503b0d68d028b4bb4': {
        address: '0x64a845a5b02460acf8a3d84503b0d68d028b4bb4',
        balance: '0x176e5b6f173ebe66',
      },
      '0xb19ac54efa18cc3a14a5b821bfec73d284bf0c5e': {
        address: '0xb19ac54efa18cc3a14a5b821bfec73d284bf0c5e',
        balance: '0x2d3142f5000',
      },
      '0x9d0ba4ddac06032527b140912ec808ab9451b788': {
        address: '0x9d0ba4ddac06032527b140912ec808ab9451b788',
        balance: '0x15f6f0b9d4f8d000',
      },
    },
    currentBlockGasLimit: '0x793af4',
    currentNetworkTxList: [
      {
        chainId: '0x38',
        dappSuggestedGasFees: null,
        firstRetryBlockNumber: '0x9c2686',
        hash:
          '0xf45e7a751adfc0fbadccc972816baf33eb34543e52ace51f0f8d0d7f357afdc6',
        history: [
          {
            chainId: '0x38',
            dappSuggestedGasFees: null,
            id: 2360388496987298,
            loadingDefaults: true,
            metamaskNetworkId: '56',
            origin: 'metamask',
            status: 'unapproved',
            time: 1629582710520,
            txParams: {
              data:
                '0xa9059cbb0000000000000000000000004ef2d5a1d056e7c9e8bcdbf2bd9ac0df749a1c2900000000000000000000000000000000000000000000000029a2241af62c0000',
              from: '0x17f62b1b2407c41c43e14da0699d6b4b0a521548',
              gas: '0x2eb27',
              gasPrice: '0x12a05f200',
              to: '0x2e8c05582176fa93b4590382e8290c73deb82176',
              type: '0x0',
              value: '0x0',
            },
            type: 'transfer',
          },
          [
            {
              note: 'Added new unapproved transaction.',
              op: 'replace',
              path: '/loadingDefaults',
              timestamp: 1629582710530,
              value: false,
            },
          ],
          [
            {
              note: 'txStateManager: setting status to approved',
              op: 'replace',
              path: '/status',
              timestamp: 1629582711218,
              value: 'approved',
            },
          ],
          [
            {
              note: 'transactions#approveTransaction',
              op: 'add',
              path: '/txParams/nonce',
              timestamp: 1629582711220,
              value: '0x15b',
            },
            {
              op: 'add',
              path: '/nonceDetails',
              value: {
                local: {
                  details: {
                    highest: 347,
                    startPoint: 347,
                  },
                  name: 'local',
                  nonce: 347,
                },
                network: {
                  details: {
                    baseCount: 347,
                    blockNumber: '0x9c2682',
                  },
                  name: 'network',
                  nonce: 347,
                },
                params: {
                  highestLocallyConfirmed: 327,
                  highestSuggested: 347,
                  nextNetworkNonce: 347,
                },
              },
            },
          ],
          [
            {
              note: 'transactions#signTransaction: add r, s, v values',
              op: 'add',
              path: '/r',
              timestamp: 1629582711236,
              value:
                '0x90a4dfb0646eef9815454d0ab543b5844acb8772101084565155c93ecce8ed69',
            },
            {
              op: 'add',
              path: '/s',
              value:
                '0x7fd317c727025490f282c7990b8518a7dab7521b1ada1cb639f887966bc078df',
            },
            {
              op: 'add',
              path: '/v',
              value: '0x93',
            },
          ],
          [
            {
              note: 'txStateManager: setting status to signed',
              op: 'replace',
              path: '/status',
              timestamp: 1629582711236,
              value: 'signed',
            },
          ],
          [
            {
              note: 'transactions#publishTransaction',
              op: 'add',
              path: '/rawTx',
              timestamp: 1629582711237,
              value:
                '0xf8ad82015b85012a05f2008302eb27942e8c05582176fa93b4590382e8290c73deb8217680b844a9059cbb0000000000000000000000004ef2d5a1d056e7c9e8bcdbf2bd9ac0df749a1c2900000000000000000000000000000000000000000000000029a2241af62c00008193a090a4dfb0646eef9815454d0ab543b5844acb8772101084565155c93ecce8ed69a07fd317c727025490f282c7990b8518a7dab7521b1ada1cb639f887966bc078df',
            },
          ],
          [
            {
              note: 'transactions#setTxHash',
              op: 'add',
              path: '/hash',
              timestamp: 1629582711336,
              value:
                '0xf45e7a751adfc0fbadccc972816baf33eb34543e52ace51f0f8d0d7f357afdc6',
            },
          ],
          [
            {
              note: 'txStateManager - add submitted time stamp',
              op: 'add',
              path: '/submittedTime',
              timestamp: 1629582711337,
              value: 1629582711337,
            },
          ],
          [
            {
              note: 'txStateManager: setting status to submitted',
              op: 'replace',
              path: '/status',
              timestamp: 1629582711338,
              value: 'submitted',
            },
          ],
          [
            {
              note: 'transactions/pending-tx-tracker#event: tx:block-update',
              op: 'add',
              path: '/firstRetryBlockNumber',
              timestamp: 1629582711878,
              value: '0x9c2686',
            },
          ],
          [
            {
              note: 'txStateManager: setting status to confirmed',
              op: 'replace',
              path: '/status',
              timestamp: 1629582721178,
              value: 'confirmed',
            },
          ],
          [
            {
              op: 'add',
              path: '/txReceipt',
              value: {
                blockHash:
                  '0x30bf5dfa12e460a5d121267c00ba3047a14ba286e0c4fe75fa979010f527cba0',
                blockNumber: '9c2688',
                contractAddress: null,
                cumulativeGasUsed: '19a4942',
                from: '0x17f62b1b2407c41c43e14da0699d6b4b0a521548',
                gasUsed: '1f21a',
                logs: [
                  {
                    address: '0x2e8c05582176fa93b4590382e8290c73deb82176',
                    blockHash:
                      '0x30bf5dfa12e460a5d121267c00ba3047a14ba286e0c4fe75fa979010f527cba0',
                    blockNumber: '9c2688',
                    data:
                      '0x00000000000000000000000000000000000000000000000028426c213d688000',
                    logIndex: '245',
                    removed: false,
                    topics: [
                      '0xddf252ad1be2c89b69c2b068fc378daa952ba7f163c4a11628f55a4df523b3ef',
                      '0x00000000000000000000000017f62b1b2407c41c43e14da0699d6b4b0a521548',
                      '0x0000000000000000000000004ef2d5a1d056e7c9e8bcdbf2bd9ac0df749a1c29',
                    ],
                    transactionHash:
                      '0xf45e7a751adfc0fbadccc972816baf33eb34543e52ace51f0f8d0d7f357afdc6',
                    transactionIndex: 'ae',
                  },
                  {
                    address: '0x2e8c05582176fa93b4590382e8290c73deb82176',
                    blockHash:
                      '0x30bf5dfa12e460a5d121267c00ba3047a14ba286e0c4fe75fa979010f527cba0',
                    blockNumber: '9c2688',
                    data:
                      '0x000000000000000000000000000000000000000000000000006a94d74f430000',
                    logIndex: '246',
                    removed: false,
                    topics: [
                      '0xddf252ad1be2c89b69c2b068fc378daa952ba7f163c4a11628f55a4df523b3ef',
                      '0x00000000000000000000000017f62b1b2407c41c43e14da0699d6b4b0a521548',
                      '0x000000000000000000000000c825413863f677a2012bb8db3a5e4a18bbf29e56',
                    ],
                    transactionHash:
                      '0xf45e7a751adfc0fbadccc972816baf33eb34543e52ace51f0f8d0d7f357afdc6',
                    transactionIndex: 'ae',
                  },
                  {
                    address: '0x2e8c05582176fa93b4590382e8290c73deb82176',
                    blockHash:
                      '0x30bf5dfa12e460a5d121267c00ba3047a14ba286e0c4fe75fa979010f527cba0',
                    blockNumber: '9c2688',
                    data:
                      '0x000000000000000000000000000000000000000000000000001ff973cafa8000',
                    logIndex: '247',
                    removed: false,
                    topics: [
                      '0xddf252ad1be2c89b69c2b068fc378daa952ba7f163c4a11628f55a4df523b3ef',
                      '0x00000000000000000000000017f62b1b2407c41c43e14da0699d6b4b0a521548',
                      '0x0000000000000000000000004ef2d5a1d056e7c9e8bcdbf2bd9ac0df749a1c29',
                    ],
                    transactionHash:
                      '0xf45e7a751adfc0fbadccc972816baf33eb34543e52ace51f0f8d0d7f357afdc6',
                    transactionIndex: 'ae',
                  },
                ],
                logsBloom:
                  '0x20000000000000000000000000000000000000000000000000000000000000000000000000000000000000000000400000000000100000000000020000000000000000000000000000000008000000000080000000000000000000000000000000000000000040000000000000000000000040000000000200000010000000000000000000000000000000000000000000000000000000000000000000400000000000000000000000000200000000000000000000800000000000000000000000000002000000000000000000000000000000000000000000000000000000000000000080000000000000000000000000000000000000000000000000000000',
                status: '0x1',
                to: '0x2e8c05582176fa93b4590382e8290c73deb82176',
                transactionHash:
                  '0xf45e7a751adfc0fbadccc972816baf33eb34543e52ace51f0f8d0d7f357afdc6',
                transactionIndex: 'ae',
                type: '0x0',
              },
            },
          ],
          [
            {
              note: 'transactions#confirmTransaction - add txReceipt',
              op: 'replace',
              path: '/txReceipt/transactionIndex',
              timestamp: 1629582721183,
              value: 'ae',
            },
            {
              op: 'replace',
              path: '/txReceipt/logs/2/logIndex',
              value: '247',
            },
            {
              op: 'replace',
              path: '/txReceipt/logs/2/transactionIndex',
              value: 'ae',
            },
            {
              op: 'replace',
              path: '/txReceipt/logs/2/blockNumber',
              value: '9c2688',
            },
            {
              op: 'replace',
              path: '/txReceipt/logs/1/logIndex',
              value: '246',
            },
            {
              op: 'replace',
              path: '/txReceipt/logs/1/transactionIndex',
              value: 'ae',
            },
            {
              op: 'replace',
              path: '/txReceipt/logs/1/blockNumber',
              value: '9c2688',
            },
            {
              op: 'replace',
              path: '/txReceipt/logs/0/logIndex',
              value: '245',
            },
            {
              op: 'replace',
              path: '/txReceipt/logs/0/transactionIndex',
              value: 'ae',
            },
            {
              op: 'replace',
              path: '/txReceipt/logs/0/blockNumber',
              value: '9c2688',
            },
            {
              op: 'replace',
              path: '/txReceipt/cumulativeGasUsed',
              value: '19a4942',
            },
            {
              op: 'replace',
              path: '/txReceipt/blockNumber',
              value: '9c2688',
            },
          ],
        ],
        id: 7900715443136469,
        loadingDefaults: false,
        metamaskNetworkId: '56',
        nonceDetails: {
          local: {
            details: {
              highest: 347,
              startPoint: 347,
            },
            name: 'local',
            nonce: 347,
          },
          network: {
            details: {
              baseCount: 347,
              blockNumber: '0x9c2682',
            },
            name: 'network',
            nonce: 347,
          },
          params: {
            highestLocallyConfirmed: 327,
            highestSuggested: 347,
            nextNetworkNonce: 347,
          },
        },
        origin: 'metamask',
        r: '0x90a4dfb0646eef9815454d0ab543b5844acb8772101084565155c93ecce8ed69',
        rawTx:
          '0xf8ad82015b85012a05f2008302eb27942e8c05582176fa93b4590382e8290c73deb8217680b844a9059cbb0000000000000000000000004ef2d5a1d056e7c9e8bcdbf2bd9ac0df749a1c2900000000000000000000000000000000000000000000000029a2241af62c00008193a090a4dfb0646eef9815454d0ab543b5844acb8772101084565155c93ecce8ed69a07fd317c727025490f282c7990b8518a7dab7521b1ada1cb639f887966bc078df',
        s: '0x7fd317c727025490f282c7990b8518a7dab7521b1ada1cb639f887966bc078df',
        status: 'confirmed',
        submittedTime: 1629582711337,
        time: 1629582710520,
        txParams: {
          data:
            '0xa9059cbb0000000000000000000000004ef2d5a1d056e7c9e8bcdbf2bd9ac0df749a1c2900000000000000000000000000000000000000000000000029a2241af62c0000',
          from: '0x17f62b1b2407c41c43e14da0699d6b4b0a521548',
          gas: '0x2eb27',
          gasPrice: '0x12a05f200',
          nonce: '0x15b',
          to: '0x2e8c05582176fa93b4590382e8290c73deb82176',
          type: '0x0',
          value: '0x0',
        },
        txReceipt: {
          blockHash:
            '0x30bf5dfa12e460a5d121267c00ba3047a14ba286e0c4fe75fa979010f527cba0',
          blockNumber: {
            length: 1,
            negative: 0,
            red: null,
            words: [10233480, null],
          },
          contractAddress: null,
          cumulativeGasUsed: {
            length: 1,
            negative: 0,
            red: null,
            words: [26888514, null],
          },
          from: '0x17f62b1b2407c41c43e14da0699d6b4b0a521548',
          gasUsed: '1f21a',
          logs: [
            {
              address: '0x2e8c05582176fa93b4590382e8290c73deb82176',
              blockHash:
                '0x30bf5dfa12e460a5d121267c00ba3047a14ba286e0c4fe75fa979010f527cba0',
              blockNumber: {
                length: 1,
                negative: 0,
                red: null,
                words: [10233480, null],
              },
              data:
                '0x00000000000000000000000000000000000000000000000028426c213d688000',
              logIndex: {
                length: 1,
                negative: 0,
                red: null,
                words: [581, null],
              },
              removed: false,
              topics: [
                '0xddf252ad1be2c89b69c2b068fc378daa952ba7f163c4a11628f55a4df523b3ef',
                '0x00000000000000000000000017f62b1b2407c41c43e14da0699d6b4b0a521548',
                '0x0000000000000000000000004ef2d5a1d056e7c9e8bcdbf2bd9ac0df749a1c29',
              ],
              transactionHash:
                '0xf45e7a751adfc0fbadccc972816baf33eb34543e52ace51f0f8d0d7f357afdc6',
              transactionIndex: {
                length: 1,
                negative: 0,
                red: null,
                words: [174, null],
              },
            },
            {
              address: '0x2e8c05582176fa93b4590382e8290c73deb82176',
              blockHash:
                '0x30bf5dfa12e460a5d121267c00ba3047a14ba286e0c4fe75fa979010f527cba0',
              blockNumber: {
                length: 1,
                negative: 0,
                red: null,
                words: [10233480, null],
              },
              data:
                '0x000000000000000000000000000000000000000000000000006a94d74f430000',
              logIndex: {
                length: 1,
                negative: 0,
                red: null,
                words: [582, null],
              },
              removed: false,
              topics: [
                '0xddf252ad1be2c89b69c2b068fc378daa952ba7f163c4a11628f55a4df523b3ef',
                '0x00000000000000000000000017f62b1b2407c41c43e14da0699d6b4b0a521548',
                '0x000000000000000000000000c825413863f677a2012bb8db3a5e4a18bbf29e56',
              ],
              transactionHash:
                '0xf45e7a751adfc0fbadccc972816baf33eb34543e52ace51f0f8d0d7f357afdc6',
              transactionIndex: {
                length: 1,
                negative: 0,
                red: null,
                words: [174, null],
              },
            },
            {
              address: '0x2e8c05582176fa93b4590382e8290c73deb82176',
              blockHash:
                '0x30bf5dfa12e460a5d121267c00ba3047a14ba286e0c4fe75fa979010f527cba0',
              blockNumber: {
                length: 1,
                negative: 0,
                red: null,
                words: [10233480, null],
              },
              data:
                '0x000000000000000000000000000000000000000000000000001ff973cafa8000',
              logIndex: {
                length: 1,
                negative: 0,
                red: null,
                words: [583, null],
              },
              removed: false,
              topics: [
                '0xddf252ad1be2c89b69c2b068fc378daa952ba7f163c4a11628f55a4df523b3ef',
                '0x00000000000000000000000017f62b1b2407c41c43e14da0699d6b4b0a521548',
                '0x0000000000000000000000004ef2d5a1d056e7c9e8bcdbf2bd9ac0df749a1c29',
              ],
              transactionHash:
                '0xf45e7a751adfc0fbadccc972816baf33eb34543e52ace51f0f8d0d7f357afdc6',
              transactionIndex: {
                length: 1,
                negative: 0,
                red: null,
                words: [174, null],
              },
            },
          ],
          logsBloom:
            '0x20000000000000000000000000000000000000000000000000000000000000000000000000000000000000000000400000000000100000000000020000000000000000000000000000000008000000000080000000000000000000000000000000000000000040000000000000000000000040000000000200000010000000000000000000000000000000000000000000000000000000000000000000400000000000000000000000000200000000000000000000800000000000000000000000000002000000000000000000000000000000000000000000000000000000000000000080000000000000000000000000000000000000000000000000000000',
          status: '0x1',
          to: '0x2e8c05582176fa93b4590382e8290c73deb82176',
          transactionHash:
            '0xf45e7a751adfc0fbadccc972816baf33eb34543e52ace51f0f8d0d7f357afdc6',
          transactionIndex: {
            length: 1,
            negative: 0,
            red: null,
            words: [174, null],
          },
          type: '0x0',
        },
        type: 'transfer',
        v: '0x93',
      },
    ],
    cachedBalances: {
      1: {
        '0x64a845a5b02460acf8a3d84503b0d68d028b4bb4': '0x0',
        '0xb19ac54efa18cc3a14a5b821bfec73d284bf0c5e': '0xcaf5317161f400',
        '0x9d0ba4ddac06032527b140912ec808ab9451b788': '0x0',
      },
      3: {
        '0x64a845a5b02460acf8a3d84503b0d68d028b4bb4': '0x18d289d450bace66',
        '0xb19ac54efa18cc3a14a5b821bfec73d284bf0c5e': '0x2d3142f5000',
        '0x9d0ba4ddac06032527b140912ec808ab9451b788': '0x15f6f0b9d4f8d000',
      },
      '0x3': {
        '0x64a845a5b02460acf8a3d84503b0d68d028b4bb4': '0x176e5b6f173ebe66',
        '0xb19ac54efa18cc3a14a5b821bfec73d284bf0c5e': '0x2d3142f5000',
        '0x9d0ba4ddac06032527b140912ec808ab9451b788': '0x15f6f0b9d4f8d000',
      },
    },
    unapprovedMsgs: {},
    unapprovedMsgCount: 0,
    unapprovedPersonalMsgs: {},
    unapprovedPersonalMsgCount: 0,
    unapprovedDecryptMsgs: {},
    unapprovedDecryptMsgCount: 0,
    unapprovedEncryptionPublicKeyMsgs: {
      7786962153682822: {
        id: 7786962153682822,
        msgParams: '0x64a845a5b02460acf8a3d84503b0d68d028b4bb4',
        time: 1622687544054,
        status: 'unapproved',
        type: 'eth_getEncryptionPublicKey',
        origin: 'https://metamask.github.io',
      },
    },
    unapprovedEncryptionPublicKeyMsgCount: 0,
    unapprovedTypedMessages: {},
    unapprovedTypedMessagesCount: 0,
    keyringTypes: [
      'Simple Key Pair',
      'HD Key Tree',
      'Trezor Hardware',
      'Ledger Hardware',
    ],
    keyrings: [
      {
        type: 'HD Key Tree',
        accounts: [
          '0x64a845a5b02460acf8a3d84503b0d68d028b4bb4',
          '0xb19ac54efa18cc3a14a5b821bfec73d284bf0c5e',
          '0x9d0ba4ddac06032527b140912ec808ab9451b788',
        ],
      },
    ],
    frequentRpcListDetail: [
      {
        rpcUrl: 'http://localhost:8545',
        chainId: '0x539',
        ticker: 'ETH',
        nickname: 'Localhost 8545',
        rpcPrefs: {},
      },
    ],
    accountTokens: {
      '0x64a845a5b02460acf8a3d84503b0d68d028b4bb4': {
        '0x1': [
          {
            address: '0x6b175474e89094c44da98b954eedeac495271d0f',
            symbol: 'DAI',
            decimals: 18,
          },
          {
            address: '0x0d8775f648430679a709e98d2b0cb6250d2887ef',
            symbol: 'BAT',
            decimals: 18,
          },
        ],
        '0x3': [
          {
            address: '0xaD6D458402F60fD3Bd25163575031ACDce07538D',
            symbol: 'DAI',
            decimals: 18,
          },
        ],
      },
      '0xb19ac54efa18cc3a14a5b821bfec73d284bf0c5e': {},
      '0x9d0ba4ddac06032527b140912ec808ab9451b788': {},
    },
    accountHiddenTokens: {
      '0x64a845a5b02460acf8a3d84503b0d68d028b4bb4': {
        '0x3': [],
      },
    },
    assetImages: {
      '0xaD6D458402F60fD3Bd25163575031ACDce07538D': './sai.svg',
    },
    hiddenTokens: [],
    suggestedTokens: {},
    useNonceField: false,
    usePhishDetect: true,
    lostIdentities: {},
    forgottenPassword: false,
    ipfsGateway: 'dweb.link',
    infuraBlocked: false,
    migratedPrivacyMode: false,
    selectedAddress: '0x9d0ba4ddac06032527b140912ec808ab9451b788',
    metaMetricsId:
      '0xc2377d11fec1c3b7dd88c4854240ee5e3ed0d9f63b00456d98d80320337b827f',
    conversionDate: 1620710825.03,
    conversionRate: 3910.28,
    currentCurrency: 'usd',
    nativeCurrency: 'ETH',
    usdConversionRate: 3910.28,
    ticker: 'ETH',
    alertEnabledness: {
      unconnectedAccount: true,
      web3ShimUsage: true,
    },
    unconnectedAccountAlertShownOrigins: {},
    web3ShimUsageOrigins: {},
    seedPhraseBackedUp: null,
    onboardingTabs: {},
    incomingTransactions: {
      '0x2de9256a7c604586f7ecfd87ae9509851e217f588f9f85feed793c54ed2ce0aa': {
        blockNumber: '8888976',
        id: 4678200543090532,
        metamaskNetworkId: '1',
        status: 'confirmed',
        time: 1573114896000,
        txParams: {
          from: '0x3f1b52850109023775d238c7ed5d5e7161041fd1',
          gas: '0x5208',
          gasPrice: '0x124101100',
          nonce: '0x35',
          to: '0x045c619e4d29bba3b92769508831b681b83d6a96',
          value: '0xbca9bce4d98ca3',
        },
        hash:
          '0x2de9256a7c604586f7ecfd87ae9509851e217f588f9f85feed793c54ed2ce0aa',
        transactionCategory: 'incoming',
      },
      '0x320a1fd769373578f78570e5d8f56e89bc7bce9657bb5f4c12d8fe790d471bfd': {
        blockNumber: '9453174',
        id: 4678200543090535,
        metamaskNetworkId: '1',
        status: 'confirmed',
        time: 1581312411000,
        txParams: {
          from: '0xa17bd07d6d38cb9e37b29f7659a4b1047701e969',
          gas: '0xc350',
          gasPrice: '0x1a13b8600',
          nonce: '0x0',
          to: '0x045c619e4d29bba3b92769508831b681b83d6a96',
          value: '0xcdb08ab4254000',
        },
        hash:
          '0x320a1fd769373578f78570e5d8f56e89bc7bce9657bb5f4c12d8fe790d471bfd',
        transactionCategory: 'incoming',
      },
      '0x8add6c1ea089a8de9b15fa2056b1875360f17916755c88ace9e5092b7a4b1239': {
        blockNumber: '10892417',
        id: 4678200543090542,
        metamaskNetworkId: '1',
        status: 'confirmed',
        time: 1600515224000,
        txParams: {
          from: '0x0681d8db095565fe8a346fa0277bffde9c0edbbf',
          gas: '0x5208',
          gasPrice: '0x1d1a94a200',
          nonce: '0x2bb8a5',
          to: '0x045c619e4d29bba3b92769508831b681b83d6a96',
          value: '0xe6ed27d6668000',
        },
        hash:
          '0x8add6c1ea089a8de9b15fa2056b1875360f17916755c88ace9e5092b7a4b1239',
        transactionCategory: 'incoming',
      },
      '0x50be62ab1cabd03ff104c602c11fdef7a50f3d73c55006d5583ba97950ab1144': {
        blockNumber: '10902987',
        id: 4678200543090545,
        metamaskNetworkId: '1',
        status: 'confirmed',
        time: 1600654021000,
        txParams: {
          from: '0x64a845a5b02460acf8a3d84503b0d68d028b4bb4',
          gas: '0x5208',
          gasPrice: '0x147d357000',
          nonce: '0xf',
          to: '0x045c619e4d29bba3b92769508831b681b83d6a96',
          value: '0x63eb89da4ed00000',
        },
        hash:
          '0x50be62ab1cabd03ff104c602c11fdef7a50f3d73c55006d5583ba97950ab1144',
        transactionCategory: 'incoming',
      },
    },
    incomingTxLastFetchedBlocksByNetwork: {
      ropsten: 8872820,
      rinkeby: null,
      kovan: null,
      goerli: null,
      mainnet: 10902989,
    },
    permissionsRequests: [],
    permissionsDescriptions: {},
    domains: {
      'https://app.uniswap.org': {
        permissions: [
          {
            '@context': ['https://github.com/MetaMask/rpc-cap'],
            invoker: 'https://app.uniswap.org',
            parentCapability: 'eth_accounts',
            id: 'a7342e4b-beae-4525-a36c-c0635fd03359',
            date: 1620710693178,
            caveats: [
              {
                type: 'limitResponseLength',
                value: 1,
                name: 'primaryAccountOnly',
              },
              {
                type: 'filterResponse',
                value: ['0x64a845a5b02460acf8a3d84503b0d68d028b4bb4'],
                name: 'exposedAccounts',
              },
            ],
          },
        ],
      },
    },
    permissionsLog: [
      {
        id: 522690215,
        method: 'eth_accounts',
        methodType: 'restricted',
        origin: 'https://metamask.io',
        request: {
          method: 'eth_accounts',
          params: [],
          jsonrpc: '2.0',
          id: 522690215,
          origin: 'https://metamask.io',
          tabId: 5,
        },
        requestTime: 1602643170686,
        response: {
          id: 522690215,
          jsonrpc: '2.0',
          result: [],
        },
        responseTime: 1602643170688,
        success: true,
      },
      {
        id: 1620464600,
        method: 'eth_accounts',
        methodType: 'restricted',
        origin: 'https://widget.getacute.io',
        request: {
          method: 'eth_accounts',
          params: [],
          jsonrpc: '2.0',
          id: 1620464600,
          origin: 'https://widget.getacute.io',
          tabId: 5,
        },
        requestTime: 1602643172935,
        response: {
          id: 1620464600,
          jsonrpc: '2.0',
          result: [],
        },
        responseTime: 1602643172935,
        success: true,
      },
      {
        id: 4279100021,
        method: 'eth_accounts',
        methodType: 'restricted',
        origin: 'https://app.uniswap.org',
        request: {
          method: 'eth_accounts',
          jsonrpc: '2.0',
          id: 4279100021,
          origin: 'https://app.uniswap.org',
          tabId: 5,
        },
        requestTime: 1620710669962,
        response: {
          id: 4279100021,
          jsonrpc: '2.0',
          result: [],
        },
        responseTime: 1620710669963,
        success: true,
      },
      {
        id: 4279100022,
        method: 'eth_requestAccounts',
        methodType: 'restricted',
        origin: 'https://app.uniswap.org',
        request: {
          method: 'eth_requestAccounts',
          jsonrpc: '2.0',
          id: 4279100022,
          origin: 'https://app.uniswap.org',
          tabId: 5,
        },
        requestTime: 1620710686872,
        response: {
          id: 4279100022,
          jsonrpc: '2.0',
          result: ['0x64a845a5b02460acf8a3d84503b0d68d028b4bb4'],
        },
        responseTime: 1620710693187,
        success: true,
      },
      {
        id: 4279100023,
        method: 'eth_requestAccounts',
        methodType: 'restricted',
        origin: 'https://app.uniswap.org',
        request: {
          method: 'eth_requestAccounts',
          jsonrpc: '2.0',
          id: 4279100023,
          origin: 'https://app.uniswap.org',
          tabId: 5,
        },
        requestTime: 1620710693204,
        response: {
          id: 4279100023,
          jsonrpc: '2.0',
          result: ['0x64a845a5b02460acf8a3d84503b0d68d028b4bb4'],
        },
        responseTime: 1620710693213,
        success: true,
      },
      {
        id: 4279100034,
        method: 'eth_accounts',
        methodType: 'restricted',
        origin: 'https://app.uniswap.org',
        request: {
          method: 'eth_accounts',
          params: [],
          jsonrpc: '2.0',
          id: 4279100034,
          origin: 'https://app.uniswap.org',
          tabId: 5,
        },
        requestTime: 1620710712072,
        response: {
          id: 4279100034,
          jsonrpc: '2.0',
          result: ['0x64a845a5b02460acf8a3d84503b0d68d028b4bb4'],
        },
        responseTime: 1620710712075,
        success: true,
      },
    ],
    permissionsHistory: {
      'https://metamask.github.io': {
        eth_accounts: {
          lastApproved: 1620710693213,
          accounts: {
            '0x64a845a5b02460acf8a3d84503b0d68d028b4bb4': 1620710693213,
          },
        },
      },
    },
    domainMetadata: {
      'https://metamask.github.io': {
        name: 'E2E Test Dapp',
        icon: 'https://metamask.github.io/test-dapp/metamask-fox.svg',
        lastUpdated: 1620723443380,
        host: 'metamask.github.io',
      },
      'https://app.uniswap.org': {
        name: 'Uniswap',
        icon: './UNI.png',
        lastUpdated: 1620723443380,
        host: 'app.uniswap.org',
      },
    },
    threeBoxSyncingAllowed: false,
    showRestorePrompt: true,
    threeBoxLastUpdated: 0,
    threeBoxAddress: null,
    threeBoxSynced: false,
    threeBoxDisabled: false,
    swapsState: {
      quotes: {},
      fetchParams: null,
      tokens: null,
      tradeTxId: null,
      approveTxId: null,
      quotesLastFetched: null,
      customMaxGas: '',
      customGasPrice: null,
      selectedAggId: null,
      customApproveTxData: '',
      errorKey: '',
      topAggId: null,
      routeState: '',
      swapsFeatureIsLive: false,
      swapsQuoteRefreshTime: 60000,
    },
    ensResolutionsByAddress: {},
    pendingApprovals: {},
    pendingApprovalCount: 0,
  },
  appState: {
    shouldClose: false,
    menuOpen: false,
    modal: {
      open: false,
      modalState: {
        name: null,
        props: {},
      },
      previousModalState: {
        name: null,
      },
    },
    sidebar: {
      isOpen: false,
      transitionName: '',
      type: '',
      props: {},
    },
    alertOpen: false,
    alertMessage: null,
    qrCodeData: null,
    networkDropdownOpen: false,
    accountDetail: {
      subview: 'transactions',
    },
    isLoading: false,
    warning: null,
    buyView: {},
    isMouseUser: true,
    gasIsLoading: false,
    defaultHdPaths: {
      trezor: "m/44'/60'/0'/0",
      ledger: "m/44'/60'/0'/0/0",
    },
    networksTabSelectedRpcUrl: '',
    networksTabIsInAddMode: false,
    loadingMethodData: false,
    show3BoxModalAfterImport: false,
    threeBoxLastUpdated: null,
    requestAccountTabs: {},
    openMetaMaskTabs: {},
    currentWindowTab: {},
  },
  history: {
    mostRecentOverviewPage: '/',
  },
  send: {
    toDropdownOpen: false,
    gasButtonGroupShown: true,
    errors: {},
    asset: {
      type: 'NATIVE',
      balance: '0x0',
      details: null,
    },
<<<<<<< HEAD
    gas: { error: 'gas' },
    amount: {
      error: 'amount',
=======
    amount: '3782dace9d900000',
    gas: {
      price: null,
>>>>>>> bf4e5654
    },
  },
  confirmTransaction: {
    txData: {
      id: 3111025347726181,
      time: 1620723786838,
      status: 'unapproved',
      metamaskNetworkId: '3',
      chainId: '0x3',
      loadingDefaults: false,
      txParams: {
        from: '0x64a845a5b02460acf8a3d84503b0d68d028b4bb4',
        to: '0xaD6D458402F60fD3Bd25163575031ACDce07538D',
        value: '0x0',
        data:
          '0x095ea7b30000000000000000000000009bc5baf874d2da8d216ae9f137804184ee5afef40000000000000000000000000000000000000000000000000000000000011170',
        gas: '0xea60',
        gasPrice: '0x4a817c800',
      },
      type: 'transfer',
      origin: 'https://metamask.github.io',
      transactionCategory: 'approve',
      history: [
        {
          id: 3111025347726181,
          time: 1620723786838,
          status: 'unapproved',
          metamaskNetworkId: '3',
          chainId: '0x3',
          loadingDefaults: true,
          txParams: {
            from: '0x983211ce699ea5ab57cc528086154b6db1ad8e55',
            to: '0xaD6D458402F60fD3Bd25163575031ACDce07538D',
            value: '0x0',
            data:
              '0x095ea7b30000000000000000000000009bc5baf874d2da8d216ae9f137804184ee5afef40000000000000000000000000000000000000000000000000000000000011170',
            gas: '0xea60',
            gasPrice: '0x4a817c800',
          },
          type: 'standard',
          origin: 'https://metamask.github.io',
          transactionCategory: 'approve',
        },
        [
          {
            op: 'replace',
            path: '/loadingDefaults',
            value: false,
            note: 'Added new unapproved transaction.',
            timestamp: 1620723786844,
          },
        ],
      ],
    },
    tokenData: {
      args: [
        '0x9bc5baF874d2DA8D216aE9f137804184EE5AfEF4',
        {
          type: 'BigNumber',
          hex: '0x011170',
        },
      ],
      functionFragment: {
        type: 'function',
        name: 'approve',
        constant: false,
        inputs: [
          {
            name: '_spender',
            type: 'address',
            indexed: null,
            components: null,
            arrayLength: null,
            arrayChildren: null,
            baseType: 'address',
            _isParamType: true,
          },
          {
            name: '_value',
            type: 'uint256',
            indexed: null,
            components: null,
            arrayLength: null,
            arrayChildren: null,
            baseType: 'uint256',
            _isParamType: true,
          },
        ],
        outputs: [
          {
            name: 'success',
            type: 'bool',
            indexed: null,
            components: null,
            arrayLength: null,
            arrayChildren: null,
            baseType: 'bool',
            _isParamType: true,
          },
        ],
        payable: false,
        stateMutability: 'nonpayable',
        gas: null,
        _isFragment: true,
      },
      name: 'approve',
      signature: 'approve(address,uint256)',
      sighash: '0x095ea7b3',
      value: {
        type: 'BigNumber',
        hex: '0x00',
      },
    },
    fiatTransactionAmount: '0',
    fiatTransactionFee: '4.72',
    fiatTransactionTotal: '4.72',
    ethTransactionAmount: '0',
    ethTransactionFee: '0.0012',
    ethTransactionTotal: '0.0012',
    hexTransactionAmount: '0x0',
    hexTransactionFee: '0x44364c5bb0000',
    hexTransactionTotal: '0x44364c5bb0000',
    nonce: '',
  },
  swaps: {
    aggregatorMetadata: null,
    approveTxId: null,
    balanceError: false,
    fetchingQuotes: false,
    fromToken: null,
    quotesFetchStartTime: null,
    topAssets: {},
    toToken: null,
    customGas: {
      price: null,
      limit: null,
      loading: 'INITIAL',
      priceEstimates: {},
      fallBackPrice: null,
    },
  },
  gas: {
    customData: {
      price: null,
      limit: '0xcb28',
    },
    basicEstimates: {
      average: 2,
    },
    basicEstimateIsLoading: false,
  },
};

export default state;<|MERGE_RESOLUTION|>--- conflicted
+++ resolved
@@ -1165,15 +1165,9 @@
       balance: '0x0',
       details: null,
     },
-<<<<<<< HEAD
     gas: { error: 'gas' },
     amount: {
       error: 'amount',
-=======
-    amount: '3782dace9d900000',
-    gas: {
-      price: null,
->>>>>>> bf4e5654
     },
   },
   confirmTransaction: {
