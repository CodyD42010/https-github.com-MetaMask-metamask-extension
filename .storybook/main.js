const path = require('path');
const { ProvidePlugin } = require('webpack');
const CopyWebpackPlugin = require('copy-webpack-plugin');
<<<<<<< HEAD
const { generateIconNames } = require('../development/generate-icon-names');
=======
>>>>>>> 9d38e537
module.exports = {
  core: {
    disableTelemetry: true,
  },
  features: {
    buildStoriesJson: true,
  },
  stories: [
    '../ui/**/*.stories.js',
    '../ui/**/*.stories.tsx',
    '../ui/**/*.stories.mdx',
    './*.stories.mdx',
  ],
  addons: [
    '@storybook/addon-essentials',
    '@storybook/addon-actions',
    '@storybook/addon-a11y',
    '@storybook/addon-knobs',
    './i18n-party-addon/register.js',
    'storybook-dark-mode',
    '@whitespace/storybook-addon-html',
    '@storybook/addon-mdx-gfm',
  ],
  staticDirs: ['../app', './images'],
  // Uses babel.config.js settings and prevents "Missing class properties transform" error
  babel: async (options) => ({
    overrides: options.overrides,
  }),
<<<<<<< HEAD
  // Sets env variables https://storybook.js.org/docs/react/configure/environment-variables/
  env: async (config) => {
    return {
      ...config,
      // Creates the icon names environment variable for the component-library/icon/icon.js component
      ICON_NAMES: generateIconNames(),
    };
  },
=======
>>>>>>> 9d38e537
  webpackFinal: async (config) => {
    config.context = process.cwd();
    config.node = {
      __filename: true,
    };
    config.resolve.alias['webextension-polyfill'] = require.resolve(
      '../ui/__mocks__/webextension-polyfill.js',
    );
    config.resolve.fallback = {
      child_process: false,
      constants: false,
      crypto: false,
      fs: false,
      http: false,
      https: false,
      os: false,
      path: false,
      stream: require.resolve('stream-browserify'),
      zlib: false,
      _stream_transform: require.resolve(
        'readable-stream/lib/_stream_transform.js',
      ),
    };
    config.module.strictExportPresence = true;
    config.module.rules.push({
      test: /\.scss$/,
      use: [
        'style-loader',
        {
          loader: 'css-loader',
          options: {
            import: false,
            url: false,
          },
        },
        {
          loader: 'sass-loader',
          options: {
            sourceMap: true,
            implementation: require('sass'),
            sassOptions: {
              includePaths: ['ui/css/'],
            },
          },
        },
      ],
    });
    config.plugins.push(
      new CopyWebpackPlugin({
        patterns: [
          {
            from: path.join(
              'node_modules',
              '@fortawesome',
              'fontawesome-free',
              'webfonts',
            ),
            to: path.join('fonts', 'fontawesome'),
          },
        ],
      }),
    );
    config.plugins.push(
      new ProvidePlugin({
        Buffer: ['buffer', 'Buffer'],
      }),
    );
    return config;
  },
  docs: {
    autodocs: true,
  },
  framework: {
    name: '@storybook/react-webpack5',
    options: {},
  },
};<|MERGE_RESOLUTION|>--- conflicted
+++ resolved
@@ -1,10 +1,6 @@
 const path = require('path');
 const { ProvidePlugin } = require('webpack');
 const CopyWebpackPlugin = require('copy-webpack-plugin');
-<<<<<<< HEAD
-const { generateIconNames } = require('../development/generate-icon-names');
-=======
->>>>>>> 9d38e537
 module.exports = {
   core: {
     disableTelemetry: true,
@@ -33,17 +29,6 @@
   babel: async (options) => ({
     overrides: options.overrides,
   }),
-<<<<<<< HEAD
-  // Sets env variables https://storybook.js.org/docs/react/configure/environment-variables/
-  env: async (config) => {
-    return {
-      ...config,
-      // Creates the icon names environment variable for the component-library/icon/icon.js component
-      ICON_NAMES: generateIconNames(),
-    };
-  },
-=======
->>>>>>> 9d38e537
   webpackFinal: async (config) => {
     config.context = process.cwd();
     config.node = {
