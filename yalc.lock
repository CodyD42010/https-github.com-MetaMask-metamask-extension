--- conflicted
+++ resolved
@@ -2,14 +2,8 @@
   "version": "v1",
   "packages": {
     "@metamask/name-controller": {
-<<<<<<< HEAD
-      "signature": "a7c789c563c01df3f096ff56f1f5d0bc",
+      "signature": "f65cb7fec98562ac7bd0785d22cda751",
       "file": true
-=======
-      "signature": "f65cb7fec98562ac7bd0785d22cda751",
-      "file": true,
-      "replaced": "^1.0.0"
->>>>>>> 06098381
     }
   }
 }