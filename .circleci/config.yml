version: 2.1

executors:
  node-browsers:
    docker:
      - image: cimg/node:16.20-browsers
  node-browsers-medium-plus:
    docker:
      - image: cimg/node:16.20-browsers
    resource_class: medium+
    environment:
      NODE_OPTIONS: --max_old_space_size=2048
  node-browsers-large:
    docker:
      - image: cimg/node:16.20-browsers
    resource_class: large
    environment:
      NODE_OPTIONS: --max_old_space_size=2048
  shellcheck:
    docker:
      - image: koalaman/shellcheck-alpine@sha256:dfaf08fab58c158549d3be64fb101c626abc5f16f341b569092577ae207db199

orbs:
  gh: circleci/github-cli@2.0
  codecov: codecov/codecov@3.2.2

rc_branch_only: &rc_branch_only
  filters:
    branches:
      only:
        - /^Version-v(\d+)[.](\d+)[.](\d+)/

<<<<<<< HEAD
rc_or_master_branch_only: &rc_or_master_branch_only
  filters:
    branches:
      only:
        - /^Version-v(\d+)[.](\d+)[.](\d+)|master/

aliases:
  # Shallow Git Clone
  - &shallow-git-clone
    name: Shallow Git Clone
    command: |
      #!/bin/bash
      set -e
      set -u
      set -o pipefail

      # This Shallow Git Clone code is adapted from what the standard CircleCI `checkout` command does for the case of an external PR (specifically pull/19693):
      ### git clone --no-checkout "$CIRCLE_REPOSITORY_URL" .
      ### git fetch --force origin +refs/pull/18748/head:refs/remotes/origin/pull/18748
      ### git checkout --force -B "$CIRCLE_BRANCH" "$CIRCLE_SHA1"
      ### git --no-pager log --no-color -n 1 --format='HEAD is now at %h %s'

      # Set up SSH access
      # This SSH key is the current github.com SSH key as of June 2023, but it will need to be changed whenever github changes their key (probably every few years)
      GITHUB_SSH_KEY="AAAAC3NzaC1lZDI1NTE5AAAAIOMqqnkVzrm0SdG6UOoqKLsabgH5C9okWi0dh2l9GKJl"
      mkdir -p ~/.ssh
      echo github.com ssh-ed25519 $GITHUB_SSH_KEY >> ~/.ssh/known_hosts

      # Take a different clone path depending on if it's a tag, a PR from an external repo, or the normal case
      if [ -n "${CIRCLE_TAG-}" ]; then
        # tag
        git clone --depth 1 --no-checkout "$CIRCLE_REPOSITORY_URL" .
        git fetch --depth 1 --force origin "+refs/tags/${CIRCLE_TAG}:refs/tags/${CIRCLE_TAG}"
        git checkout --force -q "$CIRCLE_TAG" "$CIRCLE_SHA1"
      elif [[ "$CIRCLE_BRANCH" =~ ^pull\/* ]]; then
        # pull request
        git clone --depth 1 --no-checkout "$CIRCLE_REPOSITORY_URL" .
        git fetch --depth 1 --force origin "${CIRCLE_BRANCH}/head:remotes/origin/${CIRCLE_BRANCH}"
        git checkout --force -B "$CIRCLE_BRANCH" "$CIRCLE_SHA1"
      else
        # normal case
        git clone --depth 1 "$CIRCLE_REPOSITORY_URL" --branch "$CIRCLE_BRANCH" .
      fi

=======
>>>>>>> 365c1e32
workflows:
  test_and_release:
    jobs:
      - create_release_pull_request:
          <<: *rc_branch_only
          requires:
            - prep-deps
      - trigger-beta-build:
          requires:
            - prep-deps
      - prep-deps
      - test-deps-audit:
          requires:
            - prep-deps
      - test-deps-depcheck:
          requires:
            - prep-deps
      - test-yarn-dedupe:
          requires:
            - prep-deps
      - validate-lavamoat-allow-scripts:
          requires:
            - prep-deps
      - validate-lavamoat-policy-build:
          requires:
            - prep-deps
      - validate-lavamoat-policy-webapp:
          matrix:
            parameters:
              build-type: [main, beta, flask, mmi, desktop]
          requires:
            - prep-deps
      - prep-build:
          requires:
            - prep-deps
      - prep-build-desktop:
          filters:
            branches:
              ignore: master
          requires:
            - prep-deps
      - prep-build-flask:
          requires:
            - prep-deps
      - prep-build-test:
          requires:
            - prep-deps
      - prep-build-test-mv3:
          requires:
            - prep-deps
      - prep-build-test-flask:
          requires:
            - prep-deps
      - prep-build-storybook:
          requires:
            - prep-deps
      - prep-build-ts-migration-dashboard:
          requires:
            - prep-deps
      - test-lint:
          requires:
            - prep-deps
      - test-lint-shellcheck
      - test-lint-lockfile:
          requires:
            - prep-deps
      - test-lint-changelog:
          requires:
            - prep-deps
      - test-e2e-chrome:
          requires:
            - prep-build-test
      - test-e2e-firefox:
          requires:
            - prep-build-test
      - test-e2e-chrome-snaps:
          requires:
            - prep-build-test-flask
      - test-e2e-firefox-snaps:
          requires:
            - prep-build-test-flask
      - test-e2e-chrome-mv3:
          requires:
            - prep-build-test-mv3
      - test-unit-mocha:
          requires:
            - prep-deps
      - test-unit-jest-main:
          requires:
            - prep-deps
      - test-unit-jest-development:
          requires:
            - prep-deps
      - upload-and-validate-coverage:
          requires:
            - test-unit-jest-main
            - test-unit-jest-development
            - test-unit-mocha
      - test-unit-global:
          requires:
            - prep-deps
      - test-storybook:
          requires:
            - prep-deps
            - prep-build-storybook
      - validate-source-maps:
          requires:
            - prep-build
      - validate-source-maps-beta:
          requires:
            - trigger-beta-build
      - validate-source-maps-desktop:
          filters:
            branches:
              ignore: master
          requires:
            - prep-build-desktop
      - validate-source-maps-flask:
          requires:
            - prep-build-flask
      - test-mozilla-lint:
          requires:
            - prep-deps
            - prep-build
      - test-mozilla-lint-desktop:
          filters:
            branches:
              ignore: master
          requires:
            - prep-deps
            - prep-build-desktop
      - test-mozilla-lint-flask:
          requires:
            - prep-deps
            - prep-build-flask
      - all-tests-pass:
          requires:
            - validate-lavamoat-allow-scripts
            - validate-lavamoat-policy-build
            - validate-lavamoat-policy-webapp
            - test-lint
            - test-lint-shellcheck
            - test-lint-lockfile
            - test-lint-changelog
            - test-unit-jest-main
            - test-unit-jest-development
            - test-unit-global
            - test-unit-mocha
            - upload-and-validate-coverage
            - validate-source-maps
            - validate-source-maps-beta
            - validate-source-maps-desktop
            - validate-source-maps-flask
            - test-mozilla-lint
            - test-mozilla-lint-desktop
            - test-mozilla-lint-flask
            - test-e2e-chrome
            - test-e2e-firefox
            - test-e2e-chrome-snaps
            - test-e2e-firefox-snaps
            - test-storybook
      - benchmark:
          requires:
            - prep-build-test
      - user-actions-benchmark:
          requires:
            - prep-build-test
      - stats-module-load-init:
          requires:
            - prep-build-test-mv3
      - job-publish-prerelease:
          requires:
            - prep-deps
            - prep-build
            - trigger-beta-build
            - prep-build-desktop
            - prep-build-flask
            - prep-build-storybook
            - prep-build-ts-migration-dashboard
            - prep-build-test-mv3
            - benchmark
            - user-actions-benchmark
            - stats-module-load-init
            - all-tests-pass
      - job-publish-release:
          filters:
            branches:
              only: master
          requires:
            - prep-deps
            - prep-build
            - prep-build-desktop
            - prep-build-flask
            - all-tests-pass
      - job-publish-storybook:
          filters:
            branches:
              only: develop
          requires:
            - prep-build-storybook
      - job-publish-ts-migration-dashboard:
          filters:
            branches:
              only: develop
          requires:
            - prep-build-ts-migration-dashboard

jobs:
  trigger-beta-build:
    executor: node-browsers-medium-plus
    steps:
      - run: *shallow-git-clone
      - attach_workspace:
          at: .
      - when:
          condition:
            not:
              matches:
                pattern: /^master$/
                value: << pipeline.git.branch >>
          steps:
            - run:
                name: Build beta prod
                command: |
                  .circleci/scripts/trigger-beta-build.sh
            - run:
                name: Move beta build to 'dist-beta' to avoid conflict with production build
                command: mv ./dist ./dist-beta
            - run:
                name: Move beta zips to 'builds-beta' to avoid conflict with production build
                command: mv ./builds ./builds-beta
            - persist_to_workspace:
                root: .
                paths:
                  - dist-beta
                  - builds-beta

  create_release_pull_request:
    executor: node-browsers
    steps:
      - run: *shallow-git-clone
      - attach_workspace:
          at: .
      - run:
          name: Bump manifest version
          command: .circleci/scripts/release-bump-manifest-version.sh
      - run:
          name: Update changelog
          command: yarn update-changelog --rc
      - run:
          name: Commit changes
          command: .circleci/scripts/release-commit-version-bump.sh
      - run:
          name: Create GitHub Pull Request for version
          command: .circleci/scripts/release-create-release-pr.sh

  prep-deps:
    executor: node-browsers
    steps:
      - run: *shallow-git-clone
      - restore_cache:
          keys:
            # First try to get the specific cache for the checksum of the yarn.lock file.
            # This cache key lookup will fail if the lock file is modified and a cache
            # has not yet been persisted for the new checksum.
            - dependency-cache-v1-{{ checksum "yarn.lock" }}
            # To prevent having to do a full install of every node_module when
            # dependencies change, restore from the last known cache of any
            # branch/checksum, the install step will remove cached items that are no longer
            # required and add the new dependencies, and the cache will be persisted.
            - dependency-cache-v1-
      - gh/install
      - run:
          name: Set IS_DRAFT environment variable
          command: |
            PR_NUMBER="${CIRCLE_PULL_REQUEST##*/}"
            if [ -n "$PR_NUMBER" ]
            then
              echo "IS_DRAFT=$(gh pr view --json isDraft --jq '.isDraft' "$PR_NUMBER")" >> "$BASH_ENV"
              source "$BASH_ENV"
            else
              echo "Not a PR; skipping"
            fi
      - run:
          name: Setup registry config for using package previews on draft PRs
          command: |
            if [[ $IS_DRAFT == 'true' ]]
            then
              printf '%s\n\n%s' '@metamask:registry=https://npm.pkg.github.com' "//npm.pkg.github.com/:_authToken=${GITHUB_PACKAGE_READ_TOKEN}" > .npmrc
            else
              echo "Not draft; skipping GitHub registry setup"
            fi
      - run:
          name: Install deps
          command: |
            .circleci/scripts/deps-install.sh
      - save_cache:
          key: dependency-cache-v1-{{ checksum "yarn.lock" }}
          paths:
            - .yarn/cache
      - persist_to_workspace:
          root: .
          paths:
            - node_modules
            - build-artifacts

  validate-lavamoat-allow-scripts:
    executor: node-browsers-medium-plus
    steps:
      - run: *shallow-git-clone
      - attach_workspace:
          at: .
      - run:
          name: Validate allow-scripts config
          command: yarn allow-scripts auto
      - run:
          name: Check working tree
          command: .circleci/scripts/check-working-tree.sh

  validate-lavamoat-policy-build:
    executor: node-browsers-medium-plus
    steps:
      - run: *shallow-git-clone
      - attach_workspace:
          at: .
      - run:
          name: Validate LavaMoat build policy
          command: yarn lavamoat:build:auto
      - run:
          name: Check working tree
          command: .circleci/scripts/check-working-tree.sh

  validate-lavamoat-policy-webapp:
    executor: node-browsers-medium-plus
    parameters:
      build-type:
        type: string
    steps:
      - run: *shallow-git-clone
      - attach_workspace:
          at: .
      - run:
          name: Validate LavaMoat << parameters.build-type >>  policy
          command: yarn lavamoat:webapp:auto:ci '--build-types=<< parameters.build-type >>'
      - run:
          name: Check working tree
          command: .circleci/scripts/check-working-tree.sh

  prep-build:
    executor: node-browsers-medium-plus
    steps:
      - run: *shallow-git-clone
      - attach_workspace:
          at: .
      - when:
          condition:
            not:
              matches:
                pattern: /^master$/
                value: << pipeline.git.branch >>
          steps:
            - run:
                name: build:dist
                command: yarn build dist
      - when:
          condition:
            matches:
              pattern: /^master$/
              value: << pipeline.git.branch >>
          steps:
            - run:
                name: build:prod
                command: yarn build prod
      - run:
          name: build:debug
          command: find dist/ -type f -exec md5sum {} \; | sort -k 2
      - persist_to_workspace:
          root: .
          paths:
            - dist
            - builds

  prep-build-desktop:
    executor: node-browsers-medium-plus
    steps:
      - run: *shallow-git-clone
      - attach_workspace:
          at: .
      - run:
          name: build:dist
          command: yarn build --build-type desktop dist
      - run:
          name: build:debug
          command: find dist/ -type f -exec md5sum {} \; | sort -k 2
      - run:
          name: Move desktop build to 'dist-desktop' to avoid conflict with production build
          command: mv ./dist ./dist-desktop
      - run:
          name: Move desktop zips to 'builds-desktop' to avoid conflict with production build
          command: mv ./builds ./builds-desktop
      - persist_to_workspace:
          root: .
          paths:
            - dist-desktop
            - builds-desktop

  prep-build-flask:
    executor: node-browsers-medium-plus
    steps:
      - run: *shallow-git-clone
      - attach_workspace:
          at: .
      - when:
          condition:
            not:
              matches:
                pattern: /^master$/
                value: << pipeline.git.branch >>
          steps:
            - run:
                name: build:dist
                command: yarn build --build-type flask dist
      - when:
          condition:
            matches:
              pattern: /^master$/
              value: << pipeline.git.branch >>
          steps:
            - run:
                name: build:prod
                command: yarn build --build-type flask prod
      - run:
          name: build:debug
          command: find dist/ -type f -exec md5sum {} \; | sort -k 2
      - run:
          name: Move flask build to 'dist-flask' to avoid conflict with production build
          command: mv ./dist ./dist-flask
      - run:
          name: Move flask zips to 'builds-flask' to avoid conflict with production build
          command: mv ./builds ./builds-flask
      - persist_to_workspace:
          root: .
          paths:
            - dist-flask
            - builds-flask

  prep-build-test-flask:
    executor: node-browsers-medium-plus
    steps:
      - run: *shallow-git-clone
      - attach_workspace:
          at: .
      - run:
          name: Build extension for testing
          command: yarn build:test:flask
      - run:
          name: Move test build to 'dist-test' to avoid conflict with production build
          command: mv ./dist ./dist-test-flask
      - run:
          name: Move test zips to 'builds-test' to avoid conflict with production build
          command: mv ./builds ./builds-test-flask
      - persist_to_workspace:
          root: .
          paths:
            - dist-test-flask
            - builds-test-flask

  prep-build-test-mv3:
    executor: node-browsers-medium-plus
    steps:
      - run: *shallow-git-clone
      - attach_workspace:
          at: .
      - run:
          name: Build extension in mv3 for testing
          command: yarn build:test:mv3
      - run:
          name: Move test build to 'dist-test' to avoid conflict with production build
          command: mv ./dist ./dist-test-mv3
      - run:
          name: Move test zips to 'builds-test' to avoid conflict with production build
          command: mv ./builds ./builds-test-mv3
      - persist_to_workspace:
          root: .
          paths:
            - dist-test-mv3
            - builds-test-mv3

  prep-build-test:
    executor: node-browsers-medium-plus
    steps:
      - run: *shallow-git-clone
      - attach_workspace:
          at: .
      - run:
          name: Build extension for testing
          command: yarn build:test
      - run:
          name: Move test build to 'dist-test' to avoid conflict with production build
          command: mv ./dist ./dist-test
      - run:
          name: Move test zips to 'builds-test' to avoid conflict with production build
          command: mv ./builds ./builds-test
      - persist_to_workspace:
          root: .
          paths:
            - dist-test
            - builds-test

  prep-build-storybook:
    executor: node-browsers-large
    steps:
      - run: *shallow-git-clone
      - attach_workspace:
          at: .
      - run:
          name: Build Storybook
          command: yarn storybook:build
      - persist_to_workspace:
          root: .
          paths:
            - storybook-build

  prep-build-ts-migration-dashboard:
    executor: node-browsers
    steps:
      - run: *shallow-git-clone
      - attach_workspace:
          at: .
      - run:
          name: Build TypeScript migration dashboard
          command: yarn ts-migration:dashboard:build
      - persist_to_workspace:
          root: .
          paths:
            - development/ts-migration-dashboard/build/final

  test-yarn-dedupe:
    executor: node-browsers
    steps:
      - run: *shallow-git-clone
      - attach_workspace:
          at: .
      - run:
          name: Detect yarn lock deduplications
          command: yarn dedupe --check

  test-lint:
    executor: node-browsers
    steps:
      - run: *shallow-git-clone
      - attach_workspace:
          at: .
      - run:
          name: Lint
          command: yarn lint
      - run:
          name: Verify locales
          command: yarn verify-locales --quiet

  test-storybook:
    executor: node-browsers-large
    steps:
      - run: *shallow-git-clone
      - attach_workspace:
          at: .
      - run:
          name: Install Playwright browsers
          command: yarn exec playwright install
      - run:
          name: Test Storybook
          command: yarn test-storybook:ci

  test-lint-shellcheck:
    executor: shellcheck
    steps:
      - checkout
      - run: apk add --no-cache bash jq yarn
      - run:
          name: ShellCheck Lint
          command: ./development/shellcheck.sh

  test-lint-lockfile:
    executor: node-browsers
    steps:
      - run: *shallow-git-clone
      - attach_workspace:
          at: .
      - run:
          name: lockfile-lint
          command: yarn lint:lockfile

  test-lint-changelog:
    executor: node-browsers
    steps:
      - run: *shallow-git-clone
      - attach_workspace:
          at: .
      - when:
          condition:
            not:
              matches:
                pattern: /^Version-v(\d+)[.](\d+)[.](\d+)$/
                value: << pipeline.git.branch >>
          steps:
            - run:
                name: Validate changelog
                command: yarn lint:changelog
      - when:
          condition:
            matches:
              pattern: /^Version-v(\d+)[.](\d+)[.](\d+)$/
              value: << pipeline.git.branch >>
          steps:
            - run:
                name: Validate release candidate changelog
                command: .circleci/scripts/validate-changelog-in-rc.sh

  test-deps-audit:
    executor: node-browsers
    steps:
      - run: *shallow-git-clone
      - attach_workspace:
          at: .
      - run:
          name: yarn audit
          command: .circleci/scripts/yarn-audit.sh

  test-deps-depcheck:
    executor: node-browsers
    steps:
      - run: *shallow-git-clone
      - attach_workspace:
          at: .
      - run:
          name: depcheck
          command: yarn depcheck

  test-e2e-chrome:
    executor: node-browsers
    parallelism: 8
    steps:
      - run: *shallow-git-clone
      - run:
          name: Re-Install Chrome
          command: ./.circleci/scripts/chrome-install.sh
      - attach_workspace:
          at: .
      - run:
          name: Move test build to dist
          command: mv ./dist-test ./dist
      - run:
          name: Move test zips to builds
          command: mv ./builds-test ./builds
      - run:
          name: test:e2e:chrome
          command: |
            if .circleci/scripts/test-run-e2e.sh
            then
              yarn test:e2e:chrome --retries 2 --debug
            fi
          no_output_timeout: 20m
      - run:
          name: Merge JUnit report
          command: |
            if [ "$(ls -A test/test-results/e2e)" ]; then
              yarn test:e2e:report
            fi
          when: always
      - store_artifacts:
          path: test-artifacts
          destination: test-artifacts
      - store_test_results:
          path: test/test-results/e2e.xml

  test-e2e-chrome-mv3:
    executor: node-browsers
    parallelism: 8
    steps:
      - run: *shallow-git-clone
      - run:
          name: Re-Install Chrome
          command: ./.circleci/scripts/chrome-install.sh
      - attach_workspace:
          at: .
      - run:
          name: Move test build to dist
          command: mv ./dist-test-mv3 ./dist
      - run:
          name: Move test zips to builds
          command: mv ./builds-test-mv3 ./builds
      - run:
          name: test:e2e:chrome
          command: |
            if .circleci/scripts/test-run-e2e.sh
            then
              yarn test:e2e:chrome --retries 2 --debug --mv3 || echo "Temporarily suppressing MV3 e2e test failures"
            fi
          no_output_timeout: 20m
      - store_artifacts:
          path: test-artifacts
          destination: test-artifacts

  test-e2e-firefox-snaps:
    executor: node-browsers
    parallelism: 4
    steps:
      - run: *shallow-git-clone
      - run:
          name: Install Firefox
          command: ./.circleci/scripts/firefox-install.sh
      - attach_workspace:
          at: .
      - run:
          name: Move test build to dist
          command: mv ./dist-test-flask ./dist
      - run:
          name: Move test zips to builds
          command: mv ./builds-test-flask ./builds
      - run:
          name: test:e2e:firefox:snaps
          command: |
            if .circleci/scripts/test-run-e2e.sh
            then
              yarn test:e2e:firefox:snaps --retries 2 --debug
            fi
          no_output_timeout: 20m
      - run:
          name: Merge JUnit report
          command: |
            if [ "$(ls -A test/test-results/e2e)" ]; then
              yarn test:e2e:report
            fi
          when: always
      - store_artifacts:
          path: test-artifacts
          destination: test-artifacts
      - store_test_results:
          path: test/test-results/e2e.xml

  test-e2e-chrome-snaps:
    executor: node-browsers
    parallelism: 4
    steps:
      - run: *shallow-git-clone
      - run:
          name: Re-Install Chrome
          command: ./.circleci/scripts/chrome-install.sh
      - attach_workspace:
          at: .
      - run:
          name: Move test build to dist
          command: mv ./dist-test-flask ./dist
      - run:
          name: Move test zips to builds
          command: mv ./builds-test-flask ./builds
      - run:
          name: test:e2e:chrome:snaps
          command: |
            if .circleci/scripts/test-run-e2e.sh
            then
              yarn test:e2e:chrome:snaps --retries 2 --debug
            fi
          no_output_timeout: 20m
      - run:
          name: Merge JUnit report
          command: |
            if [ "$(ls -A test/test-results/e2e)" ]; then
              yarn test:e2e:report
            fi
          when: always
      - store_artifacts:
          path: test-artifacts
          destination: test-artifacts
      - store_test_results:
          path: test/test-results/e2e.xml

  test-e2e-firefox:
    executor: node-browsers-medium-plus
    parallelism: 8
    steps:
      - run: *shallow-git-clone
      - run:
          name: Install Firefox
          command: ./.circleci/scripts/firefox-install.sh
      - attach_workspace:
          at: .
      - run:
          name: Move test build to dist
          command: mv ./dist-test ./dist
      - run:
          name: Move test zips to builds
          command: mv ./builds-test ./builds
      - run:
          name: test:e2e:firefox
          command: |
            if .circleci/scripts/test-run-e2e.sh
            then
              yarn test:e2e:firefox --retries 2 --debug
            fi
          no_output_timeout: 20m
      - run:
          name: Merge JUnit report
          command: |
            if [ "$(ls -A test/test-results/e2e)" ]; then
              yarn test:e2e:report
            fi
          when: always
      - store_artifacts:
          path: test-artifacts
          destination: test-artifacts
      - store_test_results:
          path: test/test-results/e2e.xml

  benchmark:
    executor: node-browsers-medium-plus
    steps:
      - run: *shallow-git-clone
      - run:
          name: Re-Install Chrome
          command: ./.circleci/scripts/chrome-install.sh
      - attach_workspace:
          at: .
      - run:
          name: Move test build to dist
          command: mv ./dist-test ./dist
      - run:
          name: Move test zips to builds
          command: mv ./builds-test ./builds
      - run:
          name: Run page load benchmark
          command: yarn benchmark:chrome --out test-artifacts/chrome/benchmark/pageload.json --retries 2
      - store_artifacts:
          path: test-artifacts
          destination: test-artifacts
      - persist_to_workspace:
          root: .
          paths:
            - test-artifacts

  user-actions-benchmark:
    executor: node-browsers-medium-plus
    steps:
      - run: *shallow-git-clone
      - run:
          name: Re-Install Chrome
          command: ./.circleci/scripts/chrome-install.sh
      - attach_workspace:
          at: .
      - run:
          name: Move test build to dist
          command: mv ./dist-test ./dist
      - run:
          name: Move test zips to builds
          command: mv ./builds-test ./builds
      - run:
          name: Run page load benchmark
          command: yarn user-actions-benchmark:chrome --out test-artifacts/chrome/benchmark/user_actions.json --retries 2
      - store_artifacts:
          path: test-artifacts
          destination: test-artifacts
      - persist_to_workspace:
          root: .
          paths:
            - test-artifacts

  stats-module-load-init:
    executor: node-browsers-medium-plus
    steps:
      - run: *shallow-git-clone
      - run:
          name: Re-Install Chrome
          command: ./.circleci/scripts/chrome-install.sh
      - attach_workspace:
          at: .
      - run:
          name: Move test build to dist
          command: mv ./dist-test-mv3 ./dist
      - run:
          name: Move test zips to builds
          command: mv ./builds-test-mv3 ./builds
      - run:
          name: Run page load benchmark
          command: |
            mkdir -p test-artifacts/chrome/mv3
            cp -R development/charts/flamegraph test-artifacts/chrome/mv3/initialisation
            cp -R development/charts/flamegraph/chart test-artifacts/chrome/mv3/initialisation/background
            cp -R development/charts/flamegraph/chart test-artifacts/chrome/mv3/initialisation/ui
            cp -R development/charts/table test-artifacts/chrome/mv3/load_time
      - run:
          name: Run page load benchmark
          command: yarn mv3:stats:chrome --out test-artifacts/chrome/mv3
      - run:
          name: Install jq
          command: sudo apt install jq -y
      - run:
          name: Record bundle size at commit
          command: ./.circleci/scripts/bundle-stats-commit.sh
      - store_artifacts:
          path: test-artifacts
          destination: test-artifacts
      - persist_to_workspace:
          root: .
          paths:
            - test-artifacts

  job-publish-prerelease:
    executor: node-browsers
    steps:
      - checkout
      - attach_workspace:
          at: .
      - run:
          name: build:source-map-explorer
          command: ./development/source-map-explorer.sh
      - store_artifacts:
          path: dist/sourcemaps
          destination: builds/sourcemaps
      - store_artifacts:
          path: dist-beta/sourcemaps
          destination: builds-beta/sourcemaps
      - store_artifacts:
          path: dist-flask/sourcemaps
          destination: builds-flask/sourcemaps
      - store_artifacts:
          path: builds
          destination: builds
      - store_artifacts:
          path: builds-beta
          destination: builds-beta
      - store_artifacts:
          path: builds-flask
          destination: builds-flask
      - store_artifacts:
          path: coverage
          destination: coverage
      - store_artifacts:
          path: test-artifacts
          destination: test-artifacts
      # important: generate lavamoat viz AFTER uploading builds as artifacts
      # Temporarily disabled until we can update to a version of `sesify` with
      # this fix included: https://github.com/LavaMoat/LavaMoat/pull/121
      - run:
          name: build:lavamoat-viz
          command: ./.circleci/scripts/create-lavamoat-viz.sh
      - store_artifacts:
          path: build-artifacts
          destination: build-artifacts
      - store_artifacts:
          path: storybook-build
          destination: storybook
      - store_artifacts:
          path: development/ts-migration-dashboard/build/final
          destination: ts-migration-dashboard
      - run:
          name: Set branch parent commit env var
          command: |
            echo "export PARENT_COMMIT=$(git merge-base origin/HEAD HEAD)" >> $BASH_ENV
            source $BASH_ENV
      - run:
          name: build:announce
          command: ./development/metamaskbot-build-announce.js

  job-publish-release:
    executor: node-browsers
    steps:
      - run: *shallow-git-clone
      - attach_workspace:
          at: .
      - run:
          name: Publish main release to Sentry
          command: yarn sentry:publish
      - run:
          name: Publish Flask release to Sentry
          command: yarn sentry:publish --build-type flask
      - run:
          name: Create GitHub release
          command: |
            .circleci/scripts/release-create-gh-release.sh

  job-publish-storybook:
    executor: node-browsers
    steps:
      - add_ssh_keys:
          fingerprints:
            - '3d:49:29:f4:b2:e8:ea:af:d1:32:eb:2a:fc:15:85:d8'
      - run: *shallow-git-clone
      - attach_workspace:
          at: .
      - run:
          name: storybook:deploy
          command: |
            git remote add storybook git@github.com:MetaMask/metamask-storybook.git
            yarn storybook:deploy

  job-publish-ts-migration-dashboard:
    executor: node-browsers
    steps:
      - add_ssh_keys:
          fingerprints:
            - '8b:21:e3:20:7c:c9:db:82:74:2d:86:d6:11:a7:2f:49'
      - run: *shallow-git-clone
      - attach_workspace:
          at: .
      - run:
          name: ts-migration-dashboard:deploy
          command: |
            git remote add ts-migration-dashboard git@github.com:MetaMask/metamask-extension-ts-migration-dashboard.git
            git config user.name "MetaMask Bot"
            git config user.email metamaskbot@users.noreply.github.com
            yarn ts-migration:dashboard:deploy

  test-unit-mocha:
    executor: node-browsers-medium-plus
    steps:
      - run: *shallow-git-clone
      - attach_workspace:
          at: .
      - run:
          name: test:coverage:mocha
          command: yarn test:coverage:mocha
      - persist_to_workspace:
          root: .
          paths:
            - .nyc_output
            - coverage

  test-unit-jest-development:
    executor: node-browsers
    steps:
      - run: *shallow-git-clone
      - attach_workspace:
          at: .
      - run:
          name: jest development unit tests
          command: yarn test:coverage:jest:dev
      - persist_to_workspace:
          root: .
          paths:
            - coverage
      - store_test_results:
          path: test/test-results/junit.xml

  test-unit-jest-main:
    executor: node-browsers-medium-plus
    parallelism: 12
    steps:
      - run: *shallow-git-clone
      - attach_workspace:
          at: .
      - run:
          name: test:coverage:jest
          command: yarn test:coverage:jest
      - persist_to_workspace:
          root: .
          paths:
            - coverage
      - store_test_results:
          path: test/test-results/junit.xml

  upload-and-validate-coverage:
    executor: node-browsers
    steps:
      - run: *shallow-git-clone
      - attach_workspace:
          at: .
      - codecov/upload
      - run:
          name: test:coverage:validate
          command: yarn test:coverage:validate
      - persist_to_workspace:
          root: .
          paths:
            - coverage

  test-unit-global:
    executor: node-browsers
    steps:
      - run: *shallow-git-clone
      - attach_workspace:
          at: .
      - run:
          name: test:unit:global
          command: yarn test:unit:global

  validate-source-maps:
    executor: node-browsers
    steps:
      - run: *shallow-git-clone
      - attach_workspace:
          at: .
      - run:
          name: Validate source maps
          command: yarn validate-source-maps

  validate-source-maps-beta:
    executor: node-browsers
    steps:
      - run: *shallow-git-clone
      - attach_workspace:
          at: .
      - run:
          name: Validate source maps
          command: |
            .circleci/scripts/validate-source-maps-beta.sh

  validate-source-maps-desktop:
    executor: node-browsers
    steps:
      - run: *shallow-git-clone
      - attach_workspace:
          at: .
      - run:
          name: Move desktop build to dist
          command: mv ./dist-desktop ./dist
      - run:
          name: Move desktop zips to builds
          command: mv ./builds-desktop ./builds
      - run:
          name: Validate source maps
          command: yarn validate-source-maps

  validate-source-maps-flask:
    executor: node-browsers
    steps:
      - run: *shallow-git-clone
      - attach_workspace:
          at: .
      - run:
          name: Move flask build to dist
          command: mv ./dist-flask ./dist
      - run:
          name: Move flask zips to builds
          command: mv ./builds-flask ./builds
      - run:
          name: Validate source maps
          command: yarn validate-source-maps

  test-mozilla-lint:
    executor: node-browsers
    steps:
      - run: *shallow-git-clone
      - attach_workspace:
          at: .
      - run:
          name: test:mozilla-lint
          command: NODE_OPTIONS=--max_old_space_size=3072 yarn mozilla-lint

  test-mozilla-lint-desktop:
    executor: node-browsers
    steps:
      - run: *shallow-git-clone
      - attach_workspace:
          at: .
      - run:
          name: Move desktop build to dist
          command: mv ./dist-desktop ./dist
      - run:
          name: Move desktop zips to builds
          command: mv ./builds-desktop ./builds
      - run:
          name: test:mozilla-lint
          command: NODE_OPTIONS=--max_old_space_size=3072 yarn mozilla-lint

  test-mozilla-lint-flask:
    executor: node-browsers
    steps:
      - run: *shallow-git-clone
      - attach_workspace:
          at: .
      - run:
          name: Move flask build to dist
          command: mv ./dist-flask ./dist
      - run:
          name: Move flask zips to builds
          command: mv ./builds-flask ./builds
      - run:
          name: test:mozilla-lint
          command: NODE_OPTIONS=--max_old_space_size=3072 yarn mozilla-lint

  all-tests-pass:
    executor: node-browsers
    steps:
      - run:
          name: All Tests Passed
          command: echo 'weew - everything passed!'<|MERGE_RESOLUTION|>--- conflicted
+++ resolved
@@ -30,7 +30,6 @@
       only:
         - /^Version-v(\d+)[.](\d+)[.](\d+)/
 
-<<<<<<< HEAD
 rc_or_master_branch_only: &rc_or_master_branch_only
   filters:
     branches:
@@ -75,8 +74,6 @@
         git clone --depth 1 "$CIRCLE_REPOSITORY_URL" --branch "$CIRCLE_BRANCH" .
       fi
 
-=======
->>>>>>> 365c1e32
 workflows:
   test_and_release:
     jobs:
