--- conflicted
+++ resolved
@@ -53,15 +53,9 @@
       - prep-build-test:
           requires:
             - prep-deps
-<<<<<<< HEAD
-=======
       - prep-build-test-flask:
           requires:
             - prep-deps
-      - prep-build-test-metrics:
-          requires:
-            - prep-deps
->>>>>>> fa15b32f
       - test-storybook:
           requires:
             - prep-deps
@@ -84,21 +78,12 @@
       - test-e2e-firefox:
           requires:
             - prep-build-test
-<<<<<<< HEAD
-=======
       - test-e2e-chrome-snaps:
           requires:
             - prep-build-test-flask
       - test-e2e-firefox-snaps:
           requires:
             - prep-build-test-flask
-      - test-e2e-chrome-metrics:
-          requires:
-            - prep-build-test-metrics
-      - test-e2e-firefox-metrics:
-          requires:
-            - prep-build-test-metrics
->>>>>>> fa15b32f
       - test-unit:
           requires:
             - prep-deps
@@ -143,13 +128,8 @@
             - test-mozilla-lint-flask
             - test-e2e-chrome
             - test-e2e-firefox
-<<<<<<< HEAD
-=======
-            - test-e2e-chrome-metrics
-            - test-e2e-firefox-metrics
             - test-e2e-chrome-snaps
             - test-e2e-firefox-snaps
->>>>>>> fa15b32f
       - benchmark:
           requires:
             - prep-build-test
@@ -486,8 +466,6 @@
           path: test-artifacts
           destination: test-artifacts
 
-<<<<<<< HEAD
-=======
   test-e2e-firefox-snaps:
     executor: node-browsers
     steps:
@@ -542,34 +520,6 @@
           path: test-artifacts
           destination: test-artifacts
 
-  test-e2e-chrome-metrics:
-    executor: node-browsers
-    steps:
-      - checkout
-      - run:
-          name: Re-Install Chrome
-          command: ./.circleci/scripts/chrome-install.sh
-      - attach_workspace:
-          at: .
-      - run:
-          name: Move test build to dist
-          command: mv ./dist-test-metrics ./dist
-      - run:
-          name: Move test zips to builds
-          command: mv ./builds-test-metrics ./builds
-      - run:
-          name: test:e2e:chrome:metrics
-          command: |
-            if .circleci/scripts/test-run-e2e.sh
-            then
-              yarn test:e2e:chrome:metrics --retries 2
-            fi
-          no_output_timeout: 20m
-      - store_artifacts:
-          path: test-artifacts
-          destination: test-artifacts
-
->>>>>>> fa15b32f
   test-e2e-firefox:
     executor: node-browsers-medium-plus
     steps:
