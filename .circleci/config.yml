version: 2.1

executors:
  node-browsers:
    docker:
      - image: cimg/node:16.20-browsers
  node-browsers-medium-plus:
    docker:
      - image: cimg/node:16.20-browsers
    resource_class: medium+
    environment:
      NODE_OPTIONS: --max_old_space_size=2048
  node-browsers-large:
    docker:
      - image: cimg/node:16.20-browsers
    resource_class: large
    environment:
      NODE_OPTIONS: --max_old_space_size=2048
  shellcheck:
    docker:
      - image: koalaman/shellcheck-alpine@sha256:dfaf08fab58c158549d3be64fb101c626abc5f16f341b569092577ae207db199

orbs:
  gh: circleci/github-cli@2.0
  codecov: codecov/codecov@3.2.2

rc_branch_only: &rc_branch_only
  filters:
    branches:
      only:
        - /^Version-v(\d+)[.](\d+)[.](\d+)/

<<<<<<< HEAD
aliases:
  # Shallow Git Clone
  - &shallow-git-clone
    name: Shallow Git Clone
    command: |
      #!/bin/bash
      set -e
      set -u
      set -o pipefail

      # Set up SSH access
      # This SSH key is the current github.com SSH key as of June 2023, but it will need to be changed whenever github changes their key (probably every few years)
      GITHUB_SSH_KEY="AAAAC3NzaC1lZDI1NTE5AAAAIOMqqnkVzrm0SdG6UOoqKLsabgH5C9okWi0dh2l9GKJl"
      mkdir -p ~/.ssh
      echo github.com ssh-ed25519 $GITHUB_SSH_KEY >> ~/.ssh/known_hosts

      # Take a different clone path depending on if it's a tag, a PR from an external repo, or the normal case
      if [ -n "${CIRCLE_TAG-}" ]; then
        # tag
        git clone --depth 1 --no-checkout "$CIRCLE_REPOSITORY_URL" .
        git fetch --depth 1 --force origin "+refs/tags/${CIRCLE_TAG}:refs/tags/${CIRCLE_TAG}"
        git reset --hard "$CIRCLE_SHA1"
        git checkout -q "$CIRCLE_TAG"
      elif [[ "$CIRCLE_BRANCH" =~ ^pull\/* ]]; then
        # pull request
        git clone --depth 1 --no-checkout "$CIRCLE_REPOSITORY_URL" .
        git fetch --depth 1 --force origin "${CIRCLE_BRANCH}/head:remotes/origin/${CIRCLE_BRANCH}"
        git reset --hard "$CIRCLE_SHA1"
        git checkout -q -B "$CIRCLE_BRANCH"
      else
        # normal case
        git clone --depth 1 "$CIRCLE_REPOSITORY_URL" --branch "$CIRCLE_BRANCH" .
      fi
=======
rc_or_master_branch_only: &rc_or_master_branch_only
  filters:
    branches:
      only:
        - /^Version-v(\d+)[.](\d+)[.](\d+)|master/
>>>>>>> ed06926a

workflows:
  test_and_release:
    jobs:
      - create_release_pull_request:
          <<: *rc_branch_only
          requires:
            - prep-deps
      - trigger-beta-build:
          requires:
            - prep-deps
      - prep-deps
      - test-deps-audit:
          requires:
            - prep-deps
      - test-deps-depcheck:
          requires:
            - prep-deps
      - test-yarn-dedupe:
          requires:
            - prep-deps
      - validate-lavamoat-allow-scripts:
          <<: *rc_or_master_branch_only
          requires:
            - prep-deps
      - validate-lavamoat-policy-build:
          <<: *rc_or_master_branch_only
          requires:
            - prep-deps
      - validate-lavamoat-policy-webapp:
          <<: *rc_or_master_branch_only
          matrix:
            parameters:
              build-type: [main, beta, flask, mmi, desktop]
          requires:
            - prep-deps
      - prep-build:
          requires:
            - prep-deps
      - prep-build-desktop:
          filters:
            branches:
              ignore: master
          requires:
            - prep-deps
      - prep-build-flask:
          requires:
            - prep-deps
      - prep-build-test:
          requires:
            - prep-deps
      - prep-build-test-mv3:
          requires:
            - prep-deps
      - prep-build-test-flask:
          requires:
            - prep-deps
      - prep-build-storybook:
          requires:
            - prep-deps
      - prep-build-ts-migration-dashboard:
          requires:
            - prep-deps
      - test-lint:
          requires:
            - prep-deps
      - test-lint-shellcheck
      - test-lint-lockfile:
          requires:
            - prep-deps
      - test-lint-changelog:
          requires:
            - prep-deps
      - test-e2e-chrome:
          requires:
            - prep-build-test
      - test-e2e-firefox:
          requires:
            - prep-build-test
      - test-e2e-chrome-snaps:
          requires:
            - prep-build-test-flask
      - test-e2e-firefox-snaps:
          requires:
            - prep-build-test-flask
      - test-e2e-chrome-mv3:
          requires:
            - prep-build-test-mv3
      - test-unit-mocha:
          requires:
            - prep-deps
      - test-unit-jest-main:
          requires:
            - prep-deps
      - test-unit-jest-development:
          requires:
            - prep-deps
      - upload-and-validate-coverage:
          requires:
            - test-unit-jest-main
            - test-unit-jest-development
            - test-unit-mocha
      - test-unit-global:
          requires:
            - prep-deps
      - test-storybook:
          requires:
            - prep-deps
            - prep-build-storybook
      - validate-source-maps:
          requires:
            - prep-build
      - validate-source-maps-beta:
          requires:
            - trigger-beta-build
      - validate-source-maps-desktop:
          filters:
            branches:
              ignore: master
          requires:
            - prep-build-desktop
      - validate-source-maps-flask:
          requires:
            - prep-build-flask
      - test-mozilla-lint:
          requires:
            - prep-deps
            - prep-build
      - test-mozilla-lint-desktop:
          filters:
            branches:
              ignore: master
          requires:
            - prep-deps
            - prep-build-desktop
      - test-mozilla-lint-flask:
          requires:
            - prep-deps
            - prep-build-flask
      - all-tests-pass:
          requires:
            - validate-lavamoat-allow-scripts
            - validate-lavamoat-policy-build
            - validate-lavamoat-policy-webapp
            - test-lint
            - test-lint-shellcheck
            - test-lint-lockfile
            - test-lint-changelog
            - test-unit-jest-main
            - test-unit-jest-development
            - test-unit-global
            - test-unit-mocha
            - upload-and-validate-coverage
            - validate-source-maps
            - validate-source-maps-beta
            - validate-source-maps-desktop
            - validate-source-maps-flask
            - test-mozilla-lint
            - test-mozilla-lint-desktop
            - test-mozilla-lint-flask
            - test-e2e-chrome
            - test-e2e-firefox
            - test-e2e-chrome-snaps
            - test-e2e-firefox-snaps
            - test-storybook
      - benchmark:
          requires:
            - prep-build-test
      - user-actions-benchmark:
          requires:
            - prep-build-test
      - stats-module-load-init:
          requires:
            - prep-build-test-mv3
      - job-publish-prerelease:
          requires:
            - prep-deps
            - prep-build
            - trigger-beta-build
            - prep-build-desktop
            - prep-build-flask
            - prep-build-storybook
            - prep-build-ts-migration-dashboard
            - prep-build-test-mv3
            - benchmark
            - user-actions-benchmark
            - stats-module-load-init
            - all-tests-pass
      - job-publish-release:
          filters:
            branches:
              only: master
          requires:
            - prep-deps
            - prep-build
            - prep-build-desktop
            - prep-build-flask
            - all-tests-pass
      - job-publish-storybook:
          filters:
            branches:
              only: develop
          requires:
            - prep-build-storybook
      - job-publish-ts-migration-dashboard:
          filters:
            branches:
              only: develop
          requires:
            - prep-build-ts-migration-dashboard

jobs:
  trigger-beta-build:
    executor: node-browsers-medium-plus
    steps:
      - run: *shallow-git-clone
      - attach_workspace:
          at: .
      - when:
          condition:
            not:
              matches:
                pattern: /^master$/
                value: << pipeline.git.branch >>
          steps:
            - run:
                name: Build beta prod
                command: |
                  .circleci/scripts/trigger-beta-build.sh
            - run:
                name: Move beta build to 'dist-beta' to avoid conflict with production build
                command: mv ./dist ./dist-beta
            - run:
                name: Move beta zips to 'builds-beta' to avoid conflict with production build
                command: mv ./builds ./builds-beta
            - persist_to_workspace:
                root: .
                paths:
                  - dist-beta
                  - builds-beta

  create_release_pull_request:
    executor: node-browsers
    steps:
      - run: *shallow-git-clone
      - attach_workspace:
          at: .
      - run:
          name: Bump manifest version
          command: .circleci/scripts/release-bump-manifest-version.sh
      - run:
          name: Update changelog
          command: yarn update-changelog --rc
      - run:
          name: Commit changes
          command: .circleci/scripts/release-commit-version-bump.sh
      - run:
          name: Create GitHub Pull Request for version
          command: .circleci/scripts/release-create-release-pr.sh

  prep-deps:
    executor: node-browsers
    steps:
      - run: *shallow-git-clone
      - restore_cache:
          keys:
            # First try to get the specific cache for the checksum of the yarn.lock file.
            # This cache key lookup will fail if the lock file is modified and a cache
            # has not yet been persisted for the new checksum.
            - dependency-cache-v1-{{ checksum "yarn.lock" }}
            # To prevent having to do a full install of every node_module when
            # dependencies change, restore from the last known cache of any
            # branch/checksum, the install step will remove cached items that are no longer
            # required and add the new dependencies, and the cache will be persisted.
            - dependency-cache-v1-
      - gh/install
      - run:
          name: Set IS_DRAFT environment variable
          command: |
            PR_NUMBER="${CIRCLE_PULL_REQUEST##*/}"
            if [ -n "$PR_NUMBER" ]
            then
              echo "IS_DRAFT=$(gh pr view --json isDraft --jq '.isDraft' "$PR_NUMBER")" >> "$BASH_ENV"
              source "$BASH_ENV"
            else
              echo "Not a PR; skipping"
            fi
      - run:
          name: Setup registry config for using package previews on draft PRs
          command: |
            if [[ $IS_DRAFT == 'true' ]]
            then
              printf '%s\n\n%s' '@metamask:registry=https://npm.pkg.github.com' "//npm.pkg.github.com/:_authToken=${GITHUB_PACKAGE_READ_TOKEN}" > .npmrc
            else
              echo "Not draft; skipping GitHub registry setup"
            fi
      - run:
          name: Install deps
          command: |
            .circleci/scripts/deps-install.sh
      - save_cache:
          key: dependency-cache-v1-{{ checksum "yarn.lock" }}
          paths:
            - .yarn/cache
      - persist_to_workspace:
          root: .
          paths:
            - node_modules
            - build-artifacts

  validate-lavamoat-allow-scripts:
    executor: node-browsers-medium-plus
    steps:
      - run: *shallow-git-clone
      - attach_workspace:
          at: .
      - run:
          name: Validate allow-scripts config
          command: yarn allow-scripts auto
      - run:
          name: Check working tree
          command: .circleci/scripts/check-working-tree.sh

  validate-lavamoat-policy-build:
    executor: node-browsers-medium-plus
    steps:
      - checkout
      - attach_workspace:
          at: .
      - run:
          name: Validate LavaMoat build policy
          command: yarn lavamoat:build:auto
      - run:
          name: Check working tree
          command: .circleci/scripts/check-working-tree.sh

  validate-lavamoat-policy-webapp:
    executor: node-browsers-medium-plus
    parameters:
      build-type:
        type: string
    steps:
      - checkout
      - attach_workspace:
          at: .
      - run:
          name: Validate LavaMoat << parameters.build-type >>  policy
          command: yarn lavamoat:webapp:auto:ci '--build-types=<< parameters.build-type >>'
      - run:
          name: Check working tree
          command: .circleci/scripts/check-working-tree.sh

  prep-build:
    executor: node-browsers-medium-plus
    steps:
      - run: *shallow-git-clone
      - attach_workspace:
          at: .
      - when:
          condition:
            not:
              matches:
                pattern: /^master$/
                value: << pipeline.git.branch >>
          steps:
            - run:
                name: build:dist
                command: yarn build dist
      - when:
          condition:
            matches:
              pattern: /^master$/
              value: << pipeline.git.branch >>
          steps:
            - run:
                name: build:prod
                command: yarn build prod
      - run:
          name: build:debug
          command: find dist/ -type f -exec md5sum {} \; | sort -k 2
      - persist_to_workspace:
          root: .
          paths:
            - dist
            - builds

  prep-build-desktop:
    executor: node-browsers-medium-plus
    steps:
      - run: *shallow-git-clone
      - attach_workspace:
          at: .
      - run:
          name: build:dist
          command: yarn build --build-type desktop dist
      - run:
          name: build:debug
          command: find dist/ -type f -exec md5sum {} \; | sort -k 2
      - run:
          name: Move desktop build to 'dist-desktop' to avoid conflict with production build
          command: mv ./dist ./dist-desktop
      - run:
          name: Move desktop zips to 'builds-desktop' to avoid conflict with production build
          command: mv ./builds ./builds-desktop
      - persist_to_workspace:
          root: .
          paths:
            - dist-desktop
            - builds-desktop

  prep-build-flask:
    executor: node-browsers-medium-plus
    steps:
      - run: *shallow-git-clone
      - attach_workspace:
          at: .
      - when:
          condition:
            not:
              matches:
                pattern: /^master$/
                value: << pipeline.git.branch >>
          steps:
            - run:
                name: build:dist
                command: yarn build --build-type flask dist
      - when:
          condition:
            matches:
              pattern: /^master$/
              value: << pipeline.git.branch >>
          steps:
            - run:
                name: build:prod
                command: yarn build --build-type flask prod
      - run:
          name: build:debug
          command: find dist/ -type f -exec md5sum {} \; | sort -k 2
      - run:
          name: Move flask build to 'dist-flask' to avoid conflict with production build
          command: mv ./dist ./dist-flask
      - run:
          name: Move flask zips to 'builds-flask' to avoid conflict with production build
          command: mv ./builds ./builds-flask
      - persist_to_workspace:
          root: .
          paths:
            - dist-flask
            - builds-flask

  prep-build-test-flask:
    executor: node-browsers-medium-plus
    steps:
      - run: *shallow-git-clone
      - attach_workspace:
          at: .
      - run:
          name: Build extension for testing
          command: yarn build:test:flask
      - run:
          name: Move test build to 'dist-test' to avoid conflict with production build
          command: mv ./dist ./dist-test-flask
      - run:
          name: Move test zips to 'builds-test' to avoid conflict with production build
          command: mv ./builds ./builds-test-flask
      - persist_to_workspace:
          root: .
          paths:
            - dist-test-flask
            - builds-test-flask

  prep-build-test-mv3:
    executor: node-browsers-medium-plus
    steps:
      - run: *shallow-git-clone
      - attach_workspace:
          at: .
      - run:
          name: Build extension in mv3 for testing
          command: yarn build:test:mv3
      - run:
          name: Move test build to 'dist-test' to avoid conflict with production build
          command: mv ./dist ./dist-test-mv3
      - run:
          name: Move test zips to 'builds-test' to avoid conflict with production build
          command: mv ./builds ./builds-test-mv3
      - persist_to_workspace:
          root: .
          paths:
            - dist-test-mv3
            - builds-test-mv3

  prep-build-test:
    executor: node-browsers-medium-plus
    steps:
      - run: *shallow-git-clone
      - attach_workspace:
          at: .
      - run:
          name: Build extension for testing
          command: yarn build:test
      - run:
          name: Move test build to 'dist-test' to avoid conflict with production build
          command: mv ./dist ./dist-test
      - run:
          name: Move test zips to 'builds-test' to avoid conflict with production build
          command: mv ./builds ./builds-test
      - persist_to_workspace:
          root: .
          paths:
            - dist-test
            - builds-test

  prep-build-storybook:
    executor: node-browsers-large
    steps:
      - run: *shallow-git-clone
      - attach_workspace:
          at: .
      - run:
          name: Build Storybook
          command: yarn storybook:build
      - persist_to_workspace:
          root: .
          paths:
            - storybook-build

  prep-build-ts-migration-dashboard:
    executor: node-browsers
    steps:
      - run: *shallow-git-clone
      - attach_workspace:
          at: .
      - run:
          name: Build TypeScript migration dashboard
          command: yarn ts-migration:dashboard:build
      - persist_to_workspace:
          root: .
          paths:
            - development/ts-migration-dashboard/build/final

  test-yarn-dedupe:
    executor: node-browsers
    steps:
      - run: *shallow-git-clone
      - attach_workspace:
          at: .
      - run:
          name: Detect yarn lock deduplications
          command: yarn dedupe --check

  test-lint:
    executor: node-browsers
    steps:
      - run: *shallow-git-clone
      - attach_workspace:
          at: .
      - run:
          name: Lint
          command: yarn lint
      - run:
          name: Verify locales
          command: yarn verify-locales --quiet

  test-storybook:
    executor: node-browsers-large
    steps:
      - run: *shallow-git-clone
      - attach_workspace:
          at: .
      - run:
          name: Install Playwright browsers
          command: yarn exec playwright install
      - run:
          name: Test Storybook
          command: yarn test-storybook:ci

  test-lint-shellcheck:
    executor: shellcheck
    steps:
      - checkout
      - run: apk add --no-cache bash jq yarn
      - run:
          name: ShellCheck Lint
          command: ./development/shellcheck.sh

  test-lint-lockfile:
    executor: node-browsers
    steps:
      - run: *shallow-git-clone
      - attach_workspace:
          at: .
      - run:
          name: lockfile-lint
          command: yarn lint:lockfile

  test-lint-changelog:
    executor: node-browsers
    steps:
      - run: *shallow-git-clone
      - attach_workspace:
          at: .
      - when:
          condition:
            not:
              matches:
                pattern: /^Version-v(\d+)[.](\d+)[.](\d+)$/
                value: << pipeline.git.branch >>
          steps:
            - run:
                name: Validate changelog
                command: yarn lint:changelog
      - when:
          condition:
            matches:
              pattern: /^Version-v(\d+)[.](\d+)[.](\d+)$/
              value: << pipeline.git.branch >>
          steps:
            - run:
                name: Validate release candidate changelog
                command: .circleci/scripts/validate-changelog-in-rc.sh

  test-deps-audit:
    executor: node-browsers
    steps:
      - run: *shallow-git-clone
      - attach_workspace:
          at: .
      - run:
          name: yarn audit
          command: .circleci/scripts/yarn-audit.sh

  test-deps-depcheck:
    executor: node-browsers
    steps:
      - run: *shallow-git-clone
      - attach_workspace:
          at: .
      - run:
          name: depcheck
          command: yarn depcheck

  test-e2e-chrome:
    executor: node-browsers
    parallelism: 8
    steps:
      - run: *shallow-git-clone
      - run:
          name: Re-Install Chrome
          command: ./.circleci/scripts/chrome-install.sh
      - attach_workspace:
          at: .
      - run:
          name: Move test build to dist
          command: mv ./dist-test ./dist
      - run:
          name: Move test zips to builds
          command: mv ./builds-test ./builds
      - run:
          name: test:e2e:chrome
          command: |
            if .circleci/scripts/test-run-e2e.sh
            then
              yarn test:e2e:chrome --retries 2 --debug
            fi
          no_output_timeout: 20m
      - run:
          name: Merge JUnit report
          command: |
            if [ "$(ls -A test/test-results/e2e)" ]; then
              yarn test:e2e:report
            fi
          when: always
      - store_artifacts:
          path: test-artifacts
          destination: test-artifacts
      - store_test_results:
          path: test/test-results/e2e.xml

  test-e2e-chrome-mv3:
    executor: node-browsers
    parallelism: 8
    steps:
      - run: *shallow-git-clone
      - run:
          name: Re-Install Chrome
          command: ./.circleci/scripts/chrome-install.sh
      - attach_workspace:
          at: .
      - run:
          name: Move test build to dist
          command: mv ./dist-test-mv3 ./dist
      - run:
          name: Move test zips to builds
          command: mv ./builds-test-mv3 ./builds
      - run:
          name: test:e2e:chrome
          command: |
            if .circleci/scripts/test-run-e2e.sh
            then
              yarn test:e2e:chrome --retries 2 --debug --mv3 || echo "Temporarily suppressing MV3 e2e test failures"
            fi
          no_output_timeout: 20m
      - store_artifacts:
          path: test-artifacts
          destination: test-artifacts

  test-e2e-firefox-snaps:
    executor: node-browsers
    parallelism: 4
    steps:
      - run: *shallow-git-clone
      - run:
          name: Install Firefox
          command: ./.circleci/scripts/firefox-install.sh
      - attach_workspace:
          at: .
      - run:
          name: Move test build to dist
          command: mv ./dist-test-flask ./dist
      - run:
          name: Move test zips to builds
          command: mv ./builds-test-flask ./builds
      - run:
          name: test:e2e:firefox:snaps
          command: |
            if .circleci/scripts/test-run-e2e.sh
            then
              yarn test:e2e:firefox:snaps --retries 2 --debug
            fi
          no_output_timeout: 20m
      - run:
          name: Merge JUnit report
          command: |
            if [ "$(ls -A test/test-results/e2e)" ]; then
              yarn test:e2e:report
            fi
          when: always
      - store_artifacts:
          path: test-artifacts
          destination: test-artifacts
      - store_test_results:
          path: test/test-results/e2e.xml

  test-e2e-chrome-snaps:
    executor: node-browsers
    parallelism: 4
    steps:
      - run: *shallow-git-clone
      - run:
          name: Re-Install Chrome
          command: ./.circleci/scripts/chrome-install.sh
      - attach_workspace:
          at: .
      - run:
          name: Move test build to dist
          command: mv ./dist-test-flask ./dist
      - run:
          name: Move test zips to builds
          command: mv ./builds-test-flask ./builds
      - run:
          name: test:e2e:chrome:snaps
          command: |
            if .circleci/scripts/test-run-e2e.sh
            then
              yarn test:e2e:chrome:snaps --retries 2 --debug
            fi
          no_output_timeout: 20m
      - run:
          name: Merge JUnit report
          command: |
            if [ "$(ls -A test/test-results/e2e)" ]; then
              yarn test:e2e:report
            fi
          when: always
      - store_artifacts:
          path: test-artifacts
          destination: test-artifacts
      - store_test_results:
          path: test/test-results/e2e.xml

  test-e2e-firefox:
    executor: node-browsers-medium-plus
    parallelism: 8
    steps:
      - run: *shallow-git-clone
      - run:
          name: Install Firefox
          command: ./.circleci/scripts/firefox-install.sh
      - attach_workspace:
          at: .
      - run:
          name: Move test build to dist
          command: mv ./dist-test ./dist
      - run:
          name: Move test zips to builds
          command: mv ./builds-test ./builds
      - run:
          name: test:e2e:firefox
          command: |
            if .circleci/scripts/test-run-e2e.sh
            then
              yarn test:e2e:firefox --retries 2 --debug
            fi
          no_output_timeout: 20m
      - run:
          name: Merge JUnit report
          command: |
            if [ "$(ls -A test/test-results/e2e)" ]; then
              yarn test:e2e:report
            fi
          when: always
      - store_artifacts:
          path: test-artifacts
          destination: test-artifacts
      - store_test_results:
          path: test/test-results/e2e.xml

  benchmark:
    executor: node-browsers-medium-plus
    steps:
      - run: *shallow-git-clone
      - run:
          name: Re-Install Chrome
          command: ./.circleci/scripts/chrome-install.sh
      - attach_workspace:
          at: .
      - run:
          name: Move test build to dist
          command: mv ./dist-test ./dist
      - run:
          name: Move test zips to builds
          command: mv ./builds-test ./builds
      - run:
          name: Run page load benchmark
          command: yarn benchmark:chrome --out test-artifacts/chrome/benchmark/pageload.json --retries 2
      - store_artifacts:
          path: test-artifacts
          destination: test-artifacts
      - persist_to_workspace:
          root: .
          paths:
            - test-artifacts

  user-actions-benchmark:
    executor: node-browsers-medium-plus
    steps:
      - run: *shallow-git-clone
      - run:
          name: Re-Install Chrome
          command: ./.circleci/scripts/chrome-install.sh
      - attach_workspace:
          at: .
      - run:
          name: Move test build to dist
          command: mv ./dist-test ./dist
      - run:
          name: Move test zips to builds
          command: mv ./builds-test ./builds
      - run:
          name: Run page load benchmark
          command: yarn user-actions-benchmark:chrome --out test-artifacts/chrome/benchmark/user_actions.json --retries 2
      - store_artifacts:
          path: test-artifacts
          destination: test-artifacts
      - persist_to_workspace:
          root: .
          paths:
            - test-artifacts

  stats-module-load-init:
    executor: node-browsers-medium-plus
    steps:
      - run: *shallow-git-clone
      - run:
          name: Re-Install Chrome
          command: ./.circleci/scripts/chrome-install.sh
      - attach_workspace:
          at: .
      - run:
          name: Move test build to dist
          command: mv ./dist-test-mv3 ./dist
      - run:
          name: Move test zips to builds
          command: mv ./builds-test-mv3 ./builds
      - run:
          name: Run page load benchmark
          command: |
            mkdir -p test-artifacts/chrome/mv3
            cp -R development/charts/flamegraph test-artifacts/chrome/mv3/initialisation
            cp -R development/charts/flamegraph/chart test-artifacts/chrome/mv3/initialisation/background
            cp -R development/charts/flamegraph/chart test-artifacts/chrome/mv3/initialisation/ui
            cp -R development/charts/table test-artifacts/chrome/mv3/load_time
      - run:
          name: Run page load benchmark
          command: yarn mv3:stats:chrome --out test-artifacts/chrome/mv3
      - run:
          name: Install jq
          command: sudo apt install jq -y
      - run:
          name: Record bundle size at commit
          command: ./.circleci/scripts/bundle-stats-commit.sh
      - store_artifacts:
          path: test-artifacts
          destination: test-artifacts
      - persist_to_workspace:
          root: .
          paths:
            - test-artifacts

  job-publish-prerelease:
    executor: node-browsers
    steps:
      - checkout
      - attach_workspace:
          at: .
      - run:
          name: build:source-map-explorer
          command: ./development/source-map-explorer.sh
      - store_artifacts:
          path: dist/sourcemaps
          destination: builds/sourcemaps
      - store_artifacts:
          path: dist-beta/sourcemaps
          destination: builds-beta/sourcemaps
      - store_artifacts:
          path: dist-flask/sourcemaps
          destination: builds-flask/sourcemaps
      - store_artifacts:
          path: builds
          destination: builds
      - store_artifacts:
          path: builds-beta
          destination: builds-beta
      - store_artifacts:
          path: builds-flask
          destination: builds-flask
      - store_artifacts:
          path: coverage
          destination: coverage
      - store_artifacts:
          path: test-artifacts
          destination: test-artifacts
      # important: generate lavamoat viz AFTER uploading builds as artifacts
      # Temporarily disabled until we can update to a version of `sesify` with
      # this fix included: https://github.com/LavaMoat/LavaMoat/pull/121
      - run:
          name: build:lavamoat-viz
          command: ./.circleci/scripts/create-lavamoat-viz.sh
      - store_artifacts:
          path: build-artifacts
          destination: build-artifacts
      - store_artifacts:
          path: storybook-build
          destination: storybook
      - store_artifacts:
          path: development/ts-migration-dashboard/build/final
          destination: ts-migration-dashboard
      - run:
          name: Set branch parent commit env var
          command: |
            echo "export PARENT_COMMIT=$(git merge-base origin/HEAD HEAD)" >> $BASH_ENV
            source $BASH_ENV
      - run:
          name: build:announce
          command: ./development/metamaskbot-build-announce.js

  job-publish-release:
    executor: node-browsers
    steps:
      - run: *shallow-git-clone
      - attach_workspace:
          at: .
      - run:
          name: Publish main release to Sentry
          command: yarn sentry:publish
      - run:
          name: Publish Flask release to Sentry
          command: yarn sentry:publish --build-type flask
      - run:
          name: Create GitHub release
          command: |
            .circleci/scripts/release-create-gh-release.sh

  job-publish-storybook:
    executor: node-browsers
    steps:
      - add_ssh_keys:
          fingerprints:
            - '3d:49:29:f4:b2:e8:ea:af:d1:32:eb:2a:fc:15:85:d8'
      - run: *shallow-git-clone
      - attach_workspace:
          at: .
      - run:
          name: storybook:deploy
          command: |
            git remote add storybook git@github.com:MetaMask/metamask-storybook.git
            yarn storybook:deploy

  job-publish-ts-migration-dashboard:
    executor: node-browsers
    steps:
      - add_ssh_keys:
          fingerprints:
            - '8b:21:e3:20:7c:c9:db:82:74:2d:86:d6:11:a7:2f:49'
      - run: *shallow-git-clone
      - attach_workspace:
          at: .
      - run:
          name: ts-migration-dashboard:deploy
          command: |
            git remote add ts-migration-dashboard git@github.com:MetaMask/metamask-extension-ts-migration-dashboard.git
            git config user.name "MetaMask Bot"
            git config user.email metamaskbot@users.noreply.github.com
            yarn ts-migration:dashboard:deploy

  test-unit-mocha:
    executor: node-browsers-medium-plus
    steps:
      - run: *shallow-git-clone
      - attach_workspace:
          at: .
      - run:
          name: test:coverage:mocha
          command: yarn test:coverage:mocha
      - persist_to_workspace:
          root: .
          paths:
            - .nyc_output
            - coverage

  test-unit-jest-development:
    executor: node-browsers
    steps:
      - run: *shallow-git-clone
      - attach_workspace:
          at: .
      - run:
          name: jest development unit tests
          command: yarn test:coverage:jest:dev
      - persist_to_workspace:
          root: .
          paths:
            - coverage
      - store_test_results:
          path: test/test-results/junit.xml

  test-unit-jest-main:
    executor: node-browsers-medium-plus
    parallelism: 12
    steps:
      - run: *shallow-git-clone
      - attach_workspace:
          at: .
      - run:
          name: test:coverage:jest
          command: yarn test:coverage:jest
      - persist_to_workspace:
          root: .
          paths:
            - coverage
      - store_test_results:
          path: test/test-results/junit.xml

  upload-and-validate-coverage:
    executor: node-browsers
    steps:
      - run: *shallow-git-clone
      - attach_workspace:
          at: .
      - codecov/upload
      - run:
          name: test:coverage:validate
          command: yarn test:coverage:validate
      - persist_to_workspace:
          root: .
          paths:
            - coverage

  test-unit-global:
    executor: node-browsers
    steps:
      - run: *shallow-git-clone
      - attach_workspace:
          at: .
      - run:
          name: test:unit:global
          command: yarn test:unit:global

  validate-source-maps:
    executor: node-browsers
    steps:
      - run: *shallow-git-clone
      - attach_workspace:
          at: .
      - run:
          name: Validate source maps
          command: yarn validate-source-maps

  validate-source-maps-beta:
    executor: node-browsers
    steps:
      - run: *shallow-git-clone
      - attach_workspace:
          at: .
      - run:
          name: Validate source maps
          command: |
            .circleci/scripts/validate-source-maps-beta.sh

  validate-source-maps-desktop:
    executor: node-browsers
    steps:
      - run: *shallow-git-clone
      - attach_workspace:
          at: .
      - run:
          name: Move desktop build to dist
          command: mv ./dist-desktop ./dist
      - run:
          name: Move desktop zips to builds
          command: mv ./builds-desktop ./builds
      - run:
          name: Validate source maps
          command: yarn validate-source-maps

  validate-source-maps-flask:
    executor: node-browsers
    steps:
      - run: *shallow-git-clone
      - attach_workspace:
          at: .
      - run:
          name: Move flask build to dist
          command: mv ./dist-flask ./dist
      - run:
          name: Move flask zips to builds
          command: mv ./builds-flask ./builds
      - run:
          name: Validate source maps
          command: yarn validate-source-maps

  test-mozilla-lint:
    executor: node-browsers
    steps:
      - run: *shallow-git-clone
      - attach_workspace:
          at: .
      - run:
          name: test:mozilla-lint
          command: NODE_OPTIONS=--max_old_space_size=3072 yarn mozilla-lint

  test-mozilla-lint-desktop:
    executor: node-browsers
    steps:
      - run: *shallow-git-clone
      - attach_workspace:
          at: .
      - run:
          name: Move desktop build to dist
          command: mv ./dist-desktop ./dist
      - run:
          name: Move desktop zips to builds
          command: mv ./builds-desktop ./builds
      - run:
          name: test:mozilla-lint
          command: NODE_OPTIONS=--max_old_space_size=3072 yarn mozilla-lint

  test-mozilla-lint-flask:
    executor: node-browsers
    steps:
      - run: *shallow-git-clone
      - attach_workspace:
          at: .
      - run:
          name: Move flask build to dist
          command: mv ./dist-flask ./dist
      - run:
          name: Move flask zips to builds
          command: mv ./builds-flask ./builds
      - run:
          name: test:mozilla-lint
          command: NODE_OPTIONS=--max_old_space_size=3072 yarn mozilla-lint

  all-tests-pass:
    executor: node-browsers
    steps:
      - run:
          name: All Tests Passed
          command: echo 'weew - everything passed!'<|MERGE_RESOLUTION|>--- conflicted
+++ resolved
@@ -30,7 +30,12 @@
       only:
         - /^Version-v(\d+)[.](\d+)[.](\d+)/
 
-<<<<<<< HEAD
+rc_or_master_branch_only: &rc_or_master_branch_only
+  filters:
+    branches:
+      only:
+        - /^Version-v(\d+)[.](\d+)[.](\d+)|master/
+
 aliases:
   # Shallow Git Clone
   - &shallow-git-clone
@@ -64,13 +69,6 @@
         # normal case
         git clone --depth 1 "$CIRCLE_REPOSITORY_URL" --branch "$CIRCLE_BRANCH" .
       fi
-=======
-rc_or_master_branch_only: &rc_or_master_branch_only
-  filters:
-    branches:
-      only:
-        - /^Version-v(\d+)[.](\d+)[.](\d+)|master/
->>>>>>> ed06926a
 
 workflows:
   test_and_release:
