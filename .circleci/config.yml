version: 2

workflows:
  version: 2
  test_and_release:
    jobs:
      - create_release_pull_request:
          filters:
            branches:
              only:
                - /^Version-v(\d+)[.](\d+)[.](\d+)/
      - prep-deps
      - test-deps
      - prep-build:
          requires:
            - prep-deps
<<<<<<< HEAD
=======
      - prep-build-test:
          requires:
            - prep-deps
>>>>>>> 5f254f73
      # - prep-docs:
      #    requires:
      #      - prep-deps
      - prep-scss:
          requires:
            - prep-deps
      - test-lint:
          requires:
            - prep-deps
      - test-e2e-chrome:
          requires:
            - prep-build-test
      - test-e2e-firefox:
          requires:
            - prep-build-test
      - test-unit:
          requires:
            - prep-deps
      - test-mozilla-lint:
          requires:
            - prep-deps
            - prep-build
      - test-integration-flat-chrome:
          requires:
            - prep-deps
            - prep-scss
      - test-integration-flat-firefox:
          requires:
            - prep-deps
            - prep-scss
      - all-tests-pass:
          requires:
            - test-lint
            - test-unit
            - test-mozilla-lint
            - test-e2e-chrome
            - test-e2e-firefox
            - test-integration-flat-chrome
            - test-integration-flat-firefox
      - job-publish-prerelease:
          requires:
            - prep-deps
            - prep-build
            - all-tests-pass
      - job-publish-release:
          filters:
            branches:
              only: master
          requires:
            - prep-deps
            - prep-build
      #       - prep-docs
            - all-tests-pass
      - coveralls-upload:
          requires:
            - test-unit

jobs:
  create_release_pull_request:
    docker:
      - image: circleci/node:8.15.1-browsers
    steps:
      - checkout
      - run:
          name: Create GitHub Pull Request for version
          command: |
            .circleci/scripts/release-bump-changelog-version
            .circleci/scripts/release-bump-manifest-version
            .circleci/scripts/release-create-release-pr

  prep-deps:
    docker:
      - image: circleci/node:10.16-browsers
    steps:
      - checkout
      - run:
          name: Install deps
          command: |
            .circleci/scripts/deps-install.sh
      - run:
          name: Collect yarn install HAR logs
          command: |
            .circleci/scripts/collect-har-artifact.sh
      - persist_to_workspace:
          root: .
          paths:
          - node_modules
          - build-artifacts

  prep-build:
    docker:
      - image: circleci/node:10.16-browsers
    steps:
      - checkout
      - attach_workspace:
          at: .
      - run:
          name: build:dist
          command: yarn dist
      - run:
          name: build:debug
          command: find dist/ -type f -exec md5sum {} \; | sort -k 2
      - persist_to_workspace:
          root: .
          paths:
            - dist
            - builds

  prep-build-test:
    docker:
      - image: circleci/node:10.16-browsers
    steps:
      - checkout
      - attach_workspace:
          at: .
      - run:
          name: Build extension for testing
          command: yarn build:test
      - run:
          name: Move test build to 'dist-test' to avoid conflict with production build
          command: mv ./dist ./dist-test
      - persist_to_workspace:
          root: .
          paths:
            - dist-test

  prep-docs:
    docker:
      - image: circleci/node:10.16-browsers
    steps:
      - checkout
      - attach_workspace:
          at: .
      - run:
          name: build:dist
          command: yarn doc
      - persist_to_workspace:
          root: .
          paths:
            - docs/jsdocs

  prep-scss:
    docker:
      - image: circleci/node:10.16-browsers
    steps:
      - checkout
      - attach_workspace:
          at: .
      - run:
          name: Get Scss Cache key
          # this allows us to checksum against a whole directory
          command: find ui/app/css -type f -exec md5sum {} \; | sort -k 2 > scss_checksum
      - run:
          name: Build for integration tests
          command: yarn test:integration:build
      - persist_to_workspace:
          root: .
          paths:
            - ui/app/css/output

  test-lint:
    docker:
      - image: circleci/node:10.16-browsers
    steps:
      - checkout
      - attach_workspace:
          at: .
      - run:
          name: Lint
          command: yarn lint
      - run:
          name: Verify locales
          command: yarn verify-locales --quiet

  test-deps:
    docker:
      - image: circleci/node:10.16-browsers
    steps:
      - checkout
      - attach_workspace:
          at: .
      - run:
          name: yarn audit
          command: .circleci/scripts/yarn-audit

  test-e2e-chrome:
    docker:
      - image: circleci/node:10.16-browsers
    steps:
      - checkout
      - attach_workspace:
          at: .
      - run:
          name: Move test build to dist
          command: mv ./dist-test ./dist
      - run:
          name: test:e2e:chrome
          command: yarn test:e2e:chrome
          no_output_timeout: 20m
      - store_artifacts:
          path: test-artifacts
          destination: test-artifacts

  test-e2e-firefox:
    docker:
      - image: circleci/node:10.16-browsers
    steps:
      - checkout
      - run:
          name: Install Firefox
          command: ./.circleci/scripts/firefox-install
      - attach_workspace:
          at: .
      - run:
          name: Move test build to dist
          command: mv ./dist-test ./dist
      - run:
          name: test:e2e:firefox
          command: yarn test:e2e:firefox
          no_output_timeout: 20m
      - store_artifacts:
          path: test-artifacts
          destination: test-artifacts

  job-publish-prerelease:
    docker:
      - image: circleci/node:10.16-browsers
    steps:
      - checkout
      - attach_workspace:
          at: .
      - run:
          name: build:source-map-explorer
          command: ./development/source-map-explorer.sh
      - store_artifacts:
          path: dist/sourcemaps
          destination: builds/sourcemaps
      - store_artifacts:
          path: builds
          destination: builds
      - store_artifacts:
          path: test-artifacts
          destination: test-artifacts
      # important: generate sesify viz AFTER uploading builds as artifacts
      - run:
          name: build:sesify-viz
          command: ./.circleci/scripts/create-sesify-viz
      - store_artifacts:
          path: build-artifacts
          destination: build-artifacts
      - run:
          name: build:announce
          command: ./development/metamaskbot-build-announce.js

  job-publish-release:
    docker:
      - image: circleci/node:10.16-browsers
    steps:
      - checkout
      - attach_workspace:
          at: .
      - run:
          name: sentry sourcemaps upload
          command: yarn sentry:publish
      - run:
          name: Create GitHub release
          command: |
            .circleci/scripts/release-create-gh-release
      - run:
          name: Create GitHub Pull Request to sync master with develop
          command: .circleci/scripts/release-create-master-pr
      # - run:
      #    name: github gh-pages docs publish
      #    command: >
      #      git config --global user.name "metamaskbot" &&
      #      git config --global user.email "admin@metamask.io" &&
      #      yarn publish-docs

  test-unit:
    docker:
      - image: circleci/node:10.16-browsers
    steps:
      - checkout
      - attach_workspace:
          at: .
      - run:
          name: test:coverage
          command: yarn test:coverage
      - persist_to_workspace:
          root: .
          paths:
            - .nyc_output
            - coverage
  test-mozilla-lint:
    docker:
      - image: circleci/node:10.16-browsers
    steps:
      - checkout
      - attach_workspace:
          at: .
      - run:
          name: test:mozilla-lint
          command: NODE_OPTIONS=--max_old_space_size=3072 yarn mozilla-lint

  test-integration-flat-firefox:
    docker:
      - image: circleci/node:10.16-browsers
    steps:
      - checkout
      - attach_workspace:
          at: .
      - run:
          name: Install Firefox
          command: ./.circleci/scripts/firefox-install
      - run:
          name: test:integration:flat
          command: yarn test:flat

  test-integration-flat-chrome:
    environment:
      browsers: '["Chrome"]'
    docker:
      - image: circleci/node:10.16-browsers
    steps:
      - checkout
      - attach_workspace:
          at: .
      - run:
          name: test:integration:flat
          command: yarn test:flat

  all-tests-pass:
    docker:
      - image: circleci/node:10.16-browsers
    steps:
      - run:
          name: All Tests Passed
          command: echo 'weew - everything passed!'

  coveralls-upload:
    docker:
      - image: circleci/node:10.16-browsers
    steps:
      - checkout
      - attach_workspace:
          at: .
      - run:
          name: Coveralls upload
          command: yarn test:coveralls-upload<|MERGE_RESOLUTION|>--- conflicted
+++ resolved
@@ -14,12 +14,9 @@
       - prep-build:
           requires:
             - prep-deps
-<<<<<<< HEAD
-=======
       - prep-build-test:
           requires:
             - prep-deps
->>>>>>> 5f254f73
       # - prep-docs:
       #    requires:
       #      - prep-deps
