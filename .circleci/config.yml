--- conflicted
+++ resolved
@@ -25,12 +25,8 @@
       - test-lint:
           requires:
             - prep-deps
-<<<<<<< HEAD
-      - test-e2e-chrome:
-=======
       - test-lint-shellcheck
       - test-lint-lockfile:
->>>>>>> eebc504b
           requires:
             - prep-deps
       - test-e2e-chrome:
@@ -60,11 +56,8 @@
       - all-tests-pass:
           requires:
             - test-lint
-<<<<<<< HEAD
-=======
             - test-lint-shellcheck
             - test-lint-lockfile
->>>>>>> eebc504b
             - test-unit
             - test-unit-global
             - test-mozilla-lint
@@ -216,8 +209,6 @@
           name: Verify locales
           command: yarn verify-locales --quiet
 
-<<<<<<< HEAD
-=======
   test-lint-shellcheck:
     docker:
       - image: koalaman/shellcheck-alpine@sha256:169a51b086af0ab181e32801c15deb78944bb433d4f2c0a21cc30d4e60547065
@@ -239,7 +230,6 @@
           name: lockfile-lint
           command: yarn lint:lockfile
 
->>>>>>> eebc504b
   test-deps:
     docker:
       - image: circleci/node@sha256:e16740707de2ebed45c05d507f33ef204902349c7356d720610b5ec6a35d3d88
