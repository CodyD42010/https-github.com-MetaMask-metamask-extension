# TODO(ritave): Add support for environments (<root>/development/build/constants.js:@ENVIRONMENT)
# TODO(ritave): Add support for build targets (<root>/development/build/constants.js:@BUILD_TARGETS)
# TODO(ritave): Warn if not all of declared variables have been defined / used

# The priority order of variable definitions (most important to least important):
# <hardcoded build code>; <environmental variables>; .metamaskprodrc; .metamaskrc; builds.yml:.buildTypes.<type>.env; builds.yml:.features.<feature>.env; builds.yml:.env

# The build type to use when no build type provided in the cli
default: &default main

# Declaration of build types
# Each build type is composed of features, env variables and assets.
# Also known as productFlavors in Android lingo
# Note: These build types should be kept in sync with the list in `.github/workflows/update-lavamoat-policies.yml`
buildTypes:
  main:
    features:
      - build-main
      - snaps
      - keyring-snaps
      - blockaid
    # Additional env variables that are specific to this build
    env:
      - INFURA_PROD_PROJECT_ID
      - SEGMENT_PROD_WRITE_KEY
      - INFURA_ENV_KEY_REF: INFURA_PROD_PROJECT_ID
      - SEGMENT_WRITE_KEY_REF: SEGMENT_PROD_WRITE_KEY
      - ALLOW_LOCAL_SNAPS: false
      - REQUIRE_SNAPS_ALLOWLIST: true
      - IFRAME_EXECUTION_ENVIRONMENT_URL: https://execution.metamask.io/iframe/5.0.3/index.html
      - ACCOUNT_SNAPS_DIRECTORY_URL: https://snaps.metamask.io/account-management
    # Main build uses the default browser manifest
    manifestOverrides: false
    # Build name used in multiple user-readable places
    # eg. eip6963
    buildNameOverride: MetaMask

  beta:
    features:
      - build-beta
    env:
      - INFURA_BETA_PROJECT_ID
      - SEGMENT_BETA_WRITE_KEY
      - INFURA_ENV_KEY_REF: INFURA_BETA_PROJECT_ID
      - SEGMENT_WRITE_KEY_REF: SEGMENT_BETA_WRITE_KEY
    # Modifies how the version is displayed.
    # eg. instead of 10.25.0 -> 10.25.0-beta.2
    isPrerelease: true
    # Folder which contains overrides to browser manifests
    manifestOverrides: ./app/build-types/beta/manifest/
    buildNameOverride: MetaMask Beta

  flask:
    # Code surrounded using code fences for that feature
    # will not be removed
    features:
      - snaps
      - desktop
      - build-flask
      - keyring-snaps
      - blockaid
    env:
      - INFURA_FLASK_PROJECT_ID
      - SEGMENT_FLASK_WRITE_KEY
      - ALLOW_LOCAL_SNAPS: true
      - REQUIRE_SNAPS_ALLOWLIST: false
      - IFRAME_EXECUTION_ENVIRONMENT_URL: https://execution.metamask.io/iframe/5.0.3/index.html
      - SUPPORT_LINK: https://metamask-flask.zendesk.com/hc
      - SUPPORT_REQUEST_LINK: https://metamask-flask.zendesk.com/hc/en-us/requests/new
      - INFURA_ENV_KEY_REF: INFURA_FLASK_PROJECT_ID
      - SEGMENT_WRITE_KEY_REF: SEGMENT_FLASK_WRITE_KEY
      - ACCOUNT_SNAPS_DIRECTORY_URL: https://metamask.github.io/snaps-directory-staging/main/account-management
    isPrerelease: true
    manifestOverrides: ./app/build-types/flask/manifest/
    buildNameOverride: MetaMask Flask

  desktop:
    features:
      - snaps
      - desktop
      - build-flask
      - keyring-snaps
    env:
      - INFURA_FLASK_PROJECT_ID
      - SEGMENT_FLASK_WRITE_KEY
      - ALLOW_LOCAL_SNAPS: true
      - REQUIRE_SNAPS_ALLOWLIST: false
      - IFRAME_EXECUTION_ENVIRONMENT_URL: https://execution.metamask.io/iframe/5.0.3/index.html
      - SUPPORT_LINK: https://metamask-flask.zendesk.com/hc
      - SUPPORT_REQUEST_LINK: https://metamask-flask.zendesk.com/hc/en-us/requests/new
      - INFURA_ENV_KEY_REF: INFURA_FLASK_PROJECT_ID
      - SEGMENT_WRITE_KEY_REF: SEGMENT_FLASK_WRITE_KEY
      - ACCOUNT_SNAPS_DIRECTORY_URL: https://snaps.metamask.io/account-management
    isPrerelease: true
    manifestOverrides: ./app/build-types/desktop/manifest/
    buildNameOverride: false

  mmi:
    features:
      - build-mmi
      - snaps
      - blockaid
    env:
      - INFURA_MMI_PROJECT_ID
      - SEGMENT_MMI_WRITE_KEY
      - INFURA_ENV_KEY_REF: INFURA_MMI_PROJECT_ID
      - SEGMENT_WRITE_KEY_REF: SEGMENT_MMI_WRITE_KEY
      - ALLOW_LOCAL_SNAPS: false
      - REQUIRE_SNAPS_ALLOWLIST: true
      - IFRAME_EXECUTION_ENVIRONMENT_URL: https://execution.metamask.io/iframe/5.0.3/index.html
      - MMI_CONFIGURATION_SERVICE_URL: https://configuration.metamask-institutional.io/v2/configuration/default
      - SUPPORT_LINK: https://mmi-support.metamask.io/hc/en-us
      - SUPPORT_REQUEST_LINK: https://mmi-support.metamask.io/hc/en-us/requests/new
      - SENTRY_DSN: SENTRY_MMI_DSN
    # For some reason, MMI uses this type of versioning
    # Leaving it on for backwards compatibility
    isPrerelease: true
    manifestOverrides: ./app/build-types/mmi/manifest/
    buildNameOverride: MetaMask Institutional

# Build types are composed of a set of features.
# Each feature can have code fences that add new code
# as well declaring, defining and overriding env variables
features:
  snaps:
    # Each feature might have variables that only exist when built with that feature active
    env:
      # Whether to allow snaps from localhost - local://localhost:8080/snap.manifest.json
      # Enabled in Flask, will be disabled in Main
      - ALLOW_LOCAL_SNAPS
      # Whether to verify that a snap can be installed using an allow list
      - REQUIRE_SNAPS_ALLOWLIST
      - IFRAME_EXECUTION_ENVIRONMENT_URL
    assets:
      - ./{app,shared,ui}/**/snaps/**
  desktop:
    env:
      - COMPATIBILITY_VERSION_EXTENSION: 1
      - DISABLE_WEB_SOCKET_ENCRYPTION: false
      - SKIP_OTP_PAIRING_FLOW: false
      - WEB_SOCKET_PORT: null
  blockaid:
    env:
      - BLOCKAID_FILE_CDN: static.cx.metamask.io/api/v1/confirmations/ppom
      - BLOCKAID_PUBLIC_KEY: 066ad3e8af5583385e312c156d238055215d5f25247c1e91055afa756cb98a88
  ###
  # Build Type code extensions. Things like different support links, warning pages, banners
  ###

  build-main:
  build-beta:
    assets:
      # Assets that will be copied
      - src: ./app/build-types/beta/images/
        dest: images
      # Assets that are exclusively included in this feature and ignored in others
      # Supports globs
      - ./{app,shared,ui}/**/beta/**
  build-mmi:
    assets:
      - src: ./app/build-types/mmi/images/
        dest: images
      - ./{app,shared,ui}/**/institutional/**
  build-flask:
    assets:
      - src: ./app/build-types/flask/images/
        dest: images
      - ./{app,shared,ui}/**/flask/**
  keyring-snaps:
    assets:
      - ./{app,shared,ui}/**/keyring-snaps/**

# Env variables that are required for all types of builds
#
# env object supports both declarations (- FOO), and definitions (- FOO: BAR).
# Variables that were declared have to be defined somewhere in the load chain before usage
env:
  - SWAPS_USE_DEV_APIS: false
  - PORTFOLIO_URL: https://portfolio.metamask.io
  - TOKEN_ALLOWANCE_IMPROVEMENTS: false
  - TRANSACTION_SECURITY_PROVIDER: false
  # The unlock password
  - PASSWORD: null
  # Also see METAMASK_DEBUG and NODE_DEBUG
  - DEBUG: null
  - SUPPORT_LINK: https://support.metamask.io
  - SUPPORT_REQUEST_LINK: https://metamask.zendesk.com/hc/en-us
  - SKIP_BACKGROUND_INITIALIZATION: false

  # TODO(ritave): Move ManifestV3 into a feature?
  - ENABLE_MV3: false
  # These are exclusively used for MV3
  - APPLY_LAVAMOAT
  - FILE_NAMES

  # This variable is read by Trezor's source and breaks build if not included
  - ASSET_PREFIX: null

  ###
  # Notifications Feature
  ###
  - AUTH_API: https://authentication.api.cx.metamask.io
  - OIDC_API: https://oidc.api.cx.metamask.io
  - OIDC_CLIENT_ID: 77285a0b-a0c6-4681-ba36-cc7d3a21aece
  - OIDC_GRANT_TYPE: urn:ietf:params:oauth:grant-type:jwt-bearer

  ###
  # API keys to 3rd party services
  ###

  - PUBNUB_PUB_KEY: null
  - PUBNUB_SUB_KEY: null
  - SEGMENT_HOST: null
  - SENTRY_DSN: null
  - SENTRY_DSN_DEV: null
  - OPENSEA_KEY: null
  - ETHERSCAN_KEY: null
  # also INFURA_PROJECT_ID below

  ###
  # Build system backwards compatibility
  ###

  - INFURA_ENV_KEY_REF
  - SEGMENT_WRITE_KEY_REF

  ###
  # Variables that are modified with hardcoded code
  ###

  # Used for debugging changes to the phishing warning page.
  # Modified in <root>/development/build/scripts.js:@getPhishingWarningPageUrl
  - PHISHING_WARNING_PAGE_URL: null
  # Modified in <root>/development/build/scripts.js:@getInfuraProjectId
  - INFURA_PROJECT_ID
  # Modified in <root>/development/build/scripts.js:@getSegmentWriteKey
  - SEGMENT_WRITE_KEY: ''
  # Modified in <root>/development/build/scripts.js:@setEnvironmentVariables
  # Also see DEBUG and NODE_DEBUG
  - METAMASK_DEBUG: false
  # Modified in <root>/development/build/scripts.js:@setEnvironmentVariables
  - IN_TEST
  # Modified in <root>/development/build/scripts.js:@setEnvironmentVariables
  - METAMASK_ENVIRONMENT
  # Modified in <root>/development/build/scripts.js:@setEnvironmentVariables
  - METAMASK_VERSION
  # Modified in <root>/development/build/scripts.js:@setEnvironmentVariables
  - METAMASK_BUILD_TYPE
  # Modified in <root>/development/build/scripts.js:@setEnvironmentVariables
  - METAMASK_BUILD_NAME
  # Modified in <root>/development/build/scripts.js:@setEnvironmentVariables
  - METAMASK_BUILD_APP_ID
  # Modified in <root>/development/build/scripts.js:@setEnvironmentVariables
  - METAMASK_BUILD_ICON
  # Modified in <root>/development/build/scripts.js:@setEnvironmentVariables
  - NODE_ENV
  # Defined by node itself
  # For the purposes of the build system we define it as empty below
  # if it's not inside process.env
  # Also see DEBUG and METAMASK_DEBUG
  - NODE_DEBUG: ''
  # Used by react-devtools-core
  - EDITOR_URL: ''
  # CDN for blockaid files
  - BLOCKAID_FILE_CDN
  # Blockaid public key for verifying signatures of data files downloaded from CDN
  - BLOCKAID_PUBLIC_KEY
  # Determines if feature flagged Multichain UI should be used
  - MULTICHAIN: ''
  # Determines if feature flagged Multichain Transactions should be used
  - TRANSACTION_MULTICHAIN: ''
<<<<<<< HEAD
  # Enables the notifications feature within the build:
  - NOTIFICATIONS: '' 

=======
  # Used to enable confirmation redesigned pages
  - ENABLE_CONFIRMATION_REDESIGN: ''
>>>>>>> 73ee522a
  ###
  # Meta variables
  ###

  # Uses yaml anchors to DRY - https://juju.is/docs/sdk/yaml-anchors-and-aliases
  - METAMASK_BUILD_TYPE_DEFAULT: *default

  ###
  # Account Abstraction (EIP-4337)
  ###

  - EIP_4337_ENTRYPOINT: null<|MERGE_RESOLUTION|>--- conflicted
+++ resolved
@@ -269,14 +269,13 @@
   - MULTICHAIN: ''
   # Determines if feature flagged Multichain Transactions should be used
   - TRANSACTION_MULTICHAIN: ''
-<<<<<<< HEAD
-  # Enables the notifications feature within the build:
-  - NOTIFICATIONS: '' 
-
-=======
+
   # Used to enable confirmation redesigned pages
   - ENABLE_CONFIRMATION_REDESIGN: ''
->>>>>>> 73ee522a
+
+    # Enables the notifications feature within the build:
+  - NOTIFICATIONS: ''
+
   ###
   # Meta variables
   ###
