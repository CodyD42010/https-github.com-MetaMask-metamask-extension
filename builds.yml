# TODO(ritave): Add support for environments (<root>/development/build/constants.js:@ENVIRONMENT)
# TODO(ritave): Add support for build targets (<root>/development/build/constants.js:@BUILD_TARGETS)
# TODO(ritave): Warn if not all of declared variables have been defined / used

# The priority order of variable definitions (most important to least important):
# <hardcoded build code>; <environmental variables>; .metamaskprodrc; .metamaskrc; builds.yml:.buildTypes.<type>.env; builds.yml:.features.<feature>.env; builds.yml:.env

# The build type to use when no build type provided in the cli
default: &default main

# Declaration of build types
# Each build type is composed of features, env variables and assets.
# Also known as productFlavors in Android lingo
# Note: These build types should be kept in sync with the list in `.github/workflows/update-lavamoat-policies.yml`
buildTypes:
  main:
    features:
      - build-main
      - snaps
      - keyring-snaps
      - blockaid
    # Additional env variables that are specific to this build
    env:
      - INFURA_PROD_PROJECT_ID
      - SEGMENT_PROD_WRITE_KEY
      - INFURA_ENV_KEY_REF: INFURA_PROD_PROJECT_ID
      - SEGMENT_WRITE_KEY_REF: SEGMENT_PROD_WRITE_KEY
      - ALLOW_LOCAL_SNAPS: false
      - REQUIRE_SNAPS_ALLOWLIST: true
      - IFRAME_EXECUTION_ENVIRONMENT_URL: https://execution.metamask.io/iframe/6.0.1/index.html
      - ACCOUNT_SNAPS_DIRECTORY_URL: https://snaps.metamask.io/account-management
      - PUSH_NOTIFICATIONS_SERVICE_URL: https://push.api.cx.metamask.io
      - VAPID_KEY
      - FIREBASE_API_KEY
      - FIREBASE_AUTH_DOMAIN
      - FIREBASE_STORAGE_BUCKET
      - FIREBASE_PROJECT_ID
      - FIREBASE_MESSAGING_SENDER_ID
      - FIREBASE_APP_ID
      - FIREBASE_MEASUREMENT_ID
      - __FIREBASE_DEFAULTS__: null
    # Main build uses the default browser manifest
    manifestOverrides: false
    # Build name used in multiple user-readable places
    # eg. eip6963
    buildNameOverride: MetaMask

  beta:
    features:
      - build-beta
    env:
      - INFURA_BETA_PROJECT_ID
      - SEGMENT_BETA_WRITE_KEY
      - INFURA_ENV_KEY_REF: INFURA_BETA_PROJECT_ID
      - SEGMENT_WRITE_KEY_REF: SEGMENT_BETA_WRITE_KEY
      - PUSH_NOTIFICATIONS_SERVICE_URL: https://push.api.cx.metamask.io
      - VAPID_KEY
      - FIREBASE_API_KEY
      - FIREBASE_AUTH_DOMAIN
      - FIREBASE_STORAGE_BUCKET
      - FIREBASE_PROJECT_ID
      - FIREBASE_MESSAGING_SENDER_ID
      - FIREBASE_APP_ID
      - FIREBASE_MEASUREMENT_ID
      - __FIREBASE_DEFAULTS__: null
    # Modifies how the version is displayed.
    # eg. instead of 10.25.0 -> 10.25.0-beta.2
    isPrerelease: true
    # Folder which contains overrides to browser manifests
    manifestOverrides: ./app/build-types/beta/manifest/
    buildNameOverride: MetaMask Beta

  flask:
    # Code surrounded using code fences for that feature
    # will not be removed
    features:
      - snaps
      - desktop
      - build-flask
      - keyring-snaps
      - blockaid
    env:
      - INFURA_FLASK_PROJECT_ID
      - SEGMENT_FLASK_WRITE_KEY
      - ALLOW_LOCAL_SNAPS: true
      - REQUIRE_SNAPS_ALLOWLIST: false
      - IFRAME_EXECUTION_ENVIRONMENT_URL: https://execution.metamask.io/iframe/6.0.1/index.html
      - SUPPORT_LINK: https://metamask-flask.zendesk.com/hc
      - SUPPORT_REQUEST_LINK: https://metamask-flask.zendesk.com/hc/en-us/requests/new
      - INFURA_ENV_KEY_REF: INFURA_FLASK_PROJECT_ID
      - SEGMENT_WRITE_KEY_REF: SEGMENT_FLASK_WRITE_KEY
      - ACCOUNT_SNAPS_DIRECTORY_URL: https://metamask.github.io/snaps-directory-staging/main/account-management
<<<<<<< HEAD
      - PUSH_NOTIFICATIONS_SERVICE_URL: https://push.api.cx.metamask.io
      - VAPID_KEY
      - FIREBASE_API_KEY
      - FIREBASE_AUTH_DOMAIN
      - FIREBASE_STORAGE_BUCKET
      - FIREBASE_PROJECT_ID
      - FIREBASE_MESSAGING_SENDER_ID
      - FIREBASE_APP_ID
      - FIREBASE_MEASUREMENT_ID
      - __FIREBASE_DEFAULTS__: null
=======
      - EIP_4337_ENTRYPOINT: '0x5FF137D4b0FDCD49DcA30c7CF57E578a026d2789'
>>>>>>> 985b652b
    isPrerelease: true
    manifestOverrides: ./app/build-types/flask/manifest/
    buildNameOverride: MetaMask Flask

  desktop:
    features:
      - snaps
      - desktop
      - build-flask
      - keyring-snaps
    env:
      - INFURA_FLASK_PROJECT_ID
      - SEGMENT_FLASK_WRITE_KEY
      - ALLOW_LOCAL_SNAPS: true
      - REQUIRE_SNAPS_ALLOWLIST: false
      - IFRAME_EXECUTION_ENVIRONMENT_URL: https://execution.metamask.io/iframe/6.0.1/index.html
      - SUPPORT_LINK: https://metamask-flask.zendesk.com/hc
      - SUPPORT_REQUEST_LINK: https://metamask-flask.zendesk.com/hc/en-us/requests/new
      - INFURA_ENV_KEY_REF: INFURA_FLASK_PROJECT_ID
      - SEGMENT_WRITE_KEY_REF: SEGMENT_FLASK_WRITE_KEY
      - ACCOUNT_SNAPS_DIRECTORY_URL: https://snaps.metamask.io/account-management
      - PUSH_NOTIFICATIONS_SERVICE_URL: https://push.api.cx.metamask.io
      - VAPID_KEY
      - FIREBASE_API_KEY
      - FIREBASE_AUTH_DOMAIN
      - FIREBASE_STORAGE_BUCKET
      - FIREBASE_PROJECT_ID
      - FIREBASE_MESSAGING_SENDER_ID
      - FIREBASE_APP_ID
      - FIREBASE_MEASUREMENT_ID
      - __FIREBASE_DEFAULTS__: null
    isPrerelease: true
    manifestOverrides: ./app/build-types/desktop/manifest/
    buildNameOverride: false

  mmi:
    features:
      - build-mmi
      - snaps
      - blockaid
    env:
      - INFURA_MMI_PROJECT_ID
      - SEGMENT_MMI_WRITE_KEY
      - SENTRY_MMI_DSN
      - INFURA_ENV_KEY_REF: INFURA_MMI_PROJECT_ID
      - SEGMENT_WRITE_KEY_REF: SEGMENT_MMI_WRITE_KEY
      - ALLOW_LOCAL_SNAPS: false
      - REQUIRE_SNAPS_ALLOWLIST: true
      - IFRAME_EXECUTION_ENVIRONMENT_URL: https://execution.metamask.io/iframe/6.0.1/index.html
      - MMI_CONFIGURATION_SERVICE_URL: https://configuration.metamask-institutional.io/v2/configuration/default
      - SUPPORT_LINK: https://mmi-support.metamask.io/hc/en-us
      - SUPPORT_REQUEST_LINK: https://mmi-support.metamask.io/hc/en-us/requests/new
      - SENTRY_DSN: SENTRY_MMI_DSN
      - PUSH_NOTIFICATIONS_SERVICE_URL: https://push.api.cx.metamask.io
      - VAPID_KEY
      - FIREBASE_API_KEY
      - FIREBASE_AUTH_DOMAIN
      - FIREBASE_STORAGE_BUCKET
      - FIREBASE_PROJECT_ID
      - FIREBASE_MESSAGING_SENDER_ID
      - FIREBASE_APP_ID
      - FIREBASE_MEASUREMENT_ID
      - __FIREBASE_DEFAULTS__: null
    # For some reason, MMI uses this type of versioning
    # Leaving it on for backwards compatibility
    isPrerelease: true
    manifestOverrides: ./app/build-types/mmi/manifest/
    buildNameOverride: MetaMask Institutional

# Build types are composed of a set of features.
# Each feature can have code fences that add new code
# as well declaring, defining and overriding env variables
features:
  snaps:
    # Each feature might have variables that only exist when built with that feature active
    env:
      # Whether to allow snaps from localhost - local://localhost:8080/snap.manifest.json
      # Enabled in Flask, will be disabled in Main
      - ALLOW_LOCAL_SNAPS
      # Whether to verify that a snap can be installed using an allow list
      - REQUIRE_SNAPS_ALLOWLIST
      - IFRAME_EXECUTION_ENVIRONMENT_URL
    assets:
      - ./{app,shared,ui}/**/snaps/**
  desktop:
    env:
      - COMPATIBILITY_VERSION_EXTENSION: 1
      - DISABLE_WEB_SOCKET_ENCRYPTION: false
      - SKIP_OTP_PAIRING_FLOW: false
      - WEB_SOCKET_PORT: null
  blockaid:
    env:
      - BLOCKAID_FILE_CDN: static.cx.metamask.io/api/v1/confirmations/ppom
      - BLOCKAID_PUBLIC_KEY: 066ad3e8af5583385e312c156d238055215d5f25247c1e91055afa756cb98a88
  ###
  # Build Type code extensions. Things like different support links, warning pages, banners
  ###

  build-main:
  build-beta:
    assets:
      # Assets that will be copied
      - src: ./app/build-types/beta/images/
        dest: images
      # Assets that are exclusively included in this feature and ignored in others
      # Supports globs
      - ./{app,shared,ui}/**/beta/**
  build-mmi:
    assets:
      - src: ./app/build-types/mmi/images/
        dest: images
      - ./{app,shared,ui}/**/institutional/**
  build-flask:
    assets:
      - src: ./app/build-types/flask/images/
        dest: images
      - ./{app,shared,ui}/**/flask/**
  keyring-snaps:
    assets:
      - ./{app,shared,ui}/**/keyring-snaps/**

# Env variables that are required for all types of builds
#
# env object supports both declarations (- FOO), and definitions (- FOO: BAR).
# Variables that were declared have to be defined somewhere in the load chain before usage
env:
  - SWAPS_USE_DEV_APIS: false
  - PORTFOLIO_URL: https://portfolio.metamask.io
  - TOKEN_ALLOWANCE_IMPROVEMENTS: false
  - TRANSACTION_SECURITY_PROVIDER: false
  # The unlock password
  - PASSWORD: null
  # Also see METAMASK_DEBUG and NODE_DEBUG
  - DEBUG: null
  - SUPPORT_LINK: https://support.metamask.io
  - SUPPORT_REQUEST_LINK: https://metamask.zendesk.com/hc/en-us
  - SKIP_BACKGROUND_INITIALIZATION: false

  # TODO(ritave): Move ManifestV3 into a feature?
  - ENABLE_MV3: false
  # These are exclusively used for MV3
  - APPLY_LAVAMOAT
  - FILE_NAMES

  # This variable is read by Trezor's source and breaks build if not included
  - ASSET_PREFIX: null

  ###
  # Notifications Feature
  ###
  - AUTH_API: https://authentication.api.cx.metamask.io
  - OIDC_API: https://oidc.api.cx.metamask.io
  - OIDC_CLIENT_ID: 1132f10a-b4e5-4390-a5f2-d9c6022db564
  - OIDC_GRANT_TYPE: urn:ietf:params:oauth:grant-type:jwt-bearer

  ###
  # API keys to 3rd party services
  ###

  - PUBNUB_PUB_KEY: null
  - PUBNUB_SUB_KEY: null
  - SEGMENT_HOST: null
  - SENTRY_DSN: null
  - SENTRY_DSN_DEV: null
  - OPENSEA_KEY: null
  - ETHERSCAN_KEY: null
  # also INFURA_PROJECT_ID below

  ###
  # Build system backwards compatibility
  ###

  - INFURA_ENV_KEY_REF
  - SEGMENT_WRITE_KEY_REF

  ###
  # Variables that are modified with hardcoded code
  ###

  # Used to enable confirmation redesigned pages
  - ENABLE_CONFIRMATION_REDESIGN: ''
  # Determines if feature flagged Settings Page - Developer Options should be used
  - ENABLE_SETTINGS_PAGE_DEV_OPTIONS: false
  # Used for debugging changes to the phishing warning page.
  # Modified in <root>/development/build/scripts.js:@getPhishingWarningPageUrl
  - PHISHING_WARNING_PAGE_URL: null
  # Modified in <root>/development/build/scripts.js:@getInfuraProjectId
  - INFURA_PROJECT_ID
  # Modified in <root>/development/build/scripts.js:@getSegmentWriteKey
  - SEGMENT_WRITE_KEY: ''
  # Modified in <root>/development/build/scripts.js:@setEnvironmentVariables
  # Also see DEBUG and NODE_DEBUG
  - METAMASK_DEBUG: false
  # Modified in <root>/development/build/scripts.js:@setEnvironmentVariables
  - IN_TEST
  # Modified in <root>/development/build/scripts.js:@setEnvironmentVariables
  - METAMASK_ENVIRONMENT
  # Modified in <root>/development/build/scripts.js:@setEnvironmentVariables
  - METAMASK_VERSION
  # Modified in <root>/development/build/scripts.js:@setEnvironmentVariables
  - METAMASK_BUILD_TYPE
  # Modified in <root>/development/build/scripts.js:@setEnvironmentVariables
  - METAMASK_BUILD_NAME
  # Modified in <root>/development/build/scripts.js:@setEnvironmentVariables
  - METAMASK_BUILD_APP_ID
  # Modified in <root>/development/build/scripts.js:@setEnvironmentVariables
  - METAMASK_BUILD_ICON
  # Modified in <root>/development/build/scripts.js:@setEnvironmentVariables
  - NODE_ENV
  # Defined by node itself
  # For the purposes of the build system we define it as empty below
  # if it's not inside process.env
  # Also see DEBUG and METAMASK_DEBUG
  - NODE_DEBUG: ''
  # Used by react-devtools-core
  - EDITOR_URL: ''
  # CDN for blockaid files
  - BLOCKAID_FILE_CDN
  # Blockaid public key for verifying signatures of data files downloaded from CDN
  - BLOCKAID_PUBLIC_KEY
  # Determines if feature flagged Multichain UI should be used
  - MULTICHAIN: ''
  # Determines if feature flagged Multichain Transactions should be used
  - TRANSACTION_MULTICHAIN: ''

    # Enables the notifications feature within the build:
  - NOTIFICATIONS: ''

  ###
  # Meta variables
  ###

  # Uses yaml anchors to DRY - https://juju.is/docs/sdk/yaml-anchors-and-aliases
  - METAMASK_BUILD_TYPE_DEFAULT: *default

  ###
  # Account Abstraction (EIP-4337)
  ###

  - EIP_4337_ENTRYPOINT: null<|MERGE_RESOLUTION|>--- conflicted
+++ resolved
@@ -90,20 +90,17 @@
       - INFURA_ENV_KEY_REF: INFURA_FLASK_PROJECT_ID
       - SEGMENT_WRITE_KEY_REF: SEGMENT_FLASK_WRITE_KEY
       - ACCOUNT_SNAPS_DIRECTORY_URL: https://metamask.github.io/snaps-directory-staging/main/account-management
-<<<<<<< HEAD
-      - PUSH_NOTIFICATIONS_SERVICE_URL: https://push.api.cx.metamask.io
-      - VAPID_KEY
-      - FIREBASE_API_KEY
-      - FIREBASE_AUTH_DOMAIN
-      - FIREBASE_STORAGE_BUCKET
-      - FIREBASE_PROJECT_ID
-      - FIREBASE_MESSAGING_SENDER_ID
-      - FIREBASE_APP_ID
-      - FIREBASE_MEASUREMENT_ID
-      - __FIREBASE_DEFAULTS__: null
-=======
+      - PUSH_NOTIFICATIONS_SERVICE_URL: https://push.api.cx.metamask.io
+      - VAPID_KEY
+      - FIREBASE_API_KEY
+      - FIREBASE_AUTH_DOMAIN
+      - FIREBASE_STORAGE_BUCKET
+      - FIREBASE_PROJECT_ID
+      - FIREBASE_MESSAGING_SENDER_ID
+      - FIREBASE_APP_ID
+      - FIREBASE_MEASUREMENT_ID
+      - __FIREBASE_DEFAULTS__: null
       - EIP_4337_ENTRYPOINT: '0x5FF137D4b0FDCD49DcA30c7CF57E578a026d2789'
->>>>>>> 985b652b
     isPrerelease: true
     manifestOverrides: ./app/build-types/flask/manifest/
     buildNameOverride: MetaMask Flask
