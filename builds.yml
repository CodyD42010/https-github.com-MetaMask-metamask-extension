--- conflicted
+++ resolved
@@ -274,15 +274,9 @@
   # Determines if feature flagged Multichain Transactions should be used
   - TRANSACTION_MULTICHAIN: ''
 
-<<<<<<< HEAD
-=======
-  # Used to enable confirmation redesigned pages
-  - ENABLE_CONFIRMATION_REDESIGN: ''
-
     # Enables the notifications feature within the build:
   - NOTIFICATIONS: ''
 
->>>>>>> d143cbfd
   ###
   # Meta variables
   ###
