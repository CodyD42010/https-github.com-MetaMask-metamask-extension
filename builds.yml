--- conflicted
+++ resolved
@@ -19,7 +19,6 @@
       - snaps
       - keyring-snaps
       - blockaid
-      - notifications
     # Additional env variables that are specific to this build
     env:
       - INFURA_PROD_PROJECT_ID
@@ -60,11 +59,6 @@
       - build-flask
       - keyring-snaps
       - blockaid
-<<<<<<< HEAD
-      - petnames
-      - notifications
-=======
->>>>>>> 3b02f25e
     env:
       - INFURA_FLASK_PROJECT_ID
       - SEGMENT_FLASK_WRITE_KEY
@@ -151,12 +145,6 @@
       - BLOCKAID_PUBLIC_KEY: 066ad3e8af5583385e312c156d238055215d5f25247c1e91055afa756cb98a88
   transaction-simulation:
   conf-redesign:
-  notifications:
-    env:
-      - AUTH_API: https://authentication.api.cx.metamask.io
-      - OIDC_API: https://oidc.api.cx.metamask.io
-      - OIDC_CLIENT_ID: 77285a0b-a0c6-4681-ba36-cc7d3a21aece
-      - OIDC_GRANT_TYPE: urn:ietf:params:oauth:grant-type:jwt-bearer
   ###
   # Build Type code extensions. Things like different support links, warning pages, banners
   ###
@@ -211,6 +199,14 @@
   - ASSET_PREFIX: null
 
   ###
+  # Notifications Feature
+  ###
+  - AUTH_API: https://authentication.api.cx.metamask.io
+  - OIDC_API: https://oidc.api.cx.metamask.io
+  - OIDC_CLIENT_ID: 77285a0b-a0c6-4681-ba36-cc7d3a21aece
+  - OIDC_GRANT_TYPE: urn:ietf:params:oauth:grant-type:jwt-bearer
+
+  ###
   # API keys to 3rd party services
   ###
 
