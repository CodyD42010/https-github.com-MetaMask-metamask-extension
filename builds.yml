# TODO(ritave): Add support for environments (<root>/development/build/constants.js:@ENVIRONMENT)
# TODO(ritave): Add support for build targets (<root>/development/build/constants.js:@BUILD_TARGETS)
# TODO(ritave): Warn if not all of declared variables have been defined / used

# The priority order of variable definitions (most important to least important):
# <hardcoded build code>; <environmental variables>; .metamaskprodrc; .metamaskrc; builds.yml:.buildTypes.<type>.env; builds.yml:.features.<feature>.env; builds.yml:.env

# The build type to use when no build type provided in the cli
default: &default main

# Declaration of build types
# Each build type is composed of features, env variables and assets.
# Also known as productFlavors in Android lingo
# Note: These build types should be kept in sync with the list in `.github/workflows/update-lavamoat-policies.yml`
buildTypes:
  main:
    features:
      - build-main
      - snaps
      - keyring-snaps
      - blockaid
    # Additional env variables that are specific to this build
    env:
      - INFURA_PROD_PROJECT_ID
      - SEGMENT_PROD_WRITE_KEY
      - INFURA_ENV_KEY_REF: INFURA_PROD_PROJECT_ID
      - SEGMENT_WRITE_KEY_REF: SEGMENT_PROD_WRITE_KEY
      - ALLOW_LOCAL_SNAPS: false
      - REQUIRE_SNAPS_ALLOWLIST: true
      - IFRAME_EXECUTION_ENVIRONMENT_URL: https://execution.metamask.io/iframe/6.0.1/index.html
      - ACCOUNT_SNAPS_DIRECTORY_URL: https://snaps.metamask.io/account-management
    # Main build uses the default browser manifest
    manifestOverrides: false
    # Build name used in multiple user-readable places
    # eg. eip6963
    buildNameOverride: MetaMask

  beta:
    features:
      - build-beta
    env:
      - INFURA_BETA_PROJECT_ID
      - SEGMENT_BETA_WRITE_KEY
      - INFURA_ENV_KEY_REF: INFURA_BETA_PROJECT_ID
      - SEGMENT_WRITE_KEY_REF: SEGMENT_BETA_WRITE_KEY
    # Modifies how the version is displayed.
    # eg. instead of 10.25.0 -> 10.25.0-beta.2
    isPrerelease: true
    # Folder which contains overrides to browser manifests
    manifestOverrides: ./app/build-types/beta/manifest/
    buildNameOverride: MetaMask Beta

  flask:
    # Code surrounded using code fences for that feature
    # will not be removed
    features:
      - snaps
      - desktop
      - build-flask
      - keyring-snaps
      - blockaid
    env:
      - INFURA_FLASK_PROJECT_ID
      - SEGMENT_FLASK_WRITE_KEY
      - ALLOW_LOCAL_SNAPS: true
      - REQUIRE_SNAPS_ALLOWLIST: false
      - IFRAME_EXECUTION_ENVIRONMENT_URL: https://execution.metamask.io/iframe/6.0.1/index.html
      - SUPPORT_LINK: https://metamask-flask.zendesk.com/hc
      - SUPPORT_REQUEST_LINK: https://metamask-flask.zendesk.com/hc/en-us/requests/new
      - INFURA_ENV_KEY_REF: INFURA_FLASK_PROJECT_ID
      - SEGMENT_WRITE_KEY_REF: SEGMENT_FLASK_WRITE_KEY
      - ACCOUNT_SNAPS_DIRECTORY_URL: https://metamask.github.io/snaps-directory-staging/main/account-management
      - EIP_4337_ENTRYPOINT: '0x5FF137D4b0FDCD49DcA30c7CF57E578a026d2789'
    isPrerelease: true
    manifestOverrides: ./app/build-types/flask/manifest/
    buildNameOverride: MetaMask Flask

  desktop:
    features:
      - snaps
      - desktop
      - build-flask
      - keyring-snaps
    env:
      - INFURA_FLASK_PROJECT_ID
      - SEGMENT_FLASK_WRITE_KEY
      - ALLOW_LOCAL_SNAPS: true
      - REQUIRE_SNAPS_ALLOWLIST: false
      - IFRAME_EXECUTION_ENVIRONMENT_URL: https://execution.metamask.io/iframe/6.0.1/index.html
      - SUPPORT_LINK: https://metamask-flask.zendesk.com/hc
      - SUPPORT_REQUEST_LINK: https://metamask-flask.zendesk.com/hc/en-us/requests/new
      - INFURA_ENV_KEY_REF: INFURA_FLASK_PROJECT_ID
      - SEGMENT_WRITE_KEY_REF: SEGMENT_FLASK_WRITE_KEY
      - ACCOUNT_SNAPS_DIRECTORY_URL: https://snaps.metamask.io/account-management
    isPrerelease: true
    manifestOverrides: ./app/build-types/desktop/manifest/
    buildNameOverride: false

  mmi:
    features:
      - build-mmi
      - snaps
      - blockaid
    env:
      - INFURA_MMI_PROJECT_ID
      - SEGMENT_MMI_WRITE_KEY
      - SENTRY_MMI_DSN
      - INFURA_ENV_KEY_REF: INFURA_MMI_PROJECT_ID
      - SEGMENT_WRITE_KEY_REF: SEGMENT_MMI_WRITE_KEY
      - ALLOW_LOCAL_SNAPS: false
      - REQUIRE_SNAPS_ALLOWLIST: true
      - IFRAME_EXECUTION_ENVIRONMENT_URL: https://execution.metamask.io/iframe/6.0.1/index.html
      - MMI_CONFIGURATION_SERVICE_URL: https://configuration.metamask-institutional.io/v2/configuration/default
      - SUPPORT_LINK: https://mmi-support.metamask.io/hc/en-us
      - SUPPORT_REQUEST_LINK: https://mmi-support.metamask.io/hc/en-us/requests/new
      - SENTRY_DSN: SENTRY_MMI_DSN
    # For some reason, MMI uses this type of versioning
    # Leaving it on for backwards compatibility
    isPrerelease: true
    manifestOverrides: ./app/build-types/mmi/manifest/
    buildNameOverride: MetaMask Institutional

# Build types are composed of a set of features.
# Each feature can have code fences that add new code
# as well declaring, defining and overriding env variables
features:
  snaps:
    # Each feature might have variables that only exist when built with that feature active
    env:
      # Whether to allow snaps from localhost - local://localhost:8080/snap.manifest.json
      # Enabled in Flask, will be disabled in Main
      - ALLOW_LOCAL_SNAPS
      # Whether to verify that a snap can be installed using an allow list
      - REQUIRE_SNAPS_ALLOWLIST
      - IFRAME_EXECUTION_ENVIRONMENT_URL
    assets:
      - ./{app,shared,ui}/**/snaps/**
  desktop:
    env:
      - COMPATIBILITY_VERSION_EXTENSION: 1
      - DISABLE_WEB_SOCKET_ENCRYPTION: false
      - SKIP_OTP_PAIRING_FLOW: false
      - WEB_SOCKET_PORT: null
  blockaid:
    env:
      - BLOCKAID_FILE_CDN: static.cx.metamask.io/api/v1/confirmations/ppom
      - BLOCKAID_PUBLIC_KEY: 066ad3e8af5583385e312c156d238055215d5f25247c1e91055afa756cb98a88
  ###
  # Build Type code extensions. Things like different support links, warning pages, banners
  ###

  build-main:
  build-beta:
    assets:
      # Assets that will be copied
      - src: ./app/build-types/beta/images/
        dest: images
      # Assets that are exclusively included in this feature and ignored in others
      # Supports globs
      - ./{app,shared,ui}/**/beta/**
  build-mmi:
    assets:
      - src: ./app/build-types/mmi/images/
        dest: images
      - ./{app,shared,ui}/**/institutional/**
  build-flask:
    assets:
      - src: ./app/build-types/flask/images/
        dest: images
      - ./{app,shared,ui}/**/flask/**
  keyring-snaps:
    assets:
      - ./{app,shared,ui}/**/keyring-snaps/**

# Env variables that are required for all types of builds
#
# env object supports both declarations (- FOO), and definitions (- FOO: BAR).
# Variables that were declared have to be defined somewhere in the load chain before usage
env:
  - SWAPS_USE_DEV_APIS: false
  - PORTFOLIO_URL: https://portfolio.metamask.io
  - TOKEN_ALLOWANCE_IMPROVEMENTS: false
  - TRANSACTION_SECURITY_PROVIDER: false
  # The unlock password
  - PASSWORD: null
  # Also see METAMASK_DEBUG and NODE_DEBUG
  - DEBUG: null
  - SUPPORT_LINK: https://support.metamask.io
  - SUPPORT_REQUEST_LINK: https://metamask.zendesk.com/hc/en-us
  - SKIP_BACKGROUND_INITIALIZATION: false

  # TODO(ritave): Move ManifestV3 into a feature?
  - ENABLE_MV3: false
  # These are exclusively used for MV3
  - APPLY_LAVAMOAT
  - FILE_NAMES

  # This variable is read by Trezor's source and breaks build if not included
  - ASSET_PREFIX: null

  ###
  # Notifications Feature
  ###
  - AUTH_API: https://authentication.api.cx.metamask.io
  - OIDC_API: https://oidc.api.cx.metamask.io
  - OIDC_CLIENT_ID: 1132f10a-b4e5-4390-a5f2-d9c6022db564
  - OIDC_GRANT_TYPE: urn:ietf:params:oauth:grant-type:jwt-bearer
<<<<<<< HEAD
  - CONTENTFUL_ACCESS_SPACE_ID: null
  - CONTENTFUL_ACCESS_TOKEN: null
  - NOTIFICATIONS_SERVICE_URL: https://notification.api.cx.metamask.io
  - TRIGGERS_SERVICE_URL: https://trigger.api.cx.metamask.io
=======
  - USER_STORAGE_API: https://user-storage.api.cx.metamask.io
>>>>>>> cc928f6a

  ###
  # API keys to 3rd party services
  ###

  - PUBNUB_PUB_KEY: null
  - PUBNUB_SUB_KEY: null
  - SEGMENT_HOST: null
  - SENTRY_DSN: null
  - SENTRY_DSN_DEV: null
  - OPENSEA_KEY: null
  - ETHERSCAN_KEY: null
  # also INFURA_PROJECT_ID below

  ###
  # Build system backwards compatibility
  ###

  - INFURA_ENV_KEY_REF
  - SEGMENT_WRITE_KEY_REF

  ###
  # Variables that are modified with hardcoded code
  ###

  # Used to enable confirmation redesigned pages
  - ENABLE_CONFIRMATION_REDESIGN: ''
  # Determines if feature flagged Settings Page - Developer Options should be used
  - ENABLE_SETTINGS_PAGE_DEV_OPTIONS: false
  # Used for debugging changes to the phishing warning page.
  # Modified in <root>/development/build/scripts.js:@getPhishingWarningPageUrl
  - PHISHING_WARNING_PAGE_URL: null
  # Modified in <root>/development/build/scripts.js:@getInfuraProjectId
  - INFURA_PROJECT_ID
  # Modified in <root>/development/build/scripts.js:@getSegmentWriteKey
  - SEGMENT_WRITE_KEY: ''
  # Modified in <root>/development/build/scripts.js:@setEnvironmentVariables
  # Also see DEBUG and NODE_DEBUG
  - METAMASK_DEBUG: false
  # Modified in <root>/development/build/scripts.js:@setEnvironmentVariables
  - IN_TEST
  # Modified in <root>/development/build/scripts.js:@setEnvironmentVariables
  - METAMASK_ENVIRONMENT
  # Modified in <root>/development/build/scripts.js:@setEnvironmentVariables
  - METAMASK_VERSION
  # Modified in <root>/development/build/scripts.js:@setEnvironmentVariables
  - METAMASK_BUILD_TYPE
  # Modified in <root>/development/build/scripts.js:@setEnvironmentVariables
  - METAMASK_BUILD_NAME
  # Modified in <root>/development/build/scripts.js:@setEnvironmentVariables
  - METAMASK_BUILD_APP_ID
  # Modified in <root>/development/build/scripts.js:@setEnvironmentVariables
  - METAMASK_BUILD_ICON
  # Modified in <root>/development/build/scripts.js:@setEnvironmentVariables
  - NODE_ENV
  # Defined by node itself
  # For the purposes of the build system we define it as empty below
  # if it's not inside process.env
  # Also see DEBUG and METAMASK_DEBUG
  - NODE_DEBUG: ''
  # Used by react-devtools-core
  - EDITOR_URL: ''
  # CDN for blockaid files
  - BLOCKAID_FILE_CDN
  # Blockaid public key for verifying signatures of data files downloaded from CDN
  - BLOCKAID_PUBLIC_KEY
  # Determines if feature flagged Multichain UI should be used
  - MULTICHAIN: ''
  # Determines if feature flagged Multichain Transactions should be used
  - TRANSACTION_MULTICHAIN: ''

    # Enables the notifications feature within the build:
  - NOTIFICATIONS: ''

  ###
  # Meta variables
  ###

  # Uses yaml anchors to DRY - https://juju.is/docs/sdk/yaml-anchors-and-aliases
  - METAMASK_BUILD_TYPE_DEFAULT: *default

  ###
  # Account Abstraction (EIP-4337)
  ###

  - EIP_4337_ENTRYPOINT: null<|MERGE_RESOLUTION|>--- conflicted
+++ resolved
@@ -205,14 +205,11 @@
   - OIDC_API: https://oidc.api.cx.metamask.io
   - OIDC_CLIENT_ID: 1132f10a-b4e5-4390-a5f2-d9c6022db564
   - OIDC_GRANT_TYPE: urn:ietf:params:oauth:grant-type:jwt-bearer
-<<<<<<< HEAD
+  - USER_STORAGE_API: https://user-storage.api.cx.metamask.io
   - CONTENTFUL_ACCESS_SPACE_ID: null
   - CONTENTFUL_ACCESS_TOKEN: null
   - NOTIFICATIONS_SERVICE_URL: https://notification.api.cx.metamask.io
   - TRIGGERS_SERVICE_URL: https://trigger.api.cx.metamask.io
-=======
-  - USER_STORAGE_API: https://user-storage.api.cx.metamask.io
->>>>>>> cc928f6a
 
   ###
   # API keys to 3rd party services
