# TODO(ritave): Add support for environments (<root>/development/build/constants.js:@ENVIRONMENT)
# TODO(ritave): Add support for build targets (<root>/development/build/constants.js:@BUILD_TARGETS)
# TODO(ritave): Warn if not all of declared variables have been defined / used

# The priority order of variable definitions (most important to least important):
# <hardcoded build code>; <environmental variables>; .metamaskprodrc; .metamaskrc; builds.yml:.buildTypes.<type>.env; builds.yml:.features.<feature>.env; builds.yml:.env

# The build type to use when no build type provided in the cli
default: &default main

# Declaration of build types
# Each build type is composed of features, env variables and assets.
# Also known as productFlavors in Android lingo
# Note: These build types should be kept in sync with the list in `.github/workflows/update-lavamoat-policies.yml`
buildTypes:
  main:
    features:
      - build-main
      - snaps
      - keyring-snaps
      - blockaid
      - notifications
    # Additional env variables that are specific to this build
    env:
      - INFURA_PROD_PROJECT_ID
      - SEGMENT_PROD_WRITE_KEY
      - INFURA_ENV_KEY_REF: INFURA_PROD_PROJECT_ID
      - SEGMENT_WRITE_KEY_REF: SEGMENT_PROD_WRITE_KEY
      - ALLOW_LOCAL_SNAPS: false
      - REQUIRE_SNAPS_ALLOWLIST: true
      - IFRAME_EXECUTION_ENVIRONMENT_URL: https://execution.metamask.io/iframe/5.0.3/index.html
      - ACCOUNT_SNAPS_DIRECTORY_URL: https://snaps.metamask.io/account-management
    # Main build uses the default browser manifest
    manifestOverrides: false
    # Build name used in multiple user-readable places
    # eg. eip6963
    buildNameOverride: MetaMask

  beta:
    features:
      - build-beta
    env:
      - INFURA_BETA_PROJECT_ID
      - SEGMENT_BETA_WRITE_KEY
      - INFURA_ENV_KEY_REF: INFURA_BETA_PROJECT_ID
      - SEGMENT_WRITE_KEY_REF: SEGMENT_BETA_WRITE_KEY
    # Modifies how the version is displayed.
    # eg. instead of 10.25.0 -> 10.25.0-beta.2
    isPrerelease: true
    # Folder which contains overrides to browser manifests
    manifestOverrides: ./app/build-types/beta/manifest/
    buildNameOverride: MetaMask Beta

  flask:
    # Code surrounded using code fences for that feature
    # will not be removed
    features:
      - snaps
      - desktop
      - build-flask
      - keyring-snaps
      - blockaid
<<<<<<< HEAD
      - petnames
      - notifications
=======
>>>>>>> 3b02f25e
    env:
      - INFURA_FLASK_PROJECT_ID
      - SEGMENT_FLASK_WRITE_KEY
      - ALLOW_LOCAL_SNAPS: true
      - REQUIRE_SNAPS_ALLOWLIST: false
      - IFRAME_EXECUTION_ENVIRONMENT_URL: https://execution.metamask.io/iframe/5.0.3/index.html
      - SUPPORT_LINK: https://metamask-flask.zendesk.com/hc
      - SUPPORT_REQUEST_LINK: https://metamask-flask.zendesk.com/hc/en-us/requests/new
      - INFURA_ENV_KEY_REF: INFURA_FLASK_PROJECT_ID
      - SEGMENT_WRITE_KEY_REF: SEGMENT_FLASK_WRITE_KEY
      - ACCOUNT_SNAPS_DIRECTORY_URL: https://metamask.github.io/snaps-directory-staging/main/account-management
    isPrerelease: true
    manifestOverrides: ./app/build-types/flask/manifest/
    buildNameOverride: MetaMask Flask

  desktop:
    features:
      - snaps
      - desktop
      - build-flask
      - keyring-snaps
    env:
      - INFURA_FLASK_PROJECT_ID
      - SEGMENT_FLASK_WRITE_KEY
      - ALLOW_LOCAL_SNAPS: true
      - REQUIRE_SNAPS_ALLOWLIST: false
      - IFRAME_EXECUTION_ENVIRONMENT_URL: https://execution.metamask.io/iframe/5.0.3/index.html
      - SUPPORT_LINK: https://metamask-flask.zendesk.com/hc
      - SUPPORT_REQUEST_LINK: https://metamask-flask.zendesk.com/hc/en-us/requests/new
      - INFURA_ENV_KEY_REF: INFURA_FLASK_PROJECT_ID
      - SEGMENT_WRITE_KEY_REF: SEGMENT_FLASK_WRITE_KEY
      - ACCOUNT_SNAPS_DIRECTORY_URL: https://snaps.metamask.io/account-management
    isPrerelease: true
    manifestOverrides: ./app/build-types/desktop/manifest/
    buildNameOverride: false

  mmi:
    features:
      - build-mmi
      - snaps
      - blockaid
    env:
      - INFURA_MMI_PROJECT_ID
      - SEGMENT_MMI_WRITE_KEY
      - INFURA_ENV_KEY_REF: INFURA_MMI_PROJECT_ID
      - SEGMENT_WRITE_KEY_REF: SEGMENT_MMI_WRITE_KEY
      - ALLOW_LOCAL_SNAPS: false
      - REQUIRE_SNAPS_ALLOWLIST: true
      - IFRAME_EXECUTION_ENVIRONMENT_URL: https://execution.metamask.io/iframe/5.0.3/index.html
      - MMI_CONFIGURATION_SERVICE_URL: https://configuration.metamask-institutional.io/v2/configuration/default
      - SUPPORT_LINK: https://mmi-support.zendesk.com/hc/en-us
      - SUPPORT_REQUEST_LINK: https://mmi-support.zendesk.com/hc/en-us/requests/new
      - SENTRY_DSN: SENTRY_MMI_DSN
    # For some reason, MMI uses this type of versioning
    # Leaving it on for backwards compatibility
    isPrerelease: true
    manifestOverrides: ./app/build-types/mmi/manifest/
    buildNameOverride: MetaMask Institutional

# Build types are composed of a set of features.
# Each feature can have code fences that add new code
# as well declaring, defining and overriding env variables
features:
  snaps:
    # Each feature might have variables that only exist when built with that feature active
    env:
      # Whether to allow snaps from localhost - local://localhost:8080/snap.manifest.json
      # Enabled in Flask, will be disabled in Main
      - ALLOW_LOCAL_SNAPS
      # Whether to verify that a snap can be installed using an allow list
      - REQUIRE_SNAPS_ALLOWLIST
      - IFRAME_EXECUTION_ENVIRONMENT_URL
    assets:
      - ./{app,shared,ui}/**/snaps/**
  desktop:
    env:
      - COMPATIBILITY_VERSION_EXTENSION: 1
      - DISABLE_WEB_SOCKET_ENCRYPTION: false
      - SKIP_OTP_PAIRING_FLOW: false
      - WEB_SOCKET_PORT: null
  blockaid:
    env:
      - BLOCKAID_FILE_CDN: static.cx.metamask.io/api/v1/confirmations/ppom
      - BLOCKAID_PUBLIC_KEY: 066ad3e8af5583385e312c156d238055215d5f25247c1e91055afa756cb98a88
  transaction-simulation:
  conf-redesign:
  notifications:
    env:
      - USER_STORAGE_API: https://user-storage.api.cx.metamask.io
  ###
  # Build Type code extensions. Things like different support links, warning pages, banners
  ###

  build-main:
  build-beta:
    assets:
      # Assets that will be copied
      - src: ./app/build-types/beta/images/
        dest: images
      # Assets that are exclusively included in this feature and ignored in others
      # Supports globs
      - ./{app,shared,ui}/**/beta/**
  build-mmi:
    assets:
      - src: ./app/build-types/mmi/images/
        dest: images
      - ./{app,shared,ui}/**/institutional/**
  build-flask:
    assets:
      - src: ./app/build-types/flask/images/
        dest: images
      - ./{app,shared,ui}/**/flask/**
  keyring-snaps:
    assets:
      - ./{app,shared,ui}/**/keyring-snaps/**

# Env variables that are required for all types of builds
#
# env object supports both declarations (- FOO), and definitions (- FOO: BAR).
# Variables that were declared have to be defined somewhere in the load chain before usage
env:
  - SWAPS_USE_DEV_APIS: false
  - PORTFOLIO_URL: https://portfolio.metamask.io
  - TOKEN_ALLOWANCE_IMPROVEMENTS: false
  - TRANSACTION_SECURITY_PROVIDER: false
  # The unlock password
  - PASSWORD: null
  # Also see METAMASK_DEBUG and NODE_DEBUG
  - DEBUG: null
  - SUPPORT_LINK: https://support.metamask.io
  - SUPPORT_REQUEST_LINK: https://metamask.zendesk.com/hc/en-us
  - SKIP_BACKGROUND_INITIALIZATION: false

  # TODO(ritave): Move ManifestV3 into a feature?
  - ENABLE_MV3: false
  # These are exclusively used for MV3
  - APPLY_LAVAMOAT
  - FILE_NAMES

  # This variable is read by Trezor's source and breaks build if not included
  - ASSET_PREFIX: null

  ###
  # API keys to 3rd party services
  ###

  - PUBNUB_PUB_KEY: null
  - PUBNUB_SUB_KEY: null
  - SEGMENT_HOST: null
  - SENTRY_DSN: null
  - SENTRY_DSN_DEV: null
  - OPENSEA_KEY: null
  - ETHERSCAN_KEY: null
  # also INFURA_PROJECT_ID below

  ###
  # Build system backwards compatibility
  ###

  - INFURA_ENV_KEY_REF
  - SEGMENT_WRITE_KEY_REF

  ###
  # Variables that are modified with hardcoded code
  ###

  # Used for debugging changes to the phishing warning page.
  # Modified in <root>/development/build/scripts.js:@getPhishingWarningPageUrl
  - PHISHING_WARNING_PAGE_URL: null
  # Modified in <root>/development/build/scripts.js:@getInfuraProjectId
  - INFURA_PROJECT_ID
  # Modified in <root>/development/build/scripts.js:@getSegmentWriteKey
  - SEGMENT_WRITE_KEY: ''
  # Modified in <root>/development/build/scripts.js:@setEnvironmentVariables
  # Also see DEBUG and NODE_DEBUG
  - METAMASK_DEBUG: false
  # Modified in <root>/development/build/scripts.js:@setEnvironmentVariables
  - IN_TEST
  # Modified in <root>/development/build/scripts.js:@setEnvironmentVariables
  - METAMASK_ENVIRONMENT
  # Modified in <root>/development/build/scripts.js:@setEnvironmentVariables
  - METAMASK_VERSION
  # Modified in <root>/development/build/scripts.js:@setEnvironmentVariables
  - METAMASK_BUILD_TYPE
  # Modified in <root>/development/build/scripts.js:@setEnvironmentVariables
  - METAMASK_BUILD_NAME
  # Modified in <root>/development/build/scripts.js:@setEnvironmentVariables
  - METAMASK_BUILD_APP_ID
  # Modified in <root>/development/build/scripts.js:@setEnvironmentVariables
  - METAMASK_BUILD_ICON
  # Modified in <root>/development/build/scripts.js:@setEnvironmentVariables
  - NODE_ENV
  # Defined by node itself
  # For the purposes of the build system we define it as empty below
  # if it's not inside process.env
  # Also see DEBUG and METAMASK_DEBUG
  - NODE_DEBUG: ''
  # Used by react-devtools-core
  - EDITOR_URL: ''
  # CDN for blockaid files
  - BLOCKAID_FILE_CDN
  # Blockaid public key for verifying signatures of data files downloaded from CDN
  - BLOCKAID_PUBLIC_KEY
  # Determines if feature flagged Multichain UI should be used
  - MULTICHAIN: ''
  # Determines if feature flagged Multichain Transactions should be used
  - TRANSACTION_MULTICHAIN: ''

  ###
  # Meta variables
  ###

  # Uses yaml anchors to DRY - https://juju.is/docs/sdk/yaml-anchors-and-aliases
  - METAMASK_BUILD_TYPE_DEFAULT: *default

  ###
  # Account Abstraction (EIP-4337)
  ###

  - EIP_4337_ENTRYPOINT: null<|MERGE_RESOLUTION|>--- conflicted
+++ resolved
@@ -19,7 +19,6 @@
       - snaps
       - keyring-snaps
       - blockaid
-      - notifications
     # Additional env variables that are specific to this build
     env:
       - INFURA_PROD_PROJECT_ID
@@ -60,11 +59,6 @@
       - build-flask
       - keyring-snaps
       - blockaid
-<<<<<<< HEAD
-      - petnames
-      - notifications
-=======
->>>>>>> 3b02f25e
     env:
       - INFURA_FLASK_PROJECT_ID
       - SEGMENT_FLASK_WRITE_KEY
@@ -151,9 +145,6 @@
       - BLOCKAID_PUBLIC_KEY: 066ad3e8af5583385e312c156d238055215d5f25247c1e91055afa756cb98a88
   transaction-simulation:
   conf-redesign:
-  notifications:
-    env:
-      - USER_STORAGE_API: https://user-storage.api.cx.metamask.io
   ###
   # Build Type code extensions. Things like different support links, warning pages, banners
   ###
@@ -208,6 +199,11 @@
   - ASSET_PREFIX: null
 
   ###
+  # Notifications Feature
+  ###
+  - USER_STORAGE_API: https://user-storage.api.cx.metamask.io
+
+  ###
   # API keys to 3rd party services
   ###
 
