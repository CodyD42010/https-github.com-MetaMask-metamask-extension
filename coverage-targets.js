--- conflicted
+++ resolved
@@ -6,17 +6,10 @@
 // subset of files to check against these targets.
 module.exports = {
   global: {
-<<<<<<< HEAD
-    lines: 69.99,
-    branches: 57.69,
-    statements: 69.33,
-    functions: 62.52,
-=======
     lines: 71.12,
     branches: 58.94,
     statements: 70.58,
     functions: 63.84,
->>>>>>> 9d38e537
   },
   transforms: {
     branches: 100,
