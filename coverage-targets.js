--- conflicted
+++ resolved
@@ -6,17 +6,10 @@
 // subset of files to check against these targets.
 module.exports = {
   global: {
-<<<<<<< HEAD
-    lines: 70.08,
-    branches: 57.65,
-    statements: 69.47,
-    functions: 62.61,
-=======
     lines: 70.26,
     branches: 57.91,
     statements: 69.59,
     functions: 62.97,
->>>>>>> 69132e77
   },
   transforms: {
     branches: 100,
