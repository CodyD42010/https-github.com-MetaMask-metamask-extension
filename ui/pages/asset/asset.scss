.asset {
  &__container {
<<<<<<< HEAD
    background-color: var(--white);
=======
    background-color: var(--color-background-default);
>>>>>>> 7485a8a3
  }

  &__overview {
    box-shadow: 0 3px 4px rgba(135, 134, 134, 0.16);
  }
}

.asset-navigation {
  display: flex;
  justify-content: space-between;
  align-items: center;
  padding: 16px;
  height: 64px;
}

.asset-breadcrumb {
  @include H6;

<<<<<<< HEAD
  color: var(--asset-breadcrumb-text);
=======
  color: var(--color-text-default);
>>>>>>> 7485a8a3
  background-color: inherit;

  &__chevron {
    font-size: $font-size-paragraph;
    padding: 0 10px 0 2px;
  }

  &__asset {
    font-weight: bold;
  }
}

.asset-options {
  &__button {
    font-size: $font-size-paragraph;
<<<<<<< HEAD
    color: var(--asset-breadcrumb-text);
=======
    color: var(--color-text-default);
>>>>>>> 7485a8a3
    background-color: inherit;
    padding: 2px 0 2px 8px;
  }

  &__icon {
    font-weight: 900;
  }
}<|MERGE_RESOLUTION|>--- conflicted
+++ resolved
@@ -1,10 +1,6 @@
 .asset {
   &__container {
-<<<<<<< HEAD
-    background-color: var(--white);
-=======
     background-color: var(--color-background-default);
->>>>>>> 7485a8a3
   }
 
   &__overview {
@@ -23,11 +19,7 @@
 .asset-breadcrumb {
   @include H6;
 
-<<<<<<< HEAD
-  color: var(--asset-breadcrumb-text);
-=======
   color: var(--color-text-default);
->>>>>>> 7485a8a3
   background-color: inherit;
 
   &__chevron {
@@ -43,11 +35,7 @@
 .asset-options {
   &__button {
     font-size: $font-size-paragraph;
-<<<<<<< HEAD
-    color: var(--asset-breadcrumb-text);
-=======
     color: var(--color-text-default);
->>>>>>> 7485a8a3
     background-color: inherit;
     padding: 2px 0 2px 8px;
   }
