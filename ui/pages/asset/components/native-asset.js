--- conflicted
+++ resolved
@@ -19,20 +19,12 @@
 import AssetOptions from './asset-options';
 
 export default function NativeAsset({ nativeCurrency }) {
-<<<<<<< HEAD
-  const { name: selectedAccountName } = useSelector(getSelectedInternalAccount);
-
-  const chainId = useSelector(getCurrentChainId);
-  const rpcPrefs = useSelector(getRpcPrefsForCurrentProvider);
-  const { address } = useSelector(getSelectedInternalAccount);
-=======
   const { name: selectedAccountName, address } = useSelector(
     getSelectedInternalAccount,
   );
 
   const chainId = useSelector(getCurrentChainId);
   const rpcPrefs = useSelector(getRpcPrefsForCurrentProvider);
->>>>>>> 8f60345d
   const history = useHistory();
   const accountLink = getAccountLink(address, chainId, rpcPrefs);
   const trackEvent = useContext(MetaMetricsContext);
