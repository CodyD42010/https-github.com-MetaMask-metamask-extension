import React, { useContext } from 'react';
import PropTypes from 'prop-types';
import { useSelector } from 'react-redux';
import { useHistory } from 'react-router-dom';
import { getAccountLink } from '@metamask/etherscan-link';
import TransactionList from '../../../components/app/transaction-list';
import { EthOverview } from '../../../components/app/wallet-overview';
import {
  getSelectedIdentity,
  getCurrentChainId,
  getRpcPrefsForCurrentProvider,
  getSelectedAddress,
  getIsCustomNetwork,
} from '../../../selectors/selectors';
import { DEFAULT_ROUTE } from '../../../helpers/constants/routes';
import { getURLHostName } from '../../../helpers/utils/util';
import { MetaMetricsContext } from '../../../contexts/metametrics';
import { MetaMetricsEventCategory } from '../../../../shared/constants/metametrics';
import AssetNavigation from './asset-navigation';
import AssetOptions from './asset-options';

export default function NativeAsset({ nativeCurrency }) {
  const selectedAccountName = useSelector(
    (state) => getSelectedIdentity(state).name,
  );

  const chainId = useSelector(getCurrentChainId);
  const rpcPrefs = useSelector(getRpcPrefsForCurrentProvider);
  const address = useSelector(getSelectedAddress);
  const history = useHistory();
  const accountLink = getAccountLink(address, chainId, rpcPrefs);
  const trackEvent = useContext(MetaMetricsContext);
  const isCustomNetwork = useSelector(getIsCustomNetwork);

  return (
    <>
      <AssetNavigation
        accountName={selectedAccountName}
        assetName={nativeCurrency}
        onBack={() => history.push(DEFAULT_ROUTE)}
        optionsButton={
          <AssetOptions
            isNativeAsset
            onClickBlockExplorer={() => {
              trackEvent({
                event: 'Clicked Block Explorer Link',
                category: MetaMetricsEventCategory.Navigation,
                properties: {
                  link_type: 'Account Tracker',
                  action: 'Asset Options',
                  block_explorer_domain: getURLHostName(accountLink),
                },
              });
              global.platform.openTab({
                url: accountLink,
              });
            }}
<<<<<<< HEAD
=======
            onViewAccountDetails={() => {
              dispatch(showModal({ name: 'ACCOUNT_DETAILS' }));
            }}
>>>>>>> f4184523
            isCustomNetwork={isCustomNetwork}
          />
        }
      />
      <EthOverview className="asset__overview" showAddress={false} />
      <TransactionList hideTokenTransactions />
    </>
  );
}

NativeAsset.propTypes = {
  nativeCurrency: PropTypes.string.isRequired,
};<|MERGE_RESOLUTION|>--- conflicted
+++ resolved
@@ -1,6 +1,6 @@
 import React, { useContext } from 'react';
 import PropTypes from 'prop-types';
-import { useSelector } from 'react-redux';
+import { useSelector, useDispatch } from 'react-redux';
 import { useHistory } from 'react-router-dom';
 import { getAccountLink } from '@metamask/etherscan-link';
 import TransactionList from '../../../components/app/transaction-list';
@@ -12,10 +12,10 @@
   getSelectedAddress,
   getIsCustomNetwork,
 } from '../../../selectors/selectors';
+import { showModal } from '../../../store/actions';
 import { DEFAULT_ROUTE } from '../../../helpers/constants/routes';
 import { getURLHostName } from '../../../helpers/utils/util';
 import { MetaMetricsContext } from '../../../contexts/metametrics';
-import { MetaMetricsEventCategory } from '../../../../shared/constants/metametrics';
 import AssetNavigation from './asset-navigation';
 import AssetOptions from './asset-options';
 
@@ -23,6 +23,7 @@
   const selectedAccountName = useSelector(
     (state) => getSelectedIdentity(state).name,
   );
+  const dispatch = useDispatch();
 
   const chainId = useSelector(getCurrentChainId);
   const rpcPrefs = useSelector(getRpcPrefsForCurrentProvider);
@@ -44,7 +45,7 @@
             onClickBlockExplorer={() => {
               trackEvent({
                 event: 'Clicked Block Explorer Link',
-                category: MetaMetricsEventCategory.Navigation,
+                category: 'Navigation',
                 properties: {
                   link_type: 'Account Tracker',
                   action: 'Asset Options',
@@ -55,17 +56,14 @@
                 url: accountLink,
               });
             }}
-<<<<<<< HEAD
-=======
             onViewAccountDetails={() => {
               dispatch(showModal({ name: 'ACCOUNT_DETAILS' }));
             }}
->>>>>>> f4184523
             isCustomNetwork={isCustomNetwork}
           />
         }
       />
-      <EthOverview className="asset__overview" showAddress={false} />
+      <EthOverview className="asset__overview" />
       <TransactionList hideTokenTransactions />
     </>
   );
