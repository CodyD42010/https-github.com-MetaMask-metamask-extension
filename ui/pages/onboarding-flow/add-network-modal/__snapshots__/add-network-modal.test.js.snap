--- conflicted
+++ resolved
@@ -48,13 +48,8 @@
             <div
               class="mm-box form-field__heading-title mm-box--display-flex mm-box--align-items-baseline"
             >
-<<<<<<< HEAD
-              <label
-                class="box mm-text mm-text--body-sm-bold box--display-inline-block box--flex-direction-row box--color-text-default"
-=======
-              <h6
-                class="mm-box mm-text mm-text--body-sm-bold mm-box--display-inline-block mm-box--color-text-default"
->>>>>>> 05b1b19c
+              <label
+                class="box mm-text mm-text--body-sm-bold box--display-inline-block box--flex-direction-row box--color-text-default"
               >
                 Network name
               </label>
@@ -83,13 +78,8 @@
             <div
               class="mm-box form-field__heading-title mm-box--display-flex mm-box--align-items-baseline"
             >
-<<<<<<< HEAD
-              <label
-                class="box mm-text mm-text--body-sm-bold box--display-inline-block box--flex-direction-row box--color-text-default"
-=======
-              <h6
-                class="mm-box mm-text mm-text--body-sm-bold mm-box--display-inline-block mm-box--color-text-default"
->>>>>>> 05b1b19c
+              <label
+                class="box mm-text mm-text--body-sm-bold box--display-inline-block box--flex-direction-row box--color-text-default"
               >
                 New RPC URL
               </label>
@@ -118,13 +108,8 @@
             <div
               class="mm-box form-field__heading-title mm-box--display-flex mm-box--align-items-baseline"
             >
-<<<<<<< HEAD
-              <label
-                class="box mm-text mm-text--body-sm-bold box--display-inline-block box--flex-direction-row box--color-text-default"
-=======
-              <h6
-                class="mm-box mm-text mm-text--body-sm-bold mm-box--display-inline-block mm-box--color-text-default"
->>>>>>> 05b1b19c
+              <label
+                class="box mm-text mm-text--body-sm-bold box--display-inline-block box--flex-direction-row box--color-text-default"
               >
                 Chain ID
               </label>
@@ -178,13 +163,8 @@
             <div
               class="mm-box form-field__heading-title mm-box--display-flex mm-box--align-items-baseline"
             >
-<<<<<<< HEAD
-              <label
-                class="box mm-text mm-text--body-sm-bold box--display-inline-block box--flex-direction-row box--color-text-default"
-=======
-              <h6
-                class="mm-box mm-text mm-text--body-sm-bold mm-box--display-inline-block mm-box--color-text-default"
->>>>>>> 05b1b19c
+              <label
+                class="box mm-text mm-text--body-sm-bold box--display-inline-block box--flex-direction-row box--color-text-default"
               >
                 Currency symbol
               </label>
@@ -213,13 +193,8 @@
             <div
               class="mm-box form-field__heading-title mm-box--display-flex mm-box--align-items-baseline"
             >
-<<<<<<< HEAD
-              <label
-                class="box mm-text mm-text--body-sm-bold box--display-inline-block box--flex-direction-row box--color-text-default"
-=======
-              <h6
-                class="mm-box mm-text mm-text--body-sm-bold mm-box--display-inline-block mm-box--color-text-default"
->>>>>>> 05b1b19c
+              <label
+                class="box mm-text mm-text--body-sm-bold box--display-inline-block box--flex-direction-row box--color-text-default"
               >
                 Block explorer URL
               </label>
