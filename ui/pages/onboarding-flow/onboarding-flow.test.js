--- conflicted
+++ resolved
@@ -36,10 +36,7 @@
 describe('Onboarding Flow', () => {
   const mockState = {
     metamask: {
-<<<<<<< HEAD
-=======
       identities: {},
->>>>>>> 8f60345d
       internalAccounts: {
         accounts: {},
         selectedAccount: '',
