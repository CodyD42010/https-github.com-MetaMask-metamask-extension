--- conflicted
+++ resolved
@@ -92,11 +92,7 @@
           <Icon
             name={ICON_NAMES.CHECK}
             color={IconColor.successDefault}
-<<<<<<< HEAD
             marginRight={2}
-=======
-            marginInlineEnd={3}
->>>>>>> 09c60e20
           />
           {t('onboardingMetametricsAllowOptOut')}
         </li>
@@ -104,11 +100,7 @@
           <Icon
             name={ICON_NAMES.CHECK}
             color={IconColor.successDefault}
-<<<<<<< HEAD
             marginRight={2}
-=======
-            marginInlineEnd={3}
->>>>>>> 09c60e20
           />
           {t('onboardingMetametricsSendAnonymize')}
         </li>
