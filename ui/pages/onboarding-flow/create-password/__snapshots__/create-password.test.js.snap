// Jest Snapshot v1, https://goo.gl/fbAQLP

exports[`Onboarding Create Password Render should match snapshot 1`] = `
<div>
  <div
    class="create-password__wrapper"
    data-testid="create-password"
  >
    <div
      class="box box--margin-bottom-4 box--flex-direction-row"
    >
      <ul
        class="progressbar"
      >
        <li
          class="active"
        >
          Create password
        </li>
        <li
          class=""
        >
          Secure wallet
        </li>
        <li
          class=""
        >
          Confirm secret recovery phrase
        </li>
      </ul>
    </div>
    <h2
      class="mm-box mm-text mm-text--heading-lg mm-box--margin-bottom-3 mm-box--color-text-default"
    >
      Create password
    </h2>
    <h4
      class="mm-box mm-text mm-text--heading-sm mm-text--font-weight-normal mm-text--text-align-center mm-box--color-text-default"
    >
      This password will unlock your MetaMask wallet only on this device. MetaMask can not recover this password.
      This password will unlock your MetaMask Institutional extension only.
    </h4>
    <div
      class="mm-box mm-box--margin-top-3 mm-box--justify-content-center"
    >
      <form
        class="create-password__form"
      >
        <div
          class="form-field"
        >
          <label
            class="mm-box"
          >
            <div
              class="form-field__heading"
            >
              <div
                class="mm-box form-field__heading-title mm-box--display-flex mm-box--align-items-baseline"
              >
                <h6
                  class="mm-box mm-text mm-text--body-sm-bold mm-box--display-inline-block mm-box--color-text-default"
                >
                  New password (8 characters min)
                </h6>
                
                
              </div>
              <div
                class="mm-box form-field__heading-detail mm-box--margin-right-2 mm-box--text-align-end"
              >
                <button
                  class="mm-box mm-text mm-button-base create-password__form--password-button mm-button-link mm-button-link--size-auto mm-text--body-sm mm-box--margin-bottom-1 mm-box--padding-0 mm-box--padding-right-0 mm-box--padding-left-0 mm-box--display-inline-flex mm-box--justify-content-center mm-box--align-items-center mm-box--color-primary-default mm-box--background-color-transparent"
                  data-testid="show-password"
                >
                  Show
                </button>
              </div>
            </div>
            <input
              class="form-field__input"
              data-testid="create-password-new"
              type="password"
              value=""
            />
            
            
          </label>
        </div>
        <div
          class="form-field"
        >
          <label
            class="mm-box"
          >
            <div
              class="form-field__heading"
            >
              <div
                class="mm-box form-field__heading-title mm-box--display-flex mm-box--align-items-baseline"
              >
                <h6
                  class="mm-box mm-text mm-text--body-sm-bold mm-box--display-inline-block mm-box--color-text-default"
                >
                  Confirm password
                </h6>
                
                
              </div>
            </div>
            <input
              class="form-field__input"
              data-testid="create-password-confirm"
              type="password"
              value=""
            />
            
          </label>
        </div>
        <div
<<<<<<< HEAD
          class="mm-box mm-box--margin-bottom-4 mm-box--justify-content-space-between mm-box--align-items-center"
=======
          class="box box--margin-top-4 box--margin-bottom-4 box--flex-direction-row box--justify-content-space-between box--align-items-center box--display-flex"
>>>>>>> cb8aac64
        >
          <label
            class="create-password__form__terms-label"
          >
            <input
              class="check-box far fa-square"
              data-testid="create-password-terms"
              readonly=""
              type="checkbox"
            />
            <p
              class="mm-box mm-text mm-text--body-md mm-box--margin-left-3 mm-box--color-text-default"
            >
              <span>
                 
                I understand that MetaMask cannot recover this password for me. 
                <a
                  href="https://metamask.zendesk.com/hc/en-us/articles/4404722782107"
                  rel="noopener noreferrer"
                  target="_blank"
                >
                  <span
                    class="create-password__link-text"
                  >
                    Learn more
                  </span>
                </a>
                
                 
              </span>
<<<<<<< HEAD
            </p>
=======
              <span>
                 
                I understand that MetaMask Institutional cannot recover this password for me. 
                <a
                  href="https://metamask.zendesk.com/hc/en-us/articles/4404722782107"
                  rel="noopener noreferrer"
                  target="_blank"
                >
                  <span
                    class="create-password__link-text"
                  >
                    Learn more
                  </span>
                </a>
                
                 
              </span>
            </h5>
>>>>>>> cb8aac64
          </label>
        </div>
        <button
          class="button btn--rounded btn-primary btn--large create-password__form--submit-button"
          disabled=""
        >
          Continue
        </button>
        <button
          class="button btn--rounded btn-primary btn--large create-password__form--submit-button"
          data-testid="create-password-wallet"
          disabled=""
        >
          Create a new wallet
        </button>
      </form>
    </div>
  </div>
</div>
`;<|MERGE_RESOLUTION|>--- conflicted
+++ resolved
@@ -118,11 +118,7 @@
           </label>
         </div>
         <div
-<<<<<<< HEAD
           class="mm-box mm-box--margin-bottom-4 mm-box--justify-content-space-between mm-box--align-items-center"
-=======
-          class="box box--margin-top-4 box--margin-bottom-4 box--flex-direction-row box--justify-content-space-between box--align-items-center box--display-flex"
->>>>>>> cb8aac64
         >
           <label
             class="create-password__form__terms-label"
@@ -153,28 +149,8 @@
                 
                  
               </span>
-<<<<<<< HEAD
             </p>
-=======
-              <span>
-                 
-                I understand that MetaMask Institutional cannot recover this password for me. 
-                <a
-                  href="https://metamask.zendesk.com/hc/en-us/articles/4404722782107"
-                  rel="noopener noreferrer"
-                  target="_blank"
-                >
-                  <span
-                    class="create-password__link-text"
-                  >
-                    Learn more
-                  </span>
-                </a>
-                
-                 
-              </span>
-            </h5>
->>>>>>> cb8aac64
+     
           </label>
         </div>
         <button
