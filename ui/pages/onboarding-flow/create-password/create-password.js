import React, { useState, useMemo, useContext } from 'react';
import PropTypes from 'prop-types';
import { useHistory } from 'react-router-dom';
import zxcvbn from 'zxcvbn';
import { useSelector } from 'react-redux';
<<<<<<< HEAD
import { useNewMetricEvent } from '../../../hooks/useMetricEvent';
=======
>>>>>>> 53006d4c
import { useI18nContext } from '../../../hooks/useI18nContext';
import Button from '../../../components/ui/button';
import Typography from '../../../components/ui/typography';
import {
  TEXT_ALIGN,
  TYPOGRAPHY,
  JUSTIFY_CONTENT,
  FONT_WEIGHT,
  ALIGN_ITEMS,
} from '../../../helpers/constants/design-system';
import {
  ONBOARDING_COMPLETION_ROUTE,
  ONBOARDING_SECURE_YOUR_WALLET_ROUTE,
} from '../../../helpers/constants/routes';
import FormField from '../../../components/ui/form-field';
import Box from '../../../components/ui/box';
import CheckBox from '../../../components/ui/check-box';
import {
  ThreeStepProgressBar,
  threeStepStages,
  TwoStepProgressBar,
  twoStepStages,
} from '../../../components/app/step-progress-bar';
import ZENDESK_URLS from '../../../helpers/constants/zendesk-url';
import { getFirstTimeFlowType } from '../../../selectors';
import { FIRST_TIME_FLOW_TYPES } from '../../../helpers/constants/onboarding';
<<<<<<< HEAD
=======
import { MetaMetricsContext } from '../../../contexts/metametrics.new';
>>>>>>> 53006d4c

export default function CreatePassword({
  createNewAccount,
  importWithRecoveryPhrase,
  secretRecoveryPhrase,
}) {
  const t = useI18nContext();
  const [confirmPassword, setConfirmPassword] = useState('');
  const [password, setPassword] = useState('');
  const [passwordError, setPasswordError] = useState('');
  const [passwordStrength, setPasswordStrength] = useState('');
  const [passwordStrengthText, setPasswordStrengthText] = useState('');
  const [confirmPasswordError, setConfirmPasswordError] = useState('');
  const [termsChecked, setTermsChecked] = useState(false);
  const [showPassword, setShowPassword] = useState(false);
  const history = useHistory();
  const firstTimeFlowType = useSelector(getFirstTimeFlowType);
<<<<<<< HEAD

  const submitPasswordEvent = useNewMetricEvent({
    event: 'Submit Password',
    category: 'Onboarding',
  });
=======
  const trackEvent = useContext(MetaMetricsContext);
>>>>>>> 53006d4c

  const isValid = useMemo(() => {
    if (!password || !confirmPassword || password !== confirmPassword) {
      return false;
    }

    if (password.length < 8) {
      return false;
    }

    return !passwordError && !confirmPasswordError;
  }, [password, confirmPassword, passwordError, confirmPasswordError]);

  const getPasswordStrengthLabel = (score, translation) => {
    if (score >= 4) {
      return {
        className: 'create-password__strong',
        text: translation('strong'),
        description: '',
      };
    } else if (score === 3) {
      return {
        className: 'create-password__average',
        text: translation('average'),
        description: t('passwordStrengthDescription'),
      };
    }
    return {
      className: 'create-password__weak',
      text: translation('weak'),
      description: t('passwordStrengthDescription'),
    };
  };

  const handlePasswordChange = (passwordInput) => {
    let confirmError = '';
    const passwordEvaluation = zxcvbn(passwordInput);
    const passwordStrengthLabel = getPasswordStrengthLabel(
      passwordEvaluation.score,
      t,
    );
    const passwordStrengthDescription = passwordStrengthLabel.description;
    const passwordStrengthInput = t('passwordStrength', [
      <span
        key={passwordEvaluation.score}
        className={passwordStrengthLabel.className}
      >
        {passwordStrengthLabel.text}
      </span>,
    ]);

    if (confirmPassword && passwordInput !== confirmPassword) {
      confirmError = t('passwordsDontMatch');
    }

    setPassword(passwordInput);
    setPasswordStrength(passwordStrengthInput);
    setPasswordStrengthText(passwordStrengthDescription);
    setConfirmPasswordError(confirmError);
  };

  const handleConfirmPasswordChange = (confirmPasswordInput) => {
    let error = '';
    if (password !== confirmPasswordInput) {
      error = t('passwordsDontMatch');
    }

    setConfirmPassword(confirmPasswordInput);
    setConfirmPasswordError(error);
  };

  const handleCreate = async (event) => {
    event.preventDefault();

    if (!isValid) {
      return;
    }
    // If secretRecoveryPhrase is defined we are in import wallet flow
    if (
      secretRecoveryPhrase &&
      firstTimeFlowType === FIRST_TIME_FLOW_TYPES.IMPORT
    ) {
      await importWithRecoveryPhrase(password, secretRecoveryPhrase);
      history.push(ONBOARDING_COMPLETION_ROUTE);
    } else {
      // Otherwise we are in create new wallet flow
      try {
        if (createNewAccount) {
          await createNewAccount(password);
        }
        trackEvent({
          event: 'Submit Password',
          category: 'Onboarding',
        });
        history.push(ONBOARDING_SECURE_YOUR_WALLET_ROUTE);
      } catch (error) {
        setPasswordError(error.message);
      }
    }
  };

  return (
    <div className="create-password__wrapper">
      {secretRecoveryPhrase &&
      firstTimeFlowType === FIRST_TIME_FLOW_TYPES.IMPORT ? (
        <TwoStepProgressBar stage={twoStepStages.PASSWORD_CREATE} />
      ) : (
        <ThreeStepProgressBar stage={threeStepStages.PASSWORD_CREATE} />
      )}
      <Typography variant={TYPOGRAPHY.H2} fontWeight={FONT_WEIGHT.BOLD}>
        {t('createPassword')}
      </Typography>
      <Typography
        variant={TYPOGRAPHY.H4}
        align={TEXT_ALIGN.CENTER}
        boxProps={{ margin: 5 }}
      >
        {t('passwordSetupDetails')}
      </Typography>
      <Box
        justifyContent={JUSTIFY_CONTENT.CENTER}
        marginTop={3}
        padding={[0, 12]}
      >
        <form className="create-password__form" onSubmit={handleCreate}>
          <FormField
            dataTestId="create-password-new"
            autoFocus
            passwordStrength={passwordStrength}
            passwordStrengthText={passwordStrengthText}
            onChange={handlePasswordChange}
            password={!showPassword}
            titleText={t('newPassword')}
            value={password}
            titleDetail={
              <button
                className="create-password__form--password-button"
                type="button"
                onClick={(e) => {
                  e.preventDefault();
                  setShowPassword(!showPassword);
                }}
              >
                {showPassword ? t('hide') : t('show')}
              </button>
            }
          />
          <FormField
            dataTestId="create-password-confirm"
            onChange={handleConfirmPasswordChange}
            password={!showPassword}
            error={confirmPasswordError}
            titleText={t('confirmPassword')}
            value={confirmPassword}
            titleDetail={
              isValid && (
                <div className="create-password__form--checkmark">
                  <i className="fas fa-check" />
                </div>
              )
            }
          />
          <Box
            alignItems={ALIGN_ITEMS.CENTER}
            justifyContent={JUSTIFY_CONTENT.SPACE_BETWEEN}
            marginBottom={4}
          >
<<<<<<< HEAD
            <CheckBox
              dataTestId="create-password-terms"
              onClick={() => setTermsChecked(!termsChecked)}
              checked={termsChecked}
            />
            <Typography variant={TYPOGRAPHY.H5} boxProps={{ marginLeft: 3 }}>
              {t('passwordTermsWarning', [
                <a
                  onClick={(e) => e.stopPropagation()}
                  key="create-password__link-text"
                  href={ZENDESK_URLS.PASSWORD_ARTICLE}
                  target="_blank"
                  rel="noopener noreferrer"
                >
                  <span className="create-password__link-text">
                    {t('learnMoreUpperCase')}
                  </span>
                </a>,
              ])}
            </Typography>
=======
            <label className="create-password__form__terms-label">
              <CheckBox
                dataTestId="create-password-terms"
                onClick={() => setTermsChecked(!termsChecked)}
                checked={termsChecked}
              />
              <Typography variant={TYPOGRAPHY.H5} boxProps={{ marginLeft: 3 }}>
                {t('passwordTermsWarning', [
                  <a
                    onClick={(e) => e.stopPropagation()}
                    key="create-password__link-text"
                    href={ZENDESK_URLS.PASSWORD_ARTICLE}
                    target="_blank"
                    rel="noopener noreferrer"
                  >
                    <span className="create-password__link-text">
                      {t('learnMoreUpperCase')}
                    </span>
                  </a>,
                ])}
              </Typography>
            </label>
>>>>>>> 53006d4c
          </Box>
          <Button
            data-testid={
              secretRecoveryPhrase &&
              firstTimeFlowType === FIRST_TIME_FLOW_TYPES.IMPORT
                ? 'create-password-import'
                : 'create-password-wallet'
            }
            type="primary"
            className="create-password__form--submit-button"
            disabled={!isValid || !termsChecked}
            onClick={handleCreate}
          >
            {secretRecoveryPhrase &&
            firstTimeFlowType === FIRST_TIME_FLOW_TYPES.IMPORT
              ? t('importMyWallet')
              : t('createNewWallet')}
          </Button>
        </form>
      </Box>
    </div>
  );
}

CreatePassword.propTypes = {
  createNewAccount: PropTypes.func,
  importWithRecoveryPhrase: PropTypes.func,
  secretRecoveryPhrase: PropTypes.string,
};<|MERGE_RESOLUTION|>--- conflicted
+++ resolved
@@ -3,10 +3,6 @@
 import { useHistory } from 'react-router-dom';
 import zxcvbn from 'zxcvbn';
 import { useSelector } from 'react-redux';
-<<<<<<< HEAD
-import { useNewMetricEvent } from '../../../hooks/useMetricEvent';
-=======
->>>>>>> 53006d4c
 import { useI18nContext } from '../../../hooks/useI18nContext';
 import Button from '../../../components/ui/button';
 import Typography from '../../../components/ui/typography';
@@ -33,10 +29,7 @@
 import ZENDESK_URLS from '../../../helpers/constants/zendesk-url';
 import { getFirstTimeFlowType } from '../../../selectors';
 import { FIRST_TIME_FLOW_TYPES } from '../../../helpers/constants/onboarding';
-<<<<<<< HEAD
-=======
 import { MetaMetricsContext } from '../../../contexts/metametrics.new';
->>>>>>> 53006d4c
 
 export default function CreatePassword({
   createNewAccount,
@@ -54,15 +47,7 @@
   const [showPassword, setShowPassword] = useState(false);
   const history = useHistory();
   const firstTimeFlowType = useSelector(getFirstTimeFlowType);
-<<<<<<< HEAD
-
-  const submitPasswordEvent = useNewMetricEvent({
-    event: 'Submit Password',
-    category: 'Onboarding',
-  });
-=======
   const trackEvent = useContext(MetaMetricsContext);
->>>>>>> 53006d4c
 
   const isValid = useMemo(() => {
     if (!password || !confirmPassword || password !== confirmPassword) {
@@ -230,28 +215,6 @@
             justifyContent={JUSTIFY_CONTENT.SPACE_BETWEEN}
             marginBottom={4}
           >
-<<<<<<< HEAD
-            <CheckBox
-              dataTestId="create-password-terms"
-              onClick={() => setTermsChecked(!termsChecked)}
-              checked={termsChecked}
-            />
-            <Typography variant={TYPOGRAPHY.H5} boxProps={{ marginLeft: 3 }}>
-              {t('passwordTermsWarning', [
-                <a
-                  onClick={(e) => e.stopPropagation()}
-                  key="create-password__link-text"
-                  href={ZENDESK_URLS.PASSWORD_ARTICLE}
-                  target="_blank"
-                  rel="noopener noreferrer"
-                >
-                  <span className="create-password__link-text">
-                    {t('learnMoreUpperCase')}
-                  </span>
-                </a>,
-              ])}
-            </Typography>
-=======
             <label className="create-password__form__terms-label">
               <CheckBox
                 dataTestId="create-password-terms"
@@ -274,7 +237,6 @@
                 ])}
               </Typography>
             </label>
->>>>>>> 53006d4c
           </Box>
           <Button
             data-testid={
