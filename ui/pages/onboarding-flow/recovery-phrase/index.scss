.recovery-phrase {
  display: flex;
  flex-direction: column;
  align-items: center;

  &__header {
    max-width: 420px;
  }

  &__tips {
    flex-direction: column;
    max-width: 420px;
    margin: 0 auto;

    ul {
      list-style: disc;
      margin-left: 20px;
      margin-bottom: 24px;
    }
  }

  &__chips {
    display: grid;
    justify-items: center;
    align-items: center;
    row-gap: 16px;
    grid-template-columns: repeat(auto-fill, minmax(160px, 1fr));

    @include screen-sm-min {
      grid-template-columns: 1fr 1fr 1fr;
    }

    &--hidden {
      filter: blur(5px);
    }
  }

  &__secret {
    position: relative;
    width: 100%;
  }

  &__secret-blocker {
    position: absolute;
    top: 0;
    bottom: 0;
    height: 100%;
    width: 100%;
<<<<<<< HEAD
    background-color: var(--color-overlay-alternative);
=======
    background-color: rgba($black, 0.6);
>>>>>>> b345b5ab
    display: flex;
    flex-flow: column nowrap;
    align-items: center;
    justify-content: center;
    padding: 8px 0 18px;
    border-radius: 4px;
    color: var(--color-overlay-inverse);

    &--text {
      margin-top: 32px;
    }
  }

  &__chip-item {
    display: flex;
    flex-direction: row;
    align-items: center;
    text-align: center;

    &__number {
      font-size: $font-size-h5;
    }
  }

  &__footer {
    display: flex;
    flex-direction: column;
    justify-content: center;
    align-items: center;
    width: 100%;

    @include screen-sm-max {
      margin-inline-start: 40px;
      margin-inline-end: 40px;
      margin-bottom: 40px;
    }

    &__confirm {
      display: flex;
      flex-direction: column;
      justify-content: center;
      align-items: center;
      width: 100%;

      @include screen-md-min {
        margin-top: 20px;
      }

      &--button {
        align-self: center;
        width: 100%;
        max-width: 300px;
      }
    }

    &--button {
      align-self: center;

      @include screen-sm-min {
        max-width: 300px;
      }
    }

    &__copy-and-hide {
      width: 100%;
      display: flex;
      flex-direction: column;

      &__area {
        display: flex;
        flex-direction: row;
        justify-content: space-between;

        @include screen-sm-min {
          justify-content: space-around;
        }
      }

      &__button {
        @include H6;

        background-color: transparent;
        border: none;
        width: 32%;
        color: var(--color-primary-default);
        cursor: pointer;
        margin-bottom: 24px;
        padding-left: 0;
        padding-right: 0;

        &__hide-seed {
          justify-content: flex-start;
        }

        &__copy-to-clipboard {
          justify-content: flex-end;
        }

        @include screen-sm-max {
          justify-content: center;
          width: 100%;
        }

        svg {
          width: 15px;
        }

        &:active {
          color: var(--color-text-default);
          background-color: transparent;
          border: none;
          transform: scale(0.97);
        }
      }
    }
  }

  &__chip {
    justify-content: center;
    border-radius: 13px;
    height: 32px;
    width: 120px;

    &--with-input {
      width: 120px;
      box-shadow: var(--shadow-size-xs) var(--color-shadow-default);
      border-width: 2px;
      border-radius: 13px;
      height: 32px;
    }
  }

  &__confirm {
    @include screen-sm-min {
      display: flex;
      flex-direction: column;
      align-items: center;
    }
  }
}<|MERGE_RESOLUTION|>--- conflicted
+++ resolved
@@ -1,34 +1,21 @@
 .recovery-phrase {
-  display: flex;
-  flex-direction: column;
-  align-items: center;
-
-  &__header {
-    max-width: 420px;
-  }
+  max-width: 600px;
 
   &__tips {
     flex-direction: column;
-    max-width: 420px;
-    margin: 0 auto;
 
     ul {
       list-style: disc;
       margin-left: 20px;
-      margin-bottom: 24px;
     }
   }
 
   &__chips {
     display: grid;
+    grid-template-columns: 190px 190px 190px;
     justify-items: center;
     align-items: center;
     row-gap: 16px;
-    grid-template-columns: repeat(auto-fill, minmax(160px, 1fr));
-
-    @include screen-sm-min {
-      grid-template-columns: 1fr 1fr 1fr;
-    }
 
     &--hidden {
       filter: blur(5px);
@@ -37,7 +24,6 @@
 
   &__secret {
     position: relative;
-    width: 100%;
   }
 
   &__secret-blocker {
@@ -46,18 +32,14 @@
     bottom: 0;
     height: 100%;
     width: 100%;
-<<<<<<< HEAD
-    background-color: var(--color-overlay-alternative);
-=======
     background-color: rgba($black, 0.6);
->>>>>>> b345b5ab
     display: flex;
     flex-flow: column nowrap;
     align-items: center;
     justify-content: center;
     padding: 8px 0 18px;
     border-radius: 4px;
-    color: var(--color-overlay-inverse);
+    color: var(--ui-white);
 
     &--text {
       margin-top: 32px;
@@ -80,86 +62,37 @@
     flex-direction: column;
     justify-content: center;
     align-items: center;
-    width: 100%;
 
-    @include screen-sm-max {
-      margin-inline-start: 40px;
-      margin-inline-end: 40px;
-      margin-bottom: 40px;
+    &--button {
+      width: 50%;
+      padding: 20px;
     }
 
-    &__confirm {
+    &--copy {
+      width: 100%;
       display: flex;
       flex-direction: column;
       justify-content: center;
       align-items: center;
-      width: 100%;
-
-      @include screen-md-min {
-        margin-top: 20px;
-      }
 
       &--button {
-        align-self: center;
-        width: 100%;
-        max-width: 300px;
-      }
-    }
-
-    &--button {
-      align-self: center;
-
-      @include screen-sm-min {
-        max-width: 300px;
-      }
-    }
-
-    &__copy-and-hide {
-      width: 100%;
-      display: flex;
-      flex-direction: column;
-
-      &__area {
-        display: flex;
-        flex-direction: row;
-        justify-content: space-between;
-
-        @include screen-sm-min {
-          justify-content: space-around;
-        }
-      }
-
-      &__button {
         @include H6;
 
         background-color: transparent;
         border: none;
+        display: flex;
+        justify-content: space-evenly;
         width: 32%;
-        color: var(--color-primary-default);
+        color: var(--primary-blue);
         cursor: pointer;
         margin-bottom: 24px;
-        padding-left: 0;
-        padding-right: 0;
-
-        &__hide-seed {
-          justify-content: flex-start;
-        }
-
-        &__copy-to-clipboard {
-          justify-content: flex-end;
-        }
-
-        @include screen-sm-max {
-          justify-content: center;
-          width: 100%;
-        }
 
         svg {
           width: 15px;
         }
 
         &:active {
-          color: var(--color-text-default);
+          color: var(--ui-black);
           background-color: transparent;
           border: none;
           transform: scale(0.97);
@@ -176,18 +109,10 @@
 
     &--with-input {
       width: 120px;
-      box-shadow: var(--shadow-size-xs) var(--color-shadow-default);
+      box-shadow: 0 3px 4px -3px var(--Grey-800);
       border-width: 2px;
       border-radius: 13px;
       height: 32px;
     }
   }
-
-  &__confirm {
-    @include screen-sm-min {
-      display: flex;
-      flex-direction: column;
-      align-items: center;
-    }
-  }
 }