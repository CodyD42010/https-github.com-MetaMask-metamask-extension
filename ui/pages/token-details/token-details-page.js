import React, { useContext } from 'react';
import { useDispatch, useSelector } from 'react-redux';
import { Redirect, useHistory, useParams } from 'react-router-dom';
import { getTokens } from '../../ducks/metamask/metamask';
import { getTokenList } from '../../selectors';
import { useCopyToClipboard } from '../../hooks/useCopyToClipboard';
import Identicon from '../../components/ui/identicon';
import { I18nContext } from '../../contexts/i18n';
import { useTokenTracker } from '../../hooks/useTokenTracker';
import { useTokenFiatAmount } from '../../hooks/useTokenFiatAmount';
import { showModal } from '../../store/actions';
import { NETWORK_TYPES } from '../../../shared/constants/network';
import { ASSET_ROUTE, DEFAULT_ROUTE } from '../../helpers/constants/routes';
import Tooltip from '../../components/ui/tooltip';
import Button from '../../components/ui/button';
import Box from '../../components/ui/box';
import Typography from '../../components/ui/typography';
import {
  TypographyVariant,
  FONT_WEIGHT,
  DISPLAY,
  TEXT_ALIGN,
  OVERFLOW_WRAP,
  TextColor,
  IconColor,
} from '../../helpers/constants/design-system';
import { isEqualCaseInsensitive } from '../../../shared/modules/string-utils';
import {
  ButtonIcon,
  ICON_SIZES,
  ICON_NAMES,
} from '../../components/component-library';

export default function TokenDetailsPage() {
  const dispatch = useDispatch();
  const history = useHistory();
  const t = useContext(I18nContext);
  const tokens = useSelector(getTokens);
  const tokenList = useSelector(getTokenList);

  const { address: tokenAddress } = useParams();
  const tokenMetadata = tokenList[tokenAddress.toLowerCase()];
  const aggregators = tokenMetadata?.aggregators?.join(', ');

  const token = tokens.find(({ address }) =>
    isEqualCaseInsensitive(address, tokenAddress),
  );

  const { tokensWithBalances } = useTokenTracker([token]);
  const tokenBalance = tokensWithBalances[0]?.string;
  const tokenCurrencyBalance = useTokenFiatAmount(
    token?.address,
    tokenBalance,
    token?.symbol,
  );

  const currentNetwork = useSelector((state) => ({
    chainName: state.metamask.provider.chainName,
    type: state.metamask.provider.type,
  }));

<<<<<<< HEAD
  const { chainName, type: networkType } = currentNetwork;
=======
  const { nickname, type: networkType } = currentNetwork;
>>>>>>> 561cae9b

  const [copied, handleCopy] = useCopyToClipboard();

  if (!token) {
    return <Redirect to={{ pathname: DEFAULT_ROUTE }} />;
  }
  return (
    <Box className="page-container token-details">
      <Box marginLeft={5} marginRight={6}>
        <Typography
          fontWeight={FONT_WEIGHT.BOLD}
          margin={0}
          marginTop={4}
          variant={TypographyVariant.H6}
          color={TextColor.textDefault}
          className="token-details__title"
        >
          {t('tokenDetails')}
          <Button
            type="link"
            onClick={() => history.push(`${ASSET_ROUTE}/${token.address}`)}
            className="token-details__closeButton"
          />
        </Typography>
        <Box display={DISPLAY.FLEX} marginTop={4}>
          <Typography
            align={TEXT_ALIGN.CENTER}
            fontWeight={FONT_WEIGHT.BOLD}
            margin={0}
            marginRight={5}
            variant={TypographyVariant.H4}
            color={TextColor.textDefault}
            className="token-details__token-value"
          >
            {tokenBalance || ''}
          </Typography>
          <Box marginTop={1}>
            <Identicon
              diameter={32}
              address={token.address}
              image={tokenMetadata ? tokenMetadata.iconUrl : token.image}
            />
          </Box>
        </Box>
        <Typography
          margin={0}
          marginTop={4}
          variant={TypographyVariant.H7}
          color={TextColor.textAlternative}
        >
          {tokenCurrencyBalance || ''}
        </Typography>
        <Typography
          margin={0}
          marginTop={6}
          variant={TypographyVariant.H9}
          color={TextColor.textAlternative}
          fontWeight={FONT_WEIGHT.BOLD}
        >
          {t('tokenContractAddress')}
        </Typography>
        <Box display={DISPLAY.FLEX}>
          <Typography
            variant={TypographyVariant.H7}
            margin={0}
            marginTop={2}
            color={TextColor.textDefault}
            overflowWrap={OVERFLOW_WRAP.BREAK_WORD}
            className="token-details__token-address"
          >
            {token.address}
          </Typography>
          <Tooltip
            position="bottom"
            title={copied ? t('copiedExclamation') : t('copyToClipboard')}
            containerClassName="token-details__copy-icon"
          >
            <ButtonIcon
              ariaLabel="copy"
              name={copied ? ICON_NAMES.COPY_SUCCESS : ICON_NAMES.COPY}
              className="token-details__copyIcon"
              onClick={() => handleCopy(token.address)}
              color={IconColor.primaryDefault}
              size={ICON_SIZES.SM}
            />
          </Tooltip>
        </Box>
        <Typography
          variant={TypographyVariant.H9}
          margin={0}
          marginTop={4}
          color={TextColor.textAlternative}
          fontWeight={FONT_WEIGHT.BOLD}
        >
          {t('tokenDecimalTitle')}
        </Typography>
        <Typography
          variant={TypographyVariant.H7}
          margin={0}
          marginTop={1}
          color={TextColor.textDefault}
        >
          {token.decimals}
        </Typography>
        <Typography
          variant={TypographyVariant.H9}
          margin={0}
          marginTop={4}
          color={TextColor.textAlternative}
          fontWeight={FONT_WEIGHT.BOLD}
        >
          {t('network')}
        </Typography>
        <Typography
          variant={TypographyVariant.H7}
          margin={1}
          marginTop={0}
          color={TextColor.textDefault}
        >
          {networkType === NETWORK_TYPES.RPC
<<<<<<< HEAD
            ? chainName ?? t('privateNetwork')
=======
            ? nickname ?? t('privateNetwork')
>>>>>>> 561cae9b
            : t(networkType)}
        </Typography>
        {aggregators && (
          <>
            <Typography
              variant={TypographyVariant.H9}
              margin={0}
              marginTop={4}
              color={TextColor.textAlternative}
              fontWeight={FONT_WEIGHT.BOLD}
            >
              {t('tokenList')}
            </Typography>
            <Typography
              variant={TypographyVariant.H7}
              margin={0}
              marginTop={1}
              color={TextColor.textDefault}
            >
              {`${aggregators}.`}
            </Typography>
          </>
        )}
        <Button
          type="secondary"
          className="token-details__hide-token-button"
          onClick={() => {
            dispatch(
              showModal({ name: 'HIDE_TOKEN_CONFIRMATION', token, history }),
            );
          }}
        >
          <Typography
            variant={TypographyVariant.H6}
            color={TextColor.primaryDefault}
          >
            {t('hideToken')}
          </Typography>
        </Button>
      </Box>
    </Box>
  );
}<|MERGE_RESOLUTION|>--- conflicted
+++ resolved
@@ -55,15 +55,11 @@
   );
 
   const currentNetwork = useSelector((state) => ({
-    chainName: state.metamask.provider.chainName,
+    nickname: state.metamask.provider.nickname,
     type: state.metamask.provider.type,
   }));
 
-<<<<<<< HEAD
-  const { chainName, type: networkType } = currentNetwork;
-=======
   const { nickname, type: networkType } = currentNetwork;
->>>>>>> 561cae9b
 
   const [copied, handleCopy] = useCopyToClipboard();
 
@@ -184,11 +180,7 @@
           color={TextColor.textDefault}
         >
           {networkType === NETWORK_TYPES.RPC
-<<<<<<< HEAD
-            ? chainName ?? t('privateNetwork')
-=======
             ? nickname ?? t('privateNetwork')
->>>>>>> 561cae9b
             : t(networkType)}
         </Typography>
         {aggregators && (
