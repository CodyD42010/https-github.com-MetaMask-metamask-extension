import React, { useCallback, useContext, useEffect, useMemo } from 'react';
import { useDispatch, useSelector } from 'react-redux';
import { useHistory } from 'react-router-dom';
<<<<<<< HEAD
import { ethErrors, serializeError } from 'eth-rpc-errors';
=======
import { getTokenTrackerLink } from '@metamask/etherscan-link';
>>>>>>> f53cd748
import ActionableMessage from '../../components/ui/actionable-message/actionable-message';
import Button from '../../components/ui/button';
import Identicon from '../../components/ui/identicon';
import TokenBalance from '../../components/ui/token-balance';
import { PageContainerFooter } from '../../components/ui/page-container';
import { I18nContext } from '../../contexts/i18n';
import { MetaMetricsContext } from '../../contexts/metametrics';
import { getMostRecentOverviewPage } from '../../ducks/history/history';
import { getTokens } from '../../ducks/metamask/metamask';
import ZENDESK_URLS from '../../helpers/constants/zendesk-url';
import { isEqualCaseInsensitive } from '../../../shared/modules/string-utils';
import {
<<<<<<< HEAD
  resolvePendingApproval,
  rejectPendingApproval,
} from '../../store/actions';
=======
  getCurrentChainId,
  getRpcPrefsForCurrentProvider,
  getSuggestedAssets,
  getSuggestedNfts,
} from '../../selectors';
import { rejectWatchAsset, acceptWatchAsset } from '../../store/actions';
>>>>>>> f53cd748
import {
  MetaMetricsEventCategory,
  MetaMetricsEventName,
  MetaMetricsTokenEventSource,
} from '../../../shared/constants/metametrics';
import {
  AssetType,
  TokenStandard,
} from '../../../shared/constants/transaction';
<<<<<<< HEAD
import { getSuggestedTokens } from '../../selectors';
=======
import {
  BUTTON_PRIMARY_SIZES,
  ButtonLink,
  ButtonPrimary,
} from '../../components/component-library';
>>>>>>> f53cd748

function getTokenName(name, symbol) {
  return name === undefined ? symbol : `${name} (${symbol})`;
}

/**
 * @param {Array} suggestedTokens - an array of assets suggested to add to the user's wallet
 * via the RPC method `wallet_watchAsset`
 * @param {Array} tokens - the list of tokens currently tracked in state
 * @returns {boolean} Returns true when the list of suggestedTokens contains an entry with
 *          an address that matches an existing token.
 */
function hasDuplicateAddress(suggestedTokens, tokens) {
  const duplicate = suggestedTokens.find(({ requestData: { asset } }) => {
    const dupe = tokens.find(({ address }) => {
      return isEqualCaseInsensitive(address, asset?.address);
    });
    return Boolean(dupe);
  });
  return Boolean(duplicate);
}

/**
 * @param {Array} suggestedTokens - a list of assets suggested to add to the user's wallet
 * via RPC method `wallet_watchAsset`
 * @param {Array} tokens - the list of tokens currently tracked in state
 * @returns {boolean} Returns true when the list of suggestedTokens contains an entry with both
 *          1. a symbol that matches an existing token
 *          2. an address that does not match an existing token
 */
function hasDuplicateSymbolAndDiffAddress(suggestedTokens, tokens) {
  const duplicate = suggestedTokens.find(({ requestData: { asset } }) => {
    const dupe = tokens.find((token) => {
      return (
        isEqualCaseInsensitive(token.symbol, asset?.symbol) &&
        !isEqualCaseInsensitive(token.address, asset?.address)
      );
    });
    return Boolean(dupe);
  });
  return Boolean(duplicate);
}

const ConfirmAddSuggestedToken = () => {
  const t = useContext(I18nContext);
  const dispatch = useDispatch();
  const history = useHistory();

  const mostRecentOverviewPage = useSelector(getMostRecentOverviewPage);
<<<<<<< HEAD
  const suggestedTokens = useSelector(getSuggestedTokens);
  const tokens = useSelector(getTokens);
=======
  const suggestedAssets = useSelector(getSuggestedAssets);
  const suggestedNfts = useSelector(getSuggestedNfts);
  const tokens = useSelector(getTokens);
  const rpcPrefs = useSelector(getRpcPrefsForCurrentProvider);
  const chainId = useSelector(getCurrentChainId);
>>>>>>> f53cd748
  const trackEvent = useContext(MetaMetricsContext);

  const knownTokenActionableMessage = useMemo(() => {
    return (
      hasDuplicateAddress(suggestedTokens, tokens) && (
        <ActionableMessage
          message={t('knownTokenWarning', [
            <Button
              type="link"
              key="confirm-add-suggested-token-duplicate-warning"
              className="confirm-add-suggested-token__link"
              rel="noopener noreferrer"
              target="_blank"
              href={ZENDESK_URLS.TOKEN_SAFETY_PRACTICES}
            >
              {t('learnScamRisk')}
            </Button>,
          ])}
          type="warning"
          withRightButton
          useIcon
          iconFillColor="#f8c000"
        />
      )
    );
  }, [suggestedTokens, tokens, t]);

  const reusedTokenNameActionableMessage = useMemo(() => {
    return (
      hasDuplicateSymbolAndDiffAddress(suggestedTokens, tokens) && (
        <ActionableMessage
          message={t('reusedTokenNameWarning')}
          type="warning"
          withRightButton
          useIcon
          iconFillColor="#f8c000"
        />
      )
    );
  }, [suggestedTokens, tokens, t]);

  const handleAddTokensClick = useCallback(async () => {
    await Promise.all(
<<<<<<< HEAD
      suggestedTokens.map(async ({ requestData: { asset }, id }) => {
        await dispatch(resolvePendingApproval(id, null));

        trackEvent({
          event: MetaMetricsEventName.TokenAdded,
          category: MetaMetricsEventCategory.Wallet,
          sensitiveProperties: {
            token_symbol: asset.symbol,
            token_contract_address: asset.address,
            token_decimal_precision: asset.decimals,
            unlisted: asset.unlisted,
            source: MetaMetricsTokenEventSource.Dapp,
            token_standard: TokenStandard.ERC20,
            asset_type: AssetType.token,
          },
        });
      }),
=======
      [...suggestedAssets, ...suggestedNfts].map(
        async ({ asset, id }, index) => {
          const closeNotificationPopup =
            [...suggestedAssets, ...suggestedNfts].length === index + 1;
          await dispatch(
            acceptWatchAsset({
              suggestedAssetID: id,
              closeNotificationPopup: closeNotificationPopup,
            }),
          );

          trackEvent({
            event: MetaMetricsEventName.TokenAdded,
            category: MetaMetricsEventCategory.Wallet,
            sensitiveProperties: {
              token_symbol: asset.symbol,
              token_contract_address: asset.address,
              token_decimal_precision: asset.decimals,
              unlisted: asset.unlisted,
              source: MetaMetricsTokenEventSource.Dapp,
              token_standard: TokenStandard.ERC20,
              asset_type: AssetType.token,
            },
          });
        },
      ),
>>>>>>> f53cd748
    );
    history.push(mostRecentOverviewPage);
  }, [dispatch, history, trackEvent, mostRecentOverviewPage, suggestedTokens]);

  const handleCancelTokenClick = useCallback(async () => {
    await Promise.all(
      suggestedTokens.map(({ id }) =>
        dispatch(
          rejectPendingApproval(
            id,
            serializeError(ethErrors.provider.userRejectedRequest()),
          ),
        ),
      ),
    );
    history.push(mostRecentOverviewPage);
  }, [dispatch, history, mostRecentOverviewPage, suggestedTokens]);

<<<<<<< HEAD
  const goBackIfNoSuggestedTokensOnFirstRender = () => {
    if (!suggestedTokens.length) {
=======
  const goBackIfNoSuggestedAssetsOnFirstRender = () => {
    if (!suggestedAssets.length && !suggestedNfts.length) {
>>>>>>> f53cd748
      history.push(mostRecentOverviewPage);
    }
  };

  useEffect(() => {
    goBackIfNoSuggestedTokensOnFirstRender();
    // eslint-disable-next-line react-hooks/exhaustive-deps
  }, []);

  const showNftConfirmation = suggestedNfts.length > 0;

  if (showNftConfirmation) {
    return (
      <div className="page-container">
        <div className="page-container__header">
          <div className="page-container__title">{t('addSuggestedTokens')}</div>
          <div className="page-container__subtitle">
            {t('likeToImportTokens')}
          </div>
          {knownTokenActionableMessage}
          {reusedTokenNameActionableMessage}
        </div>
        <div className="page-container__content">
          <div className="confirm-add-suggested-token">
            <div className="confirm-add-suggested-token__header">
              <div className="confirm-add-suggested-token__nft">{t('nft')}</div>
              <div className="confirm-add-suggested-token__details">
                {t('details')}
              </div>
            </div>
            <div className="confirm-add-suggested-token__nft-list">
              {suggestedNfts.map(
                ({ id, asset: { address, tokenId, symbol, image, name } }) => {
                  const blockExplorerLink = getTokenTrackerLink(
                    address,
                    chainId,
                    null,
                    null,
                    {
                      blockExplorerUrl: rpcPrefs?.blockExplorerUrl ?? null,
                    },
                  );
                  return (
                    <div
                      className="confirm-add-suggested-token__nft-list-item"
                      key={`${address}-${tokenId}`}
                    >
                      {image && (
                        <img
                          className="confirm-add-suggested-token__nft-image"
                          src={image}
                          alt={name || tokenId}
                        />
                      )}
                      <div className="confirm-add-suggested-token__nft-details">
                        {rpcPrefs.blockExplorerUrl ? (
                          <ButtonLink
                            className="confirm-add-suggested-token__nft-address-tokenId"
                            // this will only work for etherscan
                            href={`${blockExplorerLink}?a=${tokenId}`}
                            target="_blank"
                          >
                            {name ?? symbol} - #{tokenId}
                          </ButtonLink>
                        ) : (
                          <div className="confirm-add-suggested-token__nft-address-tokenId">
                            {name ?? symbol} - #{tokenId}
                          </div>
                        )}
                        <ButtonPrimary
                          size={BUTTON_PRIMARY_SIZES.SMALL}
                          className="confirm-add-suggested-token__nft-add-button"
                          onClick={(e) => {
                            const isLastSuggestedAsset =
                              suggestedNfts.length === 1;
                            e.preventDefault();
                            e.stopPropagation();
                            dispatch(
                              acceptWatchAsset({
                                suggestedAssetID: id,
                                closeNotificationPopup: isLastSuggestedAsset,
                              }),
                            );
                          }}
                        >
                          {t('add')}
                        </ButtonPrimary>
                      </div>
                    </div>
                  );
                },
              )}
            </div>
          </div>
        </div>
        <PageContainerFooter
          cancelText={t('cancel')}
          submitText={t('addAllNfts')}
          onCancel={async () => {
            await Promise.all(
              suggestedNfts.map(({ id }) => dispatch(rejectWatchAsset(id))),
            );
            history.push(mostRecentOverviewPage);
          }}
          onSubmit={handleAddTokensClick}
          disabled={suggestedNfts.length === 0}
        />
      </div>
    );
  }

  return (
    <div className="page-container">
      <div className="page-container__header">
        <div className="page-container__title">{t('addSuggestedTokens')}</div>
        <div className="page-container__subtitle">
          {t('likeToImportTokens')}
        </div>
        {knownTokenActionableMessage}
        {reusedTokenNameActionableMessage}
      </div>
      <div className="page-container__content">
        <div className="confirm-add-suggested-token">
          <div className="confirm-add-suggested-token__header">
            <div className="confirm-add-suggested-token__token">
              {t('token')}
            </div>
            <div className="confirm-add-suggested-token__balance">
              {t('balance')}
            </div>
          </div>
          <div className="confirm-add-suggested-token__token-list">
            {suggestedTokens.map(({ requestData: { asset } }) => {
              return (
                <div
                  className="confirm-add-suggested-token__token-list-item"
                  key={asset.address}
                >
                  <div className="confirm-add-suggested-token__token confirm-add-suggested-token__data">
                    <Identicon
                      className="confirm-add-suggested-token__token-icon"
                      diameter={48}
                      address={asset.address}
                      image={asset.image}
                    />
                    <div className="confirm-add-suggested-token__name">
                      {getTokenName(asset.name, asset.symbol)}
                    </div>
                  </div>
                  <div className="confirm-add-suggested-token__balance">
                    <TokenBalance token={asset} />
                  </div>
                </div>
              );
            })}
          </div>
        </div>
      </div>
      <PageContainerFooter
        cancelText={t('cancel')}
        submitText={t('addToken')}
        onCancel={handleCancelTokenClick}
        onSubmit={handleAddTokensClick}
        disabled={suggestedTokens.length === 0}
      />
    </div>
  );
};

export default ConfirmAddSuggestedToken;<|MERGE_RESOLUTION|>--- conflicted
+++ resolved
@@ -1,11 +1,7 @@
 import React, { useCallback, useContext, useEffect, useMemo } from 'react';
 import { useDispatch, useSelector } from 'react-redux';
 import { useHistory } from 'react-router-dom';
-<<<<<<< HEAD
-import { ethErrors, serializeError } from 'eth-rpc-errors';
-=======
 import { getTokenTrackerLink } from '@metamask/etherscan-link';
->>>>>>> f53cd748
 import ActionableMessage from '../../components/ui/actionable-message/actionable-message';
 import Button from '../../components/ui/button';
 import Identicon from '../../components/ui/identicon';
@@ -18,18 +14,12 @@
 import ZENDESK_URLS from '../../helpers/constants/zendesk-url';
 import { isEqualCaseInsensitive } from '../../../shared/modules/string-utils';
 import {
-<<<<<<< HEAD
-  resolvePendingApproval,
-  rejectPendingApproval,
-} from '../../store/actions';
-=======
   getCurrentChainId,
   getRpcPrefsForCurrentProvider,
   getSuggestedAssets,
   getSuggestedNfts,
 } from '../../selectors';
 import { rejectWatchAsset, acceptWatchAsset } from '../../store/actions';
->>>>>>> f53cd748
 import {
   MetaMetricsEventCategory,
   MetaMetricsEventName,
@@ -39,31 +29,27 @@
   AssetType,
   TokenStandard,
 } from '../../../shared/constants/transaction';
-<<<<<<< HEAD
-import { getSuggestedTokens } from '../../selectors';
-=======
 import {
   BUTTON_PRIMARY_SIZES,
   ButtonLink,
   ButtonPrimary,
 } from '../../components/component-library';
->>>>>>> f53cd748
 
 function getTokenName(name, symbol) {
   return name === undefined ? symbol : `${name} (${symbol})`;
 }
 
 /**
- * @param {Array} suggestedTokens - an array of assets suggested to add to the user's wallet
+ * @param {Array} suggestedAssets - an array of assets suggested to add to the user's wallet
  * via the RPC method `wallet_watchAsset`
  * @param {Array} tokens - the list of tokens currently tracked in state
- * @returns {boolean} Returns true when the list of suggestedTokens contains an entry with
+ * @returns {boolean} Returns true when the list of suggestedAssets contains an entry with
  *          an address that matches an existing token.
  */
-function hasDuplicateAddress(suggestedTokens, tokens) {
-  const duplicate = suggestedTokens.find(({ requestData: { asset } }) => {
+function hasDuplicateAddress(suggestedAssets, tokens) {
+  const duplicate = suggestedAssets.find(({ asset }) => {
     const dupe = tokens.find(({ address }) => {
-      return isEqualCaseInsensitive(address, asset?.address);
+      return isEqualCaseInsensitive(address, asset.address);
     });
     return Boolean(dupe);
   });
@@ -71,19 +57,19 @@
 }
 
 /**
- * @param {Array} suggestedTokens - a list of assets suggested to add to the user's wallet
+ * @param {Array} suggestedAssets - a list of assets suggested to add to the user's wallet
  * via RPC method `wallet_watchAsset`
  * @param {Array} tokens - the list of tokens currently tracked in state
- * @returns {boolean} Returns true when the list of suggestedTokens contains an entry with both
+ * @returns {boolean} Returns true when the list of suggestedAssets contains an entry with both
  *          1. a symbol that matches an existing token
  *          2. an address that does not match an existing token
  */
-function hasDuplicateSymbolAndDiffAddress(suggestedTokens, tokens) {
-  const duplicate = suggestedTokens.find(({ requestData: { asset } }) => {
+function hasDuplicateSymbolAndDiffAddress(suggestedAssets, tokens) {
+  const duplicate = suggestedAssets.find(({ asset }) => {
     const dupe = tokens.find((token) => {
       return (
-        isEqualCaseInsensitive(token.symbol, asset?.symbol) &&
-        !isEqualCaseInsensitive(token.address, asset?.address)
+        isEqualCaseInsensitive(token.symbol, asset.symbol) &&
+        !isEqualCaseInsensitive(token.address, asset.address)
       );
     });
     return Boolean(dupe);
@@ -97,21 +83,16 @@
   const history = useHistory();
 
   const mostRecentOverviewPage = useSelector(getMostRecentOverviewPage);
-<<<<<<< HEAD
-  const suggestedTokens = useSelector(getSuggestedTokens);
-  const tokens = useSelector(getTokens);
-=======
   const suggestedAssets = useSelector(getSuggestedAssets);
   const suggestedNfts = useSelector(getSuggestedNfts);
   const tokens = useSelector(getTokens);
   const rpcPrefs = useSelector(getRpcPrefsForCurrentProvider);
   const chainId = useSelector(getCurrentChainId);
->>>>>>> f53cd748
   const trackEvent = useContext(MetaMetricsContext);
 
   const knownTokenActionableMessage = useMemo(() => {
     return (
-      hasDuplicateAddress(suggestedTokens, tokens) && (
+      hasDuplicateAddress(suggestedAssets, tokens) && (
         <ActionableMessage
           message={t('knownTokenWarning', [
             <Button
@@ -132,11 +113,11 @@
         />
       )
     );
-  }, [suggestedTokens, tokens, t]);
+  }, [suggestedAssets, tokens, t]);
 
   const reusedTokenNameActionableMessage = useMemo(() => {
     return (
-      hasDuplicateSymbolAndDiffAddress(suggestedTokens, tokens) && (
+      hasDuplicateSymbolAndDiffAddress(suggestedAssets, tokens) && (
         <ActionableMessage
           message={t('reusedTokenNameWarning')}
           type="warning"
@@ -146,29 +127,10 @@
         />
       )
     );
-  }, [suggestedTokens, tokens, t]);
+  }, [suggestedAssets, tokens, t]);
 
   const handleAddTokensClick = useCallback(async () => {
     await Promise.all(
-<<<<<<< HEAD
-      suggestedTokens.map(async ({ requestData: { asset }, id }) => {
-        await dispatch(resolvePendingApproval(id, null));
-
-        trackEvent({
-          event: MetaMetricsEventName.TokenAdded,
-          category: MetaMetricsEventCategory.Wallet,
-          sensitiveProperties: {
-            token_symbol: asset.symbol,
-            token_contract_address: asset.address,
-            token_decimal_precision: asset.decimals,
-            unlisted: asset.unlisted,
-            source: MetaMetricsTokenEventSource.Dapp,
-            token_standard: TokenStandard.ERC20,
-            asset_type: AssetType.token,
-          },
-        });
-      }),
-=======
       [...suggestedAssets, ...suggestedNfts].map(
         async ({ asset, id }, index) => {
           const closeNotificationPopup =
@@ -195,38 +157,19 @@
           });
         },
       ),
->>>>>>> f53cd748
     );
+
     history.push(mostRecentOverviewPage);
-  }, [dispatch, history, trackEvent, mostRecentOverviewPage, suggestedTokens]);
-
-  const handleCancelTokenClick = useCallback(async () => {
-    await Promise.all(
-      suggestedTokens.map(({ id }) =>
-        dispatch(
-          rejectPendingApproval(
-            id,
-            serializeError(ethErrors.provider.userRejectedRequest()),
-          ),
-        ),
-      ),
-    );
-    history.push(mostRecentOverviewPage);
-  }, [dispatch, history, mostRecentOverviewPage, suggestedTokens]);
-
-<<<<<<< HEAD
-  const goBackIfNoSuggestedTokensOnFirstRender = () => {
-    if (!suggestedTokens.length) {
-=======
+  }, [dispatch, history, trackEvent, mostRecentOverviewPage, suggestedAssets]);
+
   const goBackIfNoSuggestedAssetsOnFirstRender = () => {
     if (!suggestedAssets.length && !suggestedNfts.length) {
->>>>>>> f53cd748
       history.push(mostRecentOverviewPage);
     }
   };
 
   useEffect(() => {
-    goBackIfNoSuggestedTokensOnFirstRender();
+    goBackIfNoSuggestedAssetsOnFirstRender();
     // eslint-disable-next-line react-hooks/exhaustive-deps
   }, []);
 
@@ -353,7 +296,7 @@
             </div>
           </div>
           <div className="confirm-add-suggested-token__token-list">
-            {suggestedTokens.map(({ requestData: { asset } }) => {
+            {suggestedAssets.map(({ asset }) => {
               return (
                 <div
                   className="confirm-add-suggested-token__token-list-item"
@@ -382,9 +325,14 @@
       <PageContainerFooter
         cancelText={t('cancel')}
         submitText={t('addToken')}
-        onCancel={handleCancelTokenClick}
+        onCancel={async () => {
+          await Promise.all(
+            suggestedAssets.map(({ id }) => dispatch(rejectWatchAsset(id))),
+          );
+          history.push(mostRecentOverviewPage);
+        }}
         onSubmit={handleAddTokensClick}
-        disabled={suggestedTokens.length === 0}
+        disabled={suggestedAssets.length === 0}
       />
     </div>
   );
