--- conflicted
+++ resolved
@@ -1,32 +1,13 @@
 import PropTypes from 'prop-types';
 import React, { Component } from 'react';
 import { Switch, Route } from 'react-router-dom';
-///: BEGIN:ONLY_INCLUDE_IN(snaps)
-import { ethErrors, serializeError } from 'eth-rpc-errors';
-import { SubjectType } from '@metamask/permission-controller';
-///: END:ONLY_INCLUDE_IN
 import { getEnvironmentType } from '../../../app/scripts/lib/util';
 import { ENVIRONMENT_TYPE_NOTIFICATION } from '../../../shared/constants/app';
 import { MILLISECOND } from '../../../shared/constants/time';
 import { DEFAULT_ROUTE } from '../../helpers/constants/routes';
 import PermissionPageContainer from '../../components/app/permission-page-container';
-import {
-  Box,
-  Icon,
-  IconName,
-  IconSize,
-} from '../../components/component-library';
-///: BEGIN:ONLY_INCLUDE_IN(snaps)
-import SnapAuthorshipHeader from '../../components/app/snaps/snap-authorship-header/snap-authorship-header';
-///: END:ONLY_INCLUDE_IN
 import ChooseAccount from './choose-account';
 import PermissionsRedirect from './redirect';
-///: BEGIN:ONLY_INCLUDE_IN(snaps)
-import SnapsConnect from './snaps/snaps-connect';
-import SnapInstall from './snaps/snap-install';
-import SnapUpdate from './snaps/snap-update';
-import SnapResult from './snaps/snap-result';
-///: END:ONLY_INCLUDE_IN
 
 const APPROVE_TIMEOUT = MILLISECOND * 1200;
 
@@ -35,6 +16,7 @@
     approvePermissionsRequest: PropTypes.func.isRequired,
     rejectPermissionsRequest: PropTypes.func.isRequired,
     getRequestAccountTabIds: PropTypes.func.isRequired,
+    getCurrentWindowTab: PropTypes.func.isRequired,
     accounts: PropTypes.array.isRequired,
     currentAddress: PropTypes.string.isRequired,
     origin: PropTypes.string,
@@ -48,27 +30,13 @@
     history: PropTypes.object.isRequired,
     connectPath: PropTypes.string.isRequired,
     confirmPermissionPath: PropTypes.string.isRequired,
-    requestType: PropTypes.string.isRequired,
-    ///: BEGIN:ONLY_INCLUDE_IN(snaps)
-    snapsConnectPath: PropTypes.string.isRequired,
-    snapInstallPath: PropTypes.string.isRequired,
-    snapUpdatePath: PropTypes.string.isRequired,
-    snapResultPath: PropTypes.string.isRequired,
-    requestState: PropTypes.object.isRequired,
-    approvePendingApproval: PropTypes.func.isRequired,
-    rejectPendingApproval: PropTypes.func.isRequired,
-    setSnapsInstallPrivacyWarningShownStatus: PropTypes.func.isRequired,
-    snapsInstallPrivacyWarningShown: PropTypes.bool.isRequired,
-    ///: END:ONLY_INCLUDE_IN
-    hideTopBar: PropTypes.bool,
-    totalPages: PropTypes.string.isRequired,
     page: PropTypes.string.isRequired,
-    targetSubjectMetadata: PropTypes.shape({
+    targetDomainMetadata: PropTypes.shape({
       extensionId: PropTypes.string,
-      iconUrl: PropTypes.string,
-      name: PropTypes.string,
-      origin: PropTypes.string,
-      subjectType: PropTypes.string,
+      icon: PropTypes.string,
+      host: PropTypes.string.isRequired,
+      name: PropTypes.string.isRequired,
+      origin: PropTypes.string.isRequired,
     }),
     isRequestingAccounts: PropTypes.bool.isRequired,
   };
@@ -89,10 +57,7 @@
     selectedAccountAddresses: new Set([this.props.currentAddress]),
     permissionsApproved: null,
     origin: this.props.origin,
-    targetSubjectMetadata: this.props.targetSubjectMetadata || {},
-    ///: BEGIN:ONLY_INCLUDE_IN(snaps)
-    snapsInstallPrivacyWarningShown: this.props.snapsInstallPrivacyWarningShown,
-    ///: END:ONLY_INCLUDE_IN
+    targetDomainMetadata: this.props.targetDomainMetadata || {},
   };
 
   beforeUnload = () => {
@@ -113,30 +78,19 @@
 
   componentDidMount() {
     const {
-<<<<<<< HEAD
-      connectPath,
-      confirmPermissionPath,
-      ///: BEGIN:ONLY_INCLUDE_IN(snaps)
-      snapsConnectPath,
-      snapInstallPath,
-      snapUpdatePath,
-      snapResultPath,
-      requestType,
-      ///: END:ONLY_INCLUDE_IN
-=======
       confirmPermissionPath,
       getCurrentWindowTab,
->>>>>>> 908481a1
       getRequestAccountTabIds,
       permissionsRequest,
       page,
       history,
       isRequestingAccounts,
     } = this.props;
+    getCurrentWindowTab();
     getRequestAccountTabIds();
 
     if (!permissionsRequest) {
-      history.replace(DEFAULT_ROUTE);
+      history.push(DEFAULT_ROUTE);
       return;
     }
 
@@ -145,45 +99,20 @@
       window.addEventListener('beforeunload', this.beforeUnload);
     }
 
-<<<<<<< HEAD
-    if (history.location.pathname === connectPath && !isRequestingAccounts) {
-      ///: BEGIN:ONLY_INCLUDE_IN(snaps)
-
-      switch (requestType) {
-        case 'wallet_installSnap':
-          history.replace(snapInstallPath);
-          break;
-        case 'wallet_updateSnap':
-          history.replace(snapUpdatePath);
-          break;
-        case 'wallet_installSnapResult':
-          history.replace(snapResultPath);
-          break;
-        case 'wallet_connectSnaps':
-          history.replace(snapsConnectPath);
-          break;
-        default:
-          ///: END:ONLY_INCLUDE_IN
-          history.replace(confirmPermissionPath);
-        ///: BEGIN:ONLY_INCLUDE_IN(snaps)
-      }
-      ///: END:ONLY_INCLUDE_IN
-=======
     if (page === '1' && !isRequestingAccounts) {
       history.push(confirmPermissionPath);
->>>>>>> 908481a1
     }
   }
 
   static getDerivedStateFromProps(props, state) {
-    const { permissionsRequest, targetSubjectMetadata } = props;
-    const { targetSubjectMetadata: savedMetadata } = state;
+    const { permissionsRequest, targetDomainMetadata } = props;
+    const { targetDomainMetadata: savedMetadata } = state;
 
     if (
       permissionsRequest &&
-      savedMetadata.origin !== targetSubjectMetadata?.origin
+      savedMetadata.origin !== targetDomainMetadata?.origin
     ) {
-      return { targetSubjectMetadata };
+      return { targetDomainMetadata };
     }
     return null;
   }
@@ -205,72 +134,27 @@
   }
 
   selectAccounts = (addresses) => {
-    const {
-      confirmPermissionPath,
-      requestType,
-      ///: BEGIN:ONLY_INCLUDE_IN(snaps)
-      snapsConnectPath,
-      snapInstallPath,
-      snapUpdatePath,
-      snapResultPath,
-      ///: END:ONLY_INCLUDE_IN
-    } = this.props;
     this.setState(
       {
         selectedAccountAddresses: addresses,
       },
-      () => {
-        switch (requestType) {
-          ///: BEGIN:ONLY_INCLUDE_IN(snaps)
-          case 'wallet_installSnap':
-            this.props.history.push(snapInstallPath);
-            break;
-          case 'wallet_updateSnap':
-            this.props.history.push(snapUpdatePath);
-            break;
-          case 'wallet_installSnapResult':
-            this.props.history.push(snapResultPath);
-            break;
-          case 'wallet_connectSnaps':
-            this.props.history.replace(snapsConnectPath);
-            break;
-          ///: END:ONLY_INCLUDE_IN
-          default:
-            this.props.history.push(confirmPermissionPath);
-        }
-      },
+      () => this.props.history.push(this.props.confirmPermissionPath),
     );
   };
 
   redirect(approved) {
-    const {
-      history,
-      ///: BEGIN:ONLY_INCLUDE_IN(snaps)
-      permissionsRequest,
-      ///: END:ONLY_INCLUDE_IN
-    } = this.props;
-
-    let shouldRedirect = true;
-
-    ///: BEGIN:ONLY_INCLUDE_IN(snaps)
-    const isRequestingSnap =
-      permissionsRequest?.permissions &&
-      Object.keys(permissionsRequest.permissions).includes('wallet_snap');
-
-    shouldRedirect = !isRequestingSnap;
-    ///: END:ONLY_INCLUDE_IN
-
+    const { history } = this.props;
     this.setState({
-      redirecting: shouldRedirect,
+      redirecting: true,
       permissionsApproved: approved,
     });
     this.removeBeforeUnload();
 
-    if (shouldRedirect && approved) {
+    if (approved) {
       setTimeout(() => history.push(DEFAULT_ROUTE), APPROVE_TIMEOUT);
-      return;
-    }
-    history.push(DEFAULT_ROUTE);
+    } else {
+      history.push(DEFAULT_ROUTE);
+    }
   }
 
   cancelPermissionsRequest = async (requestId) => {
@@ -288,59 +172,6 @@
   }
 
   renderTopBar() {
-<<<<<<< HEAD
-    const {
-      redirecting,
-      ///: BEGIN:ONLY_INCLUDE_IN(snaps)
-      targetSubjectMetadata,
-      ///: END:ONLY_INCLUDE_IN
-    } = this.state;
-    const { page, isRequestingAccounts, totalPages } = this.props;
-    const { t } = this.context;
-    return redirecting ? null : (
-      <Box
-        style={{
-          ///: BEGIN:ONLY_INCLUDE_IN(snaps)
-          marginBottom:
-            targetSubjectMetadata.subjectType === SubjectType.Snap && '14px',
-          boxShadow:
-            targetSubjectMetadata.subjectType === SubjectType.Snap &&
-            'var(--shadow-size-lg) var(--color-shadow-default)',
-          ///: END:ONLY_INCLUDE_IN
-        }}
-      >
-        <div className="permissions-connect__top-bar">
-          {page === '2' && isRequestingAccounts ? (
-            <div
-              className="permissions-connect__back"
-              onClick={() => this.goBack()}
-            >
-              <Icon
-                name={IconName.ArrowLeft}
-                marginInlineEnd={1}
-                size={IconSize.Xs}
-              />
-              {t('back')}
-            </div>
-          ) : null}
-          {isRequestingAccounts ? (
-            <div className="permissions-connect__page-count">
-              {t('xOfY', [page, totalPages])}
-            </div>
-          ) : null}
-        </div>
-        {
-          ///: BEGIN:ONLY_INCLUDE_IN(snaps)
-          targetSubjectMetadata.subjectType === SubjectType.Snap && (
-            <SnapAuthorshipHeader
-              snapId={targetSubjectMetadata.origin}
-              boxShadow="none"
-            />
-          )
-          ///: END:ONLY_INCLUDE_IN
-        }
-      </Box>
-=======
     const { redirecting } = this.state;
     const { page, isRequestingAccounts } = this.props;
     const { t } = this.context;
@@ -361,7 +192,6 @@
           </div>
         ) : null}
       </div>
->>>>>>> 908481a1
     );
   }
 
@@ -377,33 +207,19 @@
       permissionsRequestId,
       connectPath,
       confirmPermissionPath,
-      hideTopBar,
-      ///: BEGIN:ONLY_INCLUDE_IN(snaps)
-      snapsConnectPath,
-      snapInstallPath,
-      snapUpdatePath,
-      snapResultPath,
-      requestState,
-      approvePendingApproval,
-      rejectPendingApproval,
-      setSnapsInstallPrivacyWarningShownStatus,
-      ///: END:ONLY_INCLUDE_IN
     } = this.props;
     const {
       selectedAccountAddresses,
       permissionsApproved,
       redirecting,
-      targetSubjectMetadata,
-      ///: BEGIN:ONLY_INCLUDE_IN(snaps)
-      snapsInstallPrivacyWarningShown,
-      ///: END:ONLY_INCLUDE_IN
+      targetDomainMetadata,
     } = this.state;
 
     return (
       <div className="permissions-connect">
-        {!hideTopBar && this.renderTopBar()}
+        {this.renderTopBar()}
         {redirecting && permissionsApproved ? (
-          <PermissionsRedirect subjectMetadata={targetSubjectMetadata} />
+          <PermissionsRedirect domainMetadata={targetDomainMetadata} />
         ) : (
           <Switch>
             <Route
@@ -427,7 +243,7 @@
                   }
                   permissionsRequestId={permissionsRequestId}
                   selectedAccountAddresses={selectedAccountAddresses}
-                  targetSubjectMetadata={targetSubjectMetadata}
+                  targetDomainMetadata={targetDomainMetadata}
                 />
               )}
             />
@@ -447,135 +263,10 @@
                   selectedIdentities={accounts.filter((account) =>
                     selectedAccountAddresses.has(account.address),
                   )}
-                  targetSubjectMetadata={targetSubjectMetadata}
-                  ///: BEGIN:ONLY_INCLUDE_IN(snaps)
-                  snapsInstallPrivacyWarningShown={
-                    snapsInstallPrivacyWarningShown
-                  }
-                  setSnapsInstallPrivacyWarningShownStatus={
-                    setSnapsInstallPrivacyWarningShownStatus
-                  }
-                  ///: END:ONLY_INCLUDE_IN
+                  targetDomainMetadata={targetDomainMetadata}
                 />
               )}
             />
-            {
-              ///: BEGIN:ONLY_INCLUDE_IN(snaps)
-            }
-            <Route
-              path={snapsConnectPath}
-              exact
-              render={() => (
-                <SnapsConnect
-                  request={permissionsRequest || {}}
-                  approveConnection={(...args) => {
-                    approvePermissionsRequest(...args);
-                    this.redirect(true);
-                  }}
-                  rejectConnection={(requestId) =>
-                    this.cancelPermissionsRequest(requestId)
-                  }
-                  targetSubjectMetadata={targetSubjectMetadata}
-                  snapsInstallPrivacyWarningShown={
-                    snapsInstallPrivacyWarningShown
-                  }
-                  setSnapsInstallPrivacyWarningShownStatus={
-                    setSnapsInstallPrivacyWarningShownStatus
-                  }
-                />
-              )}
-            />
-            {
-              ///: END:ONLY_INCLUDE_IN
-            }
-            {
-              ///: BEGIN:ONLY_INCLUDE_IN(snaps)
-            }
-            <Route
-              path={snapInstallPath}
-              exact
-              render={() => (
-                <SnapInstall
-                  request={permissionsRequest || {}}
-                  requestState={requestState || {}}
-                  approveSnapInstall={(requestId) => {
-                    approvePendingApproval(requestId, {
-                      ...permissionsRequest,
-                      permissions: requestState.permissions,
-                      approvedAccounts: [...selectedAccountAddresses],
-                    });
-                    this.setState({ permissionsApproved: true });
-                  }}
-                  rejectSnapInstall={(requestId) => {
-                    rejectPendingApproval(
-                      requestId,
-                      serializeError(ethErrors.provider.userRejectedRequest()),
-                    );
-                    this.setState({ permissionsApproved: true });
-                    this.removeBeforeUnload();
-                  }}
-                  targetSubjectMetadata={targetSubjectMetadata}
-                />
-              )}
-            />
-            {
-              ///: END:ONLY_INCLUDE_IN
-            }
-            {
-              ///: BEGIN:ONLY_INCLUDE_IN(snaps)
-            }
-            <Route
-              path={snapUpdatePath}
-              exact
-              render={() => (
-                <SnapUpdate
-                  request={permissionsRequest || {}}
-                  requestState={requestState || {}}
-                  approveSnapUpdate={(requestId) => {
-                    approvePendingApproval(requestId, {
-                      ...permissionsRequest,
-                      permissions: requestState.permissions,
-                      approvedAccounts: [...selectedAccountAddresses],
-                    });
-                    this.setState({ permissionsApproved: true });
-                  }}
-                  rejectSnapUpdate={(requestId) => {
-                    rejectPendingApproval(
-                      requestId,
-                      serializeError(ethErrors.provider.userRejectedRequest()),
-                    );
-                    this.setState({ permissionsApproved: false });
-                    this.removeBeforeUnload();
-                  }}
-                  targetSubjectMetadata={targetSubjectMetadata}
-                />
-              )}
-            />
-            {
-              ///: END:ONLY_INCLUDE_IN
-            }
-            {
-              ///: BEGIN:ONLY_INCLUDE_IN(snaps)
-            }
-            <Route
-              path={snapResultPath}
-              exact
-              render={() => (
-                <SnapResult
-                  request={permissionsRequest || {}}
-                  requestState={requestState || {}}
-                  approveSnapResult={(requestId) => {
-                    approvePendingApproval(requestId);
-                    this.setState({ permissionsApproved: true });
-                    this.removeBeforeUnload();
-                  }}
-                  targetSubjectMetadata={targetSubjectMetadata}
-                />
-              )}
-            />
-            {
-              ///: END:ONLY_INCLUDE_IN
-            }
           </Switch>
         )}
       </div>
