--- conflicted
+++ resolved
@@ -180,21 +180,12 @@
                 </Text>,
               ])}
             </Text>
-<<<<<<< HEAD
-            <SnapPermissionsList
-              snapId={targetSubjectMetadata.origin}
-              snapName={snapName}
-              permissions={requestState.permissions || {}}
-            />
-=======
             <Box marginLeft={4} marginRight={4} display={Display.Flex}>
               <SnapPermissionsList
                 snapId={targetSubjectMetadata.origin}
                 permissions={requestState.permissions || {}}
-                targetSubjectMetadata={targetSubjectMetadata}
               />
             </Box>
->>>>>>> 1803b49d
             {isScrollable && !isScrolledToBottom ? (
               <AvatarIcon
                 className="snap-install__scroll-button"
