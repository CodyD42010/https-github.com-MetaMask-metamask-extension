import PropTypes from 'prop-types';
import React, { useState } from 'react';
import { SubjectType } from '@metamask/permission-controller';
import { useI18nContext } from '../../../hooks/useI18nContext';
import PermissionsConnectHeader from '../../../components/app/permissions-connect-header';
import PermissionsConnectFooter from '../../../components/app/permissions-connect-footer';
import AccountList from '../../../components/ui/account-list';
import { PageContainerFooter } from '../../../components/ui/page-container';

const ChooseAccount = ({
  selectedAccountAddresses,
  addressLastConnectedMap = {},
  accounts,
  selectAccounts,
  selectNewAccountViaModal,
  cancelPermissionsRequest,
  permissionsRequestId,
  targetSubjectMetadata,
  nativeCurrency,
}) => {
  const [selectedAccounts, setSelectedAccounts] = useState(
    selectedAccountAddresses,
  );
  const t = useI18nContext();

  const handleAccountClick = (address) => {
    const newSelectedAccounts = new Set(selectedAccounts);
    if (newSelectedAccounts.has(address)) {
      newSelectedAccounts.delete(address);
    } else {
      newSelectedAccounts.add(address);
    }
    setSelectedAccounts(newSelectedAccounts);
  };

  const selectAll = () => {
    const newSelectedAccounts = new Set(
      accounts.map((account) => account.address),
    );
    setSelectedAccounts(newSelectedAccounts);
  };

  const deselectAll = () => {
    setSelectedAccounts(new Set());
  };

  const allAreSelected = () => {
    return accounts.length === selectedAccounts.size;
  };

  const getHeaderText = () => {
    if (accounts.length === 0) {
      return t('connectAccountOrCreate');
    }
    ///: BEGIN:ONLY_INCLUDE_IN(snaps)
    if (targetSubjectMetadata?.subjectType === SubjectType.Snap) {
      return t('selectAccountsForSnap');
    }
    ///: END:ONLY_INCLUDE_IN

    return t('selectAccounts');
  };

  const headerText = getHeaderText();

  return (
    <>
      <div className="permissions-connect-choose-account__content">
        <PermissionsConnectHeader
          iconUrl={targetSubjectMetadata?.iconUrl}
          iconName={targetSubjectMetadata?.name}
          headerTitle={t('connectWithMetaMask')}
          headerText={headerText}
          siteOrigin={targetSubjectMetadata?.origin}
          subjectType={targetSubjectMetadata?.subjectType}
        />
        <AccountList
          accounts={accounts}
          selectNewAccountViaModal={selectNewAccountViaModal}
          addressLastConnectedMap={addressLastConnectedMap}
          nativeCurrency={nativeCurrency}
          selectedAccounts={selectedAccounts}
          allAreSelected={allAreSelected}
          deselectAll={deselectAll}
          selectAll={selectAll}
          handleAccountClick={handleAccountClick}
        />
      </div>
      <div className="permissions-connect-choose-account__footer-container">
<<<<<<< HEAD
        <PermissionsConnectFooter />
=======
        {targetSubjectMetadata?.subjectType !== SubjectType.Snap && (
          <PermissionsConnectFooter />
        )}
>>>>>>> 1277c622
        <PageContainerFooter
          cancelButtonType="default"
          onCancel={() => cancelPermissionsRequest(permissionsRequestId)}
          cancelText={t('cancel')}
          onSubmit={() => selectAccounts(selectedAccounts)}
          submitText={t('next')}
          disabled={selectedAccounts.size === 0}
        />
      </div>
    </>
  );
};

ChooseAccount.propTypes = {
  /**
   * Array of user account objects
   */
  accounts: PropTypes.arrayOf(
    PropTypes.shape({
      address: PropTypes.string,
      addressLabel: PropTypes.string,
      lastConnectedDate: PropTypes.string,
      balance: PropTypes.string,
    }),
  ).isRequired,
  /**
   * Function to select an account
   */
  selectAccounts: PropTypes.func.isRequired,
  /**
   * Function to select a new account via modal
   */
  selectNewAccountViaModal: PropTypes.func.isRequired,
  /**
   * Native currency of current chain
   */
  nativeCurrency: PropTypes.string.isRequired,
  /**
   * A map of the last connected addresses
   */
  addressLastConnectedMap: PropTypes.object,
  /**
   * Function to cancel permission request
   */
  cancelPermissionsRequest: PropTypes.func.isRequired,
  /**
   * Permission request Id
   */
  permissionsRequestId: PropTypes.string.isRequired,
  /**
   * Currently selected account addresses
   */
  selectedAccountAddresses: PropTypes.object.isRequired,
  /**
   * Domain data used to display site-origin pill
   */
  targetSubjectMetadata: PropTypes.shape({
    extensionId: PropTypes.string,
    iconUrl: PropTypes.string,
    name: PropTypes.string,
    origin: PropTypes.string.isRequired,
    subjectType: PropTypes.string,
  }),
};

export default ChooseAccount;<|MERGE_RESOLUTION|>--- conflicted
+++ resolved
@@ -87,13 +87,9 @@
         />
       </div>
       <div className="permissions-connect-choose-account__footer-container">
-<<<<<<< HEAD
-        <PermissionsConnectFooter />
-=======
         {targetSubjectMetadata?.subjectType !== SubjectType.Snap && (
           <PermissionsConnectFooter />
         )}
->>>>>>> 1277c622
         <PageContainerFooter
           cancelButtonType="default"
           onCancel={() => cancelPermissionsRequest(permissionsRequestId)}
