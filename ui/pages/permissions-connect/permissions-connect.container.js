--- conflicted
+++ resolved
@@ -1,45 +1,25 @@
-import { SubjectType } from '@metamask/permission-controller';
-///: BEGIN:ONLY_INCLUDE_IN(snaps)
-import { WALLET_SNAP_PERMISSION_KEY } from '@metamask/rpc-methods';
-///: END:ONLY_INCLUDE_IN
 import { connect } from 'react-redux';
 import PropTypes from 'prop-types';
 import {
+  getPermissionsRequests,
   getAccountsWithLabels,
   getLastConnectedInfo,
-  getPermissionsRequests,
+  getDomainMetadata,
   getSelectedAddress,
-  ///: BEGIN:ONLY_INCLUDE_IN(snaps)
-  getSnapInstallOrUpdateRequests,
-  getRequestState,
-  getSnapsInstallPrivacyWarningShown,
-  ///: END:ONLY_INCLUDE_IN
-  getRequestType,
-  getTargetSubjectMetadata,
 } from '../../selectors';
 import { getNativeCurrency } from '../../ducks/metamask/metamask';
 
-import { formatDate, getURLHostName } from '../../helpers/utils/util';
+import { formatDate } from '../../helpers/utils/util';
 import {
   approvePermissionsRequest,
   rejectPermissionsRequest,
   showModal,
+  getCurrentWindowTab,
   getRequestAccountTabIds,
-  ///: BEGIN:ONLY_INCLUDE_IN(snaps)
-  resolvePendingApproval,
-  rejectPendingApproval,
-  setSnapsInstallPrivacyWarningShownStatus,
-  ///: END:ONLY_INCLUDE_IN
 } from '../../store/actions';
 import {
   CONNECT_ROUTE,
   CONNECT_CONFIRM_PERMISSIONS_ROUTE,
-  ///: BEGIN:ONLY_INCLUDE_IN(snaps)
-  CONNECT_SNAPS_CONNECT_ROUTE,
-  CONNECT_SNAP_INSTALL_ROUTE,
-  CONNECT_SNAP_UPDATE_ROUTE,
-  CONNECT_SNAP_RESULT_ROUTE,
-  ///: END:ONLY_INCLUDE_IN
 } from '../../helpers/constants/routes';
 import PermissionApproval from './permissions-connect.component';
 
@@ -50,13 +30,7 @@
     },
     location: { pathname },
   } = ownProps;
-  let permissionsRequests = getPermissionsRequests(state);
-  ///: BEGIN:ONLY_INCLUDE_IN(snaps)
-  permissionsRequests = [
-    ...permissionsRequests,
-    ...getSnapInstallOrUpdateRequests(state),
-  ];
-  ///: END:ONLY_INCLUDE_IN
+  const permissionsRequests = getPermissionsRequests(state);
   const currentAddress = getSelectedAddress(state);
 
   const permissionsRequest = permissionsRequests.find(
@@ -64,41 +38,28 @@
   );
 
   const isRequestingAccounts = Boolean(
-<<<<<<< HEAD
-    permissionsRequest?.permissions?.eth_accounts,
-=======
     permissionsRequest?.permissions.eth_accounts,
->>>>>>> 908481a1
   );
 
   const { metadata = {} } = permissionsRequest || {};
   const { origin } = metadata;
   const nativeCurrency = getNativeCurrency(state);
 
-  const targetSubjectMetadata = getTargetSubjectMetadata(state, origin) ?? {
-    name: getURLHostName(origin) || origin,
-    origin,
-    iconUrl: null,
-    extensionId: null,
-    subjectType: SubjectType.Unknown,
-  };
+  const domainMetadata = getDomainMetadata(state);
 
-  let requestType = getRequestType(state, permissionsRequestId);
-
-  ///: BEGIN:ONLY_INCLUDE_IN(snaps)
-  // We want to only assign the wallet_connectSnaps request type (i.e. only show
-  // SnapsConnect) if and only if we get a singular wallet_snap permission request.
-  // Any other request gets pushed to the normal permission connect flow.
-  if (
-    permissionsRequest &&
-    Object.keys(permissionsRequest.permissions || {}).length === 1 &&
-    permissionsRequest.permissions?.[WALLET_SNAP_PERMISSION_KEY]
-  ) {
-    requestType = 'wallet_connectSnaps';
+  let targetDomainMetadata = null;
+  if (origin) {
+    if (domainMetadata[origin]) {
+      targetDomainMetadata = { ...domainMetadata[origin], origin };
+    } else {
+      const targetUrl = new URL(origin);
+      targetDomainMetadata = {
+        host: targetUrl.host,
+        name: targetUrl.hostname,
+        origin,
+      };
+    }
   }
-
-  const requestState = getRequestState(state, permissionsRequestId) || {};
-  ///: END:ONLY_INCLUDE_IN
 
   const accountsWithLabels = getAccountsWithLabels(state);
 
@@ -114,53 +75,18 @@
 
   const connectPath = `${CONNECT_ROUTE}/${permissionsRequestId}`;
   const confirmPermissionPath = `${CONNECT_ROUTE}/${permissionsRequestId}${CONNECT_CONFIRM_PERMISSIONS_ROUTE}`;
-  ///: BEGIN:ONLY_INCLUDE_IN(snaps)
-  const snapsConnectPath = `${CONNECT_ROUTE}/${permissionsRequestId}${CONNECT_SNAPS_CONNECT_ROUTE}`;
-  const snapInstallPath = `${CONNECT_ROUTE}/${permissionsRequestId}${CONNECT_SNAP_INSTALL_ROUTE}`;
-  const snapUpdatePath = `${CONNECT_ROUTE}/${permissionsRequestId}${CONNECT_SNAP_UPDATE_ROUTE}`;
-  const snapResultPath = `${CONNECT_ROUTE}/${permissionsRequestId}${CONNECT_SNAP_RESULT_ROUTE}`;
-  const isSnapInstallOrUpdateOrResult =
-    pathname === snapInstallPath ||
-    pathname === snapUpdatePath ||
-    pathname === snapResultPath;
-  ///: END:ONLY_INCLUDE_IN
-
-  let totalPages = 1 + isRequestingAccounts;
-  ///: BEGIN:ONLY_INCLUDE_IN(snaps)
-  totalPages += isSnapInstallOrUpdateOrResult;
-  ///: END:ONLY_INCLUDE_IN
-  totalPages = totalPages.toString();
 
   let page = '';
   if (pathname === connectPath) {
     page = '1';
   } else if (pathname === confirmPermissionPath) {
-    page = isRequestingAccounts ? '2' : '1';
-    ///: BEGIN:ONLY_INCLUDE_IN(snaps)
-  } else if (isSnapInstallOrUpdateOrResult) {
-    page = isRequestingAccounts ? '3' : '2';
-  } else if (pathname === snapsConnectPath) {
-    page = 1;
-    ///: END:ONLY_INCLUDE_IN
+    page = '2';
   } else {
     throw new Error('Incorrect path for permissions-connect component');
   }
 
   return {
     isRequestingAccounts,
-<<<<<<< HEAD
-    requestType,
-    ///: BEGIN:ONLY_INCLUDE_IN(snaps)
-    snapsConnectPath,
-    snapInstallPath,
-    snapUpdatePath,
-    snapResultPath,
-    requestState,
-    hideTopBar: isSnapInstallOrUpdateOrResult,
-    snapsInstallPrivacyWarningShown: getSnapsInstallPrivacyWarningShown(state),
-    ///: END:ONLY_INCLUDE_IN
-=======
->>>>>>> 908481a1
     permissionsRequest,
     permissionsRequestId,
     accounts: accountsWithLabels,
@@ -172,27 +98,17 @@
     lastConnectedInfo,
     connectPath,
     confirmPermissionPath,
-    totalPages,
     page,
-    targetSubjectMetadata,
+    targetDomainMetadata,
   };
 };
 
 const mapDispatchToProps = (dispatch) => {
   return {
-    approvePermissionsRequest: (request) =>
-      dispatch(approvePermissionsRequest(request)),
+    approvePermissionsRequest: (request, accounts) =>
+      dispatch(approvePermissionsRequest(request, accounts)),
     rejectPermissionsRequest: (requestId) =>
       dispatch(rejectPermissionsRequest(requestId)),
-    ///: BEGIN:ONLY_INCLUDE_IN(snaps)
-    approvePendingApproval: (id, value) =>
-      dispatch(resolvePendingApproval(id, value)),
-    rejectPendingApproval: (id, error) =>
-      dispatch(rejectPendingApproval(id, error)),
-    setSnapsInstallPrivacyWarningShownStatus: (shown) => {
-      dispatch(setSnapsInstallPrivacyWarningShownStatus(shown));
-    },
-    ///: END:ONLY_INCLUDE_IN
     showNewAccountModal: ({ onCreateNewAccount, newAccountNumber }) => {
       return dispatch(
         showModal({
@@ -203,6 +119,7 @@
       );
     },
     getRequestAccountTabIds: () => dispatch(getRequestAccountTabIds()),
+    getCurrentWindowTab: () => dispatch(getCurrentWindowTab()),
   };
 };
 
