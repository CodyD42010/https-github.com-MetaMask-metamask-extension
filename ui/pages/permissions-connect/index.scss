@import 'choose-account/index';
@import 'redirect/index';

.permissions-connect {
  width: 100%;
  height: 100%;
  position: relative;
<<<<<<< HEAD
  background: var(--white);
=======
  background: var(--color-background-default);
>>>>>>> 7485a8a3
  display: flex;
  flex-direction: column;

  @media screen and (min-width: $break-large) {
    .page-container {
      max-height: none;
      min-height: auto;
    }
  }

  &__top-bar {
    display: grid;
    grid-template-columns: 1fr 1fr;
    padding: 16px 16px 0 16px;
    align-items: center;
  }

  &__back {
    @include H7;

    color: var(--color-text-default);
    font-weight: bold;
    cursor: pointer;

    i {
      margin-right: 10px;
    }
  }

  &__page-count {
    @include H7;

    color: var(--color-icon-default);
    grid-column: 2;
    justify-self: end;
    font-weight: bold;
  }
}<|MERGE_RESOLUTION|>--- conflicted
+++ resolved
@@ -1,15 +1,12 @@
 @import 'choose-account/index';
+@import 'flask/snap-install/index';
 @import 'redirect/index';
 
 .permissions-connect {
   width: 100%;
   height: 100%;
   position: relative;
-<<<<<<< HEAD
-  background: var(--white);
-=======
   background: var(--color-background-default);
->>>>>>> 7485a8a3
   display: flex;
   flex-direction: column;
 
