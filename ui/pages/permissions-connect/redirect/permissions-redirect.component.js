--- conflicted
+++ resolved
@@ -7,16 +7,10 @@
 import {
   TypographyVariant,
   DISPLAY,
-<<<<<<< HEAD
-  JUSTIFY_CONTENT,
-  ALIGN_ITEMS,
-  SIZES,
-} from "../../../helpers/constants/design-system";
-=======
+  Size,
   JustifyContent,
   AlignItems,
 } from '../../../helpers/constants/design-system';
->>>>>>> 58cd3dee
 import { I18nContext } from '../../../contexts/i18n';
 
 export default function PermissionsRedirect({ subjectMetadata }) {
@@ -46,7 +40,7 @@
           >
             <Icon
               name={ICON_NAMES.CONFIRMATION}
-              size={SIZES.XL}
+              size={Size.XL}
               className="permissions-redirect__check"
             />
             <div className="permissions-redirect__dashed-line" />
