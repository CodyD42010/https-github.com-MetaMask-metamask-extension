.permissions-redirect {
  display: flex;
  height: 100%;
  justify-content: center;

  &__result {
    position: absolute;
    top: 30%;
    text-align: center;
    color: var(--color-text-default);
  }

  &__icons {
    display: flex;
    position: relative;
  }

  .icon-border {
    max-width: 64px;
    flex: 0 0 64px;
  }

  &__center-icon {
    position: relative;
    height: 64px;
  }

  &__icon {
    width: 64px;
  }

  &__check {
<<<<<<< HEAD
    width: 32px;
    height: 32px;
    color: var(--color-success-inverse);
    background-color: var(--color-success-default);
    border-radius: 50%;
    display: flex;
    align-items: center;
    justify-content: center;
=======
    width: 40px;
    height: 40px;
    background: var(--white) url("/images/permissions-check.svg") no-repeat;
>>>>>>> b345b5ab
    position: absolute;

    &::before {
      content: '';
      position: absolute;
      left: 18%;
      top: 25%;
    }
  }

  &__dashed-line {
    width: 130px;
    border-bottom: 1px solid var(--color-border-muted);
    border-style: dashed;
  }
}<|MERGE_RESOLUTION|>--- conflicted
+++ resolved
@@ -4,59 +4,34 @@
   justify-content: center;
 
   &__result {
+    @include H3;
+
     position: absolute;
     top: 30%;
+    flex-direction: column;
+    justify-content: space-between;
+    align-items: center;
     text-align: center;
-    color: var(--color-text-default);
+    color: var(--Black-100);
   }
 
   &__icons {
     display: flex;
-    position: relative;
-  }
-
-  .icon-border {
-    max-width: 64px;
-    flex: 0 0 64px;
   }
 
   &__center-icon {
+    @include H7;
+
+    display: flex;
     position: relative;
-    height: 64px;
-  }
-
-  &__icon {
-    width: 64px;
+    justify-content: center;
+    align-items: center;
   }
 
   &__check {
-<<<<<<< HEAD
-    width: 32px;
-    height: 32px;
-    color: var(--color-success-inverse);
-    background-color: var(--color-success-default);
-    border-radius: 50%;
-    display: flex;
-    align-items: center;
-    justify-content: center;
-=======
     width: 40px;
     height: 40px;
     background: var(--white) url("/images/permissions-check.svg") no-repeat;
->>>>>>> b345b5ab
     position: absolute;
-
-    &::before {
-      content: '';
-      position: absolute;
-      left: 18%;
-      top: 25%;
-    }
-  }
-
-  &__dashed-line {
-    width: 130px;
-    border-bottom: 1px solid var(--color-border-muted);
-    border-style: dashed;
   }
 }