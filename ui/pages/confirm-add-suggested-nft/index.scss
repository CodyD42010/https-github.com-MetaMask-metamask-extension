@use "design-system";

.confirm-add-suggested-nft {
  &__card {
    margin: 16px;
    box-shadow: var(--shadow-size-md) var(--color-shadow-default);
  }

  &__header {
    border-bottom: 1px solid var(--color-border-muted);
  }

  &__content {
    overflow-y: auto;
    flex: 1;
  }

  &__nft-list {
    padding: 8px;
    display: flex;
    flex-flow: column nowrap;
    width: 100%;
  }

  &__nft-list-item {
    &:last-child {
      margin-bottom: 0;
    }
  }

  &__nft-image {
    margin-right: 12px;
    width: 48px;
    border-radius: 8px;
    flex: 0 0 auto;
  }

  &__nft-image-default {
    margin-right: 12px;
    flex: 0 0 auto;
    width: 48px;
    height: 48px;
    border-radius: 8px;
    padding: 0 !important;
  }

  &__nft-sub-details {
    overflow: hidden;
    text-overflow: ellipsis;
    white-space: nowrap;
  }

  &__nft-name {
    @include design-system.H6;

    align-self: flex-start;
  }

  &__nft-tokenid {
<<<<<<< HEAD
    @include H7;
=======
    @include design-system.H7;
>>>>>>> ef0e1a84
  }

  &__nft-remove-tooltip {
    background-color: black;
    color: white;
  }

  &__nft-single-image {
    border-radius: inherit;
    width: 100%;
  }

  &__nft-single-image-default {
    border-radius: inherit;
  }

  &__nft-single-sub-details {
    overflow: hidden;
    text-overflow: ellipsis;
  }
}<|MERGE_RESOLUTION|>--- conflicted
+++ resolved
@@ -57,11 +57,7 @@
   }
 
   &__nft-tokenid {
-<<<<<<< HEAD
-    @include H7;
-=======
     @include design-system.H7;
->>>>>>> ef0e1a84
   }
 
   &__nft-remove-tooltip {
