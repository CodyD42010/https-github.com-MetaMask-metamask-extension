--- conflicted
+++ resolved
@@ -45,12 +45,9 @@
   getShowSurveyToast,
   getNewTokensImportedError,
   hasPendingApprovals,
-<<<<<<< HEAD
-=======
   ///: BEGIN:ONLY_INCLUDE_IF(build-mmi)
   getAccountType,
   ///: END:ONLY_INCLUDE_IF
->>>>>>> befc516a
 } from '../../selectors';
 
 import {
