--- conflicted
+++ resolved
@@ -3,8 +3,10 @@
 import { withRouter } from 'react-router-dom';
 import {
   activeTabHasPermissions,
-  getCurrentEthBalance,
   getFirstPermissionRequest,
+  ///: BEGIN:ONLY_INCLUDE_IN(flask)
+  getFirstSnapInstallOrUpdateRequest,
+  ///: END:ONLY_INCLUDE_IN
   getIsMainnet,
   getOriginOfCurrentTab,
   getTotalUnapprovedCount,
@@ -13,48 +15,48 @@
   unconfirmedTransactionsCountSelector,
   getInfuraBlocked,
   getShowWhatsNewPopup,
-  getSortedNotificationsToShow,
+  getSortedAnnouncementsToShow,
   getShowRecoveryPhraseReminder,
+  getShowOutdatedBrowserWarning,
   getNewNetworkAdded,
+  hasUnsignedQRHardwareTransaction,
+  hasUnsignedQRHardwareMessage,
+  getNewNftAddedMessage,
+  getNewTokensImported,
+  getShouldShowSeedPhraseReminder,
+  getRemoveNftMessage,
 } from '../../selectors';
 
 import {
-  restoreFromThreeBox,
-  turnThreeBoxSyncingOn,
-  getThreeBoxLastUpdated,
-  setShowRestorePromptToFalse,
+  closeNotificationPopup,
   setConnectedStatusPopoverHasBeenShown,
   setDefaultHomeActiveTabName,
   setWeb3ShimUsageAlertDismissed,
   setAlertEnabledness,
   setRecoveryPhraseReminderHasBeenShown,
   setRecoveryPhraseReminderLastShown,
+  setOutdatedBrowserWarningLastShown,
   setNewNetworkAdded,
-<<<<<<< HEAD
-=======
   setNewNftAddedMessage,
   setRemoveNftMessage,
   setNewTokensImported,
   setCurrentNetwork,
   ///: BEGIN:ONLY_INCLUDE_IN(flask)
->>>>>>> 94959dfb
   removeSnapError,
+  ///: END:ONLY_INCLUDE_IN
 } from '../../store/actions';
-<<<<<<< HEAD
-import { setThreeBoxLastUpdated, hideWhatsNewPopup } from '../../ducks/app/app';
-=======
 import { hideWhatsNewPopup } from '../../ducks/app/app';
->>>>>>> 94959dfb
 import { getWeb3ShimUsageAlertEnabledness } from '../../ducks/metamask/metamask';
 import { getSwapsFeatureIsLive } from '../../ducks/swaps/swaps';
 import { getEnvironmentType } from '../../../app/scripts/lib/util';
+import { getIsBrowserDeprecated } from '../../helpers/utils/util';
 import {
   ENVIRONMENT_TYPE_NOTIFICATION,
   ENVIRONMENT_TYPE_POPUP,
 } from '../../../shared/constants/app';
 import {
-  ALERT_TYPES,
-  WEB3_SHIM_USAGE_ALERT_STATES,
+  AlertTypes,
+  Web3ShimUsageAlertStates,
 } from '../../../shared/constants/alerts';
 import Home from './home.component';
 
@@ -63,17 +65,14 @@
   const {
     suggestedAssets,
     seedPhraseBackedUp,
-    tokens,
-    threeBoxSynced,
-    showRestorePrompt,
     selectedAddress,
     connectedStatusPopoverHasBeenShown,
     defaultHomeActiveTabName,
     swapsState,
-    dismissSeedBackUpReminder,
+    firstTimeFlowType,
+    completedOnboarding,
   } = metamask;
-  const accountBalance = getCurrentEthBalance(state);
-  const { forgottenPassword, threeBoxLastUpdated } = appState;
+  const { forgottenPassword } = metamask;
   const totalUnapprovedCount = getTotalUnapprovedCount(state);
   const swapsEnabled = getSwapsFeatureIsLive(state);
   const pendingConfirmations = getUnapprovedTemplatedConfirmations(state);
@@ -82,11 +81,18 @@
   const isPopup = envType === ENVIRONMENT_TYPE_POPUP;
   const isNotification = envType === ENVIRONMENT_TYPE_NOTIFICATION;
 
-  const firstPermissionsRequest = getFirstPermissionRequest(state);
-  const firstPermissionsRequestId =
-    firstPermissionsRequest && firstPermissionsRequest.metadata
-      ? firstPermissionsRequest.metadata.id
-      : null;
+  let firstPermissionsRequest, firstPermissionsRequestId;
+  firstPermissionsRequest = getFirstPermissionRequest(state);
+  firstPermissionsRequestId = firstPermissionsRequest?.metadata.id || null;
+
+  // getFirstPermissionRequest should be updated with snap update logic once we hit main extension release
+
+  ///: BEGIN:ONLY_INCLUDE_IN(flask)
+  if (!firstPermissionsRequest) {
+    firstPermissionsRequest = getFirstSnapInstallOrUpdateRequest(state);
+    firstPermissionsRequestId = firstPermissionsRequest?.metadata.id || null;
+  }
+  ///: END:ONLY_INCLUDE_IN
 
   const originOfCurrentTab = getOriginOfCurrentTab(state);
   const shouldShowWeb3ShimUsageNotification =
@@ -94,27 +100,27 @@
     getWeb3ShimUsageAlertEnabledness(state) &&
     activeTabHasPermissions(state) &&
     getWeb3ShimUsageStateForOrigin(state, originOfCurrentTab) ===
-      WEB3_SHIM_USAGE_ALERT_STATES.RECORDED;
+      Web3ShimUsageAlertStates.recorded;
+
+  const isSigningQRHardwareTransaction =
+    hasUnsignedQRHardwareTransaction(state) ||
+    hasUnsignedQRHardwareMessage(state);
 
   return {
     forgottenPassword,
     suggestedAssets,
     swapsEnabled,
     unconfirmedTransactionsCount: unconfirmedTransactionsCountSelector(state),
-    shouldShowSeedPhraseReminder:
-      seedPhraseBackedUp === false &&
-      (parseInt(accountBalance, 16) > 0 || tokens.length > 0) &&
-      dismissSeedBackUpReminder === false,
+    shouldShowSeedPhraseReminder: getShouldShowSeedPhraseReminder(state),
     isPopup,
     isNotification,
-    threeBoxSynced,
-    showRestorePrompt,
     selectedAddress,
-    threeBoxLastUpdated,
     firstPermissionsRequestId,
     totalUnapprovedCount,
     connectedStatusPopoverHasBeenShown,
     defaultHomeActiveTabName,
+    firstTimeFlowType,
+    completedOnboarding,
     haveSwapsQuotes: Boolean(Object.values(swapsState.quotes || {}).length),
     swapsFetchParams: swapsState.fetchParams,
     showAwaitingSwapScreen: swapsState.routeState === 'awaiting',
@@ -123,15 +129,16 @@
     shouldShowWeb3ShimUsageNotification,
     pendingConfirmations,
     infuraBlocked: getInfuraBlocked(state),
-    notificationsToShow: getSortedNotificationsToShow(state).length > 0,
+    announcementsToShow: getSortedAnnouncementsToShow(state).length > 0,
+    ///: BEGIN:ONLY_INCLUDE_IN(flask)
     errorsToShow: metamask.snapErrors,
     shouldShowErrors: Object.entries(metamask.snapErrors || []).length > 0,
+    ///: END:ONLY_INCLUDE_IN
     showWhatsNewPopup: getShowWhatsNewPopup(state),
     showRecoveryPhraseReminder: getShowRecoveryPhraseReminder(state),
+    showOutdatedBrowserWarning:
+      getIsBrowserDeprecated() && getShowOutdatedBrowserWarning(state),
     seedPhraseBackedUp,
-<<<<<<< HEAD
-    newNetworkAdded: getNewNetworkAdded(state),
-=======
     newNetworkAddedName: getNewNetworkAdded(state),
     isSigningQRHardwareTransaction,
     newNftAddedMessage: getNewNftAddedMessage(state),
@@ -139,41 +146,26 @@
     newTokensImported: getNewTokensImported(state),
     newNetworkAddedConfigurationId: appState.newNetworkAddedConfigurationId,
     onboardedInThisUISession: appState.onboardedInThisUISession,
->>>>>>> 94959dfb
   };
 };
 
 const mapDispatchToProps = (dispatch) => ({
-  turnThreeBoxSyncingOn: () => dispatch(turnThreeBoxSyncingOn()),
-  setupThreeBox: () => {
-    dispatch(getThreeBoxLastUpdated()).then((lastUpdated) => {
-      if (lastUpdated) {
-        dispatch(setThreeBoxLastUpdated(lastUpdated));
-      } else {
-        dispatch(setShowRestorePromptToFalse());
-        dispatch(turnThreeBoxSyncingOn());
-      }
-    });
-  },
-  removeSnapError: (id) => dispatch(removeSnapError(id)),
-  restoreFromThreeBox: (address) => dispatch(restoreFromThreeBox(address)),
-  setShowRestorePromptToFalse: () => dispatch(setShowRestorePromptToFalse()),
+  closeNotificationPopup: () => closeNotificationPopup(),
+  ///: BEGIN:ONLY_INCLUDE_IN(flask)
+  removeSnapError: async (id) => await removeSnapError(id),
+  ///: END:ONLY_INCLUDE_IN
   setConnectedStatusPopoverHasBeenShown: () =>
     dispatch(setConnectedStatusPopoverHasBeenShown()),
   onTabClick: (name) => dispatch(setDefaultHomeActiveTabName(name)),
   setWeb3ShimUsageAlertDismissed: (origin) =>
     setWeb3ShimUsageAlertDismissed(origin),
   disableWeb3ShimUsageAlert: () =>
-    setAlertEnabledness(ALERT_TYPES.web3ShimUsage, false),
+    setAlertEnabledness(AlertTypes.web3ShimUsage, false),
   hideWhatsNewPopup: () => dispatch(hideWhatsNewPopup()),
   setRecoveryPhraseReminderHasBeenShown: () =>
     dispatch(setRecoveryPhraseReminderHasBeenShown()),
   setRecoveryPhraseReminderLastShown: (lastShown) =>
     dispatch(setRecoveryPhraseReminderLastShown(lastShown)),
-<<<<<<< HEAD
-  setNewNetworkAdded: (newNetwork) => {
-    dispatch(setNewNetworkAdded(newNetwork));
-=======
   setOutdatedBrowserWarningLastShown: (lastShown) => {
     dispatch(setOutdatedBrowserWarningLastShown(lastShown));
   },
@@ -193,7 +185,6 @@
   },
   setCurrentNetwork: (networkConfigurationId) => {
     dispatch(setCurrentNetwork(networkConfigurationId));
->>>>>>> 94959dfb
   },
 });
 
