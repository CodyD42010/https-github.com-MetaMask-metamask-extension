--- conflicted
+++ resolved
@@ -40,11 +40,7 @@
   setNewNftAddedMessage,
   setRemoveNftMessage,
   setNewTokensImported,
-<<<<<<< HEAD
-  setCurrentNetwork,
-=======
   setActiveNetwork,
->>>>>>> 561cae9b
   ///: BEGIN:ONLY_INCLUDE_IN(flask)
   removeSnapError,
   ///: END:ONLY_INCLUDE_IN
@@ -187,13 +183,8 @@
   clearNewNetworkAdded: () => {
     dispatch(setNewNetworkAdded({}));
   },
-<<<<<<< HEAD
-  setCurrentNetwork: (networkConfigurationId) => {
-    dispatch(setCurrentNetwork(networkConfigurationId));
-=======
   setActiveNetwork: (networkConfigurationId) => {
     dispatch(setActiveNetwork(networkConfigurationId));
->>>>>>> 561cae9b
   },
 });
 
