import React, { PureComponent } from 'react';
import PropTypes from 'prop-types';
import { Redirect, Route } from 'react-router-dom';
import { formatDate } from '../../helpers/utils/util';
import AssetList from '../../components/app/asset-list';
import HomeNotification from '../../components/app/home-notification';
import MultipleNotifications from '../../components/app/multiple-notifications';
import TransactionList from '../../components/app/transaction-list';
import MenuBar from '../../components/app/menu-bar';
import Popover from '../../components/ui/popover';
import Button from '../../components/ui/button';
import ConnectedSites from '../connected-sites';
import ConnectedAccounts from '../connected-accounts';
import { Tabs, Tab } from '../../components/ui/tabs';
import { EthOverview } from '../../components/app/wallet-overview';
import WhatsNewPopup from '../../components/app/whats-new-popup';
import RecoveryPhraseReminder from '../../components/app/recovery-phrase-reminder';

import {
  ASSET_ROUTE,
  RESTORE_VAULT_ROUTE,
  CONFIRM_TRANSACTION_ROUTE,
  CONFIRM_ADD_SUGGESTED_TOKEN_ROUTE,
  INITIALIZE_BACKUP_SEED_PHRASE_ROUTE,
  CONNECT_ROUTE,
  CONNECTED_ROUTE,
  CONNECTED_ACCOUNTS_ROUTE,
  AWAITING_SWAP_ROUTE,
  BUILD_QUOTE_ROUTE,
  VIEW_QUOTE_ROUTE,
  CONFIRMATION_V_NEXT_ROUTE,
} from '../../helpers/constants/routes';

const LEARN_MORE_URL =
  'https://metamask.zendesk.com/hc/en-us/articles/360045129011-Intro-to-MetaMask-v8-extension';
const LEGACY_WEB3_URL =
  'https://metamask.zendesk.com/hc/en-us/articles/360053147012';
const INFURA_BLOCKAGE_URL =
  'https://metamask.zendesk.com/hc/en-us/articles/360059386712';

export default class Home extends PureComponent {
  static contextTypes = {
    t: PropTypes.func,
  };

  static propTypes = {
    history: PropTypes.object,
    forgottenPassword: PropTypes.bool,
    suggestedTokens: PropTypes.object,
    unconfirmedTransactionsCount: PropTypes.number,
    shouldShowSeedPhraseReminder: PropTypes.bool.isRequired,
    isPopup: PropTypes.bool,
    isNotification: PropTypes.bool.isRequired,
    threeBoxSynced: PropTypes.bool,
    setupThreeBox: PropTypes.func,
    turnThreeBoxSyncingOn: PropTypes.func,
    showRestorePrompt: PropTypes.bool,
    selectedAddress: PropTypes.string,
    restoreFromThreeBox: PropTypes.func,
    setShowRestorePromptToFalse: PropTypes.func,
    threeBoxLastUpdated: PropTypes.number,
    firstPermissionsRequestId: PropTypes.string,
    totalUnapprovedCount: PropTypes.number.isRequired,
    setConnectedStatusPopoverHasBeenShown: PropTypes.func,
    connectedStatusPopoverHasBeenShown: PropTypes.bool,
    defaultHomeActiveTabName: PropTypes.string,
    onTabClick: PropTypes.func.isRequired,
    haveSwapsQuotes: PropTypes.bool.isRequired,
    showAwaitingSwapScreen: PropTypes.bool.isRequired,
    swapsFetchParams: PropTypes.object,
    shouldShowWeb3ShimUsageNotification: PropTypes.bool.isRequired,
    setWeb3ShimUsageAlertDismissed: PropTypes.func.isRequired,
    originOfCurrentTab: PropTypes.string,
    disableWeb3ShimUsageAlert: PropTypes.func.isRequired,
    pendingConfirmations: PropTypes.arrayOf(PropTypes.object).isRequired,
    infuraBlocked: PropTypes.bool.isRequired,
    showWhatsNewPopup: PropTypes.bool.isRequired,
    hideWhatsNewPopup: PropTypes.func.isRequired,
    notificationsToShow: PropTypes.bool.isRequired,
    showRecoveryPhraseReminder: PropTypes.bool.isRequired,
    setRecoveryPhraseReminderHasBeenShown: PropTypes.func.isRequired,
    setRecoveryPhraseReminderLastShown: PropTypes.func.isRequired,
    seedPhraseBackedUp: PropTypes.bool.isRequired,
  };

  state = {
    mounted: false,
    canShowBlockageNotification: true,
  };

  componentDidMount() {
    const {
      firstPermissionsRequestId,
      history,
      isNotification,
      suggestedTokens = {},
      totalUnapprovedCount,
      unconfirmedTransactionsCount,
      haveSwapsQuotes,
      showAwaitingSwapScreen,
      swapsFetchParams,
      pendingConfirmations,
      failedTransactionsToDisplayCount,
    } = this.props;

    this.setState({ mounted: true });
    if (isNotification && totalUnapprovedCount === 0) {
      global.platform.closeCurrentWindow();
    } else if (!isNotification && showAwaitingSwapScreen) {
      history.push(AWAITING_SWAP_ROUTE);
    } else if (!isNotification && haveSwapsQuotes) {
      history.push(VIEW_QUOTE_ROUTE);
    } else if (!isNotification && swapsFetchParams) {
      history.push(BUILD_QUOTE_ROUTE);
    } else if (firstPermissionsRequestId) {
      history.push(`${CONNECT_ROUTE}/${firstPermissionsRequestId}`);
    } else if (unconfirmedTransactionsCount > 0 || failedTransactionsToDisplayCount > 0) {
      history.push(CONFIRM_TRANSACTION_ROUTE);
    } else if (Object.keys(suggestedTokens).length > 0) {
      history.push(CONFIRM_ADD_SUGGESTED_TOKEN_ROUTE);
    } else if (pendingConfirmations.length > 0) {
      history.push(CONFIRMATION_V_NEXT_ROUTE);
    }
  }

  static getDerivedStateFromProps(
    {
      firstPermissionsRequestId,
      isNotification,
      suggestedTokens,
      totalUnapprovedCount,
      unconfirmedTransactionsCount,
      haveSwapsQuotes,
      showAwaitingSwapScreen,
      swapsFetchParams,
    },
    { mounted },
  ) {
    if (!mounted) {
      if (isNotification && totalUnapprovedCount === 0) {
        return { closing: true };
      } else if (
        firstPermissionsRequestId ||
        unconfirmedTransactionsCount > 0 ||
        Object.keys(suggestedTokens).length > 0 ||
        (!isNotification &&
          (showAwaitingSwapScreen || haveSwapsQuotes || swapsFetchParams))
      ) {
        return { redirecting: true };
      }
    }
    return null;
  }

  componentDidUpdate(_, prevState) {
    const {
      setupThreeBox,
      showRestorePrompt,
      threeBoxLastUpdated,
      threeBoxSynced,
    } = this.props;

    if (!prevState.closing && this.state.closing) {
      global.platform.closeCurrentWindow();
    }

    if (threeBoxSynced && showRestorePrompt && threeBoxLastUpdated === null) {
      setupThreeBox();
    }
  }

  onRecoveryPhraseReminderClose = () => {
    const {
      setRecoveryPhraseReminderHasBeenShown,
      setRecoveryPhraseReminderLastShown,
    } = this.props;
    setRecoveryPhraseReminderHasBeenShown(true);
    setRecoveryPhraseReminderLastShown(new Date().getTime());
  };

  renderNotifications() {
    const { t } = this.context;
    const {
      history,
      shouldShowSeedPhraseReminder,
      isPopup,
      selectedAddress,
      restoreFromThreeBox,
      turnThreeBoxSyncingOn,
      setShowRestorePromptToFalse,
      showRestorePrompt,
      threeBoxLastUpdated,
      shouldShowWeb3ShimUsageNotification,
      setWeb3ShimUsageAlertDismissed,
      originOfCurrentTab,
      disableWeb3ShimUsageAlert,
      infuraBlocked,
    } = this.props;

    return (
      <MultipleNotifications>
<<<<<<< HEAD
=======
        {
          ///: BEGIN:ONLY_INCLUDE_IN(flask)
          shouldShowErrors
            ? Object.entries(errorsToShow).map(([errorId, error]) => {
                return (
                  <HomeNotification
                    classNames={['home__error-message']}
                    infoText={error.data.snapId}
                    descriptionText={
                      <>
                        <Typography
                          color={COLORS.TEXT_MUTED}
                          variant={TYPOGRAPHY.H5}
                          fontWeight={FONT_WEIGHT.NORMAL}
                        >
                          {t('somethingWentWrong')}
                        </Typography>
                        <Typography
                          color={COLORS.TEXT_MUTED}
                          variant={TYPOGRAPHY.H7}
                          fontWeight={FONT_WEIGHT.NORMAL}
                        >
                          {t('snapError', [error.message, error.code])}
                        </Typography>
                      </>
                    }
                    onIgnore={async () => {
                      await removeSnapError(errorId);
                    }}
                    ignoreText="Dismiss"
                    key="home-error-message"
                  />
                );
              })
            : null
          ///: END:ONLY_INCLUDE_IN
        }
        {newCollectibleAddedMessage === 'success' ? (
          <ActionableMessage
            type="info"
            className="home__new-network-notification"
            message={
              <div className="home__new-network-notification-message">
                <img
                  src="./images/check_circle.svg"
                  className="home__new-network-notification-message--image"
                />
                <Typography
                  variant={TYPOGRAPHY.H7}
                  fontWeight={FONT_WEIGHT.NORMAL}
                >
                  {t('newCollectibleAddedMessage')}
                </Typography>
                <button
                  className="fas fa-times home__close"
                  title={t('close')}
                  onClick={() => setNewCollectibleAddedMessage('')}
                />
              </div>
            }
          />
        ) : null}
        {newNetworkAdded ? (
          <ActionableMessage
            type="info"
            className="home__new-network-notification"
            message={
              <div className="home__new-network-notification-message">
                <img
                  src="./images/check_circle.svg"
                  className="home__new-network-notification-message--image"
                />
                <Typography
                  variant={TYPOGRAPHY.H7}
                  fontWeight={FONT_WEIGHT.NORMAL}
                >
                  {t('newNetworkAdded', [newNetworkAdded])}
                </Typography>
                <button
                  className="fas fa-times home__close"
                  title={t('close')}
                  onClick={() => setNewNetworkAdded('')}
                />
              </div>
            }
          />
        ) : null}
>>>>>>> 7c13d218
        {shouldShowWeb3ShimUsageNotification ? (
          <HomeNotification
            descriptionText={t('web3ShimUsageNotification', [
              <span
                key="web3ShimUsageNotificationLink"
                className="home-notification__text-link"
                onClick={() =>
                  global.platform.openTab({ url: LEGACY_WEB3_URL })
                }
              >
                {t('here')}
              </span>,
            ])}
            ignoreText={t('dismiss')}
            onIgnore={(disable) => {
              setWeb3ShimUsageAlertDismissed(originOfCurrentTab);
              if (disable) {
                disableWeb3ShimUsageAlert();
              }
            }}
            checkboxText={t('dontShowThisAgain')}
            checkboxTooltipText={t('canToggleInSettings')}
            key="home-web3ShimUsageNotification"
          />
        ) : null}
        {shouldShowSeedPhraseReminder ? (
          <HomeNotification
            descriptionText={t('backupApprovalNotice')}
            acceptText={t('backupNow')}
            onAccept={() => {
              if (isPopup) {
                global.platform.openExtensionInBrowser(
                  INITIALIZE_BACKUP_SEED_PHRASE_ROUTE,
                );
              } else {
                history.push(INITIALIZE_BACKUP_SEED_PHRASE_ROUTE);
              }
            }}
            infoText={t('backupApprovalInfo')}
            key="home-backupApprovalNotice"
          />
        ) : null}
        {threeBoxLastUpdated && showRestorePrompt ? (
          <HomeNotification
            descriptionText={t('restoreWalletPreferences', [
              formatDate(threeBoxLastUpdated, 'M/d/y'),
            ])}
            acceptText={t('restore')}
            ignoreText={t('noThanks')}
            infoText={t('dataBackupFoundInfo')}
            onAccept={() => {
              restoreFromThreeBox(selectedAddress).then(() => {
                turnThreeBoxSyncingOn();
              });
            }}
            onIgnore={() => {
              setShowRestorePromptToFalse();
            }}
            key="home-privacyModeDefault"
          />
        ) : null}
        {infuraBlocked && this.state.canShowBlockageNotification ? (
          <HomeNotification
            descriptionText={t('infuraBlockedNotification', [
              <span
                key="infuraBlockedNotificationLink"
                className="home-notification__text-link"
                onClick={() =>
                  global.platform.openTab({ url: INFURA_BLOCKAGE_URL })
                }
              >
                {t('here')}
              </span>,
            ])}
            ignoreText={t('dismiss')}
            onIgnore={() => {
              this.setState({
                canShowBlockageNotification: false,
              });
            }}
            key="home-infuraBlockedNotification"
          />
        ) : null}
      </MultipleNotifications>
    );
  }

  renderPopover = () => {
    const { setConnectedStatusPopoverHasBeenShown } = this.props;
    const { t } = this.context;
    return (
      <Popover
        title={t('whatsThis')}
        onClose={setConnectedStatusPopoverHasBeenShown}
        className="home__connected-status-popover"
        showArrow
        CustomBackground={({ onClose }) => {
          return (
            <div
              className="home__connected-status-popover-bg-container"
              onClick={onClose}
            >
              <div className="home__connected-status-popover-bg" />
            </div>
          );
        }}
        footer={
          <>
            <a href={LEARN_MORE_URL} target="_blank" rel="noopener noreferrer">
              {t('learnMore')}
            </a>
            <Button
              type="primary"
              onClick={setConnectedStatusPopoverHasBeenShown}
            >
              {t('dismiss')}
            </Button>
          </>
        }
      >
        <main className="home__connect-status-text">
          <div>{t('metaMaskConnectStatusParagraphOne')}</div>
          <div>{t('metaMaskConnectStatusParagraphTwo')}</div>
          <div>{t('metaMaskConnectStatusParagraphThree')}</div>
        </main>
      </Popover>
    );
  };

  render() {
    const { t } = this.context;
    const {
      defaultHomeActiveTabName,
      onTabClick,
      forgottenPassword,
      history,
      connectedStatusPopoverHasBeenShown,
      isPopup,
      notificationsToShow,
      showWhatsNewPopup,
      hideWhatsNewPopup,
      seedPhraseBackedUp,
      showRecoveryPhraseReminder,
    } = this.props;

    if (forgottenPassword) {
      return <Redirect to={{ pathname: RESTORE_VAULT_ROUTE }} />;
    } else if (this.state.closing || this.state.redirecting) {
      return null;
    }

    const showWhatsNew = notificationsToShow && showWhatsNewPopup;

    return (
      <div className="main-container">
        <Route path={CONNECTED_ROUTE} component={ConnectedSites} exact />
        <Route
          path={CONNECTED_ACCOUNTS_ROUTE}
          component={ConnectedAccounts}
          exact
        />
        <div className="home__container">
          {showWhatsNew ? <WhatsNewPopup onClose={hideWhatsNewPopup} /> : null}
          {!showWhatsNew && showRecoveryPhraseReminder ? (
            <RecoveryPhraseReminder
              hasBackedUp={seedPhraseBackedUp}
              onConfirm={this.onRecoveryPhraseReminderClose}
            />
          ) : null}
          {isPopup && !connectedStatusPopoverHasBeenShown
            ? this.renderPopover()
            : null}
          <div className="home__main-view">
            <MenuBar />
            <div className="home__balance-wrapper">
              <EthOverview />
            </div>
            <Tabs
              defaultActiveTabName={defaultHomeActiveTabName}
              onTabClick={onTabClick}
              tabsClassName="home__tabs"
            >
              <Tab
                activeClassName="home__tab--active"
                className="home__tab"
                data-testid="home__asset-tab"
                name={t('assets')}
              >
                <AssetList
                  onClickAsset={(asset) =>
                    history.push(`${ASSET_ROUTE}/${asset}`)
                  }
                />
              </Tab>
              <Tab
                activeClassName="home__tab--active"
                className="home__tab"
                data-testid="home__activity-tab"
                name={t('activity')}
              >
                <TransactionList />
              </Tab>
            </Tabs>
            <div className="home__support">
              {t('needHelp', [
                <a
                  href="https://support.metamask.io"
                  target="_blank"
                  rel="noopener noreferrer"
                  key="need-help-link"
                >
                  {t('needHelpLinkText')}
                </a>,
              ])}
            </div>
          </div>

          {this.renderNotifications()}
        </div>
      </div>
    );
  }
}<|MERGE_RESOLUTION|>--- conflicted
+++ resolved
@@ -1,8 +1,12 @@
 import React, { PureComponent } from 'react';
 import PropTypes from 'prop-types';
 import { Redirect, Route } from 'react-router-dom';
+///: BEGIN:ONLY_INCLUDE_IN(main)
+import { SUPPORT_LINK } from '../../helpers/constants/common';
+///: END:ONLY_INCLUDE_IN
 import { formatDate } from '../../helpers/utils/util';
 import AssetList from '../../components/app/asset-list';
+import CollectiblesTab from '../../components/app/collectibles-tab';
 import HomeNotification from '../../components/app/home-notification';
 import MultipleNotifications from '../../components/app/multiple-notifications';
 import TransactionList from '../../components/app/transaction-list';
@@ -15,6 +19,15 @@
 import { EthOverview } from '../../components/app/wallet-overview';
 import WhatsNewPopup from '../../components/app/whats-new-popup';
 import RecoveryPhraseReminder from '../../components/app/recovery-phrase-reminder';
+import ActionableMessage from '../../components/ui/actionable-message/actionable-message';
+import Typography from '../../components/ui/typography/typography';
+import {
+  TYPOGRAPHY,
+  FONT_WEIGHT,
+  ///: BEGIN:ONLY_INCLUDE_IN(flask)
+  COLORS,
+  ///: END:ONLY_INCLUDE_IN
+} from '../../helpers/constants/design-system';
 
 import {
   ASSET_ROUTE,
@@ -29,7 +42,14 @@
   BUILD_QUOTE_ROUTE,
   VIEW_QUOTE_ROUTE,
   CONFIRMATION_V_NEXT_ROUTE,
+  ADD_COLLECTIBLE_ROUTE,
 } from '../../helpers/constants/routes';
+///: BEGIN:ONLY_INCLUDE_IN(beta)
+import BetaHomeFooter from './beta/beta-home-footer.component';
+///: END:ONLY_INCLUDE_IN
+///: BEGIN:ONLY_INCLUDE_IN(flask)
+import FlaskHomeFooter from './flask/flask-home-footer.component';
+///: END:ONLY_INCLUDE_IN
 
 const LEARN_MORE_URL =
   'https://metamask.zendesk.com/hc/en-us/articles/360045129011-Intro-to-MetaMask-v8-extension';
@@ -38,6 +58,18 @@
 const INFURA_BLOCKAGE_URL =
   'https://metamask.zendesk.com/hc/en-us/articles/360059386712';
 
+function shouldCloseNotificationPopup({
+  isNotification,
+  totalUnapprovedCount,
+  isSigningQRHardwareTransaction,
+}) {
+  return (
+    isNotification &&
+    totalUnapprovedCount === 0 &&
+    !isSigningQRHardwareTransaction
+  );
+}
+
 export default class Home extends PureComponent {
   static contextTypes = {
     t: PropTypes.func,
@@ -46,7 +78,7 @@
   static propTypes = {
     history: PropTypes.object,
     forgottenPassword: PropTypes.bool,
-    suggestedTokens: PropTypes.object,
+    suggestedAssets: PropTypes.array,
     unconfirmedTransactionsCount: PropTypes.number,
     shouldShowSeedPhraseReminder: PropTypes.bool.isRequired,
     isPopup: PropTypes.bool,
@@ -60,6 +92,8 @@
     setShowRestorePromptToFalse: PropTypes.func,
     threeBoxLastUpdated: PropTypes.number,
     firstPermissionsRequestId: PropTypes.string,
+    // This prop is used in the `shouldCloseNotificationPopup` function
+    // eslint-disable-next-line react/no-unused-prop-types
     totalUnapprovedCount: PropTypes.number.isRequired,
     setConnectedStatusPopoverHasBeenShown: PropTypes.func,
     connectedStatusPopoverHasBeenShown: PropTypes.bool,
@@ -77,36 +111,72 @@
     showWhatsNewPopup: PropTypes.bool.isRequired,
     hideWhatsNewPopup: PropTypes.func.isRequired,
     notificationsToShow: PropTypes.bool.isRequired,
+    ///: BEGIN:ONLY_INCLUDE_IN(flask)
+    errorsToShow: PropTypes.object.isRequired,
+    shouldShowErrors: PropTypes.bool.isRequired,
+    removeSnapError: PropTypes.func.isRequired,
+    ///: END:ONLY_INCLUDE_IN
     showRecoveryPhraseReminder: PropTypes.bool.isRequired,
     setRecoveryPhraseReminderHasBeenShown: PropTypes.func.isRequired,
     setRecoveryPhraseReminderLastShown: PropTypes.func.isRequired,
     seedPhraseBackedUp: PropTypes.bool.isRequired,
+    newNetworkAdded: PropTypes.string,
+    setNewNetworkAdded: PropTypes.func.isRequired,
+    // This prop is used in the `shouldCloseNotificationPopup` function
+    // eslint-disable-next-line react/no-unused-prop-types
+    isSigningQRHardwareTransaction: PropTypes.bool.isRequired,
+    newCollectibleAddedMessage: PropTypes.string,
+    setNewCollectibleAddedMessage: PropTypes.func.isRequired,
+    closeNotificationPopup: PropTypes.func.isRequired,
   };
 
   state = {
-    mounted: false,
     canShowBlockageNotification: true,
+    notificationClosing: false,
+    redirecting: false,
   };
 
-  componentDidMount() {
+  constructor(props) {
+    super(props);
+
+    const {
+      closeNotificationPopup,
+      firstPermissionsRequestId,
+      haveSwapsQuotes,
+      isNotification,
+      showAwaitingSwapScreen,
+      suggestedAssets = [],
+      swapsFetchParams,
+      unconfirmedTransactionsCount,
+    } = this.props;
+
+    if (shouldCloseNotificationPopup(props)) {
+      this.state.notificationClosing = true;
+      closeNotificationPopup();
+    } else if (
+      firstPermissionsRequestId ||
+      unconfirmedTransactionsCount > 0 ||
+      suggestedAssets.length > 0 ||
+      (!isNotification &&
+        (showAwaitingSwapScreen || haveSwapsQuotes || swapsFetchParams))
+    ) {
+      this.state.redirecting = true;
+    }
+  }
+
+  checkStatusAndNavigate() {
     const {
       firstPermissionsRequestId,
       history,
       isNotification,
-      suggestedTokens = {},
-      totalUnapprovedCount,
+      suggestedAssets = [],
       unconfirmedTransactionsCount,
       haveSwapsQuotes,
       showAwaitingSwapScreen,
       swapsFetchParams,
       pendingConfirmations,
-      failedTransactionsToDisplayCount,
     } = this.props;
-
-    this.setState({ mounted: true });
-    if (isNotification && totalUnapprovedCount === 0) {
-      global.platform.closeCurrentWindow();
-    } else if (!isNotification && showAwaitingSwapScreen) {
+    if (!isNotification && showAwaitingSwapScreen) {
       history.push(AWAITING_SWAP_ROUTE);
     } else if (!isNotification && haveSwapsQuotes) {
       history.push(VIEW_QUOTE_ROUTE);
@@ -114,57 +184,46 @@
       history.push(BUILD_QUOTE_ROUTE);
     } else if (firstPermissionsRequestId) {
       history.push(`${CONNECT_ROUTE}/${firstPermissionsRequestId}`);
-    } else if (unconfirmedTransactionsCount > 0 || failedTransactionsToDisplayCount > 0) {
+    } else if (unconfirmedTransactionsCount > 0) {
       history.push(CONFIRM_TRANSACTION_ROUTE);
-    } else if (Object.keys(suggestedTokens).length > 0) {
+    } else if (suggestedAssets.length > 0) {
       history.push(CONFIRM_ADD_SUGGESTED_TOKEN_ROUTE);
     } else if (pendingConfirmations.length > 0) {
       history.push(CONFIRMATION_V_NEXT_ROUTE);
     }
   }
 
-  static getDerivedStateFromProps(
-    {
-      firstPermissionsRequestId,
-      isNotification,
-      suggestedTokens,
-      totalUnapprovedCount,
-      unconfirmedTransactionsCount,
-      haveSwapsQuotes,
-      showAwaitingSwapScreen,
-      swapsFetchParams,
-    },
-    { mounted },
-  ) {
-    if (!mounted) {
-      if (isNotification && totalUnapprovedCount === 0) {
-        return { closing: true };
-      } else if (
-        firstPermissionsRequestId ||
-        unconfirmedTransactionsCount > 0 ||
-        Object.keys(suggestedTokens).length > 0 ||
-        (!isNotification &&
-          (showAwaitingSwapScreen || haveSwapsQuotes || swapsFetchParams))
-      ) {
-        return { redirecting: true };
-      }
+  componentDidMount() {
+    this.checkStatusAndNavigate();
+  }
+
+  static getDerivedStateFromProps(props) {
+    if (shouldCloseNotificationPopup(props)) {
+      return { notificationClosing: true };
     }
     return null;
   }
 
-  componentDidUpdate(_, prevState) {
+  componentDidUpdate(_prevProps, prevState) {
     const {
+      closeNotificationPopup,
       setupThreeBox,
       showRestorePrompt,
       threeBoxLastUpdated,
       threeBoxSynced,
+      isNotification,
     } = this.props;
-
-    if (!prevState.closing && this.state.closing) {
-      global.platform.closeCurrentWindow();
-    }
-
-    if (threeBoxSynced && showRestorePrompt && threeBoxLastUpdated === null) {
+    const { notificationClosing } = this.state;
+
+    if (notificationClosing && !prevState.notificationClosing) {
+      closeNotificationPopup();
+    } else if (isNotification) {
+      this.checkStatusAndNavigate();
+    } else if (
+      threeBoxSynced &&
+      showRestorePrompt &&
+      threeBoxLastUpdated === null
+    ) {
       setupThreeBox();
     }
   }
@@ -194,13 +253,19 @@
       setWeb3ShimUsageAlertDismissed,
       originOfCurrentTab,
       disableWeb3ShimUsageAlert,
+      ///: BEGIN:ONLY_INCLUDE_IN(flask)
+      removeSnapError,
+      errorsToShow,
+      shouldShowErrors,
+      ///: END:ONLY_INCLUDE_IN
       infuraBlocked,
+      newNetworkAdded,
+      setNewNetworkAdded,
+      newCollectibleAddedMessage,
+      setNewCollectibleAddedMessage,
     } = this.props;
-
     return (
       <MultipleNotifications>
-<<<<<<< HEAD
-=======
         {
           ///: BEGIN:ONLY_INCLUDE_IN(flask)
           shouldShowErrors
@@ -288,7 +353,6 @@
             }
           />
         ) : null}
->>>>>>> 7c13d218
         {shouldShowWeb3ShimUsageNotification ? (
           <HomeNotification
             descriptionText={t('web3ShimUsageNotification', [
@@ -436,7 +500,7 @@
 
     if (forgottenPassword) {
       return <Redirect to={{ pathname: RESTORE_VAULT_ROUTE }} />;
-    } else if (this.state.closing || this.state.redirecting) {
+    } else if (this.state.notificationClosing || this.state.redirecting) {
       return null;
     }
 
@@ -483,6 +547,20 @@
                   }
                 />
               </Tab>
+              {process.env.COLLECTIBLES_V1 ? (
+                <Tab
+                  activeClassName="home__tab--active"
+                  className="home__tab"
+                  data-testid="home__nfts-tab"
+                  name={t('nfts')}
+                >
+                  <CollectiblesTab
+                    onAddNFT={() => {
+                      history.push(ADD_COLLECTIBLE_ROUTE);
+                    }}
+                  />
+                </Tab>
+              ) : null}
               <Tab
                 activeClassName="home__tab--active"
                 className="home__tab"
@@ -493,16 +571,30 @@
               </Tab>
             </Tabs>
             <div className="home__support">
-              {t('needHelp', [
-                <a
-                  href="https://support.metamask.io"
-                  target="_blank"
-                  rel="noopener noreferrer"
-                  key="need-help-link"
-                >
-                  {t('needHelpLinkText')}
-                </a>,
-              ])}
+              {
+                ///: BEGIN:ONLY_INCLUDE_IN(main)
+                t('needHelp', [
+                  <a
+                    href={SUPPORT_LINK}
+                    target="_blank"
+                    rel="noopener noreferrer"
+                    key="need-help-link"
+                  >
+                    {t('needHelpLinkText')}
+                  </a>,
+                ])
+                ///: END:ONLY_INCLUDE_IN
+              }
+              {
+                ///: BEGIN:ONLY_INCLUDE_IN(beta)
+                <BetaHomeFooter />
+                ///: END:ONLY_INCLUDE_IN
+              }
+              {
+                ///: BEGIN:ONLY_INCLUDE_IN(flask)
+                <FlaskHomeFooter />
+                ///: END:ONLY_INCLUDE_IN
+              }
             </div>
           </div>
 
