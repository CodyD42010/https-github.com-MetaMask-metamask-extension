--- conflicted
+++ resolved
@@ -1,61 +1,33 @@
 import React, { PureComponent } from 'react';
 import PropTypes from 'prop-types';
 import { Redirect, Route } from 'react-router-dom';
-import {
-  ///: BEGIN:ONLY_INCLUDE_IN(build-main)
-  MetaMetricsContextProp,
-  ///: END:ONLY_INCLUDE_IN
-  MetaMetricsEventCategory,
-  MetaMetricsEventName,
-} from '../../../shared/constants/metametrics';
+import { formatDate } from '../../helpers/utils/util';
 import AssetList from '../../components/app/asset-list';
-import NftsTab from '../../components/app/nfts-tab';
-///: BEGIN:ONLY_INCLUDE_IN(build-main,build-beta,build-flask)
-import TermsOfUsePopup from '../../components/app/terms-of-use-popup';
-import RecoveryPhraseReminder from '../../components/app/recovery-phrase-reminder';
-import WhatsNewPopup from '../../components/app/whats-new-popup';
-///: END:ONLY_INCLUDE_IN
+import CollectiblesTab from '../../components/app/collectibles-tab';
 import HomeNotification from '../../components/app/home-notification';
 import MultipleNotifications from '../../components/app/multiple-notifications';
 import TransactionList from '../../components/app/transaction-list';
+import MenuBar from '../../components/app/menu-bar';
 import Popover from '../../components/ui/popover';
 import Button from '../../components/ui/button';
 import ConnectedSites from '../connected-sites';
 import ConnectedAccounts from '../connected-accounts';
 import { Tabs, Tab } from '../../components/ui/tabs';
 import { EthOverview } from '../../components/app/wallet-overview';
-
+import WhatsNewPopup from '../../components/app/whats-new-popup';
+import RecoveryPhraseReminder from '../../components/app/recovery-phrase-reminder';
 import ActionableMessage from '../../components/ui/actionable-message/actionable-message';
-import {
-  FontWeight,
-  Display,
-  TextColor,
-  TextVariant,
-  ///: BEGIN:ONLY_INCLUDE_IN(build-main)
-  Size,
-  ///: END:ONLY_INCLUDE_IN
-  ///: BEGIN:ONLY_INCLUDE_IN(build-main,build-mmi)
-  JustifyContent,
-  ///: END:ONLY_INCLUDE_IN
-} from '../../helpers/constants/design-system';
-import { SECOND } from '../../../shared/constants/time';
-import {
-  ButtonIcon,
-  ButtonIconSize,
-  IconName,
-  Box,
-  ///: BEGIN:ONLY_INCLUDE_IN(build-main)
-  ButtonLink,
-  ///: END:ONLY_INCLUDE_IN
-  Text,
-} from '../../components/component-library';
+import Typography from '../../components/ui/typography/typography';
+import { TYPOGRAPHY, FONT_WEIGHT } from '../../helpers/constants/design-system';
+
+import { isBeta } from '../../helpers/utils/build-types';
 
 import {
   ASSET_ROUTE,
   RESTORE_VAULT_ROUTE,
   CONFIRM_TRANSACTION_ROUTE,
   CONFIRM_ADD_SUGGESTED_TOKEN_ROUTE,
-  CONFIRM_ADD_SUGGESTED_NFT_ROUTE,
+  INITIALIZE_BACKUP_SEED_PHRASE_ROUTE,
   CONNECT_ROUTE,
   CONNECTED_ROUTE,
   CONNECTED_ACCOUNTS_ROUTE,
@@ -63,315 +35,172 @@
   BUILD_QUOTE_ROUTE,
   VIEW_QUOTE_ROUTE,
   CONFIRMATION_V_NEXT_ROUTE,
-  ///: BEGIN:ONLY_INCLUDE_IN(build-main,build-beta,build-flask)
-  ONBOARDING_SECURE_YOUR_WALLET_ROUTE,
-  ///: END:ONLY_INCLUDE_IN
-  ///: BEGIN:ONLY_INCLUDE_IN(build-mmi)
-  CONFIRM_ADD_CUSTODIAN_TOKEN,
-  INTERACTIVE_REPLACEMENT_TOKEN_PAGE,
-  ///: END:ONLY_INCLUDE_IN
+  ADD_COLLECTIBLE_ROUTE,
 } from '../../helpers/constants/routes';
-import ZENDESK_URLS from '../../helpers/constants/zendesk-url';
-///: BEGIN:ONLY_INCLUDE_IN(build-main)
-import { SUPPORT_LINK } from '../../../shared/lib/ui-utils';
-///: END:ONLY_INCLUDE_IN
-///: BEGIN:ONLY_INCLUDE_IN(build-beta)
-import BetaHomeFooter from './beta/beta-home-footer.component';
-///: END:ONLY_INCLUDE_IN
-///: BEGIN:ONLY_INCLUDE_IN(build-flask)
-import FlaskHomeFooter from './flask/flask-home-footer.component';
-///: END:ONLY_INCLUDE_IN
-///: BEGIN:ONLY_INCLUDE_IN(build-mmi)
-import InstitutionalHomeFooter from './institutional/institutional-home-footer';
-///: END:ONLY_INCLUDE_IN
-
-function shouldCloseNotificationPopup({
-  isNotification,
-  totalUnapprovedCount,
-  hasApprovalFlows,
-  isSigningQRHardwareTransaction,
-  ///: BEGIN:ONLY_INCLUDE_IN(build-mmi)
-  waitForConfirmDeepLinkDialog,
-  institutionalConnectRequests,
-  ///: END:ONLY_INCLUDE_IN
-}) {
-  let shouldCLose =
-    isNotification &&
-    totalUnapprovedCount === 0 &&
-    !hasApprovalFlows &&
-    !isSigningQRHardwareTransaction;
-
-  ///: BEGIN:ONLY_INCLUDE_IN(build-mmi)
-  shouldCLose &&=
-    // MMI User must be shown a deeplink
-    !waitForConfirmDeepLinkDialog &&
-    // MMI User is connecting to custodian
-    institutionalConnectRequests.length === 0;
-  ///: END:ONLY_INCLUDE_IN
-
-  return shouldCLose;
-}
+import BetaHomeFooter from './beta-home-footer.component';
+
+const LEARN_MORE_URL =
+  'https://metamask.zendesk.com/hc/en-us/articles/360045129011-Intro-to-MetaMask-v8-extension';
+const LEGACY_WEB3_URL =
+  'https://metamask.zendesk.com/hc/en-us/articles/360053147012';
+const INFURA_BLOCKAGE_URL =
+  'https://metamask.zendesk.com/hc/en-us/articles/360059386712';
 
 export default class Home extends PureComponent {
   static contextTypes = {
     t: PropTypes.func,
-    trackEvent: PropTypes.func,
   };
 
   static propTypes = {
     history: PropTypes.object,
     forgottenPassword: PropTypes.bool,
-    hasTransactionPendingApprovals: PropTypes.bool.isRequired,
-    hasWatchTokenPendingApprovals: PropTypes.bool,
-    hasWatchNftPendingApprovals: PropTypes.bool,
-    setConnectedStatusPopoverHasBeenShown: PropTypes.func,
-    ///: BEGIN:ONLY_INCLUDE_IN(build-main,build-beta,build-flask)
+    suggestedAssets: PropTypes.array,
+    unconfirmedTransactionsCount: PropTypes.number,
     shouldShowSeedPhraseReminder: PropTypes.bool.isRequired,
     isPopup: PropTypes.bool,
+    isNotification: PropTypes.bool.isRequired,
+    threeBoxSynced: PropTypes.bool,
+    setupThreeBox: PropTypes.func,
+    turnThreeBoxSyncingOn: PropTypes.func,
+    showRestorePrompt: PropTypes.bool,
+    selectedAddress: PropTypes.string,
+    restoreFromThreeBox: PropTypes.func,
+    setShowRestorePromptToFalse: PropTypes.func,
+    threeBoxLastUpdated: PropTypes.number,
+    firstPermissionsRequestId: PropTypes.string,
+    totalUnapprovedCount: PropTypes.number.isRequired,
+    setConnectedStatusPopoverHasBeenShown: PropTypes.func,
     connectedStatusPopoverHasBeenShown: PropTypes.bool,
-    showRecoveryPhraseReminder: PropTypes.bool.isRequired,
-    showTermsOfUsePopup: PropTypes.bool.isRequired,
-    seedPhraseBackedUp: (props) => {
-      if (
-        props.seedPhraseBackedUp !== null &&
-        typeof props.seedPhraseBackedUp !== 'boolean'
-      ) {
-        throw new Error(
-          `seedPhraseBackedUp is required to be null or boolean. Received ${props.seedPhraseBackedUp}`,
-        );
-      }
-    },
-    firstTimeFlowType: PropTypes.string,
-    completedOnboarding: PropTypes.bool,
-    showWhatsNewPopup: PropTypes.bool.isRequired,
-    hideWhatsNewPopup: PropTypes.func.isRequired,
-    announcementsToShow: PropTypes.bool.isRequired,
-    onboardedInThisUISession: PropTypes.bool,
-    ///: END:ONLY_INCLUDE_IN
-    newNetworkAddedConfigurationId: PropTypes.string,
-    isNotification: PropTypes.bool.isRequired,
-    firstPermissionsRequestId: PropTypes.string,
-    // This prop is used in the `shouldCloseNotificationPopup` function
-    // eslint-disable-next-line react/no-unused-prop-types
-    totalUnapprovedCount: PropTypes.number.isRequired,
     defaultHomeActiveTabName: PropTypes.string,
     onTabClick: PropTypes.func.isRequired,
     haveSwapsQuotes: PropTypes.bool.isRequired,
     showAwaitingSwapScreen: PropTypes.bool.isRequired,
     swapsFetchParams: PropTypes.object,
-    location: PropTypes.object,
     shouldShowWeb3ShimUsageNotification: PropTypes.bool.isRequired,
     setWeb3ShimUsageAlertDismissed: PropTypes.func.isRequired,
     originOfCurrentTab: PropTypes.string,
     disableWeb3ShimUsageAlert: PropTypes.func.isRequired,
     pendingConfirmations: PropTypes.arrayOf(PropTypes.object).isRequired,
-    hasApprovalFlows: PropTypes.bool.isRequired,
     infuraBlocked: PropTypes.bool.isRequired,
-    ///: BEGIN:ONLY_INCLUDE_IN(snaps)
-    errorsToShow: PropTypes.object.isRequired,
-    shouldShowErrors: PropTypes.bool.isRequired,
-    removeSnapError: PropTypes.func.isRequired,
-    ///: END:ONLY_INCLUDE_IN
+    showWhatsNewPopup: PropTypes.bool.isRequired,
+    hideWhatsNewPopup: PropTypes.func.isRequired,
+    notificationsToShow: PropTypes.bool.isRequired,
+    showRecoveryPhraseReminder: PropTypes.bool.isRequired,
     setRecoveryPhraseReminderHasBeenShown: PropTypes.func.isRequired,
     setRecoveryPhraseReminderLastShown: PropTypes.func.isRequired,
-    setTermsOfUseLastAgreed: PropTypes.func.isRequired,
-    showOutdatedBrowserWarning: PropTypes.bool.isRequired,
-    setOutdatedBrowserWarningLastShown: PropTypes.func.isRequired,
-    newNetworkAddedName: PropTypes.string,
-    // This prop is used in the `shouldCloseNotificationPopup` function
-    // eslint-disable-next-line react/no-unused-prop-types
+    seedPhraseBackedUp: PropTypes.bool.isRequired,
+    newNetworkAdded: PropTypes.string,
+    setNewNetworkAdded: PropTypes.func.isRequired,
     isSigningQRHardwareTransaction: PropTypes.bool.isRequired,
-<<<<<<< HEAD
-    newNftAddedMessage: PropTypes.string,
-    setNewNftAddedMessage: PropTypes.func.isRequired,
-    removeNftMessage: PropTypes.string,
-    setRemoveNftMessage: PropTypes.func.isRequired,
-    closeNotificationPopup: PropTypes.func.isRequired,
-    newTokensImported: PropTypes.string,
-    setNewTokensImported: PropTypes.func.isRequired,
-    clearNewNetworkAdded: PropTypes.func,
-    setActiveNetwork: PropTypes.func,
-    ///: BEGIN:ONLY_INCLUDE_IN(build-mmi)
-    institutionalConnectRequests: PropTypes.arrayOf(PropTypes.object),
-    mmiPortfolioEnabled: PropTypes.bool,
-    modalOpen: PropTypes.bool,
-    setWaitForConfirmDeepLinkDialog: PropTypes.func,
-    waitForConfirmDeepLinkDialog: PropTypes.bool,
-    ///: END:ONLY_INCLUDE_IN
-=======
     newCollectibleAddedMessage: PropTypes.string,
     setNewCollectibleAddedMessage: PropTypes.func.isRequired,
     failedTransactionsToDisplayCount: PropTypes.number,
->>>>>>> 848a9729
   };
 
   state = {
+    // eslint-disable-next-line react/no-unused-state
+    mounted: false,
     canShowBlockageNotification: true,
-    notificationClosing: false,
-    redirecting: false,
   };
-
-  constructor(props) {
-    super(props);
-
-    const {
-      closeNotificationPopup,
-      firstPermissionsRequestId,
-      haveSwapsQuotes,
-      isNotification,
-      showAwaitingSwapScreen,
-      hasWatchTokenPendingApprovals,
-      hasWatchNftPendingApprovals,
-      swapsFetchParams,
-<<<<<<< HEAD
-      hasTransactionPendingApprovals,
-      location,
-    } = this.props;
-    const stayOnHomePage = Boolean(location?.state?.stayOnHomePage);
-
-    if (shouldCloseNotificationPopup(props)) {
-      this.state.notificationClosing = true;
-      closeNotificationPopup();
-    } else if (
-      firstPermissionsRequestId ||
-      hasTransactionPendingApprovals ||
-      hasWatchTokenPendingApprovals ||
-      hasWatchNftPendingApprovals ||
-      (!isNotification &&
-        !stayOnHomePage &&
-        (showAwaitingSwapScreen || haveSwapsQuotes || swapsFetchParams))
-    ) {
-      this.state.redirecting = true;
-    }
-  }
-
-  ///: BEGIN:ONLY_INCLUDE_IN(build-mmi)
-  checkInstitutionalConnectRequest() {
-    const { history, institutionalConnectRequests } = this.props;
-    if (
-      institutionalConnectRequests &&
-      institutionalConnectRequests.length > 0 &&
-      institutionalConnectRequests[0].feature === 'custodian'
-    ) {
-      if (
-        institutionalConnectRequests[0].method ===
-        'metamaskinstitutional_reauthenticate'
-      ) {
-        history.push(INTERACTIVE_REPLACEMENT_TOKEN_PAGE);
-      } else if (
-        institutionalConnectRequests[0].method ===
-        'metamaskinstitutional_authenticate'
-      ) {
-        history.push(CONFIRM_ADD_CUSTODIAN_TOKEN);
-      }
-    }
-  }
-
-  shouldCloseCurrentWindow() {
-    const {
-      isNotification,
-      modalOpen,
-      totalUnapprovedCount,
-      institutionalConnectRequests,
-      waitForConfirmDeepLinkDialog,
-=======
-      pendingConfirmations,
-      isSigningQRHardwareTransaction,
-      failedTransactionsToDisplayCount,
->>>>>>> 848a9729
-    } = this.props;
-
-    if (
-      isNotification &&
-      totalUnapprovedCount === 0 &&
-      institutionalConnectRequests.length === 0 &&
-      !waitForConfirmDeepLinkDialog &&
-      !modalOpen
-    ) {
-      global.platform.closeCurrentWindow();
-    }
-  }
-  ///: END:ONLY_INCLUDE_IN
 
   checkStatusAndNavigate() {
     const {
       firstPermissionsRequestId,
       history,
       isNotification,
-      hasTransactionPendingApprovals,
-      hasWatchTokenPendingApprovals,
-      hasWatchNftPendingApprovals,
+      suggestedAssets = [],
+      totalUnapprovedCount,
+      unconfirmedTransactionsCount,
       haveSwapsQuotes,
       showAwaitingSwapScreen,
       swapsFetchParams,
-      location,
       pendingConfirmations,
-      hasApprovalFlows,
+      isSigningQRHardwareTransaction,
+      failedTransactionsToDisplayCount,
     } = this.props;
-    const stayOnHomePage = Boolean(location?.state?.stayOnHomePage);
-
-    ///: BEGIN:ONLY_INCLUDE_IN(build-mmi)
-    this.shouldCloseCurrentWindow();
-    ///: END:ONLY_INCLUDE_IN
-
-    const canRedirect = !isNotification && !stayOnHomePage;
-    if (canRedirect && showAwaitingSwapScreen) {
+    if (
+      isNotification &&
+      totalUnapprovedCount === 0 &&
+      !isSigningQRHardwareTransaction
+    ) {
+      global.platform.closeCurrentWindow();
+    } else if (!isNotification && showAwaitingSwapScreen) {
       history.push(AWAITING_SWAP_ROUTE);
-    } else if (canRedirect && haveSwapsQuotes) {
+    } else if (!isNotification && haveSwapsQuotes) {
       history.push(VIEW_QUOTE_ROUTE);
-    } else if (canRedirect && swapsFetchParams) {
+    } else if (!isNotification && swapsFetchParams) {
       history.push(BUILD_QUOTE_ROUTE);
     } else if (firstPermissionsRequestId) {
       history.push(`${CONNECT_ROUTE}/${firstPermissionsRequestId}`);
-<<<<<<< HEAD
-    } else if (hasTransactionPendingApprovals) {
-=======
     } else if (
       unconfirmedTransactionsCount > 0 ||
       failedTransactionsToDisplayCount > 0
     ) {
->>>>>>> 848a9729
       history.push(CONFIRM_TRANSACTION_ROUTE);
-    } else if (hasWatchTokenPendingApprovals) {
+    } else if (suggestedAssets.length > 0) {
       history.push(CONFIRM_ADD_SUGGESTED_TOKEN_ROUTE);
-    } else if (hasWatchNftPendingApprovals) {
-      history.push(CONFIRM_ADD_SUGGESTED_NFT_ROUTE);
-    } else if (pendingConfirmations.length > 0 || hasApprovalFlows) {
+    } else if (pendingConfirmations.length > 0) {
       history.push(CONFIRMATION_V_NEXT_ROUTE);
     }
-    ///: BEGIN:ONLY_INCLUDE_IN(build-mmi)
-    this.checkInstitutionalConnectRequest();
-    ///: END:ONLY_INCLUDE_IN
   }
 
   componentDidMount() {
+    // eslint-disable-next-line react/no-unused-state
+    this.setState({ mounted: true });
     this.checkStatusAndNavigate();
-
-    ///: BEGIN:ONLY_INCLUDE_IN(build-mmi)
-    const { setWaitForConfirmDeepLinkDialog } = this.props;
-
-    window.addEventListener('beforeunload', () => {
-      // If user closes notification window manually, change waitForConfirmDeepLinkDialog to false
-      setWaitForConfirmDeepLinkDialog(false);
-    });
-    ///: END:ONLY_INCLUDE_IN
   }
 
-  static getDerivedStateFromProps(props) {
-    if (shouldCloseNotificationPopup(props)) {
-      return { notificationClosing: true };
+  static getDerivedStateFromProps(
+    {
+      firstPermissionsRequestId,
+      isNotification,
+      suggestedAssets,
+      totalUnapprovedCount,
+      unconfirmedTransactionsCount,
+      haveSwapsQuotes,
+      showAwaitingSwapScreen,
+      swapsFetchParams,
+      isSigningQRHardwareTransaction,
+    },
+    { mounted },
+  ) {
+    if (!mounted) {
+      if (
+        isNotification &&
+        totalUnapprovedCount === 0 &&
+        !isSigningQRHardwareTransaction
+      ) {
+        return { closing: true };
+      } else if (
+        firstPermissionsRequestId ||
+        unconfirmedTransactionsCount > 0 ||
+        suggestedAssets.length > 0 ||
+        (!isNotification &&
+          (showAwaitingSwapScreen || haveSwapsQuotes || swapsFetchParams))
+      ) {
+        return { redirecting: true };
+      }
     }
     return null;
   }
 
-  componentDidUpdate(_prevProps, prevState) {
-    const { closeNotificationPopup, isNotification } = this.props;
-    const { notificationClosing } = this.state;
-
-    if (notificationClosing && !prevState.notificationClosing) {
-      closeNotificationPopup();
-    } else if (isNotification) {
-      this.checkStatusAndNavigate();
+  componentDidUpdate(_, prevState) {
+    const {
+      setupThreeBox,
+      showRestorePrompt,
+      threeBoxLastUpdated,
+      threeBoxSynced,
+      isNotification,
+    } = this.props;
+
+    if (!prevState.closing && this.state.closing) {
+      global.platform.closeCurrentWindow();
+    }
+
+    isNotification && this.checkStatusAndNavigate();
+
+    if (threeBoxSynced && showRestorePrompt && threeBoxLastUpdated === null) {
+      setupThreeBox();
     }
   }
 
@@ -384,215 +213,83 @@
     setRecoveryPhraseReminderLastShown(new Date().getTime());
   };
 
-  onAcceptTermsOfUse = () => {
-    const { setTermsOfUseLastAgreed } = this.props;
-    setTermsOfUseLastAgreed(new Date().getTime());
-    this.context.trackEvent({
-      category: MetaMetricsEventCategory.Onboarding,
-      event: MetaMetricsEventName.TermsOfUseAccepted,
-      properties: {
-        location: 'Terms Of Use Popover',
-      },
-    });
-  };
-
-  ///: BEGIN:ONLY_INCLUDE_IN(build-main)
-  onSupportLinkClick = () => {
-    this.context.trackEvent(
-      {
-        category: MetaMetricsEventCategory.Home,
-        event: MetaMetricsEventName.SupportLinkClicked,
-        properties: {
-          url: SUPPORT_LINK,
-        },
-      },
-      {
-        contextPropsIntoEventProperties: [MetaMetricsContextProp.PageTitle],
-      },
-    );
-  };
-  ///: END:ONLY_INCLUDE_IN
-
-  onOutdatedBrowserWarningClose = () => {
-    const { setOutdatedBrowserWarningLastShown } = this.props;
-    setOutdatedBrowserWarningLastShown(new Date().getTime());
-  };
-
   renderNotifications() {
     const { t } = this.context;
-
     const {
-      ///: BEGIN:ONLY_INCLUDE_IN(build-main,build-beta,build-flask)
       history,
       shouldShowSeedPhraseReminder,
       isPopup,
-      ///: END:ONLY_INCLUDE_IN
+      selectedAddress,
+      restoreFromThreeBox,
+      turnThreeBoxSyncingOn,
+      setShowRestorePromptToFalse,
+      showRestorePrompt,
+      threeBoxLastUpdated,
       shouldShowWeb3ShimUsageNotification,
       setWeb3ShimUsageAlertDismissed,
       originOfCurrentTab,
       disableWeb3ShimUsageAlert,
-      ///: BEGIN:ONLY_INCLUDE_IN(snaps)
-      removeSnapError,
-      errorsToShow,
-      shouldShowErrors,
-      ///: END:ONLY_INCLUDE_IN
       infuraBlocked,
-      showOutdatedBrowserWarning,
-      newNftAddedMessage,
-      setNewNftAddedMessage,
-      newNetworkAddedName,
-      removeNftMessage,
-      setRemoveNftMessage,
-      newTokensImported,
-      setNewTokensImported,
-      newNetworkAddedConfigurationId,
-      clearNewNetworkAdded,
-      setActiveNetwork,
+      newNetworkAdded,
+      setNewNetworkAdded,
+      newCollectibleAddedMessage,
+      setNewCollectibleAddedMessage,
     } = this.props;
-
-    const onAutoHide = () => {
-      setNewNftAddedMessage('');
-      setRemoveNftMessage('');
-    };
-
-    const autoHideDelay = 5 * SECOND;
-
     return (
       <MultipleNotifications>
-        {
-          ///: BEGIN:ONLY_INCLUDE_IN(snaps)
-          shouldShowErrors
-            ? Object.entries(errorsToShow).map(([errorId, error]) => {
-                return (
-                  <HomeNotification
-                    classNames={['home__error-message']}
-                    infoText={error.data.snapId}
-                    descriptionText={
-                      <>
-                        <Text
-                          variant={TextVariant.bodyMd}
-                          as="h5"
-                          color={TextColor.textAlternative}
-                        >
-                          {t('somethingWentWrong')}
-                        </Text>
-                        <Text
-                          color={TextColor.textAlternative}
-                          variant={TextVariant.bodySm}
-                          as="h6"
-                        >
-                          {t('snapError', [error.message, error.code])}
-                        </Text>
-                      </>
-                    }
-                    onIgnore={async () => {
-                      await removeSnapError(errorId);
-                    }}
-                    ignoreText="Dismiss"
-                    key="home-error-message"
+        {newCollectibleAddedMessage ? (
+          <ActionableMessage
+            type={newCollectibleAddedMessage === 'success' ? 'info' : 'warning'}
+            className="home__new-network-notification"
+            message={
+              <div className="home__new-network-notification-message">
+                {newCollectibleAddedMessage === 'success' ? (
+                  <img
+                    src="./images/check_circle.svg"
+                    className="home__new-network-notification-message--image"
                   />
-                );
-              })
-            : null
-          ///: END:ONLY_INCLUDE_IN
-        }
-        {newNftAddedMessage === 'success' ? (
-          <ActionableMessage
-            type="success"
-            className="home__new-network-notification"
-            autoHideTime={autoHideDelay}
-            onAutoHide={onAutoHide}
-            message={
-              <Box display={Display.InlineFlex}>
-                <i className="fa fa-check-circle home__new-nft-notification-icon" />
-                <Text variant={TextVariant.bodySm} as="h6">
-                  {t('newNftAddedMessage')}
-                </Text>
-                <ButtonIcon
-                  iconName={IconName.Close}
-                  size={ButtonIconSize.Sm}
-                  ariaLabel={t('close')}
-                  onClick={onAutoHide}
+                ) : null}
+                <Typography
+                  variant={TYPOGRAPHY.H7}
+                  fontWeight={FONT_WEIGHT.NORMAL}
+                >
+                  {newCollectibleAddedMessage === 'success'
+                    ? t('newCollectibleAddedMessage')
+                    : t('newCollectibleAddFailed', [
+                        newCollectibleAddedMessage,
+                      ])}
+                </Typography>
+                <button
+                  className="fas fa-times home__close"
+                  title={t('close')}
+                  onClick={() => setNewCollectibleAddedMessage('')}
                 />
-              </Box>
+              </div>
             }
           />
         ) : null}
-        {removeNftMessage === 'success' ? (
+        {newNetworkAdded ? (
           <ActionableMessage
-            type="danger"
-            className="home__new-network-notification"
-            autoHideTime={autoHideDelay}
-            onAutoHide={onAutoHide}
-            message={
-              <Box display={Display.InlineFlex}>
-                <i className="fa fa-check-circle home__new-nft-notification-icon" />
-                <Text variant={TextVariant.bodySm} as="h6">
-                  {t('removeNftMessage')}
-                </Text>
-                <ButtonIcon
-                  iconName={IconName.Close}
-                  size={ButtonIconSize.Sm}
-                  ariaLabel={t('close')}
-                  onClick={onAutoHide}
-                />
-              </Box>
-            }
-          />
-        ) : null}
-        {newNetworkAddedName ? (
-          <ActionableMessage
-            type="success"
+            type="info"
             className="home__new-network-notification"
             message={
-              <Box display={Display.InlineFlex}>
-                <i className="fa fa-check-circle home__new-network-notification-icon" />
-                <Text variant={TextVariant.bodySm} as="h6">
-                  {t('newNetworkAdded', [newNetworkAddedName])}
-                </Text>
-                <ButtonIcon
-                  iconName={IconName.Close}
-                  size={ButtonIconSize.Sm}
-                  ariaLabel={t('close')}
-                  onClick={() => clearNewNetworkAdded()}
-                  className="home__new-network-notification-close"
+              <div className="home__new-network-notification-message">
+                <img
+                  src="./images/check_circle.svg"
+                  className="home__new-network-notification-message--image"
                 />
-              </Box>
-            }
-          />
-        ) : null}
-        {newTokensImported ? (
-          <ActionableMessage
-            type="success"
-            className="home__new-tokens-imported-notification"
-            message={
-              <Box display={Display.InlineFlex}>
-                <i className="fa fa-check-circle home__new-tokens-imported-notification-icon" />
-                <Box>
-                  <Text
-                    className="home__new-tokens-imported-notification-title"
-                    variant={TextVariant.bodySmBold}
-                    as="h6"
-                  >
-                    {t('newTokensImportedTitle')}
-                  </Text>
-                  <Text
-                    className="home__new-tokens-imported-notification-message"
-                    variant={TextVariant.bodySm}
-                    as="h6"
-                  >
-                    {t('newTokensImportedMessage', [newTokensImported])}
-                  </Text>
-                </Box>
-
-                <ButtonIcon
-                  iconName={IconName.Close}
-                  size={ButtonIconSize.Sm}
-                  ariaLabel={t('close')}
-                  onClick={() => setNewTokensImported('')}
-                  className="home__new-tokens-imported-notification-close"
+                <Typography
+                  variant={TYPOGRAPHY.H7}
+                  fontWeight={FONT_WEIGHT.NORMAL}
+                >
+                  {t('newNetworkAdded', [newNetworkAdded])}
+                </Typography>
+                <button
+                  className="fas fa-times home__close"
+                  title={t('close')}
+                  onClick={() => setNewNetworkAdded('')}
                 />
-              </Box>
+              </div>
             }
           />
         ) : null}
@@ -603,7 +300,7 @@
                 key="web3ShimUsageNotificationLink"
                 className="home-notification__text-link"
                 onClick={() =>
-                  global.platform.openTab({ url: ZENDESK_URLS.LEGACY_WEB3 })
+                  global.platform.openTab({ url: LEGACY_WEB3_URL })
                 }
               >
                 {t('here')}
@@ -621,26 +318,42 @@
             key="home-web3ShimUsageNotification"
           />
         ) : null}
-        {
-          ///: BEGIN:ONLY_INCLUDE_IN(build-main,build-beta,build-flask)
-          shouldShowSeedPhraseReminder ? (
-            <HomeNotification
-              descriptionText={t('backupApprovalNotice')}
-              acceptText={t('backupNow')}
-              onAccept={() => {
-                const backUpSRPRoute = `${ONBOARDING_SECURE_YOUR_WALLET_ROUTE}/?isFromReminder=true`;
-                if (isPopup) {
-                  global.platform.openExtensionInBrowser(backUpSRPRoute);
-                } else {
-                  history.push(backUpSRPRoute);
-                }
-              }}
-              infoText={t('backupApprovalInfo')}
-              key="home-backupApprovalNotice"
-            />
-          ) : null
-          ///: END:ONLY_INCLUDE_IN
-        }
+        {shouldShowSeedPhraseReminder ? (
+          <HomeNotification
+            descriptionText={t('backupApprovalNotice')}
+            acceptText={t('backupNow')}
+            onAccept={() => {
+              if (isPopup) {
+                global.platform.openExtensionInBrowser(
+                  INITIALIZE_BACKUP_SEED_PHRASE_ROUTE,
+                );
+              } else {
+                history.push(INITIALIZE_BACKUP_SEED_PHRASE_ROUTE);
+              }
+            }}
+            infoText={t('backupApprovalInfo')}
+            key="home-backupApprovalNotice"
+          />
+        ) : null}
+        {threeBoxLastUpdated && showRestorePrompt ? (
+          <HomeNotification
+            descriptionText={t('restoreWalletPreferences', [
+              formatDate(threeBoxLastUpdated, 'M/d/y'),
+            ])}
+            acceptText={t('restore')}
+            ignoreText={t('noThanks')}
+            infoText={t('dataBackupFoundInfo')}
+            onAccept={() => {
+              restoreFromThreeBox(selectedAddress).then(() => {
+                turnThreeBoxSyncingOn();
+              });
+            }}
+            onIgnore={() => {
+              setShowRestorePromptToFalse();
+            }}
+            key="home-privacyModeDefault"
+          />
+        ) : null}
         {infuraBlocked && this.state.canShowBlockageNotification ? (
           <HomeNotification
             descriptionText={t('infuraBlockedNotification', [
@@ -648,7 +361,7 @@
                 key="infuraBlockedNotificationLink"
                 className="home-notification__text-link"
                 onClick={() =>
-                  global.platform.openTab({ url: ZENDESK_URLS.INFURA_BLOCKAGE })
+                  global.platform.openTab({ url: INFURA_BLOCKAGE_URL })
                 }
               >
                 {t('here')}
@@ -663,60 +376,6 @@
             key="home-infuraBlockedNotification"
           />
         ) : null}
-        {showOutdatedBrowserWarning ? (
-          <HomeNotification
-            descriptionText={t('outdatedBrowserNotification')}
-            acceptText={t('gotIt')}
-            onAccept={this.onOutdatedBrowserWarningClose}
-            key="home-outdatedBrowserNotification"
-          />
-        ) : null}
-        {newNetworkAddedConfigurationId && (
-          <Popover
-            className="home__new-network-added"
-            onClose={() => clearNewNetworkAdded()}
-          >
-            <i className="fa fa-check-circle fa-2x home__new-network-added__check-circle" />
-            <Text
-              variant={TextVariant.headingSm}
-              as="h4"
-              marginTop={5}
-              marginRight={9}
-              marginLeft={9}
-              marginBottom={0}
-              fontWeight={FontWeight.Bold}
-            >
-              {t('networkAddedSuccessfully')}
-            </Text>
-            <Box marginTop={8} marginRight={8} marginLeft={8} marginBottom={5}>
-              <Button
-                type="primary"
-                className="home__new-network-added__switch-to-button"
-                onClick={() => {
-                  setActiveNetwork(newNetworkAddedConfigurationId);
-                  clearNewNetworkAdded();
-                }}
-              >
-                <Text
-                  variant={TextVariant.bodySm}
-                  as="h6"
-                  color={TextColor.primaryInverse}
-                >
-                  {t('switchToNetwork', [newNetworkAddedName])}
-                </Text>
-              </Button>
-              <Button type="secondary" onClick={() => clearNewNetworkAdded()}>
-                <Text
-                  variant={TextVariant.bodySm}
-                  as="h6"
-                  color={TextColor.primaryDefault}
-                >
-                  {t('dismiss')}
-                </Text>
-              </Button>
-            </Box>
-          </Popover>
-        )}
       </MultipleNotifications>
     );
   }
@@ -742,12 +401,8 @@
         }}
         footer={
           <>
-            <a
-              href={ZENDESK_URLS.USER_GUIDE_DAPPS}
-              target="_blank"
-              rel="noopener noreferrer"
-            >
-              {t('learnMoreUpperCase')}
+            <a href={LEARN_MORE_URL} target="_blank" rel="noopener noreferrer">
+              {t('learnMore')}
             </a>
             <Button
               type="primary"
@@ -774,62 +429,23 @@
       onTabClick,
       forgottenPassword,
       history,
-      ///: BEGIN:ONLY_INCLUDE_IN(build-main,build-beta,build-flask)
       connectedStatusPopoverHasBeenShown,
       isPopup,
+      notificationsToShow,
+      showWhatsNewPopup,
+      hideWhatsNewPopup,
       seedPhraseBackedUp,
       showRecoveryPhraseReminder,
-      showTermsOfUsePopup,
-      showWhatsNewPopup,
-      hideWhatsNewPopup,
-      completedOnboarding,
-      onboardedInThisUISession,
-      announcementsToShow,
-      firstTimeFlowType,
-      newNetworkAddedConfigurationId,
-      ///: END:ONLY_INCLUDE_IN
-      ///: BEGIN:ONLY_INCLUDE_IN(build-mmi)
-      mmiPortfolioEnabled,
-      ///: END:ONLY_INCLUDE_IN
     } = this.props;
 
     if (forgottenPassword) {
       return <Redirect to={{ pathname: RESTORE_VAULT_ROUTE }} />;
-    } else if (this.state.notificationClosing || this.state.redirecting) {
+    } else if (this.state.closing || this.state.redirecting) {
       return null;
     }
-    const tabPadding = process.env.MULTICHAIN ? 4 : 0; // TODO: Remove tabPadding and add paddingTop={4} to parent container Box of Tabs
-
-    ///: BEGIN:ONLY_INCLUDE_IN(build-main,build-beta,build-flask)
-    const showWhatsNew =
-      completedOnboarding &&
-      (!onboardedInThisUISession || firstTimeFlowType === 'import') &&
-      announcementsToShow &&
-      showWhatsNewPopup &&
-      !process.env.IN_TEST &&
-      !newNetworkAddedConfigurationId;
-
-    const showTermsOfUse =
-      completedOnboarding && !onboardedInThisUISession && showTermsOfUsePopup;
-    ///: END:ONLY_INCLUDE_IN
-
-    ///: BEGIN:ONLY_INCLUDE_IN(build-mmi)
-    // The style in activity screen for support is different
-    const activitySupportDisplayStyle =
-      defaultHomeActiveTabName === 'activity'
-        ? {
-            justifyContent: JustifyContent.center,
-            paddingLeft: 0,
-            marginTop: 4,
-            marginBottom: 4,
-          }
-        : {
-            justifyContent: JustifyContent.flexStart,
-            paddingLeft: 4,
-            marginTop: 0,
-            marginBottom: 4,
-          };
-    ///: END:ONLY_INCLUDE_IN
+
+    const showWhatsNew = notificationsToShow && showWhatsNewPopup;
+
     return (
       <div className="main-container">
         <Route path={CONNECTED_ROUTE} component={ConnectedSites} exact />
@@ -839,9 +455,6 @@
           exact
         />
         <div className="home__container">
-          {
-            ///: BEGIN:ONLY_INCLUDE_IN(build-main,build-beta,build-flask)
-          }
           {showWhatsNew ? <WhatsNewPopup onClose={hideWhatsNewPopup} /> : null}
           {!showWhatsNew && showRecoveryPhraseReminder ? (
             <RecoveryPhraseReminder
@@ -849,168 +462,72 @@
               onConfirm={this.onRecoveryPhraseReminderClose}
             />
           ) : null}
-          {showTermsOfUse ? (
-            <TermsOfUsePopup onAccept={this.onAcceptTermsOfUse} />
-          ) : null}
           {isPopup && !connectedStatusPopoverHasBeenShown
             ? this.renderPopover()
             : null}
-          {
-            ///: END:ONLY_INCLUDE_IN
-          }
           <div className="home__main-view">
-            {process.env.MULTICHAIN ? null : (
-              <div className="home__balance-wrapper">
-                {
-                  ///: BEGIN:ONLY_INCLUDE_IN(build-main,build-beta,build-flask)
-                  <EthOverview showAddress />
-                  ///: END:ONLY_INCLUDE_IN
-                }
-                {
-                  ///: BEGIN:ONLY_INCLUDE_IN(build-mmi)
-                  <EthOverview
-                    showAddress
-                    mmiPortfolioEnabled={mmiPortfolioEnabled}
-                  />
-                  ///: END:ONLY_INCLUDE_IN
-                }
-              </div>
-            )}
-            <Box style={{ flexGrow: '1' }} paddingTop={tabPadding}>
-              <Tabs
-                t={this.context.t}
-                defaultActiveTabKey={defaultHomeActiveTabName}
-                onTabClick={(tabName) => {
-                  onTabClick(tabName);
-                  let event;
-                  switch (tabName) {
-                    case 'nfts':
-                      event = MetaMetricsEventName.NftScreenOpened;
-                      break;
-                    case 'activity':
-                      event = MetaMetricsEventName.ActivityScreenOpened;
-                      break;
-                    default:
-                      event = MetaMetricsEventName.TokenScreenOpened;
+            <MenuBar />
+            <div className="home__balance-wrapper">
+              <EthOverview />
+            </div>
+            <Tabs
+              defaultActiveTabName={defaultHomeActiveTabName}
+              onTabClick={onTabClick}
+              tabsClassName="home__tabs"
+            >
+              <Tab
+                activeClassName="home__tab--active"
+                className="home__tab"
+                data-testid="home__asset-tab"
+                name={t('assets')}
+              >
+                <AssetList
+                  onClickAsset={(asset) =>
+                    history.push(`${ASSET_ROUTE}/${asset}`)
                   }
-                  this.context.trackEvent({
-                    category: MetaMetricsEventCategory.Home,
-                    event,
-                  });
-                }}
-                tabsClassName="home__tabs"
-              >
-                <Tab
-                  activeClassName="home__tab--active"
-                  className="home__tab"
-                  data-testid="home__asset-tab"
-                  name={this.context.t('tokens')}
-                  tabKey="tokens"
-                >
-                  <Box marginTop={2}>
-                    <AssetList
-                      onClickAsset={(asset) =>
-                        history.push(`${ASSET_ROUTE}/${asset}`)
-                      }
-                    />
-                    {
-                      ///: BEGIN:ONLY_INCLUDE_IN(build-main)
-                      <ButtonLink
-                        size={Size.MD}
-                        startIconName={IconName.MessageQuestion}
-                        data-testid="need-help-link"
-                        href={SUPPORT_LINK}
-                        display={Display.Flex}
-                        justifyContent={JustifyContent.flexStart}
-                        paddingLeft={4}
-                        marginBottom={4}
-                        onClick={this.onSupportLinkClick}
-                        externalLink
-                      >
-                        {t('needHelpLinkText')}
-                      </ButtonLink>
-                      ///: END:ONLY_INCLUDE_IN
-                    }
-                  </Box>
-                </Tab>
+                />
+              </Tab>
+              {process.env.COLLECTIBLES_V1 ? (
                 <Tab
                   activeClassName="home__tab--active"
                   className="home__tab"
                   data-testid="home__nfts-tab"
-                  name={this.context.t('nfts')}
-                  tabKey="nfts"
+                  name={t('nfts')}
                 >
-                  <NftsTab />
-                  {
-                    ///: BEGIN:ONLY_INCLUDE_IN(build-main)
-                    <ButtonLink
-                      size={Size.MD}
-                      startIconName={IconName.MessageQuestion}
-                      data-testid="need-help-link"
-                      href={SUPPORT_LINK}
-                      display={Display.Flex}
-                      justifyContent={JustifyContent.flexStart}
-                      paddingLeft={4}
-                      marginBottom={4}
-                      onClick={this.onSupportLinkClick}
-                      externalLink
-                    >
-                      {t('needHelpLinkText')}
-                    </ButtonLink>
-                    ///: END:ONLY_INCLUDE_IN
-                  }
+                  <CollectiblesTab
+                    onAddNFT={() => {
+                      history.push(ADD_COLLECTIBLE_ROUTE);
+                    }}
+                  />
                 </Tab>
-                <Tab
-                  activeClassName="home__tab--active"
-                  className="home__tab"
-                  data-testid="home__activity-tab"
-                  name={t('activity')}
-                  tabKey="activity"
-                >
-                  <TransactionList />
-                  {
-                    ///: BEGIN:ONLY_INCLUDE_IN(build-main)
-                    <ButtonLink
-                      size={Size.MD}
-                      startIconName={IconName.MessageQuestion}
-                      data-testid="need-help-link"
-                      href={SUPPORT_LINK}
-                      display={Display.Flex}
-                      justifyContent={JustifyContent.center}
-                      marginBottom={4}
-                      marginTop={4}
-                      onClick={this.onSupportLinkClick}
-                      externalLink
-                    >
-                      {t('needHelpLinkText')}
-                    </ButtonLink>
-                    ///: END:ONLY_INCLUDE_IN
-                  }
-                </Tab>
-              </Tabs>
-              {
-                ///: BEGIN:ONLY_INCLUDE_IN(build-mmi)
-                <InstitutionalHomeFooter
-                  activitySupportDisplayStyle={activitySupportDisplayStyle}
-                />
-                ///: END:ONLY_INCLUDE_IN
-              }
-            </Box>
-            {
-              ///: BEGIN:ONLY_INCLUDE_IN(build-beta)
-              <div className="home__support">
+              ) : null}
+              <Tab
+                activeClassName="home__tab--active"
+                className="home__tab"
+                data-testid="home__activity-tab"
+                name={t('activity')}
+              >
+                <TransactionList />
+              </Tab>
+            </Tabs>
+            <div className="home__support">
+              {isBeta() ? (
                 <BetaHomeFooter />
-              </div>
-              ///: END:ONLY_INCLUDE_IN
-            }
-            {
-              ///: BEGIN:ONLY_INCLUDE_IN(build-flask)
-              <div className="home__support">
-                <FlaskHomeFooter />
-              </div>
-              ///: END:ONLY_INCLUDE_IN
-            }
+              ) : (
+                t('needHelp', [
+                  <a
+                    href="https://support.metamask.io"
+                    target="_blank"
+                    rel="noopener noreferrer"
+                    key="need-help-link"
+                  >
+                    {t('needHelpLinkText')}
+                  </a>,
+                ])
+              )}
+            </div>
           </div>
+
           {this.renderNotifications()}
         </div>
       </div>
