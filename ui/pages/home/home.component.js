--- conflicted
+++ resolved
@@ -1,10 +1,6 @@
 import React, { PureComponent } from 'react';
 import PropTypes from 'prop-types';
 import { Redirect, Route } from 'react-router-dom';
-<<<<<<< HEAD
-///: BEGIN:ONLY_INCLUDE_IN(main)
-import { SUPPORT_LINK } from '../../helpers/constants/common';
-=======
 import {
   ///: BEGIN:ONLY_INCLUDE_IN(build-main)
   MetaMetricsContextProp,
@@ -18,43 +14,48 @@
 import TermsOfUsePopup from '../../components/app/terms-of-use-popup';
 import RecoveryPhraseReminder from '../../components/app/recovery-phrase-reminder';
 import WhatsNewPopup from '../../components/app/whats-new-popup';
->>>>>>> 5522af72
 ///: END:ONLY_INCLUDE_IN
-import { formatDate } from '../../helpers/utils/util';
-import AssetList from '../../components/app/asset-list';
-import CollectiblesTab from '../../components/app/collectibles-tab';
 import HomeNotification from '../../components/app/home-notification';
 import MultipleNotifications from '../../components/app/multiple-notifications';
 import TransactionList from '../../components/app/transaction-list';
-import MenuBar from '../../components/app/menu-bar';
 import Popover from '../../components/ui/popover';
 import Button from '../../components/ui/button';
 import ConnectedSites from '../connected-sites';
 import ConnectedAccounts from '../connected-accounts';
 import { Tabs, Tab } from '../../components/ui/tabs';
 import { EthOverview } from '../../components/app/wallet-overview';
-<<<<<<< HEAD
-import WhatsNewPopup from '../../components/app/whats-new-popup';
-import RecoveryPhraseReminder from '../../components/app/recovery-phrase-reminder';
-=======
-
->>>>>>> 5522af72
+
 import ActionableMessage from '../../components/ui/actionable-message/actionable-message';
-import Typography from '../../components/ui/typography/typography';
 import {
-  TYPOGRAPHY,
-  FONT_WEIGHT,
-  ///: BEGIN:ONLY_INCLUDE_IN(flask)
-  COLORS,
+  FontWeight,
+  Display,
+  TextColor,
+  TextVariant,
+  ///: BEGIN:ONLY_INCLUDE_IN(build-main)
+  Size,
+  ///: END:ONLY_INCLUDE_IN
+  ///: BEGIN:ONLY_INCLUDE_IN(build-main,build-mmi)
+  JustifyContent,
   ///: END:ONLY_INCLUDE_IN
 } from '../../helpers/constants/design-system';
+import { SECOND } from '../../../shared/constants/time';
+import {
+  ButtonIcon,
+  ButtonIconSize,
+  IconName,
+  Box,
+  ///: BEGIN:ONLY_INCLUDE_IN(build-main)
+  ButtonLink,
+  ///: END:ONLY_INCLUDE_IN
+  Text,
+} from '../../components/component-library';
 
 import {
   ASSET_ROUTE,
   RESTORE_VAULT_ROUTE,
   CONFIRM_TRANSACTION_ROUTE,
   CONFIRM_ADD_SUGGESTED_TOKEN_ROUTE,
-  INITIALIZE_BACKUP_SEED_PHRASE_ROUTE,
+  CONFIRM_ADD_SUGGESTED_NFT_ROUTE,
   CONNECT_ROUTE,
   CONNECTED_ROUTE,
   CONNECTED_ACCOUNTS_ROUTE,
@@ -62,48 +63,64 @@
   BUILD_QUOTE_ROUTE,
   VIEW_QUOTE_ROUTE,
   CONFIRMATION_V_NEXT_ROUTE,
-  ADD_COLLECTIBLE_ROUTE,
+  ///: BEGIN:ONLY_INCLUDE_IN(build-main,build-beta,build-flask)
+  ONBOARDING_SECURE_YOUR_WALLET_ROUTE,
+  ///: END:ONLY_INCLUDE_IN
+  ///: BEGIN:ONLY_INCLUDE_IN(build-mmi)
+  CONFIRM_ADD_CUSTODIAN_TOKEN,
+  INTERACTIVE_REPLACEMENT_TOKEN_PAGE,
+  ///: END:ONLY_INCLUDE_IN
 } from '../../helpers/constants/routes';
-///: BEGIN:ONLY_INCLUDE_IN(beta)
+import ZENDESK_URLS from '../../helpers/constants/zendesk-url';
+///: BEGIN:ONLY_INCLUDE_IN(build-main)
+import { SUPPORT_LINK } from '../../../shared/lib/ui-utils';
+///: END:ONLY_INCLUDE_IN
+///: BEGIN:ONLY_INCLUDE_IN(build-beta)
 import BetaHomeFooter from './beta/beta-home-footer.component';
 ///: END:ONLY_INCLUDE_IN
-///: BEGIN:ONLY_INCLUDE_IN(flask)
+///: BEGIN:ONLY_INCLUDE_IN(build-flask)
 import FlaskHomeFooter from './flask/flask-home-footer.component';
 ///: END:ONLY_INCLUDE_IN
-
-const LEARN_MORE_URL =
-  'https://metamask.zendesk.com/hc/en-us/articles/360045129011-Intro-to-MetaMask-v8-extension';
-const LEGACY_WEB3_URL =
-  'https://metamask.zendesk.com/hc/en-us/articles/360053147012';
-const INFURA_BLOCKAGE_URL =
-  'https://metamask.zendesk.com/hc/en-us/articles/360059386712';
+///: BEGIN:ONLY_INCLUDE_IN(build-mmi)
+import InstitutionalHomeFooter from './institutional/institutional-home-footer';
+///: END:ONLY_INCLUDE_IN
 
 function shouldCloseNotificationPopup({
   isNotification,
   totalUnapprovedCount,
+  hasApprovalFlows,
   isSigningQRHardwareTransaction,
+  ///: BEGIN:ONLY_INCLUDE_IN(build-mmi)
+  waitForConfirmDeepLinkDialog,
+  institutionalConnectRequests,
+  ///: END:ONLY_INCLUDE_IN
 }) {
-  return (
+  let shouldCLose =
     isNotification &&
     totalUnapprovedCount === 0 &&
-    !isSigningQRHardwareTransaction
-  );
+    !hasApprovalFlows &&
+    !isSigningQRHardwareTransaction;
+
+  ///: BEGIN:ONLY_INCLUDE_IN(build-mmi)
+  shouldCLose &&=
+    // MMI User must be shown a deeplink
+    !waitForConfirmDeepLinkDialog &&
+    // MMI User is connecting to custodian
+    institutionalConnectRequests.length === 0;
+  ///: END:ONLY_INCLUDE_IN
+
+  return shouldCLose;
 }
 
 export default class Home extends PureComponent {
   static contextTypes = {
     t: PropTypes.func,
+    trackEvent: PropTypes.func,
   };
 
   static propTypes = {
     history: PropTypes.object,
     forgottenPassword: PropTypes.bool,
-<<<<<<< HEAD
-    suggestedAssets: PropTypes.array,
-    unconfirmedTransactionsCount: PropTypes.number,
-    shouldShowSeedPhraseReminder: PropTypes.bool.isRequired,
-    isPopup: PropTypes.bool,
-=======
     hasTransactionPendingApprovals: PropTypes.bool.isRequired,
     hasWatchTokenPendingApprovals: PropTypes.bool,
     hasWatchNftPendingApprovals: PropTypes.bool,
@@ -132,63 +149,43 @@
     onboardedInThisUISession: PropTypes.bool,
     ///: END:ONLY_INCLUDE_IN
     newNetworkAddedConfigurationId: PropTypes.string,
->>>>>>> 5522af72
     isNotification: PropTypes.bool.isRequired,
-    threeBoxSynced: PropTypes.bool,
-    setupThreeBox: PropTypes.func,
-    turnThreeBoxSyncingOn: PropTypes.func,
-    showRestorePrompt: PropTypes.bool,
-    selectedAddress: PropTypes.string,
-    restoreFromThreeBox: PropTypes.func,
-    setShowRestorePromptToFalse: PropTypes.func,
-    threeBoxLastUpdated: PropTypes.number,
     firstPermissionsRequestId: PropTypes.string,
     // This prop is used in the `shouldCloseNotificationPopup` function
     // eslint-disable-next-line react/no-unused-prop-types
     totalUnapprovedCount: PropTypes.number.isRequired,
-<<<<<<< HEAD
-    setConnectedStatusPopoverHasBeenShown: PropTypes.func,
-    connectedStatusPopoverHasBeenShown: PropTypes.bool,
-=======
->>>>>>> 5522af72
     defaultHomeActiveTabName: PropTypes.string,
     onTabClick: PropTypes.func.isRequired,
     haveSwapsQuotes: PropTypes.bool.isRequired,
     showAwaitingSwapScreen: PropTypes.bool.isRequired,
     swapsFetchParams: PropTypes.object,
+    location: PropTypes.object,
     shouldShowWeb3ShimUsageNotification: PropTypes.bool.isRequired,
     setWeb3ShimUsageAlertDismissed: PropTypes.func.isRequired,
     originOfCurrentTab: PropTypes.string,
     disableWeb3ShimUsageAlert: PropTypes.func.isRequired,
     pendingConfirmations: PropTypes.arrayOf(PropTypes.object).isRequired,
+    hasApprovalFlows: PropTypes.bool.isRequired,
     infuraBlocked: PropTypes.bool.isRequired,
-<<<<<<< HEAD
-    showWhatsNewPopup: PropTypes.bool.isRequired,
-    hideWhatsNewPopup: PropTypes.func.isRequired,
-    notificationsToShow: PropTypes.bool.isRequired,
-    ///: BEGIN:ONLY_INCLUDE_IN(flask)
-=======
     ///: BEGIN:ONLY_INCLUDE_IN(snaps)
->>>>>>> 5522af72
     errorsToShow: PropTypes.object.isRequired,
     shouldShowErrors: PropTypes.bool.isRequired,
     removeSnapError: PropTypes.func.isRequired,
     ///: END:ONLY_INCLUDE_IN
-    showRecoveryPhraseReminder: PropTypes.bool.isRequired,
     setRecoveryPhraseReminderHasBeenShown: PropTypes.func.isRequired,
     setRecoveryPhraseReminderLastShown: PropTypes.func.isRequired,
-    seedPhraseBackedUp: PropTypes.bool.isRequired,
-    newNetworkAdded: PropTypes.string,
-    setNewNetworkAdded: PropTypes.func.isRequired,
+    setTermsOfUseLastAgreed: PropTypes.func.isRequired,
+    showOutdatedBrowserWarning: PropTypes.bool.isRequired,
+    setOutdatedBrowserWarningLastShown: PropTypes.func.isRequired,
+    newNetworkAddedName: PropTypes.string,
     // This prop is used in the `shouldCloseNotificationPopup` function
     // eslint-disable-next-line react/no-unused-prop-types
     isSigningQRHardwareTransaction: PropTypes.bool.isRequired,
-    newCollectibleAddedMessage: PropTypes.string,
-    setNewCollectibleAddedMessage: PropTypes.func.isRequired,
+    newNftAddedMessage: PropTypes.string,
+    setNewNftAddedMessage: PropTypes.func.isRequired,
+    removeNftMessage: PropTypes.string,
+    setRemoveNftMessage: PropTypes.func.isRequired,
     closeNotificationPopup: PropTypes.func.isRequired,
-<<<<<<< HEAD
-    failedTransactionsToDisplayCount: PropTypes.number,
-=======
     newTokensImported: PropTypes.string,
     setNewTokensImported: PropTypes.func.isRequired,
     clearNewNetworkAdded: PropTypes.func,
@@ -200,7 +197,6 @@
     setWaitForConfirmDeepLinkDialog: PropTypes.func,
     waitForConfirmDeepLinkDialog: PropTypes.bool,
     ///: END:ONLY_INCLUDE_IN
->>>>>>> 5522af72
   };
 
   state = {
@@ -218,60 +214,128 @@
       haveSwapsQuotes,
       isNotification,
       showAwaitingSwapScreen,
-      suggestedAssets = [],
+      hasWatchTokenPendingApprovals,
+      hasWatchNftPendingApprovals,
       swapsFetchParams,
-      unconfirmedTransactionsCount,
+      hasTransactionPendingApprovals,
+      location,
     } = this.props;
+    const stayOnHomePage = Boolean(location?.state?.stayOnHomePage);
 
     if (shouldCloseNotificationPopup(props)) {
       this.state.notificationClosing = true;
       closeNotificationPopup();
     } else if (
       firstPermissionsRequestId ||
-      unconfirmedTransactionsCount > 0 ||
-      suggestedAssets.length > 0 ||
+      hasTransactionPendingApprovals ||
+      hasWatchTokenPendingApprovals ||
+      hasWatchNftPendingApprovals ||
       (!isNotification &&
+        !stayOnHomePage &&
         (showAwaitingSwapScreen || haveSwapsQuotes || swapsFetchParams))
     ) {
       this.state.redirecting = true;
     }
   }
 
+  ///: BEGIN:ONLY_INCLUDE_IN(build-mmi)
+  checkInstitutionalConnectRequest() {
+    const { history, institutionalConnectRequests } = this.props;
+    if (
+      institutionalConnectRequests &&
+      institutionalConnectRequests.length > 0 &&
+      institutionalConnectRequests[0].feature === 'custodian'
+    ) {
+      if (
+        institutionalConnectRequests[0].method ===
+        'metamaskinstitutional_reauthenticate'
+      ) {
+        history.push(INTERACTIVE_REPLACEMENT_TOKEN_PAGE);
+      } else if (
+        institutionalConnectRequests[0].method ===
+        'metamaskinstitutional_authenticate'
+      ) {
+        history.push(CONFIRM_ADD_CUSTODIAN_TOKEN);
+      }
+    }
+  }
+
+  shouldCloseCurrentWindow() {
+    const {
+      isNotification,
+      modalOpen,
+      totalUnapprovedCount,
+      institutionalConnectRequests,
+      waitForConfirmDeepLinkDialog,
+    } = this.props;
+
+    if (
+      isNotification &&
+      totalUnapprovedCount === 0 &&
+      institutionalConnectRequests.length === 0 &&
+      !waitForConfirmDeepLinkDialog &&
+      !modalOpen
+    ) {
+      global.platform.closeCurrentWindow();
+    }
+  }
+  ///: END:ONLY_INCLUDE_IN
+
   checkStatusAndNavigate() {
     const {
       firstPermissionsRequestId,
       history,
       isNotification,
-      suggestedAssets = [],
-      unconfirmedTransactionsCount,
+      hasTransactionPendingApprovals,
+      hasWatchTokenPendingApprovals,
+      hasWatchNftPendingApprovals,
       haveSwapsQuotes,
       showAwaitingSwapScreen,
       swapsFetchParams,
+      location,
       pendingConfirmations,
-      failedTransactionsToDisplayCount,
+      hasApprovalFlows,
     } = this.props;
-    if (!isNotification && showAwaitingSwapScreen) {
+    const stayOnHomePage = Boolean(location?.state?.stayOnHomePage);
+
+    ///: BEGIN:ONLY_INCLUDE_IN(build-mmi)
+    this.shouldCloseCurrentWindow();
+    ///: END:ONLY_INCLUDE_IN
+
+    const canRedirect = !isNotification && !stayOnHomePage;
+    if (canRedirect && showAwaitingSwapScreen) {
       history.push(AWAITING_SWAP_ROUTE);
-    } else if (!isNotification && haveSwapsQuotes) {
+    } else if (canRedirect && haveSwapsQuotes) {
       history.push(VIEW_QUOTE_ROUTE);
-    } else if (!isNotification && swapsFetchParams) {
+    } else if (canRedirect && swapsFetchParams) {
       history.push(BUILD_QUOTE_ROUTE);
     } else if (firstPermissionsRequestId) {
       history.push(`${CONNECT_ROUTE}/${firstPermissionsRequestId}`);
-    } else if (
-      unconfirmedTransactionsCount > 0 ||
-      failedTransactionsToDisplayCount > 0
-    ) {
+    } else if (hasTransactionPendingApprovals) {
       history.push(CONFIRM_TRANSACTION_ROUTE);
-    } else if (suggestedAssets.length > 0) {
+    } else if (hasWatchTokenPendingApprovals) {
       history.push(CONFIRM_ADD_SUGGESTED_TOKEN_ROUTE);
-    } else if (pendingConfirmations.length > 0) {
+    } else if (hasWatchNftPendingApprovals) {
+      history.push(CONFIRM_ADD_SUGGESTED_NFT_ROUTE);
+    } else if (pendingConfirmations.length > 0 || hasApprovalFlows) {
       history.push(CONFIRMATION_V_NEXT_ROUTE);
     }
+    ///: BEGIN:ONLY_INCLUDE_IN(build-mmi)
+    this.checkInstitutionalConnectRequest();
+    ///: END:ONLY_INCLUDE_IN
   }
 
   componentDidMount() {
     this.checkStatusAndNavigate();
+
+    ///: BEGIN:ONLY_INCLUDE_IN(build-mmi)
+    const { setWaitForConfirmDeepLinkDialog } = this.props;
+
+    window.addEventListener('beforeunload', () => {
+      // If user closes notification window manually, change waitForConfirmDeepLinkDialog to false
+      setWaitForConfirmDeepLinkDialog(false);
+    });
+    ///: END:ONLY_INCLUDE_IN
   }
 
   static getDerivedStateFromProps(props) {
@@ -282,26 +346,13 @@
   }
 
   componentDidUpdate(_prevProps, prevState) {
-    const {
-      closeNotificationPopup,
-      setupThreeBox,
-      showRestorePrompt,
-      threeBoxLastUpdated,
-      threeBoxSynced,
-      isNotification,
-    } = this.props;
+    const { closeNotificationPopup, isNotification } = this.props;
     const { notificationClosing } = this.state;
 
     if (notificationClosing && !prevState.notificationClosing) {
       closeNotificationPopup();
     } else if (isNotification) {
       this.checkStatusAndNavigate();
-    } else if (
-      threeBoxSynced &&
-      showRestorePrompt &&
-      threeBoxLastUpdated === null
-    ) {
-      setupThreeBox();
     }
   }
 
@@ -314,37 +365,83 @@
     setRecoveryPhraseReminderLastShown(new Date().getTime());
   };
 
+  onAcceptTermsOfUse = () => {
+    const { setTermsOfUseLastAgreed } = this.props;
+    setTermsOfUseLastAgreed(new Date().getTime());
+    this.context.trackEvent({
+      category: MetaMetricsEventCategory.Onboarding,
+      event: MetaMetricsEventName.TermsOfUseAccepted,
+      properties: {
+        location: 'Terms Of Use Popover',
+      },
+    });
+  };
+
+  ///: BEGIN:ONLY_INCLUDE_IN(build-main)
+  onSupportLinkClick = () => {
+    this.context.trackEvent(
+      {
+        category: MetaMetricsEventCategory.Home,
+        event: MetaMetricsEventName.SupportLinkClicked,
+        properties: {
+          url: SUPPORT_LINK,
+        },
+      },
+      {
+        contextPropsIntoEventProperties: [MetaMetricsContextProp.PageTitle],
+      },
+    );
+  };
+  ///: END:ONLY_INCLUDE_IN
+
+  onOutdatedBrowserWarningClose = () => {
+    const { setOutdatedBrowserWarningLastShown } = this.props;
+    setOutdatedBrowserWarningLastShown(new Date().getTime());
+  };
+
   renderNotifications() {
     const { t } = this.context;
+
     const {
+      ///: BEGIN:ONLY_INCLUDE_IN(build-main,build-beta,build-flask)
       history,
       shouldShowSeedPhraseReminder,
       isPopup,
-      selectedAddress,
-      restoreFromThreeBox,
-      turnThreeBoxSyncingOn,
-      setShowRestorePromptToFalse,
-      showRestorePrompt,
-      threeBoxLastUpdated,
+      ///: END:ONLY_INCLUDE_IN
       shouldShowWeb3ShimUsageNotification,
       setWeb3ShimUsageAlertDismissed,
       originOfCurrentTab,
       disableWeb3ShimUsageAlert,
-      ///: BEGIN:ONLY_INCLUDE_IN(flask)
+      ///: BEGIN:ONLY_INCLUDE_IN(snaps)
       removeSnapError,
       errorsToShow,
       shouldShowErrors,
       ///: END:ONLY_INCLUDE_IN
       infuraBlocked,
-      newNetworkAdded,
-      setNewNetworkAdded,
-      newCollectibleAddedMessage,
-      setNewCollectibleAddedMessage,
+      showOutdatedBrowserWarning,
+      newNftAddedMessage,
+      setNewNftAddedMessage,
+      newNetworkAddedName,
+      removeNftMessage,
+      setRemoveNftMessage,
+      newTokensImported,
+      setNewTokensImported,
+      newNetworkAddedConfigurationId,
+      clearNewNetworkAdded,
+      setActiveNetwork,
     } = this.props;
+
+    const onAutoHide = () => {
+      setNewNftAddedMessage('');
+      setRemoveNftMessage('');
+    };
+
+    const autoHideDelay = 5 * SECOND;
+
     return (
       <MultipleNotifications>
         {
-          ///: BEGIN:ONLY_INCLUDE_IN(flask)
+          ///: BEGIN:ONLY_INCLUDE_IN(snaps)
           shouldShowErrors
             ? Object.entries(errorsToShow).map(([errorId, error]) => {
                 return (
@@ -353,20 +450,20 @@
                     infoText={error.data.snapId}
                     descriptionText={
                       <>
-                        <Typography
-                          color={COLORS.TEXT_MUTED}
-                          variant={TYPOGRAPHY.H5}
-                          fontWeight={FONT_WEIGHT.NORMAL}
+                        <Text
+                          variant={TextVariant.bodyMd}
+                          as="h5"
+                          color={TextColor.textAlternative}
                         >
                           {t('somethingWentWrong')}
-                        </Typography>
-                        <Typography
-                          color={COLORS.TEXT_MUTED}
-                          variant={TYPOGRAPHY.H7}
-                          fontWeight={FONT_WEIGHT.NORMAL}
+                        </Text>
+                        <Text
+                          color={TextColor.textAlternative}
+                          variant={TextVariant.bodySm}
+                          as="h6"
                         >
                           {t('snapError', [error.message, error.code])}
-                        </Typography>
+                        </Text>
                       </>
                     }
                     onIgnore={async () => {
@@ -380,53 +477,103 @@
             : null
           ///: END:ONLY_INCLUDE_IN
         }
-        {newCollectibleAddedMessage === 'success' ? (
+        {newNftAddedMessage === 'success' ? (
           <ActionableMessage
-            type="info"
+            type="success"
             className="home__new-network-notification"
+            autoHideTime={autoHideDelay}
+            onAutoHide={onAutoHide}
             message={
-              <div className="home__new-network-notification-message">
-                <img
-                  src="./images/check_circle.svg"
-                  className="home__new-network-notification-message--image"
+              <Box display={Display.InlineFlex}>
+                <i className="fa fa-check-circle home__new-nft-notification-icon" />
+                <Text variant={TextVariant.bodySm} as="h6">
+                  {t('newNftAddedMessage')}
+                </Text>
+                <ButtonIcon
+                  iconName={IconName.Close}
+                  size={ButtonIconSize.Sm}
+                  ariaLabel={t('close')}
+                  onClick={onAutoHide}
                 />
-                <Typography
-                  variant={TYPOGRAPHY.H7}
-                  fontWeight={FONT_WEIGHT.NORMAL}
-                >
-                  {t('newCollectibleAddedMessage')}
-                </Typography>
-                <button
-                  className="fas fa-times home__close"
-                  title={t('close')}
-                  onClick={() => setNewCollectibleAddedMessage('')}
-                />
-              </div>
+              </Box>
             }
           />
         ) : null}
-        {newNetworkAdded ? (
+        {removeNftMessage === 'success' ? (
           <ActionableMessage
-            type="info"
+            type="danger"
+            className="home__new-network-notification"
+            autoHideTime={autoHideDelay}
+            onAutoHide={onAutoHide}
+            message={
+              <Box display={Display.InlineFlex}>
+                <i className="fa fa-check-circle home__new-nft-notification-icon" />
+                <Text variant={TextVariant.bodySm} as="h6">
+                  {t('removeNftMessage')}
+                </Text>
+                <ButtonIcon
+                  iconName={IconName.Close}
+                  size={ButtonIconSize.Sm}
+                  ariaLabel={t('close')}
+                  onClick={onAutoHide}
+                />
+              </Box>
+            }
+          />
+        ) : null}
+        {newNetworkAddedName ? (
+          <ActionableMessage
+            type="success"
             className="home__new-network-notification"
             message={
-              <div className="home__new-network-notification-message">
-                <img
-                  src="./images/check_circle.svg"
-                  className="home__new-network-notification-message--image"
+              <Box display={Display.InlineFlex}>
+                <i className="fa fa-check-circle home__new-network-notification-icon" />
+                <Text variant={TextVariant.bodySm} as="h6">
+                  {t('newNetworkAdded', [newNetworkAddedName])}
+                </Text>
+                <ButtonIcon
+                  iconName={IconName.Close}
+                  size={ButtonIconSize.Sm}
+                  ariaLabel={t('close')}
+                  onClick={() => clearNewNetworkAdded()}
+                  className="home__new-network-notification-close"
                 />
-                <Typography
-                  variant={TYPOGRAPHY.H7}
-                  fontWeight={FONT_WEIGHT.NORMAL}
-                >
-                  {t('newNetworkAdded', [newNetworkAdded])}
-                </Typography>
-                <button
-                  className="fas fa-times home__close"
-                  title={t('close')}
-                  onClick={() => setNewNetworkAdded('')}
+              </Box>
+            }
+          />
+        ) : null}
+        {newTokensImported ? (
+          <ActionableMessage
+            type="success"
+            className="home__new-tokens-imported-notification"
+            message={
+              <Box display={Display.InlineFlex}>
+                <i className="fa fa-check-circle home__new-tokens-imported-notification-icon" />
+                <Box>
+                  <Text
+                    className="home__new-tokens-imported-notification-title"
+                    variant={TextVariant.bodySmBold}
+                    as="h6"
+                  >
+                    {t('newTokensImportedTitle')}
+                  </Text>
+                  <Text
+                    className="home__new-tokens-imported-notification-message"
+                    variant={TextVariant.bodySm}
+                    as="h6"
+                  >
+                    {t('newTokensImportedMessage', [newTokensImported])}
+                  </Text>
+                </Box>
+
+                <ButtonIcon
+                  iconName={IconName.Close}
+                  size={ButtonIconSize.Sm}
+                  ariaLabel={t('close')}
+                  onClick={() => setNewTokensImported('')}
+                  className="home__new-tokens-imported-notification-close"
                 />
-              </div>
+              </Box>
             }
           />
         ) : null}
@@ -437,7 +584,7 @@
                 key="web3ShimUsageNotificationLink"
                 className="home-notification__text-link"
                 onClick={() =>
-                  global.platform.openTab({ url: LEGACY_WEB3_URL })
+                  global.platform.openTab({ url: ZENDESK_URLS.LEGACY_WEB3 })
                 }
               >
                 {t('here')}
@@ -455,42 +602,26 @@
             key="home-web3ShimUsageNotification"
           />
         ) : null}
-        {shouldShowSeedPhraseReminder ? (
-          <HomeNotification
-            descriptionText={t('backupApprovalNotice')}
-            acceptText={t('backupNow')}
-            onAccept={() => {
-              if (isPopup) {
-                global.platform.openExtensionInBrowser(
-                  INITIALIZE_BACKUP_SEED_PHRASE_ROUTE,
-                );
-              } else {
-                history.push(INITIALIZE_BACKUP_SEED_PHRASE_ROUTE);
-              }
-            }}
-            infoText={t('backupApprovalInfo')}
-            key="home-backupApprovalNotice"
-          />
-        ) : null}
-        {threeBoxLastUpdated && showRestorePrompt ? (
-          <HomeNotification
-            descriptionText={t('restoreWalletPreferences', [
-              formatDate(threeBoxLastUpdated, 'M/d/y'),
-            ])}
-            acceptText={t('restore')}
-            ignoreText={t('noThanks')}
-            infoText={t('dataBackupFoundInfo')}
-            onAccept={() => {
-              restoreFromThreeBox(selectedAddress).then(() => {
-                turnThreeBoxSyncingOn();
-              });
-            }}
-            onIgnore={() => {
-              setShowRestorePromptToFalse();
-            }}
-            key="home-privacyModeDefault"
-          />
-        ) : null}
+        {
+          ///: BEGIN:ONLY_INCLUDE_IN(build-main,build-beta,build-flask)
+          shouldShowSeedPhraseReminder ? (
+            <HomeNotification
+              descriptionText={t('backupApprovalNotice')}
+              acceptText={t('backupNow')}
+              onAccept={() => {
+                const backUpSRPRoute = `${ONBOARDING_SECURE_YOUR_WALLET_ROUTE}/?isFromReminder=true`;
+                if (isPopup) {
+                  global.platform.openExtensionInBrowser(backUpSRPRoute);
+                } else {
+                  history.push(backUpSRPRoute);
+                }
+              }}
+              infoText={t('backupApprovalInfo')}
+              key="home-backupApprovalNotice"
+            />
+          ) : null
+          ///: END:ONLY_INCLUDE_IN
+        }
         {infuraBlocked && this.state.canShowBlockageNotification ? (
           <HomeNotification
             descriptionText={t('infuraBlockedNotification', [
@@ -498,7 +629,7 @@
                 key="infuraBlockedNotificationLink"
                 className="home-notification__text-link"
                 onClick={() =>
-                  global.platform.openTab({ url: INFURA_BLOCKAGE_URL })
+                  global.platform.openTab({ url: ZENDESK_URLS.INFURA_BLOCKAGE })
                 }
               >
                 {t('here')}
@@ -513,6 +644,60 @@
             key="home-infuraBlockedNotification"
           />
         ) : null}
+        {showOutdatedBrowserWarning ? (
+          <HomeNotification
+            descriptionText={t('outdatedBrowserNotification')}
+            acceptText={t('gotIt')}
+            onAccept={this.onOutdatedBrowserWarningClose}
+            key="home-outdatedBrowserNotification"
+          />
+        ) : null}
+        {newNetworkAddedConfigurationId && (
+          <Popover
+            className="home__new-network-added"
+            onClose={() => clearNewNetworkAdded()}
+          >
+            <i className="fa fa-check-circle fa-2x home__new-network-added__check-circle" />
+            <Text
+              variant={TextVariant.headingSm}
+              as="h4"
+              marginTop={5}
+              marginRight={9}
+              marginLeft={9}
+              marginBottom={0}
+              fontWeight={FontWeight.Bold}
+            >
+              {t('networkAddedSuccessfully')}
+            </Text>
+            <Box marginTop={8} marginRight={8} marginLeft={8} marginBottom={5}>
+              <Button
+                type="primary"
+                className="home__new-network-added__switch-to-button"
+                onClick={() => {
+                  setActiveNetwork(newNetworkAddedConfigurationId);
+                  clearNewNetworkAdded();
+                }}
+              >
+                <Text
+                  variant={TextVariant.bodySm}
+                  as="h6"
+                  color={TextColor.primaryInverse}
+                >
+                  {t('switchToNetwork', [newNetworkAddedName])}
+                </Text>
+              </Button>
+              <Button type="secondary" onClick={() => clearNewNetworkAdded()}>
+                <Text
+                  variant={TextVariant.bodySm}
+                  as="h6"
+                  color={TextColor.primaryDefault}
+                >
+                  {t('dismiss')}
+                </Text>
+              </Button>
+            </Box>
+          </Popover>
+        )}
       </MultipleNotifications>
     );
   }
@@ -538,8 +723,12 @@
         }}
         footer={
           <>
-            <a href={LEARN_MORE_URL} target="_blank" rel="noopener noreferrer">
-              {t('learnMore')}
+            <a
+              href={ZENDESK_URLS.USER_GUIDE_DAPPS}
+              target="_blank"
+              rel="noopener noreferrer"
+            >
+              {t('learnMoreUpperCase')}
             </a>
             <Button
               type="primary"
@@ -566,15 +755,9 @@
       onTabClick,
       forgottenPassword,
       history,
+      ///: BEGIN:ONLY_INCLUDE_IN(build-main,build-beta,build-flask)
       connectedStatusPopoverHasBeenShown,
       isPopup,
-<<<<<<< HEAD
-      notificationsToShow,
-      showWhatsNewPopup,
-      hideWhatsNewPopup,
-      seedPhraseBackedUp,
-      showRecoveryPhraseReminder,
-=======
       seedPhraseBackedUp,
       showRecoveryPhraseReminder,
       showTermsOfUsePopup,
@@ -589,7 +772,6 @@
       ///: BEGIN:ONLY_INCLUDE_IN(build-mmi)
       mmiPortfolioEnabled,
       ///: END:ONLY_INCLUDE_IN
->>>>>>> 5522af72
     } = this.props;
 
     if (forgottenPassword) {
@@ -597,11 +779,8 @@
     } else if (this.state.notificationClosing || this.state.redirecting) {
       return null;
     }
-
-<<<<<<< HEAD
-    const showWhatsNew = notificationsToShow && showWhatsNewPopup;
-
-=======
+    const tabPadding = process.env.MULTICHAIN ? 4 : 0; // TODO: Remove tabPadding and add paddingTop={4} to parent container Box of Tabs
+
     ///: BEGIN:ONLY_INCLUDE_IN(build-main,build-beta,build-flask)
     const showWhatsNew =
       completedOnboarding &&
@@ -632,7 +811,6 @@
             marginBottom: 4,
           };
     ///: END:ONLY_INCLUDE_IN
->>>>>>> 5522af72
     return (
       <div className="main-container">
         <Route path={CONNECTED_ROUTE} component={ConnectedSites} exact />
@@ -642,12 +820,9 @@
           exact
         />
         <div className="home__container">
-<<<<<<< HEAD
-=======
           {
             ///: BEGIN:ONLY_INCLUDE_IN(build-main,build-beta,build-flask)
           }
->>>>>>> 5522af72
           {showWhatsNew ? <WhatsNewPopup onClose={hideWhatsNewPopup} /> : null}
           {!showWhatsNew && showRecoveryPhraseReminder ? (
             <RecoveryPhraseReminder
@@ -655,82 +830,168 @@
               onConfirm={this.onRecoveryPhraseReminderClose}
             />
           ) : null}
+          {showTermsOfUse ? (
+            <TermsOfUsePopup onAccept={this.onAcceptTermsOfUse} />
+          ) : null}
           {isPopup && !connectedStatusPopoverHasBeenShown
             ? this.renderPopover()
             : null}
+          {
+            ///: END:ONLY_INCLUDE_IN
+          }
           <div className="home__main-view">
-            <MenuBar />
-            <div className="home__balance-wrapper">
-              <EthOverview />
-            </div>
-            <Tabs
-              defaultActiveTabName={defaultHomeActiveTabName}
-              onTabClick={onTabClick}
-              tabsClassName="home__tabs"
-            >
-              <Tab
-                activeClassName="home__tab--active"
-                className="home__tab"
-                data-testid="home__asset-tab"
-                name={t('assets')}
+            {process.env.MULTICHAIN ? null : (
+              <div className="home__balance-wrapper">
+                {
+                  ///: BEGIN:ONLY_INCLUDE_IN(build-main,build-beta,build-flask)
+                  <EthOverview showAddress />
+                  ///: END:ONLY_INCLUDE_IN
+                }
+                {
+                  ///: BEGIN:ONLY_INCLUDE_IN(build-mmi)
+                  <EthOverview
+                    showAddress
+                    mmiPortfolioEnabled={mmiPortfolioEnabled}
+                  />
+                  ///: END:ONLY_INCLUDE_IN
+                }
+              </div>
+            )}
+            <Box style={{ flexGrow: '1' }} paddingTop={tabPadding}>
+              <Tabs
+                t={this.context.t}
+                defaultActiveTabKey={defaultHomeActiveTabName}
+                onTabClick={(tabName) => {
+                  onTabClick(tabName);
+                  let event;
+                  switch (tabName) {
+                    case 'nfts':
+                      event = MetaMetricsEventName.NftScreenOpened;
+                      break;
+                    case 'activity':
+                      event = MetaMetricsEventName.ActivityScreenOpened;
+                      break;
+                    default:
+                      event = MetaMetricsEventName.TokenScreenOpened;
+                  }
+                  this.context.trackEvent({
+                    category: MetaMetricsEventCategory.Home,
+                    event,
+                  });
+                }}
+                tabsClassName="home__tabs"
               >
-                <AssetList
-                  onClickAsset={(asset) =>
-                    history.push(`${ASSET_ROUTE}/${asset}`)
-                  }
-                />
-              </Tab>
-              {process.env.COLLECTIBLES_V1 ? (
+                <Tab
+                  activeClassName="home__tab--active"
+                  className="home__tab"
+                  data-testid="home__asset-tab"
+                  name={this.context.t('tokens')}
+                  tabKey="tokens"
+                >
+                  <Box marginTop={2}>
+                    <AssetList
+                      onClickAsset={(asset) =>
+                        history.push(`${ASSET_ROUTE}/${asset}`)
+                      }
+                    />
+                    {
+                      ///: BEGIN:ONLY_INCLUDE_IN(build-main)
+                      <ButtonLink
+                        size={Size.MD}
+                        startIconName={IconName.MessageQuestion}
+                        data-testid="need-help-link"
+                        href={SUPPORT_LINK}
+                        display={Display.Flex}
+                        justifyContent={JustifyContent.flexStart}
+                        paddingLeft={4}
+                        marginBottom={4}
+                        onClick={this.onSupportLinkClick}
+                        externalLink
+                      >
+                        {t('needHelpLinkText')}
+                      </ButtonLink>
+                      ///: END:ONLY_INCLUDE_IN
+                    }
+                  </Box>
+                </Tab>
                 <Tab
                   activeClassName="home__tab--active"
                   className="home__tab"
                   data-testid="home__nfts-tab"
-                  name={t('nfts')}
+                  name={this.context.t('nfts')}
+                  tabKey="nfts"
                 >
-                  <CollectiblesTab
-                    onAddNFT={() => {
-                      history.push(ADD_COLLECTIBLE_ROUTE);
-                    }}
-                  />
+                  <NftsTab />
+                  {
+                    ///: BEGIN:ONLY_INCLUDE_IN(build-main)
+                    <ButtonLink
+                      size={Size.MD}
+                      startIconName={IconName.MessageQuestion}
+                      data-testid="need-help-link"
+                      href={SUPPORT_LINK}
+                      display={Display.Flex}
+                      justifyContent={JustifyContent.flexStart}
+                      paddingLeft={4}
+                      marginBottom={4}
+                      onClick={this.onSupportLinkClick}
+                      externalLink
+                    >
+                      {t('needHelpLinkText')}
+                    </ButtonLink>
+                    ///: END:ONLY_INCLUDE_IN
+                  }
                 </Tab>
-              ) : null}
-              <Tab
-                activeClassName="home__tab--active"
-                className="home__tab"
-                data-testid="home__activity-tab"
-                name={t('activity')}
-              >
-                <TransactionList />
-              </Tab>
-            </Tabs>
-            <div className="home__support">
+                <Tab
+                  activeClassName="home__tab--active"
+                  className="home__tab"
+                  data-testid="home__activity-tab"
+                  name={t('activity')}
+                  tabKey="activity"
+                >
+                  <TransactionList />
+                  {
+                    ///: BEGIN:ONLY_INCLUDE_IN(build-main)
+                    <ButtonLink
+                      size={Size.MD}
+                      startIconName={IconName.MessageQuestion}
+                      data-testid="need-help-link"
+                      href={SUPPORT_LINK}
+                      display={Display.Flex}
+                      justifyContent={JustifyContent.center}
+                      marginBottom={4}
+                      marginTop={4}
+                      onClick={this.onSupportLinkClick}
+                      externalLink
+                    >
+                      {t('needHelpLinkText')}
+                    </ButtonLink>
+                    ///: END:ONLY_INCLUDE_IN
+                  }
+                </Tab>
+              </Tabs>
               {
-                ///: BEGIN:ONLY_INCLUDE_IN(main)
-                t('needHelp', [
-                  <a
-                    href={SUPPORT_LINK}
-                    target="_blank"
-                    rel="noopener noreferrer"
-                    key="need-help-link"
-                  >
-                    {t('needHelpLinkText')}
-                  </a>,
-                ])
+                ///: BEGIN:ONLY_INCLUDE_IN(build-mmi)
+                <InstitutionalHomeFooter
+                  activitySupportDisplayStyle={activitySupportDisplayStyle}
+                />
                 ///: END:ONLY_INCLUDE_IN
               }
-              {
-                ///: BEGIN:ONLY_INCLUDE_IN(beta)
+            </Box>
+            {
+              ///: BEGIN:ONLY_INCLUDE_IN(build-beta)
+              <div className="home__support">
                 <BetaHomeFooter />
-                ///: END:ONLY_INCLUDE_IN
-              }
-              {
-                ///: BEGIN:ONLY_INCLUDE_IN(flask)
+              </div>
+              ///: END:ONLY_INCLUDE_IN
+            }
+            {
+              ///: BEGIN:ONLY_INCLUDE_IN(build-flask)
+              <div className="home__support">
                 <FlaskHomeFooter />
-                ///: END:ONLY_INCLUDE_IN
-              }
-            </div>
+              </div>
+              ///: END:ONLY_INCLUDE_IN
+            }
           </div>
-
           {this.renderNotifications()}
         </div>
       </div>
