--- conflicted
+++ resolved
@@ -402,17 +402,10 @@
           ///: END:ONLY_INCLUDE_IF
         }
         {process.env.MULTICHAIN && (
-<<<<<<< HEAD
-          <Authenticated path={CONNECTIONS} component={Connections} />
-        )}
-        {process.env.MULTICHAIN && (
-          <Authenticated path={PERMISSIONS} component={PermissionsPage} exact />
-=======
           <Authenticated
             path={`${CONNECTIONS}/:origin`}
             component={Connections}
           />
->>>>>>> 08f3f3ae
         )}
         {process.env.MULTICHAIN && (
           <Authenticated path={PERMISSIONS} component={PermissionsPage} exact />
@@ -508,10 +501,6 @@
     }
 
     const isPermissionsPage = Boolean(
-<<<<<<< HEAD
-      matchPath(location.pathname, {
-        path: PERMISSIONS,
-=======
       matchPath(location.pathname, {
         path: PERMISSIONS,
         exact: false,
@@ -525,16 +514,11 @@
     const isConnectionsPage = Boolean(
       matchPath(location.pathname, {
         path: CONNECTIONS,
->>>>>>> 08f3f3ae
         exact: false,
       }),
     );
 
-<<<<<<< HEAD
-    if (isPermissionsPage) {
-=======
     if (isConnectionsPage) {
->>>>>>> 08f3f3ae
       return true;
     }
 
