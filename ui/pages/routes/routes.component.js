--- conflicted
+++ resolved
@@ -93,7 +93,6 @@
 import DeprecatedTestNetworks from '../../components/ui/deprecated-test-networks/deprecated-test-networks';
 import NewNetworkInfo from '../../components/ui/new-network-info/new-network-info';
 import { ThemeType } from '../../../shared/constants/preferences';
-import { AccountListMenu } from '../../components/multichain';
 
 export default class Routes extends Component {
   static propTypes = {
@@ -131,11 +130,8 @@
     completedOnboarding: PropTypes.bool,
     isAccountMenuOpen: PropTypes.bool,
     toggleAccountMenu: PropTypes.func,
-<<<<<<< HEAD
-=======
     isNetworkMenuOpen: PropTypes.bool,
     toggleNetworkMenu: PropTypes.func,
->>>>>>> b14b6ba0
   };
 
   static contextTypes = {
@@ -439,11 +435,8 @@
       completedOnboarding,
       isAccountMenuOpen,
       toggleAccountMenu,
-<<<<<<< HEAD
-=======
       isNetworkMenuOpen,
       toggleNetworkMenu,
->>>>>>> b14b6ba0
     } = this.props;
     const loadMessage =
       loadingMessage || isNetworkLoading
@@ -507,12 +500,9 @@
         {process.env.MULTICHAIN && isAccountMenuOpen ? (
           <AccountListMenu onClose={() => toggleAccountMenu()} />
         ) : null}
-<<<<<<< HEAD
-=======
         {process.env.MULTICHAIN && isNetworkMenuOpen ? (
           <NetworkListMenu onClose={() => toggleNetworkMenu()} />
         ) : null}
->>>>>>> b14b6ba0
         <div className="main-container-wrapper">
           {isLoading ? <Loading loadingMessage={loadMessage} /> : null}
           {!isLoading && isNetworkLoading ? <LoadingNetwork /> : null}
