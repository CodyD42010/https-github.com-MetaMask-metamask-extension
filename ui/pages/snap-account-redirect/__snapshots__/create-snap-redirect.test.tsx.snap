// Jest Snapshot v1, https://goo.gl/fbAQLP

exports[`<SnapAccountRedirect /> renders the url and message when provided and isBlockedUrl is false 1`] = `
<div>
  <div
    class="mm-box create-snap-account-page mm-box--flex-direction-column mm-box--align-items-center mm-box--width-full mm-box--height-full mm-box--border-style-none"
  >
    <div
      class="mm-box snaps-authorship-header mm-box--padding-4 mm-box--display-flex mm-box--align-items-center mm-box--width-full mm-box--background-color-background-default"
      style="box-shadow: var(--shadow-size-lg) var(--color-shadow-default);"
    >
      <div
        class="mm-box"
      >
        <div
          class="mm-box mm-badge-wrapper snap-avatar mm-box--display-inline-block"
        >
          <div
            class="mm-box mm-text mm-avatar-base mm-avatar-base--size-lg mm-text--body-lg-medium mm-text--text-transform-uppercase mm-box--display-flex mm-box--justify-content-center mm-box--align-items-center mm-box--color-text-alternative mm-box--background-color-background-alternative mm-box--rounded-full mm-box--border-color-border-default box--border-style-solid box--border-width-1"
            style="border-width: 0px;"
          >
<<<<<<< HEAD
            ?
=======
            m
>>>>>>> befc516a
          </div>
          <div
            class="mm-box mm-badge-wrapper__badge-container mm-badge-wrapper__badge-container--circular-bottom-right"
          >
            <div
              class="mm-box mm-text mm-avatar-base mm-avatar-base--size-sm mm-avatar-icon mm-text--body-sm mm-text--text-transform-uppercase mm-box--display-flex mm-box--justify-content-center mm-box--align-items-center mm-box--color-primary-default mm-box--background-color-info-default mm-box--rounded-full mm-box--border-color-background-default mm-box--border-width-2 box--border-style-solid"
            >
              <span
                class="mm-box mm-icon mm-icon--size-sm mm-box--display-inline-block mm-box--color-info-inverse"
                style="mask-image: url('./images/icons/snaps.svg');"
              />
            </div>
          </div>
        </div>
      </div>
      <div
        class="mm-box mm-box--margin-right-4 mm-box--margin-left-4 mm-box--display-flex mm-box--flex-direction-column"
        style="overflow: hidden;"
      >
        <p
          class="mm-box mm-text mm-text--body-md mm-text--font-weight-medium mm-text--ellipsis mm-box--color-text-default"
<<<<<<< HEAD
        />
        <p
          class="mm-box mm-text mm-text--body-sm mm-text--ellipsis mm-box--color-text-alternative"
        />
=======
        >
          @metamask/snap-simple-keyring
        </p>
        <p
          class="mm-box mm-text mm-text--body-sm mm-text--ellipsis mm-box--color-text-alternative"
        >
          @metamask/snap-simple-keyring
        </p>
>>>>>>> befc516a
      </div>
      <div
        class="mm-box mm-box--margin-left-auto"
      >
<<<<<<< HEAD
        <button
          class="mm-box mm-text mm-button-base snap-version mm-button-link mm-button-link--size-auto mm-text--body-md-medium mm-box--padding-0 mm-box--padding-right-0 mm-box--padding-left-0 mm-box--display-inline-flex mm-box--justify-content-center mm-box--align-items-center mm-box--color-primary-default mm-box--background-color-transparent"
=======
        <a
          class="mm-box mm-text mm-button-base snap-version mm-button-link mm-button-link--size-auto mm-text--body-md-medium mm-box--padding-0 mm-box--padding-right-0 mm-box--padding-left-0 mm-box--display-inline-flex mm-box--justify-content-center mm-box--align-items-center mm-box--color-primary-default mm-box--background-color-transparent"
          href="https://www.npmjs.com/package/@metamask/snap-simple-keyring"
>>>>>>> befc516a
          target="_blank"
        >
          <span
            class="mm-box mm-text mm-text--inherit mm-box--color-primary-default"
          >
            <div
              class="box snap-version__wrapper box--padding-top-1 box--padding-right-2 box--padding-bottom-1 box--padding-left-2 box--flex-direction-row box--align-items-center box--background-color-background-alternative box--rounded-pill box--display-flex"
            >
              <svg
                class="preloader__icon"
                fill="none"
                height="18"
                viewBox="0 0 16 16"
                width="18"
                xmlns="http://www.w3.org/2000/svg"
              >
                <path
                  clip-rule="evenodd"
                  d="M8 13.7143C4.84409 13.7143 2.28571 11.1559 2.28571 8C2.28571 4.84409 4.84409 2.28571 8 2.28571C11.1559 2.28571 13.7143 4.84409 13.7143 8C13.7143 11.1559 11.1559 13.7143 8 13.7143ZM8 16C3.58172 16 0 12.4183 0 8C0 3.58172 3.58172 0 8 0C12.4183 0 16 3.58172 16 8C16 12.4183 12.4183 16 8 16Z"
<<<<<<< HEAD
                  fill="#C1DAEC"
=======
                  fill="var(--color-primary-muted)"
>>>>>>> befc516a
                  fill-rule="evenodd"
                />
                <mask
                  height="16"
                  id="mask0"
                  mask-type="alpha"
                  maskUnits="userSpaceOnUse"
                  width="16"
                  x="0"
                  y="0"
                >
                  <path
                    clip-rule="evenodd"
                    d="M8 13.7143C4.84409 13.7143 2.28571 11.1559 2.28571 8C2.28571 4.84409 4.84409 2.28571 8 2.28571C11.1559 2.28571 13.7143 4.84409 13.7143 8C13.7143 11.1559 11.1559 13.7143 8 13.7143ZM8 16C3.58172 16 0 12.4183 0 8C0 3.58172 3.58172 0 8 0C12.4183 0 16 3.58172 16 8C16 12.4183 12.4183 16 8 16Z"
<<<<<<< HEAD
                    fill="#037DD6"
=======
                    fill="var(--color-primary-default)"
>>>>>>> befc516a
                    fill-rule="evenodd"
                  />
                </mask>
                <g
                  mask="url(#mask0)"
                >
                  <path
                    d="M6.85718 17.9999V11.4285V8.28564H-4.85711V17.9999H6.85718Z"
<<<<<<< HEAD
                    fill="#037DD6"
=======
                    fill="var(--color-primary-default)"
>>>>>>> befc516a
                  />
                </g>
              </svg>
              <span
                class="mm-box mm-icon mm-icon--size-sm mm-box--margin-left-1 mm-box--display-inline-block mm-box--color-text-alternative"
                style="mask-image: url('./images/icons/export.svg');"
              />
            </div>
          </span>
<<<<<<< HEAD
        </button>
=======
        </a>
>>>>>>> befc516a
      </div>
    </div>
    <div
      class="mm-box mm-box--padding-right-4 mm-box--padding-left-4 mm-box--display-flex mm-box--flex-direction-column mm-box--align-items-center mm-box--height-full"
    >
      <div
        class="mm-box mm-box--padding-top-4 mm-box--display-flex mm-box--flex-direction-row mm-box--justify-content-space-between"
      >
        <div
          class="mm-box mm-box--display-flex mm-box--gap-4 mm-box--flex-direction-column mm-box--align-items-center"
        >
          <h2
            class="mm-box mm-text mm-text--heading-lg mm-text--text-align-center mm-box--color-text-default"
            data-testid="snap-account-redirect-content-title"
          >
            Finish signing
          </h2>
          <p
            class="mm-box mm-text mm-text--body-md mm-text--text-align-center mm-box--color-text-default"
            data-testid="snap-account-redirect-content-description"
          >
            Follow the instructions from Snap Simple Keyring
          </p>
          <div
            class="mm-box snap-delineator__wrapper mm-box--display-flex mm-box--flex-direction-column mm-box--background-color-background-default mm-box--rounded-lg mm-box--border-style-solid mm-box--border-color-border-default box--border-width-1"
          >
            <div
              class="mm-box snap-delineator__header mm-box--padding-1 mm-box--display-flex mm-box--justify-content-space-between mm-box--align-items-center"
              style="border-bottom-width: 1px;"
            >
              <div
                class="mm-box snap-delineator__header__container mm-box--display-flex mm-box--align-items-center"
              >
                <div
                  class="mm-box mm-text mm-avatar-base mm-avatar-base--size-xs mm-avatar-icon snap-delineator__header__icon mm-text--body-xs mm-text--text-transform-uppercase mm-box--display-flex mm-box--justify-content-center mm-box--align-items-center mm-box--color-primary-default mm-box--background-color-info-default mm-box--rounded-full mm-box--border-color-transparent box--border-style-solid box--border-width-1"
                >
                  <span
                    class="mm-box mm-icon mm-icon--size-xs mm-box--display-inline-block mm-box--color-info-inverse"
                    style="mask-image: url('./images/icons/snaps.svg');"
                  />
                </div>
                <p
                  class="mm-box mm-text snap-delineator__header__text mm-text--body-sm mm-box--margin-top-0 mm-box--margin-right-1 mm-box--margin-bottom-0 mm-box--margin-left-1 mm-box--display-block mm-box--color-text-alternative"
                >
                  Content from Snap Simple Keyring
                </p>
              </div>
            </div>
            <div
              class="mm-box snap-delineator__content mm-box--padding-4 mm-box--display-flex mm-box--flex-direction-column"
            >
              <p
                class="mm-box mm-text mm-text--body-md mm-box--color-text-default"
                data-testid="snap-account-redirect-message"
              >
                Redirecting to Snap Simple Keyring
              </p>
              <div
                class="mm-box mm-box--padding-top-2 mm-box--display-flex"
              >
                <div
                  class="mm-box mm-box--padding-right-4 mm-box--display-inline-flex mm-box--align-items-center mm-box--background-color-background-default mm-box--rounded-sm mm-box--border-color-border-default mm-box--border-width-1 box--border-style-solid"
                >
                  <p
                    class="mm-box mm-text mm-text--body-md mm-box--padding-2 mm-box--color-primary-default"
                    data-testid="snap-account-redirect-url-display-box"
                  >
                    https://metamask.github.io/snap-simple-keyring/1.1.1/
                  </p>
                  <button
                    aria-label=""
                    class="mm-box mm-button-icon mm-button-icon--size-sm mm-box--display-inline-flex mm-box--justify-content-center mm-box--align-items-center mm-box--color-primary-default mm-box--background-color-transparent mm-box--rounded-lg"
                    data-testid="snap-account-redirect-url-icon"
                  >
                    <span
                      class="mm-box mm-icon mm-icon--size-sm mm-box--display-inline-block mm-box--color-inherit"
                      style="mask-image: url('./images/icons/export.svg');"
                    />
                  </button>
                </div>
              </div>
            </div>
          </div>
        </div>
      </div>
    </div>
  </div>
</div>
`;<|MERGE_RESOLUTION|>--- conflicted
+++ resolved
@@ -19,11 +19,7 @@
             class="mm-box mm-text mm-avatar-base mm-avatar-base--size-lg mm-text--body-lg-medium mm-text--text-transform-uppercase mm-box--display-flex mm-box--justify-content-center mm-box--align-items-center mm-box--color-text-alternative mm-box--background-color-background-alternative mm-box--rounded-full mm-box--border-color-border-default box--border-style-solid box--border-width-1"
             style="border-width: 0px;"
           >
-<<<<<<< HEAD
-            ?
-=======
             m
->>>>>>> befc516a
           </div>
           <div
             class="mm-box mm-badge-wrapper__badge-container mm-badge-wrapper__badge-container--circular-bottom-right"
@@ -45,12 +41,6 @@
       >
         <p
           class="mm-box mm-text mm-text--body-md mm-text--font-weight-medium mm-text--ellipsis mm-box--color-text-default"
-<<<<<<< HEAD
-        />
-        <p
-          class="mm-box mm-text mm-text--body-sm mm-text--ellipsis mm-box--color-text-alternative"
-        />
-=======
         >
           @metamask/snap-simple-keyring
         </p>
@@ -59,19 +49,13 @@
         >
           @metamask/snap-simple-keyring
         </p>
->>>>>>> befc516a
       </div>
       <div
         class="mm-box mm-box--margin-left-auto"
       >
-<<<<<<< HEAD
-        <button
-          class="mm-box mm-text mm-button-base snap-version mm-button-link mm-button-link--size-auto mm-text--body-md-medium mm-box--padding-0 mm-box--padding-right-0 mm-box--padding-left-0 mm-box--display-inline-flex mm-box--justify-content-center mm-box--align-items-center mm-box--color-primary-default mm-box--background-color-transparent"
-=======
         <a
           class="mm-box mm-text mm-button-base snap-version mm-button-link mm-button-link--size-auto mm-text--body-md-medium mm-box--padding-0 mm-box--padding-right-0 mm-box--padding-left-0 mm-box--display-inline-flex mm-box--justify-content-center mm-box--align-items-center mm-box--color-primary-default mm-box--background-color-transparent"
           href="https://www.npmjs.com/package/@metamask/snap-simple-keyring"
->>>>>>> befc516a
           target="_blank"
         >
           <span
@@ -91,11 +75,7 @@
                 <path
                   clip-rule="evenodd"
                   d="M8 13.7143C4.84409 13.7143 2.28571 11.1559 2.28571 8C2.28571 4.84409 4.84409 2.28571 8 2.28571C11.1559 2.28571 13.7143 4.84409 13.7143 8C13.7143 11.1559 11.1559 13.7143 8 13.7143ZM8 16C3.58172 16 0 12.4183 0 8C0 3.58172 3.58172 0 8 0C12.4183 0 16 3.58172 16 8C16 12.4183 12.4183 16 8 16Z"
-<<<<<<< HEAD
-                  fill="#C1DAEC"
-=======
                   fill="var(--color-primary-muted)"
->>>>>>> befc516a
                   fill-rule="evenodd"
                 />
                 <mask
@@ -110,11 +90,7 @@
                   <path
                     clip-rule="evenodd"
                     d="M8 13.7143C4.84409 13.7143 2.28571 11.1559 2.28571 8C2.28571 4.84409 4.84409 2.28571 8 2.28571C11.1559 2.28571 13.7143 4.84409 13.7143 8C13.7143 11.1559 11.1559 13.7143 8 13.7143ZM8 16C3.58172 16 0 12.4183 0 8C0 3.58172 3.58172 0 8 0C12.4183 0 16 3.58172 16 8C16 12.4183 12.4183 16 8 16Z"
-<<<<<<< HEAD
-                    fill="#037DD6"
-=======
                     fill="var(--color-primary-default)"
->>>>>>> befc516a
                     fill-rule="evenodd"
                   />
                 </mask>
@@ -123,11 +99,7 @@
                 >
                   <path
                     d="M6.85718 17.9999V11.4285V8.28564H-4.85711V17.9999H6.85718Z"
-<<<<<<< HEAD
-                    fill="#037DD6"
-=======
                     fill="var(--color-primary-default)"
->>>>>>> befc516a
                   />
                 </g>
               </svg>
@@ -137,11 +109,7 @@
               />
             </div>
           </span>
-<<<<<<< HEAD
-        </button>
-=======
         </a>
->>>>>>> befc516a
       </div>
     </div>
     <div
