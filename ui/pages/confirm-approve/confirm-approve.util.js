import { calcTokenValue } from '../../../app/scripts/constants/swaps-utils';
import { decimalToHex } from '../../../app/scripts/constants/transactions-controller-utils';
import { TRANSACTION_TYPES } from '../../../shared/constants/transaction';
<<<<<<< HEAD
import { decimalToHex } from '../../../shared/modules/conversion-util';
import { calcTokenValue } from '../../../shared/modules/token-utils';
import { getTokenAddressParam } from '../../helpers/utils/token-util';
import { getTokenData } from '../../helpers/utils/transactions.util';
=======
import { parseStandardTokenTransactionData } from '../../../shared/modules/transaction.utils';
import { getTokenAddressParam } from '../../helpers/utils/token-util';
>>>>>>> 377d6699

export function getCustomTxParamsData(
  data,
  { customPermissionAmount, decimals },
) {
  const tokenData = getTokenData(data);

  if (!tokenData) {
    throw new Error('Invalid data');
  } else if (tokenData.name !== TRANSACTION_TYPES.TOKEN_METHOD_APPROVE) {
    throw new Error(
      `Invalid data; should be 'approve' method, but instead is '${tokenData.name}'`,
    );
  }
  let spender = getTokenAddressParam(tokenData);
  if (spender.startsWith('0x')) {
    spender = spender.substring(2);
  }
  const [signature, tokenValue] = data.split(spender);

  if (!signature || !tokenValue) {
    throw new Error('Invalid data');
  } else if (tokenValue.length !== 64) {
    throw new Error(
      'Invalid token value; should be exactly 64 hex digits long (u256)',
    );
  }

  let customPermissionValue = decimalToHex(
    calcTokenValue(customPermissionAmount, decimals),
  );
  if (customPermissionValue.length > 64) {
    throw new Error('Custom value is larger than u256');
  }

  customPermissionValue = customPermissionValue.padStart(
    tokenValue.length,
    '0',
  );
  const customTxParamsData = `${signature}${spender}${customPermissionValue}`;
  return customTxParamsData;
}<|MERGE_RESOLUTION|>--- conflicted
+++ resolved
@@ -1,21 +1,14 @@
 import { calcTokenValue } from '../../../app/scripts/constants/swaps-utils';
 import { decimalToHex } from '../../../app/scripts/constants/transactions-controller-utils';
 import { TRANSACTION_TYPES } from '../../../shared/constants/transaction';
-<<<<<<< HEAD
-import { decimalToHex } from '../../../shared/modules/conversion-util';
-import { calcTokenValue } from '../../../shared/modules/token-utils';
-import { getTokenAddressParam } from '../../helpers/utils/token-util';
-import { getTokenData } from '../../helpers/utils/transactions.util';
-=======
 import { parseStandardTokenTransactionData } from '../../../shared/modules/transaction.utils';
 import { getTokenAddressParam } from '../../helpers/utils/token-util';
->>>>>>> 377d6699
 
 export function getCustomTxParamsData(
   data,
   { customPermissionAmount, decimals },
 ) {
-  const tokenData = getTokenData(data);
+  const tokenData = parseStandardTokenTransactionData(data);
 
   if (!tokenData) {
     throw new Error('Invalid data');
