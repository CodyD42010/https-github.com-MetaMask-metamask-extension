import React, { useEffect, useRef, useState } from 'react';
import { useDispatch, useSelector } from 'react-redux';
import { useParams } from 'react-router-dom';
import ConfirmTransactionBase from '../confirm-transaction-base';
import {
  showModal,
  updateCustomNonce,
  getNextNonce,
} from '../../store/actions';
<<<<<<< HEAD
import { getTokenData } from '../../helpers/utils/transactions.util';
import {
  getTokenAddressParam,
  getTokenValueParam,
} from '../../helpers/utils/token-util';
import { useTokenTracker } from '../../hooks/useTokenTracker';
import { getTokens, getNativeCurrency } from '../../ducks/metamask/metamask';
=======
import { getTokenApprovedParam } from '../../helpers/utils/token-util';
import { readAddressAsContract } from '../../../shared/modules/contract-utils';
import { GasFeeContextProvider } from '../../contexts/gasFee';
import { TransactionModalContextProvider } from '../../contexts/transaction-modal';
import {
  getNativeCurrency,
  isAddressLedger,
} from '../../ducks/metamask/metamask';
>>>>>>> 377d6699
import {
  transactionFeeSelector,
  txDataSelector,
  getCurrentCurrency,
  getDomainMetadata,
  getUseNonceField,
  getCustomNonceValue,
  getNextSuggestedNonce,
  getNoGasPriceFetched,
  getIsEthGasPriceFetched,
  getIsMainnet,
} from '../../selectors';

import { currentNetworkTxListSelector } from '../../selectors/transactions';
import Loading from '../../components/ui/loading-screen';
<<<<<<< HEAD
import { calcTokenAmount } from '../../../shared/modules/token-utils';
=======
import { parseStandardTokenTransactionData } from '../../../shared/modules/transaction.utils';
import { ERC1155, ERC20, ERC721 } from '../../../shared/constants/transaction';
import { calcTokenAmount } from '../../../app/scripts/constants/transactions-controller-utils';
>>>>>>> 377d6699
import { getCustomTxParamsData } from './confirm-approve.util';
import ConfirmApproveContent from './confirm-approve-content';

export default function ConfirmApprove() {
  const dispatch = useDispatch();
  const { id: paramsTransactionId } = useParams();
  const {
    id: transactionId,
    txParams: { to: tokenAddress, data } = {},
  } = useSelector(txDataSelector);

  const currentCurrency = useSelector(getCurrentCurrency);
  const nativeCurrency = useSelector(getNativeCurrency);
  const currentNetworkTxList = useSelector(currentNetworkTxListSelector);
  const domainMetadata = useSelector(getDomainMetadata);
  const tokens = useSelector(getTokens);
  const useNonceField = useSelector(getUseNonceField);
  const nextNonce = useSelector(getNextSuggestedNonce);
  const customNonceValue = useSelector(getCustomNonceValue);

  const transaction =
    currentNetworkTxList.find(
      ({ id }) => id === (Number(paramsTransactionId) || transactionId),
    ) || {};
  const { ethTransactionTotal, fiatTransactionTotal } = useSelector((state) =>
    transactionFeeSelector(state, transaction),
  );

  const currentToken = (tokens &&
    tokens.find(({ address }) => tokenAddress === address)) || {
    address: tokenAddress,
  };

  const { tokensWithBalances } = useTokenTracker([currentToken]);
  const tokenTrackerBalance = tokensWithBalances[0]?.balance || '';

  const tokenSymbol = currentToken?.symbol;
  const decimals = Number(currentToken?.decimals);
  const tokenData = getTokenData(data);
  const tokenValue = getTokenValueParam(tokenData);
  const toAddress = getTokenAddressParam(tokenData);
  const tokenAmount =
    tokenData && calcTokenAmount(tokenValue, decimals).toString(10);

  const [customPermissionAmount, setCustomPermissionAmount] = useState('');

  const previousTokenAmount = useRef(tokenAmount);

  useEffect(() => {
    if (customPermissionAmount && previousTokenAmount.current !== tokenAmount) {
      setCustomPermissionAmount(tokenAmount);
    }
    previousTokenAmount.current = tokenAmount;
  }, [customPermissionAmount, tokenAmount]);

  const [submitWarning, setSubmitWarning] = useState('');
  const prevNonce = useRef(nextNonce);
  const prevCustomNonce = useRef(customNonceValue);
  useEffect(() => {
    if (
      prevNonce.current !== nextNonce ||
      prevCustomNonce.current !== customNonceValue
    ) {
      if (nextNonce !== null && customNonceValue > nextNonce) {
        setSubmitWarning(
          `Nonce is higher than suggested nonce of ${nextNonce}`,
        );
      } else {
        setSubmitWarning('');
      }
    }
    prevCustomNonce.current = customNonceValue;
    prevNonce.current = nextNonce;
  }, [customNonceValue, nextNonce]);
  const { origin } = transaction;
  const formattedOrigin = origin
    ? origin[0].toUpperCase() + origin.slice(1)
    : '';
  const txData = transaction;

  const { icon: siteImage = '' } = domainMetadata[origin] || {};

  const tokensText = `${Number(tokenAmount)} ${tokenSymbol}`;
  const tokenBalance = tokenTrackerBalance
    ? calcTokenAmount(tokenTrackerBalance, decimals).toString(10)
    : '';
  const customData = customPermissionAmount
    ? getCustomTxParamsData(data, { customPermissionAmount, decimals })
    : null;
  const isEthGasPrice = useSelector(getIsEthGasPriceFetched);
  const noGasPrice = useSelector(getNoGasPriceFetched);
  const isMainnet = useSelector(getIsMainnet);
  const hideBasic =
    isEthGasPrice || noGasPrice || !(isMainnet || process.env.IN_TEST);
  return tokenSymbol === undefined ? (
    <Loading />
  ) : (
    <ConfirmTransactionBase
      toAddress={toAddress}
      identiconAddress={tokenAddress}
      showAccountInHeader
      useNonceField
      title={tokensText}
      contentComponent={
        <ConfirmApproveContent
          decimals={decimals}
          siteImage={siteImage}
          setCustomAmount={setCustomPermissionAmount}
          customTokenAmount={String(customPermissionAmount)}
          tokenAmount={tokenAmount}
          origin={formattedOrigin}
          tokenSymbol={tokenSymbol}
          tokenBalance={tokenBalance}
          showCustomizeGasModal={() =>
            dispatch(
              showModal({
                name: 'CUSTOMIZE_GAS',
                txData,
                hideBasic,
              }),
            )
          }
          showEditApprovalPermissionModal={({
            /* eslint-disable no-shadow */
            customTokenAmount,
            decimals,
            origin,
            setCustomAmount,
            tokenAmount,
            tokenBalance,
            tokenSymbol,
            /* eslint-enable no-shadow */
          }) =>
            dispatch(
              showModal({
                name: 'EDIT_APPROVAL_PERMISSION',
                customTokenAmount,
                decimals,
                origin,
                setCustomAmount,
                tokenAmount,
                tokenBalance,
                tokenSymbol,
              }),
            )
          }
          data={customData || data}
          toAddress={toAddress}
          currentCurrency={currentCurrency}
          nativeCurrency={nativeCurrency}
          ethTransactionTotal={ethTransactionTotal}
          fiatTransactionTotal={fiatTransactionTotal}
          useNonceField={useNonceField}
          nextNonce={nextNonce}
          customNonceValue={customNonceValue}
          updateCustomNonce={(value) => {
            dispatch(updateCustomNonce(value));
          }}
          getNextNonce={() => dispatch(getNextNonce())}
          showCustomizeNonceModal={({
            /* eslint-disable no-shadow */
            useNonceField,
            nextNonce,
            customNonceValue,
            updateCustomNonce,
            getNextNonce,
            /* eslint-disable no-shadow */
          }) =>
            dispatch(
              showModal({
                name: 'CUSTOMIZE_NONCE',
                useNonceField,
                nextNonce,
                customNonceValue,
                updateCustomNonce,
                getNextNonce,
              }),
            )
          }
          warning={submitWarning}
        />
      }
      hideSenderToRecipient
      customTxParamsData={customData}
    />
  );
}<|MERGE_RESOLUTION|>--- conflicted
+++ resolved
@@ -1,21 +1,13 @@
-import React, { useEffect, useRef, useState } from 'react';
+import React, { useEffect, useRef, useState, useCallback } from 'react';
+import PropTypes from 'prop-types';
 import { useDispatch, useSelector } from 'react-redux';
-import { useParams } from 'react-router-dom';
 import ConfirmTransactionBase from '../confirm-transaction-base';
+import { EDIT_GAS_MODES } from '../../../shared/constants/gas';
 import {
   showModal,
   updateCustomNonce,
   getNextNonce,
 } from '../../store/actions';
-<<<<<<< HEAD
-import { getTokenData } from '../../helpers/utils/transactions.util';
-import {
-  getTokenAddressParam,
-  getTokenValueParam,
-} from '../../helpers/utils/token-util';
-import { useTokenTracker } from '../../hooks/useTokenTracker';
-import { getTokens, getNativeCurrency } from '../../ducks/metamask/metamask';
-=======
 import { getTokenApprovedParam } from '../../helpers/utils/token-util';
 import { readAddressAsContract } from '../../../shared/modules/contract-utils';
 import { GasFeeContextProvider } from '../../contexts/gasFee';
@@ -24,76 +16,82 @@
   getNativeCurrency,
   isAddressLedger,
 } from '../../ducks/metamask/metamask';
->>>>>>> 377d6699
 import {
-  transactionFeeSelector,
-  txDataSelector,
   getCurrentCurrency,
-  getDomainMetadata,
+  getSubjectMetadata,
   getUseNonceField,
   getCustomNonceValue,
   getNextSuggestedNonce,
-  getNoGasPriceFetched,
-  getIsEthGasPriceFetched,
-  getIsMainnet,
+  getCurrentChainId,
+  getRpcPrefsForCurrentProvider,
+  getIsMultiLayerFeeNetwork,
+  checkNetworkAndAccountSupports1559,
+  getEIP1559V2Enabled,
 } from '../../selectors';
-
-import { currentNetworkTxListSelector } from '../../selectors/transactions';
+import { useApproveTransaction } from '../../hooks/useApproveTransaction';
+import AdvancedGasFeePopover from '../../components/app/advanced-gas-fee-popover';
+import EditGasFeePopover from '../../components/app/edit-gas-fee-popover';
+import EditGasPopover from '../../components/app/edit-gas-popover/edit-gas-popover.component';
 import Loading from '../../components/ui/loading-screen';
-<<<<<<< HEAD
-import { calcTokenAmount } from '../../../shared/modules/token-utils';
-=======
 import { parseStandardTokenTransactionData } from '../../../shared/modules/transaction.utils';
 import { ERC1155, ERC20, ERC721 } from '../../../shared/constants/transaction';
 import { calcTokenAmount } from '../../../app/scripts/constants/transactions-controller-utils';
->>>>>>> 377d6699
 import { getCustomTxParamsData } from './confirm-approve.util';
 import ConfirmApproveContent from './confirm-approve-content';
 
-export default function ConfirmApprove() {
+const isAddressLedgerByFromAddress = (address) => (state) => {
+  return isAddressLedger(state, address);
+};
+
+export default function ConfirmApprove({
+  assetStandard,
+  assetName,
+  userBalance,
+  tokenSymbol,
+  decimals,
+  tokenImage,
+  tokenAmount,
+  tokenId,
+  userAddress,
+  toAddress,
+  tokenAddress,
+  transaction,
+  ethTransactionTotal,
+  fiatTransactionTotal,
+  hexTransactionTotal,
+  isSetApproveForAll,
+}) {
   const dispatch = useDispatch();
-  const { id: paramsTransactionId } = useParams();
-  const {
-    id: transactionId,
-    txParams: { to: tokenAddress, data } = {},
-  } = useSelector(txDataSelector);
+  const { txParams: { data: transactionData } = {} } = transaction;
 
   const currentCurrency = useSelector(getCurrentCurrency);
   const nativeCurrency = useSelector(getNativeCurrency);
-  const currentNetworkTxList = useSelector(currentNetworkTxListSelector);
-  const domainMetadata = useSelector(getDomainMetadata);
-  const tokens = useSelector(getTokens);
+  const subjectMetadata = useSelector(getSubjectMetadata);
   const useNonceField = useSelector(getUseNonceField);
   const nextNonce = useSelector(getNextSuggestedNonce);
   const customNonceValue = useSelector(getCustomNonceValue);
-
-  const transaction =
-    currentNetworkTxList.find(
-      ({ id }) => id === (Number(paramsTransactionId) || transactionId),
-    ) || {};
-  const { ethTransactionTotal, fiatTransactionTotal } = useSelector((state) =>
-    transactionFeeSelector(state, transaction),
+  const chainId = useSelector(getCurrentChainId);
+  const rpcPrefs = useSelector(getRpcPrefsForCurrentProvider);
+  const isMultiLayerFeeNetwork = useSelector(getIsMultiLayerFeeNetwork);
+  const networkAndAccountSupports1559 = useSelector(
+    checkNetworkAndAccountSupports1559,
   );
-
-  const currentToken = (tokens &&
-    tokens.find(({ address }) => tokenAddress === address)) || {
-    address: tokenAddress,
-  };
-
-  const { tokensWithBalances } = useTokenTracker([currentToken]);
-  const tokenTrackerBalance = tokensWithBalances[0]?.balance || '';
-
-  const tokenSymbol = currentToken?.symbol;
-  const decimals = Number(currentToken?.decimals);
-  const tokenData = getTokenData(data);
-  const tokenValue = getTokenValueParam(tokenData);
-  const toAddress = getTokenAddressParam(tokenData);
-  const tokenAmount =
-    tokenData && calcTokenAmount(tokenValue, decimals).toString(10);
-
+  const fromAddressIsLedger = useSelector(
+    isAddressLedgerByFromAddress(userAddress),
+  );
   const [customPermissionAmount, setCustomPermissionAmount] = useState('');
+  const [submitWarning, setSubmitWarning] = useState('');
+  const [isContract, setIsContract] = useState(false);
+
+  const eip1559V2Enabled = useSelector(getEIP1559V2Enabled);
+  const supportsEIP1559V2 = eip1559V2Enabled && networkAndAccountSupports1559;
 
   const previousTokenAmount = useRef(tokenAmount);
+  const {
+    approveTransaction,
+    showCustomizeGasPopover,
+    closeCustomizeGasPopover,
+  } = useApproveTransaction();
 
   useEffect(() => {
     if (customPermissionAmount && previousTokenAmount.current !== tokenAmount) {
@@ -102,7 +100,6 @@
     previousTokenAmount.current = tokenAmount;
   }, [customPermissionAmount, tokenAmount]);
 
-  const [submitWarning, setSubmitWarning] = useState('');
   const prevNonce = useRef(nextNonce);
   const prevCustomNonce = useRef(customNonceValue);
   useEffect(() => {
@@ -121,68 +118,77 @@
     prevCustomNonce.current = customNonceValue;
     prevNonce.current = nextNonce;
   }, [customNonceValue, nextNonce]);
+
+  const checkIfContract = useCallback(async () => {
+    const { isContractAddress } = await readAddressAsContract(
+      global.eth,
+      toAddress,
+    );
+    setIsContract(isContractAddress);
+  }, [setIsContract, toAddress]);
+
+  useEffect(() => {
+    checkIfContract();
+  }, [checkIfContract]);
+
   const { origin } = transaction;
-  const formattedOrigin = origin
-    ? origin[0].toUpperCase() + origin.slice(1)
-    : '';
-  const txData = transaction;
-
-  const { icon: siteImage = '' } = domainMetadata[origin] || {};
-
-  const tokensText = `${Number(tokenAmount)} ${tokenSymbol}`;
-  const tokenBalance = tokenTrackerBalance
-    ? calcTokenAmount(tokenTrackerBalance, decimals).toString(10)
+  const formattedOrigin = origin || '';
+
+  const { iconUrl: siteImage = '' } = subjectMetadata[origin] || {};
+
+  let tokensText;
+  if (assetStandard === ERC20) {
+    tokensText = `${Number(tokenAmount)} ${tokenSymbol}`;
+  } else if (assetStandard === ERC721 || assetStandard === ERC1155) {
+    tokensText = assetName;
+  }
+
+  const tokenBalance = userBalance
+    ? calcTokenAmount(userBalance, decimals).toString(10)
     : '';
   const customData = customPermissionAmount
-    ? getCustomTxParamsData(data, { customPermissionAmount, decimals })
+    ? getCustomTxParamsData(transactionData, {
+        customPermissionAmount,
+        decimals,
+      })
     : null;
-  const isEthGasPrice = useSelector(getIsEthGasPriceFetched);
-  const noGasPrice = useSelector(getNoGasPriceFetched);
-  const isMainnet = useSelector(getIsMainnet);
-  const hideBasic =
-    isEthGasPrice || noGasPrice || !(isMainnet || process.env.IN_TEST);
-  return tokenSymbol === undefined ? (
+
+  const parsedTransactionData = parseStandardTokenTransactionData(
+    transactionData,
+  );
+  const setApproveForAllArg = getTokenApprovedParam(parsedTransactionData);
+
+  return tokenSymbol === undefined && assetName === undefined ? (
     <Loading />
   ) : (
-    <ConfirmTransactionBase
-      toAddress={toAddress}
-      identiconAddress={tokenAddress}
-      showAccountInHeader
-      useNonceField
-      title={tokensText}
-      contentComponent={
-        <ConfirmApproveContent
-          decimals={decimals}
-          siteImage={siteImage}
-          setCustomAmount={setCustomPermissionAmount}
-          customTokenAmount={String(customPermissionAmount)}
-          tokenAmount={tokenAmount}
-          origin={formattedOrigin}
-          tokenSymbol={tokenSymbol}
-          tokenBalance={tokenBalance}
-          showCustomizeGasModal={() =>
-            dispatch(
-              showModal({
-                name: 'CUSTOMIZE_GAS',
-                txData,
-                hideBasic,
-              }),
-            )
-          }
-          showEditApprovalPermissionModal={({
-            /* eslint-disable no-shadow */
-            customTokenAmount,
-            decimals,
-            origin,
-            setCustomAmount,
-            tokenAmount,
-            tokenBalance,
-            tokenSymbol,
-            /* eslint-enable no-shadow */
-          }) =>
-            dispatch(
-              showModal({
-                name: 'EDIT_APPROVAL_PERMISSION',
+    <GasFeeContextProvider transaction={transaction}>
+      <ConfirmTransactionBase
+        toAddress={toAddress}
+        identiconAddress={toAddress}
+        showAccountInHeader
+        title={tokensText}
+        contentComponent={
+          <TransactionModalContextProvider>
+            <ConfirmApproveContent
+              userAddress={userAddress}
+              isSetApproveForAll={isSetApproveForAll}
+              setApproveForAllArg={setApproveForAllArg}
+              decimals={decimals}
+              siteImage={siteImage}
+              setCustomAmount={setCustomPermissionAmount}
+              customTokenAmount={String(customPermissionAmount)}
+              tokenAmount={tokenAmount}
+              origin={formattedOrigin}
+              tokenSymbol={tokenSymbol}
+              tokenImage={tokenImage}
+              tokenBalance={tokenBalance}
+              tokenId={tokenId}
+              assetName={assetName}
+              assetStandard={assetStandard}
+              tokenAddress={tokenAddress}
+              showCustomizeGasModal={approveTransaction}
+              showEditApprovalPermissionModal={({
+                /* eslint-disable no-shadow */
                 customTokenAmount,
                 decimals,
                 origin,
@@ -190,47 +196,110 @@
                 tokenAmount,
                 tokenBalance,
                 tokenSymbol,
-              }),
-            )
-          }
-          data={customData || data}
-          toAddress={toAddress}
-          currentCurrency={currentCurrency}
-          nativeCurrency={nativeCurrency}
-          ethTransactionTotal={ethTransactionTotal}
-          fiatTransactionTotal={fiatTransactionTotal}
-          useNonceField={useNonceField}
-          nextNonce={nextNonce}
-          customNonceValue={customNonceValue}
-          updateCustomNonce={(value) => {
-            dispatch(updateCustomNonce(value));
-          }}
-          getNextNonce={() => dispatch(getNextNonce())}
-          showCustomizeNonceModal={({
-            /* eslint-disable no-shadow */
-            useNonceField,
-            nextNonce,
-            customNonceValue,
-            updateCustomNonce,
-            getNextNonce,
-            /* eslint-disable no-shadow */
-          }) =>
-            dispatch(
-              showModal({
-                name: 'CUSTOMIZE_NONCE',
+                /* eslint-enable no-shadow */
+              }) =>
+                dispatch(
+                  showModal({
+                    name: 'EDIT_APPROVAL_PERMISSION',
+                    customTokenAmount,
+                    decimals,
+                    origin,
+                    setCustomAmount,
+                    tokenAmount,
+                    tokenBalance,
+                    tokenSymbol,
+                    tokenId,
+                    assetStandard,
+                  }),
+                )
+              }
+              data={customData || transactionData}
+              toAddress={toAddress}
+              currentCurrency={currentCurrency}
+              nativeCurrency={nativeCurrency}
+              ethTransactionTotal={ethTransactionTotal}
+              fiatTransactionTotal={fiatTransactionTotal}
+              hexTransactionTotal={hexTransactionTotal}
+              useNonceField={useNonceField}
+              nextNonce={nextNonce}
+              customNonceValue={customNonceValue}
+              updateCustomNonce={(value) => {
+                dispatch(updateCustomNonce(value));
+              }}
+              getNextNonce={() => dispatch(getNextNonce())}
+              showCustomizeNonceModal={({
+                /* eslint-disable no-shadow */
                 useNonceField,
                 nextNonce,
                 customNonceValue,
                 updateCustomNonce,
                 getNextNonce,
-              }),
-            )
-          }
-          warning={submitWarning}
-        />
-      }
-      hideSenderToRecipient
-      customTxParamsData={customData}
-    />
+                /* eslint-disable no-shadow */
+              }) =>
+                dispatch(
+                  showModal({
+                    name: 'CUSTOMIZE_NONCE',
+                    useNonceField,
+                    nextNonce,
+                    customNonceValue,
+                    updateCustomNonce,
+                    getNextNonce,
+                  }),
+                )
+              }
+              warning={submitWarning}
+              txData={transaction}
+              fromAddressIsLedger={fromAddressIsLedger}
+              chainId={chainId}
+              rpcPrefs={rpcPrefs}
+              isContract={isContract}
+              isMultiLayerFeeNetwork={isMultiLayerFeeNetwork}
+              supportsEIP1559V2={supportsEIP1559V2}
+            />
+            {showCustomizeGasPopover && !supportsEIP1559V2 && (
+              <EditGasPopover
+                onClose={closeCustomizeGasPopover}
+                mode={EDIT_GAS_MODES.MODIFY_IN_PLACE}
+                transaction={transaction}
+              />
+            )}
+            {supportsEIP1559V2 && (
+              <>
+                <EditGasFeePopover />
+                <AdvancedGasFeePopover />
+              </>
+            )}
+          </TransactionModalContextProvider>
+        }
+        hideSenderToRecipient
+        customTxParamsData={customData}
+      />
+    </GasFeeContextProvider>
   );
-}+}
+
+ConfirmApprove.propTypes = {
+  assetStandard: PropTypes.string,
+  assetName: PropTypes.string,
+  tokenAddress: PropTypes.string,
+  userBalance: PropTypes.string,
+  tokenSymbol: PropTypes.string,
+  decimals: PropTypes.string,
+  tokenImage: PropTypes.string,
+  tokenAmount: PropTypes.string,
+  tokenId: PropTypes.string,
+  userAddress: PropTypes.string,
+  toAddress: PropTypes.string,
+  transaction: PropTypes.shape({
+    origin: PropTypes.string,
+    txParams: PropTypes.shape({
+      data: PropTypes.string,
+      to: PropTypes.string,
+      from: PropTypes.string,
+    }),
+  }),
+  ethTransactionTotal: PropTypes.string,
+  fiatTransactionTotal: PropTypes.string,
+  hexTransactionTotal: PropTypes.string,
+  isSetApproveForAll: PropTypes.bool,
+};