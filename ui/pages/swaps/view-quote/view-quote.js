--- conflicted
+++ resolved
@@ -86,11 +86,8 @@
   hexToDecimal,
   getValueFromWeiHex,
   decGWEIToHexWEI,
-<<<<<<< HEAD
   hexWEIToDecGWEI,
   decWEIToHexWEI,
-=======
->>>>>>> c17fa401
   addHexes,
 } from '../../../helpers/utils/conversions.util';
 import MainQuoteSummary from '../main-quote-summary';
@@ -823,7 +820,6 @@
           sourceIconUrl={sourceTokenIconUrl}
           destinationIconUrl={destinationIconUrl}
         />
-<<<<<<< HEAD
         {smartTransactionsEnabled &&
           smartTransactionsOptInStatus &&
           !smartTransactionFees && (
@@ -853,7 +849,6 @@
               hideTokenApprovalRow={
                 !approveTxParams || (balanceError && !warningHidden)
               }
-              tokenApprovalTextComponent={tokenApprovalTextComponent}
               tokenApprovalSourceTokenSymbol={sourceTokenSymbol}
               onTokenApprovalClick={onFeeCardTokenApprovalClick}
               metaMaskFee={String(metaMaskFee)}
@@ -863,11 +858,6 @@
                 allAvailableQuotesOpened();
                 setSelectQuotePopoverShown(true);
               }}
-              tokenConversionRate={
-                destinationTokenSymbol === defaultSwapsToken.symbol
-                  ? 1
-                  : memoizedTokenConversionRates[destinationToken.address]
-              }
               chainId={chainId}
               networkAndAccountSupports1559={networkAndAccountSupports1559}
               maxPriorityFeePerGasDecGWEI={hexWEIToDecGWEI(
@@ -879,39 +869,6 @@
             />
           </div>
         )}
-=======
-        <div
-          className={classnames('view-quote__fee-card-container', {
-            'view-quote__fee-card-container--three-rows':
-              approveTxParams && (!balanceError || warningHidden),
-          })}
-        >
-          <FeeCard
-            primaryFee={{
-              fee: feeInEth,
-              maxFee: maxFeeInEth,
-            }}
-            secondaryFee={{
-              fee: feeInFiat,
-              maxFee: maxFeeInFiat,
-            }}
-            onFeeCardMaxRowClick={onFeeCardMaxRowClick}
-            hideTokenApprovalRow={
-              !approveTxParams || (balanceError && !warningHidden)
-            }
-            tokenApprovalSourceTokenSymbol={sourceTokenSymbol}
-            onTokenApprovalClick={onFeeCardTokenApprovalClick}
-            metaMaskFee={String(metaMaskFee)}
-            numberOfQuotes={Object.values(quotes).length}
-            onQuotesClick={() => {
-              allAvailableQuotesOpened();
-              setSelectQuotePopoverShown(true);
-            }}
-            chainId={chainId}
-            isBestQuote={isBestQuote}
-          />
-        </div>
->>>>>>> c17fa401
       </div>
       <SwapsFooter
         onSubmit={() => {
