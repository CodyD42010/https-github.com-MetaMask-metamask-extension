import React, { useState, useContext, useMemo, useEffect, useRef } from 'react';
import { useSelector, useDispatch } from 'react-redux';
import { useHistory } from 'react-router-dom';
import BigNumber from 'bignumber.js';
import { isEqual } from 'lodash';
import classnames from 'classnames';
import { I18nContext } from '../../../contexts/i18n';
import SelectQuotePopover from '../select-quote-popover';
import { useEthFiatAmount } from '../../../hooks/useEthFiatAmount';
import { useEqualityCheck } from '../../../hooks/useEqualityCheck';
import { useNewMetricEvent } from '../../../hooks/useMetricEvent';
import { usePrevious } from '../../../hooks/usePrevious';
import { useGasFeeInputs } from '../../../hooks/useGasFeeInputs';
import { MetaMetricsContext } from '../../../contexts/metametrics.new';
import FeeCard from '../fee-card';
import EditGasPopover from '../../../components/app/edit-gas-popover/edit-gas-popover.component';
import {
  FALLBACK_GAS_MULTIPLIER,
  getQuotes,
  getSelectedQuote,
  getApproveTxParams,
  getFetchParams,
  setBalanceError,
  getQuotesLastFetched,
  getBalanceError,
  getCustomSwapsGas, // Gas limit.
  getCustomMaxFeePerGas,
  getCustomMaxPriorityFeePerGas,
  getDestinationTokenInfo,
  getUsedSwapsGasPrice,
  getTopQuote,
  navigateBackToBuildQuote,
  signAndSendTransactions,
  getBackgroundSwapRouteState,
  swapsQuoteSelected,
  getSwapsQuoteRefreshTime,
} from '../../../ducks/swaps/swaps';
import {
  conversionRateSelector,
  getSelectedAccount,
  getCurrentCurrency,
  getTokenExchangeRates,
  getSwapsDefaultToken,
  getCurrentChainId,
  isHardwareWallet,
  getHardwareWalletType,
} from '../../../selectors';
import {
  getNativeCurrency,
  getTokens,
  isEIP1559Network,
} from '../../../ducks/metamask/metamask';

import {
  safeRefetchQuotes,
  setCustomApproveTxData,
  setSwapsErrorKey,
  showModal,
} from '../../../store/actions';
import {
  ASSET_ROUTE,
  BUILD_QUOTE_ROUTE,
  DEFAULT_ROUTE,
  SWAPS_ERROR_ROUTE,
  AWAITING_SWAP_ROUTE,
} from '../../../helpers/constants/routes';
import { getTokenData } from '../../../helpers/utils/transactions.util';
<<<<<<< HEAD
import {
  calcTokenAmount,
  calcTokenValue,
  getTokenValueParam,
} from '../../../helpers/utils/token-util';
import {
  decimalToHex,
  hexToDecimal,
  getValueFromWeiHex,
  decGWEIToHexWEI,
  hexWEIToDecGWEI,
  addHexes,
} from '../../../helpers/utils/conversions.util';
=======
import { getTokenValueParam } from '../../../helpers/utils/token-util';
import { getValueFromWeiHex } from '../../../helpers/utils/conversions.util';
>>>>>>> 9a9eef56
import MainQuoteSummary from '../main-quote-summary';
import { getCustomTxParamsData } from '../../confirm-approve/confirm-approve.util';
import ActionableMessage from '../../../components/ui/actionable-message/actionable-message';
import {
  quotesToRenderableData,
  getRenderableNetworkFeesForQuote,
} from '../swaps.util';
import { useTokenTracker } from '../../../hooks/useTokenTracker';
import { QUOTES_EXPIRED_ERROR } from '../../../../shared/constants/swaps';
import { EDIT_GAS_MODES } from '../../../../shared/constants/gas';
import CountdownTimer from '../countdown-timer';
import SwapsFooter from '../swaps-footer';
import { calcGasTotal } from '../../../../shared/modules/gas-utils';
import {
  calcTokenAmount,
  calcTokenValue,
} from '../../../../shared/modules/token-utils';
import {
  decimalToHex,
  hexToDecimal,
  toPrecisionWithoutTrailingZeros,
} from '../../../../shared/modules/conversion-util';
import ViewQuotePriceDifference from './view-quote-price-difference';

export default function ViewQuote() {
  const history = useHistory();
  const dispatch = useDispatch();
  const t = useContext(I18nContext);
  const metaMetricsEvent = useContext(MetaMetricsContext);

  const [dispatchedSafeRefetch, setDispatchedSafeRefetch] = useState(false);
  const [submitClicked, setSubmitClicked] = useState(false);
  const [selectQuotePopoverShown, setSelectQuotePopoverShown] = useState(false);
  const [warningHidden, setWarningHidden] = useState(false);
  const [originalApproveAmount, setOriginalApproveAmount] = useState(null);
  const [showEditGasPopover, setShowEditGasPopover] = useState(false);

  const [
    acknowledgedPriceDifference,
    setAcknowledgedPriceDifference,
  ] = useState(false);
  const priceDifferenceRiskyBuckets = ['high', 'medium'];

  const routeState = useSelector(getBackgroundSwapRouteState);
  const quotes = useSelector(getQuotes, isEqual);
  useEffect(() => {
    if (!Object.values(quotes).length) {
      history.push(BUILD_QUOTE_ROUTE);
    } else if (routeState === 'awaiting') {
      history.push(AWAITING_SWAP_ROUTE);
    }
  }, [history, quotes, routeState]);

  const quotesLastFetched = useSelector(getQuotesLastFetched);

  // Select necessary data
  const gasPrice = useSelector(getUsedSwapsGasPrice);
  const customMaxGas = useSelector(getCustomSwapsGas);
  const customMaxFeePerGas = useSelector(getCustomMaxFeePerGas);
  const customMaxPriorityFeePerGas = useSelector(getCustomMaxPriorityFeePerGas);
  const tokenConversionRates = useSelector(getTokenExchangeRates);
  const memoizedTokenConversionRates = useEqualityCheck(tokenConversionRates);
  const { balance: ethBalance } = useSelector(getSelectedAccount);
  const conversionRate = useSelector(conversionRateSelector);
  const currentCurrency = useSelector(getCurrentCurrency);
  const swapsTokens = useSelector(getTokens);
  const EIP1559NetworkEnabled = useSelector(isEIP1559Network);
  const balanceError = useSelector(getBalanceError);
  const fetchParams = useSelector(getFetchParams);
  const approveTxParams = useSelector(getApproveTxParams);
  const selectedQuote = useSelector(getSelectedQuote);
  const topQuote = useSelector(getTopQuote);
  const usedQuote = selectedQuote || topQuote;
  const tradeValue = usedQuote?.trade?.value ?? '0x0';
  const swapsQuoteRefreshTime = useSelector(getSwapsQuoteRefreshTime);
  const defaultSwapsToken = useSelector(getSwapsDefaultToken);
  const chainId = useSelector(getCurrentChainId);
  const nativeCurrencySymbol = useSelector(getNativeCurrency);

  const gasFeeInputs = useGasFeeInputs('high');

  const { isBestQuote } = usedQuote;

  const fetchParamsSourceToken = fetchParams?.sourceToken;

  const usedGasLimit =
    usedQuote?.gasEstimateWithRefund ||
    `0x${decimalToHex(usedQuote?.averageGas || 0)}`;

  const gasLimitForMax = usedQuote?.gasEstimate || `0x0`;

  const usedGasLimitWithMultiplier = new BigNumber(gasLimitForMax, 16)
    .times(usedQuote?.gasMultiplier || FALLBACK_GAS_MULTIPLIER, 10)
    .round(0)
    .toString(16);

  const nonCustomMaxGasLimit = usedQuote?.gasEstimate
    ? usedGasLimitWithMultiplier
    : `0x${decimalToHex(usedQuote?.maxGas || 0)}`;
  const maxGasLimit = customMaxGas || nonCustomMaxGasLimit;

  let maxFeePerGas;
  let maxPriorityFeePerGas;
  let baseAndPriorityFeePerGas;

  // TODO: Verify that this is correct.
  if (EIP1559NetworkEnabled) {
    const {
      maxFeePerGas: suggestedMaxFeePerGas,
      maxPriorityFeePerGas: suggestedMaxPriorityFeePerGas,
      gasFeeEstimates: { estimatedBaseFee },
    } = gasFeeInputs;
    maxFeePerGas = customMaxFeePerGas || decGWEIToHexWEI(suggestedMaxFeePerGas);
    maxPriorityFeePerGas =
      customMaxPriorityFeePerGas ||
      decGWEIToHexWEI(suggestedMaxPriorityFeePerGas);
    baseAndPriorityFeePerGas = addHexes(
      decGWEIToHexWEI(estimatedBaseFee),
      maxPriorityFeePerGas,
    );
  }

  const gasTotalInWeiHex = calcGasTotal(
    maxGasLimit,
    EIP1559NetworkEnabled ? maxFeePerGas : gasPrice,
  );

  const { tokensWithBalances } = useTokenTracker(swapsTokens, true);
  const balanceToken =
    fetchParamsSourceToken === defaultSwapsToken.address
      ? defaultSwapsToken
      : tokensWithBalances.find(
          ({ address }) => address === fetchParamsSourceToken,
        );

  const selectedFromToken = balanceToken || usedQuote.sourceTokenInfo;
  const tokenBalance =
    tokensWithBalances?.length &&
    calcTokenAmount(
      selectedFromToken.balance || '0x0',
      selectedFromToken.decimals,
    ).toFixed(9);
  const tokenBalanceUnavailable =
    tokensWithBalances && balanceToken === undefined;

  const approveData = getTokenData(approveTxParams?.data);
  const approveValue = approveData && getTokenValueParam(approveData);
  const approveAmount =
    approveValue &&
    selectedFromToken?.decimals !== undefined &&
    calcTokenAmount(approveValue, selectedFromToken.decimals).toFixed(9);
  const approveGas = approveTxParams?.gas;

  const renderablePopoverData = useMemo(() => {
    return quotesToRenderableData(
      quotes,
      EIP1559NetworkEnabled ? baseAndPriorityFeePerGas : gasPrice,
      conversionRate,
      currentCurrency,
      approveGas,
      memoizedTokenConversionRates,
      chainId,
    );
  }, [
    quotes,
    gasPrice,
    baseAndPriorityFeePerGas,
    EIP1559NetworkEnabled,
    conversionRate,
    currentCurrency,
    approveGas,
    memoizedTokenConversionRates,
    chainId,
  ]);

  const renderableDataForUsedQuote = renderablePopoverData.find(
    (renderablePopoverDatum) =>
      renderablePopoverDatum.aggId === usedQuote.aggregator,
  );

  const {
    destinationTokenDecimals,
    destinationTokenSymbol,
    destinationTokenValue,
    destinationIconUrl,
    sourceTokenDecimals,
    sourceTokenSymbol,
    sourceTokenValue,
    sourceTokenIconUrl,
  } = renderableDataForUsedQuote;

  const { feeInFiat, feeInEth } = getRenderableNetworkFeesForQuote({
    tradeGas: usedGasLimit,
    approveGas,
    gasPrice: EIP1559NetworkEnabled ? baseAndPriorityFeePerGas : gasPrice,
    currentCurrency,
    conversionRate,
    tradeValue,
    sourceSymbol: sourceTokenSymbol,
    sourceAmount: usedQuote.sourceAmount,
    chainId,
    nativeCurrencySymbol,
  });

  const {
    feeInFiat: maxFeeInFiat,
    feeInEth: maxFeeInEth,
    nonGasFee,
  } = getRenderableNetworkFeesForQuote({
    tradeGas: maxGasLimit,
    approveGas,
    gasPrice: EIP1559NetworkEnabled ? maxFeePerGas : gasPrice,
    currentCurrency,
    conversionRate,
    tradeValue,
    sourceSymbol: sourceTokenSymbol,
    sourceAmount: usedQuote.sourceAmount,
    chainId,
    nativeCurrencySymbol,
  });

  const tokenCost = new BigNumber(usedQuote.sourceAmount);
  const ethCost = new BigNumber(usedQuote.trade.value || 0, 10).plus(
    new BigNumber(gasTotalInWeiHex, 16),
  );

  const insufficientTokens =
    (tokensWithBalances?.length || balanceError) &&
    tokenCost.gt(new BigNumber(selectedFromToken.balance || '0x0'));

  const insufficientEth = ethCost.gt(new BigNumber(ethBalance || '0x0'));

  const tokenBalanceNeeded = insufficientTokens
    ? toPrecisionWithoutTrailingZeros(
        calcTokenAmount(tokenCost, selectedFromToken.decimals)
          .minus(tokenBalance)
          .toString(10),
        6,
      )
    : null;

  const ethBalanceNeeded = insufficientEth
    ? toPrecisionWithoutTrailingZeros(
        ethCost
          .minus(ethBalance, 16)
          .div('1000000000000000000', 10)
          .toString(10),
        6,
      )
    : null;

  const destinationToken = useSelector(getDestinationTokenInfo);

  useEffect(() => {
    if (insufficientTokens || insufficientEth) {
      dispatch(setBalanceError(true));
    } else if (balanceError && !insufficientTokens && !insufficientEth) {
      dispatch(setBalanceError(false));
    }
  }, [insufficientTokens, insufficientEth, balanceError, dispatch]);

  useEffect(() => {
    const currentTime = Date.now();
    const timeSinceLastFetched = currentTime - quotesLastFetched;
    if (
      timeSinceLastFetched > swapsQuoteRefreshTime &&
      !dispatchedSafeRefetch
    ) {
      setDispatchedSafeRefetch(true);
      dispatch(safeRefetchQuotes());
    } else if (timeSinceLastFetched > swapsQuoteRefreshTime) {
      dispatch(setSwapsErrorKey(QUOTES_EXPIRED_ERROR));
      history.push(SWAPS_ERROR_ROUTE);
    }
  }, [
    quotesLastFetched,
    dispatchedSafeRefetch,
    dispatch,
    history,
    swapsQuoteRefreshTime,
  ]);

  useEffect(() => {
    if (!originalApproveAmount && approveAmount) {
      setOriginalApproveAmount(approveAmount);
    }
  }, [originalApproveAmount, approveAmount]);

  const showInsufficientWarning =
    (balanceError || tokenBalanceNeeded || ethBalanceNeeded) && !warningHidden;

  const numberOfQuotes = Object.values(quotes).length;
  const bestQuoteReviewedEventSent = useRef();
  const eventObjectBase = {
    token_from: sourceTokenSymbol,
    token_from_amount: sourceTokenValue,
    token_to: destinationTokenSymbol,
    token_to_amount: destinationTokenValue,
    request_type: fetchParams?.balanceError,
    slippage: fetchParams?.slippage,
    custom_slippage: fetchParams?.slippage !== 2,
    response_time: fetchParams?.responseTime,
    best_quote_source: topQuote?.aggregator,
    available_quotes: numberOfQuotes,
  };

  const hardwareWalletUsed = useSelector(isHardwareWallet);
  const hardwareWalletType = useSelector(getHardwareWalletType);
  const allAvailableQuotesOpened = useNewMetricEvent({
    event: 'All Available Quotes Opened',
    category: 'swaps',
    sensitiveProperties: {
      ...eventObjectBase,
      other_quote_selected: usedQuote?.aggregator !== topQuote?.aggregator,
      other_quote_selected_source:
        usedQuote?.aggregator === topQuote?.aggregator
          ? null
          : usedQuote?.aggregator,
      is_hardware_wallet: hardwareWalletUsed,
      hardware_wallet_type: hardwareWalletType,
    },
  });
  const quoteDetailsOpened = useNewMetricEvent({
    event: 'Quote Details Opened',
    category: 'swaps',
    sensitiveProperties: {
      ...eventObjectBase,
      other_quote_selected: usedQuote?.aggregator !== topQuote?.aggregator,
      other_quote_selected_source:
        usedQuote?.aggregator === topQuote?.aggregator
          ? null
          : usedQuote?.aggregator,
      is_hardware_wallet: hardwareWalletUsed,
      hardware_wallet_type: hardwareWalletType,
    },
  });
  const editSpendLimitOpened = useNewMetricEvent({
    event: 'Edit Spend Limit Opened',
    category: 'swaps',
    sensitiveProperties: {
      ...eventObjectBase,
      custom_spend_limit_set: originalApproveAmount === approveAmount,
      custom_spend_limit_amount:
        originalApproveAmount === approveAmount ? null : approveAmount,
      is_hardware_wallet: hardwareWalletUsed,
      hardware_wallet_type: hardwareWalletType,
    },
  });

  const bestQuoteReviewedEvent = useNewMetricEvent({
    event: 'Best Quote Reviewed',
    category: 'swaps',
    sensitiveProperties: {
      ...eventObjectBase,
      network_fees: feeInFiat,
      is_hardware_wallet: hardwareWalletUsed,
      hardware_wallet_type: hardwareWalletType,
    },
  });
  useEffect(() => {
    if (
      !bestQuoteReviewedEventSent.current &&
      [
        sourceTokenSymbol,
        sourceTokenValue,
        destinationTokenSymbol,
        destinationTokenValue,
        fetchParams,
        topQuote,
        numberOfQuotes,
        feeInFiat,
      ].every((dep) => dep !== null && dep !== undefined)
    ) {
      bestQuoteReviewedEventSent.current = true;
      bestQuoteReviewedEvent();
    }
  }, [
    sourceTokenSymbol,
    sourceTokenValue,
    destinationTokenSymbol,
    destinationTokenValue,
    fetchParams,
    topQuote,
    numberOfQuotes,
    feeInFiat,
    bestQuoteReviewedEvent,
  ]);

  const metaMaskFee = usedQuote.fee;

  const onFeeCardTokenApprovalClick = () => {
    editSpendLimitOpened();
    dispatch(
      showModal({
        name: 'EDIT_APPROVAL_PERMISSION',
        decimals: selectedFromToken.decimals,
        origin: 'MetaMask',
        setCustomAmount: (newCustomPermissionAmount) => {
          const customPermissionAmount =
            newCustomPermissionAmount === ''
              ? originalApproveAmount
              : newCustomPermissionAmount;
          const newData = getCustomTxParamsData(approveTxParams.data, {
            customPermissionAmount,
            decimals: selectedFromToken.decimals,
          });

          if (
            customPermissionAmount?.length &&
            approveTxParams.data !== newData
          ) {
            dispatch(setCustomApproveTxData(newData));
          }
        },
        tokenAmount: originalApproveAmount,
        customTokenAmount:
          originalApproveAmount === approveAmount ? null : approveAmount,
        tokenBalance,
        tokenSymbol: selectedFromToken.symbol,
        requiredMinimum: calcTokenAmount(
          usedQuote.sourceAmount,
          selectedFromToken.decimals,
        ),
      }),
    );
  };

  const nonGasFeeIsPositive = new BigNumber(nonGasFee, 16).gt(0);
  const approveGasTotal = calcGasTotal(
    approveGas || '0x0',
    EIP1559NetworkEnabled ? maxFeePerGas : gasPrice,
  );
  const extraNetworkFeeTotalInHexWEI = new BigNumber(nonGasFee, 16)
    .plus(approveGasTotal, 16)
    .toString(16);
  const extraNetworkFeeTotalInEth = getValueFromWeiHex({
    value: extraNetworkFeeTotalInHexWEI,
    toDenomination: 'ETH',
    numberOfDecimals: 4,
  });

  let extraInfoRowLabel = '';
  if (approveGas && nonGasFeeIsPositive) {
    extraInfoRowLabel = t('approvalAndAggregatorTxFeeCost');
  } else if (approveGas) {
    extraInfoRowLabel = t('approvalTxGasCost');
  } else if (nonGasFeeIsPositive) {
    extraInfoRowLabel = t('aggregatorFeeCost');
  }

  const onFeeCardMaxRowClick = () => {
    EIP1559NetworkEnabled
      ? setShowEditGasPopover(true)
      : dispatch(
          showModal({
            name: 'CUSTOMIZE_METASWAP_GAS',
            value: tradeValue,
            customGasLimitMessage: approveGas
              ? t('extraApprovalGas', [hexToDecimal(approveGas)])
              : '',
            customTotalSupplement: approveGasTotal,
            extraInfoRow: extraInfoRowLabel
              ? {
                  label: extraInfoRowLabel,
                  value: `${extraNetworkFeeTotalInEth} ${nativeCurrencySymbol}`,
                }
              : null,
            initialGasPrice: gasPrice,
            initialGasLimit: maxGasLimit,
            minimumGasLimit: new BigNumber(nonCustomMaxGasLimit, 16).toNumber(),
          }),
        );
  };

  const tokenApprovalTextComponent = (
    <span key="swaps-view-quote-approve-symbol-1" className="view-quote__bold">
      {sourceTokenSymbol}
    </span>
  );

  const actionableBalanceErrorMessage = tokenBalanceUnavailable
    ? t('swapTokenBalanceUnavailable', [sourceTokenSymbol])
    : t('swapApproveNeedMoreTokens', [
        <span key="swapApproveNeedMoreTokens-1" className="view-quote__bold">
          {tokenBalanceNeeded || ethBalanceNeeded}
        </span>,
        tokenBalanceNeeded && !(sourceTokenSymbol === defaultSwapsToken.symbol)
          ? sourceTokenSymbol
          : defaultSwapsToken.symbol,
      ]);

  // Price difference warning
  const priceSlippageBucket = usedQuote?.priceSlippage?.bucket;
  const lastPriceDifferenceBucket = usePrevious(priceSlippageBucket);

  // If the user agreed to a different bucket of risk, make them agree again
  useEffect(() => {
    if (
      acknowledgedPriceDifference &&
      lastPriceDifferenceBucket === 'medium' &&
      priceSlippageBucket === 'high'
    ) {
      setAcknowledgedPriceDifference(false);
    }
  }, [
    priceSlippageBucket,
    acknowledgedPriceDifference,
    lastPriceDifferenceBucket,
  ]);

  let viewQuotePriceDifferenceComponent = null;
  const priceSlippageFromSource = useEthFiatAmount(
    usedQuote?.priceSlippage?.sourceAmountInETH || 0,
    { showFiat: true },
  );
  const priceSlippageFromDestination = useEthFiatAmount(
    usedQuote?.priceSlippage?.destinationAmountInETH || 0,
    { showFiat: true },
  );

  // We cannot present fiat value if there is a calculation error or no slippage
  // from source or destination
  const priceSlippageUnknownFiatValue =
    !priceSlippageFromSource ||
    !priceSlippageFromDestination ||
    usedQuote?.priceSlippage?.calculationError;

  let priceDifferencePercentage = 0;
  if (usedQuote?.priceSlippage?.ratio) {
    priceDifferencePercentage = parseFloat(
      new BigNumber(usedQuote.priceSlippage.ratio, 10)
        .minus(1, 10)
        .times(100, 10)
        .toFixed(2),
      10,
    );
  }

  const shouldShowPriceDifferenceWarning =
    !tokenBalanceUnavailable &&
    !showInsufficientWarning &&
    usedQuote &&
    (priceDifferenceRiskyBuckets.includes(priceSlippageBucket) ||
      priceSlippageUnknownFiatValue);

  if (shouldShowPriceDifferenceWarning) {
    viewQuotePriceDifferenceComponent = (
      <ViewQuotePriceDifference
        usedQuote={usedQuote}
        sourceTokenValue={sourceTokenValue}
        destinationTokenValue={destinationTokenValue}
        priceSlippageFromSource={priceSlippageFromSource}
        priceSlippageFromDestination={priceSlippageFromDestination}
        priceDifferencePercentage={priceDifferencePercentage}
        priceSlippageUnknownFiatValue={priceSlippageUnknownFiatValue}
        onAcknowledgementClick={() => {
          setAcknowledgedPriceDifference(true);
        }}
        acknowledged={acknowledgedPriceDifference}
      />
    );
  }

  const disableSubmissionDueToPriceWarning =
    shouldShowPriceDifferenceWarning && !acknowledgedPriceDifference;

  const isShowingWarning =
    showInsufficientWarning || shouldShowPriceDifferenceWarning;

  const onCloseEditGasPopover = () => {
    setShowEditGasPopover(false);
  };

  return (
    <div className="view-quote">
      <div
        className={classnames('view-quote__content', {
          'view-quote__content_modal': disableSubmissionDueToPriceWarning,
        })}
      >
        {selectQuotePopoverShown && (
          <SelectQuotePopover
            quoteDataRows={renderablePopoverData}
            onClose={() => setSelectQuotePopoverShown(false)}
            onSubmit={(aggId) => dispatch(swapsQuoteSelected(aggId))}
            swapToSymbol={destinationTokenSymbol}
            initialAggId={usedQuote.aggregator}
            onQuoteDetailsIsOpened={quoteDetailsOpened}
          />
        )}

        {showEditGasPopover && EIP1559NetworkEnabled && (
          <EditGasPopover
            popoverTitle={t('customGas')}
            transaction={{
              txParams: {
                maxFeePerGas,
                maxPriorityFeePerGas,
                gasLimit: maxGasLimit,
              },
            }}
            minimumGasLimit={usedGasLimit}
            defaultEstimateToUse="high"
            mode={EDIT_GAS_MODES.SWAPS}
            confirmButtonText={t('submit')}
            onClose={onCloseEditGasPopover}
          />
        )}

        <div
          className={classnames('view-quote__warning-wrapper', {
            'view-quote__warning-wrapper--thin': !isShowingWarning,
          })}
        >
          {viewQuotePriceDifferenceComponent}
          {(showInsufficientWarning || tokenBalanceUnavailable) && (
            <ActionableMessage
              message={actionableBalanceErrorMessage}
              onClose={() => setWarningHidden(true)}
            />
          )}
        </div>
        <div className="view-quote__countdown-timer-container">
          <CountdownTimer
            timeStarted={quotesLastFetched}
            warningTime="0:30"
            infoTooltipLabelKey="swapQuotesAreRefreshed"
            labelKey="swapNewQuoteIn"
          />
        </div>
        <MainQuoteSummary
          sourceValue={calcTokenValue(sourceTokenValue, sourceTokenDecimals)}
          sourceDecimals={sourceTokenDecimals}
          sourceSymbol={sourceTokenSymbol}
          destinationValue={calcTokenValue(
            destinationTokenValue,
            destinationTokenDecimals,
          )}
          destinationDecimals={destinationTokenDecimals}
          destinationSymbol={destinationTokenSymbol}
          sourceIconUrl={sourceTokenIconUrl}
          destinationIconUrl={destinationIconUrl}
        />
        <div
          className={classnames('view-quote__fee-card-container', {
            'view-quote__fee-card-container--three-rows':
              approveTxParams && (!balanceError || warningHidden),
          })}
        >
          <FeeCard
            primaryFee={{
              fee: feeInEth,
              maxFee: maxFeeInEth,
            }}
            secondaryFee={{
              fee: feeInFiat,
              maxFee: maxFeeInFiat,
            }}
            onFeeCardMaxRowClick={onFeeCardMaxRowClick}
            hideTokenApprovalRow={
              !approveTxParams || (balanceError && !warningHidden)
            }
            tokenApprovalTextComponent={tokenApprovalTextComponent}
            tokenApprovalSourceTokenSymbol={sourceTokenSymbol}
            onTokenApprovalClick={onFeeCardTokenApprovalClick}
            metaMaskFee={String(metaMaskFee)}
            isBestQuote={isBestQuote}
            numberOfQuotes={Object.values(quotes).length}
            onQuotesClick={() => {
              allAvailableQuotesOpened();
              setSelectQuotePopoverShown(true);
            }}
            tokenConversionRate={
              destinationTokenSymbol === defaultSwapsToken.symbol
                ? 1
                : memoizedTokenConversionRates[destinationToken.address]
            }
            chainId={chainId}
            EIP1559NetworkEnabled={EIP1559NetworkEnabled}
            maxPriorityFeePerGasDecGWEI={hexWEIToDecGWEI(maxPriorityFeePerGas)}
          />
        </div>
      </div>
      <SwapsFooter
        onSubmit={() => {
          setSubmitClicked(true);
          if (!balanceError) {
            dispatch(signAndSendTransactions(history, metaMetricsEvent));
          } else if (destinationToken.symbol === defaultSwapsToken.symbol) {
            history.push(DEFAULT_ROUTE);
          } else {
            history.push(`${ASSET_ROUTE}/${destinationToken.address}`);
          }
        }}
        submitText={t('swap')}
        onCancel={async () => await dispatch(navigateBackToBuildQuote(history))}
        disabled={
          submitClicked ||
          balanceError ||
          tokenBalanceUnavailable ||
          disableSubmissionDueToPriceWarning ||
          (EIP1559NetworkEnabled && baseAndPriorityFeePerGas === undefined) ||
          (!EIP1559NetworkEnabled &&
            (gasPrice === null || gasPrice === undefined))
        }
        className={isShowingWarning && 'view-quote__thin-swaps-footer'}
        showTopBorder
      />
    </div>
  );
}<|MERGE_RESOLUTION|>--- conflicted
+++ resolved
@@ -10,10 +10,8 @@
 import { useEqualityCheck } from '../../../hooks/useEqualityCheck';
 import { useNewMetricEvent } from '../../../hooks/useMetricEvent';
 import { usePrevious } from '../../../hooks/usePrevious';
-import { useGasFeeInputs } from '../../../hooks/useGasFeeInputs';
 import { MetaMetricsContext } from '../../../contexts/metametrics.new';
 import FeeCard from '../fee-card';
-import EditGasPopover from '../../../components/app/edit-gas-popover/edit-gas-popover.component';
 import {
   FALLBACK_GAS_MULTIPLIER,
   getQuotes,
@@ -23,9 +21,7 @@
   setBalanceError,
   getQuotesLastFetched,
   getBalanceError,
-  getCustomSwapsGas, // Gas limit.
-  getCustomMaxFeePerGas,
-  getCustomMaxPriorityFeePerGas,
+  getCustomSwapsGas,
   getDestinationTokenInfo,
   getUsedSwapsGasPrice,
   getTopQuote,
@@ -45,11 +41,7 @@
   isHardwareWallet,
   getHardwareWalletType,
 } from '../../../selectors';
-import {
-  getNativeCurrency,
-  getTokens,
-  isEIP1559Network,
-} from '../../../ducks/metamask/metamask';
+import { getNativeCurrency, getTokens } from '../../../ducks/metamask/metamask';
 
 import {
   safeRefetchQuotes,
@@ -65,34 +57,17 @@
   AWAITING_SWAP_ROUTE,
 } from '../../../helpers/constants/routes';
 import { getTokenData } from '../../../helpers/utils/transactions.util';
-<<<<<<< HEAD
-import {
-  calcTokenAmount,
-  calcTokenValue,
-  getTokenValueParam,
-} from '../../../helpers/utils/token-util';
-import {
-  decimalToHex,
-  hexToDecimal,
-  getValueFromWeiHex,
-  decGWEIToHexWEI,
-  hexWEIToDecGWEI,
-  addHexes,
-} from '../../../helpers/utils/conversions.util';
-=======
 import { getTokenValueParam } from '../../../helpers/utils/token-util';
 import { getValueFromWeiHex } from '../../../helpers/utils/conversions.util';
->>>>>>> 9a9eef56
 import MainQuoteSummary from '../main-quote-summary';
 import { getCustomTxParamsData } from '../../confirm-approve/confirm-approve.util';
-import ActionableMessage from '../../../components/ui/actionable-message/actionable-message';
+import ActionableMessage from '../actionable-message';
 import {
   quotesToRenderableData,
   getRenderableNetworkFeesForQuote,
 } from '../swaps.util';
 import { useTokenTracker } from '../../../hooks/useTokenTracker';
 import { QUOTES_EXPIRED_ERROR } from '../../../../shared/constants/swaps';
-import { EDIT_GAS_MODES } from '../../../../shared/constants/gas';
 import CountdownTimer from '../countdown-timer';
 import SwapsFooter from '../swaps-footer';
 import { calcGasTotal } from '../../../../shared/modules/gas-utils';
@@ -118,7 +93,6 @@
   const [selectQuotePopoverShown, setSelectQuotePopoverShown] = useState(false);
   const [warningHidden, setWarningHidden] = useState(false);
   const [originalApproveAmount, setOriginalApproveAmount] = useState(null);
-  const [showEditGasPopover, setShowEditGasPopover] = useState(false);
 
   const [
     acknowledgedPriceDifference,
@@ -141,15 +115,12 @@
   // Select necessary data
   const gasPrice = useSelector(getUsedSwapsGasPrice);
   const customMaxGas = useSelector(getCustomSwapsGas);
-  const customMaxFeePerGas = useSelector(getCustomMaxFeePerGas);
-  const customMaxPriorityFeePerGas = useSelector(getCustomMaxPriorityFeePerGas);
   const tokenConversionRates = useSelector(getTokenExchangeRates);
   const memoizedTokenConversionRates = useEqualityCheck(tokenConversionRates);
   const { balance: ethBalance } = useSelector(getSelectedAccount);
   const conversionRate = useSelector(conversionRateSelector);
   const currentCurrency = useSelector(getCurrentCurrency);
   const swapsTokens = useSelector(getTokens);
-  const EIP1559NetworkEnabled = useSelector(isEIP1559Network);
   const balanceError = useSelector(getBalanceError);
   const fetchParams = useSelector(getFetchParams);
   const approveTxParams = useSelector(getApproveTxParams);
@@ -162,8 +133,6 @@
   const chainId = useSelector(getCurrentChainId);
   const nativeCurrencySymbol = useSelector(getNativeCurrency);
 
-  const gasFeeInputs = useGasFeeInputs('high');
-
   const { isBestQuote } = usedQuote;
 
   const fetchParamsSourceToken = fetchParams?.sourceToken;
@@ -184,31 +153,7 @@
     : `0x${decimalToHex(usedQuote?.maxGas || 0)}`;
   const maxGasLimit = customMaxGas || nonCustomMaxGasLimit;
 
-  let maxFeePerGas;
-  let maxPriorityFeePerGas;
-  let baseAndPriorityFeePerGas;
-
-  // TODO: Verify that this is correct.
-  if (EIP1559NetworkEnabled) {
-    const {
-      maxFeePerGas: suggestedMaxFeePerGas,
-      maxPriorityFeePerGas: suggestedMaxPriorityFeePerGas,
-      gasFeeEstimates: { estimatedBaseFee },
-    } = gasFeeInputs;
-    maxFeePerGas = customMaxFeePerGas || decGWEIToHexWEI(suggestedMaxFeePerGas);
-    maxPriorityFeePerGas =
-      customMaxPriorityFeePerGas ||
-      decGWEIToHexWEI(suggestedMaxPriorityFeePerGas);
-    baseAndPriorityFeePerGas = addHexes(
-      decGWEIToHexWEI(estimatedBaseFee),
-      maxPriorityFeePerGas,
-    );
-  }
-
-  const gasTotalInWeiHex = calcGasTotal(
-    maxGasLimit,
-    EIP1559NetworkEnabled ? maxFeePerGas : gasPrice,
-  );
+  const gasTotalInWeiHex = calcGasTotal(maxGasLimit, gasPrice);
 
   const { tokensWithBalances } = useTokenTracker(swapsTokens, true);
   const balanceToken =
@@ -239,7 +184,7 @@
   const renderablePopoverData = useMemo(() => {
     return quotesToRenderableData(
       quotes,
-      EIP1559NetworkEnabled ? baseAndPriorityFeePerGas : gasPrice,
+      gasPrice,
       conversionRate,
       currentCurrency,
       approveGas,
@@ -249,8 +194,6 @@
   }, [
     quotes,
     gasPrice,
-    baseAndPriorityFeePerGas,
-    EIP1559NetworkEnabled,
     conversionRate,
     currentCurrency,
     approveGas,
@@ -277,7 +220,7 @@
   const { feeInFiat, feeInEth } = getRenderableNetworkFeesForQuote({
     tradeGas: usedGasLimit,
     approveGas,
-    gasPrice: EIP1559NetworkEnabled ? baseAndPriorityFeePerGas : gasPrice,
+    gasPrice,
     currentCurrency,
     conversionRate,
     tradeValue,
@@ -294,7 +237,7 @@
   } = getRenderableNetworkFeesForQuote({
     tradeGas: maxGasLimit,
     approveGas,
-    gasPrice: EIP1559NetworkEnabled ? maxFeePerGas : gasPrice,
+    gasPrice,
     currentCurrency,
     conversionRate,
     tradeValue,
@@ -511,10 +454,7 @@
   };
 
   const nonGasFeeIsPositive = new BigNumber(nonGasFee, 16).gt(0);
-  const approveGasTotal = calcGasTotal(
-    approveGas || '0x0',
-    EIP1559NetworkEnabled ? maxFeePerGas : gasPrice,
-  );
+  const approveGasTotal = calcGasTotal(approveGas || '0x0', gasPrice);
   const extraNetworkFeeTotalInHexWEI = new BigNumber(nonGasFee, 16)
     .plus(approveGasTotal, 16)
     .toString(16);
@@ -533,29 +473,26 @@
     extraInfoRowLabel = t('aggregatorFeeCost');
   }
 
-  const onFeeCardMaxRowClick = () => {
-    EIP1559NetworkEnabled
-      ? setShowEditGasPopover(true)
-      : dispatch(
-          showModal({
-            name: 'CUSTOMIZE_METASWAP_GAS',
-            value: tradeValue,
-            customGasLimitMessage: approveGas
-              ? t('extraApprovalGas', [hexToDecimal(approveGas)])
-              : '',
-            customTotalSupplement: approveGasTotal,
-            extraInfoRow: extraInfoRowLabel
-              ? {
-                  label: extraInfoRowLabel,
-                  value: `${extraNetworkFeeTotalInEth} ${nativeCurrencySymbol}`,
-                }
-              : null,
-            initialGasPrice: gasPrice,
-            initialGasLimit: maxGasLimit,
-            minimumGasLimit: new BigNumber(nonCustomMaxGasLimit, 16).toNumber(),
-          }),
-        );
-  };
+  const onFeeCardMaxRowClick = () =>
+    dispatch(
+      showModal({
+        name: 'CUSTOMIZE_METASWAP_GAS',
+        value: tradeValue,
+        customGasLimitMessage: approveGas
+          ? t('extraApprovalGas', [hexToDecimal(approveGas)])
+          : '',
+        customTotalSupplement: approveGasTotal,
+        extraInfoRow: extraInfoRowLabel
+          ? {
+              label: extraInfoRowLabel,
+              value: `${extraNetworkFeeTotalInEth} ${nativeCurrencySymbol}`,
+            }
+          : null,
+        initialGasPrice: gasPrice,
+        initialGasLimit: maxGasLimit,
+        minimumGasLimit: new BigNumber(nonCustomMaxGasLimit, 16).toNumber(),
+      }),
+    );
 
   const tokenApprovalTextComponent = (
     <span key="swaps-view-quote-approve-symbol-1" className="view-quote__bold">
@@ -652,10 +589,6 @@
   const isShowingWarning =
     showInsufficientWarning || shouldShowPriceDifferenceWarning;
 
-  const onCloseEditGasPopover = () => {
-    setShowEditGasPopover(false);
-  };
-
   return (
     <div className="view-quote">
       <div
@@ -673,25 +606,6 @@
             onQuoteDetailsIsOpened={quoteDetailsOpened}
           />
         )}
-
-        {showEditGasPopover && EIP1559NetworkEnabled && (
-          <EditGasPopover
-            popoverTitle={t('customGas')}
-            transaction={{
-              txParams: {
-                maxFeePerGas,
-                maxPriorityFeePerGas,
-                gasLimit: maxGasLimit,
-              },
-            }}
-            minimumGasLimit={usedGasLimit}
-            defaultEstimateToUse="high"
-            mode={EDIT_GAS_MODES.SWAPS}
-            confirmButtonText={t('submit')}
-            onClose={onCloseEditGasPopover}
-          />
-        )}
-
         <div
           className={classnames('view-quote__warning-wrapper', {
             'view-quote__warning-wrapper--thin': !isShowingWarning,
@@ -761,8 +675,6 @@
                 : memoizedTokenConversionRates[destinationToken.address]
             }
             chainId={chainId}
-            EIP1559NetworkEnabled={EIP1559NetworkEnabled}
-            maxPriorityFeePerGasDecGWEI={hexWEIToDecGWEI(maxPriorityFeePerGas)}
           />
         </div>
       </div>
@@ -784,9 +696,8 @@
           balanceError ||
           tokenBalanceUnavailable ||
           disableSubmissionDueToPriceWarning ||
-          (EIP1559NetworkEnabled && baseAndPriorityFeePerGas === undefined) ||
-          (!EIP1559NetworkEnabled &&
-            (gasPrice === null || gasPrice === undefined))
+          gasPrice === null ||
+          gasPrice === undefined
         }
         className={isShowingWarning && 'view-quote__thin-swaps-footer'}
         showTopBorder
