--- conflicted
+++ resolved
@@ -44,7 +44,6 @@
   getCurrentChainId,
   isHardwareWallet,
   getHardwareWalletType,
-  checkNetworkAndAccountSupports1559,
 } from '../../../selectors';
 import {
   getNativeCurrency,
@@ -138,13 +137,7 @@
   const conversionRate = useSelector(conversionRateSelector);
   const currentCurrency = useSelector(getCurrentCurrency);
   const swapsTokens = useSelector(getTokens);
-<<<<<<< HEAD
-  const networkAndAccountSupports1559 = useSelector(
-    checkNetworkAndAccountSupports1559,
-  );
-=======
   const EIP1559NetworkEnabled = useSelector(isEIP1559Network);
->>>>>>> 91bbecae
   const balanceError = useSelector(getBalanceError);
   const fetchParams = useSelector(getFetchParams);
   const approveTxParams = useSelector(getApproveTxParams);
@@ -157,16 +150,7 @@
   const chainId = useSelector(getCurrentChainId);
   const nativeCurrencySymbol = useSelector(getNativeCurrency);
 
-<<<<<<< HEAD
-  let gasFeeInputs;
-  if (networkAndAccountSupports1559) {
-    // For Swaps we want to get 'high' estimations by default.
-    // eslint-disable-next-line react-hooks/rules-of-hooks
-    gasFeeInputs = useGasFeeInputs('high');
-  }
-=======
   const gasFeeInputs = useGasFeeInputs('high');
->>>>>>> 91bbecae
 
   const { isBestQuote } = usedQuote;
 
@@ -192,20 +176,12 @@
   let maxPriorityFeePerGas;
   let baseAndPriorityFeePerGas;
 
-<<<<<<< HEAD
-  if (networkAndAccountSupports1559) {
-    const {
-      maxFeePerGas: suggestedMaxFeePerGas,
-      maxPriorityFeePerGas: suggestedMaxPriorityFeePerGas,
-      gasFeeEstimates: { estimatedBaseFee = '0' },
-=======
   // TODO: Verify that this is correct.
   if (EIP1559NetworkEnabled) {
     const {
       maxFeePerGas: suggestedMaxFeePerGas,
       maxPriorityFeePerGas: suggestedMaxPriorityFeePerGas,
       gasFeeEstimates: { estimatedBaseFee },
->>>>>>> 91bbecae
     } = gasFeeInputs;
     maxFeePerGas = customMaxFeePerGas || decGWEIToHexWEI(suggestedMaxFeePerGas);
     maxPriorityFeePerGas =
@@ -219,11 +195,7 @@
 
   const gasTotalInWeiHex = calcGasTotal(
     maxGasLimit,
-<<<<<<< HEAD
-    networkAndAccountSupports1559 ? maxFeePerGas : gasPrice,
-=======
     EIP1559NetworkEnabled ? maxFeePerGas : gasPrice,
->>>>>>> 91bbecae
   );
 
   const { tokensWithBalances } = useTokenTracker(swapsTokens, true);
@@ -255,11 +227,7 @@
   const renderablePopoverData = useMemo(() => {
     return quotesToRenderableData(
       quotes,
-<<<<<<< HEAD
-      networkAndAccountSupports1559 ? baseAndPriorityFeePerGas : gasPrice,
-=======
       EIP1559NetworkEnabled ? baseAndPriorityFeePerGas : gasPrice,
->>>>>>> 91bbecae
       conversionRate,
       currentCurrency,
       approveGas,
@@ -270,11 +238,7 @@
     quotes,
     gasPrice,
     baseAndPriorityFeePerGas,
-<<<<<<< HEAD
-    networkAndAccountSupports1559,
-=======
     EIP1559NetworkEnabled,
->>>>>>> 91bbecae
     conversionRate,
     currentCurrency,
     approveGas,
@@ -301,13 +265,7 @@
   const { feeInFiat, feeInEth } = getRenderableNetworkFeesForQuote({
     tradeGas: usedGasLimit,
     approveGas,
-<<<<<<< HEAD
-    gasPrice: networkAndAccountSupports1559
-      ? baseAndPriorityFeePerGas
-      : gasPrice,
-=======
     gasPrice: EIP1559NetworkEnabled ? baseAndPriorityFeePerGas : gasPrice,
->>>>>>> 91bbecae
     currentCurrency,
     conversionRate,
     tradeValue,
@@ -324,11 +282,7 @@
   } = getRenderableNetworkFeesForQuote({
     tradeGas: maxGasLimit,
     approveGas,
-<<<<<<< HEAD
-    gasPrice: networkAndAccountSupports1559 ? maxFeePerGas : gasPrice,
-=======
     gasPrice: EIP1559NetworkEnabled ? maxFeePerGas : gasPrice,
->>>>>>> 91bbecae
     currentCurrency,
     conversionRate,
     tradeValue,
@@ -547,11 +501,7 @@
   const nonGasFeeIsPositive = new BigNumber(nonGasFee, 16).gt(0);
   const approveGasTotal = calcGasTotal(
     approveGas || '0x0',
-<<<<<<< HEAD
-    networkAndAccountSupports1559 ? baseAndPriorityFeePerGas : gasPrice,
-=======
     EIP1559NetworkEnabled ? maxFeePerGas : gasPrice,
->>>>>>> 91bbecae
   );
   const extraNetworkFeeTotalInHexWEI = new BigNumber(nonGasFee, 16)
     .plus(approveGasTotal, 16)
@@ -572,11 +522,7 @@
   }
 
   const onFeeCardMaxRowClick = () => {
-<<<<<<< HEAD
-    networkAndAccountSupports1559
-=======
     EIP1559NetworkEnabled
->>>>>>> 91bbecae
       ? setShowEditGasPopover(true)
       : dispatch(
           showModal({
@@ -716,23 +662,14 @@
           />
         )}
 
-<<<<<<< HEAD
-        {showEditGasPopover && networkAndAccountSupports1559 && (
-          <EditGasPopover
-=======
         {showEditGasPopover && EIP1559NetworkEnabled && (
           <EditGasPopover
             popoverTitle={t('customGas')}
->>>>>>> 91bbecae
             transaction={{
               txParams: {
                 maxFeePerGas,
                 maxPriorityFeePerGas,
-<<<<<<< HEAD
-                gas: maxGasLimit,
-=======
                 gasLimit: maxGasLimit,
->>>>>>> 91bbecae
               },
             }}
             minimumGasLimit={usedGasLimit}
@@ -812,14 +749,8 @@
                 : memoizedTokenConversionRates[destinationToken.address]
             }
             chainId={chainId}
-<<<<<<< HEAD
-            networkAndAccountSupports1559={networkAndAccountSupports1559}
-            maxPriorityFeePerGasDecGWEI={hexWEIToDecGWEI(maxPriorityFeePerGas)}
-            maxFeePerGasDecGWEI={hexWEIToDecGWEI(maxFeePerGas)}
-=======
             EIP1559NetworkEnabled={EIP1559NetworkEnabled}
             maxPriorityFeePerGasDecGWEI={hexWEIToDecGWEI(maxPriorityFeePerGas)}
->>>>>>> 91bbecae
           />
         </div>
       </div>
@@ -841,14 +772,8 @@
           balanceError ||
           tokenBalanceUnavailable ||
           disableSubmissionDueToPriceWarning ||
-<<<<<<< HEAD
-          (networkAndAccountSupports1559 &&
-            baseAndPriorityFeePerGas === undefined) ||
-          (!networkAndAccountSupports1559 &&
-=======
           (EIP1559NetworkEnabled && baseAndPriorityFeePerGas === undefined) ||
           (!EIP1559NetworkEnabled &&
->>>>>>> 91bbecae
             (gasPrice === null || gasPrice === undefined))
         }
         className={isShowingWarning && 'view-quote__thin-swaps-footer'}
