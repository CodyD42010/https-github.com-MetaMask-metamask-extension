import React, { useState, useContext, useMemo, useEffect, useRef } from 'react';
import { shallowEqual, useSelector, useDispatch } from 'react-redux';
import { useHistory } from 'react-router-dom';
import BigNumber from 'bignumber.js';
import { isEqual } from 'lodash';
import classnames from 'classnames';
import { I18nContext } from '../../../contexts/i18n';
import SelectQuotePopover from '../select-quote-popover';
import { useEthFiatAmount } from '../../../hooks/useEthFiatAmount';
import { useEqualityCheck } from '../../../hooks/useEqualityCheck';
import { useNewMetricEvent } from '../../../hooks/useMetricEvent';
import { usePrevious } from '../../../hooks/usePrevious';
import { useGasFeeInputs } from '../../../hooks/gasFeeInput/useGasFeeInputs';
import { MetaMetricsContext } from '../../../contexts/metametrics.new';
import FeeCard from '../fee-card';
import EditGasPopover from '../../../components/app/edit-gas-popover/edit-gas-popover.component';
import {
  FALLBACK_GAS_MULTIPLIER,
  getQuotes,
  getSelectedQuote,
  getApproveTxParams,
  getFetchParams,
  setBalanceError,
  getQuotesLastFetched,
  getBalanceError,
  getCustomSwapsGas, // Gas limit.
  getCustomMaxFeePerGas,
  getCustomMaxPriorityFeePerGas,
  getSwapsUserFeeLevel,
  getDestinationTokenInfo,
  getUsedSwapsGasPrice,
  getTopQuote,
  signAndSendTransactions,
  getBackgroundSwapRouteState,
  swapsQuoteSelected,
  getSwapsQuoteRefreshTime,
  getReviewSwapClickedTimestamp,
} from '../../../ducks/swaps/swaps';
import {
  conversionRateSelector,
  getSelectedAccount,
  getCurrentCurrency,
  getTokenExchangeRates,
  getSwapsDefaultToken,
  getCurrentChainId,
  isHardwareWallet,
  getHardwareWalletType,
  checkNetworkAndAccountSupports1559,
} from '../../../selectors';
import { getNativeCurrency, getTokens } from '../../../ducks/metamask/metamask';

import {
  toPrecisionWithoutTrailingZeros,
  isEqualCaseInsensitive,
} from '../../../helpers/utils/util';

import {
  safeRefetchQuotes,
  setCustomApproveTxData,
  setSwapsErrorKey,
  showModal,
  setSwapsQuotesPollingLimitEnabled,
} from '../../../store/actions';
import {
  ASSET_ROUTE,
  BUILD_QUOTE_ROUTE,
  DEFAULT_ROUTE,
  SWAPS_ERROR_ROUTE,
  AWAITING_SWAP_ROUTE,
} from '../../../helpers/constants/routes';
import { getTokenData } from '../../../helpers/utils/transactions.util';
import {
  calcTokenAmount,
  calcTokenValue,
  getTokenValueParam,
} from '../../../helpers/utils/token-util';
import {
  decimalToHex,
  hexToDecimal,
  getValueFromWeiHex,
  decGWEIToHexWEI,
  addHexes,
} from '../../../helpers/utils/conversions.util';
import { GasFeeContextProvider } from '../../../contexts/gasFee';
import { TransactionModalContextProvider } from '../../../contexts/transaction-modal';
import AdvancedGasFeePopover from '../../../components/app/advanced-gas-fee-popover';
import EditGasFeePopover from '../../../components/app/edit-gas-fee-popover';
import MainQuoteSummary from '../main-quote-summary';
import { calcGasTotal } from '../../send/send.utils';
import { getCustomTxParamsData } from '../../confirm-approve/confirm-approve.util';
import ActionableMessage from '../../../components/ui/actionable-message/actionable-message';
import {
  quotesToRenderableData,
  getRenderableNetworkFeesForQuote,
} from '../swaps.util';
import { useTokenTracker } from '../../../hooks/useTokenTracker';
import { QUOTES_EXPIRED_ERROR } from '../../../../shared/constants/swaps';
import {
  EDIT_GAS_MODES,
  GAS_RECOMMENDATIONS,
} from '../../../../shared/constants/gas';
import CountdownTimer from '../countdown-timer';
import SwapsFooter from '../swaps-footer';
import ViewQuotePriceDifference from './view-quote-price-difference';

// eslint-disable-next-line prefer-destructuring
const EIP_1559_V2_ENABLED =
  process.env.EIP_1559_V2 === true || process.env.EIP_1559_V2 === 'true';

export default function ViewQuote() {
  const history = useHistory();
  const dispatch = useDispatch();
  const t = useContext(I18nContext);
  const metaMetricsEvent = useContext(MetaMetricsContext);

  const [dispatchedSafeRefetch, setDispatchedSafeRefetch] = useState(false);
  const [submitClicked, setSubmitClicked] = useState(false);
  const [selectQuotePopoverShown, setSelectQuotePopoverShown] = useState(false);
  const [warningHidden, setWarningHidden] = useState(false);
  const [originalApproveAmount, setOriginalApproveAmount] = useState(null);
  const [showEditGasPopover, setShowEditGasPopover] = useState(false);
  // We need to have currentTimestamp in state, otherwise it would change with each rerender.
  const [currentTimestamp] = useState(Date.now());

  const [
    acknowledgedPriceDifference,
    setAcknowledgedPriceDifference,
  ] = useState(false);
  const priceDifferenceRiskyBuckets = [
    GAS_RECOMMENDATIONS.HIGH,
    GAS_RECOMMENDATIONS.MEDIUM,
  ];

  const routeState = useSelector(getBackgroundSwapRouteState);
  const quotes = useSelector(getQuotes, isEqual);
  useEffect(() => {
    if (!Object.values(quotes).length) {
      history.push(BUILD_QUOTE_ROUTE);
    } else if (routeState === 'awaiting') {
      history.push(AWAITING_SWAP_ROUTE);
    }
  }, [history, quotes, routeState]);

  const quotesLastFetched = useSelector(getQuotesLastFetched);

  // Select necessary data
  const gasPrice = useSelector(getUsedSwapsGasPrice);
  const customMaxGas = useSelector(getCustomSwapsGas);
  const customMaxFeePerGas = useSelector(getCustomMaxFeePerGas);
  const customMaxPriorityFeePerGas = useSelector(getCustomMaxPriorityFeePerGas);
  const swapsUserFeeLevel = useSelector(getSwapsUserFeeLevel);
  const tokenConversionRates = useSelector(getTokenExchangeRates, isEqual);
  const memoizedTokenConversionRates = useEqualityCheck(tokenConversionRates);
  const { balance: ethBalance } = useSelector(getSelectedAccount, shallowEqual);
  const conversionRate = useSelector(conversionRateSelector);
  const currentCurrency = useSelector(getCurrentCurrency);
  const swapsTokens = useSelector(getTokens, isEqual);
  const networkAndAccountSupports1559 = useSelector(
    checkNetworkAndAccountSupports1559,
  );
  const balanceError = useSelector(getBalanceError);
  const fetchParams = useSelector(getFetchParams, isEqual);
  const approveTxParams = useSelector(getApproveTxParams, shallowEqual);
  const selectedQuote = useSelector(getSelectedQuote, isEqual);
  const topQuote = useSelector(getTopQuote, isEqual);
  const usedQuote = selectedQuote || topQuote;
  const tradeValue = usedQuote?.trade?.value ?? '0x0';
  const swapsQuoteRefreshTime = useSelector(getSwapsQuoteRefreshTime);
  const defaultSwapsToken = useSelector(getSwapsDefaultToken, isEqual);
  const chainId = useSelector(getCurrentChainId);
  const nativeCurrencySymbol = useSelector(getNativeCurrency);
  const reviewSwapClickedTimestamp = useSelector(getReviewSwapClickedTimestamp);

  let gasFeeInputs;
  if (networkAndAccountSupports1559) {
    // For Swaps we want to get 'high' estimations by default.
    // eslint-disable-next-line react-hooks/rules-of-hooks
    gasFeeInputs = useGasFeeInputs(GAS_RECOMMENDATIONS.HIGH, {
      userFeeLevel: swapsUserFeeLevel || GAS_RECOMMENDATIONS.HIGH,
    });
  }

  const { isBestQuote } = usedQuote;

  const fetchParamsSourceToken = fetchParams?.sourceToken;

  const usedGasLimit =
    usedQuote?.gasEstimateWithRefund ||
    `0x${decimalToHex(usedQuote?.averageGas || 0)}`;

  const gasLimitForMax = usedQuote?.gasEstimate || `0x0`;

  const usedGasLimitWithMultiplier = new BigNumber(gasLimitForMax, 16)
    .times(usedQuote?.gasMultiplier || FALLBACK_GAS_MULTIPLIER, 10)
    .round(0)
    .toString(16);

  const nonCustomMaxGasLimit = usedQuote?.gasEstimate
    ? usedGasLimitWithMultiplier
    : `0x${decimalToHex(usedQuote?.maxGas || 0)}`;
  const maxGasLimit = customMaxGas || nonCustomMaxGasLimit;

  let maxFeePerGas;
  let maxPriorityFeePerGas;
  let baseAndPriorityFeePerGas;

  if (networkAndAccountSupports1559) {
    const {
      maxFeePerGas: suggestedMaxFeePerGas,
      maxPriorityFeePerGas: suggestedMaxPriorityFeePerGas,
      gasFeeEstimates: { estimatedBaseFee = '0' },
    } = gasFeeInputs;
    maxFeePerGas = customMaxFeePerGas || decGWEIToHexWEI(suggestedMaxFeePerGas);
    maxPriorityFeePerGas =
      customMaxPriorityFeePerGas ||
      decGWEIToHexWEI(suggestedMaxPriorityFeePerGas);
    baseAndPriorityFeePerGas = addHexes(
      decGWEIToHexWEI(estimatedBaseFee),
      maxPriorityFeePerGas,
    );
  }

  const gasTotalInWeiHex = calcGasTotal(
    maxGasLimit,
    networkAndAccountSupports1559 ? maxFeePerGas : gasPrice,
  );

  const { tokensWithBalances } = useTokenTracker(swapsTokens, true);
  const balanceToken =
    fetchParamsSourceToken === defaultSwapsToken.address
      ? defaultSwapsToken
      : tokensWithBalances.find(({ address }) =>
          isEqualCaseInsensitive(address, fetchParamsSourceToken),
        );

  const selectedFromToken = balanceToken || usedQuote.sourceTokenInfo;
  const tokenBalance =
    tokensWithBalances?.length &&
    calcTokenAmount(
      selectedFromToken.balance || '0x0',
      selectedFromToken.decimals,
    ).toFixed(9);
  const tokenBalanceUnavailable =
    tokensWithBalances && balanceToken === undefined;

  const approveData = getTokenData(approveTxParams?.data);
  const approveValue = approveData && getTokenValueParam(approveData);
  const approveAmount =
    approveValue &&
    selectedFromToken?.decimals !== undefined &&
    calcTokenAmount(approveValue, selectedFromToken.decimals).toFixed(9);
  const approveGas = approveTxParams?.gas;

  const renderablePopoverData = useMemo(() => {
    return quotesToRenderableData(
      quotes,
      networkAndAccountSupports1559 ? baseAndPriorityFeePerGas : gasPrice,
      conversionRate,
      currentCurrency,
      approveGas,
      memoizedTokenConversionRates,
      chainId,
    );
  }, [
    quotes,
    gasPrice,
    baseAndPriorityFeePerGas,
    networkAndAccountSupports1559,
    conversionRate,
    currentCurrency,
    approveGas,
    memoizedTokenConversionRates,
    chainId,
  ]);

  const renderableDataForUsedQuote = renderablePopoverData.find(
    (renderablePopoverDatum) =>
      renderablePopoverDatum.aggId === usedQuote.aggregator,
  );

  const {
    destinationTokenDecimals,
    destinationTokenSymbol,
    destinationTokenValue,
    destinationIconUrl,
    sourceTokenDecimals,
    sourceTokenSymbol,
    sourceTokenValue,
    sourceTokenIconUrl,
  } = renderableDataForUsedQuote;

  const { feeInFiat, feeInEth } = getRenderableNetworkFeesForQuote({
    tradeGas: usedGasLimit,
    approveGas,
    gasPrice: networkAndAccountSupports1559
      ? baseAndPriorityFeePerGas
      : gasPrice,
    currentCurrency,
    conversionRate,
    tradeValue,
    sourceSymbol: sourceTokenSymbol,
    sourceAmount: usedQuote.sourceAmount,
    chainId,
    nativeCurrencySymbol,
  });

  const {
    feeInFiat: maxFeeInFiat,
    feeInEth: maxFeeInEth,
    nonGasFee,
  } = getRenderableNetworkFeesForQuote({
    tradeGas: maxGasLimit,
    approveGas,
    gasPrice: networkAndAccountSupports1559 ? maxFeePerGas : gasPrice,
    currentCurrency,
    conversionRate,
    tradeValue,
    sourceSymbol: sourceTokenSymbol,
    sourceAmount: usedQuote.sourceAmount,
    chainId,
    nativeCurrencySymbol,
  });

  const tokenCost = new BigNumber(usedQuote.sourceAmount);
  const ethCost = new BigNumber(usedQuote.trade.value || 0, 10).plus(
    new BigNumber(gasTotalInWeiHex, 16),
  );

  const insufficientTokens =
    (tokensWithBalances?.length || balanceError) &&
    tokenCost.gt(new BigNumber(selectedFromToken.balance || '0x0'));

  const insufficientEth = ethCost.gt(new BigNumber(ethBalance || '0x0'));

  const tokenBalanceNeeded = insufficientTokens
    ? toPrecisionWithoutTrailingZeros(
        calcTokenAmount(tokenCost, selectedFromToken.decimals)
          .minus(tokenBalance)
          .toString(10),
        6,
      )
    : null;

  const ethBalanceNeeded = insufficientEth
    ? toPrecisionWithoutTrailingZeros(
        ethCost
          .minus(ethBalance, 16)
          .div('1000000000000000000', 10)
          .toString(10),
        6,
      )
    : null;

  const destinationToken = useSelector(getDestinationTokenInfo, isEqual);

  useEffect(() => {
    if (insufficientTokens || insufficientEth) {
      dispatch(setBalanceError(true));
    } else if (balanceError && !insufficientTokens && !insufficientEth) {
      dispatch(setBalanceError(false));
    }
  }, [insufficientTokens, insufficientEth, balanceError, dispatch]);

  useEffect(() => {
    const currentTime = Date.now();
    const timeSinceLastFetched = currentTime - quotesLastFetched;
    if (
      timeSinceLastFetched > swapsQuoteRefreshTime &&
      !dispatchedSafeRefetch
    ) {
      setDispatchedSafeRefetch(true);
      dispatch(safeRefetchQuotes());
    } else if (timeSinceLastFetched > swapsQuoteRefreshTime) {
      dispatch(setSwapsErrorKey(QUOTES_EXPIRED_ERROR));
      history.push(SWAPS_ERROR_ROUTE);
    }
  }, [
    quotesLastFetched,
    dispatchedSafeRefetch,
    dispatch,
    history,
    swapsQuoteRefreshTime,
  ]);

  useEffect(() => {
    if (!originalApproveAmount && approveAmount) {
      setOriginalApproveAmount(approveAmount);
    }
  }, [originalApproveAmount, approveAmount]);

  const showInsufficientWarning =
    (balanceError || tokenBalanceNeeded || ethBalanceNeeded) && !warningHidden;

  const hardwareWalletUsed = useSelector(isHardwareWallet);
  const hardwareWalletType = useSelector(getHardwareWalletType);

  const numberOfQuotes = Object.values(quotes).length;
  const bestQuoteReviewedEventSent = useRef();
  const eventObjectBase = {
    token_from: sourceTokenSymbol,
    token_from_amount: sourceTokenValue,
    token_to: destinationTokenSymbol,
    token_to_amount: destinationTokenValue,
    request_type: fetchParams?.balanceError,
    slippage: fetchParams?.slippage,
    custom_slippage: fetchParams?.slippage !== 2,
    response_time: fetchParams?.responseTime,
    best_quote_source: topQuote?.aggregator,
    available_quotes: numberOfQuotes,
    is_hardware_wallet: hardwareWalletUsed,
    hardware_wallet_type: hardwareWalletType,
  };

  const allAvailableQuotesOpened = useNewMetricEvent({
    event: 'All Available Quotes Opened',
    category: 'swaps',
    sensitiveProperties: {
      ...eventObjectBase,
      other_quote_selected: usedQuote?.aggregator !== topQuote?.aggregator,
      other_quote_selected_source:
        usedQuote?.aggregator === topQuote?.aggregator
          ? null
          : usedQuote?.aggregator,
    },
  });
  const quoteDetailsOpened = useNewMetricEvent({
    event: 'Quote Details Opened',
    category: 'swaps',
    sensitiveProperties: {
      ...eventObjectBase,
      other_quote_selected: usedQuote?.aggregator !== topQuote?.aggregator,
      other_quote_selected_source:
        usedQuote?.aggregator === topQuote?.aggregator
          ? null
          : usedQuote?.aggregator,
    },
  });
  const editSpendLimitOpened = useNewMetricEvent({
    event: 'Edit Spend Limit Opened',
    category: 'swaps',
    sensitiveProperties: {
      ...eventObjectBase,
      custom_spend_limit_set: originalApproveAmount === approveAmount,
      custom_spend_limit_amount:
        originalApproveAmount === approveAmount ? null : approveAmount,
    },
  });

  const bestQuoteReviewedEvent = useNewMetricEvent({
    event: 'Best Quote Reviewed',
    category: 'swaps',
    sensitiveProperties: {
      ...eventObjectBase,
      network_fees: feeInFiat,
    },
  });

  const viewQuotePageLoadedEvent = useNewMetricEvent({
    event: 'View Quote Page Loaded',
    category: 'swaps',
    sensitiveProperties: {
      ...eventObjectBase,
      response_time: currentTimestamp - reviewSwapClickedTimestamp,
    },
  });

  useEffect(() => {
    if (
      !bestQuoteReviewedEventSent.current &&
      [
        sourceTokenSymbol,
        sourceTokenValue,
        destinationTokenSymbol,
        destinationTokenValue,
        fetchParams,
        topQuote,
        numberOfQuotes,
        feeInFiat,
      ].every((dep) => dep !== null && dep !== undefined)
    ) {
      bestQuoteReviewedEventSent.current = true;
      bestQuoteReviewedEvent();
    }
  }, [
    sourceTokenSymbol,
    sourceTokenValue,
    destinationTokenSymbol,
    destinationTokenValue,
    fetchParams,
    topQuote,
    numberOfQuotes,
    feeInFiat,
    bestQuoteReviewedEvent,
  ]);

  const metaMaskFee = usedQuote.fee;

  const onFeeCardTokenApprovalClick = () => {
    editSpendLimitOpened();
    dispatch(
      showModal({
        name: 'EDIT_APPROVAL_PERMISSION',
        decimals: selectedFromToken.decimals,
        origin: 'MetaMask',
        setCustomAmount: (newCustomPermissionAmount) => {
          const customPermissionAmount =
            newCustomPermissionAmount === ''
              ? originalApproveAmount
              : newCustomPermissionAmount;
          const newData = getCustomTxParamsData(approveTxParams.data, {
            customPermissionAmount,
            decimals: selectedFromToken.decimals,
          });

          if (
            customPermissionAmount?.length &&
            approveTxParams.data !== newData
          ) {
            dispatch(setCustomApproveTxData(newData));
          }
        },
        tokenAmount: originalApproveAmount,
        customTokenAmount:
          originalApproveAmount === approveAmount ? null : approveAmount,
        tokenBalance,
        tokenSymbol: selectedFromToken.symbol,
        requiredMinimum: calcTokenAmount(
          usedQuote.sourceAmount,
          selectedFromToken.decimals,
        ),
      }),
    );
  };

  const nonGasFeeIsPositive = new BigNumber(nonGasFee, 16).gt(0);
  const approveGasTotal = calcGasTotal(
    approveGas || '0x0',
    networkAndAccountSupports1559 ? baseAndPriorityFeePerGas : gasPrice,
  );
  const extraNetworkFeeTotalInHexWEI = new BigNumber(nonGasFee, 16)
    .plus(approveGasTotal, 16)
    .toString(16);
  const extraNetworkFeeTotalInEth = getValueFromWeiHex({
    value: extraNetworkFeeTotalInHexWEI,
    toDenomination: 'ETH',
    numberOfDecimals: 4,
  });

  let extraInfoRowLabel = '';
  if (approveGas && nonGasFeeIsPositive) {
    extraInfoRowLabel = t('approvalAndAggregatorTxFeeCost');
  } else if (approveGas) {
    extraInfoRowLabel = t('approvalTxGasCost');
  } else if (nonGasFeeIsPositive) {
    extraInfoRowLabel = t('aggregatorFeeCost');
  }

  const onFeeCardMaxRowClick = () => {
    networkAndAccountSupports1559
      ? setShowEditGasPopover(true)
      : dispatch(
          showModal({
            name: 'CUSTOMIZE_METASWAP_GAS',
            value: tradeValue,
            customGasLimitMessage: approveGas
              ? t('extraApprovalGas', [hexToDecimal(approveGas)])
              : '',
            customTotalSupplement: approveGasTotal,
            extraInfoRow: extraInfoRowLabel
              ? {
                  label: extraInfoRowLabel,
                  value: `${extraNetworkFeeTotalInEth} ${nativeCurrencySymbol}`,
                }
              : null,
            initialGasPrice: gasPrice,
            initialGasLimit: maxGasLimit,
            minimumGasLimit: new BigNumber(nonCustomMaxGasLimit, 16).toNumber(),
          }),
        );
  };

  const actionableBalanceErrorMessage = tokenBalanceUnavailable
    ? t('swapTokenBalanceUnavailable', [sourceTokenSymbol])
    : t('swapApproveNeedMoreTokens', [
        <span key="swapApproveNeedMoreTokens-1" className="view-quote__bold">
          {tokenBalanceNeeded || ethBalanceNeeded}
        </span>,
        tokenBalanceNeeded && !(sourceTokenSymbol === defaultSwapsToken.symbol)
          ? sourceTokenSymbol
          : defaultSwapsToken.symbol,
      ]);

  // Price difference warning
  const priceSlippageBucket = usedQuote?.priceSlippage?.bucket;
  const lastPriceDifferenceBucket = usePrevious(priceSlippageBucket);

  // If the user agreed to a different bucket of risk, make them agree again
  useEffect(() => {
    if (
      acknowledgedPriceDifference &&
      lastPriceDifferenceBucket === GAS_RECOMMENDATIONS.MEDIUM &&
      priceSlippageBucket === GAS_RECOMMENDATIONS.HIGH
    ) {
      setAcknowledgedPriceDifference(false);
    }
  }, [
    priceSlippageBucket,
    acknowledgedPriceDifference,
    lastPriceDifferenceBucket,
  ]);

  let viewQuotePriceDifferenceComponent = null;
  const priceSlippageFromSource = useEthFiatAmount(
    usedQuote?.priceSlippage?.sourceAmountInETH || 0,
    { showFiat: true },
  );
  const priceSlippageFromDestination = useEthFiatAmount(
    usedQuote?.priceSlippage?.destinationAmountInETH || 0,
    { showFiat: true },
  );

  // We cannot present fiat value if there is a calculation error or no slippage
  // from source or destination
  const priceSlippageUnknownFiatValue =
    !priceSlippageFromSource ||
    !priceSlippageFromDestination ||
    usedQuote?.priceSlippage?.calculationError;

  let priceDifferencePercentage = 0;
  if (usedQuote?.priceSlippage?.ratio) {
    priceDifferencePercentage = parseFloat(
      new BigNumber(usedQuote.priceSlippage.ratio, 10)
        .minus(1, 10)
        .times(100, 10)
        .toFixed(2),
      10,
    );
  }

  const shouldShowPriceDifferenceWarning =
    !tokenBalanceUnavailable &&
    !showInsufficientWarning &&
    usedQuote &&
    (priceDifferenceRiskyBuckets.includes(priceSlippageBucket) ||
      priceSlippageUnknownFiatValue);

  if (shouldShowPriceDifferenceWarning) {
    viewQuotePriceDifferenceComponent = (
      <ViewQuotePriceDifference
        usedQuote={usedQuote}
        sourceTokenValue={sourceTokenValue}
        destinationTokenValue={destinationTokenValue}
        priceSlippageFromSource={priceSlippageFromSource}
        priceSlippageFromDestination={priceSlippageFromDestination}
        priceDifferencePercentage={priceDifferencePercentage}
        priceSlippageUnknownFiatValue={priceSlippageUnknownFiatValue}
        onAcknowledgementClick={() => {
          setAcknowledgedPriceDifference(true);
        }}
        acknowledged={acknowledgedPriceDifference}
      />
    );
  }

  const disableSubmissionDueToPriceWarning =
    shouldShowPriceDifferenceWarning && !acknowledgedPriceDifference;

  const isShowingWarning =
    showInsufficientWarning || shouldShowPriceDifferenceWarning;

  const onCloseEditGasPopover = () => {
    setShowEditGasPopover(false);
  };

  useEffect(() => {
    // Thanks to the next line we will only do quotes polling 3 times before showing a Quote Timeout modal.
    dispatch(setSwapsQuotesPollingLimitEnabled(true));
    if (reviewSwapClickedTimestamp) {
      viewQuotePageLoadedEvent();
    }
  }, [dispatch, viewQuotePageLoadedEvent, reviewSwapClickedTimestamp]);

  const transaction = {
    userFeeLevel: swapsUserFeeLevel || GAS_RECOMMENDATIONS.HIGH,
    txParams: {
      maxFeePerGas,
      maxPriorityFeePerGas,
      gas: maxGasLimit,
    },
  };

<<<<<<< HEAD
=======
  const supportsEIP1559V2 =
    EIP_1559_V2_ENABLED && networkAndAccountSupports1559;

>>>>>>> 19c3d021
  return (
    <GasFeeContextProvider
      editGasMode={EDIT_GAS_MODES.SWAPS}
      minimumGasLimit={usedGasLimit}
      transaction={transaction}
    >
      <TransactionModalContextProvider captureEventEnabled={false}>
        <div className="view-quote">
          <div
            className={classnames('view-quote__content', {
              'view-quote__content_modal': disableSubmissionDueToPriceWarning,
            })}
          >
            {selectQuotePopoverShown && (
              <SelectQuotePopover
                quoteDataRows={renderablePopoverData}
                onClose={() => setSelectQuotePopoverShown(false)}
                onSubmit={(aggId) => dispatch(swapsQuoteSelected(aggId))}
                swapToSymbol={destinationTokenSymbol}
                initialAggId={usedQuote.aggregator}
                onQuoteDetailsIsOpened={quoteDetailsOpened}
              />
            )}

<<<<<<< HEAD
            {!EIP_1559_V2_ENABLED &&
=======
            {!supportsEIP1559V2 &&
>>>>>>> 19c3d021
              showEditGasPopover &&
              networkAndAccountSupports1559 && (
                <EditGasPopover
                  transaction={transaction}
                  minimumGasLimit={usedGasLimit}
                  defaultEstimateToUse={GAS_RECOMMENDATIONS.HIGH}
                  mode={EDIT_GAS_MODES.SWAPS}
                  confirmButtonText={t('submit')}
                  onClose={onCloseEditGasPopover}
                />
              )}
<<<<<<< HEAD
            <EditGasFeePopover />
            <AdvancedGasFeePopover />
=======
            {supportsEIP1559V2 && (
              <>
                <EditGasFeePopover />
                <AdvancedGasFeePopover />
              </>
            )}
>>>>>>> 19c3d021

            <div
              className={classnames('view-quote__warning-wrapper', {
                'view-quote__warning-wrapper--thin': !isShowingWarning,
              })}
            >
              {viewQuotePriceDifferenceComponent}
              {(showInsufficientWarning || tokenBalanceUnavailable) && (
                <ActionableMessage
                  message={actionableBalanceErrorMessage}
                  onClose={() => setWarningHidden(true)}
                />
              )}
            </div>
            <div className="view-quote__countdown-timer-container">
              <CountdownTimer
                timeStarted={quotesLastFetched}
                warningTime="0:30"
                labelKey="swapNewQuoteIn"
              />
            </div>
            <MainQuoteSummary
              sourceValue={calcTokenValue(
                sourceTokenValue,
                sourceTokenDecimals,
              )}
              sourceDecimals={sourceTokenDecimals}
              sourceSymbol={sourceTokenSymbol}
              destinationValue={calcTokenValue(
                destinationTokenValue,
                destinationTokenDecimals,
              )}
              destinationDecimals={destinationTokenDecimals}
              destinationSymbol={destinationTokenSymbol}
              sourceIconUrl={sourceTokenIconUrl}
              destinationIconUrl={destinationIconUrl}
            />
            <div
              className={classnames('view-quote__fee-card-container', {
                'view-quote__fee-card-container--three-rows':
                  approveTxParams && (!balanceError || warningHidden),
              })}
            >
              <FeeCard
                primaryFee={{
                  fee: feeInEth,
                  maxFee: maxFeeInEth,
                }}
                secondaryFee={{
                  fee: feeInFiat,
                  maxFee: maxFeeInFiat,
                }}
                onFeeCardMaxRowClick={onFeeCardMaxRowClick}
                hideTokenApprovalRow={
                  !approveTxParams || (balanceError && !warningHidden)
                }
                tokenApprovalSourceTokenSymbol={sourceTokenSymbol}
                onTokenApprovalClick={onFeeCardTokenApprovalClick}
                metaMaskFee={String(metaMaskFee)}
                numberOfQuotes={Object.values(quotes).length}
                onQuotesClick={() => {
                  allAvailableQuotesOpened();
                  setSelectQuotePopoverShown(true);
                }}
                chainId={chainId}
                isBestQuote={isBestQuote}
<<<<<<< HEAD
                supportsEIP1559V2={
                  EIP_1559_V2_ENABLED && networkAndAccountSupports1559
                }
=======
                supportsEIP1559V2={supportsEIP1559V2}
>>>>>>> 19c3d021
              />
            </div>
          </div>
          <SwapsFooter
            onSubmit={() => {
              setSubmitClicked(true);
              if (!balanceError) {
                dispatch(signAndSendTransactions(history, metaMetricsEvent));
              } else if (destinationToken.symbol === defaultSwapsToken.symbol) {
                history.push(DEFAULT_ROUTE);
              } else {
                history.push(`${ASSET_ROUTE}/${destinationToken.address}`);
              }
            }}
            submitText={t('swap')}
            hideCancel
            disabled={
              submitClicked ||
              balanceError ||
              tokenBalanceUnavailable ||
              disableSubmissionDueToPriceWarning ||
              (networkAndAccountSupports1559 &&
                baseAndPriorityFeePerGas === undefined) ||
              (!networkAndAccountSupports1559 &&
                (gasPrice === null || gasPrice === undefined))
            }
            tokenApprovalSourceTokenSymbol={sourceTokenSymbol}
            onTokenApprovalClick={onFeeCardTokenApprovalClick}
            metaMaskFee={String(metaMaskFee)}
            numberOfQuotes={Object.values(quotes).length}
            onQuotesClick={() => {
              allAvailableQuotesOpened();
              setSelectQuotePopoverShown(true);
            }}
            chainId={chainId}
            isBestQuote={isBestQuote}
          />
        </div>
      </TransactionModalContextProvider>
    </GasFeeContextProvider>
  );
}<|MERGE_RESOLUTION|>--- conflicted
+++ resolved
@@ -689,12 +689,9 @@
     },
   };
 
-<<<<<<< HEAD
-=======
   const supportsEIP1559V2 =
     EIP_1559_V2_ENABLED && networkAndAccountSupports1559;
 
->>>>>>> 19c3d021
   return (
     <GasFeeContextProvider
       editGasMode={EDIT_GAS_MODES.SWAPS}
@@ -719,11 +716,7 @@
               />
             )}
 
-<<<<<<< HEAD
-            {!EIP_1559_V2_ENABLED &&
-=======
             {!supportsEIP1559V2 &&
->>>>>>> 19c3d021
               showEditGasPopover &&
               networkAndAccountSupports1559 && (
                 <EditGasPopover
@@ -735,17 +728,12 @@
                   onClose={onCloseEditGasPopover}
                 />
               )}
-<<<<<<< HEAD
-            <EditGasFeePopover />
-            <AdvancedGasFeePopover />
-=======
             {supportsEIP1559V2 && (
               <>
                 <EditGasFeePopover />
                 <AdvancedGasFeePopover />
               </>
             )}
->>>>>>> 19c3d021
 
             <div
               className={classnames('view-quote__warning-wrapper', {
@@ -812,13 +800,7 @@
                 }}
                 chainId={chainId}
                 isBestQuote={isBestQuote}
-<<<<<<< HEAD
-                supportsEIP1559V2={
-                  EIP_1559_V2_ENABLED && networkAndAccountSupports1559
-                }
-=======
                 supportsEIP1559V2={supportsEIP1559V2}
->>>>>>> 19c3d021
               />
             </div>
           </div>
