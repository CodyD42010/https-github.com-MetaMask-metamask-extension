--- conflicted
+++ resolved
@@ -1,16 +1,24 @@
-import React, { useState, useContext, useMemo, useEffect, useRef } from 'react';
-import { useSelector, useDispatch } from 'react-redux';
+import React, {
+  useState,
+  useContext,
+  useMemo,
+  useEffect,
+  useRef,
+  useCallback,
+} from 'react';
+import { shallowEqual, useSelector, useDispatch } from 'react-redux';
 import { useHistory } from 'react-router-dom';
 import BigNumber from 'bignumber.js';
 import { isEqual } from 'lodash';
 import classnames from 'classnames';
+
 import { I18nContext } from '../../../contexts/i18n';
 import SelectQuotePopover from '../select-quote-popover';
 import { useEthFiatAmount } from '../../../hooks/useEthFiatAmount';
 import { useEqualityCheck } from '../../../hooks/useEqualityCheck';
-import { useNewMetricEvent } from '../../../hooks/useMetricEvent';
 import { usePrevious } from '../../../hooks/usePrevious';
-import { MetaMetricsContext } from '../../../contexts/metametrics.new';
+import { useGasFeeInputs } from '../../../hooks/gasFeeInput/useGasFeeInputs';
+import { MetaMetricsContext } from '../../../contexts/metametrics';
 import FeeCard from '../fee-card';
 import {
   FALLBACK_GAS_MULTIPLIER,
@@ -21,15 +29,27 @@
   setBalanceError,
   getQuotesLastFetched,
   getBalanceError,
-  getCustomSwapsGas,
+  getCustomSwapsGas, // Gas limit.
+  getCustomMaxFeePerGas,
+  getCustomMaxPriorityFeePerGas,
+  getSwapsUserFeeLevel,
   getDestinationTokenInfo,
   getUsedSwapsGasPrice,
   getTopQuote,
-  navigateBackToBuildQuote,
   signAndSendTransactions,
   getBackgroundSwapRouteState,
   swapsQuoteSelected,
   getSwapsQuoteRefreshTime,
+  getReviewSwapClickedTimestamp,
+  getSmartTransactionsOptInStatus,
+  signAndSendSwapsSmartTransaction,
+  getSwapsNetworkConfig,
+  getSmartTransactionsEnabled,
+  getCurrentSmartTransactionsError,
+  getCurrentSmartTransactionsErrorMessageDismissed,
+  getSwapsSTXLoading,
+  fetchSwapsSmartTransactionFees,
+  getSmartTransactionFees,
 } from '../../../ducks/swaps/swaps';
 import {
   conversionRateSelector,
@@ -40,6 +60,8 @@
   getCurrentChainId,
   isHardwareWallet,
   getHardwareWalletType,
+  checkNetworkAndAccountSupports1559,
+  getUSDConversionRate,
 } from '../../../selectors';
 import { getNativeCurrency, getTokens } from '../../../ducks/metamask/metamask';
 
@@ -48,6 +70,7 @@
   setCustomApproveTxData,
   setSwapsErrorKey,
   showModal,
+  setSwapsQuotesPollingLimitEnabled,
 } from '../../../store/actions';
 import {
   ASSET_ROUTE,
@@ -56,39 +79,23 @@
   SWAPS_ERROR_ROUTE,
   AWAITING_SWAP_ROUTE,
 } from '../../../helpers/constants/routes';
-<<<<<<< HEAD
-import { getTokenData } from '../../../helpers/utils/transactions.util';
-import { getTokenValueParam } from '../../../helpers/utils/token-util';
-import { getValueFromWeiHex } from '../../../helpers/utils/conversions.util';
-=======
 import {
   decGWEIToHexWEI,
   addHexes,
 } from '../../../helpers/utils/conversions.util';
->>>>>>> 377d6699
 import MainQuoteSummary from '../main-quote-summary';
 import { getCustomTxParamsData } from '../../confirm-approve/confirm-approve.util';
-import ActionableMessage from '../actionable-message';
+import ActionableMessage from '../../../components/ui/actionable-message/actionable-message';
 import {
   quotesToRenderableData,
   getRenderableNetworkFeesForQuote,
+  getFeeForSmartTransaction,
 } from '../swaps.util';
 import { useTokenTracker } from '../../../hooks/useTokenTracker';
 import { QUOTES_EXPIRED_ERROR } from '../../../../shared/constants/swaps';
+import { GAS_RECOMMENDATIONS } from '../../../../shared/constants/gas';
 import CountdownTimer from '../countdown-timer';
 import SwapsFooter from '../swaps-footer';
-<<<<<<< HEAD
-import { calcGasTotal } from '../../../../shared/modules/gas-utils';
-import {
-  calcTokenAmount,
-  calcTokenValue,
-} from '../../../../shared/modules/token-utils';
-import {
-  decimalToHex,
-  hexToDecimal,
-  toPrecisionWithoutTrailingZeros,
-} from '../../../../shared/modules/conversion-util';
-=======
 import PulseLoader from '../../../components/ui/pulse-loader'; // TODO: Replace this with a different loading component.
 import Box from '../../../components/ui/box';
 import { EVENT } from '../../../../shared/constants/metametrics';
@@ -103,26 +110,32 @@
   toPrecisionWithoutTrailingZeros,
 } from '../../../../app/scripts/constants/transactions-controller-utils';
 import { calcTokenValue } from '../../../../app/scripts/constants/swaps-utils';
->>>>>>> 377d6699
 import ViewQuotePriceDifference from './view-quote-price-difference';
+
+let intervalId;
 
 export default function ViewQuote() {
   const history = useHistory();
   const dispatch = useDispatch();
   const t = useContext(I18nContext);
-  const metaMetricsEvent = useContext(MetaMetricsContext);
+  const trackEvent = useContext(MetaMetricsContext);
 
   const [dispatchedSafeRefetch, setDispatchedSafeRefetch] = useState(false);
   const [submitClicked, setSubmitClicked] = useState(false);
   const [selectQuotePopoverShown, setSelectQuotePopoverShown] = useState(false);
   const [warningHidden, setWarningHidden] = useState(false);
   const [originalApproveAmount, setOriginalApproveAmount] = useState(null);
+  // We need to have currentTimestamp in state, otherwise it would change with each rerender.
+  const [currentTimestamp] = useState(Date.now());
 
   const [
     acknowledgedPriceDifference,
     setAcknowledgedPriceDifference,
   ] = useState(false);
-  const priceDifferenceRiskyBuckets = ['high', 'medium'];
+  const priceDifferenceRiskyBuckets = [
+    GAS_RECOMMENDATIONS.HIGH,
+    GAS_RECOMMENDATIONS.MEDIUM,
+  ];
 
   const routeState = useSelector(getBackgroundSwapRouteState);
   const quotes = useSelector(getQuotes, isEqual);
@@ -139,27 +152,76 @@
   // Select necessary data
   const gasPrice = useSelector(getUsedSwapsGasPrice);
   const customMaxGas = useSelector(getCustomSwapsGas);
-  const tokenConversionRates = useSelector(getTokenExchangeRates);
+  const customMaxFeePerGas = useSelector(getCustomMaxFeePerGas);
+  const customMaxPriorityFeePerGas = useSelector(getCustomMaxPriorityFeePerGas);
+  const swapsUserFeeLevel = useSelector(getSwapsUserFeeLevel);
+  const tokenConversionRates = useSelector(getTokenExchangeRates, isEqual);
   const memoizedTokenConversionRates = useEqualityCheck(tokenConversionRates);
-  const { balance: ethBalance } = useSelector(getSelectedAccount);
+  const { balance: ethBalance } = useSelector(getSelectedAccount, shallowEqual);
   const conversionRate = useSelector(conversionRateSelector);
+  const USDConversionRate = useSelector(getUSDConversionRate);
   const currentCurrency = useSelector(getCurrentCurrency);
-  const swapsTokens = useSelector(getTokens);
+  const swapsTokens = useSelector(getTokens, isEqual);
+  const networkAndAccountSupports1559 = useSelector(
+    checkNetworkAndAccountSupports1559,
+  );
   const balanceError = useSelector(getBalanceError);
-  const fetchParams = useSelector(getFetchParams);
-  const approveTxParams = useSelector(getApproveTxParams);
-  const selectedQuote = useSelector(getSelectedQuote);
-  const topQuote = useSelector(getTopQuote);
+  const fetchParams = useSelector(getFetchParams, isEqual);
+  const approveTxParams = useSelector(getApproveTxParams, shallowEqual);
+  const selectedQuote = useSelector(getSelectedQuote, isEqual);
+  const topQuote = useSelector(getTopQuote, isEqual);
   const usedQuote = selectedQuote || topQuote;
   const tradeValue = usedQuote?.trade?.value ?? '0x0';
   const swapsQuoteRefreshTime = useSelector(getSwapsQuoteRefreshTime);
-  const defaultSwapsToken = useSelector(getSwapsDefaultToken);
+  const defaultSwapsToken = useSelector(getSwapsDefaultToken, isEqual);
   const chainId = useSelector(getCurrentChainId);
   const nativeCurrencySymbol = useSelector(getNativeCurrency);
+  const reviewSwapClickedTimestamp = useSelector(getReviewSwapClickedTimestamp);
+  const smartTransactionsOptInStatus = useSelector(
+    getSmartTransactionsOptInStatus,
+  );
+  const smartTransactionsEnabled = useSelector(getSmartTransactionsEnabled);
+  const swapsSTXLoading = useSelector(getSwapsSTXLoading);
+  const currentSmartTransactionsError = useSelector(
+    getCurrentSmartTransactionsError,
+  );
+  const currentSmartTransactionsErrorMessageDismissed = useSelector(
+    getCurrentSmartTransactionsErrorMessageDismissed,
+  );
+  const currentSmartTransactionsEnabled =
+    smartTransactionsEnabled &&
+    !(
+      currentSmartTransactionsError &&
+      (currentSmartTransactionsError !== 'not_enough_funds' ||
+        currentSmartTransactionsErrorMessageDismissed)
+    );
+  const smartTransactionFees = useSelector(getSmartTransactionFees, isEqual);
+  const swapsNetworkConfig = useSelector(getSwapsNetworkConfig, shallowEqual);
+  const unsignedTransaction = usedQuote.trade;
+
+  let gasFeeInputs;
+  if (networkAndAccountSupports1559) {
+    // For Swaps we want to get 'high' estimations by default.
+    // eslint-disable-next-line react-hooks/rules-of-hooks
+    gasFeeInputs = useGasFeeInputs(GAS_RECOMMENDATIONS.HIGH, {
+      userFeeLevel: swapsUserFeeLevel || GAS_RECOMMENDATIONS.HIGH,
+    });
+  }
 
   const { isBestQuote } = usedQuote;
 
   const fetchParamsSourceToken = fetchParams?.sourceToken;
+
+  const additionalTrackingParams = {
+    reg_tx_fee_in_usd: undefined,
+    reg_tx_fee_in_eth: undefined,
+    reg_tx_max_fee_in_usd: undefined,
+    reg_tx_max_fee_in_eth: undefined,
+    stx_fee_in_usd: undefined,
+    stx_fee_in_eth: undefined,
+    stx_max_fee_in_usd: undefined,
+    stx_max_fee_in_eth: undefined,
+  };
 
   const usedGasLimit =
     usedQuote?.gasEstimateWithRefund ||
@@ -177,14 +239,35 @@
     : `0x${decimalToHex(usedQuote?.maxGas || 0)}`;
   const maxGasLimit = customMaxGas || nonCustomMaxGasLimit;
 
-  const gasTotalInWeiHex = calcGasTotal(maxGasLimit, gasPrice);
+  let maxFeePerGas;
+  let maxPriorityFeePerGas;
+  let baseAndPriorityFeePerGas;
+
+  // EIP-1559 gas fees.
+  if (networkAndAccountSupports1559) {
+    const {
+      maxFeePerGas: suggestedMaxFeePerGas,
+      maxPriorityFeePerGas: suggestedMaxPriorityFeePerGas,
+      gasFeeEstimates: { estimatedBaseFee = '0' },
+    } = gasFeeInputs;
+    maxFeePerGas = customMaxFeePerGas || decGWEIToHexWEI(suggestedMaxFeePerGas);
+    maxPriorityFeePerGas =
+      customMaxPriorityFeePerGas ||
+      decGWEIToHexWEI(suggestedMaxPriorityFeePerGas);
+    baseAndPriorityFeePerGas = addHexes(
+      decGWEIToHexWEI(estimatedBaseFee),
+      maxPriorityFeePerGas,
+    );
+  }
+
+  const gasTotalInWeiHex = calcGasTotal(maxGasLimit, maxFeePerGas || gasPrice);
 
   const { tokensWithBalances } = useTokenTracker(swapsTokens, true);
   const balanceToken =
     fetchParamsSourceToken === defaultSwapsToken.address
       ? defaultSwapsToken
-      : tokensWithBalances.find(
-          ({ address }) => address === fetchParamsSourceToken,
+      : tokensWithBalances.find(({ address }) =>
+          isEqualCaseInsensitive(address, fetchParamsSourceToken),
         );
 
   const selectedFromToken = balanceToken || usedQuote.sourceTokenInfo;
@@ -197,7 +280,7 @@
   const tokenBalanceUnavailable =
     tokensWithBalances && balanceToken === undefined;
 
-  const approveData = getTokenData(approveTxParams?.data);
+  const approveData = parseStandardTokenTransactionData(approveTxParams?.data);
   const approveValue = approveData && getTokenValueParam(approveData);
   const approveAmount =
     approveValue &&
@@ -208,21 +291,31 @@
   const renderablePopoverData = useMemo(() => {
     return quotesToRenderableData(
       quotes,
-      gasPrice,
+      networkAndAccountSupports1559 ? baseAndPriorityFeePerGas : gasPrice,
       conversionRate,
       currentCurrency,
       approveGas,
       memoizedTokenConversionRates,
       chainId,
+      smartTransactionsEnabled &&
+        smartTransactionsOptInStatus &&
+        smartTransactionFees?.tradeTxFees,
+      nativeCurrencySymbol,
     );
   }, [
     quotes,
     gasPrice,
+    baseAndPriorityFeePerGas,
+    networkAndAccountSupports1559,
     conversionRate,
     currentCurrency,
     approveGas,
     memoizedTokenConversionRates,
     chainId,
+    smartTransactionFees?.tradeTxFees,
+    nativeCurrencySymbol,
+    smartTransactionsEnabled,
+    smartTransactionsOptInStatus,
   ]);
 
   const renderableDataForUsedQuote = renderablePopoverData.find(
@@ -241,35 +334,89 @@
     sourceTokenIconUrl,
   } = renderableDataForUsedQuote;
 
-  const { feeInFiat, feeInEth } = getRenderableNetworkFeesForQuote({
+  let {
+    feeInFiat,
+    feeInEth,
+    rawEthFee,
+    feeInUsd,
+  } = getRenderableNetworkFeesForQuote({
     tradeGas: usedGasLimit,
     approveGas,
-    gasPrice,
+    gasPrice: networkAndAccountSupports1559
+      ? baseAndPriorityFeePerGas
+      : gasPrice,
     currentCurrency,
     conversionRate,
+    USDConversionRate,
     tradeValue,
     sourceSymbol: sourceTokenSymbol,
     sourceAmount: usedQuote.sourceAmount,
     chainId,
     nativeCurrencySymbol,
   });
-
-  const {
-    feeInFiat: maxFeeInFiat,
-    feeInEth: maxFeeInEth,
-    nonGasFee,
-  } = getRenderableNetworkFeesForQuote({
+  additionalTrackingParams.reg_tx_fee_in_usd = Number(feeInUsd);
+  additionalTrackingParams.reg_tx_fee_in_eth = Number(rawEthFee);
+
+  const renderableMaxFees = getRenderableNetworkFeesForQuote({
     tradeGas: maxGasLimit,
     approveGas,
-    gasPrice,
+    gasPrice: maxFeePerGas || gasPrice,
     currentCurrency,
     conversionRate,
+    USDConversionRate,
     tradeValue,
     sourceSymbol: sourceTokenSymbol,
     sourceAmount: usedQuote.sourceAmount,
     chainId,
     nativeCurrencySymbol,
   });
+  let {
+    feeInFiat: maxFeeInFiat,
+    feeInEth: maxFeeInEth,
+    rawEthFee: maxRawEthFee,
+    feeInUsd: maxFeeInUsd,
+  } = renderableMaxFees;
+  additionalTrackingParams.reg_tx_max_fee_in_usd = Number(maxFeeInUsd);
+  additionalTrackingParams.reg_tx_max_fee_in_eth = Number(maxRawEthFee);
+
+  if (
+    currentSmartTransactionsEnabled &&
+    smartTransactionsOptInStatus &&
+    smartTransactionFees?.tradeTxFees
+  ) {
+    const stxEstimatedFeeInWeiDec =
+      smartTransactionFees?.tradeTxFees.feeEstimate +
+      (smartTransactionFees?.approvalTxFees?.feeEstimate || 0);
+    const stxMaxFeeInWeiDec =
+      stxEstimatedFeeInWeiDec * swapsNetworkConfig.stxMaxFeeMultiplier;
+    ({ feeInFiat, feeInEth, rawEthFee, feeInUsd } = getFeeForSmartTransaction({
+      chainId,
+      currentCurrency,
+      conversionRate,
+      USDConversionRate,
+      nativeCurrencySymbol,
+      feeInWeiDec: stxEstimatedFeeInWeiDec,
+    }));
+    additionalTrackingParams.stx_fee_in_usd = Number(feeInUsd);
+    additionalTrackingParams.stx_fee_in_eth = Number(rawEthFee);
+    additionalTrackingParams.estimated_gas =
+      smartTransactionFees?.tradeTxFees.gasLimit;
+    ({
+      feeInFiat: maxFeeInFiat,
+      feeInEth: maxFeeInEth,
+      rawEthFee: maxRawEthFee,
+      feeInUsd: maxFeeInUsd,
+    } = getFeeForSmartTransaction({
+      chainId,
+      currentCurrency,
+      conversionRate,
+      USDConversionRate,
+      nativeCurrencySymbol,
+      feeInWeiDec: stxMaxFeeInWeiDec,
+    }));
+    additionalTrackingParams.stx_max_fee_in_usd = Number(maxFeeInUsd);
+    additionalTrackingParams.stx_max_fee_in_eth = Number(maxRawEthFee);
+  }
 
   const tokenCost = new BigNumber(usedQuote.sourceAmount);
   const ethCost = new BigNumber(usedQuote.trade.value || 0, 10).plus(
@@ -301,7 +448,7 @@
       )
     : null;
 
-  const destinationToken = useSelector(getDestinationTokenInfo);
+  const destinationToken = useSelector(getDestinationTokenInfo, isEqual);
 
   useEffect(() => {
     if (insufficientTokens || insufficientEth) {
@@ -341,74 +488,112 @@
   const showInsufficientWarning =
     (balanceError || tokenBalanceNeeded || ethBalanceNeeded) && !warningHidden;
 
+  const hardwareWalletUsed = useSelector(isHardwareWallet);
+  const hardwareWalletType = useSelector(getHardwareWalletType);
+
   const numberOfQuotes = Object.values(quotes).length;
   const bestQuoteReviewedEventSent = useRef();
-  const eventObjectBase = {
-    token_from: sourceTokenSymbol,
-    token_from_amount: sourceTokenValue,
-    token_to: destinationTokenSymbol,
-    token_to_amount: destinationTokenValue,
-    request_type: fetchParams?.balanceError,
-    slippage: fetchParams?.slippage,
-    custom_slippage: fetchParams?.slippage !== 2,
-    response_time: fetchParams?.responseTime,
-    best_quote_source: topQuote?.aggregator,
-    available_quotes: numberOfQuotes,
-  };
-
-  const hardwareWalletUsed = useSelector(isHardwareWallet);
-  const hardwareWalletType = useSelector(getHardwareWalletType);
-  const allAvailableQuotesOpened = useNewMetricEvent({
-    event: 'All Available Quotes Opened',
-    category: 'swaps',
-    sensitiveProperties: {
-      ...eventObjectBase,
-      other_quote_selected: usedQuote?.aggregator !== topQuote?.aggregator,
-      other_quote_selected_source:
-        usedQuote?.aggregator === topQuote?.aggregator
-          ? null
-          : usedQuote?.aggregator,
+  const eventObjectBase = useMemo(() => {
+    return {
+      token_from: sourceTokenSymbol,
+      token_from_amount: sourceTokenValue,
+      token_to: destinationTokenSymbol,
+      token_to_amount: destinationTokenValue,
+      request_type: fetchParams?.balanceError,
+      slippage: fetchParams?.slippage,
+      custom_slippage: fetchParams?.slippage !== 2,
+      response_time: fetchParams?.responseTime,
+      best_quote_source: topQuote?.aggregator,
+      available_quotes: numberOfQuotes,
       is_hardware_wallet: hardwareWalletUsed,
       hardware_wallet_type: hardwareWalletType,
-    },
-  });
-  const quoteDetailsOpened = useNewMetricEvent({
-    event: 'Quote Details Opened',
-    category: 'swaps',
-    sensitiveProperties: {
-      ...eventObjectBase,
-      other_quote_selected: usedQuote?.aggregator !== topQuote?.aggregator,
-      other_quote_selected_source:
-        usedQuote?.aggregator === topQuote?.aggregator
-          ? null
-          : usedQuote?.aggregator,
-      is_hardware_wallet: hardwareWalletUsed,
-      hardware_wallet_type: hardwareWalletType,
-    },
-  });
-  const editSpendLimitOpened = useNewMetricEvent({
-    event: 'Edit Spend Limit Opened',
-    category: 'swaps',
-    sensitiveProperties: {
-      ...eventObjectBase,
-      custom_spend_limit_set: originalApproveAmount === approveAmount,
-      custom_spend_limit_amount:
-        originalApproveAmount === approveAmount ? null : approveAmount,
-      is_hardware_wallet: hardwareWalletUsed,
-      hardware_wallet_type: hardwareWalletType,
-    },
-  });
-
-  const bestQuoteReviewedEvent = useNewMetricEvent({
-    event: 'Best Quote Reviewed',
-    category: 'swaps',
-    sensitiveProperties: {
-      ...eventObjectBase,
-      network_fees: feeInFiat,
-      is_hardware_wallet: hardwareWalletUsed,
-      hardware_wallet_type: hardwareWalletType,
-    },
-  });
+      stx_enabled: smartTransactionsEnabled,
+      current_stx_enabled: currentSmartTransactionsEnabled,
+      stx_user_opt_in: smartTransactionsOptInStatus,
+    };
+  }, [
+    sourceTokenSymbol,
+    sourceTokenValue,
+    destinationTokenSymbol,
+    destinationTokenValue,
+    fetchParams?.balanceError,
+    fetchParams?.slippage,
+    fetchParams?.responseTime,
+    topQuote?.aggregator,
+    numberOfQuotes,
+    hardwareWalletUsed,
+    hardwareWalletType,
+    smartTransactionsEnabled,
+    currentSmartTransactionsEnabled,
+    smartTransactionsOptInStatus,
+  ]);
+
+  const trackAllAvailableQuotesOpened = () => {
+    trackEvent({
+      event: 'All Available Quotes Opened',
+      category: EVENT.CATEGORIES.SWAPS,
+      sensitiveProperties: {
+        ...eventObjectBase,
+        other_quote_selected: usedQuote?.aggregator !== topQuote?.aggregator,
+        other_quote_selected_source:
+          usedQuote?.aggregator === topQuote?.aggregator
+            ? null
+            : usedQuote?.aggregator,
+      },
+    });
+  };
+  const trackQuoteDetailsOpened = () => {
+    trackEvent({
+      event: 'Quote Details Opened',
+      category: EVENT.CATEGORIES.SWAPS,
+      sensitiveProperties: {
+        ...eventObjectBase,
+        other_quote_selected: usedQuote?.aggregator !== topQuote?.aggregator,
+        other_quote_selected_source:
+          usedQuote?.aggregator === topQuote?.aggregator
+            ? null
+            : usedQuote?.aggregator,
+      },
+    });
+  };
+  const trackEditSpendLimitOpened = () => {
+    trackEvent({
+      event: 'Edit Spend Limit Opened',
+      category: EVENT.CATEGORIES.SWAPS,
+      sensitiveProperties: {
+        ...eventObjectBase,
+        custom_spend_limit_set: originalApproveAmount === approveAmount,
+        custom_spend_limit_amount:
+          originalApproveAmount === approveAmount ? null : approveAmount,
+      },
+    });
+  };
+  const trackBestQuoteReviewedEvent = useCallback(() => {
+    trackEvent({
+      event: 'Best Quote Reviewed',
+      category: EVENT.CATEGORIES.SWAPS,
+      sensitiveProperties: {
+        ...eventObjectBase,
+        network_fees: feeInFiat,
+      },
+    });
+  }, [trackEvent, eventObjectBase, feeInFiat]);
+  const trackViewQuotePageLoadedEvent = useCallback(() => {
+    trackEvent({
+      event: 'View Quote Page Loaded',
+      category: EVENT.CATEGORIES.SWAPS,
+      sensitiveProperties: {
+        ...eventObjectBase,
+        response_time: currentTimestamp - reviewSwapClickedTimestamp,
+      },
+    });
+  }, [
+    trackEvent,
+    eventObjectBase,
+    currentTimestamp,
+    reviewSwapClickedTimestamp,
+  ]);
+
   useEffect(() => {
     if (
       !bestQuoteReviewedEventSent.current &&
@@ -424,24 +609,24 @@
       ].every((dep) => dep !== null && dep !== undefined)
     ) {
       bestQuoteReviewedEventSent.current = true;
-      bestQuoteReviewedEvent();
+      trackBestQuoteReviewedEvent();
     }
   }, [
-    sourceTokenSymbol,
-    sourceTokenValue,
-    destinationTokenSymbol,
-    destinationTokenValue,
     fetchParams,
     topQuote,
     numberOfQuotes,
     feeInFiat,
-    bestQuoteReviewedEvent,
+    destinationTokenSymbol,
+    destinationTokenValue,
+    sourceTokenSymbol,
+    sourceTokenValue,
+    trackBestQuoteReviewedEvent,
   ]);
 
   const metaMaskFee = usedQuote.fee;
 
   const onFeeCardTokenApprovalClick = () => {
-    editSpendLimitOpened();
+    trackEditSpendLimitOpened();
     dispatch(
       showModal({
         name: 'EDIT_APPROVAL_PERMISSION',
@@ -477,53 +662,6 @@
     );
   };
 
-  const nonGasFeeIsPositive = new BigNumber(nonGasFee, 16).gt(0);
-  const approveGasTotal = calcGasTotal(approveGas || '0x0', gasPrice);
-  const extraNetworkFeeTotalInHexWEI = new BigNumber(nonGasFee, 16)
-    .plus(approveGasTotal, 16)
-    .toString(16);
-  const extraNetworkFeeTotalInEth = getValueFromWeiHex({
-    value: extraNetworkFeeTotalInHexWEI,
-    toDenomination: 'ETH',
-    numberOfDecimals: 4,
-  });
-
-  let extraInfoRowLabel = '';
-  if (approveGas && nonGasFeeIsPositive) {
-    extraInfoRowLabel = t('approvalAndAggregatorTxFeeCost');
-  } else if (approveGas) {
-    extraInfoRowLabel = t('approvalTxGasCost');
-  } else if (nonGasFeeIsPositive) {
-    extraInfoRowLabel = t('aggregatorFeeCost');
-  }
-
-  const onFeeCardMaxRowClick = () =>
-    dispatch(
-      showModal({
-        name: 'CUSTOMIZE_METASWAP_GAS',
-        value: tradeValue,
-        customGasLimitMessage: approveGas
-          ? t('extraApprovalGas', [hexToDecimal(approveGas)])
-          : '',
-        customTotalSupplement: approveGasTotal,
-        extraInfoRow: extraInfoRowLabel
-          ? {
-              label: extraInfoRowLabel,
-              value: `${extraNetworkFeeTotalInEth} ${nativeCurrencySymbol}`,
-            }
-          : null,
-        initialGasPrice: gasPrice,
-        initialGasLimit: maxGasLimit,
-        minimumGasLimit: new BigNumber(nonCustomMaxGasLimit, 16).toNumber(),
-      }),
-    );
-
-  const tokenApprovalTextComponent = (
-    <span key="swaps-view-quote-approve-symbol-1" className="view-quote__bold">
-      {sourceTokenSymbol}
-    </span>
-  );
-
   const actionableBalanceErrorMessage = tokenBalanceUnavailable
     ? t('swapTokenBalanceUnavailable', [sourceTokenSymbol])
     : t('swapApproveNeedMoreTokens', [
@@ -543,8 +681,8 @@
   useEffect(() => {
     if (
       acknowledgedPriceDifference &&
-      lastPriceDifferenceBucket === 'medium' &&
-      priceSlippageBucket === 'high'
+      lastPriceDifferenceBucket === GAS_RECOMMENDATIONS.MEDIUM &&
+      priceSlippageBucket === GAS_RECOMMENDATIONS.HIGH
     ) {
       setAcknowledgedPriceDifference(false);
     }
@@ -613,6 +751,80 @@
   const isShowingWarning =
     showInsufficientWarning || shouldShowPriceDifferenceWarning;
 
+  const isSwapButtonDisabled = Boolean(
+    submitClicked ||
+      balanceError ||
+      tokenBalanceUnavailable ||
+      disableSubmissionDueToPriceWarning ||
+      (networkAndAccountSupports1559 &&
+        baseAndPriorityFeePerGas === undefined) ||
+      (!networkAndAccountSupports1559 &&
+        (gasPrice === null || gasPrice === undefined)) ||
+      (currentSmartTransactionsEnabled && currentSmartTransactionsError),
+  );
+
+  useEffect(() => {
+    if (
+      currentSmartTransactionsEnabled &&
+      smartTransactionsOptInStatus &&
+      !isSwapButtonDisabled
+    ) {
+      const unsignedTx = {
+        from: unsignedTransaction.from,
+        to: unsignedTransaction.to,
+        value: unsignedTransaction.value,
+        data: unsignedTransaction.data,
+        gas: unsignedTransaction.gas,
+        chainId,
+      };
+      intervalId = setInterval(() => {
+        if (!swapsSTXLoading) {
+          dispatch(fetchSwapsSmartTransactionFees(unsignedTx, approveTxParams));
+        }
+      }, swapsNetworkConfig.stxGetTransactionsRefreshTime);
+      dispatch(fetchSwapsSmartTransactionFees(unsignedTx, approveTxParams));
+    } else if (intervalId) {
+      clearInterval(intervalId);
+    }
+    return () => clearInterval(intervalId);
+    // eslint-disable-next-line
+  }, [
+    dispatch,
+    currentSmartTransactionsEnabled,
+    smartTransactionsOptInStatus,
+    unsignedTransaction.data,
+    unsignedTransaction.from,
+    unsignedTransaction.value,
+    unsignedTransaction.gas,
+    unsignedTransaction.to,
+    chainId,
+    swapsNetworkConfig.stxGetTransactionsRefreshTime,
+    isSwapButtonDisabled,
+  ]);
+
+  useEffect(() => {
+    // Thanks to the next line we will only do quotes polling 3 times before showing a Quote Timeout modal.
+    dispatch(setSwapsQuotesPollingLimitEnabled(true));
+    if (reviewSwapClickedTimestamp) {
+      trackViewQuotePageLoadedEvent();
+    }
+  }, [dispatch, trackViewQuotePageLoadedEvent, reviewSwapClickedTimestamp]);
+
+  useEffect(() => {
+    // if smart transaction error is turned off, reset submit clicked boolean
+    if (
+      !currentSmartTransactionsEnabled &&
+      currentSmartTransactionsError &&
+      submitClicked
+    ) {
+      setSubmitClicked(false);
+    }
+  }, [
+    currentSmartTransactionsEnabled,
+    currentSmartTransactionsError,
+    submitClicked,
+  ]);
+
   return (
     <div className="view-quote">
       <div
@@ -627,9 +839,13 @@
             onSubmit={(aggId) => dispatch(swapsQuoteSelected(aggId))}
             swapToSymbol={destinationTokenSymbol}
             initialAggId={usedQuote.aggregator}
-            onQuoteDetailsIsOpened={quoteDetailsOpened}
+            onQuoteDetailsIsOpened={trackQuoteDetailsOpened}
+            hideEstimatedGasFee={
+              smartTransactionsEnabled && smartTransactionsOptInStatus
+            }
           />
         )}
+
         <div
           className={classnames('view-quote__warning-wrapper', {
             'view-quote__warning-wrapper--thin': !isShowingWarning,
@@ -646,8 +862,7 @@
         <div className="view-quote__countdown-timer-container">
           <CountdownTimer
             timeStarted={quotesLastFetched}
-            warningTime="0:30"
-            infoTooltipLabelKey="swapQuotesAreRefreshed"
+            warningTime="0:10"
             labelKey="swapNewQuoteIn"
           />
         </div>
@@ -664,65 +879,93 @@
           sourceIconUrl={sourceTokenIconUrl}
           destinationIconUrl={destinationIconUrl}
         />
-        <div
-          className={classnames('view-quote__fee-card-container', {
-            'view-quote__fee-card-container--three-rows':
-              approveTxParams && (!balanceError || warningHidden),
-          })}
-        >
-          <FeeCard
-            primaryFee={{
-              fee: feeInEth,
-              maxFee: maxFeeInEth,
-            }}
-            secondaryFee={{
-              fee: feeInFiat,
-              maxFee: maxFeeInFiat,
-            }}
-            onFeeCardMaxRowClick={onFeeCardMaxRowClick}
-            hideTokenApprovalRow={
-              !approveTxParams || (balanceError && !warningHidden)
-            }
-            tokenApprovalTextComponent={tokenApprovalTextComponent}
-            tokenApprovalSourceTokenSymbol={sourceTokenSymbol}
-            onTokenApprovalClick={onFeeCardTokenApprovalClick}
-            metaMaskFee={String(metaMaskFee)}
-            isBestQuote={isBestQuote}
-            numberOfQuotes={Object.values(quotes).length}
-            onQuotesClick={() => {
-              allAvailableQuotesOpened();
-              setSelectQuotePopoverShown(true);
-            }}
-            tokenConversionRate={
-              destinationTokenSymbol === defaultSwapsToken.symbol
-                ? 1
-                : memoizedTokenConversionRates[destinationToken.address]
-            }
-            chainId={chainId}
-          />
-        </div>
+        {currentSmartTransactionsEnabled &&
+          smartTransactionsOptInStatus &&
+          !smartTransactionFees?.tradeTxFees && (
+            <Box marginTop={0} marginBottom={10}>
+              <PulseLoader />
+            </Box>
+          )}
+        {(!currentSmartTransactionsEnabled ||
+          !smartTransactionsOptInStatus ||
+          smartTransactionFees?.tradeTxFees) && (
+          <div
+            className={classnames('view-quote__fee-card-container', {
+              'view-quote__fee-card-container--three-rows':
+                approveTxParams && (!balanceError || warningHidden),
+            })}
+          >
+            <FeeCard
+              primaryFee={{
+                fee: feeInEth,
+                maxFee: maxFeeInEth,
+              }}
+              secondaryFee={{
+                fee: feeInFiat,
+                maxFee: maxFeeInFiat,
+              }}
+              hideTokenApprovalRow={
+                !approveTxParams || (balanceError && !warningHidden)
+              }
+              tokenApprovalSourceTokenSymbol={sourceTokenSymbol}
+              onTokenApprovalClick={onFeeCardTokenApprovalClick}
+              metaMaskFee={String(metaMaskFee)}
+              numberOfQuotes={Object.values(quotes).length}
+              onQuotesClick={() => {
+                trackAllAvailableQuotesOpened();
+                setSelectQuotePopoverShown(true);
+              }}
+              chainId={chainId}
+              isBestQuote={isBestQuote}
+              maxPriorityFeePerGasDecGWEI={hexWEIToDecGWEI(
+                maxPriorityFeePerGas,
+              )}
+              maxFeePerGasDecGWEI={hexWEIToDecGWEI(maxFeePerGas)}
+            />
+          </div>
+        )}
       </div>
       <SwapsFooter
         onSubmit={() => {
           setSubmitClicked(true);
           if (!balanceError) {
-            dispatch(signAndSendTransactions(history, metaMetricsEvent));
+            if (
+              currentSmartTransactionsEnabled &&
+              smartTransactionsOptInStatus &&
+              smartTransactionFees?.tradeTxFees
+            ) {
+              dispatch(
+                signAndSendSwapsSmartTransaction({
+                  unsignedTransaction,
+                  trackEvent,
+                  history,
+                  additionalTrackingParams,
+                }),
+              );
+            } else {
+              dispatch(
+                signAndSendTransactions(
+                  history,
+                  trackEvent,
+                  additionalTrackingParams,
+                ),
+              );
+            }
           } else if (destinationToken.symbol === defaultSwapsToken.symbol) {
             history.push(DEFAULT_ROUTE);
           } else {
             history.push(`${ASSET_ROUTE}/${destinationToken.address}`);
           }
         }}
-        submitText={t('swap')}
-        onCancel={async () => await dispatch(navigateBackToBuildQuote(history))}
-        disabled={
-          submitClicked ||
-          balanceError ||
-          tokenBalanceUnavailable ||
-          disableSubmissionDueToPriceWarning ||
-          gasPrice === null ||
-          gasPrice === undefined
+        submitText={
+          currentSmartTransactionsEnabled &&
+          smartTransactionsOptInStatus &&
+          swapsSTXLoading
+            ? t('preparingSwap')
+            : t('swap')
         }
+        hideCancel
+        disabled={isSwapButtonDisabled}
         className={isShowingWarning && 'view-quote__thin-swaps-footer'}
         showTopBorder
       />
