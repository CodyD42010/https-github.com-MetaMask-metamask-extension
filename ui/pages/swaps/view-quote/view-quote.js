--- conflicted
+++ resolved
@@ -1,26 +1,19 @@
-import React, {
-  useState,
-  useContext,
-  useMemo,
-  useEffect,
-  useRef,
-  useCallback,
-} from 'react';
-import { shallowEqual, useSelector, useDispatch } from 'react-redux';
+import React, { useState, useContext, useMemo, useEffect, useRef } from 'react';
+import { useSelector, useDispatch } from 'react-redux';
 import { useHistory } from 'react-router-dom';
 import BigNumber from 'bignumber.js';
 import { isEqual } from 'lodash';
 import classnames from 'classnames';
-import { captureException } from '@sentry/browser';
-
 import { I18nContext } from '../../../contexts/i18n';
 import SelectQuotePopover from '../select-quote-popover';
 import { useEthFiatAmount } from '../../../hooks/useEthFiatAmount';
 import { useEqualityCheck } from '../../../hooks/useEqualityCheck';
+import { useNewMetricEvent } from '../../../hooks/useMetricEvent';
 import { usePrevious } from '../../../hooks/usePrevious';
-import { useGasFeeInputs } from '../../../hooks/gasFeeInput/useGasFeeInputs';
-import { MetaMetricsContext } from '../../../contexts/metametrics';
+import { useGasFeeInputs } from '../../../hooks/useGasFeeInputs';
+import { MetaMetricsContext } from '../../../contexts/metametrics.new';
 import FeeCard from '../fee-card';
+import EditGasPopover from '../../../components/app/edit-gas-popover/edit-gas-popover.component';
 import {
   FALLBACK_GAS_MULTIPLIER,
   getQuotes,
@@ -33,25 +26,14 @@
   getCustomSwapsGas, // Gas limit.
   getCustomMaxFeePerGas,
   getCustomMaxPriorityFeePerGas,
-  getSwapsUserFeeLevel,
   getDestinationTokenInfo,
   getUsedSwapsGasPrice,
   getTopQuote,
+  navigateBackToBuildQuote,
   signAndSendTransactions,
   getBackgroundSwapRouteState,
   swapsQuoteSelected,
   getSwapsQuoteRefreshTime,
-  getReviewSwapClickedTimestamp,
-  getSmartTransactionsOptInStatus,
-  signAndSendSwapsSmartTransaction,
-  getSwapsNetworkConfig,
-  getSmartTransactionsEnabled,
-  getSmartTransactionsError,
-  getCurrentSmartTransactionsError,
-  getSwapsSTXLoading,
-  fetchSwapsSmartTransactionFees,
-  getSmartTransactionFees,
-  getCurrentSmartTransactionsEnabled,
 } from '../../../ducks/swaps/swaps';
 import {
   conversionRateSelector,
@@ -63,26 +45,17 @@
   isHardwareWallet,
   getHardwareWalletType,
   checkNetworkAndAccountSupports1559,
-<<<<<<< HEAD
-  getUSDConversionRate,
-  getIsMultiLayerFeeNetwork,
 } from '../../../selectors';
 import { getNativeCurrency, getTokens } from '../../../ducks/metamask/metamask';
-=======
-} from '../../../selectors';
-import { getNativeCurrency, getTokens } from '../../../ducks/metamask/metamask';
 
 import { toPrecisionWithoutTrailingZeros } from '../../../helpers/utils/util';
 
->>>>>>> 558c6f79
 import {
   safeRefetchQuotes,
   setCustomApproveTxData,
   setSwapsErrorKey,
   showModal,
-  setSwapsQuotesPollingLimitEnabled,
 } from '../../../store/actions';
-import { SET_SMART_TRANSACTIONS_ERROR } from '../../../store/actionConstants';
 import {
   ASSET_ROUTE,
   BUILD_QUOTE_ROUTE,
@@ -90,68 +63,53 @@
   SWAPS_ERROR_ROUTE,
   AWAITING_SWAP_ROUTE,
 } from '../../../helpers/constants/routes';
+import { getTokenData } from '../../../helpers/utils/transactions.util';
+import {
+  calcTokenAmount,
+  calcTokenValue,
+  getTokenValueParam,
+} from '../../../helpers/utils/token-util';
+import {
+  decimalToHex,
+  hexToDecimal,
+  getValueFromWeiHex,
+  decGWEIToHexWEI,
+  hexWEIToDecGWEI,
+  addHexes,
+} from '../../../helpers/utils/conversions.util';
 import MainQuoteSummary from '../main-quote-summary';
+import { calcGasTotal } from '../../send/send.utils';
 import { getCustomTxParamsData } from '../../confirm-approve/confirm-approve.util';
 import ActionableMessage from '../../../components/ui/actionable-message/actionable-message';
 import {
   quotesToRenderableData,
   getRenderableNetworkFeesForQuote,
-  getFeeForSmartTransaction,
 } from '../swaps.util';
 import { useTokenTracker } from '../../../hooks/useTokenTracker';
 import { QUOTES_EXPIRED_ERROR } from '../../../../shared/constants/swaps';
-import { GasRecommendations } from '../../../../shared/constants/gas';
+import { EDIT_GAS_MODES } from '../../../../shared/constants/gas';
 import CountdownTimer from '../countdown-timer';
 import SwapsFooter from '../swaps-footer';
-import PulseLoader from '../../../components/ui/pulse-loader'; // TODO: Replace this with a different loading component.
-import Box from '../../../components/ui/box';
-import { MetaMetricsEventCategory } from '../../../../shared/constants/metametrics';
-import { isEqualCaseInsensitive } from '../../../../shared/modules/string-utils';
-import { parseStandardTokenTransactionData } from '../../../../shared/modules/transaction.utils';
-import { getTokenValueParam } from '../../../../shared/lib/metamask-controller-utils';
-import {
-  calcGasTotal,
-  calcTokenAmount,
-  toPrecisionWithoutTrailingZeros,
-} from '../../../../shared/lib/transactions-controller-utils';
-import { addHexPrefix } from '../../../../app/scripts/lib/util';
-import { calcTokenValue } from '../../../../shared/lib/swaps-utils';
-import fetchEstimatedL1Fee from '../../../helpers/utils/optimism/fetchEstimatedL1Fee';
-import {
-  addHexes,
-  decGWEIToHexWEI,
-  decimalToHex,
-  decWEIToDecETH,
-  hexWEIToDecGWEI,
-  sumHexes,
-} from '../../../../shared/modules/conversion.utils';
 import ViewQuotePriceDifference from './view-quote-price-difference';
-
-let intervalId;
 
 export default function ViewQuote() {
   const history = useHistory();
   const dispatch = useDispatch();
   const t = useContext(I18nContext);
-  const trackEvent = useContext(MetaMetricsContext);
+  const metaMetricsEvent = useContext(MetaMetricsContext);
 
   const [dispatchedSafeRefetch, setDispatchedSafeRefetch] = useState(false);
   const [submitClicked, setSubmitClicked] = useState(false);
   const [selectQuotePopoverShown, setSelectQuotePopoverShown] = useState(false);
   const [warningHidden, setWarningHidden] = useState(false);
   const [originalApproveAmount, setOriginalApproveAmount] = useState(null);
-  const [multiLayerL1FeeTotal, setMultiLayerL1FeeTotal] = useState(null);
-  const [multiLayerL1ApprovalFeeTotal, setMultiLayerL1ApprovalFeeTotal] =
-    useState(null);
-  // We need to have currentTimestamp in state, otherwise it would change with each rerender.
-  const [currentTimestamp] = useState(Date.now());
-
-  const [acknowledgedPriceDifference, setAcknowledgedPriceDifference] =
-    useState(false);
-  const priceDifferenceRiskyBuckets = [
-    GasRecommendations.high,
-    GasRecommendations.medium,
-  ];
+  const [showEditGasPopover, setShowEditGasPopover] = useState(false);
+
+  const [
+    acknowledgedPriceDifference,
+    setAcknowledgedPriceDifference,
+  ] = useState(false);
+  const priceDifferenceRiskyBuckets = ['high', 'medium'];
 
   const routeState = useSelector(getBackgroundSwapRouteState);
   const quotes = useSelector(getQuotes, isEqual);
@@ -170,73 +128,37 @@
   const customMaxGas = useSelector(getCustomSwapsGas);
   const customMaxFeePerGas = useSelector(getCustomMaxFeePerGas);
   const customMaxPriorityFeePerGas = useSelector(getCustomMaxPriorityFeePerGas);
-  const swapsUserFeeLevel = useSelector(getSwapsUserFeeLevel);
-  const tokenConversionRates = useSelector(getTokenExchangeRates, isEqual);
+  const tokenConversionRates = useSelector(getTokenExchangeRates);
   const memoizedTokenConversionRates = useEqualityCheck(tokenConversionRates);
-  const { balance: ethBalance } = useSelector(getSelectedAccount, shallowEqual);
+  const { balance: ethBalance } = useSelector(getSelectedAccount);
   const conversionRate = useSelector(conversionRateSelector);
-  const USDConversionRate = useSelector(getUSDConversionRate);
-  const isMultiLayerFeeNetwork = useSelector(getIsMultiLayerFeeNetwork);
   const currentCurrency = useSelector(getCurrentCurrency);
-<<<<<<< HEAD
-  const swapsTokens = useSelector(getTokens, isEqual);
-=======
   const swapsTokens = useSelector(getTokens);
->>>>>>> 558c6f79
   const networkAndAccountSupports1559 = useSelector(
     checkNetworkAndAccountSupports1559,
   );
   const balanceError = useSelector(getBalanceError);
-  const fetchParams = useSelector(getFetchParams, isEqual);
-  const approveTxParams = useSelector(getApproveTxParams, shallowEqual);
-  const selectedQuote = useSelector(getSelectedQuote, isEqual);
-  const topQuote = useSelector(getTopQuote, isEqual);
+  const fetchParams = useSelector(getFetchParams);
+  const approveTxParams = useSelector(getApproveTxParams);
+  const selectedQuote = useSelector(getSelectedQuote);
+  const topQuote = useSelector(getTopQuote);
   const usedQuote = selectedQuote || topQuote;
   const tradeValue = usedQuote?.trade?.value ?? '0x0';
   const swapsQuoteRefreshTime = useSelector(getSwapsQuoteRefreshTime);
-  const defaultSwapsToken = useSelector(getSwapsDefaultToken, isEqual);
+  const defaultSwapsToken = useSelector(getSwapsDefaultToken);
   const chainId = useSelector(getCurrentChainId);
   const nativeCurrencySymbol = useSelector(getNativeCurrency);
-  const reviewSwapClickedTimestamp = useSelector(getReviewSwapClickedTimestamp);
-  const smartTransactionsOptInStatus = useSelector(
-    getSmartTransactionsOptInStatus,
-  );
-  const smartTransactionsEnabled = useSelector(getSmartTransactionsEnabled);
-  const swapsSTXLoading = useSelector(getSwapsSTXLoading);
-  const currentSmartTransactionsError = useSelector(
-    getCurrentSmartTransactionsError,
-  );
-  const smartTransactionsError = useSelector(getSmartTransactionsError);
-  const smartTransactionFees = useSelector(getSmartTransactionFees, isEqual);
-  const currentSmartTransactionsEnabled = useSelector(
-    getCurrentSmartTransactionsEnabled,
-  );
-  const swapsNetworkConfig = useSelector(getSwapsNetworkConfig, shallowEqual);
-  const unsignedTransaction = usedQuote.trade;
-  const isSmartTransaction =
-    currentSmartTransactionsEnabled && smartTransactionsOptInStatus;
 
   let gasFeeInputs;
   if (networkAndAccountSupports1559) {
     // For Swaps we want to get 'high' estimations by default.
     // eslint-disable-next-line react-hooks/rules-of-hooks
-    gasFeeInputs = useGasFeeInputs(GasRecommendations.high, {
-      userFeeLevel: swapsUserFeeLevel || GasRecommendations.high,
-    });
+    gasFeeInputs = useGasFeeInputs('high');
   }
 
+  const { isBestQuote } = usedQuote;
+
   const fetchParamsSourceToken = fetchParams?.sourceToken;
-
-  const additionalTrackingParams = {
-    reg_tx_fee_in_usd: undefined,
-    reg_tx_fee_in_eth: undefined,
-    reg_tx_max_fee_in_usd: undefined,
-    reg_tx_max_fee_in_eth: undefined,
-    stx_fee_in_usd: undefined,
-    stx_fee_in_eth: undefined,
-    stx_max_fee_in_usd: undefined,
-    stx_max_fee_in_eth: undefined,
-  };
 
   const usedGasLimit =
     usedQuote?.gasEstimateWithRefund ||
@@ -258,10 +180,6 @@
   let maxPriorityFeePerGas;
   let baseAndPriorityFeePerGas;
 
-<<<<<<< HEAD
-  // EIP-1559 gas fees.
-=======
->>>>>>> 558c6f79
   if (networkAndAccountSupports1559) {
     const {
       maxFeePerGas: suggestedMaxFeePerGas,
@@ -277,28 +195,18 @@
       maxPriorityFeePerGas,
     );
   }
-<<<<<<< HEAD
-  let gasTotalInWeiHex = calcGasTotal(maxGasLimit, maxFeePerGas || gasPrice);
-  if (multiLayerL1FeeTotal !== null) {
-    gasTotalInWeiHex = sumHexes(
-      gasTotalInWeiHex || '0x0',
-      multiLayerL1FeeTotal || '0x0',
-    );
-  }
-=======
 
   const gasTotalInWeiHex = calcGasTotal(
     maxGasLimit,
     networkAndAccountSupports1559 ? maxFeePerGas : gasPrice,
   );
->>>>>>> 558c6f79
 
   const { tokensWithBalances } = useTokenTracker(swapsTokens, true);
   const balanceToken =
     fetchParamsSourceToken === defaultSwapsToken.address
       ? defaultSwapsToken
-      : tokensWithBalances.find(({ address }) =>
-          isEqualCaseInsensitive(address, fetchParamsSourceToken),
+      : tokensWithBalances.find(
+          ({ address }) => address === fetchParamsSourceToken,
         );
 
   const selectedFromToken = balanceToken || usedQuote.sourceTokenInfo;
@@ -311,7 +219,7 @@
   const tokenBalanceUnavailable =
     tokensWithBalances && balanceToken === undefined;
 
-  const approveData = parseStandardTokenTransactionData(approveTxParams?.data);
+  const approveData = getTokenData(approveTxParams?.data);
   const approveValue = approveData && getTokenValueParam(approveData);
   const approveAmount =
     approveValue &&
@@ -320,27 +228,15 @@
   const approveGas = approveTxParams?.gas;
 
   const renderablePopoverData = useMemo(() => {
-    return quotesToRenderableData({
+    return quotesToRenderableData(
       quotes,
-<<<<<<< HEAD
-      gasPrice: networkAndAccountSupports1559
-        ? baseAndPriorityFeePerGas
-        : gasPrice,
-=======
       networkAndAccountSupports1559 ? baseAndPriorityFeePerGas : gasPrice,
->>>>>>> 558c6f79
       conversionRate,
       currentCurrency,
       approveGas,
-      tokenConversionRates: memoizedTokenConversionRates,
+      memoizedTokenConversionRates,
       chainId,
-      smartTransactionEstimatedGas:
-        smartTransactionsEnabled &&
-        smartTransactionsOptInStatus &&
-        smartTransactionFees?.tradeTxFees,
-      nativeCurrencySymbol,
-      multiLayerL1ApprovalFeeTotal,
-    });
+    );
   }, [
     quotes,
     gasPrice,
@@ -351,11 +247,6 @@
     approveGas,
     memoizedTokenConversionRates,
     chainId,
-    smartTransactionFees?.tradeTxFees,
-    nativeCurrencySymbol,
-    smartTransactionsEnabled,
-    smartTransactionsOptInStatus,
-    multiLayerL1ApprovalFeeTotal,
   ]);
 
   const renderableDataForUsedQuote = renderablePopoverData.find(
@@ -374,27 +265,6 @@
     sourceTokenIconUrl,
   } = renderableDataForUsedQuote;
 
-<<<<<<< HEAD
-  let { feeInFiat, feeInEth, rawEthFee, feeInUsd } =
-    getRenderableNetworkFeesForQuote({
-      tradeGas: usedGasLimit,
-      approveGas,
-      gasPrice: networkAndAccountSupports1559
-        ? baseAndPriorityFeePerGas
-        : gasPrice,
-      currentCurrency,
-      conversionRate,
-      USDConversionRate,
-      tradeValue,
-      sourceSymbol: sourceTokenSymbol,
-      sourceAmount: usedQuote.sourceAmount,
-      chainId,
-      nativeCurrencySymbol,
-      multiLayerL1FeeTotal,
-    });
-  additionalTrackingParams.reg_tx_fee_in_usd = Number(feeInUsd);
-  additionalTrackingParams.reg_tx_fee_in_eth = Number(rawEthFee);
-=======
   const { feeInFiat, feeInEth } = getRenderableNetworkFeesForQuote({
     tradeGas: usedGasLimit,
     approveGas,
@@ -409,73 +279,23 @@
     chainId,
     nativeCurrencySymbol,
   });
->>>>>>> 558c6f79
-
-  const renderableMaxFees = getRenderableNetworkFeesForQuote({
+
+  const {
+    feeInFiat: maxFeeInFiat,
+    feeInEth: maxFeeInEth,
+    nonGasFee,
+  } = getRenderableNetworkFeesForQuote({
     tradeGas: maxGasLimit,
     approveGas,
-<<<<<<< HEAD
-    gasPrice: maxFeePerGas || gasPrice,
-=======
     gasPrice: networkAndAccountSupports1559 ? maxFeePerGas : gasPrice,
->>>>>>> 558c6f79
     currentCurrency,
     conversionRate,
-    USDConversionRate,
     tradeValue,
     sourceSymbol: sourceTokenSymbol,
     sourceAmount: usedQuote.sourceAmount,
     chainId,
     nativeCurrencySymbol,
-    multiLayerL1FeeTotal,
   });
-  let {
-    feeInFiat: maxFeeInFiat,
-    feeInEth: maxFeeInEth,
-    rawEthFee: maxRawEthFee,
-    feeInUsd: maxFeeInUsd,
-  } = renderableMaxFees;
-  additionalTrackingParams.reg_tx_max_fee_in_usd = Number(maxFeeInUsd);
-  additionalTrackingParams.reg_tx_max_fee_in_eth = Number(maxRawEthFee);
-
-  if (
-    currentSmartTransactionsEnabled &&
-    smartTransactionsOptInStatus &&
-    smartTransactionFees?.tradeTxFees
-  ) {
-    const stxEstimatedFeeInWeiDec =
-      smartTransactionFees?.tradeTxFees.feeEstimate +
-      (smartTransactionFees?.approvalTxFees?.feeEstimate || 0);
-    const stxMaxFeeInWeiDec =
-      stxEstimatedFeeInWeiDec * swapsNetworkConfig.stxMaxFeeMultiplier;
-    ({ feeInFiat, feeInEth, rawEthFee, feeInUsd } = getFeeForSmartTransaction({
-      chainId,
-      currentCurrency,
-      conversionRate,
-      USDConversionRate,
-      nativeCurrencySymbol,
-      feeInWeiDec: stxEstimatedFeeInWeiDec,
-    }));
-    additionalTrackingParams.stx_fee_in_usd = Number(feeInUsd);
-    additionalTrackingParams.stx_fee_in_eth = Number(rawEthFee);
-    additionalTrackingParams.estimated_gas =
-      smartTransactionFees?.tradeTxFees.gasLimit;
-    ({
-      feeInFiat: maxFeeInFiat,
-      feeInEth: maxFeeInEth,
-      rawEthFee: maxRawEthFee,
-      feeInUsd: maxFeeInUsd,
-    } = getFeeForSmartTransaction({
-      chainId,
-      currentCurrency,
-      conversionRate,
-      USDConversionRate,
-      nativeCurrencySymbol,
-      feeInWeiDec: stxMaxFeeInWeiDec,
-    }));
-    additionalTrackingParams.stx_max_fee_in_usd = Number(maxFeeInUsd);
-    additionalTrackingParams.stx_max_fee_in_eth = Number(maxRawEthFee);
-  }
 
   const tokenCost = new BigNumber(usedQuote.sourceAmount);
   const ethCost = new BigNumber(usedQuote.trade.value || 0, 10).plus(
@@ -507,34 +327,15 @@
       )
     : null;
 
-  let ethBalanceNeededStx;
-  if (isSmartTransaction && smartTransactionsError?.balanceNeededWei) {
-    ethBalanceNeededStx = decWEIToDecETH(
-      smartTransactionsError.balanceNeededWei -
-        smartTransactionsError.currentBalanceWei,
-    );
-  }
-
-  const destinationToken = useSelector(getDestinationTokenInfo, isEqual);
+  const destinationToken = useSelector(getDestinationTokenInfo);
+
   useEffect(() => {
-    if (isSmartTransaction) {
-      if (insufficientTokens) {
-        dispatch(setBalanceError(true));
-      } else if (balanceError && !insufficientTokens) {
-        dispatch(setBalanceError(false));
-      }
-    } else if (insufficientTokens || insufficientEth) {
+    if (insufficientTokens || insufficientEth) {
       dispatch(setBalanceError(true));
     } else if (balanceError && !insufficientTokens && !insufficientEth) {
       dispatch(setBalanceError(false));
     }
-  }, [
-    insufficientTokens,
-    insufficientEth,
-    balanceError,
-    dispatch,
-    isSmartTransaction,
-  ]);
+  }, [insufficientTokens, insufficientEth, balanceError, dispatch]);
 
   useEffect(() => {
     const currentTime = Date.now();
@@ -563,128 +364,77 @@
     }
   }, [originalApproveAmount, approveAmount]);
 
-  // If it's not a Smart Transaction and ETH balance is needed, we want to show a warning.
-  const isNotStxAndEthBalanceIsNeeded =
-    (!currentSmartTransactionsEnabled || !smartTransactionsOptInStatus) &&
-    ethBalanceNeeded;
-
-  // If it's a Smart Transaction and ETH balance is needed, we want to show a warning.
-  const isStxAndEthBalanceIsNeeded = isSmartTransaction && ethBalanceNeededStx;
-
-  // Indicates if we should show to a user a warning about insufficient funds for swapping.
   const showInsufficientWarning =
-    (balanceError ||
-      tokenBalanceNeeded ||
-      isNotStxAndEthBalanceIsNeeded ||
-      isStxAndEthBalanceIsNeeded) &&
-    !warningHidden;
+    (balanceError || tokenBalanceNeeded || ethBalanceNeeded) && !warningHidden;
+
+  const numberOfQuotes = Object.values(quotes).length;
+  const bestQuoteReviewedEventSent = useRef();
+  const eventObjectBase = {
+    token_from: sourceTokenSymbol,
+    token_from_amount: sourceTokenValue,
+    token_to: destinationTokenSymbol,
+    token_to_amount: destinationTokenValue,
+    request_type: fetchParams?.balanceError,
+    slippage: fetchParams?.slippage,
+    custom_slippage: fetchParams?.slippage !== 2,
+    response_time: fetchParams?.responseTime,
+    best_quote_source: topQuote?.aggregator,
+    available_quotes: numberOfQuotes,
+  };
 
   const hardwareWalletUsed = useSelector(isHardwareWallet);
   const hardwareWalletType = useSelector(getHardwareWalletType);
-
-  const numberOfQuotes = Object.values(quotes).length;
-  const bestQuoteReviewedEventSent = useRef();
-  const eventObjectBase = useMemo(() => {
-    return {
-      token_from: sourceTokenSymbol,
-      token_from_amount: sourceTokenValue,
-      token_to: destinationTokenSymbol,
-      token_to_amount: destinationTokenValue,
-      request_type: fetchParams?.balanceError,
-      slippage: fetchParams?.slippage,
-      custom_slippage: fetchParams?.slippage !== 2,
-      response_time: fetchParams?.responseTime,
-      best_quote_source: topQuote?.aggregator,
-      available_quotes: numberOfQuotes,
+  const allAvailableQuotesOpened = useNewMetricEvent({
+    event: 'All Available Quotes Opened',
+    category: 'swaps',
+    sensitiveProperties: {
+      ...eventObjectBase,
+      other_quote_selected: usedQuote?.aggregator !== topQuote?.aggregator,
+      other_quote_selected_source:
+        usedQuote?.aggregator === topQuote?.aggregator
+          ? null
+          : usedQuote?.aggregator,
       is_hardware_wallet: hardwareWalletUsed,
       hardware_wallet_type: hardwareWalletType,
-      stx_enabled: smartTransactionsEnabled,
-      current_stx_enabled: currentSmartTransactionsEnabled,
-      stx_user_opt_in: smartTransactionsOptInStatus,
-    };
-  }, [
-    sourceTokenSymbol,
-    sourceTokenValue,
-    destinationTokenSymbol,
-    destinationTokenValue,
-    fetchParams?.balanceError,
-    fetchParams?.slippage,
-    fetchParams?.responseTime,
-    topQuote?.aggregator,
-    numberOfQuotes,
-    hardwareWalletUsed,
-    hardwareWalletType,
-    smartTransactionsEnabled,
-    currentSmartTransactionsEnabled,
-    smartTransactionsOptInStatus,
-  ]);
-
-  const trackAllAvailableQuotesOpened = () => {
-    trackEvent({
-      event: 'All Available Quotes Opened',
-      category: MetaMetricsEventCategory.Swaps,
-      sensitiveProperties: {
-        ...eventObjectBase,
-        other_quote_selected: usedQuote?.aggregator !== topQuote?.aggregator,
-        other_quote_selected_source:
-          usedQuote?.aggregator === topQuote?.aggregator
-            ? null
-            : usedQuote?.aggregator,
-      },
-    });
-  };
-  const trackQuoteDetailsOpened = () => {
-    trackEvent({
-      event: 'Quote Details Opened',
-      category: MetaMetricsEventCategory.Swaps,
-      sensitiveProperties: {
-        ...eventObjectBase,
-        other_quote_selected: usedQuote?.aggregator !== topQuote?.aggregator,
-        other_quote_selected_source:
-          usedQuote?.aggregator === topQuote?.aggregator
-            ? null
-            : usedQuote?.aggregator,
-      },
-    });
-  };
-  const trackEditSpendLimitOpened = () => {
-    trackEvent({
-      event: 'Edit Spend Limit Opened',
-      category: MetaMetricsEventCategory.Swaps,
-      sensitiveProperties: {
-        ...eventObjectBase,
-        custom_spend_limit_set: originalApproveAmount === approveAmount,
-        custom_spend_limit_amount:
-          originalApproveAmount === approveAmount ? null : approveAmount,
-      },
-    });
-  };
-  const trackBestQuoteReviewedEvent = useCallback(() => {
-    trackEvent({
-      event: 'Best Quote Reviewed',
-      category: MetaMetricsEventCategory.Swaps,
-      sensitiveProperties: {
-        ...eventObjectBase,
-        network_fees: feeInFiat,
-      },
-    });
-  }, [trackEvent, eventObjectBase, feeInFiat]);
-  const trackViewQuotePageLoadedEvent = useCallback(() => {
-    trackEvent({
-      event: 'View Quote Page Loaded',
-      category: MetaMetricsEventCategory.Swaps,
-      sensitiveProperties: {
-        ...eventObjectBase,
-        response_time: currentTimestamp - reviewSwapClickedTimestamp,
-      },
-    });
-  }, [
-    trackEvent,
-    eventObjectBase,
-    currentTimestamp,
-    reviewSwapClickedTimestamp,
-  ]);
-
+    },
+  });
+  const quoteDetailsOpened = useNewMetricEvent({
+    event: 'Quote Details Opened',
+    category: 'swaps',
+    sensitiveProperties: {
+      ...eventObjectBase,
+      other_quote_selected: usedQuote?.aggregator !== topQuote?.aggregator,
+      other_quote_selected_source:
+        usedQuote?.aggregator === topQuote?.aggregator
+          ? null
+          : usedQuote?.aggregator,
+      is_hardware_wallet: hardwareWalletUsed,
+      hardware_wallet_type: hardwareWalletType,
+    },
+  });
+  const editSpendLimitOpened = useNewMetricEvent({
+    event: 'Edit Spend Limit Opened',
+    category: 'swaps',
+    sensitiveProperties: {
+      ...eventObjectBase,
+      custom_spend_limit_set: originalApproveAmount === approveAmount,
+      custom_spend_limit_amount:
+        originalApproveAmount === approveAmount ? null : approveAmount,
+      is_hardware_wallet: hardwareWalletUsed,
+      hardware_wallet_type: hardwareWalletType,
+    },
+  });
+
+  const bestQuoteReviewedEvent = useNewMetricEvent({
+    event: 'Best Quote Reviewed',
+    category: 'swaps',
+    sensitiveProperties: {
+      ...eventObjectBase,
+      network_fees: feeInFiat,
+      is_hardware_wallet: hardwareWalletUsed,
+      hardware_wallet_type: hardwareWalletType,
+    },
+  });
   useEffect(() => {
     if (
       !bestQuoteReviewedEventSent.current &&
@@ -700,25 +450,24 @@
       ].every((dep) => dep !== null && dep !== undefined)
     ) {
       bestQuoteReviewedEventSent.current = true;
-      trackBestQuoteReviewedEvent();
+      bestQuoteReviewedEvent();
     }
   }, [
+    sourceTokenSymbol,
+    sourceTokenValue,
+    destinationTokenSymbol,
+    destinationTokenValue,
     fetchParams,
     topQuote,
     numberOfQuotes,
     feeInFiat,
-    destinationTokenSymbol,
-    destinationTokenValue,
-    sourceTokenSymbol,
-    sourceTokenValue,
-    trackBestQuoteReviewedEvent,
+    bestQuoteReviewedEvent,
   ]);
 
   const metaMaskFee = usedQuote.fee;
 
-  /* istanbul ignore next */
   const onFeeCardTokenApprovalClick = () => {
-    trackEditSpendLimitOpened();
+    editSpendLimitOpened();
     dispatch(
       showModal({
         name: 'EDIT_APPROVAL_PERMISSION',
@@ -753,8 +502,6 @@
       }),
     );
   };
-<<<<<<< HEAD
-=======
 
   const nonGasFeeIsPositive = new BigNumber(nonGasFee, 16).gt(0);
   const approveGasTotal = calcGasTotal(
@@ -809,12 +556,11 @@
     </span>
   );
 
->>>>>>> 558c6f79
   const actionableBalanceErrorMessage = tokenBalanceUnavailable
     ? t('swapTokenBalanceUnavailable', [sourceTokenSymbol])
     : t('swapApproveNeedMoreTokens', [
         <span key="swapApproveNeedMoreTokens-1" className="view-quote__bold">
-          {tokenBalanceNeeded || ethBalanceNeededStx || ethBalanceNeeded}
+          {tokenBalanceNeeded || ethBalanceNeeded}
         </span>,
         tokenBalanceNeeded && !(sourceTokenSymbol === defaultSwapsToken.symbol)
           ? sourceTokenSymbol
@@ -829,8 +575,8 @@
   useEffect(() => {
     if (
       acknowledgedPriceDifference &&
-      lastPriceDifferenceBucket === GasRecommendations.medium &&
-      priceSlippageBucket === GasRecommendations.high
+      lastPriceDifferenceBucket === 'medium' &&
+      priceSlippageBucket === 'high'
     ) {
       setAcknowledgedPriceDifference(false);
     }
@@ -855,7 +601,7 @@
   const priceSlippageUnknownFiatValue =
     !priceSlippageFromSource ||
     !priceSlippageFromDestination ||
-    Boolean(usedQuote?.priceSlippage?.calculationError);
+    usedQuote?.priceSlippage?.calculationError;
 
   let priceDifferencePercentage = 0;
   if (usedQuote?.priceSlippage?.ratio) {
@@ -899,142 +645,9 @@
   const isShowingWarning =
     showInsufficientWarning || shouldShowPriceDifferenceWarning;
 
-  const isSwapButtonDisabled = Boolean(
-    submitClicked ||
-      balanceError ||
-      tokenBalanceUnavailable ||
-      disableSubmissionDueToPriceWarning ||
-      (networkAndAccountSupports1559 &&
-        baseAndPriorityFeePerGas === undefined) ||
-      (!networkAndAccountSupports1559 &&
-        (gasPrice === null || gasPrice === undefined)) ||
-      (currentSmartTransactionsEnabled &&
-        (currentSmartTransactionsError || smartTransactionsError)) ||
-      (currentSmartTransactionsEnabled &&
-        smartTransactionsOptInStatus &&
-        !smartTransactionFees?.tradeTxFees),
-  );
-
-  useEffect(() => {
-    if (
-      currentSmartTransactionsEnabled &&
-      smartTransactionsOptInStatus &&
-      !insufficientTokens
-    ) {
-      const unsignedTx = {
-        from: unsignedTransaction.from,
-        to: unsignedTransaction.to,
-        value: unsignedTransaction.value,
-        data: unsignedTransaction.data,
-        gas: unsignedTransaction.gas,
-        chainId,
-      };
-      intervalId = setInterval(() => {
-        if (!swapsSTXLoading) {
-          dispatch(
-            fetchSwapsSmartTransactionFees({
-              unsignedTransaction: unsignedTx,
-              approveTxParams,
-              fallbackOnNotEnoughFunds: false,
-            }),
-          );
-        }
-      }, swapsNetworkConfig.stxGetTransactionsRefreshTime);
-      dispatch(
-        fetchSwapsSmartTransactionFees({
-          unsignedTransaction: unsignedTx,
-          approveTxParams,
-          fallbackOnNotEnoughFunds: false,
-        }),
-      );
-    } else if (intervalId) {
-      clearInterval(intervalId);
-    }
-    return () => clearInterval(intervalId);
-    // eslint-disable-next-line
-  }, [
-    dispatch,
-    currentSmartTransactionsEnabled,
-    smartTransactionsOptInStatus,
-    unsignedTransaction.data,
-    unsignedTransaction.from,
-    unsignedTransaction.value,
-    unsignedTransaction.gas,
-    unsignedTransaction.to,
-    chainId,
-    swapsNetworkConfig.stxGetTransactionsRefreshTime,
-    insufficientTokens,
-  ]);
-
-  useEffect(() => {
-    // Thanks to the next line we will only do quotes polling 3 times before showing a Quote Timeout modal.
-    dispatch(setSwapsQuotesPollingLimitEnabled(true));
-    if (reviewSwapClickedTimestamp) {
-      trackViewQuotePageLoadedEvent();
-    }
-  }, [dispatch, trackViewQuotePageLoadedEvent, reviewSwapClickedTimestamp]);
-
-  useEffect(() => {
-    // if smart transaction error is turned off, reset submit clicked boolean
-    if (
-      !currentSmartTransactionsEnabled &&
-      currentSmartTransactionsError &&
-      submitClicked
-    ) {
-      setSubmitClicked(false);
-    }
-  }, [
-    currentSmartTransactionsEnabled,
-    currentSmartTransactionsError,
-    submitClicked,
-  ]);
-
-  useEffect(() => {
-    if (!isMultiLayerFeeNetwork || !usedQuote?.multiLayerL1TradeFeeTotal) {
-      return;
-    }
-    const getEstimatedL1Fees = async () => {
-      try {
-        let l1ApprovalFeeTotal = '0x0';
-        if (approveTxParams) {
-          l1ApprovalFeeTotal = await fetchEstimatedL1Fee(chainId, {
-            txParams: {
-              ...approveTxParams,
-              gasPrice: addHexPrefix(approveTxParams.gasPrice),
-              value: '0x0', // For approval txs we need to use "0x0" here.
-            },
-          });
-          setMultiLayerL1ApprovalFeeTotal(l1ApprovalFeeTotal);
-        }
-        const l1FeeTotal = sumHexes(
-          usedQuote.multiLayerL1TradeFeeTotal,
-          l1ApprovalFeeTotal,
-        );
-        setMultiLayerL1FeeTotal(l1FeeTotal);
-      } catch (e) {
-        captureException(e);
-        setMultiLayerL1FeeTotal(null);
-        setMultiLayerL1ApprovalFeeTotal(null);
-      }
-    };
-    getEstimatedL1Fees();
-  }, [
-    unsignedTransaction,
-    approveTxParams,
-    isMultiLayerFeeNetwork,
-    chainId,
-    usedQuote,
-  ]);
-
-  useEffect(() => {
-    if (isSmartTransaction) {
-      // Removes a smart transactions error when the component loads.
-      dispatch({
-        type: SET_SMART_TRANSACTIONS_ERROR,
-        payload: null,
-      });
-    }
-  }, [isSmartTransaction, dispatch]);
+  const onCloseEditGasPopover = () => {
+    setShowEditGasPopover(false);
+  };
 
   return (
     <div className="view-quote">
@@ -1043,24 +656,6 @@
           'view-quote__content_modal': disableSubmissionDueToPriceWarning,
         })}
       >
-<<<<<<< HEAD
-        {
-          /* istanbul ignore next */
-          selectQuotePopoverShown && (
-            <SelectQuotePopover
-              quoteDataRows={renderablePopoverData}
-              onClose={() => setSelectQuotePopoverShown(false)}
-              onSubmit={(aggId) => dispatch(swapsQuoteSelected(aggId))}
-              swapToSymbol={destinationTokenSymbol}
-              initialAggId={usedQuote.aggregator}
-              onQuoteDetailsIsOpened={trackQuoteDetailsOpened}
-              hideEstimatedGasFee={
-                smartTransactionsEnabled && smartTransactionsOptInStatus
-              }
-            />
-          )
-        }
-=======
         {selectQuotePopoverShown && (
           <SelectQuotePopover
             quoteDataRows={renderablePopoverData}
@@ -1088,7 +683,6 @@
             onClose={onCloseEditGasPopover}
           />
         )}
->>>>>>> 558c6f79
 
         <div
           className={classnames('view-quote__warning-wrapper', {
@@ -1099,17 +693,15 @@
           {(showInsufficientWarning || tokenBalanceUnavailable) && (
             <ActionableMessage
               message={actionableBalanceErrorMessage}
-              onClose={
-                /* istanbul ignore next */
-                () => setWarningHidden(true)
-              }
+              onClose={() => setWarningHidden(true)}
             />
           )}
         </div>
         <div className="view-quote__countdown-timer-container">
           <CountdownTimer
             timeStarted={quotesLastFetched}
-            warningTime="0:10"
+            warningTime="0:30"
+            infoTooltipLabelKey="swapQuotesAreRefreshed"
             labelKey="swapNewQuoteIn"
           />
         </div>
@@ -1126,56 +718,6 @@
           sourceIconUrl={sourceTokenIconUrl}
           destinationIconUrl={destinationIconUrl}
         />
-<<<<<<< HEAD
-        {currentSmartTransactionsEnabled &&
-          smartTransactionsOptInStatus &&
-          !smartTransactionFees?.tradeTxFees &&
-          !showInsufficientWarning && (
-            <Box marginTop={0} marginBottom={10}>
-              <PulseLoader />
-            </Box>
-          )}
-        {(!currentSmartTransactionsEnabled ||
-          !smartTransactionsOptInStatus ||
-          smartTransactionFees?.tradeTxFees) && (
-          <div
-            className={classnames('view-quote__fee-card-container', {
-              'view-quote__fee-card-container--three-rows':
-                approveTxParams && (!balanceError || warningHidden),
-            })}
-          >
-            <FeeCard
-              primaryFee={{
-                fee: feeInEth,
-                maxFee: maxFeeInEth,
-              }}
-              secondaryFee={{
-                fee: feeInFiat,
-                maxFee: maxFeeInFiat,
-              }}
-              hideTokenApprovalRow={
-                !approveTxParams || (balanceError && !warningHidden)
-              }
-              tokenApprovalSourceTokenSymbol={sourceTokenSymbol}
-              onTokenApprovalClick={onFeeCardTokenApprovalClick}
-              metaMaskFee={String(metaMaskFee)}
-              numberOfQuotes={Object.values(quotes).length}
-              onQuotesClick={
-                /* istanbul ignore next */
-                () => {
-                  trackAllAvailableQuotesOpened();
-                  setSelectQuotePopoverShown(true);
-                }
-              }
-              chainId={chainId}
-              maxPriorityFeePerGasDecGWEI={hexWEIToDecGWEI(
-                maxPriorityFeePerGas,
-              )}
-              maxFeePerGasDecGWEI={hexWEIToDecGWEI(maxFeePerGas)}
-            />
-          </div>
-        )}
-=======
         <div
           className={classnames('view-quote__fee-card-container', {
             'view-quote__fee-card-container--three-rows':
@@ -1216,43 +758,17 @@
             maxFeePerGasDecGWEI={hexWEIToDecGWEI(maxFeePerGas)}
           />
         </div>
->>>>>>> 558c6f79
       </div>
       <SwapsFooter
-        onSubmit={
-          /* istanbul ignore next */ () => {
-            setSubmitClicked(true);
-            if (!balanceError) {
-              if (
-                currentSmartTransactionsEnabled &&
-                smartTransactionsOptInStatus &&
-                smartTransactionFees?.tradeTxFees
-              ) {
-                dispatch(
-                  signAndSendSwapsSmartTransaction({
-                    unsignedTransaction,
-                    trackEvent,
-                    history,
-                    additionalTrackingParams,
-                  }),
-                );
-              } else {
-                dispatch(
-                  signAndSendTransactions(
-                    history,
-                    trackEvent,
-                    additionalTrackingParams,
-                  ),
-                );
-              }
-            } else if (destinationToken.symbol === defaultSwapsToken.symbol) {
-              history.push(DEFAULT_ROUTE);
-            } else {
-              history.push(`${ASSET_ROUTE}/${destinationToken.address}`);
-            }
+        onSubmit={() => {
+          setSubmitClicked(true);
+          if (!balanceError) {
+            dispatch(signAndSendTransactions(history, metaMetricsEvent));
+          } else if (destinationToken.symbol === defaultSwapsToken.symbol) {
+            history.push(DEFAULT_ROUTE);
+          } else {
+            history.push(`${ASSET_ROUTE}/${destinationToken.address}`);
           }
-<<<<<<< HEAD
-=======
         }}
         submitText={t('swap')}
         onCancel={async () => await dispatch(navigateBackToBuildQuote(history))}
@@ -1265,18 +781,8 @@
             baseAndPriorityFeePerGas === undefined) ||
           (!networkAndAccountSupports1559 &&
             (gasPrice === null || gasPrice === undefined))
->>>>>>> 558c6f79
         }
-        submitText={
-          currentSmartTransactionsEnabled &&
-          smartTransactionsOptInStatus &&
-          swapsSTXLoading
-            ? t('preparingSwap')
-            : t('swap')
-        }
-        hideCancel
-        disabled={isSwapButtonDisabled}
-        className={isShowingWarning ? 'view-quote__thin-swaps-footer' : ''}
+        className={isShowingWarning && 'view-quote__thin-swaps-footer'}
         showTopBorder
       />
     </div>
