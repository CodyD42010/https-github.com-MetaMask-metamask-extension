--- conflicted
+++ resolved
@@ -27,11 +27,8 @@
   POLYGON_CHAIN_ID,
   LOCALHOST_CHAIN_ID,
   RINKEBY_CHAIN_ID,
-<<<<<<< HEAD
   ETH_SYMBOL,
-=======
   AVALANCHE_CHAIN_ID,
->>>>>>> 120603e6
 } from '../../../shared/constants/network';
 import { SECOND } from '../../../shared/constants/time';
 import {
