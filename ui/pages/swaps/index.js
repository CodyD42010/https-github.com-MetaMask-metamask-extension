import React, {
  useEffect,
  useRef,
  useContext,
  useState,
  useCallback,
} from 'react';
import { shallowEqual, useDispatch, useSelector } from 'react-redux';
import {
  Switch,
  Route,
  useLocation,
  useHistory,
  Redirect,
} from 'react-router-dom';
import { shuffle, isEqual } from 'lodash';
import classnames from 'classnames';
import { I18nContext } from '../../contexts/i18n';

import {
  getSelectedAccount,
  getCurrentChainId,
  getIsSwapsChain,
  isHardwareWallet,
  getHardwareWalletType,
  getTokenList,
} from '../../selectors/selectors';
import {
  getQuotes,
  clearSwapsState,
  getTradeTxId,
  getApproveTxId,
  getFetchingQuotes,
  setTopAssets,
  getFetchParams,
  setAggregatorMetadata,
  getAggregatorMetadata,
  getBackgroundSwapRouteState,
  getSwapsErrorKey,
  getSwapsFeatureIsLive,
  prepareToLeaveSwaps,
  fetchAndSetSwapsGasPriceInfo,
  fetchSwapsLivenessAndFeatureFlags,
  getReviewSwapClickedTimestamp,
  getPendingSmartTransactions,
  getSmartTransactionsOptInStatus,
  getSmartTransactionsEnabled,
  getCurrentSmartTransactionsEnabled,
  getCurrentSmartTransactionsError,
  navigateBackToBuildQuote,
  getSwapRedesignEnabled,
  setTransactionSettingsOpened,
  getLatestAddedTokenTo,
} from '../../ducks/swaps/swaps';
import {
  checkNetworkAndAccountSupports1559,
<<<<<<< HEAD
  getCurrentNetworkTransactions,
=======
  currentNetworkTxListSelector,
>>>>>>> 558c6f79
} from '../../selectors';
import {
  AWAITING_SIGNATURES_ROUTE,
  AWAITING_SWAP_ROUTE,
  SMART_TRANSACTION_STATUS_ROUTE,
  BUILD_QUOTE_ROUTE,
  VIEW_QUOTE_ROUTE,
  LOADING_QUOTES_ROUTE,
  SWAPS_ERROR_ROUTE,
  DEFAULT_ROUTE,
  SWAPS_MAINTENANCE_ROUTE,
  PREPARE_SWAP_ROUTE,
  SWAPS_NOTIFICATION_ROUTE,
} from '../../helpers/constants/routes';
import {
  ERROR_FETCHING_QUOTES,
  QUOTES_NOT_AVAILABLE_ERROR,
  SWAP_FAILED_ERROR,
  CONTRACT_DATA_DISABLED_ERROR,
  OFFLINE_FOR_MAINTENANCE,
} from '../../../shared/constants/swaps';

import {
  resetBackgroundSwapsState,
  setSwapsTokens,
  ignoreTokens,
  setBackgroundSwapRouteState,
  setSwapsErrorKey,
} from '../../store/actions';

<<<<<<< HEAD
=======
import { useNewMetricEvent } from '../../hooks/useMetricEvent';
>>>>>>> 558c6f79
import { useGasFeeEstimates } from '../../hooks/useGasFeeEstimates';
import FeatureToggledRoute from '../../helpers/higher-order-components/feature-toggled-route';
import { MetaMetricsEventCategory } from '../../../shared/constants/metametrics';
import { TransactionStatus } from '../../../shared/constants/transaction';
import { MetaMetricsContext } from '../../contexts/metametrics';
import { getSwapsTokensReceivedFromTxMeta } from '../../../shared/lib/transactions-controller-utils';
import { Icon, IconName, IconSize } from '../../components/component-library';
import Box from '../../components/ui/box';
import {
  DISPLAY,
  JustifyContent,
  IconColor,
  FRACTIONS,
} from '../../helpers/constants/design-system';
import {
  fetchTokens,
  fetchTopAssets,
  fetchAggregatorMetadata,
} from './swaps.util';
import AwaitingSignatures from './awaiting-signatures';
import SmartTransactionStatus from './smart-transaction-status';
import AwaitingSwap from './awaiting-swap';
import LoadingQuote from './loading-swaps-quotes';
import BuildQuote from './build-quote';
import PrepareSwapPage from './prepare-swap-page/prepare-swap-page';
import NotificationPage from './notification-page/notification-page';
import ViewQuote from './view-quote';

export default function Swap() {
  const t = useContext(I18nContext);
  const history = useHistory();
  const dispatch = useDispatch();
  const trackEvent = useContext(MetaMetricsContext);

  const { pathname } = useLocation();
  const isAwaitingSwapRoute = pathname === AWAITING_SWAP_ROUTE;
  const isAwaitingSignaturesRoute = pathname === AWAITING_SIGNATURES_ROUTE;
  const isSwapsErrorRoute = pathname === SWAPS_ERROR_ROUTE;
  const isLoadingQuotesRoute = pathname === LOADING_QUOTES_ROUTE;
  const isSmartTransactionStatusRoute =
    pathname === SMART_TRANSACTION_STATUS_ROUTE;
  const isViewQuoteRoute = pathname === VIEW_QUOTE_ROUTE;
  const isPrepareSwapRoute = pathname === PREPARE_SWAP_ROUTE;

  const [currentStxErrorTracked, setCurrentStxErrorTracked] = useState(false);
  const fetchParams = useSelector(getFetchParams, isEqual);
  const { destinationTokenInfo = {} } = fetchParams?.metaData || {};

  const routeState = useSelector(getBackgroundSwapRouteState);
  const selectedAccount = useSelector(getSelectedAccount, shallowEqual);
  const quotes = useSelector(getQuotes, isEqual);
  const latestAddedTokenTo = useSelector(getLatestAddedTokenTo, isEqual);
  const txList = useSelector(getCurrentNetworkTransactions, shallowEqual);
  const tradeTxId = useSelector(getTradeTxId);
  const approveTxId = useSelector(getApproveTxId);
  const aggregatorMetadata = useSelector(getAggregatorMetadata, shallowEqual);
  const fetchingQuotes = useSelector(getFetchingQuotes);
  let swapsErrorKey = useSelector(getSwapsErrorKey);
  const swapsEnabled = useSelector(getSwapsFeatureIsLive);
  const chainId = useSelector(getCurrentChainId);
  const isSwapsChain = useSelector(getIsSwapsChain);
<<<<<<< HEAD
  const networkAndAccountSupports1559 = useSelector(
    checkNetworkAndAccountSupports1559,
  );
  const tokenList = useSelector(getTokenList, isEqual);
  const shuffledTokensList = shuffle(Object.values(tokenList));
  const reviewSwapClickedTimestamp = useSelector(getReviewSwapClickedTimestamp);
  const pendingSmartTransactions = useSelector(getPendingSmartTransactions);
  const reviewSwapClicked = Boolean(reviewSwapClickedTimestamp);
  const smartTransactionsOptInStatus = useSelector(
    getSmartTransactionsOptInStatus,
  );
  const smartTransactionsEnabled = useSelector(getSmartTransactionsEnabled);
  const currentSmartTransactionsEnabled = useSelector(
    getCurrentSmartTransactionsEnabled,
  );
  const swapRedesignEnabled = useSelector(getSwapRedesignEnabled);
  const currentSmartTransactionsError = useSelector(
    getCurrentSmartTransactionsError,
  );

  useEffect(() => {
    const leaveSwaps = async () => {
      await dispatch(prepareToLeaveSwaps());
      // We need to wait until "prepareToLeaveSwaps" is done, because otherwise
      // a user would be redirected from DEFAULT_ROUTE back to Swaps.
      history.push(DEFAULT_ROUTE);
    };
=======
  const useNewSwapsApi = useSelector(getUseNewSwapsApi);
  const networkAndAccountSupports1559 = useSelector(
    checkNetworkAndAccountSupports1559,
  );
  const fromToken = useSelector(getFromToken);

  if (networkAndAccountSupports1559) {
    // This will pre-load gas fees before going to the View Quote page.
    // eslint-disable-next-line react-hooks/rules-of-hooks
    useGasFeeEstimates();
  }
>>>>>>> 558c6f79

    if (!isSwapsChain) {
      leaveSwaps();
    }
  }, [isSwapsChain, dispatch, history]);

  // This will pre-load gas fees before going to the View Quote page.
  useGasFeeEstimates();

  const { balance: ethBalance, address: selectedAccountAddress } =
    selectedAccount;

  const approveTxData =
    approveTxId && txList.find(({ id }) => approveTxId === id);
  const tradeTxData = tradeTxId && txList.find(({ id }) => tradeTxId === id);
  const tokensReceived =
    tradeTxData?.txReceipt &&
    getSwapsTokensReceivedFromTxMeta(
      destinationTokenInfo?.symbol,
      tradeTxData,
      destinationTokenInfo?.address,
      selectedAccountAddress,
      destinationTokenInfo?.decimals,
      approveTxData,
      chainId,
    );
  const tradeConfirmed = tradeTxData?.status === TransactionStatus.confirmed;
  const approveError =
    approveTxData?.status === TransactionStatus.failed ||
    approveTxData?.txReceipt?.status === '0x0';
  const tradeError =
    tradeTxData?.status === TransactionStatus.failed ||
    tradeTxData?.txReceipt?.status === '0x0';
  const conversionError = approveError || tradeError;

  if (conversionError && swapsErrorKey !== CONTRACT_DATA_DISABLED_ERROR) {
    swapsErrorKey = SWAP_FAILED_ERROR;
  }

  const clearTemporaryTokenRef = useRef();
  useEffect(() => {
    clearTemporaryTokenRef.current = () => {
      if (latestAddedTokenTo && (!isAwaitingSwapRoute || conversionError)) {
        dispatch(
          ignoreTokens({
            tokensToIgnore: latestAddedTokenTo,
            dontShowLoadingIndicator: true,
          }),
        );
      }
    };
  }, [
    conversionError,
    dispatch,
    latestAddedTokenTo,
    destinationTokenInfo,
    fetchParams,
    isAwaitingSwapRoute,
  ]);
  useEffect(() => {
    return () => {
      clearTemporaryTokenRef.current();
    };
  }, []);

  // eslint-disable-next-line
  useEffect(() => {
<<<<<<< HEAD
    if (!isSwapsChain) {
      return undefined;
    }
    fetchTokens(chainId)
      .then((tokens) => {
        dispatch(setSwapsTokens(tokens));
      })
      .catch((error) => console.error(error));
    fetchTopAssets(chainId).then((topAssets) => {
      dispatch(setTopAssets(topAssets));
    });
    fetchAggregatorMetadata(chainId).then((newAggregatorMetadata) => {
      dispatch(setAggregatorMetadata(newAggregatorMetadata));
    });
    if (!networkAndAccountSupports1559) {
      dispatch(fetchAndSetSwapsGasPriceInfo(chainId));
    }
    return () => {
      dispatch(prepareToLeaveSwaps());
    };
  }, [dispatch, chainId, networkAndAccountSupports1559, isSwapsChain]);
=======
    if (isFeatureFlagLoaded) {
      fetchTokens(chainId, useNewSwapsApi)
        .then((tokens) => {
          dispatch(setSwapsTokens(tokens));
        })
        .catch((error) => console.error(error));
      fetchTopAssets(chainId, useNewSwapsApi).then((topAssets) => {
        dispatch(setTopAssets(topAssets));
      });
      fetchAggregatorMetadata(chainId, useNewSwapsApi).then(
        (newAggregatorMetadata) => {
          dispatch(setAggregatorMetadata(newAggregatorMetadata));
        },
      );
      if (!networkAndAccountSupports1559) {
        dispatch(fetchAndSetSwapsGasPriceInfo(chainId));
      }
      return () => {
        dispatch(prepareToLeaveSwaps());
      };
    }
  }, [
    dispatch,
    chainId,
    isFeatureFlagLoaded,
    useNewSwapsApi,
    networkAndAccountSupports1559,
  ]);
>>>>>>> 558c6f79

  const hardwareWalletUsed = useSelector(isHardwareWallet);
  const hardwareWalletType = useSelector(getHardwareWalletType);
  const trackExitedSwapsEvent = () => {
    trackEvent({
      event: 'Exited Swaps',
      category: MetaMetricsEventCategory.Swaps,
      sensitiveProperties: {
        token_from: fetchParams?.sourceTokenInfo?.symbol,
        token_from_amount: fetchParams?.value,
        request_type: fetchParams?.balanceError,
        token_to: fetchParams?.destinationTokenInfo?.symbol,
        slippage: fetchParams?.slippage,
        custom_slippage: fetchParams?.slippage !== 2,
        current_screen: pathname.match(/\/swaps\/(.+)/u)[1],
        is_hardware_wallet: hardwareWalletUsed,
        hardware_wallet_type: hardwareWalletType,
        stx_enabled: smartTransactionsEnabled,
        current_stx_enabled: currentSmartTransactionsEnabled,
        stx_user_opt_in: smartTransactionsOptInStatus,
      },
    });
  };
  const exitEventRef = useRef();
  useEffect(() => {
    exitEventRef.current = () => {
      trackExitedSwapsEvent();
    };
  });

  useEffect(() => {
    const fetchSwapsLivenessAndFeatureFlagsWrapper = async () => {
      await dispatch(fetchSwapsLivenessAndFeatureFlags());
    };
    fetchSwapsLivenessAndFeatureFlagsWrapper();
    return () => {
      exitEventRef.current();
    };
  }, [dispatch]);

  useEffect(() => {
    // If there is a swapsErrorKey and reviewSwapClicked is false, there was an error in silent quotes prefetching
    // and we don't want to show the error page in that case, because another API call for quotes can be successful.
    if (swapsErrorKey && !isSwapsErrorRoute && reviewSwapClicked) {
      history.push(SWAPS_ERROR_ROUTE);
    }
  }, [history, swapsErrorKey, isSwapsErrorRoute, reviewSwapClicked]);

  const beforeUnloadEventAddedRef = useRef();
  useEffect(() => {
    const fn = () => {
      clearTemporaryTokenRef.current();
      if (isLoadingQuotesRoute) {
        dispatch(prepareToLeaveSwaps());
      }
      return null;
    };
    if (isLoadingQuotesRoute && !beforeUnloadEventAddedRef.current) {
      beforeUnloadEventAddedRef.current = true;
      window.addEventListener('beforeunload', fn);
    }
    return () => window.removeEventListener('beforeunload', fn);
  }, [dispatch, isLoadingQuotesRoute]);

  const trackErrorStxEvent = useCallback(() => {
    trackEvent({
      event: 'Error Smart Transactions',
      category: MetaMetricsEventCategory.Swaps,
      sensitiveProperties: {
        token_from: fetchParams?.sourceTokenInfo?.symbol,
        token_from_amount: fetchParams?.value,
        request_type: fetchParams?.balanceError,
        token_to: fetchParams?.destinationTokenInfo?.symbol,
        slippage: fetchParams?.slippage,
        custom_slippage: fetchParams?.slippage !== 2,
        current_screen: pathname.match(/\/swaps\/(.+)/u)[1],
        is_hardware_wallet: hardwareWalletUsed,
        hardware_wallet_type: hardwareWalletType,
        stx_enabled: smartTransactionsEnabled,
        current_stx_enabled: currentSmartTransactionsEnabled,
        stx_user_opt_in: smartTransactionsOptInStatus,
        stx_error: currentSmartTransactionsError,
      },
    });
  }, [
    currentSmartTransactionsError,
    currentSmartTransactionsEnabled,
    trackEvent,
    fetchParams?.balanceError,
    fetchParams?.destinationTokenInfo?.symbol,
    fetchParams?.slippage,
    fetchParams?.sourceTokenInfo?.symbol,
    fetchParams?.value,
    hardwareWalletType,
    hardwareWalletUsed,
    pathname,
    smartTransactionsEnabled,
    smartTransactionsOptInStatus,
  ]);

  useEffect(() => {
    if (currentSmartTransactionsError && !currentStxErrorTracked) {
      setCurrentStxErrorTracked(true);
      trackErrorStxEvent();
    }
  }, [
    currentSmartTransactionsError,
    trackErrorStxEvent,
    currentStxErrorTracked,
  ]);

  if (!isSwapsChain) {
    // A user is being redirected outside of Swaps via the async "leaveSwaps" function above. In the meantime
    // we have to prevent the code below this condition, which wouldn't work on an unsupported chain.
    return <></>;
  }

  const redirectToDefaultRoute = async () => {
    clearTemporaryTokenRef.current();
    history.push({
      pathname: DEFAULT_ROUTE,
      state: { stayOnHomePage: true },
    });
    dispatch(clearSwapsState());
    await dispatch(resetBackgroundSwapsState());
  };

  return (
    <div className="swaps">
      <div className="swaps__container">
        <div className="swaps__header">
          {!swapRedesignEnabled && (
            <div
              className="swaps__header-edit"
              onClick={async () => {
                await dispatch(navigateBackToBuildQuote(history));
              }}
            >
              {isViewQuoteRoute && t('edit')}
            </div>
          )}
          {swapRedesignEnabled && (
            <Box
              display={DISPLAY.FLEX}
              justifyContent={JustifyContent.center}
              marginLeft={4}
              width={FRACTIONS.ONE_TWELFTH}
              tabIndex="0"
              onKeyUp={(e) => {
                if (e.key === 'Enter') {
                  redirectToDefaultRoute();
                }
              }}
            >
              {!isAwaitingSwapRoute &&
                !isAwaitingSignaturesRoute &&
                !isSmartTransactionStatusRoute && (
                  <Icon
                    name={IconName.Arrow2Left}
                    size={IconSize.Lg}
                    color={IconColor.iconAlternative}
                    onClick={redirectToDefaultRoute}
                    style={{ cursor: 'pointer' }}
                    title={t('cancel')}
                  />
                )}
            </Box>
          )}
          <div className="swaps__title">{t('swap')}</div>
          {!swapRedesignEnabled && (
            <div
              className="swaps__header-cancel"
              onClick={async () => {
                clearTemporaryTokenRef.current();
                dispatch(clearSwapsState());
                await dispatch(resetBackgroundSwapsState());
                history.push(DEFAULT_ROUTE);
              }}
            >
              {!isAwaitingSwapRoute &&
                !isAwaitingSignaturesRoute &&
                !isSmartTransactionStatusRoute &&
                t('cancel')}
            </div>
          )}
          {swapRedesignEnabled && (
            <Box
              display={DISPLAY.FLEX}
              justifyContent={JustifyContent.center}
              marginRight={4}
              width={FRACTIONS.ONE_TWELFTH}
              tabIndex="0"
              onKeyUp={(e) => {
                if (e.key === 'Enter') {
                  dispatch(setTransactionSettingsOpened(true));
                }
              }}
            >
              {isPrepareSwapRoute && (
                <Icon
                  name={IconName.Setting}
                  size={IconSize.Lg}
                  color={IconColor.iconAlternative}
                  onClick={() => {
                    dispatch(setTransactionSettingsOpened(true));
                  }}
                  style={{ cursor: 'pointer' }}
                  title={t('transactionSettings')}
                />
              )}
            </Box>
          )}
        </div>
        <div
          className={classnames('swaps__content', {
            'swaps__content--redesign-enabled': swapRedesignEnabled,
          })}
        >
          <Switch>
            <FeatureToggledRoute
              redirectRoute={SWAPS_MAINTENANCE_ROUTE}
              flag={swapsEnabled}
              path={BUILD_QUOTE_ROUTE}
              exact
              render={() => {
                if (swapRedesignEnabled) {
                  return <Redirect to={{ pathname: PREPARE_SWAP_ROUTE }} />;
                }
                if (tradeTxData && !conversionError) {
                  return <Redirect to={{ pathname: AWAITING_SWAP_ROUTE }} />;
                } else if (tradeTxData && routeState) {
                  return <Redirect to={{ pathname: SWAPS_ERROR_ROUTE }} />;
                } else if (routeState === 'loading' && aggregatorMetadata) {
                  return <Redirect to={{ pathname: LOADING_QUOTES_ROUTE }} />;
                }

                return (
                  <BuildQuote
                    ethBalance={ethBalance}
                    selectedAccountAddress={selectedAccountAddress}
                    shuffledTokensList={shuffledTokensList}
                  />
                );
              }}
            />
            <FeatureToggledRoute
              redirectRoute={SWAPS_MAINTENANCE_ROUTE}
              flag={swapsEnabled}
              path={PREPARE_SWAP_ROUTE}
              exact
              render={() => {
                if (!swapRedesignEnabled) {
                  return <Redirect to={{ pathname: BUILD_QUOTE_ROUTE }} />;
                }

                return (
                  <PrepareSwapPage
                    ethBalance={ethBalance}
                    selectedAccountAddress={selectedAccountAddress}
                    shuffledTokensList={shuffledTokensList}
                  />
                );
              }}
            />
            <FeatureToggledRoute
              redirectRoute={SWAPS_MAINTENANCE_ROUTE}
              flag={swapsEnabled}
              path={VIEW_QUOTE_ROUTE}
              exact
              render={() => {
                if (
                  pendingSmartTransactions.length > 0 &&
                  routeState === 'smartTransactionStatus'
                ) {
                  return (
                    <Redirect
                      to={{ pathname: SMART_TRANSACTION_STATUS_ROUTE }}
                    />
                  );
                }
                if (swapRedesignEnabled) {
                  return <Redirect to={{ pathname: PREPARE_SWAP_ROUTE }} />;
                }
                if (Object.values(quotes).length) {
                  return (
                    <ViewQuote numberOfQuotes={Object.values(quotes).length} />
                  );
                } else if (fetchParams) {
                  return <Redirect to={{ pathname: SWAPS_ERROR_ROUTE }} />;
                }
                return <Redirect to={{ pathname: BUILD_QUOTE_ROUTE }} />;
              }}
            />
            <Route
              path={SWAPS_ERROR_ROUTE}
              exact
              render={() => {
                if (swapsErrorKey) {
                  return (
                    <AwaitingSwap
                      swapComplete={false}
                      errorKey={swapsErrorKey}
                      txHash={tradeTxData?.hash}
                      txId={tradeTxData?.id}
                      submittedTime={tradeTxData?.submittedTime}
                    />
                  );
                }
                return <Redirect to={{ pathname: BUILD_QUOTE_ROUTE }} />;
              }}
            />
            <Route
              path={SWAPS_NOTIFICATION_ROUTE}
              exact
              render={() => {
                if (!swapsErrorKey) {
                  return <Redirect to={{ pathname: PREPARE_SWAP_ROUTE }} />;
                }
                return <NotificationPage notificationKey={swapsErrorKey} />;
              }}
            />
            <FeatureToggledRoute
              redirectRoute={SWAPS_MAINTENANCE_ROUTE}
              flag={swapsEnabled}
              path={LOADING_QUOTES_ROUTE}
              exact
              render={() => {
                return aggregatorMetadata ? (
                  <LoadingQuote
                    loadingComplete={
                      !fetchingQuotes && Boolean(Object.values(quotes).length)
                    }
                    onDone={async () => {
                      await dispatch(setBackgroundSwapRouteState(''));
                      if (
                        swapsErrorKey === ERROR_FETCHING_QUOTES ||
                        swapsErrorKey === QUOTES_NOT_AVAILABLE_ERROR
                      ) {
                        dispatch(setSwapsErrorKey(QUOTES_NOT_AVAILABLE_ERROR));
                        history.push(SWAPS_ERROR_ROUTE);
                      } else {
                        history.push(VIEW_QUOTE_ROUTE);
                      }
                    }}
                    aggregatorMetadata={aggregatorMetadata}
                  />
                ) : (
                  <Redirect to={{ pathname: BUILD_QUOTE_ROUTE }} />
                );
              }}
            />
            <Route
              path={SWAPS_MAINTENANCE_ROUTE}
              exact
              render={() => {
                return swapsEnabled === false ? (
                  <AwaitingSwap errorKey={OFFLINE_FOR_MAINTENANCE} />
                ) : (
                  <Redirect to={{ pathname: BUILD_QUOTE_ROUTE }} />
                );
              }}
            />
            <Route
              path={AWAITING_SIGNATURES_ROUTE}
              exact
              render={() => {
                return <AwaitingSignatures />;
              }}
            />
            <Route
              path={SMART_TRANSACTION_STATUS_ROUTE}
              exact
              render={() => {
                return <SmartTransactionStatus txId={tradeTxData?.id} />;
              }}
            />
            <Route
              path={AWAITING_SWAP_ROUTE}
              exact
              render={() => {
                return routeState === 'awaiting' || tradeTxData ? (
                  <AwaitingSwap
                    swapComplete={tradeConfirmed}
                    txHash={tradeTxData?.hash}
                    tokensReceived={tokensReceived}
                    txId={tradeTxData?.id}
                    submittingSwap={
                      routeState === 'awaiting' && !(approveTxId || tradeTxId)
                    }
                  />
                ) : (
                  <Redirect to={{ pathname: DEFAULT_ROUTE }} />
                );
              }}
            />
          </Switch>
        </div>
      </div>
    </div>
  );
}<|MERGE_RESOLUTION|>--- conflicted
+++ resolved
@@ -1,11 +1,5 @@
-import React, {
-  useEffect,
-  useRef,
-  useContext,
-  useState,
-  useCallback,
-} from 'react';
-import { shallowEqual, useDispatch, useSelector } from 'react-redux';
+import React, { useState, useEffect, useRef, useContext } from 'react';
+import { useDispatch, useSelector } from 'react-redux';
 import {
   Switch,
   Route,
@@ -13,17 +7,14 @@
   useHistory,
   Redirect,
 } from 'react-router-dom';
-import { shuffle, isEqual } from 'lodash';
-import classnames from 'classnames';
+import BigNumber from 'bignumber.js';
 import { I18nContext } from '../../contexts/i18n';
-
 import {
   getSelectedAccount,
   getCurrentChainId,
   getIsSwapsChain,
   isHardwareWallet,
   getHardwareWalletType,
-  getTokenList,
 } from '../../selectors/selectors';
 import {
   getQuotes,
@@ -31,6 +22,7 @@
   getTradeTxId,
   getApproveTxId,
   getFetchingQuotes,
+  setBalanceError,
   setTopAssets,
   getFetchParams,
   setAggregatorMetadata,
@@ -40,38 +32,23 @@
   getSwapsFeatureIsLive,
   prepareToLeaveSwaps,
   fetchAndSetSwapsGasPriceInfo,
-  fetchSwapsLivenessAndFeatureFlags,
-  getReviewSwapClickedTimestamp,
-  getPendingSmartTransactions,
-  getSmartTransactionsOptInStatus,
-  getSmartTransactionsEnabled,
-  getCurrentSmartTransactionsEnabled,
-  getCurrentSmartTransactionsError,
-  navigateBackToBuildQuote,
-  getSwapRedesignEnabled,
-  setTransactionSettingsOpened,
-  getLatestAddedTokenTo,
+  fetchSwapsLiveness,
+  getUseNewSwapsApi,
+  getFromToken,
 } from '../../ducks/swaps/swaps';
 import {
   checkNetworkAndAccountSupports1559,
-<<<<<<< HEAD
-  getCurrentNetworkTransactions,
-=======
   currentNetworkTxListSelector,
->>>>>>> 558c6f79
 } from '../../selectors';
 import {
   AWAITING_SIGNATURES_ROUTE,
   AWAITING_SWAP_ROUTE,
-  SMART_TRANSACTION_STATUS_ROUTE,
   BUILD_QUOTE_ROUTE,
   VIEW_QUOTE_ROUTE,
   LOADING_QUOTES_ROUTE,
   SWAPS_ERROR_ROUTE,
   DEFAULT_ROUTE,
   SWAPS_MAINTENANCE_ROUTE,
-  PREPARE_SWAP_ROUTE,
-  SWAPS_NOTIFICATION_ROUTE,
 } from '../../helpers/constants/routes';
 import {
   ERROR_FETCHING_QUOTES,
@@ -84,105 +61,59 @@
 import {
   resetBackgroundSwapsState,
   setSwapsTokens,
-  ignoreTokens,
+  removeToken,
   setBackgroundSwapRouteState,
   setSwapsErrorKey,
 } from '../../store/actions';
 
-<<<<<<< HEAD
-=======
 import { useNewMetricEvent } from '../../hooks/useMetricEvent';
->>>>>>> 558c6f79
 import { useGasFeeEstimates } from '../../hooks/useGasFeeEstimates';
 import FeatureToggledRoute from '../../helpers/higher-order-components/feature-toggled-route';
-import { MetaMetricsEventCategory } from '../../../shared/constants/metametrics';
-import { TransactionStatus } from '../../../shared/constants/transaction';
-import { MetaMetricsContext } from '../../contexts/metametrics';
-import { getSwapsTokensReceivedFromTxMeta } from '../../../shared/lib/transactions-controller-utils';
-import { Icon, IconName, IconSize } from '../../components/component-library';
-import Box from '../../components/ui/box';
-import {
-  DISPLAY,
-  JustifyContent,
-  IconColor,
-  FRACTIONS,
-} from '../../helpers/constants/design-system';
+import { TRANSACTION_STATUSES } from '../../../shared/constants/transaction';
 import {
   fetchTokens,
   fetchTopAssets,
+  getSwapsTokensReceivedFromTxMeta,
   fetchAggregatorMetadata,
+  countDecimals,
 } from './swaps.util';
 import AwaitingSignatures from './awaiting-signatures';
-import SmartTransactionStatus from './smart-transaction-status';
 import AwaitingSwap from './awaiting-swap';
 import LoadingQuote from './loading-swaps-quotes';
 import BuildQuote from './build-quote';
-import PrepareSwapPage from './prepare-swap-page/prepare-swap-page';
-import NotificationPage from './notification-page/notification-page';
 import ViewQuote from './view-quote';
 
 export default function Swap() {
   const t = useContext(I18nContext);
   const history = useHistory();
   const dispatch = useDispatch();
-  const trackEvent = useContext(MetaMetricsContext);
 
   const { pathname } = useLocation();
   const isAwaitingSwapRoute = pathname === AWAITING_SWAP_ROUTE;
   const isAwaitingSignaturesRoute = pathname === AWAITING_SIGNATURES_ROUTE;
   const isSwapsErrorRoute = pathname === SWAPS_ERROR_ROUTE;
   const isLoadingQuotesRoute = pathname === LOADING_QUOTES_ROUTE;
-  const isSmartTransactionStatusRoute =
-    pathname === SMART_TRANSACTION_STATUS_ROUTE;
-  const isViewQuoteRoute = pathname === VIEW_QUOTE_ROUTE;
-  const isPrepareSwapRoute = pathname === PREPARE_SWAP_ROUTE;
-
-  const [currentStxErrorTracked, setCurrentStxErrorTracked] = useState(false);
-  const fetchParams = useSelector(getFetchParams, isEqual);
+
+  const fetchParams = useSelector(getFetchParams);
   const { destinationTokenInfo = {} } = fetchParams?.metaData || {};
 
+  const [inputValue, setInputValue] = useState(fetchParams?.value || '');
+  const [maxSlippage, setMaxSlippage] = useState(fetchParams?.slippage || 3);
+  const [isFeatureFlagLoaded, setIsFeatureFlagLoaded] = useState(false);
+  const [tokenFromError, setTokenFromError] = useState(null);
+
   const routeState = useSelector(getBackgroundSwapRouteState);
-  const selectedAccount = useSelector(getSelectedAccount, shallowEqual);
-  const quotes = useSelector(getQuotes, isEqual);
-  const latestAddedTokenTo = useSelector(getLatestAddedTokenTo, isEqual);
-  const txList = useSelector(getCurrentNetworkTransactions, shallowEqual);
+  const selectedAccount = useSelector(getSelectedAccount);
+  const quotes = useSelector(getQuotes);
+  const txList = useSelector(currentNetworkTxListSelector);
   const tradeTxId = useSelector(getTradeTxId);
   const approveTxId = useSelector(getApproveTxId);
-  const aggregatorMetadata = useSelector(getAggregatorMetadata, shallowEqual);
+  const aggregatorMetadata = useSelector(getAggregatorMetadata);
   const fetchingQuotes = useSelector(getFetchingQuotes);
   let swapsErrorKey = useSelector(getSwapsErrorKey);
   const swapsEnabled = useSelector(getSwapsFeatureIsLive);
   const chainId = useSelector(getCurrentChainId);
   const isSwapsChain = useSelector(getIsSwapsChain);
-<<<<<<< HEAD
-  const networkAndAccountSupports1559 = useSelector(
-    checkNetworkAndAccountSupports1559,
-  );
-  const tokenList = useSelector(getTokenList, isEqual);
-  const shuffledTokensList = shuffle(Object.values(tokenList));
-  const reviewSwapClickedTimestamp = useSelector(getReviewSwapClickedTimestamp);
-  const pendingSmartTransactions = useSelector(getPendingSmartTransactions);
-  const reviewSwapClicked = Boolean(reviewSwapClickedTimestamp);
-  const smartTransactionsOptInStatus = useSelector(
-    getSmartTransactionsOptInStatus,
-  );
-  const smartTransactionsEnabled = useSelector(getSmartTransactionsEnabled);
-  const currentSmartTransactionsEnabled = useSelector(
-    getCurrentSmartTransactionsEnabled,
-  );
-  const swapRedesignEnabled = useSelector(getSwapRedesignEnabled);
-  const currentSmartTransactionsError = useSelector(
-    getCurrentSmartTransactionsError,
-  );
-
-  useEffect(() => {
-    const leaveSwaps = async () => {
-      await dispatch(prepareToLeaveSwaps());
-      // We need to wait until "prepareToLeaveSwaps" is done, because otherwise
-      // a user would be redirected from DEFAULT_ROUTE back to Swaps.
-      history.push(DEFAULT_ROUTE);
-    };
-=======
   const useNewSwapsApi = useSelector(getUseNewSwapsApi);
   const networkAndAccountSupports1559 = useSelector(
     checkNetworkAndAccountSupports1559,
@@ -194,18 +125,13 @@
     // eslint-disable-next-line react-hooks/rules-of-hooks
     useGasFeeEstimates();
   }
->>>>>>> 558c6f79
-
-    if (!isSwapsChain) {
-      leaveSwaps();
-    }
-  }, [isSwapsChain, dispatch, history]);
-
-  // This will pre-load gas fees before going to the View Quote page.
-  useGasFeeEstimates();
-
-  const { balance: ethBalance, address: selectedAccountAddress } =
-    selectedAccount;
+
+  const {
+    balance: ethBalance,
+    address: selectedAccountAddress,
+  } = selectedAccount;
+
+  const { destinationTokenAddedForSwap } = fetchParams || {};
 
   const approveTxData =
     approveTxId && txList.find(({ id }) => approveTxId === id);
@@ -221,12 +147,12 @@
       approveTxData,
       chainId,
     );
-  const tradeConfirmed = tradeTxData?.status === TransactionStatus.confirmed;
+  const tradeConfirmed = tradeTxData?.status === TRANSACTION_STATUSES.CONFIRMED;
   const approveError =
-    approveTxData?.status === TransactionStatus.failed ||
+    approveTxData?.status === TRANSACTION_STATUSES.FAILED ||
     approveTxData?.txReceipt?.status === '0x0';
   const tradeError =
-    tradeTxData?.status === TransactionStatus.failed ||
+    tradeTxData?.status === TRANSACTION_STATUSES.FAILED ||
     tradeTxData?.txReceipt?.status === '0x0';
   const conversionError = approveError || tradeError;
 
@@ -237,19 +163,17 @@
   const clearTemporaryTokenRef = useRef();
   useEffect(() => {
     clearTemporaryTokenRef.current = () => {
-      if (latestAddedTokenTo && (!isAwaitingSwapRoute || conversionError)) {
-        dispatch(
-          ignoreTokens({
-            tokensToIgnore: latestAddedTokenTo,
-            dontShowLoadingIndicator: true,
-          }),
-        );
+      if (
+        destinationTokenAddedForSwap &&
+        (!isAwaitingSwapRoute || conversionError)
+      ) {
+        dispatch(removeToken(destinationTokenInfo?.address));
       }
     };
   }, [
     conversionError,
     dispatch,
-    latestAddedTokenTo,
+    destinationTokenAddedForSwap,
     destinationTokenInfo,
     fetchParams,
     isAwaitingSwapRoute,
@@ -262,29 +186,6 @@
 
   // eslint-disable-next-line
   useEffect(() => {
-<<<<<<< HEAD
-    if (!isSwapsChain) {
-      return undefined;
-    }
-    fetchTokens(chainId)
-      .then((tokens) => {
-        dispatch(setSwapsTokens(tokens));
-      })
-      .catch((error) => console.error(error));
-    fetchTopAssets(chainId).then((topAssets) => {
-      dispatch(setTopAssets(topAssets));
-    });
-    fetchAggregatorMetadata(chainId).then((newAggregatorMetadata) => {
-      dispatch(setAggregatorMetadata(newAggregatorMetadata));
-    });
-    if (!networkAndAccountSupports1559) {
-      dispatch(fetchAndSetSwapsGasPriceInfo(chainId));
-    }
-    return () => {
-      dispatch(prepareToLeaveSwaps());
-    };
-  }, [dispatch, chainId, networkAndAccountSupports1559, isSwapsChain]);
-=======
     if (isFeatureFlagLoaded) {
       fetchTokens(chainId, useNewSwapsApi)
         .then((tokens) => {
@@ -313,54 +214,47 @@
     useNewSwapsApi,
     networkAndAccountSupports1559,
   ]);
->>>>>>> 558c6f79
 
   const hardwareWalletUsed = useSelector(isHardwareWallet);
   const hardwareWalletType = useSelector(getHardwareWalletType);
-  const trackExitedSwapsEvent = () => {
-    trackEvent({
-      event: 'Exited Swaps',
-      category: MetaMetricsEventCategory.Swaps,
-      sensitiveProperties: {
-        token_from: fetchParams?.sourceTokenInfo?.symbol,
-        token_from_amount: fetchParams?.value,
-        request_type: fetchParams?.balanceError,
-        token_to: fetchParams?.destinationTokenInfo?.symbol,
-        slippage: fetchParams?.slippage,
-        custom_slippage: fetchParams?.slippage !== 2,
-        current_screen: pathname.match(/\/swaps\/(.+)/u)[1],
-        is_hardware_wallet: hardwareWalletUsed,
-        hardware_wallet_type: hardwareWalletType,
-        stx_enabled: smartTransactionsEnabled,
-        current_stx_enabled: currentSmartTransactionsEnabled,
-        stx_user_opt_in: smartTransactionsOptInStatus,
-      },
-    });
-  };
+  const exitedSwapsEvent = useNewMetricEvent({
+    event: 'Exited Swaps',
+    category: 'swaps',
+    sensitiveProperties: {
+      token_from: fetchParams?.sourceTokenInfo?.symbol,
+      token_from_amount: fetchParams?.value,
+      request_type: fetchParams?.balanceError,
+      token_to: fetchParams?.destinationTokenInfo?.symbol,
+      slippage: fetchParams?.slippage,
+      custom_slippage: fetchParams?.slippage !== 2,
+      current_screen: pathname.match(/\/swaps\/(.+)/u)[1],
+      is_hardware_wallet: hardwareWalletUsed,
+      hardware_wallet_type: hardwareWalletType,
+    },
+  });
   const exitEventRef = useRef();
   useEffect(() => {
     exitEventRef.current = () => {
-      trackExitedSwapsEvent();
+      exitedSwapsEvent();
     };
   });
 
   useEffect(() => {
-    const fetchSwapsLivenessAndFeatureFlagsWrapper = async () => {
-      await dispatch(fetchSwapsLivenessAndFeatureFlags());
-    };
-    fetchSwapsLivenessAndFeatureFlagsWrapper();
+    const fetchSwapsLivenessWrapper = async () => {
+      await dispatch(fetchSwapsLiveness());
+      setIsFeatureFlagLoaded(true);
+    };
+    fetchSwapsLivenessWrapper();
     return () => {
       exitEventRef.current();
     };
   }, [dispatch]);
 
   useEffect(() => {
-    // If there is a swapsErrorKey and reviewSwapClicked is false, there was an error in silent quotes prefetching
-    // and we don't want to show the error page in that case, because another API call for quotes can be successful.
-    if (swapsErrorKey && !isSwapsErrorRoute && reviewSwapClicked) {
+    if (swapsErrorKey && !isSwapsErrorRoute) {
       history.push(SWAPS_ERROR_ROUTE);
     }
-  }, [history, swapsErrorKey, isSwapsErrorRoute, reviewSwapClicked]);
+  }, [history, swapsErrorKey, isSwapsErrorRoute]);
 
   const beforeUnloadEventAddedRef = useRef();
   useEffect(() => {
@@ -378,112 +272,16 @@
     return () => window.removeEventListener('beforeunload', fn);
   }, [dispatch, isLoadingQuotesRoute]);
 
-  const trackErrorStxEvent = useCallback(() => {
-    trackEvent({
-      event: 'Error Smart Transactions',
-      category: MetaMetricsEventCategory.Swaps,
-      sensitiveProperties: {
-        token_from: fetchParams?.sourceTokenInfo?.symbol,
-        token_from_amount: fetchParams?.value,
-        request_type: fetchParams?.balanceError,
-        token_to: fetchParams?.destinationTokenInfo?.symbol,
-        slippage: fetchParams?.slippage,
-        custom_slippage: fetchParams?.slippage !== 2,
-        current_screen: pathname.match(/\/swaps\/(.+)/u)[1],
-        is_hardware_wallet: hardwareWalletUsed,
-        hardware_wallet_type: hardwareWalletType,
-        stx_enabled: smartTransactionsEnabled,
-        current_stx_enabled: currentSmartTransactionsEnabled,
-        stx_user_opt_in: smartTransactionsOptInStatus,
-        stx_error: currentSmartTransactionsError,
-      },
-    });
-  }, [
-    currentSmartTransactionsError,
-    currentSmartTransactionsEnabled,
-    trackEvent,
-    fetchParams?.balanceError,
-    fetchParams?.destinationTokenInfo?.symbol,
-    fetchParams?.slippage,
-    fetchParams?.sourceTokenInfo?.symbol,
-    fetchParams?.value,
-    hardwareWalletType,
-    hardwareWalletUsed,
-    pathname,
-    smartTransactionsEnabled,
-    smartTransactionsOptInStatus,
-  ]);
-
-  useEffect(() => {
-    if (currentSmartTransactionsError && !currentStxErrorTracked) {
-      setCurrentStxErrorTracked(true);
-      trackErrorStxEvent();
-    }
-  }, [
-    currentSmartTransactionsError,
-    trackErrorStxEvent,
-    currentStxErrorTracked,
-  ]);
-
   if (!isSwapsChain) {
-    // A user is being redirected outside of Swaps via the async "leaveSwaps" function above. In the meantime
-    // we have to prevent the code below this condition, which wouldn't work on an unsupported chain.
-    return <></>;
+    return <Redirect to={{ pathname: DEFAULT_ROUTE }} />;
   }
-
-  const redirectToDefaultRoute = async () => {
-    clearTemporaryTokenRef.current();
-    history.push({
-      pathname: DEFAULT_ROUTE,
-      state: { stayOnHomePage: true },
-    });
-    dispatch(clearSwapsState());
-    await dispatch(resetBackgroundSwapsState());
-  };
 
   return (
     <div className="swaps">
       <div className="swaps__container">
         <div className="swaps__header">
-          {!swapRedesignEnabled && (
-            <div
-              className="swaps__header-edit"
-              onClick={async () => {
-                await dispatch(navigateBackToBuildQuote(history));
-              }}
-            >
-              {isViewQuoteRoute && t('edit')}
-            </div>
-          )}
-          {swapRedesignEnabled && (
-            <Box
-              display={DISPLAY.FLEX}
-              justifyContent={JustifyContent.center}
-              marginLeft={4}
-              width={FRACTIONS.ONE_TWELFTH}
-              tabIndex="0"
-              onKeyUp={(e) => {
-                if (e.key === 'Enter') {
-                  redirectToDefaultRoute();
-                }
-              }}
-            >
-              {!isAwaitingSwapRoute &&
-                !isAwaitingSignaturesRoute &&
-                !isSmartTransactionStatusRoute && (
-                  <Icon
-                    name={IconName.Arrow2Left}
-                    size={IconSize.Lg}
-                    color={IconColor.iconAlternative}
-                    onClick={redirectToDefaultRoute}
-                    style={{ cursor: 'pointer' }}
-                    title={t('cancel')}
-                  />
-                )}
-            </Box>
-          )}
           <div className="swaps__title">{t('swap')}</div>
-          {!swapRedesignEnabled && (
+          {!isAwaitingSwapRoute && !isAwaitingSignaturesRoute && (
             <div
               className="swaps__header-cancel"
               onClick={async () => {
@@ -493,45 +291,11 @@
                 history.push(DEFAULT_ROUTE);
               }}
             >
-              {!isAwaitingSwapRoute &&
-                !isAwaitingSignaturesRoute &&
-                !isSmartTransactionStatusRoute &&
-                t('cancel')}
+              {t('cancel')}
             </div>
           )}
-          {swapRedesignEnabled && (
-            <Box
-              display={DISPLAY.FLEX}
-              justifyContent={JustifyContent.center}
-              marginRight={4}
-              width={FRACTIONS.ONE_TWELFTH}
-              tabIndex="0"
-              onKeyUp={(e) => {
-                if (e.key === 'Enter') {
-                  dispatch(setTransactionSettingsOpened(true));
-                }
-              }}
-            >
-              {isPrepareSwapRoute && (
-                <Icon
-                  name={IconName.Setting}
-                  size={IconSize.Lg}
-                  color={IconColor.iconAlternative}
-                  onClick={() => {
-                    dispatch(setTransactionSettingsOpened(true));
-                  }}
-                  style={{ cursor: 'pointer' }}
-                  title={t('transactionSettings')}
-                />
-              )}
-            </Box>
-          )}
         </div>
-        <div
-          className={classnames('swaps__content', {
-            'swaps__content--redesign-enabled': swapRedesignEnabled,
-          })}
-        >
+        <div className="swaps__content">
           <Switch>
             <FeatureToggledRoute
               redirectRoute={SWAPS_MAINTENANCE_ROUTE}
@@ -539,9 +303,6 @@
               path={BUILD_QUOTE_ROUTE}
               exact
               render={() => {
-                if (swapRedesignEnabled) {
-                  return <Redirect to={{ pathname: PREPARE_SWAP_ROUTE }} />;
-                }
                 if (tradeTxData && !conversionError) {
                   return <Redirect to={{ pathname: AWAITING_SWAP_ROUTE }} />;
                 } else if (tradeTxData && routeState) {
@@ -550,30 +311,31 @@
                   return <Redirect to={{ pathname: LOADING_QUOTES_ROUTE }} />;
                 }
 
+                const onInputChange = (newInputValue, balance) => {
+                  setInputValue(newInputValue);
+                  const balanceError = new BigNumber(newInputValue || 0).gt(
+                    balance || 0,
+                  );
+                  // "setBalanceError" is just a warning, a user can still click on the "Review Swap" button.
+                  dispatch(setBalanceError(balanceError));
+                  setTokenFromError(
+                    fromToken &&
+                      countDecimals(newInputValue) > fromToken.decimals
+                      ? 'tooManyDecimals'
+                      : null,
+                  );
+                };
+
                 return (
                   <BuildQuote
+                    inputValue={inputValue}
+                    onInputChange={onInputChange}
                     ethBalance={ethBalance}
+                    setMaxSlippage={setMaxSlippage}
                     selectedAccountAddress={selectedAccountAddress}
-                    shuffledTokensList={shuffledTokensList}
-                  />
-                );
-              }}
-            />
-            <FeatureToggledRoute
-              redirectRoute={SWAPS_MAINTENANCE_ROUTE}
-              flag={swapsEnabled}
-              path={PREPARE_SWAP_ROUTE}
-              exact
-              render={() => {
-                if (!swapRedesignEnabled) {
-                  return <Redirect to={{ pathname: BUILD_QUOTE_ROUTE }} />;
-                }
-
-                return (
-                  <PrepareSwapPage
-                    ethBalance={ethBalance}
-                    selectedAccountAddress={selectedAccountAddress}
-                    shuffledTokensList={shuffledTokensList}
+                    maxSlippage={maxSlippage}
+                    isFeatureFlagLoaded={isFeatureFlagLoaded}
+                    tokenFromError={tokenFromError}
                   />
                 );
               }}
@@ -584,19 +346,6 @@
               path={VIEW_QUOTE_ROUTE}
               exact
               render={() => {
-                if (
-                  pendingSmartTransactions.length > 0 &&
-                  routeState === 'smartTransactionStatus'
-                ) {
-                  return (
-                    <Redirect
-                      to={{ pathname: SMART_TRANSACTION_STATUS_ROUTE }}
-                    />
-                  );
-                }
-                if (swapRedesignEnabled) {
-                  return <Redirect to={{ pathname: PREPARE_SWAP_ROUTE }} />;
-                }
                 if (Object.values(quotes).length) {
                   return (
                     <ViewQuote numberOfQuotes={Object.values(quotes).length} />
@@ -617,22 +366,13 @@
                       swapComplete={false}
                       errorKey={swapsErrorKey}
                       txHash={tradeTxData?.hash}
-                      txId={tradeTxData?.id}
+                      inputValue={inputValue}
+                      maxSlippage={maxSlippage}
                       submittedTime={tradeTxData?.submittedTime}
                     />
                   );
                 }
                 return <Redirect to={{ pathname: BUILD_QUOTE_ROUTE }} />;
-              }}
-            />
-            <Route
-              path={SWAPS_NOTIFICATION_ROUTE}
-              exact
-              render={() => {
-                if (!swapsErrorKey) {
-                  return <Redirect to={{ pathname: PREPARE_SWAP_ROUTE }} />;
-                }
-                return <NotificationPage notificationKey={swapsErrorKey} />;
               }}
             />
             <FeatureToggledRoute
@@ -648,6 +388,7 @@
                     }
                     onDone={async () => {
                       await dispatch(setBackgroundSwapRouteState(''));
+
                       if (
                         swapsErrorKey === ERROR_FETCHING_QUOTES ||
                         swapsErrorKey === QUOTES_NOT_AVAILABLE_ERROR
@@ -684,13 +425,6 @@
               }}
             />
             <Route
-              path={SMART_TRANSACTION_STATUS_ROUTE}
-              exact
-              render={() => {
-                return <SmartTransactionStatus txId={tradeTxData?.id} />;
-              }}
-            />
-            <Route
               path={AWAITING_SWAP_ROUTE}
               exact
               render={() => {
@@ -699,10 +433,11 @@
                     swapComplete={tradeConfirmed}
                     txHash={tradeTxData?.hash}
                     tokensReceived={tokensReceived}
-                    txId={tradeTxData?.id}
                     submittingSwap={
                       routeState === 'awaiting' && !(approveTxId || tradeTxId)
                     }
+                    inputValue={inputValue}
+                    maxSlippage={maxSlippage}
                   />
                 ) : (
                   <Redirect to={{ pathname: DEFAULT_ROUTE }} />
