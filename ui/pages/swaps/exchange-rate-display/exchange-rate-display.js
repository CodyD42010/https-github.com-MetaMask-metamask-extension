<<<<<<< HEAD
import React, { useState } from 'react'
import PropTypes from 'prop-types'
import BigNumber from 'bignumber.js'
import classnames from 'classnames'
import { calcTokenAmount } from '../../../helpers/utils/token-util'
import { formatSwapsValueForDisplay } from '../swaps.util'
=======
import React, { useState } from 'react';
import PropTypes from 'prop-types';
import BigNumber from 'bignumber.js';
import classnames from 'classnames';
import { formatSwapsValueForDisplay } from '../swaps.util';
import { calcTokenAmount } from '../../../../app/scripts/constants/transactions-controller-utils';
>>>>>>> 377d6699

export default function ExchangeRateDisplay({
  primaryTokenValue,
  primaryTokenDecimals = 18,
  primaryTokenSymbol,
  secondaryTokenValue,
  secondaryTokenDecimals = 18,
  secondaryTokenSymbol,
  arrowColor = 'black',
  boldSymbols = true,
  className,
}) {
  const [showPrimaryToSecondary, setShowPrimaryToSecondary] = useState(true)
  const [rotating, setRotating] = useState(false)

  const primaryTokenAmount = calcTokenAmount(
    primaryTokenValue,
    primaryTokenDecimals,
  )
  const secondaryTokenAmount = calcTokenAmount(
    secondaryTokenValue,
    secondaryTokenDecimals,
  )

  const conversionRateFromPrimaryToSecondary = new BigNumber(
    secondaryTokenAmount,
  )
    .div(primaryTokenAmount)
    .round(9)
    .toString(10)
  const conversionRateFromSecondaryToPrimary = new BigNumber(primaryTokenAmount)
    .div(secondaryTokenAmount)
    .round(9)
    .toString(10)

  const baseSymbol = showPrimaryToSecondary
    ? primaryTokenSymbol
    : secondaryTokenSymbol
  const ratiodSymbol = showPrimaryToSecondary
    ? secondaryTokenSymbol
    : primaryTokenSymbol

  const rate = showPrimaryToSecondary
    ? conversionRateFromPrimaryToSecondary
    : conversionRateFromSecondaryToPrimary
  let rateToDisplay
  let comparisonSymbol = '='

  if (new BigNumber(rate, 10).lt('0.00000001', 10)) {
    rateToDisplay = '0.000000001'
    comparisonSymbol = '<'
  } else if (new BigNumber(rate, 10).lt('0.000001', 10)) {
    rateToDisplay = rate
  } else {
    rateToDisplay = formatSwapsValueForDisplay(rate)
  }

  return (
    <div className={classnames('exchange-rate-display', className)}>
      <span>1</span>
      <span
        className={classnames({ 'exchange-rate-display__bold': boldSymbols })}
      >
        {baseSymbol}
      </span>
      <span>{comparisonSymbol}</span>
      <span>{rateToDisplay}</span>
      <span
        className={classnames({ 'exchange-rate-display__bold': boldSymbols })}
      >
        {ratiodSymbol}
      </span>
      <div
        className={classnames('exchange-rate-display__switch-arrows', {
          'exchange-rate-display__switch-arrows-rotate': rotating,
        })}
        onClick={() => {
          setShowPrimaryToSecondary(!showPrimaryToSecondary)
          setRotating(true)
        }}
        onAnimationEnd={() => setRotating(false)}
      >
        <svg
          width="13"
          height="13"
          viewBox="0 0 13 13"
          fill="none"
          xmlns="http://www.w3.org/2000/svg"
        >
          <path
            d="M4.15294 4.38514H9.99223L8.50853 5.86884C8.30421 6.07297 8.30421 6.40418 8.50853 6.60869C8.61069 6.71085 8.74443 6.76203 8.87836 6.76203C9.01229 6.76203 9.14603 6.71085 9.24819 6.60869L11.6249 4.23219C11.649 4.20803 11.6707 4.1814 11.6899 4.15305C11.6947 4.14563 11.6981 4.13726 11.7025 4.12965C11.7154 4.10815 11.7282 4.08646 11.7381 4.06325C11.7426 4.05222 11.7447 4.04043 11.7487 4.0292C11.7558 4.00827 11.7636 3.98754 11.7681 3.96547C11.775 3.93161 11.7786 3.89717 11.7786 3.86198C11.7786 3.82678 11.775 3.79235 11.7681 3.75849C11.7638 3.73642 11.756 3.71568 11.7487 3.69476C11.7447 3.68353 11.7428 3.67174 11.7381 3.6607C11.7282 3.63749 11.7156 3.616 11.7025 3.59431C11.6981 3.5867 11.6947 3.57833 11.6899 3.57091C11.6707 3.54256 11.649 3.51593 11.6249 3.49177L9.24876 1.11564C9.04444 0.911322 8.71342 0.911322 8.50891 1.11564C8.30459 1.31977 8.30459 1.65098 8.50891 1.85549L9.99223 3.339H4.15294C2.22978 3.339 0.665039 4.90374 0.665039 6.8269C0.665039 7.11588 0.899227 7.35007 1.1882 7.35007C1.47718 7.35007 1.71137 7.11588 1.71137 6.8269C1.71137 5.48037 2.80659 4.38514 4.15294 4.38514ZM12.2066 6.57445C11.9177 6.57445 11.6835 6.80864 11.6835 7.09762C11.6835 8.44396 10.5883 9.53919 9.24191 9.53919H3.40262L4.88632 8.05549C5.09064 7.85136 5.09064 7.52014 4.88632 7.31563C4.682 7.11112 4.35098 7.11131 4.14647 7.31563L1.76977 9.69233C1.74561 9.71649 1.72393 9.74312 1.70471 9.77147C1.70015 9.7787 1.69691 9.78669 1.69273 9.79392C1.6796 9.81561 1.66647 9.83748 1.65677 9.86126C1.6524 9.87211 1.6503 9.88371 1.64631 9.89475C1.63927 9.91586 1.63128 9.93679 1.62671 9.95905C1.61986 9.99291 1.61625 10.0273 1.61625 10.0625C1.61625 10.0977 1.61986 10.1322 1.62671 10.166C1.63109 10.1883 1.63908 10.2092 1.64631 10.2303C1.6503 10.2414 1.65221 10.253 1.65677 10.2638C1.66666 10.2874 1.6796 10.3093 1.69273 10.3312C1.69691 10.3384 1.70015 10.3464 1.70471 10.3536C1.72393 10.382 1.74561 10.4086 1.76977 10.4328L4.14609 12.8091C4.24825 12.9112 4.38199 12.9624 4.51592 12.9624C4.64985 12.9624 4.78359 12.9112 4.88575 12.8091C5.09007 12.6049 5.09007 12.2737 4.88575 12.0692L3.40243 10.5857H9.24172C11.1649 10.5857 12.7296 9.02097 12.7296 7.09781C12.7298 6.80864 12.4956 6.57445 12.2066 6.57445Z"
            fill={arrowColor}
          />
        </svg>
      </div>
    </div>
  )
}

ExchangeRateDisplay.propTypes = {
  primaryTokenValue: PropTypes.oneOfType([
    PropTypes.string,
    PropTypes.instanceOf(BigNumber),
  ]).isRequired,
  primaryTokenDecimals: PropTypes.oneOfType([
    PropTypes.string,
    PropTypes.number,
  ]),
  primaryTokenSymbol: PropTypes.string.isRequired,
  secondaryTokenValue: PropTypes.oneOfType([
    PropTypes.string,
    PropTypes.instanceOf(BigNumber),
  ]).isRequired,
  secondaryTokenDecimals: PropTypes.oneOfType([
    PropTypes.string,
    PropTypes.number,
  ]),
  secondaryTokenSymbol: PropTypes.string.isRequired,
  className: PropTypes.string,
  arrowColor: PropTypes.string,
  boldSymbols: PropTypes.bool,
}<|MERGE_RESOLUTION|>--- conflicted
+++ resolved
@@ -1,18 +1,9 @@
-<<<<<<< HEAD
-import React, { useState } from 'react'
-import PropTypes from 'prop-types'
-import BigNumber from 'bignumber.js'
-import classnames from 'classnames'
-import { calcTokenAmount } from '../../../helpers/utils/token-util'
-import { formatSwapsValueForDisplay } from '../swaps.util'
-=======
 import React, { useState } from 'react';
 import PropTypes from 'prop-types';
 import BigNumber from 'bignumber.js';
 import classnames from 'classnames';
 import { formatSwapsValueForDisplay } from '../swaps.util';
 import { calcTokenAmount } from '../../../../app/scripts/constants/transactions-controller-utils';
->>>>>>> 377d6699
 
 export default function ExchangeRateDisplay({
   primaryTokenValue,
@@ -21,53 +12,53 @@
   secondaryTokenValue,
   secondaryTokenDecimals = 18,
   secondaryTokenSymbol,
-  arrowColor = 'black',
+  arrowColor = 'var(--color-primary-default)',
   boldSymbols = true,
   className,
 }) {
-  const [showPrimaryToSecondary, setShowPrimaryToSecondary] = useState(true)
-  const [rotating, setRotating] = useState(false)
+  const [showPrimaryToSecondary, setShowPrimaryToSecondary] = useState(true);
+  const [rotating, setRotating] = useState(false);
 
   const primaryTokenAmount = calcTokenAmount(
     primaryTokenValue,
     primaryTokenDecimals,
-  )
+  );
   const secondaryTokenAmount = calcTokenAmount(
     secondaryTokenValue,
     secondaryTokenDecimals,
-  )
+  );
 
   const conversionRateFromPrimaryToSecondary = new BigNumber(
     secondaryTokenAmount,
   )
     .div(primaryTokenAmount)
     .round(9)
-    .toString(10)
+    .toString(10);
   const conversionRateFromSecondaryToPrimary = new BigNumber(primaryTokenAmount)
     .div(secondaryTokenAmount)
     .round(9)
-    .toString(10)
+    .toString(10);
 
   const baseSymbol = showPrimaryToSecondary
     ? primaryTokenSymbol
-    : secondaryTokenSymbol
+    : secondaryTokenSymbol;
   const ratiodSymbol = showPrimaryToSecondary
     ? secondaryTokenSymbol
-    : primaryTokenSymbol
+    : primaryTokenSymbol;
 
   const rate = showPrimaryToSecondary
     ? conversionRateFromPrimaryToSecondary
-    : conversionRateFromSecondaryToPrimary
-  let rateToDisplay
-  let comparisonSymbol = '='
+    : conversionRateFromSecondaryToPrimary;
+  let rateToDisplay;
+  let comparisonSymbol = '=';
 
   if (new BigNumber(rate, 10).lt('0.00000001', 10)) {
-    rateToDisplay = '0.000000001'
-    comparisonSymbol = '<'
+    rateToDisplay = '0.000000001';
+    comparisonSymbol = '<';
   } else if (new BigNumber(rate, 10).lt('0.000001', 10)) {
-    rateToDisplay = rate
+    rateToDisplay = rate;
   } else {
-    rateToDisplay = formatSwapsValueForDisplay(rate)
+    rateToDisplay = formatSwapsValueForDisplay(rate);
   }
 
   return (
@@ -90,8 +81,8 @@
           'exchange-rate-display__switch-arrows-rotate': rotating,
         })}
         onClick={() => {
-          setShowPrimaryToSecondary(!showPrimaryToSecondary)
-          setRotating(true)
+          setShowPrimaryToSecondary(!showPrimaryToSecondary);
+          setRotating(true);
         }}
         onAnimationEnd={() => setRotating(false)}
       >
@@ -109,7 +100,7 @@
         </svg>
       </div>
     </div>
-  )
+  );
 }
 
 ExchangeRateDisplay.propTypes = {
@@ -134,4 +125,4 @@
   className: PropTypes.string,
   arrowColor: PropTypes.string,
   boldSymbols: PropTypes.bool,
-}+};