--- conflicted
+++ resolved
@@ -1,23 +1,9 @@
-import React, { useState, useContext } from 'react';
+import React, { useState } from 'react';
 import PropTypes from 'prop-types';
 import BigNumber from 'bignumber.js';
 import classnames from 'classnames';
 import { formatSwapsValueForDisplay } from '../swaps.util';
-<<<<<<< HEAD
-import { calcTokenAmount } from '../../../../shared/lib/transactions-controller-utils';
-import Box from '../../../components/ui/box';
-import {
-  JustifyContent,
-  DISPLAY,
-  AlignItems,
-  IconColor,
-  TextColor,
-} from '../../../helpers/constants/design-system';
-import { Icon, IconName } from '../../../components/component-library';
-import { I18nContext } from '../../../contexts/i18n';
-=======
 import { calcTokenAmount } from '../../../../shared/modules/token-utils';
->>>>>>> 9a9eef56
 
 export default function ExchangeRateDisplay({
   primaryTokenValue,
@@ -26,13 +12,12 @@
   secondaryTokenValue,
   secondaryTokenDecimals = 18,
   secondaryTokenSymbol,
+  arrowColor = 'black',
   boldSymbols = true,
-  showIconForSwappingTokens = true,
   className,
-  onQuotesClick,
 }) {
   const [showPrimaryToSecondary, setShowPrimaryToSecondary] = useState(true);
-  const t = useContext(I18nContext);
+  const [rotating, setRotating] = useState(false);
 
   const primaryTokenAmount = calcTokenAmount(
     primaryTokenValue,
@@ -76,51 +61,44 @@
     rateToDisplay = formatSwapsValueForDisplay(rate);
   }
 
-  const quoteRateClassName = onQuotesClick
-    ? 'exchange-rate-display__quote-rate'
-    : 'exchange-rate-display__quote-rate--no-link';
-  const quoteRateColor = onQuotesClick
-    ? TextColor.primaryDefault
-    : TextColor.textDefault;
-
   return (
     <div className={classnames('exchange-rate-display', className)}>
-      <Box
-        display={DISPLAY.FLEX}
-        justifyContent={JustifyContent.center}
-        alignItems={AlignItems.center}
-        onClick={onQuotesClick}
-        color={quoteRateColor}
-        className={quoteRateClassName}
-        data-testid="exchange-rate-display-quote-rate"
+      <span>1</span>
+      <span
+        className={classnames({ 'exchange-rate-display__bold': boldSymbols })}
       >
-        <span>1</span>
-        <span
-          className={classnames({ 'exchange-rate-display__bold': boldSymbols })}
-          data-testid="exchange-rate-display-base-symbol"
+        {baseSymbol}
+      </span>
+      <span>{comparisonSymbol}</span>
+      <span>{rateToDisplay}</span>
+      <span
+        className={classnames({ 'exchange-rate-display__bold': boldSymbols })}
+      >
+        {ratiodSymbol}
+      </span>
+      <div
+        className={classnames('exchange-rate-display__switch-arrows', {
+          'exchange-rate-display__switch-arrows-rotate': rotating,
+        })}
+        onClick={() => {
+          setShowPrimaryToSecondary(!showPrimaryToSecondary);
+          setRotating(true);
+        }}
+        onAnimationEnd={() => setRotating(false)}
+      >
+        <svg
+          width="13"
+          height="13"
+          viewBox="0 0 13 13"
+          fill="none"
+          xmlns="http://www.w3.org/2000/svg"
         >
-          {baseSymbol}
-        </span>
-        <span>{comparisonSymbol}</span>
-        <span>{rateToDisplay}</span>
-        <span
-          className={classnames({ 'exchange-rate-display__bold': boldSymbols })}
-        >
-          {ratiodSymbol}
-        </span>
-      </Box>
-      {showIconForSwappingTokens && (
-        <Icon
-          name={IconName.SwapHorizontal}
-          onClick={() => {
-            setShowPrimaryToSecondary(!showPrimaryToSecondary);
-          }}
-          color={IconColor.iconAlternative}
-          style={{ cursor: 'pointer' }}
-          title={t('switch')}
-          data-testid="exchange-rate-display-switch"
-        />
-      )}
+          <path
+            d="M4.15294 4.38514H9.99223L8.50853 5.86884C8.30421 6.07297 8.30421 6.40418 8.50853 6.60869C8.61069 6.71085 8.74443 6.76203 8.87836 6.76203C9.01229 6.76203 9.14603 6.71085 9.24819 6.60869L11.6249 4.23219C11.649 4.20803 11.6707 4.1814 11.6899 4.15305C11.6947 4.14563 11.6981 4.13726 11.7025 4.12965C11.7154 4.10815 11.7282 4.08646 11.7381 4.06325C11.7426 4.05222 11.7447 4.04043 11.7487 4.0292C11.7558 4.00827 11.7636 3.98754 11.7681 3.96547C11.775 3.93161 11.7786 3.89717 11.7786 3.86198C11.7786 3.82678 11.775 3.79235 11.7681 3.75849C11.7638 3.73642 11.756 3.71568 11.7487 3.69476C11.7447 3.68353 11.7428 3.67174 11.7381 3.6607C11.7282 3.63749 11.7156 3.616 11.7025 3.59431C11.6981 3.5867 11.6947 3.57833 11.6899 3.57091C11.6707 3.54256 11.649 3.51593 11.6249 3.49177L9.24876 1.11564C9.04444 0.911322 8.71342 0.911322 8.50891 1.11564C8.30459 1.31977 8.30459 1.65098 8.50891 1.85549L9.99223 3.339H4.15294C2.22978 3.339 0.665039 4.90374 0.665039 6.8269C0.665039 7.11588 0.899227 7.35007 1.1882 7.35007C1.47718 7.35007 1.71137 7.11588 1.71137 6.8269C1.71137 5.48037 2.80659 4.38514 4.15294 4.38514ZM12.2066 6.57445C11.9177 6.57445 11.6835 6.80864 11.6835 7.09762C11.6835 8.44396 10.5883 9.53919 9.24191 9.53919H3.40262L4.88632 8.05549C5.09064 7.85136 5.09064 7.52014 4.88632 7.31563C4.682 7.11112 4.35098 7.11131 4.14647 7.31563L1.76977 9.69233C1.74561 9.71649 1.72393 9.74312 1.70471 9.77147C1.70015 9.7787 1.69691 9.78669 1.69273 9.79392C1.6796 9.81561 1.66647 9.83748 1.65677 9.86126C1.6524 9.87211 1.6503 9.88371 1.64631 9.89475C1.63927 9.91586 1.63128 9.93679 1.62671 9.95905C1.61986 9.99291 1.61625 10.0273 1.61625 10.0625C1.61625 10.0977 1.61986 10.1322 1.62671 10.166C1.63109 10.1883 1.63908 10.2092 1.64631 10.2303C1.6503 10.2414 1.65221 10.253 1.65677 10.2638C1.66666 10.2874 1.6796 10.3093 1.69273 10.3312C1.69691 10.3384 1.70015 10.3464 1.70471 10.3536C1.72393 10.382 1.74561 10.4086 1.76977 10.4328L4.14609 12.8091C4.24825 12.9112 4.38199 12.9624 4.51592 12.9624C4.64985 12.9624 4.78359 12.9112 4.88575 12.8091C5.09007 12.6049 5.09007 12.2737 4.88575 12.0692L3.40243 10.5857H9.24172C11.1649 10.5857 12.7296 9.02097 12.7296 7.09781C12.7298 6.80864 12.4956 6.57445 12.2066 6.57445Z"
+            fill={arrowColor}
+          />
+        </svg>
+      </div>
     </div>
   );
 }
@@ -145,7 +123,6 @@
   ]),
   secondaryTokenSymbol: PropTypes.string.isRequired,
   className: PropTypes.string,
+  arrowColor: PropTypes.string,
   boldSymbols: PropTypes.bool,
-  showIconForSwappingTokens: PropTypes.bool,
-  onQuotesClick: PropTypes.func,
 };