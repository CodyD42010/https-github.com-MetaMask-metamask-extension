--- conflicted
+++ resolved
@@ -1,9 +1,10 @@
 import React, { useContext, useEffect, useState } from 'react';
-import { useDispatch, useSelector } from 'react-redux';
+import { useDispatch, useSelector, shallowEqual } from 'react-redux';
 import { useHistory } from 'react-router-dom';
+import { getBlockExplorerLink } from '@metamask/etherscan-link';
+import { isEqual } from 'lodash';
 
 import { I18nContext } from '../../../contexts/i18n';
-import { useNewMetricEvent } from '../../../hooks/useMetricEvent';
 import {
   getFetchParams,
   prepareToLeaveSwaps,
@@ -13,13 +14,20 @@
   getSmartTransactionsOptInStatus,
   getSmartTransactionsEnabled,
   getCurrentSmartTransactionsEnabled,
-  getSwapsRefreshStates,
+  getSwapsNetworkConfig,
   cancelSwapsSmartTransaction,
 } from '../../../ducks/swaps/swaps';
 import {
   isHardwareWallet,
   getHardwareWalletType,
-} from '../../../selectors/selectors';
+  getCurrentChainId,
+  getUSDConversionRate,
+  conversionRateSelector,
+  getCurrentCurrency,
+  getRpcPrefsForCurrentProvider,
+} from '../../../selectors';
+import { SWAPS_CHAINID_DEFAULT_BLOCK_EXPLORER_URL_MAP } from '../../../../shared/constants/swaps';
+import { getNativeCurrency } from '../../../ducks/metamask/metamask';
 import {
   DEFAULT_ROUTE,
   BUILD_QUOTE_ROUTE,
@@ -40,13 +48,10 @@
   stopPollingForQuotes,
   setBackgroundSwapRouteState,
 } from '../../../store/actions';
+import { EVENT } from '../../../../shared/constants/metametrics';
 import { SMART_TRANSACTION_STATUSES } from '../../../../shared/constants/transaction';
 
 import SwapsFooter from '../swaps-footer';
-<<<<<<< HEAD
-import { calcTokenAmount } from '../../../helpers/utils/token-util';
-import { showRemainingTimeInMinAndSec } from '../swaps.util';
-=======
 import {
   showRemainingTimeInMinAndSec,
   getFeeForSmartTransaction,
@@ -55,7 +60,6 @@
 import CreateNewSwap from '../create-new-swap';
 import ViewOnBlockExplorer from '../view-on-block-explorer';
 import { calcTokenAmount } from '../../../../app/scripts/constants/transactions-controller-utils';
->>>>>>> 377d6699
 import SuccessIcon from './success-icon';
 import RevertedIcon from './reverted-icon';
 import CanceledIcon from './canceled-icon';
@@ -68,27 +72,42 @@
   const t = useContext(I18nContext);
   const history = useHistory();
   const dispatch = useDispatch();
-  const fetchParams = useSelector(getFetchParams) || {};
+  const fetchParams = useSelector(getFetchParams, isEqual) || {};
   const { destinationTokenInfo = {}, sourceTokenInfo = {} } =
     fetchParams?.metaData || {};
   const hardwareWalletUsed = useSelector(isHardwareWallet);
   const hardwareWalletType = useSelector(getHardwareWalletType);
   const needsTwoConfirmations = true;
-  const selectedQuote = useSelector(getSelectedQuote);
-  const topQuote = useSelector(getTopQuote);
+  const selectedQuote = useSelector(getSelectedQuote, isEqual);
+  const topQuote = useSelector(getTopQuote, isEqual);
   const usedQuote = selectedQuote || topQuote;
-  const currentSmartTransactions = useSelector(getCurrentSmartTransactions);
+  const currentSmartTransactions = useSelector(
+    getCurrentSmartTransactions,
+    isEqual,
+  );
   const smartTransactionsOptInStatus = useSelector(
     getSmartTransactionsOptInStatus,
   );
-  const swapsRefreshRates = useSelector(getSwapsRefreshStates);
+  const chainId = useSelector(getCurrentChainId);
+  const rpcPrefs = useSelector(getRpcPrefsForCurrentProvider, shallowEqual);
+  const swapsNetworkConfig = useSelector(getSwapsNetworkConfig, shallowEqual);
   const smartTransactionsEnabled = useSelector(getSmartTransactionsEnabled);
   const currentSmartTransactionsEnabled = useSelector(
     getCurrentSmartTransactionsEnabled,
   );
+  const baseNetworkUrl =
+    rpcPrefs.blockExplorerUrl ??
+    SWAPS_CHAINID_DEFAULT_BLOCK_EXPLORER_URL_MAP[chainId] ??
+    null;
+  const nativeCurrencySymbol = useSelector(getNativeCurrency);
+  const conversionRate = useSelector(conversionRateSelector);
+  const USDConversionRate = useSelector(getUSDConversionRate);
+  const currentCurrency = useSelector(getCurrentCurrency);
+
   let smartTransactionStatus = SMART_TRANSACTION_STATUSES.PENDING;
   let latestSmartTransaction = {};
   let latestSmartTransactionUuid;
+  let cancellationFeeWei;
 
   if (currentSmartTransactions && currentSmartTransactions.length > 0) {
     latestSmartTransaction =
@@ -96,10 +115,12 @@
     latestSmartTransactionUuid = latestSmartTransaction?.uuid;
     smartTransactionStatus =
       latestSmartTransaction?.status || SMART_TRANSACTION_STATUSES.PENDING;
+    cancellationFeeWei =
+      latestSmartTransaction?.statusMetadata?.cancellationFeeWei;
   }
 
   const [timeLeftForPendingStxInSec, setTimeLeftForPendingStxInSec] = useState(
-    swapsRefreshRates.stxStatusDeadline,
+    swapsNetworkConfig.stxStatusDeadline,
   );
 
   const sensitiveProperties = {
@@ -125,27 +146,21 @@
       destinationTokenInfo.decimals,
     ).toPrecision(8);
   }
-
-  const stxStatusPageLoadedEvent = useNewMetricEvent({
-    event: 'STX Status Page Loaded',
-    category: 'swaps',
-    sensitiveProperties,
-  });
-
-  const cancelSmartTransactionEvent = useNewMetricEvent({
-    event: 'Cancel STX',
-    category: 'swaps',
-    sensitiveProperties,
-  });
+  const trackEvent = useContext(MetaMetricsContext);
 
   const isSmartTransactionPending =
     smartTransactionStatus === SMART_TRANSACTION_STATUSES.PENDING;
   const showCloseButtonOnly =
     isSmartTransactionPending ||
     smartTransactionStatus === SMART_TRANSACTION_STATUSES.SUCCESS;
+  const txHash = latestSmartTransaction?.statusMetadata?.minedHash;
 
   useEffect(() => {
-    stxStatusPageLoadedEvent();
+    trackEvent({
+      event: 'STX Status Page Loaded',
+      category: EVENT.CATEGORIES.SWAPS,
+      sensitiveProperties,
+    });
     // eslint-disable-next-line
   }, []);
 
@@ -156,13 +171,13 @@
         const secondsAfterStxSubmission = Math.round(
           (Date.now() - latestSmartTransaction.time) / 1000,
         );
-        if (secondsAfterStxSubmission > swapsRefreshRates.stxStatusDeadline) {
+        if (secondsAfterStxSubmission > swapsNetworkConfig.stxStatusDeadline) {
           setTimeLeftForPendingStxInSec(0);
           clearInterval(intervalId);
           return;
         }
         setTimeLeftForPendingStxInSec(
-          swapsRefreshRates.stxStatusDeadline - secondsAfterStxSubmission,
+          swapsNetworkConfig.stxStatusDeadline - secondsAfterStxSubmission,
         );
       };
       intervalId = setInterval(calculateRemainingTime, 1000);
@@ -175,7 +190,7 @@
     isSmartTransactionPending,
     latestSmartTransactionUuid,
     latestSmartTransaction.time,
-    swapsRefreshRates.stxStatusDeadline,
+    swapsNetworkConfig.stxStatusDeadline,
   ]);
 
   useEffect(() => {
@@ -186,15 +201,16 @@
     }, 1000); // Stop polling for quotes after 1s.
   }, [dispatch]);
 
-  let headerText = t('stxPendingOptimizingGas');
+  let headerText = t('stxPendingPrivatelySubmittingSwap');
   let description;
   let subDescription;
   let icon;
+  let blockExplorerUrl;
   if (isSmartTransactionPending) {
-    if (timeLeftForPendingStxInSec < 120) {
-      headerText = t('stxPendingFinalizing');
-    } else if (timeLeftForPendingStxInSec < 150) {
-      headerText = t('stxPendingPrivatelySubmitting');
+    if (cancelSwapLinkClicked) {
+      headerText = t('stxTryingToCancel');
+    } else if (cancellationFeeWei > 0) {
+      headerText = t('stxPendingPubliclySubmittingSwap');
     }
   }
   if (smartTransactionStatus === SMART_TRANSACTION_STATUSES.SUCCESS) {
@@ -203,7 +219,11 @@
       description = t('stxSuccessDescription', [destinationTokenInfo.symbol]);
     }
     icon = <SuccessIcon />;
-  } else if (smartTransactionStatus === 'cancelled_user_cancelled') {
+  } else if (
+    smartTransactionStatus === 'cancelled_user_cancelled' ||
+    latestSmartTransaction?.statusMetadata?.minedTx ===
+      SMART_TRANSACTION_STATUSES.CANCELLED
+  ) {
     headerText = t('stxUserCancelled');
     description = t('stxUserCancelledDescription');
     icon = <CanceledIcon />;
@@ -234,11 +254,28 @@
     ]);
     icon = <RevertedIcon />;
   }
+  if (txHash && latestSmartTransactionUuid) {
+    blockExplorerUrl = getBlockExplorerLink(
+      { hash: txHash, chainId },
+      { blockExplorerUrl: baseNetworkUrl },
+    );
+  }
 
   const showCancelSwapLink =
     latestSmartTransaction.cancellable && !cancelSwapLinkClicked;
 
   const CancelSwap = () => {
+    let feeInFiat;
+    if (cancellationFeeWei > 0) {
+      ({ feeInFiat } = getFeeForSmartTransaction({
+        chainId,
+        currentCurrency,
+        conversionRate,
+        USDConversionRate,
+        nativeCurrencySymbol,
+        feeInWeiDec: cancellationFeeWei,
+      }));
+    }
     return (
       <Box marginBottom={0}>
         <a
@@ -247,11 +284,17 @@
           onClick={(e) => {
             e?.preventDefault();
             setCancelSwapLinkClicked(true); // We want to hide it after a user clicks on it.
-            cancelSmartTransactionEvent();
+            trackEvent({
+              event: 'Cancel STX',
+              category: EVENT.CATEGORIES.SWAPS,
+              sensitiveProperties,
+            });
             dispatch(cancelSwapsSmartTransaction(latestSmartTransactionUuid));
           }}
         >
-          {t('cancelSwap')}
+          {feeInFiat
+            ? t('cancelSwapForFee', [feeInFiat])
+            : t('cancelSwapForFree')}
         </a>
       </Box>
     );
@@ -339,7 +382,7 @@
               variant={TYPOGRAPHY.H6}
               boxProps={{ marginLeft: 1 }}
             >
-              {`${t('swapCompleteIn')} `}
+              {`${t('stxSwapCompleteIn')} `}
             </Typography>
             <Typography
               color={COLORS.TEXT_ALTERNATIVE}
@@ -365,8 +408,8 @@
               className="smart-transaction-status__loading-bar"
               style={{
                 width: `${
-                  (100 / swapsRefreshRates.stxStatusDeadline) *
-                  (swapsRefreshRates.stxStatusDeadline -
+                  (100 / swapsNetworkConfig.stxStatusDeadline) *
+                  (swapsNetworkConfig.stxStatusDeadline -
                     timeLeftForPendingStxInSec)
                 }%`,
               }}
@@ -376,11 +419,17 @@
         {description && (
           <Typography
             variant={TYPOGRAPHY.H6}
-            boxProps={{ marginTop: 0 }}
+            boxProps={{ ...(blockExplorerUrl && { margin: [1, 0, 0] }) }}
             color={COLORS.TEXT_ALTERNATIVE}
           >
             {description}
           </Typography>
+        )}
+        {blockExplorerUrl && (
+          <ViewOnBlockExplorer
+            blockExplorerUrl={blockExplorerUrl}
+            sensitiveTrackingProperties={sensitiveProperties}
+          />
         )}
         <Box
           marginTop={3}
@@ -399,6 +448,9 @@
       {showCancelSwapLink &&
         latestSmartTransactionUuid &&
         isSmartTransactionPending && <CancelSwap />}
+      {smartTransactionStatus === SMART_TRANSACTION_STATUSES.SUCCESS ? (
+        <CreateNewSwap sensitiveTrackingProperties={sensitiveProperties} />
+      ) : null}
       <SwapsFooter
         onSubmit={async () => {
           if (showCloseButtonOnly) {
