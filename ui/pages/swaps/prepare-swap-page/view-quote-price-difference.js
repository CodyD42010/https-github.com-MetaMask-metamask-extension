--- conflicted
+++ resolved
@@ -11,17 +11,12 @@
   BLOCK_SIZES,
 } from '../../../helpers/constants/design-system';
 import { GasRecommendations } from '../../../../shared/constants/gas';
-<<<<<<< HEAD
-import { BannerAlert, ButtonLink } from '../../../components/component-library';
-import { Text } from '../../../components/component-library/text/deprecated';
-=======
 import {
   BannerAlert,
   ButtonLink,
   ButtonLinkSize,
   Text,
 } from '../../../components/component-library';
->>>>>>> 877e184b
 
 export default function ViewQuotePriceDifference(props) {
   const {
