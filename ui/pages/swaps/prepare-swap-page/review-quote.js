--- conflicted
+++ resolved
@@ -995,7 +995,6 @@
       try {
         let l1ApprovalFeeTotal = '0x0';
         if (approveTxParams) {
-<<<<<<< HEAD
           l1ApprovalFeeTotal = await dispatch(
             getLayer1GasFee(chainId, networkClientId, {
               ...approveTxParams,
@@ -1003,15 +1002,6 @@
               value: '0x0', // For approval txs we need to use "0x0" here.
             }),
           );
-=======
-          l1ApprovalFeeTotal = await fetchEstimatedL1Fee(chainId, {
-            txParams: {
-              ...approveTxParams,
-              gasPrice: addHexPrefix(approveTxParams.gasPrice),
-              value: '0x0', // For approval txs we need to use "0x0" here.
-            },
-          });
->>>>>>> b7dc2bfc
           setMultiLayerL1ApprovalFeeTotal(l1ApprovalFeeTotal);
         }
         const l1FeeTotal = sumHexes(
