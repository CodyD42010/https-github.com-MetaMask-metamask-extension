.snap-account-card {
<<<<<<< HEAD
  height: 200;
=======
  height: 200px;
>>>>>>> 5522af72
}

.configure-button {
  &:hover {
    & > * {
      color: var(--color-primary-inverse);
    }
  }
}<|MERGE_RESOLUTION|>--- conflicted
+++ resolved
@@ -1,9 +1,5 @@
 .snap-account-card {
-<<<<<<< HEAD
-  height: 200;
-=======
   height: 200px;
->>>>>>> 5522af72
 }
 
 .configure-button {
