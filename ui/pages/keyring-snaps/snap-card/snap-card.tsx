import React, { useState } from 'react';
import { useHistory } from 'react-router-dom';
import ConfigureSnapPopup, {
  ConfigureSnapPopupType,
} from '../../../components/app/configure-snap-popup';
import {
  ButtonVariant,
  Box,
  Button,
  Icon,
  IconName,
  Text,
  IconSize,
} from '../../../components/component-library';
import {
  AlignItems,
  BackgroundColor,
  BorderColor,
  BorderRadius,
  TextColor,
  Display,
  FlexDirection,
  IconColor,
  JustifyContent,
  TextVariant,
} from '../../../helpers/constants/design-system';
import { useI18nContext } from '../../../hooks/useI18nContext';
import { SnapCardProps } from '../new-snap-account-page/new-snap-account-page';

export default function SnapCard({
  iconUrl,
  snapTitle,
  snapSlug,
  isInstalled,
  updateAvailable,
  website,
  id,
  onClickFunc,
}: Pick<
  SnapCardProps,
  'iconUrl' | 'snapTitle' | 'snapSlug' | 'isInstalled' | 'website' | 'id'
> & { onClickFunc: () => void; updateAvailable: boolean }) {
  const t = useI18nContext();
  const history = useHistory();
  const [showConfigPopover, setShowConfigPopover] = useState(false);

  return (
    <Box
      display={Display.Flex}
      flexDirection={FlexDirection.Column}
      backgroundColor={BackgroundColor.backgroundDefault}
      borderColor={BorderColor.borderMuted}
      borderRadius={BorderRadius.SM}
      borderWidth={1}
      padding={[4, 4, 4, 4]}
      data-testid="key-management-snap"
<<<<<<< HEAD
      className="snap-account-card"
=======
      onClick={() => {
        history.push(`/add-snap-account/${id}`);
      }}
>>>>>>> 329bd5d9
    >
      <Box
        display={Display.Flex}
        justifyContent={JustifyContent.spaceBetween}
        alignItems={AlignItems.center}
        marginBottom={2}
      >
        <Box
          display={Display.Flex}
          justifyContent={JustifyContent.center}
          alignItems={AlignItems.center}
          style={{
            borderRadius: '50%',
            height: '32px',
            width: '32px',
            backgroundColor: BackgroundColor.infoDefault,
          }}
          borderWidth={1}
          borderColor={BorderColor.borderMuted}
          padding={[2, 2, 2, 2]}
          marginRight={1}
        >
          {iconUrl ? (
            <img src={iconUrl} className="snap-detail-icon" />
          ) : (
            // This is the fallback icon based on the first letter of the snap name.
            <Box
              className="snap-detail-icon"
              display={Display.Flex}
              justifyContent={JustifyContent.center}
              alignItems={AlignItems.center}
            >
              <Text>{snapTitle ? snapTitle[0] : '?'}</Text>
            </Box>
          )}
        </Box>
        {isInstalled ? (
          <Button
            className="configure-button"
            data-testid="configure-snap-button"
            variant={ButtonVariant.Secondary}
            onClick={() => setShowConfigPopover(true)}
          >
            {t('snapConfigure')}
            <Icon
              as="span"
              marginLeft={2}
              name={IconName.Arrow2UpRight}
              style={{
                verticalAlign: 'middle',
              }}
            />
          </Button>
        ) : (
          <Button
            data-testid="install-snap-button"
            variant={ButtonVariant.Secondary}
            onClick={() => {
              history.push(`/add-snap-account/${id}`);
            }}
          >
            {t('install')}
          </Button>
        )}
      </Box>
      <Text
        variant={TextVariant.bodySm}
        color={TextColor.textAlternative}
        marginBottom={2}
      >
        {snapTitle}
      </Text>
      <Text variant={TextVariant.headingMd} marginBottom="auto">
        {snapSlug}
      </Text>

      <Box
        display={Display.Flex}
        flexDirection={FlexDirection.Row}
        justifyContent={JustifyContent.spaceBetween}
        alignItems={AlignItems.center}
        marginTop={2}
      >
        {updateAvailable && (
          <Text color={TextColor.textAlternative}>
            {t('snapUpdateAvailable')}
          </Text>
        )}
        <Icon
          data-testid="to-snap-detail"
          name={IconName.Arrow2Right}
          color={IconColor.iconAlternative}
          size={IconSize.Xs}
          onClick={onClickFunc}
          marginLeft="auto"
        />
      </Box>
      <ConfigureSnapPopup
        isOpen={showConfigPopover}
        type={ConfigureSnapPopupType.CONFIGURE}
        onClose={() => setShowConfigPopover(false)}
        link={website}
      />
    </Box>
  );
}<|MERGE_RESOLUTION|>--- conflicted
+++ resolved
@@ -54,13 +54,10 @@
       borderWidth={1}
       padding={[4, 4, 4, 4]}
       data-testid="key-management-snap"
-<<<<<<< HEAD
       className="snap-account-card"
-=======
       onClick={() => {
         history.push(`/add-snap-account/${id}`);
       }}
->>>>>>> 329bd5d9
     >
       <Box
         display={Display.Flex}
