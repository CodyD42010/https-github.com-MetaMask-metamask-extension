--- conflicted
+++ resolved
@@ -33,11 +33,7 @@
               for="address-0"
             >
               <span
-<<<<<<< HEAD
-                class="box mm-text custody-account-list__item__name mm-text--inherit box--padding-right-1 box--flex-direction-row box--color-text-default"
-=======
                 class="mm-box mm-text custody-account-list__item__name mm-text--inherit mm-box--padding-right-1 mm-box--color-text-default"
->>>>>>> 877e184b
               >
                 Test Account 1
               </span>
@@ -47,17 +43,10 @@
               for="address-0"
             >
               <span
-<<<<<<< HEAD
-                class="box mm-text custody-account-list__item mm-text--body-md box--display-flex box--flex-direction-row box--color-text-default"
-              >
-                <a
-                  class="mm-box mm-text mm-button-base mm-button-link mm-button-link--size-auto mm-text--body-md-medium mm-box--padding-right-0 mm-box--padding-left-0 mm-box--display-inline-flex mm-box--justify-content-center mm-box--align-items-center mm-box--color-primary-default mm-box--background-color-transparent"
-=======
                 class="mm-box mm-text custody-account-list__item mm-text--body-md mm-box--display-flex mm-box--color-text-default"
               >
                 <a
                   class="mm-box mm-text mm-button-base mm-button-link mm-button-link--size-auto mm-text--body-md-medium mm-box--padding-0 mm-box--padding-right-0 mm-box--padding-left-0 mm-box--display-inline-flex mm-box--justify-content-center mm-box--align-items-center mm-box--color-primary-default mm-box--background-color-transparent"
->>>>>>> 877e184b
                   href="https://etherscan.io/address/0x1234567890123456789012345678901234567890"
                   rel="noopener noreferrer"
                   target="_blank"
@@ -67,11 +56,7 @@
                   >
                     0x123...7890
                     <span
-<<<<<<< HEAD
-                      class="box mm-icon mm-icon--size-md box--margin-left-1 box--display-inline-block box--flex-direction-row box--color-primary-default"
-=======
                       class="mm-box mm-icon mm-icon--size-md mm-box--margin-left-1 mm-box--display-inline-block mm-box--color-primary-default"
->>>>>>> 877e184b
                       style="mask-image: url('./images/icons/undefined.svg');"
                     />
                   </span>
@@ -89,11 +74,7 @@
                       class="custody-account-list__item__clipboard"
                     >
                       <span
-<<<<<<< HEAD
-                        class="box mm-icon mm-icon--size-md box--display-inline-block box--flex-direction-row box--color-icon-muted"
-=======
                         class="mm-box mm-icon mm-icon--size-md mm-box--display-inline-block mm-box--color-icon-muted"
->>>>>>> 877e184b
                         style="mask-image: url('./images/icons/undefined.svg');"
                       />
                     </button>
@@ -127,11 +108,7 @@
               for="address-1"
             >
               <span
-<<<<<<< HEAD
-                class="box mm-text custody-account-list__item__name mm-text--inherit box--padding-right-1 box--flex-direction-row box--color-text-default"
-=======
                 class="mm-box mm-text custody-account-list__item__name mm-text--inherit mm-box--padding-right-1 mm-box--color-text-default"
->>>>>>> 877e184b
               >
                 Test Account 2
               </span>
@@ -141,17 +118,10 @@
               for="address-1"
             >
               <span
-<<<<<<< HEAD
-                class="box mm-text custody-account-list__item mm-text--body-md box--display-flex box--flex-direction-row box--color-text-default"
-              >
-                <a
-                  class="mm-box mm-text mm-button-base mm-button-link mm-button-link--size-auto mm-text--body-md-medium mm-box--padding-right-0 mm-box--padding-left-0 mm-box--display-inline-flex mm-box--justify-content-center mm-box--align-items-center mm-box--color-primary-default mm-box--background-color-transparent"
-=======
                 class="mm-box mm-text custody-account-list__item mm-text--body-md mm-box--display-flex mm-box--color-text-default"
               >
                 <a
                   class="mm-box mm-text mm-button-base mm-button-link mm-button-link--size-auto mm-text--body-md-medium mm-box--padding-0 mm-box--padding-right-0 mm-box--padding-left-0 mm-box--display-inline-flex mm-box--justify-content-center mm-box--align-items-center mm-box--color-primary-default mm-box--background-color-transparent"
->>>>>>> 877e184b
                   href="https://etherscan.io/address/0x0987654321098765432109876543210987654321"
                   rel="noopener noreferrer"
                   target="_blank"
@@ -161,11 +131,7 @@
                   >
                     0x098...4321
                     <span
-<<<<<<< HEAD
-                      class="box mm-icon mm-icon--size-md box--margin-left-1 box--display-inline-block box--flex-direction-row box--color-primary-default"
-=======
                       class="mm-box mm-icon mm-icon--size-md mm-box--margin-left-1 mm-box--display-inline-block mm-box--color-primary-default"
->>>>>>> 877e184b
                       style="mask-image: url('./images/icons/undefined.svg');"
                     />
                   </span>
@@ -183,11 +149,7 @@
                       class="custody-account-list__item__clipboard"
                     >
                       <span
-<<<<<<< HEAD
-                        class="box mm-icon mm-icon--size-md box--display-inline-block box--flex-direction-row box--color-icon-muted"
-=======
                         class="mm-box mm-icon mm-icon--size-md mm-box--display-inline-block mm-box--color-icon-muted"
->>>>>>> 877e184b
                         style="mask-image: url('./images/icons/undefined.svg');"
                       />
                     </button>
@@ -209,21 +171,13 @@
         class="mm-box mm-box--display-flex mm-box--gap-4"
       >
         <button
-<<<<<<< HEAD
-          class="mm-box mm-text mm-button-base mm-button-base--size-lg mm-button-base--block custody-account-list__button mm-button-secondary mm-text--body-md-medium mm-box--padding-right-4 mm-box--padding-left-4 mm-box--display-inline-flex mm-box--justify-content-center mm-box--align-items-center mm-box--color-primary-default mm-box--background-color-transparent mm-box--rounded-pill mm-box--border-color-primary-default box--border-style-solid box--border-width-1"
-=======
           class="mm-box mm-text mm-button-base mm-button-base--size-lg mm-button-base--block custody-account-list__button mm-button-secondary mm-text--body-md-medium mm-box--padding-0 mm-box--padding-right-4 mm-box--padding-left-4 mm-box--display-inline-flex mm-box--justify-content-center mm-box--align-items-center mm-box--color-primary-default mm-box--background-color-transparent mm-box--rounded-pill mm-box--border-color-primary-default box--border-style-solid box--border-width-1"
->>>>>>> 877e184b
           data-testid="custody-account-cancel-button"
         >
           [cancel]
         </button>
         <button
-<<<<<<< HEAD
-          class="mm-box mm-text mm-button-base mm-button-base--size-lg mm-button-base--disabled mm-button-base--block custody-account-list__button mm-button-primary mm-button-primary--disabled mm-text--body-md-medium mm-box--padding-right-4 mm-box--padding-left-4 mm-box--display-inline-flex mm-box--justify-content-center mm-box--align-items-center mm-box--color-primary-inverse mm-box--background-color-primary-default mm-box--rounded-pill"
-=======
           class="mm-box mm-text mm-button-base mm-button-base--size-lg mm-button-base--disabled mm-button-base--block custody-account-list__button mm-button-primary mm-button-primary--disabled mm-text--body-md-medium mm-box--padding-0 mm-box--padding-right-4 mm-box--padding-left-4 mm-box--display-inline-flex mm-box--justify-content-center mm-box--align-items-center mm-box--color-primary-inverse mm-box--background-color-primary-default mm-box--rounded-pill"
->>>>>>> 877e184b
           data-testid="custody-account-connect-button"
           disabled=""
         >
