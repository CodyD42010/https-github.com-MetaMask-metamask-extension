--- conflicted
+++ resolved
@@ -15,31 +15,6 @@
         <div
           class="mm-box custody-account-list__item mm-box--display-flex"
         >
-<<<<<<< HEAD
-          <input
-            id="address-0"
-            name="selectedAccount"
-            type="checkbox"
-            value="0x1234567890123456789012345678901234567890"
-          />
-        </div>
-        <div
-          class="box box--margin-left-2 box--display-flex box--flex-direction-column box--width-full"
-        >
-          <label
-            class="box mm-text mm-label mm-label--html-for custody-account-list__item__title mm-text--body-md mm-text--font-weight-medium box--margin-top-2 box--margin-left-2 box--display-flex box--flex-direction-row box--align-items-center box--color-text-default"
-            for="address-0"
-          >
-            <span
-              class="box mm-text custody-account-list__item__name mm-text--inherit box--padding-right-1 box--flex-direction-row box--color-text-default"
-            >
-              Test Account 1
-            </span>
-          </label>
-          <label
-            class="box mm-text mm-label mm-label--html-for mm-text--body-md mm-text--font-weight-medium box--margin-top-2 box--margin-right-3 box--margin-left-2 box--display-flex box--flex-direction-row box--align-items-center box--color-text-default"
-            for="address-0"
-=======
           <div
             class="mm-box mm-box--display-flex mm-box--align-items-flex-start"
             data-testid="custody-account-list-item-radio-button"
@@ -52,7 +27,6 @@
           </div>
           <div
             class="mm-box mm-box--margin-left-2 mm-box--display-flex mm-box--flex-direction-column mm-box--width-full"
->>>>>>> 1277c622
           >
             <label
               class="mm-box mm-text mm-label mm-label--html-for custody-account-list__item__title mm-text--body-md mm-text--font-weight-medium mm-box--margin-top-2 mm-box--margin-left-2 mm-box--display-flex mm-box--align-items-center mm-box--color-text-default"
@@ -116,21 +90,6 @@
         <div
           class="mm-box custody-account-list__item mm-box--display-flex"
         >
-<<<<<<< HEAD
-          <label
-            class="box mm-text mm-label mm-label--html-for custody-account-list__item__title mm-text--body-md mm-text--font-weight-medium box--margin-top-2 box--margin-left-2 box--display-flex box--flex-direction-row box--align-items-center box--color-text-default"
-            for="address-1"
-          >
-            <span
-              class="box mm-text custody-account-list__item__name mm-text--inherit box--padding-right-1 box--flex-direction-row box--color-text-default"
-            >
-              Test Account 2
-            </span>
-          </label>
-          <label
-            class="box mm-text mm-label mm-label--html-for mm-text--body-md mm-text--font-weight-medium box--margin-top-2 box--margin-right-3 box--margin-left-2 box--display-flex box--flex-direction-row box--align-items-center box--color-text-default"
-            for="address-1"
-=======
           <div
             class="mm-box mm-box--display-flex mm-box--align-items-flex-start"
             data-testid="custody-account-list-item-radio-button"
@@ -143,7 +102,6 @@
           </div>
           <div
             class="mm-box mm-box--margin-left-2 mm-box--display-flex mm-box--flex-direction-column mm-box--width-full"
->>>>>>> 1277c622
           >
             <label
               class="mm-box mm-text mm-label mm-label--html-for custody-account-list__item__title mm-text--body-md mm-text--font-weight-medium mm-box--margin-top-2 mm-box--margin-left-2 mm-box--display-flex mm-box--align-items-center mm-box--color-text-default"
