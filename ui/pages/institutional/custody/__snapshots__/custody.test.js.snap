// Jest Snapshot v1, https://goo.gl/fbAQLP

exports[`CustodyPage renders CustodyPage 1`] = `
<div>
  <div
    class="pulse-loader"
  >
    <div
      class="pulse-loader__loading-dot-one"
    />
    <div
      class="pulse-loader__loading-dot-two"
    />
    <div
      class="pulse-loader__loading-dot-three"
    />
  </div>
</div>
`;

exports[`CustodyPage renders CustodyPage 2`] = `
<div>
  <div
    class="mm-box page-container"
  >
    
    
    <div
      class="mm-box page-container__content mm-box--padding-4 mm-box--display-flex mm-box--flex-direction-column mm-box--width-full"
    >
      <div
        class="mm-box mm-box--margin-top-4 mm-box--margin-bottom-4 mm-box--display-flex mm-box--align-items-center"
      >
        <button
          aria-label="Back"
<<<<<<< HEAD
          class="box mm-button-icon mm-button-icon--size-sm box--display-flex box--flex-direction-row box--justify-content-center box--align-items-center box--color-icon-default box--background-color-transparent box--rounded-lg"
        >
          <span
            class="box mm-icon mm-icon--size-sm box--display-inline-block box--flex-direction-row box--color-inherit"
=======
          class="mm-box mm-button-icon mm-button-icon--size-sm mm-box--display-flex mm-box--justify-content-center mm-box--align-items-center mm-box--color-icon-default mm-box--background-color-transparent mm-box--rounded-lg"
        >
          <span
            class="mm-box mm-icon mm-icon--size-sm mm-box--display-inline-block mm-box--color-inherit"
>>>>>>> 877e184b
            style="mask-image: url('./images/icons/arrow-left.svg');"
          />
        </button>
        <p
<<<<<<< HEAD
          class="box mm-text mm-text--body-md box--flex-direction-row box--color-text-default"
=======
          class="mm-box mm-text mm-text--body-md mm-box--color-text-default"
>>>>>>> 877e184b
        >
          Back
        </p>
      </div>
      <h4
<<<<<<< HEAD
        class="box mm-text mm-text--body-lg-medium box--margin-top-4 box--flex-direction-row box--color-text-default"
=======
        class="mm-box mm-text mm-text--body-lg-medium mm-box--margin-top-4 mm-box--color-text-default"
>>>>>>> 877e184b
      >
        Custodial Accounts
      </h4>
      <h6
<<<<<<< HEAD
        class="box mm-text mm-text--body-md box--margin-top-2 box--margin-bottom-5 box--flex-direction-row box--color-text-default"
=======
        class="mm-box mm-text mm-text--body-md mm-box--margin-top-2 mm-box--margin-bottom-5 mm-box--color-text-default"
>>>>>>> 877e184b
      >
        Please choose the custodian you want to connect in order to add or refresh a token.
      </h6>
      <div
        class="mm-box"
      >
        <ul
          width="full"
        >
          <div
            class="mm-box mm-box--margin-bottom-4 mm-box--padding-4 mm-box--display-flex mm-box--flex-direction-row mm-box--justify-content-space-between mm-box--align-items-center mm-box--rounded-sm mm-box--border-color-border-default box--border-style-solid box--border-width-1"
          >
            <div
              class="mm-box mm-box--display-flex mm-box--align-items-center"
            >
              <img
                alt="Saturn Custody"
                height="32"
                src="https://saturn-custody-ui.dev.metamask-institutional.io/saturn.svg"
                width="32"
              />
              <p
<<<<<<< HEAD
                class="box mm-text mm-text--body-md box--margin-left-2 box--flex-direction-row box--color-text-default"
=======
                class="mm-box mm-text mm-text--body-md mm-box--margin-left-2 mm-box--color-text-default"
>>>>>>> 877e184b
              >
                Saturn Custody
              </p>
            </div>
            <button
<<<<<<< HEAD
              class="mm-box mm-text mm-button-base mm-button-base--size-sm mm-button-primary mm-text--body-md-medium mm-box--padding-right-4 mm-box--padding-left-4 mm-box--display-inline-flex mm-box--justify-content-center mm-box--align-items-center mm-box--color-primary-inverse mm-box--background-color-primary-default mm-box--rounded-pill"
=======
              class="mm-box mm-text mm-button-base mm-button-base--size-sm mm-button-primary mm-text--body-md-medium mm-box--padding-0 mm-box--padding-right-4 mm-box--padding-left-4 mm-box--display-inline-flex mm-box--justify-content-center mm-box--align-items-center mm-box--color-primary-inverse mm-box--background-color-primary-default mm-box--rounded-pill"
>>>>>>> 877e184b
              data-testid="custody-connect-button"
            >
              Select
            </button>
          </div>
        </ul>
      </div>
    </div>
    
  </div>
</div>
`;

exports[`CustodyPage renders CustodyPage 3`] = `<div />`;<|MERGE_RESOLUTION|>--- conflicted
+++ resolved
@@ -33,45 +33,26 @@
       >
         <button
           aria-label="Back"
-<<<<<<< HEAD
-          class="box mm-button-icon mm-button-icon--size-sm box--display-flex box--flex-direction-row box--justify-content-center box--align-items-center box--color-icon-default box--background-color-transparent box--rounded-lg"
-        >
-          <span
-            class="box mm-icon mm-icon--size-sm box--display-inline-block box--flex-direction-row box--color-inherit"
-=======
           class="mm-box mm-button-icon mm-button-icon--size-sm mm-box--display-flex mm-box--justify-content-center mm-box--align-items-center mm-box--color-icon-default mm-box--background-color-transparent mm-box--rounded-lg"
         >
           <span
             class="mm-box mm-icon mm-icon--size-sm mm-box--display-inline-block mm-box--color-inherit"
->>>>>>> 877e184b
             style="mask-image: url('./images/icons/arrow-left.svg');"
           />
         </button>
         <p
-<<<<<<< HEAD
-          class="box mm-text mm-text--body-md box--flex-direction-row box--color-text-default"
-=======
           class="mm-box mm-text mm-text--body-md mm-box--color-text-default"
->>>>>>> 877e184b
         >
           Back
         </p>
       </div>
       <h4
-<<<<<<< HEAD
-        class="box mm-text mm-text--body-lg-medium box--margin-top-4 box--flex-direction-row box--color-text-default"
-=======
         class="mm-box mm-text mm-text--body-lg-medium mm-box--margin-top-4 mm-box--color-text-default"
->>>>>>> 877e184b
       >
         Custodial Accounts
       </h4>
       <h6
-<<<<<<< HEAD
-        class="box mm-text mm-text--body-md box--margin-top-2 box--margin-bottom-5 box--flex-direction-row box--color-text-default"
-=======
         class="mm-box mm-text mm-text--body-md mm-box--margin-top-2 mm-box--margin-bottom-5 mm-box--color-text-default"
->>>>>>> 877e184b
       >
         Please choose the custodian you want to connect in order to add or refresh a token.
       </h6>
@@ -94,21 +75,13 @@
                 width="32"
               />
               <p
-<<<<<<< HEAD
-                class="box mm-text mm-text--body-md box--margin-left-2 box--flex-direction-row box--color-text-default"
-=======
                 class="mm-box mm-text mm-text--body-md mm-box--margin-left-2 mm-box--color-text-default"
->>>>>>> 877e184b
               >
                 Saturn Custody
               </p>
             </div>
             <button
-<<<<<<< HEAD
-              class="mm-box mm-text mm-button-base mm-button-base--size-sm mm-button-primary mm-text--body-md-medium mm-box--padding-right-4 mm-box--padding-left-4 mm-box--display-inline-flex mm-box--justify-content-center mm-box--align-items-center mm-box--color-primary-inverse mm-box--background-color-primary-default mm-box--rounded-pill"
-=======
               class="mm-box mm-text mm-button-base mm-button-base--size-sm mm-button-primary mm-text--body-md-medium mm-box--padding-0 mm-box--padding-right-4 mm-box--padding-left-4 mm-box--display-inline-flex mm-box--justify-content-center mm-box--align-items-center mm-box--color-primary-inverse mm-box--background-color-primary-default mm-box--rounded-pill"
->>>>>>> 877e184b
               data-testid="custody-connect-button"
             >
               Select
