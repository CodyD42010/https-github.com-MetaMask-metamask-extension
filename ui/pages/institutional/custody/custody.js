import React, {
  useState,
  useMemo,
  useCallback,
  useEffect,
  useContext,
} from 'react';
import { useSelector, useDispatch } from 'react-redux';
import { useHistory } from 'react-router-dom';
import { isEqual } from 'lodash';
import { useI18nContext } from '../../../hooks/useI18nContext';
import { mmiActionsFactory } from '../../../store/institutional/institution-background';
import { MetaMetricsContext } from '../../../contexts/metametrics';
import {
  ButtonIcon,
  Button,
  Label,
  IconName,
  IconSize,
  ButtonSize,
  ButtonVariant,
  Box,
  Text,
} from '../../../components/component-library';
import {
  AlignItems,
  Display,
  FlexDirection,
  FontWeight,
  Color,
  JustifyContent,
  BorderRadius,
  BorderColor,
  BlockSize,
  TextColor,
  TextAlign,
  TextVariant,
} from '../../../helpers/constants/design-system';
import {
  CUSTODY_ACCOUNT_DONE_ROUTE,
  CUSTODY_ACCOUNT_ROUTE,
  DEFAULT_ROUTE,
} from '../../../helpers/constants/routes';
import { getCurrentChainId, getSelectedAddress } from '../../../selectors';
import { getMMIConfiguration } from '../../../selectors/institutional/selectors';
import { getInstitutionalConnectRequests } from '../../../ducks/institutional/institutional';
import CustodyAccountList from '../connect-custody/account-list';
import JwtUrlForm from '../../../components/institutional/jwt-url-form';
import {
  MetaMetricsEventCategory,
  MetaMetricsEventName,
} from '../../../../shared/constants/metametrics';
import PulseLoader from '../../../components/ui/pulse-loader/pulse-loader';
import ConfirmConnectCustodianModal from '../confirm-connect-custodian-modal';
import { findCustodianByDisplayName } from '../../../helpers/utils/institutional/find-by-custodian-name';

const CustodyPage = () => {
  const t = useI18nContext();
  const history = useHistory();
  const trackEvent = useContext(MetaMetricsContext);
  const dispatch = useDispatch();

  const mmiActions = mmiActionsFactory();
  const currentChainId = useSelector(getCurrentChainId);
  const { custodians } = useSelector(getMMIConfiguration);

  const [loading, setLoading] = useState(true);
  const [
    isConfirmConnectCustodianModalVisible,
    setIsConfirmConnectCustodianModalVisible,
  ] = useState(false);
  const [selectedAccounts, setSelectedAccounts] = useState({});
  const [selectedCustodianName, setSelectedCustodianName] = useState('');
  const [selectedCustodianImage, setSelectedCustodianImage] = useState(null);
  const [selectedCustodianDisplayName, setSelectedCustodianDisplayName] =
    useState('');
  const [matchedCustodian, setMatchedCustodian] = useState(null);
  const [selectedCustodianType, setSelectedCustodianType] = useState('');
  const [connectError, setConnectError] = useState('');
  const [currentJwt, setCurrentJwt] = useState('');
  const [selectError, setSelectError] = useState('');
  const [jwtList, setJwtList] = useState([]);
  const [apiUrl, setApiUrl] = useState('');
  const [addNewTokenClicked, setAddNewTokenClicked] = useState(false);
  const [chainId, setChainId] = useState(parseInt(currentChainId, 16));
  const connectRequests = useSelector(getInstitutionalConnectRequests, isEqual);
  const [accounts, setAccounts] = useState();
  const address = useSelector(getSelectedAddress);
  const connectRequest = connectRequests ? connectRequests[0] : undefined;
  const isCheckBoxSelected =
    accounts && Object.keys(selectedAccounts).length === accounts.length;

  const custodianButtons = useMemo(() => {
    const custodianItems = [];

    const sortedCustodians = [...custodians].sort((a, b) =>
      a.name.toLowerCase().localeCompare(b.name.toLowerCase()),
    );

    function shouldShowInProduction(custodian) {
      return (
        'production' in custodian &&
        !custodian.production &&
        process.env.METAMASK_ENVIRONMENT === 'production'
      );
    }

    function isHidden(custodian) {
      return 'hidden' in custodian && custodian.hidden;
    }

    function isNotSelectedCustodian(custodian) {
      return (
        'name' in custodian &&
        connectRequest &&
        Object.keys(connectRequest).length &&
        custodian.name !== selectedCustodianName
      );
    }

    async function handleButtonClick(custodian) {
      try {
        const jwtListValue = await dispatch(
          mmiActions.getCustodianJWTList(custodian.name),
        );

        setSelectedCustodianName(custodian.name);
        setSelectedCustodianType(custodian.type);
        setSelectedCustodianImage(custodian.iconUrl);
        setSelectedCustodianDisplayName(custodian.displayName);
        setApiUrl(custodian.apiUrl);
        setCurrentJwt(jwtListValue[0] || '');
        setJwtList(jwtListValue);
        trackEvent({
          category: MetaMetricsEventCategory.MMI,
          event: MetaMetricsEventName.CustodianSelected,
          properties: {
            custodian: custodian.name,
          },
        });
      } catch (error) {
        console.error('Error:', error);
      }
    }

    sortedCustodians.forEach((custodian) => {
      if (
        shouldShowInProduction(custodian) ||
        isHidden(custodian) ||
        isNotSelectedCustodian(custodian)
      ) {
        return;
      }

      custodianItems.push(
        <Box
          key={custodian.name}
          display={Display.Flex}
          flexDirection={FlexDirection.Row}
          justifyContent={JustifyContent.spaceBetween}
          alignItems={AlignItems.center}
          borderColor={BorderColor.borderDefault}
          borderRadius={BorderRadius.SM}
          padding={4}
          marginBottom={4}
        >
          <Box display={Display.Flex} alignItems={AlignItems.center}>
            {custodian.iconUrl && (
              <img
                width={32}
                height={32}
                src={custodian.iconUrl}
                alt={custodian.displayName}
              />
            )}
            <Text marginLeft={2}>{custodian.displayName}</Text>
          </Box>

          <Button
            size={ButtonSize.Sm}
            data-testid="custody-connect-button"
<<<<<<< HEAD
            onClick={() => handleButtonClick(custodian)}
=======
            onClick={async () => {
              try {
                const custodianByDisplayName = findCustodianByDisplayName(
                  custodian.displayName,
                  custodians,
                );
                const jwtListValue = await dispatch(
                  mmiActions.getCustodianJWTList(custodian.name),
                );
                setSelectedCustodianName(custodian.name);
                setSelectedCustodianDisplayName(custodian.displayName);
                setSelectedCustodianImage(custodian.iconUrl);
                setApiUrl(custodian.apiUrl);
                setCurrentJwt(jwtListValue[0] || '');
                setJwtList(jwtListValue);

                // open confirm Connect Custodian modal except for gk8
                if (
                  custodianByDisplayName.displayName.toLocaleLowerCase() ===
                  'gk8'
                ) {
                  setSelectedCustodianType(custodian.type);
                } else {
                  setMatchedCustodian(custodianByDisplayName);
                  setIsConfirmConnectCustodianModalVisible(true);
                }

                trackEvent({
                  category: MetaMetricsEventCategory.MMI,
                  event: MetaMetricsEventName.CustodianSelected,
                  properties: {
                    custodian: custodian.name,
                  },
                });
              } catch (error) {
                console.error('Error:', error);
              }
            }}
>>>>>>> a3a99aaa
          >
            {t('select')}
          </Button>
        </Box>,
      );
    });

    return custodianItems;
  }, [
    connectRequest,
    custodians,
    dispatch,
    mmiActions,
    selectedCustodianName,
    t,
    trackEvent,
  ]);

  const handleConnectError = useCallback(
    (e) => {
      const getErrorMessage = (error) => {
        const detailedError = error.message.split(':');
        const errorCode = parseInt(detailedError[0], 10);

        if (detailedError.length > 1 && !isNaN(errorCode)) {
          switch (errorCode) {
            case 401:
              return 'Authentication error. Please ensure you have entered the correct token';
            default:
              return null;
          }
        }

        if (/Network Error/u.test(error.message)) {
          return 'Network error. Please ensure you have entered the correct API URL';
        }

        return error.message;
      };

      const errorMessage = getErrorMessage(e);

      setConnectError(
        `Something went wrong connecting your custodian account. Error details: ${errorMessage}`,
      );
      trackEvent({
        category: MetaMetricsEventCategory.MMI,
        event: MetaMetricsEventName.CustodianConnectionFailed,
        properties: {
          custodian: selectedCustodianName,
        },
      });
    },
    [selectedCustodianName, trackEvent],
  );

  useEffect(() => {
    const fetchConnectRequest = async () => {
      try {
        if (connectRequest && Object.keys(connectRequest).length) {
          const {
            token,
            environment: custodianName,
            service: custodianType,
            apiUrl: custodianApiUrl,
          } = connectRequest;

          const custodianToken =
            token || (await dispatch(mmiActions.getCustodianToken(address)));

          setCurrentJwt(custodianToken);
          setSelectedCustodianType(custodianType);
          setSelectedCustodianName(custodianName || custodianType);
          setApiUrl(custodianApiUrl);
          setConnectError('');

          const accountsValue = await dispatch(
            mmiActions.getCustodianAccounts(
              custodianToken,
              custodianApiUrl,
              custodianType,
              true,
            ),
          );

          setAccounts(accountsValue);

          trackEvent({
            category: MetaMetricsEventCategory.MMI,
            event: MetaMetricsEventName.CustodianConnected,
            properties: {
              custodian: custodianName,
              apiUrl,
              rpc: Boolean(connectRequest),
            },
          });
        }
      } catch (error) {
        console.error(error);
        handleConnectError(error);
      }
    };

    const handleFetchConnectRequest = () => {
      setLoading(true);
      fetchConnectRequest().finally(() => setLoading(false));
    };

    handleFetchConnectRequest();
    // eslint-disable-next-line react-hooks/exhaustive-deps
  }, []);

  useEffect(() => {
    async function handleNetworkChange() {
      if (!isNaN(chainId)) {
        const jwt = currentJwt || jwtList[0];

        if (jwt && jwt.length) {
          setAccounts(
            await dispatch(
              mmiActions.getCustodianAccounts(
                jwt,
                apiUrl,
                selectedCustodianType,
                true,
              ),
            ),
          );
        }
      }
    }

    if (parseInt(chainId, 16) !== chainId) {
      setChainId(parseInt(currentChainId, 16));
      handleNetworkChange();
    }

    // eslint-disable-next-line react-hooks/exhaustive-deps
  }, [currentChainId]);

  const cancelConnectCustodianToken = () => {
    setSelectedCustodianName('');
    setSelectedCustodianType('');
    setSelectedCustodianImage(null);
    setSelectedCustodianDisplayName('');
    setApiUrl('');
    setCurrentJwt('');
    setConnectError('');
    setSelectError('');

    history.push(CUSTODY_ACCOUNT_ROUTE);
  };

  const setSelectAllAccounts = (e) => {
    const allAccounts = {};

    if (e.currentTarget.checked) {
      accounts.forEach((account) => {
        allAccounts[account.address] = {
          name: account.name,
          custodianDetails: account.custodianDetails,
          labels: account.labels,
          token: currentJwt,
          apiUrl,
          chainId: account.chainId,
          custodyType: selectedCustodianType,
          custodyName: selectedCustodianName,
        };
      });
      setSelectedAccounts(allAccounts);
    } else {
      setSelectedAccounts({});
    }
  };

  if (loading) {
    return <PulseLoader />;
  }

  return (
    <Box className="page-container">
      {connectError && (
        <Text
          data-testid="connect-error"
          textAlign={TextAlign.Center}
          marginTop={3}
          padding={[2, 7, 5]}
        >
          {connectError}
        </Text>
      )}
      {selectError && (
        <Text textAlign={TextAlign.Center} marginTop={3} padding={[2, 7, 5]}>
          {selectError}
        </Text>
      )}

      {!accounts && !selectedCustodianType && (
        <Box
          data-testid="connect-custodial-account"
          padding={4}
          display={Display.Flex}
          flexDirection={FlexDirection.Column}
          className="page-container__content"
          width={BlockSize.Full}
        >
          <Box
            display={Display.Flex}
            alignItems={AlignItems.center}
            marginBottom={4}
            marginTop={4}
          >
            <ButtonIcon
              ariaLabel={t('back')}
              iconName={IconName.ArrowLeft}
              size={IconSize.Sm}
              color={Color.iconDefault}
              onClick={() => history.push(DEFAULT_ROUTE)}
              display={Display.Flex}
            />
            <Text>{t('back')}</Text>
          </Box>
          <Text as="h4" variant={TextVariant.bodyLgMedium} marginTop={4}>
            {t('connectCustodialAccountTitle')}
          </Text>
          <Text
            as="h6"
            color={TextColor.textDefault}
            marginTop={2}
            marginBottom={5}
          >
            {t('connectCustodialAccountMsg')}
          </Text>
          <Box>
            <ul width={BlockSize.Full}>{custodianButtons}</ul>
          </Box>
        </Box>
      )}
      {!accounts && selectedCustodianType && (
        <>
          <Box
            padding={4}
            display={Display.Flex}
            flexDirection={FlexDirection.Column}
            className="page-container__content"
            width={BlockSize.Full}
          >
            <Box
              display={Display.Flex}
              alignItems={AlignItems.center}
              marginBottom={4}
              marginTop={4}
            >
              <ButtonIcon
                data-testid="custody-back-button"
                ariaLabel={t('back')}
                iconName={IconName.ArrowLeft}
                size={IconSize.Sm}
                color={Color.iconDefault}
                onClick={cancelConnectCustodianToken}
                display={[Display.Flex]}
              />
              <Text>{t('back')}</Text>
            </Box>
            {selectedCustodianImage && (
              <Box display={Display.Flex} alignItems={AlignItems.center}>
                <img
                  width={32}
                  height={32}
                  src={selectedCustodianImage}
                  alt={selectedCustodianDisplayName}
                />
                <Text as="h4" marginLeft={2}>
                  {selectedCustodianDisplayName}
                </Text>
              </Box>
            )}
            <Text marginTop={4}>
              {t('enterCustodianToken', [selectedCustodianDisplayName])}
            </Text>
            <Box paddingBottom={7}>
              <JwtUrlForm
                jwtList={jwtList}
                currentJwt={currentJwt}
                onJwtChange={(jwt) => setCurrentJwt(jwt)}
                jwtInputText={t('pasteJWTToken')}
                apiUrl={apiUrl}
                urlInputText={t('custodyApiUrl', [
                  selectedCustodianDisplayName,
                ])}
                onUrlChange={(url) => setApiUrl(url)}
              />
            </Box>
          </Box>
          <Box as="footer" className="page-container__footer" padding={4}>
            {loading ? (
              <PulseLoader />
            ) : (
              <Box display={Display.Flex} gap={4}>
                <Button
                  data-testid="custody-cancel-button"
                  block
                  variant={ButtonVariant.Secondary}
                  size={ButtonSize.Lg}
                  onClick={cancelConnectCustodianToken}
                >
                  {t('cancel')}
                </Button>
                <Button
                  block
                  data-testid="jwt-form-connect-button"
                  size={ButtonSize.Lg}
                  onClick={async () => {
                    try {
                      setConnectError('');

                      const accountsValue = await dispatch(
                        mmiActions.getCustodianAccounts(
                          currentJwt || jwtList[0],
                          apiUrl,
                          selectedCustodianType,
                          true,
                        ),
                      );

                      setAccounts(accountsValue);
                      trackEvent({
                        category: MetaMetricsEventCategory.MMI,
                        event: MetaMetricsEventName.CustodianConnected,
                        properties: {
                          custodian: selectedCustodianName,
                          apiUrl,
                          rpc: Boolean(connectRequest),
                        },
                      });
                    } catch (e) {
                      handleConnectError(e);
                    }
                  }}
                  disabled={
                    !selectedCustodianName ||
                    (addNewTokenClicked && !currentJwt)
                  }
                >
                  {t('connect')}
                </Button>
              </Box>
            )}
          </Box>
        </>
      )}
      {accounts && accounts.length > 0 && (
        <>
          <Box padding={[5, 7, 2]} width={BlockSize.Full}>
            <Text as="h4">{t('selectAnAccount')}</Text>
            <Text marginTop={2} marginBottom={2}>
              {t('selectAnAccountHelp')}
            </Text>
          </Box>
          <Box
            padding={[5, 7, 0]}
            display={Display.Flex}
            flexDirection={FlexDirection.Row}
            justifyContent={JustifyContent.flexStart}
            alignItems={AlignItems.center}
          >
            <input
              type="checkbox"
              id="selectAllAccounts"
              data-testid={`select-all-accounts-selected-${isCheckBoxSelected}`}
              name="selectAllAccounts"
              marginRight={2}
              marginLeft={2}
              value={{}}
              onChange={(e) => setSelectAllAccounts(e)}
              checked={isCheckBoxSelected}
            />
            <Label htmlFor="selectAllAccounts">{t('selectAllAccounts')}</Label>
          </Box>
          <CustodyAccountList
            custody={selectedCustodianName}
            accounts={accounts}
            onAccountChange={(account) => {
              setSelectedAccounts((prevSelectedAccounts) => {
                const updatedSelectedAccounts = { ...prevSelectedAccounts };

                if (updatedSelectedAccounts[account.address]) {
                  delete updatedSelectedAccounts[account.address];
                } else {
                  updatedSelectedAccounts[account.address] = {
                    name: account.name,
                    custodianDetails: account.custodianDetails,
                    labels: account.labels,
                    token: currentJwt,
                    apiUrl,
                    chainId: account.chainId,
                    custodyType: selectedCustodianType,
                    custodyName: selectedCustodianName,
                  };
                }

                return updatedSelectedAccounts;
              });
            }}
            selectedAccounts={selectedAccounts}
            onAddAccounts={async () => {
              try {
                const selectedCustodian = custodians.find(
                  (custodian) => custodian.name === selectedCustodianName,
                );

                await dispatch(
                  mmiActions.connectCustodyAddresses(
                    selectedCustodianType,
                    selectedCustodianName,
                    selectedAccounts,
                  ),
                );

                trackEvent({
                  category: MetaMetricsEventCategory.MMI,
                  event: MetaMetricsEventName.CustodialAccountsConnected,
                  properties: {
                    custodian: selectedCustodianName,
                    numberOfAccounts: Object.keys(selectedAccounts).length,
                    chainId,
                  },
                });

                history.push({
                  pathname: CUSTODY_ACCOUNT_DONE_ROUTE,
                  state: {
                    imgSrc: selectedCustodian.iconUrl,
                    title: t('custodianAccountAddedTitle', [
                      selectedCustodian.displayName,
                    ]),
                    description: t('custodianAccountAddedDesc'),
                  },
                });
              } catch (e) {
                setSelectError(e.message);
              }
            }}
            onCancel={() => {
              setAccounts(null);
              setSelectedCustodianName(null);
              setSelectedCustodianType(null);
              setSelectedAccounts({});
              setCurrentJwt('');
              setApiUrl('');
              setAddNewTokenClicked(false);

              history.push(DEFAULT_ROUTE);

              trackEvent({
                category: MetaMetricsEventCategory.MMI,
                event: MetaMetricsEventName.CustodianConnectionCanceled,
                properties: {
                  custodian: selectedCustodianName,
                  numberOfAccounts: Object.keys(selectedAccounts).length,
                  chainId,
                },
              });
            }}
          />
        </>
      )}
      {accounts && accounts.length === 0 && (
        <>
          <Box
            data-testid="custody-accounts-empty"
            padding={[6, 7, 2]}
            className="page-container__content"
          >
            <Text
              marginBottom={2}
              fontWeight={FontWeight.Bold}
              color={TextColor.textDefault}
              variant={TextVariant.bodyLgMedium}
            >
              {t('allCustodianAccountsConnectedTitle')}
            </Text>
            <Text variant={TextVariant.bodyMd}>
              {t('allCustodianAccountsConnectedSubtitle')}
            </Text>
          </Box>
          <Box as="footer" className="page-container__footer" padding={4}>
            <Button
              block
              size={ButtonSize.Lg}
              type={ButtonVariant.Secondary}
              onClick={() => history.push(DEFAULT_ROUTE)}
            >
              {t('close')}
            </Button>
          </Box>
        </>
      )}

      {isConfirmConnectCustodianModalVisible && (
        <ConfirmConnectCustodianModal
          onModalClose={() => setIsConfirmConnectCustodianModalVisible(false)}
          custodianName={selectedCustodianDisplayName}
          custodianURL={matchedCustodian?.website}
        />
      )}
    </Box>
  );
};

export default CustodyPage;<|MERGE_RESOLUTION|>--- conflicted
+++ resolved
@@ -120,17 +120,33 @@
 
     async function handleButtonClick(custodian) {
       try {
+        const custodianByDisplayName = findCustodianByDisplayName(
+          custodian.displayName,
+          custodians,
+        );
+        
         const jwtListValue = await dispatch(
           mmiActions.getCustodianJWTList(custodian.name),
         );
-
+        
         setSelectedCustodianName(custodian.name);
-        setSelectedCustodianType(custodian.type);
+        setSelectedCustodianDisplayName(custodian.displayName);
         setSelectedCustodianImage(custodian.iconUrl);
-        setSelectedCustodianDisplayName(custodian.displayName);
         setApiUrl(custodian.apiUrl);
         setCurrentJwt(jwtListValue[0] || '');
         setJwtList(jwtListValue);
+
+        // open confirm Connect Custodian modal except for gk8
+        if (
+          custodianByDisplayName.displayName.toLocaleLowerCase() ===
+          'gk8'
+        ) {
+          setSelectedCustodianType(custodian.type);
+        } else {
+          setMatchedCustodian(custodianByDisplayName);
+          setIsConfirmConnectCustodianModalVisible(true);
+        }
+
         trackEvent({
           category: MetaMetricsEventCategory.MMI,
           event: MetaMetricsEventName.CustodianSelected,
@@ -179,48 +195,7 @@
           <Button
             size={ButtonSize.Sm}
             data-testid="custody-connect-button"
-<<<<<<< HEAD
             onClick={() => handleButtonClick(custodian)}
-=======
-            onClick={async () => {
-              try {
-                const custodianByDisplayName = findCustodianByDisplayName(
-                  custodian.displayName,
-                  custodians,
-                );
-                const jwtListValue = await dispatch(
-                  mmiActions.getCustodianJWTList(custodian.name),
-                );
-                setSelectedCustodianName(custodian.name);
-                setSelectedCustodianDisplayName(custodian.displayName);
-                setSelectedCustodianImage(custodian.iconUrl);
-                setApiUrl(custodian.apiUrl);
-                setCurrentJwt(jwtListValue[0] || '');
-                setJwtList(jwtListValue);
-
-                // open confirm Connect Custodian modal except for gk8
-                if (
-                  custodianByDisplayName.displayName.toLocaleLowerCase() ===
-                  'gk8'
-                ) {
-                  setSelectedCustodianType(custodian.type);
-                } else {
-                  setMatchedCustodian(custodianByDisplayName);
-                  setIsConfirmConnectCustodianModalVisible(true);
-                }
-
-                trackEvent({
-                  category: MetaMetricsEventCategory.MMI,
-                  event: MetaMetricsEventName.CustodianSelected,
-                  properties: {
-                    custodian: custodian.name,
-                  },
-                });
-              } catch (error) {
-                console.error('Error:', error);
-              }
-            }}
->>>>>>> a3a99aaa
           >
             {t('select')}
           </Button>
