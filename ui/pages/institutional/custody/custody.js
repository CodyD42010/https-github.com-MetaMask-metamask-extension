--- conflicted
+++ resolved
@@ -197,48 +197,7 @@
           <Button
             size={ButtonSize.Sm}
             data-testid="custody-connect-button"
-<<<<<<< HEAD
-            onClick={async () => {
-              try {
-                const custodianByDisplayName = findCustodianByDisplayName(
-                  custodian.displayName,
-                  custodians,
-                );
-                const jwtListValue = await dispatch(
-                  mmiActions.getCustodianJWTList(custodian.envName),
-                );
-                setSelectedCustodianName(custodian.envName);
-                setSelectedCustodianDisplayName(custodian.displayName);
-                setSelectedCustodianImage(custodian.iconUrl);
-                setApiUrl(custodian.apiUrl);
-                setCurrentJwt(jwtListValue[0] || '');
-                setJwtList(jwtListValue);
-
-                // open confirm Connect Custodian modal except for gk8
-                if (
-                  custodianByDisplayName.displayName.toLocaleLowerCase() ===
-                  'gk8'
-                ) {
-                  setSelectedCustodianType(custodian.type);
-                } else {
-                  setMatchedCustodian(custodianByDisplayName);
-                  setIsConfirmConnectCustodianModalVisible(true);
-                }
-
-                trackEvent({
-                  category: MetaMetricsEventCategory.MMI,
-                  event: MetaMetricsEventName.CustodianSelected,
-                  properties: {
-                    custodian: custodian.envName,
-                  },
-                });
-              } catch (error) {
-                console.error('Error:', error);
-              }
-            }}
-=======
             onClick={() => handleButtonClick(custodian)}
->>>>>>> 6bb268be
           >
             {t('select')}
           </Button>
@@ -673,7 +632,8 @@
                   state: {
                     imgSrc: selectedCustodian && selectedCustodian.iconUrl,
                     title: t('custodianAccountAddedTitle', [
-                      selectedCustodian && selectedCustodian.displayName || 'Custodian',
+                      (selectedCustodian && selectedCustodian.displayName) ||
+                        'Custodian',
                     ]),
                     description: t('custodianAccountAddedDesc'),
                   },
