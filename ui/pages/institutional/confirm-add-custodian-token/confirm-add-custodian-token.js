import React, { useContext, useEffect, useState } from 'react';
import { useDispatch, useSelector, shallowEqual } from 'react-redux';
import { useHistory } from 'react-router-dom';
import PulseLoader from '../../../components/ui/pulse-loader';
import { CUSTODY_ACCOUNT_ROUTE } from '../../../helpers/constants/routes';
import { BUILT_IN_NETWORKS } from '../../../../shared/constants/network';
import { MetaMetricsContext } from '../../../contexts/metametrics';
import { getMostRecentOverviewPage } from '../../../ducks/history/history';
import { setProviderType } from '../../../store/actions';
import { mmiActionsFactory } from '../../../store/institutional/institution-background';
import { Box } from '../../../components/component-library';
import {
  MetaMetricsEventCategory,
  MetaMetricsEventName,
} from '../../../../shared/constants/metametrics';
import { getInstitutionalConnectRequests } from '../../../ducks/institutional/institutional';
<<<<<<< HEAD
=======
import { findCustodianByEnvName } from '../../../helpers/utils/institutional/find-by-custodian-name';
>>>>>>> cb14ec53

const ConfirmAddCustodianToken = () => {
  const dispatch = useDispatch();
  const history = useHistory();
  const trackEvent = useContext(MetaMetricsContext);
  const mmiActions = mmiActionsFactory();

  const mostRecentOverviewPage = useSelector(getMostRecentOverviewPage);
  const connectRequests = useSelector(
    getInstitutionalConnectRequests,
    shallowEqual,
  );
  const [isLoading, setIsLoading] = useState(false);

  // eslint-disable-next-line no-undef
  const storageItem = localStorage.getItem('tempConnectRequest');

  const tempConnectRequest = JSON.parse(storageItem);

  const connectRequest = connectRequests[0]
    ? connectRequests[0]
    : tempConnectRequest;

  useEffect(() => {
    if (!connectRequest) {
      history.push(mostRecentOverviewPage);
      setIsLoading(false);

      return null;
    }
<<<<<<< HEAD
=======
  }, [connectRequest, history, mostRecentOverviewPage]);

  const handleButtonClick = useCallback(
    async ({ isConfirm }) => {
      try {
        if (isConfirm) {
          setConnectError('');
          setIsLoading(true);

          if (connectRequest.chainId) {
            const networkType = Object.keys(BUILT_IN_NETWORKS).find(
              (key) =>
                Number(BUILT_IN_NETWORKS[key].chainId).toString(10) ===
                connectRequest.chainId.toString(),
            );

            await dispatch(setProviderType(networkType));
          }
        }

        await dispatch(
          mmiActions.removeAddTokenConnectRequest({
            origin: connectRequest.origin,
            environment: connectRequest.environment,
            token: connectRequest.token,
          }),
        );

        trackEvent({
          category: MetaMetricsEventCategory.MMI,
          event: MetaMetricsEventName.TokenAdded,
          properties: {
            actions: isConfirm
              ? 'Custodian RPC confirm'
              : 'Custodian RPC cancel',
            custodian: connectRequest.custodian,
            envName: connectRequest.environment,
          },
        });

        if (isConfirm) {
          history.push(CUSTODY_ACCOUNT_ROUTE);
        }
      } catch (e) {
        const errorMessage = e.message || 'Connection error';
        setConnectError(errorMessage);
        setIsLoading(false);
      }
    },
    [connectRequest, dispatch, history, trackEvent, mmiActions],
  );
>>>>>>> cb14ec53

    setIsLoading(true);

    if (connectRequest.chainId) {
      const networkType = Object.keys(BUILT_IN_NETWORKS).find(
        (key) =>
          Number(BUILT_IN_NETWORKS[key].chainId).toString(10) ===
          connectRequest.chainId.toString(),
      );

      (async () => {
        await dispatch(setProviderType(networkType));
      })();
    }

    let custodianName = connectRequest.service.toLowerCase();

    if (connectRequest.service === 'JSONRPC') {
      custodianName = connectRequest.environment;
    }

    (async () => {
      await dispatch(
        mmiActions.setCustodianConnectRequest({
          token: connectRequest.token,
          apiUrl: connectRequest.apiUrl,
          custodianName,
          custodianType: connectRequest.service,
        }),
      );

      await dispatch(
        mmiActions.removeAddTokenConnectRequest({
          origin: connectRequest.origin,
          apiUrl: connectRequest.apiUrl,
          token: connectRequest.token,
        }),
      );
    })();

    return history.push(CUSTODY_ACCOUNT_ROUTE);
  }, [
    connectRequest,
    dispatch,
    history,
    trackEvent,
    mmiActions,
    mostRecentOverviewPage,
  ]);

  trackEvent({
    category: MetaMetricsEventCategory.MMI,
    event: MetaMetricsEventName.TokenAdded,
    properties: {
      actions: 'Custodian RPC request',
      custodian: connectRequest.custodian,
      envName: connectRequest.environment,
    },
  });

<<<<<<< HEAD
=======
  const custodianLabel =
    connectRequest.labels?.find((label) => label.key === 'service')?.value ||
    t('custodian');
  const custodian = findCustodianByEnvName(
    connectRequest.environment,
    custodians,
  );

>>>>>>> cb14ec53
  return (
    <Box className="page-container">{isLoading ? <PulseLoader /> : null}</Box>
  );
};

export default ConfirmAddCustodianToken;<|MERGE_RESOLUTION|>--- conflicted
+++ resolved
@@ -14,10 +14,7 @@
   MetaMetricsEventName,
 } from '../../../../shared/constants/metametrics';
 import { getInstitutionalConnectRequests } from '../../../ducks/institutional/institutional';
-<<<<<<< HEAD
-=======
 import { findCustodianByEnvName } from '../../../helpers/utils/institutional/find-by-custodian-name';
->>>>>>> cb14ec53
 
 const ConfirmAddCustodianToken = () => {
   const dispatch = useDispatch();
@@ -48,60 +45,6 @@
 
       return null;
     }
-<<<<<<< HEAD
-=======
-  }, [connectRequest, history, mostRecentOverviewPage]);
-
-  const handleButtonClick = useCallback(
-    async ({ isConfirm }) => {
-      try {
-        if (isConfirm) {
-          setConnectError('');
-          setIsLoading(true);
-
-          if (connectRequest.chainId) {
-            const networkType = Object.keys(BUILT_IN_NETWORKS).find(
-              (key) =>
-                Number(BUILT_IN_NETWORKS[key].chainId).toString(10) ===
-                connectRequest.chainId.toString(),
-            );
-
-            await dispatch(setProviderType(networkType));
-          }
-        }
-
-        await dispatch(
-          mmiActions.removeAddTokenConnectRequest({
-            origin: connectRequest.origin,
-            environment: connectRequest.environment,
-            token: connectRequest.token,
-          }),
-        );
-
-        trackEvent({
-          category: MetaMetricsEventCategory.MMI,
-          event: MetaMetricsEventName.TokenAdded,
-          properties: {
-            actions: isConfirm
-              ? 'Custodian RPC confirm'
-              : 'Custodian RPC cancel',
-            custodian: connectRequest.custodian,
-            envName: connectRequest.environment,
-          },
-        });
-
-        if (isConfirm) {
-          history.push(CUSTODY_ACCOUNT_ROUTE);
-        }
-      } catch (e) {
-        const errorMessage = e.message || 'Connection error';
-        setConnectError(errorMessage);
-        setIsLoading(false);
-      }
-    },
-    [connectRequest, dispatch, history, trackEvent, mmiActions],
-  );
->>>>>>> cb14ec53
 
     setIsLoading(true);
 
@@ -162,17 +105,6 @@
     },
   });
 
-<<<<<<< HEAD
-=======
-  const custodianLabel =
-    connectRequest.labels?.find((label) => label.key === 'service')?.value ||
-    t('custodian');
-  const custodian = findCustodianByEnvName(
-    connectRequest.environment,
-    custodians,
-  );
-
->>>>>>> cb14ec53
   return (
     <Box className="page-container">{isLoading ? <PulseLoader /> : null}</Box>
   );
