--- conflicted
+++ resolved
@@ -26,18 +26,14 @@
   BUTTON_VARIANT,
   Box,
 } from '../../../components/component-library';
-<<<<<<< HEAD
-import Box from '../../../components/ui/box';
 import {
   MetaMetricsEventCategory,
   MetaMetricsEventName,
 } from '../../../../shared/constants/metametrics';
-=======
 import {
   complianceActivated,
   getInstitutionalConnectRequests,
 } from '../../../ducks/institutional/institutional';
->>>>>>> 45b7b0ca
 
 const ConfirmAddCustodianToken = () => {
   const t = useContext(I18nContext);
