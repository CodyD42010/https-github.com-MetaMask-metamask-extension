import React, { Component } from 'react';
import PropTypes from 'prop-types';
import copyToClipboard from 'copy-to-clipboard';
import classnames from 'classnames';
import log from 'loglevel';

import AccountListItem from '../../components/app/account-list-item';
import Identicon from '../../components/ui/identicon';
import Tooltip from '../../components/ui/tooltip';
import { PageContainerFooter } from '../../components/ui/page-container';

import { MetaMetricsEventCategory } from '../../../shared/constants/metametrics';
import { SECOND } from '../../../shared/constants/time';
<<<<<<< HEAD
import { Numeric } from '../../../shared/modules/Numeric';
import { EtherDenomination } from '../../../shared/constants/common';
import { Icon, IconName } from '../../components/component-library';
import { IconColor } from '../../helpers/constants/design-system';
import { formatCurrency } from '../../helpers/utils/confirm-tx.util';
import { getValueFromWeiHex } from '../../../shared/modules/conversion.utils';
=======
import { getEnvironmentType } from '../../../app/scripts/lib/util';
import { conversionUtil } from '../../../shared/modules/conversion-util';
>>>>>>> 9a9eef56

export default class ConfirmDecryptMessage extends Component {
  static contextTypes = {
    t: PropTypes.func.isRequired,
    trackEvent: PropTypes.func.isRequired,
  };

  static propTypes = {
    fromAccount: PropTypes.shape({
      address: PropTypes.string.isRequired,
      balance: PropTypes.string,
      name: PropTypes.string,
    }).isRequired,
    clearConfirmTransaction: PropTypes.func.isRequired,
    cancelDecryptMessage: PropTypes.func.isRequired,
    decryptMessage: PropTypes.func.isRequired,
    decryptMessageInline: PropTypes.func.isRequired,
    history: PropTypes.object.isRequired,
    mostRecentOverviewPage: PropTypes.string.isRequired,
    requesterAddress: PropTypes.string,
    txData: PropTypes.object,
    subjectMetadata: PropTypes.object,
    nativeCurrency: PropTypes.string.isRequired,
    currentCurrency: PropTypes.string.isRequired,
    conversionRate: PropTypes.number,
  };

  state = {
    copyToClipboardPressed: false,
    hasCopied: false,
  };

  copyMessage = () => {
    copyToClipboard(this.state.rawMessage);
    this.context.trackEvent({
      category: MetaMetricsEventCategory.Messages,
      event: 'Copy',
      properties: {
        action: 'Decrypt Message Copy',
        legacy_event: true,
      },
    });
    this.setState({ hasCopied: true });
    setTimeout(() => this.setState({ hasCopied: false }), SECOND * 3);
  };

  renderHeader = () => {
    return (
      <div className="request-decrypt-message__header">
        <div className="request-decrypt-message__header-background" />

        <div className="request-decrypt-message__header__text">
          {this.context.t('decryptRequest')}
        </div>

        <div className="request-decrypt-message__header__tip-container">
          <div className="request-decrypt-message__header__tip" />
        </div>
      </div>
    );
  };

  renderAccount = () => {
    const { fromAccount } = this.props;
    const { t } = this.context;

    return (
      <div className="request-decrypt-message__account">
        <div className="request-decrypt-message__account-text">
          {`${t('account')}:`}
        </div>

        <div className="request-decrypt-message__account-item">
          <AccountListItem account={fromAccount} />
        </div>
      </div>
    );
  };

  renderBalance = () => {
    const {
      conversionRate,
      nativeCurrency,
      currentCurrency,
      fromAccount: { balance },
    } = this.props;
    const { t } = this.context;

    const nativeCurrencyBalance = conversionRate
      ? formatCurrency(
          getValueFromWeiHex({
            value: balance,
            fromCurrency: nativeCurrency,
            toCurrency: currentCurrency,
            conversionRate,
            numberOfDecimals: 6,
            toDenomination: EtherDenomination.ETH,
          }),
          currentCurrency,
        )
      : new Numeric(balance, 16, EtherDenomination.WEI)
          .toDenomination(EtherDenomination.ETH)
          .round(6)
          .toBase(10)
          .toString();

    return (
      <div className="request-decrypt-message__balance">
        <div className="request-decrypt-message__balance-text">
          {`${t('balance')}:`}
        </div>
        <div className="request-decrypt-message__balance-value">
          {`${nativeCurrencyBalance} ${
            conversionRate ? currentCurrency?.toUpperCase() : nativeCurrency
          }`}
        </div>
      </div>
    );
  };

  renderRequestIcon = () => {
    const { requesterAddress } = this.props;

    return (
      <div className="request-decrypt-message__request-icon">
        <Identicon diameter={40} address={requesterAddress} />
      </div>
    );
  };

  renderAccountInfo = () => {
    return (
      <div className="request-decrypt-message__account-info">
        {this.renderAccount()}
        {this.renderRequestIcon()}
        {this.renderBalance()}
      </div>
    );
  };

  renderBody = () => {
    const { decryptMessageInline, subjectMetadata, txData } = this.props;
    const { t } = this.context;

    const targetSubjectMetadata = subjectMetadata[txData.msgParams.origin];
    const name = targetSubjectMetadata?.name || txData.msgParams.origin;
    const notice = t('decryptMessageNotice', [txData.msgParams.origin]);

    const {
      hasCopied,
      hasDecrypted,
      hasError,
      rawMessage,
      errorMessage,
      copyToClipboardPressed,
    } = this.state;

    return (
      <div className="request-decrypt-message__body">
        {this.renderAccountInfo()}
        <div className="request-decrypt-message__visual">
          <section>
            {targetSubjectMetadata?.iconUrl ? (
              <img
                className="request-decrypt-message__visual-identicon"
                src={targetSubjectMetadata.iconUrl}
                alt=""
              />
            ) : (
              <i className="request-decrypt-message__visual-identicon--default">
                {name.charAt(0).toUpperCase()}
              </i>
            )}
            <div className="request-decrypt-message__notice">{notice}</div>
          </section>
        </div>
        <div className="request-decrypt-message__message">
          <div className="request-decrypt-message__message-text">
            {!hasDecrypted && !hasError ? txData.msgParams.data : rawMessage}
            {hasError ? errorMessage : ''}
          </div>
          <div
            className={classnames('request-decrypt-message__message-cover', {
              'request-decrypt-message__message-lock--pressed':
                hasDecrypted || hasError,
            })}
          />
          <div
            className={classnames('request-decrypt-message__message-lock', {
              'request-decrypt-message__message-lock--pressed':
                hasDecrypted || hasError,
            })}
            onClick={(event) => {
              decryptMessageInline(txData, event).then((result) => {
                if (result.error) {
                  this.setState({
                    hasError: true,
                    errorMessage: this.context.t('decryptInlineError', [
                      result.error,
                    ]),
                  });
                } else {
                  this.setState({
                    hasDecrypted: true,
                    rawMessage: result.rawSig,
                  });
                }
              });
            }}
          >
            <div className="request-decrypt-message__message-lock__container">
              <i className="fa fa-lock fa-lg request-decrypt-message__message-lock__container__icon" />
              <div className="request-decrypt-message__message-lock__container__text">
                {t('decryptMetamask')}
              </div>
            </div>
          </div>
        </div>
        {hasDecrypted ? (
          <div
            className={classnames({
              'request-decrypt-message__message-copy': true,
              'request-decrypt-message__message-copy--pressed':
                copyToClipboardPressed,
            })}
            onClick={() => this.copyMessage()}
            onMouseDown={() => this.setState({ copyToClipboardPressed: true })}
            onMouseUp={() => this.setState({ copyToClipboardPressed: false })}
          >
            <Tooltip
              position="bottom"
              title={hasCopied ? t('copiedExclamation') : t('copyToClipboard')}
              wrapperClassName="request-decrypt-message__message-copy-tooltip"
              style={{ display: 'flex', alignItems: 'center' }}
            >
              <div className="request-decrypt-message__message-copy-text">
                {t('decryptCopy')}
              </div>
              <Icon
                name={hasCopied ? IconName.CopySuccess : IconName.Copy}
                color={IconColor.primaryDefault}
              />
            </Tooltip>
          </div>
        ) : (
          <div />
        )}
      </div>
    );
  };

  renderFooter = () => {
    const {
      cancelDecryptMessage,
      clearConfirmTransaction,
      decryptMessage,
      history,
      mostRecentOverviewPage,
      txData,
    } = this.props;
    const { trackEvent, t } = this.context;

    return (
      <PageContainerFooter
        cancelText={t('cancel')}
        submitText={t('decrypt')}
        onCancel={async (event) => {
          await cancelDecryptMessage(txData, event);
          trackEvent({
            category: MetaMetricsEventCategory.Messages,
            event: 'Cancel',
            properties: {
              action: 'Decrypt Message Request',
              legacy_event: true,
            },
          });
          clearConfirmTransaction();
          history.push(mostRecentOverviewPage);
        }}
        onSubmit={async (event) => {
          await decryptMessage(txData, event);
          trackEvent({
            category: MetaMetricsEventCategory.Messages,
            event: 'Confirm',
            properties: {
              action: 'Decrypt Message Request',
              legacy_event: true,
            },
          });
          clearConfirmTransaction();
          history.push(mostRecentOverviewPage);
        }}
      />
    );
  };

  render = () => {
    if (!this.props.txData) {
      log.warn('ConfirmDecryptMessage Page: Missing txData prop.');
      return null;
    }

    return (
      <div className="request-decrypt-message__container">
        {this.renderHeader()}
        {this.renderBody()}
        {this.renderFooter()}
      </div>
    );
  };
}<|MERGE_RESOLUTION|>--- conflicted
+++ resolved
@@ -2,31 +2,22 @@
 import PropTypes from 'prop-types';
 import copyToClipboard from 'copy-to-clipboard';
 import classnames from 'classnames';
-import log from 'loglevel';
 
 import AccountListItem from '../../components/app/account-list-item';
+import Button from '../../components/ui/button';
 import Identicon from '../../components/ui/identicon';
 import Tooltip from '../../components/ui/tooltip';
-import { PageContainerFooter } from '../../components/ui/page-container';
-
-import { MetaMetricsEventCategory } from '../../../shared/constants/metametrics';
+import Copy from '../../components/ui/icon/copy-icon.component';
+
+import { ENVIRONMENT_TYPE_NOTIFICATION } from '../../../shared/constants/app';
 import { SECOND } from '../../../shared/constants/time';
-<<<<<<< HEAD
-import { Numeric } from '../../../shared/modules/Numeric';
-import { EtherDenomination } from '../../../shared/constants/common';
-import { Icon, IconName } from '../../components/component-library';
-import { IconColor } from '../../helpers/constants/design-system';
-import { formatCurrency } from '../../helpers/utils/confirm-tx.util';
-import { getValueFromWeiHex } from '../../../shared/modules/conversion.utils';
-=======
 import { getEnvironmentType } from '../../../app/scripts/lib/util';
 import { conversionUtil } from '../../../shared/modules/conversion-util';
->>>>>>> 9a9eef56
 
 export default class ConfirmDecryptMessage extends Component {
   static contextTypes = {
     t: PropTypes.func.isRequired,
-    trackEvent: PropTypes.func.isRequired,
+    metricsEvent: PropTypes.func.isRequired,
   };
 
   static propTypes = {
@@ -39,29 +30,65 @@
     cancelDecryptMessage: PropTypes.func.isRequired,
     decryptMessage: PropTypes.func.isRequired,
     decryptMessageInline: PropTypes.func.isRequired,
+    conversionRate: PropTypes.number,
     history: PropTypes.object.isRequired,
     mostRecentOverviewPage: PropTypes.string.isRequired,
     requesterAddress: PropTypes.string,
     txData: PropTypes.object,
-    subjectMetadata: PropTypes.object,
-    nativeCurrency: PropTypes.string.isRequired,
-    currentCurrency: PropTypes.string.isRequired,
-    conversionRate: PropTypes.number,
+    domainMetadata: PropTypes.object,
   };
 
   state = {
+    fromAccount: this.props.fromAccount,
     copyToClipboardPressed: false,
     hasCopied: false,
   };
 
+  componentDidMount = () => {
+    if (
+      getEnvironmentType(window.location.href) === ENVIRONMENT_TYPE_NOTIFICATION
+    ) {
+      window.addEventListener('beforeunload', this._beforeUnload);
+    }
+  };
+
+  componentWillUnmount = () => {
+    this._removeBeforeUnload();
+  };
+
+  _beforeUnload = async (event) => {
+    const {
+      clearConfirmTransaction,
+      cancelDecryptMessage,
+      txData,
+    } = this.props;
+    const { metricsEvent } = this.context;
+    await cancelDecryptMessage(txData, event);
+    metricsEvent({
+      eventOpts: {
+        category: 'Messages',
+        action: 'Decrypt Message Request',
+        name: 'Cancel Via Notification Close',
+      },
+    });
+    clearConfirmTransaction();
+  };
+
+  _removeBeforeUnload = () => {
+    if (
+      getEnvironmentType(window.location.href) === ENVIRONMENT_TYPE_NOTIFICATION
+    ) {
+      window.removeEventListener('beforeunload', this._beforeUnload);
+    }
+  };
+
   copyMessage = () => {
     copyToClipboard(this.state.rawMessage);
-    this.context.trackEvent({
-      category: MetaMetricsEventCategory.Messages,
-      event: 'Copy',
-      properties: {
+    this.context.metricsEvent({
+      eventOpts: {
+        category: 'Messages',
         action: 'Decrypt Message Copy',
-        legacy_event: true,
+        name: 'Copy',
       },
     });
     this.setState({ hasCopied: true });
@@ -85,7 +112,7 @@
   };
 
   renderAccount = () => {
-    const { fromAccount } = this.props;
+    const { fromAccount } = this.state;
     const { t } = this.context;
 
     return (
@@ -102,31 +129,19 @@
   };
 
   renderBalance = () => {
+    const { conversionRate } = this.props;
     const {
+      fromAccount: { balance },
+    } = this.state;
+    const { t } = this.context;
+
+    const balanceInEther = conversionUtil(balance, {
+      fromNumericBase: 'hex',
+      toNumericBase: 'dec',
+      fromDenomination: 'WEI',
+      numberOfDecimals: 6,
       conversionRate,
-      nativeCurrency,
-      currentCurrency,
-      fromAccount: { balance },
-    } = this.props;
-    const { t } = this.context;
-
-    const nativeCurrencyBalance = conversionRate
-      ? formatCurrency(
-          getValueFromWeiHex({
-            value: balance,
-            fromCurrency: nativeCurrency,
-            toCurrency: currentCurrency,
-            conversionRate,
-            numberOfDecimals: 6,
-            toDenomination: EtherDenomination.ETH,
-          }),
-          currentCurrency,
-        )
-      : new Numeric(balance, 16, EtherDenomination.WEI)
-          .toDenomination(EtherDenomination.ETH)
-          .round(6)
-          .toBase(10)
-          .toString();
+    });
 
     return (
       <div className="request-decrypt-message__balance">
@@ -134,9 +149,7 @@
           {`${t('balance')}:`}
         </div>
         <div className="request-decrypt-message__balance-value">
-          {`${nativeCurrencyBalance} ${
-            conversionRate ? currentCurrency?.toUpperCase() : nativeCurrency
-          }`}
+          {`${balanceInEther} ETH`}
         </div>
       </div>
     );
@@ -163,11 +176,11 @@
   };
 
   renderBody = () => {
-    const { decryptMessageInline, subjectMetadata, txData } = this.props;
+    const { decryptMessageInline, domainMetadata, txData } = this.props;
     const { t } = this.context;
 
-    const targetSubjectMetadata = subjectMetadata[txData.msgParams.origin];
-    const name = targetSubjectMetadata?.name || txData.msgParams.origin;
+    const originMetadata = domainMetadata[txData.msgParams.origin];
+    const name = originMetadata?.hostname || txData.msgParams.origin;
     const notice = t('decryptMessageNotice', [txData.msgParams.origin]);
 
     const {
@@ -184,10 +197,10 @@
         {this.renderAccountInfo()}
         <div className="request-decrypt-message__visual">
           <section>
-            {targetSubjectMetadata?.iconUrl ? (
+            {originMetadata?.icon ? (
               <img
                 className="request-decrypt-message__visual-identicon"
-                src={targetSubjectMetadata.iconUrl}
+                src={originMetadata.icon}
                 alt=""
               />
             ) : (
@@ -204,13 +217,15 @@
             {hasError ? errorMessage : ''}
           </div>
           <div
-            className={classnames('request-decrypt-message__message-cover', {
+            className={classnames({
+              'request-decrypt-message__message-cover': true,
               'request-decrypt-message__message-lock--pressed':
                 hasDecrypted || hasError,
             })}
           />
           <div
-            className={classnames('request-decrypt-message__message-lock', {
+            className={classnames({
+              'request-decrypt-message__message-lock': true,
               'request-decrypt-message__message-lock--pressed':
                 hasDecrypted || hasError,
             })}
@@ -226,17 +241,15 @@
                 } else {
                   this.setState({
                     hasDecrypted: true,
-                    rawMessage: result.rawSig,
+                    rawMessage: result.rawData,
                   });
                 }
               });
             }}
           >
-            <div className="request-decrypt-message__message-lock__container">
-              <i className="fa fa-lock fa-lg request-decrypt-message__message-lock__container__icon" />
-              <div className="request-decrypt-message__message-lock__container__text">
-                {t('decryptMetamask')}
-              </div>
+            <img src="images/lock.svg" alt="" />
+            <div className="request-decrypt-message__message-lock-text">
+              {t('decryptMetamask')}
             </div>
           </div>
         </div>
@@ -244,8 +257,7 @@
           <div
             className={classnames({
               'request-decrypt-message__message-copy': true,
-              'request-decrypt-message__message-copy--pressed':
-                copyToClipboardPressed,
+              'request-decrypt-message__message-copy--pressed': copyToClipboardPressed,
             })}
             onClick={() => this.copyMessage()}
             onMouseDown={() => this.setState({ copyToClipboardPressed: true })}
@@ -260,14 +272,11 @@
               <div className="request-decrypt-message__message-copy-text">
                 {t('decryptCopy')}
               </div>
-              <Icon
-                name={hasCopied ? IconName.CopySuccess : IconName.Copy}
-                color={IconColor.primaryDefault}
-              />
+              <Copy size={17} color="#3098DC" />
             </Tooltip>
           </div>
         ) : (
-          <div />
+          <div></div>
         )}
       </div>
     );
@@ -282,48 +291,55 @@
       mostRecentOverviewPage,
       txData,
     } = this.props;
-    const { trackEvent, t } = this.context;
-
-    return (
-      <PageContainerFooter
-        cancelText={t('cancel')}
-        submitText={t('decrypt')}
-        onCancel={async (event) => {
-          await cancelDecryptMessage(txData, event);
-          trackEvent({
-            category: MetaMetricsEventCategory.Messages,
-            event: 'Cancel',
-            properties: {
-              action: 'Decrypt Message Request',
-              legacy_event: true,
-            },
-          });
-          clearConfirmTransaction();
-          history.push(mostRecentOverviewPage);
-        }}
-        onSubmit={async (event) => {
-          await decryptMessage(txData, event);
-          trackEvent({
-            category: MetaMetricsEventCategory.Messages,
-            event: 'Confirm',
-            properties: {
-              action: 'Decrypt Message Request',
-              legacy_event: true,
-            },
-          });
-          clearConfirmTransaction();
-          history.push(mostRecentOverviewPage);
-        }}
-      />
+    const { metricsEvent, t } = this.context;
+
+    return (
+      <div className="request-decrypt-message__footer">
+        <Button
+          type="default"
+          large
+          className="request-decrypt-message__footer__cancel-button"
+          onClick={async (event) => {
+            this._removeBeforeUnload();
+            await cancelDecryptMessage(txData, event);
+            metricsEvent({
+              eventOpts: {
+                category: 'Messages',
+                action: 'Decrypt Message Request',
+                name: 'Cancel',
+              },
+            });
+            clearConfirmTransaction();
+            history.push(mostRecentOverviewPage);
+          }}
+        >
+          {t('cancel')}
+        </Button>
+        <Button
+          type="secondary"
+          large
+          className="request-decrypt-message__footer__sign-button"
+          onClick={async (event) => {
+            this._removeBeforeUnload();
+            await decryptMessage(txData, event);
+            metricsEvent({
+              eventOpts: {
+                category: 'Messages',
+                action: 'Decrypt Message Request',
+                name: 'Confirm',
+              },
+            });
+            clearConfirmTransaction();
+            history.push(mostRecentOverviewPage);
+          }}
+        >
+          {t('decrypt')}
+        </Button>
+      </div>
     );
   };
 
   render = () => {
-    if (!this.props.txData) {
-      log.warn('ConfirmDecryptMessage Page: Missing txData prop.');
-      return null;
-    }
-
     return (
       <div className="request-decrypt-message__container">
         {this.renderHeader()}
