.confirmation-footer {
  grid-area: footer;

  &__actions {
    display: flex;
<<<<<<< HEAD
    border-top: 1px solid var(--color-border-muted);
    background-color: var(--color-background-default);
=======
    border-top: 1px solid var(--ui-2);
    background-color: var(--white);
>>>>>>> b345b5ab
    padding: 16px;

    & .button {
      &:first-child {
        margin-right: 16px;
      }

      &.centered {
        margin-right: 0;
      }
    }
  }
}<|MERGE_RESOLUTION|>--- conflicted
+++ resolved
@@ -3,23 +3,12 @@
 
   &__actions {
     display: flex;
-<<<<<<< HEAD
-    border-top: 1px solid var(--color-border-muted);
-    background-color: var(--color-background-default);
-=======
     border-top: 1px solid var(--ui-2);
     background-color: var(--white);
->>>>>>> b345b5ab
     padding: 16px;
 
-    & .button {
-      &:first-child {
-        margin-right: 16px;
-      }
-
-      &.centered {
-        margin-right: 0;
-      }
+    & .button:first-child {
+      margin-right: 16px;
     }
   }
 }