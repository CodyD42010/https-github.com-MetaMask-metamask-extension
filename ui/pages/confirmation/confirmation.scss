--- conflicted
+++ resolved
@@ -33,17 +33,10 @@
     @include H7;
 
     grid-area: navigation;
-<<<<<<< HEAD
-    background-color: var(--Grey-000);
-    border-bottom: 1px solid var(--geyser);
-    padding: 6px 16px 5px;
-    color: var(--Grey-500);
-=======
     background-color: var(--color-background-alternative);
     border-bottom: 1px solid var(--color-border-muted);
-    padding: 6px 16px 5px 16px;
+    padding: 6px 16px 5px;
     color: var(--color-text-alternative);
->>>>>>> 634cf70a
     display: grid;
     grid-template-columns: 1fr minmax(0, auto) minmax(0, auto);
     align-items: center;
