--- conflicted
+++ resolved
@@ -1,16 +1,10 @@
 @import 'components/confirmation-footer/confirmation-footer';
-@import 'components/confirmation-network-switch/index';
-@import 'templates/snaps/snap-prompt/index';
 
 .confirmation-page {
   width: 100%;
   height: 100%;
   position: relative;
-<<<<<<< HEAD
-  background: var(--color-background-default);
-=======
   background: var(--white);
->>>>>>> b345b5ab
   display: grid;
   flex-direction: column;
   grid-template-columns: 1fr;
@@ -21,11 +15,12 @@
     'footer';
 
   a {
-    color: var(--color-primary-default);
+    color: var(--primary-1);
   }
 
   &__content {
     grid-area: content;
+    padding: 16px 16px 0;
     min-width: 0;
 
     & > :last-child {
@@ -37,23 +32,19 @@
     @include H7;
 
     grid-area: navigation;
-    background-color: var(--color-background-alternative);
-    border-bottom: 1px solid var(--color-border-muted);
+    background-color: var(--Grey-000);
+    border-bottom: 1px solid var(--geyser);
     padding: 6px 16px 5px 16px;
-    color: var(--color-text-alternative);
+    color: var(--Grey-500);
     display: grid;
     grid-template-columns: 1fr minmax(0, auto) minmax(0, auto);
     align-items: center;
   }
 
   &__navigation-button {
-<<<<<<< HEAD
-    background-color: var(--color-background-default);
-=======
     background-color: var(--white);
->>>>>>> b345b5ab
     border-radius: 100px;
-    color: var(--color-text-alternative);
+    color: var(--Grey-500);
     font-size: $font-size-h6;
     height: 20px;
     width: 20px;
@@ -61,8 +52,8 @@
 
     &:disabled {
       cursor: not-allowed;
-      background-color: var(--color-background-alternative);
-      color: var(--color-text-muted);
+      background-color: var(--Grey-100);
+      color: var(--Grey-300);
     }
   }
 
@@ -72,7 +63,6 @@
 
   .chip {
     max-width: 100%;
-    height: 40px;
 
     &__label {
       word-break: break-all;
