--- conflicted
+++ resolved
@@ -2,11 +2,11 @@
 import React from 'react';
 import { infuraProjectId } from '../../../../shared/constants/network';
 import {
-  Severity,
+  SEVERITIES,
   TypographyVariant,
-  TextAlign,
-  Display,
-  FlexDirection,
+  TEXT_ALIGN,
+  DISPLAY,
+  FLEX_DIRECTION,
   AlignItems,
   JustifyContent,
   BackgroundColor,
@@ -14,11 +14,10 @@
 import { DEFAULT_ROUTE } from '../../../helpers/constants/routes';
 import ZENDESK_URLS from '../../../helpers/constants/zendesk-url';
 import fetchWithCache from '../../../../shared/lib/fetch-with-cache';
-import { jsonRpcRequest } from '../../../../shared/modules/rpc.utils';
 
 const UNRECOGNIZED_CHAIN = {
   id: 'UNRECOGNIZED_CHAIN',
-  severity: Severity.Warning,
+  severity: SEVERITIES.WARNING,
   content: {
     element: 'span',
     children: {
@@ -32,7 +31,6 @@
 
 const MISMATCHED_CHAIN_RECOMMENDATION = {
   id: 'MISMATCHED_CHAIN_RECOMMENDATION',
-  severity: Severity.Warning,
   content: {
     element: 'span',
     children: {
@@ -63,7 +61,7 @@
 
 const MISMATCHED_NETWORK_NAME = {
   id: 'MISMATCHED_NETWORK_NAME',
-  severity: Severity.Warning,
+  severity: SEVERITIES.WARNING,
   content: {
     element: 'span',
     children: {
@@ -77,7 +75,7 @@
 
 const MISMATCHED_NETWORK_SYMBOL = {
   id: 'MISMATCHED_NETWORK_SYMBOL',
-  severity: Severity.Danger,
+  severity: SEVERITIES.DANGER,
   content: {
     element: 'span',
     children: {
@@ -91,7 +89,7 @@
 
 const MISMATCHED_NETWORK_RPC = {
   id: 'MISMATCHED_NETWORK_RPC',
-  severity: Severity.Danger,
+  severity: SEVERITIES.DANGER,
   content: {
     element: 'span',
     children: {
@@ -103,43 +101,10 @@
   },
 };
 
-const MISMATCHED_NETWORK_RPC_CHAIN_ID = {
-  id: 'MISMATCHED_NETWORK_RPC_CHAIN_ID',
-  severity: Severity.Danger,
-  content: {
-    element: 'span',
-    children: {
-      element: 'MetaMaskTranslation',
-      props: {
-        translationKey: 'mismatchedRpcChainId',
-      },
-    },
-  },
-};
-
-const ERROR_CONNECTING_TO_RPC = {
-  id: 'ERROR_CONNECTING_TO_RPC',
-  severity: Severity.Danger,
-  content: {
-    element: 'span',
-    children: {
-      element: 'MetaMaskTranslation',
-      props: {
-        translationKey: 'errorWhileConnectingToRPC',
-      },
-    },
-  },
-};
-
-async function getAlerts(pendingApproval, state) {
+async function getAlerts(pendingApproval) {
   const alerts = [];
-  let safeChainsList = [];
-  if (state.useSafeChainsListValidation) {
-    safeChainsList = await fetchWithCache({
-      url: 'https://chainid.network/chains.json',
-      functionName: 'getSafeChainsList',
-    });
-  }
+  const safeChainsList =
+    (await fetchWithCache('https://chainid.network/chains.json')) || [];
   const matchedChain = safeChainsList.find(
     (chain) =>
       chain.chainId === parseInt(pendingApproval.requestData.chainId, 16),
@@ -169,7 +134,7 @@
     }
   }
 
-  if (!matchedChain && state.useSafeChainsListValidation) {
+  if (!matchedChain) {
     alerts.push(UNRECOGNIZED_CHAIN);
   }
 
@@ -189,7 +154,7 @@
 
 function getValues(pendingApproval, t, actions, history) {
   const originIsMetaMask = pendingApproval.origin === 'metamask';
-  const customRpcUrl = pendingApproval.requestData.rpcUrl;
+
   return {
     content: [
       {
@@ -197,8 +162,8 @@
         element: 'Box',
         key: 'network-box',
         props: {
-          textAlign: TextAlign.Center,
-          display: Display.Flex,
+          textAlign: TEXT_ALIGN.CENTER,
+          display: DISPLAY.FLEX,
           justifyContent: JustifyContent.center,
           marginTop: 4,
           marginBottom: 2,
@@ -215,7 +180,6 @@
           },
         ],
       },
-
       {
         element: 'Typography',
         key: 'title',
@@ -323,8 +287,8 @@
           variant: TypographyVariant.H7,
           boxProps: {
             margin: originIsMetaMask ? [0, 8] : 0,
-            display: Display.Flex,
-            flexDirection: FlexDirection.Column,
+            display: DISPLAY.FLEX,
+            flexDirection: FLEX_DIRECTION.COLUMN,
             alignItems: AlignItems.center,
           },
         },
@@ -354,7 +318,7 @@
             [t('chainId')]: parseInt(pendingApproval.requestData.chainId, 16),
             [t('currencySymbol')]: pendingApproval.requestData.ticker,
             [t('blockExplorerUrl')]:
-              pendingApproval.requestData.rpcPrefs.blockExplorerUrl,
+              pendingApproval.requestData.blockExplorerUrl,
           },
           prefaceKeys: [
             t('networkName'),
@@ -367,52 +331,15 @@
     ],
     cancelText: t('cancel'),
     submitText: t('approveButtonText'),
-    loadingText: t('addingCustomNetwork'),
     onSubmit: async () => {
-      let endpointChainId;
-      try {
-        endpointChainId = await jsonRpcRequest(customRpcUrl, 'eth_chainId');
-      } catch (err) {
-        console.error(
-          `Request for method 'eth_chainId on ${customRpcUrl} failed`,
-        );
-        return [ERROR_CONNECTING_TO_RPC];
-      }
-
-      if (pendingApproval.requestData.chainId !== endpointChainId) {
-        console.error(
-          `Chain ID returned by RPC URL ${customRpcUrl} does not match ${endpointChainId}`,
-        );
-        return [MISMATCHED_NETWORK_RPC_CHAIN_ID];
-      }
-
       await actions.resolvePendingApproval(
         pendingApproval.id,
         pendingApproval.requestData,
       );
       if (originIsMetaMask) {
-<<<<<<< HEAD
-        const networkConfigurationId = await actions.upsertNetworkConfiguration(
-          {
-            ...pendingApproval.requestData,
-            nickname: pendingApproval.requestData.chainName,
-          },
-          {
-            setActive: false,
-            source: pendingApproval.requestData.source,
-          },
-        );
-        await actions.setNewNetworkAdded({
-          networkConfigurationId,
-          nickname: pendingApproval.requestData.chainName,
-        });
-
-=======
         actions.upsertNetworkConfiguration(pendingApproval.requestData);
->>>>>>> 94959dfb
         history.push(DEFAULT_ROUTE);
       }
-      return [];
     },
     onCancel: () =>
       actions.rejectPendingApproval(
