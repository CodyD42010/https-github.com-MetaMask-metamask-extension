import { ethErrors } from 'eth-rpc-errors';
import React from 'react';
import { infuraProjectId } from '../../../../shared/constants/network';
import {
  SEVERITIES,
  TypographyVariant,
  TEXT_ALIGN,
  DISPLAY,
  FLEX_DIRECTION,
  AlignItems,
  JustifyContent,
  BackgroundColor,
} from '../../../helpers/constants/design-system';
import { DEFAULT_ROUTE } from '../../../helpers/constants/routes';
import ZENDESK_URLS from '../../../helpers/constants/zendesk-url';
import fetchWithCache from '../../../../shared/lib/fetch-with-cache';

const UNRECOGNIZED_CHAIN = {
  id: 'UNRECOGNIZED_CHAIN',
  severity: SEVERITIES.WARNING,
  content: {
    element: 'span',
    children: {
      element: 'MetaMaskTranslation',
      props: {
        translationKey: 'unrecognizedChain',
      },
    },
  },
};

const MISMATCHED_CHAIN_RECOMMENDATION = {
  id: 'MISMATCHED_CHAIN_RECOMMENDATION',
  content: {
    element: 'span',
    children: {
      element: 'MetaMaskTranslation',
      props: {
        translationKey: 'mismatchedChainRecommendation',
        variables: [
          {
            element: 'a',
            key: 'mismatchedChainLink',
            props: {
              href: ZENDESK_URLS.VERIFY_CUSTOM_NETWORK,
              target: '__blank',
              tabIndex: 0,
            },
            children: {
              element: 'MetaMaskTranslation',
              props: {
                translationKey: 'mismatchedChainLinkText',
              },
            },
          },
        ],
      },
    },
  },
};

const MISMATCHED_NETWORK_NAME = {
  id: 'MISMATCHED_NETWORK_NAME',
  severity: SEVERITIES.WARNING,
  content: {
    element: 'span',
    children: {
      element: 'MetaMaskTranslation',
      props: {
        translationKey: 'mismatchedNetworkName',
      },
    },
  },
};

const MISMATCHED_NETWORK_SYMBOL = {
  id: 'MISMATCHED_NETWORK_SYMBOL',
  severity: SEVERITIES.DANGER,
  content: {
    element: 'span',
    children: {
      element: 'MetaMaskTranslation',
      props: {
        translationKey: 'mismatchedNetworkSymbol',
      },
    },
  },
};

const MISMATCHED_NETWORK_RPC = {
  id: 'MISMATCHED_NETWORK_RPC',
  severity: SEVERITIES.DANGER,
  content: {
    element: 'span',
    children: {
      element: 'MetaMaskTranslation',
      props: {
        translationKey: 'mismatchedRpcUrl',
      },
    },
  },
};

async function getAlerts(pendingApproval) {
  const alerts = [];
  const safeChainsList =
    (await fetchWithCache('https://chainid.network/chains.json')) || [];
  const matchedChain = safeChainsList.find(
    (chain) =>
      chain.chainId === parseInt(pendingApproval.requestData.chainId, 16),
  );

  const originIsMetaMask = pendingApproval.origin === 'metamask';
  if (originIsMetaMask && Boolean(matchedChain)) {
    return [];
  }

  if (matchedChain) {
    if (
      matchedChain.name.toLowerCase() !==
      pendingApproval.requestData.chainName.toLowerCase()
    ) {
      alerts.push(MISMATCHED_NETWORK_NAME);
    }
    if (
      matchedChain.nativeCurrency?.symbol !== pendingApproval.requestData.ticker
    ) {
      alerts.push(MISMATCHED_NETWORK_SYMBOL);
    }

    const { origin } = new URL(pendingApproval.requestData.rpcUrl);
    if (!matchedChain.rpc.map((rpc) => new URL(rpc).origin).includes(origin)) {
      alerts.push(MISMATCHED_NETWORK_RPC);
    }
  }

  if (!matchedChain) {
    alerts.push(UNRECOGNIZED_CHAIN);
  }

  if (alerts.length) {
    alerts.push(MISMATCHED_CHAIN_RECOMMENDATION);
  }

  return alerts;
}

function getState(pendingApproval) {
  if (parseInt(pendingApproval.requestData.chainId, 16) === 1) {
    return { useWarningModal: true };
  }
  return {};
}

function getValues(pendingApproval, t, actions, history) {
  const originIsMetaMask = pendingApproval.origin === 'metamask';

  return {
    content: [
      {
        hide: !originIsMetaMask,
        element: 'Box',
        key: 'network-box',
        props: {
          textAlign: TEXT_ALIGN.CENTER,
          display: DISPLAY.FLEX,
          justifyContent: JustifyContent.center,
          marginTop: 4,
          marginBottom: 2,
        },
        children: [
          {
            element: 'Chip',
            key: 'network-chip',
            props: {
              label: pendingApproval.requestData.chainName,
              backgroundColor: BackgroundColor.backgroundAlternative,
              leftIconUrl: pendingApproval.requestData.imageUrl,
            },
          },
        ],
      },
      {
        element: 'Typography',
        key: 'title',
        children: originIsMetaMask
          ? t('wantToAddThisNetwork')
          : t('addEthereumChainConfirmationTitle'),
        props: {
          variant: TypographyVariant.H3,
          align: 'center',
          fontWeight: 'bold',
          boxProps: {
            margin: [0, 0, 4],
          },
        },
      },
      {
        element: 'Typography',
        key: 'description',
        children: t('addEthereumChainConfirmationDescription'),
        props: {
          variant: TypographyVariant.H7,
          align: 'center',
          boxProps: {
            margin: originIsMetaMask ? [0, 8, 4] : [0, 0, 4],
          },
        },
      },
      {
        element: 'Typography',
        key: 'only-add-networks-you-trust',
        children: [
          {
            element: 'b',
            key: 'bolded-text',
            props: {
              style: { display: originIsMetaMask && '-webkit-box' },
            },
            children: [
              `${t('addEthereumChainConfirmationRisks')} `,
              {
                hide: !originIsMetaMask,
                element: 'Tooltip',
                key: 'tooltip-info',
                props: {
                  position: 'bottom',
                  interactive: true,
                  trigger: 'mouseenter',
                  html: (
                    <div
                      style={{
                        width: '180px',
                        margin: '16px',
                        textAlign: 'left',
                      }}
                    >
                      {t('someNetworksMayPoseSecurity')}{' '}
                      <a
                        key="zendesk_page_link"
                        href={ZENDESK_URLS.UNKNOWN_NETWORK}
                        rel="noreferrer"
                        target="_blank"
                        style={{ color: 'var(--color-primary-default)' }}
                      >
                        {t('learnMoreUpperCase')}
                      </a>
                    </div>
                  ),
                },
                children: [
                  {
                    element: 'i',
                    key: 'info-circle',
                    props: {
                      className: 'fas fa-info-circle',
                      style: {
                        marginLeft: '4px',
                        color: 'var(--color-icon-default)',
                      },
                    },
                  },
                ],
              },
            ],
          },
          {
            element: 'MetaMaskTranslation',
            key: 'learn-about-risks',
            props: {
              translationKey: 'addEthereumChainConfirmationRisksLearnMore',
              variables: [
                {
                  element: 'a',
                  children: t('addEthereumChainConfirmationRisksLearnMoreLink'),
                  key: 'addEthereumChainConfirmationRisksLearnMoreLink',
                  props: {
                    href: ZENDESK_URLS.USER_GUIDE_CUSTOM_NETWORKS,
                    target: '__blank',
                  },
                },
              ],
            },
          },
        ],
        props: {
          variant: TypographyVariant.H7,
          boxProps: {
            margin: originIsMetaMask ? [0, 8] : 0,
            display: DISPLAY.FLEX,
            flexDirection: FLEX_DIRECTION.COLUMN,
            alignItems: AlignItems.center,
          },
        },
      },
      {
        element: 'TruncatedDefinitionList',
        key: 'network-details',
        props: {
          title: t('networkDetails'),
          tooltips: {
            [t('networkName')]: t('networkNameDefinition'),
            [t('networkURL')]: t('networkURLDefinition'),
            [t('chainId')]: t('chainIdDefinition'),
            [t('currencySymbol')]: t('currencySymbolDefinition'),
            [t('blockExplorerUrl')]: t('blockExplorerUrlDefinition'),
          },
          dictionary: {
            [t('networkName')]: pendingApproval.requestData.chainName,
            [t('networkURL')]: pendingApproval.requestData.rpcUrl?.includes(
              `/v3/${infuraProjectId}`,
            )
              ? pendingApproval.requestData.rpcUrl.replace(
                  `/v3/${infuraProjectId}`,
                  '',
                )
              : pendingApproval.requestData.rpcUrl,
            [t('chainId')]: parseInt(pendingApproval.requestData.chainId, 16),
            [t('currencySymbol')]: pendingApproval.requestData.ticker,
            [t('blockExplorerUrl')]:
              pendingApproval.requestData.rpcPrefs.blockExplorerUrl,
          },
          prefaceKeys: [
            t('networkName'),
            t('networkURL'),
            t('chainId'),
            t('currencySymbol'),
          ],
        },
      },
    ],
    cancelText: t('cancel'),
    submitText: t('approveButtonText'),
    onSubmit: async () => {
      await actions.resolvePendingApproval(
        pendingApproval.id,
        pendingApproval.requestData,
      );
      if (originIsMetaMask) {
<<<<<<< HEAD
        actions.upsertNetworkConfiguration(pendingApproval.requestData);
=======
        actions.upsertNetworkConfiguration(
          {
            ...pendingApproval.requestData,
            nickname: pendingApproval.requestData.chainName,
          },
          {
            source: pendingApproval.requestData.source,
          },
        );
>>>>>>> 561cae9b
        history.push(DEFAULT_ROUTE);
      }
    },
    onCancel: () =>
      actions.rejectPendingApproval(
        pendingApproval.id,
        ethErrors.provider.userRejectedRequest().serialize(),
      ),
    networkDisplay: !originIsMetaMask,
  };
}

const addEthereumChain = {
  getAlerts,
  getValues,
  getState,
};

export default addEthereumChain;<|MERGE_RESOLUTION|>--- conflicted
+++ resolved
@@ -337,9 +337,6 @@
         pendingApproval.requestData,
       );
       if (originIsMetaMask) {
-<<<<<<< HEAD
-        actions.upsertNetworkConfiguration(pendingApproval.requestData);
-=======
         actions.upsertNetworkConfiguration(
           {
             ...pendingApproval.requestData,
@@ -349,7 +346,6 @@
             source: pendingApproval.requestData.source,
           },
         );
->>>>>>> 561cae9b
         history.push(DEFAULT_ROUTE);
       }
     },
