--- conflicted
+++ resolved
@@ -188,22 +188,12 @@
         <button
           class="button btn--rounded btn-secondary"
           data-testid="confirmation-cancel-button"
-<<<<<<< HEAD
-          role="button"
-          tabindex="0"
-=======
->>>>>>> ef8403f6
         >
           Cancel
         </button>
         <button
           class="button btn--rounded btn-primary"
           data-testid="confirmation-submit-button"
-<<<<<<< HEAD
-          role="button"
-          tabindex="0"
-=======
->>>>>>> ef8403f6
         >
           Approve
         </button>
