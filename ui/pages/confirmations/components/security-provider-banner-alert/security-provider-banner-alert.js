import React, { useContext } from 'react';
import PropTypes from 'prop-types';
import {
  BannerAlert,
  Box,
  ButtonLink,
  Icon,
  IconName,
  IconSize,
  Text,
} from '../../../../components/component-library';
import Disclosure from '../../../../components/ui/disclosure';
import { DisclosureVariant } from '../../../../components/ui/disclosure/disclosure.constants';

import { I18nContext } from '../../../../contexts/i18n';
import {
  AlignItems,
  Color,
  Display,
  IconColor,
  Severity,
  Size,
  TextVariant,
} from '../../../../helpers/constants/design-system';

import {
  SecurityProvider,
  SECURITY_PROVIDER_CONFIG,
} from '../../../../../shared/constants/security-provider';
import ZENDESK_URLS from '../../../../helpers/constants/zendesk-url';

function SecurityProviderBannerAlert({
  description,
  details,
  onClickSupportLink,
  provider,
  severity,
  title,
  reportUrl,
  ...props
}) {
  const t = useContext(I18nContext);

  return (
    <BannerAlert
      data-testid="security-provider-banner-alert"
      title={title}
      severity={severity}
      {...props}
    >
      <Text marginTop={2}>{description}</Text>

<<<<<<< HEAD
      <Box marginTop={3}>
        <Disclosure title={t('seeDetails')} variant={DisclosureVariant.Arrow}>
          {details}
          <Text marginTop={3} paddingBottom={1} display={Display.Flex}>
            {t('somethingDoesntLookRight', [
              <ButtonLink
                key={`security-provider-button-supporturl-${provider}`}
                size={Size.inherit}
                href={reportUrl || ZENDESK_URLS.SUPPORT_URL}
                externalLink
                onClick={onClickSupportLink}
              >
                {t('reportIssue')}
              </ButtonLink>,
            ])}
          </Text>
        </Disclosure>
      </Box>
=======
      <Disclosure title={t('seeDetails')} variant={DisclosureVariant.Arrow}>
        {details}
        <Text marginTop={3} display={Display.Flex}>
          {t('somethingDoesntLookRight', [
            <ButtonLink
              key={`security-provider-button-supporturl-${provider}`}
              size={Size.inherit}
              href={reportUrl || ZENDESK_URLS.SUPPORT_URL}
              externalLink
              onClick={onClickSupportLink}
            >
              {t('reportIssue')}
            </ButtonLink>,
          ])}
        </Text>
      </Disclosure>

      {provider && (
        <Text
          marginTop={3}
          display={Display.Flex}
          alignItems={AlignItems.center}
          color={Color.textAlternative}
          variant={TextVariant.bodySm}
        >
          <Icon
            className="disclosure__summary--icon"
            color={IconColor.primaryDefault}
            name={IconName.SecurityTick}
            size={IconSize.Sm}
            marginInlineEnd={1}
          />
          {t('securityProviderPoweredBy', [
            <ButtonLink
              key={`security-provider-button-link-${provider}`}
              size={Size.inherit}
              href={SECURITY_PROVIDER_CONFIG[provider].url}
              externalLink
            >
              {t(SECURITY_PROVIDER_CONFIG[provider].tKeyName)}
            </ButtonLink>,
          ])}
        </Text>
      )}
>>>>>>> 0e90c735
    </BannerAlert>
  );
}

SecurityProviderBannerAlert.propTypes = {
  /** Description content that may be plain text or contain hyperlinks */
  description: PropTypes.oneOfType([PropTypes.string, PropTypes.element])
    .isRequired,

  /** Severity level */
  severity: PropTypes.oneOf([Severity.Danger, Severity.Warning]).isRequired,

  /** Title to be passed as <BannerAlert> param */
  title: PropTypes.string.isRequired,

  /**
   * Optional
   */

  /** Additional details to be displayed under the description */
  details: PropTypes.oneOfType([PropTypes.string, PropTypes.element]),

  /** Name of the security provider */
  provider: PropTypes.oneOf(Object.values(SecurityProvider)),

  /** Function to be called when the support link is clicked */
  onClickSupportLink: PropTypes.func,

  /** URL to open when report an issue link is clicked */
  reportUrl: PropTypes.string,
};

export default SecurityProviderBannerAlert;<|MERGE_RESOLUTION|>--- conflicted
+++ resolved
@@ -50,11 +50,10 @@
     >
       <Text marginTop={2}>{description}</Text>
 
-<<<<<<< HEAD
       <Box marginTop={3}>
         <Disclosure title={t('seeDetails')} variant={DisclosureVariant.Arrow}>
           {details}
-          <Text marginTop={3} paddingBottom={1} display={Display.Flex}>
+          <Text marginTop={3} display={Display.Flex}>
             {t('somethingDoesntLookRight', [
               <ButtonLink
                 key={`security-provider-button-supporturl-${provider}`}
@@ -69,23 +68,6 @@
           </Text>
         </Disclosure>
       </Box>
-=======
-      <Disclosure title={t('seeDetails')} variant={DisclosureVariant.Arrow}>
-        {details}
-        <Text marginTop={3} display={Display.Flex}>
-          {t('somethingDoesntLookRight', [
-            <ButtonLink
-              key={`security-provider-button-supporturl-${provider}`}
-              size={Size.inherit}
-              href={reportUrl || ZENDESK_URLS.SUPPORT_URL}
-              externalLink
-              onClick={onClickSupportLink}
-            >
-              {t('reportIssue')}
-            </ButtonLink>,
-          ])}
-        </Text>
-      </Disclosure>
 
       {provider && (
         <Text
@@ -114,7 +96,6 @@
           ])}
         </Text>
       )}
->>>>>>> 0e90c735
     </BannerAlert>
   );
 }
