import React, { Component } from 'react';
import PropTypes from 'prop-types';
import classnames from 'classnames';
import { Tabs, Tab } from '../../../../../components/ui/tabs';
import {
  ///: BEGIN:ONLY_INCLUDE_IF(build-main,build-beta,build-flask)
  Button,
  BUTTON_SIZES,
  BUTTON_VARIANT,
  ///: END:ONLY_INCLUDE_IF
  BannerAlert,
} from '../../../../../components/component-library';
import { PageContainerFooter } from '../../../../../components/ui/page-container';
import {
  INSUFFICIENT_FUNDS_ERROR_KEY,
  IS_SIGNING_OR_SUBMITTING,
  USER_OP_CONTRACT_DEPLOY_ERROR_KEY,
} from '../../../../../helpers/constants/error-keys';
import { Severity } from '../../../../../helpers/constants/design-system';

import { BlockaidResultType } from '../../../../../../shared/constants/security-provider';
import { ConfirmPageContainerSummary, ConfirmPageContainerWarning } from '.';

export default class ConfirmPageContainerContent extends Component {
  static contextTypes = {
    t: PropTypes.func.isRequired,
    ///: BEGIN:ONLY_INCLUDE_IF(build-mmi)
    trackEvent: PropTypes.func,
    ///: END:ONLY_INCLUDE_IF
  };

  static propTypes = {
    action: PropTypes.string,
    dataHexComponent: PropTypes.node,
    detailsComponent: PropTypes.node,
    insightComponent: PropTypes.node,
    errorKey: PropTypes.string,
    errorMessage: PropTypes.string,
    tokenAddress: PropTypes.string,
    nonce: PropTypes.string,
    subtitleComponent: PropTypes.node,
    image: PropTypes.string,
    titleComponent: PropTypes.node,
    warning: PropTypes.string,
    origin: PropTypes.string.isRequired,
    ethGasPriceWarning: PropTypes.string,
    // Footer
    onCancelAll: PropTypes.func,
    onCancel: PropTypes.func,
    cancelText: PropTypes.string,
    onSubmit: PropTypes.func,
    submitText: PropTypes.string,
    disabled: PropTypes.bool,
    unapprovedTxCount: PropTypes.number,
    rejectNText: PropTypes.string,
    supportsEIP1559: PropTypes.bool,
    hasTopBorder: PropTypes.bool,
    nativeCurrency: PropTypes.string,
    networkName: PropTypes.string,
    toAddress: PropTypes.string,
    transactionType: PropTypes.string,
    isBuyableChain: PropTypes.bool,
    ///: BEGIN:ONLY_INCLUDE_IF(build-main,build-beta,build-flask)
    openBuyCryptoInPdapp: PropTypes.func,
    ///: END:ONLY_INCLUDE_IF
    ///: BEGIN:ONLY_INCLUDE_IF(build-mmi)
    noteComponent: PropTypes.node,
    ///: END:ONLY_INCLUDE_IF
    txData: PropTypes.object,
  };

  renderContent() {
    const { detailsComponent, dataHexComponent, insightComponent } = this.props;

    if (insightComponent && (detailsComponent || dataHexComponent)) {
      return this.renderTabs();
    }

    ///: BEGIN:ONLY_INCLUDE_IF(build-mmi)
    const { noteComponent } = this.props;

    if (noteComponent) {
      return this.renderTabs();
    }
    ///: END:ONLY_INCLUDE_IF

    if (detailsComponent && dataHexComponent) {
      return this.renderTabs();
    }

    return detailsComponent || insightComponent;
  }

  renderTabs() {
    const { t } = this.context;
    const {
      detailsComponent,
      dataHexComponent,
      ///: BEGIN:ONLY_INCLUDE_IF(snaps)
      insightComponent,
      ///: END:ONLY_INCLUDE_IF
      ///: BEGIN:ONLY_INCLUDE_IF(build-mmi)
      noteComponent,
      ///: END:ONLY_INCLUDE_IF
    } = this.props;

    return (
      <Tabs defaultActiveTabKey="details">
        <Tab
          className="confirm-page-container-content__tab"
          name={t('details')}
          tabKey="details"
        >
          {detailsComponent}
        </Tab>
        {
          ///: BEGIN:ONLY_INCLUDE_IF(build-mmi)
          noteComponent && (
            <Tab
              data-testid="note-tab"
              className="confirm-page-container-content__tab"
              name={t('note')}
              tabKey="note"
              onClick={() => {
                this.context.trackEvent({
                  category: 'Note to trader',
                  event: 'Clicked on Notes tab on a transaction window',
                });
              }}
            >
              {noteComponent}
            </Tab>
          )
          ///: END:ONLY_INCLUDE_IF
        }
        {dataHexComponent && (
          <Tab
            className="confirm-page-container-content__tab"
            name={t('dataHex')}
            tabKey="dataHex"
          >
            {dataHexComponent}
          </Tab>
        )}

        {
          ///: BEGIN:ONLY_INCLUDE_IF(snaps)
          insightComponent
          ///: END:ONLY_INCLUDE_IF
        }
      </Tabs>
    );
  }

  render() {
    const {
      action,
      errorKey,
      errorMessage,
      image,
      titleComponent,
      subtitleComponent,
      tokenAddress,
      nonce,
      detailsComponent,
      warning,
      onCancelAll,
      onCancel,
      cancelText,
      onSubmit,
      submitText,
      disabled,
      unapprovedTxCount,
      rejectNText,
      origin,
      ethGasPriceWarning,
      supportsEIP1559,
      hasTopBorder,
      nativeCurrency,
      networkName,
      toAddress,
      transactionType,
      isBuyableChain,
      ///: BEGIN:ONLY_INCLUDE_IF(build-main,build-beta,build-flask)
      openBuyCryptoInPdapp,
      ///: END:ONLY_INCLUDE_IF
      txData,
    } = this.props;

    const { t } = this.context;

    const showInsuffienctFundsError =
      (errorKey || errorMessage) && errorKey === INSUFFICIENT_FUNDS_ERROR_KEY;

    const showIsSigningOrSubmittingError =
      errorKey === IS_SIGNING_OR_SUBMITTING;

<<<<<<< HEAD
    const showUserOpContractDeployError =
      errorKey === USER_OP_CONTRACT_DEPLOY_ERROR_KEY;
=======
    const submitButtonType =
      txData?.securityAlertResponse?.result_type ===
      BlockaidResultType.Malicious
        ? 'danger-primary'
        : 'primary';
>>>>>>> d3f0a324

    return (
      <div
        className={classnames('confirm-page-container-content', {
          'confirm-page-container-content--with-top-border': hasTopBorder,
        })}
      >
        {warning ? <ConfirmPageContainerWarning warning={warning} /> : null}
        {ethGasPriceWarning && (
          <ConfirmPageContainerWarning warning={ethGasPriceWarning} />
        )}
        <ConfirmPageContainerSummary
          className={classnames({
            'confirm-page-container-summary--border': !detailsComponent,
          })}
          action={action}
          image={image}
          titleComponent={titleComponent}
          subtitleComponent={subtitleComponent}
          tokenAddress={tokenAddress}
          nonce={nonce}
          origin={origin}
          toAddress={toAddress}
          transactionType={transactionType}
        />
        {this.renderContent()}
        {!supportsEIP1559 &&
          !showInsuffienctFundsError &&
          !showIsSigningOrSubmittingError &&
          !showUserOpContractDeployError &&
          (errorKey || errorMessage) && (
            <BannerAlert
              severity={Severity.Danger}
              description={errorKey ? t(errorKey) : errorMessage}
              marginBottom={4}
              marginLeft={4}
              marginRight={4}
            />
          )}
        {showInsuffienctFundsError && (
          <BannerAlert
            severity={Severity.Danger}
            marginBottom={4}
            marginLeft={4}
            marginRight={4}
            description={
              isBuyableChain
                ? t('insufficientCurrencyBuyOrDeposit', [
                    nativeCurrency,
                    networkName,
                    ///: BEGIN:ONLY_INCLUDE_IF(build-main,build-beta,build-flask)
                    <Button
                      variant={BUTTON_VARIANT.LINK}
                      size={BUTTON_SIZES.INHERIT}
                      onClick={openBuyCryptoInPdapp}
                      key={`${nativeCurrency}-buy-button`}
                    >
                      {t('buyAsset', [nativeCurrency])}
                    </Button>,
                    ///: END:ONLY_INCLUDE_IF
                  ])
                : t('insufficientCurrencyDeposit', [
                    nativeCurrency,
                    networkName,
                  ])
            }
          />
        )}
        {(showIsSigningOrSubmittingError || showUserOpContractDeployError) && (
          <BannerAlert
            severity={Severity.Danger}
            description={t(errorKey)}
            marginBottom={4}
            marginLeft={4}
            marginRight={4}
          />
        )}
        <PageContainerFooter
          onCancel={onCancel}
          cancelText={cancelText}
          onSubmit={onSubmit}
          submitText={submitText}
          disabled={disabled}
          submitButtonType={submitButtonType}
        >
          {unapprovedTxCount > 1 ? (
            <a onClick={onCancelAll}>{rejectNText}</a>
          ) : null}
        </PageContainerFooter>
      </div>
    );
  }
}<|MERGE_RESOLUTION|>--- conflicted
+++ resolved
@@ -195,16 +195,14 @@
     const showIsSigningOrSubmittingError =
       errorKey === IS_SIGNING_OR_SUBMITTING;
 
-<<<<<<< HEAD
     const showUserOpContractDeployError =
       errorKey === USER_OP_CONTRACT_DEPLOY_ERROR_KEY;
-=======
+
     const submitButtonType =
       txData?.securityAlertResponse?.result_type ===
       BlockaidResultType.Malicious
         ? 'danger-primary'
         : 'primary';
->>>>>>> d3f0a324
 
     return (
       <div
