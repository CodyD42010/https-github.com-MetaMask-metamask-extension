--- conflicted
+++ resolved
@@ -87,24 +87,16 @@
           <p
             class="mm-box mm-text mm-text--body-xs mm-box--color-text-muted"
           >
-<<<<<<< HEAD
-            Unknown processing time
-=======
             Market
->>>>>>> 05e267b0
           </p>
           <p
-            class="mm-box mm-text mm-text--body-xs mm-box--margin-left-1 mm-box--color-error-default"
+            class="mm-box mm-text mm-text--body-xs mm-box--margin-left-1 mm-box--color-success-default"
           >
             <span
               data-testid="gas-timing-time"
             >
               ~
-<<<<<<< HEAD
-              
-=======
               5 min
->>>>>>> 05e267b0
             </span>
           </p>
         </div>
