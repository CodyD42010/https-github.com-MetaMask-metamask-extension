--- conflicted
+++ resolved
@@ -40,7 +40,6 @@
       },
       gasFeeEstimates:
         mockEstimates[GasEstimateTypes.feeMarket].gasFeeEstimates,
-<<<<<<< HEAD
       gasFeeEstimatesByChainId: {
         ...mockState.metamask.gasFeeEstimatesByChainId,
         '0x5': {
@@ -49,8 +48,6 @@
             mockEstimates[GasEstimateTypes.feeMarket].gasFeeEstimates,
         },
       },
-=======
->>>>>>> 05e267b0
     },
   });
 
@@ -71,10 +68,7 @@
 
 describe('ConfirmGasDisplay', () => {
   it('should match snapshot', async () => {
-<<<<<<< HEAD
-    const { container } = await render();
-=======
-    const { container } = render({
+    const { container } = await render({
       transactionProp: {
         txParams: {
           gas: '0x5208',
@@ -82,7 +76,6 @@
         userFeeLevel: 'medium',
       },
     });
->>>>>>> 05e267b0
     expect(container).toMatchSnapshot();
   });
   it('should render gas display labels for EIP1559 transcations', async () => {
