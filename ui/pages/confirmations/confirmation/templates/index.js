--- conflicted
+++ resolved
@@ -149,13 +149,7 @@
  * @param {Function} t - Translation function.
  * @param {Function} dispatch - Redux dispatch function.
  * @param {object} history - The application's history object.
-<<<<<<< HEAD
- * @param {Function} setInputState - A function that can be used to record the
- * state of input fields in the templated component.
  * @param {object} data - The data object passed into the template from the confirmation page.
-=======
- * @param {object} data - The data object passed into the template from the confimation page.
->>>>>>> 1fd64e57
  */
 export function getTemplateValues(pendingApproval, t, dispatch, history, data) {
   const fn = APPROVAL_TEMPLATES[pendingApproval.type]?.getValues;
