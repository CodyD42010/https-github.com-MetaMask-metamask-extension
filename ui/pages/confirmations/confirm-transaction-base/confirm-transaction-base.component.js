--- conflicted
+++ resolved
@@ -169,14 +169,6 @@
     isUserOpContractDeployError: PropTypes.bool,
     useMaxValue: PropTypes.bool,
     maxValue: PropTypes.string,
-<<<<<<< HEAD
-    hasMigratedFromOpenSeaToBlockaid: PropTypes.bool,
-    hasDismissedOpenSeaToBlockaidBanner: PropTypes.bool,
-    dismissOpenSeaToBlockaidBanner: PropTypes.func,
-    isNetworkSupportedByBlockaid: PropTypes.bool,
-=======
-    isMultiLayerFeeNetwork: PropTypes.bool,
->>>>>>> e6428f84
     isSmartTransaction: PropTypes.bool,
     smartTransactionsOptInStatus: PropTypes.bool,
     currentChainSupportsSmartTransactions: PropTypes.bool,
@@ -393,14 +385,6 @@
       useCurrencyRateCheck,
       tokenSymbol,
       isUsingPaymaster,
-<<<<<<< HEAD
-      hasMigratedFromOpenSeaToBlockaid,
-      hasDismissedOpenSeaToBlockaidBanner,
-      dismissOpenSeaToBlockaidBanner,
-      isNetworkSupportedByBlockaid,
-=======
-      isMultiLayerFeeNetwork,
->>>>>>> e6428f84
     } = this.props;
 
     const { t } = this.context;
