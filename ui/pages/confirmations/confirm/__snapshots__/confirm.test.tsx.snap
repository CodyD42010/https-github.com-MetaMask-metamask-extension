// Jest Snapshot v1, https://goo.gl/fbAQLP

exports[`Confirm should match snapshot for personal signature 1`] = `
<div>
  <div
    class="mm-box multichain-page mm-box--display-flex mm-box--flex-direction-row mm-box--justify-content-center mm-box--width-full mm-box--height-full mm-box--background-color-background-alternative"
  >
    <div
      class="mm-box multichain-page__inner-container mm-box--display-flex mm-box--flex-direction-column mm-box--width-full mm-box--height-full mm-box--background-color-background-default"
    >
      <div
<<<<<<< HEAD
        class="mm-box confirm_header__wrapper mm-box--padding-4 mm-box--display-flex mm-box--align-items-center"
      >
        <div
          class="mm-box mm-box--display-flex"
        >
          <div
            class=""
          >
            <div
              class="identicon"
              style="height: 32px; width: 32px; border-radius: 16px;"
            >
              <div
                style="border-radius: 50px; overflow: hidden; padding: 0px; margin: 0px; width: 32px; height: 32px; display: inline-block; background: rgb(3, 73, 94);"
              >
                <svg
                  height="32"
                  width="32"
                  x="0"
                  y="0"
                >
                  <rect
                    fill="#FB184D"
                    height="32"
                    transform="translate(-0.010232866814926739 -2.467961361206475) rotate(274.3 16 16)"
                    width="32"
                    x="0"
                    y="0"
                  />
                  <rect
                    fill="#1888F2"
                    height="32"
                    transform="translate(0.7019171336752298 13.759175028660584) rotate(203.5 16 16)"
                    width="32"
                    x="0"
                    y="0"
                  />
                  <rect
                    fill="#FA8900"
                    height="32"
                    transform="translate(28.820219003567207 11.830135279564011) rotate(192.7 16 16)"
                    width="32"
                    x="0"
                    y="0"
                  />
                </svg>
=======
        class="mm-box confirm_header__wrapper mm-box--display-flex mm-box--justify-content-space-between mm-box--align-items-center"
      >
        <div
          class="mm-box mm-box--padding-4 mm-box--display-flex mm-box--align-items-flex-start"
        >
          <div
            class="mm-box mm-box--margin-top-2 mm-box--display-flex"
          >
            <div
              class=""
            >
              <div
                class="identicon"
                style="height: 32px; width: 32px; border-radius: 16px;"
              >
                <div
                  style="border-radius: 50px; overflow: hidden; padding: 0px; margin: 0px; width: 32px; height: 32px; display: inline-block; background: rgb(3, 73, 94);"
                >
                  <svg
                    height="32"
                    width="32"
                    x="0"
                    y="0"
                  >
                    <rect
                      fill="#FB184D"
                      height="32"
                      transform="translate(-0.010232866814926739 -2.467961361206475) rotate(274.3 16 16)"
                      width="32"
                      x="0"
                      y="0"
                    />
                    <rect
                      fill="#1888F2"
                      height="32"
                      transform="translate(0.7019171336752298 13.759175028660584) rotate(203.5 16 16)"
                      width="32"
                      x="0"
                      y="0"
                    />
                    <rect
                      fill="#FA8900"
                      height="32"
                      transform="translate(28.820219003567207 11.830135279564011) rotate(192.7 16 16)"
                      width="32"
                      x="0"
                      y="0"
                    />
                  </svg>
                </div>
>>>>>>> 08f3f3ae
              </div>
            </div>
            <div
              class="mm-box mm-text mm-avatar-base mm-avatar-base--size-xs mm-avatar-network confirm_header__avatar-network mm-text--body-xs mm-text--text-transform-uppercase mm-box--display-flex mm-box--justify-content-center mm-box--align-items-center mm-box--color-text-default mm-box--background-color-background-alternative mm-box--rounded-full mm-box--border-color-transparent box--border-style-solid box--border-width-1"
            >
              C
            </div>
          </div>
          <div
            class="mm-box mm-box--margin-inline-start-4"
          >
            <p
              class="mm-box mm-text mm-text--body-md mm-box--color-text-default"
            />
            <p
              class="mm-box mm-text mm-text--body-md mm-box--color-text-alternative"
            >
              Chain 5
            </p>
          </div>
          <div
            class="mm-box mm-text mm-avatar-base mm-avatar-base--size-xs mm-avatar-network confirm_header__avatar-network mm-text--body-xs mm-text--text-transform-uppercase mm-box--display-flex mm-box--justify-content-center mm-box--align-items-center mm-box--color-text-default mm-box--background-color-background-alternative mm-box--rounded-full mm-box--border-color-transparent box--border-style-solid box--border-width-1"
          >
            C
          </div>
        </div>
        <div
<<<<<<< HEAD
          class="mm-box mm-box--margin-inline-start-4"
        >
          <p
            class="mm-box mm-text mm-text--body-md mm-box--color-text-default"
          />
          <p
            class="mm-box mm-text mm-text--body-md mm-box--color-text-alternative"
          >
            Chain 5
          </p>
        </div>
      </div>
      <div
        class="mm-box multichain-page-content mm-box--padding-4 mm-box--display-flex mm-box--flex-direction-column mm-box--width-full mm-box--height-full mm-box--background-color-background-alternative"
      >
        <h2
          class="mm-box mm-text mm-text--heading-lg mm-text--text-align-center mm-box--padding-top-4 mm-box--padding-bottom-2 mm-box--color-text-default"
        >
          Signature request
        </h2>
        <p
          class="mm-box mm-text mm-text--body-md mm-text--text-align-center mm-box--padding-bottom-4 mm-box--color-text-alternative"
        >
          Only sign this message if you fully understand the content and trust the requesting site
=======
          class="mm-box mm-box--padding-4 mm-box--display-flex mm-box--align-items-flex-end"
        >
          <div
            class="mm-box mm-box--display-flex mm-box--justify-content-flex-end"
            style="align-self: flex-end;"
          >
            <div>
              <div
                aria-describedby="tippy-tooltip-2"
                class=""
                data-original-title="Account details"
                data-tooltipped=""
                style="display: inline;"
                tabindex="0"
              >
                <button
                  aria-label="Account details"
                  class="mm-box mm-button-icon mm-button-icon--size-md mm-box--display-inline-flex mm-box--justify-content-center mm-box--align-items-center mm-box--color-icon-default mm-box--background-color-transparent mm-box--rounded-lg"
                >
                  <span
                    class="mm-box mm-icon mm-icon--size-md mm-box--display-inline-block mm-box--color-inherit"
                    style="mask-image: url('./images/icons/info.svg');"
                  />
                </button>
              </div>
            </div>
          </div>
        </div>
      </div>
      <div
        class="mm-box mm-box--margin-bottom-4 mm-box--padding-4 mm-box--display-flex mm-box--width-full mm-box--background-color-primary-muted"
      >
        <span
          class="mm-box mm-icon mm-icon--size-md mm-box--margin-right-2 mm-box--display-inline-block mm-box--color-info-default"
          style="mask-image: url('./images/icons/info.svg');"
        />
        <p
          class="mm-box mm-text mm-text--body-xs mm-box--color-text-default"
        >
          Your selected account (0x0dcd5...3e7bc) is different than the account trying to sign ()
>>>>>>> 08f3f3ae
        </p>
        <div
          class="mm-box mm-box--margin-bottom-4 mm-box--padding-2 mm-box--background-color-background-default mm-box--rounded-md"
        >
          <div
            class="mm-box mm-box--display-flex mm-box--flex-direction-column mm-box--background-color-background-default mm-box--rounded-lg"
          >
            <div
              class="mm-box confirm-info-row mm-box--margin-top-2 mm-box--margin-bottom-2 mm-box--padding-right-2 mm-box--padding-left-2 mm-box--display-flex mm-box--flex-direction-row mm-box--flex-wrap-wrap mm-box--justify-content-space-between mm-box--color-text-default mm-box--rounded-lg"
              style="overflow-wrap: anywhere; min-height: 24px;"
            >
              <div
                class="mm-box mm-box--display-flex mm-box--flex-direction-row mm-box--justify-content-center mm-box--align-items-center"
              >
                <p
                  class="mm-box mm-text mm-text--body-md-medium mm-box--color-inherit"
                >
                  Origin
                </p>
              </div>
              <div
                class="mm-box mm-box--display-flex mm-box--flex-wrap-wrap mm-box--align-items-center"
                style="column-gap: 8px;"
              >
                <p
                  class="mm-box mm-text mm-text--body-md mm-box--color-inherit"
                >
                  https://metamask.github.io
                </p>
              </div>
            </div>
          </div>
        </div>
        <div
          class="mm-box"
        >
          CONFIRMATION PAGE BODY TO COME HERE
        </div>
      </div>
      <div
<<<<<<< HEAD
=======
        class="mm-box multichain-page-content mm-box--padding-4 mm-box--display-flex mm-box--flex-direction-column mm-box--width-full mm-box--height-full mm-box--background-color-background-alternative"
      >
        <h2
          class="mm-box mm-text mm-text--heading-lg mm-text--text-align-center mm-box--padding-top-4 mm-box--padding-bottom-2 mm-box--color-text-default"
        >
          Signature request
        </h2>
        <p
          class="mm-box mm-text mm-text--body-md mm-text--text-align-center mm-box--padding-bottom-4 mm-box--color-text-alternative"
        >
          Only sign this message if you fully understand the content and trust the requesting site
        </p>
        <div
          class="mm-box mm-box--margin-bottom-4 mm-box--padding-2 mm-box--background-color-background-default mm-box--rounded-md"
        >
          <div
            class="mm-box confirm-info-row mm-box--margin-top-2 mm-box--margin-bottom-2 mm-box--padding-right-2 mm-box--padding-left-2 mm-box--display-flex mm-box--flex-direction-row mm-box--flex-wrap-wrap mm-box--justify-content-space-between mm-box--color-text-default mm-box--rounded-lg"
            style="overflow-wrap: anywhere; min-height: 24px;"
          >
            <div
              class="mm-box mm-box--display-flex mm-box--flex-direction-row mm-box--justify-content-center mm-box--align-items-center"
            >
              <p
                class="mm-box mm-text mm-text--body-md-medium mm-box--color-inherit"
              >
                Request from
              </p>
              <div>
                <div
                  aria-describedby="tippy-tooltip-3"
                  class=""
                  data-original-title="This is the site asking for your signature."
                  data-tooltipped=""
                  style="display: flex;"
                  tabindex="0"
                >
                  <span
                    class="mm-box mm-icon mm-icon--size-md mm-box--margin-left-1 mm-box--display-inline-block mm-box--color-icon-muted"
                    style="mask-image: url('./images/icons/question.svg');"
                  />
                </div>
              </div>
            </div>
            <div
              class="mm-box mm-box--display-flex mm-box--gap-2 mm-box--flex-wrap-wrap mm-box--align-items-center"
            >
              <p
                class="mm-box mm-text mm-text--body-md mm-box--color-inherit"
              >
                https://metamask.github.io
              </p>
            </div>
          </div>
        </div>
        <div
          class="mm-box mm-box--margin-bottom-4 mm-box--padding-2 mm-box--background-color-background-default mm-box--rounded-md"
        >
          <div
            class="mm-box confirm-info-row mm-box--margin-top-2 mm-box--margin-bottom-2 mm-box--padding-right-2 mm-box--padding-left-2 mm-box--display-flex mm-box--flex-direction-row mm-box--flex-wrap-wrap mm-box--justify-content-space-between mm-box--color-text-default mm-box--rounded-lg"
            style="overflow-wrap: anywhere; min-height: 24px;"
          >
            <div
              class="mm-box mm-box--display-flex mm-box--flex-direction-row mm-box--justify-content-center mm-box--align-items-center"
            >
              <p
                class="mm-box mm-text mm-text--body-md-medium mm-box--color-inherit"
              >
                Message
              </p>
            </div>
            <div
              class="mm-box mm-box--display-flex mm-box--gap-2 mm-box--flex-wrap-wrap mm-box--align-items-center"
            >
              <p
                class="mm-box mm-text mm-text--body-md mm-box--color-inherit"
              >
                Example \`personal_sign\` message
              </p>
            </div>
          </div>
        </div>
      </div>
      <div
>>>>>>> 08f3f3ae
        class="mm-box multichain-page-footer mm-box--padding-4 mm-box--display-flex mm-box--gap-4 mm-box--width-full"
      >
        <button
          class="mm-box mm-text mm-button-base mm-button-base--size-lg mm-button-base--block mm-button-secondary mm-text--body-md-medium mm-box--padding-0 mm-box--padding-right-4 mm-box--padding-left-4 mm-box--display-inline-flex mm-box--justify-content-center mm-box--align-items-center mm-box--color-primary-default mm-box--background-color-transparent mm-box--rounded-pill mm-box--border-color-primary-default box--border-style-solid box--border-width-1"
<<<<<<< HEAD
          data-testid="confirm-footer-cancel-button"
=======
>>>>>>> 08f3f3ae
        >
          Cancel
        </button>
        <button
          class="mm-box mm-text mm-button-base mm-button-base--size-lg mm-button-base--block mm-button-primary mm-text--body-md-medium mm-box--padding-0 mm-box--padding-right-4 mm-box--padding-left-4 mm-box--display-inline-flex mm-box--justify-content-center mm-box--align-items-center mm-box--color-primary-inverse mm-box--background-color-primary-default mm-box--rounded-pill"
<<<<<<< HEAD
          data-testid="confirm-footer-confirm-button"
=======
>>>>>>> 08f3f3ae
        >
          Confirm
        </button>
      </div>
    </div>
  </div>
</div>
`;<|MERGE_RESOLUTION|>--- conflicted
+++ resolved
@@ -9,54 +9,6 @@
       class="mm-box multichain-page__inner-container mm-box--display-flex mm-box--flex-direction-column mm-box--width-full mm-box--height-full mm-box--background-color-background-default"
     >
       <div
-<<<<<<< HEAD
-        class="mm-box confirm_header__wrapper mm-box--padding-4 mm-box--display-flex mm-box--align-items-center"
-      >
-        <div
-          class="mm-box mm-box--display-flex"
-        >
-          <div
-            class=""
-          >
-            <div
-              class="identicon"
-              style="height: 32px; width: 32px; border-radius: 16px;"
-            >
-              <div
-                style="border-radius: 50px; overflow: hidden; padding: 0px; margin: 0px; width: 32px; height: 32px; display: inline-block; background: rgb(3, 73, 94);"
-              >
-                <svg
-                  height="32"
-                  width="32"
-                  x="0"
-                  y="0"
-                >
-                  <rect
-                    fill="#FB184D"
-                    height="32"
-                    transform="translate(-0.010232866814926739 -2.467961361206475) rotate(274.3 16 16)"
-                    width="32"
-                    x="0"
-                    y="0"
-                  />
-                  <rect
-                    fill="#1888F2"
-                    height="32"
-                    transform="translate(0.7019171336752298 13.759175028660584) rotate(203.5 16 16)"
-                    width="32"
-                    x="0"
-                    y="0"
-                  />
-                  <rect
-                    fill="#FA8900"
-                    height="32"
-                    transform="translate(28.820219003567207 11.830135279564011) rotate(192.7 16 16)"
-                    width="32"
-                    x="0"
-                    y="0"
-                  />
-                </svg>
-=======
         class="mm-box confirm_header__wrapper mm-box--display-flex mm-box--justify-content-space-between mm-box--align-items-center"
       >
         <div
@@ -107,7 +59,6 @@
                     />
                   </svg>
                 </div>
->>>>>>> 08f3f3ae
               </div>
             </div>
             <div
@@ -128,39 +79,8 @@
               Chain 5
             </p>
           </div>
-          <div
-            class="mm-box mm-text mm-avatar-base mm-avatar-base--size-xs mm-avatar-network confirm_header__avatar-network mm-text--body-xs mm-text--text-transform-uppercase mm-box--display-flex mm-box--justify-content-center mm-box--align-items-center mm-box--color-text-default mm-box--background-color-background-alternative mm-box--rounded-full mm-box--border-color-transparent box--border-style-solid box--border-width-1"
-          >
-            C
-          </div>
-        </div>
-        <div
-<<<<<<< HEAD
-          class="mm-box mm-box--margin-inline-start-4"
-        >
-          <p
-            class="mm-box mm-text mm-text--body-md mm-box--color-text-default"
-          />
-          <p
-            class="mm-box mm-text mm-text--body-md mm-box--color-text-alternative"
-          >
-            Chain 5
-          </p>
-        </div>
-      </div>
-      <div
-        class="mm-box multichain-page-content mm-box--padding-4 mm-box--display-flex mm-box--flex-direction-column mm-box--width-full mm-box--height-full mm-box--background-color-background-alternative"
-      >
-        <h2
-          class="mm-box mm-text mm-text--heading-lg mm-text--text-align-center mm-box--padding-top-4 mm-box--padding-bottom-2 mm-box--color-text-default"
-        >
-          Signature request
-        </h2>
-        <p
-          class="mm-box mm-text mm-text--body-md mm-text--text-align-center mm-box--padding-bottom-4 mm-box--color-text-alternative"
-        >
-          Only sign this message if you fully understand the content and trust the requesting site
-=======
+        </div>
+        <div
           class="mm-box mm-box--padding-4 mm-box--display-flex mm-box--align-items-flex-end"
         >
           <div
@@ -201,49 +121,9 @@
           class="mm-box mm-text mm-text--body-xs mm-box--color-text-default"
         >
           Your selected account (0x0dcd5...3e7bc) is different than the account trying to sign ()
->>>>>>> 08f3f3ae
         </p>
-        <div
-          class="mm-box mm-box--margin-bottom-4 mm-box--padding-2 mm-box--background-color-background-default mm-box--rounded-md"
-        >
-          <div
-            class="mm-box mm-box--display-flex mm-box--flex-direction-column mm-box--background-color-background-default mm-box--rounded-lg"
-          >
-            <div
-              class="mm-box confirm-info-row mm-box--margin-top-2 mm-box--margin-bottom-2 mm-box--padding-right-2 mm-box--padding-left-2 mm-box--display-flex mm-box--flex-direction-row mm-box--flex-wrap-wrap mm-box--justify-content-space-between mm-box--color-text-default mm-box--rounded-lg"
-              style="overflow-wrap: anywhere; min-height: 24px;"
-            >
-              <div
-                class="mm-box mm-box--display-flex mm-box--flex-direction-row mm-box--justify-content-center mm-box--align-items-center"
-              >
-                <p
-                  class="mm-box mm-text mm-text--body-md-medium mm-box--color-inherit"
-                >
-                  Origin
-                </p>
-              </div>
-              <div
-                class="mm-box mm-box--display-flex mm-box--flex-wrap-wrap mm-box--align-items-center"
-                style="column-gap: 8px;"
-              >
-                <p
-                  class="mm-box mm-text mm-text--body-md mm-box--color-inherit"
-                >
-                  https://metamask.github.io
-                </p>
-              </div>
-            </div>
-          </div>
-        </div>
-        <div
-          class="mm-box"
-        >
-          CONFIRMATION PAGE BODY TO COME HERE
-        </div>
-      </div>
-      <div
-<<<<<<< HEAD
-=======
+      </div>
+      <div
         class="mm-box multichain-page-content mm-box--padding-4 mm-box--display-flex mm-box--flex-direction-column mm-box--width-full mm-box--height-full mm-box--background-color-background-alternative"
       >
         <h2
@@ -327,24 +207,15 @@
         </div>
       </div>
       <div
->>>>>>> 08f3f3ae
         class="mm-box multichain-page-footer mm-box--padding-4 mm-box--display-flex mm-box--gap-4 mm-box--width-full"
       >
         <button
           class="mm-box mm-text mm-button-base mm-button-base--size-lg mm-button-base--block mm-button-secondary mm-text--body-md-medium mm-box--padding-0 mm-box--padding-right-4 mm-box--padding-left-4 mm-box--display-inline-flex mm-box--justify-content-center mm-box--align-items-center mm-box--color-primary-default mm-box--background-color-transparent mm-box--rounded-pill mm-box--border-color-primary-default box--border-style-solid box--border-width-1"
-<<<<<<< HEAD
-          data-testid="confirm-footer-cancel-button"
-=======
->>>>>>> 08f3f3ae
         >
           Cancel
         </button>
         <button
           class="mm-box mm-text mm-button-base mm-button-base--size-lg mm-button-base--block mm-button-primary mm-text--body-md-medium mm-box--padding-0 mm-box--padding-right-4 mm-box--padding-left-4 mm-box--display-inline-flex mm-box--justify-content-center mm-box--align-items-center mm-box--color-primary-inverse mm-box--background-color-primary-default mm-box--rounded-pill"
-<<<<<<< HEAD
-          data-testid="confirm-footer-confirm-button"
-=======
->>>>>>> 08f3f3ae
         >
           Confirm
         </button>
