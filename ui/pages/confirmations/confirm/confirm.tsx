import React from 'react';

<<<<<<< HEAD
import ScrollToBottom from '../components/confirm/scroll-to-bottom';
import { Header } from '../components/confirm/header';
import { Info } from '../components/confirm/info';
import { Title } from '../components/confirm/title';
import { Box } from '../../../components/component-library';
import { Content, Page } from '../../../components/multichain/pages/page';
import { BackgroundColor } from '../../../helpers/constants/design-system';
import { Footer } from '../components/confirm/footer';
=======
import { Content, Page } from '../../../components/multichain/pages/page';
import { BackgroundColor } from '../../../helpers/constants/design-system';
import { Footer } from '../components/confirm/footer';
import { Header } from '../components/confirm/header';
///: BEGIN:ONLY_INCLUDE_IF(build-mmi)
import { MMISignatureMismatchBanner } from '../components/confirm/mmi-signature-mismatch-banner';
///: END:ONLY_INCLUDE_IF
import { Info } from '../components/confirm/info';
import { SignatureMessage } from '../components/confirm/signature-message';
import { Title } from '../components/confirm/title';
>>>>>>> 6e397d00
import setCurrentConfirmation from '../hooks/setCurrentConfirmation';
import syncConfirmPath from '../hooks/syncConfirmPath';

const Confirm = () => {
  setCurrentConfirmation();
  syncConfirmPath();

  return (
    <Page backgroundColor={BackgroundColor.backgroundAlternative}>
      <Header />
<<<<<<< HEAD
      <Title />
      <Content backgroundColor={BackgroundColor.backgroundAlternative}>
        <ScrollToBottom>
          <Box padding={4}>
            <Info />
          </Box>
        </ScrollToBottom>
=======
      {
        ///: BEGIN:ONLY_INCLUDE_IF(build-mmi)
        <MMISignatureMismatchBanner />
        ///: END:ONLY_INCLUDE_IF
      }
      <Content backgroundColor={BackgroundColor.backgroundAlternative}>
        <Title />
        <Info />
        <SignatureMessage />
>>>>>>> 6e397d00
      </Content>
      <Footer />
    </Page>
  );
};

export default Confirm;<|MERGE_RESOLUTION|>--- conflicted
+++ resolved
@@ -1,26 +1,16 @@
 import React from 'react';
-
-<<<<<<< HEAD
 import ScrollToBottom from '../components/confirm/scroll-to-bottom';
+import { Footer } from '../components/confirm/footer';
 import { Header } from '../components/confirm/header';
 import { Info } from '../components/confirm/info';
+///: BEGIN:ONLY_INCLUDE_IF(build-mmi)
+import { MMISignatureMismatchBanner } from '../components/confirm/mmi-signature-mismatch-banner';
+///: END:ONLY_INCLUDE_IF
+import { SignatureMessage } from '../components/confirm/signature-message';
 import { Title } from '../components/confirm/title';
 import { Box } from '../../../components/component-library';
 import { Content, Page } from '../../../components/multichain/pages/page';
 import { BackgroundColor } from '../../../helpers/constants/design-system';
-import { Footer } from '../components/confirm/footer';
-=======
-import { Content, Page } from '../../../components/multichain/pages/page';
-import { BackgroundColor } from '../../../helpers/constants/design-system';
-import { Footer } from '../components/confirm/footer';
-import { Header } from '../components/confirm/header';
-///: BEGIN:ONLY_INCLUDE_IF(build-mmi)
-import { MMISignatureMismatchBanner } from '../components/confirm/mmi-signature-mismatch-banner';
-///: END:ONLY_INCLUDE_IF
-import { Info } from '../components/confirm/info';
-import { SignatureMessage } from '../components/confirm/signature-message';
-import { Title } from '../components/confirm/title';
->>>>>>> 6e397d00
 import setCurrentConfirmation from '../hooks/setCurrentConfirmation';
 import syncConfirmPath from '../hooks/syncConfirmPath';
 
@@ -31,15 +21,6 @@
   return (
     <Page backgroundColor={BackgroundColor.backgroundAlternative}>
       <Header />
-<<<<<<< HEAD
-      <Title />
-      <Content backgroundColor={BackgroundColor.backgroundAlternative}>
-        <ScrollToBottom>
-          <Box padding={4}>
-            <Info />
-          </Box>
-        </ScrollToBottom>
-=======
       {
         ///: BEGIN:ONLY_INCLUDE_IF(build-mmi)
         <MMISignatureMismatchBanner />
@@ -47,9 +28,12 @@
       }
       <Content backgroundColor={BackgroundColor.backgroundAlternative}>
         <Title />
-        <Info />
-        <SignatureMessage />
->>>>>>> 6e397d00
+        <ScrollToBottom>
+          <Box padding={4}>
+            <Info />
+            <SignatureMessage />
+          </Box>
+        </ScrollToBottom>
       </Content>
       <Footer />
     </Page>
