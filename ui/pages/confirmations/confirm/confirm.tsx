--- conflicted
+++ resolved
@@ -29,16 +29,12 @@
       }
       <Content backgroundColor={BackgroundColor.backgroundAlternative}>
         <Title />
-<<<<<<< HEAD
-        <Info />
-=======
         <ScrollToBottom>
           <Box padding={4}>
             <Info />
             <SignatureMessage />
           </Box>
         </ScrollToBottom>
->>>>>>> 438f43b9
       </Content>
       <Footer />
     </Page>
