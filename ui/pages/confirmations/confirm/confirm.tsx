--- conflicted
+++ resolved
@@ -26,17 +26,13 @@
         <MMISignatureMismatchBanner />
         ///: END:ONLY_INCLUDE_IF
       }
-<<<<<<< HEAD
       <ScrollToBottom>
-=======
-      <Content backgroundColor={BackgroundColor.backgroundAlternative}>
         {
           // todo: section below is to be removed once new alerts implementation is there
           ///: BEGIN:ONLY_INCLUDE_IF(blockaid)
           <BlockaidAlert />
           ///: END:ONLY_INCLUDE_IF
         }
->>>>>>> 46e87378
         <Title />
         <Info />
       </ScrollToBottom>
