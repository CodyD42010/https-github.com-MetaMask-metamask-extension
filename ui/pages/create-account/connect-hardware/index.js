import React, { Component } from 'react';
import PropTypes from 'prop-types';
import { connect } from 'react-redux';
import * as actions from '../../../store/actions';
import {
  getCurrentChainId,
  getMetaMaskAccounts,
  getRpcPrefsForCurrentProvider,
  getMetaMaskAccountsConnected,
} from '../../../selectors';
import { formatBalance } from '../../../helpers/utils/util';
import { getMostRecentOverviewPage } from '../../../ducks/history/history';
import SelectHardware from './select-hardware';
import AccountList from './account-list';

const U2F_ERROR = 'U2F';

const LEDGER_LIVE_PATH = `m/44'/60'/0'/0/0`;
const MEW_PATH = `m/44'/60'/0'`;
const BIP44_PATH = `m/44'/60'/0'/0`;
const HD_PATHS = [
  { name: 'Ledger Live', value: LEDGER_LIVE_PATH },
  { name: 'Legacy (MEW / MyCrypto)', value: MEW_PATH },
  { name: `BIP44 Standard (e.g. MetaMask, Trezor)`, value: BIP44_PATH },
];

class ConnectHardwareForm extends Component {
  state = {
    error: null,
    selectedAccounts: [],
    accounts: [],
    browserSupported: true,
    unlocked: false,
    device: null,
  };

  UNSAFE_componentWillReceiveProps(nextProps) {
    const { accounts } = nextProps;
    const newAccounts = this.state.accounts.map((a) => {
      const normalizedAddress = a.address.toLowerCase();
      const balanceValue = accounts[normalizedAddress]?.balance || null;
      a.balance = balanceValue ? formatBalance(balanceValue, 6) : '...';
      return a;
    });
    this.setState({ accounts: newAccounts });
  }

  componentDidMount() {
    this.checkIfUnlocked();
  }

  async checkIfUnlocked() {
    for (const device of ['trezor', 'ledger']) {
      const path = this.props.defaultHdPaths[device];
      const unlocked = await this.props.checkHardwareStatus(device, path);
      if (unlocked) {
        this.setState({ unlocked: true });
        this.getPage(device, 0, path);
      }
    }
  }

  connectToHardwareWallet = (device) => {
    this.setState({ device });
    if (this.state.accounts.length) {
      return;
    }

    // Default values
    this.getPage(device, 0, this.props.defaultHdPaths[device]);
  };

  onPathChange = (path) => {
    this.props.setHardwareWalletDefaultHdPath({
      device: this.state.device,
      path,
    });
    this.setState({
      selectedAccounts: [],
    });
    this.getPage(this.state.device, 0, path);
  };

  onAccountChange = (account) => {
    let { selectedAccounts } = this.state;
    if (selectedAccounts.includes(account)) {
      selectedAccounts = selectedAccounts.filter((acc) => account !== acc);
    } else {
      selectedAccounts.push(account);
    }
    this.setState({ selectedAccounts, error: null });
  };

  onAccountRestriction = () => {
    this.setState({ error: this.context.t('ledgerAccountRestriction') });
  };

  showTemporaryAlert() {
    this.props.showAlert(this.context.t('hardwareWalletConnected'));
    // Autohide the alert after 5 seconds
    setTimeout((_) => {
      this.props.hideAlert();
    }, 5000);
  }

  getPage = (device, page, hdPath) => {
    this.props
      .connectHardware(device, page, hdPath)
      .then((accounts) => {
        if (accounts.length) {
          // If we just loaded the accounts for the first time
          // (device previously locked) show the global alert
          if (this.state.accounts.length === 0 && !this.state.unlocked) {
            this.showTemporaryAlert();
          }

          // Map accounts with balances
          const newAccounts = accounts.map((account) => {
            const normalizedAddress = account.address.toLowerCase();
            const balanceValue =
              this.props.accounts[normalizedAddress]?.balance || null;
            account.balance = balanceValue
              ? formatBalance(balanceValue, 6)
              : '...';
            return account;
          });

          this.setState({
            accounts: newAccounts,
            unlocked: true,
            device,
            error: null,
          });
        }
      })
      .catch((e) => {
        const errorMessage = typeof e === 'string' ? e : e.message;
        if (errorMessage === 'Window blocked') {
          this.setState({ browserSupported: false, error: null });
        } else if (errorMessage.includes(U2F_ERROR)) {
          this.setState({ error: U2F_ERROR });
        } else if (
          errorMessage !== 'Window closed' &&
          errorMessage !== 'Popup closed'
        ) {
          this.setState({ error: errorMessage });
        }
      });
  };

  onForgetDevice = (device) => {
    this.props
      .forgetDevice(device)
      .then((_) => {
        this.setState({
          error: null,
          selectedAccounts: [],
          accounts: [],
          unlocked: false,
        });
      })
      .catch((e) => {
        this.setState({ error: e.message });
      });
  };

  onUnlockAccounts = (device, path) => {
    const {
      history,
      mostRecentOverviewPage,
      unlockHardwareWalletAccounts,
    } = this.props;
    const { selectedAccounts } = this.state;

    if (selectedAccounts.length === 0) {
      this.setState({ error: this.context.t('accountSelectionRequired') });
    }

    const description =
      MEW_PATH === path
        ? this.context.t('hardwareWalletLegacyDescription')
        : '';
    return unlockHardwareWalletAccounts(
      selectedAccounts,
      device,
      path || null,
      description,
    )
      .then((_) => {
        this.context.metricsEvent({
          eventOpts: {
            category: 'Accounts',
            action: 'Connected Hardware Wallet',
            name: `Connected Account with: ${device}`,
          },
        });
        history.push(mostRecentOverviewPage);
      })
      .catch((e) => {
        this.context.metricsEvent({
          eventOpts: {
            category: 'Accounts',
            action: 'Connected Hardware Wallet',
            name: 'Error connecting hardware wallet',
          },
          customVariables: {
            error: e.message,
          },
        });
        this.setState({ error: e.message });
      });
  };

  onCancel = () => {
    const { history, mostRecentOverviewPage } = this.props;
    history.push(mostRecentOverviewPage);
  };

  renderError() {
    if (this.state.error === U2F_ERROR) {
      return (
        <p className="hw-connect__error">
          {this.context.t('troubleConnectingToWallet', [
            this.state.device,
            // eslint-disable-next-line react/jsx-key
            <a
              href="https://metamask.zendesk.com/hc/en-us/articles/360020394612-How-to-connect-a-Trezor-or-Ledger-Hardware-Wallet"
              key="hardware-connection-guide"
              target="_blank"
              rel="noopener noreferrer"
              className="hw-connect__link"
              style={{ marginLeft: '5px', marginRight: '5px' }}
            >
              {this.context.t('walletConnectionGuide')}
            </a>,
          ])}
        </p>
      );
    }
    return this.state.error ? (
      <span className="hw-connect__error">{this.state.error}</span>
    ) : null;
  }

  renderContent() {
    if (!this.state.accounts.length) {
      return (
        <SelectHardware
          connectToHardwareWallet={this.connectToHardwareWallet}
          browserSupported={this.state.browserSupported}
<<<<<<< HEAD
=======
          ledgerTransportType={this.props.ledgerTransportType}
>>>>>>> 1ee96d91
        />
      );
    }

    return (
      <AccountList
        onPathChange={this.onPathChange}
        selectedPath={this.props.defaultHdPaths[this.state.device]}
        device={this.state.device}
        accounts={this.state.accounts}
        connectedAccounts={this.props.connectedAccounts}
        selectedAccounts={this.state.selectedAccounts}
        onAccountChange={this.onAccountChange}
        chainId={this.props.chainId}
        rpcPrefs={this.props.rpcPrefs}
        getPage={this.getPage}
        onUnlockAccounts={this.onUnlockAccounts}
        onForgetDevice={this.onForgetDevice}
        onCancel={this.onCancel}
        onAccountRestriction={this.onAccountRestriction}
        hdPaths={HD_PATHS}
      />
    );
  }

  render() {
    return (
      <>
        {this.renderError()}
        {this.renderContent()}
      </>
    );
  }
}

ConnectHardwareForm.propTypes = {
  connectHardware: PropTypes.func,
  checkHardwareStatus: PropTypes.func,
  forgetDevice: PropTypes.func,
  showAlert: PropTypes.func,
  hideAlert: PropTypes.func,
  unlockHardwareWalletAccounts: PropTypes.func,
  setHardwareWalletDefaultHdPath: PropTypes.func,
  history: PropTypes.object,
  chainId: PropTypes.string,
  rpcPrefs: PropTypes.object,
  accounts: PropTypes.object,
  connectedAccounts: PropTypes.array.isRequired,
  defaultHdPaths: PropTypes.object,
  mostRecentOverviewPage: PropTypes.string.isRequired,
<<<<<<< HEAD
=======
  ledgerTransportType: PropTypes.string.isRequired,
>>>>>>> 1ee96d91
};

const mapStateToProps = (state) => ({
  chainId: getCurrentChainId(state),
  rpcPrefs: getRpcPrefsForCurrentProvider(state),
  accounts: getMetaMaskAccounts(state),
  connectedAccounts: getMetaMaskAccountsConnected(state),
  defaultHdPaths: state.appState.defaultHdPaths,
  mostRecentOverviewPage: getMostRecentOverviewPage(state),
<<<<<<< HEAD
=======
  ledgerTransportType: state.metamask.ledgerTransportType,
>>>>>>> 1ee96d91
});

const mapDispatchToProps = (dispatch) => {
  return {
    setHardwareWalletDefaultHdPath: ({ device, path }) => {
      return dispatch(actions.setHardwareWalletDefaultHdPath({ device, path }));
    },
    connectHardware: (deviceName, page, hdPath) => {
      return dispatch(actions.connectHardware(deviceName, page, hdPath));
    },
    checkHardwareStatus: (deviceName, hdPath) => {
      return dispatch(actions.checkHardwareStatus(deviceName, hdPath));
    },
    forgetDevice: (deviceName) => {
      return dispatch(actions.forgetDevice(deviceName));
    },
    unlockHardwareWalletAccounts: (
      indexes,
      deviceName,
      hdPath,
      hdPathDescription,
    ) => {
      return dispatch(
        actions.unlockHardwareWalletAccounts(
          indexes,
          deviceName,
          hdPath,
          hdPathDescription,
        ),
      );
    },
    showAlert: (msg) => dispatch(actions.showAlert(msg)),
    hideAlert: () => dispatch(actions.hideAlert()),
  };
};

ConnectHardwareForm.contextTypes = {
  t: PropTypes.func,
  metricsEvent: PropTypes.func,
};

export default connect(
  mapStateToProps,
  mapDispatchToProps,
)(ConnectHardwareForm);<|MERGE_RESOLUTION|>--- conflicted
+++ resolved
@@ -10,6 +10,7 @@
 } from '../../../selectors';
 import { formatBalance } from '../../../helpers/utils/util';
 import { getMostRecentOverviewPage } from '../../../ducks/history/history';
+import { SECOND } from '../../../../shared/constants/time';
 import SelectHardware from './select-hardware';
 import AccountList from './account-list';
 
@@ -100,7 +101,7 @@
     // Autohide the alert after 5 seconds
     setTimeout((_) => {
       this.props.hideAlert();
-    }, 5000);
+    }, SECOND * 5);
   }
 
   getPage = (device, page, hdPath) => {
@@ -140,10 +141,23 @@
         } else if (errorMessage.includes(U2F_ERROR)) {
           this.setState({ error: U2F_ERROR });
         } else if (
+          errorMessage === 'LEDGER_LOCKED' ||
+          errorMessage === 'LEDGER_WRONG_APP'
+        ) {
+          this.setState({
+            error: this.context.t('ledgerLocked'),
+          });
+        } else if (errorMessage.includes('timeout')) {
+          this.setState({
+            error: this.context.t('ledgerTimeout'),
+          });
+        } else if (
           errorMessage !== 'Window closed' &&
           errorMessage !== 'Popup closed'
         ) {
-          this.setState({ error: errorMessage });
+          this.setState({
+            error: errorMessage,
+          });
         }
       });
   };
@@ -248,10 +262,7 @@
         <SelectHardware
           connectToHardwareWallet={this.connectToHardwareWallet}
           browserSupported={this.state.browserSupported}
-<<<<<<< HEAD
-=======
           ledgerTransportType={this.props.ledgerTransportType}
->>>>>>> 1ee96d91
         />
       );
     }
@@ -302,10 +313,7 @@
   connectedAccounts: PropTypes.array.isRequired,
   defaultHdPaths: PropTypes.object,
   mostRecentOverviewPage: PropTypes.string.isRequired,
-<<<<<<< HEAD
-=======
   ledgerTransportType: PropTypes.string.isRequired,
->>>>>>> 1ee96d91
 };
 
 const mapStateToProps = (state) => ({
@@ -315,10 +323,7 @@
   connectedAccounts: getMetaMaskAccountsConnected(state),
   defaultHdPaths: state.appState.defaultHdPaths,
   mostRecentOverviewPage: getMostRecentOverviewPage(state),
-<<<<<<< HEAD
-=======
   ledgerTransportType: state.metamask.ledgerTransportType,
->>>>>>> 1ee96d91
 });
 
 const mapDispatchToProps = (dispatch) => {
