--- conflicted
+++ resolved
@@ -4,19 +4,11 @@
 import {
   setUseNftDetection,
   setOpenSeaEnabled,
-<<<<<<< HEAD
-  setImprovedTokenAllowanceEnabled,
-=======
->>>>>>> 7e97ff2b
   setTransactionSecurityCheckEnabled,
 } from '../../../store/actions';
 import {
   getUseNftDetection,
   getOpenSeaEnabled,
-<<<<<<< HEAD
-  getIsImprovedTokenAllowanceEnabled,
-=======
->>>>>>> 7e97ff2b
   getIsTransactionSecurityCheckEnabled,
 } from '../../../selectors';
 import ExperimentalTab from './experimental-tab.component';
@@ -25,10 +17,6 @@
   return {
     useNftDetection: getUseNftDetection(state),
     openSeaEnabled: getOpenSeaEnabled(state),
-<<<<<<< HEAD
-    improvedTokenAllowanceEnabled: getIsImprovedTokenAllowanceEnabled(state),
-=======
->>>>>>> 7e97ff2b
     transactionSecurityCheckEnabled:
       getIsTransactionSecurityCheckEnabled(state),
   };
@@ -38,11 +26,6 @@
   return {
     setUseNftDetection: (val) => dispatch(setUseNftDetection(val)),
     setOpenSeaEnabled: (val) => dispatch(setOpenSeaEnabled(val)),
-<<<<<<< HEAD
-    setImprovedTokenAllowanceEnabled: (val) =>
-      dispatch(setImprovedTokenAllowanceEnabled(val)),
-=======
->>>>>>> 7e97ff2b
     setTransactionSecurityCheckEnabled: (val) =>
       dispatch(setTransactionSecurityCheckEnabled(val)),
   };
