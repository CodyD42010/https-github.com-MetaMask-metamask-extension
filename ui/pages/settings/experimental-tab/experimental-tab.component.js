import React, { PureComponent } from 'react';
import PropTypes from 'prop-types';
import ToggleButton from '../../../components/ui/toggle-button';
import {
  getNumberOfSettingsInSection,
  handleSettingsRefs,
} from '../../../helpers/utils/settings-search';
import {
  MetaMetricsEventCategory,
  ///: BEGIN:ONLY_INCLUDE_IN(keyring-snaps)
  MetaMetricsEventName,
  ///: END:ONLY_INCLUDE_IN
} from '../../../../shared/constants/metametrics';
///: BEGIN:ONLY_INCLUDE_IN(build-main)
import { showSnapAccountExperimentalToggle } from '../../../../shared/modules/snap-accounts';
///: END:ONLY_INCLUDE_IN

import { Text, Box, Tag } from '../../../components/component-library';
import {
  TextColor,
  TextVariant,
  Display,
<<<<<<< HEAD
  ///: BEGIN:ONLY_INCLUDE_IN(keyring-snaps)
=======
  ///: BEGIN:ONLY_INCLUDE_IN(blockaid,desktop,keyring-snaps)
>>>>>>> b9ec72e2
  FontWeight,
  ///: END:ONLY_INCLUDE_IN
  ///: BEGIN:ONLY_INCLUDE_IN(desktop)
  AlignItems,
  FlexDirection,
  FlexWrap,
  JustifyContent,
  ///: END:ONLY_INCLUDE_IN
} from '../../../helpers/constants/design-system';
///: BEGIN:ONLY_INCLUDE_IN(desktop)
import DesktopEnableButton from '../../../components/app/desktop-enable-button';
///: END:ONLY_INCLUDE_IN

export default class ExperimentalTab extends PureComponent {
  static contextTypes = {
    t: PropTypes.func,
    trackEvent: PropTypes.func,
  };

  static propTypes = {
    transactionSecurityCheckEnabled: PropTypes.bool,
    setTransactionSecurityCheckEnabled: PropTypes.func,
    securityAlertsEnabled: PropTypes.bool,
    ///: BEGIN:ONLY_INCLUDE_IN(blockaid)
    setSecurityAlertsEnabled: PropTypes.func,
    ///: END:ONLY_INCLUDE_IN
    ///: BEGIN:ONLY_INCLUDE_IN(keyring-snaps)
    addSnapAccountEnabled: PropTypes.bool,
    setAddSnapAccountEnabled: PropTypes.func,
    ///: END:ONLY_INCLUDE_IN
  };

  settingsRefs = Array(
    getNumberOfSettingsInSection(
      this.context.t,
      this.context.t('experimental'),
    ),
  )
    .fill(undefined)
    .map(() => {
      return React.createRef();
    });

  componentDidUpdate() {
    const { t } = this.context;
    handleSettingsRefs(t, t('experimental'), this.settingsRefs);
  }

  componentDidMount() {
    const { t } = this.context;
    handleSettingsRefs(t, t('experimental'), this.settingsRefs);
  }

  ///: BEGIN:ONLY_INCLUDE_IN(blockaid)
  /**
   * toggleSecurityAlert
   *
   * @param {boolean} oldValue - the current securityAlertEnabled value.
   */
  toggleSecurityAlert(oldValue) {
    const newValue = !oldValue;
    const { setSecurityAlertsEnabled, transactionSecurityCheckEnabled } =
      this.props;
    this.context.trackEvent({
      category: MetaMetricsEventCategory.Settings,
      event: 'Enabled/Disable security_alerts_enabled',
      properties: {
        action: 'Enabled/Disable security_alerts_enabled',
        legacy_event: true,
      },
    });
    setSecurityAlertsEnabled(newValue);
    if (newValue && transactionSecurityCheckEnabled) {
      this.toggleTransactionSecurityCheck(true);
    }
  }
  ///: END:ONLY_INCLUDE_IN

  /**
   * toggleTransactionSecurityCheck
   *
   * @param {boolean} oldValue - the current transactionSecurityCheckEnabled value.
   */
  toggleTransactionSecurityCheck(oldValue) {
    const newValue = !oldValue;
    const { securityAlertsEnabled, setTransactionSecurityCheckEnabled } =
      this.props;
    this.context.trackEvent({
      category: MetaMetricsEventCategory.Settings,
      event: 'Enabled/Disable TransactionSecurityCheck',
      properties: {
        action: 'Enabled/Disable TransactionSecurityCheck',
        legacy_event: true,
      },
    });
    setTransactionSecurityCheckEnabled(newValue);
    if (newValue && securityAlertsEnabled && this.toggleSecurityAlert) {
      this.toggleSecurityAlert(true);
    }
  }

  renderSecurityAlertsToggle() {
    const { t } = this.context;

    const {
      ///: BEGIN:ONLY_INCLUDE_IN(blockaid)
      securityAlertsEnabled,
      ///: END:ONLY_INCLUDE_IN
      transactionSecurityCheckEnabled,
    } = this.props;

    return (
      <>
        <Text
          variant={TextVariant.headingSm}
          color={TextColor.textAlternative}
          marginBottom={2}
        >
          {t('security')}
        </Text>
        <div
          ref={this.settingsRefs[1]}
          className="settings-page__content-row settings-page__content-row-experimental"
        >
          <div className="settings-page__content-item">
            <Text
              variant={TextVariant.inherit}
              color={TextColor.textAlternative}
            >
              {t('securityAlerts')}
            </Text>
            <div className="settings-page__content-description">
              <Text variant={TextVariant.bodySm}>
                {t('securityAlertsDescription')}
              </Text>
              {
                ///: BEGIN:ONLY_INCLUDE_IN(blockaid)
                <>
                  <Text
                    variant={TextVariant.bodySmBold}
                    color={TextColor.textAlternative}
                    marginTop={4}
                  >
                    {t('preferredProvider')}
                  </Text>
                  <div
                    data-testid="settings-toggle-security-alert-blockaid"
                    className="settings-page__content-item-col settings-page__content-item-col__security-toggle-option"
                  >
                    <div>
                      <Box display={Display.Flex}>
                        <Text
                          variant={TextVariant.bodyMd}
                          color={TextColor.textDefault}
                        >
                          {t('blockaid')}
                        </Text>
                        <Tag marginLeft={2} label="Recommended" />
                      </Box>
                      <Text
                        variant={TextVariant.bodySm}
                        as="h6"
                        color={TextColor.textAlternative}
                        marginTop={0}
                        marginRight={1}
                      >
                        {t('blockaidMessage')}
                      </Text>
                    </div>
                    <ToggleButton
                      value={securityAlertsEnabled}
                      onToggle={this.toggleSecurityAlert.bind(this)}
                    />
                  </div>
                </>
                ///: END:ONLY_INCLUDE_IN
              }
              <div className="settings-page__content-item-col settings-page__content-item-col__security-toggle-option">
                <div>
                  <Box display={Display.Flex}>
                    <Text
                      variant={TextVariant.bodyMd}
                      color={TextColor.textDefault}
                    >
                      {t('openSeaLabel')}
                    </Text>
                    <Tag marginLeft={2} label="Beta" />
                  </Box>
                  <Text
                    variant={TextVariant.bodySm}
                    as="h6"
                    color={TextColor.textAlternative}
                    marginTop={0}
                    marginRight={1}
                  >
                    {t('openSeaMessage')}
                  </Text>
                </div>
                <ToggleButton
                  value={transactionSecurityCheckEnabled}
                  onToggle={this.toggleTransactionSecurityCheck.bind(this)}
                />
              </div>
            </div>
          </div>
        </div>
      </>
    );
  }

  ///: BEGIN:ONLY_INCLUDE_IN(desktop)
  renderDesktopEnableButton() {
    const { t } = this.context;

    return (
      <>
        <Text
          variant={TextVariant.headingSm}
          color={TextColor.textAlternative}
          marginBottom={2}
        >
          {t('desktopApp')}
        </Text>
        <Box
          ref={this.settingsRefs[6]}
          data-testid="advanced-setting-desktop-pairing"
          display={Display.Flex}
          alignItems={AlignItems.center}
          flexDirection={FlexDirection.Row}
          flexWrap={FlexWrap.Wrap}
          justifyContent={JustifyContent.spaceBetween}
        >
          <Text marginTop={3} paddingRight={2}>
            {t('desktopEnableButtonDescription')}
          </Text>
          <Box className="settings-page__content-item-col" paddingTop={3}>
            <DesktopEnableButton />
          </Box>
        </Box>
      </>
    );
  }
  ///: END:ONLY_INCLUDE_IN

  ///: BEGIN:ONLY_INCLUDE_IN(keyring-snaps)
  keyringSnapsToggle() {
    const { t, trackEvent } = this.context;
    const { addSnapAccountEnabled, setAddSnapAccountEnabled } = this.props;

    return (
      <>
        <Text
          variant={TextVariant.headingSm}
          as="h4"
          color={TextColor.textAlternative}
          marginBottom={2}
          fontWeight={FontWeight.Bold}
        >
          {t('snaps')}
        </Text>
        <Box
          ref={this.settingsRefs[1]}
          className="settings-page__content-row settings-page__content-row-experimental"
          marginBottom={3}
        >
          <div className="settings-page__content-item">
            <span>{t('snapAccounts')}</span>
            <div className="settings-page__content-description">
              <Text
                variant={TextVariant.bodySm}
                as="h6"
                color={TextColor.textAlternative}
              >
                {t('snapAccountsDescription')}
              </Text>

              <div className="settings-page__content-item-col settings-page__content-item-col__security-toggle-option">
                <Text
                  variant={TextVariant.bodyMd}
                  as="h5"
                  color={TextColor.textDefault}
                  fontWeight={FontWeight.Medium}
                  marginBottom={0}
                >
                  {t('addSnapAccountToggle')}
                </Text>
                <Box data-testid="add-snap-account-toggle">
                  <ToggleButton
                    value={addSnapAccountEnabled}
                    onToggle={(value) => {
                      trackEvent({
                        event: MetaMetricsEventName.AddSnapAccountEnabled,
                        category: MetaMetricsEventCategory.Settings,
                        properties: {
                          enabled: !value,
                        },
                      });
                      setAddSnapAccountEnabled(!value);
                    }}
                  />
                </Box>
              </div>
              <Text
                variant={TextVariant.bodySm}
                as="h6"
                color={TextColor.textAlternative}
                marginTop={0}
              >
                {t('addSnapAccountsDescription')}
              </Text>
            </div>
          </div>
        </Box>
      </>
    );
  }
  ///: END:ONLY_INCLUDE_IN

  renderKeyringSnapsToggle() {
    let toggle = null;
    ///: BEGIN:ONLY_INCLUDE_IN(keyring-snaps)
    toggle = this.keyringSnapsToggle();
    ///: END:ONLY_INCLUDE_IN

    ///: BEGIN:ONLY_INCLUDE_IN(build-main)
    if (!showSnapAccountExperimentalToggle()) {
      toggle = null;
    }
    ///: END:ONLY_INCLUDE_IN

    return toggle;
  }

  render() {
    return (
      <div className="settings-page__body">
        {this.renderSecurityAlertsToggle()}
        {
          ///: BEGIN:ONLY_INCLUDE_IN(keyring-snaps)
          this.renderKeyringSnapsToggle()
          ///: END:ONLY_INCLUDE_IN
        }
        {
          ///: BEGIN:ONLY_INCLUDE_IN(desktop)
          this.renderDesktopEnableButton()
          ///: END:ONLY_INCLUDE_IN
        }
      </div>
    );
  }
}<|MERGE_RESOLUTION|>--- conflicted
+++ resolved
@@ -20,11 +20,7 @@
   TextColor,
   TextVariant,
   Display,
-<<<<<<< HEAD
   ///: BEGIN:ONLY_INCLUDE_IN(keyring-snaps)
-=======
-  ///: BEGIN:ONLY_INCLUDE_IN(blockaid,desktop,keyring-snaps)
->>>>>>> b9ec72e2
   FontWeight,
   ///: END:ONLY_INCLUDE_IN
   ///: BEGIN:ONLY_INCLUDE_IN(desktop)
