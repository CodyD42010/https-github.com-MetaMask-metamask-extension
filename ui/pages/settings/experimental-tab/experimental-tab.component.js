--- conflicted
+++ resolved
@@ -23,13 +23,7 @@
   ///: BEGIN:ONLY_INCLUDE_IF(desktop,keyring-snaps)
   TextColor,
   TextVariant,
-<<<<<<< HEAD
-  Display,
-  FlexDirection,
-  JustifyContent,
-=======
-  ///: END:ONLY_INCLUDE_IF
->>>>>>> befc516a
+  ///: END:ONLY_INCLUDE_IF
   ///: BEGIN:ONLY_INCLUDE_IF(keyring-snaps)
   FontWeight,
   ///: END:ONLY_INCLUDE_IF
@@ -52,15 +46,6 @@
   };
 
   static propTypes = {
-<<<<<<< HEAD
-    transactionSecurityCheckEnabled: PropTypes.bool,
-    setTransactionSecurityCheckEnabled: PropTypes.func,
-    securityAlertsEnabled: PropTypes.bool,
-    ///: BEGIN:ONLY_INCLUDE_IF(blockaid)
-    setSecurityAlertsEnabled: PropTypes.func,
-    ///: END:ONLY_INCLUDE_IF
-=======
->>>>>>> befc516a
     ///: BEGIN:ONLY_INCLUDE_IF(keyring-snaps)
     addSnapAccountEnabled: PropTypes.bool,
     setAddSnapAccountEnabled: PropTypes.func,
