import React, { PureComponent } from 'react';
import PropTypes from 'prop-types';
import ToggleButton from '../../../components/ui/toggle-button';
import {
  getNumberOfSettingsInSection,
  handleSettingsRefs,
} from '../../../helpers/utils/settings-search';
import {
  MetaMetricsEventCategory,
<<<<<<< HEAD
  ///: BEGIN:ONLY_INCLUDE_IN(keyring-snaps)
  MetaMetricsEventName,
  ///: END:ONLY_INCLUDE_IN
} from '../../../../shared/constants/metametrics';
=======
  MetaMetricsEventName,
} from '../../../../shared/constants/metametrics';
///: BEGIN:ONLY_INCLUDE_IN(build-main)
import { showSnapAccountExperimentalToggle } from '../../../../shared/modules/snap-accounts';
///: END:ONLY_INCLUDE_IN
>>>>>>> ef8403f6

import { Text, Box, Tag } from '../../../components/component-library';
import {
  TextColor,
  TextVariant,
  Display,
  ///: BEGIN:ONLY_INCLUDE_IN(keyring-snaps)
  FontWeight,
  ///: END:ONLY_INCLUDE_IN
  ///: BEGIN:ONLY_INCLUDE_IN(desktop)
  AlignItems,
  FlexDirection,
  FlexWrap,
  JustifyContent,
  ///: END:ONLY_INCLUDE_IN
} from '../../../helpers/constants/design-system';
///: BEGIN:ONLY_INCLUDE_IN(desktop)
import DesktopEnableButton from '../../../components/app/desktop-enable-button';
///: END:ONLY_INCLUDE_IN

export default class ExperimentalTab extends PureComponent {
  static contextTypes = {
    t: PropTypes.func,
    trackEvent: PropTypes.func,
  };

  static propTypes = {
    transactionSecurityCheckEnabled: PropTypes.bool,
    setTransactionSecurityCheckEnabled: PropTypes.func,
    securityAlertsEnabled: PropTypes.bool,
    ///: BEGIN:ONLY_INCLUDE_IN(blockaid)
    setSecurityAlertsEnabled: PropTypes.func,
    ///: END:ONLY_INCLUDE_IN
    ///: BEGIN:ONLY_INCLUDE_IN(keyring-snaps)
    addSnapAccountEnabled: PropTypes.bool,
    setAddSnapAccountEnabled: PropTypes.func,
    ///: END:ONLY_INCLUDE_IN
  };

  settingsRefs = Array(
    getNumberOfSettingsInSection(
      this.context.t,
      this.context.t('experimental'),
    ),
  )
    .fill(undefined)
    .map(() => {
      return React.createRef();
    });

  componentDidUpdate() {
    const { t } = this.context;
    handleSettingsRefs(t, t('experimental'), this.settingsRefs);
  }

  componentDidMount() {
    const { t } = this.context;
    handleSettingsRefs(t, t('experimental'), this.settingsRefs);
  }

  ///: BEGIN:ONLY_INCLUDE_IN(blockaid)
  /**
   * toggleSecurityAlert
   *
   * @param {boolean} oldValue - the current securityAlertEnabled value.
   */
  toggleSecurityAlert(oldValue) {
    const newValue = !oldValue;
    const { setSecurityAlertsEnabled, transactionSecurityCheckEnabled } =
      this.props;
    this.context.trackEvent({
      category: MetaMetricsEventCategory.Settings,
      event: MetaMetricsEventName.SettingsUpdated,
      properties: {
        blockaid_alerts_enabled: newValue,
      },
    });
    setSecurityAlertsEnabled(newValue);
    if (newValue && transactionSecurityCheckEnabled) {
      this.toggleTransactionSecurityCheck(true);
    }
  }
  ///: END:ONLY_INCLUDE_IN

  /**
   * toggleTransactionSecurityCheck
   *
   * @param {boolean} oldValue - the current transactionSecurityCheckEnabled value.
   */
  toggleTransactionSecurityCheck(oldValue) {
    const newValue = !oldValue;
    const { securityAlertsEnabled, setTransactionSecurityCheckEnabled } =
      this.props;
    this.context.trackEvent({
      category: MetaMetricsEventCategory.Settings,
      event: MetaMetricsEventName.SettingsUpdated,
      properties: {
        opensea_alerts_enabled: newValue,
      },
    });
    setTransactionSecurityCheckEnabled(newValue);
    if (newValue && securityAlertsEnabled && this.toggleSecurityAlert) {
      this.toggleSecurityAlert(true);
    }
  }

  renderSecurityAlertsToggle() {
    const { t } = this.context;

    const {
      ///: BEGIN:ONLY_INCLUDE_IN(blockaid)
      securityAlertsEnabled,
      ///: END:ONLY_INCLUDE_IN
      transactionSecurityCheckEnabled,
    } = this.props;

    return (
      <>
        <Text
          variant={TextVariant.headingSm}
          color={TextColor.textAlternative}
          marginBottom={2}
        >
          {t('security')}
        </Text>
        <div
          ref={this.settingsRefs[1]}
          className="settings-page__content-row settings-page__content-row-experimental"
        >
          <div className="settings-page__content-item">
            <Text
              variant={TextVariant.inherit}
              color={TextColor.textAlternative}
            >
              {t('securityAlerts')}
            </Text>
            <div className="settings-page__content-description">
              <Text variant={TextVariant.bodySm}>
                {t('securityAlertsDescription')}
              </Text>
<<<<<<< HEAD
              <div
                data-testid="settings-toggle-security-alert-blockaid"
                className="settings-page__content-item-col settings-page__content-item-col__security-toggle-option"
              >
                <Text
                  variant={TextVariant.bodyMd}
                  color={TextColor.textDefault}
                >
                  {t('blockaid')}
                </Text>
=======
              {
                ///: BEGIN:ONLY_INCLUDE_IN(blockaid)
                <>
                  <Text
                    variant={TextVariant.bodySmBold}
                    color={TextColor.textAlternative}
                    marginTop={4}
                  >
                    {t('preferredProvider')}
                  </Text>
                  <div
                    data-testid="settings-toggle-security-alert-blockaid"
                    className="settings-page__content-item-col settings-page__content-item-col__security-toggle-option"
                  >
                    <div>
                      <Box display={Display.Flex}>
                        <Text
                          variant={TextVariant.bodyMd}
                          color={TextColor.textDefault}
                        >
                          {t('blockaid')}
                        </Text>
                        <Tag marginLeft={2} label="Recommended" />
                      </Box>
                      <Text
                        variant={TextVariant.bodySm}
                        as="h6"
                        color={TextColor.textAlternative}
                        marginTop={0}
                        marginRight={1}
                      >
                        {t('blockaidMessage')}
                      </Text>
                    </div>
                    <ToggleButton
                      value={securityAlertsEnabled}
                      onToggle={this.toggleSecurityAlert.bind(this)}
                    />
                  </div>
                </>
                ///: END:ONLY_INCLUDE_IN
              }
              <div className="settings-page__content-item-col settings-page__content-item-col__security-toggle-option">
                <div>
                  <Box display={Display.Flex}>
                    <Text
                      variant={TextVariant.bodyMd}
                      color={TextColor.textDefault}
                    >
                      {t('openSeaLabel')}
                    </Text>
                    <Tag marginLeft={2} label="Beta" />
                  </Box>
                  <Text
                    variant={TextVariant.bodySm}
                    as="h6"
                    color={TextColor.textAlternative}
                    marginTop={0}
                    marginRight={1}
                  >
                    {t('openSeaMessage')}
                  </Text>
                </div>
>>>>>>> ef8403f6
                <ToggleButton
                  value={transactionSecurityCheckEnabled}
                  onToggle={this.toggleTransactionSecurityCheck.bind(this)}
                />
              </div>
            </div>
          </div>
        </div>
      </>
    );
  }

  ///: BEGIN:ONLY_INCLUDE_IN(desktop)
  renderDesktopEnableButton() {
    const { t } = this.context;

    return (
      <>
        <Text
          variant={TextVariant.headingSm}
          color={TextColor.textAlternative}
          marginBottom={2}
        >
          {t('desktopApp')}
        </Text>
        <Box
          ref={this.settingsRefs[6]}
          data-testid="advanced-setting-desktop-pairing"
          display={Display.Flex}
          alignItems={AlignItems.center}
          flexDirection={FlexDirection.Row}
          flexWrap={FlexWrap.Wrap}
          justifyContent={JustifyContent.spaceBetween}
        >
          <Text marginTop={3} paddingRight={2}>
            {t('desktopEnableButtonDescription')}
          </Text>
          <Box className="settings-page__content-item-col" paddingTop={3}>
            <DesktopEnableButton />
          </Box>
        </Box>
      </>
    );
  }
  ///: END:ONLY_INCLUDE_IN

  ///: BEGIN:ONLY_INCLUDE_IN(keyring-snaps)
  keyringSnapsToggle() {
    const { t, trackEvent } = this.context;
    const { addSnapAccountEnabled, setAddSnapAccountEnabled } = this.props;

    return (
      <>
        <Text
          variant={TextVariant.headingSm}
          as="h4"
          color={TextColor.textAlternative}
          marginBottom={2}
          fontWeight={FontWeight.Bold}
        >
          {t('snaps')}
        </Text>
        <Box
          ref={this.settingsRefs[1]}
          className="settings-page__content-row settings-page__content-row-experimental"
          marginBottom={3}
        >
          <div className="settings-page__content-item">
            <span>{t('snapAccounts')}</span>
            <div className="settings-page__content-description">
              <Text
                variant={TextVariant.bodySm}
                as="h6"
                color={TextColor.textAlternative}
              >
                {t('snapAccountsDescription')}
              </Text>

              <div className="settings-page__content-item-col settings-page__content-item-col__security-toggle-option">
                <Text
                  variant={TextVariant.bodyMd}
                  as="h5"
                  color={TextColor.textDefault}
                  fontWeight={FontWeight.Medium}
                  marginBottom={0}
                >
                  {t('addSnapAccountToggle')}
                </Text>
                <ToggleButton
                  dataTestId="add-snap-account-toggle"
                  value={addSnapAccountEnabled}
                  onToggle={(value) => {
                    trackEvent({
                      event: MetaMetricsEventName.AddSnapAccountEnabled,
                      category: MetaMetricsEventCategory.Settings,
                      properties: {
                        enabled: !value,
                      },
                    });
                    setAddSnapAccountEnabled(!value);
                  }}
                />
              </div>
              <Text
                variant={TextVariant.bodySm}
                as="h6"
                color={TextColor.textAlternative}
                marginTop={0}
              >
                {t('addSnapAccountsDescription')}
              </Text>
            </div>
          </div>
        </Box>
      </>
    );
  }
  ///: END:ONLY_INCLUDE_IN

  renderKeyringSnapsToggle() {
    let toggle = null;
    ///: BEGIN:ONLY_INCLUDE_IN(keyring-snaps)
    toggle = this.keyringSnapsToggle();
    ///: END:ONLY_INCLUDE_IN

    ///: BEGIN:ONLY_INCLUDE_IN(build-main)
    if (!showSnapAccountExperimentalToggle()) {
      toggle = null;
    }
    ///: END:ONLY_INCLUDE_IN

    return toggle;
  }

  ///: BEGIN:ONLY_INCLUDE_IN(keyring-snaps)
  renderKeyringSnapsToggle() {
    const { t, trackEvent } = this.context;
    const { addSnapAccountEnabled, setAddSnapAccountEnabled } = this.props;

    return (
      <>
        <Text
          variant={TextVariant.headingSm}
          as="h4"
          color={TextColor.textAlternative}
          marginBottom={2}
          fontWeight={FontWeight.Bold}
        >
          {t('snaps')}
        </Text>
        <Box
          ref={this.settingsRefs[1]}
          className="settings-page__content-row settings-page__content-row-experimental"
          marginBottom={3}
        >
          <div className="settings-page__content-item">
            <span>{t('snapAccounts')}</span>
            <div className="settings-page__content-description">
              <Text
                variant={TextVariant.bodySm}
                as="h6"
                color={TextColor.textAlternative}
              >
                {t('snapAccountsDescription')}
              </Text>

              <div className="settings-page__content-item-col settings-page__content-item-col__security-toggle-option">
                <Text
                  variant={TextVariant.bodyMd}
                  as="h5"
                  color={TextColor.textDefault}
                  fontWeight={FontWeight.Medium}
                  marginBottom={0}
                >
                  {t('addSnapAccountToggle')}
                </Text>
                <Box data-testid="add-snap-account-toggle">
                  <ToggleButton
                    value={addSnapAccountEnabled}
                    onToggle={(value) => {
                      trackEvent({
                        event: MetaMetricsEventName.AddSnapAccountEnabled,
                        category: MetaMetricsEventCategory.Settings,
                        properties: {
                          enabled: !value,
                        },
                      });
                      setAddSnapAccountEnabled(!value);
                    }}
                  />
                </Box>
              </div>
              <Text
                variant={TextVariant.bodySm}
                as="h6"
                color={TextColor.textAlternative}
                marginTop={0}
              >
                {t('addSnapAccountsDescription')}
              </Text>
            </div>
          </div>
        </Box>
      </>
    );
  }
  ///: END:ONLY_INCLUDE_IN

  render() {
    return (
      <div className="settings-page__body">
        {this.renderSecurityAlertsToggle()}
        {
          ///: BEGIN:ONLY_INCLUDE_IN(keyring-snaps)
          this.renderKeyringSnapsToggle()
          ///: END:ONLY_INCLUDE_IN
        }
        {
          ///: BEGIN:ONLY_INCLUDE_IN(keyring-snaps)
          this.renderKeyringSnapsToggle()
          ///: END:ONLY_INCLUDE_IN
        }
        {
          ///: BEGIN:ONLY_INCLUDE_IN(desktop)
          this.renderDesktopEnableButton()
          ///: END:ONLY_INCLUDE_IN
        }
      </div>
    );
  }
}<|MERGE_RESOLUTION|>--- conflicted
+++ resolved
@@ -7,18 +7,11 @@
 } from '../../../helpers/utils/settings-search';
 import {
   MetaMetricsEventCategory,
-<<<<<<< HEAD
-  ///: BEGIN:ONLY_INCLUDE_IN(keyring-snaps)
-  MetaMetricsEventName,
-  ///: END:ONLY_INCLUDE_IN
-} from '../../../../shared/constants/metametrics';
-=======
   MetaMetricsEventName,
 } from '../../../../shared/constants/metametrics';
 ///: BEGIN:ONLY_INCLUDE_IN(build-main)
 import { showSnapAccountExperimentalToggle } from '../../../../shared/modules/snap-accounts';
 ///: END:ONLY_INCLUDE_IN
->>>>>>> ef8403f6
 
 import { Text, Box, Tag } from '../../../components/component-library';
 import {
@@ -159,18 +152,6 @@
               <Text variant={TextVariant.bodySm}>
                 {t('securityAlertsDescription')}
               </Text>
-<<<<<<< HEAD
-              <div
-                data-testid="settings-toggle-security-alert-blockaid"
-                className="settings-page__content-item-col settings-page__content-item-col__security-toggle-option"
-              >
-                <Text
-                  variant={TextVariant.bodyMd}
-                  color={TextColor.textDefault}
-                >
-                  {t('blockaid')}
-                </Text>
-=======
               {
                 ///: BEGIN:ONLY_INCLUDE_IN(blockaid)
                 <>
@@ -234,7 +215,6 @@
                     {t('openSeaMessage')}
                   </Text>
                 </div>
->>>>>>> ef8403f6
                 <ToggleButton
                   value={transactionSecurityCheckEnabled}
                   onToggle={this.toggleTransactionSecurityCheck.bind(this)}
@@ -369,89 +349,10 @@
     return toggle;
   }
 
-  ///: BEGIN:ONLY_INCLUDE_IN(keyring-snaps)
-  renderKeyringSnapsToggle() {
-    const { t, trackEvent } = this.context;
-    const { addSnapAccountEnabled, setAddSnapAccountEnabled } = this.props;
-
-    return (
-      <>
-        <Text
-          variant={TextVariant.headingSm}
-          as="h4"
-          color={TextColor.textAlternative}
-          marginBottom={2}
-          fontWeight={FontWeight.Bold}
-        >
-          {t('snaps')}
-        </Text>
-        <Box
-          ref={this.settingsRefs[1]}
-          className="settings-page__content-row settings-page__content-row-experimental"
-          marginBottom={3}
-        >
-          <div className="settings-page__content-item">
-            <span>{t('snapAccounts')}</span>
-            <div className="settings-page__content-description">
-              <Text
-                variant={TextVariant.bodySm}
-                as="h6"
-                color={TextColor.textAlternative}
-              >
-                {t('snapAccountsDescription')}
-              </Text>
-
-              <div className="settings-page__content-item-col settings-page__content-item-col__security-toggle-option">
-                <Text
-                  variant={TextVariant.bodyMd}
-                  as="h5"
-                  color={TextColor.textDefault}
-                  fontWeight={FontWeight.Medium}
-                  marginBottom={0}
-                >
-                  {t('addSnapAccountToggle')}
-                </Text>
-                <Box data-testid="add-snap-account-toggle">
-                  <ToggleButton
-                    value={addSnapAccountEnabled}
-                    onToggle={(value) => {
-                      trackEvent({
-                        event: MetaMetricsEventName.AddSnapAccountEnabled,
-                        category: MetaMetricsEventCategory.Settings,
-                        properties: {
-                          enabled: !value,
-                        },
-                      });
-                      setAddSnapAccountEnabled(!value);
-                    }}
-                  />
-                </Box>
-              </div>
-              <Text
-                variant={TextVariant.bodySm}
-                as="h6"
-                color={TextColor.textAlternative}
-                marginTop={0}
-              >
-                {t('addSnapAccountsDescription')}
-              </Text>
-            </div>
-          </div>
-        </Box>
-      </>
-    );
-  }
-  ///: END:ONLY_INCLUDE_IN
-
   render() {
     return (
       <div className="settings-page__body">
         {this.renderSecurityAlertsToggle()}
-        {
-          ///: BEGIN:ONLY_INCLUDE_IN(keyring-snaps)
-          this.renderKeyringSnapsToggle()
-          ///: END:ONLY_INCLUDE_IN
-        }
         {
           ///: BEGIN:ONLY_INCLUDE_IN(keyring-snaps)
           this.renderKeyringSnapsToggle()
