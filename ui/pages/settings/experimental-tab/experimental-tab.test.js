import React from 'react';
<<<<<<< HEAD
import { fireEvent, renderWithProvider } from '../../../../test/jest';
=======
import { fireEvent, renderWithProvider, waitFor } from '../../../../test/jest';
>>>>>>> d679ec34
import configureStore from '../../../store/store';
import mockState from '../../../../test/data/mock-state.json';
import { LegacyMetaMetricsProvider } from '../../../contexts/metametrics';
import ExperimentalTab from './experimental-tab.component';

const render = (overrideMetaMaskState, props = {}) => {
  const store = configureStore({
    metamask: {
      ...mockState.metamask,
      ...overrideMetaMaskState,
    },
  });
  const comp = <ExperimentalTab {...props} />;
  return renderWithProvider(
    <LegacyMetaMetricsProvider>{comp}</LegacyMetaMetricsProvider>,
    store,
  );
};

describe('ExperimentalTab', () => {
  beforeEach(() => {
    process.env = Object.assign(process.env, {
      KEYRING_SNAPS_AVAILABILITY_DATE: '02 Nov 2023 15:00:00 GMT',
    });
  });

  afterEach(() => {
    delete process.env.KEYRING_SNAPS_AVAILABILITY_DATE;
  });

  it('renders ExperimentalTab component without error', () => {
    expect(() => {
      render();
    }).not.toThrow();
  });

  describe('with desktop enabled', () => {
    it('renders ExperimentalTab component without error', () => {
      jest.useFakeTimers().setSystemTime(new Date(Date.UTC(2023, 10, 3, 5)));
      const { container } = render({ desktopEnabled: true });
      expect(container).toMatchSnapshot();
    });
  });

  it('should render multiple toggle options', () => {
    const { getAllByRole } = render({ desktopEnabled: true });
    const toggle = getAllByRole('checkbox');

    expect(toggle).toHaveLength(3);
  });

  it('should disable opensea when blockaid is enabled', () => {
    const setSecurityAlertsEnabled = jest.fn();
    const setTransactionSecurityCheckEnabled = jest.fn();
    const { getAllByRole } = render(
      { desktopEnabled: true },
      {
        securityAlertsEnabled: false,
        transactionSecurityCheckEnabled: true,
        setSecurityAlertsEnabled,
        setTransactionSecurityCheckEnabled,
      },
    );
    const toggle = getAllByRole('checkbox');
    fireEvent.click(toggle[0]);
    expect(setSecurityAlertsEnabled).toHaveBeenCalledWith(true);
    expect(setTransactionSecurityCheckEnabled).toHaveBeenCalledWith(false);
  });

  it('should show terms of use links', () => {
    const setSecurityAlertsEnabled = jest.fn();
    const setTransactionSecurityCheckEnabled = jest.fn();
    const { getAllByRole } = render(
      { desktopEnabled: true },
      {
        securityAlertsEnabled: false,
        transactionSecurityCheckEnabled: true,
        setSecurityAlertsEnabled,
        setTransactionSecurityCheckEnabled,
      },
    );
    expect(getAllByRole('link', { name: 'Terms of use' })[0]).toHaveAttribute(
      'href',
      'https://blockaid.io/legal/metamask-ppom-privacy-policy/',
    );
    expect(getAllByRole('link', { name: 'Terms of use' })[1]).toHaveAttribute(
      'href',
      'https://opensea.io/securityproviderterms',
    );
  });

  it('should disable blockaid when opensea is enabled', () => {
    const setSecurityAlertsEnabled = jest.fn();
    const setTransactionSecurityCheckEnabled = jest.fn();
    const { getAllByRole } = render(
      { desktopEnabled: true },
      {
        transactionSecurityCheckEnabled: false,
        securityAlertsEnabled: true,
        setSecurityAlertsEnabled,
        setTransactionSecurityCheckEnabled,
      },
    );
    const toggle = getAllByRole('checkbox');
    fireEvent.click(toggle[1]);
    expect(setTransactionSecurityCheckEnabled).toHaveBeenCalledWith(true);
    expect(setSecurityAlertsEnabled).toHaveBeenCalledWith(false);
  });
<<<<<<< HEAD
=======

  it('should enable add account snap', async () => {
    const setAddSnapAccountEnabled = jest.fn();
    const { getByTestId } = render(
      { desktopEnabled: true },
      {
        setAddSnapAccountEnabled,
      },
    );

    const toggle = getByTestId('add-snap-account-toggle');
    fireEvent.click(toggle);

    await waitFor(() => {
      expect(setAddSnapAccountEnabled).toHaveBeenCalledWith(true);
    });
  });
>>>>>>> d679ec34
});<|MERGE_RESOLUTION|>--- conflicted
+++ resolved
@@ -1,9 +1,5 @@
 import React from 'react';
-<<<<<<< HEAD
-import { fireEvent, renderWithProvider } from '../../../../test/jest';
-=======
 import { fireEvent, renderWithProvider, waitFor } from '../../../../test/jest';
->>>>>>> d679ec34
 import configureStore from '../../../store/store';
 import mockState from '../../../../test/data/mock-state.json';
 import { LegacyMetaMetricsProvider } from '../../../contexts/metametrics';
@@ -112,8 +108,6 @@
     expect(setTransactionSecurityCheckEnabled).toHaveBeenCalledWith(true);
     expect(setSecurityAlertsEnabled).toHaveBeenCalledWith(false);
   });
-<<<<<<< HEAD
-=======
 
   it('should enable add account snap', async () => {
     const setAddSnapAccountEnabled = jest.fn();
@@ -131,5 +125,4 @@
       expect(setAddSnapAccountEnabled).toHaveBeenCalledWith(true);
     });
   });
->>>>>>> d679ec34
 });