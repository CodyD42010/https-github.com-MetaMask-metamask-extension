import * as React from 'react';
import configureMockStore from 'redux-mock-store';
import thunk from 'redux-thunk';
import { renderWithProvider } from '../../../../../test/lib/render-helpers';
import mockState from '../../../../../test/data/mock-state.json';
import ViewSnap from './view-snap';

jest.mock('../../../../store/actions.ts', () => {
  return {
    disableSnap: jest.fn(),
    enableSnap: jest.fn(),
    removeSnap: jest.fn(),
    removePermissionsFor: jest.fn(),
    updateCaveat: jest.fn(),
  };
});

jest.mock('react-router-dom', () => {
  const original = jest.requireActual('react-router-dom');
  return {
    ...original,
    useLocation: jest.fn(() => ({
      pathname: `/settings/snaps-view/${encodeURIComponent(
        'npm:@metamask/test-snap-bip44',
      )}`,
    })),
  };
});

const mockStore = configureMockStore([thunk])(mockState);

describe('ViewSnap', () => {
  it('should properly display Snap View elements', async () => {
    const { getByText, container, getByRole } = renderWithProvider(
      <ViewSnap />,
      mockStore,
    );

    // Snap name & Snap authorship component
    expect(getByText('BIP-44 Test Snap')).toBeDefined();
    expect(
      container.getElementsByClassName('snaps-authorship-expanded')?.length,
    ).toBe(1);
    // Snap description
    expect(
      getByText('An example Snap that signs messages using BLS.'),
    ).toBeDefined();
    // Snap version info
    expect(getByText('5.1.2')).toBeDefined();
    // Enable Snap
    expect(getByText('Enabled')).toBeDefined();
    expect(container.getElementsByClassName('toggle-button')?.length).toBe(1);
    // Permissions
    expect(getByText('Permissions')).toBeDefined();
    expect(
      container.getElementsByClassName('snap-permissions-list')?.length,
    ).toBe(1);
    // Connected sites
    expect(getByText('Connected sites')).toBeDefined();
    expect(
      container.getElementsByClassName('connected-sites-list__content-rows')
        ?.length,
    ).toBe(1);
<<<<<<< HEAD
    // Remove Snap
=======
    // Remove snap
>>>>>>> cd179ecf
    expect(getByText('Remove Snap')).toBeDefined();
    expect(
      getByText(
        'This action will delete the snap, its data and revoke your given permissions.',
      ),
    ).toBeDefined();
    expect(getByText('Remove BIP-44 Test Snap')).toBeDefined();
    expect(getByRole('button')).toHaveClass(
      'button btn--rounded btn-danger view-snap__remove-button',
    );
  });
});<|MERGE_RESOLUTION|>--- conflicted
+++ resolved
@@ -61,11 +61,7 @@
       container.getElementsByClassName('connected-sites-list__content-rows')
         ?.length,
     ).toBe(1);
-<<<<<<< HEAD
-    // Remove Snap
-=======
     // Remove snap
->>>>>>> cd179ecf
     expect(getByText('Remove Snap')).toBeDefined();
     expect(
       getByText(
