--- conflicted
+++ resolved
@@ -1,86 +1,16 @@
 import React from 'react';
-import { useArgs } from '@storybook/client-api';
+import { text, boolean } from '@storybook/addon-knobs';
 import AdvancedTab from './advanced-tab.component';
 
 export default {
-  title: 'Pages/Settings/AdvancedTab',
-
-  argTypes: {
-    warning: { control: 'text' },
-    useNonceField: { control: 'boolean' },
-    sendHexData: { control: 'boolean' },
-    showFiatInTestnets: { control: 'boolean' },
-    useLedgerLive: { control: 'boolean' },
-    dismissSeedBackUpReminder: { control: 'boolean' },
-    setAutoLockTimeLimit: { action: 'setAutoLockTimeLimit' },
-    setShowFiatConversionOnTestnetsPreference: {
-      action: 'setShowFiatConversionOnTestnetsPreference',
-    },
-    setShowTestNetworks: { action: 'setShowTestNetworks' },
-    setIpfsGateway: { action: 'setIpfsGateway' },
-    setLedgerTransportPreference: { action: 'setLedgerTransportPreference' },
-    setDismissSeedBackUpReminder: { action: 'setDismissSeedBackUpReminder' },
-    setUseNonceField: { action: 'setUseNonceField' },
-    setHexDataFeatureFlag: { action: 'setHexDataFeatureFlag' },
-    displayWarning: { action: 'displayWarning' },
-    history: { action: 'history' },
-    showResetAccountConfirmationModal: {
-      action: 'showResetAccountConfirmationModal',
-    },
-    showEthSignModal: {
-      action: 'showEthSignModal',
-    },
-  },
+  title: 'AdvancedTab',
+  id: __filename,
 };
 
-export const DefaultStory = (args) => {
-  const [
-    {
-      useNonceField,
-      sendHexData,
-      showFiatInTestnets,
-      dismissSeedBackUpReminder,
-    },
-    updateArgs,
-  ] = useArgs();
-
-  const handleUseNonceField = () => {
-    updateArgs({
-      useNonceField: !useNonceField,
-    });
-  };
-
-  const handleSendHexData = () => {
-    updateArgs({
-      sendHexData: !sendHexData,
-    });
-  };
-
-  const handleShowFiatInTestnets = () => {
-    updateArgs({
-      showFiatInTestnets: !showFiatInTestnets,
-    });
-  };
-
-  const handleDismissSeedBackUpReminder = () => {
-    updateArgs({
-      dismissSeedBackUpReminder: !dismissSeedBackUpReminder,
-    });
-  };
+export const AdvancedTabComponent = () => {
   return (
     <div style={{ flex: 1, height: 500 }}>
       <AdvancedTab
-<<<<<<< HEAD
-        {...args}
-        useNonceField={useNonceField}
-        setUseNonceField={handleUseNonceField}
-        sendHexData={sendHexData}
-        setHexDataFeatureFlag={handleSendHexData}
-        showFiatInTestnets={showFiatInTestnets}
-        setShowFiatConversionOnTestnetsPreference={handleShowFiatInTestnets}
-        dismissSeedBackUpReminder={dismissSeedBackUpReminder}
-        setDismissSeedBackUpReminder={handleDismissSeedBackUpReminder}
-=======
         setAutoLockTimeLimit={() => undefined}
         setShowFiatConversionOnTestnetsPreference={() => undefined}
         setShowTestNetworks={() => undefined}
@@ -95,19 +25,22 @@
         showResetAccountConfirmationModal={() => undefined}
         setAdvancedInlineGasFeatureFlag={() => undefined}
         warning={text('Warning', 'Warning Sample')}
->>>>>>> 49d0467a
         ipfsGateway="ipfs-gateway"
+        useNonceField={boolean('Customize Transaction Nonce', false)}
+        sendHexData={boolean('Show Hex Data', false)}
+        advancedInlineGas={boolean('Advanced Inline Gas', false)}
+        showFiatInTestnets={boolean('Show Conversion on Testnets', false)}
+        threeBoxSyncingAllowed={boolean(
+          'Sync data with 3Box (experimental)',
+          false,
+        )}
+        threeBoxDisabled={boolean('3Box Disabled', false)}
+        useLedgerLive={boolean('Use Ledger Live', false)}
+        dismissSeedBackUpReminder={boolean(
+          'Dismiss recovery phrase backup reminder',
+          false,
+        )}
       />
     </div>
   );
-};
-
-DefaultStory.storyName = 'Default';
-DefaultStory.args = {
-  warning: 'Warning Sample',
-  useNonceField: false,
-  sendHexData: false,
-  showFiatInTestnets: false,
-  useLedgerLive: false,
-  dismissSeedBackUpReminder: false,
 };