import { connect } from 'react-redux';
import { withRouter } from 'react-router-dom';
import { compose } from 'redux';
import {
  setIncomingTransactionsPreferences,
  setIpfsGateway,
  setParticipateInMetaMetrics,
  setUseCurrencyRateCheck,
  setUseMultiAccountBalanceChecker,
  setUsePhishDetect,
  setUseTokenDetection,
  setUseAddressBarEnsResolution,
  setOpenSeaEnabled,
  setUseNftDetection,
  setUse4ByteResolution,
<<<<<<< HEAD
  ///: BEGIN:ONLY_INCLUDE_IN(petnames)
  setUseExternalNameSources,
  ///: END:ONLY_INCLUDE_IN
=======
  setUseSafeChainsListValidation,
>>>>>>> eeb00a27
} from '../../../store/actions';
import { getAllNetworks } from '../../../selectors';
import SecurityTab from './security-tab.component';

const mapStateToProps = (state) => {
  const {
    appState: { warning },
    metamask,
  } = state;

  const {
    incomingTransactionsPreferences,
    participateInMetaMetrics,
    usePhishDetect,
    useTokenDetection,
    ipfsGateway,
    useMultiAccountBalanceChecker,
    useSafeChainsListValidation,
    useCurrencyRateCheck,
    useAddressBarEnsResolution,
    openSeaEnabled,
    useNftDetection,
    use4ByteResolution,
    ///: BEGIN:ONLY_INCLUDE_IN(petnames)
    useExternalNameSources,
    ///: END:ONLY_INCLUDE_IN
  } = metamask;

  const allNetworks = getAllNetworks(state);

  return {
    warning,
    incomingTransactionsPreferences,
    allNetworks,
    participateInMetaMetrics,
    usePhishDetect,
    useTokenDetection,
    ipfsGateway,
    useMultiAccountBalanceChecker,
    useSafeChainsListValidation,
    useCurrencyRateCheck,
    useAddressBarEnsResolution,
    openSeaEnabled,
    useNftDetection,
    use4ByteResolution,
    ///: BEGIN:ONLY_INCLUDE_IN(petnames)
    useExternalNameSources,
    ///: END:ONLY_INCLUDE_IN
  };
};

const mapDispatchToProps = (dispatch) => {
  return {
    setIncomingTransactionsPreferences: (chainId, value) =>
      dispatch(setIncomingTransactionsPreferences(chainId, value)),
    setParticipateInMetaMetrics: (val) =>
      dispatch(setParticipateInMetaMetrics(val)),
    setUsePhishDetect: (val) => dispatch(setUsePhishDetect(val)),
    setUseCurrencyRateCheck: (val) => dispatch(setUseCurrencyRateCheck(val)),
    setUseTokenDetection: (val) => dispatch(setUseTokenDetection(val)),
    setIpfsGateway: (val) => dispatch(setIpfsGateway(val)),
    setUseMultiAccountBalanceChecker: (val) =>
      dispatch(setUseMultiAccountBalanceChecker(val)),
    setUseAddressBarEnsResolution: (val) =>
      dispatch(setUseAddressBarEnsResolution(val)),
    setUseSafeChainsListValidation: (val) =>
      dispatch(setUseSafeChainsListValidation(val)),
    setOpenSeaEnabled: (val) => dispatch(setOpenSeaEnabled(val)),
    setUseNftDetection: (val) => dispatch(setUseNftDetection(val)),
    setUse4ByteResolution: (value) => {
      return dispatch(setUse4ByteResolution(value));
    },
    ///: BEGIN:ONLY_INCLUDE_IN(petnames)
    setUseExternalNameSources: (value) => {
      return dispatch(setUseExternalNameSources(value));
    },
    ///: END:ONLY_INCLUDE_IN
  };
};

export default compose(
  withRouter,
  connect(mapStateToProps, mapDispatchToProps),
)(SecurityTab);<|MERGE_RESOLUTION|>--- conflicted
+++ resolved
@@ -13,13 +13,10 @@
   setOpenSeaEnabled,
   setUseNftDetection,
   setUse4ByteResolution,
-<<<<<<< HEAD
+  setUseSafeChainsListValidation,
   ///: BEGIN:ONLY_INCLUDE_IN(petnames)
   setUseExternalNameSources,
   ///: END:ONLY_INCLUDE_IN
-=======
-  setUseSafeChainsListValidation,
->>>>>>> eeb00a27
 } from '../../../store/actions';
 import { getAllNetworks } from '../../../selectors';
 import SecurityTab from './security-tab.component';
