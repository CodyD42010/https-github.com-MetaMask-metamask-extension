--- conflicted
+++ resolved
@@ -23,11 +23,7 @@
   }
 
   &__item {
-<<<<<<< HEAD
-    border-bottom: 1px solid var(--Grey-100);
-=======
     border-bottom: 1px solid var(--color-border-muted);
->>>>>>> 53006d4c
     padding: 16px 32px;
     display: flex;
     justify-content: space-between;
