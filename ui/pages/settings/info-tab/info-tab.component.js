--- conflicted
+++ resolved
@@ -6,11 +6,7 @@
 
 import {
   SUPPORT_REQUEST_LINK,
-<<<<<<< HEAD
-  ///: BEGIN:ONLY_INCLUDE_IN(mmi)
-=======
   ///: BEGIN:ONLY_INCLUDE_IN(build-mmi)
->>>>>>> 8df3bc9c
   MMI_WEB_SITE,
   ///: END:ONLY_INCLUDE_IN
 } from '../../../helpers/constants/common';
@@ -56,15 +52,6 @@
 
   renderInfoLinks() {
     const { t } = this.context;
-<<<<<<< HEAD
-    let privacyUrl = 'https://metamask.io/privacy.html';
-    let siteUrl = 'https://metamask.io/';
-
-    ///: BEGIN:ONLY_INCLUDE_IN(mmi)
-    privacyUrl = 'https://consensys.net/codefi/about/privacy-policy/';
-    siteUrl = MMI_WEB_SITE;
-    ///: END:ONLY_INCLUDE_IN
-=======
     let privacyUrl, siteUrl;
 
     ///: BEGIN:ONLY_INCLUDE_IN(build-mmi)
@@ -76,7 +63,6 @@
     privacyUrl = 'https://metamask.io/privacy.html';
     siteUrl = 'https://metamask.io/';
     ///: END:ONLY_INCLUDE_IN
->>>>>>> 8df3bc9c
 
     return (
       <div className="settings-page__content-item settings-page__content-item--without-height">
@@ -208,11 +194,7 @@
         <div className="settings-page__content-row">
           <div className="settings-page__content-item settings-page__content-item--without-height">
             {
-<<<<<<< HEAD
-              ///: BEGIN:ONLY_INCLUDE_IN(mmi)
-=======
               ///: BEGIN:ONLY_INCLUDE_IN(build-mmi)
->>>>>>> 8df3bc9c
               <div className="info-tab__logo-wrapper">
                 <img
                   src="images/info-logo.png"
@@ -247,20 +229,12 @@
             <div className="info-tab__item">
               <div className="info-tab__about">
                 {
-<<<<<<< HEAD
-                  ///: BEGIN:ONLY_INCLUDE_IN(main,beta,flask)
-=======
                   ///: BEGIN:ONLY_INCLUDE_IN(build-main,build-beta,build-flask)
->>>>>>> 8df3bc9c
                   t('builtAroundTheWorld')
                   ///: END:ONLY_INCLUDE_IN
                 }
                 {
-<<<<<<< HEAD
-                  ///: BEGIN:ONLY_INCLUDE_IN(mmi)
-=======
                   ///: BEGIN:ONLY_INCLUDE_IN(build-mmi)
->>>>>>> 8df3bc9c
                   t('mmiBuiltAroundTheWorld')
                   ///: END:ONLY_INCLUDE_IN
                 }
@@ -270,11 +244,7 @@
           {this.renderInfoLinks()}
         </div>
         {
-<<<<<<< HEAD
-          ///: BEGIN:ONLY_INCLUDE_IN(main,beta,flask)
-=======
           ///: BEGIN:ONLY_INCLUDE_IN(build-main,build-beta,build-flask)
->>>>>>> 8df3bc9c
           <div className="info-tab__logo-wrapper">
             <img
               src="./images/logo/metamask-fox.svg"
