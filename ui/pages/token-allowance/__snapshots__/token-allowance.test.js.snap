// Jest Snapshot v1, https://goo.gl/fbAQLP

exports[`TokenAllowancePage when mounted should match snapshot 1`] = `
<div>
  <div
    class="mm-box token-allowance-container page-container"
  >
    <div
      class="confirm-page-container-navigation"
      style="display: none;"
    >
      <div
        class="confirm-page-container-navigation__container"
        data-testid="navigation-container"
        style="visibility: hidden;"
      >
        <button
          class="confirm-page-container-navigation__arrow"
          data-testid="first-page"
        >
          <i
            class="fa fa-angle-double-left fa-2x"
          />
        </button>
        <button
          class="confirm-page-container-navigation__arrow"
          data-testid="previous-page"
        >
          <i
            class="fa fa-angle-left fa-2x"
          />
        </button>
      </div>
      <div
        class="confirm-page-container-navigation__textcontainer"
      >
        <div
          class="confirm-page-container-navigation__navtext"
        >
          0
           
          of
           
          0
        </div>
        <div
          class="confirm-page-container-navigation__longtext"
        >
          requests waiting to be acknowledged
        </div>
      </div>
      <div
        class="confirm-page-container-navigation__container"
        style="visibility: hidden;"
      >
        <button
          class="confirm-page-container-navigation__arrow"
          data-testid="next-page"
        >
          <i
            class="fa fa-angle-right fa-2x"
          />
        </button>
        <button
          class="confirm-page-container-navigation__arrow"
          data-testid="last-page"
        >
          <i
            class="fa fa-angle-double-right fa-2x"
          />
        </button>
      </div>
    </div>
    <div
      class="mm-box mm-box--padding-right-4 mm-box--padding-left-4 mm-box--display-flex mm-box--flex-direction-row mm-box--justify-content-space-between mm-box--align-items-center"
    >
      <p
        class="mm-box mm-text mm-text--body-sm mm-text--font-weight-bold mm-box--margin-left-auto mm-box--color-text-muted"
      >
        1
         
        of
         2
      </p>
    </div>
    <div
      class="box network-account-balance-header box--padding-4 box--display-flex box--flex-direction-row box--justify-content-space-between box--align-items-center"
    >
      <div
        class="box box--display-flex box--gap-2 box--flex-direction-row box--align-items-center"
      >
        <div
          class="box box--display-flex box--flex-direction-row box--align-items-center"
        >
          <div
            class=""
          >
            <div
              class="identicon"
              style="height: 32px; width: 32px; border-radius: 16px;"
            >
              <div
                style="border-radius: 50px; overflow: hidden; padding: 0px; margin: 0px; width: 32px; height: 32px; display: inline-block; background: rgb(250, 58, 0);"
              >
                <svg
                  height="32"
                  width="32"
                  x="0"
                  y="0"
                >
                  <rect
                    fill="#18CDF2"
                    height="32"
                    transform="translate(-1.04839350379394 -3.3042840694604987) rotate(328.9 16 16)"
                    width="32"
                    x="0"
                    y="0"
                  />
                  <rect
                    fill="#035E56"
                    height="32"
                    transform="translate(-18.298461708832043 10.5924618717486) rotate(176.2 16 16)"
                    width="32"
                    x="0"
                    y="0"
                  />
                  <rect
                    fill="#F26602"
                    height="32"
                    transform="translate(16.667842018223922 -14.205139722997082) rotate(468.9 16 16)"
                    width="32"
                    x="0"
                    y="0"
                  />
                </svg>
              </div>
            </div>
          </div>
          <div
            class="network-account-balance-header__network-account__ident-icon-ethereum--gray"
          >
            <span
              class="icon-with-fallback__fallback"
            >
              M
            </span>
          </div>
        </div>
        <div
          class="box box--display-flex box--flex-direction-column box--align-items-flex-start"
        >
          <h6
            class="mm-box mm-text mm-text--body-sm mm-box--color-text-alternative"
          >
            mainnet
          </h6>
          <h6
            class="mm-box mm-text mm-text--body-sm mm-text--font-weight-bold mm-box--color-text-default"
          >
            Account 1
          </h6>
        </div>
      </div>
      <div
        class="box box--display-flex box--flex-direction-column box--align-items-flex-end"
      >
        <h6
          class="mm-box mm-text mm-text--body-sm mm-box--color-text-alternative"
        >
          Balance
        </h6>
        <h6
          align="end"
          class="mm-box mm-text mm-text--body-sm mm-text--font-weight-bold mm-box--color-text-default"
        >
          10
           
          TST
        </h6>
      </div>
    </div>
    <div
      class="mm-box mm-box--padding-4 mm-box--display-flex mm-box--gap-4 mm-box--flex-direction-column mm-box--align-items-center"
    >
      
      <div
        class="mm-box mm-tag-url mm-box--padding-right-4 mm-box--padding-left-2 mm-box--display-flex mm-box--gap-2 mm-box--align-items-center mm-box--background-color-background-default mm-box--rounded-pill mm-box--border-color-border-default mm-box--border-width-1 box--border-style-solid"
        style="max-width: 100%;"
      >
        <div
          class="mm-box mm-text mm-avatar-base mm-avatar-base--size-md mm-avatar-favicon mm-text--body-sm mm-text--text-transform-uppercase mm-box--display-flex mm-box--justify-content-center mm-box--align-items-center mm-box--color-text-default mm-box--background-color-background-alternative mm-box--rounded-full mm-box--border-color-transparent box--border-style-solid box--border-width-1"
        >
          <img
            alt="https://metamask.github.io logo"
            class="mm-avatar-favicon__image"
            src="https://metamask.github.io/test-dapp/metamask-fox.svg"
          />
        </div>
        <p
          class="mm-box mm-text mm-text--body-md mm-text--ellipsis mm-box--color-text-default"
        >
          https://metamask.github.io
        </p>
      </div>
      <h3
        align="center"
        class="mm-box mm-text mm-text--heading-md mm-box--color-text-default"
      >
        <span>
           
          Spending cap request for your 
          <div
            class="mm-box mm-box--margin-top-4"
          >
            <div
              class="box contract-token-values box--display-flex box--gap-2 box--flex-direction-row box--justify-content-center box--align-items-center"
            >
              <div
                class=""
              >
                <div
                  class="identicon"
                  style="height: 24px; width: 24px; border-radius: 12px;"
                >
                  <div
                    style="border-radius: 50px; overflow: hidden; padding: 0px; margin: 0px; width: 24px; height: 24px; display: inline-block; background: rgb(242, 206, 2);"
                  >
                    <svg
                      height="24"
                      width="24"
                      x="0"
                      y="0"
                    >
                      <rect
                        fill="#186FF2"
                        height="24"
                        transform="translate(4.5535541527659795 -0.012406777909352561) rotate(501.9 12 12)"
                        width="24"
                        x="0"
                        y="0"
                      />
                      <rect
                        fill="#F97101"
                        height="24"
                        transform="translate(-10.003810991077078 6.326210026231173) rotate(323.7 12 12)"
                        width="24"
                        x="0"
                        y="0"
                      />
                      <rect
                        fill="#FB1832"
                        height="24"
                        transform="translate(-22.151479903389234 -4.322407331572157) rotate(370.5 12 12)"
                        width="24"
                        x="0"
                        y="0"
                      />
                    </svg>
                  </div>
                </div>
              </div>
              <h2
                class="box box--flex-direction-row typography typography--h2 typography--weight-bold typography--style-normal typography--color-text-alternative"
              >
                TST
              </h2>
              <div>
                <div
                  aria-describedby="tippy-tooltip-1"
                  class=""
                  data-original-title="Copy to clipboard"
                  data-tooltipped=""
                  style="display: inline;"
                  tabindex="0"
                >
                  <button
                    aria-label="Copy to clipboard"
                    class="mm-box mm-button-icon mm-button-icon--size-lg mm-box--display-inline-flex mm-box--justify-content-center mm-box--align-items-center mm-box--color-icon-muted mm-box--background-color-transparent mm-box--rounded-lg"
                  >
                    <span
                      class="mm-box mm-icon mm-icon--size-lg mm-box--display-inline-block mm-box--color-inherit"
                      style="mask-image: url('./images/icons/copy.svg');"
                    />
                  </button>
                </div>
              </div>
              <div>
                <div
                  aria-describedby="tippy-tooltip-2"
                  class=""
                  data-original-title="Open in block explorer"
                  data-tooltipped=""
                  style="display: inline;"
                  tabindex="0"
                >
                  <button
                    aria-label="Open in block explorer"
                    class="mm-box mm-button-icon mm-button-icon--size-lg mm-box--display-flex mm-box--justify-content-center mm-box--align-items-center mm-box--color-icon-muted mm-box--background-color-transparent mm-box--rounded-lg"
                  >
                    <span
                      class="mm-box mm-icon mm-icon--size-lg mm-box--display-inline-block mm-box--color-inherit"
                      style="mask-image: url('./images/icons/export.svg');"
                    />
                  </button>
                </div>
              </div>
            </div>
          </div>
          
           
        </span>
      </h3>
      <button
        class="mm-box mm-text mm-button-base mm-button-link mm-button-link--size-auto mm-text--body-md-medium mm-box--padding-0 mm-box--padding-right-0 mm-box--padding-left-0 mm-box--display-inline-flex mm-box--justify-content-center mm-box--align-items-center mm-box--color-primary-default mm-box--background-color-transparent"
      >
        Verify third-party details
      </button>
      <div
        class="mm-box mm-box--width-full"
      >
        <div
          class="mm-box custom-spending-cap mm-box--padding-4 mm-box--display-flex mm-box--gap-2 mm-box--flex-direction-column mm-box--align-items-flex-start mm-box--background-color-background-alternative mm-box--rounded-sm"
        >
          <div
            class="mm-box mm-box--display-flex mm-box--gap-1 mm-box--align-items-center mm-box--width-full"
          >
            <div>
              <label
                class="mm-box mm-text mm-label mm-label--html-for mm-text--body-md mm-text--font-weight-medium mm-box--margin-right-1 mm-box--display-inline mm-box--align-items-center mm-box--color-text-default"
                for="custom-spending-cap"
              >
                Custom spending cap
              </label>
              <div
                class="mm-box mm-box--display-inline-flex mm-box--align-items-center"
              >
                <div>
                  <div
                    aria-describedby="tippy-tooltip-3"
                    class=""
                    data-original-title="null"
                    data-tooltipped=""
                    style="display: inline;"
                    tabindex="0"
                  >
                    <span
                      class="mm-box mm-icon mm-icon--size-inherit mm-box--display-inline-block mm-box--color-icon-alternative"
                      style="mask-image: url('./images/icons/question.svg');"
                    />
                  </div>
                </div>
              </div>
            </div>
          </div>
<<<<<<< HEAD
          <div
            class="box mm-text-field mm-text-field--size-md mm-text-field--focused mm-text-field--truncate box--padding-right-4 box--display-inline-flex box--flex-direction-row box--align-items-center box--width-full box--background-color-background-default box--rounded-sm box--border-width-1 box--border-style-solid"
=======
          <button
            class="mm-box mm-text mm-button-base mm-button-link mm-button-link--size-auto mm-text--body-md-medium mm-box--margin-left-auto mm-box--padding-0 mm-box--padding-right-0 mm-box--padding-left-0 mm-box--display-inline-flex mm-box--justify-content-center mm-box--align-items-center mm-box--color-primary-default mm-box--background-color-transparent"
          >
            Use site suggestion
          </button>
        </div>
        <div
          class="box mm-text-field mm-text-field--size-md mm-text-field--focused mm-text-field--truncate box--padding-right-4 box--display-inline-flex box--flex-direction-row box--align-items-center box--width-full box--background-color-background-default box--rounded-sm box--border-width-1 box--border-style-solid"
        >
          <input
            autocomplete="off"
            class="mm-box mm-text mm-input mm-input--disable-state-styles mm-text-field__input mm-text--body-md mm-box--margin-0 mm-box--padding-0 mm-box--padding-right-2 mm-box--padding-left-4 mm-box--padding-inline-end-4 mm-box--color-text-default mm-box--background-color-transparent mm-box--border-style-none"
            data-testid="custom-spending-cap-input"
            focused="true"
            id="custom-spending-cap"
            placeholder="Enter a number"
            type="text"
            value="1"
          />
          <button
            class="mm-box mm-text mm-button-base mm-button-link mm-button-link--size-auto mm-text--body-md-medium mm-box--padding-0 mm-box--padding-right-0 mm-box--padding-left-0 mm-box--display-inline-flex mm-box--justify-content-center mm-box--align-items-center mm-box--color-primary-default mm-box--background-color-transparent"
            data-testid="custom-spending-cap-max-button"
>>>>>>> fbddf59b
          >
            <input
              autocomplete="off"
              class="mm-box mm-text mm-input mm-input--disable-state-styles mm-text-field__input mm-text--body-md mm-box--margin-0 mm-box--padding-0 mm-box--padding-right-2 mm-box--padding-left-4 mm-box--padding-inline-end-4 mm-box--color-text-default mm-box--background-color-transparent mm-box--border-style-none"
              data-testid="custom-spending-cap-input"
              focused="true"
              id="custom-spending-cap"
              placeholder="Enter a number"
              type="text"
              value="7"
            />
            <button
              class="mm-box mm-text mm-button-base mm-button-link mm-button-link--size-auto mm-text--body-md-medium mm-box--padding-0 mm-box--padding-right-0 mm-box--padding-left-0 mm-box--display-inline-flex mm-box--justify-content-center mm-box--align-items-center mm-box--color-primary-default mm-box--background-color-transparent"
              data-testid="custom-spending-cap-max-button"
            >
<<<<<<< HEAD
              Max
            </button>
          </div>
          <div
            class="mm-box mm-text mm-help-text mm-text--body-sm mm-box--color-text-default"
          >
            <span>
               
              This allows the third party to spend 
              <span
                class="mm-box mm-text mm-text--body-sm-bold mm-box--color-text-default"
              >
                7
                 
                TST
              </span>
               from your current balance.
=======
              1
>>>>>>> fbddf59b
               
            </span>
          </div>
          <a
            class="mm-box mm-text mm-button-base mm-button-base--size-sm mm-button-link mm-text--body-md-medium mm-box--padding-0 mm-box--padding-right-0 mm-box--padding-left-0 mm-box--display-inline-flex mm-box--justify-content-center mm-box--align-items-center mm-box--color-primary-default mm-box--background-color-transparent"
            href="https://support.metamask.io/hc/en-us/articles/6055177143579-How-to-customize-token-approvals-with-a-spending-cap"
            rel="noopener noreferrer"
            target="_blank"
          >
            Learn more
          </a>
        </div>
      </div>
    </div>
    <button
      class="mm-box mm-text mm-button-base mm-button-link mm-button-link--size-auto mm-text--body-md-medium mm-box--margin-top-4 mm-box--margin-bottom-4 mm-box--padding-0 mm-box--padding-right-0 mm-box--padding-left-0 mm-box--display-inline-flex mm-box--justify-content-center mm-box--align-items-center mm-box--color-primary-default mm-box--background-color-transparent"
    >
      View details
      <span
        class="mm-box mm-icon mm-icon--size-sm mm-box--margin-inline-start-1 mm-box--display-inline-block mm-box--color-inherit"
        style="mask-image: url('./images/icons/arrow-down.svg');"
      />
    </button>
    <div
      class="page-container__footer"
    >
      <footer>
        <button
          class="button btn--rounded btn-secondary page-container__footer-button page-container__footer-button__cancel"
          data-testid="page-container-footer-cancel"
          role="button"
          tabindex="0"
        >
          Reject
        </button>
        <button
          class="button btn--rounded btn-primary page-container__footer-button"
          data-testid="page-container-footer-next"
          role="button"
          tabindex="0"
        >
          Next
        </button>
      </footer>
    </div>
  </div>
</div>
`;<|MERGE_RESOLUTION|>--- conflicted
+++ resolved
@@ -352,10 +352,6 @@
               </div>
             </div>
           </div>
-<<<<<<< HEAD
-          <div
-            class="box mm-text-field mm-text-field--size-md mm-text-field--focused mm-text-field--truncate box--padding-right-4 box--display-inline-flex box--flex-direction-row box--align-items-center box--width-full box--background-color-background-default box--rounded-sm box--border-width-1 box--border-style-solid"
-=======
           <button
             class="mm-box mm-text mm-button-base mm-button-link mm-button-link--size-auto mm-text--body-md-medium mm-box--margin-left-auto mm-box--padding-0 mm-box--padding-right-0 mm-box--padding-left-0 mm-box--display-inline-flex mm-box--justify-content-center mm-box--align-items-center mm-box--color-primary-default mm-box--background-color-transparent"
           >
@@ -378,7 +374,7 @@
           <button
             class="mm-box mm-text mm-button-base mm-button-link mm-button-link--size-auto mm-text--body-md-medium mm-box--padding-0 mm-box--padding-right-0 mm-box--padding-left-0 mm-box--display-inline-flex mm-box--justify-content-center mm-box--align-items-center mm-box--color-primary-default mm-box--background-color-transparent"
             data-testid="custom-spending-cap-max-button"
->>>>>>> fbddf59b
+
           >
             <input
               autocomplete="off"
@@ -394,28 +390,7 @@
               class="mm-box mm-text mm-button-base mm-button-link mm-button-link--size-auto mm-text--body-md-medium mm-box--padding-0 mm-box--padding-right-0 mm-box--padding-left-0 mm-box--display-inline-flex mm-box--justify-content-center mm-box--align-items-center mm-box--color-primary-default mm-box--background-color-transparent"
               data-testid="custom-spending-cap-max-button"
             >
-<<<<<<< HEAD
-              Max
-            </button>
-          </div>
-          <div
-            class="mm-box mm-text mm-help-text mm-text--body-sm mm-box--color-text-default"
-          >
-            <span>
-               
-              This allows the third party to spend 
-              <span
-                class="mm-box mm-text mm-text--body-sm-bold mm-box--color-text-default"
-              >
-                7
-                 
-                TST
-              </span>
-               from your current balance.
-=======
-              1
->>>>>>> fbddf59b
-               
+              1  
             </span>
           </div>
           <a
