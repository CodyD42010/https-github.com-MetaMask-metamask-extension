--- conflicted
+++ resolved
@@ -45,14 +45,10 @@
   hexWEIToDecETH,
   hexWEIToDecGWEI,
 } from '../../../../shared/modules/conversion.utils';
-<<<<<<< HEAD
-import { EVENT, EVENT_NAMES } from '../../../../shared/constants/metametrics';
-=======
 import {
   MetaMetricsEventCategory,
   MetaMetricsEventName,
 } from '../../../../shared/constants/metametrics';
->>>>>>> 4b271868
 import { MetaMetricsContext } from '../../../contexts/metametrics';
 import useRamps from '../../../hooks/experiences/useRamps';
 
@@ -349,13 +345,8 @@
                         onClick={() => {
                           openBuyCryptoInPdapp();
                           trackEvent({
-<<<<<<< HEAD
-                            event: EVENT_NAMES.NAV_BUY_BUTTON_CLICKED,
-                            category: EVENT.CATEGORIES.NAVIGATION,
-=======
                             event: MetaMetricsEventName.NavBuyButtonClicked,
                             category: MetaMetricsEventCategory.Navigation,
->>>>>>> 4b271868
                             properties: {
                               location: 'Gas Warning Insufficient Funds',
                               text: 'Buy',
