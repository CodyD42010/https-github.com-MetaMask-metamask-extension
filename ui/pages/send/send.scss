@import './send-content/send-gas-row/send-gas-row';

.send {
  &__header {
    position: relative;
    display: flex;
    justify-content: center;
    background-color: $primary-dark;
    border-bottom: none;
    padding: 14px 0 3px 0;

    .page-container__title {
      @include H4;

      text-align: center;
    }

    .page-container__header-close-text {
      @include H5;
      color: $secondary-dark;
      position: absolute;
      right: 1rem;
      width: min-content;
      font-size: 0.75rem;
      white-space: nowrap;
    }
  }

  &__dialog {
    margin: 1rem;
    cursor: pointer;
  }

  &__error-dialog {
    margin: 1rem;
  }

  &__to-row {
    margin: 0;
    padding: 0.5rem;
    flex: 0 0 auto;
    background-color: $primary-dark;
    border-bottom: 1px solid $secondary-dark;
  }

  &__select-recipient-wrapper {
    @extend %col-nowrap;

    flex: 1 1 auto;
    height: 0;

    &__list {
      overflow-y: auto;

      &__link {
        @include Paragraph;

        @extend %row-nowrap;

        padding: 1rem;
        border-bottom: 1px solid $secondary-dark;
        border-radius: 0;
        align-items: center;
        justify-content: flex-start;
      }

      &__back-caret {
        @extend %bg-contain;

        display: block;
        background-image: url('/images/caret-left.svg');
        width: 18px;
        height: 18px;
        margin-right: 0.5rem;

        [dir='rtl'] & {
          transform: rotate(180deg);
        }
      }
    }

    &__recent-group-wrapper {
      @extend %col-nowrap;

      &__load-more {
        @include H7;

        padding: 0.5rem;
        text-align: center;
        border-bottom: 1px solid $alto;
        justify-content: flex-start;
      }
    }

    &__group {
      @extend %col-nowrap;
    }

    &__group-label {
      @include H8;

      background-color: $primary-dark;
      color: $secondary-dark;
      padding: 0.5rem 1rem;
      border-bottom: 2px solid $secondary-dark;

      &:first-of-type {
        // border-top: 1px solid $alto;
      }
    }

    &__group-item,
    &__group-item--selected {
      @extend %row-nowrap;

      padding: 0.75rem 1rem;
      align-items: center;
      border-bottom: 2px solid $secondary-dark;
      cursor: pointer;

      &:hover {
        background-color: $primary-dark-hover;
      }

      .identicon {
        margin-right: 1rem;
        flex: 0 0 auto;
      }

      &__content {
        @extend %col-nowrap;

        flex: 1 1 auto;
        width: 0;
      }

      &__title {
        @include H6;

<<<<<<< HEAD
        color: $secondary-dark;
=======
        max-width: 20em;
        text-overflow: ellipsis;
        overflow: hidden;
        white-space: nowrap;
        color: $black;
>>>>>>> 22378e4f
      }

      &__subtitle {
        @include H8;

        color: $secondary-dark;
      }
    }

    &__group-item--selected {
      border: 2px solid #2b7cd6;
      border-radius: 8px;
    }
  }
}

.ens-input {
  @extend %row-nowrap;

  &__wrapper {
    @extend %row-nowrap;

    flex: 1 1 auto;
    width: 0;
    align-items: center;
    background: $ui-black;
    border-radius: 0.5rem;
    padding: 0.75rem 0.5rem;

    &:focus {
      border-color: 2px solid $secondary-dark;
    }

    &__status-icon {
      @extend %bg-contain;

      background-image: url("/images/search-black.svg");
      width: 1.125rem;
      height: 1.125rem;
      margin: 0.25rem 0.5rem 0.25rem 0.25rem;

      &--error {

      }

      &--valid {
        background-image: url("/images/check-green-solid.svg");
      }
    }

    &__input {
      @include H6;
      color: white;
      background-color: $ui-black;
      flex: 1 1 auto;
      width: 0;
      border: 0;
      outline: none;

      &::placeholder {
        color: $Grey-400;
      }
    }

    &__action-icon {
      @extend %bg-contain;

      cursor: pointer;

      &--erase {
        background-image: url("/images/close-gray.svg");
        background-color: unset;
        width: 0.75rem;
        height: 0.75rem;
        margin: 0 0.25rem;
      }

      &--qrcode {
        background-image: url("/images/qr-blue.svg");
        background-color: unset;
        width: 1.5rem;
        height: 1.5rem;
        margin: 0 0.25rem;
      }
    }

    &--valid {
      border-color: $Blue-500;

      .ens-input__wrapper {
        &__status-icon {
          background-image: url("/images/check-green-solid.svg");
        }

        &__input {
          @extend %col-nowrap;

          @include H7;

          color: $Blue-500;
        }
      }
    }
  }

  &__selected-input {
    &__title {
      @include H6;

      @extend %ellipsify;

      color: $secondary-dark
    }

    &__subtitle {
      @include H7;

      color: $secondary-dark;
      margin-top: 0.25rem;
    }
  }
}<|MERGE_RESOLUTION|>--- conflicted
+++ resolved
@@ -137,15 +137,11 @@
       &__title {
         @include H6;
 
-<<<<<<< HEAD
         color: $secondary-dark;
-=======
         max-width: 20em;
         text-overflow: ellipsis;
         overflow: hidden;
         white-space: nowrap;
-        color: $black;
->>>>>>> 22378e4f
       }
 
       &__subtitle {
