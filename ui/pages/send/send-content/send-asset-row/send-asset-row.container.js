import { connect } from 'react-redux';
import {
  getNftContracts,
  getNfts,
  getNativeCurrency,
} from '../../../../ducks/metamask/metamask';
import {
  getMetaMaskAccounts,
  getNativeCurrencyImage,
<<<<<<< HEAD
  getSelectedAccount,
=======
  getSelectedInternalAccount,
>>>>>>> eb1a477d
} from '../../../../selectors';
import { updateSendAsset, getSendAsset } from '../../../../ducks/send';
import SendAssetRow from './send-asset-row.component';

function mapStateToProps(state) {
  return {
    tokens: state.metamask.tokens,
<<<<<<< HEAD
    selectedAccount: getSelectedAccount(state),
=======
    selectedAddress: getSelectedInternalAccount(state).address,
>>>>>>> eb1a477d
    nfts: getNfts(state),
    collections: getNftContracts(state),
    sendAsset: getSendAsset(state),
    accounts: getMetaMaskAccounts(state),
    nativeCurrency: getNativeCurrency(state),
    nativeCurrencyImage: getNativeCurrencyImage(state),
  };
}

function mapDispatchToProps(dispatch) {
  return {
    updateSendAsset: ({ type, details }) =>
      dispatch(updateSendAsset({ type, details })),
  };
}

export default connect(mapStateToProps, mapDispatchToProps)(SendAssetRow);<|MERGE_RESOLUTION|>--- conflicted
+++ resolved
@@ -7,11 +7,7 @@
 import {
   getMetaMaskAccounts,
   getNativeCurrencyImage,
-<<<<<<< HEAD
-  getSelectedAccount,
-=======
   getSelectedInternalAccount,
->>>>>>> eb1a477d
 } from '../../../../selectors';
 import { updateSendAsset, getSendAsset } from '../../../../ducks/send';
 import SendAssetRow from './send-asset-row.component';
@@ -19,11 +15,7 @@
 function mapStateToProps(state) {
   return {
     tokens: state.metamask.tokens,
-<<<<<<< HEAD
-    selectedAccount: getSelectedAccount(state),
-=======
     selectedAddress: getSelectedInternalAccount(state).address,
->>>>>>> eb1a477d
     nfts: getNfts(state),
     collections: getNftContracts(state),
     sendAsset: getSendAsset(state),
