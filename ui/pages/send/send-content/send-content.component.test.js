import React from 'react';
import { waitFor } from '@testing-library/react';
import configureMockStore from 'redux-mock-store';

import { renderWithProvider } from '../../../../test/lib/render-helpers';
import mockSendState from '../../../../test/data/mock-send-state.json';
import SendContent from '.';

jest.mock('../../../store/actions', () => ({
  disconnectGasFeeEstimatePoller: jest.fn(),
  getGasFeeEstimatesAndStartPolling: jest.fn().mockResolvedValue(),
  addPollingTokenToAppState: jest.fn(),
  removePollingTokenFromAppState: jest.fn(),
  createTransactionEventFragment: jest.fn(),
  getGasFeeTimeEstimate: jest.fn().mockResolvedValue('unknown'),
}));

describe('SendContent Component', () => {
  describe('render', () => {
    const mockStore = configureMockStore()(mockSendState);

<<<<<<< HEAD
    it('should match snapshot', async () => {
      const props = {
        gasIsExcessive: false,
        showHexData: true,
      };

      const { container } = renderWithProvider(
        <SendContent {...props} />,
        mockStore,
      );
=======
  const defaultProps = {
    showHexData: true,
    gasIsExcessive: false,
    networkAndAccountSupports1559: true,
  };
>>>>>>> 558c6f79

      await waitFor(() => {
        expect(container).toMatchSnapshot();
      });
    });
  });

  describe('SendHexDataRow', () => {
    const tokenAssetState = {
      ...mockSendState,
      send: {
        ...mockSendState.send,
        draftTransactions: {
          '1-tx': {
            ...mockSendState.send.draftTransactions['1-tx'],
            asset: {
              balance: '0x3635c9adc5dea00000',
              details: {
                address: '0xAddress',
                decimals: 18,
                symbol: 'TST',
                balance: '1',
                standard: 'ERC20',
              },
              error: null,
              type: 'TOKEN',
            },
          },
        },
      },
    };

    it('should not render the SendHexDataRow if props.showHexData is false', async () => {
      const props = {
        gasIsExcessive: false,
        showHexData: false,
      };

      const mockStore = configureMockStore()(mockSendState);

      const { queryByText } = renderWithProvider(
        <SendContent {...props} />,
        mockStore,
      );

      await waitFor(() => {
        expect(queryByText('Hex data:')).not.toBeInTheDocument();
      });
    });

    it('should not render the SendHexDataRow if the asset type is TOKEN (ERC-20)', async () => {
      const props = {
        gasIsExcessive: false,
        showHexData: true,
      };

      // Use token draft transaction asset
      const mockState = configureMockStore()(tokenAssetState);

      const { queryByText } = renderWithProvider(
        <SendContent {...props} />,
        mockState,
      );

      await waitFor(() => {
        expect(queryByText('Hex data:')).not.toBeInTheDocument();
      });
    });
  });

  describe('Gas Error', () => {
    it('should show gas warning when gasIsExcessive prop is true.', async () => {
      const props = {
        gasIsExcessive: true,
        showHexData: false,
      };

      const mockStore = configureMockStore()(mockSendState);

      const { queryByTestId } = renderWithProvider(
        <SendContent {...props} />,
        mockStore,
      );

      const gasWarning = queryByTestId('gas-warning-message');

      await waitFor(() => {
        expect(gasWarning).toBeInTheDocument();
      });
    });

    it('should show gas warning for none gasEstimateType in state', async () => {
      const props = {
        gasIsExcessive: false,
        showHexData: false,
      };

      const noGasPriceState = {
        ...mockSendState,
        metamask: {
          ...mockSendState.metamask,
          gasEstimateType: 'none',
        },
      };

      const mockStore = configureMockStore()(noGasPriceState);

      const { queryByTestId } = renderWithProvider(
        <SendContent {...props} />,
        mockStore,
      );

      const gasWarning = queryByTestId('gas-warning-message');

      await waitFor(() => {
        expect(gasWarning).toBeInTheDocument();
      });
    });
  });

  describe('Recipient Warning', () => {
    it('should show recipient warning with knownAddressRecipient state in draft transaction state', async () => {
      const props = {
        gasIsExcessive: false,
        showHexData: false,
      };

      const knownRecipientWarningState = {
        ...mockSendState,
        send: {
          ...mockSendState.send,
          draftTransactions: {
            '1-tx': {
              ...mockSendState.send.draftTransactions['1-tx'],
              recipient: {
                ...mockSendState.send.draftTransactions['1-tx'].recipient,
                warning: 'knownAddressRecipient',
              },
            },
          },
        },
      };

      const mockStore = configureMockStore()(knownRecipientWarningState);

      const { queryByTestId } = renderWithProvider(
        <SendContent {...props} />,
        mockStore,
      );

      const sendWarning = queryByTestId('send-warning');

      await waitFor(() => {
        expect(sendWarning).toBeInTheDocument();
      });
    });
  });

  describe('Assert Error', () => {
    it('should render dialog error with asset error in draft transaction state', async () => {
      const props = {
        gasIsExcessive: false,
        showHexData: false,
      };

      const assertErrorState = {
        ...mockSendState,
        send: {
          ...mockSendState.send,
          draftTransactions: {
            '1-tx': {
              ...mockSendState.send.draftTransactions['1-tx'],
              asset: {
                ...mockSendState.send.draftTransactions['1-tx'].asset,
                error: 'transactionError',
              },
            },
          },
        },
      };

      const mockStore = configureMockStore()(assertErrorState);

      const { queryByTestId } = renderWithProvider(
        <SendContent {...props} />,
        mockStore,
      );

      const dialogMessage = queryByTestId('dialog-message');

      await waitFor(() => {
        expect(dialogMessage).toBeInTheDocument();
      });
    });
  });

  describe('Warning', () => {
    it('should display warning dialog message from warning prop', async () => {
      const props = {
        gasIsExcessive: false,
        showHexData: false,
        warning: 'warning',
      };

      const mockStore = configureMockStore()(mockSendState);

      const { queryByTestId } = renderWithProvider(
        <SendContent {...props} />,
        mockStore,
      );

      const dialogMessage = queryByTestId('dialog-message');

      await waitFor(() => {
        expect(dialogMessage).toBeInTheDocument();
      });
    });
  });
});<|MERGE_RESOLUTION|>--- conflicted
+++ resolved
@@ -1,258 +1,137 @@
 import React from 'react';
-import { waitFor } from '@testing-library/react';
-import configureMockStore from 'redux-mock-store';
+import { shallow } from 'enzyme';
+import PageContainerContent from '../../../components/ui/page-container/page-container-content.component';
+import Dialog from '../../../components/ui/dialog';
+import SendContent from './send-content.component';
 
-import { renderWithProvider } from '../../../../test/lib/render-helpers';
-import mockSendState from '../../../../test/data/mock-send-state.json';
-import SendContent from '.';
-
-jest.mock('../../../store/actions', () => ({
-  disconnectGasFeeEstimatePoller: jest.fn(),
-  getGasFeeEstimatesAndStartPolling: jest.fn().mockResolvedValue(),
-  addPollingTokenToAppState: jest.fn(),
-  removePollingTokenFromAppState: jest.fn(),
-  createTransactionEventFragment: jest.fn(),
-  getGasFeeTimeEstimate: jest.fn().mockResolvedValue('unknown'),
-}));
+import SendAmountRow from './send-amount-row/send-amount-row.container';
+import SendHexDataRow from './send-hex-data-row/send-hex-data-row.container';
+import SendAssetRow from './send-asset-row/send-asset-row.container';
 
 describe('SendContent Component', () => {
-  describe('render', () => {
-    const mockStore = configureMockStore()(mockSendState);
+  let wrapper;
 
-<<<<<<< HEAD
-    it('should match snapshot', async () => {
-      const props = {
-        gasIsExcessive: false,
-        showHexData: true,
-      };
-
-      const { container } = renderWithProvider(
-        <SendContent {...props} />,
-        mockStore,
-      );
-=======
   const defaultProps = {
     showHexData: true,
     gasIsExcessive: false,
     networkAndAccountSupports1559: true,
   };
->>>>>>> 558c6f79
 
-      await waitFor(() => {
-        expect(container).toMatchSnapshot();
-      });
+  beforeEach(() => {
+    wrapper = shallow(<SendContent {...defaultProps} />, {
+      context: { t: (str) => `${str}_t` },
     });
   });
 
-  describe('SendHexDataRow', () => {
-    const tokenAssetState = {
-      ...mockSendState,
-      send: {
-        ...mockSendState.send,
-        draftTransactions: {
-          '1-tx': {
-            ...mockSendState.send.draftTransactions['1-tx'],
-            asset: {
-              balance: '0x3635c9adc5dea00000',
-              details: {
-                address: '0xAddress',
-                decimals: 18,
-                symbol: 'TST',
-                balance: '1',
-                standard: 'ERC20',
-              },
-              error: null,
-              type: 'TOKEN',
-            },
-          },
-        },
-      },
-    };
-
-    it('should not render the SendHexDataRow if props.showHexData is false', async () => {
-      const props = {
-        gasIsExcessive: false,
-        showHexData: false,
-      };
-
-      const mockStore = configureMockStore()(mockSendState);
-
-      const { queryByText } = renderWithProvider(
-        <SendContent {...props} />,
-        mockStore,
-      );
-
-      await waitFor(() => {
-        expect(queryByText('Hex data:')).not.toBeInTheDocument();
-      });
+  describe('render', () => {
+    it('should render a PageContainerContent component', () => {
+      expect(wrapper.find(PageContainerContent)).toHaveLength(1);
     });
 
-    it('should not render the SendHexDataRow if the asset type is TOKEN (ERC-20)', async () => {
-      const props = {
-        gasIsExcessive: false,
-        showHexData: true,
-      };
+    it('should render a div with a .send-v2__form class as a child of PageContainerContent', () => {
+      const PageContainerContentChild = wrapper
+        .find(PageContainerContent)
+        .children();
+      expect(PageContainerContentChild.is('div')).toStrictEqual(true);
+      expect(PageContainerContentChild.is('.send-v2__form')).toStrictEqual(
+        true,
+      );
+    });
 
-      // Use token draft transaction asset
-      const mockState = configureMockStore()(tokenAssetState);
+    it('should render the correct row components as grandchildren of the PageContainerContent component', () => {
+      const PageContainerContentChild = wrapper
+        .find(PageContainerContent)
+        .children();
+      expect(PageContainerContentChild.childAt(0).is(Dialog)).toStrictEqual(
+        true,
+      );
+      expect(
+        PageContainerContentChild.childAt(1).is(SendAssetRow),
+      ).toStrictEqual(true);
+      expect(
+        PageContainerContentChild.childAt(2).is(SendAmountRow),
+      ).toStrictEqual(true);
+      expect(
+        PageContainerContentChild.childAt(3).is(SendHexDataRow),
+      ).toStrictEqual(true);
+    });
 
-      const { queryByText } = renderWithProvider(
-        <SendContent {...props} />,
-        mockState,
+    it('should not render the SendHexDataRow if props.showHexData is false', () => {
+      wrapper.setProps({ showHexData: false });
+      const PageContainerContentChild = wrapper
+        .find(PageContainerContent)
+        .children();
+      expect(PageContainerContentChild.childAt(0).is(Dialog)).toStrictEqual(
+        true,
       );
+      expect(
+        PageContainerContentChild.childAt(1).is(SendAssetRow),
+      ).toStrictEqual(true);
+      expect(
+        PageContainerContentChild.childAt(2).is(SendAmountRow),
+      ).toStrictEqual(true);
+      expect(wrapper.find(SendHexDataRow)).toHaveLength(0);
+    });
 
-      await waitFor(() => {
-        expect(queryByText('Hex data:')).not.toBeInTheDocument();
+    it('should not render the Dialog if contact has a name', () => {
+      wrapper.setProps({
+        showHexData: false,
+        contact: { name: 'testName' },
       });
+      const PageContainerContentChild = wrapper
+        .find(PageContainerContent)
+        .children();
+      expect(
+        PageContainerContentChild.childAt(0).is(SendAssetRow),
+      ).toStrictEqual(true);
+      expect(
+        PageContainerContentChild.childAt(1).is(SendAmountRow),
+      ).toStrictEqual(true);
+      expect(wrapper.find(Dialog)).toHaveLength(0);
+    });
+
+    it('should not render the Dialog if it is an ownedAccount', () => {
+      wrapper.setProps({
+        showHexData: false,
+        isOwnedAccount: true,
+      });
+      const PageContainerContentChild = wrapper
+        .find(PageContainerContent)
+        .children();
+      expect(
+        PageContainerContentChild.childAt(0).is(SendAssetRow),
+      ).toStrictEqual(true);
+      expect(
+        PageContainerContentChild.childAt(1).is(SendAmountRow),
+      ).toStrictEqual(true);
+      expect(wrapper.find(Dialog)).toHaveLength(0);
     });
   });
 
-  describe('Gas Error', () => {
-    it('should show gas warning when gasIsExcessive prop is true.', async () => {
-      const props = {
-        gasIsExcessive: true,
-        showHexData: false,
-      };
+  it('should not render the asset dropdown if token length is 0', () => {
+    wrapper.setProps({ tokens: [] });
+    const PageContainerContentChild = wrapper
+      .find(PageContainerContent)
+      .children();
+    expect(PageContainerContentChild.childAt(1).is(SendAssetRow)).toStrictEqual(
+      true,
+    );
+    expect(
+      PageContainerContentChild.childAt(1).find(
+        'send-v2__asset-dropdown__single-asset',
+      ),
+    ).toHaveLength(0);
+  });
 
-      const mockStore = configureMockStore()(mockSendState);
-
-      const { queryByTestId } = renderWithProvider(
-        <SendContent {...props} />,
-        mockStore,
-      );
-
-      const gasWarning = queryByTestId('gas-warning-message');
-
-      await waitFor(() => {
-        expect(gasWarning).toBeInTheDocument();
-      });
+  it('should render warning', () => {
+    wrapper.setProps({
+      warning: 'watchout',
     });
 
-    it('should show gas warning for none gasEstimateType in state', async () => {
-      const props = {
-        gasIsExcessive: false,
-        showHexData: false,
-      };
+    const dialog = wrapper.find(Dialog).at(0);
 
-      const noGasPriceState = {
-        ...mockSendState,
-        metamask: {
-          ...mockSendState.metamask,
-          gasEstimateType: 'none',
-        },
-      };
-
-      const mockStore = configureMockStore()(noGasPriceState);
-
-      const { queryByTestId } = renderWithProvider(
-        <SendContent {...props} />,
-        mockStore,
-      );
-
-      const gasWarning = queryByTestId('gas-warning-message');
-
-      await waitFor(() => {
-        expect(gasWarning).toBeInTheDocument();
-      });
-    });
-  });
-
-  describe('Recipient Warning', () => {
-    it('should show recipient warning with knownAddressRecipient state in draft transaction state', async () => {
-      const props = {
-        gasIsExcessive: false,
-        showHexData: false,
-      };
-
-      const knownRecipientWarningState = {
-        ...mockSendState,
-        send: {
-          ...mockSendState.send,
-          draftTransactions: {
-            '1-tx': {
-              ...mockSendState.send.draftTransactions['1-tx'],
-              recipient: {
-                ...mockSendState.send.draftTransactions['1-tx'].recipient,
-                warning: 'knownAddressRecipient',
-              },
-            },
-          },
-        },
-      };
-
-      const mockStore = configureMockStore()(knownRecipientWarningState);
-
-      const { queryByTestId } = renderWithProvider(
-        <SendContent {...props} />,
-        mockStore,
-      );
-
-      const sendWarning = queryByTestId('send-warning');
-
-      await waitFor(() => {
-        expect(sendWarning).toBeInTheDocument();
-      });
-    });
-  });
-
-  describe('Assert Error', () => {
-    it('should render dialog error with asset error in draft transaction state', async () => {
-      const props = {
-        gasIsExcessive: false,
-        showHexData: false,
-      };
-
-      const assertErrorState = {
-        ...mockSendState,
-        send: {
-          ...mockSendState.send,
-          draftTransactions: {
-            '1-tx': {
-              ...mockSendState.send.draftTransactions['1-tx'],
-              asset: {
-                ...mockSendState.send.draftTransactions['1-tx'].asset,
-                error: 'transactionError',
-              },
-            },
-          },
-        },
-      };
-
-      const mockStore = configureMockStore()(assertErrorState);
-
-      const { queryByTestId } = renderWithProvider(
-        <SendContent {...props} />,
-        mockStore,
-      );
-
-      const dialogMessage = queryByTestId('dialog-message');
-
-      await waitFor(() => {
-        expect(dialogMessage).toBeInTheDocument();
-      });
-    });
-  });
-
-  describe('Warning', () => {
-    it('should display warning dialog message from warning prop', async () => {
-      const props = {
-        gasIsExcessive: false,
-        showHexData: false,
-        warning: 'warning',
-      };
-
-      const mockStore = configureMockStore()(mockSendState);
-
-      const { queryByTestId } = renderWithProvider(
-        <SendContent {...props} />,
-        mockStore,
-      );
-
-      const dialogMessage = queryByTestId('dialog-message');
-
-      await waitFor(() => {
-        expect(dialogMessage).toBeInTheDocument();
-      });
-    });
+    expect(dialog.props().type).toStrictEqual('warning');
+    expect(dialog.props().children).toStrictEqual('watchout_t');
+    expect(dialog).toHaveLength(1);
   });
 });