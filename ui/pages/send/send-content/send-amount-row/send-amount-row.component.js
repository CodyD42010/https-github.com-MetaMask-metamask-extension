--- conflicted
+++ resolved
@@ -39,10 +39,7 @@
         error={inError}
         onChange={this.handleChange}
         hexValue={amount}
-<<<<<<< HEAD
-=======
         primaryNumberOfDecimals={MAX_DECIMAL}
->>>>>>> 009c6e14
       />
     );
   }
