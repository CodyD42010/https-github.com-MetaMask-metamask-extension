import { connect } from 'react-redux';
import {
  getIsEthGasPriceFetched,
  getNoGasPriceFetched,
  checkNetworkOrAccountNotSupports1559,
  getIsMultiLayerFeeNetwork,
} from '../../../selectors';
import {
  getIsBalanceInsufficient,
  getSendAsset,
  getAssetError,
  getRecipient,
  acknowledgeRecipientWarning,
  getRecipientWarningAcknowledgement,
} from '../../../ducks/send';
<<<<<<< HEAD
=======

>>>>>>> 17bcd588
import SendContent from './send-content.component';

function mapStateToProps(state) {
  const recipient = getRecipient(state);
  const recipientWarningAcknowledged =
    getRecipientWarningAcknowledgement(state);

  return {
    isEthGasPrice: getIsEthGasPriceFetched(state),
    noGasPrice: getNoGasPriceFetched(state),
    networkOrAccountNotSupports1559:
      checkNetworkOrAccountNotSupports1559(state),
    getIsBalanceInsufficient: getIsBalanceInsufficient(state),
    asset: getSendAsset(state),
    assetError: getAssetError(state),
    recipient,
    recipientWarningAcknowledged,
    isMultiLayerFeeNetwork: getIsMultiLayerFeeNetwork(state),
  };
}

<<<<<<< HEAD
function mapDispatchToProps(dispatch) {
  return {
    acknowledgeRecipientWarning: () => dispatch(acknowledgeRecipientWarning()),
  };
}

export default connect(mapStateToProps, mapDispatchToProps)(SendContent);
=======
export default connect(mapStateToProps)(SendContent);
>>>>>>> 17bcd588
<|MERGE_RESOLUTION|>--- conflicted
+++ resolved
@@ -1,51 +1,40 @@
 import { connect } from 'react-redux';
 import {
+  accountsWithSendEtherInfoSelector,
+  getAddressBookEntry,
   getIsEthGasPriceFetched,
   getNoGasPriceFetched,
   checkNetworkOrAccountNotSupports1559,
-  getIsMultiLayerFeeNetwork,
 } from '../../../selectors';
 import {
+  getIsAssetSendable,
   getIsBalanceInsufficient,
+  getSendTo,
   getSendAsset,
-  getAssetError,
-  getRecipient,
-  acknowledgeRecipientWarning,
-  getRecipientWarningAcknowledgement,
 } from '../../../ducks/send';
-<<<<<<< HEAD
-=======
 
->>>>>>> 17bcd588
 import SendContent from './send-content.component';
 
 function mapStateToProps(state) {
-  const recipient = getRecipient(state);
-  const recipientWarningAcknowledged =
-    getRecipientWarningAcknowledgement(state);
-
+  const ownedAccounts = accountsWithSendEtherInfoSelector(state);
+  const to = getSendTo(state);
   return {
+    isAssetSendable: getIsAssetSendable(state),
+    isOwnedAccount: Boolean(
+      ownedAccounts.find(
+        ({ address }) => address.toLowerCase() === to.toLowerCase(),
+      ),
+    ),
+    contact: getAddressBookEntry(state, to),
     isEthGasPrice: getIsEthGasPriceFetched(state),
     noGasPrice: getNoGasPriceFetched(state),
-    networkOrAccountNotSupports1559:
-      checkNetworkOrAccountNotSupports1559(state),
+    to,
+    networkOrAccountNotSupports1559: checkNetworkOrAccountNotSupports1559(
+      state,
+    ),
     getIsBalanceInsufficient: getIsBalanceInsufficient(state),
     asset: getSendAsset(state),
-    assetError: getAssetError(state),
-    recipient,
-    recipientWarningAcknowledged,
-    isMultiLayerFeeNetwork: getIsMultiLayerFeeNetwork(state),
   };
 }
 
-<<<<<<< HEAD
-function mapDispatchToProps(dispatch) {
-  return {
-    acknowledgeRecipientWarning: () => dispatch(acknowledgeRecipientWarning()),
-  };
-}
-
-export default connect(mapStateToProps, mapDispatchToProps)(SendContent);
-=======
-export default connect(mapStateToProps)(SendContent);
->>>>>>> 17bcd588
+export default connect(mapStateToProps)(SendContent);