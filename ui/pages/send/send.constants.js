--- conflicted
+++ resolved
@@ -1,77 +1,52 @@
-<<<<<<< HEAD
-import { MIN_GAS_LIMIT_HEX } from '../../../shared/constants/gas';
-import { Numeric } from '../../../shared/modules/Numeric';
-import { EtherDenomination } from '../../../shared/constants/common';
-=======
 import {
   conversionUtil,
   multiplyCurrencies,
 } from '../../../shared/modules/conversion-util';
 import { addHexPrefix } from '../../../app/scripts/lib/util';
->>>>>>> 9a9eef56
 
 const MIN_GAS_PRICE_DEC = '0';
 const MIN_GAS_PRICE_HEX = parseInt(MIN_GAS_PRICE_DEC, 10).toString(16);
-const MIN_GAS_LIMIT_DEC = new Numeric('21000', 10);
-const MAX_GAS_LIMIT_DEC = '7920027';
+const MIN_GAS_LIMIT_DEC = '21000';
+const MIN_GAS_LIMIT_HEX = parseInt(MIN_GAS_LIMIT_DEC, 10).toString(16);
 
-const HIGH_FEE_WARNING_MULTIPLIER = 1.5;
-const MIN_GAS_PRICE_GWEI = new Numeric(
-  MIN_GAS_PRICE_HEX,
-  16,
-  EtherDenomination.WEI,
-)
-  .toDenomination(EtherDenomination.GWEI)
-  .round(1)
-  .toPrefixedHexString();
+const MIN_GAS_PRICE_GWEI = addHexPrefix(
+  conversionUtil(MIN_GAS_PRICE_HEX, {
+    fromDenomination: 'WEI',
+    toDenomination: 'GWEI',
+    fromNumericBase: 'hex',
+    toNumericBase: 'hex',
+    numberOfDecimals: 1,
+  }),
+);
 
-const MIN_GAS_TOTAL = new Numeric(MIN_GAS_LIMIT_HEX, 16)
-  .times(new Numeric(MIN_GAS_PRICE_HEX, 16, EtherDenomination.WEI))
-  .toPrefixedHexString();
+const MIN_GAS_TOTAL = multiplyCurrencies(MIN_GAS_LIMIT_HEX, MIN_GAS_PRICE_HEX, {
+  toNumericBase: 'hex',
+  multiplicandBase: 16,
+  multiplierBase: 16,
+});
 
 const TOKEN_TRANSFER_FUNCTION_SIGNATURE = '0xa9059cbb';
-const NFT_TRANSFER_FROM_FUNCTION_SIGNATURE = '0x23b872dd';
 
 const INSUFFICIENT_FUNDS_ERROR = 'insufficientFunds';
-const INSUFFICIENT_FUNDS_FOR_GAS_ERROR = 'insufficientFundsForGas';
 const INSUFFICIENT_TOKENS_ERROR = 'insufficientTokens';
 const NEGATIVE_ETH_ERROR = 'negativeETH';
 const INVALID_RECIPIENT_ADDRESS_ERROR = 'invalidAddressRecipient';
 const INVALID_RECIPIENT_ADDRESS_NOT_ETH_NETWORK_ERROR =
   'invalidAddressRecipientNotEthNetwork';
 const REQUIRED_ERROR = 'required';
-const KNOWN_RECIPIENT_ADDRESS_WARNING = 'knownAddressRecipient';
+const KNOWN_RECIPIENT_ADDRESS_ERROR = 'knownAddressRecipient';
 const CONTRACT_ADDRESS_ERROR = 'contractAddressError';
 const CONFUSING_ENS_ERROR = 'confusingEnsDomain';
-const ENS_NO_ADDRESS_FOR_NAME = 'noAddressForName';
-const ENS_NOT_FOUND_ON_NETWORK = 'ensNotFoundOnCurrentNetwork';
-const ENS_NOT_SUPPORTED_ON_NETWORK = 'ensNotSupportedOnNetwork';
-const ENS_ILLEGAL_CHARACTER = 'ensIllegalCharacter';
-const ENS_UNKNOWN_ERROR = 'ensUnknownError';
-const ENS_REGISTRATION_ERROR = 'ensRegistrationError';
-
-const RECIPIENT_TYPES = {
-  SMART_CONTRACT: 'SMART_CONTRACT',
-  NON_CONTRACT: 'NON_CONTRACT',
-};
 
 export {
-  MAX_GAS_LIMIT_DEC,
-  HIGH_FEE_WARNING_MULTIPLIER,
   INSUFFICIENT_FUNDS_ERROR,
-  INSUFFICIENT_FUNDS_FOR_GAS_ERROR,
   INSUFFICIENT_TOKENS_ERROR,
   INVALID_RECIPIENT_ADDRESS_ERROR,
-  KNOWN_RECIPIENT_ADDRESS_WARNING,
+  KNOWN_RECIPIENT_ADDRESS_ERROR,
   CONTRACT_ADDRESS_ERROR,
   INVALID_RECIPIENT_ADDRESS_NOT_ETH_NETWORK_ERROR,
-  ENS_NO_ADDRESS_FOR_NAME,
-  ENS_NOT_FOUND_ON_NETWORK,
-  ENS_NOT_SUPPORTED_ON_NETWORK,
-  ENS_ILLEGAL_CHARACTER,
-  ENS_UNKNOWN_ERROR,
-  ENS_REGISTRATION_ERROR,
   MIN_GAS_LIMIT_DEC,
+  MIN_GAS_LIMIT_HEX,
   MIN_GAS_PRICE_DEC,
   MIN_GAS_PRICE_GWEI,
   MIN_GAS_PRICE_HEX,
@@ -80,6 +55,4 @@
   REQUIRED_ERROR,
   CONFUSING_ENS_ERROR,
   TOKEN_TRANSFER_FUNCTION_SIGNATURE,
-  NFT_TRANSFER_FROM_FUNCTION_SIGNATURE,
-  RECIPIENT_TYPES,
 };