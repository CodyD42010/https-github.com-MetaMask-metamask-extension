import { rawEncode } from 'ethereumjs-abi';

import {
<<<<<<< HEAD
  generateERC20TransferData,
=======
  multiplyCurrencies,
  addCurrencies,
  conversionGTE,
  conversionUtil,
} from '../../../shared/modules/conversion-util';

import { GAS_LIMITS } from '../../../shared/constants/gas';
import { calcGasTotal } from '../../../shared/modules/gas-utils';
import {
  estimateGasForSend,
  doesAmountErrorRequireUpdate,
  generateTokenTransferData,
  getAmountErrorObject,
  getGasFeeErrorObject,
  getToAddressForGasUpdate,
  calcTokenBalance,
>>>>>>> 9a9eef56
  isBalanceSufficient,
  isTokenBalanceSufficient,
  ellipsify,
} from './send.utils';

<<<<<<< HEAD
=======
import {
  INSUFFICIENT_FUNDS_ERROR,
  INSUFFICIENT_TOKENS_ERROR,
} from './send.constants';

jest.mock('../../../shared/modules/conversion-util', () => ({
  addCurrencies: jest.fn((a, b) => {
    let [a1, b1] = [a, b];
    if (String(a).match(/^0x.+/u)) {
      a1 = Number(String(a).slice(2));
    }
    if (String(b).match(/^0x.+/u)) {
      b1 = Number(String(b).slice(2));
    }
    return a1 + b1;
  }),
  conversionUtil: jest.fn((val) => parseInt(val, 16)),
  conversionGTE: jest.fn((obj1, obj2) => obj1.value >= obj2.value),
  multiplyCurrencies: jest.fn((a, b) => `${a}x${b}`),
  conversionGreaterThan: (obj1, obj2) => obj1.value > obj2.value,
  conversionLessThan: (obj1, obj2) => obj1.value < obj2.value,
}));

jest.mock('../../../shared/modules/token-utils', () => ({
  calcTokenAmount: (a, d) => `calc:${a}${d}`,
}));

>>>>>>> 9a9eef56
jest.mock('ethereumjs-abi', () => ({
  rawEncode: jest.fn().mockReturnValue(16, 1100),
}));

describe('send utils', () => {
<<<<<<< HEAD
  describe('generateERC20TransferData()', () => {
=======
  // TODO: CURRENT_WORK_NEEDED
  describe('calcGasTotal()', () => {
    it('should call multiplyCurrencies with the correct params and return the multiplyCurrencies return', () => {
      const result = calcGasTotal(12, 15);
      expect(result).toStrictEqual('12x15');
      expect(multiplyCurrencies).toHaveBeenCalledWith(12, 15, {
        multiplicandBase: 16,
        multiplierBase: 16,
        toNumericBase: 'hex',
      });
    });
  });

  describe('doesAmountErrorRequireUpdate()', () => {
    const config = {
      'should return true if balances are different': {
        balance: 0,
        prevBalance: 1,
        expectedResult: true,
      },
      'should return true if gasTotals are different': {
        gasTotal: 0,
        prevGasTotal: 1,
        expectedResult: true,
      },
      'should return true if token balances are different': {
        tokenBalance: 0,
        prevTokenBalance: 1,
        sendToken: { address: '0x0' },
        expectedResult: true,
      },
      'should return false if they are all the same': {
        balance: 1,
        prevBalance: 1,
        gasTotal: 1,
        prevGasTotal: 1,
        tokenBalance: 1,
        prevTokenBalance: 1,
        sendToken: { address: '0x0' },
        expectedResult: false,
      },
    };
    Object.entries(config).forEach(([description, obj]) => {
      it(`${description}`, () => {
        expect(doesAmountErrorRequireUpdate(obj)).toStrictEqual(
          obj.expectedResult,
        );
      });
    });
  });

  describe('generateTokenTransferData()', () => {
>>>>>>> 9a9eef56
    it('should return undefined if not passed a send token', () => {
      expect(
        generateERC20TransferData({
          toAddress: 'mockAddress',
          amount: '0xa',
          sendToken: undefined,
        }),
      ).toBeUndefined();
    });

    it('should call abi.rawEncode with the correct params', () => {
      generateERC20TransferData({
        toAddress: 'mockAddress',
        amount: 'ab',
        sendToken: { address: '0x0' },
      });
      expect(rawEncode.mock.calls[0].toString()).toStrictEqual(
        [
          ['address', 'uint256'],
          ['0xmockAddress', '0xab'],
        ].toString(),
      );
    });

    it('should return encoded token transfer data', () => {
      expect(
        generateERC20TransferData({
          toAddress: 'mockAddress',
          amount: '0xa',
          sendToken: { address: '0x0' },
        }),
      ).toStrictEqual('0xa9059cbb');
    });
  });

  describe('isBalanceSufficient()', () => {
    it('should correctly sum the appropriate currencies and ensure that balance is greater', () => {
      const result = isBalanceSufficient({
        amount: 15,
        balance: 100,
        conversionRate: 3,
        gasTotal: 17,
        primaryCurrency: 'ABC',
      });
      expect(result).toStrictEqual(true);
    });
  });

  describe('isTokenBalanceSufficient()', () => {
    it('should return true for a sufficient balance for token spend', () => {
      const result = isTokenBalanceSufficient({
        amount: '0x10',
        tokenBalance: 123,
        decimals: 10,
      });

      expect(result).toStrictEqual(true);
    });

    it('should return false for an insufficient balance for token spend', () => {
      const result = isTokenBalanceSufficient({
        amount: '0x10000',
        tokenBalance: 123,
        decimals: 10,
      });

      expect(result).toStrictEqual(true);
    });
  });

  describe('ellipsify()', () => {
    it('should ellipsify a contract address', () => {
      expect(
        ellipsify('0xCcCCccccCCCCcCCCCCCcCcCccCcCCCcCcccccccC'),
      ).toStrictEqual('0xCcCC...cccC');
    });

    it('should return an empty string if the passed text is not defined', () => {
      expect(ellipsify(undefined)).toStrictEqual('');
    });
  });
});<|MERGE_RESOLUTION|>--- conflicted
+++ resolved
@@ -1,9 +1,7 @@
+import sinon from 'sinon';
 import { rawEncode } from 'ethereumjs-abi';
 
 import {
-<<<<<<< HEAD
-  generateERC20TransferData,
-=======
   multiplyCurrencies,
   addCurrencies,
   conversionGTE,
@@ -20,14 +18,11 @@
   getGasFeeErrorObject,
   getToAddressForGasUpdate,
   calcTokenBalance,
->>>>>>> 9a9eef56
   isBalanceSufficient,
   isTokenBalanceSufficient,
-  ellipsify,
+  removeLeadingZeroes,
 } from './send.utils';
 
-<<<<<<< HEAD
-=======
 import {
   INSUFFICIENT_FUNDS_ERROR,
   INSUFFICIENT_TOKENS_ERROR,
@@ -55,15 +50,11 @@
   calcTokenAmount: (a, d) => `calc:${a}${d}`,
 }));
 
->>>>>>> 9a9eef56
 jest.mock('ethereumjs-abi', () => ({
   rawEncode: jest.fn().mockReturnValue(16, 1100),
 }));
 
 describe('send utils', () => {
-<<<<<<< HEAD
-  describe('generateERC20TransferData()', () => {
-=======
   // TODO: CURRENT_WORK_NEEDED
   describe('calcGasTotal()', () => {
     it('should call multiplyCurrencies with the correct params and return the multiplyCurrencies return', () => {
@@ -116,10 +107,9 @@
   });
 
   describe('generateTokenTransferData()', () => {
->>>>>>> 9a9eef56
     it('should return undefined if not passed a send token', () => {
       expect(
-        generateERC20TransferData({
+        generateTokenTransferData({
           toAddress: 'mockAddress',
           amount: '0xa',
           sendToken: undefined,
@@ -128,7 +118,7 @@
     });
 
     it('should call abi.rawEncode with the correct params', () => {
-      generateERC20TransferData({
+      generateTokenTransferData({
         toAddress: 'mockAddress',
         amount: 'ab',
         sendToken: { address: '0x0' },
@@ -136,14 +126,14 @@
       expect(rawEncode.mock.calls[0].toString()).toStrictEqual(
         [
           ['address', 'uint256'],
-          ['0xmockAddress', '0xab'],
+          ['mockAddress', '0xab'],
         ].toString(),
       );
     });
 
     it('should return encoded token transfer data', () => {
       expect(
-        generateERC20TransferData({
+        generateTokenTransferData({
           toAddress: 'mockAddress',
           amount: '0xa',
           sendToken: { address: '0x0' },
@@ -152,8 +142,88 @@
     });
   });
 
+  describe('getAmountErrorObject()', () => {
+    const config = {
+      'should return insufficientFunds error if isBalanceSufficient returns false': {
+        amount: 15,
+        balance: 1,
+        conversionRate: 3,
+        gasTotal: 17,
+        primaryCurrency: 'ABC',
+        expectedResult: { amount: INSUFFICIENT_FUNDS_ERROR },
+      },
+      'should not return insufficientFunds error if sendToken is truthy': {
+        amount: '0x0',
+        balance: 1,
+        conversionRate: 3,
+        gasTotal: 17,
+        primaryCurrency: 'ABC',
+        sendToken: { address: '0x0', symbol: 'DEF', decimals: 0 },
+        decimals: 0,
+        tokenBalance: 'sometokenbalance',
+        expectedResult: { amount: null },
+      },
+      'should return insufficientTokens error if token is selected and isTokenBalanceSufficient returns false': {
+        amount: '0x10',
+        balance: 100,
+        conversionRate: 3,
+        decimals: 10,
+        gasTotal: 17,
+        primaryCurrency: 'ABC',
+        sendToken: { address: '0x0' },
+        tokenBalance: 123,
+        expectedResult: { amount: INSUFFICIENT_TOKENS_ERROR },
+      },
+    };
+    Object.entries(config).forEach(([description, obj]) => {
+      it(`${description}`, () => {
+        expect(getAmountErrorObject(obj)).toStrictEqual(obj.expectedResult);
+      });
+    });
+  });
+
+  describe('getGasFeeErrorObject()', () => {
+    const config = {
+      'should return insufficientFunds error if isBalanceSufficient returns false': {
+        balance: 16,
+        conversionRate: 3,
+        gasTotal: 17,
+        primaryCurrency: 'ABC',
+        expectedResult: { gasFee: INSUFFICIENT_FUNDS_ERROR },
+      },
+      'should return null error if isBalanceSufficient returns true': {
+        balance: 16,
+        conversionRate: 3,
+        gasTotal: 15,
+        primaryCurrency: 'ABC',
+        expectedResult: { gasFee: null },
+      },
+    };
+    Object.entries(config).forEach(([description, obj]) => {
+      it(`${description}`, () => {
+        expect(getGasFeeErrorObject(obj)).toStrictEqual(obj.expectedResult);
+      });
+    });
+  });
+
+  describe('calcTokenBalance()', () => {
+    it('should return the calculated token balance', () => {
+      expect(
+        calcTokenBalance({
+          sendToken: {
+            address: '0x0',
+            decimals: 11,
+          },
+          usersToken: {
+            balance: 20,
+          },
+        }),
+      ).toStrictEqual('calc:2011');
+    });
+  });
+
   describe('isBalanceSufficient()', () => {
-    it('should correctly sum the appropriate currencies and ensure that balance is greater', () => {
+    it('should correctly call addCurrencies and return the result of calling conversionGTE', () => {
       const result = isBalanceSufficient({
         amount: 15,
         balance: 100,
@@ -161,41 +231,250 @@
         gasTotal: 17,
         primaryCurrency: 'ABC',
       });
+      expect(addCurrencies).toHaveBeenCalledWith(15, 17, {
+        aBase: 16,
+        bBase: 16,
+        toNumericBase: 'hex',
+      });
+      expect(conversionGTE).toHaveBeenCalledWith(
+        {
+          value: 100,
+          fromNumericBase: 'hex',
+          fromCurrency: 'ABC',
+          conversionRate: 3,
+        },
+        {
+          value: 32,
+          fromNumericBase: 'hex',
+          conversionRate: 3,
+          fromCurrency: 'ABC',
+        },
+      );
+
       expect(result).toStrictEqual(true);
     });
   });
 
   describe('isTokenBalanceSufficient()', () => {
-    it('should return true for a sufficient balance for token spend', () => {
+    it('should correctly call conversionUtil and return the result of calling conversionGTE', () => {
       const result = isTokenBalanceSufficient({
         amount: '0x10',
         tokenBalance: 123,
         decimals: 10,
       });
 
-      expect(result).toStrictEqual(true);
-    });
-
-    it('should return false for an insufficient balance for token spend', () => {
-      const result = isTokenBalanceSufficient({
-        amount: '0x10000',
-        tokenBalance: 123,
-        decimals: 10,
-      });
-
-      expect(result).toStrictEqual(true);
-    });
-  });
-
-  describe('ellipsify()', () => {
-    it('should ellipsify a contract address', () => {
-      expect(
-        ellipsify('0xCcCCccccCCCCcCCCCCCcCcCccCcCCCcCcccccccC'),
-      ).toStrictEqual('0xCcCC...cccC');
-    });
-
-    it('should return an empty string if the passed text is not defined', () => {
-      expect(ellipsify(undefined)).toStrictEqual('');
+      expect(conversionUtil).toHaveBeenCalledWith('0x10', {
+        fromNumericBase: 'hex',
+      });
+
+      expect(conversionGTE).toHaveBeenCalledWith(
+        {
+          value: 123,
+          fromNumericBase: 'hex',
+        },
+        {
+          value: 'calc:1610',
+        },
+      );
+
+      expect(result).toStrictEqual(false);
+    });
+  });
+
+  describe('estimateGasForSend', () => {
+    const baseMockParams = {
+      blockGasLimit: '0x64',
+      selectedAddress: 'mockAddress',
+      to: '0xisContract',
+      estimateGasMethod: sinon.stub().callsFake(({ to }) => {
+        if (typeof to === 'string' && to.match(/willFailBecauseOf:/u)) {
+          throw new Error(to.match(/:(.+)$/u)[1]);
+        }
+        return '0xabc16';
+      }),
+    };
+    const baseexpectedCall = {
+      from: 'mockAddress',
+      gas: '0x64x0.95',
+      to: '0xisContract',
+      value: '0xff',
+    };
+
+    beforeEach(() => {
+      global.eth = {
+        getCode: sinon
+          .stub()
+          .callsFake((address) =>
+            Promise.resolve(address.match(/isContract/u) ? 'not-0x' : '0x'),
+          ),
+      };
+    });
+
+    afterEach(() => {
+      baseMockParams.estimateGasMethod.resetHistory();
+      global.eth.getCode.resetHistory();
+    });
+
+    it('should call ethQuery.estimateGasForSend with the expected params', async () => {
+      const result = await estimateGasForSend(baseMockParams);
+      expect(baseMockParams.estimateGasMethod.callCount).toStrictEqual(1);
+      expect(baseMockParams.estimateGasMethod.getCall(0).args[0]).toStrictEqual(
+        {
+          gasPrice: undefined,
+          value: undefined,
+          ...baseexpectedCall,
+        },
+      );
+      expect(result).toStrictEqual('0xabc16');
+    });
+
+    it('should call ethQuery.estimateGasForSend with the expected params when initialGasLimitHex is lower than the upperGasLimit', async () => {
+      const result = await estimateGasForSend({
+        ...baseMockParams,
+        blockGasLimit: '0xbcd',
+      });
+      expect(baseMockParams.estimateGasMethod.callCount).toStrictEqual(1);
+      expect(baseMockParams.estimateGasMethod.getCall(0).args[0]).toStrictEqual(
+        {
+          gasPrice: undefined,
+          value: undefined,
+          ...baseexpectedCall,
+          gas: '0xbcdx0.95',
+        },
+      );
+      expect(result).toStrictEqual('0xabc16x1.5');
+    });
+
+    it('should call ethQuery.estimateGasForSend with a value of 0x0 and the expected data and to if passed a sendToken', async () => {
+      const result = await estimateGasForSend({
+        data: 'mockData',
+        sendToken: { address: 'mockAddress' },
+        ...baseMockParams,
+      });
+      expect(baseMockParams.estimateGasMethod.callCount).toStrictEqual(1);
+      expect(baseMockParams.estimateGasMethod.getCall(0).args[0]).toStrictEqual(
+        {
+          ...baseexpectedCall,
+          gasPrice: undefined,
+          value: '0x0',
+          data: '0xa9059cbb',
+          to: 'mockAddress',
+        },
+      );
+      expect(result).toStrictEqual('0xabc16');
+    });
+
+    it('should call ethQuery.estimateGasForSend without a recipient if the recipient is empty and data passed', async () => {
+      const data = 'mockData';
+      const to = '';
+      const result = await estimateGasForSend({ ...baseMockParams, data, to });
+      expect(baseMockParams.estimateGasMethod.callCount).toStrictEqual(1);
+      expect(baseMockParams.estimateGasMethod.getCall(0).args[0]).toStrictEqual(
+        {
+          gasPrice: undefined,
+          value: '0xff',
+          data,
+          from: baseexpectedCall.from,
+          gas: baseexpectedCall.gas,
+        },
+      );
+      expect(result).toStrictEqual('0xabc16');
+    });
+
+    it(`should return ${GAS_LIMITS.SIMPLE} if ethQuery.getCode does not return '0x'`, async () => {
+      expect(baseMockParams.estimateGasMethod.callCount).toStrictEqual(0);
+      const result = await estimateGasForSend({
+        ...baseMockParams,
+        to: '0x123',
+      });
+      expect(result).toStrictEqual(GAS_LIMITS.SIMPLE);
+    });
+
+    it(`should return ${GAS_LIMITS.SIMPLE} if not passed a sendToken or truthy to address`, async () => {
+      expect(baseMockParams.estimateGasMethod.callCount).toStrictEqual(0);
+      const result = await estimateGasForSend({ ...baseMockParams, to: null });
+      expect(result).toStrictEqual(GAS_LIMITS.SIMPLE);
+    });
+
+    it(`should not return ${GAS_LIMITS.SIMPLE} if passed a sendToken`, async () => {
+      expect(baseMockParams.estimateGasMethod.callCount).toStrictEqual(0);
+      const result = await estimateGasForSend({
+        ...baseMockParams,
+        to: '0x123',
+        sendToken: { address: '0x0' },
+      });
+      expect(result).not.toStrictEqual(GAS_LIMITS.SIMPLE);
+    });
+
+    it(`should return ${GAS_LIMITS.BASE_TOKEN_ESTIMATE} if passed a sendToken but no to address`, async () => {
+      const result = await estimateGasForSend({
+        ...baseMockParams,
+        to: null,
+        sendToken: { address: '0x0' },
+      });
+      expect(result).toStrictEqual(GAS_LIMITS.BASE_TOKEN_ESTIMATE);
+    });
+
+    it(`should return the adjusted blockGasLimit if it fails with a 'Transaction execution error.'`, async () => {
+      const result = await estimateGasForSend({
+        ...baseMockParams,
+        to: 'isContract willFailBecauseOf:Transaction execution error.',
+      });
+      expect(result).toStrictEqual('0x64x0.95');
+    });
+
+    it(`should return the adjusted blockGasLimit if it fails with a 'gas required exceeds allowance or always failing transaction.'`, async () => {
+      const result = await estimateGasForSend({
+        ...baseMockParams,
+        to:
+          'isContract willFailBecauseOf:gas required exceeds allowance or always failing transaction.',
+      });
+      expect(result).toStrictEqual('0x64x0.95');
+    });
+
+    it(`should reject other errors`, async () => {
+      await expect(
+        estimateGasForSend({
+          ...baseMockParams,
+          to: 'isContract willFailBecauseOf:some other error',
+        }),
+      ).rejects.toThrow('some other error');
+    });
+  });
+
+  describe('getToAddressForGasUpdate()', () => {
+    it('should return empty string if all params are undefined or null', () => {
+      expect(getToAddressForGasUpdate(undefined, null)).toStrictEqual('');
+    });
+
+    it('should return the first string that is not defined or null in lower case', () => {
+      expect(getToAddressForGasUpdate('A', null)).toStrictEqual('a');
+      expect(getToAddressForGasUpdate(undefined, 'B')).toStrictEqual('b');
+    });
+  });
+
+  describe('removeLeadingZeroes()', () => {
+    it('should remove leading zeroes from int when user types', () => {
+      expect(removeLeadingZeroes('0')).toStrictEqual('0');
+      expect(removeLeadingZeroes('1')).toStrictEqual('1');
+      expect(removeLeadingZeroes('00')).toStrictEqual('0');
+      expect(removeLeadingZeroes('01')).toStrictEqual('1');
+    });
+
+    it('should remove leading zeroes from int when user copy/paste', () => {
+      expect(removeLeadingZeroes('001')).toStrictEqual('1');
+    });
+
+    it('should remove leading zeroes from float when user types', () => {
+      expect(removeLeadingZeroes('0.')).toStrictEqual('0.');
+      expect(removeLeadingZeroes('0.0')).toStrictEqual('0.0');
+      expect(removeLeadingZeroes('0.00')).toStrictEqual('0.00');
+      expect(removeLeadingZeroes('0.001')).toStrictEqual('0.001');
+      expect(removeLeadingZeroes('0.10')).toStrictEqual('0.10');
+    });
+
+    it('should remove leading zeroes from float when user copy/paste', () => {
+      expect(removeLeadingZeroes('00.1')).toStrictEqual('0.1');
     });
   });
 });