import sinon from 'sinon';
import { rawEncode } from 'ethereumjs-abi';
import { calcGasTotal } from '../../../app/scripts/constants/transactions-controller-utils';

import {
  multiplyCurrencies,
  addCurrencies,
  conversionGTE,
  conversionUtil,
} from '../../../shared/modules/conversion-util';

import { GAS_LIMITS } from '../../../shared/constants/gas';
import { calcGasTotal } from '../../../shared/modules/gas-utils';
import {
<<<<<<< HEAD
  estimateGasForSend,
  doesAmountErrorRequireUpdate,
  generateTokenTransferData,
  getAmountErrorObject,
  getGasFeeErrorObject,
  getToAddressForGasUpdate,
  calcTokenBalance,
=======
  generateERC20TransferData,
>>>>>>> 377d6699
  isBalanceSufficient,
  isTokenBalanceSufficient,
  removeLeadingZeroes,
} from './send.utils';

import {
  INSUFFICIENT_FUNDS_ERROR,
  INSUFFICIENT_TOKENS_ERROR,
} from './send.constants';

jest.mock('../../../shared/modules/conversion-util', () => ({
  addCurrencies: jest.fn((a, b) => {
    let [a1, b1] = [a, b];
    if (String(a).match(/^0x.+/u)) {
      a1 = Number(String(a).slice(2));
    }
    if (String(b).match(/^0x.+/u)) {
      b1 = Number(String(b).slice(2));
    }
    return a1 + b1;
  }),
  conversionUtil: jest.fn((val) => parseInt(val, 16)),
  conversionGTE: jest.fn((obj1, obj2) => obj1.value >= obj2.value),
  multiplyCurrencies: jest.fn((a, b) => `${a}x${b}`),
  conversionGreaterThan: (obj1, obj2) => obj1.value > obj2.value,
  conversionLessThan: (obj1, obj2) => obj1.value < obj2.value,
}));

<<<<<<< HEAD
jest.mock('../../../shared/modules/token-utils', () => ({
  calcTokenAmount: (a, d) => `calc:${a}${d}`,
}));
=======
jest.mock(
  '../../../app/scripts/constants/transactions-controller-utils',
  () => {
    const originalModule = jest.requireActual(
      '../../../app/scripts/constants/transactions-controller-utils',
    );

    return {
      ...originalModule,
      calcTokenAmount: (a, d) => `calc:${a}${d}`,
    };
  },
);
>>>>>>> 377d6699

jest.mock('ethereumjs-abi', () => ({
  rawEncode: jest.fn().mockReturnValue(16, 1100),
}));

describe('send utils', () => {
  // TODO: CURRENT_WORK_NEEDED
  describe('calcGasTotal()', () => {
    it('should call multiplyCurrencies with the correct params and return the multiplyCurrencies return', () => {
      const result = calcGasTotal(12, 15);
      expect(result).toStrictEqual('12x15');
      expect(multiplyCurrencies).toHaveBeenCalledWith(12, 15, {
        multiplicandBase: 16,
        multiplierBase: 16,
        toNumericBase: 'hex',
      });
    });
  });

  describe('doesAmountErrorRequireUpdate()', () => {
    const config = {
      'should return true if balances are different': {
        balance: 0,
        prevBalance: 1,
        expectedResult: true,
      },
      'should return true if gasTotals are different': {
        gasTotal: 0,
        prevGasTotal: 1,
        expectedResult: true,
      },
      'should return true if token balances are different': {
        tokenBalance: 0,
        prevTokenBalance: 1,
        sendToken: { address: '0x0' },
        expectedResult: true,
      },
      'should return false if they are all the same': {
        balance: 1,
        prevBalance: 1,
        gasTotal: 1,
        prevGasTotal: 1,
        tokenBalance: 1,
        prevTokenBalance: 1,
        sendToken: { address: '0x0' },
        expectedResult: false,
      },
    };
    Object.entries(config).forEach(([description, obj]) => {
      it(`${description}`, () => {
        expect(doesAmountErrorRequireUpdate(obj)).toStrictEqual(
          obj.expectedResult,
        );
      });
    });
  });

  describe('generateTokenTransferData()', () => {
    it('should return undefined if not passed a send token', () => {
      expect(
        generateTokenTransferData({
          toAddress: 'mockAddress',
          amount: '0xa',
          sendToken: undefined,
        }),
      ).toBeUndefined();
    });

    it('should call abi.rawEncode with the correct params', () => {
      generateTokenTransferData({
        toAddress: 'mockAddress',
        amount: 'ab',
        sendToken: { address: '0x0' },
      });
      expect(rawEncode.mock.calls[0].toString()).toStrictEqual(
        [
          ['address', 'uint256'],
          ['mockAddress', '0xab'],
        ].toString(),
      );
    });

    it('should return encoded token transfer data', () => {
      expect(
        generateTokenTransferData({
          toAddress: 'mockAddress',
          amount: '0xa',
          sendToken: { address: '0x0' },
        }),
      ).toStrictEqual('0xa9059cbb');
    });
  });

  describe('getAmountErrorObject()', () => {
    const config = {
      'should return insufficientFunds error if isBalanceSufficient returns false': {
        amount: 15,
        balance: 1,
        conversionRate: 3,
        gasTotal: 17,
        primaryCurrency: 'ABC',
        expectedResult: { amount: INSUFFICIENT_FUNDS_ERROR },
      },
      'should not return insufficientFunds error if sendToken is truthy': {
        amount: '0x0',
        balance: 1,
        conversionRate: 3,
        gasTotal: 17,
        primaryCurrency: 'ABC',
        sendToken: { address: '0x0', symbol: 'DEF', decimals: 0 },
        decimals: 0,
        tokenBalance: 'sometokenbalance',
        expectedResult: { amount: null },
      },
      'should return insufficientTokens error if token is selected and isTokenBalanceSufficient returns false': {
        amount: '0x10',
        balance: 100,
        conversionRate: 3,
        decimals: 10,
        gasTotal: 17,
        primaryCurrency: 'ABC',
        sendToken: { address: '0x0' },
        tokenBalance: 123,
        expectedResult: { amount: INSUFFICIENT_TOKENS_ERROR },
      },
    };
    Object.entries(config).forEach(([description, obj]) => {
      it(`${description}`, () => {
        expect(getAmountErrorObject(obj)).toStrictEqual(obj.expectedResult);
      });
    });
  });

  describe('getGasFeeErrorObject()', () => {
    const config = {
      'should return insufficientFunds error if isBalanceSufficient returns false': {
        balance: 16,
        conversionRate: 3,
        gasTotal: 17,
        primaryCurrency: 'ABC',
        expectedResult: { gasFee: INSUFFICIENT_FUNDS_ERROR },
      },
      'should return null error if isBalanceSufficient returns true': {
        balance: 16,
        conversionRate: 3,
        gasTotal: 15,
        primaryCurrency: 'ABC',
        expectedResult: { gasFee: null },
      },
    };
    Object.entries(config).forEach(([description, obj]) => {
      it(`${description}`, () => {
        expect(getGasFeeErrorObject(obj)).toStrictEqual(obj.expectedResult);
      });
    });
  });

  describe('calcTokenBalance()', () => {
    it('should return the calculated token balance', () => {
      expect(
        calcTokenBalance({
          sendToken: {
            address: '0x0',
            decimals: 11,
          },
          usersToken: {
            balance: 20,
          },
        }),
      ).toStrictEqual('calc:2011');
    });
  });

  describe('isBalanceSufficient()', () => {
    it('should correctly call addCurrencies and return the result of calling conversionGTE', () => {
      const result = isBalanceSufficient({
        amount: 15,
        balance: 100,
        conversionRate: 3,
        gasTotal: 17,
        primaryCurrency: 'ABC',
      });
      expect(addCurrencies).toHaveBeenCalledWith(15, 17, {
        aBase: 16,
        bBase: 16,
        toNumericBase: 'hex',
      });
      expect(conversionGTE).toHaveBeenCalledWith(
        {
          value: 100,
          fromNumericBase: 'hex',
          fromCurrency: 'ABC',
          conversionRate: 3,
        },
        {
          value: 32,
          fromNumericBase: 'hex',
          conversionRate: 3,
          fromCurrency: 'ABC',
        },
      );

      expect(result).toStrictEqual(true);
    });
  });

  describe('isTokenBalanceSufficient()', () => {
    it('should correctly call conversionUtil and return the result of calling conversionGTE', () => {
      const result = isTokenBalanceSufficient({
        amount: '0x10',
        tokenBalance: 123,
        decimals: 10,
      });

      expect(conversionUtil).toHaveBeenCalledWith('0x10', {
        fromNumericBase: 'hex',
      });

      expect(conversionGTE).toHaveBeenCalledWith(
        {
          value: 123,
          fromNumericBase: 'hex',
        },
        {
          value: 'calc:1610',
        },
      );

      expect(result).toStrictEqual(false);
    });
  });

  describe('estimateGasForSend', () => {
    const baseMockParams = {
      blockGasLimit: '0x64',
      selectedAddress: 'mockAddress',
      to: '0xisContract',
      estimateGasMethod: sinon.stub().callsFake(({ to }) => {
        if (typeof to === 'string' && to.match(/willFailBecauseOf:/u)) {
          throw new Error(to.match(/:(.+)$/u)[1]);
        }
        return '0xabc16';
      }),
    };
    const baseexpectedCall = {
      from: 'mockAddress',
      gas: '0x64x0.95',
      to: '0xisContract',
      value: '0xff',
    };

    beforeEach(() => {
      global.eth = {
        getCode: sinon
          .stub()
          .callsFake((address) =>
            Promise.resolve(address.match(/isContract/u) ? 'not-0x' : '0x'),
          ),
      };
    });

    afterEach(() => {
      baseMockParams.estimateGasMethod.resetHistory();
      global.eth.getCode.resetHistory();
    });

    it('should call ethQuery.estimateGasForSend with the expected params', async () => {
      const result = await estimateGasForSend(baseMockParams);
      expect(baseMockParams.estimateGasMethod.callCount).toStrictEqual(1);
      expect(baseMockParams.estimateGasMethod.getCall(0).args[0]).toStrictEqual(
        {
          gasPrice: undefined,
          value: undefined,
          ...baseexpectedCall,
        },
      );
      expect(result).toStrictEqual('0xabc16');
    });

    it('should call ethQuery.estimateGasForSend with the expected params when initialGasLimitHex is lower than the upperGasLimit', async () => {
      const result = await estimateGasForSend({
        ...baseMockParams,
        blockGasLimit: '0xbcd',
      });
      expect(baseMockParams.estimateGasMethod.callCount).toStrictEqual(1);
      expect(baseMockParams.estimateGasMethod.getCall(0).args[0]).toStrictEqual(
        {
          gasPrice: undefined,
          value: undefined,
          ...baseexpectedCall,
          gas: '0xbcdx0.95',
        },
      );
      expect(result).toStrictEqual('0xabc16x1.5');
    });

    it('should call ethQuery.estimateGasForSend with a value of 0x0 and the expected data and to if passed a sendToken', async () => {
      const result = await estimateGasForSend({
        data: 'mockData',
        sendToken: { address: 'mockAddress' },
        ...baseMockParams,
      });
      expect(baseMockParams.estimateGasMethod.callCount).toStrictEqual(1);
      expect(baseMockParams.estimateGasMethod.getCall(0).args[0]).toStrictEqual(
        {
          ...baseexpectedCall,
          gasPrice: undefined,
          value: '0x0',
          data: '0xa9059cbb',
          to: 'mockAddress',
        },
      );
      expect(result).toStrictEqual('0xabc16');
    });

    it('should call ethQuery.estimateGasForSend without a recipient if the recipient is empty and data passed', async () => {
      const data = 'mockData';
      const to = '';
      const result = await estimateGasForSend({ ...baseMockParams, data, to });
      expect(baseMockParams.estimateGasMethod.callCount).toStrictEqual(1);
      expect(baseMockParams.estimateGasMethod.getCall(0).args[0]).toStrictEqual(
        {
          gasPrice: undefined,
          value: '0xff',
          data,
          from: baseexpectedCall.from,
          gas: baseexpectedCall.gas,
        },
      );
      expect(result).toStrictEqual('0xabc16');
    });

    it(`should return ${GAS_LIMITS.SIMPLE} if ethQuery.getCode does not return '0x'`, async () => {
      expect(baseMockParams.estimateGasMethod.callCount).toStrictEqual(0);
      const result = await estimateGasForSend({
        ...baseMockParams,
        to: '0x123',
      });
      expect(result).toStrictEqual(GAS_LIMITS.SIMPLE);
    });

    it(`should return ${GAS_LIMITS.SIMPLE} if not passed a sendToken or truthy to address`, async () => {
      expect(baseMockParams.estimateGasMethod.callCount).toStrictEqual(0);
      const result = await estimateGasForSend({ ...baseMockParams, to: null });
      expect(result).toStrictEqual(GAS_LIMITS.SIMPLE);
    });

    it(`should not return ${GAS_LIMITS.SIMPLE} if passed a sendToken`, async () => {
      expect(baseMockParams.estimateGasMethod.callCount).toStrictEqual(0);
      const result = await estimateGasForSend({
        ...baseMockParams,
        to: '0x123',
        sendToken: { address: '0x0' },
      });
      expect(result).not.toStrictEqual(GAS_LIMITS.SIMPLE);
    });

    it(`should return ${GAS_LIMITS.BASE_TOKEN_ESTIMATE} if passed a sendToken but no to address`, async () => {
      const result = await estimateGasForSend({
        ...baseMockParams,
        to: null,
        sendToken: { address: '0x0' },
      });
      expect(result).toStrictEqual(GAS_LIMITS.BASE_TOKEN_ESTIMATE);
    });

    it(`should return the adjusted blockGasLimit if it fails with a 'Transaction execution error.'`, async () => {
      const result = await estimateGasForSend({
        ...baseMockParams,
        to: 'isContract willFailBecauseOf:Transaction execution error.',
      });
      expect(result).toStrictEqual('0x64x0.95');
    });

    it(`should return the adjusted blockGasLimit if it fails with a 'gas required exceeds allowance or always failing transaction.'`, async () => {
      const result = await estimateGasForSend({
        ...baseMockParams,
        to:
          'isContract willFailBecauseOf:gas required exceeds allowance or always failing transaction.',
      });
      expect(result).toStrictEqual('0x64x0.95');
    });

    it(`should reject other errors`, async () => {
      await expect(
        estimateGasForSend({
          ...baseMockParams,
          to: 'isContract willFailBecauseOf:some other error',
        }),
      ).rejects.toThrow('some other error');
    });
  });

  describe('getToAddressForGasUpdate()', () => {
    it('should return empty string if all params are undefined or null', () => {
      expect(getToAddressForGasUpdate(undefined, null)).toStrictEqual('');
    });

    it('should return the first string that is not defined or null in lower case', () => {
      expect(getToAddressForGasUpdate('A', null)).toStrictEqual('a');
      expect(getToAddressForGasUpdate(undefined, 'B')).toStrictEqual('b');
    });
  });

  describe('removeLeadingZeroes()', () => {
    it('should remove leading zeroes from int when user types', () => {
      expect(removeLeadingZeroes('0')).toStrictEqual('0');
      expect(removeLeadingZeroes('1')).toStrictEqual('1');
      expect(removeLeadingZeroes('00')).toStrictEqual('0');
      expect(removeLeadingZeroes('01')).toStrictEqual('1');
    });

    it('should remove leading zeroes from int when user copy/paste', () => {
      expect(removeLeadingZeroes('001')).toStrictEqual('1');
    });

    it('should remove leading zeroes from float when user types', () => {
      expect(removeLeadingZeroes('0.')).toStrictEqual('0.');
      expect(removeLeadingZeroes('0.0')).toStrictEqual('0.0');
      expect(removeLeadingZeroes('0.00')).toStrictEqual('0.00');
      expect(removeLeadingZeroes('0.001')).toStrictEqual('0.001');
      expect(removeLeadingZeroes('0.10')).toStrictEqual('0.10');
    });

    it('should remove leading zeroes from float when user copy/paste', () => {
      expect(removeLeadingZeroes('00.1')).toStrictEqual('0.1');
    });
  });
});<|MERGE_RESOLUTION|>--- conflicted
+++ resolved
@@ -1,4 +1,3 @@
-import sinon from 'sinon';
 import { rawEncode } from 'ethereumjs-abi';
 import { calcGasTotal } from '../../../app/scripts/constants/transactions-controller-utils';
 
@@ -7,33 +6,15 @@
   addCurrencies,
   conversionGTE,
   conversionUtil,
-} from '../../../shared/modules/conversion-util';
+} from '../../../shared/modules/conversion.utils';
 
-import { GAS_LIMITS } from '../../../shared/constants/gas';
-import { calcGasTotal } from '../../../shared/modules/gas-utils';
 import {
-<<<<<<< HEAD
-  estimateGasForSend,
-  doesAmountErrorRequireUpdate,
-  generateTokenTransferData,
-  getAmountErrorObject,
-  getGasFeeErrorObject,
-  getToAddressForGasUpdate,
-  calcTokenBalance,
-=======
   generateERC20TransferData,
->>>>>>> 377d6699
   isBalanceSufficient,
   isTokenBalanceSufficient,
-  removeLeadingZeroes,
 } from './send.utils';
 
-import {
-  INSUFFICIENT_FUNDS_ERROR,
-  INSUFFICIENT_TOKENS_ERROR,
-} from './send.constants';
-
-jest.mock('../../../shared/modules/conversion-util', () => ({
+jest.mock('../../../shared/modules/conversion.utils', () => ({
   addCurrencies: jest.fn((a, b) => {
     let [a1, b1] = [a, b];
     if (String(a).match(/^0x.+/u)) {
@@ -51,11 +32,6 @@
   conversionLessThan: (obj1, obj2) => obj1.value < obj2.value,
 }));
 
-<<<<<<< HEAD
-jest.mock('../../../shared/modules/token-utils', () => ({
-  calcTokenAmount: (a, d) => `calc:${a}${d}`,
-}));
-=======
 jest.mock(
   '../../../app/scripts/constants/transactions-controller-utils',
   () => {
@@ -69,14 +45,12 @@
     };
   },
 );
->>>>>>> 377d6699
 
 jest.mock('ethereumjs-abi', () => ({
   rawEncode: jest.fn().mockReturnValue(16, 1100),
 }));
 
 describe('send utils', () => {
-  // TODO: CURRENT_WORK_NEEDED
   describe('calcGasTotal()', () => {
     it('should call multiplyCurrencies with the correct params and return the multiplyCurrencies return', () => {
       const result = calcGasTotal(12, 15);
@@ -89,48 +63,10 @@
     });
   });
 
-  describe('doesAmountErrorRequireUpdate()', () => {
-    const config = {
-      'should return true if balances are different': {
-        balance: 0,
-        prevBalance: 1,
-        expectedResult: true,
-      },
-      'should return true if gasTotals are different': {
-        gasTotal: 0,
-        prevGasTotal: 1,
-        expectedResult: true,
-      },
-      'should return true if token balances are different': {
-        tokenBalance: 0,
-        prevTokenBalance: 1,
-        sendToken: { address: '0x0' },
-        expectedResult: true,
-      },
-      'should return false if they are all the same': {
-        balance: 1,
-        prevBalance: 1,
-        gasTotal: 1,
-        prevGasTotal: 1,
-        tokenBalance: 1,
-        prevTokenBalance: 1,
-        sendToken: { address: '0x0' },
-        expectedResult: false,
-      },
-    };
-    Object.entries(config).forEach(([description, obj]) => {
-      it(`${description}`, () => {
-        expect(doesAmountErrorRequireUpdate(obj)).toStrictEqual(
-          obj.expectedResult,
-        );
-      });
-    });
-  });
-
-  describe('generateTokenTransferData()', () => {
+  describe('generateERC20TransferData()', () => {
     it('should return undefined if not passed a send token', () => {
       expect(
-        generateTokenTransferData({
+        generateERC20TransferData({
           toAddress: 'mockAddress',
           amount: '0xa',
           sendToken: undefined,
@@ -139,7 +75,7 @@
     });
 
     it('should call abi.rawEncode with the correct params', () => {
-      generateTokenTransferData({
+      generateERC20TransferData({
         toAddress: 'mockAddress',
         amount: 'ab',
         sendToken: { address: '0x0' },
@@ -147,99 +83,19 @@
       expect(rawEncode.mock.calls[0].toString()).toStrictEqual(
         [
           ['address', 'uint256'],
-          ['mockAddress', '0xab'],
+          ['0xmockAddress', '0xab'],
         ].toString(),
       );
     });
 
     it('should return encoded token transfer data', () => {
       expect(
-        generateTokenTransferData({
+        generateERC20TransferData({
           toAddress: 'mockAddress',
           amount: '0xa',
           sendToken: { address: '0x0' },
         }),
       ).toStrictEqual('0xa9059cbb');
-    });
-  });
-
-  describe('getAmountErrorObject()', () => {
-    const config = {
-      'should return insufficientFunds error if isBalanceSufficient returns false': {
-        amount: 15,
-        balance: 1,
-        conversionRate: 3,
-        gasTotal: 17,
-        primaryCurrency: 'ABC',
-        expectedResult: { amount: INSUFFICIENT_FUNDS_ERROR },
-      },
-      'should not return insufficientFunds error if sendToken is truthy': {
-        amount: '0x0',
-        balance: 1,
-        conversionRate: 3,
-        gasTotal: 17,
-        primaryCurrency: 'ABC',
-        sendToken: { address: '0x0', symbol: 'DEF', decimals: 0 },
-        decimals: 0,
-        tokenBalance: 'sometokenbalance',
-        expectedResult: { amount: null },
-      },
-      'should return insufficientTokens error if token is selected and isTokenBalanceSufficient returns false': {
-        amount: '0x10',
-        balance: 100,
-        conversionRate: 3,
-        decimals: 10,
-        gasTotal: 17,
-        primaryCurrency: 'ABC',
-        sendToken: { address: '0x0' },
-        tokenBalance: 123,
-        expectedResult: { amount: INSUFFICIENT_TOKENS_ERROR },
-      },
-    };
-    Object.entries(config).forEach(([description, obj]) => {
-      it(`${description}`, () => {
-        expect(getAmountErrorObject(obj)).toStrictEqual(obj.expectedResult);
-      });
-    });
-  });
-
-  describe('getGasFeeErrorObject()', () => {
-    const config = {
-      'should return insufficientFunds error if isBalanceSufficient returns false': {
-        balance: 16,
-        conversionRate: 3,
-        gasTotal: 17,
-        primaryCurrency: 'ABC',
-        expectedResult: { gasFee: INSUFFICIENT_FUNDS_ERROR },
-      },
-      'should return null error if isBalanceSufficient returns true': {
-        balance: 16,
-        conversionRate: 3,
-        gasTotal: 15,
-        primaryCurrency: 'ABC',
-        expectedResult: { gasFee: null },
-      },
-    };
-    Object.entries(config).forEach(([description, obj]) => {
-      it(`${description}`, () => {
-        expect(getGasFeeErrorObject(obj)).toStrictEqual(obj.expectedResult);
-      });
-    });
-  });
-
-  describe('calcTokenBalance()', () => {
-    it('should return the calculated token balance', () => {
-      expect(
-        calcTokenBalance({
-          sendToken: {
-            address: '0x0',
-            decimals: 11,
-          },
-          usersToken: {
-            balance: 20,
-          },
-        }),
-      ).toStrictEqual('calc:2011');
     });
   });
 
@@ -301,201 +157,4 @@
       expect(result).toStrictEqual(false);
     });
   });
-
-  describe('estimateGasForSend', () => {
-    const baseMockParams = {
-      blockGasLimit: '0x64',
-      selectedAddress: 'mockAddress',
-      to: '0xisContract',
-      estimateGasMethod: sinon.stub().callsFake(({ to }) => {
-        if (typeof to === 'string' && to.match(/willFailBecauseOf:/u)) {
-          throw new Error(to.match(/:(.+)$/u)[1]);
-        }
-        return '0xabc16';
-      }),
-    };
-    const baseexpectedCall = {
-      from: 'mockAddress',
-      gas: '0x64x0.95',
-      to: '0xisContract',
-      value: '0xff',
-    };
-
-    beforeEach(() => {
-      global.eth = {
-        getCode: sinon
-          .stub()
-          .callsFake((address) =>
-            Promise.resolve(address.match(/isContract/u) ? 'not-0x' : '0x'),
-          ),
-      };
-    });
-
-    afterEach(() => {
-      baseMockParams.estimateGasMethod.resetHistory();
-      global.eth.getCode.resetHistory();
-    });
-
-    it('should call ethQuery.estimateGasForSend with the expected params', async () => {
-      const result = await estimateGasForSend(baseMockParams);
-      expect(baseMockParams.estimateGasMethod.callCount).toStrictEqual(1);
-      expect(baseMockParams.estimateGasMethod.getCall(0).args[0]).toStrictEqual(
-        {
-          gasPrice: undefined,
-          value: undefined,
-          ...baseexpectedCall,
-        },
-      );
-      expect(result).toStrictEqual('0xabc16');
-    });
-
-    it('should call ethQuery.estimateGasForSend with the expected params when initialGasLimitHex is lower than the upperGasLimit', async () => {
-      const result = await estimateGasForSend({
-        ...baseMockParams,
-        blockGasLimit: '0xbcd',
-      });
-      expect(baseMockParams.estimateGasMethod.callCount).toStrictEqual(1);
-      expect(baseMockParams.estimateGasMethod.getCall(0).args[0]).toStrictEqual(
-        {
-          gasPrice: undefined,
-          value: undefined,
-          ...baseexpectedCall,
-          gas: '0xbcdx0.95',
-        },
-      );
-      expect(result).toStrictEqual('0xabc16x1.5');
-    });
-
-    it('should call ethQuery.estimateGasForSend with a value of 0x0 and the expected data and to if passed a sendToken', async () => {
-      const result = await estimateGasForSend({
-        data: 'mockData',
-        sendToken: { address: 'mockAddress' },
-        ...baseMockParams,
-      });
-      expect(baseMockParams.estimateGasMethod.callCount).toStrictEqual(1);
-      expect(baseMockParams.estimateGasMethod.getCall(0).args[0]).toStrictEqual(
-        {
-          ...baseexpectedCall,
-          gasPrice: undefined,
-          value: '0x0',
-          data: '0xa9059cbb',
-          to: 'mockAddress',
-        },
-      );
-      expect(result).toStrictEqual('0xabc16');
-    });
-
-    it('should call ethQuery.estimateGasForSend without a recipient if the recipient is empty and data passed', async () => {
-      const data = 'mockData';
-      const to = '';
-      const result = await estimateGasForSend({ ...baseMockParams, data, to });
-      expect(baseMockParams.estimateGasMethod.callCount).toStrictEqual(1);
-      expect(baseMockParams.estimateGasMethod.getCall(0).args[0]).toStrictEqual(
-        {
-          gasPrice: undefined,
-          value: '0xff',
-          data,
-          from: baseexpectedCall.from,
-          gas: baseexpectedCall.gas,
-        },
-      );
-      expect(result).toStrictEqual('0xabc16');
-    });
-
-    it(`should return ${GAS_LIMITS.SIMPLE} if ethQuery.getCode does not return '0x'`, async () => {
-      expect(baseMockParams.estimateGasMethod.callCount).toStrictEqual(0);
-      const result = await estimateGasForSend({
-        ...baseMockParams,
-        to: '0x123',
-      });
-      expect(result).toStrictEqual(GAS_LIMITS.SIMPLE);
-    });
-
-    it(`should return ${GAS_LIMITS.SIMPLE} if not passed a sendToken or truthy to address`, async () => {
-      expect(baseMockParams.estimateGasMethod.callCount).toStrictEqual(0);
-      const result = await estimateGasForSend({ ...baseMockParams, to: null });
-      expect(result).toStrictEqual(GAS_LIMITS.SIMPLE);
-    });
-
-    it(`should not return ${GAS_LIMITS.SIMPLE} if passed a sendToken`, async () => {
-      expect(baseMockParams.estimateGasMethod.callCount).toStrictEqual(0);
-      const result = await estimateGasForSend({
-        ...baseMockParams,
-        to: '0x123',
-        sendToken: { address: '0x0' },
-      });
-      expect(result).not.toStrictEqual(GAS_LIMITS.SIMPLE);
-    });
-
-    it(`should return ${GAS_LIMITS.BASE_TOKEN_ESTIMATE} if passed a sendToken but no to address`, async () => {
-      const result = await estimateGasForSend({
-        ...baseMockParams,
-        to: null,
-        sendToken: { address: '0x0' },
-      });
-      expect(result).toStrictEqual(GAS_LIMITS.BASE_TOKEN_ESTIMATE);
-    });
-
-    it(`should return the adjusted blockGasLimit if it fails with a 'Transaction execution error.'`, async () => {
-      const result = await estimateGasForSend({
-        ...baseMockParams,
-        to: 'isContract willFailBecauseOf:Transaction execution error.',
-      });
-      expect(result).toStrictEqual('0x64x0.95');
-    });
-
-    it(`should return the adjusted blockGasLimit if it fails with a 'gas required exceeds allowance or always failing transaction.'`, async () => {
-      const result = await estimateGasForSend({
-        ...baseMockParams,
-        to:
-          'isContract willFailBecauseOf:gas required exceeds allowance or always failing transaction.',
-      });
-      expect(result).toStrictEqual('0x64x0.95');
-    });
-
-    it(`should reject other errors`, async () => {
-      await expect(
-        estimateGasForSend({
-          ...baseMockParams,
-          to: 'isContract willFailBecauseOf:some other error',
-        }),
-      ).rejects.toThrow('some other error');
-    });
-  });
-
-  describe('getToAddressForGasUpdate()', () => {
-    it('should return empty string if all params are undefined or null', () => {
-      expect(getToAddressForGasUpdate(undefined, null)).toStrictEqual('');
-    });
-
-    it('should return the first string that is not defined or null in lower case', () => {
-      expect(getToAddressForGasUpdate('A', null)).toStrictEqual('a');
-      expect(getToAddressForGasUpdate(undefined, 'B')).toStrictEqual('b');
-    });
-  });
-
-  describe('removeLeadingZeroes()', () => {
-    it('should remove leading zeroes from int when user types', () => {
-      expect(removeLeadingZeroes('0')).toStrictEqual('0');
-      expect(removeLeadingZeroes('1')).toStrictEqual('1');
-      expect(removeLeadingZeroes('00')).toStrictEqual('0');
-      expect(removeLeadingZeroes('01')).toStrictEqual('1');
-    });
-
-    it('should remove leading zeroes from int when user copy/paste', () => {
-      expect(removeLeadingZeroes('001')).toStrictEqual('1');
-    });
-
-    it('should remove leading zeroes from float when user types', () => {
-      expect(removeLeadingZeroes('0.')).toStrictEqual('0.');
-      expect(removeLeadingZeroes('0.0')).toStrictEqual('0.0');
-      expect(removeLeadingZeroes('0.00')).toStrictEqual('0.00');
-      expect(removeLeadingZeroes('0.001')).toStrictEqual('0.001');
-      expect(removeLeadingZeroes('0.10')).toStrictEqual('0.10');
-    });
-
-    it('should remove leading zeroes from float when user copy/paste', () => {
-      expect(removeLeadingZeroes('00.1')).toStrictEqual('0.1');
-    });
-  });
 });