--- conflicted
+++ resolved
@@ -3,11 +3,6 @@
 import { withRouter } from 'react-router-dom';
 import { clearConfirmTransaction } from '../../ducks/confirm-transaction/confirm-transaction.duck';
 import { showSendTokenPage } from '../../store/actions';
-<<<<<<< HEAD
-import { editExistingTransaction } from '../../ducks/send';
-import { sendTokenTokenAmountAndToAddressSelector } from '../../selectors';
-import { AssetType } from '../../../shared/constants/transaction';
-=======
 import {
   getTokenValueParam,
   getTokenAddressParam,
@@ -15,7 +10,6 @@
 import { sendTokenTokenAmountAndToAddressSelector } from '../../selectors';
 import { updateSend } from '../../ducks/send/send.duck';
 import { conversionUtil } from '../../../shared/modules/conversion-util';
->>>>>>> 9a9eef56
 import ConfirmSendToken from './confirm-send-token.component';
 
 const mapStateToProps = (state) => {
@@ -28,11 +22,38 @@
 
 const mapDispatchToProps = (dispatch) => {
   return {
-    editExistingTransaction: async ({ txData }) => {
-      const { id } = txData;
-      await dispatch(editExistingTransaction(AssetType.token, id.toString()));
-      await dispatch(clearConfirmTransaction());
-      await dispatch(showSendTokenPage());
+    editTransaction: ({ txData, tokenData, tokenProps }) => {
+      const {
+        id,
+        txParams: { from, to: tokenAddress, gas: gasLimit, gasPrice } = {},
+      } = txData;
+
+      const to = getTokenValueParam(tokenData);
+      const tokenAmountInDec = getTokenAddressParam(tokenData);
+
+      const tokenAmountInHex = conversionUtil(tokenAmountInDec, {
+        fromNumericBase: 'dec',
+        toNumericBase: 'hex',
+      });
+
+      dispatch(
+        updateSend({
+          from,
+          gasLimit,
+          gasPrice,
+          gasTotal: null,
+          to,
+          amount: tokenAmountInHex,
+          errors: { to: null, amount: null },
+          editingTransactionId: id?.toString(),
+          token: {
+            ...tokenProps,
+            address: tokenAddress,
+          },
+        }),
+      );
+      dispatch(clearConfirmTransaction());
+      dispatch(showSendTokenPage());
     },
   };
 };
