import React, { useCallback, useEffect, useState } from 'react';
import { useDispatch, useSelector } from 'react-redux';
import { Switch, Route, useHistory, useParams } from 'react-router-dom';

import Loading from '../../components/ui/loading-screen';
import ConfirmContractInteraction from '../confirm-contract-interaction';
import ConfirmDeployContract from '../confirm-deploy-contract';
import ConfirmDecryptMessage from '../confirm-decrypt-message';
import ConfirmEncryptionPublicKey from '../confirm-encryption-public-key';
<<<<<<< HEAD
import ConfirmPlumeSignature from '../confirm-plume-signature';
=======
import ConfirmSendEther from '../confirm-send-ether';
import ConfirmTransactionSwitch from '../confirm-transaction-switch';

import { ORIGIN_METAMASK } from '../../../shared/constants/app';
>>>>>>> 5d5fa242

import {
  clearConfirmTransaction,
  setTransactionToConfirm,
} from '../../ducks/confirm-transaction/confirm-transaction.duck';
import { getMostRecentOverviewPage } from '../../ducks/history/history';
import { getSendTo } from '../../ducks/send';
import {
  CONFIRM_DEPLOY_CONTRACT_PATH,
  CONFIRM_SEND_ETHER_PATH,
  CONFIRM_TOKEN_METHOD_PATH,
  CONFIRM_TRANSACTION_ROUTE,
  DECRYPT_MESSAGE_REQUEST_PATH,
  DEFAULT_ROUTE,
<<<<<<< HEAD
  PLUME_SIGNATURE_PATH,
=======
  ENCRYPTION_PUBLIC_KEY_REQUEST_PATH,
  SIGNATURE_REQUEST_PATH,
>>>>>>> 5d5fa242
} from '../../helpers/constants/routes';
import { isTokenMethodAction } from '../../helpers/utils/transactions.util';
import { usePrevious } from '../../hooks/usePrevious';
import {
  getUnapprovedTransactions,
  unconfirmedTransactionsListSelector,
  unconfirmedTransactionsHashSelector,
} from '../../selectors';
import {
  disconnectGasFeeEstimatePoller,
  getContractMethodData,
  getGasFeeEstimatesAndStartPolling,
  addPollingTokenToAppState,
  removePollingTokenFromAppState,
  setDefaultHomeActiveTabName,
} from '../../store/actions';
import ConfirmSignatureRequest from '../confirm-signature-request';
import ConfirmTokenTransactionSwitch from './confirm-token-transaction-switch';

const ConfirmTransaction = () => {
  const dispatch = useDispatch();
  const history = useHistory();
  const { id: paramsTransactionId } = useParams();

  const [isMounted, setIsMounted] = useState(false);
  const [pollingToken, setPollingToken] = useState();

  const mostRecentOverviewPage = useSelector(getMostRecentOverviewPage);
  const sendTo = useSelector(getSendTo);
  const unapprovedTxs = useSelector(getUnapprovedTransactions);
  const unconfirmedTxs = useSelector(unconfirmedTransactionsListSelector);
  const unconfirmedMessages = useSelector(unconfirmedTransactionsHashSelector);

  const totalUnapproved = unconfirmedTxs.length || 0;
  const getTransaction = useCallback(() => {
    return totalUnapproved
      ? unapprovedTxs[paramsTransactionId] ||
          unconfirmedMessages[paramsTransactionId] ||
          unconfirmedTxs[0]
      : {};
  }, [
    paramsTransactionId,
    totalUnapproved,
    unapprovedTxs,
    unconfirmedMessages,
    unconfirmedTxs,
  ]);
  const [transaction, setTransaction] = useState(getTransaction);

  useEffect(() => {
    const tx = getTransaction();
    setTransaction(tx);
    if (tx?.id) {
      dispatch(setTransactionToConfirm(tx.id));
    }
  }, [
    dispatch,
    getTransaction,
    paramsTransactionId,
    totalUnapproved,
    unapprovedTxs,
    unconfirmedMessages,
    unconfirmedTxs,
  ]);

  const { id, type } = transaction;
  const transactionId = id && String(id);
  const isValidTokenMethod = isTokenMethodAction(type);
  const isValidTransactionId =
    transactionId &&
    (!paramsTransactionId || paramsTransactionId === transactionId);

  const prevParamsTransactionId = usePrevious(paramsTransactionId);
  const prevTransactionId = usePrevious(transactionId);

  const _beforeUnload = useCallback(() => {
    setIsMounted(false);

    if (pollingToken) {
      disconnectGasFeeEstimatePoller(pollingToken);
      removePollingTokenFromAppState(pollingToken);
    }
  }, [pollingToken]);

  useEffect(() => {
    setIsMounted(true);

    getGasFeeEstimatesAndStartPolling().then((_pollingToken) => {
      if (isMounted) {
        setPollingToken(_pollingToken);
        addPollingTokenToAppState(_pollingToken);
      } else {
        disconnectGasFeeEstimatePoller(_pollingToken);
        removePollingTokenFromAppState(_pollingToken);
      }
    });

    window.addEventListener('beforeunload', _beforeUnload);

    if (!totalUnapproved && !sendTo) {
      history.replace(mostRecentOverviewPage);
    } else {
      const { txParams: { data } = {}, origin } = transaction;

      if (origin !== ORIGIN_METAMASK) {
        dispatch(getContractMethodData(data));
      }

      const txId = transactionId || paramsTransactionId;
      if (txId) {
        dispatch(setTransactionToConfirm(txId));
      }
    }

    return () => {
      _beforeUnload();
      window.removeEventListener('beforeunload', _beforeUnload);
    };
    // eslint-disable-next-line react-hooks/exhaustive-deps
  }, []);

  useEffect(() => {
    if (
      paramsTransactionId &&
      transactionId &&
      prevParamsTransactionId !== paramsTransactionId
    ) {
      const { txData: { txParams: { data } = {}, origin } = {} } = transaction;

      dispatch(clearConfirmTransaction());
      dispatch(setTransactionToConfirm(paramsTransactionId));
      if (origin !== ORIGIN_METAMASK) {
        dispatch(getContractMethodData(data));
      }
    } else if (prevTransactionId && !transactionId && !totalUnapproved) {
      dispatch(setDefaultHomeActiveTabName('activity')).then(() => {
        history.replace(DEFAULT_ROUTE);
      });
    } else if (
      prevTransactionId &&
      transactionId &&
      prevTransactionId !== transactionId &&
      paramsTransactionId !== transactionId
    ) {
      history.replace(mostRecentOverviewPage);
    }
  }, [
    dispatch,
    history,
    mostRecentOverviewPage,
    paramsTransactionId,
    prevParamsTransactionId,
    prevTransactionId,
    totalUnapproved,
    transaction,
    transactionId,
  ]);

  if (isValidTokenMethod && isValidTransactionId) {
    return <ConfirmTokenTransactionSwitch transaction={transaction} />;
  }
<<<<<<< HEAD

  render() {
    const {
      transactionId,
      paramsTransactionId,
      isTokenMethodAction,
      transaction,
    } = this.props;

    const validTransactionId =
      transactionId &&
      (!paramsTransactionId || paramsTransactionId === transactionId);

    if (isTokenMethodAction && validTransactionId) {
      return <ConfirmTokenTransactionSwitch transaction={transaction} />;
    }
    // Show routes when state.confirmTransaction has been set and when either the ID in the params
    // isn't specified or is specified and matches the ID in state.confirmTransaction in order to
    // support URLs of /confirm-transaction or /confirm-transaction/<transactionId>
    return validTransactionId ? (
      <Switch>
        <Route
          exact
          path={`${CONFIRM_TRANSACTION_ROUTE}/:id?${CONFIRM_DEPLOY_CONTRACT_PATH}`}
          component={ConfirmDeployContract}
        />
        <Route
          exact
          path={`${CONFIRM_TRANSACTION_ROUTE}/:id?${CONFIRM_SEND_ETHER_PATH}`}
          component={ConfirmSendEther}
        />
        <Route
          exact
          path={`${CONFIRM_TRANSACTION_ROUTE}/:id?${CONFIRM_TOKEN_METHOD_PATH}`}
          component={ConfirmContractInteraction}
        />
        <Route
          exact
          path={`${CONFIRM_TRANSACTION_ROUTE}/:id?${SIGNATURE_REQUEST_PATH}`}
          component={ConfTx}
        />
        <Route
          exact
          path={`${CONFIRM_TRANSACTION_ROUTE}/:id?${DECRYPT_MESSAGE_REQUEST_PATH}`}
          component={ConfirmDecryptMessage}
        />
        <Route
          exact
          path={`${CONFIRM_TRANSACTION_ROUTE}/:id?${ENCRYPTION_PUBLIC_KEY_REQUEST_PATH}`}
          component={ConfirmEncryptionPublicKey}
        />
        <Route
          exact
          path={`${CONFIRM_TRANSACTION_ROUTE}/:id?${PLUME_SIGNATURE_PATH}`}
          component={ConfirmPlumeSignature}
        />
        <Route path="*" component={ConfirmTransactionSwitch} />
      </Switch>
    ) : (
      <Loading />
    );
  }
}
=======
  // Show routes when state.confirmTransaction has been set and when either the ID in the params
  // isn't specified or is specified and matches the ID in state.confirmTransaction in order to
  // support URLs of /confirm-transaction or /confirm-transaction/<transactionId>
  return isValidTransactionId ? (
    <Switch>
      <Route
        exact
        path={`${CONFIRM_TRANSACTION_ROUTE}/:id?${CONFIRM_DEPLOY_CONTRACT_PATH}`}
        component={ConfirmDeployContract}
      />
      <Route
        exact
        path={`${CONFIRM_TRANSACTION_ROUTE}/:id?${CONFIRM_SEND_ETHER_PATH}`}
        component={ConfirmSendEther}
      />
      <Route
        exact
        path={`${CONFIRM_TRANSACTION_ROUTE}/:id?${CONFIRM_TOKEN_METHOD_PATH}`}
        component={ConfirmContractInteraction}
      />
      <Route
        exact
        path={`${CONFIRM_TRANSACTION_ROUTE}/:id?${SIGNATURE_REQUEST_PATH}`}
        component={ConfirmSignatureRequest}
      />
      <Route
        exact
        path={`${CONFIRM_TRANSACTION_ROUTE}/:id?${DECRYPT_MESSAGE_REQUEST_PATH}`}
        component={ConfirmDecryptMessage}
      />
      <Route
        exact
        path={`${CONFIRM_TRANSACTION_ROUTE}/:id?${ENCRYPTION_PUBLIC_KEY_REQUEST_PATH}`}
        component={ConfirmEncryptionPublicKey}
      />
      <Route path="*" component={ConfirmTransactionSwitch} />
    </Switch>
  ) : (
    <Loading />
  );
};

export default ConfirmTransaction;
>>>>>>> 5d5fa242
<|MERGE_RESOLUTION|>--- conflicted
+++ resolved
@@ -7,14 +7,11 @@
 import ConfirmDeployContract from '../confirm-deploy-contract';
 import ConfirmDecryptMessage from '../confirm-decrypt-message';
 import ConfirmEncryptionPublicKey from '../confirm-encryption-public-key';
-<<<<<<< HEAD
 import ConfirmPlumeSignature from '../confirm-plume-signature';
-=======
 import ConfirmSendEther from '../confirm-send-ether';
 import ConfirmTransactionSwitch from '../confirm-transaction-switch';
 
 import { ORIGIN_METAMASK } from '../../../shared/constants/app';
->>>>>>> 5d5fa242
 
 import {
   clearConfirmTransaction,
@@ -29,12 +26,9 @@
   CONFIRM_TRANSACTION_ROUTE,
   DECRYPT_MESSAGE_REQUEST_PATH,
   DEFAULT_ROUTE,
-<<<<<<< HEAD
   PLUME_SIGNATURE_PATH,
-=======
   ENCRYPTION_PUBLIC_KEY_REQUEST_PATH,
   SIGNATURE_REQUEST_PATH,
->>>>>>> 5d5fa242
 } from '../../helpers/constants/routes';
 import { isTokenMethodAction } from '../../helpers/utils/transactions.util';
 import { usePrevious } from '../../hooks/usePrevious';
@@ -196,71 +190,6 @@
   if (isValidTokenMethod && isValidTransactionId) {
     return <ConfirmTokenTransactionSwitch transaction={transaction} />;
   }
-<<<<<<< HEAD
-
-  render() {
-    const {
-      transactionId,
-      paramsTransactionId,
-      isTokenMethodAction,
-      transaction,
-    } = this.props;
-
-    const validTransactionId =
-      transactionId &&
-      (!paramsTransactionId || paramsTransactionId === transactionId);
-
-    if (isTokenMethodAction && validTransactionId) {
-      return <ConfirmTokenTransactionSwitch transaction={transaction} />;
-    }
-    // Show routes when state.confirmTransaction has been set and when either the ID in the params
-    // isn't specified or is specified and matches the ID in state.confirmTransaction in order to
-    // support URLs of /confirm-transaction or /confirm-transaction/<transactionId>
-    return validTransactionId ? (
-      <Switch>
-        <Route
-          exact
-          path={`${CONFIRM_TRANSACTION_ROUTE}/:id?${CONFIRM_DEPLOY_CONTRACT_PATH}`}
-          component={ConfirmDeployContract}
-        />
-        <Route
-          exact
-          path={`${CONFIRM_TRANSACTION_ROUTE}/:id?${CONFIRM_SEND_ETHER_PATH}`}
-          component={ConfirmSendEther}
-        />
-        <Route
-          exact
-          path={`${CONFIRM_TRANSACTION_ROUTE}/:id?${CONFIRM_TOKEN_METHOD_PATH}`}
-          component={ConfirmContractInteraction}
-        />
-        <Route
-          exact
-          path={`${CONFIRM_TRANSACTION_ROUTE}/:id?${SIGNATURE_REQUEST_PATH}`}
-          component={ConfTx}
-        />
-        <Route
-          exact
-          path={`${CONFIRM_TRANSACTION_ROUTE}/:id?${DECRYPT_MESSAGE_REQUEST_PATH}`}
-          component={ConfirmDecryptMessage}
-        />
-        <Route
-          exact
-          path={`${CONFIRM_TRANSACTION_ROUTE}/:id?${ENCRYPTION_PUBLIC_KEY_REQUEST_PATH}`}
-          component={ConfirmEncryptionPublicKey}
-        />
-        <Route
-          exact
-          path={`${CONFIRM_TRANSACTION_ROUTE}/:id?${PLUME_SIGNATURE_PATH}`}
-          component={ConfirmPlumeSignature}
-        />
-        <Route path="*" component={ConfirmTransactionSwitch} />
-      </Switch>
-    ) : (
-      <Loading />
-    );
-  }
-}
-=======
   // Show routes when state.confirmTransaction has been set and when either the ID in the params
   // isn't specified or is specified and matches the ID in state.confirmTransaction in order to
   // support URLs of /confirm-transaction or /confirm-transaction/<transactionId>
@@ -296,6 +225,11 @@
         path={`${CONFIRM_TRANSACTION_ROUTE}/:id?${ENCRYPTION_PUBLIC_KEY_REQUEST_PATH}`}
         component={ConfirmEncryptionPublicKey}
       />
+      <Route
+          exact
+          path={`${CONFIRM_TRANSACTION_ROUTE}/:id?${PLUME_SIGNATURE_PATH}`}
+          component={ConfirmPlumeSignature}
+        />
       <Route path="*" component={ConfirmTransactionSwitch} />
     </Switch>
   ) : (
@@ -303,5 +237,4 @@
   );
 };
 
-export default ConfirmTransaction;
->>>>>>> 5d5fa242
+export default ConfirmTransaction;