--- conflicted
+++ resolved
@@ -57,37 +57,24 @@
   const mostRecentOverviewPage = useSelector(getMostRecentOverviewPage);
   const sendTo = useSelector(getSendTo);
   const unapprovedTxs = useSelector(getUnapprovedTransactions);
-<<<<<<< HEAD
   const unconfirmedTxs = useSelector(unconfirmedTransactionsListSelector);
+  const unconfirmedMessages = useSelector(unconfirmedTransactionsHashSelector);
 
   const totalUnapproved = unconfirmedTxs.length || 0;
-=======
-  const unconfirmedTransactions = useSelector(
-    unconfirmedTransactionsListSelector,
-  );
-  const unconfirmedMessages = useSelector(unconfirmedTransactionsHashSelector);
->>>>>>> 8b80954d
 
   const transaction = useMemo(() => {
-<<<<<<< HEAD
     return totalUnapproved
-      ? unapprovedTxs[paramsTransactionId] || unconfirmedTxs[0]
-      : {};
-  }, [paramsTransactionId, totalUnapproved, unapprovedTxs, unconfirmedTxs]);
-=======
-    return totalUnapprovedCount
       ? unapprovedTxs[paramsTransactionId] ||
           unconfirmedMessages[paramsTransactionId] ||
-          unconfirmedTransactions[0]
+          unconfirmedTxs[0]
       : {};
   }, [
     paramsTransactionId,
-    totalUnapprovedCount,
+    totalUnapproved,
     unapprovedTxs,
     unconfirmedMessages,
-    unconfirmedTransactions,
+    unconfirmedTxs,
   ]);
->>>>>>> 8b80954d
 
   const { id, type } = transaction;
   const transactionId = id && String(id);
@@ -123,7 +110,8 @@
 
     window.addEventListener('beforeunload', _beforeUnload);
 
-    if (!totalUnapproved && !sendTo) {
+    if (!
+    && !sendTo) {
       history.replace(mostRecentOverviewPage);
     } else {
       const { txParams: { data } = {}, origin } = transaction;
