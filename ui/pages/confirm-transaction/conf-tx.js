--- conflicted
+++ resolved
@@ -39,11 +39,7 @@
     unapprovedMsgCount,
     unapprovedPersonalMsgCount,
     unapprovedTypedMessagesCount,
-<<<<<<< HEAD
-    send: state.send,
-=======
     sendTo: getSendTo(state),
->>>>>>> 23a85982
     currentNetworkTxList: state.metamask.currentNetworkTxList,
   };
 }
