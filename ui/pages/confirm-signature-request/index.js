--- conflicted
+++ resolved
@@ -202,11 +202,9 @@
     unapprovedTypedMessages,
   ]);
 
-<<<<<<< HEAD
   ///: BEGIN:ONLY_INCLUDE_IF(build-flask)
   const { warnings } = useSignatureInsights({ txData });
   ///: END:ONLY_INCLUDE_IF
-=======
   const resolvedSecurityAlertResponse =
     signatureSecurityAlertResponses?.[
       txData.securityAlertResponse?.securityAlertId
@@ -215,7 +213,6 @@
   if (resolvedSecurityAlertResponse) {
     txData.securityAlertResponse = resolvedSecurityAlertResponse;
   }
->>>>>>> b3636d23
 
   const targetSubjectMetadata = useSelector((state) =>
     getTargetSubjectMetadata(state, txData.msgParams?.origin),
