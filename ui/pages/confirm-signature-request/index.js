import PropTypes from 'prop-types';
import React, { useEffect, useState, useMemo } from 'react';
import { useDispatch, useSelector } from 'react-redux';
import { useHistory, withRouter } from 'react-router-dom';
import log from 'loglevel';
import { cloneDeep } from 'lodash';
import { SubjectType } from '@metamask/permission-controller';
import { TransactionStatus } from '@metamask/transaction-controller';
import * as actions from '../../store/actions';
import txHelper from '../../helpers/utils/tx-helper';
import SignatureRequest from '../../components/app/signature-request';
import SignatureRequestSIWE from '../../components/app/signature-request-siwe';
import SignatureRequestOriginal from '../../components/app/signature-request-original';
import Loading from '../../components/ui/loading-screen';
import { useRouting } from '../../hooks/useRouting';
import {
  getTotalUnapprovedSignatureRequestCount,
  ///: BEGIN:ONLY_INCLUDE_IF(build-mmi)
  getSelectedAccount,
  ///: END:ONLY_INCLUDE_IF
  getTargetSubjectMetadata,
  getCurrentNetworkTransactions,
  getUnapprovedTransactions,
  getMemoizedUnapprovedMessages,
  getMemoizedUnapprovedPersonalMessages,
  getMemoizedUnapprovedTypedMessages,
  getMemoizedCurrentChainId,
  getMemoizedTxId,
} from '../../selectors';
import { MESSAGE_TYPE } from '../../../shared/constants/app';
import { getSendTo } from '../../ducks/send';
<<<<<<< HEAD
import { getProviderConfig } from '../../ducks/metamask/metamask';
///: BEGIN:ONLY_INCLUDE_IF(build-flask)
import { useSignatureInsights } from '../../hooks/snaps/useSignatureInsights';
///: END:ONLY_INCLUDE_IF
=======
>>>>>>> 45a2af61

const signatureSelect = (txData, targetSubjectMetadata) => {
  const {
    type,
    msgParams: { version, siwe },
  } = txData;

  // Temporarily direct only v3 and v4 requests to new code.
  if (
    type === MESSAGE_TYPE.ETH_SIGN_TYPED_DATA &&
    (version === 'V3' || version === 'V4')
  ) {
    return SignatureRequest;
  }

  if (siwe?.isSIWEMessage && targetSubjectMetadata !== SubjectType.Snap) {
    return SignatureRequestSIWE;
  }

  return SignatureRequestOriginal;
};

const ConfirmTxScreen = ({ match }) => {
  const dispatch = useDispatch();
  const { navigateToMostRecentOverviewPage } = useRouting();
  const unapprovedMessagesTotal = useSelector(
    getTotalUnapprovedSignatureRequestCount,
  );
  const sendTo = useSelector(getSendTo);
  const { identities, currentCurrency, blockGasLimit } = useSelector(
    (state) => state.metamask,
  );
  const unapprovedMsgs = useSelector(getMemoizedUnapprovedMessages);
  const unapprovedPersonalMsgs = useSelector(
    getMemoizedUnapprovedPersonalMessages,
  );
  const unapprovedTypedMessages = useSelector(
    getMemoizedUnapprovedTypedMessages,
  );
  const unapprovedTxs = useSelector(getUnapprovedTransactions);
  const currentNetworkTxList = useSelector(getCurrentNetworkTransactions);
  const chainId = useSelector(getMemoizedCurrentChainId);
  const index = useSelector(getMemoizedTxId);

  ///: BEGIN:ONLY_INCLUDE_IF(build-mmi)
  const selectedAccount = useSelector(getSelectedAccount);
  ///: END:ONLY_INCLUDE_IF

  const [prevValue, setPrevValues] = useState();
  const history = useHistory();

  useEffect(() => {
    const unconfTxList = txHelper(
      unapprovedTxs || {},
      {},
      {},
      {},
      {},
      {},
      chainId,
    );
    if (unconfTxList.length === 0 && !sendTo && unapprovedMessagesTotal === 0) {
      navigateToMostRecentOverviewPage();
    }
  }, [
    chainId,
    navigateToMostRecentOverviewPage,
    sendTo,
    unapprovedMessagesTotal,
    unapprovedTxs,
  ]);

  useEffect(
    () => {
      if (!prevValue) {
        setPrevValues({ index, unapprovedTxs });
        return;
      }

      let prevTx;
      const { params: { id: transactionId } = {} } = match;
      if (transactionId) {
        prevTx = currentNetworkTxList.find(
          ({ id }) => `${id}` === transactionId,
        );
      } else {
        const { index: prevIndex, unapprovedTxs: prevUnapprovedTxs } =
          prevValue;
        const prevUnconfTxList = txHelper(
          prevUnapprovedTxs,
          {},
          {},
          {},
          {},
          {},
          chainId,
        );
        const prevTxData = prevUnconfTxList[prevIndex] || {};
        prevTx =
          currentNetworkTxList.find(({ id }) => id === prevTxData.id) || {};
      }

      const unconfTxList = txHelper(
        unapprovedTxs || {},
        {},
        {},
        {},
        {},
        {},
        chainId,
      );

      if (prevTx && prevTx.status === TransactionStatus.dropped) {
        dispatch(
          actions.showModal({
            name: 'TRANSACTION_CONFIRMED',
            onSubmit: () => navigateToMostRecentOverviewPage(),
          }),
        );
        return;
      }

      if (
        unconfTxList.length === 0 &&
        !sendTo &&
        unapprovedMessagesTotal === 0
      ) {
        navigateToMostRecentOverviewPage();
      }

      setPrevValues({ index, unapprovedTxs });
    },
    // eslint-disable-next-line react-hooks/exhaustive-deps
    [],
  );

  const { params: { id: txIdFromPath } = {} } = match;

  const txData = useMemo(() => {
    const unconfTxList = txHelper(
      unapprovedTxs || {},
      unapprovedMsgs,
      unapprovedPersonalMsgs,
      {},
      {},
      unapprovedTypedMessages,
      chainId,
    );

    log.info(`rendering a combined ${unconfTxList.length} unconf msgs & txs`);

    const unconfirmedTx = txIdFromPath
      ? unconfTxList.find(({ id }) => `${id}` === txIdFromPath)
      : unconfTxList[index];
    return unconfirmedTx ? cloneDeep(unconfirmedTx) : {};
  }, [
    chainId,
    index,
    txIdFromPath,
    unapprovedMsgs,
    unapprovedPersonalMsgs,
    unapprovedTxs,
    unapprovedTypedMessages,
  ]);

<<<<<<< HEAD
  const txData = useMemo(() => getTxData() || {}, [getTxData]);

  ///: BEGIN:ONLY_INCLUDE_IF(build-flask)
  const { warnings } = useSignatureInsights({ txData });
  ///: END:ONLY_INCLUDE_IF

=======
>>>>>>> 45a2af61
  const targetSubjectMetadata = useSelector((state) =>
    getTargetSubjectMetadata(state, txData.msgParams?.origin),
  );

  if (!txData.msgParams) {
    return <Loading />;
  }

  const SigComponent = signatureSelect(txData, targetSubjectMetadata);

  return (
    <SigComponent
      history={history}
      txData={txData}
      key={txData.id}
      identities={identities}
      currentCurrency={currentCurrency}
      blockGasLimit={blockGasLimit}
      ///: BEGIN:ONLY_INCLUDE_IF(build-mmi)
      selectedAccount={selectedAccount}
      ///: END:ONLY_INCLUDE_IF
      ///: BEGIN:ONLY_INCLUDE_IF(build-flask)
      warnings={warnings}
      ///: END:ONLY_INCLUDE_IF
    />
  );
};

ConfirmTxScreen.propTypes = {
  match: PropTypes.shape({
    params: PropTypes.shape({
      id: PropTypes.string,
    }),
  }),
};

export default withRouter(ConfirmTxScreen);<|MERGE_RESOLUTION|>--- conflicted
+++ resolved
@@ -29,13 +29,9 @@
 } from '../../selectors';
 import { MESSAGE_TYPE } from '../../../shared/constants/app';
 import { getSendTo } from '../../ducks/send';
-<<<<<<< HEAD
-import { getProviderConfig } from '../../ducks/metamask/metamask';
 ///: BEGIN:ONLY_INCLUDE_IF(build-flask)
 import { useSignatureInsights } from '../../hooks/snaps/useSignatureInsights';
 ///: END:ONLY_INCLUDE_IF
-=======
->>>>>>> 45a2af61
 
 const signatureSelect = (txData, targetSubjectMetadata) => {
   const {
@@ -201,15 +197,10 @@
     unapprovedTypedMessages,
   ]);
 
-<<<<<<< HEAD
-  const txData = useMemo(() => getTxData() || {}, [getTxData]);
-
   ///: BEGIN:ONLY_INCLUDE_IF(build-flask)
   const { warnings } = useSignatureInsights({ txData });
   ///: END:ONLY_INCLUDE_IF
 
-=======
->>>>>>> 45a2af61
   const targetSubjectMetadata = useSelector((state) =>
     getTargetSubjectMetadata(state, txData.msgParams?.origin),
   );
