--- conflicted
+++ resolved
@@ -1,10 +1,9 @@
 import PropTypes from 'prop-types';
-import React, { useEffect, useState, useCallback, useMemo } from 'react';
+import React, { useEffect, useState } from 'react';
 import { useDispatch, useSelector } from 'react-redux';
-import { useHistory, withRouter } from 'react-router-dom';
+import { withRouter } from 'react-router-dom';
 import log from 'loglevel';
 import { cloneDeep } from 'lodash';
-import { SubjectType } from '@metamask/permission-controller';
 import * as actions from '../../store/actions';
 import txHelper from '../../helpers/utils/tx-helper';
 import SignatureRequest from '../../components/app/signature-request';
@@ -17,16 +16,19 @@
   ///: BEGIN:ONLY_INCLUDE_IN(build-mmi)
   getSelectedAccount,
   ///: END:ONLY_INCLUDE_IN
-  getTargetSubjectMetadata,
-  getCurrentNetworkTransactions,
-  getUnapprovedTransactions,
 } from '../../selectors';
 import { MESSAGE_TYPE } from '../../../shared/constants/app';
 import { TransactionStatus } from '../../../shared/constants/transaction';
 import { getSendTo } from '../../ducks/send';
 import { getProviderConfig } from '../../ducks/metamask/metamask';
 
-const signatureSelect = (txData, targetSubjectMetadata) => {
+const SIGN_MESSAGE_TYPE = {
+  MESSAGE: 'message',
+  PERSONAL: 'personal',
+  TYPED: 'typed',
+};
+
+const signatureSelect = (txData) => {
   const {
     type,
     msgParams: { version, siwe },
@@ -40,11 +42,17 @@
     return SignatureRequest;
   }
 
-  if (siwe?.isSIWEMessage && targetSubjectMetadata !== SubjectType.Snap) {
+  if (siwe?.isSIWEMessage) {
     return SignatureRequestSIWE;
   }
 
   return SignatureRequestOriginal;
+};
+
+const stopPropagation = (event) => {
+  if (event?.stopPropagation) {
+    event.stopPropagation();
+  }
 };
 
 const ConfirmTxScreen = ({ match }) => {
@@ -55,7 +63,9 @@
   );
   const sendTo = useSelector(getSendTo);
   const {
+    unapprovedTxs,
     identities,
+    currentNetworkTxList,
     currentCurrency,
     unapprovedMsgs,
     unapprovedPersonalMsgs,
@@ -63,8 +73,6 @@
     networkId,
     blockGasLimit,
   } = useSelector((state) => state.metamask);
-  const unapprovedTxs = useSelector(getUnapprovedTransactions);
-  const currentNetworkTxList = useSelector(getCurrentNetworkTransactions);
   const { chainId } = useSelector(getProviderConfig);
   const { txId: index } = useSelector((state) => state.appState);
 
@@ -73,7 +81,6 @@
   ///: END:ONLY_INCLUDE_IN
 
   const [prevValue, setPrevValues] = useState();
-  const history = useHistory();
 
   useEffect(() => {
     const unconfTxList = txHelper(
@@ -87,78 +94,68 @@
     if (unconfTxList.length === 0 && !sendTo && unapprovedMessagesTotal === 0) {
       navigateToMostRecentOverviewPage();
     }
-  }, [
-    chainId,
-    navigateToMostRecentOverviewPage,
-    networkId,
-    sendTo,
-    unapprovedMessagesTotal,
-    unapprovedTxs,
-  ]);
-
-  useEffect(
-    () => {
-      if (!prevValue) {
-        setPrevValues({ index, unapprovedTxs });
-        return;
-      }
-
-      let prevTx;
-      const { params: { id: transactionId } = {} } = match;
-      if (transactionId) {
-        prevTx = currentNetworkTxList.find(
-          ({ id }) => `${id}` === transactionId,
-        );
-      } else {
-        const { index: prevIndex, unapprovedTxs: prevUnapprovedTxs } =
-          prevValue;
-        const prevUnconfTxList = txHelper(
-          prevUnapprovedTxs,
-          {},
-          {},
-          {},
-          networkId,
-          chainId,
-        );
-        const prevTxData = prevUnconfTxList[prevIndex] || {};
-        prevTx =
-          currentNetworkTxList.find(({ id }) => id === prevTxData.id) || {};
-      }
-
-      const unconfTxList = txHelper(
-        unapprovedTxs || {},
+  }, []);
+
+  useEffect(() => {
+    if (!prevValue) {
+      setPrevValues({ index, unapprovedTxs });
+      return;
+    }
+
+    let prevTx;
+    const { params: { id: transactionId } = {} } = match;
+    if (transactionId) {
+      prevTx = currentNetworkTxList.find(({ id }) => `${id}` === transactionId);
+    } else {
+      const { index: prevIndex, unapprovedTxs: prevUnapprovedTxs } = prevValue;
+      const prevUnconfTxList = txHelper(
+        prevUnapprovedTxs,
         {},
         {},
         {},
         networkId,
         chainId,
       );
-
-      if (prevTx && prevTx.status === TransactionStatus.dropped) {
-        dispatch(
-          actions.showModal({
-            name: 'TRANSACTION_CONFIRMED',
-            onSubmit: () => navigateToMostRecentOverviewPage(),
-          }),
-        );
-        return;
-      }
-
-      if (
-        unconfTxList.length === 0 &&
-        !sendTo &&
-        unapprovedMessagesTotal === 0
-      ) {
-        navigateToMostRecentOverviewPage();
-      }
-
-      setPrevValues({ index, unapprovedTxs });
-    },
-    // eslint-disable-next-line react-hooks/exhaustive-deps
-    [],
-  );
-
-  const getTxData = useCallback(() => {
+      const prevTxData = prevUnconfTxList[prevIndex] || {};
+      prevTx =
+        currentNetworkTxList.find(({ id }) => id === prevTxData.id) || {};
+    }
+
+    const unconfTxList = txHelper(
+      unapprovedTxs || {},
+      {},
+      {},
+      {},
+      networkId,
+      chainId,
+    );
+
+    if (prevTx && prevTx.status === TransactionStatus.dropped) {
+      dispatch(
+        actions.showModal({
+          name: 'TRANSACTION_CONFIRMED',
+          onSubmit: () => navigateToMostRecentOverviewPage(),
+        }),
+      );
+      return;
+    }
+
+    if (unconfTxList.length === 0 && !sendTo && unapprovedMessagesTotal === 0) {
+      navigateToMostRecentOverviewPage();
+    }
+
+    setPrevValues({ index, unapprovedTxs });
+  }, [
+    chainId,
+    currentNetworkTxList,
+    match,
+    networkId,
+    sendTo,
+    unapprovedMessagesTotal,
+    unapprovedTxs,
+  ]);
+
+  const getTxData = () => {
     const { params: { id: transactionId } = {} } = match;
 
     const unconfTxList = txHelper(
@@ -176,30 +173,15 @@
       ? unconfTxList.find(({ id }) => `${id}` === transactionId)
       : unconfTxList[index];
     return cloneDeep(unconfirmedTx);
-  }, [
-    chainId,
-    index,
-    match,
-    networkId,
-    unapprovedMsgs,
-    unapprovedPersonalMsgs,
-    unapprovedTxs,
-    unapprovedTypedMessages,
-  ]);
-
-  const txData = useMemo(() => getTxData() || {}, [getTxData]);
-
-  const targetSubjectMetadata = useSelector((state) =>
-    getTargetSubjectMetadata(state, txData.msgParams?.origin),
-  );
-
-  if (!txData.msgParams) {
+  };
+
+  const txData = getTxData() || {};
+
+  const { msgParams } = txData;
+  if (!msgParams) {
     return <Loading />;
   }
 
-<<<<<<< HEAD
-  const SigComponent = signatureSelect(txData, targetSubjectMetadata);
-=======
   const signMessage = (type) => (event) => {
     stopPropagation(event);
     const params = txData.msgParams;
@@ -233,18 +215,14 @@
   };
 
   const SigComponent = signatureSelect(txData);
->>>>>>> e9e28784
 
   return (
     <SigComponent
-      history={history}
       txData={txData}
       key={txData.id}
       identities={identities}
       currentCurrency={currentCurrency}
       blockGasLimit={blockGasLimit}
-<<<<<<< HEAD
-=======
       signMessage={signMessage(SIGN_MESSAGE_TYPE.MESSAGE)}
       signPersonalMessage={signMessage(SIGN_MESSAGE_TYPE.PERSONAL)}
       signTypedMessage={signMessage(SIGN_MESSAGE_TYPE.TYPED)}
@@ -252,7 +230,6 @@
       cancelPersonalMessage={cancelMessage(SIGN_MESSAGE_TYPE.PERSONAL)}
       cancelTypedMessage={cancelMessage(SIGN_MESSAGE_TYPE.TYPED)}
       getTextRecord={getTextRecord}
->>>>>>> e9e28784
       ///: BEGIN:ONLY_INCLUDE_IN(build-mmi)
       selectedAccount={selectedAccount}
       ///: END:ONLY_INCLUDE_IN
