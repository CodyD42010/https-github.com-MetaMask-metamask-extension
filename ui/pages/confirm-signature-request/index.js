import PropTypes from 'prop-types';
import React, { useEffect, useState, useCallback, useMemo } from 'react';
import { useDispatch, useSelector } from 'react-redux';
import { useHistory, withRouter } from 'react-router-dom';
import log from 'loglevel';
import { cloneDeep } from 'lodash';
import { SubjectType } from '@metamask/permission-controller';
import * as actions from '../../store/actions';
import txHelper from '../../helpers/utils/tx-helper';
import SignatureRequest from '../../components/app/signature-request';
import SignatureRequestSIWE from '../../components/app/signature-request-siwe';
import SignatureRequestOriginal from '../../components/app/signature-request-original';
import Loading from '../../components/ui/loading-screen';
import { useRouting } from '../../hooks/useRouting';
import {
  getTotalUnapprovedSignatureRequestCount,
  ///: BEGIN:ONLY_INCLUDE_IN(build-mmi)
  getSelectedAccount,
  ///: END:ONLY_INCLUDE_IN
  getTargetSubjectMetadata,
  getCurrentNetworkTransactions,
  getUnapprovedTransactions,
} from '../../selectors';
import { MESSAGE_TYPE } from '../../../shared/constants/app';
import { TransactionStatus } from '../../../shared/constants/transaction';
import { getSendTo } from '../../ducks/send';
import { getProviderConfig } from '../../ducks/metamask/metamask';

const signatureSelect = (txData, targetSubjectMetadata) => {
  const {
    type,
    msgParams: { version, siwe },
  } = txData;

  // Temporarily direct only v3 and v4 requests to new code.
  if (
    type === MESSAGE_TYPE.ETH_SIGN_TYPED_DATA &&
    (version === 'V3' || version === 'V4')
  ) {
    return SignatureRequest;
  }

  if (siwe?.isSIWEMessage && targetSubjectMetadata !== SubjectType.Snap) {
    return SignatureRequestSIWE;
  }

  return SignatureRequestOriginal;
};

const ConfirmTxScreen = ({ match }) => {
  const dispatch = useDispatch();
  const { navigateToMostRecentOverviewPage } = useRouting();
  const unapprovedMessagesTotal = useSelector(
    getTotalUnapprovedSignatureRequestCount,
  );
  const sendTo = useSelector(getSendTo);
  const {
    identities,
    currentCurrency,
    unapprovedMsgs,
    unapprovedPersonalMsgs,
    unapprovedTypedMessages,
    blockGasLimit,
  } = useSelector((state) => state.metamask);
  const unapprovedTxs = useSelector(getUnapprovedTransactions);
  const currentNetworkTxList = useSelector(getCurrentNetworkTransactions);
  const { chainId } = useSelector(getProviderConfig);
  const { txId: index } = useSelector((state) => state.appState);

  ///: BEGIN:ONLY_INCLUDE_IN(build-mmi)
  const selectedAccount = useSelector(getSelectedAccount);
  ///: END:ONLY_INCLUDE_IN

  const [prevValue, setPrevValues] = useState();
  const history = useHistory();

  useEffect(() => {
    const unconfTxList = txHelper(unapprovedTxs || {}, {}, {}, {}, chainId);
    if (unconfTxList.length === 0 && !sendTo && unapprovedMessagesTotal === 0) {
      navigateToMostRecentOverviewPage();
    }
  }, [
    chainId,
    navigateToMostRecentOverviewPage,
    networkId,
    sendTo,
    unapprovedMessagesTotal,
    unapprovedTxs,
  ]);

<<<<<<< HEAD
    let prevTx;
    const { params: { id: transactionId } = {} } = match;
    if (transactionId) {
      prevTx = currentNetworkTxList.find(({ id }) => `${id}` === transactionId);
    } else {
      const { index: prevIndex, unapprovedTxs: prevUnapprovedTxs } = prevValue;
      const prevUnconfTxList = txHelper(prevUnapprovedTxs, {}, {}, {}, chainId);
      const prevTxData = prevUnconfTxList[prevIndex] || {};
      prevTx =
        currentNetworkTxList.find(({ id }) => id === prevTxData.id) || {};
    }

    const unconfTxList = txHelper(unapprovedTxs || {}, {}, {}, {}, chainId);

    if (prevTx && prevTx.status === TransactionStatus.dropped) {
      dispatch(
        actions.showModal({
          name: 'TRANSACTION_CONFIRMED',
          onSubmit: () => navigateToMostRecentOverviewPage(),
        }),
      );
      return;
    }
=======
  useEffect(
    () => {
      if (!prevValue) {
        setPrevValues({ index, unapprovedTxs });
        return;
      }

      let prevTx;
      const { params: { id: transactionId } = {} } = match;
      if (transactionId) {
        prevTx = currentNetworkTxList.find(
          ({ id }) => `${id}` === transactionId,
        );
      } else {
        const { index: prevIndex, unapprovedTxs: prevUnapprovedTxs } =
          prevValue;
        const prevUnconfTxList = txHelper(
          prevUnapprovedTxs,
          {},
          {},
          {},
          networkId,
          chainId,
        );
        const prevTxData = prevUnconfTxList[prevIndex] || {};
        prevTx =
          currentNetworkTxList.find(({ id }) => id === prevTxData.id) || {};
      }

      const unconfTxList = txHelper(
        unapprovedTxs || {},
        {},
        {},
        {},
        networkId,
        chainId,
      );
>>>>>>> 04aae357

      if (prevTx && prevTx.status === TransactionStatus.dropped) {
        dispatch(
          actions.showModal({
            name: 'TRANSACTION_CONFIRMED',
            onSubmit: () => navigateToMostRecentOverviewPage(),
          }),
        );
        return;
      }

      if (
        unconfTxList.length === 0 &&
        !sendTo &&
        unapprovedMessagesTotal === 0
      ) {
        navigateToMostRecentOverviewPage();
      }

<<<<<<< HEAD
    setPrevValues({ index, unapprovedTxs });
  }, [
    chainId,
    currentNetworkTxList,
    match,
    sendTo,
    unapprovedMessagesTotal,
    unapprovedTxs,
  ]);
=======
      setPrevValues({ index, unapprovedTxs });
    },
    // eslint-disable-next-line react-hooks/exhaustive-deps
    [],
  );
>>>>>>> 04aae357

  const getTxData = useCallback(() => {
    const { params: { id: transactionId } = {} } = match;

    const unconfTxList = txHelper(
      unapprovedTxs || {},
      unapprovedMsgs,
      unapprovedPersonalMsgs,
      unapprovedTypedMessages,
      chainId,
    );

    log.info(`rendering a combined ${unconfTxList.length} unconf msgs & txs`);

    const unconfirmedTx = transactionId
      ? unconfTxList.find(({ id }) => `${id}` === transactionId)
      : unconfTxList[index];
    return cloneDeep(unconfirmedTx);
  }, [
    chainId,
    index,
    match,
    networkId,
    unapprovedMsgs,
    unapprovedPersonalMsgs,
    unapprovedTxs,
    unapprovedTypedMessages,
  ]);

  const txData = useMemo(() => getTxData() || {}, [getTxData]);

  const targetSubjectMetadata = useSelector((state) =>
    getTargetSubjectMetadata(state, txData.msgParams?.origin),
  );

  if (!txData.msgParams) {
    return <Loading />;
  }

  const SigComponent = signatureSelect(txData, targetSubjectMetadata);

  return (
    <SigComponent
      history={history}
      txData={txData}
      key={txData.id}
      identities={identities}
      currentCurrency={currentCurrency}
      blockGasLimit={blockGasLimit}
      ///: BEGIN:ONLY_INCLUDE_IN(build-mmi)
      selectedAccount={selectedAccount}
      ///: END:ONLY_INCLUDE_IN
    />
  );
};

ConfirmTxScreen.propTypes = {
  match: PropTypes.shape({
    params: PropTypes.shape({
      id: PropTypes.string,
    }),
  }),
};

export default withRouter(ConfirmTxScreen);<|MERGE_RESOLUTION|>--- conflicted
+++ resolved
@@ -82,37 +82,11 @@
   }, [
     chainId,
     navigateToMostRecentOverviewPage,
-    networkId,
     sendTo,
     unapprovedMessagesTotal,
     unapprovedTxs,
   ]);
 
-<<<<<<< HEAD
-    let prevTx;
-    const { params: { id: transactionId } = {} } = match;
-    if (transactionId) {
-      prevTx = currentNetworkTxList.find(({ id }) => `${id}` === transactionId);
-    } else {
-      const { index: prevIndex, unapprovedTxs: prevUnapprovedTxs } = prevValue;
-      const prevUnconfTxList = txHelper(prevUnapprovedTxs, {}, {}, {}, chainId);
-      const prevTxData = prevUnconfTxList[prevIndex] || {};
-      prevTx =
-        currentNetworkTxList.find(({ id }) => id === prevTxData.id) || {};
-    }
-
-    const unconfTxList = txHelper(unapprovedTxs || {}, {}, {}, {}, chainId);
-
-    if (prevTx && prevTx.status === TransactionStatus.dropped) {
-      dispatch(
-        actions.showModal({
-          name: 'TRANSACTION_CONFIRMED',
-          onSubmit: () => navigateToMostRecentOverviewPage(),
-        }),
-      );
-      return;
-    }
-=======
   useEffect(
     () => {
       if (!prevValue) {
@@ -150,7 +124,6 @@
         networkId,
         chainId,
       );
->>>>>>> 04aae357
 
       if (prevTx && prevTx.status === TransactionStatus.dropped) {
         dispatch(
@@ -170,23 +143,11 @@
         navigateToMostRecentOverviewPage();
       }
 
-<<<<<<< HEAD
-    setPrevValues({ index, unapprovedTxs });
-  }, [
-    chainId,
-    currentNetworkTxList,
-    match,
-    sendTo,
-    unapprovedMessagesTotal,
-    unapprovedTxs,
-  ]);
-=======
       setPrevValues({ index, unapprovedTxs });
     },
     // eslint-disable-next-line react-hooks/exhaustive-deps
     [],
   );
->>>>>>> 04aae357
 
   const getTxData = useCallback(() => {
     const { params: { id: transactionId } = {} } = match;
