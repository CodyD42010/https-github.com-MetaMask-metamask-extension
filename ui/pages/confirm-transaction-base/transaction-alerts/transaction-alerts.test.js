import React from 'react';
import { fireEvent } from '@testing-library/react';
import { renderWithProvider } from '../../../../test/jest';
import { submittedPendingTransactionsSelector } from '../../../selectors/transactions';
import { useGasFeeContext } from '../../../contexts/gasFee';
import configureStore from '../../../store/store';
import TransactionAlerts from './transaction-alerts';

<<<<<<< HEAD
jest.mock('../../../store/actions', () => ({
  disconnectGasFeeEstimatePoller: jest.fn(),
  getGasFeeEstimatesAndStartPolling: jest
    .fn()
    .mockImplementation(() => Promise.resolve()),
  addPollingTokenToAppState: jest.fn(),
}));

const render = ({ componentProps, transactionProps, state }) => {
  const store = configureStore({
    metamask: {
      ...mockState.metamask,
      accounts: {
        [mockState.metamask.selectedAddress]: {
          address: mockState.metamask.selectedAddress,
          balance: '0x1F4',
        },
      },
      gasFeeEstimates: mockEstimates[GAS_ESTIMATE_TYPES.FEE_MARKET],
      eip1559V2Enabled: true,
      ...state,
    },
  });
=======
jest.mock('../../../selectors/transactions', () => {
  return {
    ...jest.requireActual('../../../selectors/transactions'),
    submittedPendingTransactionsSelector: jest.fn(),
  };
});

jest.mock('../../../contexts/gasFee');
>>>>>>> 7b963cab

function render({
  componentProps = {},
  useGasFeeContextValue = {},
  submittedPendingTransactionsSelectorValue = null,
}) {
  useGasFeeContext.mockReturnValue(useGasFeeContextValue);
  submittedPendingTransactionsSelector.mockReturnValue(
    submittedPendingTransactionsSelectorValue,
  );
  const store = configureStore({});
  return renderWithProvider(<TransactionAlerts {...componentProps} />, store);
}

describe('TransactionAlerts', () => {
<<<<<<< HEAD
  it('should returning warning message for low gas estimate', () => {
    render({ transactionProps: { userFeeLevel: 'low' } });
    expect(
      document.getElementsByClassName('actionable-message--warning'),
    ).toHaveLength(1);
  });
=======
  describe('when supportsEIP1559V2 from useGasFeeContext is truthy', () => {
    describe('if hasSimulationError from useGasFeeContext is true', () => {
      it('informs the user that a simulation of the transaction failed', () => {
        const { getByText } = render({
          useGasFeeContextValue: {
            supportsEIP1559V2: true,
            hasSimulationError: true,
          },
        });

        expect(
          getByText(
            'We were not able to estimate gas. There might be an error in the contract and this transaction may fail.',
          ),
        ).toBeInTheDocument();
      });

      describe('if the user has not acknowledged the failure', () => {
        it('offers the user an option to bypass the warning', () => {
          const { getByText } = render({
            useGasFeeContextValue: {
              supportsEIP1559V2: true,
              hasSimulationError: true,
            },
          });
          expect(getByText('I want to proceed anyway')).toBeInTheDocument();
        });
>>>>>>> 7b963cab

        it('calls setUserAcknowledgedGasMissing if the user bypasses the warning', () => {
          const setUserAcknowledgedGasMissing = jest.fn();
          const { getByText } = render({
            useGasFeeContextValue: {
              supportsEIP1559V2: true,
              hasSimulationError: true,
            },
            componentProps: { setUserAcknowledgedGasMissing },
          });
          fireEvent.click(getByText('I want to proceed anyway'));
          expect(setUserAcknowledgedGasMissing).toHaveBeenCalled();
        });
      });

      describe('if the user has already acknowledged the failure', () => {
        it('does not offer the user an option to bypass the warning', () => {
          const { queryByText } = render({
            useGasFeeContextValue: {
              supportsEIP1559V2: true,
              hasSimulationError: true,
            },
            componentProps: { userAcknowledgedGasMissing: true },
          });
          expect(
            queryByText('I want to proceed anyway'),
          ).not.toBeInTheDocument();
        });
      });
    });

    describe('if hasSimulationError from useGasFeeContext is falsy', () => {
      it('does not inform the user that a simulation of the transaction failed', () => {
        const { queryByText } = render({
          useGasFeeContextValue: {
            supportsEIP1559V2: true,
          },
        });
        expect(
          queryByText(
            'We were not able to estimate gas. There might be an error in the contract and this transaction may fail.',
          ),
        ).not.toBeInTheDocument();
      });
    });

    describe('if the length of pendingTransactions is 1', () => {
      it('informs the user that they have a pending transaction', () => {
        const { getByText } = render({
          useGasFeeContextValue: { supportsEIP1559V2: true },
          submittedPendingTransactionsSelectorValue: [{ some: 'transaction' }],
        });
        expect(
          getByText('You have (1) pending transaction.'),
        ).toBeInTheDocument();
      });
    });

    describe('if the length of pendingTransactions is more than 1', () => {
      it('informs the user that they have pending transactions', () => {
        const { getByText } = render({
          useGasFeeContextValue: { supportsEIP1559V2: true },
          submittedPendingTransactionsSelectorValue: [
            { some: 'transaction' },
            { some: 'transaction' },
          ],
        });
        expect(
          getByText('You have (2) pending transactions.'),
        ).toBeInTheDocument();
      });
    });

    describe('if the length of pendingTransactions is 0', () => {
      it('does not inform the user that they have pending transactions', () => {
        const { queryByText } = render({
          useGasFeeContextValue: { supportsEIP1559V2: true },
          submittedPendingTransactionsSelectorValue: [],
        });
        expect(
          queryByText('You have (0) pending transactions.'),
        ).not.toBeInTheDocument();
      });
    });

    describe('if balanceError from useGasFeeContext is true', () => {
      it('informs the user that they have insufficient funds', () => {
        const { getByText } = render({
          useGasFeeContextValue: {
            supportsEIP1559V2: true,
            balanceError: true,
          },
        });
        expect(getByText('Insufficient funds.')).toBeInTheDocument();
      });
    });

    describe('if balanceError from useGasFeeContext is falsy', () => {
      it('does not inform the user that they have insufficient funds', () => {
        const { queryByText } = render({
          useGasFeeContextValue: {
            supportsEIP1559V2: true,
            balanceError: false,
          },
        });
        expect(queryByText('Insufficient funds.')).not.toBeInTheDocument();
      });
    });

    describe('if estimateUsed from useGasFeeContext is "low"', () => {
      it('informs the user that the current transaction is queued', () => {
        const { getByText } = render({
          useGasFeeContextValue: {
            supportsEIP1559V2: true,
            estimateUsed: 'low',
          },
        });
        expect(
          getByText(
            'Future transactions will queue after this one. This price was last seen was some time ago.',
          ),
        ).toBeInTheDocument();
      });
    });

    describe('if estimateUsed from useGasFeeContext is not "low"', () => {
      it('does not inform the user that the current transaction is queued', () => {
        const { queryByText } = render({
          useGasFeeContextValue: {
            supportsEIP1559V2: true,
            estimateUsed: 'something_else',
          },
        });
        expect(
          queryByText(
            'Future transactions will queue after this one. This price was last seen was some time ago.',
          ),
        ).not.toBeInTheDocument();
      });
    });

    describe('if isNetworkBusy from useGasFeeContext is truthy', () => {
      it('informs the user that the network is busy', () => {
        const { getByText } = render({
          useGasFeeContextValue: {
            supportsEIP1559V2: true,
            isNetworkBusy: true,
          },
        });
        expect(
          getByText(
            'Network is busy. Gas prices are high and estimates are less accurate.',
          ),
        ).toBeInTheDocument();
      });
    });

    describe('if isNetworkBusy from useGasFeeContext is falsy', () => {
      it('does not inform the user that the network is busy', () => {
        const { queryByText } = render({
          useGasFeeContextValue: {
            supportsEIP1559V2: true,
            isNetworkBusy: false,
          },
        });
        expect(
          queryByText(
            'Network is busy. Gas prices are high and estimates are less accurate.',
          ),
        ).not.toBeInTheDocument();
      });
    });
  });

  describe('when supportsEIP1559V2 from useGasFeeContext is falsy', () => {
    describe('if hasSimulationError from useGasFeeContext is true', () => {
      it('does not inform the user that a simulation of the transaction failed', () => {
        const { queryByText } = render({
          useGasFeeContextValue: {
            supportsEIP1559V2: false,
            hasSimulationError: true,
          },
        });

        expect(
          queryByText(
            'We were not able to estimate gas. There might be an error in the contract and this transaction may fail.',
          ),
        ).not.toBeInTheDocument();
      });
    });

    describe('if the length of pendingTransactions is at least 1', () => {
      it('informs the user that they have a pending transaction', () => {
        const { queryByText } = render({
          useGasFeeContextValue: { supportsEIP1559V2: false },
          submittedPendingTransactionsSelectorValue: [{ some: 'transaction' }],
        });
        expect(
          queryByText('You have (1) pending transaction.'),
        ).not.toBeInTheDocument();
      });
    });

    describe('if balanceError from useGasFeeContext is true', () => {
      it('informs the user that they have insufficient funds', () => {
        const { queryByText } = render({
          useGasFeeContextValue: {
            supportsEIP1559V2: false,
            balanceError: true,
          },
        });
        expect(queryByText('Insufficient funds.')).not.toBeInTheDocument();
      });
    });

    describe('if estimateUsed from useGasFeeContext is "low"', () => {
      it('informs the user that the current transaction is queued', () => {
        const { queryByText } = render({
          useGasFeeContextValue: {
            supportsEIP1559V2: false,
            estimateUsed: 'low',
          },
        });
        expect(
          queryByText(
            'Future transactions will queue after this one. This price was last seen was some time ago.',
          ),
        ).not.toBeInTheDocument();
      });
    });

    describe('if isNetworkBusy from useGasFeeContext is truthy', () => {
      it('does not inform the user that the network is busy', () => {
        const { queryByText } = render({
          useGasFeeContextValue: {
            supportsEIP1559V2: false,
            isNetworkBusy: true,
          },
        });
        expect(
          queryByText(
            'Network is busy. Gas prices are high and estimates are less accurate.',
          ),
        ).not.toBeInTheDocument();
      });
    });
  });
});<|MERGE_RESOLUTION|>--- conflicted
+++ resolved
@@ -6,31 +6,6 @@
 import configureStore from '../../../store/store';
 import TransactionAlerts from './transaction-alerts';
 
-<<<<<<< HEAD
-jest.mock('../../../store/actions', () => ({
-  disconnectGasFeeEstimatePoller: jest.fn(),
-  getGasFeeEstimatesAndStartPolling: jest
-    .fn()
-    .mockImplementation(() => Promise.resolve()),
-  addPollingTokenToAppState: jest.fn(),
-}));
-
-const render = ({ componentProps, transactionProps, state }) => {
-  const store = configureStore({
-    metamask: {
-      ...mockState.metamask,
-      accounts: {
-        [mockState.metamask.selectedAddress]: {
-          address: mockState.metamask.selectedAddress,
-          balance: '0x1F4',
-        },
-      },
-      gasFeeEstimates: mockEstimates[GAS_ESTIMATE_TYPES.FEE_MARKET],
-      eip1559V2Enabled: true,
-      ...state,
-    },
-  });
-=======
 jest.mock('../../../selectors/transactions', () => {
   return {
     ...jest.requireActual('../../../selectors/transactions'),
@@ -39,7 +14,6 @@
 });
 
 jest.mock('../../../contexts/gasFee');
->>>>>>> 7b963cab
 
 function render({
   componentProps = {},
@@ -55,14 +29,6 @@
 }
 
 describe('TransactionAlerts', () => {
-<<<<<<< HEAD
-  it('should returning warning message for low gas estimate', () => {
-    render({ transactionProps: { userFeeLevel: 'low' } });
-    expect(
-      document.getElementsByClassName('actionable-message--warning'),
-    ).toHaveLength(1);
-  });
-=======
   describe('when supportsEIP1559V2 from useGasFeeContext is truthy', () => {
     describe('if hasSimulationError from useGasFeeContext is true', () => {
       it('informs the user that a simulation of the transaction failed', () => {
@@ -90,7 +56,6 @@
           });
           expect(getByText('I want to proceed anyway')).toBeInTheDocument();
         });
->>>>>>> 7b963cab
 
         it('calls setUserAcknowledgedGasMissing if the user bypasses the warning', () => {
           const setUserAcknowledgedGasMissing = jest.fn();
