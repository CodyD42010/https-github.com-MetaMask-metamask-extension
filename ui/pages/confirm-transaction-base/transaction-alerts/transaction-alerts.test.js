import React from 'react';
import { fireEvent, screen } from '@testing-library/react';

import { GAS_ESTIMATE_TYPES } from '../../../../shared/constants/gas';
import {
  TRANSACTION_ENVELOPE_TYPES,
  TRANSACTION_STATUSES,
} from '../../../../shared/constants/transaction';
import { renderWithProvider } from '../../../../test/lib/render-helpers';
import mockEstimates from '../../../../test/data/mock-estimates.json';
import mockState from '../../../../test/data/mock-state.json';
import { GasFeeContextProvider } from '../../../contexts/gasFee';
import configureStore from '../../../store/store';

import TransactionAlerts from './transaction-alerts';

jest.mock('../../../store/actions', () => ({
  disconnectGasFeeEstimatePoller: jest.fn(),
  getGasFeeEstimatesAndStartPolling: jest
    .fn()
    .mockImplementation(() => Promise.resolve()),
  addPollingTokenToAppState: jest.fn(),
}));

<<<<<<< HEAD
const render = ({ componentProps, transactionProps, state }) => {
=======
const render = ({ props, state } = {}) => {
>>>>>>> 76098419
  const store = configureStore({
    metamask: {
      ...mockState.metamask,
      accounts: {
        [mockState.metamask.selectedAddress]: {
          address: mockState.metamask.selectedAddress,
          balance: '0x1F4',
        },
      },
      gasFeeEstimates: mockEstimates[GAS_ESTIMATE_TYPES.FEE_MARKET],
      ...state,
    },
  });

  return renderWithProvider(
    <GasFeeContextProvider
      transaction={{
        txParams: {
          type: TRANSACTION_ENVELOPE_TYPES.FEE_MARKET,
        },
        ...transactionProps,
      }}
    >
      <TransactionAlerts {...componentProps} />
    </GasFeeContextProvider>,
    store,
  );
};

describe('TransactionAlerts', () => {
  beforeEach(() => {
    process.env.EIP_1559_V2 = true;
  });

  afterEach(() => {
    process.env.EIP_1559_V2 = false;
  });

  it('should returning warning message for low gas estimate', () => {
    render({ transactionProps: { userFeeLevel: 'low' } });
    expect(
      document.getElementsByClassName('actionable-message--warning'),
    ).toHaveLength(1);
  });

  it('should return null for gas estimate other than low', () => {
    render({ transactionProps: { userFeeLevel: 'high' } });
    expect(
      document.getElementsByClassName('actionable-message--warning'),
    ).toHaveLength(0);
  });

  it('should not show insufficient balance message if transaction value is less than balance', () => {
    render({
      transactionProps: {
        userFeeLevel: 'high',
        txParams: { value: '0x64' },
      },
    });
    expect(screen.queryByText('Insufficient funds.')).not.toBeInTheDocument();
  });

  it('should show insufficient balance message if transaction value is more than balance', () => {
    render({
      transactionProps: {
        userFeeLevel: 'high',
        txParams: { value: '0x5208' },
      },
    });
    expect(screen.queryByText('Insufficient funds.')).toBeInTheDocument();
  });

  it('should show pending transaction message if there are >= 1 pending transactions', () => {
    render({
      state: {
        currentNetworkTxList: [
          {
            id: 0,
            time: 0,
            txParams: {
              from: mockState.metamask.selectedAddress,
              to: '0xRecipient',
            },
            status: TRANSACTION_STATUSES.SUBMITTED,
          },
        ],
      },
    });
    expect(
      screen.queryByText('You have (1) pending transaction.'),
    ).toBeInTheDocument();
  });

  describe('SimulationError Message', () => {
    it('should show simulation error message along with option to proceed anyway if transaction.simulationFails is true', () => {
      render({ transactionProps: { simulationFails: true } });
      expect(
        screen.queryByText(
          'We were not able to estimate gas. There might be an error in the contract and this transaction may fail.',
        ),
      ).toBeInTheDocument();
      expect(
        screen.queryByText('I want to proceed anyway'),
      ).toBeInTheDocument();
    });

    it('should not show options to acknowledge gas-missing warning if component prop userAcknowledgedGasMissing is already true', () => {
      render({
        componentProps: {
          userAcknowledgedGasMissing: true,
        },
        transactionProps: { simulationFails: true },
      });
      expect(
        screen.queryByText(
          'We were not able to estimate gas. There might be an error in the contract and this transaction may fail.',
        ),
      ).toBeInTheDocument();
      expect(
        screen.queryByText('I want to proceed anyway'),
      ).not.toBeInTheDocument();
    });

    it('should call prop setUserAcknowledgedGasMissing if option to acknowledge gas-missing warning is clicked', () => {
      const setUserAcknowledgedGasMissing = jest.fn();
      render({
        componentProps: {
          setUserAcknowledgedGasMissing,
        },
        transactionProps: { simulationFails: true },
      });
      fireEvent.click(screen.queryByText('I want to proceed anyway'));
      expect(setUserAcknowledgedGasMissing).toHaveBeenCalledTimes(1);
    });

    it('should return null for legacy transactions', () => {
      const { container } = render({
        transactionProps: {
          txParams: {
            type: TRANSACTION_ENVELOPE_TYPES.LEGACY,
          },
        },
      });
      expect(container.firstChild).toBeNull();
    });
  });
});<|MERGE_RESOLUTION|>--- conflicted
+++ resolved
@@ -22,11 +22,7 @@
   addPollingTokenToAppState: jest.fn(),
 }));
 
-<<<<<<< HEAD
 const render = ({ componentProps, transactionProps, state }) => {
-=======
-const render = ({ props, state } = {}) => {
->>>>>>> 76098419
   const store = configureStore({
     metamask: {
       ...mockState.metamask,
