import React from 'react';
import PropTypes from 'prop-types';
import { useSelector } from 'react-redux';

import { PRIORITY_LEVELS } from '../../../../shared/constants/gas';
import { INSUFFICIENT_FUNDS_ERROR_KEY } from '../../../helpers/constants/error-keys';
import { submittedPendingTransactionsSelector } from '../../../selectors/transactions';
import { useGasFeeContext } from '../../../contexts/gasFee';
import { useI18nContext } from '../../../hooks/useI18nContext';
import ActionableMessage from '../../../components/ui/actionable-message/actionable-message';
import ErrorMessage from '../../../components/ui/error-message';
import I18nValue from '../../../components/ui/i18n-value';
import Typography from '../../../components/ui/typography';

const TransactionAlerts = ({
  userAcknowledgedGasMissing,
  setUserAcknowledgedGasMissing,
}) => {
<<<<<<< HEAD
  const {
    balanceError,
    estimateUsed,
    hasSimulationError,
    supportsEIP1559V2,
  } = useGasFeeContext();
  const pendingTransactions = useSelector(submittedPendingTransactionsSelector);
  const t = useI18nContext();

  if (!supportsEIP1559V2) return null;
=======
  const { balanceError, estimateUsed, hasSimulationError } = useGasFeeContext();
  const pendingTransactions = useSelector(submittedPendingTransactionsSelector);
  const t = useI18nContext();
>>>>>>> 76098419

  return (
    <div className="transaction-alerts">
      {hasSimulationError && (
        <ActionableMessage
          message={<I18nValue messageKey="simulationErrorMessageV2" />}
          useIcon
          iconFillColor="#d73a49"
          type="danger"
          primaryActionV2={
            userAcknowledgedGasMissing === true
              ? undefined
              : {
                  label: t('proceedWithTransaction'),
                  onClick: setUserAcknowledgedGasMissing,
                }
          }
        />
      )}
      {pendingTransactions?.length > 0 && (
        <ActionableMessage
          message={
            <Typography
              className="transaction-alerts__pending-transactions"
              align="left"
              fontSize="12px"
              margin={[0, 0]}
            >
              <strong>
                <I18nValue
                  messageKey={
                    pendingTransactions?.length === 1
                      ? 'pendingTransactionSingle'
                      : 'pendingTransactionMultiple'
                  }
                  options={[pendingTransactions?.length]}
                />
              </strong>{' '}
              <I18nValue messageKey="pendingTransactionInfo" />{' '}
              <I18nValue
                messageKey="learnCancelSpeeedup"
                options={[
                  <a
                    key="cancelSpeedUpInfo"
                    href="https://metamask.zendesk.com/hc/en-us/articles/360015489251-How-to-speed-up-or-cancel-a-pending-transaction"
                    rel="noopener noreferrer"
                    target="_blank"
                  >
                    <I18nValue messageKey="cancelSpeedUp" />
                  </a>,
                ]}
              />
            </Typography>
          }
          useIcon
          iconFillColor="#f8c000"
          type="warning"
        />
      )}
      {balanceError && <ErrorMessage errorKey={INSUFFICIENT_FUNDS_ERROR_KEY} />}
      {estimateUsed === PRIORITY_LEVELS.LOW && (
        <ActionableMessage
          message={
            <Typography align="left" fontSize="12px" margin={[0, 0]}>
              <I18nValue messageKey="lowPriorityMessage" />
            </Typography>
          }
          useIcon
          iconFillColor="#f8c000"
          type="warning"
        />
      )}
    </div>
  );
};

TransactionAlerts.propTypes = {
  userAcknowledgedGasMissing: PropTypes.bool,
  setUserAcknowledgedGasMissing: PropTypes.func,
};

export default TransactionAlerts;<|MERGE_RESOLUTION|>--- conflicted
+++ resolved
@@ -16,7 +16,6 @@
   userAcknowledgedGasMissing,
   setUserAcknowledgedGasMissing,
 }) => {
-<<<<<<< HEAD
   const {
     balanceError,
     estimateUsed,
@@ -27,11 +26,6 @@
   const t = useI18nContext();
 
   if (!supportsEIP1559V2) return null;
-=======
-  const { balanceError, estimateUsed, hasSimulationError } = useGasFeeContext();
-  const pendingTransactions = useSelector(submittedPendingTransactionsSelector);
-  const t = useI18nContext();
->>>>>>> 76098419
 
   return (
     <div className="transaction-alerts">
