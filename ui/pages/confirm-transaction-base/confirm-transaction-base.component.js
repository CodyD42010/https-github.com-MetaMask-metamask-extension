import React, { Component } from 'react';
import PropTypes from 'prop-types';
import ConfirmPageContainer from '../../components/app/confirm-page-container';
import TransactionDecoding from '../../components/app/transaction-decoding';
import { isBalanceSufficient } from '../send/send.utils';
import {
  addHexes,
  hexToDecimal,
  hexWEIToDecGWEI,
} from '../../helpers/utils/conversions.util';
import {
  CONFIRM_TRANSACTION_ROUTE,
  DEFAULT_ROUTE,
} from '../../helpers/constants/routes';
import {
  INSUFFICIENT_FUNDS_ERROR_KEY,
  GAS_LIMIT_TOO_LOW_ERROR_KEY,
  ETH_GAS_PRICE_FETCH_WARNING_KEY,
  GAS_PRICE_FETCH_FAILURE_ERROR_KEY,
} from '../../helpers/constants/error-keys';
import UserPreferencedCurrencyDisplay from '../../components/app/user-preferenced-currency-display';
import CopyRawData from '../../components/app/transaction-decoding/components/ui/copy-raw-data';

import { PRIMARY, SECONDARY } from '../../helpers/constants/common';
import TextField from '../../components/ui/text-field';
import ActionableMessage from '../../components/ui/actionable-message';
import Disclosure from '../../components/ui/disclosure';
import {
  TRANSACTION_TYPES,
  TRANSACTION_STATUSES,
} from '../../../shared/constants/transaction';
import { getMethodName } from '../../helpers/utils/metrics';
import {
  getTransactionTypeTitle,
  isLegacyTransaction,
} from '../../helpers/utils/transactions.util';
import { toBuffer } from '../../../shared/modules/buffer-utils';

import { TransactionModalContextProvider } from '../../contexts/transaction-modal';
import TransactionDetail from '../../components/app/transaction-detail/transaction-detail.component';
import TransactionDetailItem from '../../components/app/transaction-detail-item/transaction-detail-item.component';
import InfoTooltip from '../../components/ui/info-tooltip/info-tooltip';
import LoadingHeartBeat from '../../components/ui/loading-heartbeat';
import GasDetailsItem from '../../components/app/gas-details-item';
import GasTiming from '../../components/app/gas-timing/gas-timing.component';
import LedgerInstructionField from '../../components/app/ledger-instruction-field';
import MultiLayerFeeMessage from '../../components/app/multilayer-fee-message';

import {
  COLORS,
  FONT_STYLE,
  TYPOGRAPHY,
} from '../../helpers/constants/design-system';
import {
  disconnectGasFeeEstimatePoller,
  getGasFeeEstimatesAndStartPolling,
  addPollingTokenToAppState,
  removePollingTokenFromAppState,
} from '../../store/actions';

import Typography from '../../components/ui/typography/typography';
import { MIN_GAS_LIMIT_DEC } from '../send/send.constants';

import TransactionAlerts from './transaction-alerts';

const renderHeartBeatIfNotInTest = () =>
  process.env.IN_TEST ? null : <LoadingHeartBeat />;

export default class ConfirmTransactionBase extends Component {
  static contextTypes = {
    t: PropTypes.func,
    metricsEvent: PropTypes.func,
  };

  static propTypes = {
    // react-router props
    history: PropTypes.object,
    // Redux props
    balance: PropTypes.string,
    cancelTransaction: PropTypes.func,
    cancelAllTransactions: PropTypes.func,
    clearConfirmTransaction: PropTypes.func,
    conversionRate: PropTypes.number,
    fromAddress: PropTypes.string,
    fromName: PropTypes.string,
    hexTransactionAmount: PropTypes.string,
    hexMinimumTransactionFee: PropTypes.string,
    hexMaximumTransactionFee: PropTypes.string,
    hexTransactionTotal: PropTypes.string,
    methodData: PropTypes.object,
    nonce: PropTypes.string,
    useNonceField: PropTypes.bool,
    customNonceValue: PropTypes.string,
    updateCustomNonce: PropTypes.func,
    sendTransaction: PropTypes.func,
    showTransactionConfirmedModal: PropTypes.func,
    showRejectTransactionsConfirmationModal: PropTypes.func,
    toAddress: PropTypes.string,
    tokenData: PropTypes.object,
    tokenProps: PropTypes.object,
    toName: PropTypes.string,
    toEns: PropTypes.string,
    toNickname: PropTypes.string,
    transactionStatus: PropTypes.string,
    txData: PropTypes.object,
    unapprovedTxCount: PropTypes.number,
    currentNetworkUnapprovedTxs: PropTypes.object,
    customGas: PropTypes.object,
    // Component props
    actionKey: PropTypes.string,
    contentComponent: PropTypes.node,
    dataComponent: PropTypes.node,
    dataHexComponent: PropTypes.node,
    hideData: PropTypes.bool,
    hideSubtitle: PropTypes.bool,
    identiconAddress: PropTypes.string,
    onEdit: PropTypes.func,
    subtitleComponent: PropTypes.node,
    title: PropTypes.string,
    image: PropTypes.string,
    type: PropTypes.string,
    getNextNonce: PropTypes.func,
    nextNonce: PropTypes.number,
    tryReverseResolveAddress: PropTypes.func.isRequired,
    hideSenderToRecipient: PropTypes.bool,
    showAccountInHeader: PropTypes.bool,
    mostRecentOverviewPage: PropTypes.string.isRequired,
    isEthGasPrice: PropTypes.bool,
    noGasPrice: PropTypes.bool,
    setDefaultHomeActiveTabName: PropTypes.func,
    primaryTotalTextOverride: PropTypes.string,
    secondaryTotalTextOverride: PropTypes.string,
    gasIsLoading: PropTypes.bool,
    primaryTotalTextOverrideMaxAmount: PropTypes.string,
    useNativeCurrencyAsPrimaryCurrency: PropTypes.bool,
    maxFeePerGas: PropTypes.string,
    maxPriorityFeePerGas: PropTypes.string,
    baseFeePerGas: PropTypes.string,
    isMainnet: PropTypes.bool,
    gasFeeIsCustom: PropTypes.bool,
    showLedgerSteps: PropTypes.bool.isRequired,
    nativeCurrency: PropTypes.string,
    supportsEIP1559: PropTypes.bool,
    hardwareWalletRequiresConnection: PropTypes.bool,
    isMultiLayerFeeNetwork: PropTypes.bool,
<<<<<<< HEAD
    eip1559V2Enabled: PropTypes.bool,
    isFailedTransaction: PropTypes.bool,
    removeTransactionToDisplayOnFailure: PropTypes.func,
    addTransactionToDisplayOnFailure: PropTypes.func,
=======
    isFailedTransaction: PropTypes.bool,
    removeTxFromFailedTxesToDisplay: PropTypes.func,
    addTxToFailedTxesToDisplay: PropTypes.func,
>>>>>>> 848a9729
  };

  state = {
    submitting: false,
    submitError: null,
    submitWarning: '',
    ethGasPriceWarning: '',
    editingGas: false,
    userAcknowledgedGasMissing: false,
  };

  componentDidUpdate(prevProps) {
    const {
      transactionStatus,
      showTransactionConfirmedModal,
      history,
      clearConfirmTransaction,
      nextNonce,
      customNonceValue,
      toAddress,
      tryReverseResolveAddress,
      isEthGasPrice,
      setDefaultHomeActiveTabName,
    } = this.props;
    const {
      customNonceValue: prevCustomNonceValue,
      nextNonce: prevNextNonce,
      toAddress: prevToAddress,
      transactionStatus: prevTxStatus,
      isEthGasPrice: prevIsEthGasPrice,
    } = prevProps;
    const statusUpdated = transactionStatus !== prevTxStatus;
    const txDroppedOrConfirmed =
      transactionStatus === TRANSACTION_STATUSES.DROPPED ||
      transactionStatus === TRANSACTION_STATUSES.CONFIRMED;

    if (
      nextNonce !== prevNextNonce ||
      customNonceValue !== prevCustomNonceValue
    ) {
      if (nextNonce !== null && customNonceValue > nextNonce) {
        this.setState({
          submitWarning: this.context.t('nextNonceWarning', [nextNonce]),
        });
      } else {
        this.setState({ submitWarning: '' });
      }
    }

    if (statusUpdated && txDroppedOrConfirmed) {
      showTransactionConfirmedModal({
        onSubmit: () => {
          clearConfirmTransaction();
          setDefaultHomeActiveTabName('Activity').then(() => {
            history.push(DEFAULT_ROUTE);
          });
        },
      });
    }

    if (toAddress && toAddress !== prevToAddress) {
      tryReverseResolveAddress(toAddress);
    }

    if (isEthGasPrice !== prevIsEthGasPrice) {
      if (isEthGasPrice) {
        this.setState({
          ethGasPriceWarning: this.context.t(ETH_GAS_PRICE_FETCH_WARNING_KEY),
        });
      } else {
        this.setState({
          ethGasPriceWarning: '',
        });
      }
    }
  }

  getErrorKey() {
    const {
      balance,
      conversionRate,
      hexMaximumTransactionFee,
      txData: { txParams: { value: amount } = {} } = {},
      customGas,
      noGasPrice,
      gasFeeIsCustom,
    } = this.props;

    const insufficientBalance =
      balance &&
      !isBalanceSufficient({
        amount,
        gasTotal: hexMaximumTransactionFee || '0x0',
        balance,
        conversionRate,
      });

    if (insufficientBalance) {
      return {
        valid: false,
        errorKey: INSUFFICIENT_FUNDS_ERROR_KEY,
      };
    }

    if (hexToDecimal(customGas.gasLimit) < Number(MIN_GAS_LIMIT_DEC)) {
      return {
        valid: false,
        errorKey: GAS_LIMIT_TOO_LOW_ERROR_KEY,
      };
    }

    if (noGasPrice && !gasFeeIsCustom) {
      return {
        valid: false,
        errorKey: GAS_PRICE_FETCH_FAILURE_ERROR_KEY,
      };
    }

    return {
      valid: true,
    };
  }

  handleEditGas() {
    const {
      actionKey,
      txData: { origin },
      methodData = {},
    } = this.props;

    this.context.metricsEvent({
      eventOpts: {
        category: 'Transactions',
        action: 'Confirm Screen',
        name: 'User clicks "Edit" on gas',
      },
      customVariables: {
        recipientKnown: null,
        functionType:
          actionKey ||
          getMethodName(methodData.name) ||
          TRANSACTION_TYPES.CONTRACT_INTERACTION,
        origin,
      },
    });

    this.setState({ editingGas: true });
  }

  handleCloseEditGas() {
    this.setState({ editingGas: false });
  }

  setUserAcknowledgedGasMissing() {
    this.setState({ userAcknowledgedGasMissing: true });
  }

  renderDetails() {
    const {
      primaryTotalTextOverride,
      secondaryTotalTextOverride,
      hexMinimumTransactionFee,
      hexMaximumTransactionFee,
      hexTransactionTotal,
      useNonceField,
      customNonceValue,
      updateCustomNonce,
      nextNonce,
      getNextNonce,
      txData,
      useNativeCurrencyAsPrimaryCurrency,
      primaryTotalTextOverrideMaxAmount,
      maxFeePerGas,
      maxPriorityFeePerGas,
      isMainnet,
      showLedgerSteps,
      supportsEIP1559,
      isMultiLayerFeeNetwork,
      nativeCurrency,
    } = this.props;
    const { t } = this.context;
    const { userAcknowledgedGasMissing } = this.state;

    const { valid } = this.getErrorKey();
    const isDisabled = () => {
      return userAcknowledgedGasMissing ? false : !valid;
    };

    const hasSimulationError = Boolean(txData.simulationFails);
    const renderSimulationFailureWarning =
      hasSimulationError && !userAcknowledgedGasMissing;

    const renderTotalMaxAmount = () => {
      if (
        primaryTotalTextOverrideMaxAmount === undefined &&
        secondaryTotalTextOverride === undefined
      ) {
        // Native Send
        return (
          <UserPreferencedCurrencyDisplay
            type={PRIMARY}
            key="total-max-amount"
            value={addHexes(txData.txParams.value, hexMaximumTransactionFee)}
            hideLabel={!useNativeCurrencyAsPrimaryCurrency}
          />
        );
      }

      // Token send
      return useNativeCurrencyAsPrimaryCurrency
        ? primaryTotalTextOverrideMaxAmount
        : secondaryTotalTextOverride;
    };

    const renderTotalDetailTotal = () => {
      if (
        primaryTotalTextOverride === undefined &&
        secondaryTotalTextOverride === undefined
      ) {
        return (
          <div className="confirm-page-container-content__total-value">
            <LoadingHeartBeat estimateUsed={this.props.txData?.userFeeLevel} />
            <UserPreferencedCurrencyDisplay
              type={PRIMARY}
              key="total-detail-value"
              value={hexTransactionTotal}
              hideLabel={!useNativeCurrencyAsPrimaryCurrency}
            />
          </div>
        );
      }
      return useNativeCurrencyAsPrimaryCurrency
        ? primaryTotalTextOverride
        : secondaryTotalTextOverride;
    };

    const renderTotalDetailText = () => {
      if (
        primaryTotalTextOverride === undefined &&
        secondaryTotalTextOverride === undefined
      ) {
        return (
          <div className="confirm-page-container-content__total-value">
            <LoadingHeartBeat estimateUsed={this.props.txData?.userFeeLevel} />
            <UserPreferencedCurrencyDisplay
              type={SECONDARY}
              key="total-detail-text"
              value={hexTransactionTotal}
              hideLabel={Boolean(useNativeCurrencyAsPrimaryCurrency)}
            />
          </div>
        );
      }
      return useNativeCurrencyAsPrimaryCurrency
        ? secondaryTotalTextOverride
        : primaryTotalTextOverride;
    };

    const nonceField = useNonceField ? (
      <div>
        <div className="confirm-detail-row">
          <div className="confirm-detail-row__label">
            {t('nonceFieldHeading')}
          </div>
          <div className="custom-nonce-input">
            <TextField
              type="number"
              min="0"
              placeholder={
                typeof nextNonce === 'number' ? nextNonce.toString() : null
              }
              onChange={({ target: { value } }) => {
                if (!value.length || Number(value) < 0) {
                  updateCustomNonce('');
                } else {
                  updateCustomNonce(String(Math.floor(value)));
                }
                getNextNonce();
              }}
              fullWidth
              margin="dense"
              value={customNonceValue || ''}
            />
          </div>
        </div>
      </div>
    ) : null;

    const renderGasDetailsItem = () => {
      return this.supportsEIP1559V2 ? (
        <GasDetailsItem
          key="gas_details"
          userAcknowledgedGasMissing={userAcknowledgedGasMissing}
        />
      ) : (
        <TransactionDetailItem
          key="gas-item"
          detailTitle={
            txData.dappSuggestedGasFees ? (
              <>
                {isMultiLayerFeeNetwork
                  ? t('transactionDetailLayer2GasHeading')
                  : t('transactionDetailGasHeading')}
                <InfoTooltip
                  contentText={t('transactionDetailDappGasTooltip')}
                  position="top"
                >
                  <i className="fa fa-info-circle" />
                </InfoTooltip>
              </>
            ) : (
              <>
                {isMultiLayerFeeNetwork
                  ? t('transactionDetailLayer2GasHeading')
                  : t('transactionDetailGasHeading')}
                <InfoTooltip
                  contentText={
                    <>
                      <p>
                        {t('transactionDetailGasTooltipIntro', [
                          isMainnet ? t('networkNameEthereum') : '',
                        ])}
                      </p>
                      <p>{t('transactionDetailGasTooltipExplanation')}</p>
                      <p>
                        <a
                          href="https://community.metamask.io/t/what-is-gas-why-do-transactions-take-so-long/3172"
                          target="_blank"
                          rel="noopener noreferrer"
                        >
                          {t('transactionDetailGasTooltipConversion')}
                        </a>
                      </p>
                    </>
                  }
                  position="top"
                >
                  <i className="fa fa-info-circle" />
                </InfoTooltip>
              </>
            )
          }
          detailTitleColor={COLORS.BLACK}
          detailText={
            !isMultiLayerFeeNetwork && (
              <div className="confirm-page-container-content__currency-container">
                {renderHeartBeatIfNotInTest()}
                <UserPreferencedCurrencyDisplay
                  type={SECONDARY}
                  value={hexMinimumTransactionFee}
                  hideLabel={Boolean(useNativeCurrencyAsPrimaryCurrency)}
                />
              </div>
            )
          }
          detailTotal={
            <div className="confirm-page-container-content__currency-container">
              {renderHeartBeatIfNotInTest()}
              <UserPreferencedCurrencyDisplay
                type={PRIMARY}
                value={hexMinimumTransactionFee}
                hideLabel={!useNativeCurrencyAsPrimaryCurrency}
                numberOfDecimals={isMultiLayerFeeNetwork ? 18 : 6}
              />
            </div>
          }
          subText={
            !isMultiLayerFeeNetwork && (
              <>
                <strong key="editGasSubTextFeeLabel">
                  {t('editGasSubTextFeeLabel')}
                </strong>
                <div
                  key="editGasSubTextFeeValue"
                  className="confirm-page-container-content__currency-container"
                >
                  {renderHeartBeatIfNotInTest()}
                  <UserPreferencedCurrencyDisplay
                    key="editGasSubTextFeeAmount"
                    type={PRIMARY}
                    value={hexMaximumTransactionFee}
                    hideLabel={!useNativeCurrencyAsPrimaryCurrency}
                  />
                </div>
              </>
            )
          }
          subTitle={
            <>
              {txData.dappSuggestedGasFees ? (
                <Typography
                  variant={TYPOGRAPHY.H7}
                  fontStyle={FONT_STYLE.ITALIC}
                  color={COLORS.UI4}
                >
                  {t('transactionDetailDappGasMoreInfo')}
                </Typography>
              ) : (
                ''
              )}
              {supportsEIP1559 && (
                <GasTiming
                  maxPriorityFeePerGas={hexWEIToDecGWEI(
                    maxPriorityFeePerGas ||
                      txData.txParams.maxPriorityFeePerGas,
                  )}
                  maxFeePerGas={hexWEIToDecGWEI(
                    maxFeePerGas || txData.txParams.maxFeePerGas,
                  )}
                />
              )}
            </>
          }
        />
      );
    };

    const simulationFailureWarning = () => (
      <div className="confirm-page-container-content__error-container">
        <ActionableMessage
          type="danger"
          primaryAction={{
            label: this.context.t('tryAnywayOption'),
            onClick: () => this.setUserAcknowledgedGasMissing(),
          }}
          message={this.context.t('simulationErrorMessage')}
          roundedButtons
        />
      </div>
    );

    return (
      <div className="confirm-page-container-content__details">
        <TransactionAlerts
          setUserAcknowledgedGasMissing={() =>
            this.setUserAcknowledgedGasMissing()
          }
          userAcknowledgedGasMissing={userAcknowledgedGasMissing}
        />
        <TransactionDetail
          disabled={isDisabled()}
          userAcknowledgedGasMissing={userAcknowledgedGasMissing}
          onEdit={
            renderSimulationFailureWarning ? null : () => this.handleEditGas()
          }
          rows={[
            renderSimulationFailureWarning && simulationFailureWarning(),
            !renderSimulationFailureWarning && renderGasDetailsItem(),
            !renderSimulationFailureWarning && isMultiLayerFeeNetwork && (
              <MultiLayerFeeMessage
                transaction={txData}
                layer2fee={hexMinimumTransactionFee}
                nativeCurrency={nativeCurrency}
              />
            ),
            !isMultiLayerFeeNetwork && (
              <TransactionDetailItem
                key="total-item"
                detailTitle={t('total')}
                detailText={renderTotalDetailText()}
                detailTotal={renderTotalDetailTotal()}
                subTitle={t('transactionDetailGasTotalSubtitle')}
                subText={
                  <div className="confirm-page-container-content__total-amount">
                    <LoadingHeartBeat
                      estimateUsed={this.props.txData?.userFeeLevel}
                    />
                    <strong key="editGasSubTextAmountLabel">
                      {t('editGasSubTextAmountLabel')}
                    </strong>{' '}
                    {renderTotalMaxAmount()}
                  </div>
                }
              />
            ),
          ]}
        />
        {nonceField}
        {showLedgerSteps ? (
          <LedgerInstructionField
            showDataInstruction={Boolean(txData.txParams?.data)}
          />
        ) : null}
      </div>
    );
  }

  renderData(functionType) {
    const { t } = this.context;
    const {
      txData: { txParams } = {},
      methodData: { params } = {},
      hideData,
      dataComponent,
    } = this.props;

    if (hideData) {
      return null;
    }

    const functionParams = params?.length
      ? `(${params.map(({ type }) => type).join(', ')})`
      : '';

    return (
      dataComponent || (
        <div className="confirm-page-container-content__data">
          <div className="confirm-page-container-content__data-box-label">
            {`${t('functionType')}:`}
            <span className="confirm-page-container-content__function-type">
              {`${functionType} ${functionParams}`}
            </span>
          </div>
          <Disclosure>
            <TransactionDecoding to={txParams?.to} inputData={txParams?.data} />
          </Disclosure>
        </div>
      )
    );
  }

  renderDataHex(functionType) {
    const { t } = this.context;
    const {
      txData: { txParams } = {},
      methodData: { params } = {},
      hideData,
      dataHexComponent,
    } = this.props;

    if (hideData || !txParams.to) {
      return null;
    }

    const functionParams = params?.length
      ? `(${params.map(({ type }) => type).join(', ')})`
      : '';

    return (
      dataHexComponent || (
        <div className="confirm-page-container-content__data">
          <div className="confirm-page-container-content__data-box-label">
            {`${t('functionType')}:`}
            <span className="confirm-page-container-content__function-type">
              {`${functionType} ${functionParams}`}
            </span>
          </div>
          {params && (
            <div className="confirm-page-container-content__data-box">
              <div className="confirm-page-container-content__data-field-label">
                {`${t('parameters')}:`}
              </div>
              <div>
                <pre>{JSON.stringify(params, null, 2)}</pre>
              </div>
            </div>
          )}
          <div className="confirm-page-container-content__data-box-label">
            {`${t('hexData')}: ${toBuffer(txParams?.data).length} bytes`}
          </div>
          <div className="confirm-page-container-content__data-box">
            {txParams?.data}
          </div>
          <CopyRawData data={txParams?.data} />
        </div>
      )
    );
  }

  handleEdit() {
    const {
      txData,
      tokenData,
      tokenProps,
      onEdit,
      actionKey,
      txData: { origin },
      methodData = {},
    } = this.props;

    this.context.metricsEvent({
      eventOpts: {
        category: 'Transactions',
        action: 'Confirm Screen',
        name: 'Edit Transaction',
      },
      customVariables: {
        recipientKnown: null,
        functionType:
          actionKey ||
          getMethodName(methodData.name) ||
          TRANSACTION_TYPES.CONTRACT_INTERACTION,
        origin,
      },
    });

    onEdit({ txData, tokenData, tokenProps });
  }

  handleCancelAll() {
    const {
      cancelAllTransactions,
      clearConfirmTransaction,
      history,
      mostRecentOverviewPage,
      showRejectTransactionsConfirmationModal,
      unapprovedTxCount,
    } = this.props;

    showRejectTransactionsConfirmationModal({
      unapprovedTxCount,
      onSubmit: async () => {
        this._removeBeforeUnload();
        await cancelAllTransactions();
        clearConfirmTransaction();
        history.push(mostRecentOverviewPage);
      },
    });
  }

  handleCancel() {
    const {
      txData,
      cancelTransaction,
      history,
      mostRecentOverviewPage,
      clearConfirmTransaction,
      updateCustomNonce,
    } = this.props;

    this._removeBeforeUnload();
    updateCustomNonce('');
    cancelTransaction(txData).then(() => {
      clearConfirmTransaction();
      history.push(mostRecentOverviewPage);
    });
  }

  handleFailedTxClose() {
    const {
      mostRecentOverviewPage,
      txData,
<<<<<<< HEAD
      removeTransactionToDisplayOnFailure,
      history,
    } = this.props;

    removeTransactionToDisplayOnFailure(txData.id);
=======
      removeTxFromFailedTxesToDisplay,
      history,
    } = this.props;

    removeTxFromFailedTxesToDisplay(txData.id);
>>>>>>> 848a9729
    history.push(mostRecentOverviewPage);
  }

  handleSubmit() {
    const {
      sendTransaction,
      clearConfirmTransaction,
      txData,
      history,
      mostRecentOverviewPage,
      updateCustomNonce,
      maxFeePerGas,
      maxPriorityFeePerGas,
      baseFeePerGas,
<<<<<<< HEAD
      addTransactionToDisplayOnFailure,
=======
      addTxToFailedTxesToDisplay,
>>>>>>> 848a9729
    } = this.props;
    const { submitting } = this.state;

    if (submitting) {
      return;
    }

    if (baseFeePerGas) {
      txData.estimatedBaseFee = baseFeePerGas;
    }

    if (maxFeePerGas) {
      txData.txParams = {
        ...txData.txParams,
        maxFeePerGas,
      };
    }

    if (maxPriorityFeePerGas) {
      txData.txParams = {
        ...txData.txParams,
        maxPriorityFeePerGas,
      };
    }

    this.setState(
      {
        submitting: true,
        submitError: null,
      },
      () => {
        this._removeBeforeUnload();

<<<<<<< HEAD
        addTransactionToDisplayOnFailure(txData.id);
=======
        addTxToFailedTxesToDisplay(txData.id);
>>>>>>> 848a9729
        sendTransaction(txData)
          .then(() => {
            clearConfirmTransaction();
            this.setState(
              {
                submitting: false,
              },
              () => {
                history.push(mostRecentOverviewPage);
                updateCustomNonce('');
              },
            );
          })
          .catch((error) => {
            this.setState({
              submitting: false,
              submitError: error.message,
            });
            updateCustomNonce('');
          });
      },
    );
  }

  renderTitleComponent() {
    const { title, hexTransactionAmount } = this.props;

    // Title string passed in by props takes priority
    if (title) {
      return null;
    }

    return (
      <UserPreferencedCurrencyDisplay
        value={hexTransactionAmount}
        type={PRIMARY}
        showEthLogo
        ethLogoHeight="28"
        hideLabel
      />
    );
  }

  renderSubtitleComponent() {
    const { subtitleComponent, hexTransactionAmount } = this.props;

    return (
      subtitleComponent || (
        <UserPreferencedCurrencyDisplay
          value={hexTransactionAmount}
          type={SECONDARY}
          showEthLogo
          hideLabel
        />
      )
    );
  }

  handleNextTx(txId) {
    const { history, clearConfirmTransaction } = this.props;

    if (txId) {
      clearConfirmTransaction();
      history.push(`${CONFIRM_TRANSACTION_ROUTE}/${txId}`);
    }
  }

  getNavigateTxData() {
    const { currentNetworkUnapprovedTxs, txData: { id } = {} } = this.props;
    const enumUnapprovedTxs = Object.keys(currentNetworkUnapprovedTxs);
    const currentPosition = enumUnapprovedTxs.indexOf(id ? id.toString() : '');

    return {
      totalTx: enumUnapprovedTxs.length,
      positionOfCurrentTx: currentPosition + 1,
      nextTxId: enumUnapprovedTxs[currentPosition + 1],
      prevTxId: enumUnapprovedTxs[currentPosition - 1],
      showNavigation: enumUnapprovedTxs.length > 1,
      firstTx: enumUnapprovedTxs[0],
      lastTx: enumUnapprovedTxs[enumUnapprovedTxs.length - 1],
      ofText: this.context.t('ofTextNofM'),
      requestsWaitingText: this.context.t('requestsAwaitingAcknowledgement'),
    };
  }

  _beforeUnloadForGasPolling = () => {
    this._isMounted = false;
    if (this.state.pollingToken) {
      disconnectGasFeeEstimatePoller(this.state.pollingToken);
      removePollingTokenFromAppState(this.state.pollingToken);
    }
  };

  _removeBeforeUnload = () => {
    window.removeEventListener('beforeunload', this._beforeUnloadForGasPolling);
  };

  componentDidMount() {
    this._isMounted = true;
    const {
      toAddress,
      txData: { origin } = {},
      getNextNonce,
      tryReverseResolveAddress,
    } = this.props;
    const { metricsEvent } = this.context;
    metricsEvent({
      eventOpts: {
        category: 'Transactions',
        action: 'Confirm Screen',
        name: 'Confirm: Started',
      },
      customVariables: {
        origin,
      },
    });

    getNextNonce();
    if (toAddress) {
      tryReverseResolveAddress(toAddress);
    }

    /**
     * This makes a request to get estimates and begin polling, keeping track of the poll
     * token in component state.
     * It then disconnects polling upon componentWillUnmount. If the hook is unmounted
     * while waiting for `getGasFeeEstimatesAndStartPolling` to resolve, the `_isMounted`
     * flag ensures that a call to disconnect happens after promise resolution.
     */
    getGasFeeEstimatesAndStartPolling().then((pollingToken) => {
      if (this._isMounted) {
        addPollingTokenToAppState(pollingToken);
        this.setState({ pollingToken });
      } else {
        disconnectGasFeeEstimatePoller(pollingToken);
        removePollingTokenFromAppState(this.state.pollingToken);
      }
    });
    window.addEventListener('beforeunload', this._beforeUnloadForGasPolling);
  }

  componentWillUnmount() {
    this._beforeUnloadForGasPolling();
    this._removeBeforeUnload();
  }

  supportsEIP1559V2 =
    this.props.eip1559V2Enabled &&
    this.props.supportsEIP1559 &&
    !isLegacyTransaction(this.props.txData);

  render() {
    const { t } = this.context;
    const {
      actionKey,
      fromName,
      fromAddress,
      toName,
      toAddress,
      toEns,
      toNickname,
      methodData,
      title,
      hideSubtitle,
      identiconAddress,
      contentComponent,
      onEdit,
      nonce,
      customNonceValue,
      unapprovedTxCount,
      type,
      hideSenderToRecipient,
      showAccountInHeader,
      txData,
      gasIsLoading,
      gasFeeIsCustom,
      nativeCurrency,
      hardwareWalletRequiresConnection,
<<<<<<< HEAD
      image,
=======
      supportsEIP1559,
>>>>>>> 848a9729
      isFailedTransaction,
    } = this.props;
    const {
      submitting,
      submitError,
      submitWarning,
      ethGasPriceWarning,
      editingGas,
      userAcknowledgedGasMissing,
    } = this.state;

    const { name } = methodData;
    const { valid, errorKey } = this.getErrorKey();
    const hasSimulationError = Boolean(txData.simulationFails);
    const renderSimulationFailureWarning =
      hasSimulationError && !userAcknowledgedGasMissing;
    const {
      totalTx,
      positionOfCurrentTx,
      nextTxId,
      prevTxId,
      showNavigation,
      firstTx,
      lastTx,
      ofText,
      requestsWaitingText,
    } = this.getNavigateTxData();

    const isDisabled = () => {
      return userAcknowledgedGasMissing ? false : !valid;
    };

    let functionType = getMethodName(name);
    if (!functionType) {
      if (type) {
        functionType = getTransactionTypeTitle(t, type, nativeCurrency);
      } else {
        functionType = t('contractInteraction');
      }
    }

    return (
      <TransactionModalContextProvider
        actionKey={actionKey}
        methodData={methodData}
      >
        <ConfirmPageContainer
          fromName={fromName}
          fromAddress={fromAddress}
          showAccountInHeader={showAccountInHeader}
          toName={toName}
          toAddress={toAddress}
          toEns={toEns}
          toNickname={toNickname}
          showEdit={Boolean(onEdit) && !isFailedTransaction}
          action={functionType}
          title={title}
          image={image}
          titleComponent={this.renderTitleComponent()}
          subtitleComponent={this.renderSubtitleComponent()}
          hideSubtitle={hideSubtitle}
          detailsComponent={this.renderDetails()}
          dataComponent={this.renderData(functionType)}
          dataHexComponent={this.renderDataHex(functionType)}
          contentComponent={contentComponent}
          nonce={customNonceValue || nonce}
          unapprovedTxCount={unapprovedTxCount}
          identiconAddress={identiconAddress}
          errorMessage={submitError}
          errorKey={errorKey}
          hasSimulationError={hasSimulationError}
          warning={submitWarning}
          totalTx={totalTx}
          positionOfCurrentTx={positionOfCurrentTx}
          nextTxId={nextTxId}
          prevTxId={prevTxId}
          showNavigation={showNavigation}
          onNextTx={(txId) => this.handleNextTx(txId)}
          firstTx={firstTx}
          lastTx={lastTx}
          ofText={ofText}
          requestsWaitingText={requestsWaitingText}
          hideUserAcknowledgedGasMissing={!isDisabled()}
          disabled={
            renderSimulationFailureWarning ||
            !valid ||
            submitting ||
            hardwareWalletRequiresConnection ||
            (gasIsLoading && !gasFeeIsCustom)
          }
          onEdit={() => this.handleEdit()}
          onCancelAll={() => this.handleCancelAll()}
          onCancel={() => this.handleCancel()}
          onSubmit={() =>
            isFailedTransaction
              ? this.handleFailedTxClose()
              : this.handleSubmit()
          }
<<<<<<< HEAD
=======
          onConfirmAnyways={() => this.handleConfirmAnyways()}
>>>>>>> 848a9729
          setUserAcknowledgedGasMissing={this.setUserAcknowledgedGasMissing}
          hideSenderToRecipient={hideSenderToRecipient}
          origin={txData.origin}
          ethGasPriceWarning={ethGasPriceWarning}
          editingGas={editingGas}
          handleCloseEditGas={() => this.handleCloseEditGas()}
          currentTransaction={txData}
<<<<<<< HEAD
          supportsEIP1559V2={this.supportsEIP1559V2}
=======
          supportsEIP1559V2={
            EIP_1559_V2_ENABLED &&
            supportsEIP1559 &&
            !isLegacyTransaction(txData)
          }
>>>>>>> 848a9729
          isFailedTransaction={isFailedTransaction}
        />
      </TransactionModalContextProvider>
    );
  }
}<|MERGE_RESOLUTION|>--- conflicted
+++ resolved
@@ -1,7 +1,6 @@
 import React, { Component } from 'react';
 import PropTypes from 'prop-types';
 import ConfirmPageContainer from '../../components/app/confirm-page-container';
-import TransactionDecoding from '../../components/app/transaction-decoding';
 import { isBalanceSufficient } from '../send/send.utils';
 import {
   addHexes,
@@ -19,12 +18,9 @@
   GAS_PRICE_FETCH_FAILURE_ERROR_KEY,
 } from '../../helpers/constants/error-keys';
 import UserPreferencedCurrencyDisplay from '../../components/app/user-preferenced-currency-display';
-import CopyRawData from '../../components/app/transaction-decoding/components/ui/copy-raw-data';
-
 import { PRIMARY, SECONDARY } from '../../helpers/constants/common';
 import TextField from '../../components/ui/text-field';
 import ActionableMessage from '../../components/ui/actionable-message';
-import Disclosure from '../../components/ui/disclosure';
 import {
   TRANSACTION_TYPES,
   TRANSACTION_STATUSES,
@@ -41,7 +37,6 @@
 import TransactionDetailItem from '../../components/app/transaction-detail-item/transaction-detail-item.component';
 import InfoTooltip from '../../components/ui/info-tooltip/info-tooltip';
 import LoadingHeartBeat from '../../components/ui/loading-heartbeat';
-import GasDetailsItem from '../../components/app/gas-details-item';
 import GasTiming from '../../components/app/gas-timing/gas-timing.component';
 import LedgerInstructionField from '../../components/app/ledger-instruction-field';
 import MultiLayerFeeMessage from '../../components/app/multilayer-fee-message';
@@ -61,10 +56,15 @@
 import Typography from '../../components/ui/typography/typography';
 import { MIN_GAS_LIMIT_DEC } from '../send/send.constants';
 
+import GasDetailsItem from './gas-details-item';
 import TransactionAlerts from './transaction-alerts';
 
+// eslint-disable-next-line prefer-destructuring
+const EIP_1559_V2_ENABLED =
+  process.env.EIP_1559_V2 === true || process.env.EIP_1559_V2 === 'true';
+
 const renderHeartBeatIfNotInTest = () =>
-  process.env.IN_TEST ? null : <LoadingHeartBeat />;
+  process.env.IN_TEST === 'true' ? null : <LoadingHeartBeat />;
 
 export default class ConfirmTransactionBase extends Component {
   static contextTypes = {
@@ -110,14 +110,12 @@
     actionKey: PropTypes.string,
     contentComponent: PropTypes.node,
     dataComponent: PropTypes.node,
-    dataHexComponent: PropTypes.node,
     hideData: PropTypes.bool,
     hideSubtitle: PropTypes.bool,
     identiconAddress: PropTypes.string,
     onEdit: PropTypes.func,
     subtitleComponent: PropTypes.node,
     title: PropTypes.string,
-    image: PropTypes.string,
     type: PropTypes.string,
     getNextNonce: PropTypes.func,
     nextNonce: PropTypes.number,
@@ -143,16 +141,9 @@
     supportsEIP1559: PropTypes.bool,
     hardwareWalletRequiresConnection: PropTypes.bool,
     isMultiLayerFeeNetwork: PropTypes.bool,
-<<<<<<< HEAD
-    eip1559V2Enabled: PropTypes.bool,
-    isFailedTransaction: PropTypes.bool,
-    removeTransactionToDisplayOnFailure: PropTypes.func,
-    addTransactionToDisplayOnFailure: PropTypes.func,
-=======
     isFailedTransaction: PropTypes.bool,
     removeTxFromFailedTxesToDisplay: PropTypes.func,
     addTxToFailedTxesToDisplay: PropTypes.func,
->>>>>>> 848a9729
   };
 
   state = {
@@ -373,15 +364,12 @@
         secondaryTotalTextOverride === undefined
       ) {
         return (
-          <div className="confirm-page-container-content__total-value">
-            <LoadingHeartBeat estimateUsed={this.props.txData?.userFeeLevel} />
-            <UserPreferencedCurrencyDisplay
-              type={PRIMARY}
-              key="total-detail-value"
-              value={hexTransactionTotal}
-              hideLabel={!useNativeCurrencyAsPrimaryCurrency}
-            />
-          </div>
+          <UserPreferencedCurrencyDisplay
+            type={PRIMARY}
+            key="total-detail-value"
+            value={hexTransactionTotal}
+            hideLabel={!useNativeCurrencyAsPrimaryCurrency}
+          />
         );
       }
       return useNativeCurrencyAsPrimaryCurrency
@@ -395,15 +383,12 @@
         secondaryTotalTextOverride === undefined
       ) {
         return (
-          <div className="confirm-page-container-content__total-value">
-            <LoadingHeartBeat estimateUsed={this.props.txData?.userFeeLevel} />
-            <UserPreferencedCurrencyDisplay
-              type={SECONDARY}
-              key="total-detail-text"
-              value={hexTransactionTotal}
-              hideLabel={Boolean(useNativeCurrencyAsPrimaryCurrency)}
-            />
-          </div>
+          <UserPreferencedCurrencyDisplay
+            type={SECONDARY}
+            key="total-detail-text"
+            value={hexTransactionTotal}
+            hideLabel={Boolean(useNativeCurrencyAsPrimaryCurrency)}
+          />
         );
       }
       return useNativeCurrencyAsPrimaryCurrency
@@ -442,9 +427,21 @@
     ) : null;
 
     const renderGasDetailsItem = () => {
-      return this.supportsEIP1559V2 ? (
+      return EIP_1559_V2_ENABLED &&
+        supportsEIP1559 &&
+        !isLegacyTransaction(txData) ? (
         <GasDetailsItem
           key="gas_details"
+          hexMaximumTransactionFee={hexMaximumTransactionFee}
+          hexMinimumTransactionFee={hexMinimumTransactionFee}
+          isMainnet={isMainnet}
+          maxFeePerGas={maxFeePerGas}
+          maxPriorityFeePerGas={maxPriorityFeePerGas}
+          supportsEIP1559={supportsEIP1559}
+          txData={txData}
+          useNativeCurrencyAsPrimaryCurrency={
+            useNativeCurrencyAsPrimaryCurrency
+          }
           userAcknowledgedGasMissing={userAcknowledgedGasMissing}
         />
       ) : (
@@ -522,9 +519,9 @@
           subText={
             !isMultiLayerFeeNetwork && (
               <>
-                <strong key="editGasSubTextFeeLabel">
+                <b key="editGasSubTextFeeLabel">
                   {t('editGasSubTextFeeLabel')}
-                </strong>
+                </b>
                 <div
                   key="editGasSubTextFeeValue"
                   className="confirm-page-container-content__currency-container"
@@ -616,15 +613,12 @@
                 detailTotal={renderTotalDetailTotal()}
                 subTitle={t('transactionDetailGasTotalSubtitle')}
                 subText={
-                  <div className="confirm-page-container-content__total-amount">
-                    <LoadingHeartBeat
-                      estimateUsed={this.props.txData?.userFeeLevel}
-                    />
-                    <strong key="editGasSubTextAmountLabel">
+                  <>
+                    <b key="editGasSubTextAmountLabel">
                       {t('editGasSubTextAmountLabel')}
-                    </strong>{' '}
+                    </b>
                     {renderTotalMaxAmount()}
-                  </div>
+                  </>
                 }
               />
             ),
@@ -643,7 +637,7 @@
   renderData(functionType) {
     const { t } = this.context;
     const {
-      txData: { txParams } = {},
+      txData: { txParams: { data } = {} } = {},
       methodData: { params } = {},
       hideData,
       dataComponent,
@@ -652,10 +646,6 @@
     if (hideData) {
       return null;
     }
-
-    const functionParams = params?.length
-      ? `(${params.map(({ type }) => type).join(', ')})`
-      : '';
 
     return (
       dataComponent || (
@@ -663,41 +653,7 @@
           <div className="confirm-page-container-content__data-box-label">
             {`${t('functionType')}:`}
             <span className="confirm-page-container-content__function-type">
-              {`${functionType} ${functionParams}`}
-            </span>
-          </div>
-          <Disclosure>
-            <TransactionDecoding to={txParams?.to} inputData={txParams?.data} />
-          </Disclosure>
-        </div>
-      )
-    );
-  }
-
-  renderDataHex(functionType) {
-    const { t } = this.context;
-    const {
-      txData: { txParams } = {},
-      methodData: { params } = {},
-      hideData,
-      dataHexComponent,
-    } = this.props;
-
-    if (hideData || !txParams.to) {
-      return null;
-    }
-
-    const functionParams = params?.length
-      ? `(${params.map(({ type }) => type).join(', ')})`
-      : '';
-
-    return (
-      dataHexComponent || (
-        <div className="confirm-page-container-content__data">
-          <div className="confirm-page-container-content__data-box-label">
-            {`${t('functionType')}:`}
-            <span className="confirm-page-container-content__function-type">
-              {`${functionType} ${functionParams}`}
+              {functionType}
             </span>
           </div>
           {params && (
@@ -711,12 +667,9 @@
             </div>
           )}
           <div className="confirm-page-container-content__data-box-label">
-            {`${t('hexData')}: ${toBuffer(txParams?.data).length} bytes`}
+            {`${t('hexData')}: ${toBuffer(data).length} bytes`}
           </div>
-          <div className="confirm-page-container-content__data-box">
-            {txParams?.data}
-          </div>
-          <CopyRawData data={txParams?.data} />
+          <div className="confirm-page-container-content__data-box">{data}</div>
         </div>
       )
     );
@@ -795,19 +748,11 @@
     const {
       mostRecentOverviewPage,
       txData,
-<<<<<<< HEAD
-      removeTransactionToDisplayOnFailure,
-      history,
-    } = this.props;
-
-    removeTransactionToDisplayOnFailure(txData.id);
-=======
       removeTxFromFailedTxesToDisplay,
       history,
     } = this.props;
 
     removeTxFromFailedTxesToDisplay(txData.id);
->>>>>>> 848a9729
     history.push(mostRecentOverviewPage);
   }
 
@@ -822,11 +767,7 @@
       maxFeePerGas,
       maxPriorityFeePerGas,
       baseFeePerGas,
-<<<<<<< HEAD
-      addTransactionToDisplayOnFailure,
-=======
       addTxToFailedTxesToDisplay,
->>>>>>> 848a9729
     } = this.props;
     const { submitting } = this.state;
 
@@ -860,11 +801,7 @@
       () => {
         this._removeBeforeUnload();
 
-<<<<<<< HEAD
-        addTransactionToDisplayOnFailure(txData.id);
-=======
         addTxToFailedTxesToDisplay(txData.id);
->>>>>>> 848a9729
         sendTransaction(txData)
           .then(() => {
             clearConfirmTransaction();
@@ -902,7 +839,7 @@
         value={hexTransactionAmount}
         type={PRIMARY}
         showEthLogo
-        ethLogoHeight="28"
+        ethLogoHeight="26"
         hideLabel
       />
     );
@@ -1010,11 +947,6 @@
     this._beforeUnloadForGasPolling();
     this._removeBeforeUnload();
   }
-
-  supportsEIP1559V2 =
-    this.props.eip1559V2Enabled &&
-    this.props.supportsEIP1559 &&
-    !isLegacyTransaction(this.props.txData);
 
   render() {
     const { t } = this.context;
@@ -1043,11 +975,7 @@
       gasFeeIsCustom,
       nativeCurrency,
       hardwareWalletRequiresConnection,
-<<<<<<< HEAD
-      image,
-=======
       supportsEIP1559,
->>>>>>> 848a9729
       isFailedTransaction,
     } = this.props;
     const {
@@ -1088,7 +1016,6 @@
         functionType = t('contractInteraction');
       }
     }
-
     return (
       <TransactionModalContextProvider
         actionKey={actionKey}
@@ -1105,13 +1032,11 @@
           showEdit={Boolean(onEdit) && !isFailedTransaction}
           action={functionType}
           title={title}
-          image={image}
           titleComponent={this.renderTitleComponent()}
           subtitleComponent={this.renderSubtitleComponent()}
           hideSubtitle={hideSubtitle}
           detailsComponent={this.renderDetails()}
           dataComponent={this.renderData(functionType)}
-          dataHexComponent={this.renderDataHex(functionType)}
           contentComponent={contentComponent}
           nonce={customNonceValue || nonce}
           unapprovedTxCount={unapprovedTxCount}
@@ -1146,10 +1071,7 @@
               ? this.handleFailedTxClose()
               : this.handleSubmit()
           }
-<<<<<<< HEAD
-=======
           onConfirmAnyways={() => this.handleConfirmAnyways()}
->>>>>>> 848a9729
           setUserAcknowledgedGasMissing={this.setUserAcknowledgedGasMissing}
           hideSenderToRecipient={hideSenderToRecipient}
           origin={txData.origin}
@@ -1157,15 +1079,11 @@
           editingGas={editingGas}
           handleCloseEditGas={() => this.handleCloseEditGas()}
           currentTransaction={txData}
-<<<<<<< HEAD
-          supportsEIP1559V2={this.supportsEIP1559V2}
-=======
           supportsEIP1559V2={
             EIP_1559_V2_ENABLED &&
             supportsEIP1559 &&
             !isLegacyTransaction(txData)
           }
->>>>>>> 848a9729
           isFailedTransaction={isFailedTransaction}
         />
       </TransactionModalContextProvider>
