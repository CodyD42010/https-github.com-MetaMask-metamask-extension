--- conflicted
+++ resolved
@@ -246,18 +246,6 @@
       };
     }
 
-<<<<<<< HEAD
-    if (simulationFails) {
-      return {
-        valid: false,
-        errorKey: simulationFails.errorKey
-          ? simulationFails.errorKey
-          : TRANSACTION_ERROR_KEY,
-      };
-    }
-
-=======
->>>>>>> 534270c9
     if (noGasPrice && !gasFeeIsCustom) {
       return {
         valid: false,
@@ -334,13 +322,9 @@
       return this.state.confirmAnyways ? false : !valid;
     };
 
-<<<<<<< HEAD
-    const hasSimulationError = Boolean(this.props.txData.simulationFails);
-=======
     const hasSimulationError = Boolean(txData.simulationFails);
     const renderSimulationFailureWarning =
       hasSimulationError && !this.state.confirmAnyways;
->>>>>>> 534270c9
 
     const renderTotalMaxAmount = () => {
       if (
@@ -433,13 +417,6 @@
     ) : null;
 
     const renderGasDetailsItem = () => {
-<<<<<<< HEAD
-      if (hasSimulationError && !this.state.confirmAnyways) {
-        return null;
-      }
-
-=======
->>>>>>> 534270c9
       return EIP_1559_V2 ? (
         <GasDetailsItem
           key="gas_details"
@@ -574,16 +551,6 @@
       );
     };
 
-<<<<<<< HEAD
-    return (
-      <div className="confirm-page-container-content__details">
-        <TransactionDetail
-          disabled={isDisabled()}
-          onEdit={() => this.handleEditGas()}
-          rows={[
-            renderGasDetailsItem(),
-            isMultiLayerFeeNetwork && (
-=======
     const simulationFailureWarning = () => (
       <div className="confirm-page-container-content__error-container">
         <ActionableMessage
@@ -610,7 +577,6 @@
             renderSimulationFailureWarning && simulationFailureWarning(),
             !renderSimulationFailureWarning && renderGasDetailsItem(),
             !renderSimulationFailureWarning && isMultiLayerFeeNetwork && (
->>>>>>> 534270c9
               <MultiLayerFeeMessage
                 transaction={txData}
                 layer2fee={hexMinimumTransactionFee}
@@ -983,11 +949,8 @@
     const { name } = methodData;
     const { valid, errorKey } = this.getErrorKey();
     const hasSimulationError = Boolean(txData.simulationFails);
-<<<<<<< HEAD
-=======
     const renderSimulationFailureWarning =
       hasSimulationError && !confirmAnyways;
->>>>>>> 534270c9
     const {
       totalTx,
       positionOfCurrentTx,
@@ -1001,11 +964,7 @@
     } = this.getNavigateTxData();
 
     const isDisabled = () => {
-<<<<<<< HEAD
-      return this.state.confirmAnyways ? false : !valid;
-=======
       return confirmAnyways ? false : !valid;
->>>>>>> 534270c9
     };
 
     let functionType = getMethodName(name);
@@ -1053,12 +1012,8 @@
         requestsWaitingText={requestsWaitingText}
         hideConfirmAnyways={!isDisabled()}
         disabled={
-<<<<<<< HEAD
-          isDisabled() ||
-=======
           renderSimulationFailureWarning ||
           !valid ||
->>>>>>> 534270c9
           submitting ||
           hardwareWalletRequiresConnection ||
           (gasIsLoading && !gasFeeIsCustom)
