--- conflicted
+++ resolved
@@ -1,15 +1,11 @@
 import React, { Component } from 'react';
 import PropTypes from 'prop-types';
-import { isEqual } from 'lodash';
 import { ENVIRONMENT_TYPE_NOTIFICATION } from '../../../shared/constants/app';
 import { getEnvironmentType } from '../../../app/scripts/lib/util';
-import ConfirmPageContainer from '../../components/app/confirm-page-container';
+import ConfirmPageContainer, {
+  ConfirmDetailRow,
+} from '../../components/app/confirm-page-container';
 import { isBalanceSufficient } from '../send/send.utils';
-import {
-  addHexes,
-  hexToDecimal,
-  hexWEIToDecGWEI,
-} from '../../helpers/utils/conversions.util';
 import {
   CONFIRM_TRANSACTION_ROUTE,
   DEFAULT_ROUTE,
@@ -23,48 +19,16 @@
 } from '../../helpers/constants/error-keys';
 import UserPreferencedCurrencyDisplay from '../../components/app/user-preferenced-currency-display';
 import { PRIMARY, SECONDARY } from '../../helpers/constants/common';
-<<<<<<< HEAD
-=======
 import AdvancedGasInputs from '../../components/app/gas-customization/advanced-gas-inputs';
->>>>>>> 9a9eef56
 import TextField from '../../components/ui/text-field';
 import {
   TRANSACTION_TYPES,
   TRANSACTION_STATUSES,
 } from '../../../shared/constants/transaction';
 import { getTransactionTypeTitle } from '../../helpers/utils/transactions.util';
+import ErrorMessage from '../../components/ui/error-message';
 import { toBuffer } from '../../../shared/modules/buffer-utils';
 import { hexToDecimal } from '../../../shared/modules/conversion-util';
-
-import TransactionDetail from '../../components/app/transaction-detail/transaction-detail.component';
-import TransactionDetailItem from '../../components/app/transaction-detail-item/transaction-detail-item.component';
-import InfoTooltip from '../../components/ui/info-tooltip/info-tooltip';
-import LoadingHeartBeat from '../../components/ui/loading-heartbeat';
-import GasTiming from '../../components/app/gas-timing/gas-timing.component';
-import LedgerInstructionField from '../../components/app/ledger-instruction-field';
-
-import {
-  COLORS,
-  FONT_STYLE,
-  TYPOGRAPHY,
-} from '../../helpers/constants/design-system';
-import {
-  disconnectGasFeeEstimatePoller,
-  getGasFeeEstimatesAndStartPolling,
-  addPollingTokenToAppState,
-  removePollingTokenFromAppState,
-} from '../../store/actions';
-
-import Typography from '../../components/ui/typography/typography';
-import { MIN_GAS_LIMIT_DEC } from '../send/send.constants';
-
-import GasDetailsItem from './gas-details-item';
-
-// eslint-disable-next-line prefer-destructuring
-const EIP_1559_V2 = process.env.EIP_1559_V2;
-
-const renderHeartBeatIfNotInTest = () =>
-  process.env.IN_TEST === 'true' ? null : <LoadingHeartBeat />;
 
 export default class ConfirmTransactionBase extends Component {
   static contextTypes = {
@@ -84,15 +48,17 @@
     fromAddress: PropTypes.string,
     fromName: PropTypes.string,
     hexTransactionAmount: PropTypes.string,
-    hexMinimumTransactionFee: PropTypes.string,
-    hexMaximumTransactionFee: PropTypes.string,
+    hexTransactionFee: PropTypes.string,
     hexTransactionTotal: PropTypes.string,
+    isTxReprice: PropTypes.bool,
     methodData: PropTypes.object,
     nonce: PropTypes.string,
     useNonceField: PropTypes.bool,
     customNonceValue: PropTypes.string,
     updateCustomNonce: PropTypes.func,
+    assetImage: PropTypes.string,
     sendTransaction: PropTypes.func,
+    showCustomizeGasModal: PropTypes.func,
     showTransactionConfirmedModal: PropTypes.func,
     showRejectTransactionsConfirmationModal: PropTypes.func,
     toAddress: PropTypes.string,
@@ -105,17 +71,28 @@
     txData: PropTypes.object,
     unapprovedTxCount: PropTypes.number,
     currentNetworkUnapprovedTxs: PropTypes.object,
+    updateGasAndCalculate: PropTypes.func,
     customGas: PropTypes.object,
     // Component props
     actionKey: PropTypes.string,
     contentComponent: PropTypes.node,
     dataComponent: PropTypes.node,
+    primaryTotalTextOverride: PropTypes.oneOfType([
+      PropTypes.string,
+      PropTypes.node,
+    ]),
+    secondaryTotalTextOverride: PropTypes.string,
     hideData: PropTypes.bool,
     hideSubtitle: PropTypes.bool,
     identiconAddress: PropTypes.string,
     onEdit: PropTypes.func,
+    setMetaMetricsSendCount: PropTypes.func,
+    metaMetricsSendCount: PropTypes.number,
     subtitleComponent: PropTypes.node,
     title: PropTypes.string,
+    advancedInlineGasShown: PropTypes.bool,
+    insufficientBalance: PropTypes.bool,
+    hideFiatConversion: PropTypes.bool,
     type: PropTypes.string,
     getNextNonce: PropTypes.func,
     nextNonce: PropTypes.number,
@@ -123,28 +100,10 @@
     hideSenderToRecipient: PropTypes.bool,
     showAccountInHeader: PropTypes.bool,
     mostRecentOverviewPage: PropTypes.string.isRequired,
+    isMainnet: PropTypes.bool,
     isEthGasPrice: PropTypes.bool,
     noGasPrice: PropTypes.bool,
     setDefaultHomeActiveTabName: PropTypes.func,
-    primaryTotalTextOverride: PropTypes.string,
-    secondaryTotalTextOverride: PropTypes.string,
-    gasIsLoading: PropTypes.bool,
-    primaryTotalTextOverrideMaxAmount: PropTypes.string,
-    useNativeCurrencyAsPrimaryCurrency: PropTypes.bool,
-    maxFeePerGas: PropTypes.string,
-    maxPriorityFeePerGas: PropTypes.string,
-    baseFeePerGas: PropTypes.string,
-    isMainnet: PropTypes.bool,
-    gasFeeIsCustom: PropTypes.bool,
-    showLedgerSteps: PropTypes.bool.isRequired,
-    nativeCurrency: PropTypes.string,
-    supportsEIP1559: PropTypes.bool,
-    hardwareWalletRequiresConnection: PropTypes.bool,
-    fetchOptimismL1Fee: PropTypes.func.isRequired,
-    isOptimism: PropTypes.bool,
-    hexEstimatedL1Fee: PropTypes.string.isRequired,
-    isStandardNetwork: PropTypes.bool,
-    multilayerTotal: PropTypes.bool,
   };
 
   state = {
@@ -152,7 +111,6 @@
     submitError: null,
     submitWarning: '',
     ethGasPriceWarning: '',
-    editingGas: false,
   };
 
   componentDidUpdate(prevProps) {
@@ -167,9 +125,6 @@
       tryReverseResolveAddress,
       isEthGasPrice,
       setDefaultHomeActiveTabName,
-      fetchOptimismL1Fee,
-      txData,
-      isOptimism,
     } = this.props;
     const {
       customNonceValue: prevCustomNonceValue,
@@ -222,30 +177,23 @@
         });
       }
     }
-
-    if (isOptimism && !isEqual(txData, prevProps.txData)) {
-      console.log('[componentDidUpdate] Fetching Optimism L1 fee...');
-      // here `txData` is the same thing as `txMeta` elsewhere
-      fetchOptimismL1Fee(txData);
-    }
   }
 
   getErrorKey() {
     const {
       balance,
       conversionRate,
-      hexMaximumTransactionFee,
+      hexTransactionFee,
       txData: { simulationFails, txParams: { value: amount } = {} } = {},
       customGas,
       noGasPrice,
-      gasFeeIsCustom,
     } = this.props;
 
     const insufficientBalance =
       balance &&
       !isBalanceSufficient({
         amount,
-        gasTotal: hexMaximumTransactionFee || '0x0',
+        gasTotal: hexTransactionFee || '0x0',
         balance,
         conversionRate,
       });
@@ -257,7 +205,7 @@
       };
     }
 
-    if (hexToDecimal(customGas.gasLimit) < Number(MIN_GAS_LIMIT_DEC)) {
+    if (hexToDecimal(customGas.gasLimit) < 21000) {
       return {
         valid: false,
         errorKey: GAS_LIMIT_TOO_LOW_ERROR_KEY,
@@ -273,7 +221,7 @@
       };
     }
 
-    if (noGasPrice && !gasFeeIsCustom) {
+    if (noGasPrice) {
       return {
         valid: false,
         errorKey: GAS_PRICE_FETCH_FAILURE_ERROR_KEY,
@@ -287,6 +235,7 @@
 
   handleEditGas() {
     const {
+      showCustomizeGasModal,
       actionKey,
       txData: { origin },
       methodData = {},
@@ -308,363 +257,125 @@
       },
     });
 
-    this.setState({ editingGas: true });
-  }
-
-  handleCloseEditGas() {
-    this.setState({ editingGas: false });
+    showCustomizeGasModal();
   }
 
   renderDetails() {
     const {
       primaryTotalTextOverride,
       secondaryTotalTextOverride,
-      hexMinimumTransactionFee,
-      hexMaximumTransactionFee,
+      hexTransactionFee,
       hexTransactionTotal,
       useNonceField,
       customNonceValue,
       updateCustomNonce,
+      advancedInlineGasShown,
+      customGas,
+      insufficientBalance,
+      updateGasAndCalculate,
+      hideFiatConversion,
       nextNonce,
       getNextNonce,
-      txData,
-      useNativeCurrencyAsPrimaryCurrency,
-      primaryTotalTextOverrideMaxAmount,
-      maxFeePerGas,
-      maxPriorityFeePerGas,
       isMainnet,
-      showLedgerSteps,
-      supportsEIP1559,
-      isOptimism,
-      hexEstimatedL1Fee,
-      isStandardNetwork,
-      multilayerTotal,
+      isEthGasPrice,
+      noGasPrice,
     } = this.props;
     const { t } = this.context;
 
-    const renderEstimatedL2GasFeeItem = () => {
-      if (isOptimism) {
-        const detailTitle = (
-          <>
-            {t('transactionDetailL2GasHeading')}
-            <InfoTooltip
-              contentText={
-                txData.dappSuggestedGasFees ? (
-                  t('transactionDetailDappGasTooltip')
-                ) : (
-                  <>
-                    <p>{t('multilayerNetworkGasInfo')}</p>
-                  </>
-                )
+    const notMainnetOrTest = !(isMainnet || process.env.IN_TEST);
+    const gasPriceFetchFailure = isEthGasPrice || noGasPrice;
+
+    return (
+      <div className="confirm-page-container-content__details">
+        <div className="confirm-page-container-content__gas-fee">
+          <ConfirmDetailRow
+            label={t('gasFee')}
+            value={hexTransactionFee}
+            headerText={notMainnetOrTest || gasPriceFetchFailure ? '' : 'Edit'}
+            headerTextClassName={
+              notMainnetOrTest || gasPriceFetchFailure
+                ? ''
+                : 'confirm-detail-row__header-text--edit'
+            }
+            onHeaderClick={
+              notMainnetOrTest || gasPriceFetchFailure
+                ? null
+                : () => this.handleEditGas()
+            }
+            secondaryText={
+              hideFiatConversion ? t('noConversionRateAvailable') : ''
+            }
+          />
+          {advancedInlineGasShown ||
+          notMainnetOrTest ||
+          gasPriceFetchFailure ? (
+            <AdvancedGasInputs
+              updateCustomGasPrice={(newGasPrice) =>
+                updateGasAndCalculate({ ...customGas, gasPrice: newGasPrice })
               }
-              position="top"
-            >
-              <i className="fa fa-info-circle" />
-            </InfoTooltip>
-          </>
-        );
-
-        const detailText = isStandardNetwork && (
-          <div className="confirm-page-container-content__currency-container">
-            {renderHeartBeatIfNotInTest()}
-            <UserPreferencedCurrencyDisplay
-              type={SECONDARY}
-              value={hexMinimumTransactionFee}
-              hideLabel={Boolean(useNativeCurrencyAsPrimaryCurrency)}
+              updateCustomGasLimit={(newGasLimit) =>
+                updateGasAndCalculate({ ...customGas, gasLimit: newGasLimit })
+              }
+              customGasPrice={customGas.gasPrice}
+              customGasLimit={customGas.gasLimit}
+              insufficientBalance={insufficientBalance}
+              customPriceIsSafe
+              isSpeedUp={false}
             />
-          </div>
-        );
-
-        const detailTotal = (
-          <div className="confirm-page-container-content__currency-container">
-            {renderHeartBeatIfNotInTest()}
-            <UserPreferencedCurrencyDisplay
-              type={PRIMARY}
-              value={hexMinimumTransactionFee}
-              hideLabel={!useNativeCurrencyAsPrimaryCurrency}
-              numberOfDecimals={15}
-            />
-          </div>
-        );
-
-        return (
-          <TransactionDetailItem
-            key="l2-gas-fee-item"
-            detailTitle={detailTitle}
-            detailTitleColor={COLORS.BLACK}
-            detailText={detailText}
-            detailTotal={detailTotal}
-          />
-        );
-      }
-      return null;
-    };
-
-    const renderEstimatedL1GasFeeItem = () => {
-      const detailTitle = (
-        <>
-          {isStandardNetwork
-            ? t('transactionDetailGasHeading')
-            : t('transactionDetailL1GasHeading')}
-          {isStandardNetwork ? (
-            <InfoTooltip
-              contentText={
-                txData.dappSuggestedGasFees ? (
-                  t('transactionDetailDappGasTooltip')
-                ) : (
-                  <>
-                    <p>
-                      {t('transactionDetailGasTooltipIntro', [
-                        isMainnet ? t('networkNameEthereum') : '',
-                      ])}
-                    </p>
-                    <p>{t('transactionDetailGasTooltipExplanation')}</p>
-                    <p>
-                      <a
-                        href="https://community.metamask.io/t/what-is-gas-why-do-transactions-take-so-long/3172"
-                        target="_blank"
-                        rel="noopener noreferrer"
-                      >
-                        {t('transactionDetailGasTooltipConversion')}
-                      </a>
-                    </p>
-                  </>
-                )
-              }
-              position="top"
-            >
-              <i className="fa fa-info-circle" />
-            </InfoTooltip>
           ) : null}
-        </>
-      );
-
-      const detailText = isStandardNetwork && (
-        <div className="confirm-page-container-content__currency-container">
-          {renderHeartBeatIfNotInTest()}
-          <UserPreferencedCurrencyDisplay
-            type={SECONDARY}
-            value={hexMinimumTransactionFee}
-            hideLabel={Boolean(useNativeCurrencyAsPrimaryCurrency)}
+          {noGasPrice ? (
+            <div className="confirm-page-container-content__error-container">
+              <ErrorMessage errorKey={GAS_PRICE_FETCH_FAILURE_ERROR_KEY} />
+            </div>
+          ) : null}
+        </div>
+        <div
+          className={
+            useNonceField ? 'confirm-page-container-content__gas-fee' : null
+          }
+        >
+          <ConfirmDetailRow
+            label={t('total')}
+            value={hexTransactionTotal}
+            primaryText={primaryTotalTextOverride}
+            secondaryText={
+              hideFiatConversion
+                ? t('noConversionRateAvailable')
+                : secondaryTotalTextOverride
+            }
+            headerText={t('amountGasFee')}
+            headerTextClassName="confirm-detail-row__header-text--total"
+            primaryValueTextColor="#2f9ae0"
           />
         </div>
-      );
-
-      const detailTotal = (
-        <div className="confirm-page-container-content__currency-container">
-          {renderHeartBeatIfNotInTest()}
-          <UserPreferencedCurrencyDisplay
-            type={PRIMARY}
-            value={hexEstimatedL1Fee || hexMinimumTransactionFee}
-            hideLabel={!useNativeCurrencyAsPrimaryCurrency}
-            numberOfDecimals={hexEstimatedL1Fee ? 18 : null}
-          />
-        </div>
-      );
-
-      const subTitle = isStandardNetwork ? (
-        <>
-          {txData.dappSuggestedGasFees ? (
-            <Typography
-              variant={TYPOGRAPHY.H7}
-              fontStyle={FONT_STYLE.ITALIC}
-              color={COLORS.UI4}
-            >
-              {t('transactionDetailDappGasMoreInfo')}
-            </Typography>
-          ) : (
-            ''
-          )}
-          {supportsEIP1559 && (
-            <GasTiming
-              maxPriorityFeePerGas={hexWEIToDecGWEI(
-                maxPriorityFeePerGas || txData.txParams.maxPriorityFeePerGas,
-              )}
-              maxFeePerGas={hexWEIToDecGWEI(
-                maxFeePerGas || txData.txParams.maxFeePerGas,
-              )}
-            />
-          )}
-        </>
-      ) : null;
-
-      const subText = isStandardNetwork
-        ? t('editGasSubTextFee', [
-            <b key="editGasSubTextFeeLabel">{t('editGasSubTextFeeLabel')}</b>,
-            <div
-              key="editGasSubTextFeeValue"
-              className="confirm-page-container-content__currency-container"
-            >
-              {renderHeartBeatIfNotInTest()}
-              <UserPreferencedCurrencyDisplay
-                key="editGasSubTextFeeAmount"
-                type={PRIMARY}
-                value={hexMaximumTransactionFee}
-                hideLabel={!useNativeCurrencyAsPrimaryCurrency}
-              />
-            </div>,
-          ])
-        : null;
-
-      return (
-        <TransactionDetailItem
-          key="l1-gas-fee-item"
-          detailTitle={detailTitle}
-          detailTitleColor={COLORS.BLACK}
-          detailText={detailText}
-          detailTotal={detailTotal}
-          subTitle={subTitle}
-          subText={subText}
-        />
-      );
-    };
-
-    const renderTotalMaxAmount = () => {
-      if (
-        primaryTotalTextOverrideMaxAmount === undefined &&
-        secondaryTotalTextOverride === undefined
-      ) {
-        // Native Send
-        return (
-          <UserPreferencedCurrencyDisplay
-            type={PRIMARY}
-            key="total-max-amount"
-            value={addHexes(txData.txParams.value, hexMaximumTransactionFee)}
-            hideLabel={!useNativeCurrencyAsPrimaryCurrency}
-          />
-        );
-      }
-
-      // Token send
-      return useNativeCurrencyAsPrimaryCurrency
-        ? primaryTotalTextOverrideMaxAmount
-        : secondaryTotalTextOverride;
-    };
-
-    const renderTotalDetailTotal = () => {
-      if (
-        primaryTotalTextOverride === undefined &&
-        secondaryTotalTextOverride === undefined
-      ) {
-        return (
-          <UserPreferencedCurrencyDisplay
-            type={PRIMARY}
-            key="total-detail-value"
-            value={hexTransactionTotal}
-            hideLabel={!useNativeCurrencyAsPrimaryCurrency}
-          />
-        );
-      }
-      return useNativeCurrencyAsPrimaryCurrency
-        ? primaryTotalTextOverride
-        : secondaryTotalTextOverride;
-    };
-
-    const renderTotalDetailText = () => {
-      if (
-        primaryTotalTextOverride === undefined &&
-        secondaryTotalTextOverride === undefined
-      ) {
-        return (
-          <UserPreferencedCurrencyDisplay
-            type={SECONDARY}
-            key="total-detail-text"
-            value={multilayerTotal || hexTransactionTotal}
-            hideLabel={useNativeCurrencyAsPrimaryCurrency && !multilayerTotal}
-            numberOfDecimals={multilayerTotal ? 18 : null}
-          />
-        );
-      }
-      return useNativeCurrencyAsPrimaryCurrency
-        ? secondaryTotalTextOverride
-        : primaryTotalTextOverride;
-    };
-
-    const renderEstimatedTotalItem = () => {
-      const subTitle = isStandardNetwork
-        ? t('transactionDetailGasTotalSubtitle')
-        : null;
-
-      const subText = isStandardNetwork
-        ? t('editGasSubTextAmount', [
-            <b key="editGasSubTextAmountLabel">
-              {t('editGasSubTextAmountLabel')}
-            </b>,
-            renderTotalMaxAmount(),
-          ])
-        : null;
-
-      return (
-        <TransactionDetailItem
-          key="total-item"
-          detailTitle={t('total')}
-          detailText={renderTotalDetailText()}
-          detailTotal={isStandardNetwork && renderTotalDetailTotal()}
-          subTitle={subTitle}
-          subText={subText}
-        />
-      );
-    };
-
-    const nonceField = useNonceField ? (
-      <div>
-        <div className="confirm-detail-row">
-          <div className="confirm-detail-row__label">
-            {t('nonceFieldHeading')}
+        {useNonceField ? (
+          <div>
+            <div className="confirm-detail-row">
+              <div className="confirm-detail-row__label">
+                {t('nonceFieldHeading')}
+              </div>
+              <div className="custom-nonce-input">
+                <TextField
+                  type="number"
+                  min="0"
+                  placeholder={
+                    typeof nextNonce === 'number' ? nextNonce.toString() : null
+                  }
+                  onChange={({ target: { value } }) => {
+                    if (!value.length || Number(value) < 0) {
+                      updateCustomNonce('');
+                    } else {
+                      updateCustomNonce(String(Math.floor(value)));
+                    }
+                    getNextNonce();
+                  }}
+                  fullWidth
+                  margin="dense"
+                  value={customNonceValue || ''}
+                />
+              </div>
+            </div>
           </div>
-          <div className="custom-nonce-input">
-            <TextField
-              type="number"
-              min="0"
-              placeholder={
-                typeof nextNonce === 'number' ? nextNonce.toString() : null
-              }
-              onChange={({ target: { value } }) => {
-                if (!value.length || Number(value) < 0) {
-                  updateCustomNonce('');
-                } else {
-                  updateCustomNonce(String(Math.floor(value)));
-                }
-                getNextNonce();
-              }}
-              fullWidth
-              margin="dense"
-              value={customNonceValue || ''}
-            />
-          </div>
-        </div>
-      </div>
-    ) : null;
-
-    const rows = [
-      EIP_1559_V2 ? (
-        <GasDetailsItem
-          key="gas_details"
-          hexMaximumTransactionFee={hexMaximumTransactionFee}
-          hexMinimumTransactionFee={hexMinimumTransactionFee}
-          isMainnet={isMainnet}
-          maxFeePerGas={maxFeePerGas}
-          maxPriorityFeePerGas={maxPriorityFeePerGas}
-          supportsEIP1559={supportsEIP1559}
-          txData={txData}
-          useNativeCurrencyAsPrimaryCurrency={
-            useNativeCurrencyAsPrimaryCurrency
-          }
-        />
-      ) : null,
-      renderEstimatedL2GasFeeItem(),
-      renderEstimatedL1GasFeeItem(),
-      renderEstimatedTotalItem(),
-    ];
-
-    return (
-      <div className="confirm-page-container-content__details">
-        <TransactionDetail onEdit={() => this.handleEditGas()} rows={rows} />
-        {nonceField}
-        {showLedgerSteps ? (
-          <LedgerInstructionField
-            showDataInstruction={Boolean(txData.txParams?.data)}
-          />
         ) : null}
       </div>
     );
@@ -763,16 +474,35 @@
   }
 
   handleCancel() {
+    const { metricsEvent } = this.context;
     const {
       txData,
       cancelTransaction,
       history,
       mostRecentOverviewPage,
       clearConfirmTransaction,
+      actionKey,
+      txData: { origin },
+      methodData = {},
       updateCustomNonce,
     } = this.props;
 
     this._removeBeforeUnload();
+    metricsEvent({
+      eventOpts: {
+        category: 'Transactions',
+        action: 'Confirm Screen',
+        name: 'Cancel',
+      },
+      customVariables: {
+        recipientKnown: null,
+        functionType:
+          actionKey ||
+          getMethodName(methodData.name) ||
+          TRANSACTION_TYPES.CONTRACT_INTERACTION,
+        origin,
+      },
+    });
     updateCustomNonce('');
     cancelTransaction(txData).then(() => {
       clearConfirmTransaction();
@@ -781,39 +511,24 @@
   }
 
   handleSubmit() {
-    const {
+    const { metricsEvent } = this.context;
+    const {
+      txData: { origin },
       sendTransaction,
       clearConfirmTransaction,
       txData,
       history,
+      actionKey,
       mostRecentOverviewPage,
+      metaMetricsSendCount = 0,
+      setMetaMetricsSendCount,
+      methodData = {},
       updateCustomNonce,
-      maxFeePerGas,
-      maxPriorityFeePerGas,
-      baseFeePerGas,
     } = this.props;
     const { submitting } = this.state;
 
     if (submitting) {
       return;
-    }
-
-    if (baseFeePerGas) {
-      txData.estimatedBaseFee = baseFeePerGas;
-    }
-
-    if (maxFeePerGas) {
-      txData.txParams = {
-        ...txData.txParams,
-        maxFeePerGas,
-      };
-    }
-
-    if (maxPriorityFeePerGas) {
-      txData.txParams = {
-        ...txData.txParams,
-        maxPriorityFeePerGas,
-      };
     }
 
     this.setState(
@@ -823,27 +538,44 @@
       },
       () => {
         this._removeBeforeUnload();
-
-        sendTransaction(txData)
-          .then(() => {
-            clearConfirmTransaction();
-            this.setState(
-              {
+        metricsEvent({
+          eventOpts: {
+            category: 'Transactions',
+            action: 'Confirm Screen',
+            name: 'Transaction Completed',
+          },
+          customVariables: {
+            recipientKnown: null,
+            functionType:
+              actionKey ||
+              getMethodName(methodData.name) ||
+              TRANSACTION_TYPES.CONTRACT_INTERACTION,
+            origin,
+          },
+        });
+
+        setMetaMetricsSendCount(metaMetricsSendCount + 1).then(() => {
+          sendTransaction(txData)
+            .then(() => {
+              clearConfirmTransaction();
+              this.setState(
+                {
+                  submitting: false,
+                },
+                () => {
+                  history.push(mostRecentOverviewPage);
+                  updateCustomNonce('');
+                },
+              );
+            })
+            .catch((error) => {
+              this.setState({
                 submitting: false,
-              },
-              () => {
-                history.push(mostRecentOverviewPage);
-                updateCustomNonce('');
-              },
-            );
-          })
-          .catch((error) => {
-            this.setState({
-              submitting: false,
-              submitError: error.message,
+                submitError: error.message,
+              });
+              updateCustomNonce('');
             });
-            updateCustomNonce('');
-          });
+        });
       },
     );
   }
@@ -910,35 +642,33 @@
   }
 
   _beforeUnload = () => {
-    const { txData: { id } = {}, cancelTransaction } = this.props;
+    const { txData: { origin, id } = {}, cancelTransaction } = this.props;
+    const { metricsEvent } = this.context;
+    metricsEvent({
+      eventOpts: {
+        category: 'Transactions',
+        action: 'Confirm Screen',
+        name: 'Cancel Tx Via Notification Close',
+      },
+      customVariables: {
+        origin,
+      },
+    });
     cancelTransaction({ id });
-  };
-
-  _beforeUnloadForGasPolling = () => {
-    this._isMounted = false;
-    if (this.state.pollingToken) {
-      disconnectGasFeeEstimatePoller(this.state.pollingToken);
-      removePollingTokenFromAppState(this.state.pollingToken);
-    }
   };
 
   _removeBeforeUnload = () => {
     if (getEnvironmentType() === ENVIRONMENT_TYPE_NOTIFICATION) {
       window.removeEventListener('beforeunload', this._beforeUnload);
     }
-    window.removeEventListener('beforeunload', this._beforeUnloadForGasPolling);
   };
 
   componentDidMount() {
-    this._isMounted = true;
     const {
       toAddress,
       txData: { origin } = {},
       getNextNonce,
       tryReverseResolveAddress,
-      isOptimism,
-      fetchOptimismL1Fee,
-      txData,
     } = this.props;
     const { metricsEvent } = this.context;
     metricsEvent({
@@ -960,39 +690,16 @@
     if (toAddress) {
       tryReverseResolveAddress(toAddress);
     }
-
-    /**
-     * This makes a request to get estimates and begin polling, keeping track of the poll
-     * token in component state.
-     * It then disconnects polling upon componentWillUnmount. If the hook is unmounted
-     * while waiting for `getGasFeeEstimatesAndStartPolling` to resolve, the `_isMounted`
-     * flag ensures that a call to disconnect happens after promise resolution.
-     */
-    getGasFeeEstimatesAndStartPolling().then((pollingToken) => {
-      if (this._isMounted) {
-        addPollingTokenToAppState(pollingToken);
-        this.setState({ pollingToken });
-      } else {
-        disconnectGasFeeEstimatePoller(pollingToken);
-        removePollingTokenFromAppState(this.state.pollingToken);
-      }
-    });
-    window.addEventListener('beforeunload', this._beforeUnloadForGasPolling);
-
-    if (isOptimism) {
-      // here `txData` is the same thing as `txMeta` elsewhere
-      fetchOptimismL1Fee(txData);
-    }
   }
 
   componentWillUnmount() {
-    this._beforeUnloadForGasPolling();
     this._removeBeforeUnload();
   }
 
   render() {
     const { t } = this.context;
     const {
+      isTxReprice,
       fromName,
       fromAddress,
       toName,
@@ -1007,22 +714,18 @@
       onEdit,
       nonce,
       customNonceValue,
+      assetImage,
       unapprovedTxCount,
       type,
       hideSenderToRecipient,
       showAccountInHeader,
       txData,
-      gasIsLoading,
-      gasFeeIsCustom,
-      nativeCurrency,
-      hardwareWalletRequiresConnection,
     } = this.props;
     const {
       submitting,
       submitError,
       submitWarning,
       ethGasPriceWarning,
-      editingGas,
     } = this.state;
 
     const { name } = methodData;
@@ -1042,7 +745,7 @@
     let functionType = getMethodName(name);
     if (!functionType) {
       if (type) {
-        functionType = getTransactionTypeTitle(t, type, nativeCurrency);
+        functionType = getTransactionTypeTitle(t, type);
       } else {
         functionType = t('contractInteraction');
       }
@@ -1056,7 +759,7 @@
         toAddress={toAddress}
         toEns={toEns}
         toNickname={toNickname}
-        showEdit={Boolean(onEdit)}
+        showEdit={onEdit && !isTxReprice}
         action={functionType}
         title={title}
         titleComponent={this.renderTitleComponent()}
@@ -1067,6 +770,7 @@
         contentComponent={contentComponent}
         nonce={customNonceValue || nonce}
         unapprovedTxCount={unapprovedTxCount}
+        assetImage={assetImage}
         identiconAddress={identiconAddress}
         errorMessage={submitError}
         errorKey={errorKey}
@@ -1081,12 +785,7 @@
         lastTx={lastTx}
         ofText={ofText}
         requestsWaitingText={requestsWaitingText}
-        disabled={
-          !valid ||
-          submitting ||
-          hardwareWalletRequiresConnection ||
-          (gasIsLoading && !gasFeeIsCustom)
-        }
+        disabled={!valid || submitting}
         onEdit={() => this.handleEdit()}
         onCancelAll={() => this.handleCancelAll()}
         onCancel={() => this.handleCancel()}
@@ -1094,9 +793,6 @@
         hideSenderToRecipient={hideSenderToRecipient}
         origin={txData.origin}
         ethGasPriceWarning={ethGasPriceWarning}
-        editingGas={editingGas}
-        handleCloseEditGas={() => this.handleCloseEditGas()}
-        currentTransaction={txData}
       />
     );
   }
