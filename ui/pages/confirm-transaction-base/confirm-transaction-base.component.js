--- conflicted
+++ resolved
@@ -6,6 +6,8 @@
   ConfirmDetailRow,
 } from '../../components/app/confirm-page-container';
 import { isBalanceSufficient } from '../send/send.utils';
+import { getHexGasTotal } from '../../helpers/utils/confirm-tx.util';
+import { addHexes, hexToDecimal } from '../../helpers/utils/conversions.util';
 import {
   CONFIRM_TRANSACTION_ROUTE,
   DEFAULT_ROUTE,
@@ -19,7 +21,7 @@
 } from '../../helpers/constants/error-keys';
 import UserPreferencedCurrencyDisplay from '../../components/app/user-preferenced-currency-display';
 import { PRIMARY, SECONDARY } from '../../helpers/constants/common';
-import { hexToDecimal } from '../../helpers/utils/conversions.util';
+
 import AdvancedGasInputs from '../../components/app/gas-customization/advanced-gas-inputs';
 import TextField from '../../components/ui/text-field';
 import AdvancedGasControls from '../../components/app/advanced-gas-controls';
@@ -34,8 +36,6 @@
 import TransactionDetail from '../../components/app/transaction-detail/transaction-detail.component';
 import TransactionDetailItem from '../../components/app/transaction-detail-item/transaction-detail-item.component';
 import InfoTooltip from '../../components/ui/info-tooltip/info-tooltip';
-<<<<<<< HEAD
-=======
 import GasTiming from '../../components/app/gas-timing/gas-timing.component';
 
 import { COLORS } from '../../helpers/constants/design-system';
@@ -43,7 +43,6 @@
   disconnectGasFeeEstimatePoller,
   getGasFeeEstimatesAndStartPolling,
 } from '../../store/actions';
->>>>>>> 367cad24
 
 export default class ConfirmTransactionBase extends Component {
   static contextTypes = {
@@ -304,13 +303,18 @@
       isMainnet,
       isEthGasPrice,
       noGasPrice,
-<<<<<<< HEAD
-=======
       txData,
       supportsEIP1599,
->>>>>>> 367cad24
     } = this.props;
     const { t } = this.context;
+
+    const getRequestingOrigin = () => {
+      try {
+        return new URL(txData.origin)?.hostname;
+      } catch (err) {
+        return '';
+      }
+    };
 
     const notMainnetOrTest = !(isMainnet || process.env.IN_TEST);
     const gasPriceFetchFailure = isEthGasPrice || noGasPrice;
@@ -363,20 +367,64 @@
       </div>
     ) : null;
 
+    const showInlineControls = process.env.SHOW_EIP_1559_UI
+      ? advancedInlineGasShown
+      : advancedInlineGasShown || notMainnetOrTest || gasPriceFetchFailure;
+
+    const showGasEditButton = process.env.SHOW_EIP_1559_UI
+      ? !showInlineControls
+      : !(notMainnetOrTest || gasPriceFetchFailure);
+
     if (process.env.SHOW_EIP_1559_UI) {
       return (
         <div className="confirm-page-container-content__details">
           <TransactionDetail
+            onEdit={() => this.handleEditGas()}
             rows={[
               <TransactionDetailItem
                 key="gas-item"
                 detailTitle={
-                  <>
-                    {t('transactionDetailGasHeading')}
-                    <InfoTooltip contentText="" position="top">
-                      <i className="fa fa-info-circle" />
-                    </InfoTooltip>
-                  </>
+                  txData.dappSuggestedGasFees ? (
+                    <>
+                      {t('transactionDetailDappGasHeading', [
+                        getRequestingOrigin(),
+                      ])}
+                      <InfoTooltip
+                        contentText={t('transactionDetailDappGasTooltip')}
+                        position="top"
+                        iconFillColor="#f66a0a"
+                      >
+                        <i className="fa fa-info-circle" />
+                      </InfoTooltip>
+                    </>
+                  ) : (
+                    <>
+                      {t('transactionDetailGasHeading')}
+                      <InfoTooltip
+                        contentText={
+                          <>
+                            <p>{t('transactionDetailGasTooltipIntro')}</p>
+                            <p>{t('transactionDetailGasTooltipExplanation')}</p>
+                            <p>
+                              <a
+                                href="https://community.metamask.io/t/what-is-gas-why-do-transactions-take-so-long/3172"
+                                target="_blank"
+                                rel="noopener noreferrer"
+                              >
+                                {t('transactionDetailGasTooltipConversion')}
+                              </a>
+                            </p>
+                          </>
+                        }
+                        position="top"
+                      >
+                        <i className="fa fa-info-circle" />
+                      </InfoTooltip>
+                    </>
+                  )
+                }
+                detailTitleColor={
+                  txData.dappSuggestedGasFees ? COLORS.SECONDARY1 : COLORS.BLACK
                 }
                 detailText={
                   <UserPreferencedCurrencyDisplay
@@ -392,10 +440,6 @@
                     hideLabel
                   />
                 }
-<<<<<<< HEAD
-                handleActionClick={
-                  advancedInlineGasShown ? null : () => this.handleEditGas()
-=======
                 subText={t('editGasSubTextFee', [
                   <UserPreferencedCurrencyDisplay
                     key="gas-subtext"
@@ -415,9 +459,7 @@
                       }
                     />
                   )
->>>>>>> 367cad24
                 }
-                actionText={advancedInlineGasShown ? '' : t('edit')}
               />,
               <TransactionDetailItem
                 key="total-item"
@@ -437,19 +479,27 @@
                   />
                 }
                 subTitle={t('transactionDetailGasTotalSubtitle')}
+                subText={t('editGasSubTextAmount', [
+                  <UserPreferencedCurrencyDisplay
+                    key="gas-total-subtext"
+                    type={SECONDARY}
+                    value={addHexes(
+                      txData.txParams.value,
+                      getHexGasTotal({
+                        gasPrice: txData.txParams.maxFeePerGas,
+                        gasLimit: txData.txParams.gas,
+                      }),
+                    )}
+                    hideLabel
+                  />,
+                ])}
               />,
             ]}
           />
+          {nonceField}
         </div>
       );
     }
-    const showInlineControls = process.env.SHOW_EIP_1559_UI
-      ? advancedInlineGasShown
-      : advancedInlineGasShown || notMainnetOrTest || gasPriceFetchFailure;
-
-    const showGasEditButton = process.env.SHOW_EIP_1559_UI
-      ? !showInlineControls
-      : !(notMainnetOrTest || gasPriceFetchFailure);
 
     return (
       <div className="confirm-page-container-content__details">
