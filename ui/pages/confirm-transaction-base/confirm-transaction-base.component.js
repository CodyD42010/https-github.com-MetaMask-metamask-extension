import React, { Component } from 'react';
import PropTypes from 'prop-types';
import ConfirmPageContainer from '../../components/app/confirm-page-container';
import { isBalanceSufficient } from '../send/send.utils';
import { DEFAULT_ROUTE } from '../../helpers/constants/routes';
import {
  INSUFFICIENT_FUNDS_ERROR_KEY,
  GAS_LIMIT_TOO_LOW_ERROR_KEY,
  ETH_GAS_PRICE_FETCH_WARNING_KEY,
  GAS_PRICE_FETCH_FAILURE_ERROR_KEY,
} from '../../helpers/constants/error-keys';
import UserPreferencedCurrencyDisplay from '../../components/app/user-preferenced-currency-display';

import { PRIMARY, SECONDARY } from '../../helpers/constants/common';
import TextField from '../../components/ui/text-field';
import SimulationErrorMessage from '../../components/ui/simulation-error-message';
import { MetaMetricsEventCategory } from '../../../shared/constants/metametrics';
import {
  TransactionType,
  TransactionStatus,
} from '../../../shared/constants/transaction';
import { getMethodName } from '../../helpers/utils/metrics';
import {
  getTransactionTypeTitle,
  isLegacyTransaction,
} from '../../helpers/utils/transactions.util';

///: BEGIN:ONLY_INCLUDE_IN(build-mmi)
import NoteToTrader from '../../components/institutional/note-to-trader';
///: END:ONLY_INCLUDE_IN

import { TransactionModalContextProvider } from '../../contexts/transaction-modal';
import TransactionDetail from '../../components/app/transaction-detail/transaction-detail.component';
import TransactionDetailItem from '../../components/app/transaction-detail-item/transaction-detail-item.component';
import LoadingHeartBeat from '../../components/ui/loading-heartbeat';
import LedgerInstructionField from '../../components/app/ledger-instruction-field';
<<<<<<< HEAD
=======
import MultiLayerFeeMessage from '../../components/app/multilayer-fee-message';

import {
  COLORS,
  FONT_STYLE,
  TYPOGRAPHY,
} from '../../helpers/constants/design-system';
>>>>>>> 720d8a26
import {
  disconnectGasFeeEstimatePoller,
  getGasFeeEstimatesAndStartPolling,
  addPollingTokenToAppState,
  removePollingTokenFromAppState,
} from '../../store/actions';

import { MIN_GAS_LIMIT_DEC } from '../send/send.constants';

import { NETWORK_TO_NAME_MAP } from '../../../shared/constants/network';
import {
  addHexes,
  hexToDecimal,
} from '../../../shared/modules/conversion.utils';
import TransactionAlerts from '../../components/app/transaction-alerts';
import { ConfirmHexData } from '../../components/app/confirm-hexdata';
import { ConfirmData } from '../../components/app/confirm-data';
import { ConfirmTitle } from '../../components/app/confirm-title';
import { ConfirmSubTitle } from '../../components/app/confirm-subtitle';
import { ConfirmGasDisplay } from '../../components/app/confirm-gas-display';
import updateTxData from '../../../shared/modules/updateTxData';
///: BEGIN:ONLY_INCLUDE_IN(keyring-snaps)
import { KeyringType } from '../../../shared/constants/keyring';
///: END:ONLY_INCLUDE_IN
import { isHardwareKeyring } from '../../helpers/utils/hardware';

export default class ConfirmTransactionBase extends Component {
  static contextTypes = {
    t: PropTypes.func,
    trackEvent: PropTypes.func,
  };

  static propTypes = {
    // react-router props
    history: PropTypes.object,
    // Redux props
    balance: PropTypes.string,
    cancelTransaction: PropTypes.func,
    cancelAllTransactions: PropTypes.func,
    clearConfirmTransaction: PropTypes.func,
    conversionRate: PropTypes.number,
    fromAddress: PropTypes.string,
    fromName: PropTypes.string,
    hexTransactionAmount: PropTypes.string,
    hexMaximumTransactionFee: PropTypes.string,
    hexTransactionTotal: PropTypes.string,
    methodData: PropTypes.object,
    nonce: PropTypes.string,
    useNonceField: PropTypes.bool,
    customNonceValue: PropTypes.string,
    updateCustomNonce: PropTypes.func,
    sendTransaction: PropTypes.func,
    showTransactionConfirmedModal: PropTypes.func,
    showRejectTransactionsConfirmationModal: PropTypes.func,
    toAccounts: PropTypes.array,
    toAddress: PropTypes.string,
    tokenData: PropTypes.object,
    tokenProps: PropTypes.object,
    toName: PropTypes.string,
    toEns: PropTypes.string,
    toNickname: PropTypes.string,
    transactionStatus: PropTypes.string,
    txData: PropTypes.object,
    unapprovedTxCount: PropTypes.number,
    customGas: PropTypes.object,
    addToAddressBookIfNew: PropTypes.func,
    keyringForAccount: PropTypes.object,
    // Component props
    actionKey: PropTypes.string,
    contentComponent: PropTypes.node,
    dataComponent: PropTypes.node,
    dataHexComponent: PropTypes.node,
    tokenAddress: PropTypes.string,
    customTokenAmount: PropTypes.string,
    dappProposedTokenAmount: PropTypes.string,
    currentTokenBalance: PropTypes.string,
    onEdit: PropTypes.func,
    subtitleComponent: PropTypes.node,
    title: PropTypes.string,
    image: PropTypes.string,
    type: PropTypes.string,
    getNextNonce: PropTypes.func,
    nextNonce: PropTypes.number,
    tryReverseResolveAddress: PropTypes.func.isRequired,
    hideSenderToRecipient: PropTypes.bool,
    showAccountInHeader: PropTypes.bool,
    mostRecentOverviewPage: PropTypes.string.isRequired,
    isEthGasPrice: PropTypes.bool,
    noGasPrice: PropTypes.bool,
    setDefaultHomeActiveTabName: PropTypes.func,
    primaryTotalTextOverride: PropTypes.string,
    secondaryTotalTextOverride: PropTypes.string,
    gasIsLoading: PropTypes.bool,
    primaryTotalTextOverrideMaxAmount: PropTypes.string,
    useNativeCurrencyAsPrimaryCurrency: PropTypes.bool,
    maxFeePerGas: PropTypes.string,
    maxPriorityFeePerGas: PropTypes.string,
    baseFeePerGas: PropTypes.string,
    gasFeeIsCustom: PropTypes.bool,
    showLedgerSteps: PropTypes.bool.isRequired,
    nativeCurrency: PropTypes.string,
    supportsEIP1559: PropTypes.bool,
    hardwareWalletRequiresConnection: PropTypes.bool,
    isMultiLayerFeeNetwork: PropTypes.bool,
<<<<<<< HEAD
    isBuyableChain: PropTypes.bool,
    isApprovalOrRejection: PropTypes.bool,
    assetStandard: PropTypes.string,
    useCurrencyRateCheck: PropTypes.bool,
    isNotification: PropTypes.bool,
    accountType: PropTypes.string,
    setWaitForConfirmDeepLinkDialog: PropTypes.func,
    showTransactionsFailedModal: PropTypes.func,
    showCustodianDeepLink: PropTypes.func,
    isNoteToTraderSupported: PropTypes.bool,
    isMainBetaFlask: PropTypes.bool,
    displayAccountBalanceHeader: PropTypes.bool,
    tokenSymbol: PropTypes.string,
=======
>>>>>>> 720d8a26
  };

  state = {
    submitting: false,
    submitError: null,
    submitWarning: '',
    ethGasPriceWarning: '',
    editingGas: false,
    userAcknowledgedGasMissing: false,
    showWarningModal: false,
    ///: BEGIN:ONLY_INCLUDE_IN(build-mmi)
    noteText: '',
    ///: END:ONLY_INCLUDE_IN
  };

  componentDidUpdate(prevProps) {
    const {
      transactionStatus,
      showTransactionConfirmedModal,
      history,
      clearConfirmTransaction,
      nextNonce,
      customNonceValue,
      toAddress,
      tryReverseResolveAddress,
      isEthGasPrice,
      setDefaultHomeActiveTabName,
    } = this.props;
    const {
      customNonceValue: prevCustomNonceValue,
      nextNonce: prevNextNonce,
      toAddress: prevToAddress,
      transactionStatus: prevTxStatus,
      isEthGasPrice: prevIsEthGasPrice,
    } = prevProps;
    const statusUpdated = transactionStatus !== prevTxStatus;
    const txDroppedOrConfirmed =
      transactionStatus === TransactionStatus.dropped ||
      transactionStatus === TransactionStatus.confirmed;

    if (
      nextNonce !== prevNextNonce ||
      customNonceValue !== prevCustomNonceValue
    ) {
      if (nextNonce !== null && customNonceValue > nextNonce) {
        this.setState({
          submitWarning: this.context.t('nextNonceWarning', [nextNonce]),
        });
      } else {
        this.setState({ submitWarning: '' });
      }
    }

    if (statusUpdated && txDroppedOrConfirmed) {
      showTransactionConfirmedModal({
        onSubmit: () => {
          clearConfirmTransaction();
          setDefaultHomeActiveTabName('activity').then(() => {
            history.push(DEFAULT_ROUTE);
          });
        },
      });
    }

    if (toAddress && toAddress !== prevToAddress) {
      tryReverseResolveAddress(toAddress);
    }

    if (isEthGasPrice !== prevIsEthGasPrice) {
      if (isEthGasPrice) {
        this.setState({
          ethGasPriceWarning: this.context.t(ETH_GAS_PRICE_FETCH_WARNING_KEY),
        });
      } else {
        this.setState({
          ethGasPriceWarning: '',
        });
      }
    }
  }

  getErrorKey() {
    const {
      balance,
      conversionRate,
      hexMaximumTransactionFee,
      txData: { txParams: { value: amount } = {} } = {},
      customGas,
      noGasPrice,
      gasFeeIsCustom,
    } = this.props;

    const insufficientBalance =
      balance &&
      !isBalanceSufficient({
        amount,
        gasTotal: hexMaximumTransactionFee || '0x0',
        balance,
        conversionRate,
      });

    if (insufficientBalance) {
      return {
        valid: false,
        errorKey: INSUFFICIENT_FUNDS_ERROR_KEY,
      };
    }

    if (hexToDecimal(customGas.gasLimit) < Number(MIN_GAS_LIMIT_DEC)) {
      return {
        valid: false,
        errorKey: GAS_LIMIT_TOO_LOW_ERROR_KEY,
      };
    }

    if (noGasPrice && !gasFeeIsCustom) {
      return {
        valid: false,
        errorKey: GAS_PRICE_FETCH_FAILURE_ERROR_KEY,
      };
    }

    return {
      valid: true,
    };
  }

  handleEditGas() {
    const {
      actionKey,
      txData: { origin },
      methodData = {},
    } = this.props;

    this.context.trackEvent({
      category: MetaMetricsEventCategory.Transactions,
      event: 'User clicks "Edit" on gas',
      properties: {
        action: 'Confirm Screen',
        legacy_event: true,
        recipientKnown: null,
        functionType:
          actionKey ||
          getMethodName(methodData.name) ||
          TransactionType.contractInteraction,
        origin,
      },
    });

    this.setState({ editingGas: true });
  }

  handleCloseEditGas() {
    this.setState({ editingGas: false });
  }

  setUserAcknowledgedGasMissing() {
    this.setState({ userAcknowledgedGasMissing: true });
  }

  renderDetails() {
    const {
      primaryTotalTextOverride,
      secondaryTotalTextOverride,
      hexMaximumTransactionFee,
      hexTransactionTotal,
      useNonceField,
      customNonceValue,
      updateCustomNonce,
      nextNonce,
      getNextNonce,
      txData,
      useNativeCurrencyAsPrimaryCurrency,
      primaryTotalTextOverrideMaxAmount,
      showLedgerSteps,
<<<<<<< HEAD
      isMultiLayerFeeNetwork,
      nativeCurrency,
      isBuyableChain,
      useCurrencyRateCheck,
      tokenSymbol,
=======
      supportsEIP1559,
      isMultiLayerFeeNetwork,
>>>>>>> 720d8a26
    } = this.props;

    const { t } = this.context;
    const { userAcknowledgedGasMissing } = this.state;

    const { valid } = this.getErrorKey();
    const isDisabled = () => {
      return userAcknowledgedGasMissing ? false : !valid;
    };

    const hasSimulationError = Boolean(txData.simulationFails);

    const renderSimulationFailureWarning =
      hasSimulationError && !userAcknowledgedGasMissing;
    const networkName = NETWORK_TO_NAME_MAP[txData.chainId];

    const renderTotalMaxAmount = () => {
      if (
        primaryTotalTextOverrideMaxAmount === undefined &&
        secondaryTotalTextOverride === undefined
      ) {
        // Native Send
        return (
          <UserPreferencedCurrencyDisplay
            type={PRIMARY}
            key="total-max-amount"
            value={addHexes(txData.txParams.value, hexMaximumTransactionFee)}
            hideLabel={!useNativeCurrencyAsPrimaryCurrency}
          />
        );
      }

      // Token send
      return useNativeCurrencyAsPrimaryCurrency
        ? primaryTotalTextOverrideMaxAmount
        : secondaryTotalTextOverride;
    };

    const renderTotalDetailTotal = () => {
      if (
        primaryTotalTextOverride === undefined &&
        secondaryTotalTextOverride === undefined
      ) {
        return (
          <div className="confirm-page-container-content__total-value">
            <LoadingHeartBeat estimateUsed={this.props.txData?.userFeeLevel} />
            <UserPreferencedCurrencyDisplay
              type={PRIMARY}
              key="total-detail-value"
              value={hexTransactionTotal}
              hideLabel={!useNativeCurrencyAsPrimaryCurrency}
            />
          </div>
        );
      }
      return useNativeCurrencyAsPrimaryCurrency
        ? primaryTotalTextOverride
        : secondaryTotalTextOverride;
    };

    const renderTotalDetailText = () => {
      if (
        primaryTotalTextOverride === undefined &&
        secondaryTotalTextOverride === undefined
      ) {
        return (
          <div className="confirm-page-container-content__total-value">
            <LoadingHeartBeat estimateUsed={this.props.txData?.userFeeLevel} />
            <UserPreferencedCurrencyDisplay
              type={SECONDARY}
              key="total-detail-text"
              value={hexTransactionTotal}
              hideLabel={Boolean(useNativeCurrencyAsPrimaryCurrency)}
            />
          </div>
        );
      }
      return useNativeCurrencyAsPrimaryCurrency
        ? secondaryTotalTextOverride
        : primaryTotalTextOverride;
    };

    const nonceField = useNonceField ? (
      <div>
        <div className="confirm-detail-row">
          <div className="confirm-detail-row__label">
            {t('nonceFieldHeading')}
          </div>
          <div className="custom-nonce-input">
            <TextField
              type="number"
              min={0}
              placeholder={
                typeof nextNonce === 'number' ? nextNonce.toString() : null
              }
              onChange={({ target: { value } }) => {
                if (!value.length || Number(value) < 0) {
                  updateCustomNonce('');
                } else {
                  updateCustomNonce(String(Math.floor(value)));
                }
                getNextNonce();
              }}
              fullWidth
              margin="dense"
              value={customNonceValue || ''}
            />
          </div>
        </div>
      </div>
    ) : null;

    const simulationFailureWarning = () => (
      <div
        className="confirm-page-container-content__error-container"
        key="confirm-transaction-base_simulation-error-container"
      >
        <SimulationErrorMessage
          userAcknowledgedGasMissing={userAcknowledgedGasMissing}
          setUserAcknowledgedGasMissing={() =>
            this.setUserAcknowledgedGasMissing()
          }
        />
      </div>
    );

    return (
      <div className="confirm-page-container-content__details">
        <TransactionAlerts
          txData={txData}
          setUserAcknowledgedGasMissing={() =>
            this.setUserAcknowledgedGasMissing()
          }
          userAcknowledgedGasMissing={userAcknowledgedGasMissing}
          nativeCurrency={nativeCurrency}
          networkName={networkName}
          type={txData.type}
          isBuyableChain={isBuyableChain}
          tokenSymbol={tokenSymbol}
        />
        <TransactionDetail
          disabled={isDisabled()}
          userAcknowledgedGasMissing={userAcknowledgedGasMissing}
          onEdit={
            renderSimulationFailureWarning ? null : () => this.handleEditGas()
          }
          rows={[
            renderSimulationFailureWarning && simulationFailureWarning(),
            !renderSimulationFailureWarning && (
              <ConfirmGasDisplay
                key="confirm-transaction-base_confirm-gas-display"
                userAcknowledgedGasMissing={userAcknowledgedGasMissing}
              />
            ),
            !isMultiLayerFeeNetwork && (
              <TransactionDetailItem
<<<<<<< HEAD
                key="confirm-transaction-base-total-item"
                detailTitle={t('total')}
                detailText={useCurrencyRateCheck && renderTotalDetailText()}
                detailTotal={renderTotalDetailTotal()}
                subTitle={t('transactionDetailGasTotalSubtitle')}
                subText={
                  <div className="confirm-page-container-content__total-amount">
                    <LoadingHeartBeat
                      estimateUsed={this.props.txData?.userFeeLevel}
                    />
                    <strong key="editGasSubTextAmountLabel">
                      {t('editGasSubTextAmountLabel')}
                    </strong>{' '}
                    {renderTotalMaxAmount()}
                  </div>
                }
              />
            ),
=======
                key="gas-item"
                detailTitle={
                  txData.dappSuggestedGasFees ? (
                    <>
                      {isMultiLayerFeeNetwork
                        ? t('transactionDetailLayer2GasHeading')
                        : t('transactionDetailGasHeading')}
                      <InfoTooltip
                        contentText={t('transactionDetailDappGasTooltip')}
                        position="top"
                      >
                        <i className="fa fa-info-circle" />
                      </InfoTooltip>
                    </>
                  ) : (
                    <>
                      {isMultiLayerFeeNetwork
                        ? t('transactionDetailLayer2GasHeading')
                        : t('transactionDetailGasHeading')}
                      <InfoTooltip
                        contentText={
                          <>
                            <p>
                              {t('transactionDetailGasTooltipIntro', [
                                isMainnet ? t('networkNameEthereum') : '',
                              ])}
                            </p>
                            <p>{t('transactionDetailGasTooltipExplanation')}</p>
                            <p>
                              <a
                                href="https://community.metamask.io/t/what-is-gas-why-do-transactions-take-so-long/3172"
                                target="_blank"
                                rel="noopener noreferrer"
                              >
                                {t('transactionDetailGasTooltipConversion')}
                              </a>
                            </p>
                          </>
                        }
                        position="top"
                      >
                        <i className="fa fa-info-circle" />
                      </InfoTooltip>
                    </>
                  )
                }
                detailTitleColor={COLORS.BLACK}
                detailText={
                  !isMultiLayerFeeNetwork && (
                    <div className="confirm-page-container-content__currency-container">
                      {renderHeartBeatIfNotInTest()}
                      <UserPreferencedCurrencyDisplay
                        type={SECONDARY}
                        value={hexMinimumTransactionFee}
                        hideLabel={Boolean(useNativeCurrencyAsPrimaryCurrency)}
                      />
                    </div>
                  )
                }
                detailTotal={
                  <div className="confirm-page-container-content__currency-container">
                    {renderHeartBeatIfNotInTest()}
                    <UserPreferencedCurrencyDisplay
                      type={PRIMARY}
                      value={hexMinimumTransactionFee}
                      hideLabel={!useNativeCurrencyAsPrimaryCurrency}
                      numberOfDecimals={isMultiLayerFeeNetwork ? 18 : 6}
                    />
                  </div>
                }
                subText={
                  !isMultiLayerFeeNetwork &&
                  t('editGasSubTextFee', [
                    <b key="editGasSubTextFeeLabel">
                      {t('editGasSubTextFeeLabel')}
                    </b>,
                    <div
                      key="editGasSubTextFeeValue"
                      className="confirm-page-container-content__currency-container"
                    >
                      {renderHeartBeatIfNotInTest()}
                      <UserPreferencedCurrencyDisplay
                        key="editGasSubTextFeeAmount"
                        type={PRIMARY}
                        value={hexMaximumTransactionFee}
                        hideLabel={!useNativeCurrencyAsPrimaryCurrency}
                      />
                    </div>,
                  ])
                }
                subTitle={
                  <>
                    {txData.dappSuggestedGasFees ? (
                      <Typography
                        variant={TYPOGRAPHY.H7}
                        fontStyle={FONT_STYLE.ITALIC}
                        color={COLORS.UI4}
                      >
                        {t('transactionDetailDappGasMoreInfo')}
                      </Typography>
                    ) : (
                      ''
                    )}
                    {supportsEIP1559 && (
                      <GasTiming
                        maxPriorityFeePerGas={hexWEIToDecGWEI(
                          maxPriorityFeePerGas ||
                            txData.txParams.maxPriorityFeePerGas,
                        )}
                        maxFeePerGas={hexWEIToDecGWEI(
                          maxFeePerGas || txData.txParams.maxFeePerGas,
                        )}
                      />
                    )}
                  </>
                }
              />
            ),
            isMultiLayerFeeNetwork && (
              <MultiLayerFeeMessage
                transaction={txData}
                layer2fee={hexMinimumTransactionFee}
              />
            ),
            !isMultiLayerFeeNetwork && (
              <TransactionDetailItem
                key="total-item"
                detailTitle={t('total')}
                detailText={renderTotalDetailText()}
                detailTotal={renderTotalDetailTotal()}
                subTitle={t('transactionDetailGasTotalSubtitle')}
                subText={t('editGasSubTextAmount', [
                  <b key="editGasSubTextAmountLabel">
                    {t('editGasSubTextAmountLabel')}
                  </b>,
                  renderTotalMaxAmount(),
                ])}
              />
            ),
>>>>>>> 720d8a26
          ]}
        />
        {nonceField}
        {showLedgerSteps ? (
          <LedgerInstructionField
            showDataInstruction={Boolean(txData.txParams?.data)}
          />
        ) : null}
      </div>
    );
  }

  renderData() {
    const { txData, dataComponent } = this.props;
    const {
      txParams: { data },
    } = txData;
    if (!data) {
      return null;
    }
    return <ConfirmData txData={txData} dataComponent={dataComponent} />;
  }

  renderDataHex() {
    const { txData, dataHexComponent } = this.props;
    const {
      txParams: { data, to },
    } = txData;
    if (!data || !to) {
      return null;
    }
    return (
      <ConfirmHexData txData={txData} dataHexComponent={dataHexComponent} />
    );
  }

  handleEdit() {
    const {
      txData,
      tokenData,
      tokenProps,
      onEdit,
      actionKey,
      txData: { origin },
      methodData = {},
    } = this.props;

    this.context.trackEvent({
      category: MetaMetricsEventCategory.Transactions,
      event: 'Edit Transaction',
      properties: {
        action: 'Confirm Screen',
        legacy_event: true,
        recipientKnown: null,
        functionType:
          actionKey ||
          getMethodName(methodData.name) ||
          TransactionType.contractInteraction,
        origin,
      },
    });

    onEdit({ txData, tokenData, tokenProps });
  }

  handleCancelAll() {
    const {
      cancelAllTransactions,
      clearConfirmTransaction,
      history,
      mostRecentOverviewPage,
      showRejectTransactionsConfirmationModal,
      unapprovedTxCount,
    } = this.props;

    showRejectTransactionsConfirmationModal({
      unapprovedTxCount,
      onSubmit: async () => {
        this._removeBeforeUnload();
        await cancelAllTransactions();
        clearConfirmTransaction();
        history.push(mostRecentOverviewPage);
      },
    });
  }

  async handleCancel() {
    const {
      txData,
      cancelTransaction,
      history,
      mostRecentOverviewPage,
      updateCustomNonce,
    } = this.props;

    this._removeBeforeUnload();
    updateCustomNonce('');
    await cancelTransaction(txData);
    history.push(mostRecentOverviewPage);
  }

  handleSubmit() {
    const { submitting } = this.state;

    if (submitting) {
      return;
    }

    this.props.isMainBetaFlask
      ? this.handleMainSubmit()
      : this.handleMMISubmit();
  }

  handleMainSubmit() {
    const {
      sendTransaction,
      txData,
      history,
      mostRecentOverviewPage,
      updateCustomNonce,
      methodData,
      maxFeePerGas,
      customTokenAmount,
      dappProposedTokenAmount,
      currentTokenBalance,
      maxPriorityFeePerGas,
      baseFeePerGas,
      addToAddressBookIfNew,
      toAccounts,
      toAddress,
      keyringForAccount,
    } = this.props;

    let loadingIndicatorMessage;

    switch (keyringForAccount?.type) {
      ///: BEGIN:ONLY_INCLUDE_IN(keyring-snaps)
      case KeyringType.snap:
        loadingIndicatorMessage = this.context.t('loadingScreenSnapMessage');
        break;
      ///: END:ONLY_INCLUDE_IN
      default:
        if (isHardwareKeyring(keyringForAccount?.type)) {
          loadingIndicatorMessage = this.context.t(
            'loadingScreenHardwareWalletMessage',
          );
        } else {
          loadingIndicatorMessage = null;
        }
        break;
    }

    updateTxData({
      txData,
      maxFeePerGas,
      customTokenAmount,
      dappProposedTokenAmount,
      currentTokenBalance,
      maxPriorityFeePerGas,
      baseFeePerGas,
      addToAddressBookIfNew,
      toAccounts,
      toAddress,
      name: methodData.name,
    });

    this.setState(
      {
        submitting: true,
        submitError: null,
      },
      () => {
        this._removeBeforeUnload();

        sendTransaction(
          txData,
          false, // hideLoadingIndicator
          loadingIndicatorMessage, // loadingIndicatorMessage
        )
          .then(() => {
            if (!this._isMounted) {
              return;
            }

            this.setState(
              {
                submitting: false,
              },
              () => {
                history.push(mostRecentOverviewPage);
                updateCustomNonce('');
              },
            );
          })
          .catch((error) => {
            if (!this._isMounted) {
              return;
            }
            this.setState({
              submitting: false,
              submitError: error.message,
            });
            updateCustomNonce('');
          });
      },
    );
  }

  handleMMISubmit() {
    const {
      sendTransaction,
      txData,
      history,
      mostRecentOverviewPage,
      updateCustomNonce,
      unapprovedTxCount,
      accountType,
      isNotification,
      setWaitForConfirmDeepLinkDialog,
      showTransactionsFailedModal,
      fromAddress,
      isNoteToTraderSupported,
      methodData,
      maxFeePerGas,
      customTokenAmount,
      dappProposedTokenAmount,
      currentTokenBalance,
      maxPriorityFeePerGas,
      baseFeePerGas,
      addToAddressBookIfNew,
      toAccounts,
      toAddress,
      showCustodianDeepLink,
      clearConfirmTransaction,
    } = this.props;
    const { noteText } = this.state;

    if (accountType === 'custody') {
      txData.custodyStatus = 'created';

      if (isNoteToTraderSupported) {
        txData.metadata = {
          note: noteText,
        };
      }
    }

    updateTxData({
      txData,
      maxFeePerGas,
      customTokenAmount,
      dappProposedTokenAmount,
      currentTokenBalance,
      maxPriorityFeePerGas,
      baseFeePerGas,
      addToAddressBookIfNew,
      toAccounts,
      toAddress,
      name: methodData.name,
    });

    this.setState(
      {
        submitting: true,
        submitError: null,
      },
      () => {
        this._removeBeforeUnload();

        if (txData.custodyStatus) {
          setWaitForConfirmDeepLinkDialog(true);
        }

        sendTransaction(txData)
          .then(() => {
            if (txData.custodyStatus) {
              showCustodianDeepLink({
                fromAddress,
                closeNotification: isNotification && unapprovedTxCount === 1,
                txId: txData.id,
                onDeepLinkFetched: () => {
                  this.context.trackEvent({
                    category: 'MMI',
                    event: 'Show deeplink for transaction',
                  });
                },
                onDeepLinkShown: () => {
                  clearConfirmTransaction();
                  if (!this._isMounted) {
                    return;
                  }
                  this.setState({ submitting: false }, () => {
                    history.push(mostRecentOverviewPage);
                    updateCustomNonce('');
                  });
                },
              });
            } else {
              if (!this._isMounted) {
                return;
              }
              this.setState(
                {
                  submitting: false,
                },
                () => {
                  history.push(mostRecentOverviewPage);
                  updateCustomNonce('');
                },
              );
            }
          })
          .catch((error) => {
            if (!this._isMounted) {
              return;
            }

            showTransactionsFailedModal(error.message, isNotification);

            this.setState({
              submitting: false,
              submitError: error.message,
            });
            setWaitForConfirmDeepLinkDialog(true);
            updateCustomNonce('');
          });
      },
    );
  }

  handleSetApprovalForAll() {
    this.setState({ showWarningModal: true });
  }

  renderTitleComponent() {
    const { title, hexTransactionAmount, txData } = this.props;

    return (
      <ConfirmTitle
        title={title}
        hexTransactionAmount={hexTransactionAmount}
        txData={txData}
      />
    );
  }

  renderSubtitleComponent() {
    const { assetStandard, subtitleComponent, hexTransactionAmount, txData } =
      this.props;

    return (
      <ConfirmSubTitle
        hexTransactionAmount={hexTransactionAmount}
        subtitleComponent={subtitleComponent}
        txData={txData}
        assetStandard={assetStandard}
      />
    );
  }

  _beforeUnloadForGasPolling = () => {
    this._isMounted = false;
    if (this.state.pollingToken) {
      disconnectGasFeeEstimatePoller(this.state.pollingToken);
      removePollingTokenFromAppState(this.state.pollingToken);
    }
  };

  _removeBeforeUnload = () => {
    window.removeEventListener('beforeunload', this._beforeUnloadForGasPolling);
  };

  componentDidMount() {
    this._isMounted = true;
    const {
      toAddress,
      txData: { origin } = {},
      getNextNonce,
      tryReverseResolveAddress,
    } = this.props;
    const { trackEvent } = this.context;
    trackEvent({
      category: MetaMetricsEventCategory.Transactions,
      event: 'Confirm: Started',
      properties: {
        action: 'Confirm Screen',
        legacy_event: true,
        origin,
      },
    });

    getNextNonce();
    if (toAddress) {
      tryReverseResolveAddress(toAddress);
    }

    /**
     * This makes a request to get estimates and begin polling, keeping track of the poll
     * token in component state.
     * It then disconnects polling upon componentWillUnmount. If the hook is unmounted
     * while waiting for `getGasFeeEstimatesAndStartPolling` to resolve, the `_isMounted`
     * flag ensures that a call to disconnect happens after promise resolution.
     */
    getGasFeeEstimatesAndStartPolling().then((pollingToken) => {
      if (this._isMounted) {
        addPollingTokenToAppState(pollingToken);
        this.setState({ pollingToken });
      } else {
        disconnectGasFeeEstimatePoller(pollingToken);
        removePollingTokenFromAppState(this.state.pollingToken);
      }
    });
    window.addEventListener('beforeunload', this._beforeUnloadForGasPolling);
  }

  componentWillUnmount() {
    this._beforeUnloadForGasPolling();
    this._removeBeforeUnload();
    this.props.clearConfirmTransaction();
  }

  supportsEIP1559 =
    this.props.supportsEIP1559 && !isLegacyTransaction(this.props.txData);

  render() {
    const { t } = this.context;
    const {
      fromName,
      fromAddress,
      toName,
      toAddress,
      toEns,
      toNickname,
      methodData,
      tokenAddress,
      contentComponent,
      onEdit,
      nonce,
      customNonceValue,
      unapprovedTxCount,
      type,
      hideSenderToRecipient,
      showAccountInHeader,
      txData,
      gasIsLoading,
      gasFeeIsCustom,
      nativeCurrency,
      hardwareWalletRequiresConnection,
      image,
      isApprovalOrRejection,
      assetStandard,
      displayAccountBalanceHeader,
      title,
      ///: BEGIN:ONLY_INCLUDE_IN(build-mmi)
      isNoteToTraderSupported,
      ///: END:ONLY_INCLUDE_IN
    } = this.props;
    const {
      submitting,
      submitError,
      submitWarning,
      ethGasPriceWarning,
      editingGas,
      userAcknowledgedGasMissing,
      showWarningModal,
    } = this.state;
    const { name } = methodData;
    const { valid, errorKey } = this.getErrorKey();
    const hasSimulationError = Boolean(txData.simulationFails);
    const renderSimulationFailureWarning =
      hasSimulationError && !userAcknowledgedGasMissing;

    // This `isTokenApproval` case is added to handle possible rendering of this component from
    // confirm-approve.js when `assetStandard` is `undefined`. That will happen if the request to
    // get the asset standard fails. In that scenario, confirm-approve.js returns the `<ConfirmContractInteraction />`
    // component, which in turn returns this `<ConfirmTransactionBase />` component. We meed to prevent
    // the user from editing the transaction in those cases.

    // as this component is made functional, useTransactionFunctionType can be used to get functionType
    const isTokenApproval =
      txData.type === TransactionType.tokenMethodSetApprovalForAll ||
      txData.type === TransactionType.tokenMethodApprove;

    const isContractInteraction =
      txData.type === TransactionType.contractInteraction;

    const isContractInteractionFromDapp =
      (isTokenApproval || isContractInteraction) &&
      txData.origin !== 'metamask';
    let functionType;
    if (isContractInteractionFromDapp) {
      functionType = getMethodName(name);
    }

    if (!functionType) {
      if (type) {
        functionType = getTransactionTypeTitle(t, type, nativeCurrency);
      } else {
        functionType = t('contractInteraction');
      }
    }

    return (
      <TransactionModalContextProvider>
        <ConfirmPageContainer
          fromName={fromName}
          fromAddress={fromAddress}
          showAccountInHeader={showAccountInHeader}
          toName={toName}
          toAddress={toAddress}
          toEns={toEns}
          toNickname={toNickname}
          showEdit={!isContractInteractionFromDapp && Boolean(onEdit)}
          action={functionType}
          image={image}
          title={title}
          titleComponent={this.renderTitleComponent()}
          subtitleComponent={this.renderSubtitleComponent()}
          detailsComponent={this.renderDetails()}
          dataComponent={this.renderData(functionType)}
          dataHexComponent={this.renderDataHex(functionType)}
          contentComponent={contentComponent}
          ///: BEGIN:ONLY_INCLUDE_IN(build-mmi)
          noteComponent={
            isNoteToTraderSupported && (
              <NoteToTrader
                maxLength="280"
                placeholder={t('notePlaceholder')}
                onChange={(value) => this.setState({ noteText: value })}
                noteText={this.state.noteText}
                labelText={t('transactionNote')}
              />
            )
          }
          ///: END:ONLY_INCLUDE_IN
          nonce={customNonceValue || nonce}
          unapprovedTxCount={unapprovedTxCount}
          tokenAddress={tokenAddress}
          errorMessage={submitError}
          errorKey={errorKey}
          hasSimulationError={hasSimulationError}
          warning={submitWarning}
          disabled={
            renderSimulationFailureWarning ||
            !valid ||
            submitting ||
            hardwareWalletRequiresConnection ||
            (gasIsLoading && !gasFeeIsCustom)
          }
          onEdit={() => this.handleEdit()}
          onCancelAll={() => this.handleCancelAll()}
          onCancel={() => this.handleCancel()}
          onSubmit={() => this.handleSubmit()}
          onSetApprovalForAll={() => this.handleSetApprovalForAll()}
          showWarningModal={showWarningModal}
          hideSenderToRecipient={hideSenderToRecipient}
          origin={txData.origin}
          ethGasPriceWarning={ethGasPriceWarning}
          editingGas={editingGas}
          handleCloseEditGas={() => this.handleCloseEditGas()}
          currentTransaction={txData}
          supportsEIP1559={this.supportsEIP1559}
          nativeCurrency={nativeCurrency}
          isApprovalOrRejection={isApprovalOrRejection}
          assetStandard={assetStandard}
          txData={txData}
          displayAccountBalanceHeader={displayAccountBalanceHeader}
        />
      </TransactionModalContextProvider>
    );
  }
}<|MERGE_RESOLUTION|>--- conflicted
+++ resolved
@@ -1,41 +1,41 @@
 import React, { Component } from 'react';
 import PropTypes from 'prop-types';
+import { ENVIRONMENT_TYPE_NOTIFICATION } from '../../../shared/constants/app';
+import { getEnvironmentType } from '../../../app/scripts/lib/util';
 import ConfirmPageContainer from '../../components/app/confirm-page-container';
 import { isBalanceSufficient } from '../send/send.utils';
-import { DEFAULT_ROUTE } from '../../helpers/constants/routes';
+import {
+  addHexes,
+  hexToDecimal,
+  hexWEIToDecGWEI,
+} from '../../helpers/utils/conversions.util';
+import {
+  CONFIRM_TRANSACTION_ROUTE,
+  DEFAULT_ROUTE,
+} from '../../helpers/constants/routes';
 import {
   INSUFFICIENT_FUNDS_ERROR_KEY,
+  TRANSACTION_ERROR_KEY,
   GAS_LIMIT_TOO_LOW_ERROR_KEY,
   ETH_GAS_PRICE_FETCH_WARNING_KEY,
   GAS_PRICE_FETCH_FAILURE_ERROR_KEY,
 } from '../../helpers/constants/error-keys';
 import UserPreferencedCurrencyDisplay from '../../components/app/user-preferenced-currency-display';
-
 import { PRIMARY, SECONDARY } from '../../helpers/constants/common';
 import TextField from '../../components/ui/text-field';
-import SimulationErrorMessage from '../../components/ui/simulation-error-message';
-import { MetaMetricsEventCategory } from '../../../shared/constants/metametrics';
 import {
-  TransactionType,
-  TransactionStatus,
+  TRANSACTION_TYPES,
+  TRANSACTION_STATUSES,
 } from '../../../shared/constants/transaction';
-import { getMethodName } from '../../helpers/utils/metrics';
-import {
-  getTransactionTypeTitle,
-  isLegacyTransaction,
-} from '../../helpers/utils/transactions.util';
-
-///: BEGIN:ONLY_INCLUDE_IN(build-mmi)
-import NoteToTrader from '../../components/institutional/note-to-trader';
-///: END:ONLY_INCLUDE_IN
-
-import { TransactionModalContextProvider } from '../../contexts/transaction-modal';
+import { getTransactionTypeTitle } from '../../helpers/utils/transactions.util';
+import { toBuffer } from '../../../shared/modules/buffer-utils';
+
 import TransactionDetail from '../../components/app/transaction-detail/transaction-detail.component';
 import TransactionDetailItem from '../../components/app/transaction-detail-item/transaction-detail-item.component';
+import InfoTooltip from '../../components/ui/info-tooltip/info-tooltip';
 import LoadingHeartBeat from '../../components/ui/loading-heartbeat';
+import GasTiming from '../../components/app/gas-timing/gas-timing.component';
 import LedgerInstructionField from '../../components/app/ledger-instruction-field';
-<<<<<<< HEAD
-=======
 import MultiLayerFeeMessage from '../../components/app/multilayer-fee-message';
 
 import {
@@ -43,7 +43,6 @@
   FONT_STYLE,
   TYPOGRAPHY,
 } from '../../helpers/constants/design-system';
->>>>>>> 720d8a26
 import {
   disconnectGasFeeEstimatePoller,
   getGasFeeEstimatesAndStartPolling,
@@ -51,29 +50,21 @@
   removePollingTokenFromAppState,
 } from '../../store/actions';
 
+import Typography from '../../components/ui/typography/typography';
 import { MIN_GAS_LIMIT_DEC } from '../send/send.constants';
 
-import { NETWORK_TO_NAME_MAP } from '../../../shared/constants/network';
-import {
-  addHexes,
-  hexToDecimal,
-} from '../../../shared/modules/conversion.utils';
-import TransactionAlerts from '../../components/app/transaction-alerts';
-import { ConfirmHexData } from '../../components/app/confirm-hexdata';
-import { ConfirmData } from '../../components/app/confirm-data';
-import { ConfirmTitle } from '../../components/app/confirm-title';
-import { ConfirmSubTitle } from '../../components/app/confirm-subtitle';
-import { ConfirmGasDisplay } from '../../components/app/confirm-gas-display';
-import updateTxData from '../../../shared/modules/updateTxData';
-///: BEGIN:ONLY_INCLUDE_IN(keyring-snaps)
-import { KeyringType } from '../../../shared/constants/keyring';
-///: END:ONLY_INCLUDE_IN
-import { isHardwareKeyring } from '../../helpers/utils/hardware';
+import GasDetailsItem from './gas-details-item';
+
+// eslint-disable-next-line prefer-destructuring
+const EIP_1559_V2 = process.env.EIP_1559_V2;
+
+const renderHeartBeatIfNotInTest = () =>
+  process.env.IN_TEST === 'true' ? null : <LoadingHeartBeat />;
 
 export default class ConfirmTransactionBase extends Component {
   static contextTypes = {
     t: PropTypes.func,
-    trackEvent: PropTypes.func,
+    metricsEvent: PropTypes.func,
   };
 
   static propTypes = {
@@ -88,6 +79,7 @@
     fromAddress: PropTypes.string,
     fromName: PropTypes.string,
     hexTransactionAmount: PropTypes.string,
+    hexMinimumTransactionFee: PropTypes.string,
     hexMaximumTransactionFee: PropTypes.string,
     hexTransactionTotal: PropTypes.string,
     methodData: PropTypes.object,
@@ -98,7 +90,6 @@
     sendTransaction: PropTypes.func,
     showTransactionConfirmedModal: PropTypes.func,
     showRejectTransactionsConfirmationModal: PropTypes.func,
-    toAccounts: PropTypes.array,
     toAddress: PropTypes.string,
     tokenData: PropTypes.object,
     tokenProps: PropTypes.object,
@@ -108,22 +99,18 @@
     transactionStatus: PropTypes.string,
     txData: PropTypes.object,
     unapprovedTxCount: PropTypes.number,
+    currentNetworkUnapprovedTxs: PropTypes.object,
     customGas: PropTypes.object,
-    addToAddressBookIfNew: PropTypes.func,
-    keyringForAccount: PropTypes.object,
     // Component props
     actionKey: PropTypes.string,
     contentComponent: PropTypes.node,
     dataComponent: PropTypes.node,
-    dataHexComponent: PropTypes.node,
-    tokenAddress: PropTypes.string,
-    customTokenAmount: PropTypes.string,
-    dappProposedTokenAmount: PropTypes.string,
-    currentTokenBalance: PropTypes.string,
+    hideData: PropTypes.bool,
+    hideSubtitle: PropTypes.bool,
+    identiconAddress: PropTypes.string,
     onEdit: PropTypes.func,
     subtitleComponent: PropTypes.node,
     title: PropTypes.string,
-    image: PropTypes.string,
     type: PropTypes.string,
     getNextNonce: PropTypes.func,
     nextNonce: PropTypes.number,
@@ -142,28 +129,13 @@
     maxFeePerGas: PropTypes.string,
     maxPriorityFeePerGas: PropTypes.string,
     baseFeePerGas: PropTypes.string,
+    isMainnet: PropTypes.bool,
     gasFeeIsCustom: PropTypes.bool,
     showLedgerSteps: PropTypes.bool.isRequired,
     nativeCurrency: PropTypes.string,
     supportsEIP1559: PropTypes.bool,
     hardwareWalletRequiresConnection: PropTypes.bool,
     isMultiLayerFeeNetwork: PropTypes.bool,
-<<<<<<< HEAD
-    isBuyableChain: PropTypes.bool,
-    isApprovalOrRejection: PropTypes.bool,
-    assetStandard: PropTypes.string,
-    useCurrencyRateCheck: PropTypes.bool,
-    isNotification: PropTypes.bool,
-    accountType: PropTypes.string,
-    setWaitForConfirmDeepLinkDialog: PropTypes.func,
-    showTransactionsFailedModal: PropTypes.func,
-    showCustodianDeepLink: PropTypes.func,
-    isNoteToTraderSupported: PropTypes.bool,
-    isMainBetaFlask: PropTypes.bool,
-    displayAccountBalanceHeader: PropTypes.bool,
-    tokenSymbol: PropTypes.string,
-=======
->>>>>>> 720d8a26
   };
 
   state = {
@@ -172,11 +144,6 @@
     submitWarning: '',
     ethGasPriceWarning: '',
     editingGas: false,
-    userAcknowledgedGasMissing: false,
-    showWarningModal: false,
-    ///: BEGIN:ONLY_INCLUDE_IN(build-mmi)
-    noteText: '',
-    ///: END:ONLY_INCLUDE_IN
   };
 
   componentDidUpdate(prevProps) {
@@ -201,8 +168,8 @@
     } = prevProps;
     const statusUpdated = transactionStatus !== prevTxStatus;
     const txDroppedOrConfirmed =
-      transactionStatus === TransactionStatus.dropped ||
-      transactionStatus === TransactionStatus.confirmed;
+      transactionStatus === TRANSACTION_STATUSES.DROPPED ||
+      transactionStatus === TRANSACTION_STATUSES.CONFIRMED;
 
     if (
       nextNonce !== prevNextNonce ||
@@ -221,7 +188,7 @@
       showTransactionConfirmedModal({
         onSubmit: () => {
           clearConfirmTransaction();
-          setDefaultHomeActiveTabName('activity').then(() => {
+          setDefaultHomeActiveTabName('Activity').then(() => {
             history.push(DEFAULT_ROUTE);
           });
         },
@@ -250,7 +217,7 @@
       balance,
       conversionRate,
       hexMaximumTransactionFee,
-      txData: { txParams: { value: amount } = {} } = {},
+      txData: { simulationFails, txParams: { value: amount } = {} } = {},
       customGas,
       noGasPrice,
       gasFeeIsCustom,
@@ -279,6 +246,15 @@
       };
     }
 
+    if (simulationFails) {
+      return {
+        valid: true,
+        errorKey: simulationFails.errorKey
+          ? simulationFails.errorKey
+          : TRANSACTION_ERROR_KEY,
+      };
+    }
+
     if (noGasPrice && !gasFeeIsCustom) {
       return {
         valid: false,
@@ -298,17 +274,18 @@
       methodData = {},
     } = this.props;
 
-    this.context.trackEvent({
-      category: MetaMetricsEventCategory.Transactions,
-      event: 'User clicks "Edit" on gas',
-      properties: {
+    this.context.metricsEvent({
+      eventOpts: {
+        category: 'Transactions',
         action: 'Confirm Screen',
-        legacy_event: true,
+        name: 'User clicks "Edit" on gas',
+      },
+      customVariables: {
         recipientKnown: null,
         functionType:
           actionKey ||
           getMethodName(methodData.name) ||
-          TransactionType.contractInteraction,
+          TRANSACTION_TYPES.CONTRACT_INTERACTION,
         origin,
       },
     });
@@ -320,14 +297,11 @@
     this.setState({ editingGas: false });
   }
 
-  setUserAcknowledgedGasMissing() {
-    this.setState({ userAcknowledgedGasMissing: true });
-  }
-
   renderDetails() {
     const {
       primaryTotalTextOverride,
       secondaryTotalTextOverride,
+      hexMinimumTransactionFee,
       hexMaximumTransactionFee,
       hexTransactionTotal,
       useNonceField,
@@ -338,32 +312,14 @@
       txData,
       useNativeCurrencyAsPrimaryCurrency,
       primaryTotalTextOverrideMaxAmount,
+      maxFeePerGas,
+      maxPriorityFeePerGas,
+      isMainnet,
       showLedgerSteps,
-<<<<<<< HEAD
-      isMultiLayerFeeNetwork,
-      nativeCurrency,
-      isBuyableChain,
-      useCurrencyRateCheck,
-      tokenSymbol,
-=======
       supportsEIP1559,
       isMultiLayerFeeNetwork,
->>>>>>> 720d8a26
     } = this.props;
-
     const { t } = this.context;
-    const { userAcknowledgedGasMissing } = this.state;
-
-    const { valid } = this.getErrorKey();
-    const isDisabled = () => {
-      return userAcknowledgedGasMissing ? false : !valid;
-    };
-
-    const hasSimulationError = Boolean(txData.simulationFails);
-
-    const renderSimulationFailureWarning =
-      hasSimulationError && !userAcknowledgedGasMissing;
-    const networkName = NETWORK_TO_NAME_MAP[txData.chainId];
 
     const renderTotalMaxAmount = () => {
       if (
@@ -393,15 +349,12 @@
         secondaryTotalTextOverride === undefined
       ) {
         return (
-          <div className="confirm-page-container-content__total-value">
-            <LoadingHeartBeat estimateUsed={this.props.txData?.userFeeLevel} />
-            <UserPreferencedCurrencyDisplay
-              type={PRIMARY}
-              key="total-detail-value"
-              value={hexTransactionTotal}
-              hideLabel={!useNativeCurrencyAsPrimaryCurrency}
-            />
-          </div>
+          <UserPreferencedCurrencyDisplay
+            type={PRIMARY}
+            key="total-detail-value"
+            value={hexTransactionTotal}
+            hideLabel={!useNativeCurrencyAsPrimaryCurrency}
+          />
         );
       }
       return useNativeCurrencyAsPrimaryCurrency
@@ -415,15 +368,12 @@
         secondaryTotalTextOverride === undefined
       ) {
         return (
-          <div className="confirm-page-container-content__total-value">
-            <LoadingHeartBeat estimateUsed={this.props.txData?.userFeeLevel} />
-            <UserPreferencedCurrencyDisplay
-              type={SECONDARY}
-              key="total-detail-text"
-              value={hexTransactionTotal}
-              hideLabel={Boolean(useNativeCurrencyAsPrimaryCurrency)}
-            />
-          </div>
+          <UserPreferencedCurrencyDisplay
+            type={SECONDARY}
+            key="total-detail-text"
+            value={hexTransactionTotal}
+            hideLabel={Boolean(useNativeCurrencyAsPrimaryCurrency)}
+          />
         );
       }
       return useNativeCurrencyAsPrimaryCurrency
@@ -440,7 +390,7 @@
           <div className="custom-nonce-input">
             <TextField
               type="number"
-              min={0}
+              min="0"
               placeholder={
                 typeof nextNonce === 'number' ? nextNonce.toString() : null
               }
@@ -461,70 +411,27 @@
       </div>
     ) : null;
 
-    const simulationFailureWarning = () => (
-      <div
-        className="confirm-page-container-content__error-container"
-        key="confirm-transaction-base_simulation-error-container"
-      >
-        <SimulationErrorMessage
-          userAcknowledgedGasMissing={userAcknowledgedGasMissing}
-          setUserAcknowledgedGasMissing={() =>
-            this.setUserAcknowledgedGasMissing()
-          }
-        />
-      </div>
-    );
-
     return (
       <div className="confirm-page-container-content__details">
-        <TransactionAlerts
-          txData={txData}
-          setUserAcknowledgedGasMissing={() =>
-            this.setUserAcknowledgedGasMissing()
-          }
-          userAcknowledgedGasMissing={userAcknowledgedGasMissing}
-          nativeCurrency={nativeCurrency}
-          networkName={networkName}
-          type={txData.type}
-          isBuyableChain={isBuyableChain}
-          tokenSymbol={tokenSymbol}
-        />
         <TransactionDetail
-          disabled={isDisabled()}
-          userAcknowledgedGasMissing={userAcknowledgedGasMissing}
-          onEdit={
-            renderSimulationFailureWarning ? null : () => this.handleEditGas()
-          }
+          onEdit={() => this.handleEditGas()}
           rows={[
-            renderSimulationFailureWarning && simulationFailureWarning(),
-            !renderSimulationFailureWarning && (
-              <ConfirmGasDisplay
-                key="confirm-transaction-base_confirm-gas-display"
-                userAcknowledgedGasMissing={userAcknowledgedGasMissing}
-              />
-            ),
-            !isMultiLayerFeeNetwork && (
-              <TransactionDetailItem
-<<<<<<< HEAD
-                key="confirm-transaction-base-total-item"
-                detailTitle={t('total')}
-                detailText={useCurrencyRateCheck && renderTotalDetailText()}
-                detailTotal={renderTotalDetailTotal()}
-                subTitle={t('transactionDetailGasTotalSubtitle')}
-                subText={
-                  <div className="confirm-page-container-content__total-amount">
-                    <LoadingHeartBeat
-                      estimateUsed={this.props.txData?.userFeeLevel}
-                    />
-                    <strong key="editGasSubTextAmountLabel">
-                      {t('editGasSubTextAmountLabel')}
-                    </strong>{' '}
-                    {renderTotalMaxAmount()}
-                  </div>
+            EIP_1559_V2 ? (
+              <GasDetailsItem
+                key="gas_details"
+                hexMaximumTransactionFee={hexMaximumTransactionFee}
+                hexMinimumTransactionFee={hexMinimumTransactionFee}
+                isMainnet={isMainnet}
+                maxFeePerGas={maxFeePerGas}
+                maxPriorityFeePerGas={maxPriorityFeePerGas}
+                supportsEIP1559={supportsEIP1559}
+                txData={txData}
+                useNativeCurrencyAsPrimaryCurrency={
+                  useNativeCurrencyAsPrimaryCurrency
                 }
               />
-            ),
-=======
+            ) : (
+              <TransactionDetailItem
                 key="gas-item"
                 detailTitle={
                   txData.dappSuggestedGasFees ? (
@@ -664,7 +571,6 @@
                 ])}
               />
             ),
->>>>>>> 720d8a26
           ]}
         />
         {nonceField}
@@ -677,27 +583,44 @@
     );
   }
 
-  renderData() {
-    const { txData, dataComponent } = this.props;
-    const {
-      txParams: { data },
-    } = txData;
-    if (!data) {
+  renderData(functionType) {
+    const { t } = this.context;
+    const {
+      txData: { txParams: { data } = {} } = {},
+      methodData: { params } = {},
+      hideData,
+      dataComponent,
+    } = this.props;
+
+    if (hideData) {
       return null;
     }
-    return <ConfirmData txData={txData} dataComponent={dataComponent} />;
-  }
-
-  renderDataHex() {
-    const { txData, dataHexComponent } = this.props;
-    const {
-      txParams: { data, to },
-    } = txData;
-    if (!data || !to) {
-      return null;
-    }
+
     return (
-      <ConfirmHexData txData={txData} dataHexComponent={dataHexComponent} />
+      dataComponent || (
+        <div className="confirm-page-container-content__data">
+          <div className="confirm-page-container-content__data-box-label">
+            {`${t('functionType')}:`}
+            <span className="confirm-page-container-content__function-type">
+              {functionType}
+            </span>
+          </div>
+          {params && (
+            <div className="confirm-page-container-content__data-box">
+              <div className="confirm-page-container-content__data-field-label">
+                {`${t('parameters')}:`}
+              </div>
+              <div>
+                <pre>{JSON.stringify(params, null, 2)}</pre>
+              </div>
+            </div>
+          )}
+          <div className="confirm-page-container-content__data-box-label">
+            {`${t('hexData')}: ${toBuffer(data).length} bytes`}
+          </div>
+          <div className="confirm-page-container-content__data-box">{data}</div>
+        </div>
+      )
     );
   }
 
@@ -712,17 +635,18 @@
       methodData = {},
     } = this.props;
 
-    this.context.trackEvent({
-      category: MetaMetricsEventCategory.Transactions,
-      event: 'Edit Transaction',
-      properties: {
+    this.context.metricsEvent({
+      eventOpts: {
+        category: 'Transactions',
         action: 'Confirm Screen',
-        legacy_event: true,
+        name: 'Edit Transaction',
+      },
+      customVariables: {
         recipientKnown: null,
         functionType:
           actionKey ||
           getMethodName(methodData.name) ||
-          TransactionType.contractInteraction,
+          TRANSACTION_TYPES.CONTRACT_INTERACTION,
         origin,
       },
     });
@@ -751,85 +675,59 @@
     });
   }
 
-  async handleCancel() {
+  handleCancel() {
     const {
       txData,
       cancelTransaction,
       history,
       mostRecentOverviewPage,
+      clearConfirmTransaction,
       updateCustomNonce,
     } = this.props;
 
     this._removeBeforeUnload();
     updateCustomNonce('');
-    await cancelTransaction(txData);
-    history.push(mostRecentOverviewPage);
+    cancelTransaction(txData).then(() => {
+      clearConfirmTransaction();
+      history.push(mostRecentOverviewPage);
+    });
   }
 
   handleSubmit() {
-    const { submitting } = this.state;
-
-    if (submitting) {
-      return;
-    }
-
-    this.props.isMainBetaFlask
-      ? this.handleMainSubmit()
-      : this.handleMMISubmit();
-  }
-
-  handleMainSubmit() {
     const {
       sendTransaction,
+      clearConfirmTransaction,
       txData,
       history,
       mostRecentOverviewPage,
       updateCustomNonce,
-      methodData,
       maxFeePerGas,
-      customTokenAmount,
-      dappProposedTokenAmount,
-      currentTokenBalance,
       maxPriorityFeePerGas,
       baseFeePerGas,
-      addToAddressBookIfNew,
-      toAccounts,
-      toAddress,
-      keyringForAccount,
     } = this.props;
-
-    let loadingIndicatorMessage;
-
-    switch (keyringForAccount?.type) {
-      ///: BEGIN:ONLY_INCLUDE_IN(keyring-snaps)
-      case KeyringType.snap:
-        loadingIndicatorMessage = this.context.t('loadingScreenSnapMessage');
-        break;
-      ///: END:ONLY_INCLUDE_IN
-      default:
-        if (isHardwareKeyring(keyringForAccount?.type)) {
-          loadingIndicatorMessage = this.context.t(
-            'loadingScreenHardwareWalletMessage',
-          );
-        } else {
-          loadingIndicatorMessage = null;
-        }
-        break;
-    }
-
-    updateTxData({
-      txData,
-      maxFeePerGas,
-      customTokenAmount,
-      dappProposedTokenAmount,
-      currentTokenBalance,
-      maxPriorityFeePerGas,
-      baseFeePerGas,
-      addToAddressBookIfNew,
-      toAccounts,
-      toAddress,
-      name: methodData.name,
-    });
+    const { submitting } = this.state;
+
+    if (submitting) {
+      return;
+    }
+
+    if (baseFeePerGas) {
+      txData.estimatedBaseFee = baseFeePerGas;
+    }
+
+    if (maxFeePerGas) {
+      txData.txParams = {
+        ...txData.txParams,
+        maxFeePerGas,
+      };
+    }
+
+    if (maxPriorityFeePerGas) {
+      txData.txParams = {
+        ...txData.txParams,
+        maxPriorityFeePerGas,
+      };
+    }
 
     this.setState(
       {
@@ -839,16 +737,9 @@
       () => {
         this._removeBeforeUnload();
 
-        sendTransaction(
-          txData,
-          false, // hideLoadingIndicator
-          loadingIndicatorMessage, // loadingIndicatorMessage
-        )
+        sendTransaction(txData)
           .then(() => {
-            if (!this._isMounted) {
-              return;
-            }
-
+            clearConfirmTransaction();
             this.setState(
               {
                 submitting: false,
@@ -860,9 +751,6 @@
             );
           })
           .catch((error) => {
-            if (!this._isMounted) {
-              return;
-            }
             this.setState({
               submitting: false,
               submitError: error.message,
@@ -873,157 +761,71 @@
     );
   }
 
-  handleMMISubmit() {
-    const {
-      sendTransaction,
-      txData,
-      history,
-      mostRecentOverviewPage,
-      updateCustomNonce,
-      unapprovedTxCount,
-      accountType,
-      isNotification,
-      setWaitForConfirmDeepLinkDialog,
-      showTransactionsFailedModal,
-      fromAddress,
-      isNoteToTraderSupported,
-      methodData,
-      maxFeePerGas,
-      customTokenAmount,
-      dappProposedTokenAmount,
-      currentTokenBalance,
-      maxPriorityFeePerGas,
-      baseFeePerGas,
-      addToAddressBookIfNew,
-      toAccounts,
-      toAddress,
-      showCustodianDeepLink,
-      clearConfirmTransaction,
-    } = this.props;
-    const { noteText } = this.state;
-
-    if (accountType === 'custody') {
-      txData.custodyStatus = 'created';
-
-      if (isNoteToTraderSupported) {
-        txData.metadata = {
-          note: noteText,
-        };
-      }
-    }
-
-    updateTxData({
-      txData,
-      maxFeePerGas,
-      customTokenAmount,
-      dappProposedTokenAmount,
-      currentTokenBalance,
-      maxPriorityFeePerGas,
-      baseFeePerGas,
-      addToAddressBookIfNew,
-      toAccounts,
-      toAddress,
-      name: methodData.name,
-    });
-
-    this.setState(
-      {
-        submitting: true,
-        submitError: null,
-      },
-      () => {
-        this._removeBeforeUnload();
-
-        if (txData.custodyStatus) {
-          setWaitForConfirmDeepLinkDialog(true);
-        }
-
-        sendTransaction(txData)
-          .then(() => {
-            if (txData.custodyStatus) {
-              showCustodianDeepLink({
-                fromAddress,
-                closeNotification: isNotification && unapprovedTxCount === 1,
-                txId: txData.id,
-                onDeepLinkFetched: () => {
-                  this.context.trackEvent({
-                    category: 'MMI',
-                    event: 'Show deeplink for transaction',
-                  });
-                },
-                onDeepLinkShown: () => {
-                  clearConfirmTransaction();
-                  if (!this._isMounted) {
-                    return;
-                  }
-                  this.setState({ submitting: false }, () => {
-                    history.push(mostRecentOverviewPage);
-                    updateCustomNonce('');
-                  });
-                },
-              });
-            } else {
-              if (!this._isMounted) {
-                return;
-              }
-              this.setState(
-                {
-                  submitting: false,
-                },
-                () => {
-                  history.push(mostRecentOverviewPage);
-                  updateCustomNonce('');
-                },
-              );
-            }
-          })
-          .catch((error) => {
-            if (!this._isMounted) {
-              return;
-            }
-
-            showTransactionsFailedModal(error.message, isNotification);
-
-            this.setState({
-              submitting: false,
-              submitError: error.message,
-            });
-            setWaitForConfirmDeepLinkDialog(true);
-            updateCustomNonce('');
-          });
-      },
-    );
-  }
-
-  handleSetApprovalForAll() {
-    this.setState({ showWarningModal: true });
-  }
-
   renderTitleComponent() {
-    const { title, hexTransactionAmount, txData } = this.props;
+    const { title, hexTransactionAmount } = this.props;
+
+    // Title string passed in by props takes priority
+    if (title) {
+      return null;
+    }
 
     return (
-      <ConfirmTitle
-        title={title}
-        hexTransactionAmount={hexTransactionAmount}
-        txData={txData}
+      <UserPreferencedCurrencyDisplay
+        value={hexTransactionAmount}
+        type={PRIMARY}
+        showEthLogo
+        ethLogoHeight="26"
+        hideLabel
       />
     );
   }
 
   renderSubtitleComponent() {
-    const { assetStandard, subtitleComponent, hexTransactionAmount, txData } =
-      this.props;
+    const { subtitleComponent, hexTransactionAmount } = this.props;
 
     return (
-      <ConfirmSubTitle
-        hexTransactionAmount={hexTransactionAmount}
-        subtitleComponent={subtitleComponent}
-        txData={txData}
-        assetStandard={assetStandard}
-      />
+      subtitleComponent || (
+        <UserPreferencedCurrencyDisplay
+          value={hexTransactionAmount}
+          type={SECONDARY}
+          showEthLogo
+          hideLabel
+        />
+      )
     );
   }
+
+  handleNextTx(txId) {
+    const { history, clearConfirmTransaction } = this.props;
+
+    if (txId) {
+      clearConfirmTransaction();
+      history.push(`${CONFIRM_TRANSACTION_ROUTE}/${txId}`);
+    }
+  }
+
+  getNavigateTxData() {
+    const { currentNetworkUnapprovedTxs, txData: { id } = {} } = this.props;
+    const enumUnapprovedTxs = Object.keys(currentNetworkUnapprovedTxs);
+    const currentPosition = enumUnapprovedTxs.indexOf(id ? id.toString() : '');
+
+    return {
+      totalTx: enumUnapprovedTxs.length,
+      positionOfCurrentTx: currentPosition + 1,
+      nextTxId: enumUnapprovedTxs[currentPosition + 1],
+      prevTxId: enumUnapprovedTxs[currentPosition - 1],
+      showNavigation: enumUnapprovedTxs.length > 1,
+      firstTx: enumUnapprovedTxs[0],
+      lastTx: enumUnapprovedTxs[enumUnapprovedTxs.length - 1],
+      ofText: this.context.t('ofTextNofM'),
+      requestsWaitingText: this.context.t('requestsAwaitingAcknowledgement'),
+    };
+  }
+
+  _beforeUnload = () => {
+    const { txData: { id } = {}, cancelTransaction } = this.props;
+    cancelTransaction({ id });
+  };
 
   _beforeUnloadForGasPolling = () => {
     this._isMounted = false;
@@ -1034,6 +836,9 @@
   };
 
   _removeBeforeUnload = () => {
+    if (getEnvironmentType() === ENVIRONMENT_TYPE_NOTIFICATION) {
+      window.removeEventListener('beforeunload', this._beforeUnload);
+    }
     window.removeEventListener('beforeunload', this._beforeUnloadForGasPolling);
   };
 
@@ -1045,16 +850,21 @@
       getNextNonce,
       tryReverseResolveAddress,
     } = this.props;
-    const { trackEvent } = this.context;
-    trackEvent({
-      category: MetaMetricsEventCategory.Transactions,
-      event: 'Confirm: Started',
-      properties: {
+    const { metricsEvent } = this.context;
+    metricsEvent({
+      eventOpts: {
+        category: 'Transactions',
         action: 'Confirm Screen',
-        legacy_event: true,
+        name: 'Confirm: Started',
+      },
+      customVariables: {
         origin,
       },
     });
+
+    if (getEnvironmentType() === ENVIRONMENT_TYPE_NOTIFICATION) {
+      window.addEventListener('beforeunload', this._beforeUnload);
+    }
 
     getNextNonce();
     if (toAddress) {
@@ -1083,11 +893,7 @@
   componentWillUnmount() {
     this._beforeUnloadForGasPolling();
     this._removeBeforeUnload();
-    this.props.clearConfirmTransaction();
-  }
-
-  supportsEIP1559 =
-    this.props.supportsEIP1559 && !isLegacyTransaction(this.props.txData);
+  }
 
   render() {
     const { t } = this.context;
@@ -1099,7 +905,9 @@
       toEns,
       toNickname,
       methodData,
-      tokenAddress,
+      title,
+      hideSubtitle,
+      identiconAddress,
       contentComponent,
       onEdit,
       nonce,
@@ -1113,14 +921,6 @@
       gasFeeIsCustom,
       nativeCurrency,
       hardwareWalletRequiresConnection,
-      image,
-      isApprovalOrRejection,
-      assetStandard,
-      displayAccountBalanceHeader,
-      title,
-      ///: BEGIN:ONLY_INCLUDE_IN(build-mmi)
-      isNoteToTraderSupported,
-      ///: END:ONLY_INCLUDE_IN
     } = this.props;
     const {
       submitting,
@@ -1128,37 +928,23 @@
       submitWarning,
       ethGasPriceWarning,
       editingGas,
-      userAcknowledgedGasMissing,
-      showWarningModal,
     } = this.state;
+
     const { name } = methodData;
     const { valid, errorKey } = this.getErrorKey();
-    const hasSimulationError = Boolean(txData.simulationFails);
-    const renderSimulationFailureWarning =
-      hasSimulationError && !userAcknowledgedGasMissing;
-
-    // This `isTokenApproval` case is added to handle possible rendering of this component from
-    // confirm-approve.js when `assetStandard` is `undefined`. That will happen if the request to
-    // get the asset standard fails. In that scenario, confirm-approve.js returns the `<ConfirmContractInteraction />`
-    // component, which in turn returns this `<ConfirmTransactionBase />` component. We meed to prevent
-    // the user from editing the transaction in those cases.
-
-    // as this component is made functional, useTransactionFunctionType can be used to get functionType
-    const isTokenApproval =
-      txData.type === TransactionType.tokenMethodSetApprovalForAll ||
-      txData.type === TransactionType.tokenMethodApprove;
-
-    const isContractInteraction =
-      txData.type === TransactionType.contractInteraction;
-
-    const isContractInteractionFromDapp =
-      (isTokenApproval || isContractInteraction) &&
-      txData.origin !== 'metamask';
-    let functionType;
-    if (isContractInteractionFromDapp) {
-      functionType = getMethodName(name);
-    }
-
+    const {
+      totalTx,
+      positionOfCurrentTx,
+      nextTxId,
+      prevTxId,
+      showNavigation,
+      firstTx,
+      lastTx,
+      ofText,
+      requestsWaitingText,
+    } = this.getNavigateTxData();
+
+    let functionType = getMethodName(name);
     if (!functionType) {
       if (type) {
         functionType = getTransactionTypeTitle(t, type, nativeCurrency);
@@ -1166,74 +952,68 @@
         functionType = t('contractInteraction');
       }
     }
-
     return (
-      <TransactionModalContextProvider>
-        <ConfirmPageContainer
-          fromName={fromName}
-          fromAddress={fromAddress}
-          showAccountInHeader={showAccountInHeader}
-          toName={toName}
-          toAddress={toAddress}
-          toEns={toEns}
-          toNickname={toNickname}
-          showEdit={!isContractInteractionFromDapp && Boolean(onEdit)}
-          action={functionType}
-          image={image}
-          title={title}
-          titleComponent={this.renderTitleComponent()}
-          subtitleComponent={this.renderSubtitleComponent()}
-          detailsComponent={this.renderDetails()}
-          dataComponent={this.renderData(functionType)}
-          dataHexComponent={this.renderDataHex(functionType)}
-          contentComponent={contentComponent}
-          ///: BEGIN:ONLY_INCLUDE_IN(build-mmi)
-          noteComponent={
-            isNoteToTraderSupported && (
-              <NoteToTrader
-                maxLength="280"
-                placeholder={t('notePlaceholder')}
-                onChange={(value) => this.setState({ noteText: value })}
-                noteText={this.state.noteText}
-                labelText={t('transactionNote')}
-              />
-            )
-          }
-          ///: END:ONLY_INCLUDE_IN
-          nonce={customNonceValue || nonce}
-          unapprovedTxCount={unapprovedTxCount}
-          tokenAddress={tokenAddress}
-          errorMessage={submitError}
-          errorKey={errorKey}
-          hasSimulationError={hasSimulationError}
-          warning={submitWarning}
-          disabled={
-            renderSimulationFailureWarning ||
-            !valid ||
-            submitting ||
-            hardwareWalletRequiresConnection ||
-            (gasIsLoading && !gasFeeIsCustom)
-          }
-          onEdit={() => this.handleEdit()}
-          onCancelAll={() => this.handleCancelAll()}
-          onCancel={() => this.handleCancel()}
-          onSubmit={() => this.handleSubmit()}
-          onSetApprovalForAll={() => this.handleSetApprovalForAll()}
-          showWarningModal={showWarningModal}
-          hideSenderToRecipient={hideSenderToRecipient}
-          origin={txData.origin}
-          ethGasPriceWarning={ethGasPriceWarning}
-          editingGas={editingGas}
-          handleCloseEditGas={() => this.handleCloseEditGas()}
-          currentTransaction={txData}
-          supportsEIP1559={this.supportsEIP1559}
-          nativeCurrency={nativeCurrency}
-          isApprovalOrRejection={isApprovalOrRejection}
-          assetStandard={assetStandard}
-          txData={txData}
-          displayAccountBalanceHeader={displayAccountBalanceHeader}
-        />
-      </TransactionModalContextProvider>
+      <ConfirmPageContainer
+        fromName={fromName}
+        fromAddress={fromAddress}
+        showAccountInHeader={showAccountInHeader}
+        toName={toName}
+        toAddress={toAddress}
+        toEns={toEns}
+        toNickname={toNickname}
+        showEdit={Boolean(onEdit)}
+        action={functionType}
+        title={title}
+        titleComponent={this.renderTitleComponent()}
+        subtitleComponent={this.renderSubtitleComponent()}
+        hideSubtitle={hideSubtitle}
+        detailsComponent={this.renderDetails()}
+        dataComponent={this.renderData(functionType)}
+        contentComponent={contentComponent}
+        nonce={customNonceValue || nonce}
+        unapprovedTxCount={unapprovedTxCount}
+        identiconAddress={identiconAddress}
+        errorMessage={submitError}
+        errorKey={errorKey}
+        warning={submitWarning}
+        totalTx={totalTx}
+        positionOfCurrentTx={positionOfCurrentTx}
+        nextTxId={nextTxId}
+        prevTxId={prevTxId}
+        showNavigation={showNavigation}
+        onNextTx={(txId) => this.handleNextTx(txId)}
+        firstTx={firstTx}
+        lastTx={lastTx}
+        ofText={ofText}
+        requestsWaitingText={requestsWaitingText}
+        disabled={
+          !valid ||
+          submitting ||
+          hardwareWalletRequiresConnection ||
+          (gasIsLoading && !gasFeeIsCustom)
+        }
+        onEdit={() => this.handleEdit()}
+        onCancelAll={() => this.handleCancelAll()}
+        onCancel={() => this.handleCancel()}
+        onSubmit={() => this.handleSubmit()}
+        hideSenderToRecipient={hideSenderToRecipient}
+        origin={txData.origin}
+        ethGasPriceWarning={ethGasPriceWarning}
+        editingGas={editingGas}
+        handleCloseEditGas={() => this.handleCloseEditGas()}
+        currentTransaction={txData}
+      />
     );
   }
+}
+
+export function getMethodName(camelCase) {
+  if (!camelCase || typeof camelCase !== 'string') {
+    return '';
+  }
+
+  return camelCase
+    .replace(/([a-z])([A-Z])/gu, '$1 $2')
+    .replace(/([A-Z])([a-z])/gu, ' $1$2')
+    .replace(/ +/gu, ' ');
 }