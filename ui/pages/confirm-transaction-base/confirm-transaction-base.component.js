--- conflicted
+++ resolved
@@ -422,137 +422,6 @@
       </div>
     ) : null;
 
-<<<<<<< HEAD
-    const renderGasDetailsItem = () => {
-      return this.supportsEIP1559 ? (
-        <GasDetailsItem
-          key="gas_details"
-          userAcknowledgedGasMissing={userAcknowledgedGasMissing}
-        />
-      ) : (
-        <TransactionDetailItem
-          key="gas-item"
-          detailTitle={
-            txData.dappSuggestedGasFees ? (
-              <>
-                {isMultiLayerFeeNetwork
-                  ? t('transactionDetailLayer2GasHeading')
-                  : t('transactionDetailGasHeading')}
-                <InfoTooltip
-                  contentText={t('transactionDetailDappGasTooltip')}
-                  position="top"
-                >
-                  <i className="fa fa-info-circle" />
-                </InfoTooltip>
-              </>
-            ) : (
-              <>
-                {isMultiLayerFeeNetwork
-                  ? t('transactionDetailLayer2GasHeading')
-                  : t('transactionDetailGasHeading')}
-                <InfoTooltip
-                  contentText={
-                    <>
-                      <p>
-                        {t('transactionDetailGasTooltipIntro', [
-                          isMainnet ? t('networkNameEthereum') : '',
-                        ])}
-                      </p>
-                      <p>{t('transactionDetailGasTooltipExplanation')}</p>
-                      <p>
-                        <a
-                          href="https://community.metamask.io/t/what-is-gas-why-do-transactions-take-so-long/3172"
-                          target="_blank"
-                          rel="noopener noreferrer"
-                        >
-                          {t('transactionDetailGasTooltipConversion')}
-                        </a>
-                      </p>
-                    </>
-                  }
-                  position="top"
-                >
-                  <i className="fa fa-info-circle" />
-                </InfoTooltip>
-              </>
-            )
-          }
-          detailText={
-            useCurrencyRateCheck && (
-              <div className="confirm-page-container-content__currency-container">
-                {renderHeartBeatIfNotInTest()}
-                <UserPreferencedCurrencyDisplay
-                  type={SECONDARY}
-                  value={hexMinimumTransactionFee}
-                  hideLabel={Boolean(useNativeCurrencyAsPrimaryCurrency)}
-                />
-              </div>
-            )
-          }
-          detailTotal={
-            <div className="confirm-page-container-content__currency-container">
-              {renderHeartBeatIfNotInTest()}
-              <UserPreferencedCurrencyDisplay
-                type={PRIMARY}
-                value={hexMinimumTransactionFee}
-                hideLabel={!useNativeCurrencyAsPrimaryCurrency}
-                numberOfDecimals={isMultiLayerFeeNetwork ? 18 : 6}
-              />
-            </div>
-          }
-          subText={
-            !isMultiLayerFeeNetwork && (
-              <>
-                <strong key="editGasSubTextFeeLabel">
-                  {t('editGasSubTextFeeLabel')}
-                </strong>
-                <div
-                  key="editGasSubTextFeeValue"
-                  className="confirm-page-container-content__currency-container"
-                >
-                  {renderHeartBeatIfNotInTest()}
-                  <UserPreferencedCurrencyDisplay
-                    key="editGasSubTextFeeAmount"
-                    type={PRIMARY}
-                    value={hexMaximumTransactionFee}
-                    hideLabel={!useNativeCurrencyAsPrimaryCurrency}
-                  />
-                </div>
-              </>
-            )
-          }
-          subTitle={
-            <>
-              {txData.dappSuggestedGasFees ? (
-                <Typography
-                  variant={TypographyVariant.H7}
-                  fontStyle={FONT_STYLE.ITALIC}
-                  color={TextColor.textAlternative}
-                >
-                  {t('transactionDetailDappGasMoreInfo')}
-                </Typography>
-              ) : (
-                ''
-              )}
-              {supportsEIP1559 && (
-                <GasTiming
-                  maxPriorityFeePerGas={hexWEIToDecGWEI(
-                    maxPriorityFeePerGas ||
-                      txData.txParams.maxPriorityFeePerGas,
-                  ).toString()}
-                  maxFeePerGas={hexWEIToDecGWEI(
-                    maxFeePerGas || txData.txParams.maxFeePerGas,
-                  ).toString()}
-                />
-              )}
-            </>
-          }
-        />
-      );
-    };
-
-=======
->>>>>>> 09d00e1e
     const simulationFailureWarning = () => (
       <div className="confirm-page-container-content__error-container">
         <SimulationErrorMessage
@@ -584,15 +453,11 @@
           }
           rows={[
             renderSimulationFailureWarning && simulationFailureWarning(),
-<<<<<<< HEAD
-            !renderSimulationFailureWarning && renderGasDetailsItem(),
-=======
-            !renderSimulationFailureWarning && !isMultiLayerFeeNetwork && (
+            !renderSimulationFailureWarning && (
               <ConfirmGasDisplay
                 userAcknowledgedGasMissing={userAcknowledgedGasMissing}
               />
             ),
->>>>>>> 09d00e1e
             !renderSimulationFailureWarning && isMultiLayerFeeNetwork && (
               <MultiLayerFeeMessage
                 transaction={txData}
