import React, { Component } from 'react';
import PropTypes from 'prop-types';
<<<<<<< HEAD
=======
import { isEqual } from 'lodash';
import { ENVIRONMENT_TYPE_NOTIFICATION } from '../../../shared/constants/app';
import { getEnvironmentType } from '../../../app/scripts/lib/util';
>>>>>>> 48ee4592
import ConfirmPageContainer from '../../components/app/confirm-page-container';
import TransactionDecoding from '../../components/app/transaction-decoding';
import { isBalanceSufficient } from '../send/send.utils';
import {
  addHexes,
  hexToDecimal,
  hexWEIToDecGWEI,
} from '../../helpers/utils/conversions.util';
import {
  CONFIRM_TRANSACTION_ROUTE,
  DEFAULT_ROUTE,
} from '../../helpers/constants/routes';
import {
  INSUFFICIENT_FUNDS_ERROR_KEY,
  GAS_LIMIT_TOO_LOW_ERROR_KEY,
  ETH_GAS_PRICE_FETCH_WARNING_KEY,
  GAS_PRICE_FETCH_FAILURE_ERROR_KEY,
} from '../../helpers/constants/error-keys';
import UserPreferencedCurrencyDisplay from '../../components/app/user-preferenced-currency-display';
import CopyRawData from '../../components/app/transaction-decoding/components/ui/copy-raw-data';

import { PRIMARY, SECONDARY } from '../../helpers/constants/common';
import TextField from '../../components/ui/text-field';
import ActionableMessage from '../../components/ui/actionable-message';
import Disclosure from '../../components/ui/disclosure';
import {
  TRANSACTION_TYPES,
  TRANSACTION_STATUSES,
} from '../../../shared/constants/transaction';
import { getMethodName } from '../../helpers/utils/metrics';
import {
  getTransactionTypeTitle,
  isLegacyTransaction,
} from '../../helpers/utils/transactions.util';
import { toBuffer } from '../../../shared/modules/buffer-utils';

import { TransactionModalContextProvider } from '../../contexts/transaction-modal';
import TransactionDetail from '../../components/app/transaction-detail/transaction-detail.component';
import TransactionDetailItem from '../../components/app/transaction-detail-item/transaction-detail-item.component';
import InfoTooltip from '../../components/ui/info-tooltip/info-tooltip';
import LoadingHeartBeat from '../../components/ui/loading-heartbeat';
import GasTiming from '../../components/app/gas-timing/gas-timing.component';
import LedgerInstructionField from '../../components/app/ledger-instruction-field';
import MultiLayerFeeMessage from '../../components/app/multilayer-fee-message';

import {
  COLORS,
  FONT_STYLE,
  TYPOGRAPHY,
} from '../../helpers/constants/design-system';
import {
  disconnectGasFeeEstimatePoller,
  getGasFeeEstimatesAndStartPolling,
  addPollingTokenToAppState,
  removePollingTokenFromAppState,
} from '../../store/actions';

import Typography from '../../components/ui/typography/typography';
import { MIN_GAS_LIMIT_DEC } from '../send/send.constants';

import GasDetailsItem from './gas-details-item';
import TransactionAlerts from './transaction-alerts';

// eslint-disable-next-line prefer-destructuring
const EIP_1559_V2_ENABLED =
  process.env.EIP_1559_V2 === true || process.env.EIP_1559_V2 === 'true';

const renderHeartBeatIfNotInTest = () =>
  process.env.IN_TEST === 'true' ? null : <LoadingHeartBeat />;

export default class ConfirmTransactionBase extends Component {
  static contextTypes = {
    t: PropTypes.func,
    metricsEvent: PropTypes.func,
  };

  static propTypes = {
    // react-router props
    history: PropTypes.object,
    // Redux props
    balance: PropTypes.string,
    cancelTransaction: PropTypes.func,
    cancelAllTransactions: PropTypes.func,
    clearConfirmTransaction: PropTypes.func,
    conversionRate: PropTypes.number,
    fromAddress: PropTypes.string,
    fromName: PropTypes.string,
    hexTransactionAmount: PropTypes.string,
    hexMinimumTransactionFee: PropTypes.string,
    hexMaximumTransactionFee: PropTypes.string,
    hexTransactionTotal: PropTypes.string,
    methodData: PropTypes.object,
    nonce: PropTypes.string,
    useNonceField: PropTypes.bool,
    customNonceValue: PropTypes.string,
    updateCustomNonce: PropTypes.func,
    sendTransaction: PropTypes.func,
    showTransactionConfirmedModal: PropTypes.func,
    showRejectTransactionsConfirmationModal: PropTypes.func,
    toAddress: PropTypes.string,
    tokenData: PropTypes.object,
    tokenProps: PropTypes.object,
    toName: PropTypes.string,
    toEns: PropTypes.string,
    toNickname: PropTypes.string,
    transactionStatus: PropTypes.string,
    txData: PropTypes.object,
    unapprovedTxCount: PropTypes.number,
    currentNetworkUnapprovedTxs: PropTypes.object,
    customGas: PropTypes.object,
    // Component props
    actionKey: PropTypes.string,
    contentComponent: PropTypes.node,
    dataComponent: PropTypes.node,
    dataHexComponent: PropTypes.node,
    hideData: PropTypes.bool,
    hideSubtitle: PropTypes.bool,
    identiconAddress: PropTypes.string,
    onEdit: PropTypes.func,
    subtitleComponent: PropTypes.node,
    title: PropTypes.string,
    type: PropTypes.string,
    getNextNonce: PropTypes.func,
    nextNonce: PropTypes.number,
    tryReverseResolveAddress: PropTypes.func.isRequired,
    hideSenderToRecipient: PropTypes.bool,
    showAccountInHeader: PropTypes.bool,
    mostRecentOverviewPage: PropTypes.string.isRequired,
    isEthGasPrice: PropTypes.bool,
    noGasPrice: PropTypes.bool,
    setDefaultHomeActiveTabName: PropTypes.func,
    primaryTotalTextOverride: PropTypes.string,
    secondaryTotalTextOverride: PropTypes.string,
    gasIsLoading: PropTypes.bool,
    primaryTotalTextOverrideMaxAmount: PropTypes.string,
    useNativeCurrencyAsPrimaryCurrency: PropTypes.bool,
    maxFeePerGas: PropTypes.string,
    maxPriorityFeePerGas: PropTypes.string,
    baseFeePerGas: PropTypes.string,
    isMainnet: PropTypes.bool,
    gasFeeIsCustom: PropTypes.bool,
    showLedgerSteps: PropTypes.bool.isRequired,
    nativeCurrency: PropTypes.string,
    supportsEIP1559: PropTypes.bool,
    hardwareWalletRequiresConnection: PropTypes.bool,
<<<<<<< HEAD
    isMultiLayerFeeNetwork: PropTypes.bool,
=======
    fetchOptimismL1Fee: PropTypes.func.isRequired,
    isOptimism: PropTypes.bool,
    hexEstimatedL1Fee: PropTypes.string.isRequired,
    isStandardNetwork: PropTypes.bool,
    multilayerTotal: PropTypes.bool,
>>>>>>> 48ee4592
  };

  state = {
    submitting: false,
    submitError: null,
    submitWarning: '',
    ethGasPriceWarning: '',
    editingGas: false,
    userAcknowledgedGasMissing: false,
  };

  componentDidUpdate(prevProps) {
    const {
      transactionStatus,
      showTransactionConfirmedModal,
      history,
      clearConfirmTransaction,
      nextNonce,
      customNonceValue,
      toAddress,
      tryReverseResolveAddress,
      isEthGasPrice,
      setDefaultHomeActiveTabName,
      fetchOptimismL1Fee,
      txData,
      isOptimism,
    } = this.props;
    const {
      customNonceValue: prevCustomNonceValue,
      nextNonce: prevNextNonce,
      toAddress: prevToAddress,
      transactionStatus: prevTxStatus,
      isEthGasPrice: prevIsEthGasPrice,
    } = prevProps;
    const statusUpdated = transactionStatus !== prevTxStatus;
    const txDroppedOrConfirmed =
      transactionStatus === TRANSACTION_STATUSES.DROPPED ||
      transactionStatus === TRANSACTION_STATUSES.CONFIRMED;

    if (
      nextNonce !== prevNextNonce ||
      customNonceValue !== prevCustomNonceValue
    ) {
      if (nextNonce !== null && customNonceValue > nextNonce) {
        this.setState({
          submitWarning: this.context.t('nextNonceWarning', [nextNonce]),
        });
      } else {
        this.setState({ submitWarning: '' });
      }
    }

    if (statusUpdated && txDroppedOrConfirmed) {
      showTransactionConfirmedModal({
        onSubmit: () => {
          clearConfirmTransaction();
          setDefaultHomeActiveTabName('Activity').then(() => {
            history.push(DEFAULT_ROUTE);
          });
        },
      });
    }

    if (toAddress && toAddress !== prevToAddress) {
      tryReverseResolveAddress(toAddress);
    }

    if (isEthGasPrice !== prevIsEthGasPrice) {
      if (isEthGasPrice) {
        this.setState({
          ethGasPriceWarning: this.context.t(ETH_GAS_PRICE_FETCH_WARNING_KEY),
        });
      } else {
        this.setState({
          ethGasPriceWarning: '',
        });
      }
    }

    if (isOptimism && !isEqual(txData, prevProps.txData)) {
      console.log('[componentDidUpdate] Fetching Optimism L1 fee...');
      // here `txData` is the same thing as `txMeta` elsewhere
      fetchOptimismL1Fee(txData);
    }
  }

  getErrorKey() {
    const {
      balance,
      conversionRate,
      hexMaximumTransactionFee,
      txData: { txParams: { value: amount } = {} } = {},
      customGas,
      noGasPrice,
      gasFeeIsCustom,
    } = this.props;

    const insufficientBalance =
      balance &&
      !isBalanceSufficient({
        amount,
        gasTotal: hexMaximumTransactionFee || '0x0',
        balance,
        conversionRate,
      });

    if (insufficientBalance) {
      return {
        valid: false,
        errorKey: INSUFFICIENT_FUNDS_ERROR_KEY,
      };
    }

    if (hexToDecimal(customGas.gasLimit) < Number(MIN_GAS_LIMIT_DEC)) {
      return {
        valid: false,
        errorKey: GAS_LIMIT_TOO_LOW_ERROR_KEY,
      };
    }

    if (noGasPrice && !gasFeeIsCustom) {
      return {
        valid: false,
        errorKey: GAS_PRICE_FETCH_FAILURE_ERROR_KEY,
      };
    }

    return {
      valid: true,
    };
  }

  handleEditGas() {
    const {
      actionKey,
      txData: { origin },
      methodData = {},
    } = this.props;

    this.context.metricsEvent({
      eventOpts: {
        category: 'Transactions',
        action: 'Confirm Screen',
        name: 'User clicks "Edit" on gas',
      },
      customVariables: {
        recipientKnown: null,
        functionType:
          actionKey ||
          getMethodName(methodData.name) ||
          TRANSACTION_TYPES.CONTRACT_INTERACTION,
        origin,
      },
    });

    this.setState({ editingGas: true });
  }

  handleCloseEditGas() {
    this.setState({ editingGas: false });
  }

  setUserAcknowledgedGasMissing() {
    this.setState({ userAcknowledgedGasMissing: true });
  }

  renderDetails() {
    const {
      primaryTotalTextOverride,
      secondaryTotalTextOverride,
      hexMinimumTransactionFee,
      hexMaximumTransactionFee,
      hexTransactionTotal,
      useNonceField,
      customNonceValue,
      updateCustomNonce,
      nextNonce,
      getNextNonce,
      txData,
      useNativeCurrencyAsPrimaryCurrency,
      primaryTotalTextOverrideMaxAmount,
      maxFeePerGas,
      maxPriorityFeePerGas,
      isMainnet,
      showLedgerSteps,
      supportsEIP1559,
<<<<<<< HEAD
      isMultiLayerFeeNetwork,
      nativeCurrency,
=======
      isOptimism,
      hexEstimatedL1Fee,
      isStandardNetwork,
      multilayerTotal,
>>>>>>> 48ee4592
    } = this.props;
    const { t } = this.context;
    const { userAcknowledgedGasMissing } = this.state;

    const { valid } = this.getErrorKey();
    const isDisabled = () => {
      return userAcknowledgedGasMissing ? false : !valid;
    };

    const hasSimulationError = Boolean(txData.simulationFails);
    const renderSimulationFailureWarning =
      hasSimulationError && !userAcknowledgedGasMissing;

    const renderEstimatedL2GasFeeItem = () => {
      if (isOptimism) {
        const detailTitle = (
          <>
            {t('transactionDetailL2GasHeading')}
            <InfoTooltip
              contentText={
                txData.dappSuggestedGasFees ? (
                  t('transactionDetailDappGasTooltip')
                ) : (
                  <>
                    <p>{t('multilayerNetworkGasInfo')}</p>
                  </>
                )
              }
              position="top"
            >
              <i className="fa fa-info-circle" />
            </InfoTooltip>
          </>
        );

        const detailText = isStandardNetwork && (
          <div className="confirm-page-container-content__currency-container">
            {renderHeartBeatIfNotInTest()}
            <UserPreferencedCurrencyDisplay
              type={SECONDARY}
              value={hexMinimumTransactionFee}
              hideLabel={Boolean(useNativeCurrencyAsPrimaryCurrency)}
            />
          </div>
        );

        const detailTotal = (
          <div className="confirm-page-container-content__currency-container">
            {renderHeartBeatIfNotInTest()}
            <UserPreferencedCurrencyDisplay
              type={PRIMARY}
              value={hexMinimumTransactionFee}
              hideLabel={!useNativeCurrencyAsPrimaryCurrency}
              numberOfDecimals={15}
            />
          </div>
        );

        return (
          <TransactionDetailItem
            key="l2-gas-fee-item"
            detailTitle={detailTitle}
            detailTitleColor={COLORS.BLACK}
            detailText={detailText}
            detailTotal={detailTotal}
          />
        );
      }
      return null;
    };

    const renderEstimatedL1GasFeeItem = () => {
      const detailTitle = (
        <>
          {isStandardNetwork
            ? t('transactionDetailGasHeading')
            : t('transactionDetailL1GasHeading')}
          {isStandardNetwork ? (
            <InfoTooltip
              contentText={
                txData.dappSuggestedGasFees ? (
                  t('transactionDetailDappGasTooltip')
                ) : (
                  <>
                    <p>
                      {t('transactionDetailGasTooltipIntro', [
                        isMainnet ? t('networkNameEthereum') : '',
                      ])}
                    </p>
                    <p>{t('transactionDetailGasTooltipExplanation')}</p>
                    <p>
                      <a
                        href="https://community.metamask.io/t/what-is-gas-why-do-transactions-take-so-long/3172"
                        target="_blank"
                        rel="noopener noreferrer"
                      >
                        {t('transactionDetailGasTooltipConversion')}
                      </a>
                    </p>
                  </>
                )
              }
              position="top"
            >
              <i className="fa fa-info-circle" />
            </InfoTooltip>
          ) : null}
        </>
      );

      const detailText = isStandardNetwork && (
        <div className="confirm-page-container-content__currency-container">
          {renderHeartBeatIfNotInTest()}
          <UserPreferencedCurrencyDisplay
            type={SECONDARY}
            value={hexMinimumTransactionFee}
            hideLabel={Boolean(useNativeCurrencyAsPrimaryCurrency)}
          />
        </div>
      );

      const detailTotal = (
        <div className="confirm-page-container-content__currency-container">
          {renderHeartBeatIfNotInTest()}
          <UserPreferencedCurrencyDisplay
            type={PRIMARY}
            value={hexEstimatedL1Fee || hexMinimumTransactionFee}
            hideLabel={!useNativeCurrencyAsPrimaryCurrency}
            numberOfDecimals={hexEstimatedL1Fee ? 18 : null}
          />
        </div>
      );

      const subTitle = isStandardNetwork ? (
        <>
          {txData.dappSuggestedGasFees ? (
            <Typography
              variant={TYPOGRAPHY.H7}
              fontStyle={FONT_STYLE.ITALIC}
              color={COLORS.UI4}
            >
              {t('transactionDetailDappGasMoreInfo')}
            </Typography>
          ) : (
            ''
          )}
          {supportsEIP1559 && (
            <GasTiming
              maxPriorityFeePerGas={hexWEIToDecGWEI(
                maxPriorityFeePerGas || txData.txParams.maxPriorityFeePerGas,
              )}
              maxFeePerGas={hexWEIToDecGWEI(
                maxFeePerGas || txData.txParams.maxFeePerGas,
              )}
            />
          )}
        </>
      ) : null;

      const subText = isStandardNetwork
        ? t('editGasSubTextFee', [
            <b key="editGasSubTextFeeLabel">{t('editGasSubTextFeeLabel')}</b>,
            <div
              key="editGasSubTextFeeValue"
              className="confirm-page-container-content__currency-container"
            >
              {renderHeartBeatIfNotInTest()}
              <UserPreferencedCurrencyDisplay
                key="editGasSubTextFeeAmount"
                type={PRIMARY}
                value={hexMaximumTransactionFee}
                hideLabel={!useNativeCurrencyAsPrimaryCurrency}
              />
            </div>,
          ])
        : null;

      return (
        <TransactionDetailItem
          key="l1-gas-fee-item"
          detailTitle={detailTitle}
          detailTitleColor={COLORS.BLACK}
          detailText={detailText}
          detailTotal={detailTotal}
          subTitle={subTitle}
          subText={subText}
        />
      );
    };

    const renderTotalMaxAmount = () => {
      if (
        primaryTotalTextOverrideMaxAmount === undefined &&
        secondaryTotalTextOverride === undefined
      ) {
        // Native Send
        return (
          <UserPreferencedCurrencyDisplay
            type={PRIMARY}
            key="total-max-amount"
            value={addHexes(txData.txParams.value, hexMaximumTransactionFee)}
            hideLabel={!useNativeCurrencyAsPrimaryCurrency}
          />
        );
      }

      // Token send
      return useNativeCurrencyAsPrimaryCurrency
        ? primaryTotalTextOverrideMaxAmount
        : secondaryTotalTextOverride;
    };

    const renderTotalDetailTotal = () => {
      if (
        primaryTotalTextOverride === undefined &&
        secondaryTotalTextOverride === undefined
      ) {
        return (
          <UserPreferencedCurrencyDisplay
            type={PRIMARY}
            key="total-detail-value"
            value={hexTransactionTotal}
            hideLabel={!useNativeCurrencyAsPrimaryCurrency}
          />
        );
      }
      return useNativeCurrencyAsPrimaryCurrency
        ? primaryTotalTextOverride
        : secondaryTotalTextOverride;
    };

    const renderTotalDetailText = () => {
      if (
        primaryTotalTextOverride === undefined &&
        secondaryTotalTextOverride === undefined
      ) {
        return (
          <UserPreferencedCurrencyDisplay
            type={SECONDARY}
            key="total-detail-text"
            value={multilayerTotal || hexTransactionTotal}
            hideLabel={useNativeCurrencyAsPrimaryCurrency && !multilayerTotal}
            numberOfDecimals={multilayerTotal ? 18 : null}
          />
        );
      }
      return useNativeCurrencyAsPrimaryCurrency
        ? secondaryTotalTextOverride
        : primaryTotalTextOverride;
    };

    const renderEstimatedTotalItem = () => {
      const subTitle = isStandardNetwork
        ? t('transactionDetailGasTotalSubtitle')
        : null;

      const subText = isStandardNetwork
        ? t('editGasSubTextAmount', [
            <b key="editGasSubTextAmountLabel">
              {t('editGasSubTextAmountLabel')}
            </b>,
            renderTotalMaxAmount(),
          ])
        : null;

      return (
        <TransactionDetailItem
          key="total-item"
          detailTitle={t('total')}
          detailText={renderTotalDetailText()}
          detailTotal={isStandardNetwork && renderTotalDetailTotal()}
          subTitle={subTitle}
          subText={subText}
        />
      );
    };

    const nonceField = useNonceField ? (
      <div>
        <div className="confirm-detail-row">
          <div className="confirm-detail-row__label">
            {t('nonceFieldHeading')}
          </div>
          <div className="custom-nonce-input">
            <TextField
              type="number"
              min="0"
              placeholder={
                typeof nextNonce === 'number' ? nextNonce.toString() : null
              }
              onChange={({ target: { value } }) => {
                if (!value.length || Number(value) < 0) {
                  updateCustomNonce('');
                } else {
                  updateCustomNonce(String(Math.floor(value)));
                }
                getNextNonce();
              }}
              fullWidth
              margin="dense"
              value={customNonceValue || ''}
            />
          </div>
        </div>
      </div>
    ) : null;

<<<<<<< HEAD
    const renderGasDetailsItem = () => {
      return EIP_1559_V2_ENABLED &&
        supportsEIP1559 &&
        !isLegacyTransaction(txData) ? (
=======
    const rows = [
      EIP_1559_V2 ? (
>>>>>>> 48ee4592
        <GasDetailsItem
          key="gas_details"
          hexMaximumTransactionFee={hexMaximumTransactionFee}
          hexMinimumTransactionFee={hexMinimumTransactionFee}
          isMainnet={isMainnet}
          maxFeePerGas={maxFeePerGas}
          maxPriorityFeePerGas={maxPriorityFeePerGas}
          supportsEIP1559={supportsEIP1559}
          txData={txData}
          useNativeCurrencyAsPrimaryCurrency={
            useNativeCurrencyAsPrimaryCurrency
          }
<<<<<<< HEAD
          userAcknowledgedGasMissing={userAcknowledgedGasMissing}
        />
      ) : (
        <TransactionDetailItem
          key="gas-item"
          detailTitle={
            txData.dappSuggestedGasFees ? (
              <>
                {isMultiLayerFeeNetwork
                  ? t('transactionDetailLayer2GasHeading')
                  : t('transactionDetailGasHeading')}
                <InfoTooltip
                  contentText={t('transactionDetailDappGasTooltip')}
                  position="top"
                >
                  <i className="fa fa-info-circle" />
                </InfoTooltip>
              </>
            ) : (
              <>
                {isMultiLayerFeeNetwork
                  ? t('transactionDetailLayer2GasHeading')
                  : t('transactionDetailGasHeading')}
                <InfoTooltip
                  contentText={
                    <>
                      <p>
                        {t('transactionDetailGasTooltipIntro', [
                          isMainnet ? t('networkNameEthereum') : '',
                        ])}
                      </p>
                      <p>{t('transactionDetailGasTooltipExplanation')}</p>
                      <p>
                        <a
                          href="https://community.metamask.io/t/what-is-gas-why-do-transactions-take-so-long/3172"
                          target="_blank"
                          rel="noopener noreferrer"
                        >
                          {t('transactionDetailGasTooltipConversion')}
                        </a>
                      </p>
                    </>
                  }
                  position="top"
                >
                  <i className="fa fa-info-circle" />
                </InfoTooltip>
              </>
            )
          }
          detailTitleColor={COLORS.BLACK}
          detailText={
            !isMultiLayerFeeNetwork && (
              <div className="confirm-page-container-content__currency-container">
                {renderHeartBeatIfNotInTest()}
                <UserPreferencedCurrencyDisplay
                  type={SECONDARY}
                  value={hexMinimumTransactionFee}
                  hideLabel={Boolean(useNativeCurrencyAsPrimaryCurrency)}
                />
              </div>
            )
          }
          detailTotal={
            <div className="confirm-page-container-content__currency-container">
              {renderHeartBeatIfNotInTest()}
              <UserPreferencedCurrencyDisplay
                type={PRIMARY}
                value={hexMinimumTransactionFee}
                hideLabel={!useNativeCurrencyAsPrimaryCurrency}
                numberOfDecimals={isMultiLayerFeeNetwork ? 18 : 6}
              />
            </div>
          }
          subText={
            !isMultiLayerFeeNetwork && (
              <>
                <strong key="editGasSubTextFeeLabel">
                  {t('editGasSubTextFeeLabel')}
                </strong>
                <div
                  key="editGasSubTextFeeValue"
                  className="confirm-page-container-content__currency-container"
                >
                  {renderHeartBeatIfNotInTest()}
                  <UserPreferencedCurrencyDisplay
                    key="editGasSubTextFeeAmount"
                    type={PRIMARY}
                    value={hexMaximumTransactionFee}
                    hideLabel={!useNativeCurrencyAsPrimaryCurrency}
                  />
                </div>
              </>
            )
          }
          subTitle={
            <>
              {txData.dappSuggestedGasFees ? (
                <Typography
                  variant={TYPOGRAPHY.H7}
                  fontStyle={FONT_STYLE.ITALIC}
                  color={COLORS.UI4}
                >
                  {t('transactionDetailDappGasMoreInfo')}
                </Typography>
              ) : (
                ''
              )}
              {supportsEIP1559 && (
                <GasTiming
                  maxPriorityFeePerGas={hexWEIToDecGWEI(
                    maxPriorityFeePerGas ||
                      txData.txParams.maxPriorityFeePerGas,
                  )}
                  maxFeePerGas={hexWEIToDecGWEI(
                    maxFeePerGas || txData.txParams.maxFeePerGas,
                  )}
                />
              )}
            </>
          }
        />
      );
    };

    const simulationFailureWarning = () => (
      <div className="confirm-page-container-content__error-container">
        <ActionableMessage
          type="danger"
          primaryAction={{
            label: this.context.t('tryAnywayOption'),
            onClick: () => this.setUserAcknowledgedGasMissing(),
          }}
          message={this.context.t('simulationErrorMessage')}
          roundedButtons
        />
      </div>
    );

    return (
      <div className="confirm-page-container-content__details">
        <TransactionAlerts
          setUserAcknowledgedGasMissing={() =>
            this.setUserAcknowledgedGasMissing()
          }
          userAcknowledgedGasMissing={userAcknowledgedGasMissing}
        />
        <TransactionDetail
          disabled={isDisabled()}
          userAcknowledgedGasMissing={userAcknowledgedGasMissing}
          onEdit={
            renderSimulationFailureWarning ? null : () => this.handleEditGas()
          }
          rows={[
            renderSimulationFailureWarning && simulationFailureWarning(),
            !renderSimulationFailureWarning && renderGasDetailsItem(),
            !renderSimulationFailureWarning && isMultiLayerFeeNetwork && (
              <MultiLayerFeeMessage
                transaction={txData}
                layer2fee={hexMinimumTransactionFee}
                nativeCurrency={nativeCurrency}
              />
            ),
            !isMultiLayerFeeNetwork && (
              <TransactionDetailItem
                key="total-item"
                detailTitle={t('total')}
                detailText={renderTotalDetailText()}
                detailTotal={renderTotalDetailTotal()}
                subTitle={t('transactionDetailGasTotalSubtitle')}
                subText={
                  <>
                    <strong key="editGasSubTextAmountLabel">
                      {t('editGasSubTextAmountLabel')}
                    </strong>
                    {renderTotalMaxAmount()}
                  </>
                }
              />
            ),
          ]}
        />
=======
        />
      ) : null,
      renderEstimatedL2GasFeeItem(),
      renderEstimatedL1GasFeeItem(),
      renderEstimatedTotalItem(),
    ];

    return (
      <div className="confirm-page-container-content__details">
        <TransactionDetail onEdit={() => this.handleEditGas()} rows={rows} />
>>>>>>> 48ee4592
        {nonceField}
        {showLedgerSteps ? (
          <LedgerInstructionField
            showDataInstruction={Boolean(txData.txParams?.data)}
          />
        ) : null}
      </div>
    );
  }

  renderData(functionType) {
    const { t } = this.context;
    const { txData: { txParams } = {}, hideData, dataComponent } = this.props;

    if (hideData) {
      return null;
    }

    return (
      dataComponent || (
        <div className="confirm-page-container-content__data">
          <div className="confirm-page-container-content__data-box-label">
            {`${t('functionType')}:`}
            <span className="confirm-page-container-content__function-type">
              {functionType}
            </span>
          </div>
          <Disclosure>
            <TransactionDecoding to={txParams?.to} inputData={txParams?.data} />
          </Disclosure>
        </div>
      )
    );
  }

  renderDataHex(functionType) {
    const { t } = this.context;
    const {
      txData: { txParams } = {},
      methodData: { params } = {},
      hideData,
      dataHexComponent,
    } = this.props;

    if (hideData) {
      return null;
    }

    return (
      dataHexComponent || (
        <div className="confirm-page-container-content__data">
          <div className="confirm-page-container-content__data-box-label">
            {`${t('functionType')}:`}
            <span className="confirm-page-container-content__function-type">
              {`${functionType} (${
                params ? params.map(({ type }) => type).join(', ') : null
              })`}
            </span>
          </div>
          {params && (
            <div className="confirm-page-container-content__data-box">
              <div className="confirm-page-container-content__data-field-label">
                {`${t('parameters')}:`}
              </div>
              <div>
                <pre>{JSON.stringify(params, null, 2)}</pre>
              </div>
            </div>
          )}
          <div className="confirm-page-container-content__data-box-label">
            {`${t('hexData')}: ${toBuffer(txParams?.data).length} bytes`}
          </div>
          <div className="confirm-page-container-content__data-box">
            {txParams?.data}
          </div>
          <CopyRawData data={txParams?.data} />
        </div>
      )
    );
  }

  handleEdit() {
    const {
      txData,
      tokenData,
      tokenProps,
      onEdit,
      actionKey,
      txData: { origin },
      methodData = {},
    } = this.props;

    this.context.metricsEvent({
      eventOpts: {
        category: 'Transactions',
        action: 'Confirm Screen',
        name: 'Edit Transaction',
      },
      customVariables: {
        recipientKnown: null,
        functionType:
          actionKey ||
          getMethodName(methodData.name) ||
          TRANSACTION_TYPES.CONTRACT_INTERACTION,
        origin,
      },
    });

    onEdit({ txData, tokenData, tokenProps });
  }

  handleCancelAll() {
    const {
      cancelAllTransactions,
      clearConfirmTransaction,
      history,
      mostRecentOverviewPage,
      showRejectTransactionsConfirmationModal,
      unapprovedTxCount,
    } = this.props;

    showRejectTransactionsConfirmationModal({
      unapprovedTxCount,
      onSubmit: async () => {
        this._removeBeforeUnload();
        await cancelAllTransactions();
        clearConfirmTransaction();
        history.push(mostRecentOverviewPage);
      },
    });
  }

  handleCancel() {
    const {
      txData,
      cancelTransaction,
      history,
      mostRecentOverviewPage,
      clearConfirmTransaction,
      updateCustomNonce,
    } = this.props;

    this._removeBeforeUnload();
    updateCustomNonce('');
    cancelTransaction(txData).then(() => {
      clearConfirmTransaction();
      history.push(mostRecentOverviewPage);
    });
  }

  handleSubmit() {
    const {
      sendTransaction,
      clearConfirmTransaction,
      txData,
      history,
      mostRecentOverviewPage,
      updateCustomNonce,
      maxFeePerGas,
      maxPriorityFeePerGas,
      baseFeePerGas,
    } = this.props;
    const { submitting } = this.state;

    if (submitting) {
      return;
    }

    if (baseFeePerGas) {
      txData.estimatedBaseFee = baseFeePerGas;
    }

    if (maxFeePerGas) {
      txData.txParams = {
        ...txData.txParams,
        maxFeePerGas,
      };
    }

    if (maxPriorityFeePerGas) {
      txData.txParams = {
        ...txData.txParams,
        maxPriorityFeePerGas,
      };
    }

    this.setState(
      {
        submitting: true,
        submitError: null,
      },
      () => {
        this._removeBeforeUnload();

        sendTransaction(txData)
          .then(() => {
            clearConfirmTransaction();
            if (this._isMounted) {
              this.setState(
                {
                  submitting: false,
                },
                () => {
                  history.push(mostRecentOverviewPage);
                  updateCustomNonce('');
                },
              );
            }
          })
          .catch((error) => {
            if (this._isMounted) {
              this.setState({
                submitting: false,
                submitError: error.message,
              });
            }
            updateCustomNonce('');
          });
      },
    );
  }

  renderTitleComponent() {
    const { title, hexTransactionAmount } = this.props;

    // Title string passed in by props takes priority
    if (title) {
      return null;
    }

    return (
      <UserPreferencedCurrencyDisplay
        value={hexTransactionAmount}
        type={PRIMARY}
        showEthLogo
        ethLogoHeight="26"
        hideLabel
      />
    );
  }

  renderSubtitleComponent() {
    const { subtitleComponent, hexTransactionAmount } = this.props;

    return (
      subtitleComponent || (
        <UserPreferencedCurrencyDisplay
          value={hexTransactionAmount}
          type={SECONDARY}
          showEthLogo
          hideLabel
        />
      )
    );
  }

  handleNextTx(txId) {
    const { history, clearConfirmTransaction } = this.props;

    if (txId) {
      clearConfirmTransaction();
      history.push(`${CONFIRM_TRANSACTION_ROUTE}/${txId}`);
    }
  }

  getNavigateTxData() {
    const { currentNetworkUnapprovedTxs, txData: { id } = {} } = this.props;
    const enumUnapprovedTxs = Object.keys(currentNetworkUnapprovedTxs);
    const currentPosition = enumUnapprovedTxs.indexOf(id ? id.toString() : '');

    return {
      totalTx: enumUnapprovedTxs.length,
      positionOfCurrentTx: currentPosition + 1,
      nextTxId: enumUnapprovedTxs[currentPosition + 1],
      prevTxId: enumUnapprovedTxs[currentPosition - 1],
      showNavigation: enumUnapprovedTxs.length > 1,
      firstTx: enumUnapprovedTxs[0],
      lastTx: enumUnapprovedTxs[enumUnapprovedTxs.length - 1],
      ofText: this.context.t('ofTextNofM'),
      requestsWaitingText: this.context.t('requestsAwaitingAcknowledgement'),
    };
  }

  _beforeUnloadForGasPolling = () => {
    this._isMounted = false;
    if (this.state.pollingToken) {
      disconnectGasFeeEstimatePoller(this.state.pollingToken);
      removePollingTokenFromAppState(this.state.pollingToken);
    }
  };

  _removeBeforeUnload = () => {
    window.removeEventListener('beforeunload', this._beforeUnloadForGasPolling);
  };

  componentDidMount() {
    this._isMounted = true;
    const {
      toAddress,
      txData: { origin } = {},
      getNextNonce,
      tryReverseResolveAddress,
      isOptimism,
      fetchOptimismL1Fee,
      txData,
    } = this.props;
    const { metricsEvent } = this.context;
    metricsEvent({
      eventOpts: {
        category: 'Transactions',
        action: 'Confirm Screen',
        name: 'Confirm: Started',
      },
      customVariables: {
        origin,
      },
    });

    getNextNonce();
    if (toAddress) {
      tryReverseResolveAddress(toAddress);
    }

    /**
     * This makes a request to get estimates and begin polling, keeping track of the poll
     * token in component state.
     * It then disconnects polling upon componentWillUnmount. If the hook is unmounted
     * while waiting for `getGasFeeEstimatesAndStartPolling` to resolve, the `_isMounted`
     * flag ensures that a call to disconnect happens after promise resolution.
     */
    getGasFeeEstimatesAndStartPolling().then((pollingToken) => {
      if (this._isMounted) {
        addPollingTokenToAppState(pollingToken);
        this.setState({ pollingToken });
      } else {
        disconnectGasFeeEstimatePoller(pollingToken);
        removePollingTokenFromAppState(this.state.pollingToken);
      }
    });
    window.addEventListener('beforeunload', this._beforeUnloadForGasPolling);

    if (isOptimism) {
      // here `txData` is the same thing as `txMeta` elsewhere
      fetchOptimismL1Fee(txData);
    }
  }

  componentWillUnmount() {
    this._beforeUnloadForGasPolling();
    this._removeBeforeUnload();
  }

  render() {
    const { t } = this.context;
    const {
      actionKey,
      fromName,
      fromAddress,
      toName,
      toAddress,
      toEns,
      toNickname,
      methodData,
      title,
      hideSubtitle,
      identiconAddress,
      contentComponent,
      onEdit,
      nonce,
      customNonceValue,
      unapprovedTxCount,
      type,
      hideSenderToRecipient,
      showAccountInHeader,
      txData,
      gasIsLoading,
      gasFeeIsCustom,
      nativeCurrency,
      hardwareWalletRequiresConnection,
      supportsEIP1559,
    } = this.props;
    const {
      submitting,
      submitError,
      submitWarning,
      ethGasPriceWarning,
      editingGas,
      userAcknowledgedGasMissing,
    } = this.state;

    const { name } = methodData;
    const { valid, errorKey } = this.getErrorKey();
    const hasSimulationError = Boolean(txData.simulationFails);
    const renderSimulationFailureWarning =
      hasSimulationError && !userAcknowledgedGasMissing;
    const {
      totalTx,
      positionOfCurrentTx,
      nextTxId,
      prevTxId,
      showNavigation,
      firstTx,
      lastTx,
      ofText,
      requestsWaitingText,
    } = this.getNavigateTxData();

    const isDisabled = () => {
      return userAcknowledgedGasMissing ? false : !valid;
    };

    let functionType = getMethodName(name);
    if (!functionType) {
      if (type) {
        functionType = getTransactionTypeTitle(t, type, nativeCurrency);
      } else {
        functionType = t('contractInteraction');
      }
    }
    return (
      <TransactionModalContextProvider
        actionKey={actionKey}
        methodData={methodData}
      >
        <ConfirmPageContainer
          fromName={fromName}
          fromAddress={fromAddress}
          showAccountInHeader={showAccountInHeader}
          toName={toName}
          toAddress={toAddress}
          toEns={toEns}
          toNickname={toNickname}
          showEdit={Boolean(onEdit)}
          action={functionType}
          title={title}
          titleComponent={this.renderTitleComponent()}
          subtitleComponent={this.renderSubtitleComponent()}
          hideSubtitle={hideSubtitle}
          detailsComponent={this.renderDetails()}
          dataComponent={this.renderData(functionType)}
          dataHexComponent={this.renderDataHex(functionType)}
          contentComponent={contentComponent}
          nonce={customNonceValue || nonce}
          unapprovedTxCount={unapprovedTxCount}
          identiconAddress={identiconAddress}
          errorMessage={submitError}
          errorKey={errorKey}
          hasSimulationError={hasSimulationError}
          warning={submitWarning}
          totalTx={totalTx}
          positionOfCurrentTx={positionOfCurrentTx}
          nextTxId={nextTxId}
          prevTxId={prevTxId}
          showNavigation={showNavigation}
          onNextTx={(txId) => this.handleNextTx(txId)}
          firstTx={firstTx}
          lastTx={lastTx}
          ofText={ofText}
          requestsWaitingText={requestsWaitingText}
          hideUserAcknowledgedGasMissing={!isDisabled()}
          disabled={
            renderSimulationFailureWarning ||
            !valid ||
            submitting ||
            hardwareWalletRequiresConnection ||
            (gasIsLoading && !gasFeeIsCustom)
          }
          onEdit={() => this.handleEdit()}
          onCancelAll={() => this.handleCancelAll()}
          onCancel={() => this.handleCancel()}
          onSubmit={() => this.handleSubmit()}
          setUserAcknowledgedGasMissing={this.setUserAcknowledgedGasMissing}
          hideSenderToRecipient={hideSenderToRecipient}
          origin={txData.origin}
          ethGasPriceWarning={ethGasPriceWarning}
          editingGas={editingGas}
          handleCloseEditGas={() => this.handleCloseEditGas()}
          currentTransaction={txData}
          supportsEIP1559V2={
            EIP_1559_V2_ENABLED &&
            supportsEIP1559 &&
            !isLegacyTransaction(txData)
          }
        />
      </TransactionModalContextProvider>
    );
  }
}<|MERGE_RESOLUTION|>--- conflicted
+++ resolved
@@ -1,13 +1,9 @@
 import React, { Component } from 'react';
 import PropTypes from 'prop-types';
-<<<<<<< HEAD
-=======
 import { isEqual } from 'lodash';
 import { ENVIRONMENT_TYPE_NOTIFICATION } from '../../../shared/constants/app';
 import { getEnvironmentType } from '../../../app/scripts/lib/util';
->>>>>>> 48ee4592
 import ConfirmPageContainer from '../../components/app/confirm-page-container';
-import TransactionDecoding from '../../components/app/transaction-decoding';
 import { isBalanceSufficient } from '../send/send.utils';
 import {
   addHexes,
@@ -20,36 +16,27 @@
 } from '../../helpers/constants/routes';
 import {
   INSUFFICIENT_FUNDS_ERROR_KEY,
+  TRANSACTION_ERROR_KEY,
   GAS_LIMIT_TOO_LOW_ERROR_KEY,
   ETH_GAS_PRICE_FETCH_WARNING_KEY,
   GAS_PRICE_FETCH_FAILURE_ERROR_KEY,
 } from '../../helpers/constants/error-keys';
 import UserPreferencedCurrencyDisplay from '../../components/app/user-preferenced-currency-display';
-import CopyRawData from '../../components/app/transaction-decoding/components/ui/copy-raw-data';
-
 import { PRIMARY, SECONDARY } from '../../helpers/constants/common';
 import TextField from '../../components/ui/text-field';
-import ActionableMessage from '../../components/ui/actionable-message';
-import Disclosure from '../../components/ui/disclosure';
 import {
   TRANSACTION_TYPES,
   TRANSACTION_STATUSES,
 } from '../../../shared/constants/transaction';
-import { getMethodName } from '../../helpers/utils/metrics';
-import {
-  getTransactionTypeTitle,
-  isLegacyTransaction,
-} from '../../helpers/utils/transactions.util';
+import { getTransactionTypeTitle } from '../../helpers/utils/transactions.util';
 import { toBuffer } from '../../../shared/modules/buffer-utils';
 
-import { TransactionModalContextProvider } from '../../contexts/transaction-modal';
 import TransactionDetail from '../../components/app/transaction-detail/transaction-detail.component';
 import TransactionDetailItem from '../../components/app/transaction-detail-item/transaction-detail-item.component';
 import InfoTooltip from '../../components/ui/info-tooltip/info-tooltip';
 import LoadingHeartBeat from '../../components/ui/loading-heartbeat';
 import GasTiming from '../../components/app/gas-timing/gas-timing.component';
 import LedgerInstructionField from '../../components/app/ledger-instruction-field';
-import MultiLayerFeeMessage from '../../components/app/multilayer-fee-message';
 
 import {
   COLORS,
@@ -67,11 +54,9 @@
 import { MIN_GAS_LIMIT_DEC } from '../send/send.constants';
 
 import GasDetailsItem from './gas-details-item';
-import TransactionAlerts from './transaction-alerts';
 
 // eslint-disable-next-line prefer-destructuring
-const EIP_1559_V2_ENABLED =
-  process.env.EIP_1559_V2 === true || process.env.EIP_1559_V2 === 'true';
+const EIP_1559_V2 = process.env.EIP_1559_V2;
 
 const renderHeartBeatIfNotInTest = () =>
   process.env.IN_TEST === 'true' ? null : <LoadingHeartBeat />;
@@ -120,7 +105,6 @@
     actionKey: PropTypes.string,
     contentComponent: PropTypes.node,
     dataComponent: PropTypes.node,
-    dataHexComponent: PropTypes.node,
     hideData: PropTypes.bool,
     hideSubtitle: PropTypes.bool,
     identiconAddress: PropTypes.string,
@@ -151,15 +135,11 @@
     nativeCurrency: PropTypes.string,
     supportsEIP1559: PropTypes.bool,
     hardwareWalletRequiresConnection: PropTypes.bool,
-<<<<<<< HEAD
-    isMultiLayerFeeNetwork: PropTypes.bool,
-=======
     fetchOptimismL1Fee: PropTypes.func.isRequired,
     isOptimism: PropTypes.bool,
     hexEstimatedL1Fee: PropTypes.string.isRequired,
     isStandardNetwork: PropTypes.bool,
     multilayerTotal: PropTypes.bool,
->>>>>>> 48ee4592
   };
 
   state = {
@@ -168,7 +148,6 @@
     submitWarning: '',
     ethGasPriceWarning: '',
     editingGas: false,
-    userAcknowledgedGasMissing: false,
   };
 
   componentDidUpdate(prevProps) {
@@ -251,7 +230,7 @@
       balance,
       conversionRate,
       hexMaximumTransactionFee,
-      txData: { txParams: { value: amount } = {} } = {},
+      txData: { simulationFails, txParams: { value: amount } = {} } = {},
       customGas,
       noGasPrice,
       gasFeeIsCustom,
@@ -277,6 +256,15 @@
       return {
         valid: false,
         errorKey: GAS_LIMIT_TOO_LOW_ERROR_KEY,
+      };
+    }
+
+    if (simulationFails) {
+      return {
+        valid: true,
+        errorKey: simulationFails.errorKey
+          ? simulationFails.errorKey
+          : TRANSACTION_ERROR_KEY,
       };
     }
 
@@ -320,10 +308,6 @@
 
   handleCloseEditGas() {
     this.setState({ editingGas: false });
-  }
-
-  setUserAcknowledgedGasMissing() {
-    this.setState({ userAcknowledgedGasMissing: true });
   }
 
   renderDetails() {
@@ -346,27 +330,12 @@
       isMainnet,
       showLedgerSteps,
       supportsEIP1559,
-<<<<<<< HEAD
-      isMultiLayerFeeNetwork,
-      nativeCurrency,
-=======
       isOptimism,
       hexEstimatedL1Fee,
       isStandardNetwork,
       multilayerTotal,
->>>>>>> 48ee4592
     } = this.props;
     const { t } = this.context;
-    const { userAcknowledgedGasMissing } = this.state;
-
-    const { valid } = this.getErrorKey();
-    const isDisabled = () => {
-      return userAcknowledgedGasMissing ? false : !valid;
-    };
-
-    const hasSimulationError = Boolean(txData.simulationFails);
-    const renderSimulationFailureWarning =
-      hasSimulationError && !userAcknowledgedGasMissing;
 
     const renderEstimatedL2GasFeeItem = () => {
       if (isOptimism) {
@@ -662,15 +631,8 @@
       </div>
     ) : null;
 
-<<<<<<< HEAD
-    const renderGasDetailsItem = () => {
-      return EIP_1559_V2_ENABLED &&
-        supportsEIP1559 &&
-        !isLegacyTransaction(txData) ? (
-=======
     const rows = [
       EIP_1559_V2 ? (
->>>>>>> 48ee4592
         <GasDetailsItem
           key="gas_details"
           hexMaximumTransactionFee={hexMaximumTransactionFee}
@@ -683,190 +645,6 @@
           useNativeCurrencyAsPrimaryCurrency={
             useNativeCurrencyAsPrimaryCurrency
           }
-<<<<<<< HEAD
-          userAcknowledgedGasMissing={userAcknowledgedGasMissing}
-        />
-      ) : (
-        <TransactionDetailItem
-          key="gas-item"
-          detailTitle={
-            txData.dappSuggestedGasFees ? (
-              <>
-                {isMultiLayerFeeNetwork
-                  ? t('transactionDetailLayer2GasHeading')
-                  : t('transactionDetailGasHeading')}
-                <InfoTooltip
-                  contentText={t('transactionDetailDappGasTooltip')}
-                  position="top"
-                >
-                  <i className="fa fa-info-circle" />
-                </InfoTooltip>
-              </>
-            ) : (
-              <>
-                {isMultiLayerFeeNetwork
-                  ? t('transactionDetailLayer2GasHeading')
-                  : t('transactionDetailGasHeading')}
-                <InfoTooltip
-                  contentText={
-                    <>
-                      <p>
-                        {t('transactionDetailGasTooltipIntro', [
-                          isMainnet ? t('networkNameEthereum') : '',
-                        ])}
-                      </p>
-                      <p>{t('transactionDetailGasTooltipExplanation')}</p>
-                      <p>
-                        <a
-                          href="https://community.metamask.io/t/what-is-gas-why-do-transactions-take-so-long/3172"
-                          target="_blank"
-                          rel="noopener noreferrer"
-                        >
-                          {t('transactionDetailGasTooltipConversion')}
-                        </a>
-                      </p>
-                    </>
-                  }
-                  position="top"
-                >
-                  <i className="fa fa-info-circle" />
-                </InfoTooltip>
-              </>
-            )
-          }
-          detailTitleColor={COLORS.BLACK}
-          detailText={
-            !isMultiLayerFeeNetwork && (
-              <div className="confirm-page-container-content__currency-container">
-                {renderHeartBeatIfNotInTest()}
-                <UserPreferencedCurrencyDisplay
-                  type={SECONDARY}
-                  value={hexMinimumTransactionFee}
-                  hideLabel={Boolean(useNativeCurrencyAsPrimaryCurrency)}
-                />
-              </div>
-            )
-          }
-          detailTotal={
-            <div className="confirm-page-container-content__currency-container">
-              {renderHeartBeatIfNotInTest()}
-              <UserPreferencedCurrencyDisplay
-                type={PRIMARY}
-                value={hexMinimumTransactionFee}
-                hideLabel={!useNativeCurrencyAsPrimaryCurrency}
-                numberOfDecimals={isMultiLayerFeeNetwork ? 18 : 6}
-              />
-            </div>
-          }
-          subText={
-            !isMultiLayerFeeNetwork && (
-              <>
-                <strong key="editGasSubTextFeeLabel">
-                  {t('editGasSubTextFeeLabel')}
-                </strong>
-                <div
-                  key="editGasSubTextFeeValue"
-                  className="confirm-page-container-content__currency-container"
-                >
-                  {renderHeartBeatIfNotInTest()}
-                  <UserPreferencedCurrencyDisplay
-                    key="editGasSubTextFeeAmount"
-                    type={PRIMARY}
-                    value={hexMaximumTransactionFee}
-                    hideLabel={!useNativeCurrencyAsPrimaryCurrency}
-                  />
-                </div>
-              </>
-            )
-          }
-          subTitle={
-            <>
-              {txData.dappSuggestedGasFees ? (
-                <Typography
-                  variant={TYPOGRAPHY.H7}
-                  fontStyle={FONT_STYLE.ITALIC}
-                  color={COLORS.UI4}
-                >
-                  {t('transactionDetailDappGasMoreInfo')}
-                </Typography>
-              ) : (
-                ''
-              )}
-              {supportsEIP1559 && (
-                <GasTiming
-                  maxPriorityFeePerGas={hexWEIToDecGWEI(
-                    maxPriorityFeePerGas ||
-                      txData.txParams.maxPriorityFeePerGas,
-                  )}
-                  maxFeePerGas={hexWEIToDecGWEI(
-                    maxFeePerGas || txData.txParams.maxFeePerGas,
-                  )}
-                />
-              )}
-            </>
-          }
-        />
-      );
-    };
-
-    const simulationFailureWarning = () => (
-      <div className="confirm-page-container-content__error-container">
-        <ActionableMessage
-          type="danger"
-          primaryAction={{
-            label: this.context.t('tryAnywayOption'),
-            onClick: () => this.setUserAcknowledgedGasMissing(),
-          }}
-          message={this.context.t('simulationErrorMessage')}
-          roundedButtons
-        />
-      </div>
-    );
-
-    return (
-      <div className="confirm-page-container-content__details">
-        <TransactionAlerts
-          setUserAcknowledgedGasMissing={() =>
-            this.setUserAcknowledgedGasMissing()
-          }
-          userAcknowledgedGasMissing={userAcknowledgedGasMissing}
-        />
-        <TransactionDetail
-          disabled={isDisabled()}
-          userAcknowledgedGasMissing={userAcknowledgedGasMissing}
-          onEdit={
-            renderSimulationFailureWarning ? null : () => this.handleEditGas()
-          }
-          rows={[
-            renderSimulationFailureWarning && simulationFailureWarning(),
-            !renderSimulationFailureWarning && renderGasDetailsItem(),
-            !renderSimulationFailureWarning && isMultiLayerFeeNetwork && (
-              <MultiLayerFeeMessage
-                transaction={txData}
-                layer2fee={hexMinimumTransactionFee}
-                nativeCurrency={nativeCurrency}
-              />
-            ),
-            !isMultiLayerFeeNetwork && (
-              <TransactionDetailItem
-                key="total-item"
-                detailTitle={t('total')}
-                detailText={renderTotalDetailText()}
-                detailTotal={renderTotalDetailTotal()}
-                subTitle={t('transactionDetailGasTotalSubtitle')}
-                subText={
-                  <>
-                    <strong key="editGasSubTextAmountLabel">
-                      {t('editGasSubTextAmountLabel')}
-                    </strong>
-                    {renderTotalMaxAmount()}
-                  </>
-                }
-              />
-            ),
-          ]}
-        />
-=======
         />
       ) : null,
       renderEstimatedL2GasFeeItem(),
@@ -877,7 +655,6 @@
     return (
       <div className="confirm-page-container-content__details">
         <TransactionDetail onEdit={() => this.handleEditGas()} rows={rows} />
->>>>>>> 48ee4592
         {nonceField}
         {showLedgerSteps ? (
           <LedgerInstructionField
@@ -890,7 +667,12 @@
 
   renderData(functionType) {
     const { t } = this.context;
-    const { txData: { txParams } = {}, hideData, dataComponent } = this.props;
+    const {
+      txData: { txParams: { data } = {} } = {},
+      methodData: { params } = {},
+      hideData,
+      dataComponent,
+    } = this.props;
 
     if (hideData) {
       return null;
@@ -903,38 +685,6 @@
             {`${t('functionType')}:`}
             <span className="confirm-page-container-content__function-type">
               {functionType}
-            </span>
-          </div>
-          <Disclosure>
-            <TransactionDecoding to={txParams?.to} inputData={txParams?.data} />
-          </Disclosure>
-        </div>
-      )
-    );
-  }
-
-  renderDataHex(functionType) {
-    const { t } = this.context;
-    const {
-      txData: { txParams } = {},
-      methodData: { params } = {},
-      hideData,
-      dataHexComponent,
-    } = this.props;
-
-    if (hideData) {
-      return null;
-    }
-
-    return (
-      dataHexComponent || (
-        <div className="confirm-page-container-content__data">
-          <div className="confirm-page-container-content__data-box-label">
-            {`${t('functionType')}:`}
-            <span className="confirm-page-container-content__function-type">
-              {`${functionType} (${
-                params ? params.map(({ type }) => type).join(', ') : null
-              })`}
             </span>
           </div>
           {params && (
@@ -948,12 +698,9 @@
             </div>
           )}
           <div className="confirm-page-container-content__data-box-label">
-            {`${t('hexData')}: ${toBuffer(txParams?.data).length} bytes`}
+            {`${t('hexData')}: ${toBuffer(data).length} bytes`}
           </div>
-          <div className="confirm-page-container-content__data-box">
-            {txParams?.data}
-          </div>
-          <CopyRawData data={txParams?.data} />
+          <div className="confirm-page-container-content__data-box">{data}</div>
         </div>
       )
     );
@@ -1075,25 +822,21 @@
         sendTransaction(txData)
           .then(() => {
             clearConfirmTransaction();
-            if (this._isMounted) {
-              this.setState(
-                {
-                  submitting: false,
-                },
-                () => {
-                  history.push(mostRecentOverviewPage);
-                  updateCustomNonce('');
-                },
-              );
-            }
+            this.setState(
+              {
+                submitting: false,
+              },
+              () => {
+                history.push(mostRecentOverviewPage);
+                updateCustomNonce('');
+              },
+            );
           })
           .catch((error) => {
-            if (this._isMounted) {
-              this.setState({
-                submitting: false,
-                submitError: error.message,
-              });
-            }
+            this.setState({
+              submitting: false,
+              submitError: error.message,
+            });
             updateCustomNonce('');
           });
       },
@@ -1161,6 +904,11 @@
     };
   }
 
+  _beforeUnload = () => {
+    const { txData: { id } = {}, cancelTransaction } = this.props;
+    cancelTransaction({ id });
+  };
+
   _beforeUnloadForGasPolling = () => {
     this._isMounted = false;
     if (this.state.pollingToken) {
@@ -1170,6 +918,9 @@
   };
 
   _removeBeforeUnload = () => {
+    if (getEnvironmentType() === ENVIRONMENT_TYPE_NOTIFICATION) {
+      window.removeEventListener('beforeunload', this._beforeUnload);
+    }
     window.removeEventListener('beforeunload', this._beforeUnloadForGasPolling);
   };
 
@@ -1196,6 +947,10 @@
       },
     });
 
+    if (getEnvironmentType() === ENVIRONMENT_TYPE_NOTIFICATION) {
+      window.addEventListener('beforeunload', this._beforeUnload);
+    }
+
     getNextNonce();
     if (toAddress) {
       tryReverseResolveAddress(toAddress);
@@ -1233,7 +988,6 @@
   render() {
     const { t } = this.context;
     const {
-      actionKey,
       fromName,
       fromAddress,
       toName,
@@ -1257,7 +1011,6 @@
       gasFeeIsCustom,
       nativeCurrency,
       hardwareWalletRequiresConnection,
-      supportsEIP1559,
     } = this.props;
     const {
       submitting,
@@ -1265,14 +1018,10 @@
       submitWarning,
       ethGasPriceWarning,
       editingGas,
-      userAcknowledgedGasMissing,
     } = this.state;
 
     const { name } = methodData;
     const { valid, errorKey } = this.getErrorKey();
-    const hasSimulationError = Boolean(txData.simulationFails);
-    const renderSimulationFailureWarning =
-      hasSimulationError && !userAcknowledgedGasMissing;
     const {
       totalTx,
       positionOfCurrentTx,
@@ -1285,10 +1034,6 @@
       requestsWaitingText,
     } = this.getNavigateTxData();
 
-    const isDisabled = () => {
-      return userAcknowledgedGasMissing ? false : !valid;
-    };
-
     let functionType = getMethodName(name);
     if (!functionType) {
       if (type) {
@@ -1298,71 +1043,67 @@
       }
     }
     return (
-      <TransactionModalContextProvider
-        actionKey={actionKey}
-        methodData={methodData}
-      >
-        <ConfirmPageContainer
-          fromName={fromName}
-          fromAddress={fromAddress}
-          showAccountInHeader={showAccountInHeader}
-          toName={toName}
-          toAddress={toAddress}
-          toEns={toEns}
-          toNickname={toNickname}
-          showEdit={Boolean(onEdit)}
-          action={functionType}
-          title={title}
-          titleComponent={this.renderTitleComponent()}
-          subtitleComponent={this.renderSubtitleComponent()}
-          hideSubtitle={hideSubtitle}
-          detailsComponent={this.renderDetails()}
-          dataComponent={this.renderData(functionType)}
-          dataHexComponent={this.renderDataHex(functionType)}
-          contentComponent={contentComponent}
-          nonce={customNonceValue || nonce}
-          unapprovedTxCount={unapprovedTxCount}
-          identiconAddress={identiconAddress}
-          errorMessage={submitError}
-          errorKey={errorKey}
-          hasSimulationError={hasSimulationError}
-          warning={submitWarning}
-          totalTx={totalTx}
-          positionOfCurrentTx={positionOfCurrentTx}
-          nextTxId={nextTxId}
-          prevTxId={prevTxId}
-          showNavigation={showNavigation}
-          onNextTx={(txId) => this.handleNextTx(txId)}
-          firstTx={firstTx}
-          lastTx={lastTx}
-          ofText={ofText}
-          requestsWaitingText={requestsWaitingText}
-          hideUserAcknowledgedGasMissing={!isDisabled()}
-          disabled={
-            renderSimulationFailureWarning ||
-            !valid ||
-            submitting ||
-            hardwareWalletRequiresConnection ||
-            (gasIsLoading && !gasFeeIsCustom)
-          }
-          onEdit={() => this.handleEdit()}
-          onCancelAll={() => this.handleCancelAll()}
-          onCancel={() => this.handleCancel()}
-          onSubmit={() => this.handleSubmit()}
-          setUserAcknowledgedGasMissing={this.setUserAcknowledgedGasMissing}
-          hideSenderToRecipient={hideSenderToRecipient}
-          origin={txData.origin}
-          ethGasPriceWarning={ethGasPriceWarning}
-          editingGas={editingGas}
-          handleCloseEditGas={() => this.handleCloseEditGas()}
-          currentTransaction={txData}
-          supportsEIP1559V2={
-            EIP_1559_V2_ENABLED &&
-            supportsEIP1559 &&
-            !isLegacyTransaction(txData)
-          }
-        />
-      </TransactionModalContextProvider>
+      <ConfirmPageContainer
+        fromName={fromName}
+        fromAddress={fromAddress}
+        showAccountInHeader={showAccountInHeader}
+        toName={toName}
+        toAddress={toAddress}
+        toEns={toEns}
+        toNickname={toNickname}
+        showEdit={Boolean(onEdit)}
+        action={functionType}
+        title={title}
+        titleComponent={this.renderTitleComponent()}
+        subtitleComponent={this.renderSubtitleComponent()}
+        hideSubtitle={hideSubtitle}
+        detailsComponent={this.renderDetails()}
+        dataComponent={this.renderData(functionType)}
+        contentComponent={contentComponent}
+        nonce={customNonceValue || nonce}
+        unapprovedTxCount={unapprovedTxCount}
+        identiconAddress={identiconAddress}
+        errorMessage={submitError}
+        errorKey={errorKey}
+        warning={submitWarning}
+        totalTx={totalTx}
+        positionOfCurrentTx={positionOfCurrentTx}
+        nextTxId={nextTxId}
+        prevTxId={prevTxId}
+        showNavigation={showNavigation}
+        onNextTx={(txId) => this.handleNextTx(txId)}
+        firstTx={firstTx}
+        lastTx={lastTx}
+        ofText={ofText}
+        requestsWaitingText={requestsWaitingText}
+        disabled={
+          !valid ||
+          submitting ||
+          hardwareWalletRequiresConnection ||
+          (gasIsLoading && !gasFeeIsCustom)
+        }
+        onEdit={() => this.handleEdit()}
+        onCancelAll={() => this.handleCancelAll()}
+        onCancel={() => this.handleCancel()}
+        onSubmit={() => this.handleSubmit()}
+        hideSenderToRecipient={hideSenderToRecipient}
+        origin={txData.origin}
+        ethGasPriceWarning={ethGasPriceWarning}
+        editingGas={editingGas}
+        handleCloseEditGas={() => this.handleCloseEditGas()}
+        currentTransaction={txData}
+      />
     );
   }
+}
+
+export function getMethodName(camelCase) {
+  if (!camelCase || typeof camelCase !== 'string') {
+    return '';
+  }
+
+  return camelCase
+    .replace(/([a-z])([A-Z])/gu, '$1 $2')
+    .replace(/([A-Z])([a-z])/gu, ' $1$2')
+    .replace(/ +/gu, ' ');
 }