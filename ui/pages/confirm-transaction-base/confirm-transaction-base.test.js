--- conflicted
+++ resolved
@@ -1,105 +1,128 @@
 import React from 'react';
-import { useHistory } from 'react-router-dom';
+import configureMockStore from 'redux-mock-store';
+import thunk from 'redux-thunk';
+import { fireEvent } from '@testing-library/react';
+
+import { NetworkType } from '@metamask/controller-utils';
+import { NetworkStatus } from '@metamask/network-controller';
+import { renderWithProvider } from '../../../test/lib/render-helpers';
+import { setBackgroundConnection } from '../../../test/jest';
+import { INITIAL_SEND_STATE_FOR_EXISTING_DRAFT } from '../../../test/jest/mocks';
+import { GasEstimateTypes } from '../../../shared/constants/gas';
+import { KeyringType } from '../../../shared/constants/keyring';
+import { CHAIN_IDS } from '../../../shared/constants/network';
 import {
-  renderWithProvider,
-  setBackgroundConnection,
-} from '../../../test/jest';
-import configureStore from '../../store/store';
-import { updateTxData } from '../../ducks/confirm-transaction/confirm-transaction.duck';
-import {
-  getAccountsWithLabels,
-  getMetaMaskAccounts,
-  getPreferences,
-  getSelectedAccount,
-  getSelectedAddress,
-  getTokenList,
-  transactionFeeSelector,
-} from '../../selectors';
-import {
-  fetchEstimatedOptimismL1Fee,
-  getIsOptimism,
-} from '../../ducks/optimism';
-import ConfirmTransactionBase from '.';
-
-jest.mock('react-router-dom', () => {
-  return {
-    ...jest.requireActual('react-router-dom'),
-    useHistory: jest.fn(),
-  };
+  TransactionStatus,
+  TransactionType,
+} from '../../../shared/constants/transaction';
+import { domainInitialState } from '../../ducks/domains';
+
+import ConfirmTransactionBase from './confirm-transaction-base.container';
+
+const middleware = [thunk];
+
+setBackgroundConnection({
+  getGasFeeTimeEstimate: jest.fn(),
+  getGasFeeEstimatesAndStartPolling: jest.fn(),
+  promisifiedBackground: jest.fn(),
+  tryReverseResolveAddress: jest.fn(),
+  getNextNonce: jest.fn(),
 });
 
-jest.mock('../../selectors', () => {
-  return {
-    ...jest.requireActual('../../selectors'),
-    __esModule: true,
-    checkNetworkAndAccountSupports1559: jest.fn(),
-    doesAddressRequireLedgerHidConnection: jest.fn(),
-    getAccountsWithLabels: jest.fn(),
-    getAdvancedInlineGasShown: jest.fn(),
-    getCustomNonceValue: jest.fn(),
-    getIsEthGasPriceFetched: jest.fn(),
-    getIsMainnet: jest.fn(),
-    getKnownMethodData: jest.fn(),
-    getMetaMaskAccounts: jest.fn(),
-    getNoGasPriceFetched: jest.fn(),
-    getPreferences: jest.fn(),
-    getSelectedAccount: jest.fn(),
-    getSelectedAddress: jest.fn(),
-    getShouldShowFiat: jest.fn(),
-    getTokenList: jest.fn(),
-    getUseNonceField: jest.fn(),
-    getUseTokenDetection: jest.fn(),
-    transactionFeeSelector: jest.fn(),
-  };
-});
-
-jest.mock('../../ducks/optimism', () => {
-  return {
-    ...jest.requireActual('../../ducks/optimism'),
-    __esModule: true,
-    fetchEstimatedOptimismL1Fee: jest.fn(),
-    getIsOptimism: jest.fn(),
-  };
-});
-
-const backgroundConnection = {
-  getGasFeeEstimatesAndStartPolling: jest.fn(),
-  getNextNonce: jest.fn(),
-  trackMetaMetricsEvent: jest.fn(),
-  trackMetaMetricsPage: jest.fn(),
-  tryReverseResolveAddress: jest.fn(),
+const mockNetworkId = '5';
+
+const mockTxParamsFromAddress = '0x123456789';
+
+const mockTxParamsToAddress = '0x85c1685cfceaa5c0bdb1609fc536e9a8387dd65e';
+const mockTxParamsToAddressConcat = '0x85c...D65e';
+
+const mockParsedTxDataToAddressWithout0x =
+  'e57e7847fd3661a9b7c86aaf1daea08d9da5750a';
+const mockParsedTxDataToAddress = '0xe57...750A';
+
+const mockPropsToAddress = '0x33m1685cfceaa5c0bdb1609fc536e9a8387dd567';
+const mockPropsToAddressConcat = '0x33m...d567';
+
+const mockTxParams = {
+  from: mockTxParamsFromAddress,
+  to: mockTxParamsToAddress,
+  value: '0x5af3107a4000',
+  gas: '0x5208',
+  maxFeePerGas: '0x59682f16',
+  maxPriorityFeePerGas: '0x59682f00',
+  type: '0x2',
+  data: `0xa22cb465000000000000000000000000${mockParsedTxDataToAddressWithout0x}0000000000000000000000000000000000000000000000000000000000000001`,
 };
 
-setBackgroundConnection(backgroundConnection);
-
-describe('ConfirmTransactionBase', () => {
-  const transactionId = 111111111;
-  const fromAddress = '0x1111';
-  const account = {
-    [fromAddress]: { address: fromAddress },
-  };
-  const toAddress = '0x2222';
-  const store = configureStore({
-    confirmTransaction: {
-      txData: {
-        id: transactionId,
-        origin: 'something',
-        txParams: {
-          value: '0x0',
-        },
-      },
-    },
-    metamask: {
-      accounts: {
-        [fromAddress]: account,
-      },
-<<<<<<< HEAD
-      addressBook: {},
-      cachedBalances: {},
-      ensResolutionsByAddress: {},
-      identities: {
-        [fromAddress]: {},
-=======
+const baseStore = {
+  send: {
+    ...INITIAL_SEND_STATE_FOR_EXISTING_DRAFT,
+    currentTransactionUUID: null,
+    draftTransactions: {},
+  },
+  DNS: domainInitialState,
+  gas: {
+    customData: { limit: null, price: null },
+  },
+  history: { mostRecentOverviewPage: '/' },
+  metamask: {
+    unapprovedTxs: {
+      1: {
+        id: 1,
+        metamaskNetworkId: mockNetworkId,
+        txParams: { ...mockTxParams },
+      },
+    },
+    gasEstimateType: GasEstimateTypes.legacy,
+    gasFeeEstimates: {
+      low: '0',
+      medium: '1',
+      fast: '2',
+    },
+    selectedAddress: mockTxParamsFromAddress,
+    keyrings: [
+      {
+        type: KeyringType.hdKeyTree,
+        accounts: ['0x0'],
+      },
+    ],
+    networkId: mockNetworkId,
+    selectedNetworkClientId: NetworkType.mainnet,
+    networksMetadata: {
+      [NetworkType.mainnet]: {
+        EIPS: {},
+        status: NetworkStatus.Available,
+      },
+    },
+    tokens: [],
+    preferences: {
+      useNativeCurrencyAsPrimaryCurrency: false,
+    },
+    currentCurrency: 'USD',
+    providerConfig: {
+      chainId: CHAIN_IDS.GOERLI,
+    },
+    nativeCurrency: 'ETH',
+    featureFlags: {
+      sendHexData: false,
+    },
+    addressBook: {
+      [CHAIN_IDS.GOERLI]: [],
+    },
+    cachedBalances: {
+      [CHAIN_IDS.GOERLI]: {},
+    },
+    accounts: {
+      [mockTxParamsFromAddress]: {
+        balance: '0x0',
+        address: mockTxParamsFromAddress,
+      },
+    },
+    identities: {
+      [mockTxParamsFromAddress]: { address: mockTxParamsFromAddress },
+      [mockTxParamsToAddress]: {
+        name: 'Test Address 1',
+      },
     },
     tokenAddress: '0x32e6c34cd57087abbd59b5a4aecc4cb495924356',
     tokenList: {},
@@ -128,103 +151,360 @@
         gas: '0x5208',
         maxFeePerGas: '0x59682f16',
         maxPriorityFeePerGas: '0x59682f00',
->>>>>>> 6d7931d0
-      },
-      keyrings: [],
-      provider: {},
-      unapprovedTxs: [
+      },
+    },
+    tokenData: {},
+    tokenProps: {},
+    fiatTransactionAmount: '0.16',
+    fiatTransactionFee: '0',
+    fiatTransactionTotal: '0.16',
+    ethTransactionAmount: '0.0001',
+    ethTransactionFee: '0',
+    ethTransactionTotal: '0.0001',
+    hexTransactionAmount: '0x5af3107a4000',
+    hexTransactionFee: '0x0',
+    hexTransactionTotal: '0x5af3107a4000',
+    nonce: '',
+  },
+  appState: {
+    sendInputCurrencySwitched: false,
+  },
+};
+
+const mockedStore = jest.mocked(baseStore);
+
+const mockedStoreWithConfirmTxParams = (_mockTxParams = mockTxParams) => {
+  mockedStore.metamask.unapprovedTxs[1].txParams = { ..._mockTxParams };
+  mockedStore.confirmTransaction.txData.txParams = { ..._mockTxParams };
+};
+
+const sendToRecipientSelector =
+  '.sender-to-recipient__party--recipient .sender-to-recipient__name';
+
+describe('Confirm Transaction Base', () => {
+  it('should match snapshot', () => {
+    const store = configureMockStore(middleware)(baseStore);
+    const { container } = renderWithProvider(
+      <ConfirmTransactionBase actionKey="confirm" />,
+      store,
+    );
+    expect(container).toMatchSnapshot();
+  });
+
+  it('should not contain L1 L2 fee details for chains that are not optimism', () => {
+    const store = configureMockStore(middleware)(baseStore);
+    const { queryByText } = renderWithProvider(
+      <ConfirmTransactionBase actionKey="confirm" />,
+      store,
+    );
+    expect(queryByText('Layer 1 fees')).not.toBeInTheDocument();
+    expect(queryByText('Layer 2 gas fee')).not.toBeInTheDocument();
+  });
+
+  it('should contain L1 L2 fee details for optimism', () => {
+    mockedStore.metamask.providerConfig.chainId = CHAIN_IDS.OPTIMISM;
+    mockedStore.confirmTransaction.txData.chainId = CHAIN_IDS.OPTIMISM;
+    const store = configureMockStore(middleware)(mockedStore);
+    const { queryByText } = renderWithProvider(
+      <ConfirmTransactionBase actionKey="confirm" />,
+      store,
+    );
+    expect(queryByText('Layer 1 fees')).toBeInTheDocument();
+    expect(queryByText('Layer 2 gas fee')).toBeInTheDocument();
+  });
+
+  it('should render NoteToTrader when isNoteToTraderSupported is true', () => {
+    mockedStore.metamask.custodyAccountDetails = {
+      [mockTxParamsFromAddress]: {
+        address: mockTxParamsFromAddress,
+        details: 'details',
+        custodyType: 'testCustody - Saturn',
+        custodianName: 'saturn-dev',
+      },
+    };
+
+    mockedStore.metamask.mmiConfiguration = {
+      custodians: [
         {
-          id: transactionId,
-          txParams: {
-            from: fromAddress,
-            to: toAddress,
-            gasPrice: '0x0',
-            gas: '0x0',
+          name: 'saturn-dev',
+          displayName: 'Saturn Custody',
+          isNoteToTraderSupported: true,
+        },
+      ],
+    };
+
+    const store = configureMockStore(middleware)(mockedStore);
+    const { getByTestId } = renderWithProvider(
+      <ConfirmTransactionBase actionKey="confirm" />,
+      store,
+    );
+
+    expect(getByTestId('note-tab')).toBeInTheDocument();
+  });
+
+  it('handleMainSubmit calls sendTransaction correctly', async () => {
+    const newMockedStore = {
+      ...mockedStore,
+      appState: {
+        ...mockedStore.appState,
+        gasLoadingAnimationIsShowing: false,
+      },
+      metamask: {
+        ...mockedStore.metamask,
+        accounts: {
+          [mockTxParamsFromAddress]: {
+            balance: '0x1000000000000000000',
+            address: mockTxParamsFromAddress,
+          },
+        },
+        gasEstimateType: GasEstimateTypes.feeMarket,
+        selectedNetworkClientId: NetworkType.mainnet,
+        networksMetadata: {
+          ...mockedStore.metamask.networksMetadata,
+          [NetworkType.mainnet]: {
+            EIPS: { 1559: true },
+            status: NetworkStatus.Available,
+          },
+        },
+        customGas: {
+          gasLimit: '0x5208',
+          gasPrice: '0x59682f00',
+        },
+        noGasPrice: false,
+      },
+      send: {
+        ...mockedStore.send,
+        gas: {
+          ...mockedStore.send.gas,
+          gasEstimateType: GasEstimateTypes.legacy,
+          gasFeeEstimates: {
+            low: '0',
+            medium: '1',
+            high: '2',
+          },
+        },
+        hasSimulationError: false,
+        userAcknowledgedGasMissing: false,
+        submitting: false,
+        hardwareWalletRequiresConnection: false,
+        gasIsLoading: false,
+        gasFeeIsCustom: true,
+      },
+    };
+    const store = configureMockStore(middleware)(newMockedStore);
+    const sendTransaction = jest.fn().mockResolvedValue();
+
+    const { getByTestId } = renderWithProvider(
+      <ConfirmTransactionBase
+        actionKey="confirm"
+        sendTransaction={sendTransaction}
+        toAddress={mockPropsToAddress}
+        toAccounts={[{ address: mockPropsToAddress }]}
+      />,
+      store,
+    );
+    const confirmButton = getByTestId('page-container-footer-next');
+    fireEvent.click(confirmButton);
+    expect(sendTransaction).toHaveBeenCalled();
+  });
+
+  it('handleMMISubmit calls sendTransaction correctly and then showCustodianDeepLink', async () => {
+    const newMockedStore = {
+      ...mockedStore,
+      appState: {
+        ...mockedStore.appState,
+        gasLoadingAnimationIsShowing: false,
+      },
+      confirmTransaction: {
+        ...mockedStore.confirmTransaction,
+        txData: {
+          ...mockedStore.confirmTransaction.txData,
+          custodyStatus: true,
+        },
+      },
+      metamask: {
+        ...mockedStore.metamask,
+        accounts: {
+          [mockTxParamsFromAddress]: {
+            balance: '0x1000000000000000000',
+            address: mockTxParamsFromAddress,
+          },
+        },
+        gasEstimateType: GasEstimateTypes.feeMarket,
+        selectedNetworkClientId: NetworkType.mainnet,
+        networksMetadata: {
+          ...mockedStore.metamask.networksMetadata,
+          [NetworkType.mainnet]: {
+            EIPS: {
+              1559: true,
+            },
+            status: NetworkStatus.Available,
+          },
+        },
+        customGas: {
+          gasLimit: '0x5208',
+          gasPrice: '0x59682f00',
+        },
+        noGasPrice: false,
+      },
+      send: {
+        ...mockedStore.send,
+        gas: {
+          ...mockedStore.send.gas,
+          gasEstimateType: GasEstimateTypes.legacy,
+          gasFeeEstimates: {
+            low: '0',
+            medium: '1',
+            high: '2',
+          },
+        },
+        hasSimulationError: false,
+        userAcknowledgedGasMissing: false,
+        submitting: false,
+        hardwareWalletRequiresConnection: false,
+        gasIsLoading: false,
+        gasFeeIsCustom: true,
+      },
+    };
+    const store = configureMockStore(middleware)(newMockedStore);
+    const sendTransaction = jest
+      .fn()
+      .mockResolvedValue(newMockedStore.confirmTransaction.txData);
+    const showCustodianDeepLink = jest.fn();
+    const setWaitForConfirmDeepLinkDialog = jest.fn();
+
+    const { getByTestId } = renderWithProvider(
+      <ConfirmTransactionBase
+        actionKey="confirm"
+        sendTransaction={sendTransaction}
+        showCustodianDeepLink={showCustodianDeepLink}
+        setWaitForConfirmDeepLinkDialog={setWaitForConfirmDeepLinkDialog}
+        toAddress={mockPropsToAddress}
+        toAccounts={[{ address: mockPropsToAddress }]}
+        isMainBetaFlask={false}
+      />,
+      store,
+    );
+    const confirmButton = getByTestId('page-container-footer-next');
+    fireEvent.click(confirmButton);
+    expect(setWaitForConfirmDeepLinkDialog).toHaveBeenCalled();
+    await expect(sendTransaction).toHaveBeenCalled();
+    expect(showCustodianDeepLink).toHaveBeenCalled();
+  });
+
+  describe('when rendering the recipient value', () => {
+    describe(`when the transaction is a ${TransactionType.simpleSend} type`, () => {
+      it(`should use txParams.to address`, () => {
+        const store = configureMockStore(middleware)(mockedStore);
+        const { container } = renderWithProvider(
+          <ConfirmTransactionBase actionKey="confirm" />,
+          store,
+        );
+
+        const recipientElem = container.querySelector(sendToRecipientSelector);
+        expect(recipientElem).toHaveTextContent(mockTxParamsToAddressConcat);
+      });
+
+      it(`should use txParams.to address even if there is no amount sent`, () => {
+        mockedStoreWithConfirmTxParams({
+          ...mockTxParams,
+          value: '0x0',
+        });
+        const store = configureMockStore(middleware)(mockedStore);
+        const { container } = renderWithProvider(
+          <ConfirmTransactionBase actionKey="confirm" />,
+          store,
+        );
+
+        const recipientElem = container.querySelector(sendToRecipientSelector);
+        expect(recipientElem).toHaveTextContent(mockTxParamsToAddressConcat);
+      });
+    });
+    describe(`when the transaction is NOT a ${TransactionType.simpleSend} type`, () => {
+      beforeEach(() => {
+        mockedStore.confirmTransaction.txData.type =
+          TransactionType.contractInteraction;
+      });
+
+      describe('when there is an amount being sent (it should be treated as a general contract intereaction rather than custom one)', () => {
+        it('should use txParams.to address (contract address)', () => {
+          mockedStoreWithConfirmTxParams({
+            ...mockTxParams,
+            value: '0x45666',
+          });
+          const store = configureMockStore(middleware)(mockedStore);
+          const { container } = renderWithProvider(
+            <ConfirmTransactionBase actionKey="confirm" />,
+            store,
+          );
+
+          const recipientElem = container.querySelector(
+            sendToRecipientSelector,
+          );
+          expect(recipientElem).toHaveTextContent(mockTxParamsToAddressConcat);
+        });
+      });
+
+      describe(`when there is no amount being sent`, () => {
+        it('should use propToAddress (toAddress passed as prop)', () => {
+          mockedStoreWithConfirmTxParams({
+            ...mockTxParams,
             value: '0x0',
-            data: '0x0',
-          },
-        },
-      ],
-    },
-  });
-
-  beforeEach(() => {
-    useHistory.mockReturnValue({
-      listen: jest.fn(),
+          });
+          const store = configureMockStore(middleware)(mockedStore);
+
+          const { container } = renderWithProvider(
+            <ConfirmTransactionBase
+              // we want to test toAddress provided by ownProps in mapStateToProps, but this
+              // currently overrides toAddress this should pan out fine when we refactor the
+              // component into a functional component and remove the container.js file
+              toAddress={mockPropsToAddress}
+              actionKey="confirm"
+            />,
+            store,
+          );
+
+          const recipientElem = container.querySelector(
+            sendToRecipientSelector,
+          );
+          expect(recipientElem).toHaveTextContent(mockPropsToAddressConcat);
+        });
+
+        it('should use address parsed from transaction data if propToAddress is not provided', () => {
+          mockedStoreWithConfirmTxParams({
+            ...mockTxParams,
+            value: '0x0',
+          });
+          const store = configureMockStore(middleware)(mockedStore);
+          const { container } = renderWithProvider(
+            <ConfirmTransactionBase actionKey="confirm" />,
+            store,
+          );
+
+          const recipientElem = container.querySelector(
+            sendToRecipientSelector,
+          );
+          expect(recipientElem).toHaveTextContent(mockParsedTxDataToAddress);
+        });
+
+        it('should use txParams.to if neither propToAddress is not provided nor the transaction data to address were provided', () => {
+          mockedStoreWithConfirmTxParams({
+            ...mockTxParams,
+            data: '0x',
+            value: '0x0',
+          });
+          const store = configureMockStore(middleware)(mockedStore);
+          const { container } = renderWithProvider(
+            <ConfirmTransactionBase actionKey="confirm" />,
+            store,
+          );
+
+          const recipientElem = container.querySelector(
+            sendToRecipientSelector,
+          );
+          expect(recipientElem).toHaveTextContent(mockTxParamsToAddressConcat);
+        });
+      });
     });
-
-    getAccountsWithLabels.mockReturnValue([]);
-    getMetaMaskAccounts.mockReturnValue({
-      [fromAddress]: {
-        address: fromAddress,
-        balance: '0x0',
-      },
-    });
-    getPreferences.mockReturnValue({});
-    getSelectedAccount.mockReturnValue(account);
-    getSelectedAddress.mockReturnValue(fromAddress);
-    getTokenList.mockReturnValue({});
-    transactionFeeSelector.mockReturnValue({
-      hexEstimatedL1Fee: '0x0',
-      gasEstimationObject: {},
-    });
-
-    fetchEstimatedOptimismL1Fee.mockReturnValue(async () => {
-      return '0x0';
-    });
-  });
-
-  afterEach(() => {
-    jest.resetAllMocks();
-  });
-
-  describe('if the current network is Optimism', () => {
-    beforeEach(() => {
-      getIsOptimism.mockReturnValue(true);
-    });
-
-    it('kicks off a request to fetch the L1 fee from Optimism on mount', () => {
-      renderWithProvider(<ConfirmTransactionBase />, store);
-      expect(fetchEstimatedOptimismL1Fee).toHaveBeenCalled();
-    });
-
-    it('kicks off a fresh request to fetch the L1 fee from Optimism when txData is updated', () => {
-      renderWithProvider(<ConfirmTransactionBase />, store);
-      store.dispatch(
-        updateTxData({
-          id: transactionId,
-          origin: 'something else',
-        }),
-      );
-      expect(fetchEstimatedOptimismL1Fee).toHaveBeenCalledTimes(2);
-    });
-  });
-
-  describe('if the current network is not Optimism', () => {
-    beforeEach(() => {
-      getIsOptimism.mockReturnValue(false);
-    });
-
-    it('does not kick off a request to fetch the L1 fee from Optimism on mount', () => {
-      renderWithProvider(
-        <ConfirmTransactionBase hexMaximumTransactionFee="0x1" />,
-        store,
-      );
-      expect(fetchEstimatedOptimismL1Fee).not.toHaveBeenCalled();
-    });
-
-    it('does not kick off a fresh request to fetch the L1 fee from Optimism when txData is updated', () => {
-      renderWithProvider(
-        <ConfirmTransactionBase hexMaximumTransactionFee="0x1" />,
-        store,
-      );
-      store.dispatch(
-        updateTxData({
-          id: transactionId,
-          origin: 'something else',
-        }),
-      );
-      expect(fetchEstimatedOptimismL1Fee).not.toHaveBeenCalled();
-    });
   });
 });