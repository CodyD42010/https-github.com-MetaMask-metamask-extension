import { connect } from 'react-redux';
import { compose } from 'redux';
import { withRouter } from 'react-router-dom';
import contractMap from '@metamask/contract-metadata';
import { clearConfirmTransaction } from '../../ducks/confirm-transaction/confirm-transaction.duck';

import {
  updateCustomNonce,
  cancelTx,
  cancelTxs,
  updateAndApproveTx,
  showModal,
  setMetaMetricsSendCount,
  updateTransaction,
  getNextNonce,
  tryReverseResolveAddress,
  setDefaultHomeActiveTabName,
} from '../../store/actions';
import {
  INSUFFICIENT_FUNDS_ERROR_KEY,
  GAS_LIMIT_TOO_LOW_ERROR_KEY,
} from '../../helpers/constants/error-keys';
import { getHexGasTotal } from '../../helpers/utils/confirm-tx.util';
import { isBalanceSufficient } from '../send/send.utils';
import { conversionGreaterThan } from '../../../shared/modules/conversion-util';
import { MIN_GAS_LIMIT_DEC } from '../send/send.constants';
import { shortenAddress, valuesFor } from '../../helpers/utils/util';
import {
  getAdvancedInlineGasShown,
  getCustomNonceValue,
  getIsMainnet,
  getKnownMethodData,
  getMetaMaskAccounts,
  getUseNonceField,
  getPreferences,
  transactionFeeSelector,
  getNoGasPriceFetched,
  getIsEthGasPriceFetched,
} from '../../selectors';
import { getMostRecentOverviewPage } from '../../ducks/history/history';
import { transactionMatchesNetwork } from '../../../shared/modules/transaction.utils';
import { toChecksumHexAddress } from '../../../shared/modules/hexstring-utils';
import { calcGasTotal } from '../../../shared/modules/gas-utils';
import ConfirmTransactionBase from './confirm-transaction-base.component';

const casedContractMap = Object.keys(contractMap).reduce((acc, base) => {
  return {
    ...acc,
    [base.toLowerCase()]: contractMap[base],
  };
}, {});

let customNonceValue = '';
const customNonceMerge = (txData) =>
  customNonceValue
    ? {
        ...txData,
        customNonceValue,
      }
    : txData;

const mapStateToProps = (state, ownProps) => {
  const {
    toAddress: propsToAddress,
    customTxParamsData,
    match: { params = {} },
  } = ownProps;
  const { id: paramsTransactionId } = params;
  const { showFiatInTestnets } = getPreferences(state);
  const isMainnet = getIsMainnet(state);
  const { confirmTransaction, metamask } = state;
  const {
    ensResolutionsByAddress,
    conversionRate,
    identities,
    addressBook,
    assetImages,
    network,
    unapprovedTxs,
    metaMetricsSendCount,
    nextNonce,
    provider: { chainId },
  } = metamask;
  const { tokenData, txData, tokenProps, nonce } = confirmTransaction;
  const { txParams = {}, lastGasPrice, id: transactionId, type } = txData;
  const transaction =
    Object.values(unapprovedTxs).find(
      ({ id }) => id === (transactionId || Number(paramsTransactionId)),
    ) || {};
  const {
    from: fromAddress,
    to: txParamsToAddress,
    gasPrice,
    gas: gasLimit,
    value: amount,
    data,
  } = (transaction && transaction.txParams) || txParams;
  const accounts = getMetaMaskAccounts(state);
  const assetImage = assetImages[txParamsToAddress];

  const { balance } = accounts[fromAddress];
  const { name: fromName } = identities[fromAddress];
  const toAddress = propsToAddress || txParamsToAddress;

  const toName =
    identities[toAddress]?.name ||
    casedContractMap[toAddress]?.name ||
    shortenAddress(toChecksumHexAddress(toAddress));

  const checksummedAddress = toChecksumHexAddress(toAddress);
  const addressBookObject =
    addressBook &&
    addressBook[chainId] &&
    addressBook[chainId][checksummedAddress];
  const toEns = ensResolutionsByAddress[checksummedAddress] || '';
  const toNickname = addressBookObject ? addressBookObject.name : '';
  const isTxReprice = Boolean(lastGasPrice);
  const transactionStatus = transaction ? transaction.status : '';

  const {
    hexTransactionAmount,
    hexTransactionFee,
    hexTransactionTotal,
  } = transactionFeeSelector(state, transaction);

  if (transaction && transaction.simulationFails) {
    txData.simulationFails = transaction.simulationFails;
  }

  const currentNetworkUnapprovedTxs = Object.keys(unapprovedTxs)
    .filter((key) =>
      transactionMatchesNetwork(unapprovedTxs[key], chainId, network),
    )
    .reduce((acc, key) => ({ ...acc, [key]: unapprovedTxs[key] }), {});
  const unapprovedTxCount = valuesFor(currentNetworkUnapprovedTxs).length;

  const insufficientBalance = !isBalanceSufficient({
    amount,
    gasTotal: calcGasTotal(gasLimit, gasPrice),
    balance,
    conversionRate,
  });

  const methodData = getKnownMethodData(state, data) || {};

  let fullTxData = { ...txData, ...transaction };
  if (customTxParamsData) {
    fullTxData = {
      ...fullTxData,
      txParams: {
        ...fullTxData.txParams,
        data: customTxParamsData,
      },
    };
  }
  customNonceValue = getCustomNonceValue(state);
  const isEthGasPrice = getIsEthGasPriceFetched(state);
  const noGasPrice = getNoGasPriceFetched(state);

  return {
    balance,
    fromAddress,
    fromName,
    toAddress,
    toEns,
    toName,
    toNickname,
    hexTransactionAmount,
    hexTransactionFee,
    hexTransactionTotal,
    txData: fullTxData,
    tokenData,
    methodData,
    tokenProps,
    isTxReprice,
    conversionRate,
    transactionStatus,
    nonce,
    assetImage,
    unapprovedTxs,
    unapprovedTxCount,
    currentNetworkUnapprovedTxs,
    customGas: {
      gasLimit,
      gasPrice,
    },
    advancedInlineGasShown: getAdvancedInlineGasShown(state),
    useNonceField: getUseNonceField(state),
    customNonceValue,
    insufficientBalance,
    hideSubtitle: !isMainnet && !showFiatInTestnets,
    hideFiatConversion: !isMainnet && !showFiatInTestnets,
    metaMetricsSendCount,
    type,
    nextNonce,
    mostRecentOverviewPage: getMostRecentOverviewPage(state),
    isMainnet,
    isEthGasPrice,
    noGasPrice,
<<<<<<< HEAD
=======
    supportsEIP1559,
    gasIsLoading: isGasEstimatesLoading || gasLoadingAnimationIsShowing,
    useNativeCurrencyAsPrimaryCurrency,
    maxFeePerGas: gasEstimationObject.maxFeePerGas,
    maxPriorityFeePerGas: gasEstimationObject.maxPriorityFeePerGas,
    baseFeePerGas: gasEstimationObject.baseFeePerGas,
    gasFeeIsCustom,
    showLedgerSteps: fromAddressIsLedger,
    nativeCurrency,
    hardwareWalletRequiresConnection,
    isMultiLayerFeeNetwork,
    chainId,
>>>>>>> ee2f330f
  };
};

export const mapDispatchToProps = (dispatch) => {
  return {
    tryReverseResolveAddress: (address) => {
      return dispatch(tryReverseResolveAddress(address));
    },
    updateCustomNonce: (value) => {
      customNonceValue = value;
      dispatch(updateCustomNonce(value));
    },
    clearConfirmTransaction: () => dispatch(clearConfirmTransaction()),
    showTransactionConfirmedModal: ({ onSubmit }) => {
      return dispatch(showModal({ name: 'TRANSACTION_CONFIRMED', onSubmit }));
    },
    showCustomizeGasModal: ({ txData, onSubmit, validate }) => {
      return dispatch(
        showModal({
          name: 'CUSTOMIZE_GAS',
          txData,
          onSubmit,
          validate,
        }),
      );
    },
    updateGasAndCalculate: (updatedTx) => {
      return dispatch(updateTransaction(updatedTx));
    },
    showRejectTransactionsConfirmationModal: ({
      onSubmit,
      unapprovedTxCount,
    }) => {
      return dispatch(
        showModal({ name: 'REJECT_TRANSACTIONS', onSubmit, unapprovedTxCount }),
      );
    },
    cancelTransaction: ({ id }) => dispatch(cancelTx({ id })),
    cancelAllTransactions: (txList) => dispatch(cancelTxs(txList)),
    sendTransaction: (txData) =>
      dispatch(updateAndApproveTx(customNonceMerge(txData))),
    setMetaMetricsSendCount: (val) => dispatch(setMetaMetricsSendCount(val)),
    getNextNonce: () => dispatch(getNextNonce()),
    setDefaultHomeActiveTabName: (tabName) =>
      dispatch(setDefaultHomeActiveTabName(tabName)),
  };
};

const getValidateEditGas = ({ balance, conversionRate, txData }) => {
  const { txParams: { value: amount } = {} } = txData;

  return ({ gasLimit, gasPrice }) => {
    const gasTotal = getHexGasTotal({ gasLimit, gasPrice });
    const hasSufficientBalance = isBalanceSufficient({
      amount,
      gasTotal,
      balance,
      conversionRate,
    });

    if (!hasSufficientBalance) {
      return {
        valid: false,
        errorKey: INSUFFICIENT_FUNDS_ERROR_KEY,
      };
    }

    const gasLimitTooLow =
      gasLimit &&
      conversionGreaterThan(
        {
          value: MIN_GAS_LIMIT_DEC,
          fromNumericBase: 'dec',
          conversionRate,
        },
        {
          value: gasLimit,
          fromNumericBase: 'hex',
        },
      );

    if (gasLimitTooLow) {
      return {
        valid: false,
        errorKey: GAS_LIMIT_TOO_LOW_ERROR_KEY,
      };
    }

    return {
      valid: true,
    };
  };
};

const mergeProps = (stateProps, dispatchProps, ownProps) => {
  const { balance, conversionRate, txData, unapprovedTxs } = stateProps;

  const {
    cancelAllTransactions: dispatchCancelAllTransactions,
    showCustomizeGasModal: dispatchShowCustomizeGasModal,
    updateGasAndCalculate: dispatchUpdateGasAndCalculate,
    ...otherDispatchProps
  } = dispatchProps;

  const validateEditGas = getValidateEditGas({
    balance,
    conversionRate,
    txData,
  });

  return {
    ...stateProps,
    ...otherDispatchProps,
    ...ownProps,
    showCustomizeGasModal: () =>
      dispatchShowCustomizeGasModal({
        txData,
        onSubmit: (customGas) => dispatchUpdateGasAndCalculate(customGas),
        validate: validateEditGas,
      }),
    cancelAllTransactions: () =>
      dispatchCancelAllTransactions(valuesFor(unapprovedTxs)),
    updateGasAndCalculate: ({ gasLimit, gasPrice }) => {
      const updatedTx = {
        ...txData,
        txParams: {
          ...txData.txParams,
          gas: gasLimit,
          gasPrice,
        },
      };
      dispatchUpdateGasAndCalculate(updatedTx);
    },
  };
};

export default compose(
  withRouter,
  connect(mapStateToProps, mapDispatchToProps, mergeProps),
)(ConfirmTransactionBase);<|MERGE_RESOLUTION|>--- conflicted
+++ resolved
@@ -1,7 +1,6 @@
 import { connect } from 'react-redux';
 import { compose } from 'redux';
 import { withRouter } from 'react-router-dom';
-import contractMap from '@metamask/contract-metadata';
 import { clearConfirmTransaction } from '../../ducks/confirm-transaction/confirm-transaction.duck';
 
 import {
@@ -10,20 +9,11 @@
   cancelTxs,
   updateAndApproveTx,
   showModal,
-  setMetaMetricsSendCount,
-  updateTransaction,
   getNextNonce,
   tryReverseResolveAddress,
   setDefaultHomeActiveTabName,
 } from '../../store/actions';
-import {
-  INSUFFICIENT_FUNDS_ERROR_KEY,
-  GAS_LIMIT_TOO_LOW_ERROR_KEY,
-} from '../../helpers/constants/error-keys';
-import { getHexGasTotal } from '../../helpers/utils/confirm-tx.util';
-import { isBalanceSufficient } from '../send/send.utils';
-import { conversionGreaterThan } from '../../../shared/modules/conversion-util';
-import { MIN_GAS_LIMIT_DEC } from '../send/send.constants';
+import { isBalanceSufficient, calcGasTotal } from '../send/send.utils';
 import { shortenAddress, valuesFor } from '../../helpers/utils/util';
 import {
   getAdvancedInlineGasShown,
@@ -32,23 +22,35 @@
   getKnownMethodData,
   getMetaMaskAccounts,
   getUseNonceField,
-  getPreferences,
   transactionFeeSelector,
   getNoGasPriceFetched,
   getIsEthGasPriceFetched,
+  getShouldShowFiat,
+  checkNetworkAndAccountSupports1559,
+  getPreferences,
+  doesAddressRequireLedgerHidConnection,
+  getUseTokenDetection,
+  getTokenList,
+  getIsMultiLayerFeeNetwork,
 } from '../../selectors';
 import { getMostRecentOverviewPage } from '../../ducks/history/history';
-import { transactionMatchesNetwork } from '../../../shared/modules/transaction.utils';
+import {
+  isAddressLedger,
+  updateTransactionGasFees,
+  getIsGasEstimatesLoading,
+  getNativeCurrency,
+} from '../../ducks/metamask/metamask';
+
+import {
+  transactionMatchesNetwork,
+  txParamsAreDappSuggested,
+} from '../../../shared/modules/transaction.utils';
 import { toChecksumHexAddress } from '../../../shared/modules/hexstring-utils';
-import { calcGasTotal } from '../../../shared/modules/gas-utils';
+
+import { getGasLoadingAnimationIsShowing } from '../../ducks/app/app';
+import { isLegacyTransaction } from '../../helpers/utils/transactions.util';
+import { CUSTOM_GAS_ESTIMATE } from '../../../shared/constants/gas';
 import ConfirmTransactionBase from './confirm-transaction-base.component';
-
-const casedContractMap = Object.keys(contractMap).reduce((acc, base) => {
-  return {
-    ...acc,
-    [base.toLowerCase()]: contractMap[base],
-  };
-}, {});
 
 let customNonceValue = '';
 const customNonceMerge = (txData) =>
@@ -66,23 +68,24 @@
     match: { params = {} },
   } = ownProps;
   const { id: paramsTransactionId } = params;
-  const { showFiatInTestnets } = getPreferences(state);
   const isMainnet = getIsMainnet(state);
+
+  const isGasEstimatesLoading = getIsGasEstimatesLoading(state);
+  const gasLoadingAnimationIsShowing = getGasLoadingAnimationIsShowing(state);
+
   const { confirmTransaction, metamask } = state;
   const {
     ensResolutionsByAddress,
     conversionRate,
     identities,
     addressBook,
-    assetImages,
     network,
     unapprovedTxs,
-    metaMetricsSendCount,
     nextNonce,
     provider: { chainId },
   } = metamask;
   const { tokenData, txData, tokenProps, nonce } = confirmTransaction;
-  const { txParams = {}, lastGasPrice, id: transactionId, type } = txData;
+  const { txParams = {}, id: transactionId, type } = txData;
   const transaction =
     Object.values(unapprovedTxs).find(
       ({ id }) => id === (transactionId || Number(paramsTransactionId)),
@@ -96,15 +99,24 @@
     data,
   } = (transaction && transaction.txParams) || txParams;
   const accounts = getMetaMaskAccounts(state);
-  const assetImage = assetImages[txParamsToAddress];
 
   const { balance } = accounts[fromAddress];
   const { name: fromName } = identities[fromAddress];
   const toAddress = propsToAddress || txParamsToAddress;
 
+  const tokenList = getTokenList(state);
+  const useTokenDetection = getUseTokenDetection(state);
+  const casedTokenList = useTokenDetection
+    ? tokenList
+    : Object.keys(tokenList).reduce((acc, base) => {
+        return {
+          ...acc,
+          [base.toLowerCase()]: tokenList[base],
+        };
+      }, {});
   const toName =
     identities[toAddress]?.name ||
-    casedContractMap[toAddress]?.name ||
+    casedTokenList[toAddress]?.name ||
     shortenAddress(toChecksumHexAddress(toAddress));
 
   const checksummedAddress = toChecksumHexAddress(toAddress);
@@ -114,13 +126,16 @@
     addressBook[chainId][checksummedAddress];
   const toEns = ensResolutionsByAddress[checksummedAddress] || '';
   const toNickname = addressBookObject ? addressBookObject.name : '';
-  const isTxReprice = Boolean(lastGasPrice);
   const transactionStatus = transaction ? transaction.status : '';
+  const supportsEIP1559 =
+    checkNetworkAndAccountSupports1559(state) && !isLegacyTransaction(txParams);
 
   const {
     hexTransactionAmount,
-    hexTransactionFee,
+    hexMinimumTransactionFee,
+    hexMaximumTransactionFee,
     hexTransactionTotal,
+    gasEstimationObject,
   } = transactionFeeSelector(state, transaction);
 
   if (transaction && transaction.simulationFails) {
@@ -155,7 +170,20 @@
   }
   customNonceValue = getCustomNonceValue(state);
   const isEthGasPrice = getIsEthGasPriceFetched(state);
-  const noGasPrice = getNoGasPriceFetched(state);
+  const noGasPrice = !supportsEIP1559 && getNoGasPriceFetched(state);
+  const { useNativeCurrencyAsPrimaryCurrency } = getPreferences(state);
+  const gasFeeIsCustom =
+    fullTxData.userFeeLevel === CUSTOM_GAS_ESTIMATE ||
+    txParamsAreDappSuggested(fullTxData);
+  const fromAddressIsLedger = isAddressLedger(state, fromAddress);
+  const nativeCurrency = getNativeCurrency(state);
+
+  const hardwareWalletRequiresConnection = doesAddressRequireLedgerHidConnection(
+    state,
+    fromAddress,
+  );
+
+  const isMultiLayerFeeNetwork = getIsMultiLayerFeeNetwork(state);
 
   return {
     balance,
@@ -166,17 +194,16 @@
     toName,
     toNickname,
     hexTransactionAmount,
-    hexTransactionFee,
+    hexMinimumTransactionFee,
+    hexMaximumTransactionFee,
     hexTransactionTotal,
     txData: fullTxData,
     tokenData,
     methodData,
     tokenProps,
-    isTxReprice,
     conversionRate,
     transactionStatus,
     nonce,
-    assetImage,
     unapprovedTxs,
     unapprovedTxCount,
     currentNetworkUnapprovedTxs,
@@ -188,17 +215,14 @@
     useNonceField: getUseNonceField(state),
     customNonceValue,
     insufficientBalance,
-    hideSubtitle: !isMainnet && !showFiatInTestnets,
-    hideFiatConversion: !isMainnet && !showFiatInTestnets,
-    metaMetricsSendCount,
+    hideSubtitle: !getShouldShowFiat(state),
+    hideFiatConversion: !getShouldShowFiat(state),
     type,
     nextNonce,
     mostRecentOverviewPage: getMostRecentOverviewPage(state),
     isMainnet,
     isEthGasPrice,
     noGasPrice,
-<<<<<<< HEAD
-=======
     supportsEIP1559,
     gasIsLoading: isGasEstimatesLoading || gasLoadingAnimationIsShowing,
     useNativeCurrencyAsPrimaryCurrency,
@@ -211,7 +235,6 @@
     hardwareWalletRequiresConnection,
     isMultiLayerFeeNetwork,
     chainId,
->>>>>>> ee2f330f
   };
 };
 
@@ -227,19 +250,6 @@
     clearConfirmTransaction: () => dispatch(clearConfirmTransaction()),
     showTransactionConfirmedModal: ({ onSubmit }) => {
       return dispatch(showModal({ name: 'TRANSACTION_CONFIRMED', onSubmit }));
-    },
-    showCustomizeGasModal: ({ txData, onSubmit, validate }) => {
-      return dispatch(
-        showModal({
-          name: 'CUSTOMIZE_GAS',
-          txData,
-          onSubmit,
-          validate,
-        }),
-      );
-    },
-    updateGasAndCalculate: (updatedTx) => {
-      return dispatch(updateTransaction(updatedTx));
     },
     showRejectTransactionsConfirmationModal: ({
       onSubmit,
@@ -253,97 +263,36 @@
     cancelAllTransactions: (txList) => dispatch(cancelTxs(txList)),
     sendTransaction: (txData) =>
       dispatch(updateAndApproveTx(customNonceMerge(txData))),
-    setMetaMetricsSendCount: (val) => dispatch(setMetaMetricsSendCount(val)),
     getNextNonce: () => dispatch(getNextNonce()),
     setDefaultHomeActiveTabName: (tabName) =>
       dispatch(setDefaultHomeActiveTabName(tabName)),
+    updateTransactionGasFees: (gasFees) => {
+      dispatch(updateTransactionGasFees({ ...gasFees, expectHexWei: true }));
+    },
   };
 };
 
-const getValidateEditGas = ({ balance, conversionRate, txData }) => {
-  const { txParams: { value: amount } = {} } = txData;
-
-  return ({ gasLimit, gasPrice }) => {
-    const gasTotal = getHexGasTotal({ gasLimit, gasPrice });
-    const hasSufficientBalance = isBalanceSufficient({
-      amount,
-      gasTotal,
-      balance,
-      conversionRate,
-    });
-
-    if (!hasSufficientBalance) {
-      return {
-        valid: false,
-        errorKey: INSUFFICIENT_FUNDS_ERROR_KEY,
-      };
-    }
-
-    const gasLimitTooLow =
-      gasLimit &&
-      conversionGreaterThan(
-        {
-          value: MIN_GAS_LIMIT_DEC,
-          fromNumericBase: 'dec',
-          conversionRate,
-        },
-        {
-          value: gasLimit,
-          fromNumericBase: 'hex',
-        },
-      );
-
-    if (gasLimitTooLow) {
-      return {
-        valid: false,
-        errorKey: GAS_LIMIT_TOO_LOW_ERROR_KEY,
-      };
-    }
-
-    return {
-      valid: true,
-    };
-  };
-};
-
 const mergeProps = (stateProps, dispatchProps, ownProps) => {
-  const { balance, conversionRate, txData, unapprovedTxs } = stateProps;
+  const { txData, unapprovedTxs } = stateProps;
 
   const {
     cancelAllTransactions: dispatchCancelAllTransactions,
-    showCustomizeGasModal: dispatchShowCustomizeGasModal,
-    updateGasAndCalculate: dispatchUpdateGasAndCalculate,
+    updateTransactionGasFees: dispatchUpdateTransactionGasFees,
     ...otherDispatchProps
   } = dispatchProps;
-
-  const validateEditGas = getValidateEditGas({
-    balance,
-    conversionRate,
-    txData,
-  });
 
   return {
     ...stateProps,
     ...otherDispatchProps,
     ...ownProps,
-    showCustomizeGasModal: () =>
-      dispatchShowCustomizeGasModal({
-        txData,
-        onSubmit: (customGas) => dispatchUpdateGasAndCalculate(customGas),
-        validate: validateEditGas,
-      }),
     cancelAllTransactions: () =>
       dispatchCancelAllTransactions(valuesFor(unapprovedTxs)),
     updateGasAndCalculate: ({ gasLimit, gasPrice }) => {
-      const updatedTx = {
-        ...txData,
-        txParams: {
-          ...txData.txParams,
-          gas: gasLimit,
-          gasPrice,
-        },
-      };
-      dispatchUpdateGasAndCalculate(updatedTx);
+      dispatchUpdateTransactionGasFees({
+        gasLimit,
+        gasPrice,
+        transaction: txData,
+      });
     },
   };
 };
