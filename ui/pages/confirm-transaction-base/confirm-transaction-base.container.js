--- conflicted
+++ resolved
@@ -32,36 +32,32 @@
   getUseTokenDetection,
   getTokenList,
   getIsMultiLayerFeeNetwork,
-  getFailedTransactionsToDisplay,
+  getEIP1559V2Enabled,
+  getIsBuyableChain,
+  getEnsResolutionByAddress,
 } from '../../selectors';
 import { getMostRecentOverviewPage } from '../../ducks/history/history';
 import {
+  isAddressLedger,
+  updateGasFees,
+  getIsGasEstimatesLoading,
+  getNativeCurrency,
+} from '../../ducks/metamask/metamask';
+
+import {
+  parseStandardTokenTransactionData,
   transactionMatchesNetwork,
   txParamsAreDappSuggested,
 } from '../../../shared/modules/transaction.utils';
-
-import {
-  addTxToFailedTxesToDisplay,
-  removeTxFromFailedTxesToDisplay,
-  getGasLoadingAnimationIsShowing,
-} from '../../ducks/app/app';
 import { toChecksumHexAddress } from '../../../shared/modules/hexstring-utils';
-import {
-  updateTransactionGasFees,
-  getIsGasEstimatesLoading,
-  getNativeCurrency,
-  isAddressLedger,
-} from '../../ducks/metamask/metamask';
-
+
+import { getGasLoadingAnimationIsShowing } from '../../ducks/app/app';
 import { isLegacyTransaction } from '../../helpers/utils/transactions.util';
 import { CUSTOM_GAS_ESTIMATE } from '../../../shared/constants/gas';
-<<<<<<< HEAD
-=======
 import { TRANSACTION_TYPES } from '../../../shared/constants/transaction';
 import { isEqualCaseInsensitive } from '../../../shared/modules/string-utils';
 import { getTokenAddressParam } from '../../helpers/utils/token-util';
 import { calcGasTotal } from '../../../app/scripts/constants/transactions-controller-utils';
->>>>>>> 377d6699
 import ConfirmTransactionBase from './confirm-transaction-base.component';
 
 let customNonceValue = '';
@@ -84,32 +80,25 @@
 
   const isGasEstimatesLoading = getIsGasEstimatesLoading(state);
   const gasLoadingAnimationIsShowing = getGasLoadingAnimationIsShowing(state);
-
+  const isBuyableChain = getIsBuyableChain(state);
   const { confirmTransaction, metamask } = state;
   const {
-    ensResolutionsByAddress,
     conversionRate,
     identities,
     addressBook,
     network,
     unapprovedTxs,
     nextNonce,
+    allCollectibleContracts,
+    selectedAddress,
     provider: { chainId },
   } = metamask;
-
-  const transactionsToDisplayOnFailure = getFailedTransactionsToDisplay(state);
-
   const { tokenData, txData, tokenProps, nonce } = confirmTransaction;
   const { txParams = {}, id: transactionId, type } = txData;
   const transaction =
     Object.values(unapprovedTxs).find(
       ({ id }) => id === (transactionId || Number(paramsTransactionId)),
-    ) ||
-    Object.values(transactionsToDisplayOnFailure).find(
-      ({ id }) => id === (transactionId || Number(paramsTransactionId)),
-    ) ||
-    {};
-
+    ) || {};
   const {
     from: fromAddress,
     to: txParamsToAddress,
@@ -120,28 +109,40 @@
   } = (transaction && transaction.txParams) || txParams;
   const accounts = getMetaMaskAccounts(state);
 
+  const transactionData = parseStandardTokenTransactionData(data);
+  const tokenToAddress = getTokenAddressParam(transactionData);
+
   const { balance } = accounts[fromAddress];
   const { name: fromName } = identities[fromAddress];
-  const toAddress = propsToAddress || txParamsToAddress;
+  let toAddress = txParamsToAddress;
+  if (type !== TRANSACTION_TYPES.SIMPLE_SEND) {
+    toAddress = propsToAddress || tokenToAddress || txParamsToAddress;
+  }
 
   const tokenList = getTokenList(state);
   const useTokenDetection = getUseTokenDetection(state);
-  const casedTokenList = useTokenDetection
-    ? tokenList
-    : Object.keys(tokenList).reduce((acc, base) => {
-        return {
-          ...acc,
-          [base.toLowerCase()]: tokenList[base],
-        };
-      }, {});
+  let casedTokenList = tokenList;
+  if (!process.env.TOKEN_DETECTION_V2) {
+    casedTokenList = useTokenDetection
+      ? tokenList
+      : Object.keys(tokenList).reduce((acc, base) => {
+          return {
+            ...acc,
+            [base.toLowerCase()]: tokenList[base],
+          };
+        }, {});
+  }
   const toName =
     identities[toAddress]?.name ||
     casedTokenList[toAddress]?.name ||
     shortenAddress(toChecksumHexAddress(toAddress));
 
   const checksummedAddress = toChecksumHexAddress(toAddress);
-  const addressBookObject = addressBook[checksummedAddress];
-  const toEns = ensResolutionsByAddress[checksummedAddress] || '';
+  const addressBookObject =
+    addressBook &&
+    addressBook[chainId] &&
+    addressBook[chainId][checksummedAddress];
+  const toEns = getEnsResolutionByAddress(state, checksummedAddress);
   const toNickname = addressBookObject ? addressBookObject.name : '';
   const transactionStatus = transaction ? transaction.status : '';
   const supportsEIP1559 =
@@ -185,6 +186,13 @@
       },
     };
   }
+
+  const isCollectibleTransfer = Boolean(
+    allCollectibleContracts?.[selectedAddress]?.[chainId]?.find((contract) => {
+      return isEqualCaseInsensitive(contract.address, fullTxData.txParams.to);
+    }),
+  );
+
   customNonceValue = getCustomNonceValue(state);
   const isEthGasPrice = getIsEthGasPriceFetched(state);
   const noGasPrice = !supportsEIP1559 && getNoGasPriceFetched(state);
@@ -200,9 +208,8 @@
     fromAddress,
   );
 
-  const isFailedTransaction = fullTxData.status === 'failed';
-
   const isMultiLayerFeeNetwork = getIsMultiLayerFeeNetwork(state);
+  const eip1559V2Enabled = getEIP1559V2Enabled(state);
 
   return {
     balance,
@@ -234,7 +241,7 @@
     useNonceField: getUseNonceField(state),
     customNonceValue,
     insufficientBalance,
-    hideSubtitle: !getShouldShowFiat(state),
+    hideSubtitle: !getShouldShowFiat(state) && !isCollectibleTransfer,
     hideFiatConversion: !getShouldShowFiat(state),
     type,
     nextNonce,
@@ -253,7 +260,9 @@
     nativeCurrency,
     hardwareWalletRequiresConnection,
     isMultiLayerFeeNetwork,
-    isFailedTransaction,
+    chainId,
+    eip1559V2Enabled,
+    isBuyableChain,
   };
 };
 
@@ -286,12 +295,9 @@
     setDefaultHomeActiveTabName: (tabName) =>
       dispatch(setDefaultHomeActiveTabName(tabName)),
     updateTransactionGasFees: (gasFees) => {
-      dispatch(updateTransactionGasFees({ ...gasFees, expectHexWei: true }));
-    },
-    addTxToFailedTxesToDisplay: (id) =>
-      dispatch(addTxToFailedTxesToDisplay(id)),
-    removeTxFromFailedTxesToDisplay: (id) =>
-      dispatch(removeTxFromFailedTxesToDisplay(id)),
+      dispatch(updateGasFees({ ...gasFees, expectHexWei: true }));
+    },
+    showBuyModal: () => dispatch(showModal({ name: 'DEPOSIT_ETHER' })),
   };
 };
 
