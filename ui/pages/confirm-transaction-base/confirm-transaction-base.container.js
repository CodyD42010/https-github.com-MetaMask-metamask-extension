--- conflicted
+++ resolved
@@ -122,14 +122,8 @@
   const gasLoadingAnimationIsShowing = getGasLoadingAnimationIsShowing(state);
   const isBuyableChain = getIsBuyableChain(state);
   const { confirmTransaction, metamask } = state;
-<<<<<<< HEAD
-  const { conversionRate, identities, addressBook, unapprovedTxs, nextNonce } =
-    metamask;
-=======
-  const { conversionRate, identities, addressBook, networkId, nextNonce } =
-    metamask;
+  const { conversionRate, identities, addressBook, nextNonce } = metamask;
   const unapprovedTxs = getUnapprovedTransactions(state);
->>>>>>> 0f938c5d
   const { chainId } = getProviderConfig(state);
   const { tokenData, txData, tokenProps, nonce } = confirmTransaction;
   const { txParams = {}, id: transactionId, type } = txData;
