--- conflicted
+++ resolved
@@ -82,15 +82,11 @@
 import { isLegacyTransaction } from '../../helpers/utils/transactions.util';
 import { CUSTOM_GAS_ESTIMATE } from '../../../shared/constants/gas';
 
-<<<<<<< HEAD
-///: BEGIN:ONLY_INCLUDE_IF(build-mmi)
-=======
 // eslint-disable-next-line import/no-duplicates
 import { getIsUsingPaymaster } from '../../selectors/account-abstraction';
 
 ///: BEGIN:ONLY_INCLUDE_IF(build-mmi)
 // eslint-disable-next-line import/no-duplicates
->>>>>>> 93a950fa
 import { getAccountType } from '../../selectors/selectors';
 
 import { ENVIRONMENT_TYPE_NOTIFICATION } from '../../../shared/constants/app';
@@ -302,10 +298,7 @@
     isBuyableChain,
     useCurrencyRateCheck: getUseCurrencyRateCheck(state),
     keyringForAccount: keyring,
-<<<<<<< HEAD
-=======
     isUsingPaymaster,
->>>>>>> 93a950fa
     ///: BEGIN:ONLY_INCLUDE_IF(build-mmi)
     accountType,
     isNoteToTraderSupported,
