--- conflicted
+++ resolved
@@ -39,9 +39,9 @@
           class="confirm-page-container-navigation__navtext"
         >
           0
-           
+
           of
-           
+
           1
         </div>
         <div
@@ -228,7 +228,7 @@
     <div
       class="confirm-page-container-content"
     >
-      
+
       <div
         class="confirm-page-container-summary"
       >
@@ -254,11 +254,7 @@
           class="confirm-page-container-summary__title"
         >
           <h3
-<<<<<<< HEAD
             class="box mm-text mm-text--heading-md mm-text--font-weight-normal mm-text--ellipsis mm-text--color-text-default box--flex-direction-row"
-=======
-            class="box mm-text confirm-page-container-summary__title-text mm-text--heading-md mm-text--color-text-default box--flex-direction-row"
->>>>>>> 1c613a45
           >
             <div
               class="currency-display-component"
@@ -396,7 +392,7 @@
                     class="transaction-detail-item__row"
                   >
                     <div>
-                      
+
                     </div>
                     <h6
                       class="box box--margin-top-1 box--margin-bottom-1 box--flex-direction-row typography transaction-detail-item__row-subText typography--h7 typography--weight-normal typography--style-normal typography--align-end typography--color-text-alternative"
@@ -478,7 +474,7 @@
                         <strong>
                           Max amount:
                         </strong>
-                         
+
                         <div
                           class="currency-display-component"
                           title="0.000121"
