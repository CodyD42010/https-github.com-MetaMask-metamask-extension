--- conflicted
+++ resolved
@@ -30,11 +30,8 @@
   useNativeCurrencyAsPrimaryCurrency,
 }) => {
   const t = useI18nContext();
-<<<<<<< HEAD
   const { estimateToUse } = useGasFeeContext();
 
-=======
->>>>>>> e9178b41
   return (
     <TransactionDetailItem
       key="gas-item"
