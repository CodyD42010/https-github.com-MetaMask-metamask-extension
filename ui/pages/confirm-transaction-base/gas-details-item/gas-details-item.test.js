import React from 'react';
import { screen, waitFor } from '@testing-library/react';

import { ETH } from '../../../helpers/constants/common';
import { GasFeeContextProvider } from '../../../contexts/gasFee';
import { renderWithProvider } from '../../../../test/jest';
import configureStore from '../../../store/store';

import GasDetailsItem from './gas-details-item';

jest.mock('../../../store/actions', () => ({
  disconnectGasFeeEstimatePoller: jest.fn(),
  getGasFeeEstimatesAndStartPolling: jest
    .fn()
    .mockImplementation(() => Promise.resolve()),
  addPollingTokenToAppState: jest.fn(),
  getGasFeeTimeEstimate: jest.fn().mockImplementation(() => Promise.resolve()),
}));

<<<<<<< HEAD
const render = (props) => {
=======
const render = ({ contextProps, componentProps }) => {
>>>>>>> 8a07decf
  const store = configureStore({
    metamask: {
      nativeCurrency: ETH,
      preferences: {
        useNativeCurrencyAsPrimaryCurrency: true,
      },
      provider: {},
      cachedBalances: {},
      accounts: {
        '0xAddress': {
          address: '0xAddress',
          balance: '0x176e5b6f173ebe66',
        },
      },
      selectedAddress: '0xAddress',
    },
  });

  return renderWithProvider(
<<<<<<< HEAD
    <GasFeeContextProvider {...props} transaction={{ txParams: {}, ...props }}>
      <GasDetailsItem userAcknowledgedGasMissing={false} />
=======
    <GasFeeContextProvider {...contextProps}>
      <GasDetailsItem
        txData={{ txParams: {} }}
        userAcknowledgedGasMissing={false}
        {...componentProps}
      />
>>>>>>> 8a07decf
    </GasFeeContextProvider>,
    store,
  );
};

describe('GasDetailsItem', () => {
  it('should render label', async () => {
    render();
    await waitFor(() => {
      expect(screen.queryByText('Gas')).toBeInTheDocument();
      expect(screen.queryByText('(estimated)')).toBeInTheDocument();
      expect(screen.queryByText('Max fee:')).toBeInTheDocument();
      expect(screen.queryByText('ETH')).toBeInTheDocument();
    });
  });

  it('should show warning icon if estimates are high', async () => {
<<<<<<< HEAD
    render({ userFeeLevel: 'high' });
=======
    render({ contextProps: { defaultEstimateToUse: 'high' } });
>>>>>>> 8a07decf
    await waitFor(() => {
      expect(screen.queryByText('⚠ Max fee:')).toBeInTheDocument();
    });
  });

  it('should not show warning icon if estimates are not high', async () => {
<<<<<<< HEAD
    render({ userFeeLevel: 'low' });
=======
    render({ contextProps: { defaultEstimateToUse: 'low' } });
>>>>>>> 8a07decf
    await waitFor(() => {
      expect(screen.queryByText('Max fee:')).toBeInTheDocument();
    });
  });

  it('should return null if there is simulationError and user has not acknowledged gasMissing warning', () => {
    const { container } = render({
<<<<<<< HEAD
      userFeeLevel: 'low',
      simulationFails: true,
=======
      contextProps: {
        defaultEstimateToUse: 'low',
        transaction: { simulationFails: true },
      },
>>>>>>> 8a07decf
    });
    expect(container.innerHTML).toHaveLength(0);
  });

  it('should not return null even if there is simulationError if user acknowledged gasMissing warning', async () => {
    render();
    await waitFor(() => {
      expect(screen.queryByText('Gas')).toBeInTheDocument();
    });
  });

  it('should should render gas fee details', () => {
    render({
      hexMinimumTransactionFee: '0x1ca62a4f7800',
      hexMaximumTransactionFee: '0x290ee75e3d900',
    });
    expect(screen.queryAllByText('0.000031')).toHaveLength(2);
    expect(screen.queryByText('ETH')).toBeInTheDocument();
    expect(screen.queryByText('0.000722')).toBeInTheDocument();
  });
});<|MERGE_RESOLUTION|>--- conflicted
+++ resolved
@@ -17,11 +17,7 @@
   getGasFeeTimeEstimate: jest.fn().mockImplementation(() => Promise.resolve()),
 }));
 
-<<<<<<< HEAD
-const render = (props) => {
-=======
 const render = ({ contextProps, componentProps }) => {
->>>>>>> 8a07decf
   const store = configureStore({
     metamask: {
       nativeCurrency: ETH,
@@ -41,17 +37,12 @@
   });
 
   return renderWithProvider(
-<<<<<<< HEAD
-    <GasFeeContextProvider {...props} transaction={{ txParams: {}, ...props }}>
-      <GasDetailsItem userAcknowledgedGasMissing={false} />
-=======
     <GasFeeContextProvider {...contextProps}>
       <GasDetailsItem
         txData={{ txParams: {} }}
         userAcknowledgedGasMissing={false}
         {...componentProps}
       />
->>>>>>> 8a07decf
     </GasFeeContextProvider>,
     store,
   );
@@ -69,22 +60,14 @@
   });
 
   it('should show warning icon if estimates are high', async () => {
-<<<<<<< HEAD
-    render({ userFeeLevel: 'high' });
-=======
     render({ contextProps: { defaultEstimateToUse: 'high' } });
->>>>>>> 8a07decf
     await waitFor(() => {
       expect(screen.queryByText('⚠ Max fee:')).toBeInTheDocument();
     });
   });
 
   it('should not show warning icon if estimates are not high', async () => {
-<<<<<<< HEAD
-    render({ userFeeLevel: 'low' });
-=======
     render({ contextProps: { defaultEstimateToUse: 'low' } });
->>>>>>> 8a07decf
     await waitFor(() => {
       expect(screen.queryByText('Max fee:')).toBeInTheDocument();
     });
@@ -92,15 +75,10 @@
 
   it('should return null if there is simulationError and user has not acknowledged gasMissing warning', () => {
     const { container } = render({
-<<<<<<< HEAD
-      userFeeLevel: 'low',
-      simulationFails: true,
-=======
       contextProps: {
         defaultEstimateToUse: 'low',
         transaction: { simulationFails: true },
       },
->>>>>>> 8a07decf
     });
     expect(container.innerHTML).toHaveLength(0);
   });
