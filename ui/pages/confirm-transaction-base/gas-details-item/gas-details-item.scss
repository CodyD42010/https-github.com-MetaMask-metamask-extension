--- conflicted
+++ resolved
@@ -7,16 +7,15 @@
     line-height: inherit;
   }
 
-<<<<<<< HEAD
   &__gas-fee-warning {
     color: $secondary-1;
-=======
+  }
+
   &__gasFeeLabel {
     font-weight: bold;
   }
 
   &__currency-container {
     position: relative;
->>>>>>> fc59f10e
   }
 }