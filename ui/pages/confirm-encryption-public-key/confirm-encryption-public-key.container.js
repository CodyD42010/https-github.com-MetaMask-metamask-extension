import {
  cancelEncryptionPublicKeyMsg,
  encryptionPublicKeyMsg,
  goHome,
} from '../../store/actions';
import {
  conversionRateSelector,
  getTargetAccountWithSendEtherInfo,
<<<<<<< HEAD
  getPreferences,
  getCurrentCurrency,
=======
  unconfirmedTransactionsListSelector,
>>>>>>> f8d2dab7
} from '../../selectors';

import ConfirmEncryptionPublicKey from './confirm-encryption-public-key.component';
import { clearConfirmTransaction } from '../../ducks/confirm-transaction/confirm-transaction.duck';
import { compose } from 'redux';
import { connect } from 'react-redux';
import { getMostRecentOverviewPage } from '../../ducks/history/history';
<<<<<<< HEAD
import { getNativeCurrency } from '../../ducks/metamask/metamask';
import ConfirmEncryptionPublicKey from './confirm-encryption-public-key.component';
=======
import { withRouter } from 'react-router-dom';
>>>>>>> f8d2dab7

function mapStateToProps(state) {
  const {
    metamask: { subjectMetadata = {} },
  } = state;

  const { useNativeCurrencyAsPrimaryCurrency } = getPreferences(state);

  const unconfirmedTransactions = unconfirmedTransactionsListSelector(state);

  const txData = unconfirmedTransactions[0];

<<<<<<< HEAD
  const fromAccount = getTargetAccountWithSendEtherInfo(
    state,
    txData?.msgParams,
  );

=======
  const { txParams: from } = txData;
  const fromAccount = getTargetAccountWithSendEtherInfo(state, from.from);
>>>>>>> f8d2dab7
  return {
    txData,
    subjectMetadata,
    fromAccount,
    requester: null,
    requesterAddress: null,
    conversionRate: useNativeCurrencyAsPrimaryCurrency
      ? null
      : conversionRateSelector(state),
    mostRecentOverviewPage: getMostRecentOverviewPage(state),
    nativeCurrency: getNativeCurrency(state),
    currentCurrency: getCurrentCurrency(state),
  };
}

function mapDispatchToProps(dispatch) {
  return {
    goHome: () => dispatch(goHome()),
    clearConfirmTransaction: () => dispatch(clearConfirmTransaction()),
    encryptionPublicKey: (msgData, event) => {
      const params = { data: msgData.msgParams, metamaskId: msgData.id };
      event.stopPropagation();
      return dispatch(encryptionPublicKeyMsg(params));
    },
    cancelEncryptionPublicKey: (msgData, event) => {
      event.stopPropagation();
      return dispatch(cancelEncryptionPublicKeyMsg(msgData));
    },
  };
}

export default compose(
  withRouter,
  connect(mapStateToProps, mapDispatchToProps),
)(ConfirmEncryptionPublicKey);<|MERGE_RESOLUTION|>--- conflicted
+++ resolved
@@ -6,12 +6,7 @@
 import {
   conversionRateSelector,
   getTargetAccountWithSendEtherInfo,
-<<<<<<< HEAD
-  getPreferences,
-  getCurrentCurrency,
-=======
   unconfirmedTransactionsListSelector,
->>>>>>> f8d2dab7
 } from '../../selectors';
 
 import ConfirmEncryptionPublicKey from './confirm-encryption-public-key.component';
@@ -19,46 +14,27 @@
 import { compose } from 'redux';
 import { connect } from 'react-redux';
 import { getMostRecentOverviewPage } from '../../ducks/history/history';
-<<<<<<< HEAD
-import { getNativeCurrency } from '../../ducks/metamask/metamask';
-import ConfirmEncryptionPublicKey from './confirm-encryption-public-key.component';
-=======
 import { withRouter } from 'react-router-dom';
->>>>>>> f8d2dab7
 
 function mapStateToProps(state) {
   const {
-    metamask: { subjectMetadata = {} },
+    metamask: { domainMetadata = {} },
   } = state;
-
-  const { useNativeCurrencyAsPrimaryCurrency } = getPreferences(state);
 
   const unconfirmedTransactions = unconfirmedTransactionsListSelector(state);
 
   const txData = unconfirmedTransactions[0];
 
-<<<<<<< HEAD
-  const fromAccount = getTargetAccountWithSendEtherInfo(
-    state,
-    txData?.msgParams,
-  );
-
-=======
   const { txParams: from } = txData;
   const fromAccount = getTargetAccountWithSendEtherInfo(state, from.from);
->>>>>>> f8d2dab7
   return {
     txData,
-    subjectMetadata,
+    domainMetadata,
     fromAccount,
     requester: null,
     requesterAddress: null,
-    conversionRate: useNativeCurrencyAsPrimaryCurrency
-      ? null
-      : conversionRateSelector(state),
+    conversionRate: conversionRateSelector(state),
     mostRecentOverviewPage: getMostRecentOverviewPage(state),
-    nativeCurrency: getNativeCurrency(state),
-    currentCurrency: getCurrentCurrency(state),
   };
 }
 
