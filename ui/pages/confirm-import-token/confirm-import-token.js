--- conflicted
+++ resolved
@@ -13,10 +13,7 @@
 import { getMostRecentOverviewPage } from '../../ducks/history/history';
 import { getPendingTokens } from '../../ducks/metamask/metamask';
 import { addTokens, clearPendingTokens } from '../../store/actions';
-<<<<<<< HEAD
-=======
 import { EVENT } from '../../../shared/constants/metametrics';
->>>>>>> 66bd1729
 import { ASSET_TYPES } from '../../../shared/constants/transaction';
 
 const getTokenName = (name, symbol) => {
