import React, { Component } from 'react';
import PropTypes from 'prop-types';
import { connect } from 'react-redux';
import {
  createNewVaultAndRestore,
  unMarkPasswordForgotten,
} from '../../store/actions';
import { DEFAULT_ROUTE } from '../../helpers/constants/routes';
import CreateNewVault from '../../components/app/create-new-vault';
import Button from '../../components/ui/button';
import Box from '../../components/ui/box';
import Typography from '../../components/ui/typography';
import ZENDESK_URLS from '../../helpers/constants/zendesk-url';
import {
  TextColor,
  TypographyVariant,
} from '../../helpers/constants/design-system';
import { MetaMetricsEventCategory } from '../../../shared/constants/metametrics';

class RestoreVaultPage extends Component {
  static contextTypes = {
    t: PropTypes.func,
    trackEvent: PropTypes.func,
  };

  static propTypes = {
    createNewVaultAndRestore: PropTypes.func.isRequired,
    leaveImportSeedScreenState: PropTypes.func,
    history: PropTypes.object,
    isLoading: PropTypes.bool,
  };

  handleImport = async (password, seedPhrase) => {
    const {
      // eslint-disable-next-line no-shadow
      createNewVaultAndRestore,
      leaveImportSeedScreenState,
      history,
    } = this.props;

    leaveImportSeedScreenState();
    await createNewVaultAndRestore(password, seedPhrase);
    this.context.trackEvent({
      category: MetaMetricsEventCategory.Retention,
      event: 'onboardingRestoredVault',
      properties: {
        action: 'userEntersSeedPhrase',
        legacy_event: true,
      },
    });
    history.push(DEFAULT_ROUTE);
  };

  render() {
    const { t } = this.context;
    const { isLoading } = this.props;

    return (
      <Box className="first-view-main-wrapper">
        <Box className="first-view-main">
          <Box className="import-account">
            <a
              className="import-account__back-button"
              onClick={(e) => {
                e.preventDefault();
                this.props.leaveImportSeedScreenState();
                this.props.history.push(DEFAULT_ROUTE);
              }}
              href="#"
            >
              {`< ${t('back')}`}
            </a>
<<<<<<< HEAD
            <Typography
              variant={TypographyVariant.H1}
              color={TextColor.textDefault}
            >
              {t('resetWallet')}
            </Typography>
            <Typography color={TextColor.textDefault}>
              {t('resetWalletSubHeader')}
            </Typography>
            <Typography
              color={TextColor.textDefault}
              marginTop={4}
              marginBottom={4}
            >
=======
            <Typography variant={TYPOGRAPHY.H1} color={COLORS.TEXT_DEFAULT}>
              {t('resetWallet')}
            </Typography>
            <Typography color={COLORS.TEXT_DEFAULT}>
              {t('resetWalletSubHeader')}
            </Typography>
            <Typography color={COLORS.TEXT_DEFAULT} margin={[4, 0]}>
>>>>>>> 7c13d218
              {t('resetWalletUsingSRP', [
                <Button
                  type="link"
                  target="_blank"
                  rel="noopener noreferrer"
                  href={ZENDESK_URLS.ADD_MISSING_ACCOUNTS}
                  key="import-account-secretphase"
                  className="import-account__link"
                >
                  {t('reAddAccounts')}
                </Button>,
                <Button
                  type="link"
                  target="_blank"
                  rel="noopener noreferrer"
                  href={ZENDESK_URLS.IMPORT_ACCOUNTS}
                  key="import-account-reimport-accounts"
                  className="import-account__link"
                >
                  {t('reAdded')}
                </Button>,
                <Button
                  type="link"
                  target="_blank"
                  rel="noopener noreferrer"
                  href={ZENDESK_URLS.ADD_CUSTOM_TOKENS}
                  key="import-account-readd-tokens"
                  className="import-account__link"
                >
                  {t('reAdded')}
                </Button>,
              ])}
            </Typography>
<<<<<<< HEAD
            <Typography
              color={TextColor.textDefault}
              margin={0}
              marginBottom={4}
            >
=======
            <Typography color={COLORS.TEXT_DEFAULT} margin={[0, 0, 4]}>
>>>>>>> 7c13d218
              {t('resetWalletWarning')}
            </Typography>
            <CreateNewVault
              disabled={isLoading}
              onSubmit={this.handleImport}
              submitText={t('restore')}
            />
          </Box>
        </Box>
      </Box>
    );
  }
}

export default connect(
  ({ appState: { isLoading } }) => ({ isLoading }),
  (dispatch) => ({
    leaveImportSeedScreenState: () => {
      dispatch(unMarkPasswordForgotten());
    },
    createNewVaultAndRestore: (pw, seed) =>
      dispatch(createNewVaultAndRestore(pw, seed)),
  }),
)(RestoreVaultPage);<|MERGE_RESOLUTION|>--- conflicted
+++ resolved
@@ -4,6 +4,7 @@
 import {
   createNewVaultAndRestore,
   unMarkPasswordForgotten,
+  initializeThreeBox,
 } from '../../store/actions';
 import { DEFAULT_ROUTE } from '../../helpers/constants/routes';
 import CreateNewVault from '../../components/app/create-new-vault';
@@ -11,16 +12,12 @@
 import Box from '../../components/ui/box';
 import Typography from '../../components/ui/typography';
 import ZENDESK_URLS from '../../helpers/constants/zendesk-url';
-import {
-  TextColor,
-  TypographyVariant,
-} from '../../helpers/constants/design-system';
-import { MetaMetricsEventCategory } from '../../../shared/constants/metametrics';
+import { TYPOGRAPHY, COLORS } from '../../helpers/constants/design-system';
 
 class RestoreVaultPage extends Component {
   static contextTypes = {
     t: PropTypes.func,
-    trackEvent: PropTypes.func,
+    metricsEvent: PropTypes.func,
   };
 
   static propTypes = {
@@ -28,6 +25,7 @@
     leaveImportSeedScreenState: PropTypes.func,
     history: PropTypes.object,
     isLoading: PropTypes.bool,
+    initializeThreeBox: PropTypes.func,
   };
 
   handleImport = async (password, seedPhrase) => {
@@ -36,18 +34,20 @@
       createNewVaultAndRestore,
       leaveImportSeedScreenState,
       history,
+      // eslint-disable-next-line no-shadow
+      initializeThreeBox,
     } = this.props;
 
     leaveImportSeedScreenState();
     await createNewVaultAndRestore(password, seedPhrase);
-    this.context.trackEvent({
-      category: MetaMetricsEventCategory.Retention,
-      event: 'onboardingRestoredVault',
-      properties: {
+    this.context.metricsEvent({
+      eventOpts: {
+        category: 'Retention',
         action: 'userEntersSeedPhrase',
-        legacy_event: true,
+        name: 'onboardingRestoredVault',
       },
     });
+    initializeThreeBox();
     history.push(DEFAULT_ROUTE);
   };
 
@@ -64,28 +64,12 @@
               onClick={(e) => {
                 e.preventDefault();
                 this.props.leaveImportSeedScreenState();
-                this.props.history.push(DEFAULT_ROUTE);
+                this.props.history.goBack();
               }}
               href="#"
             >
               {`< ${t('back')}`}
             </a>
-<<<<<<< HEAD
-            <Typography
-              variant={TypographyVariant.H1}
-              color={TextColor.textDefault}
-            >
-              {t('resetWallet')}
-            </Typography>
-            <Typography color={TextColor.textDefault}>
-              {t('resetWalletSubHeader')}
-            </Typography>
-            <Typography
-              color={TextColor.textDefault}
-              marginTop={4}
-              marginBottom={4}
-            >
-=======
             <Typography variant={TYPOGRAPHY.H1} color={COLORS.TEXT_DEFAULT}>
               {t('resetWallet')}
             </Typography>
@@ -93,7 +77,6 @@
               {t('resetWalletSubHeader')}
             </Typography>
             <Typography color={COLORS.TEXT_DEFAULT} margin={[4, 0]}>
->>>>>>> 7c13d218
               {t('resetWalletUsingSRP', [
                 <Button
                   type="link"
@@ -127,15 +110,7 @@
                 </Button>,
               ])}
             </Typography>
-<<<<<<< HEAD
-            <Typography
-              color={TextColor.textDefault}
-              margin={0}
-              marginBottom={4}
-            >
-=======
             <Typography color={COLORS.TEXT_DEFAULT} margin={[0, 0, 4]}>
->>>>>>> 7c13d218
               {t('resetWalletWarning')}
             </Typography>
             <CreateNewVault
@@ -158,5 +133,6 @@
     },
     createNewVaultAndRestore: (pw, seed) =>
       dispatch(createNewVaultAndRestore(pw, seed)),
+    initializeThreeBox: () => dispatch(initializeThreeBox()),
   }),
 )(RestoreVaultPage);