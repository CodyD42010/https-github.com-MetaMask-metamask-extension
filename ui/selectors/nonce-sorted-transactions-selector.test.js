--- conflicted
+++ resolved
@@ -80,10 +80,6 @@
     },
     unapprovedMsgs,
     selectedAddress: SENDERS.ONE,
-<<<<<<< HEAD
-    featureFlags: {
-      showIncomingTransactions: true,
-    },
     internalAccounts: {
       accounts: {
         'cf8dace4-9439-4bd4-b3a8-88c821c8fcb3': {
@@ -112,9 +108,7 @@
       },
       selectedAccount: 'cf8dace4-9439-4bd4-b3a8-88c821c8fcb3',
     },
-=======
     featureFlags: {},
->>>>>>> d76b4582
     transactions: [...incomingTxList],
     incomingTransactions: [...incomingTxList],
     currentNetworkTxList: [...txList],
