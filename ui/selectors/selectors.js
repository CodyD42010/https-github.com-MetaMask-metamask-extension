--- conflicted
+++ resolved
@@ -312,6 +312,15 @@
       };
     }, {}),
 );
+/**
+ * Returns the address of the selected InternalAccount from the Metamask state.
+ *
+ * @param state - The Metamask state object.
+ * @returns {string} The selected address.
+ */
+export function getSelectedAddress(state) {
+  return getSelectedInternalAccount(state)?.address;
+}
 
 export function getInternalAccountByAddress(state, address) {
   return Object.values(state.metamask.internalAccounts.accounts).find(
@@ -1280,7 +1289,6 @@
     connectedAddresses.forEach((connectedAddress) => {
       connectedSubjectsForAllAddresses[connectedAddress].forEach((app) => {
         const siteKey = app.origin;
-<<<<<<< HEAD
 
         const lowerCaseConnectedAddress = connectedAddress.toLowerCase();
 
@@ -1289,8 +1297,6 @@
             account.address.toLowerCase() === lowerCaseConnectedAddress,
         );
 
-=======
->>>>>>> 0c7f0e68
         if (sitesList[siteKey]) {
           sitesList[siteKey].addresses.push(connectedAddress);
           sitesList[siteKey].addressToNameMap[connectedAddress] =
