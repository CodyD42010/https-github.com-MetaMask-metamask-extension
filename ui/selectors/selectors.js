--- conflicted
+++ resolved
@@ -1,43 +1,37 @@
-///: BEGIN:ONLY_INCLUDE_IN(snaps)
-import { SubjectType } from '@metamask/subject-metadata-controller';
+import { createSelector } from 'reselect';
+///: BEGIN:ONLY_INCLUDE_IN(flask)
+import { memoize } from 'lodash';
 ///: END:ONLY_INCLUDE_IN
-import { ApprovalType } from '@metamask/controller-utils';
-import {
-  createSelector,
-  createSelectorCreator,
-  defaultMemoize,
-} from 'reselect';
-import {
-  ///: BEGIN:ONLY_INCLUDE_IN(snaps)
-  memoize,
-  ///: END:ONLY_INCLUDE_IN
-  isEqual,
-} from 'lodash';
 import { addHexPrefix } from '../../app/scripts/lib/util';
 import {
+  MAINNET_CHAIN_ID,
   TEST_CHAINS,
+  NETWORK_TYPE_RPC,
   NATIVE_CURRENCY_TOKEN_IMAGE_MAP,
+  OPTIMISM_CHAIN_ID,
+  OPTIMISM_TESTNET_CHAIN_ID,
   BUYABLE_CHAINS_MAP,
   MAINNET_DISPLAY_NAME,
+  BSC_CHAIN_ID,
+  POLYGON_CHAIN_ID,
+  AVALANCHE_CHAIN_ID,
   BSC_DISPLAY_NAME,
   POLYGON_DISPLAY_NAME,
   AVALANCHE_DISPLAY_NAME,
-  CHAIN_ID_TO_RPC_URL_MAP,
-  CHAIN_IDS,
-  NETWORK_TYPES,
-  NetworkStatus,
-  SEPOLIA_DISPLAY_NAME,
-  GOERLI_DISPLAY_NAME,
-  ETH_TOKEN_IMAGE_URL,
-  LINEA_TESTNET_DISPLAY_NAME,
 } from '../../shared/constants/network';
 import {
-  WebHIDConnectedStatuses,
-  LedgerTransportTypes,
-  HardwareTransportStates,
+  KEYRING_TYPES,
+  WEBHID_CONNECTED_STATUSES,
+  LEDGER_TRANSPORT_TYPES,
+  TRANSPORT_STATES,
 } from '../../shared/constants/hardware-wallets';
-import { KeyringType } from '../../shared/constants/keyring';
-import { MESSAGE_TYPE } from '../../shared/constants/app';
+
+import {
+  MESSAGE_TYPE,
+  ///: BEGIN:ONLY_INCLUDE_IN(flask)
+  SUBJECT_TYPES,
+  ///: END:ONLY_INCLUDE_IN
+} from '../../shared/constants/app';
 
 import { TRUNCATED_NAME_CHAR_LIMIT } from '../../shared/constants/labels';
 
@@ -47,33 +41,15 @@
   ALLOWED_DEV_SWAPS_CHAIN_IDS,
 } from '../../shared/constants/swaps';
 
-<<<<<<< HEAD
-import {
-  ALLOWED_BRIDGE_CHAIN_IDS,
-  ALLOWED_BRIDGE_TOKEN_ADDRESSES,
-} from '../../shared/constants/bridge';
-=======
 import { shortenAddress, getAccountByAddress } from '../helpers/utils/util';
 import { getValueFromWeiHex } from '../helpers/utils/conversions.util';
->>>>>>> 377d6699
-
-import {
-  shortenAddress,
-  getAccountByAddress,
-  getURLHostName,
-  ///: BEGIN:ONLY_INCLUDE_IN(snaps)
-  removeSnapIdPrefix,
-  getSnapName,
-  ///: END:ONLY_INCLUDE_IN
-} from '../helpers/utils/util';
 
 import { TEMPLATED_CONFIRMATION_MESSAGE_TYPES } from '../pages/confirmation/templates';
-import { STATIC_MAINNET_TOKEN_LIST } from '../../shared/constants/tokens';
+
+import { toChecksumHexAddress } from '../../shared/modules/hexstring-utils';
 import { DAY } from '../../shared/constants/time';
-import { TERMS_OF_USE_LAST_UPDATED } from '../../shared/constants/terms';
 import {
   getNativeCurrency,
-  getProviderConfig,
   getConversionRate,
   isNotEIP1559Network,
   isEIP1559Network,
@@ -86,49 +62,42 @@
   getLedgerTransportStatus,
 } from '../ducks/app/app';
 import { isEqualCaseInsensitive } from '../../shared/modules/string-utils';
-import { TransactionStatus } from '../../shared/constants/transaction';
-import {
-  getValueFromWeiHex,
-  hexToDecimal,
-} from '../../shared/modules/conversion.utils';
-///: BEGIN:ONLY_INCLUDE_IN(snaps)
+///: BEGIN:ONLY_INCLUDE_IN(flask)
 import { SNAPS_VIEW_ROUTE } from '../helpers/constants/routes';
-import { getPermissionSubjects } from './permissions';
 ///: END:ONLY_INCLUDE_IN
 import { hexToDecimal } from '../../app/scripts/constants/metamask-controller-utils';
 
 /**
- * Returns true if the currently selected network is inaccessible or whether no
- * provider has been set yet for the currently selected network.
- *
- * @param {object} state - Redux state object.
+ * One of the only remaining valid uses of selecting the network subkey of the
+ * metamask state tree is to determine if the network is currently 'loading'.
+ *
+ * This will be used for all cases where this state key is accessed only for that
+ * purpose.
+ *
+ * @param {object} state - redux state object
  */
 export function isNetworkLoading(state) {
-  return state.metamask.networkStatus !== NetworkStatus.Available;
+  return state.metamask.network === 'loading';
 }
 
 export function getNetworkIdentifier(state) {
-  const { type, nickname, rpcUrl } = getProviderConfig(state);
+  const {
+    metamask: {
+      provider: { type, nickname, rpcUrl },
+    },
+  } = state;
 
   return nickname || rpcUrl || type;
 }
 
+export function getMetricsNetworkIdentifier(state) {
+  const { provider } = state.metamask;
+  return provider.type === NETWORK_TYPE_RPC ? provider.rpcUrl : provider.type;
+}
+
 export function getCurrentChainId(state) {
-  const { chainId } = getProviderConfig(state);
+  const { chainId } = state.metamask.provider;
   return chainId;
-}
-
-export function getMetaMetricsId(state) {
-  const { metaMetricsId } = state.metamask;
-  return metaMetricsId;
-}
-
-export function isCurrentProviderCustom(state) {
-  const provider = getProviderConfig(state);
-  return (
-    provider.type === NETWORK_TYPES.RPC &&
-    !Object.values(CHAIN_IDS).includes(provider.chainId)
-  );
 }
 
 export function getCurrentQRHardwareState(state) {
@@ -143,7 +112,7 @@
   }
   const { from } = txParams;
   const { keyrings } = state.metamask;
-  const qrKeyring = keyrings.find((kr) => kr.type === KeyringType.qr);
+  const qrKeyring = keyrings.find((kr) => kr.type === KEYRING_TYPES.QR);
   if (!qrKeyring) {
     return false;
   }
@@ -161,7 +130,7 @@
   }
   const { from } = msgParams;
   const { keyrings } = state.metamask;
-  const qrKeyring = keyrings.find((kr) => kr.type === KeyringType.qr);
+  const qrKeyring = keyrings.find((kr) => kr.type === KEYRING_TYPES.QR);
   if (!qrKeyring) {
     return false;
   }
@@ -191,6 +160,14 @@
   return keyring;
 }
 
+export function getParticipateInMetaMetrics(state) {
+  return Boolean(state.metamask.participateInMetaMetrics);
+}
+
+export function isEIP1559Account() {
+  return true;
+}
+
 /**
  * The function returns true if network and account details are fetched and
  * both of them support EIP-1559.
@@ -199,7 +176,9 @@
  */
 export function checkNetworkAndAccountSupports1559(state) {
   const networkSupports1559 = isEIP1559Network(state);
-  return networkSupports1559;
+  const accountSupports1559 = isEIP1559Account(state);
+
+  return networkSupports1559 && accountSupports1559;
 }
 
 /**
@@ -210,7 +189,9 @@
  */
 export function checkNetworkOrAccountNotSupports1559(state) {
   const networkNotSupports1559 = isNotEIP1559Network(state);
-  return networkNotSupports1559;
+  const accountSupports1559 = isEIP1559Account(state);
+
+  return networkNotSupports1559 || accountSupports1559 === false;
 }
 
 /**
@@ -237,29 +218,14 @@
 
 export function getAccountType(state) {
   const currentKeyring = getCurrentKeyring(state);
-  return getAccountTypeForKeyring(currentKeyring);
-}
-
-export function getAccountTypeForKeyring(keyring) {
-  if (!keyring) {
-    return '';
-  }
-
-  const { type } = keyring;
-
-  ///: BEGIN:ONLY_INCLUDE_IN(build-mmi)
-  if (type.startsWith('Custody')) {
-    return 'custody';
-  }
-  ///: END:ONLY_INCLUDE_IN
+  const type = currentKeyring && currentKeyring.type;
 
   switch (type) {
-    case KeyringType.trezor:
-    case KeyringType.ledger:
-    case KeyringType.lattice:
-    case KeyringType.qr:
+    case KEYRING_TYPES.TREZOR:
+    case KEYRING_TYPES.LEDGER:
+    case KEYRING_TYPES.LATTICE:
       return 'hardware';
-    case KeyringType.imported:
+    case 'Simple Key Pair':
       return 'imported';
     default:
       return 'default';
@@ -277,7 +243,7 @@
  * @param {object} state - redux state object
  */
 export function deprecatedGetCurrentNetworkId(state) {
-  return state.metamask.networkId ?? 'loading';
+  return state.metamask.network;
 }
 
 export const getMetaMaskAccounts = createSelector(
@@ -315,6 +281,10 @@
   return identities[selectedAddress];
 }
 
+export function getNumberOfAccounts(state) {
+  return Object.keys(state.metamask.accounts).length;
+}
+
 export function getNumberOfTokens(state) {
   const { tokens } = state.metamask;
   return tokens ? tokens.length : 0;
@@ -404,23 +374,13 @@
 }
 
 export function getEnsResolutionByAddress(state, address) {
-  if (state.metamask.ensResolutionsByAddress[address]) {
-    return state.metamask.ensResolutionsByAddress[address];
-  }
-
-  const entry =
-    getAddressBookEntry(state, address) ||
-    Object.values(state.metamask.identities).find((identity) =>
-      isEqualCaseInsensitive(identity.address, address),
-    );
-
-  return entry?.name || '';
+  return state.metamask.ensResolutionsByAddress[address] || '';
 }
 
 export function getAddressBookEntry(state, address) {
   const addressBook = getAddressBook(state);
   const entry = addressBook.find((contact) =>
-    isEqualCaseInsensitive(contact.address, address),
+    isEqualCaseInsensitive(contact.address, toChecksumHexAddress(address)),
   );
   return entry;
 }
@@ -429,24 +389,9 @@
   const entry =
     getAddressBookEntry(state, address) ||
     Object.values(state.metamask.identities).find((identity) =>
-      isEqualCaseInsensitive(identity.address, address),
+      isEqualCaseInsensitive(identity.address, toChecksumHexAddress(address)),
     );
   return entry && entry.name !== '' ? entry.name : address;
-}
-
-export function getAccountName(identities, address) {
-  const entry = Object.values(identities).find((identity) =>
-    isEqualCaseInsensitive(identity.address, address),
-  );
-  return entry && entry.name !== '' ? entry.name : '';
-}
-
-export function getMetadataContractName(state, address) {
-  const tokenList = getTokenList(state);
-  const entry = Object.values(tokenList).find((identity) =>
-    isEqualCaseInsensitive(identity.address, address),
-  );
-  return entry && entry.name !== '' ? entry.name : '';
 }
 
 export function accountsWithSendEtherInfoSelector(state) {
@@ -490,7 +435,7 @@
 }
 
 export function getCurrentEthBalance(state) {
-  return getCurrentAccountWithSendEtherInfo(state)?.balance;
+  return getCurrentAccountWithSendEtherInfo(state).balance;
 }
 
 export function getGasIsLoading(state) {
@@ -506,12 +451,24 @@
 }
 
 export function getTotalUnapprovedCount(state) {
-  const { pendingApprovalCount = 0 } = state.metamask;
-  console.log('pendingApprovalCount', pendingApprovalCount);
+  const {
+    unapprovedMsgCount = 0,
+    unapprovedPersonalMsgCount = 0,
+    unapprovedDecryptMsgCount = 0,
+    unapprovedEncryptionPublicKeyMsgCount = 0,
+    unapprovedTypedMessagesCount = 0,
+    pendingApprovalCount = 0,
+  } = state.metamask;
+
   return (
+    unapprovedMsgCount +
+    unapprovedPersonalMsgCount +
+    unapprovedDecryptMsgCount +
+    unapprovedEncryptionPublicKeyMsgCount +
+    unapprovedTypedMessagesCount +
+    getUnapprovedTxCount(state) +
     pendingApprovalCount +
-    getSuggestedAssetCount(state) +
-    getSuggestedNftsCount(state)
+    getSuggestedAssetCount(state)
   );
 }
 
@@ -533,21 +490,7 @@
   );
 }
 
-export function getTotalUnapprovedSignatureRequestCount(state) {
-  const {
-    unapprovedMsgCount = 0,
-    unapprovedPersonalMsgCount = 0,
-    unapprovedTypedMessagesCount = 0,
-  } = state.metamask;
-
-  return (
-    unapprovedMsgCount +
-    unapprovedPersonalMsgCount +
-    unapprovedTypedMessagesCount
-  );
-}
-
-export function getUnapprovedTxCount(state) {
+function getUnapprovedTxCount(state) {
   const { unapprovedTxs = {} } = state.metamask;
   return Object.keys(unapprovedTxs).length;
 }
@@ -565,40 +508,17 @@
 }
 
 function getSuggestedAssetCount(state) {
-  return (
-    Object.values(state.metamask.pendingApprovals)?.filter(({ type }) => {
-      return type === ApprovalType.WatchAsset;
-    }).length || 0
-  );
+  const { suggestedAssets = [] } = state.metamask;
+  return suggestedAssets.length;
 }
 
 export function getSuggestedAssets(state) {
-  return (
-    Object.values(state.metamask.pendingApprovals)?.filter(({ type }) => {
-      return type === ApprovalType.WatchAsset;
-    }) || []
-  );
-}
-
-function getSuggestedNftsCount(state) {
-  return (
-    Object.values(state.metamask.pendingApprovals)?.filter(({ type }) => {
-      return type === ApprovalType.WatchNFT;
-    }).length || 0
-  );
-}
-
-export function getSuggestedNfts(state) {
-  return (
-    Object.values(state.metamask.pendingApprovals)?.filter(({ type }) => {
-      return type === ApprovalType.WatchNFT;
-    }) || []
-  );
+  return state.metamask.suggestedAssets;
 }
 
 export function getIsMainnet(state) {
   const chainId = getCurrentChainId(state);
-  return chainId === CHAIN_IDS.MAINNET;
+  return chainId === MAINNET_CHAIN_ID;
 }
 
 export function getIsTestnet(state) {
@@ -619,21 +539,11 @@
   return Boolean(showTestNetworks);
 }
 
-export function getDisabledRpcMethodPreferences(state) {
-  return state.metamask.disabledRpcMethodPreferences;
-}
-
 export function getShouldShowFiat(state) {
   const isMainNet = getIsMainnet(state);
-  const isCustomNetwork = getIsCustomNetwork(state);
   const conversionRate = getConversionRate(state);
-  const useCurrencyRateCheck = getUseCurrencyRateCheck(state);
   const { showFiatInTestnets } = getPreferences(state);
-  return Boolean(
-    (isMainNet || isCustomNetwork || showFiatInTestnets) &&
-      useCurrencyRateCheck &&
-      conversionRate,
-  );
+  return Boolean((isMainNet || showFiatInTestnets) && conversionRate);
 }
 
 export function getShouldHideZeroBalanceTokens(state) {
@@ -657,7 +567,7 @@
   return state.metamask.subjectMetadata;
 }
 
-///: BEGIN:ONLY_INCLUDE_IN(snaps)
+///: BEGIN:ONLY_INCLUDE_IN(flask)
 /**
  * @param {string} svgString - The raw SVG string to make embeddable.
  * @returns {string} The embeddable SVG string.
@@ -670,8 +580,8 @@
 export function getTargetSubjectMetadata(state, origin) {
   const metadata = getSubjectMetadata(state)[origin];
 
-  ///: BEGIN:ONLY_INCLUDE_IN(snaps)
-  if (metadata?.subjectType === SubjectType.Snap) {
+  ///: BEGIN:ONLY_INCLUDE_IN(flask)
+  if (metadata?.subjectType === SUBJECT_TYPES.SNAP) {
     const { svgIcon, ...remainingMetadata } = metadata;
     return {
       ...remainingMetadata,
@@ -683,8 +593,12 @@
 }
 
 export function getRpcPrefsForCurrentProvider(state) {
-  const { rpcPrefs } = getProviderConfig(state);
-  return rpcPrefs || {};
+  const { frequentRpcListDetail, provider } = state.metamask;
+  const selectRpcInfo = frequentRpcListDetail.find(
+    (rpcInfo) => rpcInfo.rpcUrl === provider.rpcUrl,
+  );
+  const { rpcPrefs = {} } = selectRpcInfo || {};
+  return rpcPrefs;
 }
 
 export function getKnownMethodData(state, data) {
@@ -784,26 +698,32 @@
     : ALLOWED_DEV_SWAPS_CHAIN_IDS.includes(chainId);
 }
 
-export function getIsBridgeChain(state) {
-  const chainId = getCurrentChainId(state);
-  return ALLOWED_BRIDGE_CHAIN_IDS.includes(chainId);
-}
-
-export const getIsBridgeToken = (tokenAddress) => (state) => {
-  const chainId = getCurrentChainId(state);
-  const isBridgeChain = getIsBridgeChain(state);
-  return (
-    isBridgeChain &&
-    ALLOWED_BRIDGE_TOKEN_ADDRESSES[chainId].includes(tokenAddress.toLowerCase())
-  );
-};
-
 export function getIsBuyableChain(state) {
   const chainId = getCurrentChainId(state);
   return Object.keys(BUYABLE_CHAINS_MAP).includes(chainId);
 }
+
+export function getIsBuyableTransakChain(state) {
+  const chainId = getCurrentChainId(state);
+  return Boolean(BUYABLE_CHAINS_MAP?.[chainId]?.transakCurrencies);
+}
+
+export function getIsBuyableMoonPayChain(state) {
+  const chainId = getCurrentChainId(state);
+  return Boolean(BUYABLE_CHAINS_MAP?.[chainId]?.moonPay);
+}
+
+export function getIsBuyableWyreChain(state) {
+  const chainId = getCurrentChainId(state);
+  return Boolean(BUYABLE_CHAINS_MAP?.[chainId]?.wyre);
+}
+export function getIsBuyableCoinbasePayChain(state) {
+  const chainId = getCurrentChainId(state);
+  return Boolean(BUYABLE_CHAINS_MAP?.[chainId]?.coinbasePayCurrencies);
+}
+
 export function getNativeCurrencyImage(state) {
-  const nativeCurrency = getNativeCurrency(state)?.toUpperCase();
+  const nativeCurrency = getNativeCurrency(state).toUpperCase();
   return NATIVE_CURRENCY_TOKEN_IMAGE_MAP[nativeCurrency];
 }
 
@@ -815,106 +735,10 @@
   return state.appState.showWhatsNewPopup;
 }
 
-const createDeepEqualSelector = createSelectorCreator(defaultMemoize, isEqual);
-
-export const getMemoizedMetaMaskIdentities = createDeepEqualSelector(
-  getMetaMaskIdentities,
-  (identities) => identities,
-);
-
-export const getMemoizedAddressBook = createDeepEqualSelector(
-  getAddressBook,
-  (addressBook) => addressBook,
-);
-
-export const getMemoizedMetadataContractName = createDeepEqualSelector(
-  getTokenList,
-  (_tokenList, address) => address,
-  (tokenList, address) => {
-    const entry = Object.values(tokenList).find((identity) =>
-      isEqualCaseInsensitive(identity.address, address),
-    );
-    return entry && entry.name !== '' ? entry.name : '';
-  },
-);
-
-export const getUnapprovedTransactions = (state) =>
-  state.metamask.unapprovedTxs;
-
-export const getCurrentNetworkTransactionList = (state) =>
-  state.metamask.currentNetworkTxList;
-
-export const getTxData = (state) => state.confirmTransaction.txData;
-
-export const getUnapprovedTransaction = createDeepEqualSelector(
-  getUnapprovedTransactions,
-  (_, transactionId) => transactionId,
-  (unapprovedTxs, transactionId) => {
-    return (
-      Object.values(unapprovedTxs).find(({ id }) => id === transactionId) || {}
-    );
-  },
-);
-
-export const getTransaction = createDeepEqualSelector(
-  getCurrentNetworkTransactionList,
-  (_, transactionId) => transactionId,
-  (unapprovedTxs, transactionId) => {
-    return (
-      Object.values(unapprovedTxs).find(({ id }) => id === transactionId) || {}
-    );
-  },
-);
-
-export const getFullTxData = createDeepEqualSelector(
-  getTxData,
-  (state, transactionId, status) => {
-    if (status === TransactionStatus.unapproved) {
-      return getUnapprovedTransaction(state, transactionId);
-    }
-    return getTransaction(state, transactionId);
-  },
-  (_state, _transactionId, _status, customTxParamsData) => customTxParamsData,
-  (txData, transaction, customTxParamsData) => {
-    let fullTxData = { ...txData, ...transaction };
-    if (transaction && transaction.simulationFails) {
-      fullTxData.simulationFails = { ...transaction.simulationFails };
-    }
-    if (customTxParamsData) {
-      fullTxData = {
-        ...fullTxData,
-        txParams: {
-          ...fullTxData.txParams,
-          data: customTxParamsData,
-        },
-      };
-    }
-    return fullTxData;
-  },
-);
-
-///: BEGIN:ONLY_INCLUDE_IN(snaps)
+///: BEGIN:ONLY_INCLUDE_IN(flask)
 export function getSnaps(state) {
   return state.metamask.snaps;
 }
-
-export const getSnap = createDeepEqualSelector(
-  getSnaps,
-  (_, snapId) => snapId,
-  (snaps, snapId) => {
-    return snaps[snapId];
-  },
-);
-
-export const getInsightSnaps = createDeepEqualSelector(
-  getSnaps,
-  getPermissionSubjects,
-  (snaps, subjects) => {
-    return Object.values(snaps).filter(
-      ({ id }) => subjects[id]?.permissions['endowment:transaction-insight'],
-    );
-  },
-);
 
 export const getSnapsRouteObjects = createSelector(getSnaps, (snaps) => {
   return Object.values(snaps).map((snap) => {
@@ -982,11 +806,10 @@
  */
 function getAllowedAnnouncementIds(state) {
   const currentKeyring = getCurrentKeyring(state);
-  const currentKeyringIsLedger = currentKeyring?.type === KeyringType.ledger;
+  const currentKeyringIsLedger = currentKeyring?.type === KEYRING_TYPES.LEDGER;
   const supportsWebHid = window.navigator.hid !== undefined;
   const currentlyUsingLedgerLive =
-    getLedgerTransportType(state) === LedgerTransportTypes.live;
-  const isFirefox = window.navigator.userAgent.includes('Firefox');
+    getLedgerTransportType(state) === LEDGER_TRANSPORT_TYPES.LIVE;
 
   return {
     1: false,
@@ -998,17 +821,10 @@
     7: false,
     8: supportsWebHid && currentKeyringIsLedger && currentlyUsingLedgerLive,
     9: false,
-    10: false,
-    11: false,
+    10: Boolean(process.env.TOKEN_DETECTION_V2) && !process.env.IN_TEST,
+    11: Boolean(process.env.TOKEN_DETECTION_V2) && !process.env.IN_TEST,
     12: false,
-    13: false,
-    14: false,
-    15: false,
-    16: false,
-    17: false,
-    18: true,
-    19: true,
-    20: currentKeyringIsLedger && isFirefox,
+    13: true,
   };
 }
 
@@ -1055,34 +871,6 @@
   return currentTime - recoveryPhraseReminderLastShown >= frequency;
 }
 
-export function getShowTermsOfUse(state) {
-  const { termsOfUseLastAgreed } = state.metamask;
-
-  if (!termsOfUseLastAgreed) {
-    return true;
-  }
-  return (
-    new Date(termsOfUseLastAgreed).getTime() <
-    new Date(TERMS_OF_USE_LAST_UPDATED).getTime()
-  );
-}
-
-export function getShowOutdatedBrowserWarning(state) {
-  const { outdatedBrowserWarningLastShown } = state.metamask;
-  if (!outdatedBrowserWarningLastShown) {
-    return true;
-  }
-  const currentTime = new Date().getTime();
-  return currentTime - outdatedBrowserWarningLastShown >= DAY * 2;
-}
-
-export function getShowBetaHeader(state) {
-  return state.metamask.showBetaHeader;
-}
-
-export function getShowProductTour(state) {
-  return state.metamask.showProductTour;
-}
 /**
  * To get the useTokenDetection flag which determines whether a static or dynamic token list is used
  *
@@ -1094,13 +882,13 @@
 }
 
 /**
- * To get the useNftDetection flag which determines whether we autodetect NFTs
+ * To get the useCollectibleDetection flag which determines whether we autodetect NFTs
  *
  * @param {*} state
  * @returns Boolean
  */
-export function getUseNftDetection(state) {
-  return Boolean(state.metamask.useNftDetection);
+export function getUseCollectibleDetection(state) {
+  return Boolean(state.metamask.useCollectibleDetection);
 }
 
 /**
@@ -1124,30 +912,25 @@
 }
 
 /**
- * To retrieve the token list for use throughout the UI. Will return the remotely fetched list
- * from the tokens controller if token detection is enabled, or the static list if not.
+ * To retrieve the tokenList produced by TokenListcontroller
  *
  * @param {*} state
  * @returns {object}
  */
 export function getTokenList(state) {
-  const isTokenDetectionInactiveOnMainnet =
-    getIsTokenDetectionInactiveOnMainnet(state);
-  const caseInSensitiveTokenList = isTokenDetectionInactiveOnMainnet
-    ? STATIC_MAINNET_TOKEN_LIST
-    : state.metamask.tokenList;
-  return caseInSensitiveTokenList;
+  return state.metamask.tokenList;
 }
 
 export function doesAddressRequireLedgerHidConnection(state, address) {
   const addressIsLedger = isAddressLedger(state, address);
   const transportTypePreferenceIsWebHID =
-    getLedgerTransportType(state) === LedgerTransportTypes.webhid;
+    getLedgerTransportType(state) === LEDGER_TRANSPORT_TYPES.WEBHID;
   const webHidIsNotConnected =
-    getLedgerWebHidConnectedStatus(state) !== WebHIDConnectedStatuses.connected;
+    getLedgerWebHidConnectedStatus(state) !==
+    WEBHID_CONNECTED_STATUSES.CONNECTED;
   const ledgerTransportStatus = getLedgerTransportStatus(state);
   const transportIsNotSuccessfullyCreated =
-    ledgerTransportStatus !== HardwareTransportStates.verified;
+    ledgerTransportStatus !== TRANSPORT_STATES.VERIFIED;
 
   return (
     addressIsLedger &&
@@ -1156,12 +939,8 @@
   );
 }
 
-export function getNewNftAddedMessage(state) {
-  return state.appState.newNftAddedMessage;
-}
-
-export function getRemoveNftMessage(state) {
-  return state.appState.removeNftMessage;
+export function getNewCollectibleAddedMessage(state) {
+  return state.appState.newCollectibleAddedMessage;
 }
 
 /**
@@ -1171,94 +950,30 @@
  * @returns string
  */
 export function getNewNetworkAdded(state) {
-  return state.appState.newNetworkAddedName;
-}
-
-export function getNetworksTabSelectedNetworkConfigurationId(state) {
-  return state.appState.selectedNetworkConfigurationId;
-}
-
-export function getNetworkConfigurations(state) {
-  return state.metamask.networkConfigurations;
-}
-
-export function getCurrentNetwork(state) {
-  const allNetworks = getAllNetworks(state);
-  const currentChainId = getCurrentChainId(state);
-
-  return allNetworks.find((network) => network.chainId === currentChainId);
-}
-
-export function getAllEnabledNetworks(state) {
-  const allNetworks = getAllNetworks(state);
-  const showTestnetNetworks = getShowTestNetworks(state);
-
-  return showTestnetNetworks
-    ? allNetworks
-    : allNetworks.filter(
-        (network) => TEST_CHAINS.includes(network.chainId) === false,
-      );
-}
-
-export function getAllNetworks(state) {
-  const networkConfigurations = getNetworkConfigurations(state) || {};
-  const localhostFilter = (network) => network.chainId === CHAIN_IDS.LOCALHOST;
-
-  const networks = [];
-  // Mainnet always first
-  networks.push({
-    chainId: CHAIN_IDS.MAINNET,
-    nickname: MAINNET_DISPLAY_NAME,
-    rpcUrl: CHAIN_ID_TO_RPC_URL_MAP[CHAIN_IDS.MAINNET],
-    rpcPrefs: {
-      imageUrl: ETH_TOKEN_IMAGE_URL,
-    },
-    providerType: NETWORK_TYPES.MAINNET,
-  });
-  // Custom networks added
-  networks.push(
-    ...Object.entries(networkConfigurations)
-      .filter(
-        ([, network]) =>
-          !localhostFilter(network) && network.chainId !== CHAIN_IDS.MAINNET,
-      )
-      .map(([, network]) => network),
-  );
-  // Test networks
-  networks.push(
-    ...[
-      {
-        chainId: CHAIN_IDS.GOERLI,
-        nickname: GOERLI_DISPLAY_NAME,
-        rpcUrl: CHAIN_ID_TO_RPC_URL_MAP[CHAIN_IDS.GOERLI],
-        providerType: NETWORK_TYPES.GOERLI,
-      },
-      {
-        chainId: CHAIN_IDS.SEPOLIA,
-        nickname: SEPOLIA_DISPLAY_NAME,
-        rpcUrl: CHAIN_ID_TO_RPC_URL_MAP[CHAIN_IDS.SEPOLIA],
-        providerType: NETWORK_TYPES.SEPOLIA,
-      },
-      {
-        chainId: CHAIN_IDS.LINEA_TESTNET,
-        nickname: LINEA_TESTNET_DISPLAY_NAME,
-        rpcUrl: CHAIN_ID_TO_RPC_URL_MAP[CHAIN_IDS.LINEA_TESTNET],
-        provderType: NETWORK_TYPES.LINEA_TESTNET,
-      },
-    ], // Localhosts
-    ...Object.entries(networkConfigurations)
-      .filter(([, network]) => localhostFilter(network))
-      .map(([, network]) => network),
-  );
-
-  return networks;
+  return state.appState.newNetworkAdded;
+}
+
+export function getNetworksTabSelectedRpcUrl(state) {
+  return state.appState.networksTabSelectedRpcUrl;
+}
+
+export function getProvider(state) {
+  return state.metamask.provider;
+}
+
+export function getFrequentRpcListDetail(state) {
+  return state.metamask.frequentRpcListDetail;
 }
 
 export function getIsOptimism(state) {
   return (
-    getCurrentChainId(state) === CHAIN_IDS.OPTIMISM ||
-    getCurrentChainId(state) === CHAIN_IDS.OPTIMISM_TESTNET
-  );
+    getCurrentChainId(state) === OPTIMISM_CHAIN_ID ||
+    getCurrentChainId(state) === OPTIMISM_TESTNET_CHAIN_ID
+  );
+}
+
+export function getNetworkSupportsSettingGasFees(state) {
+  return !getIsOptimism(state);
 }
 
 export function getIsMultiLayerFeeNetwork(state) {
@@ -1272,6 +987,10 @@
  */
 export function getAdvancedGasFeeValues(state) {
   return state.metamask.advancedGasFee;
+}
+
+export function getEIP1559V2Enabled(state) {
+  return state.metamask.eip1559V2Enabled;
 }
 
 /**
@@ -1288,40 +1007,38 @@
 }
 
 /**
- * To get the name of the network that support token detection based in chainId.
- *
  * @param state
  * @returns string e.g. ethereum, bsc or polygon
  */
 export const getTokenDetectionSupportNetworkByChainId = (state) => {
   const chainId = getCurrentChainId(state);
   switch (chainId) {
-    case CHAIN_IDS.MAINNET:
+    case MAINNET_CHAIN_ID:
       return MAINNET_DISPLAY_NAME;
-    case CHAIN_IDS.BSC:
+    case BSC_CHAIN_ID:
       return BSC_DISPLAY_NAME;
-    case CHAIN_IDS.POLYGON:
+    case POLYGON_CHAIN_ID:
       return POLYGON_DISPLAY_NAME;
-    case CHAIN_IDS.AVALANCHE:
+    case AVALANCHE_CHAIN_ID:
       return AVALANCHE_DISPLAY_NAME;
     default:
       return '';
   }
 };
 /**
- * To check if teh chainId supports token detection ,
+ * To check for the chainId that supports token detection ,
  * currently it returns true for Ethereum Mainnet, Polygon, BSC and Avalanche
  *
  * @param {*} state
  * @returns Boolean
  */
-export function getIsDynamicTokenListAvailable(state) {
+export function getIsTokenDetectionSupported(state) {
   const chainId = getCurrentChainId(state);
   return [
-    CHAIN_IDS.MAINNET,
-    CHAIN_IDS.BSC,
-    CHAIN_IDS.POLYGON,
-    CHAIN_IDS.AVALANCHE,
+    MAINNET_CHAIN_ID,
+    BSC_CHAIN_ID,
+    POLYGON_CHAIN_ID,
+    AVALANCHE_CHAIN_ID,
   ].includes(chainId);
 }
 
@@ -1332,9 +1049,7 @@
  * @returns list of token objects
  */
 export function getDetectedTokensInCurrentNetwork(state) {
-  const currentChainId = getCurrentChainId(state);
-  const selectedAddress = getSelectedAddress(state);
-  return state.metamask.allDetectedTokens?.[currentChainId]?.[selectedAddress];
+  return state.metamask.detectedTokens;
 }
 
 /**
@@ -1348,175 +1063,11 @@
 }
 
 /**
- * To check if the token detection is OFF and the network is Mainnet
- * so that the user can skip third party token api fetch
- * and use the static tokenlist from contract-metadata
+ * To get the `customNetworkListEnabled` value which determines whether we use the custom network list
  *
  * @param {*} state
  * @returns Boolean
  */
-export function getIsTokenDetectionInactiveOnMainnet(state) {
-  const isMainnet = getIsMainnet(state);
-  const useTokenDetection = getUseTokenDetection(state);
-
-  return !useTokenDetection && isMainnet;
-}
-
-/**
- * To check for the chainId that supports token detection ,
- * currently it returns true for Ethereum Mainnet, Polygon, BSC and Avalanche
- *
- * @param {*} state
- * @returns Boolean
- */
-export function getIsTokenDetectionSupported(state) {
-  const useTokenDetection = getUseTokenDetection(state);
-  const isDynamicTokenListAvailable = getIsDynamicTokenListAvailable(state);
-
-  return useTokenDetection && isDynamicTokenListAvailable;
-}
-
-/**
- * To check if the token detection is OFF for the token detection supported networks
- * and the network is not Mainnet
- *
- * @param {*} state
- * @returns Boolean
- */
-export function getIstokenDetectionInactiveOnNonMainnetSupportedNetwork(state) {
-  const useTokenDetection = getUseTokenDetection(state);
-  const isMainnet = getIsMainnet(state);
-  const isDynamicTokenListAvailable = getIsDynamicTokenListAvailable(state);
-
-  return isDynamicTokenListAvailable && !useTokenDetection && !isMainnet;
-}
-
-/**
- * To get the `transactionSecurityCheckEnabled` value which determines whether we use the transaction security check
- *
- * @param {*} state
- * @returns Boolean
- */
-export function getIsTransactionSecurityCheckEnabled(state) {
-  return state.metamask.transactionSecurityCheckEnabled;
-}
-
-export function getIsCustomNetwork(state) {
-  const chainId = getCurrentChainId(state);
-
-  return !CHAIN_ID_TO_RPC_URL_MAP[chainId];
-}
-
-export function getBlockExplorerLinkText(
-  state,
-  accountDetailsModalComponent = false,
-) {
-  const isCustomNetwork = getIsCustomNetwork(state);
-  const rpcPrefs = getRpcPrefsForCurrentProvider(state);
-
-  let blockExplorerLinkText = {
-    firstPart: 'addBlockExplorer',
-    secondPart: '',
-  };
-
-  if (rpcPrefs.blockExplorerUrl) {
-    blockExplorerLinkText = accountDetailsModalComponent
-      ? {
-          firstPart: 'blockExplorerView',
-          secondPart: getURLHostName(rpcPrefs.blockExplorerUrl),
-        }
-      : {
-          firstPart: 'viewinExplorer',
-          secondPart: 'blockExplorerAccountAction',
-        };
-  } else if (isCustomNetwork === false) {
-    blockExplorerLinkText = accountDetailsModalComponent
-      ? { firstPart: 'etherscanViewOn', secondPart: '' }
-      : {
-          firstPart: 'viewOnEtherscan',
-          secondPart: 'blockExplorerAccountAction',
-        };
-  }
-
-  return blockExplorerLinkText;
-}
-
-export function getIsNetworkUsed(state) {
-  const chainId = getCurrentChainId(state);
-  const { usedNetworks } = state.metamask;
-
-  return Boolean(usedNetworks[chainId]);
-}
-
-export function getAllAccountsOnNetworkAreEmpty(state) {
-  const balances = getMetaMaskCachedBalances(state) ?? {};
-  const hasNoNativeFundsOnAnyAccounts = Object.values(balances).every(
-    (balance) => balance === '0x0' || balance === '0x00',
-  );
-  const hasNoTokens = getNumberOfTokens(state) === 0;
-
-  return hasNoNativeFundsOnAnyAccounts && hasNoTokens;
-}
-
-export function getShouldShowSeedPhraseReminder(state) {
-  const { tokens, seedPhraseBackedUp, dismissSeedBackUpReminder } =
-    state.metamask;
-  const accountBalance = getCurrentEthBalance(state) ?? 0;
-  return (
-    seedPhraseBackedUp === false &&
-    (parseInt(accountBalance, 16) > 0 || tokens.length > 0) &&
-    dismissSeedBackUpReminder === false
-  );
-}
-
-export function getCustomTokenAmount(state) {
-  return state.appState.customTokenAmount;
-}
-
-export function getOnboardedInThisUISession(state) {
-  return state.appState.onboardedInThisUISession;
-}
-
-/**
- * To get the useCurrencyRateCheck flag which to check if the user prefers currency conversion
- *
- * @param {*} state
- * @returns Boolean
- */
-export function getUseCurrencyRateCheck(state) {
-  return Boolean(state.metamask.useCurrencyRateCheck);
-}
-
-///: BEGIN:ONLY_INCLUDE_IN(desktop)
-/**
- * To get the `desktopEnabled` value which determines whether we use the desktop app
- *
- * @param {*} state
- * @returns Boolean
- */
-export function getIsDesktopEnabled(state) {
-  return state.metamask.desktopEnabled;
-}
-///: END:ONLY_INCLUDE_IN
-
-///: BEGIN:ONLY_INCLUDE_IN(snaps)
-/**
- * To get all installed snaps with proper metadata
- *
- * @param {*} state
- * @returns Boolean
- */
-export function getSnapsList(state) {
-  const snaps = getSnaps(state);
-  return Object.entries(snaps).map(([key, snap]) => {
-    const targetSubjectMetadata = getTargetSubjectMetadata(state, snap?.id);
-
-    return {
-      key,
-      id: snap.id,
-      packageName: removeSnapIdPrefix(snap.id),
-      name: getSnapName(snap.id, targetSubjectMetadata),
-    };
-  });
-}
-///: END:ONLY_INCLUDE_IN+export function getIsCustomNetworkListEnabled(state) {
+  return state.metamask.customNetworkListEnabled;
+}