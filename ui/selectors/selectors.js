///: BEGIN:ONLY_INCLUDE_IF(snaps)
import { SubjectType } from '@metamask/permission-controller';
///: END:ONLY_INCLUDE_IF
import { ApprovalType } from '@metamask/controller-utils';
///: BEGIN:ONLY_INCLUDE_IF(snaps)
import {
  stripSnapPrefix,
  getLocalizedSnapManifest,
} from '@metamask/snaps-utils';
import { memoize } from 'lodash';
import semver from 'semver';
///: END:ONLY_INCLUDE_IF
import { createSelector } from 'reselect';
import { NameType } from '@metamask/name-controller';
import { TransactionStatus } from '@metamask/transaction-controller';
import { addHexPrefix, getEnvironmentType } from '../../app/scripts/lib/util';
import {
  TEST_CHAINS,
  BUYABLE_CHAINS_MAP,
  MAINNET_DISPLAY_NAME,
  BSC_DISPLAY_NAME,
  POLYGON_DISPLAY_NAME,
  AVALANCHE_DISPLAY_NAME,
  CHAIN_ID_TO_RPC_URL_MAP,
  CHAIN_IDS,
  NETWORK_TYPES,
  NetworkStatus,
  SEPOLIA_DISPLAY_NAME,
  GOERLI_DISPLAY_NAME,
  ETH_TOKEN_IMAGE_URL,
  LINEA_GOERLI_DISPLAY_NAME,
  CURRENCY_SYMBOLS,
  TEST_NETWORK_TICKER_MAP,
  LINEA_GOERLI_TOKEN_IMAGE_URL,
  LINEA_MAINNET_DISPLAY_NAME,
  LINEA_MAINNET_TOKEN_IMAGE_URL,
  CHAIN_ID_TO_NETWORK_IMAGE_URL_MAP,
  ARBITRUM_DISPLAY_NAME,
  OPTIMISM_DISPLAY_NAME,
  BASE_DISPLAY_NAME,
  ZK_SYNC_ERA_DISPLAY_NAME,
  CHAIN_ID_TOKEN_IMAGE_MAP,
  LINEA_SEPOLIA_TOKEN_IMAGE_URL,
  LINEA_SEPOLIA_DISPLAY_NAME,
} from '../../shared/constants/network';
import {
  WebHIDConnectedStatuses,
  LedgerTransportTypes,
  HardwareTransportStates,
} from '../../shared/constants/hardware-wallets';
import { KeyringType } from '../../shared/constants/keyring';
import { getIsSmartTransaction } from '../../shared/modules/selectors';

import { TRUNCATED_NAME_CHAR_LIMIT } from '../../shared/constants/labels';

import {
  SWAPS_CHAINID_DEFAULT_TOKEN_MAP,
  ALLOWED_PROD_SWAPS_CHAIN_IDS,
  ALLOWED_DEV_SWAPS_CHAIN_IDS,
} from '../../shared/constants/swaps';

import { ALLOWED_BRIDGE_CHAIN_IDS } from '../../shared/constants/bridge';

import {
  shortenAddress,
  getAccountByAddress,
  getURLHostName,
} from '../helpers/utils/util';

import { TEMPLATED_CONFIRMATION_APPROVAL_TYPES } from '../pages/confirmations/confirmation/templates';
import { STATIC_MAINNET_TOKEN_LIST } from '../../shared/constants/tokens';
import { DAY } from '../../shared/constants/time';
import { TERMS_OF_USE_LAST_UPDATED } from '../../shared/constants/terms';
import {
  getProviderConfig,
  getConversionRate,
  isNotEIP1559Network,
  isEIP1559Network,
  getLedgerTransportType,
  isAddressLedger,
  getIsUnlocked,
} from '../ducks/metamask/metamask';
import {
  getLedgerWebHidConnectedStatus,
  getLedgerTransportStatus,
} from '../ducks/app/app';
import { isEqualCaseInsensitive } from '../../shared/modules/string-utils';
import {
  getValueFromWeiHex,
  hexToDecimal,
} from '../../shared/modules/conversion.utils';
import { BackgroundColor } from '../helpers/constants/design-system';
import {
  ///: BEGIN:ONLY_INCLUDE_IF(blockaid)
  NOTIFICATION_BLOCKAID_DEFAULT,
  ///: END:ONLY_INCLUDE_IF
  NOTIFICATION_DROP_LEDGER_FIREFOX,
  NOTIFICATION_PETNAMES,
  NOTIFICATION_U2F_LEDGER_LIVE,
  NOTIFICATION_STAKING_PORTFOLIO,
  NOTIFICATION_PORTFOLIO_V2,
  NOTIFICATION_SIMULATIONS,
} from '../../shared/notifications';
import {
  SURVEY_DATE,
  SURVEY_END_TIME,
  SURVEY_START_TIME,
} from '../helpers/constants/survey';
import { SUPPORTED_CHAIN_IDS } from '../../app/scripts/lib/ppom/ppom-middleware';
<<<<<<< HEAD
=======
import { ENVIRONMENT_TYPE_POPUP } from '../../shared/constants/app';
>>>>>>> fef29be9
import {
  getCurrentNetworkTransactions,
  getUnapprovedTransactions,
} from './transactions';
// eslint-disable-next-line import/order
import {
  ///: BEGIN:ONLY_INCLUDE_IF(snaps)
  getPermissionSubjects,
  getConnectedSubjectsForAllAddresses,
  ///: END:ONLY_INCLUDE_IF
  getOrderedConnectedAccountsForActiveTab,
} from './permissions';
import { createDeepEqualSelector } from './util';

/**
 * Returns true if the currently selected network is inaccessible or whether no
 * provider has been set yet for the currently selected network.
 *
 * @param {object} state - Redux state object.
 */
export function isNetworkLoading(state) {
  const selectedNetworkClientId = getSelectedNetworkClientId(state);
  return (
    selectedNetworkClientId &&
    state.metamask.networksMetadata[selectedNetworkClientId].status !==
      NetworkStatus.Available
  );
}

export function getSelectedNetworkClientId(state) {
  return state.metamask.selectedNetworkClientId;
}

export function getNetworkIdentifier(state) {
  const { type, nickname, rpcUrl } = getProviderConfig(state);

  return nickname || rpcUrl || type;
}

export function getCurrentChainId(state) {
  const { chainId } = getProviderConfig(state);
  return chainId;
}

export function getMetaMetricsId(state) {
  const { metaMetricsId } = state.metamask;
  return metaMetricsId;
}

export function isCurrentProviderCustom(state) {
  const provider = getProviderConfig(state);
  return (
    provider.type === NETWORK_TYPES.RPC &&
    !Object.values(CHAIN_IDS).includes(provider.chainId)
  );
}

export function getCurrentQRHardwareState(state) {
  const { qrHardware } = state.metamask;
  return qrHardware || {};
}

export function getIsSigningQRHardwareTransaction(state) {
  return state.metamask.qrHardware?.sign?.request !== undefined;
}

export function getCurrentKeyring(state) {
  const internalAccount = getSelectedInternalAccount(state);

  if (!internalAccount) {
    return null;
  }

  return internalAccount.metadata.keyring;
}

/**
 * The function returns true if network and account details are fetched and
 * both of them support EIP-1559.
 *
 * @param state
 * @param networkClientId - The optional network client ID to check network and account for EIP-1559 support
 */
export function checkNetworkAndAccountSupports1559(state, networkClientId) {
  const networkSupports1559 = isEIP1559Network(state, networkClientId);
  return networkSupports1559;
}

/**
 * The function returns true if network and account details are fetched and
 * either of them do not support EIP-1559.
 *
 * @param state
 */
export function checkNetworkOrAccountNotSupports1559(state) {
  const networkNotSupports1559 = isNotEIP1559Network(state);
  return networkNotSupports1559;
}

/**
 * Checks if the current wallet is a hardware wallet.
 *
 * @param {object} state
 * @returns {boolean}
 */
export function isHardwareWallet(state) {
  const keyring = getCurrentKeyring(state);
  return Boolean(keyring?.type?.includes('Hardware'));
}

/**
 * Checks if the account supports smart transactions.
 *
 * @param {object} state - The state object.
 * @returns {boolean}
 */
export function accountSupportsSmartTx(state) {
  const accountType = getAccountType(state);

  return Boolean(accountType !== 'hardware' && accountType !== 'snap');
}

/**
 * Get a HW wallet type, e.g. "Ledger Hardware"
 *
 * @param {object} state
 * @returns {string | undefined}
 */
export function getHardwareWalletType(state) {
  const keyring = getCurrentKeyring(state);
  return isHardwareWallet(state) ? keyring.type : undefined;
}

export function getAccountType(state) {
  const currentKeyring = getCurrentKeyring(state);
  return getAccountTypeForKeyring(currentKeyring);
}

export function getAccountTypeForKeyring(keyring) {
  if (!keyring) {
    return '';
  }

  const { type } = keyring;

  ///: BEGIN:ONLY_INCLUDE_IF(build-mmi)
  if (type.startsWith('Custody')) {
    return 'custody';
  }
  ///: END:ONLY_INCLUDE_IF

  switch (type) {
    case KeyringType.trezor:
    case KeyringType.ledger:
    case KeyringType.lattice:
    case KeyringType.qr:
      return 'hardware';
    case KeyringType.imported:
      return 'imported';
    ///: BEGIN:ONLY_INCLUDE_IF(keyring-snaps)
    case KeyringType.snap:
      return 'snap';
    ///: END:ONLY_INCLUDE_IF
    default:
      return 'default';
  }
}

/**
 * Get MetaMask accounts, including account name and balance.
 */
export const getMetaMaskAccounts = createSelector(
  getInternalAccounts,
  getMetaMaskAccountBalances,
  getMetaMaskCachedBalances,
  (internalAccounts, balances, cachedBalances) =>
    Object.values(internalAccounts).reduce((accounts, internalAccount) => {
      // TODO: mix in the identity state here as well, consolidating this
      // selector with `accountsWithSendEtherInfoSelector`
      let account = internalAccount;

      if (balances[internalAccount.address]) {
        account = {
          ...account,
          ...balances[internalAccount.address],
        };
      }

      if (account.balance === null || account.balance === undefined) {
        account = {
          ...account,
          balance:
            (cachedBalances && cachedBalances[internalAccount.address]) ??
            '0x0',
        };
      }

      return {
        ...accounts,
        [internalAccount.address]: account,
      };
    }, {}),
);

/**
 * Returns the selected address from the Metamask state.
 *
 * @param state - The Metamask state object.
 * @returns {string} The selected address.
 */
export function getSelectedAddress(state) {
  return state.metamask.selectedAddress;
}

/**
 * Returns the selected identity from the Metamask state.
 *
 * @param state - The Metamask state object.
 * @returns The selected identity object.
 */
export function getSelectedIdentity(state) {
  const selectedAddress = getSelectedAddress(state);
  const { identities } = state.metamask;

  return identities[selectedAddress];
}

export function getInternalAccountByAddress(state, address) {
  return Object.values(state.metamask.internalAccounts.accounts).find(
    (account) => isEqualCaseInsensitive(account.address, address),
  );
}

export function getSelectedInternalAccount(state) {
  const accountId = state.metamask.internalAccounts.selectedAccount;
  return state.metamask.internalAccounts.accounts[accountId];
}

export function checkIfMethodIsEnabled(state, methodName) {
  const internalAccount = getSelectedInternalAccount(state);
  return Boolean(internalAccount.methods.includes(methodName));
}

export function getSelectedInternalAccountWithBalance(state) {
  const selectedAccount = getSelectedInternalAccount(state);
  const rawAccount = getMetaMaskAccountBalances(state)[selectedAccount.address];

  const selectedAccountWithBalance = {
    ...selectedAccount,
    balance: rawAccount ? rawAccount.balance : '0x0',
  };

  return selectedAccountWithBalance;
}

export function getInternalAccounts(state) {
  return Object.values(state.metamask.internalAccounts.accounts);
}

export function getInternalAccount(state, accountId) {
  return state.metamask.internalAccounts.accounts[accountId];
}

/**
 * Returns an array of internal accounts sorted by keyring.
 *
 * @param keyrings - The array of keyrings.
 * @param accounts - The object containing the accounts.
 * @returns The array of internal accounts sorted by keyring.
 */
export const getInternalAccountsSortedByKeyring = createSelector(
  getMetaMaskKeyrings,
  getMetaMaskAccounts,
  (keyrings, accounts) => {
    // keep existing keyring order
    const internalAccounts = keyrings
      .map(({ accounts: addresses }) => addresses)
      .flat()
      .map((address) => {
        return accounts[address];
      });

    return internalAccounts;
  },
);

export function getNumberOfTokens(state) {
  const { tokens } = state.metamask;
  return tokens ? tokens.length : 0;
}

export function getMetaMaskKeyrings(state) {
  return state.metamask.keyrings;
}

/**
 * Get identity state.
 *
 * @param {object} state - Redux state
 * @returns {object} A map of account addresses to identities (which includes the account name)
 */
export function getMetaMaskIdentities(state) {
  return state.metamask.identities;
}

/**
 * Get account balances state.
 *
 * @param {object} state - Redux state
 * @returns {object} A map of account addresses to account objects (which includes the account balance)
 */
export function getMetaMaskAccountBalances(state) {
  return state.metamask.accounts;
}

export function getMetaMaskCachedBalances(state) {
  const chainId = getCurrentChainId(state);

  if (state.metamask.accountsByChainId?.[chainId]) {
    return Object.entries(state.metamask.accountsByChainId[chainId]).reduce(
      (accumulator, [key, value]) => {
        accumulator[key] = value.balance;
        return accumulator;
      },
      {},
    );
  }
  return {};
}

/**
 * Get ordered (by keyrings) accounts with identity and balance
 */
export const getMetaMaskAccountsOrdered = createSelector(
  getInternalAccountsSortedByKeyring,
  getMetaMaskAccounts,
  (internalAccounts, accounts) => {
    return internalAccounts.map((internalAccount) => ({
      ...internalAccount,
      ...accounts[internalAccount.address],
    }));
  },
);

export const getMetaMaskAccountsConnected = createSelector(
  getMetaMaskAccountsOrdered,
  (connectedAccounts) =>
    connectedAccounts.map(({ address }) => address.toLowerCase()),
);

export function isBalanceCached(state) {
  const { address: selectedAddress } = getSelectedInternalAccount(state);
  const selectedAccountBalance =
    getMetaMaskAccountBalances(state)[selectedAddress]?.balance;
  const cachedBalance = getSelectedAccountCachedBalance(state);

  return Boolean(!selectedAccountBalance && cachedBalance);
}

export function getSelectedAccountCachedBalance(state) {
  const cachedBalances = getMetaMaskCachedBalances(state);
  const { address: selectedAddress } = getSelectedInternalAccount(state);

  return cachedBalances?.[selectedAddress];
}

export function getAllTokens(state) {
  return state.metamask.allTokens;
}

/**
 * Selector to return an origin to network ID map
 *
 * @param state - Redux state object.
 * @returns Object - Installed Snaps.
 */
export function getAllDomains(state) {
  return state.metamask.domains;
}

export const getConfirmationExchangeRates = (state) => {
  return state.metamask.confirmationExchangeRates;
};

export function getSelectedAccount(state) {
  const accounts = getMetaMaskAccounts(state);
  const selectedAccount = getSelectedInternalAccount(state);

  // At the time of onboarding there is no selected account
  if (selectedAccount) {
    return {
      ...selectedAccount,
      ...accounts[selectedAccount.address],
    };
  }
  return undefined;
}

export function getTargetAccount(state, targetAddress) {
  const accounts = getMetaMaskAccounts(state);
  return accounts[targetAddress];
}

export const getTokenExchangeRates = (state) =>
  state.metamask.contractExchangeRates;

export function getAddressBook(state) {
  const chainId = getCurrentChainId(state);
  if (!state.metamask.addressBook[chainId]) {
    return [];
  }
  return Object.values(state.metamask.addressBook[chainId]);
}

export function getEnsResolutionByAddress(state, address) {
  if (state.metamask.ensResolutionsByAddress[address]) {
    return state.metamask.ensResolutionsByAddress[address];
  }

  const entry =
    getAddressBookEntry(state, address) ||
    getInternalAccountByAddress(state, address);

  return entry?.name || '';
}

export function getAddressBookEntry(state, address) {
  const addressBook = getAddressBook(state);
  const entry = addressBook.find((contact) =>
    isEqualCaseInsensitive(contact.address, address),
  );
  return entry;
}

export function getAddressBookEntryOrAccountName(state, address) {
  const entry = getAddressBookEntry(state, address);
  if (entry && entry.name !== '') {
    return entry.name;
  }

  const internalAccount = Object.values(getInternalAccounts(state)).find(
    (account) => isEqualCaseInsensitive(account.address, address),
  );

  return internalAccount?.metadata.name || address;
}

export function getAccountName(accounts, accountAddress) {
  const account = accounts.find((internalAccount) =>
    isEqualCaseInsensitive(internalAccount.address, accountAddress),
  );
  return account && account.metadata.name !== '' ? account.metadata.name : '';
}

export function getMetadataContractName(state, address) {
  const tokenList = getTokenList(state);
  const entry = Object.values(tokenList).find((identity) =>
    isEqualCaseInsensitive(identity.address, address),
  );
  return entry && entry.name !== '' ? entry.name : '';
}

export function accountsWithSendEtherInfoSelector(state) {
  const accounts = getMetaMaskAccounts(state);
  const internalAccounts = getInternalAccounts(state);

  const accountsWithSendEtherInfo = Object.values(internalAccounts).map(
    (internalAccount) => {
      return {
        ...internalAccount,
        ...accounts[internalAccount.address],
      };
    },
  );

  return accountsWithSendEtherInfo;
}

export function getAccountsWithLabels(state) {
  return getMetaMaskAccountsOrdered(state).map((account) => {
    const {
      address,
      metadata: { name },
      balance,
    } = account;
    return {
      ...account,
      addressLabel: `${
        name.length < TRUNCATED_NAME_CHAR_LIMIT
          ? name
          : `${name.slice(0, TRUNCATED_NAME_CHAR_LIMIT - 1)}...`
      } (${shortenAddress(address)})`,
      label: name,
      balance,
    };
  });
}

export function getCurrentAccountWithSendEtherInfo(state) {
  const { address: currentAddress } = getSelectedInternalAccount(state);
  const accounts = accountsWithSendEtherInfoSelector(state);

  return getAccountByAddress(accounts, currentAddress);
}

export function getTargetAccountWithSendEtherInfo(state, targetAddress) {
  const accounts = accountsWithSendEtherInfoSelector(state);
  return getAccountByAddress(accounts, targetAddress);
}

export function getCurrentEthBalance(state) {
  return getCurrentAccountWithSendEtherInfo(state)?.balance;
}

export function getGasIsLoading(state) {
  return state.appState.gasIsLoading;
}

/**
 * Retrieves user preference to never see the "Switched Network" toast
 *
 * @param state - Redux state object.
 * @returns Boolean preference value
 */
export function getNeverShowSwitchedNetworkMessage(state) {
  return state.metamask.switchedNetworkNeverShowMessage;
}

export const getNonTestNetworks = createDeepEqualSelector(
  getNetworkConfigurations,
  (networkConfigurations = {}) => {
    return [
      // Mainnet always first
      {
        chainId: CHAIN_IDS.MAINNET,
        nickname: MAINNET_DISPLAY_NAME,
        rpcUrl: CHAIN_ID_TO_RPC_URL_MAP[CHAIN_IDS.MAINNET],
        rpcPrefs: {
          imageUrl: ETH_TOKEN_IMAGE_URL,
        },
        providerType: NETWORK_TYPES.MAINNET,
        ticker: CURRENCY_SYMBOLS.ETH,
        id: NETWORK_TYPES.MAINNET,
        removable: false,
      },
      {
        chainId: CHAIN_IDS.LINEA_MAINNET,
        nickname: LINEA_MAINNET_DISPLAY_NAME,
        rpcUrl: CHAIN_ID_TO_RPC_URL_MAP[CHAIN_IDS.LINEA_MAINNET],
        rpcPrefs: {
          imageUrl: LINEA_MAINNET_TOKEN_IMAGE_URL,
        },
        providerType: NETWORK_TYPES.LINEA_MAINNET,
        ticker: TEST_NETWORK_TICKER_MAP[NETWORK_TYPES.LINEA_MAINNET],
        id: NETWORK_TYPES.LINEA_MAINNET,
        removable: false,
      },
      // Custom networks added by the user
      ...Object.values(networkConfigurations)
        .filter(({ chainId }) => ![CHAIN_IDS.LOCALHOST].includes(chainId))
        .map((network) => ({
          ...network,
          rpcPrefs: {
            ...network.rpcPrefs,
            // Provide an image based on chainID if a network
            // has been added without an image
            imageUrl:
              network?.rpcPrefs?.imageUrl ??
              CHAIN_ID_TO_NETWORK_IMAGE_URL_MAP[network.chainId],
          },
          removable: true,
        })),
    ];
  },
);

export const getTestNetworks = createDeepEqualSelector(
  getNetworkConfigurations,
  (networkConfigurations = {}) => {
    return [
      {
        chainId: CHAIN_IDS.SEPOLIA,
        nickname: SEPOLIA_DISPLAY_NAME,
        rpcUrl: CHAIN_ID_TO_RPC_URL_MAP[CHAIN_IDS.SEPOLIA],
        providerType: NETWORK_TYPES.SEPOLIA,
        ticker: TEST_NETWORK_TICKER_MAP[NETWORK_TYPES.SEPOLIA],
        id: NETWORK_TYPES.SEPOLIA,
        removable: false,
      },
      {
        chainId: CHAIN_IDS.LINEA_GOERLI,
        nickname: LINEA_GOERLI_DISPLAY_NAME,
        rpcUrl: CHAIN_ID_TO_RPC_URL_MAP[CHAIN_IDS.LINEA_GOERLI],
        rpcPrefs: {
          imageUrl: LINEA_GOERLI_TOKEN_IMAGE_URL,
        },
        providerType: NETWORK_TYPES.LINEA_GOERLI,
        ticker: TEST_NETWORK_TICKER_MAP[NETWORK_TYPES.LINEA_GOERLI],
        id: NETWORK_TYPES.LINEA_GOERLI,
        removable: false,
      },
      {
        chainId: CHAIN_IDS.LINEA_SEPOLIA,
        nickname: LINEA_SEPOLIA_DISPLAY_NAME,
        rpcUrl: CHAIN_ID_TO_RPC_URL_MAP[CHAIN_IDS.LINEA_SEPOLIA],
        rpcPrefs: {
          imageUrl: LINEA_SEPOLIA_TOKEN_IMAGE_URL,
        },
        providerType: NETWORK_TYPES.LINEA_SEPOLIA,
        ticker: TEST_NETWORK_TICKER_MAP[NETWORK_TYPES.LINEA_SEPOLIA],
        id: NETWORK_TYPES.LINEA_SEPOLIA,
        removable: false,
      },
      // Localhosts
      ...Object.values(networkConfigurations)
        .filter(({ chainId }) => chainId === CHAIN_IDS.LOCALHOST)
        .map((network) => ({ ...network, removable: true })),
    ];
  },
);

export const getAllNetworks = createDeepEqualSelector(
  getNonTestNetworks,
  getTestNetworks,
  (nonTestNetworks, testNetworks) => {
    return [
      // Mainnet and custom networks
      ...nonTestNetworks,
      // Test networks
      ...testNetworks,
    ];
  },
);

/**
 * Provides information about the last network change if present
 *
 * @param state - Redux state object.
 * @returns An object with information about the network with the given networkClientId
 */
export function getSwitchedNetworkDetails(state) {
  const { switchedNetworkDetails } = state.metamask;
  const allNetworks = getAllNetworks(state);

  if (switchedNetworkDetails) {
    const switchedNetwork = allNetworks.find(
      ({ id }) => switchedNetworkDetails.networkClientId === id,
    );
    return {
      nickname: switchedNetwork?.nickname,
      imageUrl: switchedNetwork?.rpcPrefs?.imageUrl,
      origin: switchedNetworkDetails?.origin,
    };
  }

  return null;
}

export function getAppIsLoading(state) {
  return state.appState.isLoading;
}

export function getCurrentCurrency(state) {
  return state.metamask.currentCurrency;
}

export function getTotalUnapprovedCount(state) {
  return state.metamask.pendingApprovalCount ?? 0;
}

export function getTotalUnapprovedMessagesCount(state) {
  const {
    unapprovedMsgCount = 0,
    unapprovedPersonalMsgCount = 0,
    unapprovedDecryptMsgCount = 0,
    unapprovedEncryptionPublicKeyMsgCount = 0,
    unapprovedTypedMessagesCount = 0,
  } = state.metamask;

  return (
    unapprovedMsgCount +
    unapprovedPersonalMsgCount +
    unapprovedDecryptMsgCount +
    unapprovedEncryptionPublicKeyMsgCount +
    unapprovedTypedMessagesCount
  );
}

export function getTotalUnapprovedSignatureRequestCount(state) {
  const {
    unapprovedMsgCount = 0,
    unapprovedPersonalMsgCount = 0,
    unapprovedTypedMessagesCount = 0,
  } = state.metamask;

  return (
    unapprovedMsgCount +
    unapprovedPersonalMsgCount +
    unapprovedTypedMessagesCount
  );
}

export function getUnapprovedTxCount(state) {
  const unapprovedTxs = getUnapprovedTransactions(state);
  return Object.keys(unapprovedTxs).length;
}

export function getUnapprovedConfirmations(state) {
  const { pendingApprovals = {} } = state.metamask;
  return Object.values(pendingApprovals);
}

export function getUnapprovedTemplatedConfirmations(state) {
  const unapprovedConfirmations = getUnapprovedConfirmations(state);
  return unapprovedConfirmations.filter((approval) =>
    TEMPLATED_CONFIRMATION_APPROVAL_TYPES.includes(approval.type),
  );
}

export function getSuggestedTokens(state) {
  return (
    getUnapprovedConfirmations(state)?.filter(({ type, requestData }) => {
      return (
        type === ApprovalType.WatchAsset &&
        requestData?.asset?.tokenId === undefined
      );
    }) || []
  );
}

export function getSuggestedNfts(state) {
  return (
    getUnapprovedConfirmations(state)?.filter(({ requestData, type }) => {
      return (
        type === ApprovalType.WatchAsset &&
        requestData?.asset?.tokenId !== undefined
      );
    }) || []
  );
}

export function getIsMainnet(state) {
  const chainId = getCurrentChainId(state);
  return chainId === CHAIN_IDS.MAINNET;
}

export function getIsLineaMainnet(state) {
  const chainId = getCurrentChainId(state);
  return chainId === CHAIN_IDS.LINEA_MAINNET;
}

export function getIsTestnet(state) {
  const chainId = getCurrentChainId(state);
  return TEST_CHAINS.includes(chainId);
}

export function getIsNonStandardEthChain(state) {
  return !(getIsMainnet(state) || getIsTestnet(state) || process.env.IN_TEST);
}

export function getPreferences({ metamask }) {
  return metamask.preferences;
}

export function getSendInputCurrencySwitched({ appState }) {
  return appState.sendInputCurrencySwitched;
}
export function getShowTestNetworks(state) {
  const { showTestNetworks } = getPreferences(state);
  return Boolean(showTestNetworks);
}

export function getPetnamesEnabled(state) {
  const { petnamesEnabled = true } = getPreferences(state);
  return petnamesEnabled;
}

export function getFeatureNotificationsEnabled(state) {
  const { featureNotificationsEnabled = false } = getPreferences(state);
  return featureNotificationsEnabled;
}

export function getShowExtensionInFullSizeView(state) {
  const { showExtensionInFullSizeView } = getPreferences(state);
  return Boolean(showExtensionInFullSizeView);
}

export function getTestNetworkBackgroundColor(state) {
  const currentNetwork = state.metamask.providerConfig.ticker;
  switch (true) {
    case currentNetwork?.includes(GOERLI_DISPLAY_NAME):
      return BackgroundColor.goerli;
    case currentNetwork?.includes(SEPOLIA_DISPLAY_NAME):
      return BackgroundColor.sepolia;
    default:
      return undefined;
  }
}

export function getDisabledRpcMethodPreferences(state) {
  return state.metamask.disabledRpcMethodPreferences;
}

export function getShouldShowFiat(state) {
  const isMainNet = getIsMainnet(state);
  const isLineaMainNet = getIsLineaMainnet(state);
  const isCustomNetwork = getIsCustomNetwork(state);
  const conversionRate = getConversionRate(state);
  const useCurrencyRateCheck = getUseCurrencyRateCheck(state);
  const { showFiatInTestnets } = getPreferences(state);
  return Boolean(
    (isMainNet || isLineaMainNet || isCustomNetwork || showFiatInTestnets) &&
      useCurrencyRateCheck &&
      conversionRate,
  );
}

export function getShouldHideZeroBalanceTokens(state) {
  const { hideZeroBalanceTokens } = getPreferences(state);
  return hideZeroBalanceTokens;
}

export function getAdvancedInlineGasShown(state) {
  return Boolean(state.metamask.featureFlags.advancedInlineGas);
}

export function getUseNonceField(state) {
  const isSmartTransaction = getIsSmartTransaction(state);
  return Boolean(!isSmartTransaction && state.metamask.useNonceField);
}

export function getCustomNonceValue(state) {
  return String(state.metamask.customNonceValue);
}

export function getSubjectMetadata(state) {
  return state.metamask.subjectMetadata;
}

///: BEGIN:ONLY_INCLUDE_IF(snaps)
/**
 * @param {string} svgString - The raw SVG string to make embeddable.
 * @returns {string} The embeddable SVG string.
 */
const getEmbeddableSvg = memoize(
  (svgString) => `data:image/svg+xml;utf8,${encodeURIComponent(svgString)}`,
);
///: END:ONLY_INCLUDE_IF

export function getTargetSubjectMetadata(state, origin) {
  const metadata = getSubjectMetadata(state)[origin];

  ///: BEGIN:ONLY_INCLUDE_IF(snaps)
  if (metadata?.subjectType === SubjectType.Snap) {
    const { svgIcon, ...remainingMetadata } = metadata;
    return {
      ...remainingMetadata,
      iconUrl: svgIcon ? getEmbeddableSvg(svgIcon) : null,
    };
  }
  ///: END:ONLY_INCLUDE_IF
  return metadata;
}

///: BEGIN:ONLY_INCLUDE_IF(snaps)
/**
 * Input selector for reusing the same state object.
 * Used in memoized selectors created with createSelector
 * when raw state is needed to be passed to other selectors
 * used to achieve re-usability.
 *
 * @param state - Redux state object.
 * @returns Object - Redux state object.
 */
export const rawStateSelector = (state) => state;

/**
 * Input selector used to retrieve Snaps that are added to Snaps Directory.
 *
 * @param state - Redux state object.
 * @returns Object - Containing verified Snaps from the Directory.
 */
const selectVerifiedSnapsRegistry = (state) =>
  state.metamask.database?.verifiedSnaps;

/**
 * Input selector providing a way to pass a snapId as an argument.
 *
 * @param _state - Redux state object.
 * @param snapId - ID of a Snap.
 * @returns string - ID of a Snap that can be used as input selector.
 */
const selectSnapId = (_state, snapId) => snapId;

/**
 * Input selector for retrieving all installed Snaps.
 *
 * @param state - Redux state object.
 * @returns Object - Installed Snaps.
 */
export const selectInstalledSnaps = (state) => state.metamask.snaps;

/**
 * Retrieve registry data for requested Snap.
 *
 * @param state - Redux state object.
 * @param snapId - ID of a Snap.
 * @returns Object containing metadata stored in Snaps registry for requested Snap.
 */
export const getSnapRegistryData = createSelector(
  [selectVerifiedSnapsRegistry, selectSnapId],
  (snapsRegistryData, snapId) => {
    return snapsRegistryData ? snapsRegistryData[snapId] : null;
  },
);

/**
 * Find and return Snap's latest version available in registry.
 *
 * @param state - Redux state object.
 * @param snapId - ID of a Snap.
 * @returns String SemVer version.
 */
export const getSnapLatestVersion = createSelector(
  [getSnapRegistryData],
  (snapRegistryData) => {
    if (!snapRegistryData) {
      return null;
    }

    return Object.keys(snapRegistryData.versions).reduce((latest, version) => {
      return semver.gt(version, latest) ? version : latest;
    }, '0.0.0');
  },
);

/**
 * Return a Map of all installed Snaps with available update status.
 *
 * @param state - Redux state object.
 * @returns Map Snap IDs mapped to a boolean value (true if update is available, false otherwise).
 */
export const getAllSnapAvailableUpdates = createSelector(
  [selectInstalledSnaps, rawStateSelector],
  (installedSnaps, state) => {
    const snapMap = new Map();

    Object.keys(installedSnaps).forEach((snapId) => {
      const latestVersion = getSnapLatestVersion(state, snapId);

      snapMap.set(
        snapId,
        latestVersion
          ? semver.gt(latestVersion, installedSnaps[snapId].version)
          : false,
      );
    });

    return snapMap;
  },
);

/**
 * Return status of Snaps update availability for any installed Snap.
 *
 * @param state - Redux state object.
 * @returns boolean true if update is available, false otherwise.
 */
export const getAnySnapUpdateAvailable = createSelector(
  [getAllSnapAvailableUpdates],
  (snapMap) => {
    return [...snapMap.values()].some((value) => value === true);
  },
);

/**
 * Get a memoized version of the target subject metadata.
 */
export const getMemoizedTargetSubjectMetadata = createDeepEqualSelector(
  getTargetSubjectMetadata,
  (interfaces) => interfaces,
);

/**
 * Get a memoized version of the unapproved confirmations.
 */
export const getMemoizedUnapprovedConfirmations = createDeepEqualSelector(
  getUnapprovedConfirmations,
  (confirmations) => confirmations,
);

/**
 * Get a memoized version of the unapproved templated confirmations.
 */
export const getMemoizedUnapprovedTemplatedConfirmations =
  createDeepEqualSelector(
    getUnapprovedTemplatedConfirmations,
    (confirmations) => confirmations,
  );

/**
 * Get the Snap interfaces from the redux state.
 *
 * @param state - Redux state object.
 * @returns the Snap interfaces.
 */
const getInterfaces = (state) => state.metamask.interfaces;

/**
 * Input selector providing a way to pass a Snap interface ID as an argument.
 *
 * @param _state - Redux state object.
 * @param interfaceId - ID of a Snap interface.
 * @returns ID of a Snap Interface that can be used as input selector.
 */
const selectInterfaceId = (_state, interfaceId) => interfaceId;

/**
 * Get a memoized version of the Snap interfaces.
 */
export const getMemoizedInterfaces = createDeepEqualSelector(
  getInterfaces,
  (interfaces) => interfaces,
);

/**
 * Get a Snap Interface with a given ID.
 */
export const getInterface = createSelector(
  [getMemoizedInterfaces, selectInterfaceId],
  (interfaces, id) => interfaces[id],
);

/**
 * Get a memoized version of a Snap interface with a given ID
 */
export const getMemoizedInterface = createDeepEqualSelector(
  getInterface,
  (snapInterface) => snapInterface,
);

/**
 * Get the content from a Snap interface with a given ID.
 */
export const getInterfaceContent = createSelector(
  [getMemoizedInterfaces, selectInterfaceId],
  (interfaces, id) => interfaces[id]?.content,
);

/**
 * Get a memoized version of the content from a Snap interface with a given ID.
 */
export const getMemoizedInterfaceContent = createDeepEqualSelector(
  getInterfaceContent,
  (content) => content,
);

///: END:ONLY_INCLUDE_IF

export function getRpcPrefsForCurrentProvider(state) {
  const { rpcPrefs } = getProviderConfig(state);
  return rpcPrefs || {};
}

export function getKnownMethodData(state, data) {
  if (!data) {
    return null;
  }
  const prefixedData = addHexPrefix(data);
  const fourBytePrefix = prefixedData.slice(0, 10);
  const { knownMethodData, use4ByteResolution } = state.metamask;
  // If 4byte setting is off, we do not want to return the knownMethodData
  return use4ByteResolution && knownMethodData?.[fourBytePrefix];
}

export function getFeatureFlags(state) {
  return state.metamask.featureFlags;
}

export function getOriginOfCurrentTab(state) {
  return state.activeTab.origin;
}

export function getIpfsGateway(state) {
  return state.metamask.ipfsGateway;
}

export function getInfuraBlocked(state) {
  return (
    state.metamask.networksMetadata[getSelectedNetworkClientId(state)]
      .status === NetworkStatus.Blocked
  );
}

export function getUSDConversionRate(state) {
  return state.metamask.currencyRates[getProviderConfig(state).ticker]
    ?.usdConversionRate;
}

export function getWeb3ShimUsageStateForOrigin(state, origin) {
  return state.metamask.web3ShimUsageOrigins[origin];
}

/**
 * @typedef {object} SwapsEthToken
 * @property {string} symbol - The symbol for ETH, namely "ETH"
 * @property {string} name - The name of the ETH currency, "Ether"
 * @property {string} address - A substitute address for the metaswap-api to
 * recognize the ETH token
 * @property {string} decimals - The number of ETH decimals, i.e. 18
 * @property {string} balance - The user's ETH balance in decimal wei, with a
 * precision of 4 decimal places
 * @property {string} string - The user's ETH balance in decimal ETH
 */

/**
 * Swaps related code uses token objects for various purposes. These objects
 * always have the following properties: `symbol`, `name`, `address`, and
 * `decimals`.
 *
 * When available for the current account, the objects can have `balance` and
 * `string` properties.
 * `balance` is the users token balance in decimal values, denominated in the
 * minimal token units (according to its decimals).
 * `string` is the token balance in a readable format, ready for rendering.
 *
 * Swaps treats the selected chain's currency as a token, and we use the token constants
 * in the SWAPS_CHAINID_DEFAULT_TOKEN_MAP to set the standard properties for
 * the token. The getSwapsDefaultToken selector extends that object with
 * `balance` and `string` values of the same type as in regular ERC-20 token
 * objects, per the above description.
 *
 * @param {object} state - the redux state object
 * @returns {SwapsEthToken} The token object representation of the currently
 * selected account's ETH balance, as expected by the Swaps API.
 */

export function getSwapsDefaultToken(state) {
  const selectedAccount = getSelectedAccount(state);
  const balance = selectedAccount?.balance;
  const chainId = getCurrentChainId(state);
  const defaultTokenObject = SWAPS_CHAINID_DEFAULT_TOKEN_MAP[chainId];

  return {
    ...defaultTokenObject,
    balance: hexToDecimal(balance),
    string: getValueFromWeiHex({
      value: balance,
      numberOfDecimals: 4,
      toDenomination: 'ETH',
    }),
  };
}

export function getIsSwapsChain(state) {
  const chainId = getCurrentChainId(state);
  const isNotDevelopment =
    process.env.METAMASK_ENVIRONMENT !== 'development' &&
    process.env.METAMASK_ENVIRONMENT !== 'testing';
  return isNotDevelopment
    ? ALLOWED_PROD_SWAPS_CHAIN_IDS.includes(chainId)
    : ALLOWED_DEV_SWAPS_CHAIN_IDS.includes(chainId);
}

export function getIsBridgeChain(state) {
  const chainId = getCurrentChainId(state);
  return ALLOWED_BRIDGE_CHAIN_IDS.includes(chainId);
}

export function getIsBuyableChain(state) {
  const chainId = getCurrentChainId(state);
  return Object.keys(BUYABLE_CHAINS_MAP).includes(chainId);
}
export function getNativeCurrencyImage(state) {
  const chainId = getCurrentChainId(state);
  return CHAIN_ID_TOKEN_IMAGE_MAP[chainId];
}

export function getNextSuggestedNonce(state) {
  return Number(state.metamask.nextNonce);
}

export function getShowWhatsNewPopup(state) {
  return state.appState.showWhatsNewPopup;
}

/**
 * Returns a memoized version of the MetaMask identities.
 *
 * @param state - The Redux state.
 * @returns {Array} An array of MetaMask identities.
 */
export const getMemoizedMetaMaskIdentities = createDeepEqualSelector(
  getMetaMaskIdentities,
  (identities) => identities,
);

/**
 * Returns a memoized selector that gets the internal accounts from the Redux store.
 *
 * @param state - The Redux store state.
 * @returns {Array} An array of internal accounts.
 */
export const getMemoizedMetaMaskInternalAccounts = createDeepEqualSelector(
  getInternalAccounts,
  (internalAccounts) => internalAccounts,
);

export const getMemoizedAddressBook = createDeepEqualSelector(
  getAddressBook,
  (addressBook) => addressBook,
);

/**
 * Returns a memoized selector that gets contract info.
 *
 * @param state - The Redux store state.
 * @param addresses - An array of contract addresses.
 * @param forceRemoteTokenList - Whether to force the use of the remote token list.
 * @returns {Array} A map of contract info, keyed by address.
 */
export const getMemoizedMetadataContracts = createDeepEqualSelector(
  (state, _addresses, forceRemoteTokenList) =>
    getTokenList(state, forceRemoteTokenList),
  (_tokenList, addresses) => addresses,
  (tokenList, addresses) => {
    return addresses.map((address) =>
      Object.values(tokenList).find((identity) =>
        isEqualCaseInsensitive(identity.address, address),
      ),
    );
  },
);

export const getMemoizedMetadataContract = createDeepEqualSelector(
  getTokenList,
  (_tokenList, address) => address,
  (tokenList, address) => {
    return Object.values(tokenList).find((identity) =>
      isEqualCaseInsensitive(identity.address, address),
    );
  },
);

export const getMemoizedMetadataContractName = createDeepEqualSelector(
  getMemoizedMetadataContract,
  (entry) => entry?.name ?? '',
);

export const getTxData = (state) => state.confirmTransaction.txData;

export const getUnapprovedTransaction = createDeepEqualSelector(
  (state) => getUnapprovedTransactions(state),
  (_, transactionId) => transactionId,
  (unapprovedTxs, transactionId) => {
    return (
      Object.values(unapprovedTxs).find(({ id }) => id === transactionId) || {}
    );
  },
);

export const getTransaction = createDeepEqualSelector(
  (state) => getCurrentNetworkTransactions(state),
  (_, transactionId) => transactionId,
  (unapprovedTxs, transactionId) => {
    return (
      Object.values(unapprovedTxs).find(({ id }) => id === transactionId) || {}
    );
  },
);

export const getFullTxData = createDeepEqualSelector(
  getTxData,
  (state, transactionId, status) => {
    if (status === TransactionStatus.unapproved) {
      return getUnapprovedTransaction(state, transactionId);
    }
    return getTransaction(state, transactionId);
  },
  (
    _state,
    _transactionId,
    _status,
    customTxParamsData,
    hexTransactionAmount,
  ) => ({
    customTxParamsData,
    hexTransactionAmount,
  }),
  (txData, transaction, { customTxParamsData, hexTransactionAmount }) => {
    let fullTxData = { ...txData, ...transaction };
    if (transaction && transaction.simulationFails) {
      fullTxData.simulationFails = { ...transaction.simulationFails };
    }
    if (customTxParamsData) {
      fullTxData = {
        ...fullTxData,
        txParams: {
          ...fullTxData.txParams,
          data: customTxParamsData,
        },
      };
    }
    if (hexTransactionAmount) {
      fullTxData = {
        ...fullTxData,
        txParams: {
          ...fullTxData.txParams,
          value: hexTransactionAmount,
        },
      };
    }
    return fullTxData;
  },
);

export const getAllConnectedAccounts = createDeepEqualSelector(
  getConnectedSubjectsForAllAddresses,
  (connectedSubjects) => {
    return Object.keys(connectedSubjects);
  },
);
export const getConnectedSitesList = createDeepEqualSelector(
  getConnectedSubjectsForAllAddresses,
  getMetaMaskIdentities,
  getAllConnectedAccounts,
  (connectedSubjectsForAllAddresses, identities, connectedAddresses) => {
    const sitesList = {};
    connectedAddresses.forEach((connectedAddress) => {
      connectedSubjectsForAllAddresses[connectedAddress].forEach((app) => {
        const siteKey = app.origin;
        if (sitesList[siteKey]) {
          sitesList[siteKey].addresses.push(connectedAddress);
          sitesList[siteKey].addressToNameMap[connectedAddress] =
            identities[connectedAddress].name; // Map address to name
        } else {
          sitesList[siteKey] = {
            ...app,
            addresses: [connectedAddress],
            addressToNameMap: {
              [connectedAddress]: identities[connectedAddress].name,
            },
          };
        }
      });
    });
    return sitesList;
  },
);

export const getConnectedSitesListWithNetworkInfo = createDeepEqualSelector(
  getConnectedSitesList,
  getAllDomains,
  getAllNetworks,
  (sitesList, domains, networks) => {
    Object.keys(sitesList).forEach((siteKey) => {
      const connectedNetwork = networks.find(
        (network) => network.id === domains[siteKey],
      );
      sitesList[siteKey].networkIconUrl = connectedNetwork.rpcPrefs.imageUrl;
      sitesList[siteKey].networkName = connectedNetwork.nickname;
    });
    return sitesList;
  },
);

export const getConnectedSnapsList = createDeepEqualSelector(
  getSnapsList,
  (snapsData) => {
    const snapsList = {};

    Object.values(snapsData).forEach((snap) => {
      if (!snapsList[snap.name]) {
        snapsList[snap.name] = snap;
      }
    });

    return snapsList;
  },
);

export const getMemoizedCurrentChainId = createDeepEqualSelector(
  getCurrentChainId,
  (chainId) => chainId,
);

export const getMemoizedTxId = createDeepEqualSelector(
  (state) => state.appState.txId,
  (txId) => txId,
);

export const getMemoizedUnapprovedMessages = createDeepEqualSelector(
  (state) => state.metamask.unapprovedMsgs,
  (unapprovedMsgs) => unapprovedMsgs,
);

export const getMemoizedUnapprovedPersonalMessages = createDeepEqualSelector(
  (state) => state.metamask.unapprovedPersonalMsgs,
  (unapprovedPersonalMsgs) => unapprovedPersonalMsgs,
);

export const getMemoizedUnapprovedTypedMessages = createDeepEqualSelector(
  (state) => state.metamask.unapprovedTypedMessages,
  (unapprovedTypedMessages) => unapprovedTypedMessages,
);

///: BEGIN:ONLY_INCLUDE_IF(snaps)
export function getSnaps(state) {
  return state.metamask.snaps;
}

export const getSnap = createDeepEqualSelector(
  getSnaps,
  (_, snapId) => snapId,
  (snaps, snapId) => {
    return snaps[snapId];
  },
);

/**
 * Get a selector that returns the snap manifest for a given `snapId`.
 *
 * @param {object} state - The Redux state object.
 * @param {string} snapId - The snap ID to get the manifest for.
 * @returns {object | undefined} The snap manifest.
 */
export const getSnapManifest = createDeepEqualSelector(
  (state) => state.metamask.currentLocale,
  (state, snapId) => getSnap(state, snapId),
  (locale, snap) => {
    if (!snap?.localizationFiles) {
      return snap?.manifest;
    }

    return getLocalizedSnapManifest(
      snap.manifest,
      locale,
      snap.localizationFiles,
    );
  },
);

/**
 * Get a selector that returns the snap metadata (name and description) for a
 * given `snapId`.
 *
 * @param {object} state - The Redux state object.
 * @param {string} snapId - The snap ID to get the metadata for.
 * @returns {object} An object containing the snap name and description.
 */
export const getSnapMetadata = createDeepEqualSelector(
  (state, snapId) => getSnapManifest(state, snapId),
  (_, snapId) => snapId,
  (manifest, snapId) => {
    return {
      // The snap manifest may not be available if the Snap is not installed, so
      // we use the snap ID as the name in that case.
      name: manifest?.proposedName ?? (snapId ? stripSnapPrefix(snapId) : null),
      description: manifest?.description,
    };
  },
);

/**
 * Get a selector that returns all snaps metadata (name and description) for a
 * given `snapId`.
 *
 * @param {object} state - The Redux state object.
 * @returns {object} An object mapping all installed snaps to their metadata, which contains the snap name and description.
 */
export const getSnapsMetadata = createDeepEqualSelector(
  (state) => state,
  (state) => {
    return Object.keys(getSnaps(state));
  },
  (state, snapIds) => {
    return snapIds.reduce((snapsMetadata, snapId) => {
      snapsMetadata[snapId] = getSnapMetadata(state, snapId);
      return snapsMetadata;
    }, {});
  },
);

export const getEnabledSnaps = createDeepEqualSelector(getSnaps, (snaps) => {
  return Object.values(snaps).reduce((acc, cur) => {
    if (cur.enabled) {
      acc[cur.id] = cur;
    }
    return acc;
  }, {});
});

export const getInsightSnaps = createDeepEqualSelector(
  getEnabledSnaps,
  getPermissionSubjects,
  (snaps, subjects) => {
    return Object.values(snaps).filter(
      ({ id }) => subjects[id]?.permissions['endowment:transaction-insight'],
    );
  },
);

export const getSignatureInsightSnaps = createDeepEqualSelector(
  getEnabledSnaps,
  getPermissionSubjects,
  (snaps, subjects) => {
    return Object.values(snaps).filter(
      ({ id }) => subjects[id]?.permissions['endowment:signature-insight'],
    );
  },
);

export const getSignatureInsightSnapIds = createDeepEqualSelector(
  getSignatureInsightSnaps,
  (snaps) => snaps.map((snap) => snap.id),
);

export const getInsightSnapIds = createDeepEqualSelector(
  getInsightSnaps,
  (snaps) => snaps.map((snap) => snap.id),
);

export const getNameLookupSnapsIds = createDeepEqualSelector(
  getEnabledSnaps,
  getPermissionSubjects,
  (snaps, subjects) => {
    return Object.values(snaps)
      .filter(({ id }) => subjects[id]?.permissions['endowment:name-lookup'])
      .map((snap) => snap.id);
  },
);

export const getNotifySnaps = createDeepEqualSelector(
  getEnabledSnaps,
  getPermissionSubjects,
  (snaps, subjects) => {
    return Object.values(snaps).filter(
      ({ id }) => subjects[id]?.permissions.snap_notify,
    );
  },
);

/**
 * @typedef {object} Notification
 * @property {string} id - A unique identifier for the notification
 * @property {string} origin - A string identifing the snap origin
 * @property {EpochTimeStamp} createdDate - A date in epochTimeStramps, identifying when the notification was first committed
 * @property {EpochTimeStamp} readDate - A date in epochTimeStramps, identifying when the notification was read by the user
 * @property {string} message - A string containing the notification message
 */

/**
 * Notifications are managed by the notification controller and referenced by
 * `state.metamask.notifications`. This function returns a list of notifications
 * the can be shown to the user.
 *
 * The returned notifications are sorted by date.
 *
 * @param {object} state - the redux state object
 * @returns {Notification[]} An array of notifications that can be shown to the user
 */

export function getNotifications(state) {
  const notifications = Object.values(state.metamask.notifications);

  const notificationsSortedByDate = notifications.sort(
    (a, b) => new Date(b.createdDate) - new Date(a.createdDate),
  );
  return notificationsSortedByDate;
}

export function getUnreadNotifications(state) {
  const notifications = getNotifications(state);

  const unreadNotificationCount = notifications.filter(
    (notification) => notification.readDate === null,
  );

  return unreadNotificationCount;
}

export const getUnreadNotificationsCount = createSelector(
  getUnreadNotifications,
  (notifications) => notifications.length,
);
///: END:ONLY_INCLUDE_IF

/**
 * Get an object of announcement IDs and if they are allowed or not.
 *
 * @param {object} state
 * @returns {object}
 */
function getAllowedAnnouncementIds(state) {
  const currentKeyring = getCurrentKeyring(state);
  const currentKeyringIsLedger = currentKeyring?.type === KeyringType.ledger;
  const supportsWebHid = window.navigator.hid !== undefined;
  const currentlyUsingLedgerLive =
    getLedgerTransportType(state) === LedgerTransportTypes.live;
  const isFirefox = window.navigator.userAgent.includes('Firefox');

  return {
    8: supportsWebHid && currentKeyringIsLedger && currentlyUsingLedgerLive,
    20: currentKeyringIsLedger && isFirefox,
    24: state.metamask.hadAdvancedGasFeesSetPriorToMigration92_3 === true,
    // This syntax is unusual, but very helpful here.  It's equivalent to `unnamedObject[NOTIFICATION_DROP_LEDGER_FIREFOX] =`
    [NOTIFICATION_DROP_LEDGER_FIREFOX]: currentKeyringIsLedger && isFirefox,
    [NOTIFICATION_U2F_LEDGER_LIVE]: currentKeyringIsLedger && !isFirefox,
    [NOTIFICATION_STAKING_PORTFOLIO]: true,
    ///: BEGIN:ONLY_INCLUDE_IF(blockaid)
    [NOTIFICATION_BLOCKAID_DEFAULT]: true,
    ///: END:ONLY_INCLUDE_IF
    [NOTIFICATION_PETNAMES]: true,
    [NOTIFICATION_PORTFOLIO_V2]: true,
    [NOTIFICATION_SIMULATIONS]: true,
  };
}

/**
 * @typedef {object} Announcement
 * @property {number} id - A unique identifier for the announcement
 * @property {string} date - A date in YYYY-MM-DD format, identifying when the notification was first committed
 */

/**
 * Announcements are managed by the announcement controller and referenced by
 * `state.metamask.announcements`. This function returns a list of announcements
 * the can be shown to the user. This list includes all announcements that do not
 * have a truthy `isShown` property.
 *
 * The returned announcements are sorted by date.
 *
 * @param {object} state - the redux state object
 * @returns {Announcement[]} An array of announcements that can be shown to the user
 */

export function getSortedAnnouncementsToShow(state) {
  const announcements = Object.values(state.metamask.announcements);
  const allowedAnnouncementIds = getAllowedAnnouncementIds(state);
  const announcementsToShow = announcements.filter(
    (announcement) =>
      !announcement.isShown && allowedAnnouncementIds[announcement.id],
  );
  const announcementsSortedByDate = announcementsToShow.sort(
    (a, b) => new Date(b.date) - new Date(a.date),
  );
  return announcementsSortedByDate;
}

export function getOrderedNetworksList(state) {
  return state.metamask.orderedNetworkList;
}

export function getPinnedAccountsList(state) {
  return state.metamask.pinnedAccountList;
}

export function getHiddenAccountsList(state) {
  return state.metamask.hiddenAccountList;
}

export function getShowRecoveryPhraseReminder(state) {
  const {
    recoveryPhraseReminderLastShown,
    recoveryPhraseReminderHasBeenShown,
  } = state.metamask;

  const currentTime = new Date().getTime();
  const frequency = recoveryPhraseReminderHasBeenShown ? DAY * 90 : DAY * 2;

  return currentTime - recoveryPhraseReminderLastShown >= frequency;
}

/**
 * Retrieves the number of unapproved transactions and messages
 *
 * @param state - Redux state object.
 * @returns Number of unapproved transactions
 */
export function getNumberOfAllUnapprovedTransactionsAndMessages(state) {
  const unapprovedTxs = getUnapprovedTransactions(state);
  const allUnapprovedMessages = {
    ...unapprovedTxs,
    ...state.metamask.unapprovedMsgs,
    ...state.metamask.unapprovedDecryptMsgs,
    ...state.metamask.unapprovedPersonalMsgs,
    ...state.metamask.unapprovedEncryptionPublicKeyMsgs,
    ...state.metamask.unapprovedTypedMessages,
  };
  const numUnapprovedMessages = Object.keys(allUnapprovedMessages).length;
  return numUnapprovedMessages;
}

export const getCurrentNetwork = createDeepEqualSelector(
  getAllNetworks,
  getProviderConfig,
  (allNetworks, providerConfig) => {
    const filter =
      providerConfig.type === 'rpc'
        ? (network) => network.id === providerConfig.id
        : (network) => network.id === providerConfig.type;
    return allNetworks.find(filter);
  },
);

/**
 * Returns the network client ID of the network that should be auto-switched to
 * based on the current tab origin and its last network connected to
 *
 * @param state - Redux state object.
 * @returns Network ID to switch to
 */
export function getNetworkToAutomaticallySwitchTo(state) {
  const numberOfUnapprovedTx =
    getNumberOfAllUnapprovedTransactionsAndMessages(state);

  // This block autoswitches chains based on the last chain used
  // for a given dapp, when there are no pending confimrations
  // This allows the user to be connected on one chain
  // for one dapp, and automatically change for another
  const selectedTabOrigin = getOriginOfCurrentTab(state);
  const useRequestQueue = getUseRequestQueue(state);
  if (
    getEnvironmentType() === ENVIRONMENT_TYPE_POPUP &&
    getIsUnlocked(state) &&
    useRequestQueue &&
    selectedTabOrigin &&
    numberOfUnapprovedTx === 0 &&
    process.env.MULTICHAIN
  ) {
    const domainNetworks = getAllDomains(state);
    const networkIdForThisDomain = domainNetworks[selectedTabOrigin];
    const currentNetwork = getCurrentNetwork(state);

    // If we have a match, "silently" switch networks if the network differs
    // from the current network
    if (
      networkIdForThisDomain &&
      currentNetwork.id !== networkIdForThisDomain
    ) {
      return networkIdForThisDomain;
    }
  }
  return null;
}

export function getShowTermsOfUse(state) {
  const { termsOfUseLastAgreed } = state.metamask;

  if (!termsOfUseLastAgreed) {
    return true;
  }
  return (
    new Date(termsOfUseLastAgreed).getTime() <
    new Date(TERMS_OF_USE_LAST_UPDATED).getTime()
  );
}

export function getShowSurveyToast(state) {
  const { surveyLinkLastClickedOrClosed } = state.metamask;
  const startTime = new Date(`${SURVEY_DATE} ${SURVEY_START_TIME}`).getTime();
  const endTime = new Date(`${SURVEY_DATE} ${SURVEY_END_TIME}`).getTime();
  const now = Date.now();
  return now > startTime && now < endTime && !surveyLinkLastClickedOrClosed;
}

export function getShowOutdatedBrowserWarning(state) {
  const { outdatedBrowserWarningLastShown } = state.metamask;
  if (!outdatedBrowserWarningLastShown) {
    return true;
  }
  const currentTime = new Date().getTime();
  return currentTime - outdatedBrowserWarningLastShown >= DAY * 2;
}

export function getShowBetaHeader(state) {
  return state.metamask.showBetaHeader;
}

export function getShowPermissionsTour(state) {
  return state.metamask.showPermissionsTour;
}

export function getShowProductTour(state) {
  return state.metamask.showProductTour;
}

export function getShowNetworkBanner(state) {
  return state.metamask.showNetworkBanner;
}

export function getShowAccountBanner(state) {
  return state.metamask.showAccountBanner;
}
/**
 * To get the useTokenDetection flag which determines whether a static or dynamic token list is used
 *
 * @param {*} state
 * @returns Boolean
 */
export function getUseTokenDetection(state) {
  return Boolean(state.metamask.useTokenDetection);
}

/**
 * To get the useNftDetection flag which determines whether we autodetect NFTs
 *
 * @param {*} state
 * @returns Boolean
 */
export function getUseNftDetection(state) {
  return Boolean(state.metamask.useNftDetection);
}

/**
 * To get the useBlockie flag which determines whether we show blockies or Jazzicons
 *
 * @param {*} state
 * @returns Boolean
 */
export function getUseBlockie(state) {
  return Boolean(state.metamask.useBlockie);
}

/**
 * To get the openSeaEnabled flag which determines whether we use OpenSea's API
 *
 * @param {*} state
 * @returns Boolean
 */
export function getOpenSeaEnabled(state) {
  return Boolean(state.metamask.openSeaEnabled);
}

/**
 * To get the `theme` value which determines which theme is selected
 *
 * @param {*} state
 * @returns Boolean
 */
export function getTheme(state) {
  return state.metamask.theme;
}

/**
 * To retrieve the token list for use throughout the UI. Will return the remotely fetched list
 * from the tokens controller if token detection is enabled, or the static list if not.
 *
 * @param {*} state
 * @param {boolean} forceRemote - Whether to force the use of the remote token list regardless of the user preference. Defaults to false.
 * @returns {object}
 */
export function getTokenList(state, forceRemote = false) {
  const isTokenDetectionInactiveOnMainnet =
    getIsTokenDetectionInactiveOnMainnet(state);

  if (isTokenDetectionInactiveOnMainnet && !forceRemote) {
    return STATIC_MAINNET_TOKEN_LIST;
  }

  return state.metamask.tokenList;
}

export function doesAddressRequireLedgerHidConnection(state, address) {
  const addressIsLedger = isAddressLedger(state, address);
  const transportTypePreferenceIsWebHID =
    getLedgerTransportType(state) === LedgerTransportTypes.webhid;
  const webHidIsNotConnected =
    getLedgerWebHidConnectedStatus(state) !== WebHIDConnectedStatuses.connected;
  const ledgerTransportStatus = getLedgerTransportStatus(state);
  const transportIsNotSuccessfullyCreated =
    ledgerTransportStatus !== HardwareTransportStates.verified;

  return (
    addressIsLedger &&
    transportTypePreferenceIsWebHID &&
    (webHidIsNotConnected || transportIsNotSuccessfullyCreated)
  );
}

export function getNewNftAddedMessage(state) {
  return state.appState.newNftAddedMessage;
}

export function getRemoveNftMessage(state) {
  return state.appState.removeNftMessage;
}

/**
 * To retrieve the name of the new Network added using add network form
 *
 * @param {*} state
 * @returns string
 */
export function getNewNetworkAdded(state) {
  return state.appState.newNetworkAddedName;
}

export function getNetworksTabSelectedNetworkConfigurationId(state) {
  return state.appState.selectedNetworkConfigurationId;
}

export function getNetworkConfigurations(state) {
  return state.metamask.networkConfigurations;
}

<<<<<<< HEAD
export function getCurrentNetwork(state) {
  const allNetworks = getAllNetworks(state);
  const providerConfig = getProviderConfig(state);

  const filter =
    providerConfig.type === 'rpc'
      ? (network) => network.id === providerConfig.id
      : (network) => network.id === providerConfig.type;
  return allNetworks.find(filter);
}

export function getIsNetworkSupportedByBlockaid(state) {
  const currentChainId = getCurrentChainId(state);
  const isSupported = SUPPORTED_CHAIN_IDS.includes(currentChainId);

  return isSupported;
}

export function getAllEnabledNetworks(state) {
  const nonTestNetworks = getNonTestNetworks(state);
  const allNetworks = getAllNetworks(state);
  const showTestnetNetworks = getShowTestNetworks(state);

  return showTestnetNetworks ? allNetworks : nonTestNetworks;
}

export function getTestNetworks(state) {
  const networkConfigurations = getNetworkConfigurations(state) || {};

  return [
    {
      chainId: CHAIN_IDS.SEPOLIA,
      nickname: SEPOLIA_DISPLAY_NAME,
      rpcUrl: CHAIN_ID_TO_RPC_URL_MAP[CHAIN_IDS.SEPOLIA],
      providerType: NETWORK_TYPES.SEPOLIA,
      ticker: TEST_NETWORK_TICKER_MAP[NETWORK_TYPES.SEPOLIA],
      id: NETWORK_TYPES.SEPOLIA,
      removable: false,
    },
    {
      chainId: CHAIN_IDS.LINEA_GOERLI,
      nickname: LINEA_GOERLI_DISPLAY_NAME,
      rpcUrl: CHAIN_ID_TO_RPC_URL_MAP[CHAIN_IDS.LINEA_GOERLI],
      rpcPrefs: {
        imageUrl: LINEA_GOERLI_TOKEN_IMAGE_URL,
      },
      providerType: NETWORK_TYPES.LINEA_GOERLI,
      ticker: TEST_NETWORK_TICKER_MAP[NETWORK_TYPES.LINEA_GOERLI],
      id: NETWORK_TYPES.LINEA_GOERLI,
      removable: false,
    },
    {
      chainId: CHAIN_IDS.LINEA_SEPOLIA,
      nickname: LINEA_SEPOLIA_DISPLAY_NAME,
      rpcUrl: CHAIN_ID_TO_RPC_URL_MAP[CHAIN_IDS.LINEA_SEPOLIA],
      rpcPrefs: {
        imageUrl: LINEA_SEPOLIA_TOKEN_IMAGE_URL,
      },
      providerType: NETWORK_TYPES.LINEA_SEPOLIA,
      ticker: TEST_NETWORK_TICKER_MAP[NETWORK_TYPES.LINEA_SEPOLIA],
      id: NETWORK_TYPES.LINEA_SEPOLIA,
      removable: false,
    },
    // Localhosts
    ...Object.values(networkConfigurations)
      .filter(({ chainId }) => chainId === CHAIN_IDS.LOCALHOST)
      .map((network) => ({ ...network, removable: true })),
  ];
}

export function getNonTestNetworks(state) {
  const networkConfigurations = getNetworkConfigurations(state) || {};
=======
export function getIsNetworkSupportedByBlockaid(state) {
  const currentChainId = getCurrentChainId(state);
  const isSupported = SUPPORTED_CHAIN_IDS.includes(currentChainId);
>>>>>>> fef29be9

  return isSupported;
}

export const getAllEnabledNetworks = createDeepEqualSelector(
  getNonTestNetworks,
  getAllNetworks,
  getShowTestNetworks,
  (nonTestNetworks, allNetworks, showTestnetNetworks) => {
    return showTestnetNetworks ? allNetworks : nonTestNetworks;
  },
);

export function getIsOptimism(state) {
  return (
    getCurrentChainId(state) === CHAIN_IDS.OPTIMISM ||
    getCurrentChainId(state) === CHAIN_IDS.OPTIMISM_TESTNET ||
    getCurrentChainId(state) === CHAIN_IDS.OPTIMISM_GOERLI
  );
}

export function getIsBase(state) {
  return (
    getCurrentChainId(state) === CHAIN_IDS.BASE ||
    getCurrentChainId(state) === CHAIN_IDS.BASE_TESTNET
  );
}

export function getIsOpbnb(state) {
  return (
    getCurrentChainId(state) === CHAIN_IDS.OPBNB ||
    getCurrentChainId(state) === CHAIN_IDS.OPBNB_TESTNET
  );
}

export function getIsOpStack(state) {
  return getIsOptimism(state) || getIsBase(state) || getIsOpbnb(state);
}

export function getIsMultiLayerFeeNetwork(state) {
  return getIsOpStack(state);
}

/**
 *  To retrieve the maxBaseFee and priorityFee the user has set as default
 *
 * @param {*} state
 * @returns {{maxBaseFee: string, priorityFee: string} | undefined}
 */
export function getAdvancedGasFeeValues(state) {
  // This will not work when we switch to supporting multi-chain.
  // There are four non-test files that use this selector.
  // advanced-gas-fee-defaults
  // base-fee-input
  // priority-fee-input
  // useGasItemFeeDetails
  // The first three are part of the AdvancedGasFeePopover
  // The latter is used by the EditGasPopover
  // Both of those are used in Confirmations as well as transaction-list-item
  // All of the call sites have access to the GasFeeContext, which has a
  // transaction object set on it, but there are currently no guarantees that
  // the transaction has a chainId associated with it. To have this method
  // support multichain we'll need a reliable way for the chainId of the
  // transaction being modified to be available to all callsites and either
  // pass it in to the selector as a second parameter, or access it at the
  // callsite.
  return state.metamask.advancedGasFee[getCurrentChainId(state)];
}

/**
 * To get the name of the network that support token detection based in chainId.
 *
 * @param state
 * @returns string e.g. ethereum, bsc or polygon
 */
export const getTokenDetectionSupportNetworkByChainId = (state) => {
  const chainId = getCurrentChainId(state);
  switch (chainId) {
    case CHAIN_IDS.MAINNET:
      return MAINNET_DISPLAY_NAME;
    case CHAIN_IDS.BSC:
      return BSC_DISPLAY_NAME;
    case CHAIN_IDS.POLYGON:
      return POLYGON_DISPLAY_NAME;
    case CHAIN_IDS.AVALANCHE:
      return AVALANCHE_DISPLAY_NAME;
    case CHAIN_IDS.LINEA_GOERLI:
      return LINEA_GOERLI_DISPLAY_NAME;
    case CHAIN_IDS.LINEA_SEPOLIA:
      return LINEA_SEPOLIA_DISPLAY_NAME;
    case CHAIN_IDS.LINEA_MAINNET:
      return LINEA_MAINNET_DISPLAY_NAME;
    case CHAIN_IDS.ARBITRUM:
      return ARBITRUM_DISPLAY_NAME;
    case CHAIN_IDS.OPTIMISM:
      return OPTIMISM_DISPLAY_NAME;
    case CHAIN_IDS.BASE:
      return BASE_DISPLAY_NAME;
    case CHAIN_IDS.ZKSYNC_ERA:
      return ZK_SYNC_ERA_DISPLAY_NAME;
    default:
      return '';
  }
};
/**
 * To check if the chainId supports token detection,
 * currently it returns true for Ethereum Mainnet, BSC, Polygon,
 * Avalanche, Linea, Arbitrum, Optimism, Base, and zkSync
 *
 * @param {*} state
 * @returns Boolean
 */
export function getIsDynamicTokenListAvailable(state) {
  const chainId = getCurrentChainId(state);
  return [
    CHAIN_IDS.MAINNET,
    CHAIN_IDS.BSC,
    CHAIN_IDS.POLYGON,
    CHAIN_IDS.AVALANCHE,
    CHAIN_IDS.LINEA_GOERLI,
    CHAIN_IDS.LINEA_SEPOLIA,
    CHAIN_IDS.LINEA_MAINNET,
    CHAIN_IDS.ARBITRUM,
    CHAIN_IDS.OPTIMISM,
    CHAIN_IDS.BASE,
    CHAIN_IDS.ZKSYNC_ERA,
  ].includes(chainId);
}

/**
 * To retrieve the list of tokens detected and saved on the state to detectedToken object.
 *
 * @param {*} state
 * @returns list of token objects
 */
export function getDetectedTokensInCurrentNetwork(state) {
  const currentChainId = getCurrentChainId(state);
  const { address: selectedAddress } = getSelectedInternalAccount(state);
  return state.metamask.allDetectedTokens?.[currentChainId]?.[selectedAddress];
}

/**
 * To fetch the name of the tokens that are imported from tokens found page
 *
 * @param {*} state
 * @returns
 */
export function getNewTokensImported(state) {
  return state.appState.newTokensImported;
}

export function getNewTokensImportedError(state) {
  return state.appState.newTokensImportedError;
}

/**
 * To check if the token detection is OFF and the network is Mainnet
 * so that the user can skip third party token api fetch
 * and use the static tokenlist from contract-metadata
 *
 * @param {*} state
 * @returns Boolean
 */
export function getIsTokenDetectionInactiveOnMainnet(state) {
  const isMainnet = getIsMainnet(state);
  const useTokenDetection = getUseTokenDetection(state);

  return !useTokenDetection && isMainnet;
}

/**
 * To check for the chainId that supports token detection ,
 * currently it returns true for Ethereum Mainnet, Polygon, BSC, and Avalanche
 *
 * @param {*} state
 * @returns Boolean
 */
export function getIsTokenDetectionSupported(state) {
  const useTokenDetection = getUseTokenDetection(state);
  const isDynamicTokenListAvailable = getIsDynamicTokenListAvailable(state);

  return useTokenDetection && isDynamicTokenListAvailable;
}

/**
 * To check if the token detection is OFF for the token detection supported networks
 * and the network is not Mainnet
 *
 * @param {*} state
 * @returns Boolean
 */
export function getIstokenDetectionInactiveOnNonMainnetSupportedNetwork(state) {
  const useTokenDetection = getUseTokenDetection(state);
  const isMainnet = getIsMainnet(state);
  const isDynamicTokenListAvailable = getIsDynamicTokenListAvailable(state);

  return isDynamicTokenListAvailable && !useTokenDetection && !isMainnet;
}

/**
 * To get the `useRequestQueue` value which determines whether we use a request queue infront of provider api calls. This will have the effect of implementing per-dapp network switching.
 *
 * @param {*} state
 * @returns Boolean
 */
export function getUseRequestQueue(state) {
  return state.metamask.useRequestQueue;
}

///: BEGIN:ONLY_INCLUDE_IF(blockaid)
/**
 * To get the `getIsSecurityAlertsEnabled` value which determines whether security check is enabled
 *
 * @param {*} state
 * @returns Boolean
 */
export function getIsSecurityAlertsEnabled(state) {
  return state.metamask.securityAlertsEnabled;
}
///: END:ONLY_INCLUDE_IF

///: BEGIN:ONLY_INCLUDE_IF(keyring-snaps)
/**
 * Get the state of the `addSnapAccountEnabled` flag.
 *
 * @param {*} state
 * @returns The state of the `addSnapAccountEnabled` flag.
 */
export function getIsAddSnapAccountEnabled(state) {
  return state.metamask.addSnapAccountEnabled;
}
///: END:ONLY_INCLUDE_IF

export function getIsCustomNetwork(state) {
  const chainId = getCurrentChainId(state);

  return !CHAIN_ID_TO_RPC_URL_MAP[chainId];
}

export function getBlockExplorerLinkText(
  state,
  accountDetailsModalComponent = false,
) {
  const isCustomNetwork = getIsCustomNetwork(state);
  const rpcPrefs = getRpcPrefsForCurrentProvider(state);

  let blockExplorerLinkText = {
    firstPart: 'addBlockExplorer',
    secondPart: '',
  };

  if (rpcPrefs.blockExplorerUrl) {
    blockExplorerLinkText = accountDetailsModalComponent
      ? {
          firstPart: 'blockExplorerView',
          secondPart: getURLHostName(rpcPrefs.blockExplorerUrl),
        }
      : {
          firstPart: 'viewinExplorer',
          secondPart: 'blockExplorerAccountAction',
        };
  } else if (isCustomNetwork === false) {
    blockExplorerLinkText = accountDetailsModalComponent
      ? { firstPart: 'etherscanViewOn', secondPart: '' }
      : {
          firstPart: 'viewOnEtherscan',
          secondPart: 'blockExplorerAccountAction',
        };
  }

  return blockExplorerLinkText;
}

export function getIsNetworkUsed(state) {
  const chainId = getCurrentChainId(state);
  const { usedNetworks } = state.metamask;

  return Boolean(usedNetworks[chainId]);
}

export function getAllAccountsOnNetworkAreEmpty(state) {
  const balances = getMetaMaskCachedBalances(state) ?? {};
  const hasNoNativeFundsOnAnyAccounts = Object.values(balances).every(
    (balance) => balance === '0x0' || balance === '0x00',
  );
  const hasNoTokens = getNumberOfTokens(state) === 0;

  return hasNoNativeFundsOnAnyAccounts && hasNoTokens;
}

export function getShouldShowSeedPhraseReminder(state) {
  const { tokens, seedPhraseBackedUp, dismissSeedBackUpReminder } =
    state.metamask;

  // if there is no account, we don't need to show the seed phrase reminder
  const accountBalance = getSelectedInternalAccount(state)
    ? getCurrentEthBalance(state)
    : 0;

  return (
    seedPhraseBackedUp === false &&
    (parseInt(accountBalance, 16) > 0 || tokens.length > 0) &&
    dismissSeedBackUpReminder === false
  );
}

export function getCustomTokenAmount(state) {
  return state.appState.customTokenAmount;
}

export function getUnconnectedAccounts(state) {
  const accounts = getMetaMaskAccountsOrdered(state);
  const connectedAccounts = getOrderedConnectedAccountsForActiveTab(state);
  const unConnectedAccounts = accounts.filter((account) => {
    return !connectedAccounts.some(
      (connectedAccount) => connectedAccount.address === account.address,
    );
  });
  return unConnectedAccounts;
}

export function getUpdatedAndSortedAccounts(state) {
  const accounts = getMetaMaskAccountsOrdered(state);
  const pinnedAddresses = getPinnedAccountsList(state);
  const hiddenAddresses = getHiddenAccountsList(state);
  const connectedAccounts = getOrderedConnectedAccountsForActiveTab(state);

  connectedAccounts.forEach((connection) => {
    // Find if the connection exists in accounts
    const matchingAccount = accounts.find(
      (account) => account.id === connection.id,
    );

    // If a matching account is found and the connection has metadata, add the connections property to true and lastSelected timestamp from metadata
    if (matchingAccount && connection.metadata) {
      matchingAccount.connections = true;
      matchingAccount.lastSelected = connection.metadata.lastSelected;
    }
  });

  // Find the account with the most recent lastSelected timestamp among accounts with metadata
  const accountsWithLastSelected = accounts.filter(
    (account) => account.connections && account.lastSelected,
  );

  const mostRecentAccount =
    accountsWithLastSelected.length > 0
      ? accountsWithLastSelected.reduce((prev, current) => {
          return prev.lastSelected > current.lastSelected ? prev : current;
        })
      : null;

  accounts.forEach((account) => {
    account.pinned = Boolean(pinnedAddresses.includes(account.address));
    account.hidden = Boolean(hiddenAddresses.includes(account.address));
    if (mostRecentAccount && account.id === mostRecentAccount.id) {
      account.active = true;
    } else {
      account.active = false;
    }
  });

  const sortedPinnedAccounts = pinnedAddresses
    ?.map((address) => accounts.find((account) => account.address === address))
    .filter((account) =>
      Boolean(
        account &&
          pinnedAddresses.includes(account.address) &&
          !hiddenAddresses?.includes(account.address),
      ),
    );

  const notPinnedAccounts = accounts.filter(
    (account) =>
      !pinnedAddresses.includes(account.address) &&
      !hiddenAddresses.includes(account.address),
  );

  const filteredHiddenAccounts = accounts.filter((account) =>
    hiddenAddresses.includes(account.address),
  );

  const sortedSearchResults = [
    ...sortedPinnedAccounts,
    ...notPinnedAccounts,
    ...filteredHiddenAccounts,
  ];

  return sortedSearchResults;
}

export function getOnboardedInThisUISession(state) {
  return state.appState.onboardedInThisUISession;
}

export const useSafeChainsListValidationSelector = (state) => {
  return state.metamask.useSafeChainsListValidation;
};

export function getShowFiatInTestnets(state) {
  const { showFiatInTestnets } = getPreferences(state);
  return showFiatInTestnets;
}

export function getHasMigratedFromOpenSeaToBlockaid(state) {
  return Boolean(state.metamask.hasMigratedFromOpenSeaToBlockaid);
}

export function getHasDismissedOpenSeaToBlockaidBanner(state) {
  return Boolean(state.metamask.hasDismissedOpenSeaToBlockaidBanner);
}

/**
 * To get the useCurrencyRateCheck flag which to check if the user prefers currency conversion
 *
 * @param {*} state
 * @returns Boolean
 */
export function getUseCurrencyRateCheck(state) {
  return Boolean(state.metamask.useCurrencyRateCheck);
}

export function getNames(state) {
  return state.metamask.names || {};
}

export function getEthereumAddressNames(state) {
  return state.metamask.names?.[NameType.ETHEREUM_ADDRESS] || {};
}

export function getNameSources(state) {
  return state.metamask.nameSources || {};
}

///: BEGIN:ONLY_INCLUDE_IF(desktop)
/**
 * To get the `desktopEnabled` value which determines whether we use the desktop app
 *
 * @param {*} state
 * @returns Boolean
 */
export function getIsDesktopEnabled(state) {
  return state.metamask.desktopEnabled;
}
///: END:ONLY_INCLUDE_IF

///: BEGIN:ONLY_INCLUDE_IF(snaps)
/**
 * To get all installed snaps with proper metadata
 *
 * @param {*} state
 * @returns Boolean
 */
export function getSnapsList(state) {
  const snaps = getSnaps(state);
  return Object.entries(snaps)
    .filter(([_key, snap]) => !snap.preinstalled)
    .map(([key, snap]) => {
      const targetSubjectMetadata = getTargetSubjectMetadata(state, snap?.id);
      return {
        key,
        id: snap.id,
        iconUrl: targetSubjectMetadata?.iconUrl,
        subjectType: targetSubjectMetadata?.subjectType,
        packageName: stripSnapPrefix(snap.id),
        name: getSnapMetadata(state, snap.id).name,
      };
    });
}

/**
 * To get the state of snaps privacy warning popover.
 *
 * @param state - Redux state object.
 * @returns True if popover has been shown, false otherwise.
 */
export function getSnapsInstallPrivacyWarningShown(state) {
  const { snapsInstallPrivacyWarningShown } = state.metamask;

  if (
    snapsInstallPrivacyWarningShown === undefined ||
    snapsInstallPrivacyWarningShown === null
  ) {
    return false;
  }

  return snapsInstallPrivacyWarningShown;
}
///: END:ONLY_INCLUDE_IF
///: BEGIN:ONLY_INCLUDE_IF(keyring-snaps)
export function getsnapsAddSnapAccountModalDismissed(state) {
  const { snapsAddSnapAccountModalDismissed } = state.metamask;

  return snapsAddSnapAccountModalDismissed;
}

export function getSnapRegistry(state) {
  const { snapRegistryList } = state.metamask;
  return snapRegistryList;
}

export function getKeyringSnapAccounts(state) {
  const internalAccounts = getInternalAccounts(state);

  const keyringAccounts = Object.values(internalAccounts).filter(
    (internalAccount) => {
      const { keyring } = internalAccount.metadata;
      return keyring.type === KeyringType.snap;
    },
  );
  return keyringAccounts;
}

export function getKeyringSnapRemovalResult(state) {
  return state.appState.keyringRemovalSnapModal;
}

///: END:ONLY_INCLUDE_IF<|MERGE_RESOLUTION|>--- conflicted
+++ resolved
@@ -107,10 +107,7 @@
   SURVEY_START_TIME,
 } from '../helpers/constants/survey';
 import { SUPPORTED_CHAIN_IDS } from '../../app/scripts/lib/ppom/ppom-middleware';
-<<<<<<< HEAD
-=======
 import { ENVIRONMENT_TYPE_POPUP } from '../../shared/constants/app';
->>>>>>> fef29be9
 import {
   getCurrentNetworkTransactions,
   getUnapprovedTransactions,
@@ -2017,84 +2014,9 @@
   return state.metamask.networkConfigurations;
 }
 
-<<<<<<< HEAD
-export function getCurrentNetwork(state) {
-  const allNetworks = getAllNetworks(state);
-  const providerConfig = getProviderConfig(state);
-
-  const filter =
-    providerConfig.type === 'rpc'
-      ? (network) => network.id === providerConfig.id
-      : (network) => network.id === providerConfig.type;
-  return allNetworks.find(filter);
-}
-
 export function getIsNetworkSupportedByBlockaid(state) {
   const currentChainId = getCurrentChainId(state);
   const isSupported = SUPPORTED_CHAIN_IDS.includes(currentChainId);
-
-  return isSupported;
-}
-
-export function getAllEnabledNetworks(state) {
-  const nonTestNetworks = getNonTestNetworks(state);
-  const allNetworks = getAllNetworks(state);
-  const showTestnetNetworks = getShowTestNetworks(state);
-
-  return showTestnetNetworks ? allNetworks : nonTestNetworks;
-}
-
-export function getTestNetworks(state) {
-  const networkConfigurations = getNetworkConfigurations(state) || {};
-
-  return [
-    {
-      chainId: CHAIN_IDS.SEPOLIA,
-      nickname: SEPOLIA_DISPLAY_NAME,
-      rpcUrl: CHAIN_ID_TO_RPC_URL_MAP[CHAIN_IDS.SEPOLIA],
-      providerType: NETWORK_TYPES.SEPOLIA,
-      ticker: TEST_NETWORK_TICKER_MAP[NETWORK_TYPES.SEPOLIA],
-      id: NETWORK_TYPES.SEPOLIA,
-      removable: false,
-    },
-    {
-      chainId: CHAIN_IDS.LINEA_GOERLI,
-      nickname: LINEA_GOERLI_DISPLAY_NAME,
-      rpcUrl: CHAIN_ID_TO_RPC_URL_MAP[CHAIN_IDS.LINEA_GOERLI],
-      rpcPrefs: {
-        imageUrl: LINEA_GOERLI_TOKEN_IMAGE_URL,
-      },
-      providerType: NETWORK_TYPES.LINEA_GOERLI,
-      ticker: TEST_NETWORK_TICKER_MAP[NETWORK_TYPES.LINEA_GOERLI],
-      id: NETWORK_TYPES.LINEA_GOERLI,
-      removable: false,
-    },
-    {
-      chainId: CHAIN_IDS.LINEA_SEPOLIA,
-      nickname: LINEA_SEPOLIA_DISPLAY_NAME,
-      rpcUrl: CHAIN_ID_TO_RPC_URL_MAP[CHAIN_IDS.LINEA_SEPOLIA],
-      rpcPrefs: {
-        imageUrl: LINEA_SEPOLIA_TOKEN_IMAGE_URL,
-      },
-      providerType: NETWORK_TYPES.LINEA_SEPOLIA,
-      ticker: TEST_NETWORK_TICKER_MAP[NETWORK_TYPES.LINEA_SEPOLIA],
-      id: NETWORK_TYPES.LINEA_SEPOLIA,
-      removable: false,
-    },
-    // Localhosts
-    ...Object.values(networkConfigurations)
-      .filter(({ chainId }) => chainId === CHAIN_IDS.LOCALHOST)
-      .map((network) => ({ ...network, removable: true })),
-  ];
-}
-
-export function getNonTestNetworks(state) {
-  const networkConfigurations = getNetworkConfigurations(state) || {};
-=======
-export function getIsNetworkSupportedByBlockaid(state) {
-  const currentChainId = getCurrentChainId(state);
-  const isSupported = SUPPORTED_CHAIN_IDS.includes(currentChainId);
->>>>>>> fef29be9
 
   return isSupported;
 }
