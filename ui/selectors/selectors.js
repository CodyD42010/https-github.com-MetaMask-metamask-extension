///: BEGIN:ONLY_INCLUDE_IN(snaps)
import { SubjectType } from '@metamask/subject-metadata-controller';
///: END:ONLY_INCLUDE_IN
import { ApprovalType } from '@metamask/controller-utils';
import {
  createSelector,
  createSelectorCreator,
  defaultMemoize,
} from 'reselect';
import {
  ///: BEGIN:ONLY_INCLUDE_IN(snaps)
  memoize,
  ///: END:ONLY_INCLUDE_IN
  isEqual,
} from 'lodash';
import { addHexPrefix } from '../../app/scripts/lib/util';
import {
  TEST_CHAINS,
  NATIVE_CURRENCY_TOKEN_IMAGE_MAP,
  BUYABLE_CHAINS_MAP,
  MAINNET_DISPLAY_NAME,
  BSC_DISPLAY_NAME,
  POLYGON_DISPLAY_NAME,
  AVALANCHE_DISPLAY_NAME,
  AURORA_DISPLAY_NAME,
  CHAIN_ID_TO_RPC_URL_MAP,
  CHAIN_IDS,
  NETWORK_TYPES,
  NetworkStatus,
  SEPOLIA_DISPLAY_NAME,
  GOERLI_DISPLAY_NAME,
  ETH_TOKEN_IMAGE_URL,
  LINEA_GOERLI_DISPLAY_NAME,
  CURRENCY_SYMBOLS,
  TEST_NETWORK_TICKER_MAP,
  LINEA_GOERLI_TOKEN_IMAGE_URL,
  LINEA_MAINNET_DISPLAY_NAME,
  LINEA_MAINNET_TOKEN_IMAGE_URL,
} from '../../shared/constants/network';
import {
  WebHIDConnectedStatuses,
  LedgerTransportTypes,
  HardwareTransportStates,
} from '../../shared/constants/hardware-wallets';
import { KeyringType } from '../../shared/constants/keyring';
import { MESSAGE_TYPE } from '../../shared/constants/app';

import { TRUNCATED_NAME_CHAR_LIMIT } from '../../shared/constants/labels';

import {
  SWAPS_CHAINID_DEFAULT_TOKEN_MAP,
  ALLOWED_PROD_SWAPS_CHAIN_IDS,
  ALLOWED_DEV_SWAPS_CHAIN_IDS,
} from '../../shared/constants/swaps';

import {
  ALLOWED_BRIDGE_CHAIN_IDS,
  ALLOWED_BRIDGE_TOKEN_ADDRESSES,
} from '../../shared/constants/bridge';

import {
  shortenAddress,
  getAccountByAddress,
  getURLHostName,
  ///: BEGIN:ONLY_INCLUDE_IN(snaps)
  removeSnapIdPrefix,
  getSnapName,
  ///: END:ONLY_INCLUDE_IN
} from '../helpers/utils/util';

import { TEMPLATED_CONFIRMATION_APPROVAL_TYPES } from '../pages/confirmation/templates';
import { STATIC_MAINNET_TOKEN_LIST } from '../../shared/constants/tokens';
import { DAY } from '../../shared/constants/time';
import { TERMS_OF_USE_LAST_UPDATED } from '../../shared/constants/terms';
import {
  getNativeCurrency,
  getProviderConfig,
  getConversionRate,
  isNotEIP1559Network,
  isEIP1559Network,
  getLedgerTransportType,
  isAddressLedger,
  findKeyringForAddress,
} from '../ducks/metamask/metamask';
import {
  getLedgerWebHidConnectedStatus,
  getLedgerTransportStatus,
} from '../ducks/app/app';
import { isEqualCaseInsensitive } from '../../shared/modules/string-utils';
import { TransactionStatus } from '../../shared/constants/transaction';
import {
  getValueFromWeiHex,
  hexToDecimal,
} from '../../shared/modules/conversion.utils';
import { BackgroundColor } from '../helpers/constants/design-system';
///: BEGIN:ONLY_INCLUDE_IN(snaps)
import { SNAPS_VIEW_ROUTE } from '../helpers/constants/routes';
import { getPermissionSubjects } from './permissions';
///: END:ONLY_INCLUDE_IN

/**
 * Returns true if the currently selected network is inaccessible or whether no
 * provider has been set yet for the currently selected network.
 *
 * @param {object} state - Redux state object.
 */
export function isNetworkLoading(state) {
  const selectedNetworkClientId = getSelectedNetworkClientId(state);
  return (
    selectedNetworkClientId &&
    state.metamask.networksMetadata[selectedNetworkClientId].status !==
      NetworkStatus.Available
  );
}

export function getSelectedNetworkClientId(state) {
  return state.metamask.selectedNetworkClientId;
}

export function getNetworkIdentifier(state) {
  const { type, nickname, rpcUrl } = getProviderConfig(state);

  return nickname || rpcUrl || type;
}

export function getCurrentChainId(state) {
  const { chainId } = getProviderConfig(state);
  return chainId;
}

export function getMetaMetricsId(state) {
  const { metaMetricsId } = state.metamask;
  return metaMetricsId;
}

export function isCurrentProviderCustom(state) {
  const provider = getProviderConfig(state);
  return (
    provider.type === NETWORK_TYPES.RPC &&
    !Object.values(CHAIN_IDS).includes(provider.chainId)
  );
}

export function getCurrentQRHardwareState(state) {
  const { qrHardware } = state.metamask;
  return qrHardware || {};
}

export function hasUnsignedQRHardwareTransaction(state) {
  const { txParams } = state.confirmTransaction.txData;
  if (!txParams) {
    return false;
  }
  const { from } = txParams;
  const { keyrings } = state.metamask;
  const qrKeyring = keyrings.find((kr) => kr.type === KeyringType.qr);
  if (!qrKeyring) {
    return false;
  }
  return Boolean(
    qrKeyring.accounts.find(
      (account) => account.toLowerCase() === from.toLowerCase(),
    ),
  );
}

export function hasUnsignedQRHardwareMessage(state) {
  const { type, msgParams } = state.confirmTransaction.txData;
  if (!type || !msgParams) {
    return false;
  }
  const { from } = msgParams;
  const { keyrings } = state.metamask;
  const qrKeyring = keyrings.find((kr) => kr.type === KeyringType.qr);
  if (!qrKeyring) {
    return false;
  }
  switch (type) {
    case MESSAGE_TYPE.ETH_SIGN_TYPED_DATA:
    case MESSAGE_TYPE.ETH_SIGN:
    case MESSAGE_TYPE.PERSONAL_SIGN:
      return Boolean(
        qrKeyring.accounts.find(
          (account) => account.toLowerCase() === from.toLowerCase(),
        ),
      );
    default:
      return false;
  }
}

export function getCurrentKeyring(state) {
  const identity = getSelectedIdentity(state);

  if (!identity) {
    return null;
  }

  const keyring = findKeyringForAddress(state, identity.address);

  return keyring;
}

/**
 * The function returns true if network and account details are fetched and
 * both of them support EIP-1559.
 *
 * @param state
 */
export function checkNetworkAndAccountSupports1559(state) {
  const networkSupports1559 = isEIP1559Network(state);
  return networkSupports1559;
}

/**
 * The function returns true if network and account details are fetched and
 * either of them do not support EIP-1559.
 *
 * @param state
 */
export function checkNetworkOrAccountNotSupports1559(state) {
  const networkNotSupports1559 = isNotEIP1559Network(state);
  return networkNotSupports1559;
}

/**
 * Checks if the current wallet is a hardware wallet.
 *
 * @param {object} state
 * @returns {boolean}
 */
export function isHardwareWallet(state) {
  const keyring = getCurrentKeyring(state);
  return Boolean(keyring?.type?.includes('Hardware'));
}

/**
 * Get a HW wallet type, e.g. "Ledger Hardware"
 *
 * @param {object} state
 * @returns {string | undefined}
 */
export function getHardwareWalletType(state) {
  const keyring = getCurrentKeyring(state);
  return isHardwareWallet(state) ? keyring.type : undefined;
}

export function getAccountType(state) {
  const currentKeyring = getCurrentKeyring(state);
  return getAccountTypeForKeyring(currentKeyring);
}

export function getAccountTypeForKeyring(keyring) {
  if (!keyring) {
    return '';
  }

  const { type } = keyring;

  ///: BEGIN:ONLY_INCLUDE_IN(build-mmi)
  if (type.startsWith('Custody')) {
    return 'custody';
  }
  ///: END:ONLY_INCLUDE_IN

  switch (type) {
    case KeyringType.trezor:
    case KeyringType.ledger:
    case KeyringType.lattice:
    case KeyringType.qr:
      return 'hardware';
    case KeyringType.imported:
      return 'imported';
    default:
      return 'default';
  }
}

/**
 * get the currently selected networkId which will be 'loading' when the
 * network changes. The network id should not be used in most cases,
 * instead use chainId in most situations. There are a limited number of
 * use cases to use this method still, such as when comparing transaction
 * metadata that predates the switch to using chainId.
 *
 * @deprecated - use getCurrentChainId instead
 * @param {object} state - redux state object
 */
export function deprecatedGetCurrentNetworkId(state) {
  return state.metamask.networkId ?? 'loading';
}

/**
 * Get MetaMask accounts, including account name and balance.
 */
export const getMetaMaskAccounts = createSelector(
  getMetaMaskIdentities,
  getMetaMaskAccountBalances,
  getMetaMaskCachedBalances,
  (identities, balances, cachedBalances) =>
    Object.keys(identities).reduce((accounts, address) => {
      // TODO: mix in the identity state here as well, consolidating this
      // selector with `accountsWithSendEtherInfoSelector`
      let account = {};

      if (balances[address]) {
        account = {
          ...account,
          ...balances[address],
        };
      }

      if (account.balance === null || account.balance === undefined) {
        account = {
          ...account,
          balance: cachedBalances && cachedBalances[address],
        };
      }

      return {
        ...accounts,
        [address]: account,
      };
    }, {}),
);

export function getSelectedAddress(state) {
  return state.metamask.selectedAddress;
}

export function getSelectedIdentity(state) {
  const selectedAddress = getSelectedAddress(state);
  const { identities } = state.metamask;

  return identities[selectedAddress];
}

export function getNumberOfTokens(state) {
  const { tokens } = state.metamask;
  return tokens ? tokens.length : 0;
}

export function getMetaMaskKeyrings(state) {
  return state.metamask.keyrings;
}

/**
 * Get identity state.
 *
 * @param {object} state - Redux state
 * @returns {object} A map of account addresses to identities (which includes the account name)
 */
export function getMetaMaskIdentities(state) {
  return state.metamask.identities;
}

/**
 * Get account balances state.
 *
 * @param {object} state - Redux state
 * @returns {object} A map of account addresses to account objects (which includes the account balance)
 */
export function getMetaMaskAccountBalances(state) {
  return state.metamask.accounts;
}

export function getMetaMaskCachedBalances(state) {
  const chainId = getCurrentChainId(state);

  // Fallback to fetching cached balances from network id
  // this can eventually be removed
  const network = deprecatedGetCurrentNetworkId(state);

  return (
    state.metamask.cachedBalances[chainId] ??
    state.metamask.cachedBalances[network]
  );
}

/**
 * Get ordered (by keyrings) accounts with identity and balance
 */
export const getMetaMaskAccountsOrdered = createSelector(
  getMetaMaskKeyrings,
  getMetaMaskIdentities,
  getMetaMaskAccounts,
  (keyrings, identities, accounts) =>
    keyrings
      .reduce((list, keyring) => list.concat(keyring.accounts), [])
      .filter((address) => Boolean(identities[address]))
      .map((address) => ({ ...identities[address], ...accounts[address] })),
);

export const getMetaMaskAccountsConnected = createSelector(
  getMetaMaskAccountsOrdered,
  (connectedAccounts) =>
    connectedAccounts.map(({ address }) => address.toLowerCase()),
);

export function isBalanceCached(state) {
  const selectedAccountBalance =
    getMetaMaskAccountBalances(state)[getSelectedAddress(state)]?.balance;
  const cachedBalance = getSelectedAccountCachedBalance(state);

  return Boolean(!selectedAccountBalance && cachedBalance);
}

export function getSelectedAccountCachedBalance(state) {
  const cachedBalances = getMetaMaskCachedBalances(state);
  const selectedAddress = getSelectedAddress(state);

  return cachedBalances && cachedBalances[selectedAddress];
}

export function getSelectedAccount(state) {
  const accounts = getMetaMaskAccounts(state);
  const selectedAddress = getSelectedAddress(state);

  return accounts[selectedAddress];
}

export function getTargetAccount(state, targetAddress) {
  const accounts = getMetaMaskAccounts(state);
  return accounts[targetAddress];
}

export const getTokenExchangeRates = (state) =>
  state.metamask.contractExchangeRates;

export function getAddressBook(state) {
  const chainId = getCurrentChainId(state);
  if (!state.metamask.addressBook[chainId]) {
    return [];
  }
  return Object.values(state.metamask.addressBook[chainId]);
}

export function getEnsResolutionByAddress(state, address) {
  if (state.metamask.ensResolutionsByAddress[address]) {
    return state.metamask.ensResolutionsByAddress[address];
  }

  const entry =
    getAddressBookEntry(state, address) ||
    Object.values(state.metamask.identities).find((identity) =>
      isEqualCaseInsensitive(identity.address, address),
    );

  return entry?.name || '';
}

export function getAddressBookEntry(state, address) {
  const addressBook = getAddressBook(state);
  const entry = addressBook.find((contact) =>
    isEqualCaseInsensitive(contact.address, address),
  );
  return entry;
}

export function getAddressBookEntryOrAccountName(state, address) {
  const entry =
    getAddressBookEntry(state, address) ||
    Object.values(state.metamask.identities).find((identity) =>
      isEqualCaseInsensitive(identity.address, address),
    );
  return entry && entry.name !== '' ? entry.name : address;
}

export function getAccountName(identities, address) {
  const entry = Object.values(identities).find((identity) =>
    isEqualCaseInsensitive(identity.address, address),
  );
  return entry && entry.name !== '' ? entry.name : '';
}

export function getMetadataContractName(state, address) {
  const tokenList = getTokenList(state);
  const entry = Object.values(tokenList).find((identity) =>
    isEqualCaseInsensitive(identity.address, address),
  );
  return entry && entry.name !== '' ? entry.name : '';
}

export function accountsWithSendEtherInfoSelector(state) {
  const accounts = getMetaMaskAccounts(state);
  const identities = getMetaMaskIdentities(state);

  const accountsWithSendEtherInfo = Object.entries(identities).map(
    ([key, identity]) => {
      return { ...identity, ...accounts[key] };
    },
  );

  return accountsWithSendEtherInfo;
}

export function getAccountsWithLabels(state) {
  return getMetaMaskAccountsOrdered(state).map(
    ({ address, name, balance }) => ({
      address,
      addressLabel: `${
        name.length < TRUNCATED_NAME_CHAR_LIMIT
          ? name
          : `${name.slice(0, TRUNCATED_NAME_CHAR_LIMIT - 1)}...`
      } (${shortenAddress(address)})`,
      label: name,
      balance,
    }),
  );
}

export function getCurrentAccountWithSendEtherInfo(state) {
  const currentAddress = getSelectedAddress(state);
  const accounts = accountsWithSendEtherInfoSelector(state);

  return getAccountByAddress(accounts, currentAddress);
}

export function getTargetAccountWithSendEtherInfo(state, targetAddress) {
  const accounts = accountsWithSendEtherInfoSelector(state);
  return getAccountByAddress(accounts, targetAddress);
}

export function getCurrentEthBalance(state) {
  return getCurrentAccountWithSendEtherInfo(state)?.balance;
}

export function getGasIsLoading(state) {
  return state.appState.gasIsLoading;
}

export function getAppIsLoading(state) {
  return state.appState.isLoading;
}

export function getCurrentCurrency(state) {
  return state.metamask.currentCurrency;
}

export function getTotalUnapprovedCount(state) {
  return state.metamask.pendingApprovalCount ?? 0;
}

export function getTotalUnapprovedMessagesCount(state) {
  const {
    unapprovedMsgCount = 0,
    unapprovedPersonalMsgCount = 0,
    unapprovedDecryptMsgCount = 0,
    unapprovedEncryptionPublicKeyMsgCount = 0,
    unapprovedTypedMessagesCount = 0,
  } = state.metamask;

  return (
    unapprovedMsgCount +
    unapprovedPersonalMsgCount +
    unapprovedDecryptMsgCount +
    unapprovedEncryptionPublicKeyMsgCount +
    unapprovedTypedMessagesCount
  );
}

export function getTotalUnapprovedSignatureRequestCount(state) {
  const {
    unapprovedMsgCount = 0,
    unapprovedPersonalMsgCount = 0,
    unapprovedTypedMessagesCount = 0,
  } = state.metamask;

  return (
    unapprovedMsgCount +
    unapprovedPersonalMsgCount +
    unapprovedTypedMessagesCount
  );
}

export function getUnapprovedTxCount(state) {
  const { unapprovedTxs = {} } = state.metamask;
  return Object.keys(unapprovedTxs).length;
}

export function getUnapprovedConfirmations(state) {
  const { pendingApprovals = {} } = state.metamask;
  return Object.values(pendingApprovals);
}

export function getUnapprovedTemplatedConfirmations(state) {
  const unapprovedConfirmations = getUnapprovedConfirmations(state);
  return unapprovedConfirmations.filter((approval) =>
    TEMPLATED_CONFIRMATION_APPROVAL_TYPES.includes(approval.type),
  );
}

export function getSuggestedTokens(state) {
  return (
    getUnapprovedConfirmations(state)?.filter(({ type, requestData }) => {
      return (
        type === ApprovalType.WatchAsset &&
        requestData?.asset?.tokenId === undefined
      );
    }) || []
  );
}

export function getSuggestedNfts(state) {
  return (
    getUnapprovedConfirmations(state)?.filter(({ requestData, type }) => {
      return (
        type === ApprovalType.WatchAsset &&
        requestData?.asset?.tokenId !== undefined
      );
    }) || []
  );
}

export function getIsMainnet(state) {
  const chainId = getCurrentChainId(state);
  return chainId === CHAIN_IDS.MAINNET;
}

export function getIsTestnet(state) {
  const chainId = getCurrentChainId(state);
  return TEST_CHAINS.includes(chainId);
}

export function getIsNonStandardEthChain(state) {
  return !(getIsMainnet(state) || getIsTestnet(state) || process.env.IN_TEST);
}

export function getPreferences({ metamask }) {
  return metamask.preferences;
}

export function getShowTestNetworks(state) {
  const { showTestNetworks } = getPreferences(state);
  return Boolean(showTestNetworks);
}

export function getTestNetworkBackgroundColor(state) {
  const currentNetwork = state.metamask.providerConfig.ticker;
  switch (true) {
    case currentNetwork?.includes(GOERLI_DISPLAY_NAME):
      return BackgroundColor.goerli;
    case currentNetwork?.includes(SEPOLIA_DISPLAY_NAME):
      return BackgroundColor.sepolia;
    default:
      return undefined;
  }
}

export function getDisabledRpcMethodPreferences(state) {
  return state.metamask.disabledRpcMethodPreferences;
}

export function getShouldShowFiat(state) {
  const isMainNet = getIsMainnet(state);
  const isCustomNetwork = getIsCustomNetwork(state);
  const conversionRate = getConversionRate(state);
  const useCurrencyRateCheck = getUseCurrencyRateCheck(state);
  const { showFiatInTestnets } = getPreferences(state);
  return Boolean(
    (isMainNet || isCustomNetwork || showFiatInTestnets) &&
      useCurrencyRateCheck &&
      conversionRate,
  );
}

export function getShouldHideZeroBalanceTokens(state) {
  const { hideZeroBalanceTokens } = getPreferences(state);
  return hideZeroBalanceTokens;
}

export function getAdvancedInlineGasShown(state) {
  return Boolean(state.metamask.featureFlags.advancedInlineGas);
}

export function getUseNonceField(state) {
  return Boolean(state.metamask.useNonceField);
}

export function getCustomNonceValue(state) {
  return String(state.metamask.customNonceValue);
}

export function getSubjectMetadata(state) {
  return state.metamask.subjectMetadata;
}

///: BEGIN:ONLY_INCLUDE_IN(snaps)
/**
 * @param {string} svgString - The raw SVG string to make embeddable.
 * @returns {string} The embeddable SVG string.
 */
const getEmbeddableSvg = memoize(
  (svgString) => `data:image/svg+xml;utf8,${encodeURIComponent(svgString)}`,
);
///: END:ONLY_INCLUDE_IN

export function getTargetSubjectMetadata(state, origin) {
  const metadata = getSubjectMetadata(state)[origin];

  ///: BEGIN:ONLY_INCLUDE_IN(snaps)
  if (metadata?.subjectType === SubjectType.Snap) {
    const { svgIcon, ...remainingMetadata } = metadata;
    return {
      ...remainingMetadata,
      iconUrl: svgIcon ? getEmbeddableSvg(svgIcon) : null,
    };
  }
  ///: END:ONLY_INCLUDE_IN
  return metadata;
}

export function getRpcPrefsForCurrentProvider(state) {
  const { rpcPrefs } = getProviderConfig(state);
  return rpcPrefs || {};
}

export function getKnownMethodData(state, data) {
  if (!data) {
    return null;
  }
  const prefixedData = addHexPrefix(data);
  const fourBytePrefix = prefixedData.slice(0, 10);
  const { knownMethodData, use4ByteResolution } = state.metamask;
  // If 4byte setting is off, we do not want to return the knownMethodData
  return use4ByteResolution && knownMethodData?.[fourBytePrefix];
}

export function getFeatureFlags(state) {
  return state.metamask.featureFlags;
}

export function getOriginOfCurrentTab(state) {
  return state.activeTab.origin;
}

export function getIpfsGateway(state) {
  return state.metamask.ipfsGateway;
}

export function getInfuraBlocked(state) {
  return Boolean(state.metamask.infuraBlocked);
}

export function getUSDConversionRate(state) {
  return state.metamask.usdConversionRate;
}

export function getWeb3ShimUsageStateForOrigin(state, origin) {
  return state.metamask.web3ShimUsageOrigins[origin];
}

/**
 * @typedef {object} SwapsEthToken
 * @property {string} symbol - The symbol for ETH, namely "ETH"
 * @property {string} name - The name of the ETH currency, "Ether"
 * @property {string} address - A substitute address for the metaswap-api to
 * recognize the ETH token
 * @property {string} decimals - The number of ETH decimals, i.e. 18
 * @property {string} balance - The user's ETH balance in decimal wei, with a
 * precision of 4 decimal places
 * @property {string} string - The user's ETH balance in decimal ETH
 */

/**
 * Swaps related code uses token objects for various purposes. These objects
 * always have the following properties: `symbol`, `name`, `address`, and
 * `decimals`.
 *
 * When available for the current account, the objects can have `balance` and
 * `string` properties.
 * `balance` is the users token balance in decimal values, denominated in the
 * minimal token units (according to its decimals).
 * `string` is the token balance in a readable format, ready for rendering.
 *
 * Swaps treats the selected chain's currency as a token, and we use the token constants
 * in the SWAPS_CHAINID_DEFAULT_TOKEN_MAP to set the standard properties for
 * the token. The getSwapsDefaultToken selector extends that object with
 * `balance` and `string` values of the same type as in regular ERC-20 token
 * objects, per the above description.
 *
 * @param {object} state - the redux state object
 * @returns {SwapsEthToken} The token object representation of the currently
 * selected account's ETH balance, as expected by the Swaps API.
 */

export function getSwapsDefaultToken(state) {
  const selectedAccount = getSelectedAccount(state);
  const balance = selectedAccount?.balance;
  const chainId = getCurrentChainId(state);
  const defaultTokenObject = SWAPS_CHAINID_DEFAULT_TOKEN_MAP[chainId];

  return {
    ...defaultTokenObject,
    balance: hexToDecimal(balance),
    string: getValueFromWeiHex({
      value: balance,
      numberOfDecimals: 4,
      toDenomination: 'ETH',
    }),
  };
}

export function getIsSwapsChain(state) {
  const chainId = getCurrentChainId(state);
  const isNotDevelopment =
    process.env.METAMASK_ENVIRONMENT !== 'development' &&
    process.env.METAMASK_ENVIRONMENT !== 'testing';
  return isNotDevelopment
    ? ALLOWED_PROD_SWAPS_CHAIN_IDS.includes(chainId)
    : ALLOWED_DEV_SWAPS_CHAIN_IDS.includes(chainId);
}

export function getIsBridgeChain(state) {
  const chainId = getCurrentChainId(state);
  return ALLOWED_BRIDGE_CHAIN_IDS.includes(chainId);
}

export const getIsBridgeToken = (tokenAddress) => (state) => {
  const chainId = getCurrentChainId(state);
  const isBridgeChain = getIsBridgeChain(state);
  return (
    isBridgeChain &&
    ALLOWED_BRIDGE_TOKEN_ADDRESSES[chainId].includes(tokenAddress.toLowerCase())
  );
};

export function getIsBuyableChain(state) {
  const chainId = getCurrentChainId(state);
  return Object.keys(BUYABLE_CHAINS_MAP).includes(chainId);
}
export function getNativeCurrencyImage(state) {
  const nativeCurrency = getNativeCurrency(state)?.toUpperCase();
  return NATIVE_CURRENCY_TOKEN_IMAGE_MAP[nativeCurrency];
}

export function getNextSuggestedNonce(state) {
  return Number(state.metamask.nextNonce);
}

export function getShowWhatsNewPopup(state) {
  return state.appState.showWhatsNewPopup;
}

const createDeepEqualSelector = createSelectorCreator(defaultMemoize, isEqual);

export const getMemoizedMetaMaskIdentities = createDeepEqualSelector(
  getMetaMaskIdentities,
  (identities) => identities,
);

export const getMemoizedAddressBook = createDeepEqualSelector(
  getAddressBook,
  (addressBook) => addressBook,
);

export const getMemoizedMetadataContractName = createDeepEqualSelector(
  getTokenList,
  (_tokenList, address) => address,
  (tokenList, address) => {
    const entry = Object.values(tokenList).find((identity) =>
      isEqualCaseInsensitive(identity.address, address),
    );
    return entry && entry.name !== '' ? entry.name : '';
  },
);

export const getUnapprovedTransactions = (state) =>
  state.metamask.unapprovedTxs;

export const getCurrentNetworkTransactionList = (state) =>
  state.metamask.currentNetworkTxList;

export const getTxData = (state) => state.confirmTransaction.txData;

export const getUnapprovedTransaction = createDeepEqualSelector(
  getUnapprovedTransactions,
  (_, transactionId) => transactionId,
  (unapprovedTxs, transactionId) => {
    return (
      Object.values(unapprovedTxs).find(({ id }) => id === transactionId) || {}
    );
  },
);

export const getTransaction = createDeepEqualSelector(
  getCurrentNetworkTransactionList,
  (_, transactionId) => transactionId,
  (unapprovedTxs, transactionId) => {
    return (
      Object.values(unapprovedTxs).find(({ id }) => id === transactionId) || {}
    );
  },
);

export const getFullTxData = createDeepEqualSelector(
  getTxData,
  (state, transactionId, status) => {
    if (status === TransactionStatus.unapproved) {
      return getUnapprovedTransaction(state, transactionId);
    }
    return getTransaction(state, transactionId);
  },
  (_state, _transactionId, _status, customTxParamsData) => customTxParamsData,
  (txData, transaction, customTxParamsData) => {
    let fullTxData = { ...txData, ...transaction };
    if (transaction && transaction.simulationFails) {
      fullTxData.simulationFails = { ...transaction.simulationFails };
    }
    if (customTxParamsData) {
      fullTxData = {
        ...fullTxData,
        txParams: {
          ...fullTxData.txParams,
          data: customTxParamsData,
        },
      };
    }
    return fullTxData;
  },
);

///: BEGIN:ONLY_INCLUDE_IN(snaps)
export function getSnaps(state) {
  return state.metamask.snaps;
}

export const getSnap = createDeepEqualSelector(
  getSnaps,
  (_, snapId) => snapId,
  (snaps, snapId) => {
    return snaps[snapId];
  },
);

export const getInsightSnaps = createDeepEqualSelector(
  getSnaps,
  getPermissionSubjects,
  (snaps, subjects) => {
    return Object.values(snaps).filter(
      ({ id }) => subjects[id]?.permissions['endowment:transaction-insight'],
    );
  },
);

export const getSnapsRouteObjects = createSelector(getSnaps, (snaps) => {
  return Object.values(snaps).map((snap) => {
    return {
      id: snap.id,
      tabMessage: () => snap.manifest.proposedName,
      descriptionMessage: () => snap.manifest.description,
      sectionMessage: () => snap.manifest.description,
      route: `${SNAPS_VIEW_ROUTE}/${encodeURIComponent(snap.id)}`,
      icon: 'fa fa-flask',
    };
  });
});

/**
 * @typedef {object} Notification
 * @property {string} id - A unique identifier for the notification
 * @property {string} origin - A string identifing the snap origin
 * @property {EpochTimeStamp} createdDate - A date in epochTimeStramps, identifying when the notification was first committed
 * @property {EpochTimeStamp} readDate - A date in epochTimeStramps, identifying when the notification was read by the user
 * @property {string} message - A string containing the notification message
 */

/**
 * Notifications are managed by the notification controller and referenced by
 * `state.metamask.notifications`. This function returns a list of notifications
 * the can be shown to the user.
 *
 * The returned notifications are sorted by date.
 *
 * @param {object} state - the redux state object
 * @returns {Notification[]} An array of notifications that can be shown to the user
 */

export function getNotifications(state) {
  const notifications = Object.values(state.metamask.notifications);

  const notificationsSortedByDate = notifications.sort(
    (a, b) => new Date(b.createdDate) - new Date(a.createdDate),
  );
  return notificationsSortedByDate;
}

export function getUnreadNotifications(state) {
  const notifications = getNotifications(state);

  const unreadNotificationCount = notifications.filter(
    (notification) => notification.readDate === null,
  );

  return unreadNotificationCount;
}

export const getUnreadNotificationsCount = createSelector(
  getUnreadNotifications,
  (notifications) => notifications.length,
);
///: END:ONLY_INCLUDE_IN

/**
 * Get an object of announcement IDs and if they are allowed or not.
 *
 * @param {object} state
 * @returns {object}
 */
function getAllowedAnnouncementIds(state) {
  const currentKeyring = getCurrentKeyring(state);
  const currentKeyringIsLedger = currentKeyring?.type === KeyringType.ledger;
  const supportsWebHid = window.navigator.hid !== undefined;
  const currentlyUsingLedgerLive =
    getLedgerTransportType(state) === LedgerTransportTypes.live;
  const isFirefox = window.navigator.userAgent.includes('Firefox');
  const isSwapsChain = getIsSwapsChain(state);

  return {
    1: false,
    2: false,
    3: false,
    4: false,
    5: false,
    6: false,
    7: false,
    8: supportsWebHid && currentKeyringIsLedger && currentlyUsingLedgerLive,
    9: false,
    10: false,
    11: false,
    12: false,
    13: false,
    14: false,
    15: false,
    16: false,
    17: false,
    18: false,
    19: false,
    20: currentKeyringIsLedger && isFirefox,
    21: isSwapsChain,
    22: true,
    ///: BEGIN:ONLY_INCLUDE_IN(blockaid)
    23: true,
    ///: END:ONLY_INCLUDE_IN
  };
}

/**
 * @typedef {object} Announcement
 * @property {number} id - A unique identifier for the announcement
 * @property {string} date - A date in YYYY-MM-DD format, identifying when the notification was first committed
 */

/**
 * Announcements are managed by the announcement controller and referenced by
 * `state.metamask.announcements`. This function returns a list of announcements
 * the can be shown to the user. This list includes all announcements that do not
 * have a truthy `isShown` property.
 *
 * The returned announcements are sorted by date.
 *
 * @param {object} state - the redux state object
 * @returns {Announcement[]} An array of announcements that can be shown to the user
 */

export function getSortedAnnouncementsToShow(state) {
  const announcements = Object.values(state.metamask.announcements);
  const allowedAnnouncementIds = getAllowedAnnouncementIds(state);
  const announcementsToShow = announcements.filter(
    (announcement) =>
      !announcement.isShown && allowedAnnouncementIds[announcement.id],
  );
  const announcementsSortedByDate = announcementsToShow.sort(
    (a, b) => new Date(b.date) - new Date(a.date),
  );
  return announcementsSortedByDate;
}

export function getShowRecoveryPhraseReminder(state) {
  const {
    recoveryPhraseReminderLastShown,
    recoveryPhraseReminderHasBeenShown,
  } = state.metamask;

  const currentTime = new Date().getTime();
  const frequency = recoveryPhraseReminderHasBeenShown ? DAY * 90 : DAY * 2;

  return currentTime - recoveryPhraseReminderLastShown >= frequency;
}

export function getShowTermsOfUse(state) {
  const { termsOfUseLastAgreed } = state.metamask;

  if (!termsOfUseLastAgreed) {
    return true;
  }
  return (
    new Date(termsOfUseLastAgreed).getTime() <
    new Date(TERMS_OF_USE_LAST_UPDATED).getTime()
  );
}

export function getShowOutdatedBrowserWarning(state) {
  const { outdatedBrowserWarningLastShown } = state.metamask;
  if (!outdatedBrowserWarningLastShown) {
    return true;
  }
  const currentTime = new Date().getTime();
  return currentTime - outdatedBrowserWarningLastShown >= DAY * 2;
}

export function getShowBetaHeader(state) {
  return state.metamask.showBetaHeader;
}

export function getShowProductTour(state) {
  return state.metamask.showProductTour;
}
/**
 * To get the useTokenDetection flag which determines whether a static or dynamic token list is used
 *
 * @param {*} state
 * @returns Boolean
 */
export function getUseTokenDetection(state) {
  return Boolean(state.metamask.useTokenDetection);
}

/**
 * To get the useNftDetection flag which determines whether we autodetect NFTs
 *
 * @param {*} state
 * @returns Boolean
 */
export function getUseNftDetection(state) {
  return Boolean(state.metamask.useNftDetection);
}

/**
 * To get the openSeaEnabled flag which determines whether we use OpenSea's API
 *
 * @param {*} state
 * @returns Boolean
 */
export function getOpenSeaEnabled(state) {
  return Boolean(state.metamask.openSeaEnabled);
}

/**
 * To get the `theme` value which determines which theme is selected
 *
 * @param {*} state
 * @returns Boolean
 */
export function getTheme(state) {
  return state.metamask.theme;
}

/**
 * To retrieve the token list for use throughout the UI. Will return the remotely fetched list
 * from the tokens controller if token detection is enabled, or the static list if not.
 *
 * @param {*} state
 * @returns {object}
 */
export function getTokenList(state) {
  const isTokenDetectionInactiveOnMainnet =
    getIsTokenDetectionInactiveOnMainnet(state);
  const caseInSensitiveTokenList = isTokenDetectionInactiveOnMainnet
    ? STATIC_MAINNET_TOKEN_LIST
    : state.metamask.tokenList;
  return caseInSensitiveTokenList;
}

export function doesAddressRequireLedgerHidConnection(state, address) {
  const addressIsLedger = isAddressLedger(state, address);
  const transportTypePreferenceIsWebHID =
    getLedgerTransportType(state) === LedgerTransportTypes.webhid;
  const webHidIsNotConnected =
    getLedgerWebHidConnectedStatus(state) !== WebHIDConnectedStatuses.connected;
  const ledgerTransportStatus = getLedgerTransportStatus(state);
  const transportIsNotSuccessfullyCreated =
    ledgerTransportStatus !== HardwareTransportStates.verified;

  return (
    addressIsLedger &&
    transportTypePreferenceIsWebHID &&
    (webHidIsNotConnected || transportIsNotSuccessfullyCreated)
  );
}

export function getNewNftAddedMessage(state) {
  return state.appState.newNftAddedMessage;
}

export function getRemoveNftMessage(state) {
  return state.appState.removeNftMessage;
}

/**
 * To retrieve the name of the new Network added using add network form
 *
 * @param {*} state
 * @returns string
 */
export function getNewNetworkAdded(state) {
  return state.appState.newNetworkAddedName;
}

export function getNetworksTabSelectedNetworkConfigurationId(state) {
  return state.appState.selectedNetworkConfigurationId;
}

export function getNetworkConfigurations(state) {
  return state.metamask.networkConfigurations;
}

export function getCurrentNetwork(state) {
  const allNetworks = getAllNetworks(state);
  const providerConfig = getProviderConfig(state);

  const filter =
    providerConfig.type === 'rpc'
      ? (network) => network.id === providerConfig.id
      : (network) => network.id === providerConfig.type;
  return allNetworks.find(filter);
}

export function getAllEnabledNetworks(state) {
  const nonTestNetworks = getNonTestNetworks(state);
  const allNetworks = getAllNetworks(state);
  const showTestnetNetworks = getShowTestNetworks(state);

  return showTestnetNetworks ? allNetworks : nonTestNetworks;
}

export function getTestNetworks(state) {
  const networkConfigurations = getNetworkConfigurations(state) || {};

  return [
    {
      chainId: CHAIN_IDS.GOERLI,
      nickname: GOERLI_DISPLAY_NAME,
      rpcUrl: CHAIN_ID_TO_RPC_URL_MAP[CHAIN_IDS.GOERLI],
      providerType: NETWORK_TYPES.GOERLI,
      ticker: TEST_NETWORK_TICKER_MAP[NETWORK_TYPES.GOERLI],
      id: NETWORK_TYPES.GOERLI,
      removable: false,
    },
    {
      chainId: CHAIN_IDS.SEPOLIA,
      nickname: SEPOLIA_DISPLAY_NAME,
      rpcUrl: CHAIN_ID_TO_RPC_URL_MAP[CHAIN_IDS.SEPOLIA],
      providerType: NETWORK_TYPES.SEPOLIA,
      ticker: TEST_NETWORK_TICKER_MAP[NETWORK_TYPES.SEPOLIA],
      id: NETWORK_TYPES.SEPOLIA,
      removable: false,
    },
    {
      chainId: CHAIN_IDS.LINEA_GOERLI,
      nickname: LINEA_GOERLI_DISPLAY_NAME,
      rpcUrl: CHAIN_ID_TO_RPC_URL_MAP[CHAIN_IDS.LINEA_GOERLI],
      rpcPrefs: {
        imageUrl: LINEA_GOERLI_TOKEN_IMAGE_URL,
      },
      providerType: NETWORK_TYPES.LINEA_GOERLI,
      ticker: TEST_NETWORK_TICKER_MAP[NETWORK_TYPES.LINEA_GOERLI],
      id: NETWORK_TYPES.LINEA_GOERLI,
      removable: false,
    },
    // Localhosts
    ...Object.values(networkConfigurations)
      .filter(({ chainId }) => chainId === CHAIN_IDS.LOCALHOST)
      .map((network) => ({ ...network, removable: true })),
  ];
}

export function getNonTestNetworks(state) {
  const networkConfigurations = getNetworkConfigurations(state) || {};

  return [
    // Mainnet always first
    {
      chainId: CHAIN_IDS.MAINNET,
      nickname: MAINNET_DISPLAY_NAME,
      rpcUrl: CHAIN_ID_TO_RPC_URL_MAP[CHAIN_IDS.MAINNET],
      rpcPrefs: {
        imageUrl: ETH_TOKEN_IMAGE_URL,
      },
      providerType: NETWORK_TYPES.MAINNET,
      ticker: CURRENCY_SYMBOLS.ETH,
      id: NETWORK_TYPES.MAINNET,
      removable: false,
    },
    {
      chainId: CHAIN_IDS.LINEA_MAINNET,
      nickname: LINEA_MAINNET_DISPLAY_NAME,
      rpcUrl: CHAIN_ID_TO_RPC_URL_MAP[CHAIN_IDS.LINEA_MAINNET],
      rpcPrefs: {
        imageUrl: LINEA_MAINNET_TOKEN_IMAGE_URL,
      },
      providerType: NETWORK_TYPES.LINEA_MAINNET,
      ticker: TEST_NETWORK_TICKER_MAP[NETWORK_TYPES.LINEA_MAINNET],
      id: NETWORK_TYPES.LINEA_MAINNET,
      removable: false,
    },
    // Custom networks added by the user
    ...Object.values(networkConfigurations)
      .filter(({ chainId }) => ![CHAIN_IDS.LOCALHOST].includes(chainId))
      .map((network) => ({ ...network, removable: true })),
  ];
}

export function getAllNetworks(state) {
  const networks = [
    // Mainnet and custom networks
    ...getNonTestNetworks(state),
    // Test networks
    ...getTestNetworks(state),
  ];
}

export function getNonTestNetworks(state) {
  const networkConfigurations = getNetworkConfigurations(state) || {};

  return [
    // Mainnet always first
    {
      chainId: CHAIN_IDS.MAINNET,
      nickname: MAINNET_DISPLAY_NAME,
      rpcUrl: CHAIN_ID_TO_RPC_URL_MAP[CHAIN_IDS.MAINNET],
      rpcPrefs: {
        imageUrl: ETH_TOKEN_IMAGE_URL,
      },
      providerType: NETWORK_TYPES.MAINNET,
      ticker: CURRENCY_SYMBOLS.ETH,
      id: NETWORK_TYPES.MAINNET,
    },
    {
      chainId: CHAIN_IDS.LINEA_MAINNET,
      nickname: LINEA_MAINNET_DISPLAY_NAME,
      rpcUrl: CHAIN_ID_TO_RPC_URL_MAP[CHAIN_IDS.LINEA_MAINNET],
      rpcPrefs: {
        imageUrl: LINEA_MAINNET_TOKEN_IMAGE_URL,
      },
      providerType: NETWORK_TYPES.LINEA_MAINNET,
      ticker: TEST_NETWORK_TICKER_MAP[NETWORK_TYPES.LINEA_MAINNET],
      id: NETWORK_TYPES.LINEA_MAINNET,
    },
    // Custom networks added by the user
    ...Object.values(networkConfigurations).filter(
      ({ chainId }) => ![CHAIN_IDS.LOCALHOST].includes(chainId),
    ),
  ];
}

export function getAllNetworks(state) {
  const networks = [
    // Mainnet and custom networks
    ...getNonTestNetworks(state),
    // Test networks
    ...getTestNetworks(state),
  ];

  return networks;
}

export function getIsOptimism(state) {
  return (
    getCurrentChainId(state) === CHAIN_IDS.OPTIMISM ||
    getCurrentChainId(state) === CHAIN_IDS.OPTIMISM_TESTNET
  );
}

export function getIsBase(state) {
  return (
    getCurrentChainId(state) === CHAIN_IDS.BASE ||
    getCurrentChainId(state) === CHAIN_IDS.BASE_TESTNET
  );
<<<<<<< HEAD
}

export function getIsOpStack(state) {
  return getIsOptimism(state) || getIsBase(state);
}

export function getIsMultiLayerFeeNetwork(state) {
  return getIsOpStack(state);
}
/**
 *  To retrieve the maxBaseFee and priorityFee the user has set as default
 *
 * @param {*} state
 * @returns Boolean
 */
export function getAdvancedGasFeeValues(state) {
  return state.metamask.advancedGasFee;
=======
}

export function getIsOpStack(state) {
  return getIsOptimism(state) || getIsBase(state);
>>>>>>> 877e184b
}

export function getIsMultiLayerFeeNetwork(state) {
  return getIsOpStack(state);
}
/**
 *  To retrieve the maxBaseFee and priorityFee the user has set as default
 *
 * @param {*} state
 * @returns {{maxBaseFee: string, priorityFee: string} | undefined}
 */
export function getAdvancedGasFeeValues(state) {
  // This will not work when we switch to supporting multi-chain.
  // There are four non-test files that use this selector.
  // advanced-gas-fee-defaults
  // base-fee-input
  // priority-fee-input
  // useGasItemFeeDetails
  // The first three are part of the AdvancedGasFeePopover
  // The latter is used by the EditGasPopover
  // Both of those are used in Confirmations as well as transaction-list-item
  // All of the call sites have access to the GasFeeContext, which has a
  // transaction object set on it, but there are currently no guarantees that
  // the transaction has a chainId associated with it. To have this method
  // support multichain we'll need a reliable way for the chainId of the
  // transaction being modified to be available to all callsites and either
  // pass it in to the selector as a second parameter, or access it at the
  // callsite.
  return state.metamask.advancedGasFee[getCurrentChainId(state)];
}

/**
 * To get the name of the network that support token detection based in chainId.
 *
 * @param state
 * @returns string e.g. ethereum, bsc or polygon
 */
export const getTokenDetectionSupportNetworkByChainId = (state) => {
  const chainId = getCurrentChainId(state);
  switch (chainId) {
    case CHAIN_IDS.MAINNET:
      return MAINNET_DISPLAY_NAME;
    case CHAIN_IDS.BSC:
      return BSC_DISPLAY_NAME;
    case CHAIN_IDS.POLYGON:
      return POLYGON_DISPLAY_NAME;
    case CHAIN_IDS.AVALANCHE:
      return AVALANCHE_DISPLAY_NAME;
    case CHAIN_IDS.AURORA:
      return AURORA_DISPLAY_NAME;
    default:
      return '';
  }
};
/**
 * To check if the chainId supports token detection,
 * currently it returns true for Ethereum Mainnet, Polygon, BSC, Avalanche and Aurora
 *
 * @param {*} state
 * @returns Boolean
 */
export function getIsDynamicTokenListAvailable(state) {
  const chainId = getCurrentChainId(state);
  return [
    CHAIN_IDS.MAINNET,
    CHAIN_IDS.BSC,
    CHAIN_IDS.POLYGON,
    CHAIN_IDS.AVALANCHE,
    CHAIN_IDS.AURORA,
  ].includes(chainId);
}

/**
 * To retrieve the list of tokens detected and saved on the state to detectedToken object.
 *
 * @param {*} state
 * @returns list of token objects
 */
export function getDetectedTokensInCurrentNetwork(state) {
  const currentChainId = getCurrentChainId(state);
  const selectedAddress = getSelectedAddress(state);
  return state.metamask.allDetectedTokens?.[currentChainId]?.[selectedAddress];
}

/**
 * To fetch the name of the tokens that are imported from tokens found page
 *
 * @param {*} state
 * @returns
 */
export function getNewTokensImported(state) {
  return state.appState.newTokensImported;
}

/**
 * To check if the token detection is OFF and the network is Mainnet
 * so that the user can skip third party token api fetch
 * and use the static tokenlist from contract-metadata
 *
 * @param {*} state
 * @returns Boolean
 */
export function getIsTokenDetectionInactiveOnMainnet(state) {
  const isMainnet = getIsMainnet(state);
  const useTokenDetection = getUseTokenDetection(state);

  return !useTokenDetection && isMainnet;
}

/**
 * To check for the chainId that supports token detection ,
 * currently it returns true for Ethereum Mainnet, Polygon, BSC, Avalanche and Aurora
 *
 * @param {*} state
 * @returns Boolean
 */
export function getIsTokenDetectionSupported(state) {
  const useTokenDetection = getUseTokenDetection(state);
  const isDynamicTokenListAvailable = getIsDynamicTokenListAvailable(state);

  return useTokenDetection && isDynamicTokenListAvailable;
}

/**
 * To check if the token detection is OFF for the token detection supported networks
 * and the network is not Mainnet
 *
 * @param {*} state
 * @returns Boolean
 */
export function getIstokenDetectionInactiveOnNonMainnetSupportedNetwork(state) {
  const useTokenDetection = getUseTokenDetection(state);
  const isMainnet = getIsMainnet(state);
  const isDynamicTokenListAvailable = getIsDynamicTokenListAvailable(state);

  return isDynamicTokenListAvailable && !useTokenDetection && !isMainnet;
}

/**
 * To get the `transactionSecurityCheckEnabled` value which determines whether we use the transaction security check
 *
 * @param {*} state
 * @returns Boolean
 */
export function getIsTransactionSecurityCheckEnabled(state) {
  return state.metamask.transactionSecurityCheckEnabled;
}

///: BEGIN:ONLY_INCLUDE_IN(blockaid)
/**
 * To get the `getIsSecurityAlertsEnabled` value which determines whether security check is enabled
 *
 * @param {*} state
 * @returns Boolean
 */
export function getIsSecurityAlertsEnabled(state) {
  return state.metamask.securityAlertsEnabled;
}
///: END:ONLY_INCLUDE_IN

export function getIsCustomNetwork(state) {
  const chainId = getCurrentChainId(state);

  return !CHAIN_ID_TO_RPC_URL_MAP[chainId];
}

export function getBlockExplorerLinkText(
  state,
  accountDetailsModalComponent = false,
) {
  const isCustomNetwork = getIsCustomNetwork(state);
  const rpcPrefs = getRpcPrefsForCurrentProvider(state);

  let blockExplorerLinkText = {
    firstPart: 'addBlockExplorer',
    secondPart: '',
  };

  if (rpcPrefs.blockExplorerUrl) {
    blockExplorerLinkText = accountDetailsModalComponent
      ? {
          firstPart: 'blockExplorerView',
          secondPart: getURLHostName(rpcPrefs.blockExplorerUrl),
        }
      : {
          firstPart: 'viewinExplorer',
          secondPart: 'blockExplorerAccountAction',
        };
  } else if (isCustomNetwork === false) {
    blockExplorerLinkText = accountDetailsModalComponent
      ? { firstPart: 'etherscanViewOn', secondPart: '' }
      : {
          firstPart: 'viewOnEtherscan',
          secondPart: 'blockExplorerAccountAction',
        };
  }

  return blockExplorerLinkText;
}

export function getIsNetworkUsed(state) {
  const chainId = getCurrentChainId(state);
  const { usedNetworks } = state.metamask;

  return Boolean(usedNetworks[chainId]);
}

export function getAllAccountsOnNetworkAreEmpty(state) {
  const balances = getMetaMaskCachedBalances(state) ?? {};
  const hasNoNativeFundsOnAnyAccounts = Object.values(balances).every(
    (balance) => balance === '0x0' || balance === '0x00',
  );
  const hasNoTokens = getNumberOfTokens(state) === 0;

  return hasNoNativeFundsOnAnyAccounts && hasNoTokens;
}

export function getShouldShowSeedPhraseReminder(state) {
  const { tokens, seedPhraseBackedUp, dismissSeedBackUpReminder } =
    state.metamask;
  const accountBalance = getCurrentEthBalance(state) ?? 0;
  return (
    seedPhraseBackedUp === false &&
    (parseInt(accountBalance, 16) > 0 || tokens.length > 0) &&
    dismissSeedBackUpReminder === false
  );
}

export function getCustomTokenAmount(state) {
  return state.appState.customTokenAmount;
}

export function getOnboardedInThisUISession(state) {
  return state.appState.onboardedInThisUISession;
}

/**
 * To get the useCurrencyRateCheck flag which to check if the user prefers currency conversion
 *
 * @param {*} state
 * @returns Boolean
 */
export function getUseCurrencyRateCheck(state) {
  return Boolean(state.metamask.useCurrencyRateCheck);
}

///: BEGIN:ONLY_INCLUDE_IN(desktop)
/**
 * To get the `desktopEnabled` value which determines whether we use the desktop app
 *
 * @param {*} state
 * @returns Boolean
 */
export function getIsDesktopEnabled(state) {
  return state.metamask.desktopEnabled;
}
///: END:ONLY_INCLUDE_IN

///: BEGIN:ONLY_INCLUDE_IN(snaps)
/**
 * To get all installed snaps with proper metadata
 *
 * @param {*} state
 * @returns Boolean
 */
export function getSnapsList(state) {
  const snaps = getSnaps(state);
  return Object.entries(snaps).map(([key, snap]) => {
    const targetSubjectMetadata = getTargetSubjectMetadata(state, snap?.id);

    return {
      key,
      id: snap.id,
      packageName: removeSnapIdPrefix(snap.id),
      name: getSnapName(snap.id, targetSubjectMetadata),
    };
  });
}

/**
 * To get the state of snaps privacy warning popover.
 *
 * @param state - Redux state object.
 * @returns True if popover has been shown, false otherwise.
 */
export function getSnapsInstallPrivacyWarningShown(state) {
  const { snapsInstallPrivacyWarningShown } = state.metamask;

  if (
    snapsInstallPrivacyWarningShown === undefined ||
    snapsInstallPrivacyWarningShown === null
  ) {
    return false;
  }

  return snapsInstallPrivacyWarningShown;
}
///: END:ONLY_INCLUDE_IN
///: BEGIN:ONLY_INCLUDE_IN(keyring-snaps)
export function getsnapsAddSnapAccountModalDismissed(state) {
  const { snapsAddSnapAccountModalDismissed } = state.metamask;

  return snapsAddSnapAccountModalDismissed;
}

export function getSnapRegistry(state) {
  const { snapRegistryList } = state.metamask;
  return snapRegistryList;
}
///: END:ONLY_INCLUDE_IN<|MERGE_RESOLUTION|>--- conflicted
+++ resolved
@@ -1318,49 +1318,6 @@
     // Test networks
     ...getTestNetworks(state),
   ];
-}
-
-export function getNonTestNetworks(state) {
-  const networkConfigurations = getNetworkConfigurations(state) || {};
-
-  return [
-    // Mainnet always first
-    {
-      chainId: CHAIN_IDS.MAINNET,
-      nickname: MAINNET_DISPLAY_NAME,
-      rpcUrl: CHAIN_ID_TO_RPC_URL_MAP[CHAIN_IDS.MAINNET],
-      rpcPrefs: {
-        imageUrl: ETH_TOKEN_IMAGE_URL,
-      },
-      providerType: NETWORK_TYPES.MAINNET,
-      ticker: CURRENCY_SYMBOLS.ETH,
-      id: NETWORK_TYPES.MAINNET,
-    },
-    {
-      chainId: CHAIN_IDS.LINEA_MAINNET,
-      nickname: LINEA_MAINNET_DISPLAY_NAME,
-      rpcUrl: CHAIN_ID_TO_RPC_URL_MAP[CHAIN_IDS.LINEA_MAINNET],
-      rpcPrefs: {
-        imageUrl: LINEA_MAINNET_TOKEN_IMAGE_URL,
-      },
-      providerType: NETWORK_TYPES.LINEA_MAINNET,
-      ticker: TEST_NETWORK_TICKER_MAP[NETWORK_TYPES.LINEA_MAINNET],
-      id: NETWORK_TYPES.LINEA_MAINNET,
-    },
-    // Custom networks added by the user
-    ...Object.values(networkConfigurations).filter(
-      ({ chainId }) => ![CHAIN_IDS.LOCALHOST].includes(chainId),
-    ),
-  ];
-}
-
-export function getAllNetworks(state) {
-  const networks = [
-    // Mainnet and custom networks
-    ...getNonTestNetworks(state),
-    // Test networks
-    ...getTestNetworks(state),
-  ];
 
   return networks;
 }
@@ -1377,30 +1334,10 @@
     getCurrentChainId(state) === CHAIN_IDS.BASE ||
     getCurrentChainId(state) === CHAIN_IDS.BASE_TESTNET
   );
-<<<<<<< HEAD
 }
 
 export function getIsOpStack(state) {
   return getIsOptimism(state) || getIsBase(state);
-}
-
-export function getIsMultiLayerFeeNetwork(state) {
-  return getIsOpStack(state);
-}
-/**
- *  To retrieve the maxBaseFee and priorityFee the user has set as default
- *
- * @param {*} state
- * @returns Boolean
- */
-export function getAdvancedGasFeeValues(state) {
-  return state.metamask.advancedGasFee;
-=======
-}
-
-export function getIsOpStack(state) {
-  return getIsOptimism(state) || getIsBase(state);
->>>>>>> 877e184b
 }
 
 export function getIsMultiLayerFeeNetwork(state) {
