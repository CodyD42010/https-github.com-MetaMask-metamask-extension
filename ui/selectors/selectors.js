--- conflicted
+++ resolved
@@ -75,12 +75,6 @@
   isEIP1559Network,
   getLedgerTransportType,
   isAddressLedger,
-<<<<<<< HEAD
-  ///: BEGIN:ONLY_INCLUDE_IF(keyring-snaps)
-  findKeyringForAddress,
-  ///: END:ONLY_INCLUDE_IF
-=======
->>>>>>> befc516a
 } from '../ducks/metamask/metamask';
 import {
   getLedgerWebHidConnectedStatus,
@@ -319,39 +313,29 @@
   return identities[selectedAddress];
 }
 
-<<<<<<< HEAD
-=======
 export function getInternalAccountByAddress(state, address) {
   return Object.values(state.metamask.internalAccounts.accounts).find(
     (account) => isEqualCaseInsensitive(account.address, address),
   );
 }
 
->>>>>>> befc516a
 export function getSelectedInternalAccount(state) {
   const accountId = state.metamask.internalAccounts.selectedAccount;
   return state.metamask.internalAccounts.accounts[accountId];
 }
 
-<<<<<<< HEAD
-=======
 export function checkIfMethodIsEnabled(state, methodName) {
   const internalAccount = getSelectedInternalAccount(state);
   return Boolean(internalAccount.methods.includes(methodName));
 }
 
->>>>>>> befc516a
 export function getSelectedInternalAccountWithBalance(state) {
   const selectedAccount = getSelectedInternalAccount(state);
   const rawAccount = getMetaMaskAccountBalances(state)[selectedAccount.address];
 
   const selectedAccountWithBalance = {
     ...selectedAccount,
-<<<<<<< HEAD
-    balance: rawAccount ? rawAccount.balance : 0,
-=======
     balance: rawAccount ? rawAccount.balance : '0x0',
->>>>>>> befc516a
   };
 
   return selectedAccountWithBalance;
@@ -714,14 +698,11 @@
   return Boolean(showTestNetworks);
 }
 
-<<<<<<< HEAD
-=======
 export function getPetnamesEnabled(state) {
   const { petnamesEnabled = true } = getPreferences(state);
   return petnamesEnabled;
 }
 
->>>>>>> befc516a
 export function getShowExtensionInFullSizeView(state) {
   const { showExtensionInFullSizeView } = getPreferences(state);
   return Boolean(showExtensionInFullSizeView);
@@ -1301,31 +1282,17 @@
   return {
     8: supportsWebHid && currentKeyringIsLedger && currentlyUsingLedgerLive,
     20: currentKeyringIsLedger && isFirefox,
-<<<<<<< HEAD
-    21: false,
-    22: false,
-    ///: BEGIN:ONLY_INCLUDE_IF(blockaid)
-    23: false,
-    ///: END:ONLY_INCLUDE_IF
-=======
->>>>>>> befc516a
     24: state.metamask.hadAdvancedGasFeesSetPriorToMigration92_3 === true,
     // This syntax is unusual, but very helpful here.  It's equivalent to `unnamedObject[NOTIFICATION_DROP_LEDGER_FIREFOX] =`
     [NOTIFICATION_DROP_LEDGER_FIREFOX]: currentKeyringIsLedger && isFirefox,
     [NOTIFICATION_OPEN_BETA_SNAPS]: true,
     [NOTIFICATION_BUY_SELL_BUTTON]: true,
     [NOTIFICATION_U2F_LEDGER_LIVE]: currentKeyringIsLedger && !isFirefox,
-<<<<<<< HEAD
-    ///: BEGIN:ONLY_INCLUDE_IF(blockaid)
-    [NOTIFICATION_BLOCKAID_DEFAULT]: true,
-    ///: END:ONLY_INCLUDE_IF
-=======
     [NOTIFICATION_STAKING_PORTFOLIO]: true,
     ///: BEGIN:ONLY_INCLUDE_IF(blockaid)
     [NOTIFICATION_BLOCKAID_DEFAULT]: true,
     ///: END:ONLY_INCLUDE_IF
     [NOTIFICATION_PETNAMES]: true,
->>>>>>> befc516a
   };
 }
 
