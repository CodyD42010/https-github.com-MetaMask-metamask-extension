///: BEGIN:ONLY_INCLUDE_IF(snaps)
import { SubjectType } from '@metamask/permission-controller';
///: END:ONLY_INCLUDE_IF
import { ApprovalType } from '@metamask/controller-utils';
///: BEGIN:ONLY_INCLUDE_IF(snaps)
import { stripSnapPrefix } from '@metamask/snaps-utils';
import { memoize } from 'lodash';
import semver from 'semver';
///: END:ONLY_INCLUDE_IF
import { createSelector } from 'reselect';
import { NameType } from '@metamask/name-controller';
import { TransactionStatus } from '@metamask/transaction-controller';
import { addHexPrefix } from '../../app/scripts/lib/util';
import {
  TEST_CHAINS,
  BUYABLE_CHAINS_MAP,
  MAINNET_DISPLAY_NAME,
  BSC_DISPLAY_NAME,
  POLYGON_DISPLAY_NAME,
  AVALANCHE_DISPLAY_NAME,
  CHAIN_ID_TO_RPC_URL_MAP,
  CHAIN_IDS,
  NETWORK_TYPES,
  NetworkStatus,
  SEPOLIA_DISPLAY_NAME,
  GOERLI_DISPLAY_NAME,
  ETH_TOKEN_IMAGE_URL,
  LINEA_GOERLI_DISPLAY_NAME,
  CURRENCY_SYMBOLS,
  TEST_NETWORK_TICKER_MAP,
  LINEA_GOERLI_TOKEN_IMAGE_URL,
  LINEA_MAINNET_DISPLAY_NAME,
  LINEA_MAINNET_TOKEN_IMAGE_URL,
  CHAIN_ID_TO_NETWORK_IMAGE_URL_MAP,
  ARBITRUM_DISPLAY_NAME,
  OPTIMISM_DISPLAY_NAME,
  BASE_DISPLAY_NAME,
  ZK_SYNC_ERA_DISPLAY_NAME,
  CHAIN_ID_TOKEN_IMAGE_MAP,
} from '../../shared/constants/network';
import {
  WebHIDConnectedStatuses,
  LedgerTransportTypes,
  HardwareTransportStates,
} from '../../shared/constants/hardware-wallets';
import { KeyringType } from '../../shared/constants/keyring';
import { MESSAGE_TYPE } from '../../shared/constants/app';

import { TRUNCATED_NAME_CHAR_LIMIT } from '../../shared/constants/labels';

import {
  SWAPS_CHAINID_DEFAULT_TOKEN_MAP,
  ALLOWED_PROD_SWAPS_CHAIN_IDS,
  ALLOWED_DEV_SWAPS_CHAIN_IDS,
} from '../../shared/constants/swaps';

import { ALLOWED_BRIDGE_CHAIN_IDS } from '../../shared/constants/bridge';

import {
  shortenAddress,
  getAccountByAddress,
  getURLHostName,
  ///: BEGIN:ONLY_INCLUDE_IF(snaps)
  getSnapName,
  ///: END:ONLY_INCLUDE_IF
} from '../helpers/utils/util';

import { TEMPLATED_CONFIRMATION_APPROVAL_TYPES } from '../pages/confirmation/templates';
import { STATIC_MAINNET_TOKEN_LIST } from '../../shared/constants/tokens';
import { DAY } from '../../shared/constants/time';
import { TERMS_OF_USE_LAST_UPDATED } from '../../shared/constants/terms';
import {
  getProviderConfig,
  getConversionRate,
  isNotEIP1559Network,
  isEIP1559Network,
  getLedgerTransportType,
  isAddressLedger,
  ///: BEGIN:ONLY_INCLUDE_IF(keyring-snaps)
  findKeyringForAddress,
  ///: END:ONLY_INCLUDE_IF
} from '../ducks/metamask/metamask';
import {
  getLedgerWebHidConnectedStatus,
  getLedgerTransportStatus,
} from '../ducks/app/app';
import { isEqualCaseInsensitive } from '../../shared/modules/string-utils';
import {
  getValueFromWeiHex,
  hexToDecimal,
} from '../../shared/modules/conversion.utils';
import { BackgroundColor } from '../helpers/constants/design-system';
import {
  ///: BEGIN:ONLY_INCLUDE_IF(blockaid)
  NOTIFICATION_BLOCKAID_DEFAULT,
  ///: END:ONLY_INCLUDE_IF
  NOTIFICATION_BUY_SELL_BUTTON,
  NOTIFICATION_DROP_LEDGER_FIREFOX,
  NOTIFICATION_OPEN_BETA_SNAPS,
  NOTIFICATION_U2F_LEDGER_LIVE,
  NOTIFICATION_STAKING_PORTFOLIO,
} from '../../shared/notifications';
import {
  SURVEY_DATE,
  SURVEY_END_TIME,
  SURVEY_START_TIME,
} from '../helpers/constants/survey';
import {
  getCurrentNetworkTransactions,
  getUnapprovedTransactions,
} from './transactions';
///: BEGIN:ONLY_INCLUDE_IF(snaps)
// eslint-disable-next-line import/order
import {
  getPermissionSubjects,
  getConnectedSubjectsForAllAddresses,
} from './permissions';
///: END:ONLY_INCLUDE_IF
import { createDeepEqualSelector } from './util';

/**
 * Returns true if the currently selected network is inaccessible or whether no
 * provider has been set yet for the currently selected network.
 *
 * @param {object} state - Redux state object.
 */
export function isNetworkLoading(state) {
  const selectedNetworkClientId = getSelectedNetworkClientId(state);
  return (
    selectedNetworkClientId &&
    state.metamask.networksMetadata[selectedNetworkClientId].status !==
      NetworkStatus.Available
  );
}

export function getSelectedNetworkClientId(state) {
  return state.metamask.selectedNetworkClientId;
}

export function getNetworkIdentifier(state) {
  const { type, nickname, rpcUrl } = getProviderConfig(state);

  return nickname || rpcUrl || type;
}

export function getCurrentChainId(state) {
  const { chainId } = getProviderConfig(state);
  return chainId;
}

export function getMetaMetricsId(state) {
  const { metaMetricsId } = state.metamask;
  return metaMetricsId;
}

export function isCurrentProviderCustom(state) {
  const provider = getProviderConfig(state);
  return (
    provider.type === NETWORK_TYPES.RPC &&
    !Object.values(CHAIN_IDS).includes(provider.chainId)
  );
}

export function getCurrentQRHardwareState(state) {
  const { qrHardware } = state.metamask;
  return qrHardware || {};
}

export function hasUnsignedQRHardwareTransaction(state) {
  const { txParams } = state.confirmTransaction.txData;
  if (!txParams) {
    return false;
  }
  const { from } = txParams;
  const { keyrings } = state.metamask;
  const qrKeyring = keyrings.find((kr) => kr.type === KeyringType.qr);
  if (!qrKeyring) {
    return false;
  }
  return Boolean(
    qrKeyring.accounts.find(
      (account) => account.toLowerCase() === from.toLowerCase(),
    ),
  );
}

export function hasUnsignedQRHardwareMessage(state) {
  const { type, msgParams } = state.confirmTransaction.txData;
  if (!type || !msgParams) {
    return false;
  }
  const { from } = msgParams;
  const { keyrings } = state.metamask;
  const qrKeyring = keyrings.find((kr) => kr.type === KeyringType.qr);
  if (!qrKeyring) {
    return false;
  }
  switch (type) {
    case MESSAGE_TYPE.ETH_SIGN_TYPED_DATA:
    case MESSAGE_TYPE.ETH_SIGN:
    case MESSAGE_TYPE.PERSONAL_SIGN:
      return Boolean(
        qrKeyring.accounts.find(
          (account) => account.toLowerCase() === from.toLowerCase(),
        ),
      );
    default:
      return false;
  }
}

export function getCurrentKeyring(state) {
  const internalAccount = getSelectedInternalAccount(state);

  if (!internalAccount) {
    return null;
  }

  return internalAccount.metadata.keyring;
}

/**
 * The function returns true if network and account details are fetched and
 * both of them support EIP-1559.
 *
 * @param state
 */
export function checkNetworkAndAccountSupports1559(state) {
  const networkSupports1559 = isEIP1559Network(state);
  return networkSupports1559;
}

/**
 * The function returns true if network and account details are fetched and
 * either of them do not support EIP-1559.
 *
 * @param state
 */
export function checkNetworkOrAccountNotSupports1559(state) {
  const networkNotSupports1559 = isNotEIP1559Network(state);
  return networkNotSupports1559;
}

/**
 * Checks if the current wallet is a hardware wallet.
 *
 * @param {object} state
 * @returns {boolean}
 */
export function isHardwareWallet(state) {
  const keyring = getCurrentKeyring(state);
  return Boolean(keyring?.type?.includes('Hardware'));
}

/**
 * Get a HW wallet type, e.g. "Ledger Hardware"
 *
 * @param {object} state
 * @returns {string | undefined}
 */
export function getHardwareWalletType(state) {
  const keyring = getCurrentKeyring(state);
  return isHardwareWallet(state) ? keyring.type : undefined;
}

export function getAccountType(state) {
  const currentKeyring = getCurrentKeyring(state);
  return getAccountTypeForKeyring(currentKeyring);
}

export function getAccountTypeForKeyring(keyring) {
  if (!keyring) {
    return '';
  }

  const { type } = keyring;

  ///: BEGIN:ONLY_INCLUDE_IF(build-mmi)
  if (type.startsWith('Custody')) {
    return 'custody';
  }
  ///: END:ONLY_INCLUDE_IF

  switch (type) {
    case KeyringType.trezor:
    case KeyringType.ledger:
    case KeyringType.lattice:
    case KeyringType.qr:
      return 'hardware';
    case KeyringType.imported:
      return 'imported';
    ///: BEGIN:ONLY_INCLUDE_IF(keyring-snaps)
    case KeyringType.snap:
      return 'snap';
    ///: END:ONLY_INCLUDE_IF
    default:
      return 'default';
  }
}

/**
 * Get MetaMask accounts, including account name and balance.
 */
export const getMetaMaskAccounts = createSelector(
  getMetaMaskIdentities,
  getMetaMaskAccountBalances,
  getMetaMaskCachedBalances,
  (identities, balances, cachedBalances) =>
    Object.keys(identities).reduce((accounts, address) => {
      // TODO: mix in the identity state here as well, consolidating this
      // selector with `accountsWithSendEtherInfoSelector`
      let account = {};

      if (balances[address]) {
        account = {
          ...account,
          ...balances[address],
        };
      }

      if (account.balance === null || account.balance === undefined) {
        account = {
          ...account,
          balance: cachedBalances && cachedBalances[address],
        };
      }

      return {
        ...accounts,
        [address]: account,
      };
    }, {}),
);

export function getSelectedAddress(state) {
  return state.metamask.selectedAddress;
}

export function getSelectedIdentity(state) {
  const selectedAddress = getSelectedAddress(state);
  const { identities } = state.metamask;

  return identities[selectedAddress];
}

export function getSelectedInternalAccount(state) {
  const accountId = state.metamask.internalAccounts.selectedAccount;
  return state.metamask.internalAccounts.accounts[accountId];
}

export function getSelectedInternalAccountWithBalance(state) {
  const selectedAccount = getSelectedInternalAccount(state);
  const rawAccount = getMetaMaskAccountBalances(state)[selectedAccount.address];

  const selectedAccountWithBalance = {
    ...selectedAccount,
    balance: rawAccount ? rawAccount.balance : 0,
  };

  return selectedAccountWithBalance;
}

export function getInternalAccounts(state) {
  return Object.values(state.metamask.internalAccounts.accounts);
}

export function getInternalAccount(state, accountId) {
  return state.metamask.internalAccounts.accounts[accountId];
}

export function getInternalAccountsSortedByKeyring(state) {
  const accounts = getInternalAccounts(state);

  return accounts.sort((previousAccount, currentAccount) => {
    // sort accounts by keyring type in alphabetical order
    const previousKeyringType = previousAccount.metadata.keyring.type;
    const currentKeyringType = currentAccount.metadata.keyring.type;
    if (previousKeyringType < currentKeyringType) {
      return -1;
    }
    if (previousKeyringType > currentKeyringType) {
      return 1;
    }
    return 0;
  });
}

export function getNumberOfTokens(state) {
  const { tokens } = state.metamask;
  return tokens ? tokens.length : 0;
}

export function getMetaMaskKeyrings(state) {
  return state.metamask.keyrings;
}

/**
 * Get identity state.
 *
 * @param {object} state - Redux state
 * @returns {object} A map of account addresses to identities (which includes the account name)
 */
export function getMetaMaskIdentities(state) {
  return state.metamask.identities;
}

/**
 * Get account balances state.
 *
 * @param {object} state - Redux state
 * @returns {object} A map of account addresses to account objects (which includes the account balance)
 */
export function getMetaMaskAccountBalances(state) {
  return state.metamask.accounts;
}

export function getMetaMaskCachedBalances(state) {
  const chainId = getCurrentChainId(state);

  if (state.metamask.accountsByChainId?.[chainId]) {
    return Object.entries(state.metamask.accountsByChainId[chainId]).reduce(
      (accumulator, [key, value]) => {
        accumulator[key] = value.balance;
        return accumulator;
      },
      {},
    );
  }
  return {};
}

/**
 * Get ordered (by keyrings) accounts with identity and balance
 */
export const getMetaMaskAccountsOrdered = createSelector(
  getMetaMaskKeyrings,
  getMetaMaskIdentities,
  getMetaMaskAccounts,
  (keyrings, identities, accounts) =>
    keyrings
      .reduce((list, keyring) => list.concat(keyring.accounts), [])
      .filter((address) => Boolean(identities[address]))
      .map((address) => ({ ...identities[address], ...accounts[address] })),
);

export const getMetaMaskAccountsConnected = createSelector(
  getMetaMaskAccountsOrdered,
  (connectedAccounts) =>
    connectedAccounts.map(({ address }) => address.toLowerCase()),
);

export function isBalanceCached(state) {
  const selectedAccountBalance =
    getMetaMaskAccountBalances(state)[getSelectedAddress(state)]?.balance;
  const cachedBalance = getSelectedAccountCachedBalance(state);

  return Boolean(!selectedAccountBalance && cachedBalance);
}

export function getSelectedAccountCachedBalance(state) {
  const cachedBalances = getMetaMaskCachedBalances(state);
  const { address: selectedAddress } = getSelectedInternalAccount(state);

  return cachedBalances?.[selectedAddress];
}

export function getAllTokens(state) {
  return state.metamask.allTokens;
}

export const getConfirmationExchangeRates = (state) => {
  return state.metamask.confirmationExchangeRates;
};

export function getSelectedAccount(state) {
  const accounts = getMetaMaskAccounts(state);
  const selectedAccount = getSelectedInternalAccount(state);

  return {
    ...selectedAccount,
    ...accounts[selectedAccount.address],
  };
}

export function getTargetAccount(state, targetAddress) {
  const accounts = getMetaMaskAccounts(state);
  return accounts[targetAddress];
}

export const getTokenExchangeRates = (state) =>
  state.metamask.contractExchangeRates;

export function getAddressBook(state) {
  const chainId = getCurrentChainId(state);
  if (!state.metamask.addressBook[chainId]) {
    return [];
  }
  return Object.values(state.metamask.addressBook[chainId]);
}

export function getEnsResolutionByAddress(state, address) {
  if (state.metamask.ensResolutionsByAddress[address]) {
    return state.metamask.ensResolutionsByAddress[address];
  }

  const entry =
    getAddressBookEntry(state, address) ||
    Object.values(state.metamask.identities).find((identity) =>
      isEqualCaseInsensitive(identity.address, address),
    );

  return entry?.name || '';
}

export function getAddressBookEntry(state, address) {
  const addressBook = getAddressBook(state);
  const entry = addressBook.find((contact) =>
    isEqualCaseInsensitive(contact.address, address),
  );
  return entry;
}

export function getAddressBookEntryOrAccountName(state, address) {
  const entry = getAddressBookEntry(state, address);
  if (entry && entry.name !== '') {
    return entry.name;
  }

  const internalAccount = Object.values(getInternalAccounts(state)).find(
    (account) => isEqualCaseInsensitive(account.address, address),
  );

  return internalAccount?.metadata.name || address;
}

export function getAccountName(identities, address) {
  const entry = Object.values(identities).find((identity) =>
    isEqualCaseInsensitive(identity.address, address),
  );
  return entry && entry.name !== '' ? entry.name : '';
}

export function getMetadataContractName(state, address) {
  const tokenList = getTokenList(state);
  const entry = Object.values(tokenList).find((identity) =>
    isEqualCaseInsensitive(identity.address, address),
  );
  return entry && entry.name !== '' ? entry.name : '';
}

export function accountsWithSendEtherInfoSelector(state) {
  const accounts = getMetaMaskAccounts(state);
  const identities = getMetaMaskIdentities(state);

  const accountsWithSendEtherInfo = Object.entries(identities).map(
    ([key, identity]) => {
      return { ...identity, ...accounts[key] };
    },
  );

  return accountsWithSendEtherInfo;
}

export function getAccountsWithLabels(state) {
  return getMetaMaskAccountsOrdered(state).map(
    ({ address, name, balance }) => ({
      address,
      addressLabel: `${
        name.length < TRUNCATED_NAME_CHAR_LIMIT
          ? name
          : `${name.slice(0, TRUNCATED_NAME_CHAR_LIMIT - 1)}...`
      } (${shortenAddress(address)})`,
      label: name,
      balance,
    }),
  );
}

export function getCurrentAccountWithSendEtherInfo(state) {
  const currentAddress = getSelectedAddress(state);
  const accounts = accountsWithSendEtherInfoSelector(state);

  return getAccountByAddress(accounts, currentAddress);
}

export function getTargetAccountWithSendEtherInfo(state, targetAddress) {
  const accounts = accountsWithSendEtherInfoSelector(state);
  return getAccountByAddress(accounts, targetAddress);
}

export function getCurrentEthBalance(state) {
  return getCurrentAccountWithSendEtherInfo(state)?.balance;
}

export function getGasIsLoading(state) {
  return state.appState.gasIsLoading;
}

export function getAppIsLoading(state) {
  return state.appState.isLoading;
}

export function getCurrentCurrency(state) {
  return state.metamask.currentCurrency;
}

export function getTotalUnapprovedCount(state) {
  return state.metamask.pendingApprovalCount ?? 0;
}

export function getTotalUnapprovedMessagesCount(state) {
  const {
    unapprovedMsgCount = 0,
    unapprovedPersonalMsgCount = 0,
    unapprovedDecryptMsgCount = 0,
    unapprovedEncryptionPublicKeyMsgCount = 0,
    unapprovedTypedMessagesCount = 0,
  } = state.metamask;

  return (
    unapprovedMsgCount +
    unapprovedPersonalMsgCount +
    unapprovedDecryptMsgCount +
    unapprovedEncryptionPublicKeyMsgCount +
    unapprovedTypedMessagesCount
  );
}

export function getTotalUnapprovedSignatureRequestCount(state) {
  const {
    unapprovedMsgCount = 0,
    unapprovedPersonalMsgCount = 0,
    unapprovedTypedMessagesCount = 0,
  } = state.metamask;

  return (
    unapprovedMsgCount +
    unapprovedPersonalMsgCount +
    unapprovedTypedMessagesCount
  );
}

export function getUnapprovedTxCount(state) {
  const unapprovedTxs = getUnapprovedTransactions(state);
  return Object.keys(unapprovedTxs).length;
}

export function getUnapprovedConfirmations(state) {
  const { pendingApprovals = {} } = state.metamask;
  return Object.values(pendingApprovals);
}

export function getUnapprovedTemplatedConfirmations(state) {
  const unapprovedConfirmations = getUnapprovedConfirmations(state);
  return unapprovedConfirmations.filter((approval) =>
    TEMPLATED_CONFIRMATION_APPROVAL_TYPES.includes(approval.type),
  );
}

export function getSuggestedTokens(state) {
  return (
    getUnapprovedConfirmations(state)?.filter(({ type, requestData }) => {
      return (
        type === ApprovalType.WatchAsset &&
        requestData?.asset?.tokenId === undefined
      );
    }) || []
  );
}

export function getSuggestedNfts(state) {
  return (
    getUnapprovedConfirmations(state)?.filter(({ requestData, type }) => {
      return (
        type === ApprovalType.WatchAsset &&
        requestData?.asset?.tokenId !== undefined
      );
    }) || []
  );
}

export function getIsMainnet(state) {
  const chainId = getCurrentChainId(state);
  return chainId === CHAIN_IDS.MAINNET;
}

export function getIsLineaMainnet(state) {
  const chainId = getCurrentChainId(state);
  return chainId === CHAIN_IDS.LINEA_MAINNET;
}

export function getIsTestnet(state) {
  const chainId = getCurrentChainId(state);
  return TEST_CHAINS.includes(chainId);
}

export function getIsNonStandardEthChain(state) {
  return !(getIsMainnet(state) || getIsTestnet(state) || process.env.IN_TEST);
}

export function getPreferences({ metamask }) {
  return metamask.preferences;
}

export function getShowTestNetworks(state) {
  const { showTestNetworks } = getPreferences(state);
  return Boolean(showTestNetworks);
}

<<<<<<< HEAD
export function getPetnamesEnabled(state) {
  const { petnamesEnabled } = getPreferences(state);
  return Boolean(petnamesEnabled ?? true);
=======
export function getShowExtensionInFullSizeView(state) {
  const { showExtensionInFullSizeView } = getPreferences(state);
  return Boolean(showExtensionInFullSizeView);
>>>>>>> a6bffb1e
}

export function getTestNetworkBackgroundColor(state) {
  const currentNetwork = state.metamask.providerConfig.ticker;
  switch (true) {
    case currentNetwork?.includes(GOERLI_DISPLAY_NAME):
      return BackgroundColor.goerli;
    case currentNetwork?.includes(SEPOLIA_DISPLAY_NAME):
      return BackgroundColor.sepolia;
    default:
      return undefined;
  }
}

export function getDisabledRpcMethodPreferences(state) {
  return state.metamask.disabledRpcMethodPreferences;
}

export function getShouldShowFiat(state) {
  const isMainNet = getIsMainnet(state);
  const isLineaMainNet = getIsLineaMainnet(state);
  const isCustomNetwork = getIsCustomNetwork(state);
  const conversionRate = getConversionRate(state);
  const useCurrencyRateCheck = getUseCurrencyRateCheck(state);
  const { showFiatInTestnets } = getPreferences(state);
  return Boolean(
    (isMainNet || isLineaMainNet || isCustomNetwork || showFiatInTestnets) &&
      useCurrencyRateCheck &&
      conversionRate,
  );
}

export function getShouldHideZeroBalanceTokens(state) {
  const { hideZeroBalanceTokens } = getPreferences(state);
  return hideZeroBalanceTokens;
}

export function getAdvancedInlineGasShown(state) {
  return Boolean(state.metamask.featureFlags.advancedInlineGas);
}

export function getUseNonceField(state) {
  return Boolean(state.metamask.useNonceField);
}

export function getCustomNonceValue(state) {
  return String(state.metamask.customNonceValue);
}

export function getSubjectMetadata(state) {
  return state.metamask.subjectMetadata;
}

///: BEGIN:ONLY_INCLUDE_IF(snaps)
/**
 * @param {string} svgString - The raw SVG string to make embeddable.
 * @returns {string} The embeddable SVG string.
 */
const getEmbeddableSvg = memoize(
  (svgString) => `data:image/svg+xml;utf8,${encodeURIComponent(svgString)}`,
);
///: END:ONLY_INCLUDE_IF

export function getTargetSubjectMetadata(state, origin) {
  const metadata = getSubjectMetadata(state)[origin];

  ///: BEGIN:ONLY_INCLUDE_IF(snaps)
  if (metadata?.subjectType === SubjectType.Snap) {
    const { svgIcon, ...remainingMetadata } = metadata;
    return {
      ...remainingMetadata,
      iconUrl: svgIcon ? getEmbeddableSvg(svgIcon) : null,
    };
  }
  ///: END:ONLY_INCLUDE_IF
  return metadata;
}

///: BEGIN:ONLY_INCLUDE_IF(snaps)
/**
 * Input selector for reusing the same state object.
 * Used in memoized selectors created with createSelector
 * when raw state is needed to be passed to other selectors
 * used to achieve re-usability.
 *
 * @param state - Redux state object.
 * @returns Object - Redux state object.
 */
export const rawStateSelector = (state) => state;

/**
 * Input selector used to retrieve Snaps that are added to Snaps Directory.
 *
 * @param state - Redux state object.
 * @returns Object - Containing verified Snaps from the Directory.
 */
const selectVerifiedSnapsRegistry = (state) =>
  state.metamask.database?.verifiedSnaps;

/**
 * Input selector providing a way to pass a snapId as an argument.
 *
 * @param _state - Redux state object.
 * @param snapId - ID of a Snap.
 * @returns string - ID of a Snap that can be used as input selector.
 */
const selectSnapId = (_state, snapId) => snapId;

/**
 * Input selector for retrieving all installed Snaps.
 *
 * @param state - Redux state object.
 * @returns Object - Installed Snaps.
 */
export const selectInstalledSnaps = (state) => state.metamask.snaps;

/**
 * Retrieve registry data for requested Snap.
 *
 * @param state - Redux state object.
 * @param snapId - ID of a Snap.
 * @returns Object containing metadata stored in Snaps registry for requested Snap.
 */
export const getSnapRegistryData = createSelector(
  [selectVerifiedSnapsRegistry, selectSnapId],
  (snapsRegistryData, snapId) => {
    return snapsRegistryData ? snapsRegistryData[snapId] : null;
  },
);

/**
 * Find and return Snap's latest version available in registry.
 *
 * @param state - Redux state object.
 * @param snapId - ID of a Snap.
 * @returns String SemVer version.
 */
export const getSnapLatestVersion = createSelector(
  [getSnapRegistryData],
  (snapRegistryData) => {
    if (!snapRegistryData) {
      return null;
    }

    return Object.keys(snapRegistryData.versions).reduce((latest, version) => {
      return semver.gt(version, latest) ? version : latest;
    }, '0.0.0');
  },
);

/**
 * Return a Map of all installed Snaps with available update status.
 *
 * @param state - Redux state object.
 * @returns Map Snap IDs mapped to a boolean value (true if update is available, false otherwise).
 */
export const getAllSnapAvailableUpdates = createSelector(
  [selectInstalledSnaps, rawStateSelector],
  (installedSnaps, state) => {
    const snapMap = new Map();

    Object.keys(installedSnaps).forEach((snapId) => {
      const latestVersion = getSnapLatestVersion(state, snapId);

      snapMap.set(
        snapId,
        latestVersion
          ? semver.gt(latestVersion, installedSnaps[snapId].version)
          : false,
      );
    });

    return snapMap;
  },
);

/**
 * Return status of Snaps update availability for any installed Snap.
 *
 * @param state - Redux state object.
 * @returns boolean true if update is available, false otherwise.
 */
export const getAnySnapUpdateAvailable = createSelector(
  [getAllSnapAvailableUpdates],
  (snapMap) => {
    return [...snapMap.values()].some((value) => value === true);
  },
);
///: END:ONLY_INCLUDE_IF

export function getRpcPrefsForCurrentProvider(state) {
  const { rpcPrefs } = getProviderConfig(state);
  return rpcPrefs || {};
}

export function getKnownMethodData(state, data) {
  if (!data) {
    return null;
  }
  const prefixedData = addHexPrefix(data);
  const fourBytePrefix = prefixedData.slice(0, 10);
  const { knownMethodData, use4ByteResolution } = state.metamask;
  // If 4byte setting is off, we do not want to return the knownMethodData
  return use4ByteResolution && knownMethodData?.[fourBytePrefix];
}

export function getFeatureFlags(state) {
  return state.metamask.featureFlags;
}

export function getOriginOfCurrentTab(state) {
  return state.activeTab.origin;
}

export function getIpfsGateway(state) {
  return state.metamask.ipfsGateway;
}

export function getInfuraBlocked(state) {
  return (
    state.metamask.networksMetadata[getSelectedNetworkClientId(state)]
      .status === NetworkStatus.Blocked
  );
}

export function getUSDConversionRate(state) {
  return state.metamask.currencyRates[getProviderConfig(state).ticker]
    ?.usdConversionRate;
}

export function getWeb3ShimUsageStateForOrigin(state, origin) {
  return state.metamask.web3ShimUsageOrigins[origin];
}

/**
 * @typedef {object} SwapsEthToken
 * @property {string} symbol - The symbol for ETH, namely "ETH"
 * @property {string} name - The name of the ETH currency, "Ether"
 * @property {string} address - A substitute address for the metaswap-api to
 * recognize the ETH token
 * @property {string} decimals - The number of ETH decimals, i.e. 18
 * @property {string} balance - The user's ETH balance in decimal wei, with a
 * precision of 4 decimal places
 * @property {string} string - The user's ETH balance in decimal ETH
 */

/**
 * Swaps related code uses token objects for various purposes. These objects
 * always have the following properties: `symbol`, `name`, `address`, and
 * `decimals`.
 *
 * When available for the current account, the objects can have `balance` and
 * `string` properties.
 * `balance` is the users token balance in decimal values, denominated in the
 * minimal token units (according to its decimals).
 * `string` is the token balance in a readable format, ready for rendering.
 *
 * Swaps treats the selected chain's currency as a token, and we use the token constants
 * in the SWAPS_CHAINID_DEFAULT_TOKEN_MAP to set the standard properties for
 * the token. The getSwapsDefaultToken selector extends that object with
 * `balance` and `string` values of the same type as in regular ERC-20 token
 * objects, per the above description.
 *
 * @param {object} state - the redux state object
 * @returns {SwapsEthToken} The token object representation of the currently
 * selected account's ETH balance, as expected by the Swaps API.
 */

export function getSwapsDefaultToken(state) {
  const selectedAccount = getSelectedAccount(state);
  const balance = selectedAccount?.balance;
  const chainId = getCurrentChainId(state);
  const defaultTokenObject = SWAPS_CHAINID_DEFAULT_TOKEN_MAP[chainId];

  return {
    ...defaultTokenObject,
    balance: hexToDecimal(balance),
    string: getValueFromWeiHex({
      value: balance,
      numberOfDecimals: 4,
      toDenomination: 'ETH',
    }),
  };
}

export function getIsSwapsChain(state) {
  const chainId = getCurrentChainId(state);
  const isNotDevelopment =
    process.env.METAMASK_ENVIRONMENT !== 'development' &&
    process.env.METAMASK_ENVIRONMENT !== 'testing';
  return isNotDevelopment
    ? ALLOWED_PROD_SWAPS_CHAIN_IDS.includes(chainId)
    : ALLOWED_DEV_SWAPS_CHAIN_IDS.includes(chainId);
}

export function getIsBridgeChain(state) {
  const chainId = getCurrentChainId(state);
  return ALLOWED_BRIDGE_CHAIN_IDS.includes(chainId);
}

export function getIsBuyableChain(state) {
  const chainId = getCurrentChainId(state);
  return Object.keys(BUYABLE_CHAINS_MAP).includes(chainId);
}
export function getNativeCurrencyImage(state) {
  const chainId = getCurrentChainId(state);
  return CHAIN_ID_TOKEN_IMAGE_MAP[chainId];
}

export function getNextSuggestedNonce(state) {
  return Number(state.metamask.nextNonce);
}

export function getShowWhatsNewPopup(state) {
  return state.appState.showWhatsNewPopup;
}

export const getMemoizedMetaMaskIdentities = createDeepEqualSelector(
  getMetaMaskIdentities,
  (identities) => identities,
);

export const getMemoizedAddressBook = createDeepEqualSelector(
  getAddressBook,
  (addressBook) => addressBook,
);

export const getMemoizedMetadataContractName = createDeepEqualSelector(
  getTokenList,
  (_tokenList, address) => address,
  (tokenList, address) => {
    const entry = Object.values(tokenList).find((identity) =>
      isEqualCaseInsensitive(identity.address, address),
    );
    return entry && entry.name !== '' ? entry.name : '';
  },
);

export const getTxData = (state) => state.confirmTransaction.txData;

export const getUnapprovedTransaction = createDeepEqualSelector(
  (state) => getUnapprovedTransactions(state),
  (_, transactionId) => transactionId,
  (unapprovedTxs, transactionId) => {
    return (
      Object.values(unapprovedTxs).find(({ id }) => id === transactionId) || {}
    );
  },
);

export const getTransaction = createDeepEqualSelector(
  (state) => getCurrentNetworkTransactions(state),
  (_, transactionId) => transactionId,
  (unapprovedTxs, transactionId) => {
    return (
      Object.values(unapprovedTxs).find(({ id }) => id === transactionId) || {}
    );
  },
);

export const getFullTxData = createDeepEqualSelector(
  getTxData,
  (state, transactionId, status) => {
    if (status === TransactionStatus.unapproved) {
      return getUnapprovedTransaction(state, transactionId);
    }
    return getTransaction(state, transactionId);
  },
  (_state, _transactionId, _status, customTxParamsData) => customTxParamsData,
  (txData, transaction, customTxParamsData) => {
    let fullTxData = { ...txData, ...transaction };
    if (transaction && transaction.simulationFails) {
      fullTxData.simulationFails = { ...transaction.simulationFails };
    }
    if (customTxParamsData) {
      fullTxData = {
        ...fullTxData,
        txParams: {
          ...fullTxData.txParams,
          data: customTxParamsData,
        },
      };
    }
    return fullTxData;
  },
);

export const getAllConnectedAccounts = createDeepEqualSelector(
  getConnectedSubjectsForAllAddresses,
  (connectedSubjects) => {
    return Object.keys(connectedSubjects);
  },
);

///: BEGIN:ONLY_INCLUDE_IF(snaps)
export function getSnaps(state) {
  return state.metamask.snaps;
}

export const getSnap = createDeepEqualSelector(
  getSnaps,
  (_, snapId) => snapId,
  (snaps, snapId) => {
    return snaps[snapId];
  },
);

export const getEnabledSnaps = createDeepEqualSelector(getSnaps, (snaps) => {
  return Object.values(snaps).reduce((acc, cur) => {
    if (cur.enabled) {
      acc[cur.id] = cur;
    }
    return acc;
  }, {});
});

export const getInsightSnaps = createDeepEqualSelector(
  getEnabledSnaps,
  getPermissionSubjects,
  (snaps, subjects) => {
    return Object.values(snaps).filter(
      ({ id }) => subjects[id]?.permissions['endowment:transaction-insight'],
    );
  },
);

export const getInsightSnapIds = createDeepEqualSelector(
  getInsightSnaps,
  (snaps) => snaps.map((snap) => snap.id),
);

export const getNameLookupSnapsIds = createDeepEqualSelector(
  getEnabledSnaps,
  getPermissionSubjects,
  (snaps, subjects) => {
    return Object.values(snaps)
      .filter(({ id }) => subjects[id]?.permissions['endowment:name-lookup'])
      .map((snap) => snap.id);
  },
);

export const getNotifySnaps = createDeepEqualSelector(
  getEnabledSnaps,
  getPermissionSubjects,
  (snaps, subjects) => {
    return Object.values(snaps).filter(
      ({ id }) => subjects[id]?.permissions.snap_notify,
    );
  },
);

/**
 * @typedef {object} Notification
 * @property {string} id - A unique identifier for the notification
 * @property {string} origin - A string identifing the snap origin
 * @property {EpochTimeStamp} createdDate - A date in epochTimeStramps, identifying when the notification was first committed
 * @property {EpochTimeStamp} readDate - A date in epochTimeStramps, identifying when the notification was read by the user
 * @property {string} message - A string containing the notification message
 */

/**
 * Notifications are managed by the notification controller and referenced by
 * `state.metamask.notifications`. This function returns a list of notifications
 * the can be shown to the user.
 *
 * The returned notifications are sorted by date.
 *
 * @param {object} state - the redux state object
 * @returns {Notification[]} An array of notifications that can be shown to the user
 */

export function getNotifications(state) {
  const notifications = Object.values(state.metamask.notifications);

  const notificationsSortedByDate = notifications.sort(
    (a, b) => new Date(b.createdDate) - new Date(a.createdDate),
  );
  return notificationsSortedByDate;
}

export function getUnreadNotifications(state) {
  const notifications = getNotifications(state);

  const unreadNotificationCount = notifications.filter(
    (notification) => notification.readDate === null,
  );

  return unreadNotificationCount;
}

export const getUnreadNotificationsCount = createSelector(
  getUnreadNotifications,
  (notifications) => notifications.length,
);
///: END:ONLY_INCLUDE_IF

/**
 * Get an object of announcement IDs and if they are allowed or not.
 *
 * @param {object} state
 * @returns {object}
 */
function getAllowedAnnouncementIds(state) {
  const currentKeyring = getCurrentKeyring(state);
  const currentKeyringIsLedger = currentKeyring?.type === KeyringType.ledger;
  const supportsWebHid = window.navigator.hid !== undefined;
  const currentlyUsingLedgerLive =
    getLedgerTransportType(state) === LedgerTransportTypes.live;
  const isFirefox = window.navigator.userAgent.includes('Firefox');

  return {
    1: false,
    2: false,
    3: false,
    4: false,
    5: false,
    6: false,
    7: false,
    8: supportsWebHid && currentKeyringIsLedger && currentlyUsingLedgerLive,
    9: false,
    10: false,
    11: false,
    12: false,
    13: false,
    14: false,
    15: false,
    16: false,
    17: false,
    18: false,
    19: false,
    20: currentKeyringIsLedger && isFirefox,
    21: false,
    22: false,
    ///: BEGIN:ONLY_INCLUDE_IF(blockaid)
    23: false,
    ///: END:ONLY_INCLUDE_IF
    24: state.metamask.hadAdvancedGasFeesSetPriorToMigration92_3 === true,
    // This syntax is unusual, but very helpful here.  It's equivalent to `unnamedObject[NOTIFICATION_DROP_LEDGER_FIREFOX] =`
    [NOTIFICATION_DROP_LEDGER_FIREFOX]: currentKeyringIsLedger && isFirefox,
    [NOTIFICATION_OPEN_BETA_SNAPS]: true,
    [NOTIFICATION_BUY_SELL_BUTTON]: true,
    [NOTIFICATION_U2F_LEDGER_LIVE]: currentKeyringIsLedger && !isFirefox,
    [NOTIFICATION_STAKING_PORTFOLIO]: true,
    ///: BEGIN:ONLY_INCLUDE_IF(blockaid)
    [NOTIFICATION_BLOCKAID_DEFAULT]: true,
    ///: END:ONLY_INCLUDE_IF
  };
}

/**
 * @typedef {object} Announcement
 * @property {number} id - A unique identifier for the announcement
 * @property {string} date - A date in YYYY-MM-DD format, identifying when the notification was first committed
 */

/**
 * Announcements are managed by the announcement controller and referenced by
 * `state.metamask.announcements`. This function returns a list of announcements
 * the can be shown to the user. This list includes all announcements that do not
 * have a truthy `isShown` property.
 *
 * The returned announcements are sorted by date.
 *
 * @param {object} state - the redux state object
 * @returns {Announcement[]} An array of announcements that can be shown to the user
 */

export function getSortedAnnouncementsToShow(state) {
  const announcements = Object.values(state.metamask.announcements);
  const allowedAnnouncementIds = getAllowedAnnouncementIds(state);
  const announcementsToShow = announcements.filter(
    (announcement) =>
      !announcement.isShown && allowedAnnouncementIds[announcement.id],
  );
  const announcementsSortedByDate = announcementsToShow.sort(
    (a, b) => new Date(b.date) - new Date(a.date),
  );
  return announcementsSortedByDate;
}

export function getOrderedNetworksList(state) {
  return state.metamask.orderedNetworkList;
}

export function getPinnedAccountsList(state) {
  return state.metamask.pinnedAccountList;
}

export function getHiddenAccountsList(state) {
  return state.metamask.hiddenAccountList;
}

export function getShowRecoveryPhraseReminder(state) {
  const {
    recoveryPhraseReminderLastShown,
    recoveryPhraseReminderHasBeenShown,
  } = state.metamask;

  const currentTime = new Date().getTime();
  const frequency = recoveryPhraseReminderHasBeenShown ? DAY * 90 : DAY * 2;

  return currentTime - recoveryPhraseReminderLastShown >= frequency;
}

export function getShowTermsOfUse(state) {
  const { termsOfUseLastAgreed } = state.metamask;

  if (!termsOfUseLastAgreed) {
    return true;
  }
  return (
    new Date(termsOfUseLastAgreed).getTime() <
    new Date(TERMS_OF_USE_LAST_UPDATED).getTime()
  );
}

export function getShowSurveyToast(state) {
  const { surveyLinkLastClickedOrClosed } = state.metamask;
  const startTime = new Date(`${SURVEY_DATE} ${SURVEY_START_TIME}`).getTime();
  const endTime = new Date(`${SURVEY_DATE} ${SURVEY_END_TIME}`).getTime();
  const now = Date.now();
  return now > startTime && now < endTime && !surveyLinkLastClickedOrClosed;
}

export function getShowOutdatedBrowserWarning(state) {
  const { outdatedBrowserWarningLastShown } = state.metamask;
  if (!outdatedBrowserWarningLastShown) {
    return true;
  }
  const currentTime = new Date().getTime();
  return currentTime - outdatedBrowserWarningLastShown >= DAY * 2;
}

export function getShowBetaHeader(state) {
  return state.metamask.showBetaHeader;
}

export function getShowProductTour(state) {
  return state.metamask.showProductTour;
}
/**
 * To get the useTokenDetection flag which determines whether a static or dynamic token list is used
 *
 * @param {*} state
 * @returns Boolean
 */
export function getUseTokenDetection(state) {
  return Boolean(state.metamask.useTokenDetection);
}

/**
 * To get the useNftDetection flag which determines whether we autodetect NFTs
 *
 * @param {*} state
 * @returns Boolean
 */
export function getUseNftDetection(state) {
  return Boolean(state.metamask.useNftDetection);
}

/**
 * To get the useBlockie flag which determines whether we show blockies or Jazzicons
 *
 * @param {*} state
 * @returns Boolean
 */
export function getUseBlockie(state) {
  return Boolean(state.metamask.useBlockie);
}

/**
 * To get the openSeaEnabled flag which determines whether we use OpenSea's API
 *
 * @param {*} state
 * @returns Boolean
 */
export function getOpenSeaEnabled(state) {
  return Boolean(state.metamask.openSeaEnabled);
}

/**
 * To get the `theme` value which determines which theme is selected
 *
 * @param {*} state
 * @returns Boolean
 */
export function getTheme(state) {
  return state.metamask.theme;
}

/**
 * To retrieve the token list for use throughout the UI. Will return the remotely fetched list
 * from the tokens controller if token detection is enabled, or the static list if not.
 *
 * @param {*} state
 * @returns {object}
 */
export function getTokenList(state) {
  const isTokenDetectionInactiveOnMainnet =
    getIsTokenDetectionInactiveOnMainnet(state);
  const caseInSensitiveTokenList = isTokenDetectionInactiveOnMainnet
    ? STATIC_MAINNET_TOKEN_LIST
    : state.metamask.tokenList;
  return caseInSensitiveTokenList;
}

export function doesAddressRequireLedgerHidConnection(state, address) {
  const addressIsLedger = isAddressLedger(state, address);
  const transportTypePreferenceIsWebHID =
    getLedgerTransportType(state) === LedgerTransportTypes.webhid;
  const webHidIsNotConnected =
    getLedgerWebHidConnectedStatus(state) !== WebHIDConnectedStatuses.connected;
  const ledgerTransportStatus = getLedgerTransportStatus(state);
  const transportIsNotSuccessfullyCreated =
    ledgerTransportStatus !== HardwareTransportStates.verified;

  return (
    addressIsLedger &&
    transportTypePreferenceIsWebHID &&
    (webHidIsNotConnected || transportIsNotSuccessfullyCreated)
  );
}

export function getNewNftAddedMessage(state) {
  return state.appState.newNftAddedMessage;
}

export function getRemoveNftMessage(state) {
  return state.appState.removeNftMessage;
}

/**
 * To retrieve the name of the new Network added using add network form
 *
 * @param {*} state
 * @returns string
 */
export function getNewNetworkAdded(state) {
  return state.appState.newNetworkAddedName;
}

export function getNetworksTabSelectedNetworkConfigurationId(state) {
  return state.appState.selectedNetworkConfigurationId;
}

export function getNetworkConfigurations(state) {
  return state.metamask.networkConfigurations;
}

export function getCurrentNetwork(state) {
  const allNetworks = getAllNetworks(state);
  const providerConfig = getProviderConfig(state);

  const filter =
    providerConfig.type === 'rpc'
      ? (network) => network.id === providerConfig.id
      : (network) => network.id === providerConfig.type;
  return allNetworks.find(filter);
}

export function getAllEnabledNetworks(state) {
  const nonTestNetworks = getNonTestNetworks(state);
  const allNetworks = getAllNetworks(state);
  const showTestnetNetworks = getShowTestNetworks(state);

  return showTestnetNetworks ? allNetworks : nonTestNetworks;
}

export function getTestNetworks(state) {
  const networkConfigurations = getNetworkConfigurations(state) || {};

  return [
    {
      chainId: CHAIN_IDS.GOERLI,
      nickname: GOERLI_DISPLAY_NAME,
      rpcUrl: CHAIN_ID_TO_RPC_URL_MAP[CHAIN_IDS.GOERLI],
      providerType: NETWORK_TYPES.GOERLI,
      ticker: TEST_NETWORK_TICKER_MAP[NETWORK_TYPES.GOERLI],
      id: NETWORK_TYPES.GOERLI,
      removable: false,
    },
    {
      chainId: CHAIN_IDS.SEPOLIA,
      nickname: SEPOLIA_DISPLAY_NAME,
      rpcUrl: CHAIN_ID_TO_RPC_URL_MAP[CHAIN_IDS.SEPOLIA],
      providerType: NETWORK_TYPES.SEPOLIA,
      ticker: TEST_NETWORK_TICKER_MAP[NETWORK_TYPES.SEPOLIA],
      id: NETWORK_TYPES.SEPOLIA,
      removable: false,
    },
    {
      chainId: CHAIN_IDS.LINEA_GOERLI,
      nickname: LINEA_GOERLI_DISPLAY_NAME,
      rpcUrl: CHAIN_ID_TO_RPC_URL_MAP[CHAIN_IDS.LINEA_GOERLI],
      rpcPrefs: {
        imageUrl: LINEA_GOERLI_TOKEN_IMAGE_URL,
      },
      providerType: NETWORK_TYPES.LINEA_GOERLI,
      ticker: TEST_NETWORK_TICKER_MAP[NETWORK_TYPES.LINEA_GOERLI],
      id: NETWORK_TYPES.LINEA_GOERLI,
      removable: false,
    },
    // Localhosts
    ...Object.values(networkConfigurations)
      .filter(({ chainId }) => chainId === CHAIN_IDS.LOCALHOST)
      .map((network) => ({ ...network, removable: true })),
  ];
}

export function getNonTestNetworks(state) {
  const networkConfigurations = getNetworkConfigurations(state) || {};

  return [
    // Mainnet always first
    {
      chainId: CHAIN_IDS.MAINNET,
      nickname: MAINNET_DISPLAY_NAME,
      rpcUrl: CHAIN_ID_TO_RPC_URL_MAP[CHAIN_IDS.MAINNET],
      rpcPrefs: {
        imageUrl: ETH_TOKEN_IMAGE_URL,
      },
      providerType: NETWORK_TYPES.MAINNET,
      ticker: CURRENCY_SYMBOLS.ETH,
      id: NETWORK_TYPES.MAINNET,
      removable: false,
    },
    {
      chainId: CHAIN_IDS.LINEA_MAINNET,
      nickname: LINEA_MAINNET_DISPLAY_NAME,
      rpcUrl: CHAIN_ID_TO_RPC_URL_MAP[CHAIN_IDS.LINEA_MAINNET],
      rpcPrefs: {
        imageUrl: LINEA_MAINNET_TOKEN_IMAGE_URL,
      },
      providerType: NETWORK_TYPES.LINEA_MAINNET,
      ticker: TEST_NETWORK_TICKER_MAP[NETWORK_TYPES.LINEA_MAINNET],
      id: NETWORK_TYPES.LINEA_MAINNET,
      removable: false,
    },
    // Custom networks added by the user
    ...Object.values(networkConfigurations)
      .filter(({ chainId }) => ![CHAIN_IDS.LOCALHOST].includes(chainId))
      .map((network) => ({
        ...network,
        rpcPrefs: {
          ...network.rpcPrefs,
          // Provide an image based on chainID if a network
          // has been added without an image
          imageUrl:
            network?.rpcPrefs?.imageUrl ??
            CHAIN_ID_TO_NETWORK_IMAGE_URL_MAP[network.chainId],
        },
        removable: true,
      })),
  ];
}

export function getAllNetworks(state) {
  const networks = [
    // Mainnet and custom networks
    ...getNonTestNetworks(state),
    // Test networks
    ...getTestNetworks(state),
  ];

  return networks;
}

export function getIsOptimism(state) {
  return (
    getCurrentChainId(state) === CHAIN_IDS.OPTIMISM ||
    getCurrentChainId(state) === CHAIN_IDS.OPTIMISM_TESTNET
  );
}

export function getIsBase(state) {
  return (
    getCurrentChainId(state) === CHAIN_IDS.BASE ||
    getCurrentChainId(state) === CHAIN_IDS.BASE_TESTNET
  );
}

export function getIsOpbnb(state) {
  return (
    getCurrentChainId(state) === CHAIN_IDS.OPBNB ||
    getCurrentChainId(state) === CHAIN_IDS.OPBNB_TESTNET
  );
}

export function getIsOpStack(state) {
  return getIsOptimism(state) || getIsBase(state) || getIsOpbnb(state);
}

export function getIsMultiLayerFeeNetwork(state) {
  return getIsOpStack(state);
}

/**
 *  To retrieve the maxBaseFee and priorityFee the user has set as default
 *
 * @param {*} state
 * @returns {{maxBaseFee: string, priorityFee: string} | undefined}
 */
export function getAdvancedGasFeeValues(state) {
  // This will not work when we switch to supporting multi-chain.
  // There are four non-test files that use this selector.
  // advanced-gas-fee-defaults
  // base-fee-input
  // priority-fee-input
  // useGasItemFeeDetails
  // The first three are part of the AdvancedGasFeePopover
  // The latter is used by the EditGasPopover
  // Both of those are used in Confirmations as well as transaction-list-item
  // All of the call sites have access to the GasFeeContext, which has a
  // transaction object set on it, but there are currently no guarantees that
  // the transaction has a chainId associated with it. To have this method
  // support multichain we'll need a reliable way for the chainId of the
  // transaction being modified to be available to all callsites and either
  // pass it in to the selector as a second parameter, or access it at the
  // callsite.
  return state.metamask.advancedGasFee[getCurrentChainId(state)];
}

/**
 * To get the name of the network that support token detection based in chainId.
 *
 * @param state
 * @returns string e.g. ethereum, bsc or polygon
 */
export const getTokenDetectionSupportNetworkByChainId = (state) => {
  const chainId = getCurrentChainId(state);
  switch (chainId) {
    case CHAIN_IDS.MAINNET:
      return MAINNET_DISPLAY_NAME;
    case CHAIN_IDS.BSC:
      return BSC_DISPLAY_NAME;
    case CHAIN_IDS.POLYGON:
      return POLYGON_DISPLAY_NAME;
    case CHAIN_IDS.AVALANCHE:
      return AVALANCHE_DISPLAY_NAME;
    case CHAIN_IDS.LINEA_GOERLI:
      return LINEA_GOERLI_DISPLAY_NAME;
    case CHAIN_IDS.LINEA_MAINNET:
      return LINEA_MAINNET_DISPLAY_NAME;
    case CHAIN_IDS.ARBITRUM:
      return ARBITRUM_DISPLAY_NAME;
    case CHAIN_IDS.OPTIMISM:
      return OPTIMISM_DISPLAY_NAME;
    case CHAIN_IDS.BASE:
      return BASE_DISPLAY_NAME;
    case CHAIN_IDS.ZKSYNC_ERA:
      return ZK_SYNC_ERA_DISPLAY_NAME;
    default:
      return '';
  }
};
/**
 * To check if the chainId supports token detection,
 * currently it returns true for Ethereum Mainnet, BSC, Polygon,
 * Avalanche, Linea, Arbitrum, Optimism, Base, and zkSync
 *
 * @param {*} state
 * @returns Boolean
 */
export function getIsDynamicTokenListAvailable(state) {
  const chainId = getCurrentChainId(state);
  return [
    CHAIN_IDS.MAINNET,
    CHAIN_IDS.BSC,
    CHAIN_IDS.POLYGON,
    CHAIN_IDS.AVALANCHE,
    CHAIN_IDS.LINEA_GOERLI,
    CHAIN_IDS.LINEA_MAINNET,
    CHAIN_IDS.ARBITRUM,
    CHAIN_IDS.OPTIMISM,
    CHAIN_IDS.BASE,
    CHAIN_IDS.ZKSYNC_ERA,
  ].includes(chainId);
}

/**
 * To retrieve the list of tokens detected and saved on the state to detectedToken object.
 *
 * @param {*} state
 * @returns list of token objects
 */
export function getDetectedTokensInCurrentNetwork(state) {
  const currentChainId = getCurrentChainId(state);
  const selectedAddress = getSelectedAddress(state);
  return state.metamask.allDetectedTokens?.[currentChainId]?.[selectedAddress];
}

/**
 * To fetch the name of the tokens that are imported from tokens found page
 *
 * @param {*} state
 * @returns
 */
export function getNewTokensImported(state) {
  return state.appState.newTokensImported;
}

export function getNewTokensImportedError(state) {
  return state.appState.newTokensImportedError;
}

/**
 * To check if the token detection is OFF and the network is Mainnet
 * so that the user can skip third party token api fetch
 * and use the static tokenlist from contract-metadata
 *
 * @param {*} state
 * @returns Boolean
 */
export function getIsTokenDetectionInactiveOnMainnet(state) {
  const isMainnet = getIsMainnet(state);
  const useTokenDetection = getUseTokenDetection(state);

  return !useTokenDetection && isMainnet;
}

/**
 * To check for the chainId that supports token detection ,
 * currently it returns true for Ethereum Mainnet, Polygon, BSC, and Avalanche
 *
 * @param {*} state
 * @returns Boolean
 */
export function getIsTokenDetectionSupported(state) {
  const useTokenDetection = getUseTokenDetection(state);
  const isDynamicTokenListAvailable = getIsDynamicTokenListAvailable(state);

  return useTokenDetection && isDynamicTokenListAvailable;
}

/**
 * To check if the token detection is OFF for the token detection supported networks
 * and the network is not Mainnet
 *
 * @param {*} state
 * @returns Boolean
 */
export function getIstokenDetectionInactiveOnNonMainnetSupportedNetwork(state) {
  const useTokenDetection = getUseTokenDetection(state);
  const isMainnet = getIsMainnet(state);
  const isDynamicTokenListAvailable = getIsDynamicTokenListAvailable(state);

  return isDynamicTokenListAvailable && !useTokenDetection && !isMainnet;
}

/**
 * To get the `transactionSecurityCheckEnabled` value which determines whether we use the transaction security check
 *
 * @param {*} state
 * @returns Boolean
 */
export function getIsTransactionSecurityCheckEnabled(state) {
  return state.metamask.transactionSecurityCheckEnabled;
}

/**
 * To get the `useRequestQueue` value which determines whether we use a request queue infront of provider api calls. This will have the effect of implementing per-dapp network switching.
 *
 * @param {*} state
 * @returns Boolean
 */
export function getUseRequestQueue(state) {
  return state.metamask.useRequestQueue;
}

///: BEGIN:ONLY_INCLUDE_IF(blockaid)
/**
 * To get the `getIsSecurityAlertsEnabled` value which determines whether security check is enabled
 *
 * @param {*} state
 * @returns Boolean
 */
export function getIsSecurityAlertsEnabled(state) {
  return state.metamask.securityAlertsEnabled;
}
///: END:ONLY_INCLUDE_IF

///: BEGIN:ONLY_INCLUDE_IF(keyring-snaps)
/**
 * Get the state of the `addSnapAccountEnabled` flag.
 *
 * @param {*} state
 * @returns The state of the `addSnapAccountEnabled` flag.
 */
export function getIsAddSnapAccountEnabled(state) {
  return state.metamask.addSnapAccountEnabled;
}
///: END:ONLY_INCLUDE_IF

export function getIsCustomNetwork(state) {
  const chainId = getCurrentChainId(state);

  return !CHAIN_ID_TO_RPC_URL_MAP[chainId];
}

export function getBlockExplorerLinkText(
  state,
  accountDetailsModalComponent = false,
) {
  const isCustomNetwork = getIsCustomNetwork(state);
  const rpcPrefs = getRpcPrefsForCurrentProvider(state);

  let blockExplorerLinkText = {
    firstPart: 'addBlockExplorer',
    secondPart: '',
  };

  if (rpcPrefs.blockExplorerUrl) {
    blockExplorerLinkText = accountDetailsModalComponent
      ? {
          firstPart: 'blockExplorerView',
          secondPart: getURLHostName(rpcPrefs.blockExplorerUrl),
        }
      : {
          firstPart: 'viewinExplorer',
          secondPart: 'blockExplorerAccountAction',
        };
  } else if (isCustomNetwork === false) {
    blockExplorerLinkText = accountDetailsModalComponent
      ? { firstPart: 'etherscanViewOn', secondPart: '' }
      : {
          firstPart: 'viewOnEtherscan',
          secondPart: 'blockExplorerAccountAction',
        };
  }

  return blockExplorerLinkText;
}

export function getIsNetworkUsed(state) {
  const chainId = getCurrentChainId(state);
  const { usedNetworks } = state.metamask;

  return Boolean(usedNetworks[chainId]);
}

export function getAllAccountsOnNetworkAreEmpty(state) {
  const balances = getMetaMaskCachedBalances(state) ?? {};
  const hasNoNativeFundsOnAnyAccounts = Object.values(balances).every(
    (balance) => balance === '0x0' || balance === '0x00',
  );
  const hasNoTokens = getNumberOfTokens(state) === 0;

  return hasNoNativeFundsOnAnyAccounts && hasNoTokens;
}

export function getShouldShowSeedPhraseReminder(state) {
  const { tokens, seedPhraseBackedUp, dismissSeedBackUpReminder } =
    state.metamask;
  const accountBalance = getCurrentEthBalance(state) ?? 0;
  return (
    seedPhraseBackedUp === false &&
    (parseInt(accountBalance, 16) > 0 || tokens.length > 0) &&
    dismissSeedBackUpReminder === false
  );
}

export function getCustomTokenAmount(state) {
  return state.appState.customTokenAmount;
}

export function getUpdatedAndSortedAccounts(state) {
  const accounts = getMetaMaskAccountsOrdered(state);
  const pinnedAddresses = getPinnedAccountsList(state);
  const hiddenAddresses = getHiddenAccountsList(state);

  accounts.forEach((account) => {
    account.pinned = Boolean(pinnedAddresses.includes(account.address));
    account.hidden = Boolean(hiddenAddresses.includes(account.address));
  });

  const sortedPinnedAccounts = pinnedAddresses
    ?.map((address) => accounts.find((account) => account.address === address))
    .filter((account) =>
      Boolean(
        account &&
          pinnedAddresses.includes(account.address) &&
          !hiddenAddresses?.includes(account.address),
      ),
    );

  const notPinnedAccounts = accounts.filter(
    (account) =>
      !pinnedAddresses.includes(account.address) &&
      !hiddenAddresses.includes(account.address),
  );

  const filteredHiddenAccounts = accounts.filter((account) =>
    hiddenAddresses.includes(account.address),
  );

  const sortedSearchResults = [
    ...sortedPinnedAccounts,
    ...notPinnedAccounts,
    ...filteredHiddenAccounts,
  ];

  return sortedSearchResults;
}

export function getOnboardedInThisUISession(state) {
  return state.appState.onboardedInThisUISession;
}

export const useSafeChainsListValidationSelector = (state) => {
  return state.metamask.useSafeChainsListValidation;
};

/**
 * To get the useCurrencyRateCheck flag which to check if the user prefers currency conversion
 *
 * @param {*} state
 * @returns Boolean
 */
export function getUseCurrencyRateCheck(state) {
  return Boolean(state.metamask.useCurrencyRateCheck);
}

export function getNames(state) {
  return state.metamask.names || {};
}

export function getEthereumAddressNames(state) {
  return state.metamask.names?.[NameType.ETHEREUM_ADDRESS] || {};
}

export function getNameSources(state) {
  return state.metamask.nameSources || {};
}

///: BEGIN:ONLY_INCLUDE_IF(desktop)
/**
 * To get the `desktopEnabled` value which determines whether we use the desktop app
 *
 * @param {*} state
 * @returns Boolean
 */
export function getIsDesktopEnabled(state) {
  return state.metamask.desktopEnabled;
}
///: END:ONLY_INCLUDE_IF

///: BEGIN:ONLY_INCLUDE_IF(snaps)
/**
 * To get all installed snaps with proper metadata
 *
 * @param {*} state
 * @returns Boolean
 */
export function getSnapsList(state) {
  const snaps = getSnaps(state);
  return Object.entries(snaps).map(([key, snap]) => {
    const targetSubjectMetadata = getTargetSubjectMetadata(state, snap?.id);
    return {
      key,
      id: snap.id,
      iconUrl: targetSubjectMetadata?.iconUrl,
      subjectType: targetSubjectMetadata?.subjectType,
      packageName: stripSnapPrefix(snap.id),
      name: getSnapName(snap.id, targetSubjectMetadata),
    };
  });
}

/**
 * To get the state of snaps privacy warning popover.
 *
 * @param state - Redux state object.
 * @returns True if popover has been shown, false otherwise.
 */
export function getSnapsInstallPrivacyWarningShown(state) {
  const { snapsInstallPrivacyWarningShown } = state.metamask;

  if (
    snapsInstallPrivacyWarningShown === undefined ||
    snapsInstallPrivacyWarningShown === null
  ) {
    return false;
  }

  return snapsInstallPrivacyWarningShown;
}
///: END:ONLY_INCLUDE_IF
///: BEGIN:ONLY_INCLUDE_IF(keyring-snaps)
export function getsnapsAddSnapAccountModalDismissed(state) {
  const { snapsAddSnapAccountModalDismissed } = state.metamask;

  return snapsAddSnapAccountModalDismissed;
}

export function getSnapRegistry(state) {
  const { snapRegistryList } = state.metamask;
  return snapRegistryList;
}

export function getKeyringSnapAccounts(state) {
  const identities = getMetaMaskIdentities(state);

  const keyringAccounts = Object.values(identities).filter((identity) => {
    return (
      findKeyringForAddress(state, identity.address).type === 'Snap Keyring'
    );
  });
  return keyringAccounts;
}

export function getKeyringSnapRemovalResult(state) {
  return state.appState.keyringRemovalSnapModal;
}

///: END:ONLY_INCLUDE_IF<|MERGE_RESOLUTION|>--- conflicted
+++ resolved
@@ -707,15 +707,14 @@
   return Boolean(showTestNetworks);
 }
 
-<<<<<<< HEAD
 export function getPetnamesEnabled(state) {
   const { petnamesEnabled } = getPreferences(state);
   return Boolean(petnamesEnabled ?? true);
-=======
+}
+
 export function getShowExtensionInFullSizeView(state) {
   const { showExtensionInFullSizeView } = getPreferences(state);
   return Boolean(showExtensionInFullSizeView);
->>>>>>> a6bffb1e
 }
 
 export function getTestNetworkBackgroundColor(state) {
