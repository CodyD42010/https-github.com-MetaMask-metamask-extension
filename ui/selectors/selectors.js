import { createSelector } from 'reselect';
///: BEGIN:ONLY_INCLUDE_IN(flask)
import { memoize } from 'lodash';
///: END:ONLY_INCLUDE_IN
import { addHexPrefix } from '../../app/scripts/lib/util';
import {
  MAINNET_CHAIN_ID,
  TEST_CHAINS,
  NETWORK_TYPE_RPC,
  NATIVE_CURRENCY_TOKEN_IMAGE_MAP,
  OPTIMISM_CHAIN_ID,
  OPTIMISM_TESTNET_CHAIN_ID,
  BUYABLE_CHAINS_MAP,
  MAINNET_DISPLAY_NAME,
  BSC_CHAIN_ID,
  POLYGON_CHAIN_ID,
  AVALANCHE_CHAIN_ID,
  BSC_DISPLAY_NAME,
  POLYGON_DISPLAY_NAME,
  AVALANCHE_DISPLAY_NAME,
  CHAIN_ID_TO_RPC_URL_MAP,
} from '../../shared/constants/network';
import {
  KEYRING_TYPES,
  WEBHID_CONNECTED_STATUSES,
  LEDGER_TRANSPORT_TYPES,
  TRANSPORT_STATES,
} from '../../shared/constants/hardware-wallets';

import {
  MESSAGE_TYPE,
  ///: BEGIN:ONLY_INCLUDE_IN(flask)
  SUBJECT_TYPES,
  ///: END:ONLY_INCLUDE_IN
} from '../../shared/constants/app';

import { TRUNCATED_NAME_CHAR_LIMIT } from '../../shared/constants/labels';

import {
  SWAPS_CHAINID_DEFAULT_TOKEN_MAP,
  ALLOWED_PROD_SWAPS_CHAIN_IDS,
  ALLOWED_DEV_SWAPS_CHAIN_IDS,
} from '../../shared/constants/swaps';

import {
  shortenAddress,
  getAccountByAddress,
  getURLHostName,
} from '../helpers/utils/util';
import {
  getValueFromWeiHex,
  hexToDecimal,
} from '../helpers/utils/conversions.util';

import { TEMPLATED_CONFIRMATION_MESSAGE_TYPES } from '../pages/confirmation/templates';
import { STATIC_MAINNET_TOKEN_LIST } from '../../shared/constants/tokens';
import { toChecksumHexAddress } from '../../shared/modules/hexstring-utils';
import { DAY } from '../../shared/constants/time';
import {
  getNativeCurrency,
  getConversionRate,
  isNotEIP1559Network,
  isEIP1559Network,
  getLedgerTransportType,
  isAddressLedger,
  findKeyringForAddress,
} from '../ducks/metamask/metamask';
import {
  getLedgerWebHidConnectedStatus,
  getLedgerTransportStatus,
} from '../ducks/app/app';
import { isEqualCaseInsensitive } from '../../shared/modules/string-utils';
///: BEGIN:ONLY_INCLUDE_IN(flask)
import { SNAPS_VIEW_ROUTE } from '../helpers/constants/routes';
///: END:ONLY_INCLUDE_IN

/**
 * One of the only remaining valid uses of selecting the network subkey of the
 * metamask state tree is to determine if the network is currently 'loading'.
 *
 * This will be used for all cases where this state key is accessed only for that
 * purpose.
 *
 * @param {object} state - redux state object
 */
export function isNetworkLoading(state) {
  return state.metamask.network === 'loading';
}

export function getNetworkIdentifier(state) {
  const {
    metamask: {
      provider: { type, nickname, rpcUrl },
    },
  } = state;

  return nickname || rpcUrl || type;
}

export function getMetricsNetworkIdentifier(state) {
  const { provider } = state.metamask;
  return provider.type === NETWORK_TYPE_RPC ? provider.rpcUrl : provider.type;
}

export function getCurrentChainId(state) {
  const { chainId } = state.metamask.provider;
  return chainId;
}

export function getCurrentQRHardwareState(state) {
  const { qrHardware } = state.metamask;
  return qrHardware || {};
}

export function hasUnsignedQRHardwareTransaction(state) {
  const { txParams } = state.confirmTransaction.txData;
  if (!txParams) {
    return false;
  }
  const { from } = txParams;
  const { keyrings } = state.metamask;
  const qrKeyring = keyrings.find((kr) => kr.type === KEYRING_TYPES.QR);
  if (!qrKeyring) {
    return false;
  }
  return Boolean(
    qrKeyring.accounts.find(
      (account) => account.toLowerCase() === from.toLowerCase(),
    ),
  );
}

export function hasUnsignedQRHardwareMessage(state) {
  const { type, msgParams } = state.confirmTransaction.txData;
  if (!type || !msgParams) {
    return false;
  }
  const { from } = msgParams;
  const { keyrings } = state.metamask;
  const qrKeyring = keyrings.find((kr) => kr.type === KEYRING_TYPES.QR);
  if (!qrKeyring) {
    return false;
  }
  switch (type) {
    case MESSAGE_TYPE.ETH_SIGN_TYPED_DATA:
    case MESSAGE_TYPE.ETH_SIGN:
    case MESSAGE_TYPE.PERSONAL_SIGN:
      return Boolean(
        qrKeyring.accounts.find(
          (account) => account.toLowerCase() === from.toLowerCase(),
        ),
      );
    default:
      return false;
  }
}

export function getCurrentKeyring(state) {
  const identity = getSelectedIdentity(state);

  if (!identity) {
    return null;
  }

  const keyring = findKeyringForAddress(state, identity.address);

  return keyring;
}

export function getParticipateInMetaMetrics(state) {
  return Boolean(state.metamask.participateInMetaMetrics);
}

export function isEIP1559Account() {
  return true;
}

/**
 * The function returns true if network and account details are fetched and
 * both of them support EIP-1559.
 *
 * @param state
 */
export function checkNetworkAndAccountSupports1559(state) {
  const networkSupports1559 = isEIP1559Network(state);
  const accountSupports1559 = isEIP1559Account(state);

  return networkSupports1559 && accountSupports1559;
}

/**
 * The function returns true if network and account details are fetched and
 * either of them do not support EIP-1559.
 *
 * @param state
 */
export function checkNetworkOrAccountNotSupports1559(state) {
  const networkNotSupports1559 = isNotEIP1559Network(state);
  const accountSupports1559 = isEIP1559Account(state);

  return networkNotSupports1559 || accountSupports1559 === false;
}

/**
 * Checks if the current wallet is a hardware wallet.
 *
 * @param {object} state
 * @returns {boolean}
 */
export function isHardwareWallet(state) {
  const keyring = getCurrentKeyring(state);
  return Boolean(keyring?.type?.includes('Hardware'));
}

/**
 * Get a HW wallet type, e.g. "Ledger Hardware"
 *
 * @param {object} state
 * @returns {string | undefined}
 */
export function getHardwareWalletType(state) {
  const keyring = getCurrentKeyring(state);
  return isHardwareWallet(state) ? keyring.type : undefined;
}

export function getAccountType(state) {
  const currentKeyring = getCurrentKeyring(state);
  const type = currentKeyring && currentKeyring.type;

  switch (type) {
    case KEYRING_TYPES.TREZOR:
    case KEYRING_TYPES.LEDGER:
    case KEYRING_TYPES.LATTICE:
      return 'hardware';
    case 'Simple Key Pair':
      return 'imported';
    default:
      return 'default';
  }
}

/**
 * get the currently selected networkId which will be 'loading' when the
 * network changes. The network id should not be used in most cases,
 * instead use chainId in most situations. There are a limited number of
 * use cases to use this method still, such as when comparing transaction
 * metadata that predates the switch to using chainId.
 *
 * @deprecated - use getCurrentChainId instead
 * @param {object} state - redux state object
 */
export function deprecatedGetCurrentNetworkId(state) {
  return state.metamask.network;
}

export const getMetaMaskAccounts = createSelector(
  getMetaMaskAccountsRaw,
  getMetaMaskCachedBalances,
  (currentAccounts, cachedBalances) =>
    Object.entries(currentAccounts).reduce(
      (selectedAccounts, [accountID, account]) => {
        if (account.balance === null || account.balance === undefined) {
          return {
            ...selectedAccounts,
            [accountID]: {
              ...account,
              balance: cachedBalances && cachedBalances[accountID],
            },
          };
        }
        return {
          ...selectedAccounts,
          [accountID]: account,
        };
      },
      {},
    ),
);

export function getSelectedAddress(state) {
  return state.metamask.selectedAddress;
}

export function getSelectedIdentity(state) {
  const selectedAddress = getSelectedAddress(state);
  const { identities } = state.metamask;

  return identities[selectedAddress];
}

export function getNumberOfAccounts(state) {
  return Object.keys(state.metamask.accounts).length;
}

export function getNumberOfTokens(state) {
  const { tokens } = state.metamask;
  return tokens ? tokens.length : 0;
}

export function getMetaMaskKeyrings(state) {
  return state.metamask.keyrings;
}

export function getMetaMaskIdentities(state) {
  return state.metamask.identities;
}

export function getMetaMaskAccountsRaw(state) {
  return state.metamask.accounts;
}

export function getMetaMaskCachedBalances(state) {
  const chainId = getCurrentChainId(state);

  // Fallback to fetching cached balances from network id
  // this can eventually be removed
  const network = deprecatedGetCurrentNetworkId(state);

  return (
    state.metamask.cachedBalances[chainId] ??
    state.metamask.cachedBalances[network]
  );
}

/**
 * Get ordered (by keyrings) accounts with identity and balance
 */
export const getMetaMaskAccountsOrdered = createSelector(
  getMetaMaskKeyrings,
  getMetaMaskIdentities,
  getMetaMaskAccounts,
  (keyrings, identities, accounts) =>
    keyrings
      .reduce((list, keyring) => list.concat(keyring.accounts), [])
      .filter((address) => Boolean(identities[address]))
      .map((address) => ({ ...identities[address], ...accounts[address] })),
);

export const getMetaMaskAccountsConnected = createSelector(
  getMetaMaskAccountsOrdered,
  (connectedAccounts) =>
    connectedAccounts.map(({ address }) => address.toLowerCase()),
);

export function isBalanceCached(state) {
  const selectedAccountBalance =
    state.metamask.accounts[getSelectedAddress(state)].balance;
  const cachedBalance = getSelectedAccountCachedBalance(state);

  return Boolean(!selectedAccountBalance && cachedBalance);
}

export function getSelectedAccountCachedBalance(state) {
  const cachedBalances = getMetaMaskCachedBalances(state);
  const selectedAddress = getSelectedAddress(state);

  return cachedBalances && cachedBalances[selectedAddress];
}

export function getSelectedAccount(state) {
  const accounts = getMetaMaskAccounts(state);
  const selectedAddress = getSelectedAddress(state);

  return accounts[selectedAddress];
}

export function getTargetAccount(state, targetAddress) {
  const accounts = getMetaMaskAccounts(state);
  return accounts[targetAddress];
}

export const getTokenExchangeRates = (state) =>
  state.metamask.contractExchangeRates;

export function getAddressBook(state) {
  const chainId = getCurrentChainId(state);
  if (!state.metamask.addressBook[chainId]) {
    return [];
  }
  return Object.values(state.metamask.addressBook[chainId]);
}

export function getEnsResolutionByAddress(state, address) {
  return state.metamask.ensResolutionsByAddress[address] || '';
}

export function getAddressBookEntry(state, address) {
  const addressBook = getAddressBook(state);
  const entry = addressBook.find((contact) =>
    isEqualCaseInsensitive(contact.address, toChecksumHexAddress(address)),
  );
  return entry;
}

export function getAddressBookEntryOrAccountName(state, address) {
  const entry =
    getAddressBookEntry(state, address) ||
    Object.values(state.metamask.identities).find((identity) =>
      isEqualCaseInsensitive(identity.address, toChecksumHexAddress(address)),
    );
  return entry && entry.name !== '' ? entry.name : address;
}

export function accountsWithSendEtherInfoSelector(state) {
  const accounts = getMetaMaskAccounts(state);
  const identities = getMetaMaskIdentities(state);

  const accountsWithSendEtherInfo = Object.entries(identities).map(
    ([key, identity]) => {
      return { ...identity, ...accounts[key] };
    },
  );

  return accountsWithSendEtherInfo;
}

export function getAccountsWithLabels(state) {
  return getMetaMaskAccountsOrdered(state).map(
    ({ address, name, balance }) => ({
      address,
      addressLabel: `${
        name.length < TRUNCATED_NAME_CHAR_LIMIT
          ? name
          : `${name.slice(0, TRUNCATED_NAME_CHAR_LIMIT - 1)}...`
      } (${shortenAddress(address)})`,
      label: name,
      balance,
    }),
  );
}

export function getCurrentAccountWithSendEtherInfo(state) {
  const currentAddress = getSelectedAddress(state);
  const accounts = accountsWithSendEtherInfoSelector(state);

  return getAccountByAddress(accounts, currentAddress);
}

export function getTargetAccountWithSendEtherInfo(state, targetAddress) {
  const accounts = accountsWithSendEtherInfoSelector(state);
  return getAccountByAddress(accounts, targetAddress);
}

export function getCurrentEthBalance(state) {
  return getCurrentAccountWithSendEtherInfo(state).balance;
}

export function getGasIsLoading(state) {
  return state.appState.gasIsLoading;
}

export function getAppIsLoading(state) {
  return state.appState.isLoading;
}

export function getCurrentCurrency(state) {
  return state.metamask.currentCurrency;
}

export function getTotalUnapprovedCount(state) {
  const {
    unapprovedMsgCount = 0,
    unapprovedPersonalMsgCount = 0,
    unapprovedDecryptMsgCount = 0,
    unapprovedEncryptionPublicKeyMsgCount = 0,
    unapprovedTypedMessagesCount = 0,
    pendingApprovalCount = 0,
  } = state.metamask;

  return (
    unapprovedMsgCount +
    unapprovedPersonalMsgCount +
    unapprovedDecryptMsgCount +
    unapprovedEncryptionPublicKeyMsgCount +
    unapprovedTypedMessagesCount +
    getUnapprovedTxCount(state) +
    pendingApprovalCount +
    getSuggestedAssetCount(state)
  );
}

export function getTotalUnapprovedMessagesCount(state) {
  const {
    unapprovedMsgCount = 0,
    unapprovedPersonalMsgCount = 0,
    unapprovedDecryptMsgCount = 0,
    unapprovedEncryptionPublicKeyMsgCount = 0,
    unapprovedTypedMessagesCount = 0,
  } = state.metamask;

  return (
    unapprovedMsgCount +
    unapprovedPersonalMsgCount +
    unapprovedDecryptMsgCount +
    unapprovedEncryptionPublicKeyMsgCount +
    unapprovedTypedMessagesCount
  );
}

function getUnapprovedTxCount(state) {
  const { unapprovedTxs = {} } = state.metamask;
  return Object.keys(unapprovedTxs).length;
}

export function getUnapprovedConfirmations(state) {
  const { pendingApprovals } = state.metamask;
  return Object.values(pendingApprovals);
}

export function getUnapprovedTemplatedConfirmations(state) {
  const unapprovedConfirmations = getUnapprovedConfirmations(state);
  return unapprovedConfirmations.filter((approval) =>
    TEMPLATED_CONFIRMATION_MESSAGE_TYPES.includes(approval.type),
  );
}

function getSuggestedAssetCount(state) {
  const { suggestedAssets = [] } = state.metamask;
  return suggestedAssets.length;
}

export function getSuggestedAssets(state) {
  return state.metamask.suggestedAssets;
}

export function getIsMainnet(state) {
  const chainId = getCurrentChainId(state);
  return chainId === MAINNET_CHAIN_ID;
}

export function getIsTestnet(state) {
  const chainId = getCurrentChainId(state);
  return TEST_CHAINS.includes(chainId);
}

export function getIsNonStandardEthChain(state) {
  return !(getIsMainnet(state) || getIsTestnet(state) || process.env.IN_TEST);
}

export function getPreferences({ metamask }) {
  return metamask.preferences;
}

export function getShowTestNetworks(state) {
  const { showTestNetworks } = getPreferences(state);
  return Boolean(showTestNetworks);
}

export function getShouldShowFiat(state) {
  const isMainNet = getIsMainnet(state);
  const conversionRate = getConversionRate(state);
  const { showFiatInTestnets } = getPreferences(state);
  return Boolean((isMainNet || showFiatInTestnets) && conversionRate);
}

export function getShouldHideZeroBalanceTokens(state) {
  const { hideZeroBalanceTokens } = getPreferences(state);
  return hideZeroBalanceTokens;
}

export function getAdvancedInlineGasShown(state) {
  return Boolean(state.metamask.featureFlags.advancedInlineGas);
}

export function getUseNonceField(state) {
  return Boolean(state.metamask.useNonceField);
}

export function getCustomNonceValue(state) {
  return String(state.metamask.customNonceValue);
}

export function getSubjectMetadata(state) {
  return state.metamask.subjectMetadata;
}

///: BEGIN:ONLY_INCLUDE_IN(flask)
/**
 * @param {string} svgString - The raw SVG string to make embeddable.
 * @returns {string} The embeddable SVG string.
 */
const getEmbeddableSvg = memoize(
  (svgString) => `data:image/svg+xml;utf8,${encodeURIComponent(svgString)}`,
);
///: END:ONLY_INCLUDE_IN

export function getTargetSubjectMetadata(state, origin) {
  const metadata = getSubjectMetadata(state)[origin];

  ///: BEGIN:ONLY_INCLUDE_IN(flask)
  if (metadata?.subjectType === SUBJECT_TYPES.SNAP) {
    const { svgIcon, ...remainingMetadata } = metadata;
    return {
      ...remainingMetadata,
      iconUrl: svgIcon ? getEmbeddableSvg(svgIcon) : null,
    };
  }
  ///: END:ONLY_INCLUDE_IN
  return metadata;
}

export function getRpcPrefsForCurrentProvider(state) {
  const { frequentRpcListDetail, provider } = state.metamask;
  const selectRpcInfo = frequentRpcListDetail.find(
    (rpcInfo) => rpcInfo.rpcUrl === provider.rpcUrl,
  );
  const { rpcPrefs = {} } = selectRpcInfo || {};
  return rpcPrefs;
}

export function getKnownMethodData(state, data) {
  if (!data) {
    return null;
  }
  const prefixedData = addHexPrefix(data);
  const fourBytePrefix = prefixedData.slice(0, 10);
  const { knownMethodData } = state.metamask;

  return knownMethodData && knownMethodData[fourBytePrefix];
}

export function getFeatureFlags(state) {
  return state.metamask.featureFlags;
}

export function getOriginOfCurrentTab(state) {
  return state.activeTab.origin;
}

export function getIpfsGateway(state) {
  return state.metamask.ipfsGateway;
}

export function getInfuraBlocked(state) {
  return Boolean(state.metamask.infuraBlocked);
}

export function getUSDConversionRate(state) {
  return state.metamask.usdConversionRate;
}

export function getWeb3ShimUsageStateForOrigin(state, origin) {
  return state.metamask.web3ShimUsageOrigins[origin];
}

/**
 * @typedef {object} SwapsEthToken
 * @property {string} symbol - The symbol for ETH, namely "ETH"
 * @property {string} name - The name of the ETH currency, "Ether"
 * @property {string} address - A substitute address for the metaswap-api to
 * recognize the ETH token
 * @property {string} decimals - The number of ETH decimals, i.e. 18
 * @property {string} balance - The user's ETH balance in decimal wei, with a
 * precision of 4 decimal places
 * @property {string} string - The user's ETH balance in decimal ETH
 */

/**
 * Swaps related code uses token objects for various purposes. These objects
 * always have the following properties: `symbol`, `name`, `address`, and
 * `decimals`.
 *
 * When available for the current account, the objects can have `balance` and
 * `string` properties.
 * `balance` is the users token balance in decimal values, denominated in the
 * minimal token units (according to its decimals).
 * `string` is the token balance in a readable format, ready for rendering.
 *
 * Swaps treats the selected chain's currency as a token, and we use the token constants
 * in the SWAPS_CHAINID_DEFAULT_TOKEN_MAP to set the standard properties for
 * the token. The getSwapsDefaultToken selector extends that object with
 * `balance` and `string` values of the same type as in regular ERC-20 token
 * objects, per the above description.
 *
 * @param {object} state - the redux state object
 * @returns {SwapsEthToken} The token object representation of the currently
 * selected account's ETH balance, as expected by the Swaps API.
 */

export function getSwapsDefaultToken(state) {
  const selectedAccount = getSelectedAccount(state);
  const { balance } = selectedAccount;
  const chainId = getCurrentChainId(state);

  const defaultTokenObject = SWAPS_CHAINID_DEFAULT_TOKEN_MAP[chainId];

  return {
    ...defaultTokenObject,
    balance: hexToDecimal(balance),
    string: getValueFromWeiHex({
      value: balance,
      numberOfDecimals: 4,
      toDenomination: 'ETH',
    }),
  };
}

export function getIsSwapsChain(state) {
  const chainId = getCurrentChainId(state);
  const isNotDevelopment =
    process.env.METAMASK_ENVIRONMENT !== 'development' &&
    process.env.METAMASK_ENVIRONMENT !== 'testing';
  return isNotDevelopment
    ? ALLOWED_PROD_SWAPS_CHAIN_IDS.includes(chainId)
    : ALLOWED_DEV_SWAPS_CHAIN_IDS.includes(chainId);
}

export function getIsBuyableChain(state) {
  const chainId = getCurrentChainId(state);
  return Object.keys(BUYABLE_CHAINS_MAP).includes(chainId);
}

export function getIsBuyableTransakChain(state) {
  const chainId = getCurrentChainId(state);
  return Boolean(BUYABLE_CHAINS_MAP?.[chainId]?.transakCurrencies);
}

export function getIsBuyableMoonPayChain(state) {
  const chainId = getCurrentChainId(state);
  return Boolean(BUYABLE_CHAINS_MAP?.[chainId]?.moonPay);
}

export function getIsBuyableWyreChain(state) {
  const chainId = getCurrentChainId(state);
  return Boolean(BUYABLE_CHAINS_MAP?.[chainId]?.wyre);
}
export function getIsBuyableCoinbasePayChain(state) {
  const chainId = getCurrentChainId(state);
  return Boolean(BUYABLE_CHAINS_MAP?.[chainId]?.coinbasePayCurrencies);
}

export function getNativeCurrencyImage(state) {
  const nativeCurrency = getNativeCurrency(state)?.toUpperCase();
  return NATIVE_CURRENCY_TOKEN_IMAGE_MAP[nativeCurrency];
}

export function getNextSuggestedNonce(state) {
  return Number(state.metamask.nextNonce);
}

export function getShowWhatsNewPopup(state) {
  return state.appState.showWhatsNewPopup;
}

///: BEGIN:ONLY_INCLUDE_IN(flask)
export function getSnaps(state) {
  return state.metamask.snaps;
}

export const getSnapsRouteObjects = createSelector(getSnaps, (snaps) => {
  return Object.values(snaps).map((snap) => {
    return {
      id: snap.id,
      tabMessage: () => snap.manifest.proposedName,
      descriptionMessage: () => snap.manifest.description,
      sectionMessage: () => snap.manifest.description,
      route: `${SNAPS_VIEW_ROUTE}/${encodeURIComponent(snap.id)}`,
      icon: 'fa fa-flask',
    };
  });
});

/**
 * @typedef {object} Notification
 * @property {string} id - A unique identifier for the notification
 * @property {string} origin - A string identifing the snap origin
 * @property {EpochTimeStamp} createdDate - A date in epochTimeStramps, identifying when the notification was first committed
 * @property {EpochTimeStamp} readDate - A date in epochTimeStramps, identifying when the notification was read by the user
 * @property {string} message - A string containing the notification message
 */

/**
 * Notifications are managed by the notification controller and referenced by
 * `state.metamask.notifications`. This function returns a list of notifications
 * the can be shown to the user.
 *
 * The returned notifications are sorted by date.
 *
 * @param {object} state - the redux state object
 * @returns {Notification[]} An array of notifications that can be shown to the user
 */

export function getNotifications(state) {
  const notifications = Object.values(state.metamask.notifications);

  const notificationsSortedByDate = notifications.sort(
    (a, b) => new Date(b.createdDate) - new Date(a.createdDate),
  );
  return notificationsSortedByDate;
}

export function getUnreadNotifications(state) {
  const notifications = getNotifications(state);

  const unreadNotificationCount = notifications.filter(
    (notification) => notification.readDate === null,
  );

  return unreadNotificationCount;
}

export const getUnreadNotificationsCount = createSelector(
  getUnreadNotifications,
  (notifications) => notifications.length,
);
///: END:ONLY_INCLUDE_IN

/**
 * Get an object of announcement IDs and if they are allowed or not.
 *
 * @param {object} state
 * @returns {object}
 */
function getAllowedAnnouncementIds(state) {
  const currentKeyring = getCurrentKeyring(state);
  const currentKeyringIsLedger = currentKeyring?.type === KEYRING_TYPES.LEDGER;
  const supportsWebHid = window.navigator.hid !== undefined;
  const currentlyUsingLedgerLive =
    getLedgerTransportType(state) === LEDGER_TRANSPORT_TYPES.LIVE;

  return {
    1: false,
    2: false,
    3: false,
    4: false,
    5: false,
    6: false,
    7: false,
    8: supportsWebHid && currentKeyringIsLedger && currentlyUsingLedgerLive,
    9: false,
    10: true,
    11: true,
    12: false,
    13: true,
  };
}

/**
 * @typedef {object} Announcement
 * @property {number} id - A unique identifier for the announcement
 * @property {string} date - A date in YYYY-MM-DD format, identifying when the notification was first committed
 */

/**
 * Announcements are managed by the announcement controller and referenced by
 * `state.metamask.announcements`. This function returns a list of announcements
 * the can be shown to the user. This list includes all announcements that do not
 * have a truthy `isShown` property.
 *
 * The returned announcements are sorted by date.
 *
 * @param {object} state - the redux state object
 * @returns {Announcement[]} An array of announcements that can be shown to the user
 */

export function getSortedAnnouncementsToShow(state) {
  const announcements = Object.values(state.metamask.announcements);
  const allowedAnnouncementIds = getAllowedAnnouncementIds(state);
  const announcementsToShow = announcements.filter(
    (announcement) =>
      !announcement.isShown && allowedAnnouncementIds[announcement.id],
  );
  const announcementsSortedByDate = announcementsToShow.sort(
    (a, b) => new Date(b.date) - new Date(a.date),
  );
  return announcementsSortedByDate;
}

export function getShowRecoveryPhraseReminder(state) {
  const {
    recoveryPhraseReminderLastShown,
    recoveryPhraseReminderHasBeenShown,
  } = state.metamask;

  const currentTime = new Date().getTime();
  const frequency = recoveryPhraseReminderHasBeenShown ? DAY * 90 : DAY * 2;

  return currentTime - recoveryPhraseReminderLastShown >= frequency;
}

/**
 * To get the useTokenDetection flag which determines whether a static or dynamic token list is used
 *
 * @param {*} state
 * @returns Boolean
 */
export function getUseTokenDetection(state) {
  return Boolean(state.metamask.useTokenDetection);
}

/**
 * To get the useCollectibleDetection flag which determines whether we autodetect NFTs
 *
 * @param {*} state
 * @returns Boolean
 */
export function getUseCollectibleDetection(state) {
  return Boolean(state.metamask.useCollectibleDetection);
}

/**
 * To get the openSeaEnabled flag which determines whether we use OpenSea's API
 *
 * @param {*} state
 * @returns Boolean
 */
export function getOpenSeaEnabled(state) {
  return Boolean(state.metamask.openSeaEnabled);
}

/**
 * To get the `theme` value which determines which theme is selected
 *
 * @param {*} state
 * @returns Boolean
 */
export function getTheme(state) {
  return state.metamask.theme;
}

/**
 * To retrieve the token list for use throughout the UI. Will return the remotely fetched list
 * from the tokens controller if token detection is enabled, or the static list if not.
 *
 * @param {*} state
 * @returns {object}
 */
export function getTokenList(state) {
  const isTokenDetectionInactiveOnMainnet =
    getIsTokenDetectionInactiveOnMainnet(state);
  const caseInSensitiveTokenList = isTokenDetectionInactiveOnMainnet
    ? STATIC_MAINNET_TOKEN_LIST
    : state.metamask.tokenList;
  return caseInSensitiveTokenList;
}

export function doesAddressRequireLedgerHidConnection(state, address) {
  const addressIsLedger = isAddressLedger(state, address);
  const transportTypePreferenceIsWebHID =
    getLedgerTransportType(state) === LEDGER_TRANSPORT_TYPES.WEBHID;
  const webHidIsNotConnected =
    getLedgerWebHidConnectedStatus(state) !==
    WEBHID_CONNECTED_STATUSES.CONNECTED;
  const ledgerTransportStatus = getLedgerTransportStatus(state);
  const transportIsNotSuccessfullyCreated =
    ledgerTransportStatus !== TRANSPORT_STATES.VERIFIED;

  return (
    addressIsLedger &&
    transportTypePreferenceIsWebHID &&
    (webHidIsNotConnected || transportIsNotSuccessfullyCreated)
  );
}

export function getNewCollectibleAddedMessage(state) {
  return state.appState.newCollectibleAddedMessage;
}

/**
 * To retrieve the name of the new Network added using add network form
 *
 * @param {*} state
 * @returns string
 */
export function getNewNetworkAdded(state) {
  return state.appState.newNetworkAdded;
}

export function getNetworksTabSelectedRpcUrl(state) {
  return state.appState.networksTabSelectedRpcUrl;
}

export function getProvider(state) {
  return state.metamask.provider;
}

export function getFrequentRpcListDetail(state) {
  return state.metamask.frequentRpcListDetail;
}

export function getIsOptimism(state) {
  return (
    getCurrentChainId(state) === OPTIMISM_CHAIN_ID ||
    getCurrentChainId(state) === OPTIMISM_TESTNET_CHAIN_ID
  );
}

export function getNetworkSupportsSettingGasFees(state) {
  return !getIsOptimism(state);
}

export function getIsMultiLayerFeeNetwork(state) {
  return getIsOptimism(state);
}
/**
 *  To retrieve the maxBaseFee and priotitFee teh user has set as default
 *
 * @param {*} state
 * @returns Boolean
 */
export function getAdvancedGasFeeValues(state) {
  return state.metamask.advancedGasFee;
}

export function getEIP1559V2Enabled(state) {
  return state.metamask.eip1559V2Enabled;
}

/**
 *  To check if the user has set advanced gas fee settings as default with a non empty  maxBaseFee and priotityFee.
 *
 * @param {*} state
 * @returns Boolean
 */
export function getIsAdvancedGasFeeDefault(state) {
  const { advancedGasFee } = state.metamask;
  return (
    Boolean(advancedGasFee?.maxBaseFee) && Boolean(advancedGasFee?.priorityFee)
  );
}

/**
 * To get the name of the network that support token detection based in chainId.
 *
 * @param state
 * @returns string e.g. ethereum, bsc or polygon
 */
export const getTokenDetectionSupportNetworkByChainId = (state) => {
  const chainId = getCurrentChainId(state);
  switch (chainId) {
    case MAINNET_CHAIN_ID:
      return MAINNET_DISPLAY_NAME;
    case BSC_CHAIN_ID:
      return BSC_DISPLAY_NAME;
    case POLYGON_CHAIN_ID:
      return POLYGON_DISPLAY_NAME;
    case AVALANCHE_CHAIN_ID:
      return AVALANCHE_DISPLAY_NAME;
    default:
      return '';
  }
};
/**
 * To check if teh chainId supports token detection ,
 * currently it returns true for Ethereum Mainnet, Polygon, BSC and Avalanche
 *
 * @param {*} state
 * @returns Boolean
 */
export function getIsDynamicTokenListAvailable(state) {
  const chainId = getCurrentChainId(state);
  return [
    MAINNET_CHAIN_ID,
    BSC_CHAIN_ID,
    POLYGON_CHAIN_ID,
    AVALANCHE_CHAIN_ID,
  ].includes(chainId);
}

/**
 * To retrieve the list of tokens detected and saved on the state to detectedToken object.
 *
 * @param {*} state
 * @returns list of token objects
 */
export function getDetectedTokensInCurrentNetwork(state) {
  return state.metamask.detectedTokens;
}

/**
 * To fetch the name of the tokens that are imported from tokens found page
 *
 * @param {*} state
 * @returns
 */
export function getNewTokensImported(state) {
  return state.appState.newTokensImported;
}

/**
 * To check if the token detection is OFF and the network is Mainnet
 * so that the user can skip third party token api fetch
 * and use the static tokenlist from contract-metadata
 *
 * @param {*} state
 * @returns Boolean
 */
export function getIsTokenDetectionInactiveOnMainnet(state) {
  const isMainnet = getIsMainnet(state);
  const useTokenDetection = getUseTokenDetection(state);

  return !useTokenDetection && isMainnet;
}

/**
 * To check for the chainId that supports token detection ,
 * currently it returns true for Ethereum Mainnet, Polygon, BSC and Avalanche
 *
 * @param {*} state
 * @returns Boolean
 */
export function getIsTokenDetectionSupported(state) {
  const useTokenDetection = getUseTokenDetection(state);
  const isDynamicTokenListAvailable = getIsDynamicTokenListAvailable(state);

  return useTokenDetection && isDynamicTokenListAvailable;
}

/**
 * To check if the token detection is OFF for the token detection supported networks
 * and the network is not Mainnet
 *
 * @param {*} state
 * @returns Boolean
 */
export function getIstokenDetectionInactiveOnNonMainnetSupportedNetwork(state) {
  const useTokenDetection = getUseTokenDetection(state);
  const isMainnet = getIsMainnet(state);
  const isDynamicTokenListAvailable = getIsDynamicTokenListAvailable(state);

  return isDynamicTokenListAvailable && !useTokenDetection && !isMainnet;
}

/**
 * To get the `customNetworkListEnabled` value which determines whether we use the custom network list
 *
 * @param {*} state
 * @returns Boolean
 */
export function getIsCustomNetworkListEnabled(state) {
  return state.metamask.customNetworkListEnabled;
}

export function getIsCustomNetwork(state) {
  const chainId = getCurrentChainId(state);

  return !CHAIN_ID_TO_RPC_URL_MAP[chainId];
}

export function getBlockExplorerLinkText(
  state,
  accountDetailsModalComponent = false,
) {
  const isCustomNetwork = getIsCustomNetwork(state);
  const rpcPrefs = getRpcPrefsForCurrentProvider(state);

  let blockExplorerLinkText = {
    firstPart: 'addBlockExplorer',
    secondPart: '',
  };

  if (rpcPrefs.blockExplorerUrl) {
    blockExplorerLinkText = accountDetailsModalComponent
      ? {
          firstPart: 'blockExplorerView',
          secondPart: getURLHostName(rpcPrefs.blockExplorerUrl),
        }
      : {
          firstPart: 'viewinExplorer',
          secondPart: 'blockExplorerAccountAction',
        };
  } else if (isCustomNetwork === false) {
    blockExplorerLinkText = accountDetailsModalComponent
      ? { firstPart: 'etherscanViewOn', secondPart: '' }
      : {
          firstPart: 'viewOnEtherscan',
          secondPart: 'blockExplorerAccountAction',
        };
  }

  return blockExplorerLinkText;
<<<<<<< HEAD
=======
}

export function getIsNetworkUsed(state) {
  const chainId = getCurrentChainId(state);
  const { usedNetworks } = state.metamask;

  return Boolean(usedNetworks[chainId]);
}

export function getHasAnyAccountWithNoFundsOnNetwork(state) {
  const balances = getMetaMaskCachedBalances(state) ?? {};
  const hasAnAccountWithNoFundsOnNetwork =
    Object.values(balances).indexOf('0x0');

  return hasAnAccountWithNoFundsOnNetwork !== -1;
>>>>>>> ee06fe49
}<|MERGE_RESOLUTION|>--- conflicted
+++ resolved
@@ -1169,8 +1169,6 @@
   }
 
   return blockExplorerLinkText;
-<<<<<<< HEAD
-=======
 }
 
 export function getIsNetworkUsed(state) {
@@ -1186,5 +1184,4 @@
     Object.values(balances).indexOf('0x0');
 
   return hasAnAccountWithNoFundsOnNetwork !== -1;
->>>>>>> ee06fe49
 }