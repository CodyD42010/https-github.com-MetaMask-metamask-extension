--- conflicted
+++ resolved
@@ -928,8 +928,6 @@
 );
 
 /**
-<<<<<<< HEAD
-=======
  * Get a memoized version of the unapproved confirmations.
  */
 export const getMemoizedUnapprovedConfirmations = createDeepEqualSelector(
@@ -947,7 +945,6 @@
   );
 
 /**
->>>>>>> 08f3f3ae
  * Get the Snap interfaces from the redux state.
  *
  * @param state - Redux state object.
@@ -1246,14 +1243,9 @@
 );
 export const getConnectedSitesList = createDeepEqualSelector(
   getConnectedSubjectsForAllAddresses,
-<<<<<<< HEAD
-  getAllConnectedAccounts,
-  (connectedSubjectsForAllAddresses, connectedAddresses) => {
-=======
   getMetaMaskIdentities,
   getAllConnectedAccounts,
   (connectedSubjectsForAllAddresses, identities, connectedAddresses) => {
->>>>>>> 08f3f3ae
     const sitesList = {};
     connectedAddresses.forEach((connectedAddress) => {
       connectedSubjectsForAllAddresses[connectedAddress].forEach((app) => {
@@ -1261,10 +1253,6 @@
 
         if (sitesList[siteKey]) {
           sitesList[siteKey].addresses.push(connectedAddress);
-<<<<<<< HEAD
-        } else {
-          sitesList[siteKey] = { ...app, addresses: [connectedAddress] };
-=======
           sitesList[siteKey].addressToNameMap[connectedAddress] =
             identities[connectedAddress].name; // Map address to name
         } else {
@@ -1275,7 +1263,6 @@
               [connectedAddress]: identities[connectedAddress].name,
             },
           };
->>>>>>> 08f3f3ae
         }
       });
     });
