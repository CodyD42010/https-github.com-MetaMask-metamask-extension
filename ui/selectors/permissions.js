import { ApprovalType } from '@metamask/controller-utils';
///: BEGIN:ONLY_INCLUDE_IF(snaps)
import { WALLET_SNAP_PERMISSION_KEY } from '@metamask/snaps-rpc-methods';
///: END:ONLY_INCLUDE_IF
import { CaveatTypes } from '../../shared/constants/permissions';
import { getApprovalRequestsByType } from './approvals';
import { createDeepEqualSelector } from './util';
import {
<<<<<<< HEAD
  getInternalAccounts,
=======
  getInternalAccount,
>>>>>>> 263f84b8
  getMetaMaskAccountsOrdered,
  getOriginOfCurrentTab,
  getSelectedInternalAccount,
  getSubjectMetadata,
  getTargetSubjectMetadata,
} from '.';

// selectors

/**
 * Deep equal selector to get the permission subjects object.
 *
 * @param {object} state - The current state.
 * @returns {object} The permissions subjects object.
 */
export const getPermissionSubjectsDeepEqual = createDeepEqualSelector(
  (state) => state.metamask.subjects || {},
  (subjects) => subjects,
);

/**
 * Deep equal selector to get the subject metadata object.
 *
 * @param {object} state - The current state.
 * @returns {object} The subject metadata object.
 */
export const getSubjectMetadataDeepEqual = createDeepEqualSelector(
  (state) => state.metamask.subjectMetadata,
  (metadata) => metadata,
);

/**
 * Selector to get the permission subjects object.
 *
 * @param {object} state - The current state.
 * @returns {object} The permissions subjects object.
 */
export function getPermissionSubjects(state) {
  return state.metamask.subjects || {};
}

/**
 * Selects the permitted accounts from the eth_accounts permission given state
 * and an origin.
 *
 * @param {object} state - The current state.
 * @param {string} origin - The origin/subject to get the permitted accounts for.
 * @returns {Array<string>} An empty array or an array of accounts.
 */
export function getPermittedAccounts(state, origin) {
  return getAccountsFromPermission(
    getAccountsPermissionFromSubject(subjectSelector(state, origin)),
  );
}

/**
 * Selects the permitted accounts from the eth_accounts permission for the
 * origin of the current tab.
 *
 * @param {object} state - The current state.
 * @returns {Array<string>} An empty array or an array of accounts.
 */
export function getPermittedAccountsForCurrentTab(state) {
  return getPermittedAccounts(state, getOriginOfCurrentTab(state));
}

/**
 * Returns a map of permitted accounts by origin for all origins.
 *
 * @param {object} state - The current state.
 * @returns {object} Permitted accounts by origin.
 */
export function getPermittedAccountsByOrigin(state) {
  const subjects = getPermissionSubjects(state);
  return Object.keys(subjects).reduce((acc, subjectKey) => {
    const accounts = getAccountsFromSubject(subjects[subjectKey]);
    if (accounts.length > 0) {
      acc[subjectKey] = accounts;
    }
    return acc;
  }, {});
}

/**
 * Returns an array of connected subject objects, with the following properties:
 * - extensionId
 * - key (i.e. origin)
 * - name
 * - icon
 *
 * @param {object} state - The current state.
 * @returns {Array<object>} An array of connected subject objects.
 */
export function getConnectedSubjectsForSelectedAddress(state) {
  const { selectedAddress } = state.metamask;
  const subjects = getPermissionSubjects(state);
  const subjectMetadata = getSubjectMetadata(state);

  const connectedSubjects = [];

  Object.entries(subjects).forEach(([subjectKey, subjectValue]) => {
    const exposedAccounts = getAccountsFromSubject(subjectValue);
    if (!exposedAccounts.includes(selectedAddress)) {
      return;
    }

    const { extensionId, name, iconUrl } = subjectMetadata[subjectKey] || {};

    connectedSubjects.push({
      extensionId,
      origin: subjectKey,
      name,
      iconUrl,
    });
  });

  return connectedSubjects;
}

export function getConnectedSubjectsForAllAddresses(state) {
  const subjects = getPermissionSubjects(state);
  const subjectMetadata = getSubjectMetadata(state);

  const accountsToConnections = {};
  Object.entries(subjects).forEach(([subjectKey, subjectValue]) => {
    const exposedAccounts = getAccountsFromSubject(subjectValue);
    exposedAccounts.forEach((address) => {
      if (!accountsToConnections[address]) {
        accountsToConnections[address] = [];
      }
      accountsToConnections[address].push(subjectMetadata[subjectKey] || {});
    });
  });

  return accountsToConnections;
}

export function getSubjectsWithPermission(state, permissionName) {
  const subjects = getPermissionSubjects(state);

  const connectedSubjects = [];

  Object.entries(subjects).forEach(([origin, { permissions }]) => {
    if (permissions[permissionName]) {
      const { extensionId, name, iconUrl } =
        getTargetSubjectMetadata(state, origin) || {};

      connectedSubjects.push({
        extensionId,
        origin,
        name,
        iconUrl,
      });
    }
  });
  return connectedSubjects;
}

///: BEGIN:ONLY_INCLUDE_IF(snaps)
export function getSubjectsWithSnapPermission(state, snapId) {
  const subjects = getPermissionSubjects(state);

  return Object.entries(subjects)
    .filter(
      ([_origin, { permissions }]) =>
        permissions[WALLET_SNAP_PERMISSION_KEY]?.caveats[0].value[snapId],
    )
    .map(([origin, _subject]) => {
      const { extensionId, name, iconUrl } =
        getTargetSubjectMetadata(state, origin) || {};
      return {
        extensionId,
        origin,
        name,
        iconUrl,
      };
    });
}
///: END:ONLY_INCLUDE_IF

/**
 * Returns an object mapping addresses to objects mapping origins to connected
 * subject info. Subject info objects have the following properties:
 * - iconUrl
 * - name
 *
 * @param {object} state - The current state.
 * @returns {object} A mapping of addresses to a mapping of origins to
 * connected subject info.
 */
export function getAddressConnectedSubjectMap(state) {
  const subjectMetadata = getSubjectMetadata(state);
  const accountsMap = getPermittedAccountsByOrigin(state);
  const addressConnectedIconMap = {};

  Object.keys(accountsMap).forEach((subjectKey) => {
    const { iconUrl, name } = subjectMetadata[subjectKey] || {};

    accountsMap[subjectKey].forEach((address) => {
      const nameToRender = name || subjectKey;

      addressConnectedIconMap[address] = addressConnectedIconMap[address]
        ? {
            ...addressConnectedIconMap[address],
            [subjectKey]: { iconUrl, name: nameToRender },
          }
        : { [subjectKey]: { iconUrl, name: nameToRender } };
    });
  });

  return addressConnectedIconMap;
}

// selector helpers

function getAccountsFromSubject(subject) {
  return getAccountsFromPermission(getAccountsPermissionFromSubject(subject));
}

function getAccountsPermissionFromSubject(subject = {}) {
  return subject.permissions?.eth_accounts || {};
}

function getAccountsFromPermission(accountsPermission) {
  const accountsCaveat = getAccountsCaveatFromPermission(accountsPermission);
  return accountsCaveat && Array.isArray(accountsCaveat.value)
    ? accountsCaveat.value
    : [];
}

function getAccountsCaveatFromPermission(accountsPermission = {}) {
  return (
    Array.isArray(accountsPermission.caveats) &&
    accountsPermission.caveats.find(
      (caveat) => caveat.type === CaveatTypes.restrictReturnedAccounts,
    )
  );
}

function subjectSelector(state, origin) {
  return origin && state.metamask.subjects?.[origin];
}

export function getAccountToConnectToActiveTab(state) {
<<<<<<< HEAD
  const selectedAccount = getSelectedInternalAccount(state);
  const connectedAccounts = getPermittedAccountsForCurrentTab(state);
  const internalAccounts = getInternalAccounts(state);
  const numberOfAccounts = internalAccounts.length;
=======
  const selectedInternalAccount = getSelectedInternalAccount(state);
  const connectedAccounts = getPermittedAccountsForCurrentTab(state);

  const {
    metamask: {
      internalAccounts: { accounts },
    },
  } = state;
  const numberOfAccounts = Object.keys(accounts).length;
>>>>>>> 263f84b8

  if (
    connectedAccounts.length &&
    connectedAccounts.length !== numberOfAccounts
  ) {
    if (
      connectedAccounts.findIndex(
<<<<<<< HEAD
        (address) => address === selectedAccount.address,
      ) === -1
    ) {
      return selectedAccount;
=======
        (address) => address === selectedInternalAccount.address,
      ) === -1
    ) {
      return getInternalAccount(state, selectedInternalAccount.id);
>>>>>>> 263f84b8
    }
  }

  return undefined;
}

export function getOrderedConnectedAccountsForActiveTab(state) {
  const {
    activeTab,
    metamask: { permissionHistory },
  } = state;

  const permissionHistoryByAccount =
    // eslint-disable-next-line camelcase
    permissionHistory[activeTab.origin]?.eth_accounts?.accounts;
  const orderedAccounts = getMetaMaskAccountsOrdered(state);
  const connectedAccounts = getPermittedAccountsForCurrentTab(state);

  return orderedAccounts
    .filter((account) => connectedAccounts.includes(account.address))
    .map((account) => ({
      ...account,
      metadata: {
        ...account.metadata,
        lastActive: permissionHistoryByAccount?.[account.address],
      },
    }))
    .sort(
      ({ lastSelected: lastSelectedA }, { lastSelected: lastSelectedB }) => {
        if (lastSelectedA === lastSelectedB) {
          return 0;
        } else if (lastSelectedA === undefined) {
          return 1;
        } else if (lastSelectedB === undefined) {
          return -1;
        }

        return lastSelectedB - lastSelectedA;
      },
    );
}

export function getPermissionsForActiveTab(state) {
  const { activeTab, metamask } = state;
  const { subjects = {} } = metamask;

  const permissions = subjects[activeTab.origin]?.permissions ?? {};
  return Object.keys(permissions).map((parentCapability) => {
    return {
      key: parentCapability,
      value: permissions[parentCapability],
    };
  });
}

export function activeTabHasPermissions(state) {
  const { activeTab, metamask } = state;
  const { subjects = {} } = metamask;

  return Boolean(
    Object.keys(subjects[activeTab.origin]?.permissions || {}).length > 0,
  );
}

/**
 * Get the connected accounts history for all origins.
 *
 * @param {Record<string, unknown>} state - The MetaMask state.
 * @returns {Record<string, { accounts: Record<string, number> }>} An object
 * with account connection histories by origin.
 */
export function getLastConnectedInfo(state) {
  const { permissionHistory = {} } = state.metamask;
  return Object.keys(permissionHistory).reduce((lastConnectedInfo, origin) => {
    if (permissionHistory[origin].eth_accounts) {
      lastConnectedInfo[origin] = JSON.parse(
        JSON.stringify(permissionHistory[origin].eth_accounts),
      );
    }

    return lastConnectedInfo;
  }, {});
}

///: BEGIN:ONLY_INCLUDE_IF(snaps)
export function getSnapInstallOrUpdateRequests(state) {
  return Object.values(state.metamask.pendingApprovals)
    .filter(
      ({ type }) =>
        type === 'wallet_installSnap' ||
        type === 'wallet_updateSnap' ||
        type === 'wallet_installSnapResult',
    )
    .map(({ requestData }) => requestData);
}

export function getFirstSnapInstallOrUpdateRequest(state) {
  return getSnapInstallOrUpdateRequests(state)?.[0] ?? null;
}
///: END:ONLY_INCLUDE_IF

export function getPermissionsRequests(state) {
  return getApprovalRequestsByType(
    state,
    ApprovalType.WalletRequestPermissions,
  )?.map(({ requestData }) => requestData);
}

export function getFirstPermissionRequest(state) {
  const requests = getPermissionsRequests(state);
  return requests && requests[0] ? requests[0] : null;
}

export function getPermissions(state, origin) {
  return getPermissionSubjects(state)[origin]?.permissions;
}

export function getRequestState(state, id) {
  return state.metamask.pendingApprovals[id]?.requestState;
}

export function getRequestType(state, id) {
  return state.metamask.pendingApprovals[id]?.type;
}<|MERGE_RESOLUTION|>--- conflicted
+++ resolved
@@ -6,11 +6,7 @@
 import { getApprovalRequestsByType } from './approvals';
 import { createDeepEqualSelector } from './util';
 import {
-<<<<<<< HEAD
-  getInternalAccounts,
-=======
   getInternalAccount,
->>>>>>> 263f84b8
   getMetaMaskAccountsOrdered,
   getOriginOfCurrentTab,
   getSelectedInternalAccount,
@@ -255,12 +251,6 @@
 }
 
 export function getAccountToConnectToActiveTab(state) {
-<<<<<<< HEAD
-  const selectedAccount = getSelectedInternalAccount(state);
-  const connectedAccounts = getPermittedAccountsForCurrentTab(state);
-  const internalAccounts = getInternalAccounts(state);
-  const numberOfAccounts = internalAccounts.length;
-=======
   const selectedInternalAccount = getSelectedInternalAccount(state);
   const connectedAccounts = getPermittedAccountsForCurrentTab(state);
 
@@ -270,7 +260,6 @@
     },
   } = state;
   const numberOfAccounts = Object.keys(accounts).length;
->>>>>>> 263f84b8
 
   if (
     connectedAccounts.length &&
@@ -278,17 +267,10 @@
   ) {
     if (
       connectedAccounts.findIndex(
-<<<<<<< HEAD
-        (address) => address === selectedAccount.address,
-      ) === -1
-    ) {
-      return selectedAccount;
-=======
         (address) => address === selectedInternalAccount.address,
       ) === -1
     ) {
       return getInternalAccount(state, selectedInternalAccount.id);
->>>>>>> 263f84b8
     }
   }
 
