--- conflicted
+++ resolved
@@ -24,7 +24,6 @@
         type: 'test',
         chainId: toHex(1),
       },
-<<<<<<< HEAD
       internalAccounts: {
         selectedAccount: 'cf8dace4-9439-4bd4-b3a8-88c821c8fcb3',
         accounts: {
@@ -44,12 +43,6 @@
             nonce: '0x1b',
             address: '0x5Ab19e7091dD208F352F8E727B6DCC6F8aBB6275',
           },
-=======
-      identities: {
-        '0x5Ab19e7091dD208F352F8E727B6DCC6F8aBB6275': {
-          envName: 'Custody Account A',
-          address: '0x5Ab19e7091dD208F352F8E727B6DCC6F8aBB6275',
->>>>>>> 6bb268be
         },
       },
       waitForConfirmDeepLinkDialog: '123',
