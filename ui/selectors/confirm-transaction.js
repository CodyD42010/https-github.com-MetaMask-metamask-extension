import { createSelector } from 'reselect';
import { addHexPrefix } from 'ethereumjs-util';
import txHelper from '../helpers/utils/tx-helper';
import { calcTokenAmount } from '../helpers/utils/token-util';
import {
  roundExponential,
  getValueFromWeiHex,
  getTransactionFee,
  addFiat,
  addEth,
} from '../helpers/utils/confirm-tx.util';
import { conversionUtil } from '../../shared/modules/conversion.utils';
import { sumHexes } from '../helpers/utils/transactions.util';
import { transactionMatchesNetwork } from '../../shared/modules/transaction.utils';
import {
  getGasEstimateType,
  getGasFeeEstimates,
  getNativeCurrency,
} from '../ducks/metamask/metamask';
import { TRANSACTION_ENVELOPE_TYPES } from '../../shared/constants/transaction';
import { decGWEIToHexWEI } from '../helpers/utils/conversions.util';
import {
  GAS_ESTIMATE_TYPES,
  CUSTOM_GAS_ESTIMATE,
} from '../../shared/constants/gas';
import {
  getMaximumGasTotalInHexWei,
  getMinimumGasTotalInHexWei,
} from '../../shared/modules/gas.utils';
import { isEqualCaseInsensitive } from '../helpers/utils/util';
import { getEstimatedOptimismL1Fee } from '../ducks/optimism';
import { getAveragePriceEstimateInHexWEI } from './custom-gas';
import { getCurrentChainId, deprecatedGetCurrentNetworkId } from './selectors';
import { checkNetworkAndAccountSupports1559 } from '.';

const unapprovedTxsSelector = (state) => state.metamask.unapprovedTxs;
const unapprovedMsgsSelector = (state) => state.metamask.unapprovedMsgs;
const unapprovedPersonalMsgsSelector = (state) =>
  state.metamask.unapprovedPersonalMsgs;
const unapprovedDecryptMsgsSelector = (state) =>
  state.metamask.unapprovedDecryptMsgs;
const unapprovedEncryptionPublicKeyMsgsSelector = (state) =>
  state.metamask.unapprovedEncryptionPublicKeyMsgs;
const unapprovedTypedMessagesSelector = (state) =>
  state.metamask.unapprovedTypedMessages;

export const unconfirmedTransactionsListSelector = createSelector(
  unapprovedTxsSelector,
  unapprovedMsgsSelector,
  unapprovedPersonalMsgsSelector,
  unapprovedDecryptMsgsSelector,
  unapprovedEncryptionPublicKeyMsgsSelector,
  unapprovedTypedMessagesSelector,
  deprecatedGetCurrentNetworkId,
  getCurrentChainId,
  (
    unapprovedTxs = {},
    unapprovedMsgs = {},
    unapprovedPersonalMsgs = {},
    unapprovedDecryptMsgs = {},
    unapprovedEncryptionPublicKeyMsgs = {},
    unapprovedTypedMessages = {},
    network,
    chainId,
  ) =>
    txHelper(
      unapprovedTxs,
      unapprovedMsgs,
      unapprovedPersonalMsgs,
      unapprovedDecryptMsgs,
      unapprovedEncryptionPublicKeyMsgs,
      unapprovedTypedMessages,
      network,
      chainId,
    ) || [],
);

export const unconfirmedTransactionsHashSelector = createSelector(
  unapprovedTxsSelector,
  unapprovedMsgsSelector,
  unapprovedPersonalMsgsSelector,
  unapprovedDecryptMsgsSelector,
  unapprovedEncryptionPublicKeyMsgsSelector,
  unapprovedTypedMessagesSelector,
  deprecatedGetCurrentNetworkId,
  getCurrentChainId,
  (
    unapprovedTxs = {},
    unapprovedMsgs = {},
    unapprovedPersonalMsgs = {},
    unapprovedDecryptMsgs = {},
    unapprovedEncryptionPublicKeyMsgs = {},
    unapprovedTypedMessages = {},
    network,
    chainId,
  ) => {
    const filteredUnapprovedTxs = Object.keys(unapprovedTxs).reduce(
      (acc, address) => {
        const transactions = { ...acc };

        if (
          transactionMatchesNetwork(unapprovedTxs[address], chainId, network)
        ) {
          transactions[address] = unapprovedTxs[address];
        }

        return transactions;
      },
      {},
    );

    return {
      ...filteredUnapprovedTxs,
      ...unapprovedMsgs,
      ...unapprovedPersonalMsgs,
      ...unapprovedDecryptMsgs,
      ...unapprovedEncryptionPublicKeyMsgs,
      ...unapprovedTypedMessages,
    };
  },
);

const unapprovedMsgCountSelector = (state) => state.metamask.unapprovedMsgCount;
const unapprovedPersonalMsgCountSelector = (state) =>
  state.metamask.unapprovedPersonalMsgCount;
const unapprovedDecryptMsgCountSelector = (state) =>
  state.metamask.unapprovedDecryptMsgCount;
const unapprovedEncryptionPublicKeyMsgCountSelector = (state) =>
  state.metamask.unapprovedEncryptionPublicKeyMsgCount;
const unapprovedTypedMessagesCountSelector = (state) =>
  state.metamask.unapprovedTypedMessagesCount;

export const unconfirmedTransactionsCountSelector = createSelector(
  unapprovedTxsSelector,
  unapprovedMsgCountSelector,
  unapprovedPersonalMsgCountSelector,
  unapprovedDecryptMsgCountSelector,
  unapprovedEncryptionPublicKeyMsgCountSelector,
  unapprovedTypedMessagesCountSelector,
  deprecatedGetCurrentNetworkId,
  getCurrentChainId,
  (
    unapprovedTxs = {},
    unapprovedMsgCount = 0,
    unapprovedPersonalMsgCount = 0,
    unapprovedDecryptMsgCount = 0,
    unapprovedEncryptionPublicKeyMsgCount = 0,
    unapprovedTypedMessagesCount = 0,
    network,
    chainId,
  ) => {
    const filteredUnapprovedTxIds = Object.keys(unapprovedTxs).filter((txId) =>
      transactionMatchesNetwork(unapprovedTxs[txId], chainId, network),
    );

    return (
      filteredUnapprovedTxIds.length +
      unapprovedTypedMessagesCount +
      unapprovedMsgCount +
      unapprovedPersonalMsgCount +
      unapprovedDecryptMsgCount +
      unapprovedEncryptionPublicKeyMsgCount
    );
  },
);

export const currentCurrencySelector = (state) =>
  state.metamask.currentCurrency;
export const conversionRateSelector = (state) => state.metamask.conversionRate;

export const txDataSelector = (state) => state.confirmTransaction.txData;
const tokenDataSelector = (state) => state.confirmTransaction.tokenData;
const tokenPropsSelector = (state) => state.confirmTransaction.tokenProps;

const contractExchangeRatesSelector = (state) =>
  state.metamask.contractExchangeRates;

const tokenDecimalsSelector = createSelector(
  tokenPropsSelector,
  (tokenProps) => tokenProps && tokenProps.decimals,
);

const tokenDataArgsSelector = createSelector(
  tokenDataSelector,
  (tokenData) => (tokenData && tokenData.args) || [],
);

const txParamsSelector = createSelector(
  txDataSelector,
  (txData) => (txData && txData.txParams) || {},
);

export const tokenAddressSelector = createSelector(
  txParamsSelector,
  (txParams) => txParams && txParams.to,
);

const TOKEN_PARAM_TO = '_to';
const TOKEN_PARAM_VALUE = '_value';

export const sendTokenTokenAmountAndToAddressSelector = createSelector(
  tokenDataArgsSelector,
  tokenDecimalsSelector,
  (args, tokenDecimals) => {
    let toAddress = '';
    let tokenAmount = '0';

    // Token params here are ethers BigNumbers, which have a different
    // interface than bignumber.js
    if (args && args.length) {
      toAddress = args[TOKEN_PARAM_TO];
      let value = args[TOKEN_PARAM_VALUE].toString();

      if (tokenDecimals) {
        // bignumber.js return value
        value = calcTokenAmount(value, tokenDecimals).toFixed();
      }

      tokenAmount = roundExponential(value);
    }

    return {
      toAddress,
      tokenAmount,
    };
  },
);

export const contractExchangeRateSelector = createSelector(
  contractExchangeRatesSelector,
  tokenAddressSelector,
  (contractExchangeRates, tokenAddress) =>
    contractExchangeRates[
      Object.keys(contractExchangeRates).find((address) =>
        isEqualCaseInsensitive(address, tokenAddress),
      )
    ],
);

export const transactionFeeSelector = function (state, txData) {
  const currentCurrency = currentCurrencySelector(state);
  const conversionRate = conversionRateSelector(state);
  const nativeCurrency = getNativeCurrency(state);
  const gasFeeEstimates = getGasFeeEstimates(state) || {};
  const gasEstimateType = getGasEstimateType(state);
  const networkAndAccountSupportsEIP1559 = checkNetworkAndAccountSupports1559(
    state,
  );
<<<<<<< HEAD

  const estimatedL1Fee = getEstimatedOptimismL1Fee(state);
  const ethEstimatedL1Fee = conversionUtil(estimatedL1Fee, {
    fromNumericBase: 'BN',
    toNumericBase: 'dec',
  });
  const hexEstimatedL1Fee = addHexPrefix(
    conversionUtil(ethEstimatedL1Fee, {
      fromNumericBase: 'dec',
      toNumericBase: 'hex',
    }),
  );
  const fiatEstimatedL1Fee = conversionUtil(ethEstimatedL1Fee, {
    fromNumericBase: 'dec',
    toNumericBase: 'dec',
    fromCurrency: nativeCurrency,
    toCurrency: currentCurrency,
    numberOfDecimals: 2,
    conversionRate,
  });
=======
>>>>>>> 558c6f79

  const gasEstimationObject = {
    gasLimit: txData.txParams?.gas ?? '0x0',
  };

  if (networkAndAccountSupportsEIP1559) {
<<<<<<< HEAD
    const { gasPrice = '0' } = gasFeeEstimates;
    const selectedGasEstimates = gasFeeEstimates[txData.userFeeLevel] || {};
=======
    const { medium = {}, gasPrice = '0' } = gasFeeEstimates;
>>>>>>> 558c6f79
    if (txData.txParams?.type === TRANSACTION_ENVELOPE_TYPES.LEGACY) {
      gasEstimationObject.gasPrice =
        txData.txParams?.gasPrice ?? decGWEIToHexWEI(gasPrice);
    } else {
      const {
        suggestedMaxPriorityFeePerGas,
        suggestedMaxFeePerGas,
      } = selectedGasEstimates;
      gasEstimationObject.maxFeePerGas =
        txData.txParams?.maxFeePerGas &&
        (txData.userFeeLevel === CUSTOM_GAS_ESTIMATE || !suggestedMaxFeePerGas)
          ? txData.txParams?.maxFeePerGas
          : decGWEIToHexWEI(suggestedMaxFeePerGas || gasPrice);
      gasEstimationObject.maxPriorityFeePerGas =
        txData.txParams?.maxPriorityFeePerGas &&
        (txData.userFeeLevel === CUSTOM_GAS_ESTIMATE ||
          !suggestedMaxPriorityFeePerGas)
          ? txData.txParams?.maxPriorityFeePerGas
          : (suggestedMaxPriorityFeePerGas &&
              decGWEIToHexWEI(suggestedMaxPriorityFeePerGas)) ||
            gasEstimationObject.maxFeePerGas;
      gasEstimationObject.baseFeePerGas = decGWEIToHexWEI(
        gasFeeEstimates.estimatedBaseFee,
      );
    }
  } else {
    switch (gasEstimateType) {
      case GAS_ESTIMATE_TYPES.NONE:
        gasEstimationObject.gasPrice = txData.txParams?.gasPrice ?? '0x0';
        break;
      case GAS_ESTIMATE_TYPES.ETH_GASPRICE:
        gasEstimationObject.gasPrice =
          txData.txParams?.gasPrice ??
          decGWEIToHexWEI(gasFeeEstimates.gasPrice);
        break;
      case GAS_ESTIMATE_TYPES.LEGACY:
        gasEstimationObject.gasPrice =
          txData.txParams?.gasPrice ?? getAveragePriceEstimateInHexWEI(state);
        break;
      case GAS_ESTIMATE_TYPES.FEE_MARKET:
        break;
      default:
        break;
    }
  }

  const { txParams: { value = '0x0' } = {} } = txData;

  const fiatTransactionAmount = getValueFromWeiHex({
    value,
    fromCurrency: nativeCurrency,
    toCurrency: currentCurrency,
    conversionRate,
    numberOfDecimals: 2,
  });
  const ethTransactionAmount = getValueFromWeiHex({
    value,
    fromCurrency: nativeCurrency,
    toCurrency: nativeCurrency,
    conversionRate,
    numberOfDecimals: 6,
  });

  const hexMinimumTransactionFee = getMinimumGasTotalInHexWei(
    gasEstimationObject,
  );
  const hexMaximumTransactionFee = getMaximumGasTotalInHexWei(
    gasEstimationObject,
  );

  const fiatMinimumTransactionFee = getTransactionFee({
    value: hexMinimumTransactionFee,
    fromCurrency: nativeCurrency,
    toCurrency: currentCurrency,
    numberOfDecimals: 2,
    conversionRate,
  });

  const fiatMaximumTransactionFee = getTransactionFee({
    value: hexMaximumTransactionFee,
    fromCurrency: nativeCurrency,
    toCurrency: currentCurrency,
    numberOfDecimals: 2,
    conversionRate,
  });

  const ethTransactionFee = getTransactionFee({
    value: hexMinimumTransactionFee,
    fromCurrency: nativeCurrency,
    toCurrency: nativeCurrency,
    numberOfDecimals: 6,
    conversionRate,
  });

  const fiatTransactionTotal = addFiat(
    fiatMinimumTransactionFee,
    fiatEstimatedL1Fee,
    fiatTransactionAmount,
  );
  const ethTransactionTotal = addEth(
    ethTransactionFee,
    ethTransactionAmount,
    ethEstimatedL1Fee,
  );
  const hexTransactionTotal = sumHexes(
    value,
    hexMinimumTransactionFee,
    hexEstimatedL1Fee,
  );

  return {
    hexTransactionAmount: value,
    fiatTransactionAmount,
    ethTransactionAmount,
    hexMinimumTransactionFee,
    fiatMinimumTransactionFee,
    hexEstimatedL1Fee,
    hexMaximumTransactionFee,
    fiatMaximumTransactionFee,
    ethTransactionFee,
    fiatTransactionTotal,
    ethTransactionTotal,
    hexTransactionTotal,
    gasEstimationObject,
  };
};<|MERGE_RESOLUTION|>--- conflicted
+++ resolved
@@ -1,5 +1,4 @@
 import { createSelector } from 'reselect';
-import { addHexPrefix } from 'ethereumjs-util';
 import txHelper from '../helpers/utils/tx-helper';
 import { calcTokenAmount } from '../helpers/utils/token-util';
 import {
@@ -9,7 +8,6 @@
   addFiat,
   addEth,
 } from '../helpers/utils/confirm-tx.util';
-import { conversionUtil } from '../../shared/modules/conversion.utils';
 import { sumHexes } from '../helpers/utils/transactions.util';
 import { transactionMatchesNetwork } from '../../shared/modules/transaction.utils';
 import {
@@ -19,16 +17,11 @@
 } from '../ducks/metamask/metamask';
 import { TRANSACTION_ENVELOPE_TYPES } from '../../shared/constants/transaction';
 import { decGWEIToHexWEI } from '../helpers/utils/conversions.util';
-import {
-  GAS_ESTIMATE_TYPES,
-  CUSTOM_GAS_ESTIMATE,
-} from '../../shared/constants/gas';
+import { GAS_ESTIMATE_TYPES } from '../../shared/constants/gas';
 import {
   getMaximumGasTotalInHexWei,
   getMinimumGasTotalInHexWei,
 } from '../../shared/modules/gas.utils';
-import { isEqualCaseInsensitive } from '../helpers/utils/util';
-import { getEstimatedOptimismL1Fee } from '../ducks/optimism';
 import { getAveragePriceEstimateInHexWEI } from './custom-gas';
 import { getCurrentChainId, deprecatedGetCurrentNetworkId } from './selectors';
 import { checkNetworkAndAccountSupports1559 } from '.';
@@ -229,12 +222,7 @@
 export const contractExchangeRateSelector = createSelector(
   contractExchangeRatesSelector,
   tokenAddressSelector,
-  (contractExchangeRates, tokenAddress) =>
-    contractExchangeRates[
-      Object.keys(contractExchangeRates).find((address) =>
-        isEqualCaseInsensitive(address, tokenAddress),
-      )
-    ],
+  (contractExchangeRates, tokenAddress) => contractExchangeRates[tokenAddress],
 );
 
 export const transactionFeeSelector = function (state, txData) {
@@ -246,62 +234,26 @@
   const networkAndAccountSupportsEIP1559 = checkNetworkAndAccountSupports1559(
     state,
   );
-<<<<<<< HEAD
-
-  const estimatedL1Fee = getEstimatedOptimismL1Fee(state);
-  const ethEstimatedL1Fee = conversionUtil(estimatedL1Fee, {
-    fromNumericBase: 'BN',
-    toNumericBase: 'dec',
-  });
-  const hexEstimatedL1Fee = addHexPrefix(
-    conversionUtil(ethEstimatedL1Fee, {
-      fromNumericBase: 'dec',
-      toNumericBase: 'hex',
-    }),
-  );
-  const fiatEstimatedL1Fee = conversionUtil(ethEstimatedL1Fee, {
-    fromNumericBase: 'dec',
-    toNumericBase: 'dec',
-    fromCurrency: nativeCurrency,
-    toCurrency: currentCurrency,
-    numberOfDecimals: 2,
-    conversionRate,
-  });
-=======
->>>>>>> 558c6f79
 
   const gasEstimationObject = {
     gasLimit: txData.txParams?.gas ?? '0x0',
   };
 
   if (networkAndAccountSupportsEIP1559) {
-<<<<<<< HEAD
-    const { gasPrice = '0' } = gasFeeEstimates;
-    const selectedGasEstimates = gasFeeEstimates[txData.userFeeLevel] || {};
-=======
     const { medium = {}, gasPrice = '0' } = gasFeeEstimates;
->>>>>>> 558c6f79
     if (txData.txParams?.type === TRANSACTION_ENVELOPE_TYPES.LEGACY) {
       gasEstimationObject.gasPrice =
         txData.txParams?.gasPrice ?? decGWEIToHexWEI(gasPrice);
     } else {
-      const {
-        suggestedMaxPriorityFeePerGas,
-        suggestedMaxFeePerGas,
-      } = selectedGasEstimates;
+      const { suggestedMaxPriorityFeePerGas, suggestedMaxFeePerGas } = medium;
       gasEstimationObject.maxFeePerGas =
-        txData.txParams?.maxFeePerGas &&
-        (txData.userFeeLevel === CUSTOM_GAS_ESTIMATE || !suggestedMaxFeePerGas)
-          ? txData.txParams?.maxFeePerGas
-          : decGWEIToHexWEI(suggestedMaxFeePerGas || gasPrice);
+        txData.txParams?.maxFeePerGas ??
+        decGWEIToHexWEI(suggestedMaxFeePerGas || gasPrice);
       gasEstimationObject.maxPriorityFeePerGas =
-        txData.txParams?.maxPriorityFeePerGas &&
-        (txData.userFeeLevel === CUSTOM_GAS_ESTIMATE ||
-          !suggestedMaxPriorityFeePerGas)
-          ? txData.txParams?.maxPriorityFeePerGas
-          : (suggestedMaxPriorityFeePerGas &&
-              decGWEIToHexWEI(suggestedMaxPriorityFeePerGas)) ||
-            gasEstimationObject.maxFeePerGas;
+        txData.txParams?.maxPriorityFeePerGas ??
+        ((suggestedMaxPriorityFeePerGas &&
+          decGWEIToHexWEI(suggestedMaxPriorityFeePerGas)) ||
+          gasEstimationObject.maxFeePerGas);
       gasEstimationObject.baseFeePerGas = decGWEIToHexWEI(
         gasFeeEstimates.estimatedBaseFee,
       );
@@ -377,19 +329,10 @@
 
   const fiatTransactionTotal = addFiat(
     fiatMinimumTransactionFee,
-    fiatEstimatedL1Fee,
     fiatTransactionAmount,
   );
-  const ethTransactionTotal = addEth(
-    ethTransactionFee,
-    ethTransactionAmount,
-    ethEstimatedL1Fee,
-  );
-  const hexTransactionTotal = sumHexes(
-    value,
-    hexMinimumTransactionFee,
-    hexEstimatedL1Fee,
-  );
+  const ethTransactionTotal = addEth(ethTransactionFee, ethTransactionAmount);
+  const hexTransactionTotal = sumHexes(value, hexMinimumTransactionFee);
 
   return {
     hexTransactionAmount: value,
@@ -397,13 +340,11 @@
     ethTransactionAmount,
     hexMinimumTransactionFee,
     fiatMinimumTransactionFee,
-    hexEstimatedL1Fee,
     hexMaximumTransactionFee,
     fiatMaximumTransactionFee,
     ethTransactionFee,
     fiatTransactionTotal,
     ethTransactionTotal,
     hexTransactionTotal,
-    gasEstimationObject,
   };
 };