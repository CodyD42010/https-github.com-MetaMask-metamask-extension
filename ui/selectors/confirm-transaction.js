import { createSelector } from 'reselect';
import txHelper from '../helpers/utils/tx-helper';
import {
  roundExponential,
  getValueFromWeiHex,
  getTransactionFee,
  addFiat,
  addEth,
} from '../helpers/utils/confirm-tx.util';
import { sumHexes } from '../helpers/utils/transactions.util';
import { transactionMatchesNetwork } from '../../shared/modules/transaction.utils';
<<<<<<< HEAD
import {
  getGasEstimateType,
  getGasFeeEstimates,
  getNativeCurrency,
} from '../ducks/metamask/metamask';
import { TRANSACTION_ENVELOPE_TYPES } from '../../shared/constants/transaction';
import { decGWEIToHexWEI } from '../helpers/utils/conversions.util';
import { GAS_ESTIMATE_TYPES } from '../../shared/constants/gas';
import {
  getMaximumGasTotalInHexWei,
  getMinimumGasTotalInHexWei,
} from '../../shared/modules/gas.utils';
=======
import { getNativeCurrency } from '../ducks/metamask/metamask';
import { calcTokenValue } from '../../shared/modules/token-utils';
>>>>>>> 9a9eef56
import { getAveragePriceEstimateInHexWEI } from './custom-gas';
import { getCurrentChainId, deprecatedGetCurrentNetworkId } from './selectors';
import { checkNetworkAndAccountSupports1559 } from '.';

const unapprovedTxsSelector = (state) => state.metamask.unapprovedTxs;
const unapprovedMsgsSelector = (state) => state.metamask.unapprovedMsgs;
const unapprovedPersonalMsgsSelector = (state) =>
  state.metamask.unapprovedPersonalMsgs;
const unapprovedDecryptMsgsSelector = (state) =>
  state.metamask.unapprovedDecryptMsgs;
const unapprovedEncryptionPublicKeyMsgsSelector = (state) =>
  state.metamask.unapprovedEncryptionPublicKeyMsgs;
const unapprovedTypedMessagesSelector = (state) =>
  state.metamask.unapprovedTypedMessages;

export const unconfirmedTransactionsListSelector = createSelector(
  unapprovedTxsSelector,
  unapprovedMsgsSelector,
  unapprovedPersonalMsgsSelector,
  unapprovedDecryptMsgsSelector,
  unapprovedEncryptionPublicKeyMsgsSelector,
  unapprovedTypedMessagesSelector,
  deprecatedGetCurrentNetworkId,
  getCurrentChainId,
  (
    unapprovedTxs = {},
    unapprovedMsgs = {},
    unapprovedPersonalMsgs = {},
    unapprovedDecryptMsgs = {},
    unapprovedEncryptionPublicKeyMsgs = {},
    unapprovedTypedMessages = {},
    network,
    chainId,
  ) =>
    txHelper(
      unapprovedTxs,
      unapprovedMsgs,
      unapprovedPersonalMsgs,
      unapprovedDecryptMsgs,
      unapprovedEncryptionPublicKeyMsgs,
      unapprovedTypedMessages,
      network,
      chainId,
    ) || [],
);

export const unconfirmedTransactionsHashSelector = createSelector(
  unapprovedTxsSelector,
  unapprovedMsgsSelector,
  unapprovedPersonalMsgsSelector,
  unapprovedDecryptMsgsSelector,
  unapprovedEncryptionPublicKeyMsgsSelector,
  unapprovedTypedMessagesSelector,
  deprecatedGetCurrentNetworkId,
  getCurrentChainId,
  (
    unapprovedTxs = {},
    unapprovedMsgs = {},
    unapprovedPersonalMsgs = {},
    unapprovedDecryptMsgs = {},
    unapprovedEncryptionPublicKeyMsgs = {},
    unapprovedTypedMessages = {},
    network,
    chainId,
  ) => {
    const filteredUnapprovedTxs = Object.keys(unapprovedTxs).reduce(
      (acc, address) => {
        const transactions = { ...acc };

        if (
          transactionMatchesNetwork(unapprovedTxs[address], chainId, network)
        ) {
          transactions[address] = unapprovedTxs[address];
        }

        return transactions;
      },
      {},
    );

    return {
      ...filteredUnapprovedTxs,
      ...unapprovedMsgs,
      ...unapprovedPersonalMsgs,
      ...unapprovedDecryptMsgs,
      ...unapprovedEncryptionPublicKeyMsgs,
      ...unapprovedTypedMessages,
    };
  },
);

const unapprovedMsgCountSelector = (state) => state.metamask.unapprovedMsgCount;
const unapprovedPersonalMsgCountSelector = (state) =>
  state.metamask.unapprovedPersonalMsgCount;
const unapprovedDecryptMsgCountSelector = (state) =>
  state.metamask.unapprovedDecryptMsgCount;
const unapprovedEncryptionPublicKeyMsgCountSelector = (state) =>
  state.metamask.unapprovedEncryptionPublicKeyMsgCount;
const unapprovedTypedMessagesCountSelector = (state) =>
  state.metamask.unapprovedTypedMessagesCount;

export const unconfirmedTransactionsCountSelector = createSelector(
  unapprovedTxsSelector,
  unapprovedMsgCountSelector,
  unapprovedPersonalMsgCountSelector,
  unapprovedDecryptMsgCountSelector,
  unapprovedEncryptionPublicKeyMsgCountSelector,
  unapprovedTypedMessagesCountSelector,
  deprecatedGetCurrentNetworkId,
  getCurrentChainId,
  (
    unapprovedTxs = {},
    unapprovedMsgCount = 0,
    unapprovedPersonalMsgCount = 0,
    unapprovedDecryptMsgCount = 0,
    unapprovedEncryptionPublicKeyMsgCount = 0,
    unapprovedTypedMessagesCount = 0,
    network,
    chainId,
  ) => {
    const filteredUnapprovedTxIds = Object.keys(unapprovedTxs).filter((txId) =>
      transactionMatchesNetwork(unapprovedTxs[txId], chainId, network),
    );

    return (
      filteredUnapprovedTxIds.length +
      unapprovedTypedMessagesCount +
      unapprovedMsgCount +
      unapprovedPersonalMsgCount +
      unapprovedDecryptMsgCount +
      unapprovedEncryptionPublicKeyMsgCount
    );
  },
);

export const currentCurrencySelector = (state) =>
  state.metamask.currentCurrency;
export const conversionRateSelector = (state) => state.metamask.conversionRate;

export const txDataSelector = (state) => state.confirmTransaction.txData;
const tokenDataSelector = (state) => state.confirmTransaction.tokenData;
const tokenPropsSelector = (state) => state.confirmTransaction.tokenProps;

const contractExchangeRatesSelector = (state) =>
  state.metamask.contractExchangeRates;

const tokenDecimalsSelector = createSelector(
  tokenPropsSelector,
  (tokenProps) => tokenProps && tokenProps.decimals,
);

const tokenDataArgsSelector = createSelector(
  tokenDataSelector,
  (tokenData) => (tokenData && tokenData.args) || [],
);

const txParamsSelector = createSelector(
  txDataSelector,
  (txData) => (txData && txData.txParams) || {},
);

export const tokenAddressSelector = createSelector(
  txParamsSelector,
  (txParams) => txParams && txParams.to,
);

const TOKEN_PARAM_TO = '_to';
const TOKEN_PARAM_VALUE = '_value';

export const sendTokenTokenAmountAndToAddressSelector = createSelector(
  tokenDataArgsSelector,
  tokenDecimalsSelector,
  (args, tokenDecimals) => {
    let toAddress = '';
    let tokenAmount = '0';

    // Token params here are ethers BigNumbers, which have a different
    // interface than bignumber.js
    if (args && args.length) {
      toAddress = args[TOKEN_PARAM_TO];
      let value = args[TOKEN_PARAM_VALUE].toString();

      if (tokenDecimals) {
        // bignumber.js return value
        value = calcTokenValue(value, tokenDecimals).toFixed();
      }

      tokenAmount = roundExponential(value);
    }

    return {
      toAddress,
      tokenAmount,
    };
  },
);

export const contractExchangeRateSelector = createSelector(
  contractExchangeRatesSelector,
  tokenAddressSelector,
  (contractExchangeRates, tokenAddress) => contractExchangeRates[tokenAddress],
);

export const transactionFeeSelector = function (state, txData) {
  const currentCurrency = currentCurrencySelector(state);
  const conversionRate = conversionRateSelector(state);
  const nativeCurrency = getNativeCurrency(state);
  const gasFeeEstimates = getGasFeeEstimates(state) || {};
  const gasEstimateType = getGasEstimateType(state);
  const networkAndAccountSupportsEIP1559 = checkNetworkAndAccountSupports1559(
    state,
  );

  const gasEstimationObject = {
    gasLimit: txData.txParams?.gas ?? '0x0',
  };

  if (networkAndAccountSupportsEIP1559) {
    const { medium = {}, gasPrice = '0' } = gasFeeEstimates;
    if (txData.txParams?.type === TRANSACTION_ENVELOPE_TYPES.LEGACY) {
      gasEstimationObject.gasPrice =
        txData.txParams?.gasPrice ?? decGWEIToHexWEI(gasPrice);
    } else {
      const { suggestedMaxPriorityFeePerGas, suggestedMaxFeePerGas } = medium;
      gasEstimationObject.maxFeePerGas =
        txData.txParams?.maxFeePerGas ??
        decGWEIToHexWEI(suggestedMaxFeePerGas || gasPrice);
      gasEstimationObject.maxPriorityFeePerGas =
        txData.txParams?.maxPriorityFeePerGas ??
        ((suggestedMaxPriorityFeePerGas &&
          decGWEIToHexWEI(suggestedMaxPriorityFeePerGas)) ||
          gasEstimationObject.maxFeePerGas);
      gasEstimationObject.baseFeePerGas = decGWEIToHexWEI(
        gasFeeEstimates.estimatedBaseFee,
      );
    }
  } else {
    switch (gasEstimateType) {
      case GAS_ESTIMATE_TYPES.NONE:
        gasEstimationObject.gasPrice = txData.txParams?.gasPrice ?? '0x0';
        break;
      case GAS_ESTIMATE_TYPES.ETH_GASPRICE:
        gasEstimationObject.gasPrice =
          txData.txParams?.gasPrice ??
          decGWEIToHexWEI(gasFeeEstimates.gasPrice);
        break;
      case GAS_ESTIMATE_TYPES.LEGACY:
        gasEstimationObject.gasPrice =
          txData.txParams?.gasPrice ?? getAveragePriceEstimateInHexWEI(state);
        break;
      case GAS_ESTIMATE_TYPES.FEE_MARKET:
        break;
      default:
        break;
    }
  }

  const { txParams: { value = '0x0' } = {} } = txData;

  const fiatTransactionAmount = getValueFromWeiHex({
    value,
    fromCurrency: nativeCurrency,
    toCurrency: currentCurrency,
    conversionRate,
    numberOfDecimals: 2,
  });
  const ethTransactionAmount = getValueFromWeiHex({
    value,
    fromCurrency: nativeCurrency,
    toCurrency: nativeCurrency,
    conversionRate,
    numberOfDecimals: 6,
  });

  const hexMinimumTransactionFee = getMinimumGasTotalInHexWei(
    gasEstimationObject,
  );
  const hexMaximumTransactionFee = getMaximumGasTotalInHexWei(
    gasEstimationObject,
  );

  const fiatMinimumTransactionFee = getTransactionFee({
    value: hexMinimumTransactionFee,
    fromCurrency: nativeCurrency,
    toCurrency: currentCurrency,
    numberOfDecimals: 2,
    conversionRate,
  });

  const fiatMaximumTransactionFee = getTransactionFee({
    value: hexMaximumTransactionFee,
    fromCurrency: nativeCurrency,
    toCurrency: currentCurrency,
    numberOfDecimals: 2,
    conversionRate,
  });

  const ethTransactionFee = getTransactionFee({
    value: hexMinimumTransactionFee,
    fromCurrency: nativeCurrency,
    toCurrency: nativeCurrency,
    numberOfDecimals: 6,
    conversionRate,
  });

  const fiatTransactionTotal = addFiat(
    fiatMinimumTransactionFee,
    fiatTransactionAmount,
  );
  const ethTransactionTotal = addEth(ethTransactionFee, ethTransactionAmount);
  const hexTransactionTotal = sumHexes(value, hexMinimumTransactionFee);

  return {
    hexTransactionAmount: value,
    fiatTransactionAmount,
    ethTransactionAmount,
    hexMinimumTransactionFee,
    fiatMinimumTransactionFee,
    hexMaximumTransactionFee,
    fiatMaximumTransactionFee,
    ethTransactionFee,
    fiatTransactionTotal,
    ethTransactionTotal,
    hexTransactionTotal,
  };
};<|MERGE_RESOLUTION|>--- conflicted
+++ resolved
@@ -3,32 +3,17 @@
 import {
   roundExponential,
   getValueFromWeiHex,
+  getHexGasTotal,
   getTransactionFee,
   addFiat,
   addEth,
 } from '../helpers/utils/confirm-tx.util';
 import { sumHexes } from '../helpers/utils/transactions.util';
 import { transactionMatchesNetwork } from '../../shared/modules/transaction.utils';
-<<<<<<< HEAD
-import {
-  getGasEstimateType,
-  getGasFeeEstimates,
-  getNativeCurrency,
-} from '../ducks/metamask/metamask';
-import { TRANSACTION_ENVELOPE_TYPES } from '../../shared/constants/transaction';
-import { decGWEIToHexWEI } from '../helpers/utils/conversions.util';
-import { GAS_ESTIMATE_TYPES } from '../../shared/constants/gas';
-import {
-  getMaximumGasTotalInHexWei,
-  getMinimumGasTotalInHexWei,
-} from '../../shared/modules/gas.utils';
-=======
 import { getNativeCurrency } from '../ducks/metamask/metamask';
 import { calcTokenValue } from '../../shared/modules/token-utils';
->>>>>>> 9a9eef56
 import { getAveragePriceEstimateInHexWEI } from './custom-gas';
 import { getCurrentChainId, deprecatedGetCurrentNetworkId } from './selectors';
-import { checkNetworkAndAccountSupports1559 } from '.';
 
 const unapprovedTxsSelector = (state) => state.metamask.unapprovedTxs;
 const unapprovedMsgsSelector = (state) => state.metamask.unapprovedMsgs;
@@ -174,7 +159,7 @@
 
 const tokenDecimalsSelector = createSelector(
   tokenPropsSelector,
-  (tokenProps) => tokenProps && tokenProps.decimals,
+  (tokenProps) => tokenProps && tokenProps.tokenDecimals,
 );
 
 const tokenDataArgsSelector = createSelector(
@@ -233,57 +218,17 @@
   const currentCurrency = currentCurrencySelector(state);
   const conversionRate = conversionRateSelector(state);
   const nativeCurrency = getNativeCurrency(state);
-  const gasFeeEstimates = getGasFeeEstimates(state) || {};
-  const gasEstimateType = getGasEstimateType(state);
-  const networkAndAccountSupportsEIP1559 = checkNetworkAndAccountSupports1559(
-    state,
-  );
-
-  const gasEstimationObject = {
-    gasLimit: txData.txParams?.gas ?? '0x0',
-  };
-
-  if (networkAndAccountSupportsEIP1559) {
-    const { medium = {}, gasPrice = '0' } = gasFeeEstimates;
-    if (txData.txParams?.type === TRANSACTION_ENVELOPE_TYPES.LEGACY) {
-      gasEstimationObject.gasPrice =
-        txData.txParams?.gasPrice ?? decGWEIToHexWEI(gasPrice);
-    } else {
-      const { suggestedMaxPriorityFeePerGas, suggestedMaxFeePerGas } = medium;
-      gasEstimationObject.maxFeePerGas =
-        txData.txParams?.maxFeePerGas ??
-        decGWEIToHexWEI(suggestedMaxFeePerGas || gasPrice);
-      gasEstimationObject.maxPriorityFeePerGas =
-        txData.txParams?.maxPriorityFeePerGas ??
-        ((suggestedMaxPriorityFeePerGas &&
-          decGWEIToHexWEI(suggestedMaxPriorityFeePerGas)) ||
-          gasEstimationObject.maxFeePerGas);
-      gasEstimationObject.baseFeePerGas = decGWEIToHexWEI(
-        gasFeeEstimates.estimatedBaseFee,
-      );
-    }
-  } else {
-    switch (gasEstimateType) {
-      case GAS_ESTIMATE_TYPES.NONE:
-        gasEstimationObject.gasPrice = txData.txParams?.gasPrice ?? '0x0';
-        break;
-      case GAS_ESTIMATE_TYPES.ETH_GASPRICE:
-        gasEstimationObject.gasPrice =
-          txData.txParams?.gasPrice ??
-          decGWEIToHexWEI(gasFeeEstimates.gasPrice);
-        break;
-      case GAS_ESTIMATE_TYPES.LEGACY:
-        gasEstimationObject.gasPrice =
-          txData.txParams?.gasPrice ?? getAveragePriceEstimateInHexWEI(state);
-        break;
-      case GAS_ESTIMATE_TYPES.FEE_MARKET:
-        break;
-      default:
-        break;
-    }
+
+  const { txParams: { value = '0x0', gas: gasLimit = '0x0' } = {} } = txData;
+
+  // if the gas price from our infura endpoint is null or undefined
+  // use the metaswap average price estimation as a fallback
+  let {
+    txParams: { gasPrice },
+  } = txData;
+  if (!gasPrice) {
+    gasPrice = getAveragePriceEstimateInHexWEI(state) || '0x0';
   }
-
-  const { txParams: { value = '0x0' } = {} } = txData;
 
   const fiatTransactionAmount = getValueFromWeiHex({
     value,
@@ -300,31 +245,17 @@
     numberOfDecimals: 6,
   });
 
-  const hexMinimumTransactionFee = getMinimumGasTotalInHexWei(
-    gasEstimationObject,
-  );
-  const hexMaximumTransactionFee = getMaximumGasTotalInHexWei(
-    gasEstimationObject,
-  );
-
-  const fiatMinimumTransactionFee = getTransactionFee({
-    value: hexMinimumTransactionFee,
+  const hexTransactionFee = getHexGasTotal({ gasLimit, gasPrice });
+
+  const fiatTransactionFee = getTransactionFee({
+    value: hexTransactionFee,
     fromCurrency: nativeCurrency,
     toCurrency: currentCurrency,
     numberOfDecimals: 2,
     conversionRate,
   });
-
-  const fiatMaximumTransactionFee = getTransactionFee({
-    value: hexMaximumTransactionFee,
-    fromCurrency: nativeCurrency,
-    toCurrency: currentCurrency,
-    numberOfDecimals: 2,
-    conversionRate,
-  });
-
   const ethTransactionFee = getTransactionFee({
-    value: hexMinimumTransactionFee,
+    value: hexTransactionFee,
     fromCurrency: nativeCurrency,
     toCurrency: nativeCurrency,
     numberOfDecimals: 6,
@@ -332,20 +263,18 @@
   });
 
   const fiatTransactionTotal = addFiat(
-    fiatMinimumTransactionFee,
+    fiatTransactionFee,
     fiatTransactionAmount,
   );
   const ethTransactionTotal = addEth(ethTransactionFee, ethTransactionAmount);
-  const hexTransactionTotal = sumHexes(value, hexMinimumTransactionFee);
+  const hexTransactionTotal = sumHexes(value, hexTransactionFee);
 
   return {
     hexTransactionAmount: value,
     fiatTransactionAmount,
     ethTransactionAmount,
-    hexMinimumTransactionFee,
-    fiatMinimumTransactionFee,
-    hexMaximumTransactionFee,
-    fiatMaximumTransactionFee,
+    hexTransactionFee,
+    fiatTransactionFee,
     ethTransactionFee,
     fiatTransactionTotal,
     ethTransactionTotal,
