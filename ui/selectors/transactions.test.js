--- conflicted
+++ resolved
@@ -178,15 +178,8 @@
             chainId: CHAIN_IDS.MAINNET,
           },
           selectedAddress: '0xAddress',
-<<<<<<< HEAD
-          featureFlags: {
-            showIncomingTransactions: false,
-          },
+          featureFlags: {},
           transactions: [tx1, tx2],
-=======
-          featureFlags: {},
-          currentNetworkTxList: [tx1, tx2],
->>>>>>> 96210b97
         },
       };
 
@@ -267,20 +260,9 @@
           chainId: CHAIN_IDS.MAINNET,
         },
         selectedAddress: '0xAddress',
-<<<<<<< HEAD
-        featureFlags: {
-          showIncomingTransactions: false,
-        },
+        featureFlags: {},
         transactions: [submittedTx, unapprovedTx, approvedTx, confirmedTx],
-=======
-        featureFlags: {},
-        currentNetworkTxList: [
-          submittedTx,
-          unapprovedTx,
-          approvedTx,
-          confirmedTx,
-        ],
->>>>>>> 96210b97
+
       },
     };
 
