--- conflicted
+++ resolved
@@ -141,10 +141,7 @@
             nickname: 'mainnet',
             chainId: CHAIN_IDS.MAINNET,
           },
-<<<<<<< HEAD
-          featureFlags: {
-            showIncomingTransactions: false,
-          },
+          featureFlags: {},
           internalAccounts: {
             accounts: {
               'cf8dace4-9439-4bd4-b3a8-88c821c8fcb3': {
@@ -173,10 +170,6 @@
             },
             selectedAccount: 'cf8dace4-9439-4bd4-b3a8-88c821c8fcb3',
           },
-=======
-          featureFlags: {},
-          selectedAddress: '0xAddress',
->>>>>>> d76b4582
           currentNetworkTxList: [
             {
               id: 0,
@@ -237,14 +230,7 @@
             nickname: 'mainnet',
             chainId: CHAIN_IDS.MAINNET,
           },
-<<<<<<< HEAD
-          featureFlags: {
-            showIncomingTransactions: false,
-          },
-=======
-          selectedAddress: '0xAddress',
           featureFlags: {},
->>>>>>> d76b4582
           currentNetworkTxList: [tx1, tx2],
           internalAccounts: {
             accounts: {
@@ -353,14 +339,7 @@
           nickname: 'mainnet',
           chainId: CHAIN_IDS.MAINNET,
         },
-<<<<<<< HEAD
-        featureFlags: {
-          showIncomingTransactions: false,
-        },
-=======
-        selectedAddress: '0xAddress',
         featureFlags: {},
->>>>>>> d76b4582
         currentNetworkTxList: [
           submittedTx,
           unapprovedTx,
