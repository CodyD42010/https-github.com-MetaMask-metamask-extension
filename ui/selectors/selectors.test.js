import { deepClone } from '@metamask/snaps-utils';
import { ApprovalType, NetworkType } from '@metamask/controller-utils';
import { EthAccountType, EthMethod } from '@metamask/keyring-api';
import mockState from '../../test/data/mock-state.json';
import { KeyringType } from '../../shared/constants/keyring';
import {
  CHAIN_IDS,
  LOCALHOST_DISPLAY_NAME,
  NETWORK_TYPES,
  OPTIMISM_DISPLAY_NAME,
} from '../../shared/constants/network';
import { SURVEY_DATE, SURVEY_GMT } from '../helpers/constants/survey';
import * as selectors from './selectors';

jest.mock('../../shared/modules/network.utils', () => {
  const actual = jest.requireActual('../../shared/modules/network.utils');
  return {
    ...actual,
    shouldShowLineaMainnet: jest.fn().mockResolvedValue(true),
  };
});

const modifyStateWithHWKeyring = (keyring) => {
  const modifiedState = deepClone(mockState);
  modifiedState.metamask.internalAccounts.accounts[
    modifiedState.metamask.internalAccounts.selectedAccount
  ].metadata.keyring.type = keyring;

  return modifiedState;
};

describe('Selectors', () => {
  describe('#getSelectedAddress', () => {
    it('returns undefined if selectedAddress is undefined', () => {
      expect(selectors.getSelectedAddress({ metamask: {} })).toBeUndefined();
    });

    it('returns selectedAddress', () => {
      const selectedAddress = '0x0dcd5d886577d5081b0c52e242ef29e70be3e7bc';
      expect(
        selectors.getSelectedAddress({ metamask: { selectedAddress } }),
      ).toStrictEqual(selectedAddress);
    });
  });

  describe('#getSelectedInternalAccount', () => {
    it('returns undefined if selectedAccount is undefined', () => {
      expect(
        selectors.getSelectedInternalAccount({
          metamask: {
            internalAccounts: {
              accounts: {},
              selectedAccount: '',
            },
          },
        }),
<<<<<<< HEAD
      ).toStrictEqual(undefined);
=======
      ).toBeUndefined();
>>>>>>> 263f84b8
    });

    it('returns selectedAccount', () => {
      const mockInternalAccount = {
        address: '0x0dcd5d886577d5081b0c52e242ef29e70be3e7bc',
        id: 'cf8dace4-9439-4bd4-b3a8-88c821c8fcb3',
        metadata: {
          name: 'Test Account',
          keyring: {
            type: 'HD Key Tree',
          },
        },
        options: {},
        methods: [...Object.values(EthMethod)],
        type: EthAccountType.Eoa,
      };
      expect(
        selectors.getSelectedInternalAccount({
          metamask: {
            internalAccounts: {
              accounts: {
                [mockInternalAccount.id]: mockInternalAccount,
              },
              selectedAccount: mockInternalAccount.id,
            },
          },
        }),
      ).toStrictEqual(mockInternalAccount);
    });
  });

  describe('#getInternalAccounts', () => {
    it('returns a list of internal accounts', () => {
      expect(selectors.getInternalAccounts(mockState)).toStrictEqual(
        Object.values(mockState.metamask.internalAccounts.accounts),
      );
    });
  });

  describe('#getInternalAccount', () => {
    it("returns undefined if the account doesn't exist", () => {
      expect(
        selectors.getInternalAccount(mockState, 'unknown'),
      ).toBeUndefined();
    });

    it('returns the account', () => {
      expect(
        selectors.getInternalAccount(
          mockState,
          'cf8dace4-9439-4bd4-b3a8-88c821c8fcb3',
        ),
      ).toStrictEqual(
        mockState.metamask.internalAccounts.accounts[
          'cf8dace4-9439-4bd4-b3a8-88c821c8fcb3'
        ],
      );
    });
  });

<<<<<<< HEAD
  describe('#getMetaMaskAccounts', () => {
    const mockInternalAccount = {
      address: '0x123',
      id: '9b1cbd2e-87a7-421d-9090-5970ae70ab72',
      metadata: {
        name: 'Test Account 3',
        keyring: {
          type: 'HD Key Tree',
        },
      },
      options: {},
      methods: [
        'personal_sign',
        'eth_sign',
        'eth_signTransaction',
        'eth_signTypedData_v1',
        'eth_signTypedData_v3',
        'eth_signTypedData_v4',
      ],
      type: 'eip155:eoa',
    };

    const mockInternalAccounts = {
      accounts: {
        [mockInternalAccount.id]: mockInternalAccount,
      },
      selectedAccount: '9b1cbd2e-87a7-421d-9090-5970ae70ab72',
    };

    const mockAccounts = {
      '0x123': {
        address: '0x123',
        balance: '0x1',
      },
    };

    const mockChainId = '0x1';

    const mockCachedBalances = {
      [mockChainId]: {
        '0x123': {
          address: '0x123',
          balance: '0x1',
        },
      },
    };

    it('returns an empty object if there are no accounts', () => {
      expect(
        selectors.getMetaMaskAccounts({
          metamask: {
            internalAccounts: { accounts: {} },
            providerConfig: { chainId: '0x0' },
            cachedBalances: {},
          },
        }),
      ).toStrictEqual({});
    });

    it('returns accounts with balances', () => {
      const expectedMetaMaskAccounts = {
        [mockInternalAccount.address]: {
          ...mockInternalAccount,
          balance: mockAccounts['0x123'].balance,
        },
      };
      expect(
        selectors.getMetaMaskAccounts({
          metamask: {
            accounts: mockAccounts,
            internalAccounts: mockInternalAccounts,
            providerConfig: {
              chainId: '0x1',
            },
            cachedBalances: {},
          },
        }),
      ).toStrictEqual(expectedMetaMaskAccounts);
    });

    it('returns accounts that uses balance instead of cache if both are presetn', () => {
      const expectedMetaMaskAccounts = {
        [mockInternalAccount.address]: {
          ...mockInternalAccount,
          balance: mockAccounts['0x123'].balance,
        },
      };
      expect(
        selectors.getMetaMaskAccounts({
          metamask: {
            accounts: mockAccounts,
            internalAccounts: mockInternalAccounts,
            providerConfig: {
              chainId: '0x1',
            },
            cachedBalances: mockCachedBalances,
          },
        }),
      ).toStrictEqual(expectedMetaMaskAccounts);
    });

    it("returns object of accounts with undefined balance if there isn't any cached balance", () => {
      const expectedMetaMaskAccounts = {
        [mockInternalAccount.address]: {
          ...mockInternalAccount,
          balance: undefined,
        },
      };
      expect(
        selectors.getMetaMaskAccounts({
          metamask: {
            accounts: {},
            internalAccounts: mockInternalAccounts,
            providerConfig: {
              chainId: '0x1',
            },
            cachedBalances: {},
          },
        }),
      ).toStrictEqual(expectedMetaMaskAccounts);
    });

    it('returns an object of accounts with 0 balance the chainId is unknown', () => {
      const expectedMetaMaskAccounts = {
        [mockInternalAccount.address]: {
          ...mockInternalAccount,
          balance: '0x1',
        },
      };
      expect(
        selectors.getMetaMaskAccounts({
          metamask: {
            accounts: mockAccounts,
            internalAccounts: mockInternalAccounts,
            providerConfig: {
              chainId: '0x11111111',
            },
            cachedBalances: {},
          },
        }),
      ).toStrictEqual(expectedMetaMaskAccounts);
    });
  });

  describe('#getMetaMaskAccountsOrdered', () => {
    let mockInternalAccounts, mockAccounts;

    const mockHDInternalAccount = {
      address: '0x11111',
      id: 'cf8dace4-9439-4bd4-b3a8-88c821c8fcb3',
      metadata: {
        name: 'Account 1',
        keyring: {
          type: 'HD Key Tree',
        },
      },
      options: {},
      methods: [...Object.values(EthMethod)],
      type: EthAccountType.Eoa,
    };
    const mockHDInternalAccount2 = {
      address: '0x22222',
      id: '1d2fac3d-d046-4452-b062-ab982f4a5572',
      metadata: {
        name: 'Account 2',
        keyring: {
          type: 'HD Key Tree',
        },
      },
      options: {},
      methods: [...Object.values(EthMethod)],
      type: EthAccountType.Eoa,
    };
    const mockLedgerInternalAccount = {
      address: '0x333333',
      id: '4dc06564-4ce5-42a2-a7c1-ce1735e9b3d2',
      metadata: {
        name: 'Ledger 1',
        keyring: {
          type: 'Ledger Hardware',
        },
      },
      options: {},
      methods: [...Object.values(EthMethod)],
      type: EthAccountType.Eoa,
    };
    const mockTrezorInternalAccount = {
      address: '0x44444',
      id: '58ba6dbd-d50d-4e02-88dc-b871caddcc73',
      metadata: {
        name: 'Trezor 1',
        keyring: {
          type: 'Trezor Hardware',
        },
      },
      options: {},
      methods: [...Object.values(EthMethod)],
      type: EthAccountType.Eoa,
    };

    beforeEach(() => {
      mockInternalAccounts = {
        accounts: {
          [mockTrezorInternalAccount.id]: mockTrezorInternalAccount,
          [mockLedgerInternalAccount.id]: mockLedgerInternalAccount,
          [mockHDInternalAccount.id]: mockHDInternalAccount,
          [mockHDInternalAccount2.id]: mockHDInternalAccount2,
        },
        selectedAccount: mockHDInternalAccount.id,
      };

      mockAccounts = {
        [mockHDInternalAccount.address]: {
          address: mockHDInternalAccount.address,
          balance: '0x1',
        },
        [mockHDInternalAccount2.address]: {
          address: mockHDInternalAccount2.address,
          balance: '0x1',
        },
        [mockLedgerInternalAccount.address]: {
          address: mockLedgerInternalAccount.address,
          balance: '0x1',
        },
        [mockTrezorInternalAccount.address]: {
          address: mockTrezorInternalAccount.address,
          balance: '0x1',
        },
      };
    });
    it('should return an ordered list of accounts by keyring', () => {
      console.log(
        selectors.getMetaMaskAccountsOrdered({
          metamask: {
            accounts: mockAccounts,
            internalAccounts: mockInternalAccounts,
            providerConfig: {
              chainId: '0x11111111',
            },
            cachedBalances: {},
          },
        }),
      );
      expect(
        selectors.getMetaMaskAccountsOrdered({
          metamask: {
            accounts: mockAccounts,
            internalAccounts: mockInternalAccounts,
            providerConfig: {
              chainId: '0x11111111',
            },
            cachedBalances: {},
          },
        }),
      ).toStrictEqual([
        { ...mockHDInternalAccount, balance: '0x1' },
        { ...mockHDInternalAccount2, balance: '0x1' },
        { ...mockLedgerInternalAccount, balance: '0x1' },
        { ...mockTrezorInternalAccount, balance: '0x1' },
      ]);
    });
  });

=======
>>>>>>> 263f84b8
  describe('#getSuggestedTokens', () => {
    it('returns an empty array if pendingApprovals is undefined', () => {
      expect(selectors.getSuggestedTokens({ metamask: {} })).toStrictEqual([]);
    });

    it('returns suggestedTokens from filtered pending approvals', () => {
      const pendingApprovals = {
        1: {
          id: '1',
          origin: 'dapp',
          time: 1,
          type: ApprovalType.WatchAsset,
          requestData: {
            asset: {
              address: '0x8b175474e89094c44da98b954eedeac495271d0a',
              symbol: 'NEW',
              decimals: 18,
              image: 'metamark.svg',
            },
          },
          requestState: null,
        },
        2: {
          id: '2',
          origin: 'dapp',
          time: 1,
          type: ApprovalType.WatchAsset,
          requestData: {
            asset: {
              address: '0xC8c77482e45F1F44dE1745F52C74426C631bDD51',
              symbol: '0XYX',
              decimals: 18,
              image: '0x.svg',
            },
          },
        },
        3: {
          id: '3',
          origin: 'origin',
          time: 1,
          type: ApprovalType.Transaction,
          requestData: {
            // something that is not an asset
          },
        },
        4: {
          id: '4',
          origin: 'dapp',
          time: 1,
          type: ApprovalType.WatchAsset,
          requestData: {
            asset: {
              address: '0x1234abcd',
              symbol: '0XYX',
              tokenId: '123',
            },
          },
        },
      };

      expect(
        selectors.getSuggestedTokens({ metamask: { pendingApprovals } }),
      ).toStrictEqual([
        {
          id: '1',
          origin: 'dapp',
          time: 1,
          type: ApprovalType.WatchAsset,
          requestData: {
            asset: {
              address: '0x8b175474e89094c44da98b954eedeac495271d0a',
              symbol: 'NEW',
              decimals: 18,
              image: 'metamark.svg',
            },
          },
          requestState: null,
        },
        {
          id: '2',
          origin: 'dapp',
          time: 1,
          type: ApprovalType.WatchAsset,
          requestData: {
            asset: {
              address: '0xC8c77482e45F1F44dE1745F52C74426C631bDD51',
              symbol: '0XYX',
              decimals: 18,
              image: '0x.svg',
            },
          },
        },
      ]);
    });
  });

  describe('#getSuggestedNfts', () => {
    it('returns an empty array if pendingApprovals is undefined', () => {
      expect(selectors.getSuggestedNfts({ metamask: {} })).toStrictEqual([]);
    });

    it('returns suggestedNfts from filtered pending approvals', () => {
      const pendingApprovals = {
        1: {
          id: '1',
          origin: 'dapp',
          time: 1,
          type: ApprovalType.WatchAsset,
          requestData: {
            asset: {
              address: '0x8b175474e89094c44da98b954eedeac495271d0a',
              symbol: 'NEW',
              decimals: 18,
              image: 'metamark.svg',
            },
          },
          requestState: null,
        },
        2: {
          id: '2',
          origin: 'dapp',
          time: 1,
          type: ApprovalType.WatchAsset,
          requestData: {
            asset: {
              address: '0xC8c77482e45F1F44dE1745F52C74426C631bDD51',
              symbol: '0XYX',
              decimals: 18,
              image: '0x.svg',
            },
          },
        },
        3: {
          id: '3',
          origin: 'origin',
          time: 1,
          type: ApprovalType.Transaction,
          requestData: {
            // something that is not an asset
          },
        },
        4: {
          id: '4',
          origin: 'dapp',
          time: 1,
          type: ApprovalType.WatchAsset,
          requestData: {
            asset: {
              address: '0x1234abcd',
              symbol: '0XYX',
              tokenId: '123',
              standard: 'ERC721',
            },
          },
        },
      };

      expect(
        selectors.getSuggestedNfts({ metamask: { pendingApprovals } }),
      ).toStrictEqual([
        {
          id: '4',
          origin: 'dapp',
          time: 1,
          type: ApprovalType.WatchAsset,
          requestData: {
            asset: {
              address: '0x1234abcd',
              symbol: '0XYX',
              tokenId: '123',
              standard: 'ERC721',
            },
          },
        },
      ]);
    });
  });

  describe('#getNewNetworkAdded', () => {
    it('returns undefined if newNetworkAddedName is undefined', () => {
      expect(selectors.getNewNetworkAdded({ appState: {} })).toBeUndefined();
    });

    it('returns newNetworkAddedName', () => {
      expect(
        selectors.getNewNetworkAdded({
          appState: { newNetworkAddedName: 'test-chain' },
        }),
      ).toStrictEqual('test-chain');
    });
  });

  describe('#getRpcPrefsForCurrentProvider', () => {
    it('returns an empty object if state.metamask.providerConfig is empty', () => {
      expect(
        selectors.getRpcPrefsForCurrentProvider({
          metamask: { providerConfig: {} },
        }),
      ).toStrictEqual({});
    });
    it('returns rpcPrefs from the providerConfig', () => {
      expect(
        selectors.getRpcPrefsForCurrentProvider({
          metamask: {
            providerConfig: {
              rpcPrefs: { blockExplorerUrl: 'https://test-block-explorer' },
            },
          },
        }),
      ).toStrictEqual({ blockExplorerUrl: 'https://test-block-explorer' });
    });
  });

  describe('#getNetworksTabSelectedNetworkConfigurationId', () => {
    it('returns undefined if selectedNetworkConfigurationId is undefined', () => {
      expect(
        selectors.getNetworksTabSelectedNetworkConfigurationId({
          appState: {},
        }),
      ).toBeUndefined();
    });

    it('returns selectedNetworkConfigurationId', () => {
      expect(
        selectors.getNetworksTabSelectedNetworkConfigurationId({
          appState: {
            selectedNetworkConfigurationId: 'testNetworkConfigurationId',
          },
        }),
      ).toStrictEqual('testNetworkConfigurationId');
    });
  });

  describe('#getNetworkConfigurations', () => {
    it('returns undefined if state.metamask.networkConfigurations is undefined', () => {
      expect(
        selectors.getNetworkConfigurations({
          metamask: {},
        }),
      ).toBeUndefined();
    });

    it('returns networkConfigurations', () => {
      const networkConfigurations = {
        testNetworkConfigurationId1: {
          rpcUrl: 'https://mock-rpc-url-1',
          chainId: '0xtest',
          ticker: 'TEST',
          id: 'testNetworkConfigurationId1',
        },
        testNetworkConfigurationId2: {
          rpcUrl: 'https://mock-rpc-url-2',
          chainId: '0x1337',
          ticker: 'RPC',
          id: 'testNetworkConfigurationId2',
        },
      };
      expect(
        selectors.getNetworkConfigurations({
          metamask: {
            networkConfigurations,
          },
        }),
      ).toStrictEqual(networkConfigurations);
    });
  });

  describe('#getAllNetworks', () => {
    it('sorts Localhost to the bottom of the test lists', () => {
      const networks = selectors.getAllNetworks({
        metamask: {
          preferences: {
            showTestNetworks: true,
          },
          networkConfigurations: {
            'some-config-name': {
              chainId: CHAIN_IDS.LOCALHOST,
              nickname: LOCALHOST_DISPLAY_NAME,
            },
          },
        },
      });
      const lastItem = networks.pop();
      expect(lastItem.nickname.toLowerCase()).toContain('localhost');
    });

    it('properly assigns a network as removable', () => {
      const networks = selectors.getAllNetworks({
        metamask: {
          preferences: {
            showTestNetworks: true,
          },
          networkConfigurations: {
            'some-config-name': {
              chainId: CHAIN_IDS.LOCALHOST,
              nickname: LOCALHOST_DISPLAY_NAME,
              id: 'some-config-name',
            },
          },
        },
      });

      const mainnet = networks.find(
        (network) => network.id === NETWORK_TYPES.MAINNET,
      );
      expect(mainnet.removable).toBe(false);

      const customNetwork = networks.find(
        (network) => network.id === 'some-config-name',
      );
      expect(customNetwork.removable).toBe(true);
    });

    it('properly proposes a known network image when not provided by adding function', () => {
      const networks = selectors.getAllNetworks({
        metamask: {
          preferences: {
            showTestNetworks: true,
          },
          networkConfigurations: {
            'some-config-name': {
              chainId: CHAIN_IDS.OPTIMISM,
              nickname: OPTIMISM_DISPLAY_NAME,
              id: 'some-config-name',
            },
          },
        },
      });

      const optimismConfig = networks.find(
        ({ chainId }) => chainId === CHAIN_IDS.OPTIMISM,
      );
      expect(optimismConfig.rpcPrefs.imageUrl).toBe('./images/optimism.svg');
    });
  });

  describe('#getCurrentNetwork', () => {
    it('returns the correct custom network when there is a chainId collision', () => {
      const modifiedMockState = {
        ...mockState,
        metamask: {
          ...mockState.metamask,
          providerConfig: {
            ...mockState.metamask.networkConfigurations
              .testNetworkConfigurationId,
            // 0x1 would collide with Ethereum Mainnet
            chainId: '0x1',
            // type of "rpc" signals custom network
            type: 'rpc',
          },
        },
      };

      const currentNetwork = selectors.getCurrentNetwork(modifiedMockState);
      expect(currentNetwork.nickname).toBe('Custom Mainnet RPC');
      expect(currentNetwork.chainId).toBe('0x1');
    });

    it('returns the correct mainnet network when there is a chainId collision', () => {
      const modifiedMockState = {
        ...mockState,
        metamask: {
          ...mockState.metamask,
          providerConfig: {
            ...mockState.metamask.providerConfig,
            chainId: '0x1',
            // Changing type to 'mainnet' represents Ethereum Mainnet
            type: 'mainnet',
          },
        },
      };
      const currentNetwork = selectors.getCurrentNetwork(modifiedMockState);
      expect(currentNetwork.nickname).toBe('Ethereum Mainnet');
    });
  });

  describe('#getAllEnabledNetworks', () => {
    it('returns only Mainnet and Linea with showTestNetworks off', () => {
      const networks = selectors.getAllEnabledNetworks({
        metamask: {
          preferences: {
            showTestNetworks: false,
          },
        },
      });
      expect(networks).toHaveLength(2);
    });

    it('returns networks with showTestNetworks on', () => {
      const networks = selectors.getAllEnabledNetworks({
        metamask: {
          preferences: {
            showTestNetworks: true,
          },
        },
      });
      expect(networks.length).toBeGreaterThan(2);
    });
  });

  describe('#isHardwareWallet', () => {
    it('returns false if it is not a HW wallet', () => {
      const mockStateWithImported = modifyStateWithHWKeyring(
        KeyringType.imported,
      );
      expect(selectors.isHardwareWallet(mockStateWithImported)).toBe(false);
    });

    it('returns true if it is a Ledger HW wallet', () => {
      const mockStateWithLedger = modifyStateWithHWKeyring(KeyringType.ledger);
      expect(selectors.isHardwareWallet(mockStateWithLedger)).toBe(true);
    });

    it('returns true if it is a Trezor HW wallet', () => {
      const mockStateWithTrezor = modifyStateWithHWKeyring(KeyringType.trezor);
      expect(selectors.isHardwareWallet(mockStateWithTrezor)).toBe(true);
    });
  });

  describe('#getHardwareWalletType', () => {
    it('returns undefined if it is not a HW wallet', () => {
      const mockStateWithImported = modifyStateWithHWKeyring(
        KeyringType.imported,
      );
      expect(
        selectors.getHardwareWalletType(mockStateWithImported),
      ).toBeUndefined();
    });

    it('returns "Ledger Hardware" if it is a Ledger HW wallet', () => {
      const mockStateWithLedger = modifyStateWithHWKeyring(KeyringType.ledger);
      expect(selectors.getHardwareWalletType(mockStateWithLedger)).toBe(
        KeyringType.ledger,
      );
    });

    it('returns "Trezor Hardware" if it is a Trezor HW wallet', () => {
      const mockStateWithTrezor = modifyStateWithHWKeyring(KeyringType.trezor);
      expect(selectors.getHardwareWalletType(mockStateWithTrezor)).toBe(
        KeyringType.trezor,
      );
    });
  });

  it('returns selected identity', () => {
    expect(selectors.getSelectedIdentity(mockState)).toStrictEqual({
      address: '0x0dcd5d886577d5081b0c52e242ef29e70be3e7bc',
      name: 'Test Account',
    });
  });

  it('returns selected account', () => {
    const account = selectors.getSelectedAccount(mockState);
    expect(account.balance).toStrictEqual('0x346ba7725f412cbfdb');
    expect(account.address).toStrictEqual(
      '0x0dcd5d886577d5081b0c52e242ef29e70be3e7bc',
    );
  });

  describe('#getTokenExchangeRates', () => {
    it('returns token exchange rates', () => {
      const tokenExchangeRates = selectors.getTokenExchangeRates(mockState);
      expect(tokenExchangeRates).toStrictEqual({
        '0x108cf70c7d384c552f42c07c41c0e1e46d77ea0d': 0.00039345803819379796,
        '0xd8f6a2ffb0fc5952d16c9768b71cfd35b6399aa5': 0.00008189274407698049,
      });
    });
  });

  describe('#checkNetworkOrAccountNotSupports1559', () => {
    it('returns false if network and account supports EIP-1559', () => {
      const not1559Network = selectors.checkNetworkOrAccountNotSupports1559({
        ...mockState,
        metamask: {
          ...mockState.metamask,
          keyrings: [
            {
              type: KeyringType.ledger,
              accounts: ['0x0dcd5d886577d5081b0c52e242ef29e70be3e7bc'],
            },
          ],
        },
      });
      expect(not1559Network).toStrictEqual(false);
    });

    it('returns true if network does not support EIP-1559', () => {
      let not1559Network = selectors.checkNetworkOrAccountNotSupports1559({
        ...mockState,
        metamask: {
          ...mockState.metamask,
          networksMetadata: {
            [NetworkType.goerli]: {
              EIPS: { 1559: false },
            },
          },
        },
      });
      expect(not1559Network).toStrictEqual(true);
      not1559Network = selectors.checkNetworkOrAccountNotSupports1559({
        ...mockState,
        metamask: {
          ...mockState.metamask,
          networksMetadata: {
            [NetworkType.goerli]: {
              EIPS: { 1559: false },
            },
          },
        },
      });
      expect(not1559Network).toStrictEqual(true);
    });
  });

  describe('#getAddressBook', () => {
    it('should return the address book', () => {
      expect(selectors.getAddressBook(mockState)).toStrictEqual([
        {
          address: '0xc42edfcc21ed14dda456aa0756c153f7985d8813',
          chainId: '0x5',
          isEns: false,
          memo: '',
          name: 'Address Book Account 1',
        },
      ]);
    });
  });

  it('returns accounts with balance, address, and name from identity and accounts in state', () => {
    const accountsWithSendEther =
      selectors.accountsWithSendEtherInfoSelector(mockState);
    expect(accountsWithSendEther).toHaveLength(5);
    expect(accountsWithSendEther[0].balance).toStrictEqual(
      '0x346ba7725f412cbfdb',
    );
    expect(accountsWithSendEther[0].address).toStrictEqual(
      '0x0dcd5d886577d5081b0c52e242ef29e70be3e7bc',
    );
    expect(accountsWithSendEther[0].metadata.name).toStrictEqual(
      'Test Account',
    );
  });

  it('returns selected account with balance, address, and name from accountsWithSendEtherInfoSelector', () => {
    const currentAccountwithSendEther =
      selectors.getCurrentAccountWithSendEtherInfo(mockState);
    expect(currentAccountwithSendEther.balance).toStrictEqual(
      '0x346ba7725f412cbfdb',
    );
    expect(currentAccountwithSendEther.address).toStrictEqual(
      '0x0dcd5d886577d5081b0c52e242ef29e70be3e7bc',
    );
    expect(currentAccountwithSendEther.metadata.name).toStrictEqual(
      'Test Account',
    );
  });

  it('#getGasIsLoading', () => {
    const gasIsLoading = selectors.getGasIsLoading(mockState);
    expect(gasIsLoading).toStrictEqual(false);
  });

  it('#getCurrentCurrency', () => {
    const currentCurrency = selectors.getCurrentCurrency(mockState);
    expect(currentCurrency).toStrictEqual('usd');
  });

  it('#getTotalUnapprovedCount', () => {
    const totalUnapprovedCount = selectors.getTotalUnapprovedCount(mockState);
    expect(totalUnapprovedCount).toStrictEqual(1);
  });

  it('#getUseTokenDetection', () => {
    const useTokenDetection = selectors.getUseTokenDetection(mockState);
    expect(useTokenDetection).toStrictEqual(true);
  });

  it('#getTokenList', () => {
    const tokenList = selectors.getTokenList(mockState);
    expect(tokenList).toStrictEqual({
      '0x2260fac5e5542a773aa44fbcfedf7c193bc2c599': {
        address: '0x2260fac5e5542a773aa44fbcfedf7c193bc2c599',
        symbol: 'WBTC',
        decimals: 8,
        name: 'Wrapped Bitcoin',
        iconUrl: 'https://s3.amazonaws.com/airswap-token-images/WBTC.png',
        aggregators: [
          'airswapLight',
          'bancor',
          'cmc',
          'coinGecko',
          'kleros',
          'oneInch',
          'paraswap',
          'pmm',
          'totle',
          'zapper',
          'zerion',
          'zeroEx',
        ],
        occurrences: 12,
      },
      '0x0bc529c00c6401aef6d220be8c6ea1667f6ad93e': {
        address: '0x0bc529c00c6401aef6d220be8c6ea1667f6ad93e',
        symbol: 'YFI',
        decimals: 18,
        name: 'yearn.finance',
        iconUrl:
          'https://raw.githubusercontent.com/trustwallet/assets/master/blockchains/ethereum/assets/0x0bc529c00C6401aEF6D220BE8C6Ea1667F6Ad93e/logo.png',
        aggregators: [
          'airswapLight',
          'bancor',
          'cmc',
          'coinGecko',
          'kleros',
          'oneInch',
          'paraswap',
          'pmm',
          'totle',
          'zapper',
          'zerion',
          'zeroEx',
        ],
        occurrences: 12,
      },
    });
  });
  it('#getAdvancedGasFeeValues', () => {
    const advancedGasFee = selectors.getAdvancedGasFeeValues(mockState);
    expect(advancedGasFee).toStrictEqual({
      maxBaseFee: '75',
      priorityFee: '2',
    });
  });
  it('#getAppIsLoading', () => {
    const appIsLoading = selectors.getAppIsLoading(mockState);
    expect(appIsLoading).toStrictEqual(false);
  });
  it('#getNotifications', () => {
    const notifications = selectors.getNotifications(mockState);

    expect(notifications).toStrictEqual([
      mockState.metamask.notifications.test,
      mockState.metamask.notifications.test2,
    ]);
  });
  it('#getUnreadNotificationsCount', () => {
    const unreadNotificationCount =
      selectors.getUnreadNotificationsCount(mockState);

    expect(unreadNotificationCount).toStrictEqual(1);
  });

  it('#getUnreadNotifications', () => {
    const unreadNotifications = selectors.getUnreadNotifications(mockState);

    expect(unreadNotifications).toStrictEqual([
      mockState.metamask.notifications.test,
    ]);
  });

  it('#getUseCurrencyRateCheck', () => {
    const useCurrencyRateCheck = selectors.getUseCurrencyRateCheck(mockState);
    expect(useCurrencyRateCheck).toStrictEqual(true);
  });

  it('#getShowOutdatedBrowserWarning returns false if outdatedBrowserWarningLastShown is less than 2 days ago', () => {
    mockState.metamask.showOutdatedBrowserWarning = true;
    const timestamp = new Date();
    timestamp.setDate(timestamp.getDate() - 1);
    mockState.metamask.outdatedBrowserWarningLastShown = timestamp.getTime();
    const showOutdatedBrowserWarning =
      selectors.getShowOutdatedBrowserWarning(mockState);
    expect(showOutdatedBrowserWarning).toStrictEqual(false);
  });

  it('#getShowOutdatedBrowserWarning returns true if outdatedBrowserWarningLastShown is more than 2 days ago', () => {
    mockState.metamask.showOutdatedBrowserWarning = true;
    const timestamp = new Date();
    timestamp.setDate(timestamp.getDate() - 3);
    mockState.metamask.outdatedBrowserWarningLastShown = timestamp.getTime();
    const showOutdatedBrowserWarning =
      selectors.getShowOutdatedBrowserWarning(mockState);
    expect(showOutdatedBrowserWarning).toStrictEqual(true);
  });

  it('#getTotalUnapprovedSignatureRequestCount', () => {
    const totalUnapprovedSignatureRequestCount =
      selectors.getTotalUnapprovedSignatureRequestCount(mockState);
    expect(totalUnapprovedSignatureRequestCount).toStrictEqual(0);
  });

  it('#getIsDesktopEnabled', () => {
    const isDesktopEnabled = selectors.getIsDesktopEnabled(mockState);
    expect(isDesktopEnabled).toBeFalsy();
  });

  it('#getIsBridgeChain', () => {
    mockState.metamask.providerConfig.chainId = '0xa';
    const isOptimismSupported = selectors.getIsBridgeChain(mockState);
    expect(isOptimismSupported).toBeTruthy();

    mockState.metamask.providerConfig.chainId = '0xfa';
    const isFantomSupported = selectors.getIsBridgeChain(mockState);
    expect(isFantomSupported).toBeFalsy();
  });

  it('returns proper values for snaps privacy warning shown status', () => {
    mockState.metamask.snapsInstallPrivacyWarningShown = false;
    expect(selectors.getSnapsInstallPrivacyWarningShown(mockState)).toBe(false);

    mockState.metamask.snapsInstallPrivacyWarningShown = true;
    expect(selectors.getSnapsInstallPrivacyWarningShown(mockState)).toBe(true);

    mockState.metamask.snapsInstallPrivacyWarningShown = undefined;
    expect(selectors.getSnapsInstallPrivacyWarningShown(mockState)).toBe(false);

    mockState.metamask.snapsInstallPrivacyWarningShown = null;
    expect(selectors.getSnapsInstallPrivacyWarningShown(mockState)).toBe(false);
  });

  it('#getInfuraBlocked', () => {
    let isInfuraBlocked = selectors.getInfuraBlocked(mockState);
    expect(isInfuraBlocked).toBe(false);

    const modifiedMockState = {
      ...mockState,
      metamask: {
        ...mockState.metamask,
        networksMetadata: {
          ...mockState.metamask.networksMetadata,
          goerli: {
            status: 'blocked',
          },
        },
      },
    };
    isInfuraBlocked = selectors.getInfuraBlocked(modifiedMockState);
    expect(isInfuraBlocked).toBe(true);
  });

  it('#getSnapRegistryData', () => {
    const mockSnapId = 'npm:@metamask/test-snap-bip44';
    expect(selectors.getSnapRegistryData(mockState, mockSnapId)).toStrictEqual(
      expect.objectContaining({
        id: mockSnapId,
        versions: {
          '5.1.2': {
            checksum: 'L1k+dT9Q+y3KfIqzaH09MpDZVPS9ZowEh9w01ZMTWMU=',
          },
          '5.1.3': {
            checksum: '21k+dT9Q+y3KfIqzaH09MpDZVPS9ZowEh9w01ZMTWMU=',
          },
          '6.0.0': {
            checksum: '31k+dT9Q+y3KfIqzaH09MpDZVPS9ZowEh9w01ZMTWMU=',
          },
        },
        metadata: expect.objectContaining({
          website: 'https://snaps.consensys.io/',
          name: 'BIP-44',
        }),
      }),
    );
  });

  it('#getSnapLatestVersion', () => {
    const mockSnapId = 'npm:@metamask/test-snap-bip44';
    expect(selectors.getSnapLatestVersion(mockState, mockSnapId)).toStrictEqual(
      '6.0.0',
    );
  });

  it('#getAllSnapAvailableUpdates', () => {
    const snapMap = selectors.getAllSnapAvailableUpdates(mockState);
    expect(Object.fromEntries(snapMap)).toStrictEqual({
      'npm:@metamask/test-snap-bip44': true,
    });
  });

  it('#getAnySnapUpdateAvailable', () => {
    expect(selectors.getAnySnapUpdateAvailable(mockState)).toStrictEqual(true);
  });

  describe('#getShowSurveyToast', () => {
    const realDateNow = Date.now;

    afterEach(() => {
      Date.now = realDateNow;
    });

    it('shows the survey link when not yet seen and within time bounds', () => {
      Date.now = () =>
        new Date(`${SURVEY_DATE} 12:25:00 ${SURVEY_GMT}`).getTime();
      const result = selectors.getShowSurveyToast({
        metamask: {
          surveyLinkLastClickedOrClosed: null,
        },
      });
      expect(result).toStrictEqual(true);
    });

    it('does not show the survey link when seen and within time bounds', () => {
      Date.now = () =>
        new Date(`${SURVEY_DATE} 12:25:00 ${SURVEY_GMT}`).getTime();
      const result = selectors.getShowSurveyToast({
        metamask: {
          surveyLinkLastClickedOrClosed: 123456789,
        },
      });
      expect(result).toStrictEqual(false);
    });

    it('does not show the survey link before time bounds', () => {
      Date.now = () =>
        new Date(`${SURVEY_DATE} 11:25:00 ${SURVEY_GMT}`).getTime();
      const result = selectors.getShowSurveyToast({
        metamask: {
          surveyLinkLastClickedOrClosed: null,
        },
      });
      expect(result).toStrictEqual(false);
    });

    it('does not show the survey link after time bounds', () => {
      Date.now = () =>
        new Date(`${SURVEY_DATE} 14:25:00 ${SURVEY_GMT}`).getTime();
      const result = selectors.getShowSurveyToast({
        metamask: {
          surveyLinkLastClickedOrClosed: null,
        },
      });
      expect(result).toStrictEqual(false);
    });
  });

  it('#getUpdatedAndSortedAccounts', () => {
    const pinnedAccountState = {
      ...mockState,
      metamask: {
        ...mockState.metamask,
        pinnedAccountList: [
          '0xec1adf982415d2ef5ec55899b9bfb8bc0f29251b',
          '0xeb9e64b93097bc15f01f13eae97015c57ab64823',
        ],
        accounts: {
          '0x0dcd5d886577d5081b0c52e242ef29e70be3e7bc': {
            address: '0x0dcd5d886577d5081b0c52e242ef29e70be3e7bc',
            name: 'Test Account',
            balance: '0x0',
          },
          '0xec1adf982415d2ef5ec55899b9bfb8bc0f29251b': {
            address: '0xec1adf982415d2ef5ec55899b9bfb8bc0f29251b',
            name: 'Test Account 2',
            balance: '0x0',
          },
          '0xc42edfcc21ed14dda456aa0756c153f7985d8813': {
            address: '0xc42edfcc21ed14dda456aa0756c153f7985d8813',
            name: 'Test Ledger 1',
            balance: '0x0',
          },
          '0xeb9e64b93097bc15f01f13eae97015c57ab64823': {
            name: 'Test Account 3',
            address: '0xeb9e64b93097bc15f01f13eae97015c57ab64823',
            balance: '0x0',
          },
          '0xca8f1F0245530118D0cf14a06b01Daf8f76Cf281': {
            name: 'Custody test',
            address: '0xca8f1F0245530118D0cf14a06b01Daf8f76Cf281',
            balance: '0x0',
          },
        },
      },
    };
    const expectedResult = [
      {
        address: '0xec1adf982415d2ef5ec55899b9bfb8bc0f29251b',
        balance: '0x0',
        name: 'Test Account 2',
        pinned: true,
        hidden: false,
      },
      {
        address: '0xeb9e64b93097bc15f01f13eae97015c57ab64823',
        balance: '0x0',
        name: 'Test Account 3',
        pinned: true,
        hidden: false,
      },
      {
        address: '0x0dcd5d886577d5081b0c52e242ef29e70be3e7bc',
        name: 'Test Account',
        balance: '0x0',
        pinned: false,
        hidden: false,
      },
      {
        address: '0xc42edfcc21ed14dda456aa0756c153f7985d8813',
        name: 'Test Ledger 1',
        balance: '0x0',
        pinned: false,
        hidden: false,
      },
      {
        name: 'Custody test',
        address: '0xca8f1F0245530118D0cf14a06b01Daf8f76Cf281',
        balance: '0x0',
        pinned: false,
        hidden: false,
      },
    ];
    expect(
      selectors.getUpdatedAndSortedAccounts(pinnedAccountState),
    ).toStrictEqual(expectedResult);
  });
});

describe('#getKeyringSnapAccounts', () => {
  it('returns an empty array if no keyring snap accounts exist', () => {
    const state = {
      metamask: {
        internalAccounts: {
          accounts: {
            1: {
              address: '0x123456789',
              metadata: {
                name: 'Account 1',
                keyring: {
                  type: 'HD Key Tree',
                },
              },
            },
            2: {
              address: '0x987654321',
              metadata: {
                name: 'Account 2',
                keyring: {
                  type: 'Simple Key Pair',
                },
              },
            },
          },
        },
      },
    };

    expect(selectors.getKeyringSnapAccounts(state)).toStrictEqual([]);
  });

  it('returns an array of keyring snap accounts', () => {
    const state = {
      metamask: {
        internalAccounts: {
          accounts: {
            'mock-id-1': {
              address: '0x123456789',
              metadata: {
                name: 'Account 1',
                keyring: {
                  type: 'Ledger',
                },
              },
            },
            'mock-id-2': {
              address: '0x987654321',
              metadata: {
                name: 'Account 2',
                keyring: {
                  type: 'Snap Keyring',
                },
              },
            },
            'mock-id-3': {
              address: '0xabcdef123',
              metadata: {
                name: 'Account 3',
                keyring: {
                  type: 'Snap Keyring',
                },
              },
            },
          },
        },
      },
    };

    expect(selectors.getKeyringSnapAccounts(state)).toStrictEqual([
      {
        address: '0x987654321',
        metadata: {
          name: 'Account 2',
          keyring: {
            type: 'Snap Keyring',
          },
        },
      },
      {
        address: '0xabcdef123',
        metadata: {
          name: 'Account 3',
          keyring: {
            type: 'Snap Keyring',
          },
        },
      },
    ]);
  });
});<|MERGE_RESOLUTION|>--- conflicted
+++ resolved
@@ -54,11 +54,7 @@
             },
           },
         }),
-<<<<<<< HEAD
-      ).toStrictEqual(undefined);
-=======
       ).toBeUndefined();
->>>>>>> 263f84b8
     });
 
     it('returns selectedAccount', () => {
@@ -119,272 +115,6 @@
     });
   });
 
-<<<<<<< HEAD
-  describe('#getMetaMaskAccounts', () => {
-    const mockInternalAccount = {
-      address: '0x123',
-      id: '9b1cbd2e-87a7-421d-9090-5970ae70ab72',
-      metadata: {
-        name: 'Test Account 3',
-        keyring: {
-          type: 'HD Key Tree',
-        },
-      },
-      options: {},
-      methods: [
-        'personal_sign',
-        'eth_sign',
-        'eth_signTransaction',
-        'eth_signTypedData_v1',
-        'eth_signTypedData_v3',
-        'eth_signTypedData_v4',
-      ],
-      type: 'eip155:eoa',
-    };
-
-    const mockInternalAccounts = {
-      accounts: {
-        [mockInternalAccount.id]: mockInternalAccount,
-      },
-      selectedAccount: '9b1cbd2e-87a7-421d-9090-5970ae70ab72',
-    };
-
-    const mockAccounts = {
-      '0x123': {
-        address: '0x123',
-        balance: '0x1',
-      },
-    };
-
-    const mockChainId = '0x1';
-
-    const mockCachedBalances = {
-      [mockChainId]: {
-        '0x123': {
-          address: '0x123',
-          balance: '0x1',
-        },
-      },
-    };
-
-    it('returns an empty object if there are no accounts', () => {
-      expect(
-        selectors.getMetaMaskAccounts({
-          metamask: {
-            internalAccounts: { accounts: {} },
-            providerConfig: { chainId: '0x0' },
-            cachedBalances: {},
-          },
-        }),
-      ).toStrictEqual({});
-    });
-
-    it('returns accounts with balances', () => {
-      const expectedMetaMaskAccounts = {
-        [mockInternalAccount.address]: {
-          ...mockInternalAccount,
-          balance: mockAccounts['0x123'].balance,
-        },
-      };
-      expect(
-        selectors.getMetaMaskAccounts({
-          metamask: {
-            accounts: mockAccounts,
-            internalAccounts: mockInternalAccounts,
-            providerConfig: {
-              chainId: '0x1',
-            },
-            cachedBalances: {},
-          },
-        }),
-      ).toStrictEqual(expectedMetaMaskAccounts);
-    });
-
-    it('returns accounts that uses balance instead of cache if both are presetn', () => {
-      const expectedMetaMaskAccounts = {
-        [mockInternalAccount.address]: {
-          ...mockInternalAccount,
-          balance: mockAccounts['0x123'].balance,
-        },
-      };
-      expect(
-        selectors.getMetaMaskAccounts({
-          metamask: {
-            accounts: mockAccounts,
-            internalAccounts: mockInternalAccounts,
-            providerConfig: {
-              chainId: '0x1',
-            },
-            cachedBalances: mockCachedBalances,
-          },
-        }),
-      ).toStrictEqual(expectedMetaMaskAccounts);
-    });
-
-    it("returns object of accounts with undefined balance if there isn't any cached balance", () => {
-      const expectedMetaMaskAccounts = {
-        [mockInternalAccount.address]: {
-          ...mockInternalAccount,
-          balance: undefined,
-        },
-      };
-      expect(
-        selectors.getMetaMaskAccounts({
-          metamask: {
-            accounts: {},
-            internalAccounts: mockInternalAccounts,
-            providerConfig: {
-              chainId: '0x1',
-            },
-            cachedBalances: {},
-          },
-        }),
-      ).toStrictEqual(expectedMetaMaskAccounts);
-    });
-
-    it('returns an object of accounts with 0 balance the chainId is unknown', () => {
-      const expectedMetaMaskAccounts = {
-        [mockInternalAccount.address]: {
-          ...mockInternalAccount,
-          balance: '0x1',
-        },
-      };
-      expect(
-        selectors.getMetaMaskAccounts({
-          metamask: {
-            accounts: mockAccounts,
-            internalAccounts: mockInternalAccounts,
-            providerConfig: {
-              chainId: '0x11111111',
-            },
-            cachedBalances: {},
-          },
-        }),
-      ).toStrictEqual(expectedMetaMaskAccounts);
-    });
-  });
-
-  describe('#getMetaMaskAccountsOrdered', () => {
-    let mockInternalAccounts, mockAccounts;
-
-    const mockHDInternalAccount = {
-      address: '0x11111',
-      id: 'cf8dace4-9439-4bd4-b3a8-88c821c8fcb3',
-      metadata: {
-        name: 'Account 1',
-        keyring: {
-          type: 'HD Key Tree',
-        },
-      },
-      options: {},
-      methods: [...Object.values(EthMethod)],
-      type: EthAccountType.Eoa,
-    };
-    const mockHDInternalAccount2 = {
-      address: '0x22222',
-      id: '1d2fac3d-d046-4452-b062-ab982f4a5572',
-      metadata: {
-        name: 'Account 2',
-        keyring: {
-          type: 'HD Key Tree',
-        },
-      },
-      options: {},
-      methods: [...Object.values(EthMethod)],
-      type: EthAccountType.Eoa,
-    };
-    const mockLedgerInternalAccount = {
-      address: '0x333333',
-      id: '4dc06564-4ce5-42a2-a7c1-ce1735e9b3d2',
-      metadata: {
-        name: 'Ledger 1',
-        keyring: {
-          type: 'Ledger Hardware',
-        },
-      },
-      options: {},
-      methods: [...Object.values(EthMethod)],
-      type: EthAccountType.Eoa,
-    };
-    const mockTrezorInternalAccount = {
-      address: '0x44444',
-      id: '58ba6dbd-d50d-4e02-88dc-b871caddcc73',
-      metadata: {
-        name: 'Trezor 1',
-        keyring: {
-          type: 'Trezor Hardware',
-        },
-      },
-      options: {},
-      methods: [...Object.values(EthMethod)],
-      type: EthAccountType.Eoa,
-    };
-
-    beforeEach(() => {
-      mockInternalAccounts = {
-        accounts: {
-          [mockTrezorInternalAccount.id]: mockTrezorInternalAccount,
-          [mockLedgerInternalAccount.id]: mockLedgerInternalAccount,
-          [mockHDInternalAccount.id]: mockHDInternalAccount,
-          [mockHDInternalAccount2.id]: mockHDInternalAccount2,
-        },
-        selectedAccount: mockHDInternalAccount.id,
-      };
-
-      mockAccounts = {
-        [mockHDInternalAccount.address]: {
-          address: mockHDInternalAccount.address,
-          balance: '0x1',
-        },
-        [mockHDInternalAccount2.address]: {
-          address: mockHDInternalAccount2.address,
-          balance: '0x1',
-        },
-        [mockLedgerInternalAccount.address]: {
-          address: mockLedgerInternalAccount.address,
-          balance: '0x1',
-        },
-        [mockTrezorInternalAccount.address]: {
-          address: mockTrezorInternalAccount.address,
-          balance: '0x1',
-        },
-      };
-    });
-    it('should return an ordered list of accounts by keyring', () => {
-      console.log(
-        selectors.getMetaMaskAccountsOrdered({
-          metamask: {
-            accounts: mockAccounts,
-            internalAccounts: mockInternalAccounts,
-            providerConfig: {
-              chainId: '0x11111111',
-            },
-            cachedBalances: {},
-          },
-        }),
-      );
-      expect(
-        selectors.getMetaMaskAccountsOrdered({
-          metamask: {
-            accounts: mockAccounts,
-            internalAccounts: mockInternalAccounts,
-            providerConfig: {
-              chainId: '0x11111111',
-            },
-            cachedBalances: {},
-          },
-        }),
-      ).toStrictEqual([
-        { ...mockHDInternalAccount, balance: '0x1' },
-        { ...mockHDInternalAccount2, balance: '0x1' },
-        { ...mockLedgerInternalAccount, balance: '0x1' },
-        { ...mockTrezorInternalAccount, balance: '0x1' },
-      ]);
-    });
-  });
-
-=======
->>>>>>> 263f84b8
   describe('#getSuggestedTokens', () => {
     it('returns an empty array if pendingApprovals is undefined', () => {
       expect(selectors.getSuggestedTokens({ metamask: {} })).toStrictEqual([]);
@@ -1232,26 +962,21 @@
         accounts: {
           '0x0dcd5d886577d5081b0c52e242ef29e70be3e7bc': {
             address: '0x0dcd5d886577d5081b0c52e242ef29e70be3e7bc',
-            name: 'Test Account',
             balance: '0x0',
           },
           '0xec1adf982415d2ef5ec55899b9bfb8bc0f29251b': {
             address: '0xec1adf982415d2ef5ec55899b9bfb8bc0f29251b',
-            name: 'Test Account 2',
             balance: '0x0',
           },
           '0xc42edfcc21ed14dda456aa0756c153f7985d8813': {
             address: '0xc42edfcc21ed14dda456aa0756c153f7985d8813',
-            name: 'Test Ledger 1',
             balance: '0x0',
           },
           '0xeb9e64b93097bc15f01f13eae97015c57ab64823': {
-            name: 'Test Account 3',
             address: '0xeb9e64b93097bc15f01f13eae97015c57ab64823',
             balance: '0x0',
           },
           '0xca8f1F0245530118D0cf14a06b01Daf8f76Cf281': {
-            name: 'Custody test',
             address: '0xca8f1F0245530118D0cf14a06b01Daf8f76Cf281',
             balance: '0x0',
           },
@@ -1262,34 +987,115 @@
       {
         address: '0xec1adf982415d2ef5ec55899b9bfb8bc0f29251b',
         balance: '0x0',
-        name: 'Test Account 2',
+        id: '07c2cfec-36c9-46c4-8115-3836d3ac9047',
+        metadata: {
+          name: 'Test Account 2',
+          keyring: {
+            type: 'HD Key Tree',
+          },
+        },
+        options: {},
+        methods: [
+          'personal_sign',
+          'eth_sign',
+          'eth_signTransaction',
+          'eth_signTypedData_v1',
+          'eth_signTypedData_v3',
+          'eth_signTypedData_v4',
+        ],
+        type: 'eip155:eoa',
+        pinned: true,
+        hidden: false,
+      },
+
+      {
+        address: '0xeb9e64b93097bc15f01f13eae97015c57ab64823',
+        balance: '0x0',
+        id: '784225f4-d30b-4e77-a900-c8bbce735b88',
+        metadata: {
+          name: 'Test Account 3',
+          keyring: {
+            type: 'HD Key Tree',
+          },
+        },
+        options: {},
+        methods: [
+          'personal_sign',
+          'eth_sign',
+          'eth_signTransaction',
+          'eth_signTypedData_v1',
+          'eth_signTypedData_v3',
+          'eth_signTypedData_v4',
+        ],
+        type: 'eip155:eoa',
         pinned: true,
         hidden: false,
       },
       {
-        address: '0xeb9e64b93097bc15f01f13eae97015c57ab64823',
+        id: '694225f4-d30b-4e77-a900-c8bbce735b42',
+        metadata: {
+          name: 'Test Account 4',
+          keyring: {
+            type: 'Custody test',
+          },
+        },
+        options: {},
+        methods: [
+          'personal_sign',
+          'eth_sign',
+          'eth_signTransaction',
+          'eth_signTypedData_v1',
+          'eth_signTypedData_v3',
+          'eth_signTypedData_v4',
+        ],
+        type: 'eip155:eoa',
+        address: '0xca8f1F0245530118D0cf14a06b01Daf8f76Cf281',
         balance: '0x0',
-        name: 'Test Account 3',
-        pinned: true,
+        pinned: false,
         hidden: false,
       },
       {
         address: '0x0dcd5d886577d5081b0c52e242ef29e70be3e7bc',
-        name: 'Test Account',
+        id: 'cf8dace4-9439-4bd4-b3a8-88c821c8fcb3',
+        metadata: {
+          name: 'Test Account',
+          keyring: {
+            type: 'HD Key Tree',
+          },
+        },
+        options: {},
+        methods: [
+          'personal_sign',
+          'eth_sign',
+          'eth_signTransaction',
+          'eth_signTypedData_v1',
+          'eth_signTypedData_v3',
+          'eth_signTypedData_v4',
+        ],
+        type: 'eip155:eoa',
         balance: '0x0',
         pinned: false,
         hidden: false,
       },
       {
         address: '0xc42edfcc21ed14dda456aa0756c153f7985d8813',
-        name: 'Test Ledger 1',
-        balance: '0x0',
-        pinned: false,
-        hidden: false,
-      },
-      {
-        name: 'Custody test',
-        address: '0xca8f1F0245530118D0cf14a06b01Daf8f76Cf281',
+        id: '15e69915-2a1a-4019-93b3-916e11fd432f',
+        metadata: {
+          name: 'Ledger Hardware 2',
+          keyring: {
+            type: 'Ledger Hardware',
+          },
+        },
+        options: {},
+        methods: [
+          'personal_sign',
+          'eth_sign',
+          'eth_signTransaction',
+          'eth_signTypedData_v1',
+          'eth_signTypedData_v3',
+          'eth_signTypedData_v4',
+        ],
+        type: 'eip155:eoa',
         balance: '0x0',
         pinned: false,
         hidden: false,
