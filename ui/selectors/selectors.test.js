--- conflicted
+++ resolved
@@ -269,7 +269,6 @@
     expect(useCurrencyRateCheck).toStrictEqual(true);
   });
 
-<<<<<<< HEAD
   it('#getShowOutdatedBrowserWarning returns false if outdatedBrowserWarningLastShown is less than 2 days ago', () => {
     mockState.metamask.showOutdatedBrowserWarning = true;
     const timestamp = new Date();
@@ -288,11 +287,10 @@
     const showOutdatedBrowserWarning =
       selectors.getShowOutdatedBrowserWarning(mockState);
     expect(showOutdatedBrowserWarning).toStrictEqual(true);
-=======
+
   it('#getTotalUnapprovedSignatureRequestCount', () => {
     const totalUnapprovedSignatureRequestCount =
       selectors.getTotalUnapprovedSignatureRequestCount(mockState);
     expect(totalUnapprovedSignatureRequestCount).toStrictEqual(0);
->>>>>>> 03d8ee5e
   });
 });