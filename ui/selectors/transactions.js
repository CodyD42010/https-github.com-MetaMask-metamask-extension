import { ApprovalType } from '@metamask/controller-utils';
import { createSelector } from 'reselect';
import {
  PRIORITY_STATUS_HASH,
  PENDING_STATUS_HASH,
} from '../helpers/constants/transactions';
import txHelper from '../helpers/utils/tx-helper';
import {
  TransactionStatus,
  TransactionType,
  SmartTransactionStatus,
} from '../../shared/constants/transaction';
import { hexToDecimal } from '../../shared/modules/conversion.utils';
import { getProviderConfig } from '../ducks/metamask/metamask';
<<<<<<< HEAD
import {
  getCurrentChainId,
  deprecatedGetCurrentNetworkId,
  getSelectedInternalAccount,
} from './selectors';
=======
import { getCurrentChainId, getSelectedAddress } from './selectors';
>>>>>>> 30c05176
import { hasPendingApprovals, getApprovalRequestsByType } from './approvals';
import { createDeepEqualSelector } from './util';

const INVALID_INITIAL_TRANSACTION_TYPES = [
  TransactionType.cancel,
  TransactionType.retry,
];

export const unapprovedMsgsSelector = (state) => state.metamask.unapprovedMsgs;

export const getCurrentNetworkTransactions = createDeepEqualSelector(
  (state) => {
    const { transactions } = state.metamask ?? {};

    if (!transactions?.length) {
      return [];
    }

    const { chainId } = getProviderConfig(state);

    return transactions.filter(
      (transaction) => transaction.chainId === chainId,
    );
  },
  (transactions) => transactions,
);

export const getUnapprovedTransactions = createDeepEqualSelector(
  (state) => {
    const currentNetworkTransactions = getCurrentNetworkTransactions(state);

    return currentNetworkTransactions
      .filter(
        (transaction) => transaction.status === TransactionStatus.unapproved,
      )
      .reduce((result, transaction) => {
        result[transaction.id] = transaction;
        return result;
      }, {});
  },
  (transactions) => transactions,
);

export const incomingTxListSelector = createDeepEqualSelector(
  (state) => {
    const { incomingTransactionsPreferences } = state.metamask;
    if (!incomingTransactionsPreferences) {
      return [];
    }

    const currentNetworkTransactions = getCurrentNetworkTransactions(state);
    const { address: selectedAddress } = getSelectedInternalAccount(state);

    return currentNetworkTransactions.filter(
      (tx) =>
        tx.type === TransactionType.incoming &&
        tx.txParams.to === selectedAddress,
    );
  },
  (transactions) => transactions,
);

export const unapprovedPersonalMsgsSelector = (state) =>
  state.metamask.unapprovedPersonalMsgs;
export const unapprovedDecryptMsgsSelector = (state) =>
  state.metamask.unapprovedDecryptMsgs;
export const unapprovedEncryptionPublicKeyMsgsSelector = (state) =>
  state.metamask.unapprovedEncryptionPublicKeyMsgs;
export const unapprovedTypedMessagesSelector = (state) =>
  state.metamask.unapprovedTypedMessages;

export const smartTransactionsListSelector = (state) =>
  state.metamask.smartTransactionsState?.smartTransactions?.[
    getCurrentChainId(state)
  ]
    ?.filter((stx) => !stx.confirmed)
    .map((stx) => ({
      ...stx,
      transactionType: TransactionType.smart,
      status: stx.status?.startsWith('cancelled')
        ? SmartTransactionStatus.cancelled
        : stx.status,
    }));

export const selectedAddressTxListSelector = createSelector(
  getSelectedInternalAccount,
  getCurrentNetworkTransactions,
  smartTransactionsListSelector,
  (selectedInternalAccount, transactions = [], smTransactions = []) => {
    return transactions
      .filter(
        ({ txParams }) => txParams.from === selectedInternalAccount.address,
      )
      .concat(smTransactions);
  },
);

export const unapprovedMessagesSelector = createSelector(
  unapprovedMsgsSelector,
  unapprovedPersonalMsgsSelector,
  unapprovedDecryptMsgsSelector,
  unapprovedEncryptionPublicKeyMsgsSelector,
  unapprovedTypedMessagesSelector,
  getCurrentChainId,
  (
    unapprovedMsgs = {},
    unapprovedPersonalMsgs = {},
    unapprovedDecryptMsgs = {},
    unapprovedEncryptionPublicKeyMsgs = {},
    unapprovedTypedMessages = {},
    chainId,
  ) =>
    txHelper(
      {},
      unapprovedMsgs,
      unapprovedPersonalMsgs,
      unapprovedDecryptMsgs,
      unapprovedEncryptionPublicKeyMsgs,
      unapprovedTypedMessages,
      chainId,
    ) || [],
);

export const transactionSubSelector = createSelector(
  unapprovedMessagesSelector,
  incomingTxListSelector,
  (unapprovedMessages = [], incomingTxList = []) => {
    return unapprovedMessages.concat(incomingTxList);
  },
);

export const transactionsSelector = createSelector(
  transactionSubSelector,
  selectedAddressTxListSelector,
  (subSelectorTxList = [], selectedAddressTxList = []) => {
    const txsToRender = selectedAddressTxList.concat(subSelectorTxList);

    return txsToRender.sort((a, b) => b.time - a.time);
  },
);

/**
 * @name insertOrderedNonce
 * @private
 * @description Inserts (mutates) a nonce into an array of ordered nonces, sorted in ascending
 * order.
 * @param {string[]} nonces - Array of nonce strings in hex
 * @param {string} nonceToInsert - Nonce string in hex to be inserted into the array of nonces.
 */
const insertOrderedNonce = (nonces, nonceToInsert) => {
  let insertIndex = nonces.length;

  for (let i = 0; i < nonces.length; i++) {
    const nonce = nonces[i];

    if (Number(hexToDecimal(nonce)) > Number(hexToDecimal(nonceToInsert))) {
      insertIndex = i;
      break;
    }
  }

  nonces.splice(insertIndex, 0, nonceToInsert);
};

/**
 * @name insertTransactionByTime
 * @private
 * @description Inserts (mutates) a transaction object into an array of ordered transactions, sorted
 * in ascending order by time.
 * @param {object[]} transactions - Array of transaction objects.
 * @param {object} transaction - Transaction object to be inserted into the array of transactions.
 */
const insertTransactionByTime = (transactions, transaction) => {
  const { time } = transaction;

  let insertIndex = transactions.length;

  for (let i = 0; i < transactions.length; i++) {
    const tx = transactions[i];

    if (tx.time > time) {
      insertIndex = i;
      break;
    }
  }

  transactions.splice(insertIndex, 0, transaction);
};

/**
 * Contains transactions and properties associated with those transactions of the same nonce.
 *
 * @typedef {object} transactionGroup
 * @property {string} nonce - The nonce that the transactions within this transactionGroup share.
 * @property {object[]} transactions - An array of transaction (txMeta) objects.
 * @property {object} initialTransaction - The transaction (txMeta) with the lowest "time".
 * @property {object} primaryTransaction - Either the latest transaction or the confirmed
 * transaction.
 * @property {boolean} hasRetried - True if a transaction in the group was a retry transaction.
 * @property {boolean} hasCancelled - True if a transaction in the group was a cancel transaction.
 */

/**
 * @name insertTransactionGroupByTime
 * @private
 * @description Inserts (mutates) a transactionGroup object into an array of ordered
 * transactionGroups, sorted in ascending order by nonce.
 * @param {transactionGroup[]} transactionGroups - Array of transactionGroup objects.
 * @param {transactionGroup} transactionGroup - transactionGroup object to be inserted into the
 * array of transactionGroups.
 */
const insertTransactionGroupByTime = (transactionGroups, transactionGroup) => {
  const { primaryTransaction: { time: groupToInsertTime } = {} } =
    transactionGroup;

  let insertIndex = transactionGroups.length;

  for (let i = 0; i < transactionGroups.length; i++) {
    const txGroup = transactionGroups[i];
    const { primaryTransaction: { time } = {} } = txGroup;

    if (time > groupToInsertTime) {
      insertIndex = i;
      break;
    }
  }

  transactionGroups.splice(insertIndex, 0, transactionGroup);
};

/**
 * @name mergeNonNonceTransactionGroups
 * @private
 * @description Inserts (mutates) transactionGroups that are not to be ordered by nonce into an array
 * of nonce-ordered transactionGroups by time.
 * @param {transactionGroup[]} orderedTransactionGroups - Array of transactionGroups ordered by
 * nonce.
 * @param {transactionGroup[]} nonNonceTransactionGroups - Array of transactionGroups not intended to be ordered by nonce,
 * but intended to be ordered by timestamp
 */
const mergeNonNonceTransactionGroups = (
  orderedTransactionGroups,
  nonNonceTransactionGroups,
) => {
  nonNonceTransactionGroups.forEach((transactionGroup) => {
    insertTransactionGroupByTime(orderedTransactionGroups, transactionGroup);
  });
};

/**
 * @name nonceSortedTransactionsSelector
 * @description Returns an array of transactionGroups sorted by nonce in ascending order.
 * @returns {transactionGroup[]}
 */
export const nonceSortedTransactionsSelector = createSelector(
  transactionsSelector,
  (transactions = []) => {
    const unapprovedTransactionGroups = [];
    const incomingTransactionGroups = [];
    const orderedNonces = [];
    const nonceToTransactionsMap = {};

    transactions.forEach((transaction) => {
      const {
        txParams: { nonce } = {},
        status,
        type,
        time: txTime,
        txReceipt,
      } = transaction;

      // Don't group transactions by nonce if:
      // 1. Tx nonce is undefined
      // 2. Tx is incoming (deposit)
      // 3. Tx is custodial (mmi specific)
      let shouldNotBeGrouped =
        typeof nonce === 'undefined' || type === TransactionType.incoming;

      ///: BEGIN:ONLY_INCLUDE_IN(build-mmi)
      shouldNotBeGrouped = shouldNotBeGrouped || Boolean(transaction.custodyId);
      ///: END:ONLY_INCLUDE_IN

      if (shouldNotBeGrouped) {
        const transactionGroup = {
          transactions: [transaction],
          initialTransaction: transaction,
          primaryTransaction: transaction,
          hasRetried: false,
          hasCancelled: false,
          nonce,
        };

        if (type === TransactionType.incoming) {
          incomingTransactionGroups.push(transactionGroup);
        } else {
          insertTransactionGroupByTime(
            unapprovedTransactionGroups,
            transactionGroup,
          );
        }
      } else if (nonce in nonceToTransactionsMap) {
        const nonceProps = nonceToTransactionsMap[nonce];
        insertTransactionByTime(nonceProps.transactions, transaction);

        const {
          primaryTransaction: { time: primaryTxTime = 0 } = {},
          initialTransaction: { time: initialTxTime = 0 } = {},
        } = nonceProps;

        // Current Transaction Logic Cases
        // --------------------------------------------------------------------
        // Current transaction: The transaction we are examining in this loop.
        // Each iteration should be in time order, but that is not guaranteed.
        // --------------------------------------------------------------------
        const currentTransaction = {
          // A on chain failure means the current transaction was submitted and
          // considered for inclusion in a block but something prevented it
          // from being included, such as slippage on gas prices and conversion
          // when doing a swap. These transactions will have a '0x0' value in
          // the txReceipt.status field.
          isOnChainFailure: txReceipt?.status === '0x0',
          // Another type of failure is a "off chain" or "network" failure,
          // where the error occurs on the JSON RPC call to the network client
          // (Like Infura). These transactions are never broadcast for
          // inclusion and the nonce associated with them is not consumed. When
          // this occurs  the next transaction will have the same nonce as the
          // current, failed transaction. A failed on chain transaction will
          // not have the FAILED status although it should (future TODO: add a
          // new FAILED_ON_CHAIN) status. I use the word "Ephemeral" here
          // because a failed transaction that does not get broadcast is not
          // known outside of the user's local MetaMask and the nonce
          // associated will be applied to the next.
          isEphemeral:
            status === TransactionStatus.failed && txReceipt?.status !== '0x0',
          // We never want to use a speed up (retry) or cancel as the initial
          // transaction in a group, regardless of time order. This is because
          // useTransactionDisplayData cannot parse a retry or cancel because
          // it lacks information on whether its a simple send, token transfer,
          // etc.
          isRetryOrCancel: INVALID_INITIAL_TRANSACTION_TYPES.includes(type),
          // Primary transactions usually are the latest transaction by time,
          // but not always. This value shows whether this transaction occurred
          // after the current primary.
          occurredAfterPrimary: txTime > primaryTxTime,
          // Priority Statuses are those that are ones either already confirmed
          // on chain, submitted to the network, or waiting for user approval.
          // These statuses typically indicate a transaction that needs to have
          // its status reflected in the UI.
          hasPriorityStatus: status in PRIORITY_STATUS_HASH,
          // A confirmed transaction is the most valid transaction status to
          // display because no other transaction of the same nonce can have a
          // more valid status.
          isConfirmed: status === TransactionStatus.confirmed,
          // Initial transactions usually are the earliest transaction by time,
          // but not always. THis value shows whether this transaction occurred
          // before the current initial.
          occurredBeforeInitial: txTime < initialTxTime,
          // We only allow users to retry the transaction in certain scenarios
          // to help shield from expensive operations and other unwanted side
          // effects. This value is used to determine if the entire transaction
          // group should be marked as having had a retry.
          isValidRetry:
            type === TransactionType.retry &&
            (status in PRIORITY_STATUS_HASH ||
              status === TransactionStatus.dropped),
          // We only allow users to cancel the transaction in certain scenarios
          // to help shield from expensive operations and other unwanted side
          // effects. This value is used to determine if the entire transaction
          // group should be marked as having had a cancel.
          isValidCancel:
            type === TransactionType.cancel &&
            (status in PRIORITY_STATUS_HASH ||
              status === TransactionStatus.dropped),
        };

        // We should never assign a retry or cancel transaction as the initial,
        // likewise an ephemeral transaction should not be initial.
        currentTransaction.eligibleForInitial =
          !currentTransaction.isRetryOrCancel &&
          !currentTransaction.isEphemeral;

        // If a transaction failed on chain or was confirmed then it should
        // always be the primary because no other transaction is more valid.
        currentTransaction.shouldBePrimary =
          currentTransaction.isConfirmed || currentTransaction.isOnChainFailure;

        // Primary Transaction Logic Cases
        // --------------------------------------------------------------------
        // Primary transaction: The transaction for any given nonce which has
        // the most valid status on the network.
        // Example:
        // 1. Submit transaction A
        // 2. Speed up Transaction A.
        // 3. This creates a new Transaction (B) with higher gas params.
        // 4. Transaction A and Transaction B are both submitted.
        // 5. We expect Transaction B to be the most valid transaction to use
        //    for the status of the transaction group because it has higher
        //    gas params and should be included first.
        // The following logic variables are used for edge cases that protect
        // against UI bugs when this breaks down.
        const previousPrimaryTransaction = {
          // As we loop through the transactions in state we may temporarily
          // assign a primaryTransaction that is an "Ephemeral" transaction,
          // which is one that failed before being broadcast for inclusion in a
          // block. When this happens, and we have another transaction to
          // consider in a nonce group, we should use the new transaction.
          isEphemeral:
            nonceProps.primaryTransaction.status === TransactionStatus.failed &&
            nonceProps.primaryTransaction?.txReceipt?.status !== '0x0',
        };

        // Initial Transaction Logic Cases
        // --------------------------------------------------------------------
        // Initial Transaction: The transaciton that most likely represents the
        // user's intent when creating/approving the transaction. In most cases
        // this is the first transaction of a nonce group, by time, but this
        // breaks down in the case of users with the advanced setting enabled
        // to set their own nonces manually. In that case a user may submit two
        // completely different transactions of the same nonce and they will be
        // bundled together by this selector as the same activity entry.
        const previousInitialTransaction = {
          // As we loop through the transactions in state we may temporarily
          // assign a initialTransaction that is an "Ephemeral" transaction,
          // which is one that failed before being broadcast for inclusion in a
          // block. When this happens, and we have another transaction to
          // consider in a nonce group, we should use the new transaction.
          isEphemeral:
            nonceProps.initialTransaction.status === TransactionStatus.failed &&
            nonceProps.initialTransaction.txReceipt?.status !== '0x0',
        };

        // Check the above logic cases and assign a new primaryTransaction if
        // appropriate
        if (
          currentTransaction.shouldBePrimary ||
          previousPrimaryTransaction.isEphemeral ||
          (currentTransaction.occurredAfterPrimary &&
            currentTransaction.hasPriorityStatus)
        ) {
          nonceProps.primaryTransaction = transaction;
        }

        // Check the above logic cases and assign a new initialTransaction if
        // appropriate
        if (
          (currentTransaction.occurredBeforeInitial &&
            currentTransaction.eligibleForInitial) ||
          (previousInitialTransaction.isEphemeral &&
            currentTransaction.eligibleForInitial)
        ) {
          nonceProps.initialTransaction = transaction;
        }

        if (currentTransaction.isValidRetry) {
          nonceProps.hasRetried = true;
        }

        if (currentTransaction.isValidCancel) {
          nonceProps.hasCancelled = true;
        }
      } else {
        nonceToTransactionsMap[nonce] = {
          nonce,
          transactions: [transaction],
          initialTransaction: transaction,
          primaryTransaction: transaction,
          hasRetried:
            transaction.type === TransactionType.retry &&
            (transaction.status in PRIORITY_STATUS_HASH ||
              transaction.status === TransactionStatus.dropped),
          hasCancelled:
            transaction.type === TransactionType.cancel &&
            (transaction.status in PRIORITY_STATUS_HASH ||
              transaction.status === TransactionStatus.dropped),
        };

        insertOrderedNonce(orderedNonces, nonce);
      }
    });

    const orderedTransactionGroups = orderedNonces.map(
      (nonce) => nonceToTransactionsMap[nonce],
    );
    mergeNonNonceTransactionGroups(
      orderedTransactionGroups,
      incomingTransactionGroups,
    );
    return unapprovedTransactionGroups
      .concat(orderedTransactionGroups)
      .map((txGroup) => {
        // In the case that we have a cancel or retry as initial transaction
        // and there is a valid transaction in the group, we should reassign
        // the other valid transaction as initial. In this case validity of the
        // transaction is expanded to include off-chain failures because it is
        // valid to retry those with higher gas prices.
        if (
          INVALID_INITIAL_TRANSACTION_TYPES.includes(
            txGroup.initialTransaction?.type,
          )
        ) {
          const nonRetryOrCancel = txGroup.transactions.find(
            (tx) => !INVALID_INITIAL_TRANSACTION_TYPES.includes(tx.type),
          );
          if (nonRetryOrCancel) {
            return {
              ...txGroup,
              initialTransaction: nonRetryOrCancel,
            };
          }
        }
        return txGroup;
      });
  },
);

/**
 * @name nonceSortedPendingTransactionsSelector
 * @description Returns an array of transactionGroups where transactions are still pending sorted by
 * nonce in descending order.
 * @returns {transactionGroup[]}
 */
export const nonceSortedPendingTransactionsSelector = createSelector(
  nonceSortedTransactionsSelector,
  (transactions = []) =>
    transactions.filter(
      ({ primaryTransaction }) =>
        primaryTransaction.status in PENDING_STATUS_HASH,
    ),
);

/**
 * @name nonceSortedCompletedTransactionsSelector
 * @description Returns an array of transactionGroups where transactions are confirmed sorted by
 * nonce in descending order.
 * @returns {transactionGroup[]}
 */
export const nonceSortedCompletedTransactionsSelector = createSelector(
  nonceSortedTransactionsSelector,
  (transactions = []) =>
    transactions
      .filter(
        ({ primaryTransaction }) =>
          !(primaryTransaction.status in PENDING_STATUS_HASH),
      )
      .reverse(),
);

export const submittedPendingTransactionsSelector = createSelector(
  transactionsSelector,
  (transactions = []) =>
    transactions.filter(
      (transaction) => transaction.status === TransactionStatus.submitted,
    ),
);

const hasUnapprovedTransactionsInCurrentNetwork = (state) => {
  const unapprovedTxs = getUnapprovedTransactions(state);
  const unapprovedTxRequests = getApprovalRequestsByType(
    state,
    ApprovalType.Transaction,
  );

  const chainId = getCurrentChainId(state);

  const filteredUnapprovedTxInCurrentNetwork = unapprovedTxRequests.filter(
    ({ id }) => unapprovedTxs[id] && unapprovedTxs[id].chainId === chainId,
  );

  return filteredUnapprovedTxInCurrentNetwork.length > 0;
};

const TRANSACTION_APPROVAL_TYPES = [
  ApprovalType.EthDecrypt,
  ApprovalType.EthGetEncryptionPublicKey,
  ApprovalType.EthSign,
  ApprovalType.EthSignTypedData,
  ApprovalType.PersonalSign,
];

export function hasTransactionPendingApprovals(state) {
  return (
    hasUnapprovedTransactionsInCurrentNetwork(state) ||
    TRANSACTION_APPROVAL_TYPES.some((type) => hasPendingApprovals(state, type))
  );
}<|MERGE_RESOLUTION|>--- conflicted
+++ resolved
@@ -12,15 +12,7 @@
 } from '../../shared/constants/transaction';
 import { hexToDecimal } from '../../shared/modules/conversion.utils';
 import { getProviderConfig } from '../ducks/metamask/metamask';
-<<<<<<< HEAD
-import {
-  getCurrentChainId,
-  deprecatedGetCurrentNetworkId,
-  getSelectedInternalAccount,
-} from './selectors';
-=======
 import { getCurrentChainId, getSelectedAddress } from './selectors';
->>>>>>> 30c05176
 import { hasPendingApprovals, getApprovalRequestsByType } from './approvals';
 import { createDeepEqualSelector } from './util';
 
@@ -72,7 +64,7 @@
     }
 
     const currentNetworkTransactions = getCurrentNetworkTransactions(state);
-    const { address: selectedAddress } = getSelectedInternalAccount(state);
+    const selectedAddress = getSelectedAddress(state);
 
     return currentNetworkTransactions.filter(
       (tx) =>
@@ -106,14 +98,12 @@
     }));
 
 export const selectedAddressTxListSelector = createSelector(
-  getSelectedInternalAccount,
+  getSelectedAddress,
   getCurrentNetworkTransactions,
   smartTransactionsListSelector,
-  (selectedInternalAccount, transactions = [], smTransactions = []) => {
+  (selectedAddress, transactions = [], smTransactions = []) => {
     return transactions
-      .filter(
-        ({ txParams }) => txParams.from === selectedInternalAccount.address,
-      )
+      .filter(({ txParams }) => txParams.from === selectedAddress)
       .concat(smTransactions);
   },
 );
