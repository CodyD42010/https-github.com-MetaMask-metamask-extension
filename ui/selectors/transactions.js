import { createSelector } from 'reselect';
import {
  PRIORITY_STATUS_HASH,
  PENDING_STATUS_HASH,
} from '../helpers/constants/transactions';
import txHelper from '../helpers/utils/tx-helper';
import {
  TRANSACTION_STATUSES,
  TRANSACTION_TYPES,
} from '../../shared/constants/transaction';
import { transactionMatchesNetwork } from '../../shared/modules/transaction.utils';
<<<<<<< HEAD
import { hexToDecimal } from '../../shared/modules/conversion-util';
import { getCurrentChainId, deprecatedGetCurrentNetworkId } from './selectors';
import { getSelectedAddress } from '.';
=======
import { hexToDecimal } from '../../app/scripts/constants/metamask-controller-utils';
import {
  getCurrentChainId,
  deprecatedGetCurrentNetworkId,
  getSelectedAddress,
} from './selectors';

const INVALID_INITIAL_TRANSACTION_TYPES = [
  TRANSACTION_TYPES.CANCEL,
  TRANSACTION_TYPES.RETRY,
];
>>>>>>> 377d6699

export const incomingTxListSelector = (state) => {
  const { showIncomingTransactions } = state.metamask.featureFlags;
  if (!showIncomingTransactions) {
    return [];
  }

  const {
    network,
    provider: { chainId },
  } = state.metamask;
  const selectedAddress = getSelectedAddress(state);
  return Object.values(state.metamask.incomingTransactions).filter(
    (tx) =>
      tx.txParams.to === selectedAddress &&
      transactionMatchesNetwork(tx, chainId, network),
  );
};
export const unapprovedMsgsSelector = (state) => state.metamask.unapprovedMsgs;
export const currentNetworkTxListSelector = (state) =>
  state.metamask.currentNetworkTxList;
export const unapprovedPersonalMsgsSelector = (state) =>
  state.metamask.unapprovedPersonalMsgs;
export const unapprovedDecryptMsgsSelector = (state) =>
  state.metamask.unapprovedDecryptMsgs;
export const unapprovedEncryptionPublicKeyMsgsSelector = (state) =>
  state.metamask.unapprovedEncryptionPublicKeyMsgs;
export const unapprovedTypedMessagesSelector = (state) =>
  state.metamask.unapprovedTypedMessages;

export const selectedAddressTxListSelector = createSelector(
  getSelectedAddress,
  currentNetworkTxListSelector,
  (selectedAddress, transactions = []) => {
    return transactions.filter(
      ({ txParams }) => txParams.from === selectedAddress,
    );
  },
);

export const unapprovedMessagesSelector = createSelector(
  unapprovedMsgsSelector,
  unapprovedPersonalMsgsSelector,
  unapprovedDecryptMsgsSelector,
  unapprovedEncryptionPublicKeyMsgsSelector,
  unapprovedTypedMessagesSelector,
  deprecatedGetCurrentNetworkId,
  getCurrentChainId,
  (
    unapprovedMsgs = {},
    unapprovedPersonalMsgs = {},
    unapprovedDecryptMsgs = {},
    unapprovedEncryptionPublicKeyMsgs = {},
    unapprovedTypedMessages = {},
    network,
    chainId,
  ) =>
    txHelper(
      {},
      unapprovedMsgs,
      unapprovedPersonalMsgs,
      unapprovedDecryptMsgs,
      unapprovedEncryptionPublicKeyMsgs,
      unapprovedTypedMessages,
      network,
      chainId,
    ) || [],
);

export const transactionSubSelector = createSelector(
  unapprovedMessagesSelector,
  incomingTxListSelector,
  (unapprovedMessages = [], incomingTxList = []) => {
    return unapprovedMessages.concat(incomingTxList);
  },
);

export const transactionsSelector = createSelector(
  transactionSubSelector,
  selectedAddressTxListSelector,
  (subSelectorTxList = [], selectedAddressTxList = []) => {
    const txsToRender = selectedAddressTxList.concat(subSelectorTxList);

    return txsToRender.sort((a, b) => b.time - a.time);
  },
);

/**
 * @name insertOrderedNonce
 * @private
 * @description Inserts (mutates) a nonce into an array of ordered nonces, sorted in ascending
 * order.
 * @param {string[]} nonces - Array of nonce strings in hex
 * @param {string} nonceToInsert - Nonce string in hex to be inserted into the array of nonces.
 * @returns {string[]}
 */
const insertOrderedNonce = (nonces, nonceToInsert) => {
  let insertIndex = nonces.length;

  for (let i = 0; i < nonces.length; i++) {
    const nonce = nonces[i];

    if (Number(hexToDecimal(nonce)) > Number(hexToDecimal(nonceToInsert))) {
      insertIndex = i;
      break;
    }
  }

  nonces.splice(insertIndex, 0, nonceToInsert);
};

/**
 * @name insertTransactionByTime
 * @private
 * @description Inserts (mutates) a transaction object into an array of ordered transactions, sorted
 * in ascending order by time.
 * @param {Object[]} transactions - Array of transaction objects.
 * @param {Object} transaction - Transaction object to be inserted into the array of transactions.
 * @returns {Object[]}
 */
const insertTransactionByTime = (transactions, transaction) => {
  const { time } = transaction;

  let insertIndex = transactions.length;

  for (let i = 0; i < transactions.length; i++) {
    const tx = transactions[i];

    if (tx.time > time) {
      insertIndex = i;
      break;
    }
  }

  transactions.splice(insertIndex, 0, transaction);
};

/**
 * Contains transactions and properties associated with those transactions of the same nonce.
 * @typedef {Object} transactionGroup
 * @property {string} nonce - The nonce that the transactions within this transactionGroup share.
 * @property {Object[]} transactions - An array of transaction (txMeta) objects.
 * @property {Object} initialTransaction - The transaction (txMeta) with the lowest "time".
 * @property {Object} primaryTransaction - Either the latest transaction or the confirmed
 * transaction.
 * @property {boolean} hasRetried - True if a transaction in the group was a retry transaction.
 * @property {boolean} hasCancelled - True if a transaction in the group was a cancel transaction.
 */

/**
 * @name insertTransactionGroupByTime
 * @private
 * @description Inserts (mutates) a transactionGroup object into an array of ordered
 * transactionGroups, sorted in ascending order by nonce.
 * @param {transactionGroup[]} transactionGroups - Array of transactionGroup objects.
 * @param {transactionGroup} transactionGroup - transactionGroup object to be inserted into the
 * array of transactionGroups.
 */
const insertTransactionGroupByTime = (transactionGroups, transactionGroup) => {
  const {
    primaryTransaction: { time: groupToInsertTime } = {},
  } = transactionGroup;

  let insertIndex = transactionGroups.length;

  for (let i = 0; i < transactionGroups.length; i++) {
    const txGroup = transactionGroups[i];
    const { primaryTransaction: { time } = {} } = txGroup;

    if (time > groupToInsertTime) {
      insertIndex = i;
      break;
    }
  }

  transactionGroups.splice(insertIndex, 0, transactionGroup);
};

/**
 * @name mergeNonNonceTransactionGroups
 * @private
 * @description Inserts (mutates) transactionGroups that are not to be ordered by nonce into an array
 * of nonce-ordered transactionGroups by time.
 * @param {transactionGroup[]} orderedTransactionGroups - Array of transactionGroups ordered by
 * nonce.
 * @param {transactionGroup[]} nonNonceTransactionGroups - Array of transactionGroups not intended to be ordered by nonce,
 * but intended to be ordered by timestamp
 */
const mergeNonNonceTransactionGroups = (
  orderedTransactionGroups,
  nonNonceTransactionGroups,
) => {
  nonNonceTransactionGroups.forEach((transactionGroup) => {
    insertTransactionGroupByTime(orderedTransactionGroups, transactionGroup);
  });
};

/**
 * @name nonceSortedTransactionsSelector
 * @description Returns an array of transactionGroups sorted by nonce in ascending order.
 * @returns {transactionGroup[]}
 */
export const nonceSortedTransactionsSelector = createSelector(
  transactionsSelector,
  (transactions = []) => {
    const unapprovedTransactionGroups = [];
    const incomingTransactionGroups = [];
    const orderedNonces = [];
    const nonceToTransactionsMap = {};

    transactions.forEach((transaction) => {
      const {
        txParams: { nonce } = {},
        status,
        type,
        time: txTime,
      } = transaction;

      if (typeof nonce === 'undefined' || type === TRANSACTION_TYPES.INCOMING) {
        const transactionGroup = {
          transactions: [transaction],
          initialTransaction: transaction,
          primaryTransaction: transaction,
          hasRetried: false,
          hasCancelled: false,
        };

        if (type === TRANSACTION_TYPES.INCOMING) {
          incomingTransactionGroups.push(transactionGroup);
        } else {
          insertTransactionGroupByTime(
            unapprovedTransactionGroups,
            transactionGroup,
          );
        }
      } else if (nonce in nonceToTransactionsMap) {
        const nonceProps = nonceToTransactionsMap[nonce];
        insertTransactionByTime(nonceProps.transactions, transaction);

        const {
          primaryTransaction: { time: primaryTxTime = 0 } = {},
        } = nonceProps;

        const previousPrimaryIsNetworkFailure =
          nonceProps.primaryTransaction.status ===
            TRANSACTION_STATUSES.FAILED &&
          nonceProps.primaryTransaction?.txReceipt?.status !== '0x0';
        const currentTransactionIsOnChainFailure =
          transaction?.txReceipt?.status === '0x0';

        if (
          status === TRANSACTION_STATUSES.CONFIRMED ||
          currentTransactionIsOnChainFailure ||
          previousPrimaryIsNetworkFailure ||
          (txTime > primaryTxTime && status in PRIORITY_STATUS_HASH)
        ) {
          nonceProps.primaryTransaction = transaction;
        }

        const {
          initialTransaction: { time: initialTxTime = 0 } = {},
        } = nonceProps;

        // Used to display the transaction action, since we don't want to overwrite the action if
        // it was replaced with a cancel attempt transaction.
        if (txTime < initialTxTime) {
          nonceProps.initialTransaction = transaction;
        }

        if (type === TRANSACTION_TYPES.RETRY) {
          nonceProps.hasRetried = true;
        }

        if (type === TRANSACTION_TYPES.CANCEL) {
          nonceProps.hasCancelled = true;
        }
      } else {
        nonceToTransactionsMap[nonce] = {
          nonce,
          transactions: [transaction],
          initialTransaction: transaction,
          primaryTransaction: transaction,
          hasRetried: transaction.type === TRANSACTION_TYPES.RETRY,
          hasCancelled: transaction.type === TRANSACTION_TYPES.CANCEL,
        };

        insertOrderedNonce(orderedNonces, nonce);
      }
    });

    const orderedTransactionGroups = orderedNonces.map(
      (nonce) => nonceToTransactionsMap[nonce],
    );
    mergeNonNonceTransactionGroups(
      orderedTransactionGroups,
      incomingTransactionGroups,
    );
    return unapprovedTransactionGroups.concat(orderedTransactionGroups);
  },
);

/**
 * @name nonceSortedPendingTransactionsSelector
 * @description Returns an array of transactionGroups where transactions are still pending sorted by
 * nonce in descending order.
 * @returns {transactionGroup[]}
 */
export const nonceSortedPendingTransactionsSelector = createSelector(
  nonceSortedTransactionsSelector,
  (transactions = []) =>
    transactions.filter(
      ({ primaryTransaction }) =>
        primaryTransaction.status in PENDING_STATUS_HASH,
    ),
);

/**
 * @name nonceSortedCompletedTransactionsSelector
 * @description Returns an array of transactionGroups where transactions are confirmed sorted by
 * nonce in descending order.
 * @returns {transactionGroup[]}
 */
export const nonceSortedCompletedTransactionsSelector = createSelector(
  nonceSortedTransactionsSelector,
  (transactions = []) =>
    transactions
      .filter(
        ({ primaryTransaction }) =>
          !(primaryTransaction.status in PENDING_STATUS_HASH),
      )
      .reverse(),
);

export const submittedPendingTransactionsSelector = createSelector(
  transactionsSelector,
  (transactions = []) =>
    transactions.filter(
      (transaction) => transaction.status === TRANSACTION_STATUSES.SUBMITTED,
    ),
);<|MERGE_RESOLUTION|>--- conflicted
+++ resolved
@@ -7,13 +7,9 @@
 import {
   TRANSACTION_STATUSES,
   TRANSACTION_TYPES,
+  SMART_TRANSACTION_STATUSES,
 } from '../../shared/constants/transaction';
 import { transactionMatchesNetwork } from '../../shared/modules/transaction.utils';
-<<<<<<< HEAD
-import { hexToDecimal } from '../../shared/modules/conversion-util';
-import { getCurrentChainId, deprecatedGetCurrentNetworkId } from './selectors';
-import { getSelectedAddress } from '.';
-=======
 import { hexToDecimal } from '../../app/scripts/constants/metamask-controller-utils';
 import {
   getCurrentChainId,
@@ -25,7 +21,6 @@
   TRANSACTION_TYPES.CANCEL,
   TRANSACTION_TYPES.RETRY,
 ];
->>>>>>> 377d6699
 
 export const incomingTxListSelector = (state) => {
   const { showIncomingTransactions } = state.metamask.featureFlags;
@@ -56,13 +51,27 @@
 export const unapprovedTypedMessagesSelector = (state) =>
   state.metamask.unapprovedTypedMessages;
 
+export const smartTransactionsListSelector = (state) =>
+  state.metamask.smartTransactionsState?.smartTransactions?.[
+    getCurrentChainId(state)
+  ]
+    ?.filter((stx) => !stx.confirmed)
+    .map((stx) => ({
+      ...stx,
+      transactionType: TRANSACTION_TYPES.SMART,
+      status: stx.status?.startsWith('cancelled')
+        ? SMART_TRANSACTION_STATUSES.CANCELLED
+        : stx.status,
+    }));
+
 export const selectedAddressTxListSelector = createSelector(
   getSelectedAddress,
   currentNetworkTxListSelector,
-  (selectedAddress, transactions = []) => {
-    return transactions.filter(
-      ({ txParams }) => txParams.from === selectedAddress,
-    );
+  smartTransactionsListSelector,
+  (selectedAddress, transactions = [], smTransactions = []) => {
+    return transactions
+      .filter(({ txParams }) => txParams.from === selectedAddress)
+      .concat(smTransactions);
   },
 );
 
@@ -120,7 +129,6 @@
  * order.
  * @param {string[]} nonces - Array of nonce strings in hex
  * @param {string} nonceToInsert - Nonce string in hex to be inserted into the array of nonces.
- * @returns {string[]}
  */
 const insertOrderedNonce = (nonces, nonceToInsert) => {
   let insertIndex = nonces.length;
@@ -142,9 +150,8 @@
  * @private
  * @description Inserts (mutates) a transaction object into an array of ordered transactions, sorted
  * in ascending order by time.
- * @param {Object[]} transactions - Array of transaction objects.
- * @param {Object} transaction - Transaction object to be inserted into the array of transactions.
- * @returns {Object[]}
+ * @param {object[]} transactions - Array of transaction objects.
+ * @param {object} transaction - Transaction object to be inserted into the array of transactions.
  */
 const insertTransactionByTime = (transactions, transaction) => {
   const { time } = transaction;
@@ -165,11 +172,12 @@
 
 /**
  * Contains transactions and properties associated with those transactions of the same nonce.
- * @typedef {Object} transactionGroup
+ *
+ * @typedef {object} transactionGroup
  * @property {string} nonce - The nonce that the transactions within this transactionGroup share.
- * @property {Object[]} transactions - An array of transaction (txMeta) objects.
- * @property {Object} initialTransaction - The transaction (txMeta) with the lowest "time".
- * @property {Object} primaryTransaction - Either the latest transaction or the confirmed
+ * @property {object[]} transactions - An array of transaction (txMeta) objects.
+ * @property {object} initialTransaction - The transaction (txMeta) with the lowest "time".
+ * @property {object} primaryTransaction - Either the latest transaction or the confirmed
  * transaction.
  * @property {boolean} hasRetried - True if a transaction in the group was a retry transaction.
  * @property {boolean} hasCancelled - True if a transaction in the group was a cancel transaction.
@@ -242,6 +250,7 @@
         status,
         type,
         time: txTime,
+        txReceipt,
       } = transaction;
 
       if (typeof nonce === 'undefined' || type === TRANSACTION_TYPES.INCOMING) {
@@ -251,6 +260,7 @@
           primaryTransaction: transaction,
           hasRetried: false,
           hasCancelled: false,
+          nonce,
         };
 
         if (type === TRANSACTION_TYPES.INCOMING) {
@@ -267,39 +277,161 @@
 
         const {
           primaryTransaction: { time: primaryTxTime = 0 } = {},
+          initialTransaction: { time: initialTxTime = 0 } = {},
         } = nonceProps;
 
-        const previousPrimaryIsNetworkFailure =
-          nonceProps.primaryTransaction.status ===
-            TRANSACTION_STATUSES.FAILED &&
-          nonceProps.primaryTransaction?.txReceipt?.status !== '0x0';
-        const currentTransactionIsOnChainFailure =
-          transaction?.txReceipt?.status === '0x0';
-
+        // Current Transaction Logic Cases
+        // --------------------------------------------------------------------
+        // Current transaction: The transaction we are examining in this loop.
+        // Each iteration should be in time order, but that is not guaranteed.
+        // --------------------------------------------------------------------
+        const currentTransaction = {
+          // A on chain failure means the current transaction was submitted and
+          // considered for inclusion in a block but something prevented it
+          // from being included, such as slippage on gas prices and conversion
+          // when doing a swap. These transactions will have a '0x0' value in
+          // the txReceipt.status field.
+          isOnChainFailure: txReceipt?.status === '0x0',
+          // Another type of failure is a "off chain" or "network" failure,
+          // where the error occurs on the JSON RPC call to the network client
+          // (Like Infura). These transactions are never broadcast for
+          // inclusion and the nonce associated with them is not consumed. When
+          // this occurs  the next transaction will have the same nonce as the
+          // current, failed transaction. A failed on chain transaction will
+          // not have the FAILED status although it should (future TODO: add a
+          // new FAILED_ON_CHAIN) status. I use the word "Ephemeral" here
+          // because a failed transaction that does not get broadcast is not
+          // known outside of the user's local MetaMask and the nonce
+          // associated will be applied to the next.
+          isEphemeral:
+            status === TRANSACTION_STATUSES.FAILED &&
+            txReceipt?.status !== '0x0',
+          // We never want to use a speed up (retry) or cancel as the initial
+          // transaction in a group, regardless of time order. This is because
+          // useTransactionDisplayData cannot parse a retry or cancel because
+          // it lacks information on whether its a simple send, token transfer,
+          // etc.
+          isRetryOrCancel: INVALID_INITIAL_TRANSACTION_TYPES.includes(type),
+          // Primary transactions usually are the latest transaction by time,
+          // but not always. This value shows whether this transaction occurred
+          // after the current primary.
+          occurredAfterPrimary: txTime > primaryTxTime,
+          // Priority Statuses are those that are ones either already confirmed
+          // on chain, submitted to the network, or waiting for user approval.
+          // These statuses typically indicate a transaction that needs to have
+          // its status reflected in the UI.
+          hasPriorityStatus: status in PRIORITY_STATUS_HASH,
+          // A confirmed transaction is the most valid transaction status to
+          // display because no other transaction of the same nonce can have a
+          // more valid status.
+          isConfirmed: status === TRANSACTION_STATUSES.CONFIRMED,
+          // Initial transactions usually are the earliest transaction by time,
+          // but not always. THis value shows whether this transaction occurred
+          // before the current initial.
+          occurredBeforeInitial: txTime < initialTxTime,
+          // We only allow users to retry the transaction in certain scenarios
+          // to help shield from expensive operations and other unwanted side
+          // effects. This value is used to determine if the entire transaction
+          // group should be marked as having had a retry.
+          isValidRetry:
+            type === TRANSACTION_TYPES.RETRY &&
+            (status in PRIORITY_STATUS_HASH ||
+              status === TRANSACTION_STATUSES.DROPPED),
+          // We only allow users to cancel the transaction in certain scenarios
+          // to help shield from expensive operations and other unwanted side
+          // effects. This value is used to determine if the entire transaction
+          // group should be marked as having had a cancel.
+          isValidCancel:
+            type === TRANSACTION_TYPES.CANCEL &&
+            (status in PRIORITY_STATUS_HASH ||
+              status === TRANSACTION_STATUSES.DROPPED),
+        };
+
+        // We should never assign a retry or cancel transaction as the initial,
+        // likewise an ephemeral transaction should not be initial.
+        currentTransaction.eligibleForInitial =
+          !currentTransaction.isRetryOrCancel &&
+          !currentTransaction.isEphemeral;
+
+        // If a transaction failed on chain or was confirmed then it should
+        // always be the primary because no other transaction is more valid.
+        currentTransaction.shouldBePrimary =
+          currentTransaction.isConfirmed || currentTransaction.isOnChainFailure;
+
+        // Primary Transaction Logic Cases
+        // --------------------------------------------------------------------
+        // Primary transaction: The transaction for any given nonce which has
+        // the most valid status on the network.
+        // Example:
+        // 1. Submit transaction A
+        // 2. Speed up Transaction A.
+        // 3. This creates a new Transaction (B) with higher gas params.
+        // 4. Transaction A and Transaction B are both submitted.
+        // 5. We expect Transaction B to be the most valid transaction to use
+        //    for the status of the transaction group because it has higher
+        //    gas params and should be included first.
+        // The following logic variables are used for edge cases that protect
+        // against UI bugs when this breaks down.
+        const previousPrimaryTransaction = {
+          // As we loop through the transactions in state we may temporarily
+          // assign a primaryTransaction that is an "Ephemeral" transaction,
+          // which is one that failed before being broadcast for inclusion in a
+          // block. When this happens, and we have another transaction to
+          // consider in a nonce group, we should use the new transaction.
+          isEphemeral:
+            nonceProps.primaryTransaction.status ===
+              TRANSACTION_STATUSES.FAILED &&
+            nonceProps.primaryTransaction?.txReceipt?.status !== '0x0',
+        };
+
+        // Initial Transaction Logic Cases
+        // --------------------------------------------------------------------
+        // Initial Transaction: The transaciton that most likely represents the
+        // user's intent when creating/approving the transaction. In most cases
+        // this is the first transaction of a nonce group, by time, but this
+        // breaks down in the case of users with the advanced setting enabled
+        // to set their own nonces manually. In that case a user may submit two
+        // completely different transactions of the same nonce and they will be
+        // bundled together by this selector as the same activity entry.
+        const previousInitialTransaction = {
+          // As we loop through the transactions in state we may temporarily
+          // assign a initialTransaction that is an "Ephemeral" transaction,
+          // which is one that failed before being broadcast for inclusion in a
+          // block. When this happens, and we have another transaction to
+          // consider in a nonce group, we should use the new transaction.
+          isEphemeral:
+            nonceProps.initialTransaction.status ===
+              TRANSACTION_STATUSES.FAILED &&
+            nonceProps.initialTransaction.txReceipt?.status !== '0x0',
+        };
+
+        // Check the above logic cases and assign a new primaryTransaction if
+        // appropriate
         if (
-          status === TRANSACTION_STATUSES.CONFIRMED ||
-          currentTransactionIsOnChainFailure ||
-          previousPrimaryIsNetworkFailure ||
-          (txTime > primaryTxTime && status in PRIORITY_STATUS_HASH)
+          currentTransaction.shouldBePrimary ||
+          previousPrimaryTransaction.isEphemeral ||
+          (currentTransaction.occurredAfterPrimary &&
+            currentTransaction.hasPriorityStatus)
         ) {
           nonceProps.primaryTransaction = transaction;
         }
 
-        const {
-          initialTransaction: { time: initialTxTime = 0 } = {},
-        } = nonceProps;
-
-        // Used to display the transaction action, since we don't want to overwrite the action if
-        // it was replaced with a cancel attempt transaction.
-        if (txTime < initialTxTime) {
+        // Check the above logic cases and assign a new initialTransaction if
+        // appropriate
+        if (
+          (currentTransaction.occurredBeforeInitial &&
+            currentTransaction.eligibleForInitial) ||
+          (previousInitialTransaction.isEphemeral &&
+            currentTransaction.eligibleForInitial)
+        ) {
           nonceProps.initialTransaction = transaction;
         }
 
-        if (type === TRANSACTION_TYPES.RETRY) {
+        if (currentTransaction.isValidRetry) {
           nonceProps.hasRetried = true;
         }
 
-        if (type === TRANSACTION_TYPES.CANCEL) {
+        if (currentTransaction.isValidCancel) {
           nonceProps.hasCancelled = true;
         }
       } else {
@@ -308,8 +440,14 @@
           transactions: [transaction],
           initialTransaction: transaction,
           primaryTransaction: transaction,
-          hasRetried: transaction.type === TRANSACTION_TYPES.RETRY,
-          hasCancelled: transaction.type === TRANSACTION_TYPES.CANCEL,
+          hasRetried:
+            transaction.type === TRANSACTION_TYPES.RETRY &&
+            (transaction.status in PRIORITY_STATUS_HASH ||
+              transaction.status === TRANSACTION_STATUSES.DROPPED),
+          hasCancelled:
+            transaction.type === TRANSACTION_TYPES.CANCEL &&
+            (transaction.status in PRIORITY_STATUS_HASH ||
+              transaction.status === TRANSACTION_STATUSES.DROPPED),
         };
 
         insertOrderedNonce(orderedNonces, nonce);
@@ -323,7 +461,31 @@
       orderedTransactionGroups,
       incomingTransactionGroups,
     );
-    return unapprovedTransactionGroups.concat(orderedTransactionGroups);
+    return unapprovedTransactionGroups
+      .concat(orderedTransactionGroups)
+      .map((txGroup) => {
+        // In the case that we have a cancel or retry as initial transaction
+        // and there is a valid transaction in the group, we should reassign
+        // the other valid transaction as initial. In this case validity of the
+        // transaction is expanded to include off-chain failures because it is
+        // valid to retry those with higher gas prices.
+        if (
+          INVALID_INITIAL_TRANSACTION_TYPES.includes(
+            txGroup.initialTransaction?.type,
+          )
+        ) {
+          const nonRetryOrCancel = txGroup.transactions.find(
+            (tx) => !INVALID_INITIAL_TRANSACTION_TYPES.includes(tx.type),
+          );
+          if (nonRetryOrCancel) {
+            return {
+              ...txGroup,
+              initialTransaction: nonRetryOrCancel,
+            };
+          }
+        }
+        return txGroup;
+      });
   },
 );
 
