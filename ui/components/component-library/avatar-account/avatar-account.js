import React from 'react';
import classnames from 'classnames';
import PropTypes from 'prop-types';
import Jazzicon from '../../ui/jazzicon/jazzicon.component';
import BlockieIdenticon from '../../ui/identicon/blockieIdenticon/blockieIdenticon.component';
import { AvatarBase } from '../avatar-base';
<<<<<<< HEAD
import { SIZES } from '../../../helpers/constants/design-system';
=======
import { Size } from '../../../helpers/constants/design-system';
>>>>>>> 7e97ff2b
import Box from '../../ui/box/box';

import {
  AVATAR_ACCOUNT_DIAMETERS,
  AVATAR_ACCOUNT_TYPES,
  AVATAR_ACCOUNT_SIZES,
} from './avatar-account.constants';

export const AvatarAccount = ({
<<<<<<< HEAD
  size = SIZES.MD,
=======
  size = Size.MD,
>>>>>>> 7e97ff2b
  address,
  className,
  type,
  ...props
}) => {
  return (
    <AvatarBase
      size={size}
      className={classnames('mm-avatar-account', className)}
      {...props}
    >
      {type === 'Jazzicon' ? (
        <Jazzicon
          className={classnames('mm-avatar-account__jazzicon')}
          address={address}
          diameter={Number(AVATAR_ACCOUNT_DIAMETERS[size])}
        />
      ) : (
        <BlockieIdenticon
          className={classnames('mm-avatar-account__blockie')}
          address={address}
          diameter={Number(AVATAR_ACCOUNT_DIAMETERS[size])}
          borderRadius="50%"
        />
      )}
    </AvatarBase>
  );
};

AvatarAccount.propTypes = {
  /**
   * The size of the AvatarAccount.
   * Possible values could be 'SIZES.XS', 'SIZES.SM', 'SIZES.MD', 'SIZES.LG', 'SIZES.XL'
   * Defaults to SIZES.MD
   */
  size: PropTypes.oneOf(Object.values(AVATAR_ACCOUNT_SIZES)),
  /**
   * The type of the avatar to be rendered, it can render either a Jazzicon or a Blockie
   */
  type: PropTypes.oneOf(Object.values(AVATAR_ACCOUNT_TYPES)),
  /**
   * Address used for generating random image
   */
  address: PropTypes.string.isRequired,
  /**
   * Add custom css class
   */
  className: PropTypes.string,
  /**
   * AvatarAccount also accepts all Box props including but not limited to
   * className, as(change root element of HTML element) and margin props
   */
  ...Box.propTypes,
};<|MERGE_RESOLUTION|>--- conflicted
+++ resolved
@@ -4,11 +4,7 @@
 import Jazzicon from '../../ui/jazzicon/jazzicon.component';
 import BlockieIdenticon from '../../ui/identicon/blockieIdenticon/blockieIdenticon.component';
 import { AvatarBase } from '../avatar-base';
-<<<<<<< HEAD
-import { SIZES } from '../../../helpers/constants/design-system';
-=======
 import { Size } from '../../../helpers/constants/design-system';
->>>>>>> 7e97ff2b
 import Box from '../../ui/box/box';
 
 import {
@@ -18,11 +14,7 @@
 } from './avatar-account.constants';
 
 export const AvatarAccount = ({
-<<<<<<< HEAD
-  size = SIZES.MD,
-=======
   size = Size.MD,
->>>>>>> 7e97ff2b
   address,
   className,
   type,
