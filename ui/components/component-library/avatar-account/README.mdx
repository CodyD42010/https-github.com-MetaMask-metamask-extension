--- conflicted
+++ resolved
@@ -13,48 +13,28 @@
 
 ## Props
 
-<<<<<<< HEAD
-The `AvatarAccount` accepts all props below as well as all [Box](/docs/ui-components-ui-box-box-stories-js--default-story) component props
-
-<ArgsTable of={AvatarAccount} />
-
-`AvatarAccount` accepts all [AvatarBase](/docs/ui-components-component-library-avatar-base-avatar-base-stories-js--default-story#props)
-=======
 The `AvatarAccount` accepts all props below as well as all [Box](/docs/components-ui-box--default-story#props) component props
 
 <ArgsTable of={AvatarAccount} />
 
 `AvatarAccount` accepts all [AvatarBase](/docs/components-componentlibrary-avatarbase--default-story))
->>>>>>> 7e97ff2b
 component props
 
 <ArgsTable of={AvatarBase} />
 
 ### Size
 
-<<<<<<< HEAD
-Use the `size` prop and the `SIZES` object from `./ui/helpers/constants/design-system.js` to change the size of `AvatarAccount`
-=======
 Use the `size` prop and the `Size` object from `./ui/helpers/constants/design-system.js` to change the size of `AvatarAccount`
->>>>>>> 7e97ff2b
 
 Optional: `AVATAR_ACCOUNT_SIZES` from `./ui/components/component-library` object can be used instead of `SIZES`
 
 Possible sizes include:
 
-<<<<<<< HEAD
-- `SIZES.XS` 16px
-- `SIZES.SM` 24px
-- `SIZES.MD` 32px
-- `SIZES.LG` 40px
-- `SIZES.XL` 48px
-=======
 - `Size.XS` 16px
 - `Size.SM` 24px
 - `Size.MD` 32px
 - `Size.LG` 40px
 - `Size.XL` 48px
->>>>>>> 7e97ff2b
 
 Defaults to `SIZES.MD`
 
@@ -63,16 +43,6 @@
 </Canvas>
 
 ```jsx
-<<<<<<< HEAD
-import { SIZES } from '../../../helpers/constants/design-system';
-import { AvatarAccount } from '../ui/component-library';
-
-<AvatarAccount size={SIZES.XS} />
-<AvatarAccount size={SIZES.SM} />
-<AvatarAccount size={SIZES.MD} />
-<AvatarAccount size={SIZES.LG} />
-<AvatarAccount size={SIZES.XL} />
-=======
 import { Size } from '../../../helpers/constants/design-system';
 import { AvatarAccount } from '../ui/component-library';
 
@@ -81,7 +51,6 @@
 <AvatarAccount size={Size.MD} />
 <AvatarAccount size={Size.LG} />
 <AvatarAccount size={Size.XL} />
->>>>>>> 7e97ff2b
 ```
 
 ### Type
@@ -89,11 +58,7 @@
 Use the `type` prop for the avatar to be rendered, it can either be a Jazzicon or a Blockie
 
 <Canvas>
-<<<<<<< HEAD
-  <Story id="ui-components-component-library-avatar-account-avatar-account-stories-js--type" />
-=======
   <Story id="components-componentlibrary-avataraccount--type" />
->>>>>>> 7e97ff2b
 </Canvas>
 
 ```jsx
@@ -109,11 +74,7 @@
 Use the required `address` for generating images
 
 <Canvas>
-<<<<<<< HEAD
-  <Story id="ui-components-component-library-avatar-account-avatar-account-stories-js--address" />
-=======
   <Story id="components-componentlibrary-avataraccount--address" />
->>>>>>> 7e97ff2b
 </Canvas>
 
 ```jsx
