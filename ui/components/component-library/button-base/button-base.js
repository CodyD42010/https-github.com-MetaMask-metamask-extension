--- conflicted
+++ resolved
@@ -80,16 +80,10 @@
       </Text>
       {loading && (
         <Icon
-<<<<<<< HEAD
           className="mm-button-base__icon-loading"
-          name={ICON_NAMES.LOADING_FILLED}
+          name={ICON_NAMES.LOADING}
           size={SIZES.MD}
           {...iconLoadingProps}
-=======
-          className="mm-button__icon-loading"
-          name={ICON_NAMES.LOADING}
-          size={size === BUTTON_BASE_SIZES.AUTO ? SIZES.AUTO : SIZES.MD}
->>>>>>> ed75dabe
         />
       )}
     </Box>
