--- conflicted
+++ resolved
@@ -1,11 +1,7 @@
 .mm-button-base {
   position: relative;
   height: 40px;
-<<<<<<< HEAD
-  padding: 0;
-=======
   padding: 0; // TODO: remove once https://github.com/MetaMask/metamask-extension/pull/17006 is merged
->>>>>>> 12657313
   cursor: pointer;
   vertical-align: middle;
   user-select: none;
