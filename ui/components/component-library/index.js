--- conflicted
+++ resolved
@@ -18,15 +18,9 @@
 export { Button, BUTTON_VARIANT, BUTTON_SIZES } from './button';
 export { ButtonBase, ButtonBaseSize } from './button-base';
 export { ButtonIcon, ButtonIconSize } from './button-icon';
-<<<<<<< HEAD
-export { ButtonLink, BUTTON_LINK_SIZES } from './button-link';
-export { ButtonPrimary, BUTTON_PRIMARY_SIZES } from './button-primary';
-export { ButtonSecondary, ButtonSecondarySize } from './button-secondary';
-=======
 export { ButtonLink, ButtonLinkSize } from './button-link';
 export { ButtonPrimary, ButtonPrimarySize } from './button-primary';
-export { ButtonSecondary, BUTTON_SECONDARY_SIZES } from './button-secondary';
->>>>>>> 70a13296
+export { ButtonSecondary, ButtonSecondarySize } from './button-secondary';
 export { Checkbox } from './checkbox';
 export { FormTextField } from './form-text-field';
 export { HeaderBase } from './header-base';
