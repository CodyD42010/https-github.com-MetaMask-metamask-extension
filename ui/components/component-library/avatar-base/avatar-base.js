import React from 'react';
import classnames from 'classnames';

import {
  BackgroundColor,
  BorderColor,
  TextColor,
  IconColor,
  DISPLAY,
  JustifyContent,
  AlignItems,
  BorderRadius,
  TextVariant,
  TextTransform,
} from '../../../helpers/constants/design-system';

import { Text, ValidTag } from '../text';

import { AvatarBaseProps, AvatarBaseSize } from './avatar-base.types';

export const AvatarBase = ({
  size = AvatarBaseSize.Md,
  children,
  backgroundColor = BackgroundColor.backgroundAlternative,
  borderColor = BorderColor.borderDefault,
  color = TextColor.textDefault,
  className = '',
  ...props
}: AvatarBaseProps) => {
  let fallbackTextVariant;

  if (size === AvatarBaseSize.Lg || size === AvatarBaseSize.Xl) {
    fallbackTextVariant = TextVariant.bodyLgMedium;
  } else if (size === AvatarBaseSize.Sm || size === AvatarBaseSize.Md) {
    fallbackTextVariant = TextVariant.bodySm;
  } else {
    fallbackTextVariant = TextVariant.bodyXs;
  }
  return (
    <Text
      className={classnames(
        'mm-avatar-base',
        `mm-avatar-base--size-${size}`,
        className,
      )}
      as={ValidTag.Div}
      display={DISPLAY.FLEX}
      justifyContent={JustifyContent.center}
      alignItems={AlignItems.center}
      borderRadius={BorderRadius.full}
      variant={fallbackTextVariant}
      textTransform={TextTransform.Uppercase}
      {...{ backgroundColor, borderColor, color, ...props }}
    >
      {children}
    </Text>
  );
<<<<<<< HEAD
=======
};
AvatarBase.propTypes = {
  /**
   * The size of the AvatarBase.
   * Possible values could be 'AVATAR_BASE_SIZES.XS'(16px), 'AVATAR_BASE_SIZES.SM'(24px), 'AVATAR_BASE_SIZES.MD'(32px), 'AVATAR_BASE_SIZES.LG'(40px), 'AVATAR_BASE_SIZES.XL'(48px)
   * Defaults to AVATAR_BASE_SIZES.MD
   */
  size: PropTypes.oneOf(Object.values(AVATAR_BASE_SIZES)),
  /**
   * The children to be rendered inside the AvatarBase
   */
  children: PropTypes.node,
  /**
   * The background color of the AvatarBase
   * Defaults to Color.backgroundAlternative
   */
  backgroundColor: PropTypes.oneOf(Object.values(BackgroundColor)),
  /**
   * The background color of the AvatarBase
   * Defaults to Color.borderDefault
   */
  borderColor: PropTypes.oneOf(Object.values(BorderColor)),
  /**
   * The color of the text inside the AvatarBase
   * Defaults to TextColor.textDefault
   */
  color: PropTypes.oneOf([
    ...Object.values(TextColor),
    ...Object.values(IconColor),
  ]),
  /**
   * Additional classNames to be added to the AvatarToken
   */
  className: PropTypes.string,
  /**
   * AvatarBase also accepts all Text props including variant and all Box props
   */
  ...Text.propTypes,
>>>>>>> e96c0b69
};<|MERGE_RESOLUTION|>--- conflicted
+++ resolved
@@ -55,45 +55,4 @@
       {children}
     </Text>
   );
-<<<<<<< HEAD
-=======
-};
-AvatarBase.propTypes = {
-  /**
-   * The size of the AvatarBase.
-   * Possible values could be 'AVATAR_BASE_SIZES.XS'(16px), 'AVATAR_BASE_SIZES.SM'(24px), 'AVATAR_BASE_SIZES.MD'(32px), 'AVATAR_BASE_SIZES.LG'(40px), 'AVATAR_BASE_SIZES.XL'(48px)
-   * Defaults to AVATAR_BASE_SIZES.MD
-   */
-  size: PropTypes.oneOf(Object.values(AVATAR_BASE_SIZES)),
-  /**
-   * The children to be rendered inside the AvatarBase
-   */
-  children: PropTypes.node,
-  /**
-   * The background color of the AvatarBase
-   * Defaults to Color.backgroundAlternative
-   */
-  backgroundColor: PropTypes.oneOf(Object.values(BackgroundColor)),
-  /**
-   * The background color of the AvatarBase
-   * Defaults to Color.borderDefault
-   */
-  borderColor: PropTypes.oneOf(Object.values(BorderColor)),
-  /**
-   * The color of the text inside the AvatarBase
-   * Defaults to TextColor.textDefault
-   */
-  color: PropTypes.oneOf([
-    ...Object.values(TextColor),
-    ...Object.values(IconColor),
-  ]),
-  /**
-   * Additional classNames to be added to the AvatarToken
-   */
-  className: PropTypes.string,
-  /**
-   * AvatarBase also accepts all Text props including variant and all Box props
-   */
-  ...Text.propTypes,
->>>>>>> e96c0b69
 };