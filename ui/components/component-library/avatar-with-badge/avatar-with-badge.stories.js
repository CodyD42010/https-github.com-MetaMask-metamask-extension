import React from 'react';
import { AvatarAccount } from '../avatar-account';
import { AVATAR_ACCOUNT_TYPES } from '../avatar-account/avatar-account.constants';
import { AvatarNetwork } from '../avatar-network';
import Box from '../../ui/box/box';
import {
  AlignItems,
  DISPLAY,
  Size,
} from '../../../helpers/constants/design-system';
import { AVATAR_WITH_BADGE_POSTIONS } from './avatar-with-badge.constants';
import README from './README.mdx';
import { AvatarWithBadge } from './avatar-with-badge';

export default {
  title: 'Components/ComponentLibrary/AvatarWithBadge',

  component: AvatarWithBadge,
  parameters: {
    docs: {
      page: README,
    },
  },
  argTypes: {
    badgePosition: {
      options: Object.values(AVATAR_WITH_BADGE_POSTIONS),
      control: 'select',
    },
  },
  args: {
    badgePosition: AVATAR_WITH_BADGE_POSTIONS.top,
  },
};

export const DefaultStory = (args) => (
  <AvatarWithBadge
    badge={
      <AvatarNetwork
<<<<<<< HEAD
        size={SIZES.XS}
=======
        size={Size.XS}
>>>>>>> 7e97ff2b
        name="Arbitrum One"
        src="./images/arbitrum.svg"
      />
    }
    {...args}
  >
    <AvatarAccount
      address="0x5CfE73b6021E818B776b421B1c4Db2474086a7e1"
<<<<<<< HEAD
      size={SIZES.MD}
=======
      size={Size.MD}
>>>>>>> 7e97ff2b
      type={AVATAR_ACCOUNT_TYPES.JAZZICON}
    />
  </AvatarWithBadge>
);
DefaultStory.storyName = 'Default';

export const BadgePosition = () => (
  <Box display={DISPLAY.FLEX} alignItems={AlignItems.baseline} gap={1}>
    <AvatarWithBadge
      badgePosition={AVATAR_WITH_BADGE_POSTIONS.BOTTOM}
      badge={
        <AvatarNetwork
<<<<<<< HEAD
          size={SIZES.XS}
=======
          size={Size.XS}
>>>>>>> 7e97ff2b
          name="Arbitrum One"
          src="./images/arbitrum.svg"
        />
      }
    >
      <AvatarAccount
        address="0x5CfE73b6021E818B776b421B1c4Db2474086a7e1"
<<<<<<< HEAD
        size={SIZES.MD}
=======
        size={Size.MD}
>>>>>>> 7e97ff2b
        type={AVATAR_ACCOUNT_TYPES.JAZZICON}
      />
    </AvatarWithBadge>

    <AvatarWithBadge
      badgePosition={AVATAR_WITH_BADGE_POSTIONS.TOP}
      badge={
        <AvatarNetwork
<<<<<<< HEAD
          size={SIZES.XS}
=======
          size={Size.XS}
>>>>>>> 7e97ff2b
          name="Arbitrum One"
          src="./images/arbitrum.svg"
        />
      }
    >
      <AvatarAccount
        address="0x5CfE73b6021E818B776b421B1c4Db2474086a7e1"
<<<<<<< HEAD
        size={SIZES.MD}
=======
        size={Size.MD}
>>>>>>> 7e97ff2b
        type={AVATAR_ACCOUNT_TYPES.JAZZICON}
      />
    </AvatarWithBadge>
  </Box>
);<|MERGE_RESOLUTION|>--- conflicted
+++ resolved
@@ -36,11 +36,7 @@
   <AvatarWithBadge
     badge={
       <AvatarNetwork
-<<<<<<< HEAD
-        size={SIZES.XS}
-=======
         size={Size.XS}
->>>>>>> 7e97ff2b
         name="Arbitrum One"
         src="./images/arbitrum.svg"
       />
@@ -49,11 +45,7 @@
   >
     <AvatarAccount
       address="0x5CfE73b6021E818B776b421B1c4Db2474086a7e1"
-<<<<<<< HEAD
-      size={SIZES.MD}
-=======
       size={Size.MD}
->>>>>>> 7e97ff2b
       type={AVATAR_ACCOUNT_TYPES.JAZZICON}
     />
   </AvatarWithBadge>
@@ -66,11 +58,7 @@
       badgePosition={AVATAR_WITH_BADGE_POSTIONS.BOTTOM}
       badge={
         <AvatarNetwork
-<<<<<<< HEAD
-          size={SIZES.XS}
-=======
           size={Size.XS}
->>>>>>> 7e97ff2b
           name="Arbitrum One"
           src="./images/arbitrum.svg"
         />
@@ -78,11 +66,7 @@
     >
       <AvatarAccount
         address="0x5CfE73b6021E818B776b421B1c4Db2474086a7e1"
-<<<<<<< HEAD
-        size={SIZES.MD}
-=======
         size={Size.MD}
->>>>>>> 7e97ff2b
         type={AVATAR_ACCOUNT_TYPES.JAZZICON}
       />
     </AvatarWithBadge>
@@ -91,11 +75,7 @@
       badgePosition={AVATAR_WITH_BADGE_POSTIONS.TOP}
       badge={
         <AvatarNetwork
-<<<<<<< HEAD
-          size={SIZES.XS}
-=======
           size={Size.XS}
->>>>>>> 7e97ff2b
           name="Arbitrum One"
           src="./images/arbitrum.svg"
         />
@@ -103,11 +83,7 @@
     >
       <AvatarAccount
         address="0x5CfE73b6021E818B776b421B1c4Db2474086a7e1"
-<<<<<<< HEAD
-        size={SIZES.MD}
-=======
         size={Size.MD}
->>>>>>> 7e97ff2b
         type={AVATAR_ACCOUNT_TYPES.JAZZICON}
       />
     </AvatarWithBadge>
