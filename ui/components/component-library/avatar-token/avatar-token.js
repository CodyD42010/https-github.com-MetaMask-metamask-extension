--- conflicted
+++ resolved
@@ -3,10 +3,6 @@
 import PropTypes from 'prop-types';
 import Box from '../../ui/box/box';
 import { AvatarBase } from '../avatar-base';
-<<<<<<< HEAD
-
-=======
->>>>>>> 90d2ca07
 import {
   SIZES,
   COLORS,
