--- conflicted
+++ resolved
@@ -21,11 +21,7 @@
 Use the `label` prop for the text content of the `PickerNetwork` component
 
 <Canvas>
-<<<<<<< HEAD
-  <Story id="ui-components-component-library-picker-network-picker-network-stories-js--label" />
-=======
   <Story id="components-componentlibrary-pickernetwork--label" />
->>>>>>> 7e97ff2b
 </Canvas>
 
 ```jsx
@@ -40,11 +36,7 @@
 Use the `src` prop with an image url to render the `AvatarNetwork`. Use the `avatarNetworkProps` to pass additional props to the `AvatarNetwork` component.
 
 <Canvas>
-<<<<<<< HEAD
-  <Story id="ui-components-component-library-picker-network-picker-network-stories-js--src" />
-=======
   <Story id="components-componentlibrary-pickernetwork--src" />
->>>>>>> 7e97ff2b
 </Canvas>
 
 ```jsx
