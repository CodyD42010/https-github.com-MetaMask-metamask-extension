// Jest Snapshot v1, https://goo.gl/fbAQLP

exports[`PickerNetwork should render the label inside the PickerNetwork 1`] = `
<div>
  <button
    class="box mm-picker-network box--padding-right-4 box--padding-left-2 box--display-flex box--gap-2 box--flex-direction-row box--align-items-center box--background-color-background-alternative box--rounded-pill"
    data-testid="picker-network"
  >
    <div
      class="box base-avatar base-avatar--size-xs avatar-network mm-picker-network__avatar-network box--display-flex box--flex-direction-row box--justify-content-center box--align-items-center box--color-text-default box--background-color-background-alternative box--border-color-transparent box--border-style-solid box--border-width-1"
    >
      I
    </div>
    <p
<<<<<<< HEAD
      class="box mm-text mm-text--body-sm mm-text--color-text-default box--flex-direction-row"
=======
      class="box text text--body-sm text--ellipsis text--color-text-default box--flex-direction-row"
>>>>>>> af09521a
    >
      Imported
    </p>
    <div
      class="box mm-picker-network__arrow-down-icon icon icon--size-xs box--flex-direction-row box--color-icon-default"
      style="mask-image: url('./images/icons/icon-arrow-down.svg;"
    />
  </button>
</div>
`;<|MERGE_RESOLUTION|>--- conflicted
+++ resolved
@@ -12,11 +12,7 @@
       I
     </div>
     <p
-<<<<<<< HEAD
-      class="box mm-text mm-text--body-sm mm-text--color-text-default box--flex-direction-row"
-=======
-      class="box text text--body-sm text--ellipsis text--color-text-default box--flex-direction-row"
->>>>>>> af09521a
+      class="box mm-text mm-text--body-sm mm-text--ellipsis mm-text--color-text-default box--flex-direction-row"
     >
       Imported
     </p>
