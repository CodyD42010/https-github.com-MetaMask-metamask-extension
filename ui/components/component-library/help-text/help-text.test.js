--- conflicted
+++ resolved
@@ -29,17 +29,8 @@
     expect(getByTestId('icon')).toBeDefined();
   });
   it('should render with error state', () => {
-<<<<<<< HEAD
-    const { getByText } = render(
-      <>
-        <HelpText error>error</HelpText>
-      </>,
-    );
+    const { getByText } = render(<HelpText error>error</HelpText>);
     expect(getByText('error')).toHaveClass('mm-text--color-error-default');
-=======
-    const { getByText } = render(<HelpText error>error</HelpText>);
-    expect(getByText('error')).toHaveClass('text--color-error-default');
->>>>>>> b3895b68
   });
   it('should render with different colors', () => {
     const { getByText } = render(
