/* eslint-disable jest/require-top-level-describe */
import { render } from '@testing-library/react';
import React from 'react';
import { ButtonPrimary } from './button-primary';
import { BUTTON_PRIMARY_SIZES } from './button-primary.constants';

describe('ButtonPrimary', () => {
  it('should render button element correctly', () => {
    const { getByText, getByTestId, container } = render(
      <ButtonPrimary data-testid="button-primary">
        Button Primary
      </ButtonPrimary>,
    );
    expect(getByText('Button Primary')).toBeDefined();
    expect(container.querySelector('button')).toBeDefined();
<<<<<<< HEAD
    expect(getByTestId('button-primary')).toHaveClass('mm-button');
=======
    expect(getByTestId('button-primary')).toHaveClass('mm-button-base');
>>>>>>> 90d2ca07
    expect(container).toMatchSnapshot();
  });

  it('should render anchor element correctly', () => {
    const { getByTestId, container } = render(
      <ButtonPrimary as="a" data-testid="button-primary" />,
    );
    expect(getByTestId('button-primary')).toHaveClass('mm-button-base');
    const anchor = container.getElementsByTagName('a').length;
    expect(anchor).toBe(1);
  });

  it('should render button as block', () => {
    const { getByTestId } = render(<ButtonPrimary block data-testid="block" />);
    expect(getByTestId('block')).toHaveClass(`mm-button-base--block`);
  });

  it('should render with added classname', () => {
    const { getByTestId } = render(
      <ButtonPrimary data-testid="classname" className="mm-button--test" />,
    );
    expect(getByTestId('classname')).toHaveClass('mm-button--test');
  });

  it('should render with different size classes', () => {
    const { getByTestId } = render(
      <>
        <ButtonPrimary
          size={BUTTON_PRIMARY_SIZES.SM}
          data-testid={BUTTON_PRIMARY_SIZES.SM}
        />
        <ButtonPrimary
          size={BUTTON_PRIMARY_SIZES.MD}
          data-testid={BUTTON_PRIMARY_SIZES.MD}
        />
        <ButtonPrimary
          size={BUTTON_PRIMARY_SIZES.LG}
          data-testid={BUTTON_PRIMARY_SIZES.LG}
        />
      </>,
    );

    expect(getByTestId(BUTTON_PRIMARY_SIZES.SM)).toHaveClass(
      `mm-button-base--size-${BUTTON_PRIMARY_SIZES.SM}`,
    );
    expect(getByTestId(BUTTON_PRIMARY_SIZES.MD)).toHaveClass(
      `mm-button-base--size-${BUTTON_PRIMARY_SIZES.MD}`,
    );
    expect(getByTestId(BUTTON_PRIMARY_SIZES.LG)).toHaveClass(
      `mm-button-base--size-${BUTTON_PRIMARY_SIZES.LG}`,
    );
  });

  it('should render as danger', () => {
    const { getByTestId } = render(
      <>
        <ButtonPrimary danger data-testid="danger" />
      </>,
    );

    expect(getByTestId('danger')).toHaveClass('mm-button-primary--type-danger');
  });

  it('should render with different button states', () => {
    const { getByTestId } = render(
      <>
        <ButtonPrimary loading data-testid="loading" />
        <ButtonPrimary disabled data-testid="disabled" />
      </>,
    );
    expect(getByTestId('loading')).toHaveClass(`mm-button-base--loading`);
    expect(getByTestId('disabled')).toHaveClass(`mm-button-base--disabled`);
  });
  it('should render with icon', () => {
    const { container } = render(
      <ButtonPrimary data-testid="icon" iconName="add-square-filled" />,
    );

    const icons = container.getElementsByClassName('mm-icon').length;
    expect(icons).toBe(1);
  });
});<|MERGE_RESOLUTION|>--- conflicted
+++ resolved
@@ -13,11 +13,7 @@
     );
     expect(getByText('Button Primary')).toBeDefined();
     expect(container.querySelector('button')).toBeDefined();
-<<<<<<< HEAD
-    expect(getByTestId('button-primary')).toHaveClass('mm-button');
-=======
     expect(getByTestId('button-primary')).toHaveClass('mm-button-base');
->>>>>>> 90d2ca07
     expect(container).toMatchSnapshot();
   });
 
