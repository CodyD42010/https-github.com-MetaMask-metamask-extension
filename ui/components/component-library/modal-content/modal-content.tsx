--- conflicted
+++ resolved
@@ -94,15 +94,9 @@
           alignItems={AlignItems.flexStart}
           paddingRight={4}
           paddingLeft={4}
-<<<<<<< HEAD
-          paddingTop={[null, 8, 12]}
-          paddingBottom={[null, 8, 12]}
-          {...props}
-=======
           paddingTop={[4, 8, 12]}
           paddingBottom={[4, 8, 12]}
           {...(props as BoxProps<C>)}
->>>>>>> 0107c2cb
         >
           <Box
             as="section"
