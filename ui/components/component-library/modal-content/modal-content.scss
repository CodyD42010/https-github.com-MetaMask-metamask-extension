--- conflicted
+++ resolved
@@ -30,10 +30,7 @@
   &__dialog {
     --modal-content-size: var(--size, 360px);
 
-<<<<<<< HEAD
-=======
     max-height: 100%;
->>>>>>> 93a950fa
     box-shadow: var(--shadow-size-lg) var(--color-shadow-default);
 
     &--size-sm {
