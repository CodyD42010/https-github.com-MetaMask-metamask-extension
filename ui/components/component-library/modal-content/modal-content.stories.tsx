--- conflicted
+++ resolved
@@ -11,10 +11,7 @@
   Modal,
   ModalHeader,
   ModalBody,
-<<<<<<< HEAD
-=======
   ModalFooter,
->>>>>>> 93a950fa
 } from '..';
 
 import { ModalContent } from './modal-content';
@@ -65,15 +62,6 @@
       </Button>
       <Modal isOpen={show} onClose={handleOnClick}>
         <ModalContent {...args}>
-<<<<<<< HEAD
-          <ModalHeader marginBottom={4}>Modal Header</ModalHeader>
-          <ModalBody padding={0}>
-            <Text marginBottom={4}>Modal Content</Text>
-          </ModalBody>
-          <Button variant={ButtonVariant.Primary} onClick={handleOnClick}>
-            Close
-          </Button>
-=======
           <ModalHeader>Modal Header</ModalHeader>
           <ModalBody>
             <Text>Modal Content</Text>
@@ -82,7 +70,6 @@
             onSubmit={handleOnClick}
             submitButtonProps={{ children: 'Close' }}
           />
->>>>>>> 93a950fa
         </ModalContent>
       </Modal>
     </>
@@ -106,34 +93,19 @@
           <ModalHeader marginBottom={4}>Modal Header</ModalHeader>
           <ModalBody>
             <Text marginBottom={4}>
-<<<<<<< HEAD
-              The ModalContent with ModalHeader and Text components as children
-            </Text>
-            <Button
-              marginBottom={4}
-              variant={ButtonVariant.Primary}
-              onClick={handleOnClick}
-            >
-              Close
-            </Button>
-=======
               The ModalContent with ModalHeader, ModalBody, ModalFooter as
               children
             </Text>
->>>>>>> 93a950fa
             <LoremIpsum />
             <LoremIpsum />
             <LoremIpsum />
             <LoremIpsum />
             <LoremIpsum />
           </ModalBody>
-<<<<<<< HEAD
-=======
           <ModalFooter
             onSubmit={handleOnClick}
             submitButtonProps={{ children: 'Close' }}
           />
->>>>>>> 93a950fa
         </ModalContent>
       </Modal>
     </>
@@ -207,16 +179,10 @@
                 )}
               </Text>
             </ModalBody>
-<<<<<<< HEAD
-            <Button onClick={() => setCurrentSize(null)} block>
-              Close
-            </Button>
-=======
             <ModalFooter
               onSubmit={() => setCurrentSize(null)}
               submitButtonProps={{ children: 'Close' }}
             />
->>>>>>> 93a950fa
           </ModalContent>
         </Modal>
       )}
