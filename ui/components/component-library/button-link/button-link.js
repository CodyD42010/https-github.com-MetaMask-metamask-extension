import React from 'react';
import PropTypes from 'prop-types';
import classnames from 'classnames';

import { ButtonBase } from '../button-base';
import {
  BackgroundColor,
  Color,
  Size,
} from '../../../helpers/constants/design-system';
import { BUTTON_LINK_SIZES } from './button-link.constants';

export const ButtonLink = ({
  className,
  danger,
  disabled,
  size = Size.auto,
  ...props
}) => {
  return (
    <ButtonBase
      className={classnames(className, 'mm-button-link', {
        'mm-button-link--type-danger': danger,
        'mm-button-link--disabled': disabled,
        'mm-button-link--size-inherit': size === BUTTON_LINK_SIZES.INHERIT,
        'mm-button-link--size-auto': size === BUTTON_LINK_SIZES.AUTO,
      })}
      paddingLeft={0}
      paddingRight={0}
      size={size === BUTTON_LINK_SIZES.INHERIT ? null : size}
      backgroundColor={BackgroundColor.transparent}
      color={danger ? Color.errorDefault : Color.primaryDefault}
      borderRadius={null}
      startIconProps={{
        size: size === BUTTON_LINK_SIZES.INHERIT ? Size.inherit : Size.SM,
      }}
<<<<<<< HEAD
      startIconProps={{
        size: size === BUTTON_LINK_SIZES.INHERIT ? Size.inherit : Size.SM,
      }}
=======
>>>>>>> 4b271868
      endIconProps={{
        size: size === BUTTON_LINK_SIZES.INHERIT ? Size.inherit : Size.SM,
      }}
      iconLoadingProps={{
        size: size === BUTTON_LINK_SIZES.INHERIT ? Size.inherit : Size.MD,
      }}
      {...{ disabled, ...props }}
    />
  );
};

ButtonLink.propTypes = {
  /**
   * An additional className to apply to the ButtonLink.
   */
  className: PropTypes.string,
  /**
   * Boolean to change button type to Danger when true
   */
  danger: PropTypes.bool,
  /**
   * Boolean to disable button
   */
  disabled: PropTypes.bool,
  /**
   * Possible size values: 'SIZES.AUTO'(auto), 'SIZES.SM'(32px), 'SIZES.MD'(40px), 'SIZES.LG'(48px), 'SIZES.INHERIT'(inherits parents font-size)
   * Default value is 'SIZES.AUTO'.
   */
  size: PropTypes.oneOf(Object.values(BUTTON_LINK_SIZES)),
  /**
   * ButtonLink accepts all the props from ButtonBase
   */
  ...ButtonBase.propTypes,
};<|MERGE_RESOLUTION|>--- conflicted
+++ resolved
@@ -34,12 +34,6 @@
       startIconProps={{
         size: size === BUTTON_LINK_SIZES.INHERIT ? Size.inherit : Size.SM,
       }}
-<<<<<<< HEAD
-      startIconProps={{
-        size: size === BUTTON_LINK_SIZES.INHERIT ? Size.inherit : Size.SM,
-      }}
-=======
->>>>>>> 4b271868
       endIconProps={{
         size: size === BUTTON_LINK_SIZES.INHERIT ? Size.inherit : Size.SM,
       }}
