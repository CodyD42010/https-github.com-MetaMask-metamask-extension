import React from 'react';
import PropTypes from 'prop-types';
import classnames from 'classnames';
import {
<<<<<<< HEAD
=======
  FontWeight,
>>>>>>> 13b1f8c7
  TextVariant,
  Display,
  AlignItems,
} from '../../../helpers/constants/design-system';
import { Text } from '../text';

export const Label = ({ htmlFor, className, children, ...props }) => (
  <Text
    className={classnames(
      'mm-label',
      { 'mm-label--html-for': htmlFor },
      className,
    )}
    as="label"
    htmlFor={htmlFor}
<<<<<<< HEAD
    variant={TextVariant.bodyMdBold}
=======
    variant={TextVariant.bodyMd}
    fontWeight={FontWeight.Medium}
>>>>>>> 13b1f8c7
    display={Display.InlineFlex}
    alignItems={AlignItems.center}
    {...props}
  >
    {children}
  </Text>
);

Label.propTypes = {
  /**
   * The content of the label
   */
  children: PropTypes.oneOfType([PropTypes.string, PropTypes.node]),
  /**
   * The id of the input associated with the label
   */
  htmlFor: PropTypes.string,
  /**
   * Additional classNames to be added to the label component
   */
  className: PropTypes.string,
};<|MERGE_RESOLUTION|>--- conflicted
+++ resolved
@@ -2,10 +2,7 @@
 import PropTypes from 'prop-types';
 import classnames from 'classnames';
 import {
-<<<<<<< HEAD
-=======
   FontWeight,
->>>>>>> 13b1f8c7
   TextVariant,
   Display,
   AlignItems,
@@ -21,12 +18,8 @@
     )}
     as="label"
     htmlFor={htmlFor}
-<<<<<<< HEAD
-    variant={TextVariant.bodyMdBold}
-=======
     variant={TextVariant.bodyMd}
     fontWeight={FontWeight.Medium}
->>>>>>> 13b1f8c7
     display={Display.InlineFlex}
     alignItems={AlignItems.center}
     {...props}
