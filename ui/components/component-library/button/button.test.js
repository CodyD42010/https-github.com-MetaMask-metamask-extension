--- conflicted
+++ resolved
@@ -92,13 +92,8 @@
         </Button>
       </>,
     );
-<<<<<<< HEAD
     expect(getByTestId(BUTTON_SIZES.INHERIT)).toHaveClass(
       `mm-button-link--size-${BUTTON_SIZES.INHERIT}`,
-=======
-    expect(getByTestId(BUTTON_SIZES.AUTO)).toHaveClass(
-      `mm-button-base--size-${BUTTON_SIZES.AUTO}`,
->>>>>>> 12657313
     );
     expect(getByTestId(BUTTON_SIZES.SM)).toHaveClass(
       `mm-button-base--size-${BUTTON_SIZES.SM}`,
