import React from 'react';
import {
  AlignItems,
  DISPLAY,
  FLEX_DIRECTION,
  Size,
  TextVariant,
} from '../../../helpers/constants/design-system';
import { ICON_NAMES } from '../icon';
import { BUTTON_LINK_SIZES } from '../button-link/button-link.constants';
import Box from '../../ui/box/box';
import { Text } from '../text';
import README from './README.mdx';
import { Button, BUTTON_TYPES } from '.';

const marginSizeControlOptions = [
  undefined,
  0,
  1,
  2,
  3,
  4,
  5,
  6,
  7,
  8,
  9,
  10,
  11,
  12,
  'auto',
];

export default {
  title: 'Components/ComponentLibrary/Button',

  component: Button,
  parameters: {
    docs: {
      page: README,
    },
    controls: { sort: 'alpha' },
  },
  argTypes: {
    as: {
      control: 'select',
      options: ['button', 'a'],
    },
    block: {
      control: 'boolean',
    },
    children: {
      control: 'text',
    },
    className: {
      control: 'text',
    },
    danger: {
      control: 'boolean',
    },
    disabled: {
      control: 'boolean',
    },
    href: {
      control: 'text',
    },
    iconName: {
      control: 'select',
      options: Object.values(ICON_NAMES),
    },
    iconPositionRight: {
      control: 'boolean',
    },
    iconProps: {
      control: 'object',
    },
    loading: {
      control: 'boolean',
    },
    size: {
      control: 'select',
      options: Object.values(BUTTON_LINK_SIZES),
    },
    type: {
      options: Object.values(BUTTON_TYPES),
      control: 'select',
    },
    marginTop: {
      options: marginSizeControlOptions,
      control: 'select',
      table: { category: 'box props' },
    },
    marginRight: {
      options: marginSizeControlOptions,
      control: 'select',
      table: { category: 'box props' },
    },
    marginBottom: {
      options: marginSizeControlOptions,
      control: 'select',
      table: { category: 'box props' },
    },
    marginLeft: {
      options: marginSizeControlOptions,
      control: 'select',
      table: { category: 'box props' },
    },
  },
  args: {
    children: 'Button',
  },
};

export const DefaultStory = (args) => <Button {...args} />;

DefaultStory.storyName = 'Default';

export const Type = (args) => (
  <Box display={DISPLAY.FLEX} gap={1}>
    <Button type={BUTTON_TYPES.PRIMARY} {...args}>
      Button Primary
    </Button>
    <Button type={BUTTON_TYPES.SECONDARY} {...args}>
      Button Secondary
    </Button>
    <Button type={BUTTON_TYPES.LINK} {...args}>
      Button Link
    </Button>
  </Box>
);

export const SizeStory = (args) => (
  <>
    <Box
      display={DISPLAY.FLEX}
      alignItems={AlignItems.baseline}
      gap={1}
      marginBottom={3}
    >
      <Button {...args} size={Size.SM}>
        Small Button
      </Button>
      <Button {...args} size={Size.MD}>
        Medium (Default) Button
      </Button>
      <Button {...args} size={Size.LG}>
        Large Button
      </Button>
      <Button {...args} type={BUTTON_TYPES.LINK}>
        Auto ButtonLink
      </Button>
    </Box>
    <Text variant={TextVariant.bodySm}>
      <Button {...args} type={BUTTON_TYPES.LINK} size={Size.inherit}>
        Button Inherit
      </Button>{' '}
      inherits the font-size of the parent element. Inherit size only used for
      ButtonLink.
    </Text>
  </>
);
SizeStory.storyName = 'Size';

export const Danger = (args) => (
  <Box display={DISPLAY.FLEX} gap={1}>
    <Button {...args}>Normal</Button>
    {/* Test Anchor tag to match exactly as button */}
    <Button as="a" {...args} href="#" danger>
      Danger
    </Button>
  </Box>
);

export const Href = (args) => <Button {...args}>Anchor Element</Button>;

Href.args = {
  href: '/metamask',
};

export const Block = (args) => (
  <>
    <Button {...args} marginBottom={2}>
      Default Button
    </Button>
    <Button {...args} block marginBottom={2}>
      Block Button
    </Button>
  </>
);

export const As = (args) => (
  <Box display={DISPLAY.FLEX} flexDirection={FLEX_DIRECTION.ROW} gap={2}>
    <Button {...args}>Button Element</Button>
    <Button as="a" href="#" {...args}>
      Anchor Element
    </Button>
  </Box>
);

export const Disabled = (args) => <Button {...args}>Disabled Button</Button>;

Disabled.args = {
  disabled: true,
};

export const Loading = (args) => <Button {...args}>Loading Button</Button>;

Loading.args = {
  loading: true,
};

<<<<<<< HEAD
export const IconName = (args) => <Button {...args}>Button</Button>;

IconName.args = {
  iconName: ICON_NAMES.ADD_SQUARE_FILLED,
};
=======
export const Icon = (args) => (
  <Button {...args} icon={ICON_NAMES.ADD_SQUARE}>
    Button
  </Button>
);
>>>>>>> 7e97ff2b
<|MERGE_RESOLUTION|>--- conflicted
+++ resolved
@@ -209,16 +209,8 @@
   loading: true,
 };
 
-<<<<<<< HEAD
-export const IconName = (args) => <Button {...args}>Button</Button>;
-
-IconName.args = {
-  iconName: ICON_NAMES.ADD_SQUARE_FILLED,
-};
-=======
 export const Icon = (args) => (
   <Button {...args} icon={ICON_NAMES.ADD_SQUARE}>
     Button
   </Button>
-);
->>>>>>> 7e97ff2b
+);