--- conflicted
+++ resolved
@@ -205,16 +205,8 @@
   loading: true,
 };
 
-<<<<<<< HEAD
 export const Icon = (args) => (
   <Button {...args} icon={ICON_NAMES.ADD_SQUARE}>
     Button
   </Button>
-);
-=======
-export const IconName = (args) => <Button {...args}>Button</Button>;
-
-IconName.args = {
-  iconName: ICON_NAMES.ADD_SQUARE_FILLED,
-};
->>>>>>> 83d74b6c
+);