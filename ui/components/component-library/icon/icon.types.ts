import React from 'react';

import { IconColor } from '../../../helpers/constants/design-system';

import type {
  StyleUtilityProps,
  PolymorphicComponentPropWithRef,
} from '../box';

export enum IconSize {
  Xs = 'xs',
  Sm = 'sm',
  Md = 'md',
  Lg = 'lg',
  Xl = 'xl',
  Inherit = 'inherit',
}

/**
 * The IconName enum contains all the possible icon names.
 *
 * Search for an icon: https://metamask.github.io/metamask-storybook/?path=/story/components-componentlibrary-icon--default-story
 *
 * Add an icon: https://metamask.github.io/metamask-storybook/?path=/docs/components-componentlibrary-icon--default-story#adding-a-new-icon
 *
 */

export enum IconName {
  AddSquare = 'add-square',
  Add = 'add',
  Arrow2Down = 'arrow-2-down',
  Arrow2Left = 'arrow-2-left',
  Arrow2Right = 'arrow-2-right',
  Arrow2Up = 'arrow-2-up',
  Arrow2UpRight = 'arrow-2-up-right',
  ArrowDoubleLeft = 'arrow-double-left',
  ArrowDoubleRight = 'arrow-double-right',
  ArrowDown = 'arrow-down',
  ArrowLeft = 'arrow-left',
  ArrowRight = 'arrow-right',
  ArrowUp = 'arrow-up',
  BankToken = 'bank-token',
  Bank = 'bank',
  Book = 'book',
  Bookmark = 'bookmark',
  Bridge = 'bridge',
  Calculator = 'calculator',
  CardPos = 'card-pos',
  CardToken = 'card-token',
  Card = 'card',
  Category = 'category',
  Chart = 'chart',
  CheckBold = 'check-bold',
  Check = 'check',
  Clock = 'clock',
  Close = 'close',
  CodeCircle = 'code-circle',
  Coin = 'coin',
  Confirmation = 'confirmation',
  Connect = 'connect',
  CopySuccess = 'copy-success',
  Copy = 'copy',
  Danger = 'danger',
  Dark = 'dark',
  Data = 'data',
  Diagram = 'diagram',
  DocumentCode = 'document-code',
  DragDrop = 'drag-drop',
  DraggingAnimation = 'dragging-animation',
  PinningAnimation = 'pinning-animation',
  Edit = 'edit',
  Eraser = 'eraser',
  Ethereum = 'ethereum',
  Expand = 'expand',
  Explore = 'explore',
  Export = 'export',
  EyeSlash = 'eye-slash',
  Eye = 'eye',
  Filter = 'filter',
  Flag = 'flag',
  FlashSlash = 'flash-slash',
  Flash = 'flash',
  FullCircle = 'full-circle',
  Gas = 'gas',
  GlobalSearch = 'global-search',
  Global = 'global',
  Graph = 'graph',
  Hardware = 'hardware',
  Heart = 'heart',
  Hierarchy = 'hierarchy',
  Home = 'home',
  Import = 'import',
  Info = 'info',
  Key = 'key',
  Light = 'light',
  Link = 'link',
  Loading = 'loading',
  LockCircle = 'lock-circle',
  LockSlash = 'lock-slash',
  Lock = 'lock',
  Login = 'login',
  Logout = 'logout',
  Menu = 'menu',
  MessageQuestion = 'message-question',
  Messages = 'messages',
  MinusBold = 'minus-bold',
  MinusSquare = 'minus-square',
  Minus = 'minus',
  Mobile = 'mobile',
  Money = 'money',
  Monitor = 'monitor',
  MoreHorizontal = 'more-horizontal',
  MoreVertical = 'more-vertical',
  NotificationCircle = 'notification-circle',
  Notification = 'notification',
  PasswordCheck = 'password-check',
  People = 'people',
  Pin = 'pin',
  ProgrammingArrows = 'programming-arrows',
  Custody = 'custody',
  Question = 'question',
  Received = 'received',
  Refresh = 'refresh',
  Save = 'save',
  ScanBarcode = 'scan-barcode',
  ScanFocus = 'scan-focus',
  Scan = 'scan',
  Scroll = 'scroll',
  Search = 'search',
  SecurityCard = 'security-card',
  SecurityCross = 'security-cross',
  SecurityKey = 'security-key',
  SecuritySearch = 'security-search',
  SecuritySlash = 'security-slash',
  SecurityTick = 'security-tick',
  SecurityTime = 'security-time',
  SecurityUser = 'security-user',
  Security = 'security',
  Send1 = 'send-1',
  Send2 = 'send-2',
  Setting = 'setting',
  Slash = 'slash',
  SnapsMobile = 'snaps-mobile',
  SnapsPlus = 'snaps-plus',
  Snaps = 'snaps',
  Speedometer = 'speedometer',
  Star = 'star',
  Stake = 'stake',
  Student = 'student',
  SwapHorizontal = 'swap-horizontal',
  SwapVertical = 'swap-vertical',
  Tag = 'tag',
  Tilde = 'tilde',
  Timer = 'timer',
  Trash = 'trash',
  TrendDown = 'trend-down',
  TrendUp = 'trend-up',
  UserCircleAdd = 'user-circle-add',
  UserCircleRemove = 'user-circle-remove',
  UserCircle = 'user-circle',
  User = 'user',
  WalletCard = 'wallet-card',
  WalletMoney = 'wallet-money',
  Wallet = 'wallet',
  Warning = 'warning',
  Twitter = 'twitter',
  QrCode = 'qr-code',
  UserCheck = 'user-check',
  Unpin = 'unpin',
  Ban = 'ban',
  Bold = 'bold',
  CircleX = 'circle-x',
  Download = 'download',
<<<<<<< HEAD
  FileType = 'file',
=======
  FileIcon = 'file',
>>>>>>> befc516a
  Flask = 'flask',
  Plug = 'plug',
  Share = 'share',
  Square = 'square',
  Tint = 'tint',
  Upload = 'upload',
  Usb = 'usb',
  Wifi = 'wifi',
  PlusMinus = 'plus-minus',
}

export interface IconStyleUtilityProps extends StyleUtilityProps {
  /**
   * The name of the icon to display. Use the IconName enum
   * Search for an icon: https://metamask.github.io/metamask-storybook/?path=/story/components-componentlibrary-icon--default-story
   */
  name: IconName;
  /**
   * The size of the Icon.
   * Possible values could be IconSize.Xs (12px), IconSize.Sm (16px), IconSize.Md (20px), IconSize.Lg (24px), IconSize.Xl (32px), IconSize.Inherit (inherits font-size).
   * Default value is IconSize.Md (20px).
   */
  size?: IconSize;
  /**
   * The color of the icon.
   * Defaults to IconColor.inherit.
   */
  color?: IconColor;
  /**
   * An additional className to apply to the icon.
   */
  className?: string;
  /**
   * Addition style properties to apply to the icon.
   * The Icon component uses inline styles to apply the icon's mask-image so be wary of overriding
   */
  style?: React.CSSProperties;
}

export type IconProps<C extends React.ElementType> =
  PolymorphicComponentPropWithRef<C, IconStyleUtilityProps>;

export type IconComponent = <C extends React.ElementType = 'span'>(
  props: IconProps<C>,
) => React.ReactElement | null;<|MERGE_RESOLUTION|>--- conflicted
+++ resolved
@@ -171,11 +171,7 @@
   Bold = 'bold',
   CircleX = 'circle-x',
   Download = 'download',
-<<<<<<< HEAD
-  FileType = 'file',
-=======
   FileIcon = 'file',
->>>>>>> befc516a
   Flask = 'flask',
   Plug = 'plug',
   Share = 'share',
