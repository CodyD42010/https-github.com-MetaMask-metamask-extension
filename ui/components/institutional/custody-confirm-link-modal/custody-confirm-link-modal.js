import React, { useContext } from 'react';
import PropTypes from 'prop-types';
import { useSelector, useDispatch } from 'react-redux';
import { MetaMetricsContext } from '../../../contexts/metametrics';
import {
  MetaMetricsEventName,
  MetaMetricsEventCategory,
} from '../../../../shared/constants/metametrics';
import { useI18nContext } from '../../../hooks/useI18nContext';
import withModalProps from '../../../helpers/higher-order-components/with-modal-props';
import { toChecksumHexAddress } from '../../../../shared/modules/hexstring-utils';
import { mmiActionsFactory } from '../../../store/institutional/institution-background';
import { setSelectedAddress } from '../../../store/actions';
import { getMetaMaskAccountsRaw } from '../../../selectors';
import {
  getMMIAddressFromModalOrAddress,
  getCustodyAccountDetails,
  getMMIConfiguration,
} from '../../../selectors/institutional/selectors';
import {
  AlignItems,
  Display,
  FlexDirection,
  JustifyContent,
  TextAlign,
  TextColor,
  TextVariant,
} from '../../../helpers/constants/design-system';
import {
  Button,
  BUTTON_VARIANT,
  Modal,
  ModalHeader,
  ModalContent,
  ModalOverlay,
  Text,
  Box,
} from '../../component-library';

const CustodyConfirmLink = ({ hideModal }) => {
  const t = useI18nContext();
  const dispatch = useDispatch();
  const mmiActions = mmiActionsFactory();
  const trackEvent = useContext(MetaMetricsContext);
  const mmiAccounts = useSelector(getMetaMaskAccountsRaw);
  const address = useSelector(getMMIAddressFromModalOrAddress);
  const custodyAccountDetails = useSelector(getCustodyAccountDetails);
  const { custodians } = useSelector(getMMIConfiguration);
  const { custodianName } =
    custodyAccountDetails[toChecksumHexAddress(address)] || {};
  const { displayName, iconUrl } = custodians.find(
    (item) => item.name === custodianName || {},
  );
  const { url, ethereum, text, action } = useSelector(
    (state) => state.appState.modal.modalState.props.link || {},
  );

  const onClick = () => {
    if (url) {
      global.platform.openTab({ url });
    }

    if (ethereum) {
      const ethAccount = Object.keys(mmiAccounts).find((account) =>
        ethereum.accounts.includes(account.toLowerCase()),
      );

      ethAccount && dispatch(setSelectedAddress(ethAccount.toLowerCase()));
    }

    trackEvent({
      category: MetaMetricsEventCategory.MMI,
      event: MetaMetricsEventName.DeeplinkClicked,
    });
    mmiActions.setWaitForConfirmDeepLinkDialog(false);
    hideModal();
  };

  return (
    <Modal isOpen onClose={hideModal}>
      <ModalOverlay />
      <ModalContent>
        <ModalHeader onClose={hideModal}>{t('awaitingApproval')}</ModalHeader>
        <Box display={Display.Flex} flexDirection={FlexDirection.Column}>
          {iconUrl ? (
            <Box
              display={Display.Flex}
              alignItems={AlignItems.center}
              justifyContent={JustifyContent.center}
              paddingTop={5}
            >
              <img
                className="custody-confirm-link__img"
                src="/images/logo/mmi-logo.svg"
                alt="MMI logo"
              />
              {'>'}
              <img
                className="custody-confirm-link__img"
                src={iconUrl}
                alt={custodianName}
              />
            </Box>
          ) : (
            <Box
              display={Display.Flex}
              alignItems={AlignItems.center}
              justifyContent={JustifyContent.center}
              paddingTop={5}
            >
              <span>{custodianName}</span>
            </Box>
          )}
          <Text
            as="p"
            paddingTop={4}
            paddingRight={5}
            paddingLeft={5}
            paddingBottom={10}
            textAlign={TextAlign.Center}
            color={TextColor.textDefault}
            variant={TextVariant.bodySm}
            className="custody-confirm-link__description"
          >
            {text || t('custodyDeeplinkDescription', [displayName])}
          </Text>
          <Button
            data-testid="custody-confirm-link__btn"
            variant={BUTTON_VARIANT.PRIMARY}
            className="custody-confirm-link__btn"
            onClick={onClick}
          >
            {action ||
              (action ? t('openCustodianApp', [displayName]) : t('close'))}
          </Button>
        </Box>
      </ModalContent>
    </Modal>
  );
};

CustodyConfirmLink.propTypes = {
<<<<<<< HEAD
  hideModal: PropTypes.func,
=======
  hideModal: PropTypes.func.isRequired,
>>>>>>> 5b643935
};

export default withModalProps(CustodyConfirmLink);<|MERGE_RESOLUTION|>--- conflicted
+++ resolved
@@ -140,11 +140,7 @@
 };
 
 CustodyConfirmLink.propTypes = {
-<<<<<<< HEAD
-  hideModal: PropTypes.func,
-=======
   hideModal: PropTypes.func.isRequired,
->>>>>>> 5b643935
 };
 
 export default withModalProps(CustodyConfirmLink);