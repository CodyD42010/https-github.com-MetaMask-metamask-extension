--- conflicted
+++ resolved
@@ -5,13 +5,7 @@
   FlexDirection,
   JustifyContent,
 } from '../../../helpers/constants/design-system';
-<<<<<<< HEAD
-import { Label } from '../../component-library';
-import { Text } from '../../component-library/text/deprecated';
-import Box from '../../ui/box';
-=======
 import { Label, Box, Text } from '../../component-library';
->>>>>>> 877e184b
 
 const NoteToTrader = (props) => {
   const { placeholder, maxLength, onChange, noteText, labelText } = props;
