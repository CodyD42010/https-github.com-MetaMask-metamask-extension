--- conflicted
+++ resolved
@@ -1,12 +1,7 @@
 import React from 'react';
 import PropTypes from 'prop-types';
-<<<<<<< HEAD
-import { Label } from '../../component-library';
-import { Text } from '../../component-library/text/deprecated';
-=======
 import { Label, Text } from '../../component-library';
 
->>>>>>> 877e184b
 import {
   TextTransform,
   BackgroundColor,
