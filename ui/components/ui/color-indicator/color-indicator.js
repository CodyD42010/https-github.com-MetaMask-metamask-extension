import React from 'react';
import classnames from 'classnames';
import PropTypes from 'prop-types';
import {
  BorderColor,
  Size,
  Color,
} from '../../../helpers/constants/design-system';

export default function ColorIndicator({
  size = Size.SM,
  type = 'outlined',
<<<<<<< HEAD
  color = Color.iconMuted,
=======
  color = COLORS.ICON_DEFAULT,
>>>>>>> b1ea3d5e
  borderColor,
  iconClassName,
}) {
  const colorIndicatorClassName = classnames('color-indicator', {
    'color-indicator--filled': type === 'filled' || Boolean(iconClassName),
    'color-indicator--partial-filled': type === 'partial-filled',
    [`color-indicator--border-color-${borderColor}`]: Boolean(borderColor),
    [`color-indicator--color-${color}`]: true,
    [`color-indicator--size-${size}`]: true,
  });

  return (
    <div
      className={colorIndicatorClassName}
      data-testid={`color-icon-${color}`}
    >
      {iconClassName ? (
        <i className={classnames('color-indicator__icon', iconClassName)} />
      ) : (
        <span className="color-indicator__inner-circle" />
      )}
    </div>
  );
}

ColorIndicator.TYPES = {
  FILLED: 'filled',
  PARTIAL: 'partial-filled',
  OUTLINE: 'outline',
};

ColorIndicator.propTypes = {
  color: PropTypes.oneOf(Object.values(Color)),
  borderColor: PropTypes.oneOf(Object.values(BorderColor)),
  size: PropTypes.oneOf(Object.values(Size)),
  iconClassName: PropTypes.string,
  type: PropTypes.oneOf(Object.values(ColorIndicator.TYPES)),
};<|MERGE_RESOLUTION|>--- conflicted
+++ resolved
@@ -1,20 +1,12 @@
 import React from 'react';
 import classnames from 'classnames';
 import PropTypes from 'prop-types';
-import {
-  BorderColor,
-  Size,
-  Color,
-} from '../../../helpers/constants/design-system';
+import { COLORS, SIZES } from '../../../helpers/constants/design-system';
 
 export default function ColorIndicator({
-  size = Size.SM,
+  size = SIZES.SM,
   type = 'outlined',
-<<<<<<< HEAD
-  color = Color.iconMuted,
-=======
   color = COLORS.ICON_DEFAULT,
->>>>>>> b1ea3d5e
   borderColor,
   iconClassName,
 }) {
@@ -27,10 +19,7 @@
   });
 
   return (
-    <div
-      className={colorIndicatorClassName}
-      data-testid={`color-icon-${color}`}
-    >
+    <div className={colorIndicatorClassName}>
       {iconClassName ? (
         <i className={classnames('color-indicator__icon', iconClassName)} />
       ) : (
@@ -47,9 +36,9 @@
 };
 
 ColorIndicator.propTypes = {
-  color: PropTypes.oneOf(Object.values(Color)),
-  borderColor: PropTypes.oneOf(Object.values(BorderColor)),
-  size: PropTypes.oneOf(Object.values(Size)),
+  color: PropTypes.oneOf(Object.values(COLORS)),
+  borderColor: PropTypes.oneOf(Object.values(COLORS)),
+  size: PropTypes.oneOf(Object.values(SIZES)),
   iconClassName: PropTypes.string,
   type: PropTypes.oneOf(Object.values(ColorIndicator.TYPES)),
 };