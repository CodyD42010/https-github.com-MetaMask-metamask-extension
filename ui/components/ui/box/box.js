import React from 'react';
import PropTypes from 'prop-types';
import classnames from 'classnames';
import { memoize } from 'lodash';
import {
  AlignItems,
  BlockSize,
  BorderStyle,
  BackgroundColor,
  BorderColor,
  TextColor,
  IconColor,
  JustifyContent,
  TextAlign,
  FlexDirection,
  FlexWrap,
  BREAKPOINTS,
  BorderRadius,
  Display,
} from '../../../helpers/constants/design-system';

const BASE_CLASS_NAME = 'box';
const Sizes = [0, 1, 2, 3, 4, 5, 6, 7, 8, 9, 10, 11, 12];

const ValidSize = PropTypes.oneOf(Sizes);
const ValidBlockSize = PropTypes.oneOf(Object.values(BlockSize));
const ValidSizeAndAuto = PropTypes.oneOf([...Sizes, 'auto']);
export const ValidBackgroundColor = PropTypes.oneOf(
  Object.values(BackgroundColor),
);
export const ValidBorderColors = PropTypes.oneOf(Object.values(BorderColor));
export const ValidTextColors = PropTypes.oneOf(Object.values(TextColor));
export const ValidIconColors = PropTypes.oneOf(Object.values(IconColor));
const ValidAlignItem = PropTypes.oneOf(Object.values(AlignItems));
const ValidJustifyContent = PropTypes.oneOf(Object.values(JustifyContent));

const ArrayOfValidSizes = PropTypes.arrayOf(ValidSize);
export const MultipleSizes = PropTypes.oneOfType([
  ValidSize,
  ArrayOfValidSizes,
]);

const ArrayOfValidBlockSizes = PropTypes.arrayOf(ValidBlockSize);
export const MultipleBlockSizes = PropTypes.oneOfType([
  ValidBlockSize,
  ArrayOfValidBlockSizes,
]);

const ArrayOfValidSizesAndAuto = PropTypes.arrayOf(ValidSizeAndAuto);
export const MultipleSizesAndAuto = PropTypes.oneOfType([
  ValidSizeAndAuto,
  ArrayOfValidSizesAndAuto,
]);

const ArrayOfValidBorderColors = PropTypes.arrayOf(ValidBorderColors);
export const MultipleBorderColors = PropTypes.oneOfType([
  ValidBorderColors,
  ArrayOfValidBorderColors,
]);

const ArrayOfValidBackgroundColor = PropTypes.arrayOf(ValidBackgroundColor);
export const MultipleBackgroundColor = PropTypes.oneOfType([
  ValidBackgroundColor,
  ArrayOfValidBackgroundColor,
]);

const ArrayOfValidTextColors = PropTypes.arrayOf(ValidTextColors);
const ArrayOfValidIconColors = PropTypes.arrayOf(ValidIconColors);
export const MultipleTextColors = PropTypes.oneOfType([
  ValidTextColors,
  ArrayOfValidTextColors,
  ValidIconColors,
  ArrayOfValidIconColors,
]);

const ArrayOfValidAlignItems = PropTypes.arrayOf(ValidAlignItem);
export const MultipleAlignItems = PropTypes.oneOfType([
  ValidAlignItem,
  ArrayOfValidAlignItems,
]);

const ArrayOfValidJustifyContents = PropTypes.arrayOf(ValidJustifyContent);
export const MultipleJustifyContents = PropTypes.oneOfType([
  ValidJustifyContent,
  ArrayOfValidJustifyContents,
]);

function isValidSize(type, value) {
  // Only margin types allow 'auto'
  return (
    typeof value === 'number' ||
    ((type === 'margin' ||
      type === 'margin-top' ||
      type === 'margin-right' ||
      type === 'margin-bottom' ||
      type === 'margin-left' ||
      type === 'margin-inline' ||
      type === 'margin-inline-start' ||
      type === 'margin-inline-end') &&
      value === 'auto')
  );
}

function isValidString(type, value) {
  return typeof type === 'string' && typeof value === 'string';
}

/**
 * Generate classnames
 * Generates classnames for different utility styles
 * Also accepts responsive props in the form of an array
 * Maps responsive props to mobile first breakpoints
 *
 * @param {string} type - The style declaration type "margin", "margin-top", "padding", "display" etc
 * @param {array || number || string} value - prop value being passed in array props are responsive props
 * @param {*} validatorFn - The validation function for each type of value
 * @returns
 */

const generateClassNames = memoize(
  (type, value, validatorFn) => {
    // if value does not exist return null
    if (!value) {
      return null;
    }
    const classesObject = {};
    // if value is an array with single item e.g. marginTop={[1]}
    const singleArrayItemProp =
      Array.isArray(value) && value.length === 1 ? value[0] : undefined;
    // if value single value e.g. marginTop={1}
    const singleValueProp =
      (!Array.isArray(value) && typeof value === 'string') ||
      typeof value === 'number'
        ? value
        : undefined;
    // single digit equals single value or single array item
    const singleValue = singleValueProp || singleArrayItemProp;
    // 0 is an acceptable value but is falsy in js
    if (singleValue || singleValue === 0) {
      // add base style without any breakpoint prefixes to classObject
      classesObject[`${BASE_CLASS_NAME}--${type}-${singleValue}`] = validatorFn(
        type,
        singleValue,
      );
    } else {
      // If array with more than one item
      switch (value.length) {
        case 4:
          // add base/sm/md/lg
          classesObject[`${BASE_CLASS_NAME}--${type}-${value[0]}`] =
            value[0] && validatorFn(type, value[0]);
          classesObject[
            `${BASE_CLASS_NAME}--${BREAKPOINTS[1]}:${type}-${value[1]}`
          ] = value[1] && validatorFn(type, value[1]);
          classesObject[
            `${BASE_CLASS_NAME}--${BREAKPOINTS[2]}:${type}-${value[2]}`
          ] = value[2] && validatorFn(type, value[2]);
          classesObject[
            `${BASE_CLASS_NAME}--${BREAKPOINTS[3]}:${type}-${value[3]}`
          ] = value[3] && validatorFn(type, value[3]);
          break;
        case 3:
          // add base/sm/md
          classesObject[`${BASE_CLASS_NAME}--${type}-${value[0]}`] =
            value[0] && validatorFn(type, value[0]);
          classesObject[
            `${BASE_CLASS_NAME}--${BREAKPOINTS[1]}:${type}-${value[1]}`
          ] = value[1] && validatorFn(type, value[1]);
          classesObject[
            `${BASE_CLASS_NAME}--${BREAKPOINTS[2]}:${type}-${value[2]}`
          ] = value[2] && validatorFn(type, value[2]);
          break;
        case 2:
          // add base/sm
          classesObject[`${BASE_CLASS_NAME}--${type}-${value[0]}`] =
            value[0] && validatorFn(type, value[0]);
          classesObject[
            `${BASE_CLASS_NAME}--${BREAKPOINTS[1]}:${type}-${value[1]}`
          ] = value[1] && validatorFn(type, value[1]);
          break;
        default:
          console.log(`Invalid array prop length: ${value.length}`);
      }
    }
    return classesObject;
  },
  (type, value) => `${type}${value}`,
);

/**
 * @deprecated The JS version of the <Box /> component has been deprecated in favor of the new TS version from the component-library.
 * Please update your code to use the new <Box> component instead
 * import { Box } from '../../component-library';
 * The component API is the same so you should only have to update the import statement but you can find documentation for the new Box component in the MetaMask Storybook:
 * {@link https://metamask.github.io/metamask-storybook/?path=/docs/components-componentlibrary-box--docs}
 * If you would like to help with the replacement of the old Button component, please submit a pull request against this GitHub issue:
 * {@link https://github.com/MetaMask/metamask-extension/issues/19526}
 */
const Box = React.forwardRef(function Box(
  {
    padding,
    paddingTop,
    paddingRight,
    paddingBottom,
    paddingLeft,
    paddingInline,
    paddingInlineStart,
    paddingInlineEnd,
    margin,
    marginTop,
    marginRight,
    marginBottom,
    marginLeft,
    marginInline,
    marginInlineStart,
    marginInlineEnd,
    borderColor,
    borderWidth,
    borderRadius,
    borderStyle,
    alignItems,
    justifyContent,
    textAlign,
    flexDirection = FlexDirection.Row,
    flexWrap,
    gap,
    display,
    width,
    height,
    children,
    className,
    backgroundColor,
    color,
    ariaLabel,
    as = 'div',
    ...props
  },
  ref,
) {
  const boxClassName = classnames(
    BASE_CLASS_NAME,
    className,
    // Margin
    margin && generateClassNames('margin', margin, isValidSize),
    marginTop && generateClassNames('margin-top', marginTop, isValidSize),
    marginRight && generateClassNames('margin-right', marginRight, isValidSize),
    marginBottom &&
      generateClassNames('margin-bottom', marginBottom, isValidSize),
    marginLeft && generateClassNames('margin-left', marginLeft, isValidSize),
    marginInline &&
      generateClassNames('margin-inline', marginInline, isValidSize),
    marginInlineStart &&
      generateClassNames('margin-inline-start', marginInlineStart, isValidSize),
    marginInlineEnd &&
      generateClassNames('margin-inline-end', marginInlineEnd, isValidSize),
    // Padding
    padding && generateClassNames('padding', padding, isValidSize),
    paddingTop && generateClassNames('padding-top', paddingTop, isValidSize),
    paddingRight &&
      generateClassNames('padding-right', paddingRight, isValidSize),
    paddingBottom &&
      generateClassNames('padding-bottom', paddingBottom, isValidSize),
    paddingLeft && generateClassNames('padding-left', paddingLeft, isValidSize),
    paddingInline &&
      generateClassNames('padding-inline', paddingInline, isValidSize),
    paddingInlineStart &&
      generateClassNames(
        'padding-inline-start',
        paddingInlineStart,
        isValidSize,
      ),
    paddingInlineEnd &&
      generateClassNames('padding-inline-end', paddingInlineEnd, isValidSize),
    display && generateClassNames('display', display, isValidString),
    gap && generateClassNames('gap', gap, isValidSize),
    flexDirection &&
      generateClassNames('flex-direction', flexDirection, isValidString),
    flexWrap && generateClassNames('flex-wrap', flexWrap, isValidString),
    justifyContent &&
      generateClassNames('justify-content', justifyContent, isValidString),
    alignItems && generateClassNames('align-items', alignItems, isValidString),
    textAlign && generateClassNames('text-align', textAlign, isValidString),
    width && generateClassNames('width', width, isValidString),
    height && generateClassNames('height', height, isValidString),
    color && generateClassNames('color', color, isValidString),
    backgroundColor &&
      generateClassNames('background-color', backgroundColor, isValidString),
    borderRadius && generateClassNames('rounded', borderRadius, isValidString),
    borderStyle &&
      generateClassNames('border-style', borderStyle, isValidString),
    borderColor &&
      generateClassNames('border-color', borderColor, isValidString),
    borderWidth && generateClassNames('border-width', borderWidth, isValidSize),
    {
      // Auto applied classes
      // ---Borders---
      // if borderWidth or borderColor is supplied w/o style, default to solid
      'box--border-style-solid':
        !borderStyle && (Boolean(borderWidth) || Boolean(borderColor)),
      // if borderColor supplied w/o width, default to 1
      'box--border-width-1': !borderWidth && Boolean(borderColor),
      // ---Flex/Grid alignment---
      // if justifyContent or alignItems supplied w/o display, default to flex
      'box--display-flex':
        !display && (Boolean(justifyContent) || Boolean(alignItems)),
    },
  );
  // Apply Box styles to any other component using function pattern
  if (typeof children === 'function') {
    return children(boxClassName);
  }
  const Component = as;

  const ariaLabelProp = {};
  if (isCustomComponent(Component)) {
    ariaLabelProp.ariaLabel = ariaLabel;
  } else {
    ariaLabelProp['aria-label'] = ariaLabel;
  }

  if (props['aria-label']) {
    ariaLabelProp['aria-label'] = props['aria-label'];
  }

  return (
    <Component className={boxClassName} ref={ref} {...props} {...ariaLabelProp}>
      {children}
    </Component>
  );
});

// Both class or functional components have type function.
// Built-in HTML elements (div, span, etc.) have type string.
function isCustomComponent(element) {
  return typeof element.type === 'function';
}

Box.propTypes = {
  children: PropTypes.oneOfType([PropTypes.node, PropTypes.func]),
  flexDirection: PropTypes.oneOfType([
    PropTypes.oneOf(Object.values(FlexDirection)),
    PropTypes.arrayOf(PropTypes.oneOf(Object.values(FlexDirection))),
  ]),
  flexWrap: PropTypes.oneOfType([
    PropTypes.oneOf(Object.values(FlexWrap)),
    PropTypes.arrayOf(PropTypes.oneOf(Object.values(FlexWrap))),
  ]),
  gap: MultipleSizes,
  margin: MultipleSizesAndAuto,
  marginTop: MultipleSizesAndAuto,
  marginBottom: MultipleSizesAndAuto,
  marginRight: MultipleSizesAndAuto,
  marginLeft: MultipleSizesAndAuto,
  marginInline: MultipleSizesAndAuto,
  marginInlineStart: MultipleSizesAndAuto,
  marginInlineEnd: MultipleSizesAndAuto,
  padding: MultipleSizes,
<<<<<<< HEAD
  paddingTop: MultipleSizes,
  paddingBottom: MultipleSizes,
  paddingRight: MultipleSizes,
  paddingLeft: MultipleSizes,
  paddingInline: MultipleSizes,
  paddingInlineStart: MultipleSizes,
  paddingInlineEnd: MultipleSizes,
  borderColor: MultipleBorderColors,
  borderWidth: PropTypes.oneOfType([
    PropTypes.number,
    PropTypes.arrayOf(PropTypes.number),
  ]),
  borderRadius: PropTypes.oneOfType([
    PropTypes.oneOf(Object.values(BorderRadius)),
    PropTypes.arrayOf(PropTypes.oneOf(Object.values(BorderRadius))),
  ]),
  borderStyle: PropTypes.oneOfType([
    PropTypes.oneOf(Object.values(BorderStyle)),
    PropTypes.arrayOf(PropTypes.oneOf(Object.values(BorderStyle))),
  ]),
  alignItems: MultipleAlignItems,
  justifyContent: MultipleJustifyContents,
  textAlign: PropTypes.oneOfType([
    PropTypes.oneOf(Object.values(TextAlign)),
    PropTypes.arrayOf(PropTypes.oneOf(Object.values(TextAlign))),
  ]),
  display: PropTypes.oneOfType([
    PropTypes.oneOf(Object.values(Display)),
    PropTypes.arrayOf(PropTypes.oneOf(Object.values(Display))),
  ]),
  width: MultipleBlockSizes,
  height: MultipleBlockSizes,
  backgroundColor: MultipleBackgroundColor,
=======
  paddingTop: ValidSize,
  paddingBottom: ValidSize,
  paddingRight: ValidSize,
  paddingLeft: ValidSize,
  borderColor: PropTypes.oneOf(Object.values(ValidBorderColors)),
  borderWidth: PropTypes.number,
  borderRadius: PropTypes.oneOf(Object.values(SIZES)),
  borderStyle: PropTypes.oneOf(Object.values(BORDER_STYLE)),
  alignItems: PropTypes.oneOf(Object.values(ALIGN_ITEMS)),
  justifyContent: PropTypes.oneOf(Object.values(JUSTIFY_CONTENT)),
  textAlign: PropTypes.oneOf(Object.values(TEXT_ALIGN)),
  display: PropTypes.oneOf(Object.values(DISPLAY)),
  width: PropTypes.oneOf(Object.values(BLOCK_SIZES)),
  height: PropTypes.oneOf(Object.values(BLOCK_SIZES)),
  // backgroundColor: PropTypes.oneOf(Object.values(ValidBackgroundColors)),
  backgroundColor: PropTypes.string,
>>>>>>> d440ee46
  className: PropTypes.string,
  style: PropTypes.object,
  /**
   * The polymorphic `as` prop allows you to change the root HTML element of the Box component
   * Defaults to 'div'
   */
  as: PropTypes.string,
  /**
   * The color of the Typography component Should use the COLOR object from
   * ./ui/helpers/constants/design-system.js
   */
  color: MultipleTextColors,
  ariaLabel: PropTypes.string,
  'aria-label': PropTypes.string,
};

export default Box;<|MERGE_RESOLUTION|>--- conflicted
+++ resolved
@@ -1,38 +1,108 @@
 import React from 'react';
 import PropTypes from 'prop-types';
 import classnames from 'classnames';
-import { memoize } from 'lodash';
 import {
-  AlignItems,
-  BlockSize,
-  BorderStyle,
-  BackgroundColor,
-  BorderColor,
-  TextColor,
-  IconColor,
-  JustifyContent,
-  TextAlign,
-  FlexDirection,
-  FlexWrap,
-  BREAKPOINTS,
-  BorderRadius,
-  Display,
+  ALIGN_ITEMS,
+  BLOCK_SIZES,
+  BORDER_STYLE,
+  COLORS,
+  DISPLAY,
+  JUSTIFY_CONTENT,
+  SIZES,
+  TEXT_ALIGN,
+  FLEX_DIRECTION,
+  FLEX_WRAP,
 } from '../../../helpers/constants/design-system';
 
-const BASE_CLASS_NAME = 'box';
-const Sizes = [0, 1, 2, 3, 4, 5, 6, 7, 8, 9, 10, 11, 12];
-
-const ValidSize = PropTypes.oneOf(Sizes);
-const ValidBlockSize = PropTypes.oneOf(Object.values(BlockSize));
-const ValidSizeAndAuto = PropTypes.oneOf([...Sizes, 'auto']);
-export const ValidBackgroundColor = PropTypes.oneOf(
-  Object.values(BackgroundColor),
-);
-export const ValidBorderColors = PropTypes.oneOf(Object.values(BorderColor));
-export const ValidTextColors = PropTypes.oneOf(Object.values(TextColor));
-export const ValidIconColors = PropTypes.oneOf(Object.values(IconColor));
-const ValidAlignItem = PropTypes.oneOf(Object.values(AlignItems));
-const ValidJustifyContent = PropTypes.oneOf(Object.values(JustifyContent));
+const ValidSize = PropTypes.oneOf([
+  0,
+  1,
+  2,
+  3,
+  4,
+  5,
+  6,
+  7,
+  8,
+  9,
+  10,
+  11,
+  12,
+  'auto',
+]);
+
+export const ValidBackgroundColors = [
+  COLORS.BACKGROUND_DEFAULT,
+  COLORS.BACKGROUND_ALTERNATIVE,
+  COLORS.OVERLAY_DEFAULT,
+  COLORS.PRIMARY_DEFAULT,
+  COLORS.PRIMARY_ALTERNATIVE,
+  COLORS.PRIMARY_MUTED,
+  COLORS.PRIMARY_DISABLED,
+  COLORS.SECONDARY_DEFAULT,
+  COLORS.SECONDARY_ALTERNATIVE,
+  COLORS.SECONDARY_MUTED,
+  COLORS.SECONDARY_DISABLED,
+  COLORS.ERROR_DEFAULT,
+  COLORS.ERROR_ALTERNATIVE,
+  COLORS.ERROR_MUTED,
+  COLORS.ERROR_DISABLED,
+  COLORS.WARNING_DEFAULT,
+  COLORS.WARNING_ALTERNATIVE,
+  COLORS.WARNING_MUTED,
+  COLORS.WARNING_DISABLED,
+  COLORS.SUCCESS_DEFAULT,
+  COLORS.SUCCESS_ALTERNATIVE,
+  COLORS.SUCCESS_MUTED,
+  COLORS.SUCCESS_DISABLED,
+  COLORS.INFO_DEFAULT,
+  COLORS.INFO_ALTERNATIVE,
+  COLORS.INFO_MUTED,
+  COLORS.INFO_DISABLED,
+  COLORS.MAINNET,
+  COLORS.ROPSTEN,
+  COLORS.KOVAN,
+  COLORS.RINKEBY,
+  COLORS.GOERLI,
+  COLORS.TRANSPARENT,
+  COLORS.LOCALHOST,
+];
+
+export const ValidBorderColors = [
+  COLORS.BORDER_DEFAULT,
+  COLORS.BORDER_MUTED,
+  COLORS.PRIMARY_DEFAULT,
+  COLORS.PRIMARY_ALTERNATIVE,
+  COLORS.PRIMARY_MUTED,
+  COLORS.PRIMARY_DISABLED,
+  COLORS.SECONDARY_DEFAULT,
+  COLORS.SECONDARY_ALTERNATIVE,
+  COLORS.SECONDARY_MUTED,
+  COLORS.SECONDARY_DISABLED,
+  COLORS.ERROR_DEFAULT,
+  COLORS.ERROR_ALTERNATIVE,
+  COLORS.ERROR_MUTED,
+  COLORS.ERROR_DISABLED,
+  COLORS.WARNING_DEFAULT,
+  COLORS.WARNING_ALTERNATIVE,
+  COLORS.WARNING_MUTED,
+  COLORS.WARNING_DISABLED,
+  COLORS.SUCCESS_DEFAULT,
+  COLORS.SUCCESS_ALTERNATIVE,
+  COLORS.SUCCESS_MUTED,
+  COLORS.SUCCESS_DISABLED,
+  COLORS.INFO_DEFAULT,
+  COLORS.INFO_ALTERNATIVE,
+  COLORS.INFO_MUTED,
+  COLORS.INFO_DISABLED,
+  COLORS.MAINNET,
+  COLORS.ROPSTEN,
+  COLORS.KOVAN,
+  COLORS.RINKEBY,
+  COLORS.GOERLI,
+  COLORS.TRANSPARENT,
+  COLORS.LOCALHOST,
+];
 
 const ArrayOfValidSizes = PropTypes.arrayOf(ValidSize);
 export const MultipleSizes = PropTypes.oneOfType([
@@ -40,356 +110,146 @@
   ArrayOfValidSizes,
 ]);
 
-const ArrayOfValidBlockSizes = PropTypes.arrayOf(ValidBlockSize);
-export const MultipleBlockSizes = PropTypes.oneOfType([
-  ValidBlockSize,
-  ArrayOfValidBlockSizes,
-]);
-
-const ArrayOfValidSizesAndAuto = PropTypes.arrayOf(ValidSizeAndAuto);
-export const MultipleSizesAndAuto = PropTypes.oneOfType([
-  ValidSizeAndAuto,
-  ArrayOfValidSizesAndAuto,
-]);
-
-const ArrayOfValidBorderColors = PropTypes.arrayOf(ValidBorderColors);
-export const MultipleBorderColors = PropTypes.oneOfType([
-  ValidBorderColors,
-  ArrayOfValidBorderColors,
-]);
-
-const ArrayOfValidBackgroundColor = PropTypes.arrayOf(ValidBackgroundColor);
-export const MultipleBackgroundColor = PropTypes.oneOfType([
-  ValidBackgroundColor,
-  ArrayOfValidBackgroundColor,
-]);
-
-const ArrayOfValidTextColors = PropTypes.arrayOf(ValidTextColors);
-const ArrayOfValidIconColors = PropTypes.arrayOf(ValidIconColors);
-export const MultipleTextColors = PropTypes.oneOfType([
-  ValidTextColors,
-  ArrayOfValidTextColors,
-  ValidIconColors,
-  ArrayOfValidIconColors,
-]);
-
-const ArrayOfValidAlignItems = PropTypes.arrayOf(ValidAlignItem);
-export const MultipleAlignItems = PropTypes.oneOfType([
-  ValidAlignItem,
-  ArrayOfValidAlignItems,
-]);
-
-const ArrayOfValidJustifyContents = PropTypes.arrayOf(ValidJustifyContent);
-export const MultipleJustifyContents = PropTypes.oneOfType([
-  ValidJustifyContent,
-  ArrayOfValidJustifyContents,
-]);
-
-function isValidSize(type, value) {
-  // Only margin types allow 'auto'
-  return (
-    typeof value === 'number' ||
-    ((type === 'margin' ||
-      type === 'margin-top' ||
-      type === 'margin-right' ||
-      type === 'margin-bottom' ||
-      type === 'margin-left' ||
-      type === 'margin-inline' ||
-      type === 'margin-inline-start' ||
-      type === 'margin-inline-end') &&
-      value === 'auto')
-  );
+function isValidValue(type, value) {
+  // for now only margin type can have 'auto'
+  return typeof value === 'number' || (type === 'margin' && value === 'auto');
 }
 
-function isValidString(type, value) {
-  return typeof type === 'string' && typeof value === 'string';
+function generateSizeClasses(baseClass, type, main, top, right, bottom, left) {
+  const arr = Array.isArray(main) ? main : [];
+  const singleDigit = Array.isArray(main) ? undefined : main;
+  if (Array.isArray(main) && ![2, 3, 4].includes(main.length)) {
+    throw new Error(
+      `Expected prop ${type} to have length between 2 and 4, received ${main.length}`,
+    );
+  }
+
+  const isHorizontalAndVertical = arr.length === 2;
+  const isTopHorizontalAndBottom = arr.length === 3;
+  const isAllFour = arr.length === 4;
+  const hasAtLeastTwo = arr.length >= 2;
+  const hasAtLeastThree = arr.length >= 3;
+
+  return {
+    [`${baseClass}--${type}-${singleDigit}`]: isValidValue(type, singleDigit),
+    [`${baseClass}--${type}-top-${top}`]: isValidValue(type, top),
+    [`${baseClass}--${type}-right-${right}`]: isValidValue(type, right),
+    [`${baseClass}--${type}-bottom-${bottom}`]: isValidValue(type, bottom),
+    [`${baseClass}--${type}-left-${left}`]: isValidValue(type, left),
+    // As long as an array of length >= 2 has been provided, the first number
+    // will always be for the top value.
+    [`${baseClass}--${type}-top-${arr?.[0]}`]: hasAtLeastTwo,
+    // As long as an array of length >= 2 has been provided, the second number
+    // will always be for the right value.
+    [`${baseClass}--${type}-right-${arr?.[1]}`]: hasAtLeastTwo,
+    // If an array has 2 values, the first number is the bottom value. If
+    // instead if has 3 or more values, the third number will be the bottom.
+    [`${baseClass}--${type}-bottom-${arr?.[2]}`]: hasAtLeastThree,
+    [`${baseClass}--${type}-bottom-${arr?.[0]}`]: isHorizontalAndVertical,
+    // If an array has 2 or 3 values, the second number will be the left value
+    [`${baseClass}--${type}-left-${arr?.[1]}`]:
+      isHorizontalAndVertical || isTopHorizontalAndBottom,
+    // If an array has 4 values, the fourth number is the left value
+    [`${baseClass}--${type}-left-${arr?.[3]}`]: isAllFour,
+  };
 }
 
-/**
- * Generate classnames
- * Generates classnames for different utility styles
- * Also accepts responsive props in the form of an array
- * Maps responsive props to mobile first breakpoints
- *
- * @param {string} type - The style declaration type "margin", "margin-top", "padding", "display" etc
- * @param {array || number || string} value - prop value being passed in array props are responsive props
- * @param {*} validatorFn - The validation function for each type of value
- * @returns
- */
-
-const generateClassNames = memoize(
-  (type, value, validatorFn) => {
-    // if value does not exist return null
-    if (!value) {
-      return null;
-    }
-    const classesObject = {};
-    // if value is an array with single item e.g. marginTop={[1]}
-    const singleArrayItemProp =
-      Array.isArray(value) && value.length === 1 ? value[0] : undefined;
-    // if value single value e.g. marginTop={1}
-    const singleValueProp =
-      (!Array.isArray(value) && typeof value === 'string') ||
-      typeof value === 'number'
-        ? value
-        : undefined;
-    // single digit equals single value or single array item
-    const singleValue = singleValueProp || singleArrayItemProp;
-    // 0 is an acceptable value but is falsy in js
-    if (singleValue || singleValue === 0) {
-      // add base style without any breakpoint prefixes to classObject
-      classesObject[`${BASE_CLASS_NAME}--${type}-${singleValue}`] = validatorFn(
-        type,
-        singleValue,
-      );
-    } else {
-      // If array with more than one item
-      switch (value.length) {
-        case 4:
-          // add base/sm/md/lg
-          classesObject[`${BASE_CLASS_NAME}--${type}-${value[0]}`] =
-            value[0] && validatorFn(type, value[0]);
-          classesObject[
-            `${BASE_CLASS_NAME}--${BREAKPOINTS[1]}:${type}-${value[1]}`
-          ] = value[1] && validatorFn(type, value[1]);
-          classesObject[
-            `${BASE_CLASS_NAME}--${BREAKPOINTS[2]}:${type}-${value[2]}`
-          ] = value[2] && validatorFn(type, value[2]);
-          classesObject[
-            `${BASE_CLASS_NAME}--${BREAKPOINTS[3]}:${type}-${value[3]}`
-          ] = value[3] && validatorFn(type, value[3]);
-          break;
-        case 3:
-          // add base/sm/md
-          classesObject[`${BASE_CLASS_NAME}--${type}-${value[0]}`] =
-            value[0] && validatorFn(type, value[0]);
-          classesObject[
-            `${BASE_CLASS_NAME}--${BREAKPOINTS[1]}:${type}-${value[1]}`
-          ] = value[1] && validatorFn(type, value[1]);
-          classesObject[
-            `${BASE_CLASS_NAME}--${BREAKPOINTS[2]}:${type}-${value[2]}`
-          ] = value[2] && validatorFn(type, value[2]);
-          break;
-        case 2:
-          // add base/sm
-          classesObject[`${BASE_CLASS_NAME}--${type}-${value[0]}`] =
-            value[0] && validatorFn(type, value[0]);
-          classesObject[
-            `${BASE_CLASS_NAME}--${BREAKPOINTS[1]}:${type}-${value[1]}`
-          ] = value[1] && validatorFn(type, value[1]);
-          break;
-        default:
-          console.log(`Invalid array prop length: ${value.length}`);
-      }
-    }
-    return classesObject;
-  },
-  (type, value) => `${type}${value}`,
-);
-
-/**
- * @deprecated The JS version of the <Box /> component has been deprecated in favor of the new TS version from the component-library.
- * Please update your code to use the new <Box> component instead
- * import { Box } from '../../component-library';
- * The component API is the same so you should only have to update the import statement but you can find documentation for the new Box component in the MetaMask Storybook:
- * {@link https://metamask.github.io/metamask-storybook/?path=/docs/components-componentlibrary-box--docs}
- * If you would like to help with the replacement of the old Button component, please submit a pull request against this GitHub issue:
- * {@link https://github.com/MetaMask/metamask-extension/issues/19526}
- */
-const Box = React.forwardRef(function Box(
-  {
-    padding,
-    paddingTop,
-    paddingRight,
-    paddingBottom,
-    paddingLeft,
-    paddingInline,
-    paddingInlineStart,
-    paddingInlineEnd,
-    margin,
-    marginTop,
-    marginRight,
-    marginBottom,
-    marginLeft,
-    marginInline,
-    marginInlineStart,
-    marginInlineEnd,
-    borderColor,
-    borderWidth,
-    borderRadius,
-    borderStyle,
-    alignItems,
-    justifyContent,
-    textAlign,
-    flexDirection = FlexDirection.Row,
-    flexWrap,
-    gap,
-    display,
-    width,
-    height,
-    children,
-    className,
-    backgroundColor,
-    color,
-    ariaLabel,
-    as = 'div',
-    ...props
-  },
-  ref,
-) {
-  const boxClassName = classnames(
-    BASE_CLASS_NAME,
-    className,
+export default function Box({
+  padding,
+  paddingTop,
+  paddingRight,
+  paddingBottom,
+  paddingLeft,
+  margin,
+  marginTop,
+  marginRight,
+  marginBottom,
+  marginLeft,
+  borderColor,
+  borderWidth,
+  borderRadius,
+  borderStyle,
+  alignItems,
+  justifyContent,
+  textAlign,
+  flexDirection = FLEX_DIRECTION.ROW,
+  flexWrap,
+  gap,
+  display,
+  width,
+  height,
+  children,
+  className,
+  backgroundColor,
+}) {
+  const boxClassName = classnames('box', className, {
+    // ---Borders---
+    // if borderWidth or borderColor is supplied w/o style, default to solid
+    'box--border-style-solid':
+      !borderStyle && (Boolean(borderWidth) || Boolean(borderColor)),
+    // if borderColor supplied w/o width, default to 1
+    'box--border-size-1': !borderWidth && Boolean(borderColor),
+    [`box--border-color-${borderColor}`]: Boolean(borderColor),
+    [`box--rounded-${borderRadius}`]: Boolean(borderRadius),
+    [`box--border-style-${borderStyle}`]: Boolean(borderStyle),
+    [`box--border-size-${borderWidth}`]: Boolean(borderWidth),
     // Margin
-    margin && generateClassNames('margin', margin, isValidSize),
-    marginTop && generateClassNames('margin-top', marginTop, isValidSize),
-    marginRight && generateClassNames('margin-right', marginRight, isValidSize),
-    marginBottom &&
-      generateClassNames('margin-bottom', marginBottom, isValidSize),
-    marginLeft && generateClassNames('margin-left', marginLeft, isValidSize),
-    marginInline &&
-      generateClassNames('margin-inline', marginInline, isValidSize),
-    marginInlineStart &&
-      generateClassNames('margin-inline-start', marginInlineStart, isValidSize),
-    marginInlineEnd &&
-      generateClassNames('margin-inline-end', marginInlineEnd, isValidSize),
+    ...generateSizeClasses(
+      'box',
+      'margin',
+      margin,
+      marginTop,
+      marginRight,
+      marginBottom,
+      marginLeft,
+    ),
     // Padding
-    padding && generateClassNames('padding', padding, isValidSize),
-    paddingTop && generateClassNames('padding-top', paddingTop, isValidSize),
-    paddingRight &&
-      generateClassNames('padding-right', paddingRight, isValidSize),
-    paddingBottom &&
-      generateClassNames('padding-bottom', paddingBottom, isValidSize),
-    paddingLeft && generateClassNames('padding-left', paddingLeft, isValidSize),
-    paddingInline &&
-      generateClassNames('padding-inline', paddingInline, isValidSize),
-    paddingInlineStart &&
-      generateClassNames(
-        'padding-inline-start',
-        paddingInlineStart,
-        isValidSize,
-      ),
-    paddingInlineEnd &&
-      generateClassNames('padding-inline-end', paddingInlineEnd, isValidSize),
-    display && generateClassNames('display', display, isValidString),
-    gap && generateClassNames('gap', gap, isValidSize),
-    flexDirection &&
-      generateClassNames('flex-direction', flexDirection, isValidString),
-    flexWrap && generateClassNames('flex-wrap', flexWrap, isValidString),
-    justifyContent &&
-      generateClassNames('justify-content', justifyContent, isValidString),
-    alignItems && generateClassNames('align-items', alignItems, isValidString),
-    textAlign && generateClassNames('text-align', textAlign, isValidString),
-    width && generateClassNames('width', width, isValidString),
-    height && generateClassNames('height', height, isValidString),
-    color && generateClassNames('color', color, isValidString),
-    backgroundColor &&
-      generateClassNames('background-color', backgroundColor, isValidString),
-    borderRadius && generateClassNames('rounded', borderRadius, isValidString),
-    borderStyle &&
-      generateClassNames('border-style', borderStyle, isValidString),
-    borderColor &&
-      generateClassNames('border-color', borderColor, isValidString),
-    borderWidth && generateClassNames('border-width', borderWidth, isValidSize),
-    {
-      // Auto applied classes
-      // ---Borders---
-      // if borderWidth or borderColor is supplied w/o style, default to solid
-      'box--border-style-solid':
-        !borderStyle && (Boolean(borderWidth) || Boolean(borderColor)),
-      // if borderColor supplied w/o width, default to 1
-      'box--border-width-1': !borderWidth && Boolean(borderColor),
-      // ---Flex/Grid alignment---
-      // if justifyContent or alignItems supplied w/o display, default to flex
-      'box--display-flex':
-        !display && (Boolean(justifyContent) || Boolean(alignItems)),
-    },
-  );
+    ...generateSizeClasses(
+      'box',
+      'padding',
+      padding,
+      paddingTop,
+      paddingRight,
+      paddingBottom,
+      paddingLeft,
+    ),
+    // ---Flex/Grid alignment---
+    // if justifyContent or alignItems supplied w/o display, default to flex
+    'box--display-flex':
+      !display && (Boolean(justifyContent) || Boolean(alignItems)),
+    [`box--justify-content-${justifyContent}`]: Boolean(justifyContent),
+    [`box--align-items-${alignItems}`]: Boolean(alignItems),
+    [`box--flex-direction-${flexDirection}`]: Boolean(flexDirection),
+    [`box--flex-wrap-${flexWrap}`]: Boolean(flexWrap),
+    // text align
+    [`box--text-align-${textAlign}`]: Boolean(textAlign),
+    // display
+    [`box--display-${display}`]: Boolean(display),
+    // width & height
+    [`box--width-${width}`]: Boolean(width),
+    [`box--height-${height}`]: Boolean(height),
+    // background
+    [`box--background-color-${backgroundColor}`]: Boolean(backgroundColor),
+    ...generateSizeClasses('box', 'gap', gap),
+  });
   // Apply Box styles to any other component using function pattern
   if (typeof children === 'function') {
     return children(boxClassName);
   }
-  const Component = as;
-
-  const ariaLabelProp = {};
-  if (isCustomComponent(Component)) {
-    ariaLabelProp.ariaLabel = ariaLabel;
-  } else {
-    ariaLabelProp['aria-label'] = ariaLabel;
-  }
-
-  if (props['aria-label']) {
-    ariaLabelProp['aria-label'] = props['aria-label'];
-  }
-
-  return (
-    <Component className={boxClassName} ref={ref} {...props} {...ariaLabelProp}>
-      {children}
-    </Component>
-  );
-});
-
-// Both class or functional components have type function.
-// Built-in HTML elements (div, span, etc.) have type string.
-function isCustomComponent(element) {
-  return typeof element.type === 'function';
+  return <div className={boxClassName}>{children}</div>;
 }
 
 Box.propTypes = {
   children: PropTypes.oneOfType([PropTypes.node, PropTypes.func]),
-  flexDirection: PropTypes.oneOfType([
-    PropTypes.oneOf(Object.values(FlexDirection)),
-    PropTypes.arrayOf(PropTypes.oneOf(Object.values(FlexDirection))),
-  ]),
-  flexWrap: PropTypes.oneOfType([
-    PropTypes.oneOf(Object.values(FlexWrap)),
-    PropTypes.arrayOf(PropTypes.oneOf(Object.values(FlexWrap))),
-  ]),
-  gap: MultipleSizes,
-  margin: MultipleSizesAndAuto,
-  marginTop: MultipleSizesAndAuto,
-  marginBottom: MultipleSizesAndAuto,
-  marginRight: MultipleSizesAndAuto,
-  marginLeft: MultipleSizesAndAuto,
-  marginInline: MultipleSizesAndAuto,
-  marginInlineStart: MultipleSizesAndAuto,
-  marginInlineEnd: MultipleSizesAndAuto,
+  flexDirection: PropTypes.oneOf(Object.values(FLEX_DIRECTION)),
+  flexWrap: PropTypes.oneOf(Object.values(FLEX_WRAP)),
+  gap: ValidSize,
+  margin: MultipleSizes,
+  marginTop: ValidSize,
+  marginBottom: ValidSize,
+  marginRight: ValidSize,
+  marginLeft: ValidSize,
   padding: MultipleSizes,
-<<<<<<< HEAD
-  paddingTop: MultipleSizes,
-  paddingBottom: MultipleSizes,
-  paddingRight: MultipleSizes,
-  paddingLeft: MultipleSizes,
-  paddingInline: MultipleSizes,
-  paddingInlineStart: MultipleSizes,
-  paddingInlineEnd: MultipleSizes,
-  borderColor: MultipleBorderColors,
-  borderWidth: PropTypes.oneOfType([
-    PropTypes.number,
-    PropTypes.arrayOf(PropTypes.number),
-  ]),
-  borderRadius: PropTypes.oneOfType([
-    PropTypes.oneOf(Object.values(BorderRadius)),
-    PropTypes.arrayOf(PropTypes.oneOf(Object.values(BorderRadius))),
-  ]),
-  borderStyle: PropTypes.oneOfType([
-    PropTypes.oneOf(Object.values(BorderStyle)),
-    PropTypes.arrayOf(PropTypes.oneOf(Object.values(BorderStyle))),
-  ]),
-  alignItems: MultipleAlignItems,
-  justifyContent: MultipleJustifyContents,
-  textAlign: PropTypes.oneOfType([
-    PropTypes.oneOf(Object.values(TextAlign)),
-    PropTypes.arrayOf(PropTypes.oneOf(Object.values(TextAlign))),
-  ]),
-  display: PropTypes.oneOfType([
-    PropTypes.oneOf(Object.values(Display)),
-    PropTypes.arrayOf(PropTypes.oneOf(Object.values(Display))),
-  ]),
-  width: MultipleBlockSizes,
-  height: MultipleBlockSizes,
-  backgroundColor: MultipleBackgroundColor,
-=======
   paddingTop: ValidSize,
   paddingBottom: ValidSize,
   paddingRight: ValidSize,
@@ -406,21 +266,5 @@
   height: PropTypes.oneOf(Object.values(BLOCK_SIZES)),
   // backgroundColor: PropTypes.oneOf(Object.values(ValidBackgroundColors)),
   backgroundColor: PropTypes.string,
->>>>>>> d440ee46
   className: PropTypes.string,
-  style: PropTypes.object,
-  /**
-   * The polymorphic `as` prop allows you to change the root HTML element of the Box component
-   * Defaults to 'div'
-   */
-  as: PropTypes.string,
-  /**
-   * The color of the Typography component Should use the COLOR object from
-   * ./ui/helpers/constants/design-system.js
-   */
-  color: MultipleTextColors,
-  ariaLabel: PropTypes.string,
-  'aria-label': PropTypes.string,
-};
-
-export default Box;+};