--- conflicted
+++ resolved
@@ -15,31 +15,11 @@
         #{ $attribute}: utilities.get-spacing($size);
       }
     }
-    // breakpoint classes
-    @each $breakpoint, $min-width in $screen-sizes-map {
-      @each $size in design-system.$sizes-numeric {
-        @media screen and (min-width: $min-width) {
-          &--#{$breakpoint}\:#{$attribute}-#{$size} {
-            #{$attribute}: utilities.get-spacing($size);
-          }
-        }
-      }
-    }
 
     @each $size in design-system.$sizes-numeric {
       @each $direction in design-system.$directions {
         &--#{$attribute}-#{$direction}-#{$size} {
           #{ $attribute}-#{$direction}: utilities.get-spacing($size);
-        }
-      }
-      // breakpoint classes
-      @each $breakpoint, $min-width in $screen-sizes-map {
-        @each $direction in design-system.$directions {
-          @media screen and (min-width: $min-width) {
-            &--#{$breakpoint}\:#{$attribute}-#{$direction}-#{$size} {
-              #{$attribute}-#{$direction}: utilities.get-spacing($size);
-            }
-          }
         }
       }
     }
@@ -49,31 +29,10 @@
         &--#{$attribute}-#{$property} {
           #{$attribute}: $property;
         }
-      }
 
-      @each $property in $extraProperties {
         @each $direction in design-system.$directions {
           &--#{$attribute}-#{$direction}-#{$property} {
             #{$attribute}-#{$direction}: $property;
-          }
-        }
-      }
-
-      // breakpoint classes
-      @each $breakpoint, $min-width in $screen-sizes-map {
-        @each $property in $extraProperties {
-          @media screen and (min-width: $min-width) {
-            &--#{$breakpoint}\:#{$attribute}-#{$property} {
-              #{$attribute}: $property;
-            }
-          }
-
-          @each $direction in design-system.$directions {
-            @media screen and (min-width: $min-width) {
-              &--#{$breakpoint}\:#{$attribute}-#{$direction}-#{$property} {
-                #{$attribute}-#{$direction}: $property;
-              }
-            }
           }
         }
       }
@@ -82,72 +41,45 @@
 
   // Borders
   @each $size in design-system.$sizes-numeric {
-    &--border-width-#{$size} {
+    &--border-size-#{$size} {
       border-width: #{$size}px;
     }
   }
-<<<<<<< HEAD
-  // breakpoint classes
-  @each $breakpoint, $min-width in $screen-sizes-map {
-    @each $size in design-system.$sizes-numeric {
-      @media screen and (min-width: $min-width) {
-        &--#{$breakpoint}\:border-width-#{$size} {
-          border-width: #{$size}px;
-        }
-      }
-    }
-  }
-  // border-color
-  @each $variant, $color in design-system.$color-map {
-=======
 
   @each $variant,  $color in design-system.$color-map {
->>>>>>> b345b5ab
     &--border-color-#{$variant} {
       border-color: var($color);
     }
   }
-  // breakpoint classes
-  @each $breakpoint, $min-width in $screen-sizes-map {
-    @each $variant, $color in design-system.$color-map {
-      @media screen and (min-width: $min-width) {
-        &--#{$breakpoint}\:border-color-#{$variant} {
-          border-color: var($color);
-        }
-      }
-    }
-  }
-  // border-style
+
   @each $border-style in design-system.$border-style {
     &--border-style-#{$border-style} {
       border-style: $border-style;
     }
   }
-  // breakpoint classes
-  @each $breakpoint, $min-width in $screen-sizes-map {
-    @each $border-style in design-system.$border-style {
-      @media screen and (min-width: $min-width) {
-        &--#{$breakpoint}\:border-style-#{$border-style} {
-          border-style: $border-style;
-        }
-      }
-    }
+
+  &--rounded-none {
+    border-radius: 0;
   }
-  // border-radius
-  @each $radius, $value in design-system.$border-radius {
-    &--rounded-#{$radius} {
-      border-radius: $value;
-    }
+
+  &--rounded-xs {
+    border-radius: 0.125rem;
   }
-  // breakpoint classes
-  @each $breakpoint, $min-width in $screen-sizes-map {
-    @each $radius, $value in design-system.$border-radius {
-      @media screen and (min-width: $min-width) {
-        &--#{$breakpoint}\:rounded-#{$radius} {
-          border-radius: $value;
-        }
-      }
-    }
+
+  &--rounded-sm {
+    border-radius: 0.25rem;
+  }
+
+  &--rounded-md {
+    border-radius: 0.375rem;
+  }
+
+  &--rounded-lg {
+    border-radius: 0.5rem;
+  }
+
+  &--rounded-xl {
+    border-radius: 0.75rem;
   }
 
   // Display and Flex/Grid alignment
@@ -156,30 +88,10 @@
       display: $display;
     }
   }
-  // breakpoint classes
-  @each $breakpoint, $min-width in $screen-sizes-map {
-    @each $display in design-system.$display {
-      @media screen and (min-width: $min-width) {
-        &--#{$breakpoint}\:display-#{$display} {
-          display: $display;
-        }
-      }
-    }
-  }
 
   @each $alignment in design-system.$align-items {
     &--align-items-#{$alignment} {
       align-items: $alignment;
-    }
-  }
-  // breakpoint classes
-  @each $breakpoint, $min-width in $screen-sizes-map {
-    @each $alignment in design-system.$align-items {
-      @media screen and (min-width: $min-width) {
-        &--#{$breakpoint}\:align-items-#{$alignment} {
-          align-items: $alignment;
-        }
-      }
     }
   }
 
@@ -188,30 +100,10 @@
       justify-content: $justification;
     }
   }
-  // breakpoint classes
-  @each $breakpoint, $min-width in $screen-sizes-map {
-    @each $justification in design-system.$justify-content {
-      @media screen and (min-width: $min-width) {
-        &--#{$breakpoint}\:justify-content-#{$justification} {
-          justify-content: $justification;
-        }
-      }
-    }
-  }
 
   @each $direction in design-system.$flex-direction {
     &--flex-direction-#{$direction} {
       flex-direction: $direction;
-    }
-  }
-  // breakpoint classes
-  @each $breakpoint, $min-width in $screen-sizes-map {
-    @each $direction in design-system.$flex-direction {
-      @media screen and (min-width: $min-width) {
-        &--#{$breakpoint}\:flex-direction-#{$direction} {
-          flex-direction: $direction;
-        }
-      }
     }
   }
 
@@ -220,22 +112,11 @@
       flex-wrap: $wrap;
     }
   }
-  // breakpoint classes
-  @each $breakpoint, $min-width in $screen-sizes-map {
-    @each $wrap in design-system.$flex-wrap {
-      @media screen and (min-width: $min-width) {
-        &--#{$breakpoint}\:flex-wrap-#{$wrap} {
-          flex-wrap: $wrap;
-        }
-      }
-    }
-  }
 
   // Width and Height
   &--width-full {
     width: 100%;
   }
-
 
   &--height-full {
     height: 100%;
@@ -250,124 +131,35 @@
       height: $value;
     }
   }
-  // breakpoint classes
-  @each $breakpoint, $min-width in $screen-sizes-map {
-    @each $fraction, $value in design-system.$fractions {
-      @media screen and (min-width: $min-width) {
-        &--#{$breakpoint}\:width-#{$fraction} {
-          width: $value;
-        }
-        &--#{$breakpoint}\:height-#{$fraction} {
-          height: $value;
-        }
-      }
-    }
-  }
-
-  // breakpoint classes
-  @each $breakpoint, $min-width in $screen-sizes-map {
-    @media screen and (min-width: $min-width) {
-      &--#{$breakpoint}\:width-full {
-        width: 100%;
-      }
-    }
-  }
-
-  // breakpoint classes
-  @each $breakpoint, $min-width in $screen-sizes-map {
-    @media screen and (min-width: $min-width) {
-      &--#{$breakpoint}\:height-full {
-        height: 100%;
-      }
-    }
-  }
 
   &--height-screen {
     height: 100vh;
-  }
-  // breakpoint classes
-  @each $breakpoint, $min-width in $screen-sizes-map {
-    @media screen and (min-width: $min-width) {
-      &--#{$breakpoint}\:height-screen {
-        height: 100vh;
-      }
-    }
   }
 
   &--width-screen {
     width: 100vw;
   }
-  // breakpoint classes
-  @each $breakpoint, $min-width in $screen-sizes-map {
-    @media screen and (min-width: $min-width) {
-      &--#{$breakpoint}\:width-screen {
-        width: 100vw;
-      }
-    }
-  }
 
   &--height-max {
     height: max-content;
-  }
-  // breakpoint classes
-  @each $breakpoint, $min-width in $screen-sizes-map {
-    @media screen and (min-width: $min-width) {
-      &--#{$breakpoint}\:height-max {
-        height: max-content;
-      }
-    }
   }
 
   &--width-max {
     width: max-content;
   }
-  // breakpoint classes
-  @each $breakpoint, $min-width in $screen-sizes-map {
-    @media screen and (min-width: $min-width) {
-      &--#{$breakpoint}\:height-max {
-        height: max-content;
-      }
-    }
-  }
 
   &--height-min {
     height: min-content;
   }
-  // breakpoint classes
-  @each $breakpoint, $min-width in $screen-sizes-map {
-    @media screen and (min-width: $min-width) {
-      &--#{$breakpoint}\:height-min {
-        height: min-content;
-      }
-    }
-  }
 
   &--width-min {
     width: min-content;
-  }
-  // breakpoint classes
-  @each $breakpoint, $min-width in $screen-sizes-map {
-    @media screen and (min-width: $min-width) {
-      &--#{$breakpoint}\:width-min {
-        width: min-content;
-      }
-    }
   }
 
   // text
   @each $alignment in design-system.$text-align {
     &--text-align-#{$alignment} {
       text-align: $alignment;
-    }
-  }
-  // breakpoint classes
-  @each $breakpoint, $min-width in $screen-sizes-map {
-    @each $alignment in design-system.$text-align {
-      @media screen and (min-width: $min-width) {
-        &--#{$breakpoint}\:text-align-#{$alignment} {
-          text-align: $alignment;
-        }
-      }
     }
   }
 
@@ -377,31 +169,4 @@
       background-color: var($color);
     }
   }
-  // breakpoint classes
-  @each $breakpoint, $min-width in $screen-sizes-map {
-    @each $variant, $color in design-system.$color-map {
-      @media screen and (min-width: $min-width) {
-        &--#{$breakpoint}\:background-color-#{$variant} {
-          background-color: var($color);
-        }
-      }
-    }
-  }
-
-  // color
-  @each $variant, $color in design-system.$color-map {
-    &--color-#{$variant} {
-      color: var($color);
-    }
-  }
-  // breakpoint classes
-  @each $breakpoint, $min-width in $screen-sizes-map {
-    @each $variant, $color in design-system.$color-map {
-      @media screen and (min-width: $min-width) {
-        &--#{$breakpoint}\color-#{$variant} {
-          color: var($color);
-        }
-      }
-    }
-  }
 }