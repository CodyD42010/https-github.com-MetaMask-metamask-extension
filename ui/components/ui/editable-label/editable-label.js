--- conflicted
+++ resolved
@@ -8,11 +8,6 @@
   TextVariant,
 } from '../../../helpers/constants/design-system';
 import { getAccountNameErrorMessage } from '../../../helpers/utils/accounts';
-<<<<<<< HEAD
-import { ButtonIcon, FormTextField, IconName } from '../../component-library';
-import { Text } from '../../component-library/text/deprecated';
-import Box from '../box/box';
-=======
 import {
   ButtonIcon,
   FormTextField,
@@ -20,7 +15,6 @@
   Text,
   Box,
 } from '../../component-library';
->>>>>>> 877e184b
 
 export default class EditableLabel extends Component {
   static propTypes = {
