--- conflicted
+++ resolved
@@ -3,11 +3,7 @@
 import React, { Component } from 'react';
 import { Color } from '../../../helpers/constants/design-system';
 import { getAccountNameErrorMessage } from '../../../helpers/utils/accounts';
-<<<<<<< HEAD
-import { Icon, ICON_NAMES } from '../../component-library';
-=======
-import { ButtonIcon, ICON_NAMES } from '../../component-library';
->>>>>>> c3643886
+import { Icon, ICON_NAMES, ButtonIcon } from '../../component-library';
 
 export default class EditableLabel extends Component {
   static propTypes = {
