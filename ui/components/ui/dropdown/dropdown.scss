.dropdown {
  position: relative;
  display: inline-block;
  height: 36px;

  &__select {
    appearance: none;
    // TODO: remove these after getting autoprefixer working in Storybook
    -moz-appearance: none;
    -webkit-appearance: none;

<<<<<<< HEAD
    @include H6;
=======
  // TODO: remove these after getting autoprefixer working in Storybook
  -moz-appearance: none;
  -webkit-appearance: none;
  border: 1px solid #d2d8dd;
  border-radius: 6px;
  background-image: url('/images/icons/caret-down.svg');
  background-repeat: no-repeat, repeat;
  background-position: right 18px top 50%;
  background-color: var(--white);
  padding: 8px 32px 8px 16px;
>>>>>>> b345b5ab

    color: var(--color-text-default);
    border: 1px solid var(--color-border-default);
    border-radius: 4px;
    background-color: var(--color-background-default);
    padding: 8px 40px 8px 16px;
    width: 100%;

    [dir='rtl'] & {
      padding: 8px 16px 8px 40px;
    }
  }

  &__icon-caret-down {
    position: absolute;
    right: 16px;
    top: 50%;
    transform: translateY(-50%);
    pointer-events: none;

    [dir='rtl'] & {
      left: 16px;
    }
  }
}<|MERGE_RESOLUTION|>--- conflicted
+++ resolved
@@ -1,17 +1,8 @@
 .dropdown {
-  position: relative;
-  display: inline-block;
-  height: 36px;
+  @include H6;
 
-  &__select {
-    appearance: none;
-    // TODO: remove these after getting autoprefixer working in Storybook
-    -moz-appearance: none;
-    -webkit-appearance: none;
+  appearance: none;
 
-<<<<<<< HEAD
-    @include H6;
-=======
   // TODO: remove these after getting autoprefixer working in Storybook
   -moz-appearance: none;
   -webkit-appearance: none;
@@ -22,29 +13,9 @@
   background-position: right 18px top 50%;
   background-color: var(--white);
   padding: 8px 32px 8px 16px;
->>>>>>> b345b5ab
 
-    color: var(--color-text-default);
-    border: 1px solid var(--color-border-default);
-    border-radius: 4px;
-    background-color: var(--color-background-default);
-    padding: 8px 40px 8px 16px;
-    width: 100%;
-
-    [dir='rtl'] & {
-      padding: 8px 16px 8px 40px;
-    }
-  }
-
-  &__icon-caret-down {
-    position: absolute;
-    right: 16px;
-    top: 50%;
-    transform: translateY(-50%);
-    pointer-events: none;
-
-    [dir='rtl'] & {
-      left: 16px;
-    }
+  [dir='rtl'] & {
+    background-position: left 18px top 50%;
+    padding: 8px 16px 8px 32px;
   }
 }