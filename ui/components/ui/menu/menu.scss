.menu {
  &__container {
    @include H6;

<<<<<<< HEAD
    background: var(--asset-menu-background);
    box-shadow: 0 2px 10px rgba($black, 0.214);
=======
    background: var(--color-background-default);
    box-shadow: 0 2px 10px rgba(0, 0, 0, 0.214);
>>>>>>> 7485a8a3
    border-radius: 8px;
    width: 225px;
    color: var(--color-text-default);
    display: flex;
    flex-direction: column;
    align-items: center;
    padding: 0 16px;
    z-index: 1050;
  }

  &__background {
    position: absolute;
    top: 0;
    left: 0;
    width: 100vw;
    height: 100vh;
    z-index: 1050;
  }
}

.menu-item {
  background: none;
  font-size: inherit;
  display: grid;
  grid-template-columns: min-content auto;
  text-align: start;
  align-items: center;
  width: 100%;
  padding: 14px 0;
  cursor: pointer;

  &__icon {
    margin-right: 8px;
    grid-row: 1 / span 2;
    color: var(--color-icon-default);
  }

  .disconnect-icon {
    &::before {
      content: "";
      background-image: url(/images/icons/disconnect.svg);
      background-size: contain;
      background-repeat: no-repeat;
      background-position: center;
      padding: 8px;
      display: flex;
    }
  }
}<|MERGE_RESOLUTION|>--- conflicted
+++ resolved
@@ -2,13 +2,8 @@
   &__container {
     @include H6;
 
-<<<<<<< HEAD
-    background: var(--asset-menu-background);
-    box-shadow: 0 2px 10px rgba($black, 0.214);
-=======
     background: var(--color-background-default);
     box-shadow: 0 2px 10px rgba(0, 0, 0, 0.214);
->>>>>>> 7485a8a3
     border-radius: 8px;
     width: 225px;
     color: var(--color-text-default);
