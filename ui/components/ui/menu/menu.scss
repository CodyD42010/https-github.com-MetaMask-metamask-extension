--- conflicted
+++ resolved
@@ -3,11 +3,7 @@
     @include H6;
 
     background: var(--color-background-default);
-<<<<<<< HEAD
-    box-shadow: 0 2px 10px rgba(0, 0, 0, 0.214);
-=======
     box-shadow: 0 2px 10px var(--color-overlay-default);
->>>>>>> 7c13d218
     border-radius: 8px;
     width: 225px;
     color: var(--color-text-default);
