import React, { useCallback, useContext, useState } from 'react';
import PropTypes from 'prop-types';

import Popover from '../popover';
import Button from '../button';
import TextField from '../text-field';

import { I18nContext } from '../../../contexts/i18n';

import Identicon from '../identicon/identicon.component';

export default function UpdateNicknamePopover({
  nickname,
  address,
  onAdd,
  memo,
  onClose,
}) {
  const t = useContext(I18nContext);

  const [nicknameInput, setNicknameInput] = useState(nickname);
  const [memoInput, setMemoInput] = useState(memo);

  const handleNicknameChange = (event) => {
    setNicknameInput(event.target.value);
  };

  const handleMemoChange = (event) => {
    setMemoInput(event.target.value);
  };

  const closePopover = useCallback(() => {
    onClose();
  }, [onClose]);

  const onCancel = () => {
    onClose();
  };

  const onSubmit = () => {
    onAdd(address, nicknameInput, memoInput);
    onClose();
  };

  return (
    <Popover
      title={nickname ? t('editAddressNickname') : t('addANickname')}
      onClose={closePopover}
      className="update-nickname__wrapper"
      footer={
        <>
          <Button
            className="update-nickname__cancel"
            type="secondary"
            onClick={onCancel}
          >
            {t('cancel')}
          </Button>
<<<<<<< HEAD
          <Button
            className="update-nickname__save"
            type="primary"
            onClick={onSubmit}
            disabled={!nicknameInput}
          >
=======
          <Button type="primary" onClick={onSubmit} disabled={!nicknameInput}>
>>>>>>> ee2f330f
            {t('save')}
          </Button>
        </>
      }
    >
      <div className="update-nickname__content">
        <Identicon
          className="update-nickname__content__indenticon"
          address={address}
          diameter={36}
        />
        <label className="update-nickname__content__label--capitalized">
          {t('address')}
        </label>
        <div className="update-nickname__content__address">{address}</div>
        <div className="update-nickname__content__nickname-label">
          {t('nickname')}
        </div>
        <TextField
          className="update-nickname__content__text-field"
          value={nicknameInput}
          onChange={handleNicknameChange}
          placeholder={t('addANickname')}
          fullWidth
        />
        <div className="update-nickname__content__label--capitalized">
          {t('memo')}
        </div>
        <TextField
          type="text"
          id="memo"
          value={memoInput}
          onChange={handleMemoChange}
          placeholder={t('addMemo')}
          fullWidth
          margin="dense"
          multiline
          rows={3}
          classes={{
            inputMultiline: 'update-nickname__content__text-area',
            inputRoot: 'update-nickname__content__text-area-wrapper',
          }}
        />
      </div>
    </Popover>
  );
}

UpdateNicknamePopover.propTypes = {
  nickname: PropTypes.string,
  address: PropTypes.string,
  memo: PropTypes.string,
  onAdd: PropTypes.func,
  onClose: PropTypes.func,
};<|MERGE_RESOLUTION|>--- conflicted
+++ resolved
@@ -56,16 +56,7 @@
           >
             {t('cancel')}
           </Button>
-<<<<<<< HEAD
-          <Button
-            className="update-nickname__save"
-            type="primary"
-            onClick={onSubmit}
-            disabled={!nicknameInput}
-          >
-=======
           <Button type="primary" onClick={onSubmit} disabled={!nicknameInput}>
->>>>>>> ee2f330f
             {t('save')}
           </Button>
         </>
