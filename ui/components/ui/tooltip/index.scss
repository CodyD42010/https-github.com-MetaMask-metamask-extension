.tippy-tooltip.white-theme {
<<<<<<< HEAD
  background: var(--white);
  color: black;
  box-shadow: 0 0 14px rgba($black, 0.18);
=======
  background: var(--color-background-default);
  color: var(--color-text-default);
  box-shadow: 0 0 14px var(--color-overlay-default);
>>>>>>> 7c13d218
  padding: 12px 16px;
  padding-bottom: 11px;

  .tippy-tooltip-content {
    @include H7;

    text-align: left;
    color: var(--color-text-alternative);
  }
}

.tippy-popper[x-placement^=top] .white-theme [x-arrow] {
  border-top-color: var(--color-border-muted);
}

.tippy-popper[x-placement^=right] .white-theme [x-arrow] {
  border-right-color: var(--color-border-muted);
}

.tippy-popper[x-placement^=left] .white-theme [x-arrow] {
  border-left-color: var(--color-border-muted);
}

.tippy-popper[x-placement^=bottom] .white-theme [x-arrow] {
  border-bottom-color: var(--color-border-muted);
}<|MERGE_RESOLUTION|>--- conflicted
+++ resolved
@@ -1,13 +1,7 @@
 .tippy-tooltip.white-theme {
-<<<<<<< HEAD
-  background: var(--white);
-  color: black;
-  box-shadow: 0 0 14px rgba($black, 0.18);
-=======
   background: var(--color-background-default);
   color: var(--color-text-default);
   box-shadow: 0 0 14px var(--color-overlay-default);
->>>>>>> 7c13d218
   padding: 12px 16px;
   padding-bottom: 11px;
 
