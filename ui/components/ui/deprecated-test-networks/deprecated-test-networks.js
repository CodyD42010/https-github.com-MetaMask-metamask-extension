--- conflicted
+++ resolved
@@ -1,31 +1,11 @@
 import React, { useEffect, useState } from 'react';
 import { useSelector } from 'react-redux';
 import { useI18nContext } from '../../../hooks/useI18nContext';
-<<<<<<< HEAD
-import {
-  Display,
-  JustifyContent,
-  TextVariant,
-  Color,
-} from '../../../helpers/constants/design-system';
-import ActionableMessage from '../actionable-message/actionable-message';
-import { getCurrentChainId } from '../../../selectors';
-import { getCompletedOnboarding } from '../../../ducks/metamask/metamask';
-import {
-  Text,
-  Icon,
-  IconName,
-  IconSize,
-  Box,
-  Button,
-} from '../../component-library';
-=======
 import { Severity } from '../../../helpers/constants/design-system';
 
 import { getCurrentChainId } from '../../../selectors';
 import { getCompletedOnboarding } from '../../../ducks/metamask/metamask';
 import { Button, BannerAlert, BUTTON_VARIANT } from '../../component-library';
->>>>>>> a7e1e121
 
 export default function DeprecatedTestNetworks() {
   const currentChainID = useSelector(getCurrentChainId);
@@ -50,42 +30,6 @@
       <BannerAlert
         severity={Severity.Warning}
         className="deprecated-test-networks"
-<<<<<<< HEAD
-        withRightButton
-        message={
-          <Box
-            display={Display.Flex}
-            className="deprecated-test-networks__content"
-          >
-            <Box marginRight={2} color={Color.warningDefault}>
-              <Icon name={IconName.Info} size={IconSize.Sm} />
-            </Box>
-            <Box justifyContent={JustifyContent.spaceBetween}>
-              <Text variant={TextVariant.bodySm} as="h6">
-                {t('deprecatedTestNetworksMsg')}
-
-                <Button
-                  className="deprecated-test-networks__content__inline-link"
-                  type="link"
-                  target="_blank"
-                  href="https://blog.ethereum.org/2022/06/21/testnet-deprecation/"
-                >
-                  {' '}
-                  {t('deprecatedTestNetworksLink')}
-                </Button>
-              </Text>
-
-              <Box
-                className="deprecated-test-networks__content__close"
-                marginLeft={2}
-                color={Color.iconAlternative}
-                onClick={() => setIsShowingWarning(false)}
-              />
-            </Box>
-          </Box>
-        }
-      />
-=======
         description={t('deprecatedTestNetworksMsg')}
         onClose={() => setIsShowingWarning(false)}
         margin={2}
@@ -99,7 +43,6 @@
           {t('deprecatedTestNetworksLink')}
         </Button>
       </BannerAlert>
->>>>>>> a7e1e121
     )
   );
 }