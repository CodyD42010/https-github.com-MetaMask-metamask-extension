--- conflicted
+++ resolved
@@ -1,12 +1,10 @@
 import React from 'react';
 import classNames from 'classnames';
 import PropTypes from 'prop-types';
-import {
-  TextColor,
-  TextVariant,
-} from '../../../helpers/constants/design-system';
-import { DECIMAL_REGEX } from '../../../../shared/constants/tokens';
-import { Text } from '../../component-library';
+import Typography from '../typography/typography';
+import { COLORS, TYPOGRAPHY } from '../../../helpers/constants/design-system';
+
+const DECIMAL_REGEX = /\.(\d*)/u;
 
 export default function NumericInput({
   detailText = '',
@@ -18,9 +16,6 @@
   disabled = false,
   dataTestId,
   placeholder,
-  id,
-  name,
-  inputRef,
 }) {
   return (
     <div
@@ -47,25 +42,15 @@
         disabled={disabled}
         data-testid={dataTestId}
         placeholder={placeholder}
-        id={id}
-        name={name}
-        ref={inputRef}
       />
       {detailText && (
-<<<<<<< HEAD
-        <Text
-          color={TextColor.textAlternative}
-          variant={TextVariant.bodySm}
-          as="span"
-=======
         <Typography
           color={COLORS.TEXT_ALTERNATIVE}
           variant={TYPOGRAPHY.H7}
           tag="span"
->>>>>>> 7c13d218
         >
           {detailText}
-        </Text>
+        </Typography>
       )}
     </div>
   );
@@ -81,13 +66,4 @@
   disabled: PropTypes.bool,
   dataTestId: PropTypes.string,
   placeholder: PropTypes.string,
-  /**
-   * The name of the input
-   */
-  name: PropTypes.string,
-  /**
-   * The id of the input element. Should be used with htmlFor with a label element.
-   */
-  id: PropTypes.string,
-  inputRef: PropTypes.object,
 };