--- conflicted
+++ resolved
@@ -22,14 +22,10 @@
 import Sign from './sign-icon.component';
 import SunCheck from './sun-check-icon.component';
 import Swap from './swap-icon-for-list.component';
-<<<<<<< HEAD
 import IconCaretLeft from './icon-caret-left';
 import IconCaretRight from './icon-caret-right';
 import IconCaretDown from './icon-caret-down';
 import IconCaretUp from './icon-caret-up';
-=======
-import IconCheck from './icon-check';
->>>>>>> cf49761d
 import IconCog from './icon-cog';
 import IconImport from './icon-import';
 import IconEye from './icon-eye';
@@ -124,15 +120,11 @@
           gridTemplateColumns: 'repeat(auto-fill, 176px)',
         }}
       >
-<<<<<<< HEAD
         <IconItem Component={<IconCaretLeft {...args} />} />
         <IconItem Component={<IconCaretRight {...args} />} />
         <IconItem Component={<IconCaretDown {...args} />} />
         <IconItem Component={<IconCaretUp {...args} />} />
         <IconItem Component={<IconPlus {...args} />} />
-=======
-        <IconItem Component={<IconCheck {...args} />} />
->>>>>>> cf49761d
         <IconItem Component={<IconImport {...args} />} />
         <IconItem Component={<IconCog {...args} />} />
         <IconItem Component={<IconTokenSearch {...args} />} />
