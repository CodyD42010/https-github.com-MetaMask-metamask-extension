--- conflicted
+++ resolved
@@ -11,13 +11,7 @@
   JustifyContent,
   TextVariant,
 } from '../../../helpers/constants/design-system';
-<<<<<<< HEAD
-import Box from '../box/box';
-import { ButtonSecondary } from '../../component-library';
-import { Text } from '../../component-library/text/deprecated';
-=======
 import { ButtonSecondary, Text, Box } from '../../component-library';
->>>>>>> 877e184b
 
 function ExportTextContainer({ text = '', onClickCopy = null }) {
   const ONE_MINUTE = 1000 * 60;
