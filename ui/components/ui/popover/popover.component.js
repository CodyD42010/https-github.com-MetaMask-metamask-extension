--- conflicted
+++ resolved
@@ -20,20 +20,12 @@
 } from '../../../helpers/constants/design-system';
 
 import {
-<<<<<<< HEAD
-  Icon,
-  ICON_NAMES,
-  ICON_SIZES,
-} from '../../component-library/icon/deprecated';
-import { ButtonIcon, Text } from '../../component-library';
-=======
   ButtonIcon,
   Icon,
   IconName,
   IconSize,
   Text,
 } from '../../component-library';
->>>>>>> b14b6ba0
 
 const defaultHeaderProps = {
   padding: [6, 4, 4],
