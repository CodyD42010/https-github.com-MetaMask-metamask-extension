.popover {
  &-wrap {
    ::-webkit-scrollbar {
      width: 6px;
    }

    ::-webkit-scrollbar-thumb {
      -webkit-border-radius: 10px;
      border-radius: 10px;
      background: var(--color-icon-muted);
    }

    display: flex;
    flex-direction: column;
    position: absolute;
    width: 328px;
    max-height: 94vh;
    box-shadow: 0 4px 30px rgba($black, 0.25);
    border-radius: 10px;
<<<<<<< HEAD
    background: var(--white);
=======
    background: var(--color-background-default);
>>>>>>> 7485a8a3
  }

  &-header {
    display: flex;
    padding: 24px 16px 16px;
    flex-direction: column;
    background: var(--white);
    position: relative;
    border-radius: 10px;

    &__title {
      display: flex;
      align-items: center;
      justify-content: space-between;

      @include H4;

      font-weight: bold;
      padding-bottom: 8px;

      h2 {
        white-space: nowrap;
        overflow: hidden;
        text-overflow: ellipsis;

        button {
          margin-right: 24px;
        }
      }

      &.center {
        justify-content: center;
      }
    }

    &__subtitle {
      @include H6;
    }

    &__button {
      background: none;
      font-size: inherit;
      padding: 0;
      color: var(--color-icon-default);
    }

    i {
      cursor: pointer;
    }
  }

  &-bg {
    width: 100%;
    height: 100%;
    background: black;
    opacity: 0.2;
  }

  &-content {
    overflow-y: auto;
    position: relative;
    display: flex;
    flex: 1;
    flex-direction: column;
    justify-content: flex-start;
    align-items: stretch;
    align-content: stretch;
    border-radius: 10px;
  }

  &-container {
    position: absolute;
    top: 0;
    left: 0;
    width: 100%;
    height: 100%;
    display: flex;
    justify-content: center;
    align-items: center;
    z-index: 1050;
  }

  &-footer {
<<<<<<< HEAD
    display: flex;
    flex-direction: row;
    justify-content: space-between;
    border-top: 1px solid #d2d8dd;
    padding: 16px 24px 24px;
=======
    border-top: 1px solid var(--color-border-muted);
>>>>>>> 7485a8a3

    > :only-child {
      margin: 0 auto;
    }
  }

  &-arrow {
    width: 22px;
    height: 22px;
<<<<<<< HEAD
    background: var(--white);
=======
    background: var(--color-background-default);
>>>>>>> 7485a8a3
    position: absolute;
    transform: rotate(45deg);
    box-shadow: 0 4px 30px rgba($black, 0.25);
  }
}<|MERGE_RESOLUTION|>--- conflicted
+++ resolved
@@ -15,22 +15,13 @@
     position: absolute;
     width: 328px;
     max-height: 94vh;
-    box-shadow: 0 4px 30px rgba($black, 0.25);
+    box-shadow: 0 4px 30px rgba(0, 0, 0, 0.25);
     border-radius: 10px;
-<<<<<<< HEAD
-    background: var(--white);
-=======
     background: var(--color-background-default);
->>>>>>> 7485a8a3
   }
 
   &-header {
-    display: flex;
-    padding: 24px 16px 16px;
-    flex-direction: column;
-    background: var(--white);
     position: relative;
-    border-radius: 10px;
 
     &__title {
       display: flex;
@@ -83,13 +74,8 @@
   &-content {
     overflow-y: auto;
     position: relative;
-    display: flex;
     flex: 1;
-    flex-direction: column;
-    justify-content: flex-start;
-    align-items: stretch;
     align-content: stretch;
-    border-radius: 10px;
   }
 
   &-container {
@@ -105,15 +91,7 @@
   }
 
   &-footer {
-<<<<<<< HEAD
-    display: flex;
-    flex-direction: row;
-    justify-content: space-between;
-    border-top: 1px solid #d2d8dd;
-    padding: 16px 24px 24px;
-=======
     border-top: 1px solid var(--color-border-muted);
->>>>>>> 7485a8a3
 
     > :only-child {
       margin: 0 auto;
@@ -123,13 +101,9 @@
   &-arrow {
     width: 22px;
     height: 22px;
-<<<<<<< HEAD
-    background: var(--white);
-=======
     background: var(--color-background-default);
->>>>>>> 7485a8a3
     position: absolute;
     transform: rotate(45deg);
-    box-shadow: 0 4px 30px rgba($black, 0.25);
+    box-shadow: 0 4px 30px rgba(0, 0, 0, 0.25);
   }
 }