.popover {
  &-wrap {
    ::-webkit-scrollbar {
      width: 6px;
    }

    ::-webkit-scrollbar-thumb {
      -webkit-border-radius: 10px;
      border-radius: 10px;
      background: var(--color-icon-muted);
    }

    display: flex;
    flex-direction: column;
    position: absolute;
    width: 328px;
    max-height: 94vh;
<<<<<<< HEAD
    box-shadow: var(--shadow-size-lg) var(--color-shadow-default);
    border-radius: 10px;
    background: var(--color-background-default);
  }

  &-header {
=======
    box-shadow: 0 4px 30px rgba($black, 0.25);
    border-radius: 10px;
    background: var(--white);
  }

  &-header {
    display: flex;
    padding: 24px 16px 16px;
    flex-direction: column;
    background: var(--white);
>>>>>>> b345b5ab
    position: relative;

    &__title--center {
      flex: 1;
    }
  }

  &-bg {
    width: 100%;
    height: 100%;
    background: var(--color-overlay-alternative);
    opacity: 0.2;
  }

  &-content {
    overflow-y: auto;
    position: relative;
    flex: 1;
    align-content: stretch;
  }

  &-container {
    position: absolute;
    top: 0;
    left: 0;
    width: 100%;
    height: 100%;
    display: flex;
    justify-content: center;
    align-items: center;
    z-index: $modal-z-index;
  }

  &-footer {
    border-top: 1px solid var(--color-border-muted);

    > :only-child {
      margin: 0 auto;
    }
  }

  &-scroll-button {
    position: absolute;
    bottom: 12px;
    right: 12px;
    height: 32px;
    width: 32px;
    border-radius: 50%;
    border: 1px solid var(--color-primary-default);
    z-index: 201;
    cursor: pointer;
    opacity: 1;
    display: flex;
    justify-content: center;
    align-items: center;

    &:hover {
      opacity: 1;
    }
  }

  &-arrow {
    width: 22px;
    height: 22px;
<<<<<<< HEAD
    background: var(--color-background-default);
    position: absolute;
    transform: rotate(45deg);
    box-shadow: var(--shadow-size-lg) var(--color-shadow-default);
  }

  &-container .page-container {
    width: auto;
=======
    background: var(--white);
    position: absolute;
    transform: rotate(45deg);
    box-shadow: 0 4px 30px rgba($black, 0.25);
>>>>>>> b345b5ab
  }
}<|MERGE_RESOLUTION|>--- conflicted
+++ resolved
@@ -7,7 +7,7 @@
     ::-webkit-scrollbar-thumb {
       -webkit-border-radius: 10px;
       border-radius: 10px;
-      background: var(--color-icon-muted);
+      background: #c4c4c4;
     }
 
     display: flex;
@@ -15,14 +15,6 @@
     position: absolute;
     width: 328px;
     max-height: 94vh;
-<<<<<<< HEAD
-    box-shadow: var(--shadow-size-lg) var(--color-shadow-default);
-    border-radius: 10px;
-    background: var(--color-background-default);
-  }
-
-  &-header {
-=======
     box-shadow: 0 4px 30px rgba($black, 0.25);
     border-radius: 10px;
     background: var(--white);
@@ -33,26 +25,66 @@
     padding: 24px 16px 16px;
     flex-direction: column;
     background: var(--white);
->>>>>>> b345b5ab
     position: relative;
+    border-radius: 10px;
 
-    &__title--center {
-      flex: 1;
+    &__title {
+      display: flex;
+      align-items: center;
+      justify-content: space-between;
+
+      @include H4;
+
+      font-weight: bold;
+      padding-bottom: 8px;
+
+      h2 {
+        white-space: nowrap;
+        overflow: hidden;
+        text-overflow: ellipsis;
+
+        button {
+          margin-right: 24px;
+        }
+      }
+
+      &.center {
+        justify-content: center;
+      }
+    }
+
+    &__subtitle {
+      @include H6;
+    }
+
+    &__button {
+      background: none;
+      font-size: inherit;
+      padding: 0;
+    }
+
+    i {
+      cursor: pointer;
     }
   }
 
   &-bg {
     width: 100%;
     height: 100%;
-    background: var(--color-overlay-alternative);
+    background: black;
     opacity: 0.2;
   }
 
   &-content {
     overflow-y: auto;
     position: relative;
+    display: flex;
     flex: 1;
+    flex-direction: column;
+    justify-content: flex-start;
+    align-items: stretch;
     align-content: stretch;
+    border-radius: 10px;
   }
 
   &-container {
@@ -64,54 +96,27 @@
     display: flex;
     justify-content: center;
     align-items: center;
-    z-index: $modal-z-index;
+    z-index: 1050;
   }
 
   &-footer {
-    border-top: 1px solid var(--color-border-muted);
+    display: flex;
+    flex-direction: row;
+    justify-content: space-between;
+    border-top: 1px solid #d2d8dd;
+    padding: 16px 24px 24px;
 
     > :only-child {
       margin: 0 auto;
     }
   }
 
-  &-scroll-button {
-    position: absolute;
-    bottom: 12px;
-    right: 12px;
-    height: 32px;
-    width: 32px;
-    border-radius: 50%;
-    border: 1px solid var(--color-primary-default);
-    z-index: 201;
-    cursor: pointer;
-    opacity: 1;
-    display: flex;
-    justify-content: center;
-    align-items: center;
-
-    &:hover {
-      opacity: 1;
-    }
-  }
-
   &-arrow {
     width: 22px;
     height: 22px;
-<<<<<<< HEAD
-    background: var(--color-background-default);
-    position: absolute;
-    transform: rotate(45deg);
-    box-shadow: var(--shadow-size-lg) var(--color-shadow-default);
-  }
-
-  &-container .page-container {
-    width: auto;
-=======
     background: var(--white);
     position: absolute;
     transform: rotate(45deg);
     box-shadow: 0 4px 30px rgba($black, 0.25);
->>>>>>> b345b5ab
   }
 }