.loading-overlay {
  top: 0;
  left: 0;
  z-index: 51;
  position: fixed;
  flex-direction: column;
  display: flex;
  justify-content: center;
  align-items: center;
  flex: 1 1 auto;
  width: 100%;
  height: 100%;
<<<<<<< HEAD
  background: var(--color-background-alternative);
  opacity: 0.8;
=======
  background: rgba($white, 0.8);
>>>>>>> b345b5ab

  &__screen-content {
    display: flex;
    flex-direction: column;
    align-items: center;
  }

  &__container {
    display: flex;
    flex-direction: column;
    justify-content: center;
    align-items: center;
  }

  &__error-screen {
    display: flex;
    flex-direction: column;
    align-items: center;
    height: 160px;
    justify-content: space-evenly;
  }

  &__error-buttons {
    display: flex;
    flex-direction: row;

    button {
      margin: 5px;
    }
  }

  &__emoji {
    font-size: 32px;
  }

  &__spinner {
    height: 58px;
    width: 58px;
  }
}<|MERGE_RESOLUTION|>--- conflicted
+++ resolved
@@ -1,5 +1,4 @@
 .loading-overlay {
-  top: 0;
   left: 0;
   z-index: 51;
   position: fixed;
@@ -10,12 +9,7 @@
   flex: 1 1 auto;
   width: 100%;
   height: 100%;
-<<<<<<< HEAD
-  background: var(--color-background-alternative);
-  opacity: 0.8;
-=======
   background: rgba($white, 0.8);
->>>>>>> b345b5ab
 
   &__screen-content {
     display: flex;
@@ -24,6 +18,8 @@
   }
 
   &__container {
+    position: absolute;
+    top: 33%;
     display: flex;
     flex-direction: column;
     justify-content: center;
