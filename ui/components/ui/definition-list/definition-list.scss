--- conflicted
+++ resolved
@@ -5,9 +5,6 @@
     display: flex;
     align-items: center;
 
-<<<<<<< HEAD
-    & #{$self}__tooltip-wrapper {
-=======
     & i {
       color: var(--ui-3);
       margin-left: 6px;
@@ -15,7 +12,6 @@
     }
 
     & #{  $self }__tooltip-wrapper {
->>>>>>> b345b5ab
       display: flex !important;
       align-items: center;
     }
