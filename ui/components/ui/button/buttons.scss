--- conflicted
+++ resolved
@@ -3,6 +3,14 @@
  */
 
 .button {
+  --hover-secondary: #b0d7f2;
+  --hover-default: #b3b3b3;
+  --hover-confirm: #0372c3;
+  --hover-red: #feb6bf;
+  --hover-red-primary: #c72837;
+  --hover-orange: #ffd3b5;
+  --warning-light-orange: #f8b588;
+
   @include H6;
 
   font-weight: 500;
@@ -30,148 +38,146 @@
 }
 
 .btn-secondary {
-  color: var(--color-primary-default);
-  border: 1px solid var(--color-primary-muted);
-  background-color: var(--color-background-default);
-
-  &:hover {
-    border-color: var(--color-primary-default);
-  }
-
-  &:active {
-    background: var(--color-primary-muted);
-    border-color: var(--color-primary-default);
-  }
-
-  &--disabled,
-  &[disabled] {
-    opacity: 1;
-    color: var(--color-primary-muted);
+  color: var(--Blue-500);
+  border: 1px solid var(--hover-secondary);
+  background-color: var(--white);
+
+  &:hover {
+    border-color: var(--Blue-500);
+  }
+
+  &:active {
+    background: var(--Blue-000);
+    border-color: var(--Blue-500);
+  }
+
+  &--disabled,
+  &[disabled] {
+    opacity: 1;
+    color: var(--hover-secondary);
   }
 }
 
 .btn-warning {
-  color: var(--color-text-default);
-  border: 1px solid var(--color-warning-default);
-  background-color: var(--color-background-default);
-
-  &:hover {
-    border: 1px solid var(--color-warning-default);
-  }
-
-  &:active {
-    background: var(--color-warning-muted);
-    border: 1px solid var(--color-warning-alternative);
-  }
-
-  &--disabled,
-  &[disabled] {
-    opacity: 1;
-    color: var(--color-text-muted);
+  color: var(--Orange-500);
+  border: 1px solid var(--hover-orange);
+  background-color: var(--white);
+
+  &:hover {
+    border-color: var(--Orange-500);
+  }
+
+  &:active {
+    background: var(--Orange-000);
+    border-color: var(--Orange-500);
+  }
+
+  &--disabled,
+  &[disabled] {
+    opacity: 1;
+    color: var(--hover-orange);
   }
 }
 
 .btn-danger {
-  color: var(--color-error-default);
-  border: 1px solid var(--color-error-muted);
-  background-color: var(--color-background-default);
-
-  &:hover {
-    border-color: var(--color-error-default);
-  }
-
-  &:active {
-    background: var(--color-error-muted);
-    border-color: var(--color-error-default);
-  }
-
-  &--disabled,
-  &[disabled] {
-    opacity: 1;
-    color: var(--color-error-disabled);
+  color: var(--Red-500);
+  border: 1px solid var(--hover-red);
+  background-color: var(--white);
+
+  &:hover {
+    border-color: var(--Red-500);
+  }
+
+  &:active {
+    background: var(--Red-000);
+    border-color: var(--Red-500);
+  }
+
+  &--disabled,
+  &[disabled] {
+    opacity: 1;
+    color: var(--hover-red);
   }
 }
 
 .btn-danger-primary {
-  color: var(--color-error-inverse);
-  border: 1px solid;
-  border-color: var(--color-error-default);
-  background-color: var(--color-error-default);
-
-  &:hover {
-    border-color: var(--color-error-alternative);
-    background-color: var(--color-error-alternative);
-  }
-
-  &:active {
-    background: var(--color-error-alternative0);
-    border-color: var(--color-error-alternative);
-  }
-
-  &--disabled,
-  &[disabled] {
-    opacity: 1;
-    border-color: var(--color-error-disabled);
-    background-color: var(--color-error-disabled);
+  color: var(--white);
+  border: 1px solid var(--Red-500);
+  background-color: var(--Red-500);
+
+  &:hover {
+    border-color: var(--hover-red-primary);
+    background-color: var(--hover-red-primary);
+  }
+
+  &:active {
+    background: var(--Red-600);
+    border-color: var(--Red-600);
+  }
+
+  &--disabled,
+  &[disabled] {
+    opacity: 1;
+    border-color: var(--hover-red);
+    background-color: var(--hover-red);
   }
 }
 
 .btn-default {
-  color: var(--color-text-alternative);
-  border: 1px solid var(--color-border-default);
-  background: var(--color-background-default);
-
-  &:hover {
-    border-color: var(--color-border-default);
-  }
-
-  &:active {
-    background: var(--color-background-alternative);
-    border-color: var(--color-border-default);
-  }
-
-  &--disabled,
-  &[disabled] {
-    opacity: 1;
-    color: var(--color-text-muted);
+  color: var(--Grey-500);
+  border: 1px solid var(--hover-default);
+
+  &:hover {
+    border-color: var(--Grey-500);
+  }
+
+  &:active {
+    background: #fbfbfc;
+    border-color: var(--Grey-500);
+  }
+
+  &--disabled,
+  &[disabled] {
+    opacity: 1;
+    color: var(--hover-default);
   }
 }
 
 .btn-primary {
-  color: var(--color-primary-inverse);
-  border: 1px solid var(--color-primary-default);
-  background-color: var(--color-primary-default);
-
-  &:hover {
-    border-color: var(--color-primary-alternative);
-    background-color: var(--color-primary-alternative);
-  }
-
-  &:active {
-    background: var(--color-primary-alternative);
-    border-color: var(--color-primary-alternative);
-  }
-
-  &--disabled,
-  &[disabled] {
-    border-color: var(--color-primary-disabled);
-    background-color: var(--color-primary-disabled);
+  color: var(--white);
+  border: 1px solid var(--Blue-500);
+  background-color: var(--Blue-500);
+
+  &:hover {
+    border-color: var(--hover-confirm);
+    background-color: var(--hover-confirm);
+  }
+
+  &:active {
+    background: var(--Blue-600);
+    border-color: var(--Blue-600);
+  }
+
+  &--disabled,
+  &[disabled] {
+    border-color: var(--hover-secondary);
+    background-color: var(--hover-secondary);
   }
 }
 
 .btn-link {
   @include H4;
 
-  color: var(--color-primary-default);
+  color: var(--Blue-500);
   cursor: pointer;
   background-color: transparent;
 
   &:hover {
-    color: var(--color-primary-alternative);
-  }
-
-  &:active {
-    color: var(--color-primary-alternative);
+    color: var(--Blue-400);
+  }
+
+  &:active {
+    color: var(--Blue-600);
   }
 
   &--disabled,
@@ -179,7 +185,7 @@
     cursor: auto;
     opacity: 1;
     pointer-events: none;
-    color: var(--color-primary-disabled);
+    color: var(--hover-secondary);
   }
 }
 
@@ -192,15 +198,9 @@
  */
 
 .btn-raised {
-<<<<<<< HEAD
-  color: var(--color-primary-default);
-  background-color: var(--color-background-default);
-  box-shadow: var(--shadow-size-sm) var(--color-shadow-default);
-=======
   color: var(--primary-blue);
   background-color: var(--white);
   box-shadow: 0 2px 4px rgba($black, 0.08);
->>>>>>> b345b5ab
   padding: 6px;
   height: initial;
   min-height: initial;
@@ -208,8 +208,6 @@
   min-width: initial;
 }
 
-<<<<<<< HEAD
-=======
 .btn--first-time {
   @include H4;
 
@@ -223,7 +221,6 @@
   border-radius: 0;
 }
 
->>>>>>> b345b5ab
 button[disabled],
 input[type="submit"][disabled] {
   cursor: not-allowed;
@@ -236,142 +233,88 @@
   transition: box-shadow cubic-bezier(0.6, -0.28, 0.735, 0.045) 200ms;
 
   &:hover {
-<<<<<<< HEAD
-    box-shadow: var(--shadow-size-sm) var(--color-shadow-default);
-=======
     box-shadow: 0 0 8px rgba($black, 0.1);
->>>>>>> b345b5ab
   }
 
   &.btn-secondary {
-    border: 1px solid var(--color-primary-default);
-
-    &:hover {
-      box-shadow: var(--shadow-size-sm) var(--color-primary-shadow);
-    }
-
-    &--disabled,
-    &[disabled] {
-      border-color: var(--color-primary-disabled);
-      color: var(--color-primary-disabled);
-    }
-
-    &:active {
-      border-color: var(--color-primary-alternative);
+    border: 1px solid var(--Blue-500);
+
+    &--disabled,
+    &[disabled] {
+      border-color: var(--hover-secondary);
+      color: var(--hover-secondary);
+    }
+
+    &:active {
+      border-color: var(--Blue-600);
     }
   }
 
   &.btn-default {
-    border: 1px solid var(--color-icon-default);
-
-    &:hover {
-      box-shadow: var(--shadow-size-sm) var(--color-shadow-default);
-    }
-
-    &--disabled,
-    &[disabled] {
-      border-color: var(--color-border-muted);
-      color: var(--color-text-muted);
-    }
-
-    &:active {
-      border-color: var(--color-text-alternative);
+    border: 1px solid var(--Grey-500);
+
+    &--disabled,
+    &[disabled] {
+      border-color: var(--Grey-100);
+      color: var(--hover-default);
+    }
+
+    &:active {
+      border-color: var(--Grey-600);
     }
   }
 
   &.btn-danger {
-    border: 1px solid var(--color-error-default);
-
-    &:hover {
-      box-shadow: var(--shadow-size-sm) var(--color-error-shadow);
-    }
-
-    &--disabled,
-    &[disabled] {
-      border-color: var(--color-error-disabled);
-      color: var(--color-error-disabled);
-    }
-
-    &:active {
-      border-color: var(--color-error-alternative);
+    border: 1px solid var(--Red-500);
+
+    &--disabled,
+    &[disabled] {
+      border-color: var(--Red-100);
+      color: var(--Red-300);
+    }
+
+    &:active {
+      border-color: var(--Red-600);
     }
   }
 
   &.btn-warning {
-    border: 1px solid var(--color-warning-default);
-
-    &:hover {
-      box-shadow: var(--shadow-size-sm) var(--color-shadow-default);
-    }
-
-    &--disabled,
-    &[disabled] {
-      border-color: var(--color-warning-alternative);
-      color: var(--color-text-muted);
-    }
-
-    &:active {
-      border-color: var(--color-warning-alternative);
+    border: 1px solid var(--Orange-500);
+
+    &--disabled,
+    &[disabled] {
+      border-color: var(--warning-light-orange);
+      color: var(--warning-light-orange);
+    }
+
+    &:active {
+      border-color: var(--Orange-600);
     }
   }
 
   &.btn-primary {
-    background-color: var(--color-primary-default);
-
-    &:hover {
-      box-shadow: var(--shadow-size-sm) var(--color-primary-shadow);
-    }
-
-    &--disabled,
-    &[disabled] {
-      background-color: var(--color-primary-disabled);
-    }
-
-    &:active {
-      background-color: var(--color-primary-alternative);
+    background-color: var(--Blue-500);
+
+    &--disabled,
+    &[disabled] {
+      background-color: var(--hover-secondary);
+    }
+
+    &:active {
+      background-color: var(--Blue-600);
     }
   }
 
   &.btn-danger-primary {
-    background-color: var(--color-error-default);
-
-    &:hover {
-      box-shadow: var(--shadow-size-sm) var(--color-error-shadow);
-    }
-
-    &--disabled,
-    &[disabled] {
-      background-color: var(--color-error-disabled);
-    }
-
-    &:active {
-      background-color: var(--color-error-alternative);
-    }
-  }
-}
-
-.btn--inline {
-  display: inline;
-  padding: 0;
-  font-size: inherit;
-  width: auto;
-  color: var(--color-primary-default);
-  cursor: pointer;
-  background-color: transparent;
-
-  &:hover {
-    color: var(--color-primary-alternative);
-  }
-
-  &:active {
-    color: var(--color-primary-alternative);
-  }
-
-  &--disabled,
-  &[disabled] {
-    cursor: auto;
-    opacity: 1;
-    pointer-events: none;
-    color: var(--color-primary-disabled);
+    background-color: var(--Red-500);
+
+    &--disabled,
+    &[disabled] {
+      background-color: var(--Red-300);
+    }
+
+    &:active {
+      background-color: var(--Red-600);
+    }
   }
 }