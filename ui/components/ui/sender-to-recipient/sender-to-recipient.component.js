import React, { useState } from 'react';
import PropTypes from 'prop-types';
import classnames from 'classnames';
import copyToClipboard from 'copy-to-clipboard';
import Tooltip from '../tooltip';
import Identicon from '../identicon';
import { shortenAddress } from '../../../helpers/utils/util';
import AccountMismatchWarning from '../account-mismatch-warning/account-mismatch-warning.component';
import { useI18nContext } from '../../../hooks/useI18nContext';
import { toChecksumHexAddress } from '../../../../shared/modules/hexstring-utils';
import NicknamePopovers from '../../app/modals/nickname-popovers';
<<<<<<< HEAD
import { Icon, IconName } from '../../component-library';
=======
>>>>>>> 17bcd588
import {
  DEFAULT_VARIANT,
  CARDS_VARIANT,
  FLAT_VARIANT,
} from './sender-to-recipient.constants';

const variantHash = {
  [DEFAULT_VARIANT]: 'sender-to-recipient--default',
  [CARDS_VARIANT]: 'sender-to-recipient--cards',
  [FLAT_VARIANT]: 'sender-to-recipient--flat',
};

function SenderAddress({
  addressOnly,
  checksummedSenderAddress,
  senderName,
  onSenderClick,
  senderAddress,
  warnUserOnAccountMismatch,
}) {
  const t = useI18nContext();
  const [addressCopied, setAddressCopied] = useState(false);
  let tooltipHtml = <p>{t('copiedExclamation')}</p>;
  if (!addressCopied) {
    tooltipHtml = addressOnly ? (
      <p>{t('copyAddress')}</p>
    ) : (
      <p>
        {shortenAddress(checksummedSenderAddress)}
        <br />
        {t('copyAddress')}
      </p>
    );
  }
  return (
    <div
      className={classnames(
        'sender-to-recipient__party sender-to-recipient__party--sender',
      )}
      onClick={() => {
        setAddressCopied(true);
        copyToClipboard(checksummedSenderAddress);
        if (onSenderClick) {
          onSenderClick();
        }
      }}
    >
      <div className="sender-to-recipient__sender-icon">
        <Identicon
          address={toChecksumHexAddress(senderAddress)}
          diameter={24}
        />
      </div>
      <Tooltip
        position="bottom"
        html={tooltipHtml}
        wrapperClassName="sender-to-recipient__tooltip-wrapper"
        containerClassName="sender-to-recipient__tooltip-container"
        onHidden={() => setAddressCopied(false)}
      >
        <div className="sender-to-recipient__name">
          {addressOnly ? (
            <span>
              {`${senderName || shortenAddress(checksummedSenderAddress)}`}
            </span>
          ) : (
            senderName
          )}
        </div>
      </Tooltip>
      {warnUserOnAccountMismatch && (
        <AccountMismatchWarning address={senderAddress} />
      )}
    </div>
  );
}

SenderAddress.propTypes = {
  senderName: PropTypes.string,
  checksummedSenderAddress: PropTypes.string,
  addressOnly: PropTypes.bool,
  senderAddress: PropTypes.string,
  onSenderClick: PropTypes.func,
  warnUserOnAccountMismatch: PropTypes.bool,
};

export function RecipientWithAddress({
  checksummedRecipientAddress,
  onRecipientClick,
  addressOnly,
  recipientNickname,
  recipientEns,
  recipientName,
  recipientMetadataName,
  recipientIsOwnedAccount,
}) {
  const t = useI18nContext();
  const [showNicknamePopovers, setShowNicknamePopovers] = useState(false);
<<<<<<< HEAD
  const [addressCopied, setAddressCopied] = useState(false);

  let tooltipHtml = <p>{t('copiedExclamation')}</p>;
  if (!addressCopied) {
    tooltipHtml = addressOnly ? (
      <p>{t('copyAddress')}</p>
    ) : (
      <p>
        {shortenAddress(checksummedRecipientAddress)}
        <br />
        {t('copyAddress')}
      </p>
    );
  }

=======

>>>>>>> 17bcd588
  return (
    <>
      <div
        className="sender-to-recipient__party sender-to-recipient__party--recipient sender-to-recipient__party--recipient-with-address"
        onClick={() => {
<<<<<<< HEAD
          if (recipientIsOwnedAccount) {
            setAddressCopied(true);
            copyToClipboard(checksummedRecipientAddress);
          } else {
            setShowNicknamePopovers(true);
            if (onRecipientClick) {
              onRecipientClick();
            }
=======
          setShowNicknamePopovers(true);
          if (onRecipientClick) {
            onRecipientClick();
>>>>>>> 17bcd588
          }
        }}
      >
        <div className="sender-to-recipient__sender-icon">
          <Identicon address={checksummedRecipientAddress} diameter={24} />
<<<<<<< HEAD
        </div>
        <Tooltip
          position="bottom"
          disabled={!recipientName}
          html={tooltipHtml}
          wrapperClassName="sender-to-recipient__tooltip-wrapper"
          containerClassName="sender-to-recipient__tooltip-container"
          onHidden={() => setAddressCopied(false)}
        >
          <div
            className="sender-to-recipient__name"
            data-testid="sender-to-recipient__name"
          >
            {addressOnly
              ? recipientName ||
                recipientNickname ||
                recipientMetadataName ||
                recipientEns ||
                shortenAddress(checksummedRecipientAddress)
              : recipientName ||
                recipientNickname ||
                recipientMetadataName ||
                recipientEns ||
                shortenAddress(checksummedRecipientAddress) ||
                t('newContract')}
          </div>
        </Tooltip>
=======
        </div>
        <div className="sender-to-recipient__name">
          {addressOnly
            ? recipientNickname ||
              recipientEns ||
              shortenAddress(checksummedRecipientAddress)
            : recipientNickname ||
              recipientEns ||
              recipientName ||
              t('newContract')}
        </div>
>>>>>>> 17bcd588
      </div>
      {showNicknamePopovers ? (
        <NicknamePopovers
          onClose={() => setShowNicknamePopovers(false)}
          address={checksummedRecipientAddress}
        />
      ) : null}
    </>
  );
}

RecipientWithAddress.propTypes = {
  checksummedRecipientAddress: PropTypes.string,
  recipientName: PropTypes.string,
  recipientMetadataName: PropTypes.string,
  recipientEns: PropTypes.string,
  recipientNickname: PropTypes.string,
  addressOnly: PropTypes.bool,
  onRecipientClick: PropTypes.func,
  recipientIsOwnedAccount: PropTypes.bool,
};

function Arrow({ variant }) {
  return variant === DEFAULT_VARIANT ? (
    <div className="sender-to-recipient__arrow-container">
      <div className="sender-to-recipient__arrow-circle">
        <i className="fa fa-arrow-right sender-to-recipient__arrow-circle__icon" />
      </div>
    </div>
  ) : (
    <div className="sender-to-recipient__arrow-container">
      <Icon name={IconName.ArrowRight} />
    </div>
  );
}

Arrow.propTypes = {
  variant: PropTypes.oneOf([DEFAULT_VARIANT, CARDS_VARIANT, FLAT_VARIANT]),
};

export default function SenderToRecipient({
  senderAddress,
  addressOnly,
  senderName,
  recipientNickname,
  recipientName,
  recipientMetadataName,
  recipientEns,
  onRecipientClick,
  onSenderClick,
  recipientAddress,
  variant,
  warnUserOnAccountMismatch,
  recipientIsOwnedAccount,
}) {
  const t = useI18nContext();
  const checksummedSenderAddress = toChecksumHexAddress(senderAddress);
  const checksummedRecipientAddress = toChecksumHexAddress(recipientAddress);

  return (
    <div
      className={classnames('sender-to-recipient', variantHash[variant])}
      data-testid="sender-to-recipient"
    >
      <SenderAddress
        checksummedSenderAddress={checksummedSenderAddress}
        addressOnly={addressOnly}
        senderName={senderName}
        onSenderClick={onSenderClick}
        senderAddress={senderAddress}
        warnUserOnAccountMismatch={warnUserOnAccountMismatch}
      />
      <Arrow variant={variant} />
      {recipientAddress ? (
        <RecipientWithAddress
          checksummedRecipientAddress={checksummedRecipientAddress}
          onRecipientClick={onRecipientClick}
          addressOnly={addressOnly}
          recipientNickname={recipientNickname}
          recipientEns={recipientEns}
          recipientName={recipientName}
          recipientMetadataName={recipientMetadataName}
          recipientIsOwnedAccount={recipientIsOwnedAccount}
        />
      ) : (
        <div className="sender-to-recipient__party sender-to-recipient__party--recipient">
          <i className="fa fa-file-text-o" />
          <div className="sender-to-recipient__name">{t('newContract')}</div>
        </div>
      )}
    </div>
  );
}

SenderToRecipient.defaultProps = {
  variant: DEFAULT_VARIANT,
  warnUserOnAccountMismatch: true,
};

SenderToRecipient.propTypes = {
  senderName: PropTypes.string,
  senderAddress: PropTypes.string,
  recipientName: PropTypes.string,
  recipientMetadataName: PropTypes.string,
  recipientEns: PropTypes.string,
  recipientAddress: PropTypes.string,
  recipientNickname: PropTypes.string,
  variant: PropTypes.oneOf([DEFAULT_VARIANT, CARDS_VARIANT, FLAT_VARIANT]),
  addressOnly: PropTypes.bool,
  onRecipientClick: PropTypes.func,
  onSenderClick: PropTypes.func,
  warnUserOnAccountMismatch: PropTypes.bool,
  recipientIsOwnedAccount: PropTypes.bool,
};<|MERGE_RESOLUTION|>--- conflicted
+++ resolved
@@ -9,10 +9,6 @@
 import { useI18nContext } from '../../../hooks/useI18nContext';
 import { toChecksumHexAddress } from '../../../../shared/modules/hexstring-utils';
 import NicknamePopovers from '../../app/modals/nickname-popovers';
-<<<<<<< HEAD
-import { Icon, IconName } from '../../component-library';
-=======
->>>>>>> 17bcd588
 import {
   DEFAULT_VARIANT,
   CARDS_VARIANT,
@@ -106,83 +102,23 @@
   recipientNickname,
   recipientEns,
   recipientName,
-  recipientMetadataName,
-  recipientIsOwnedAccount,
 }) {
   const t = useI18nContext();
   const [showNicknamePopovers, setShowNicknamePopovers] = useState(false);
-<<<<<<< HEAD
-  const [addressCopied, setAddressCopied] = useState(false);
-
-  let tooltipHtml = <p>{t('copiedExclamation')}</p>;
-  if (!addressCopied) {
-    tooltipHtml = addressOnly ? (
-      <p>{t('copyAddress')}</p>
-    ) : (
-      <p>
-        {shortenAddress(checksummedRecipientAddress)}
-        <br />
-        {t('copyAddress')}
-      </p>
-    );
-  }
-
-=======
-
->>>>>>> 17bcd588
+
   return (
     <>
       <div
         className="sender-to-recipient__party sender-to-recipient__party--recipient sender-to-recipient__party--recipient-with-address"
         onClick={() => {
-<<<<<<< HEAD
-          if (recipientIsOwnedAccount) {
-            setAddressCopied(true);
-            copyToClipboard(checksummedRecipientAddress);
-          } else {
-            setShowNicknamePopovers(true);
-            if (onRecipientClick) {
-              onRecipientClick();
-            }
-=======
           setShowNicknamePopovers(true);
           if (onRecipientClick) {
             onRecipientClick();
->>>>>>> 17bcd588
           }
         }}
       >
         <div className="sender-to-recipient__sender-icon">
           <Identicon address={checksummedRecipientAddress} diameter={24} />
-<<<<<<< HEAD
-        </div>
-        <Tooltip
-          position="bottom"
-          disabled={!recipientName}
-          html={tooltipHtml}
-          wrapperClassName="sender-to-recipient__tooltip-wrapper"
-          containerClassName="sender-to-recipient__tooltip-container"
-          onHidden={() => setAddressCopied(false)}
-        >
-          <div
-            className="sender-to-recipient__name"
-            data-testid="sender-to-recipient__name"
-          >
-            {addressOnly
-              ? recipientName ||
-                recipientNickname ||
-                recipientMetadataName ||
-                recipientEns ||
-                shortenAddress(checksummedRecipientAddress)
-              : recipientName ||
-                recipientNickname ||
-                recipientMetadataName ||
-                recipientEns ||
-                shortenAddress(checksummedRecipientAddress) ||
-                t('newContract')}
-          </div>
-        </Tooltip>
-=======
         </div>
         <div className="sender-to-recipient__name">
           {addressOnly
@@ -194,7 +130,6 @@
               recipientName ||
               t('newContract')}
         </div>
->>>>>>> 17bcd588
       </div>
       {showNicknamePopovers ? (
         <NicknamePopovers
@@ -209,24 +144,22 @@
 RecipientWithAddress.propTypes = {
   checksummedRecipientAddress: PropTypes.string,
   recipientName: PropTypes.string,
-  recipientMetadataName: PropTypes.string,
   recipientEns: PropTypes.string,
   recipientNickname: PropTypes.string,
   addressOnly: PropTypes.bool,
   onRecipientClick: PropTypes.func,
-  recipientIsOwnedAccount: PropTypes.bool,
 };
 
 function Arrow({ variant }) {
   return variant === DEFAULT_VARIANT ? (
     <div className="sender-to-recipient__arrow-container">
       <div className="sender-to-recipient__arrow-circle">
-        <i className="fa fa-arrow-right sender-to-recipient__arrow-circle__icon" />
+        <img height="15" width="15" src="./images/arrow-right.svg" alt="" />
       </div>
     </div>
   ) : (
     <div className="sender-to-recipient__arrow-container">
-      <Icon name={IconName.ArrowRight} />
+      <img height="20" src="./images/caret-right.svg" alt="" />
     </div>
   );
 }
@@ -241,24 +174,19 @@
   senderName,
   recipientNickname,
   recipientName,
-  recipientMetadataName,
   recipientEns,
   onRecipientClick,
   onSenderClick,
   recipientAddress,
   variant,
   warnUserOnAccountMismatch,
-  recipientIsOwnedAccount,
 }) {
   const t = useI18nContext();
   const checksummedSenderAddress = toChecksumHexAddress(senderAddress);
   const checksummedRecipientAddress = toChecksumHexAddress(recipientAddress);
 
   return (
-    <div
-      className={classnames('sender-to-recipient', variantHash[variant])}
-      data-testid="sender-to-recipient"
-    >
+    <div className={classnames('sender-to-recipient', variantHash[variant])}>
       <SenderAddress
         checksummedSenderAddress={checksummedSenderAddress}
         addressOnly={addressOnly}
@@ -276,8 +204,6 @@
           recipientNickname={recipientNickname}
           recipientEns={recipientEns}
           recipientName={recipientName}
-          recipientMetadataName={recipientMetadataName}
-          recipientIsOwnedAccount={recipientIsOwnedAccount}
         />
       ) : (
         <div className="sender-to-recipient__party sender-to-recipient__party--recipient">
@@ -298,7 +224,6 @@
   senderName: PropTypes.string,
   senderAddress: PropTypes.string,
   recipientName: PropTypes.string,
-  recipientMetadataName: PropTypes.string,
   recipientEns: PropTypes.string,
   recipientAddress: PropTypes.string,
   recipientNickname: PropTypes.string,
@@ -307,5 +232,4 @@
   onRecipientClick: PropTypes.func,
   onSenderClick: PropTypes.func,
   warnUserOnAccountMismatch: PropTypes.bool,
-  recipientIsOwnedAccount: PropTypes.bool,
 };