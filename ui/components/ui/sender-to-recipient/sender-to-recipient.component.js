--- conflicted
+++ resolved
@@ -141,7 +141,6 @@
         <div className="sender-to-recipient__sender-icon">
           <Identicon address={checksummedRecipientAddress} diameter={24} />
         </div>
-<<<<<<< HEAD
         <Tooltip
           position="bottom"
           disabled={!recipientName}
@@ -158,27 +157,15 @@
               ? recipientName ||
                 recipientNickname ||
                 recipientMetadataName ||
-                recipientEns ||
+                recipientDomain ||
                 shortenAddress(checksummedRecipientAddress)
               : recipientName ||
                 recipientNickname ||
                 recipientMetadataName ||
-                recipientEns ||
+                recipientDomain ||
                 t('newContract')}
           </div>
         </Tooltip>
-=======
-        <div className="sender-to-recipient__name">
-          {addressOnly
-            ? recipientNickname ||
-              recipientDomain ||
-              shortenAddress(checksummedRecipientAddress)
-            : recipientNickname ||
-              recipientDomain ||
-              recipientName ||
-              t('newContract')}
-        </div>
->>>>>>> 9ad0c5c7
       </div>
       {showNicknamePopovers ? (
         <NicknamePopovers
@@ -193,10 +180,7 @@
 RecipientWithAddress.propTypes = {
   checksummedRecipientAddress: PropTypes.string,
   recipientName: PropTypes.string,
-<<<<<<< HEAD
   recipientMetadataName: PropTypes.string,
-=======
->>>>>>> 9ad0c5c7
   recipientDomain: PropTypes.string,
   recipientNickname: PropTypes.string,
   addressOnly: PropTypes.bool,
@@ -227,10 +211,7 @@
   senderName,
   recipientNickname,
   recipientName,
-<<<<<<< HEAD
   recipientMetadataName,
-=======
->>>>>>> 9ad0c5c7
   recipientDomain,
   onRecipientClick,
   onSenderClick,
@@ -285,10 +266,7 @@
   senderName: PropTypes.string,
   senderAddress: PropTypes.string,
   recipientName: PropTypes.string,
-<<<<<<< HEAD
   recipientMetadataName: PropTypes.string,
-=======
->>>>>>> 9ad0c5c7
   recipientDomain: PropTypes.string,
   recipientAddress: PropTypes.string,
   recipientNickname: PropTypes.string,
