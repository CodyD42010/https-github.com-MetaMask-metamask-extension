--- conflicted
+++ resolved
@@ -60,10 +60,6 @@
 
   &__etherscan-link {
     @include H7;
-<<<<<<< HEAD
-
-=======
->>>>>>> ee2f330f
     padding: 0;
   }
 
