--- conflicted
+++ resolved
@@ -34,15 +34,9 @@
 .tippy-tooltip {
   &#{&}-info-theme,
   &#{&}-wideInfo-theme {
-<<<<<<< HEAD
-    background: var(--white);
-    color: black;
-    box-shadow: 0 0 14px rgba($black, 0.18);
-=======
     background: var(--color-background-default);
     color: var(--color-text-default);
     box-shadow: 0 0 14px var(--color-overlay-default);
->>>>>>> 7c13d218
     border-radius: 8px;
     max-width: 203px;
     padding: 16px;
