--- conflicted
+++ resolved
@@ -11,11 +11,27 @@
   }
 }
 
+.tippy-popper[x-placement^=top] .tippy-tooltip-info-theme [x-arrow],
+.tippy-popper[x-placement^=top] .tippy-tooltip-wideInfo-theme [x-arrow] {
+  border-top-color: var(--white);
+}
+
+.tippy-popper[x-placement^=right] .tippy-tooltip-info-theme [x-arrow],
+.tippy-popper[x-placement^=right] .tippy-tooltip-wideInfo-theme [x-arrow] {
+  border-right-color: var(--white);
+}
+
+.tippy-popper[x-placement^=left] .tippy-tooltip-info-theme [x-arrow],
+.tippy-popper[x-placement^=left] .tippy-tooltip-wideInfo-theme [x-arrow] {
+  border-left-color: var(--white);
+}
+
+.tippy-popper[x-placement^=bottom] .tippy-tooltip-info-theme [x-arrow],
+.tippy-popper[x-placement^=bottom] .tippy-tooltip-wideInfo-theme [x-arrow] {
+  border-bottom-color: var(--white);
+}
+
 .tippy-tooltip {
-<<<<<<< HEAD
-  &#{&}-info-theme {
-    max-width: 200px;
-=======
   &#{&}-info-theme,
   &#{&}-wideInfo-theme {
     background: var(--white);
@@ -23,8 +39,30 @@
     box-shadow: 0 0 14px rgba($black, 0.18);
     border-radius: 8px;
     max-width: 203px;
->>>>>>> b345b5ab
     padding: 16px;
-    padding-bottom: 16px;
+    padding-bottom: 15px;
+
+    .tippy-tooltip-content {
+      @include H7;
+
+      text-align: left;
+      color: var(--Grey-500);
+
+      a {
+        color: var(--primary-1);
+      }
+
+      p {
+        margin-bottom: 12px;
+
+        &:last-child {
+          margin-bottom: 0;
+        }
+      }
+    }
+  }
+
+  &#{&}-wideInfo-theme {
+    max-width: 260px;
   }
 }