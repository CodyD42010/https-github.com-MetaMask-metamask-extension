--- conflicted
+++ resolved
@@ -1,4 +1,4 @@
-import React, { useEffect, useState } from 'react';
+import React from 'react';
 import PropTypes from 'prop-types';
 import classnames from 'classnames';
 import InfoTooltip from '../info-tooltip';
@@ -6,62 +6,27 @@
 
 const CLASSNAME_WARNING = 'actionable-message--warning';
 const CLASSNAME_DANGER = 'actionable-message--danger';
-const CLASSNAME_SUCCESS = 'actionable-message--success';
+const CLASSNAME_INFO = 'actionable-message--info';
 const CLASSNAME_WITH_RIGHT_BUTTON = 'actionable-message--with-right-button';
 
-export const typeHash = {
+const typeHash = {
   warning: CLASSNAME_WARNING,
   danger: CLASSNAME_DANGER,
-  success: CLASSNAME_SUCCESS,
+  info: CLASSNAME_INFO,
   default: '',
 };
-
-/**
- * @deprecated `<ActionableMessage />` has been deprecated in favor of the `<BannerAlert />`
- * component in ./ui/components/component-library/banner-alert/banner-alert.js.
- * See storybook documentation for BannerAlert here:
- * {@see {@link https://metamask.github.io/metamask-storybook/?path=/docs/components-componentlibrary-banneralert--default-story#banneralert}}
- *
- * Help to replace `ActionableMessage` with `BannerAlert` by submitting a PR against
- * {@link https://github.com/MetaMask/metamask-extension/issues/19528}
- */
 
 export default function ActionableMessage({
   message = '',
   primaryAction = null,
-  primaryActionV2 = null,
   secondaryAction = null,
   className = '',
   infoTooltipText = '',
   withRightButton = false,
   type = 'default',
   useIcon = false,
-  icon,
   iconFillColor = '',
-  roundedButtons,
-  dataTestId,
-  autoHideTime = 0,
-  onAutoHide,
 }) {
-  const [shouldDisplay, setShouldDisplay] = useState(true);
-  useEffect(
-    function () {
-      if (autoHideTime === 0) {
-        return undefined;
-      }
-
-      const timeout = setTimeout(() => {
-        onAutoHide?.();
-        setShouldDisplay(false);
-      }, autoHideTime);
-
-      return function () {
-        clearTimeout(timeout);
-      };
-    },
-    [autoHideTime, onAutoHide],
-  );
-
   const actionableMessageClassName = classnames(
     'actionable-message',
     typeHash[type],
@@ -70,16 +35,9 @@
     { 'actionable-message--with-icon': useIcon },
   );
 
-  const onlyOneAction =
-    (primaryAction && !secondaryAction) || (secondaryAction && !primaryAction);
-
-  if (!shouldDisplay) {
-    return null;
-  }
-
   return (
-    <div className={actionableMessageClassName} data-testid={dataTestId}>
-      {useIcon ? icon || <InfoTooltipIcon fillColor={iconFillColor} /> : null}
+    <div className={actionableMessageClassName}>
+      {useIcon ? <InfoTooltipIcon fillColor={iconFillColor} /> : null}
       {infoTooltipText && (
         <InfoTooltip
           position="left"
@@ -88,29 +46,13 @@
         />
       )}
       <div className="actionable-message__message">{message}</div>
-      {primaryActionV2 && (
-        <button
-          className="actionable-message__action-v2"
-          onClick={primaryActionV2.onClick}
-        >
-          {primaryActionV2.label}
-        </button>
-      )}
       {(primaryAction || secondaryAction) && (
-        <div
-          className={classnames('actionable-message__actions', {
-            'actionable-message__actions--single': onlyOneAction,
-          })}
-        >
+        <div className="actionable-message__actions">
           {primaryAction && (
             <button
               className={classnames(
                 'actionable-message__action',
                 'actionable-message__action--primary',
-                `actionable-message__action-${type}`,
-                {
-                  'actionable-message__action--rounded': roundedButtons,
-                },
               )}
               onClick={primaryAction.onClick}
             >
@@ -122,10 +64,6 @@
               className={classnames(
                 'actionable-message__action',
                 'actionable-message__action--secondary',
-                `actionable-message__action-${type}`,
-                {
-                  'actionable-message__action--rounded': roundedButtons,
-                },
               )}
               onClick={secondaryAction.onClick}
             >
@@ -140,59 +78,31 @@
 
 ActionableMessage.propTypes = {
   /**
-<<<<<<< HEAD
-   * Text inside actionable message
-   */
-  message: PropTypes.node.isRequired,
-  /**
-   * First button props that have label and onClick props
-=======
    * text inside actionable message
    */
   message: PropTypes.node.isRequired,
   /**
    * first button props that have label and onClick props
->>>>>>> a5cba137
    */
   primaryAction: PropTypes.shape({
     label: PropTypes.string,
     onClick: PropTypes.func,
   }),
   /**
-<<<<<<< HEAD
-   * Another style of primary action.
-   * This probably shouldn't have been added. A `children` prop might have been more appropriate.
-   */
-  primaryActionV2: PropTypes.shape({
-    label: PropTypes.string,
-    onClick: PropTypes.func,
-  }),
-  /**
-   * Second button props that have label and onClick props
-=======
    * second button props that have label and onClick props
->>>>>>> a5cba137
    */
   secondaryAction: PropTypes.shape({
     label: PropTypes.string,
     onClick: PropTypes.func,
   }),
   /**
-<<<<<<< HEAD
-   * Additional css className for the component based on the parent css
-=======
    * add css classname for the component based on the parent css
->>>>>>> a5cba137
    */
   className: PropTypes.string,
   /**
    * change color theme for the component that already predefined in css
    */
-<<<<<<< HEAD
-  type: PropTypes.oneOf(Object.keys(typeHash)),
-=======
   type: PropTypes.string,
->>>>>>> a5cba137
   /**
    * change text align to left and button to bottom right
    */
@@ -206,27 +116,7 @@
    */
   useIcon: PropTypes.bool,
   /**
-<<<<<<< HEAD
-   * Custom icon component
-   */
-  icon: PropTypes.node,
-  /**
-=======
->>>>>>> a5cba137
    * change tooltip icon color
    */
   iconFillColor: PropTypes.string,
-  /**
-   * Whether the buttons are rounded
-   */
-  roundedButtons: PropTypes.bool,
-  dataTestId: PropTypes.string,
-  /**
-   * Whether the actionable message should auto-hide itself after a given amount of time
-   */
-  autoHideTime: PropTypes.number,
-  /**
-   * Callback when autoHide time expires
-   */
-  onAutoHide: PropTypes.func,
 };