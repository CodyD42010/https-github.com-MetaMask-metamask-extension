import React, { useEffect, useState } from 'react';
import PropTypes from 'prop-types';
import classnames from 'classnames';
import InfoIconInverted from '../icon/info-icon-inverted.component';
import { SEVERITIES, Color } from '../../../helpers/constants/design-system';
import { MILLISECOND } from '../../../../shared/constants/time';
import Typography from '../typography';
<<<<<<< HEAD
import { ButtonIcon } from '../../component-library';
import {
  ICON_NAMES,
  ICON_SIZES,
} from '../../component-library/icon/deprecated';
=======
import { ButtonIcon, IconName, IconSize } from '../../component-library';
>>>>>>> b14b6ba0

export default function Callout({
  severity,
  children,
  dismiss,
  isFirst,
  isLast,
  isMultiple,
}) {
  const [removed, setRemoved] = useState(false);
  const calloutClassName = classnames('callout', `callout--${severity}`, {
    'callout--dismissed': removed === true,
    'callout--multiple': isMultiple === true,
    'callout--dismissible': Boolean(dismiss),
    'callout--first': isFirst === true || isMultiple !== true,
    'callout--last': isLast === true || isMultiple !== true,
  });
  // Clicking the close button will set removed state, which will trigger this
  // effect to refire due to changing dependencies. When that happens, after a
  // half of a second we fire the dismiss method from the parent. The
  // consuming component is responsible for modifying state and then removing
  // the element from the DOM.
  useEffect(() => {
    if (removed) {
      setTimeout(() => {
        dismiss();
      }, MILLISECOND * 500);
    }
  }, [removed, dismiss]);
  return (
    <div className={calloutClassName}>
      <InfoIconInverted severity={severity} />
      <Typography color={Color.textDefault} className="callout__content">
        {children}
      </Typography>
      {dismiss && (
        <ButtonIcon
          iconName={IconName.Close}
          size={IconSize.Sm}
          className="callout__close-button"
          onClick={() => {
            setRemoved(true);
          }}
          onKeyUp={(event) => {
            if (event.key === 'Enter') {
              setRemoved(true);
            }
          }}
        />
      )}
    </div>
  );
}

Callout.propTypes = {
  severity: PropTypes.oneOf(Object.values(SEVERITIES)).isRequired,
  children: PropTypes.node.isRequired,
  dismiss: PropTypes.func,
  isFirst: PropTypes.bool,
  isLast: PropTypes.bool,
  isMultiple: PropTypes.bool,
};<|MERGE_RESOLUTION|>--- conflicted
+++ resolved
@@ -5,15 +5,7 @@
 import { SEVERITIES, Color } from '../../../helpers/constants/design-system';
 import { MILLISECOND } from '../../../../shared/constants/time';
 import Typography from '../typography';
-<<<<<<< HEAD
-import { ButtonIcon } from '../../component-library';
-import {
-  ICON_NAMES,
-  ICON_SIZES,
-} from '../../component-library/icon/deprecated';
-=======
 import { ButtonIcon, IconName, IconSize } from '../../component-library';
->>>>>>> b14b6ba0
 
 export default function Callout({
   severity,
