--- conflicted
+++ resolved
@@ -10,17 +10,12 @@
   transition: opacity 0.75s 0s;
 
   a {
-    color: var(--color-primary-default);
+    color: var(--primary-1);
   }
 
   &--dismissible {
-<<<<<<< HEAD
-    &#{$self}--first {
-      box-shadow: 0 -5px 5px -5px var(--color-shadow-default);
-=======
     &#{  $self }--first {
       box-shadow: 0 -5px 5px -5px rgba($black, 0.18);
->>>>>>> b345b5ab
     }
   }
 
@@ -42,19 +37,19 @@
   }
 
   &--warning {
-    border-left: 2px solid var(--color-warning-default);
+    border-left: 2px solid var(--alert-1);
   }
 
   &--danger {
-    border-left: 2px solid var(--color-error-default);
+    border-left: 2px solid var(--error-1);
   }
 
   &--info {
-    border-left: 2px solid var(--color-info-default);
+    border-left: 2px solid var(--primary-1);
   }
 
   &--success {
-    border-left: 2px solid var(--color-success-default);
+    border-left: 2px solid var(--success-1);
   }
 
   & .info-icon {
