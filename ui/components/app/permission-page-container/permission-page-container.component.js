--- conflicted
+++ resolved
@@ -22,18 +22,7 @@
   static propTypes = {
     approvePermissionsRequest: PropTypes.func.isRequired,
     rejectPermissionsRequest: PropTypes.func.isRequired,
-<<<<<<< HEAD
-    selectedAccounts: PropTypes.arrayOf(
-      PropTypes.shape({
-        address: PropTypes.string.isRequired,
-        addressLabel: PropTypes.string.isRequired,
-        balance: PropTypes.string.isRequired,
-        label: PropTypes.string.isRequired,
-      }),
-    ),
-=======
     selectedAccounts: PropTypes.array,
->>>>>>> eb1a477d
     allAccountsSelected: PropTypes.bool,
     ///: BEGIN:ONLY_INCLUDE_IN(snaps)
     currentPermissions: PropTypes.object,
