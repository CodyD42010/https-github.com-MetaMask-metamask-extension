--- conflicted
+++ resolved
@@ -14,16 +14,7 @@
   AlignItems,
   IconColor,
 } from '../../../helpers/constants/design-system';
-<<<<<<< HEAD
-import {
-  Icon,
-  ICON_NAMES,
-  ICON_SIZES,
-} from '../../component-library/icon/deprecated';
-import { Text } from '../../component-library';
-=======
 import { Icon, IconName, IconSize, Text } from '../../component-library';
->>>>>>> b14b6ba0
 
 const ConfirmationWarningModal = ({ onSubmit, onCancel }) => {
   const t = useI18nContext();
