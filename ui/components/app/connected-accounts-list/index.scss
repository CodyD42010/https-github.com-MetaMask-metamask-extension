.connected-accounts-list {
  display: flex;
  flex-direction: column;
  align-items: center;

<<<<<<< HEAD
=======
  &__identicon {
    margin-right: 8px;
  }

  &__account-name {
    @include H6;

    display: inline;
    font-weight: bold;
  }

  %account-status-typography {
    @include H7;

    padding-top: 4px;
  }

  &__account-status {
    @extend %account-status-typography;

    display: inline;
    color: var(--color-icon-default);
  }

  &__account-status-link {
    @extend %account-status-typography;

    display: block;

    &,
    &:hover {
      color: var(--color-primary-default);
      cursor: pointer;
    }
  }

>>>>>>> 7485a8a3
  &__row {
    width: 100%;
<<<<<<< HEAD
    word-break: break-word;
=======
    padding: 16px 24px;
    border-top: 1px solid var(--color-border-muted);

    &--highlight {
      background-color: var(--color-warning-muted);
      border: 1px solid var(--color-warning-default);
      box-sizing: border-box;
      padding: 16px;
      margin-bottom: 16px;
      width: calc(100% - 16px);
    }
>>>>>>> 7485a8a3
  }

  &__row-content {
    display: flex;
    flex-direction: row;
    align-items: center;
  }
}

.connected-accounts-options {
  &__button {
    font-size: $font-size-h4;
    background: inherit;
    color: var(--color-icon-default);
  }
}

.tippy-tooltip.none-theme {
  background: none;
  padding: 0;
}<|MERGE_RESOLUTION|>--- conflicted
+++ resolved
@@ -3,8 +3,6 @@
   flex-direction: column;
   align-items: center;
 
-<<<<<<< HEAD
-=======
   &__identicon {
     margin-right: 8px;
   }
@@ -41,12 +39,12 @@
     }
   }
 
->>>>>>> 7485a8a3
   &__row {
+    display: flex;
+    flex-direction: row;
+    justify-content: space-between;
+    align-items: center;
     width: 100%;
-<<<<<<< HEAD
-    word-break: break-word;
-=======
     padding: 16px 24px;
     border-top: 1px solid var(--color-border-muted);
 
@@ -58,7 +56,6 @@
       margin-bottom: 16px;
       width: calc(100% - 16px);
     }
->>>>>>> 7485a8a3
   }
 
   &__row-content {
