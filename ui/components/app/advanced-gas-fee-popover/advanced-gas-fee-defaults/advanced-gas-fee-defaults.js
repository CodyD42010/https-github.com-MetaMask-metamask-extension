import React, { useEffect, useState } from 'react';
import { useSelector, useDispatch } from 'react-redux';

import { capitalize } from 'lodash';
import { useTransactionEventFragment } from '../../../../hooks/useTransactionEventFragment';
import { EditGasModes } from '../../../../../shared/constants/gas';

import {
  Display,
  FlexDirection,
} from '../../../../helpers/constants/design-system';
import {
  getAdvancedGasFeeValues,
  getCurrentChainId,
  getNetworkIdentifier,
} from '../../../../selectors';
import { setAdvancedGasFee } from '../../../../store/actions';
import { useGasFeeContext } from '../../../../contexts/gasFee';
import { useAdvancedGasFeePopoverContext } from '../context';
import { useI18nContext } from '../../../../hooks/useI18nContext';
import { Checkbox, Box } from '../../../component-library';

const AdvancedGasFeeDefaults = () => {
  const t = useI18nContext();
  const dispatch = useDispatch();
  const { gasErrors, maxBaseFee, maxPriorityFeePerGas } =
    useAdvancedGasFeePopoverContext();
  const advancedGasFeeValues = useSelector(getAdvancedGasFeeValues);
  // This will need to use a different chainId in multinetwork
  const chainId = useSelector(getCurrentChainId);
  const networkIdentifier = useSelector(getNetworkIdentifier);
  const { updateTransactionEventFragment } = useTransactionEventFragment();
  const { editGasMode } = useGasFeeContext();
  const [isDefaultSettingsSelected, setDefaultSettingsSelected] = useState(
    Boolean(advancedGasFeeValues) &&
      advancedGasFeeValues.maxBaseFee === maxBaseFee &&
      advancedGasFeeValues.priorityFee === maxPriorityFeePerGas,
  );

  useEffect(() => {
    setDefaultSettingsSelected(
      Boolean(advancedGasFeeValues) &&
        advancedGasFeeValues.maxBaseFee === maxBaseFee &&
        advancedGasFeeValues.priorityFee === maxPriorityFeePerGas,
    );
  }, [advancedGasFeeValues, maxBaseFee, maxPriorityFeePerGas]);

  const handleUpdateDefaultSettings = () => {
    if (isDefaultSettingsSelected) {
      dispatch(setAdvancedGasFee({ chainId, gasFeePreferences: undefined }));
      setDefaultSettingsSelected(false);
      updateTransactionEventFragment({
        properties: {
          advanced_gas_defaults_updated_maxbasefee: null,
          advanced_gas_defaults_updated_priorityfee: null,
        },
      });
    } else {
      dispatch(
        setAdvancedGasFee({
          chainId,
          gasFeePreferences: {
            maxBaseFee,
            priorityFee: maxPriorityFeePerGas,
          },
        }),
      );
      updateTransactionEventFragment({
        properties: {
          advanced_gas_defaults_updated_maxbasefee: maxBaseFee,
          advanced_gas_defaults_updated_priorityfee: maxPriorityFeePerGas,
        },
      });
    }
  };

  if (editGasMode === EditGasModes.swaps) {
    return null;
  }

  return (
    <Box
      display={Display.Flex}
      flexDirection={FlexDirection.Row}
      marginTop={4}
      marginLeft={2}
      marginRight={2}
      paddingTop={4}
      paddingBottom={4}
      className="advanced-gas-fee-defaults"
    >
<<<<<<< HEAD
      <Checkbox
        isChecked={isDefaultSettingsSelected}
        onChange={handleUpdateDefaultSettings}
        isDisabled={gasErrors.maxFeePerGas || gasErrors.maxPriorityFeePerGas}
        label={t('advancedGasFeeDefaultOptIn', [capitalize(networkIdentifier)])}
      />
=======
      <label className="advanced-gas-fee-defaults__label">
        <CheckBox
          checked={isDefaultSettingsSelected}
          className="advanced-gas-fee-defaults__checkbox"
          onClick={handleUpdateDefaultSettings}
          disabled={gasErrors.maxFeePerGas || gasErrors.maxPriorityFeePerGas}
        />
        <Typography
          variant={TYPOGRAPHY.H7}
          color={COLORS.TEXT_ALTERNATIVE}
          margin={0}
        >
          {isDefaultSettingsSelected
            ? t('advancedGasFeeDefaultOptOut')
            : t('advancedGasFeeDefaultOptIn', [
                <strong key="default-value-change">{t('newValues')}</strong>,
              ])}
        </Typography>
      </label>
>>>>>>> 7c13d218
    </Box>
  );
};

export default AdvancedGasFeeDefaults;<|MERGE_RESOLUTION|>--- conflicted
+++ resolved
@@ -1,34 +1,33 @@
 import React, { useEffect, useState } from 'react';
 import { useSelector, useDispatch } from 'react-redux';
 
-import { capitalize } from 'lodash';
 import { useTransactionEventFragment } from '../../../../hooks/useTransactionEventFragment';
-import { EditGasModes } from '../../../../../shared/constants/gas';
-
+import { EDIT_GAS_MODES } from '../../../../../shared/constants/gas';
+import Box from '../../../ui/box';
+import Typography from '../../../ui/typography';
+import CheckBox from '../../../ui/check-box';
 import {
-  Display,
-  FlexDirection,
+  COLORS,
+  DISPLAY,
+  FLEX_DIRECTION,
+  TYPOGRAPHY,
 } from '../../../../helpers/constants/design-system';
-import {
-  getAdvancedGasFeeValues,
-  getCurrentChainId,
-  getNetworkIdentifier,
-} from '../../../../selectors';
+import { getAdvancedGasFeeValues } from '../../../../selectors';
 import { setAdvancedGasFee } from '../../../../store/actions';
 import { useGasFeeContext } from '../../../../contexts/gasFee';
+
 import { useAdvancedGasFeePopoverContext } from '../context';
 import { useI18nContext } from '../../../../hooks/useI18nContext';
-import { Checkbox, Box } from '../../../component-library';
 
 const AdvancedGasFeeDefaults = () => {
   const t = useI18nContext();
   const dispatch = useDispatch();
-  const { gasErrors, maxBaseFee, maxPriorityFeePerGas } =
-    useAdvancedGasFeePopoverContext();
+  const {
+    gasErrors,
+    maxBaseFee,
+    maxPriorityFeePerGas,
+  } = useAdvancedGasFeePopoverContext();
   const advancedGasFeeValues = useSelector(getAdvancedGasFeeValues);
-  // This will need to use a different chainId in multinetwork
-  const chainId = useSelector(getCurrentChainId);
-  const networkIdentifier = useSelector(getNetworkIdentifier);
   const { updateTransactionEventFragment } = useTransactionEventFragment();
   const { editGasMode } = useGasFeeContext();
   const [isDefaultSettingsSelected, setDefaultSettingsSelected] = useState(
@@ -47,7 +46,7 @@
 
   const handleUpdateDefaultSettings = () => {
     if (isDefaultSettingsSelected) {
-      dispatch(setAdvancedGasFee({ chainId, gasFeePreferences: undefined }));
+      dispatch(setAdvancedGasFee(null));
       setDefaultSettingsSelected(false);
       updateTransactionEventFragment({
         properties: {
@@ -58,11 +57,8 @@
     } else {
       dispatch(
         setAdvancedGasFee({
-          chainId,
-          gasFeePreferences: {
-            maxBaseFee,
-            priorityFee: maxPriorityFeePerGas,
-          },
+          maxBaseFee,
+          priorityFee: maxPriorityFeePerGas,
         }),
       );
       updateTransactionEventFragment({
@@ -74,29 +70,17 @@
     }
   };
 
-  if (editGasMode === EditGasModes.swaps) {
+  if (editGasMode === EDIT_GAS_MODES.SWAPS) {
     return null;
   }
 
   return (
     <Box
-      display={Display.Flex}
-      flexDirection={FlexDirection.Row}
-      marginTop={4}
-      marginLeft={2}
-      marginRight={2}
-      paddingTop={4}
-      paddingBottom={4}
+      display={DISPLAY.FLEX}
+      flexDirection={FLEX_DIRECTION.ROW}
+      margin={[4, 2, 0, 2]}
       className="advanced-gas-fee-defaults"
     >
-<<<<<<< HEAD
-      <Checkbox
-        isChecked={isDefaultSettingsSelected}
-        onChange={handleUpdateDefaultSettings}
-        isDisabled={gasErrors.maxFeePerGas || gasErrors.maxPriorityFeePerGas}
-        label={t('advancedGasFeeDefaultOptIn', [capitalize(networkIdentifier)])}
-      />
-=======
       <label className="advanced-gas-fee-defaults__label">
         <CheckBox
           checked={isDefaultSettingsSelected}
@@ -116,7 +100,6 @@
               ])}
         </Typography>
       </label>
->>>>>>> 7c13d218
     </Box>
   );
 };
