--- conflicted
+++ resolved
@@ -93,16 +93,12 @@
     mostRecentOverviewPage: PropTypes.string,
     showRejectTransactionsConfirmationModal: PropTypes.func.isRequired,
     cancelAll: PropTypes.func.isRequired,
-<<<<<<< HEAD
-    ///: BEGIN:ONLY_INCLUDE_IN(mmi)
+    ///: BEGIN:ONLY_INCLUDE_IN(build-mmi)
     showCustodianDeepLink: PropTypes.func,
     isNotification: PropTypes.bool,
-=======
-    ///: BEGIN:ONLY_INCLUDE_IN(build-mmi)
     // Used to show a warning if the signing account is not the selected account
     // Largely relevant for contract wallet custodians
     selectedAccount: PropTypes.object,
->>>>>>> a5d7cf33
     ///: END:ONLY_INCLUDE_IN
   };
 
