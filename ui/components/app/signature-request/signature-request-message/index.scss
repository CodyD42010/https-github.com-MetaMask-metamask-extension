.signature-request-message {
  flex: 1 60%;
  display: flex;
<<<<<<< HEAD
=======
  max-height: 230px;
>>>>>>> d239d0fd
  flex-direction: column;

  &__title {
    @include H6;

    font-weight: 500;
    color: #636778;
    margin-left: 12px;
  }

  h2 {
    @include H6;

    flex: 1 1 0;
    text-align: left;
    border-bottom: 1px solid #d2d8dd;
    padding: 0.5rem;
    margin: 0;
    color: #ccc;
  }

  &--root {
    flex: 1 100%;
    background-color: #f8f9fb;
    padding-bottom: 0.5rem;
    overflow: auto;
    padding-left: 12px;
    padding-right: 12px;

    @media screen and (min-width: $break-large) {
      width: auto;
    }
  }

  &--node,
  &--node-leaf {
    padding-left: 0.3rem;

    &-label {
      color: #5b5d67;
      margin-left: 0.5rem;
    }

    &-value {
      color: black;
      margin-left: 0.5rem;
      white-space: pre-line;
      overflow: hidden;
      word-wrap: break-word;
    }
  }

  &--node-leaf {
    display: flex;
  }
}<|MERGE_RESOLUTION|>--- conflicted
+++ resolved
@@ -1,10 +1,7 @@
 .signature-request-message {
   flex: 1 60%;
   display: flex;
-<<<<<<< HEAD
-=======
   max-height: 230px;
->>>>>>> d239d0fd
   flex-direction: column;
 
   &__title {
