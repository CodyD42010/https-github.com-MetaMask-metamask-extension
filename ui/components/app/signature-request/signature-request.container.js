--- conflicted
+++ resolved
@@ -10,13 +10,9 @@
   getCurrentCurrency,
   getPreferences,
   conversionRateSelector,
-<<<<<<< HEAD
-  ///: BEGIN:ONLY_INCLUDE_IN(mmi)
+  ///: BEGIN:ONLY_INCLUDE_IN(build-mmi)
   getAccountType,
-=======
-  ///: BEGIN:ONLY_INCLUDE_IN(build-mmi)
   getSelectedAccount,
->>>>>>> a5d7cf33
   ///: END:ONLY_INCLUDE_IN
 } from '../../../selectors';
 import {
@@ -88,14 +84,10 @@
     subjectMetadata: getSubjectMetadata(state),
     // not forwarded to component
     allAccounts: accountsWithSendEtherInfoSelector(state),
-<<<<<<< HEAD
-    ///: BEGIN:ONLY_INCLUDE_IN(mmi)
+    ///: BEGIN:ONLY_INCLUDE_IN(build-mmi)
     accountType: getAccountType(state),
     isNotification: envType === ENVIRONMENT_TYPE_NOTIFICATION,
-=======
-    ///: BEGIN:ONLY_INCLUDE_IN(build-mmi)
     selectedAccount: getSelectedAccount(state),
->>>>>>> a5d7cf33
     ///: END:ONLY_INCLUDE_IN
   };
 }
