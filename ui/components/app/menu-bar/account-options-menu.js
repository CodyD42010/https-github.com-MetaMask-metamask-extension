import React, { useContext } from 'react';
import PropTypes from 'prop-types';
import { useHistory } from 'react-router-dom';
import { useDispatch, useSelector } from 'react-redux';
import { getAccountLink } from '@metamask/etherscan-link';

import {
  showModal,
  ///: BEGIN:ONLY_INCLUDE_IN(mmi)
  getMMIActions,
  ///: END:ONLY_INCLUDE_IN
} from '../../../store/actions';
import {
  CONNECTED_ROUTE,
  NETWORKS_ROUTE,
} from '../../../helpers/constants/routes';
import { getURLHostName } from '../../../helpers/utils/util';
import { Menu, MenuItem } from '../../ui/menu';
import {
  getBlockExplorerLinkText,
  getCurrentChainId,
  getCurrentKeyring,
  getRpcPrefsForCurrentProvider,
  getSelectedIdentity,
  ///: BEGIN:ONLY_INCLUDE_IN(mmi)
  getMetaMaskAccountsOrdered,
  ///: END:ONLY_INCLUDE_IN
} from '../../../selectors';
import { useI18nContext } from '../../../hooks/useI18nContext';
import { getEnvironmentType } from '../../../../app/scripts/lib/util';
import { ENVIRONMENT_TYPE_FULLSCREEN } from '../../../../shared/constants/app';
<<<<<<< HEAD
///: BEGIN:ONLY_INCLUDE_IN(mmi)
import { toChecksumHexAddress } from '../../../../shared/modules/hexstring-utils';
///: END:ONLY_INCLUDE_IN
import { HardwareKeyringTypes } from '../../../../shared/constants/hardware-wallets';
import { EVENT, EVENT_NAMES } from '../../../../shared/constants/metametrics';
=======
import { KeyringType } from '../../../../shared/constants/keyring';
import {
  MetaMetricsEventCategory,
  MetaMetricsEventLinkType,
  MetaMetricsEventName,
} from '../../../../shared/constants/metametrics';
>>>>>>> cfc653ad
import { MetaMetricsContext } from '../../../contexts/metametrics';
import { IconName } from '../../component-library';

export default function AccountOptionsMenu({ anchorElement, onClose }) {
  const t = useI18nContext();
  const dispatch = useDispatch();
  const history = useHistory();

  const keyring = useSelector(getCurrentKeyring);
  const chainId = useSelector(getCurrentChainId);
  const rpcPrefs = useSelector(getRpcPrefsForCurrentProvider);
  const selectedIdentity = useSelector(getSelectedIdentity);
  const { address } = selectedIdentity;
  const addressLink = getAccountLink(address, chainId, rpcPrefs);
  const { blockExplorerUrl } = rpcPrefs;
  const blockExplorerUrlSubTitle = getURLHostName(blockExplorerUrl);
  const trackEvent = useContext(MetaMetricsContext);
  const blockExplorerLinkText = useSelector(getBlockExplorerLinkText);

<<<<<<< HEAD
  ///: BEGIN:ONLY_INCLUDE_IN(mmi)
  const accounts = useSelector(getMetaMaskAccountsOrdered);
  const isCustodial = /Custody/u.test(keyring.type);
  const mmiActions = getMMIActions();
  ///: END:ONLY_INCLUDE_IN

  const isRemovable = keyring.type !== HardwareKeyringTypes.hdKeyTree;
=======
  const isRemovable = keyring.type !== KeyringType.hdKeyTree;
>>>>>>> cfc653ad

  const routeToAddBlockExplorerUrl = () => {
    history.push(`${NETWORKS_ROUTE}#blockExplorerUrl`);
  };

  const openBlockExplorer = () => {
    trackEvent({
      event: MetaMetricsEventName.ExternalLinkClicked,
      category: MetaMetricsEventCategory.Navigation,
      properties: {
        link_type: MetaMetricsEventLinkType.AccountTracker,
        location: 'Account Options',
        url_domain: getURLHostName(addressLink),
      },
    });
    global.platform.openTab({
      url: addressLink,
    });
    onClose();
  };

  return (
    <Menu
      anchorElement={anchorElement}
      className="account-options-menu"
      onHide={onClose}
    >
      <MenuItem
        onClick={
          blockExplorerLinkText.firstPart === 'addBlockExplorer'
            ? routeToAddBlockExplorerUrl
            : openBlockExplorer
        }
        subtitle={
          blockExplorerUrlSubTitle ? (
            <span className="account-options-menu__explorer-origin">
              {blockExplorerUrlSubTitle}
            </span>
          ) : null
        }
        iconName={IconName.Export}
      >
        {t(
          blockExplorerLinkText.firstPart,
          blockExplorerLinkText.secondPart === ''
            ? null
            : [t(blockExplorerLinkText.secondPart)],
        )}
      </MenuItem>
      {getEnvironmentType() === ENVIRONMENT_TYPE_FULLSCREEN ? null : (
        <MenuItem
          onClick={() => {
            trackEvent({
              event: MetaMetricsEventName.AppWindowExpanded,
              category: MetaMetricsEventCategory.Navigation,
              properties: {
                location: 'Account Options',
              },
            });
            global.platform.openExtensionInBrowser();
            onClose();
          }}
          iconName={IconName.Expand}
        >
          {t('expandView')}
        </MenuItem>
      )}
      <MenuItem
        data-testid="account-options-menu__account-details"
        onClick={() => {
          dispatch(showModal({ name: 'ACCOUNT_DETAILS' }));
          trackEvent({
            event: MetaMetricsEventName.NavAccountDetailsOpened,
            category: MetaMetricsEventCategory.Navigation,
            properties: {
              location: 'Account Options',
            },
          });
          onClose();
        }}
        iconName={IconName.ScanBarcode}
      >
        {t('accountDetails')}
      </MenuItem>
      <MenuItem
        data-testid="account-options-menu__connected-sites"
        onClick={() => {
          trackEvent({
            event: MetaMetricsEventName.NavConnectedSitesOpened,
            category: MetaMetricsEventCategory.Navigation,
            properties: {
              location: 'Account Options',
            },
          });
          history.push(CONNECTED_ROUTE);
          onClose();
        }}
        iconName={IconName.Connect}
      >
        {t('connectedSites')}
      </MenuItem>
      {isRemovable ? (
        <MenuItem
          data-testid="account-options-menu__remove-account"
          onClick={() => {
            dispatch(
              showModal({
                name: 'CONFIRM_REMOVE_ACCOUNT',
                identity: selectedIdentity,
              }),
            );
            onClose();
          }}
          iconName={IconName.Trash}
        >
          {t('removeAccount')}
        </MenuItem>
      ) : null}
      {
        ///: BEGIN:ONLY_INCLUDE_IN(mmi)
        isCustodial ? (
          <MenuItem
            data-testid="account-options-menu__remove-jwt"
            onClick={async () => {
              const token = await dispatch(mmiActions.getCustodianToken());
              const custodyAccountDetails = await dispatch(
                mmiActions.getAllCustodianAccountsWithToken(
                  keyring.type.split(' - ')[1],
                  token,
                ),
              );
              dispatch(
                showModal({
                  name: 'CONFIRM_REMOVE_JWT',
                  token,
                  custodyAccountDetails,
                  accounts,
                  selectedAddress: toChecksumHexAddress(address),
                }),
              );
              onClose();
            }}
            iconClassName="fas fa-trash-alt"
          >
            {t('removeJWT')}
          </MenuItem>
        ) : null

        ///: END:ONLY_INCLUDE_IN
      }
    </Menu>
  );
}

AccountOptionsMenu.propTypes = {
  anchorElement: PropTypes.instanceOf(window.Element),
  onClose: PropTypes.func.isRequired,
};

AccountOptionsMenu.defaultProps = {
  anchorElement: undefined,
};<|MERGE_RESOLUTION|>--- conflicted
+++ resolved
@@ -4,12 +4,10 @@
 import { useDispatch, useSelector } from 'react-redux';
 import { getAccountLink } from '@metamask/etherscan-link';
 
-import {
-  showModal,
-  ///: BEGIN:ONLY_INCLUDE_IN(mmi)
-  getMMIActions,
-  ///: END:ONLY_INCLUDE_IN
-} from '../../../store/actions';
+import { showModal } from '../../../store/actions';
+///: BEGIN:ONLY_INCLUDE_IN(build-mmi)
+import { mmiActionsFactory } from '../../../store/institutional/institution-background';
+///: END:ONLY_INCLUDE_IN
 import {
   CONNECTED_ROUTE,
   NETWORKS_ROUTE,
@@ -22,27 +20,22 @@
   getCurrentKeyring,
   getRpcPrefsForCurrentProvider,
   getSelectedIdentity,
-  ///: BEGIN:ONLY_INCLUDE_IN(mmi)
+  ///: BEGIN:ONLY_INCLUDE_IN(build-mmi)
   getMetaMaskAccountsOrdered,
   ///: END:ONLY_INCLUDE_IN
 } from '../../../selectors';
 import { useI18nContext } from '../../../hooks/useI18nContext';
 import { getEnvironmentType } from '../../../../app/scripts/lib/util';
 import { ENVIRONMENT_TYPE_FULLSCREEN } from '../../../../shared/constants/app';
-<<<<<<< HEAD
-///: BEGIN:ONLY_INCLUDE_IN(mmi)
+///: BEGIN:ONLY_INCLUDE_IN(build-mmi)
 import { toChecksumHexAddress } from '../../../../shared/modules/hexstring-utils';
 ///: END:ONLY_INCLUDE_IN
-import { HardwareKeyringTypes } from '../../../../shared/constants/hardware-wallets';
-import { EVENT, EVENT_NAMES } from '../../../../shared/constants/metametrics';
-=======
 import { KeyringType } from '../../../../shared/constants/keyring';
 import {
   MetaMetricsEventCategory,
   MetaMetricsEventLinkType,
   MetaMetricsEventName,
 } from '../../../../shared/constants/metametrics';
->>>>>>> cfc653ad
 import { MetaMetricsContext } from '../../../contexts/metametrics';
 import { IconName } from '../../component-library';
 
@@ -62,17 +55,13 @@
   const trackEvent = useContext(MetaMetricsContext);
   const blockExplorerLinkText = useSelector(getBlockExplorerLinkText);
 
-<<<<<<< HEAD
-  ///: BEGIN:ONLY_INCLUDE_IN(mmi)
+  ///: BEGIN:ONLY_INCLUDE_IN(build-mmi)
   const accounts = useSelector(getMetaMaskAccountsOrdered);
   const isCustodial = /Custody/u.test(keyring.type);
-  const mmiActions = getMMIActions();
+  const mmiActions = mmiActionsFactory();
   ///: END:ONLY_INCLUDE_IN
 
-  const isRemovable = keyring.type !== HardwareKeyringTypes.hdKeyTree;
-=======
   const isRemovable = keyring.type !== KeyringType.hdKeyTree;
->>>>>>> cfc653ad
 
   const routeToAddBlockExplorerUrl = () => {
     history.push(`${NETWORKS_ROUTE}#blockExplorerUrl`);
@@ -192,7 +181,7 @@
         </MenuItem>
       ) : null}
       {
-        ///: BEGIN:ONLY_INCLUDE_IN(mmi)
+        ///: BEGIN:ONLY_INCLUDE_IN(build-mmi)
         isCustodial ? (
           <MenuItem
             data-testid="account-options-menu__remove-jwt"
