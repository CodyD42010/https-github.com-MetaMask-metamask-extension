// Jest Snapshot v1, https://goo.gl/fbAQLP

exports[`Token Cell should match snapshot 1`] = `
<div>
  <div
    class="list-item asset-list-item token-cell list-item--single-content-row"
    role="button"
    tabindex="0"
  >
    <div
      class="list-item__icon"
    >
      <div
        class=""
      >
        <div
          class="identicon token-cell__icon"
          style="height: 32px; width: 32px; border-radius: 16px;"
        >
          <div
            style="border-radius: 50px; overflow: hidden; padding: 0px; margin: 0px; width: 32px; height: 32px; display: inline-block; background: rgb(1, 119, 142);"
          >
            <svg
              height="32"
              width="32"
              x="0"
              y="0"
            >
              <rect
                fill="#234CE1"
                height="32"
                transform="translate(-6.755009921344284 0.22970804166999115) rotate(257.8 16 16)"
                width="32"
                x="0"
                y="0"
              />
              <rect
                fill="#03445E"
                height="32"
                transform="translate(-16.888022167332927 0.15842627027688103) rotate(219.9 16 16)"
                width="32"
                x="0"
                y="0"
              />
              <rect
                fill="#F96001"
                height="32"
                transform="translate(-7.464671435864012 -28.483778328962412) rotate(303.1 16 16)"
                width="32"
                x="0"
                y="0"
              />
            </svg>
          </div>
        </div>
      </div>
    </div>
    <div
      class="list-item__heading"
    >
      <button
        class="asset-list-item__token-button"
        data-testid="token-button"
        title="5.000 TEST"
      >
        <h2>
          <span
            class="asset-list-item__token-value"
          >
            5.000
          </span>
          <span
            class="asset-list-item__token-symbol"
          >
            TEST
          </span>
        </h2>
      </button>
    </div>
    <div
      class="list-item__right-content"
    >
      <div
<<<<<<< HEAD
        class="box asset-list-item__chevron-right mm-icon mm-icon--size-md box--flex-direction-row box--color-icon-default"
        style="mask-image: url('./images/icons/arrow-right.svg');"
      />
      <a
        class="button btn-link asset-list-item__send-token-button"
        role="button"
        tabindex="0"
=======
        class="box box--flex-direction-row"
>>>>>>> 93be4810
      >
        <span
          class="box mm-icon mm-icon--size-sm box--display-inline-block box--flex-direction-row box--color-icon-default"
          style="mask-image: url('./images/icons/arrow-right.svg'); vertical-align: middle;"
        />
        <a
          class="button btn-link asset-list-item__send-token-button"
          role="button"
          tabindex="0"
        >
          Send TEST
        </a>
      </div>
    </div>
  </div>
</div>
`;<|MERGE_RESOLUTION|>--- conflicted
+++ resolved
@@ -81,17 +81,7 @@
       class="list-item__right-content"
     >
       <div
-<<<<<<< HEAD
-        class="box asset-list-item__chevron-right mm-icon mm-icon--size-md box--flex-direction-row box--color-icon-default"
-        style="mask-image: url('./images/icons/arrow-right.svg');"
-      />
-      <a
-        class="button btn-link asset-list-item__send-token-button"
-        role="button"
-        tabindex="0"
-=======
         class="box box--flex-direction-row"
->>>>>>> 93be4810
       >
         <span
           class="box mm-icon mm-icon--size-sm box--display-inline-block box--flex-direction-row box--color-icon-default"
