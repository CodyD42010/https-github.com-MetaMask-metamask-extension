--- conflicted
+++ resolved
@@ -56,10 +56,7 @@
           </div>
           <p
             class="mm-box mm-text mm-text--body-md mm-text--font-weight-medium mm-text--text-align-end mm-box--width-2/3 mm-box--color-text-default"
-<<<<<<< HEAD
-=======
             data-testid="multichain-token-list-item-secondary-value"
->>>>>>> 30c05176
           >
             5.00
           </p>
