--- conflicted
+++ resolved
@@ -9,11 +9,7 @@
 import {
   getCurrentChainId,
   getSelectedAccount,
-<<<<<<< HEAD
-=======
   ///: BEGIN:ONLY_INCLUDE_IF(build-main,build-beta,build-flask)
-  getIsBuyableChain,
->>>>>>> 44e40d01
   getShouldHideZeroBalanceTokens,
   ///: END:ONLY_INCLUDE_IF
 } from '../../../selectors';
@@ -36,8 +32,8 @@
   RAMPS_CARD_VARIANT_TYPES,
   RampsCard,
 } from '../../multichain/ramps-card/ramps-card';
+import { getIsNativeTokenBuyable } from '../../../ducks/ramps';
 ///: END:ONLY_INCLUDE_IF
-import { getIsNativeTokenBuyable } from '../../../ducks/ramps';
 
 const PAGE_INCREMENT = 10;
 
@@ -132,7 +128,6 @@
   );
   const chainId = useSelector(getCurrentChainId);
   const { address: selectedAddress } = useSelector(getSelectedAccount);
-  ///: BEGIN:ONLY_INCLUDE_IF(build-main,build-beta,build-flask)
 
   ///: BEGIN:ONLY_INCLUDE_IF(build-main,build-beta,build-flask)
   const shouldHideZeroBalanceTokens = useSelector(
@@ -143,12 +138,7 @@
     shouldHideZeroBalanceTokens,
   );
   const balanceIsZero = Number(totalFiatBalance) === 0;
-<<<<<<< HEAD
   const isBuyableChain = useSelector(getIsNativeTokenBuyable);
-=======
-  const isBuyableChain = useSelector(getIsBuyableChain);
-
->>>>>>> 44e40d01
   const showRampsCard = isBuyableChain && balanceIsZero;
   ///: END:ONLY_INCLUDE_IF
 
