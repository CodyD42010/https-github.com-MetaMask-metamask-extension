import React, { useMemo, useState, useCallback, Fragment } from 'react';
import PropTypes from 'prop-types';
import { useSelector } from 'react-redux';
import { TransactionType } from '@metamask/transaction-controller';
import {
  nonceSortedCompletedTransactionsSelector,
  nonceSortedPendingTransactionsSelector,
} from '../../../selectors/transactions';
import {
  getCurrentChainId,
  getIsBuyableChain,
  getSelectedAccount,
  getShouldHideZeroBalanceTokens,
} from '../../../selectors';
import { useI18nContext } from '../../../hooks/useI18nContext';
import TransactionListItem from '../transaction-list-item';
import SmartTransactionListItem from '../transaction-list-item/smart-transaction-list-item.component';
import Button from '../../ui/button';
import { TOKEN_CATEGORY_HASH } from '../../../helpers/constants/transactions';
import { SWAPS_CHAINID_CONTRACT_ADDRESS_MAP } from '../../../../shared/constants/swaps';
import { isEqualCaseInsensitive } from '../../../../shared/modules/string-utils';
import { Box, Text } from '../../component-library';
import {
  TextColor,
  TextVariant,
} from '../../../helpers/constants/design-system';
import { formatDateWithYearContext } from '../../../helpers/utils/util';
import { useAccountTotalFiatBalance } from '../../../hooks/useAccountTotalFiatBalance';
import { RampsCard } from '../../multichain/ramps-card';
import { RAMPS_CARD_VARIANT_TYPES } from '../../multichain/ramps-card/ramps-card';

const PAGE_INCREMENT = 10;

// When we are on a token page, we only want to show transactions that involve that token.
// In the case of token transfers or approvals, these will be transactions sent to the
// token contract. In the case of swaps, these will be transactions sent to the swaps contract
// and which have the token address in the transaction data.
//
// getTransactionGroupRecipientAddressFilter is used to determine whether a transaction matches
// either of those criteria
const getTransactionGroupRecipientAddressFilter = (
  recipientAddress,
  chainId,
) => {
  return ({ initialTransaction: { txParams } }) => {
    return (
      isEqualCaseInsensitive(txParams?.to, recipientAddress) ||
      (txParams?.to === SWAPS_CHAINID_CONTRACT_ADDRESS_MAP[chainId] &&
        txParams.data.match(recipientAddress.slice(2)))
    );
  };
};

const tokenTransactionFilter = ({
  initialTransaction: { type, destinationTokenSymbol, sourceTokenSymbol },
}) => {
  if (TOKEN_CATEGORY_HASH[type]) {
    return false;
  } else if (type === TransactionType.swap) {
    return destinationTokenSymbol === 'ETH' || sourceTokenSymbol === 'ETH';
  }
  return true;
};

const getFilteredTransactionGroups = (
  transactionGroups,
  hideTokenTransactions,
  tokenAddress,
  chainId,
) => {
  if (hideTokenTransactions) {
    return transactionGroups.filter(tokenTransactionFilter);
  } else if (tokenAddress) {
    return transactionGroups.filter(
      getTransactionGroupRecipientAddressFilter(tokenAddress, chainId),
    );
  }
  return transactionGroups;
};

const groupTransactionsByDate = (transactionGroups) => {
  const groupedTransactions = [];

  transactionGroups.forEach((transactionGroup) => {
    const date = formatDateWithYearContext(
      transactionGroup.primaryTransaction.time,
      'MMM d, y',
      'MMM d',
    );

    const existingGroup = groupedTransactions.find(
      (group) => group.date === date,
    );

    if (existingGroup) {
      existingGroup.transactionGroups.push(transactionGroup);
    } else {
      groupedTransactions.push({
        date,
        dateMillis: transactionGroup.primaryTransaction.time,
        transactionGroups: [transactionGroup],
      });
    }
    groupedTransactions.sort((a, b) => b.dateMillis - a.dateMillis);
  });

  return groupedTransactions;
};

export default function TransactionList({
  hideTokenTransactions,
  tokenAddress,
}) {
  const [limit, setLimit] = useState(PAGE_INCREMENT);
  const t = useI18nContext();

  const unfilteredPendingTransactions = useSelector(
    nonceSortedPendingTransactionsSelector,
  );
  const unfilteredCompletedTransactions = useSelector(
    nonceSortedCompletedTransactionsSelector,
  );
  const chainId = useSelector(getCurrentChainId);
  const { address: selectedAddress } = useSelector(getSelectedAccount);

  const shouldHideZeroBalanceTokens = useSelector(
    getShouldHideZeroBalanceTokens,
  );
  const { totalFiatBalance } = useAccountTotalFiatBalance(
    selectedAddress,
    shouldHideZeroBalanceTokens,
  );
  const balanceIsZero = Number(totalFiatBalance) === 0;
  const isBuyableChain = useSelector(getIsBuyableChain);
  const showRampsCard = isBuyableChain && balanceIsZero;

  const renderDateStamp = (index, dateGroup) => {
    return index === 0 ? (
      <Text
        paddingTop={4}
        paddingInline={4}
        variant={TextVariant.bodyMd}
        color={TextColor.textDefault}
        key={dateGroup.dateMillis}
      >
        {dateGroup.date}
      </Text>
    ) : null;
  };

  const pendingTransactions = useMemo(
    () =>
      groupTransactionsByDate(
        getFilteredTransactionGroups(
          unfilteredPendingTransactions,
          hideTokenTransactions,
          tokenAddress,
          chainId,
        ),
      ),
    [
      hideTokenTransactions,
      tokenAddress,
      unfilteredPendingTransactions,
      chainId,
    ],
  );

  const completedTransactions = useMemo(
    () =>
      groupTransactionsByDate(
        getFilteredTransactionGroups(
          unfilteredCompletedTransactions,
          hideTokenTransactions,
          tokenAddress,
          chainId,
        ),
      ),
    [
      hideTokenTransactions,
      tokenAddress,
      unfilteredCompletedTransactions,
      chainId,
    ],
  );

  const viewMore = useCallback(
    () => setLimit((prev) => prev + PAGE_INCREMENT),
    [],
  );

  // Remove transactions within each date group that are incoming transactions
  // to a user that not the current one.
  const removeIncomingTxsButToAnotherAddress = (dateGroup) => {
    const isIncomingTxsButToAnotherAddress = (transaction) =>
      transaction.type === TransactionType.incoming &&
      transaction.txParams.to.toLowerCase() !== selectedAddress.toLowerCase();

    dateGroup.transactionGroups = dateGroup.transactionGroups.map(
      (transactionGroup) => {
        transactionGroup.transactions = transactionGroup.transactions.filter(
          (transaction) => !isIncomingTxsButToAnotherAddress(transaction),
        );

        return transactionGroup;
      },
    );

    return dateGroup;
  };

  // Remove transaction groups with no transactions
  const removeTxGroupsWithNoTx = (dateGroup) => {
    dateGroup.transactionGroups = dateGroup.transactionGroups.filter(
      (transactionGroup) => {
        return transactionGroup.transactions.length > 0;
      },
    );

    return dateGroup;
  };

  // Remove date groups with no transaction groups
  const dateGroupsWithTransactionGroups = (dateGroup) =>
    dateGroup.transactionGroups.length > 0;

  return (
<<<<<<< HEAD
    <>
      {showRampsCard && (
        <RampsCard variant={RAMPS_CARD_VARIANT_TYPES.ACTIVITY} />
      )}

      <Box className="transaction-list" paddingTop={4}>
        <Box className="transaction-list__transactions">
          {pendingTransactions.length > 0 && (
            <Box className="transaction-list__pending-transactions">
              {pendingTransactions.map((dateGroup) => {
                return dateGroup.transactionGroups.map(
                  (transactionGroup, index) => {
                    if (
                      transactionGroup.initialTransaction.transactionType ===
                      TransactionType.smart
                    ) {
                      return (
                        <Fragment key={`${transactionGroup.nonce}:${index}`}>
                          {renderDateStamp(index, dateGroup)}
=======
    <Box className="transaction-list" paddingTop={4}>
      <Box className="transaction-list__transactions">
        {pendingTransactions.length > 0 && (
          <Box className="transaction-list__pending-transactions">
            {pendingTransactions.map((dateGroup) => {
              return dateGroup.transactionGroups.map(
                (transactionGroup, index) => {
                  if (transactionGroup.initialTransaction?.isSmartTransaction) {
                    return (
                      <Fragment key={`${transactionGroup.nonce}:${index}`}>
                        {renderDateStamp(index, dateGroup)}
                        <SmartTransactionListItem
                          isEarliestNonce={index === 0}
                          smartTransaction={transactionGroup.initialTransaction}
                          transactionGroup={transactionGroup}
                        />
                      </Fragment>
                    );
                  }
                  return (
                    <Fragment key={`${transactionGroup.nonce}:${index}`}>
                      {renderDateStamp(index, dateGroup)}
                      <TransactionListItem
                        isEarliestNonce={index === 0}
                        transactionGroup={transactionGroup}
                      />
                    </Fragment>
                  );
                },
              );
            })}
          </Box>
        )}
        <Box className="transaction-list__completed-transactions">
          {completedTransactions.length > 0 ? (
            completedTransactions
              .map(removeIncomingTxsButToAnotherAddress)
              .map(removeTxGroupsWithNoTx)
              .filter(dateGroupsWithTransactionGroups)
              .slice(0, limit)
              .map((dateGroup) => {
                return dateGroup.transactionGroups.map(
                  (transactionGroup, index) => {
                    return (
                      <Fragment
                        key={`${transactionGroup.nonce}:${
                          transactionGroup.initialTransaction
                            ? index
                            : limit + index - 10
                        }`}
                      >
                        {renderDateStamp(index, dateGroup)}
                        {transactionGroup.initialTransaction
                          ?.isSmartTransaction ? (
>>>>>>> b4baebb9
                          <SmartTransactionListItem
                            isEarliestNonce={index === 0}
                            smartTransaction={
                              transactionGroup.initialTransaction
                            }
                            transactionGroup={transactionGroup}
                          />
                        </Fragment>
                      );
                    }
                    return (
                      <Fragment key={`${transactionGroup.nonce}:${index}`}>
                        {renderDateStamp(index, dateGroup)}
                        <TransactionListItem
                          isEarliestNonce={index === 0}
                          transactionGroup={transactionGroup}
                        />
                      </Fragment>
                    );
                  },
                );
              })}
            </Box>
          )}
          <Box className="transaction-list__completed-transactions">
            {completedTransactions.length > 0 ? (
              completedTransactions
                .map(removeIncomingTxsButToAnotherAddress)
                .map(removeTxGroupsWithNoTx)
                .filter(dateGroupsWithTransactionGroups)
                .slice(0, limit)
                .map((dateGroup) => {
                  return dateGroup.transactionGroups.map(
                    (transactionGroup, index) => {
                      return (
                        <Fragment
                          key={`${transactionGroup.nonce}:${
                            transactionGroup.initialTransaction
                              ? index
                              : limit + index - 10
                          }`}
                        >
                          {renderDateStamp(index, dateGroup)}
                          {transactionGroup.initialTransaction
                            ?.transactionType === TransactionType.smart ? (
                            <SmartTransactionListItem
                              transactionGroup={transactionGroup}
                              smartTransaction={
                                transactionGroup.initialTransaction
                              }
                            />
                          ) : (
                            <TransactionListItem
                              transactionGroup={transactionGroup}
                            />
                          )}
                        </Fragment>
                      );
                    },
                  );
                })
            ) : (
              <Box className="transaction-list__empty">
                <Box className="transaction-list__empty-text">
                  {t('noTransactions')}
                </Box>
              </Box>
            )}
            {completedTransactions.length > limit && (
              <Button
                className="transaction-list__view-more"
                type="secondary"
                onClick={viewMore}
              >
                {t('viewMore')}
              </Button>
            )}
          </Box>
        </Box>
      </Box>
    </>
  );
}

TransactionList.propTypes = {
  hideTokenTransactions: PropTypes.bool,
  tokenAddress: PropTypes.string,
};

TransactionList.defaultProps = {
  hideTokenTransactions: false,
  tokenAddress: undefined,
};<|MERGE_RESOLUTION|>--- conflicted
+++ resolved
@@ -8,8 +8,8 @@
 } from '../../../selectors/transactions';
 import {
   getCurrentChainId,
+  getSelectedAccount,
   getIsBuyableChain,
-  getSelectedAccount,
   getShouldHideZeroBalanceTokens,
 } from '../../../selectors';
 import { useI18nContext } from '../../../hooks/useI18nContext';
@@ -225,7 +225,6 @@
     dateGroup.transactionGroups.length > 0;
 
   return (
-<<<<<<< HEAD
     <>
       {showRampsCard && (
         <RampsCard variant={RAMPS_CARD_VARIANT_TYPES.ACTIVITY} />
@@ -239,68 +238,11 @@
                 return dateGroup.transactionGroups.map(
                   (transactionGroup, index) => {
                     if (
-                      transactionGroup.initialTransaction.transactionType ===
-                      TransactionType.smart
+                      transactionGroup.initialTransaction?.isSmartTransaction
                     ) {
                       return (
                         <Fragment key={`${transactionGroup.nonce}:${index}`}>
                           {renderDateStamp(index, dateGroup)}
-=======
-    <Box className="transaction-list" paddingTop={4}>
-      <Box className="transaction-list__transactions">
-        {pendingTransactions.length > 0 && (
-          <Box className="transaction-list__pending-transactions">
-            {pendingTransactions.map((dateGroup) => {
-              return dateGroup.transactionGroups.map(
-                (transactionGroup, index) => {
-                  if (transactionGroup.initialTransaction?.isSmartTransaction) {
-                    return (
-                      <Fragment key={`${transactionGroup.nonce}:${index}`}>
-                        {renderDateStamp(index, dateGroup)}
-                        <SmartTransactionListItem
-                          isEarliestNonce={index === 0}
-                          smartTransaction={transactionGroup.initialTransaction}
-                          transactionGroup={transactionGroup}
-                        />
-                      </Fragment>
-                    );
-                  }
-                  return (
-                    <Fragment key={`${transactionGroup.nonce}:${index}`}>
-                      {renderDateStamp(index, dateGroup)}
-                      <TransactionListItem
-                        isEarliestNonce={index === 0}
-                        transactionGroup={transactionGroup}
-                      />
-                    </Fragment>
-                  );
-                },
-              );
-            })}
-          </Box>
-        )}
-        <Box className="transaction-list__completed-transactions">
-          {completedTransactions.length > 0 ? (
-            completedTransactions
-              .map(removeIncomingTxsButToAnotherAddress)
-              .map(removeTxGroupsWithNoTx)
-              .filter(dateGroupsWithTransactionGroups)
-              .slice(0, limit)
-              .map((dateGroup) => {
-                return dateGroup.transactionGroups.map(
-                  (transactionGroup, index) => {
-                    return (
-                      <Fragment
-                        key={`${transactionGroup.nonce}:${
-                          transactionGroup.initialTransaction
-                            ? index
-                            : limit + index - 10
-                        }`}
-                      >
-                        {renderDateStamp(index, dateGroup)}
-                        {transactionGroup.initialTransaction
-                          ?.isSmartTransaction ? (
->>>>>>> b4baebb9
                           <SmartTransactionListItem
                             isEarliestNonce={index === 0}
                             smartTransaction={
@@ -345,7 +287,7 @@
                         >
                           {renderDateStamp(index, dateGroup)}
                           {transactionGroup.initialTransaction
-                            ?.transactionType === TransactionType.smart ? (
+                            ?.isSmartTransaction ? (
                             <SmartTransactionListItem
                               transactionGroup={transactionGroup}
                               smartTransaction={
