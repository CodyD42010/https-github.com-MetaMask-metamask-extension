import React from 'react';
import PropTypes from 'prop-types';
import { isFunction } from 'lodash';
import { getWeightedPermissions } from '../../../../helpers/utils/permission';
import { useI18nContext } from '../../../../hooks/useI18nContext';
import { formatDate } from '../../../../helpers/utils/util';
import { Icon, ICON_NAMES } from '../../../component-library';
import Typography from '../../../ui/typography/typography';
import { TextColor } from '../../../../helpers/constants/design-system';

export default function UpdateSnapPermissionList({
  approvedPermissions,
  revokedPermissions,
  newPermissions,
}) {
  const t = useI18nContext();

<<<<<<< HEAD
  const ApprovedPermissions = () => {
    return Object.entries(approvedPermissions).map(
      ([permissionName, permissionValue]) => {
        const permissions = getPermissionDescription(
          t,
          permissionName,
          permissionValue,
        );
        const { date } = permissionValue;
        const formattedDate = formatDate(date, 'yyyy-MM-dd');
        return permissions.map(({ label, rightIcon }) => (
          <div className="approved-permission" key={permissionName}>
            <Icon name={ICON_NAMES.CHECK} />
            <div className="permission-description">
              {label}
              <Typography
                color={COLORS.TEXT_ALTERNATIVE}
                className="permission-description-subtext"
                boxProps={{ paddingTop: 1 }}
              >
                {t('approvedOn', [formattedDate])}
              </Typography>
            </div>
            {rightIcon && <i className={rightIcon} />}
=======
  const Permissions = ({ className, permissions, subText }) => {
    return getWeightedPermissions(t, permissions).map(
      ({ label, rightIcon, permissionName, permissionValue }) => (
        <div className={className} key={permissionName}>
          <i className="fas fa-x" />
          <div className="permission-description">
            {label}
            <Typography
              color={TextColor.textAlternative}
              boxProps={{ paddingTop: 1 }}
              className="permission-description-subtext"
            >
              {isFunction(subText)
                ? subText(permissionName, permissionValue)
                : subText}
            </Typography>
>>>>>>> 58cd3dee
          </div>
          {rightIcon && <i className={rightIcon} />}
        </div>
      ),
    );
  };

  return (
    <div className="update-snap-permission-list">
      <Permissions
        className="new-permission"
        permissions={newPermissions}
        subText={t('permissionRequested')}
      />
      <Permissions
        className="approved-permission"
        permissions={approvedPermissions}
        subText={(_, permissionValue) => {
          const { date } = permissionValue;
          const formattedDate = formatDate(date, 'yyyy-MM-dd');
          return t('approvedOn', [formattedDate]);
        }}
      />
      <Permissions
        className="revoked-permission"
        permissions={revokedPermissions}
        subText={t('permissionRevoked')}
      />
    </div>
  );
}

UpdateSnapPermissionList.propTypes = {
  /**
   * Permissions that have already been approved
   */
  approvedPermissions: PropTypes.object.isRequired,
  /**
   * Previously used permissions that are now revoked
   */
  revokedPermissions: PropTypes.object.isRequired,
  /**
   * New permissions that are being requested
   */
  newPermissions: PropTypes.object.isRequired,
};<|MERGE_RESOLUTION|>--- conflicted
+++ resolved
@@ -4,7 +4,6 @@
 import { getWeightedPermissions } from '../../../../helpers/utils/permission';
 import { useI18nContext } from '../../../../hooks/useI18nContext';
 import { formatDate } from '../../../../helpers/utils/util';
-import { Icon, ICON_NAMES } from '../../../component-library';
 import Typography from '../../../ui/typography/typography';
 import { TextColor } from '../../../../helpers/constants/design-system';
 
@@ -15,32 +14,6 @@
 }) {
   const t = useI18nContext();
 
-<<<<<<< HEAD
-  const ApprovedPermissions = () => {
-    return Object.entries(approvedPermissions).map(
-      ([permissionName, permissionValue]) => {
-        const permissions = getPermissionDescription(
-          t,
-          permissionName,
-          permissionValue,
-        );
-        const { date } = permissionValue;
-        const formattedDate = formatDate(date, 'yyyy-MM-dd');
-        return permissions.map(({ label, rightIcon }) => (
-          <div className="approved-permission" key={permissionName}>
-            <Icon name={ICON_NAMES.CHECK} />
-            <div className="permission-description">
-              {label}
-              <Typography
-                color={COLORS.TEXT_ALTERNATIVE}
-                className="permission-description-subtext"
-                boxProps={{ paddingTop: 1 }}
-              >
-                {t('approvedOn', [formattedDate])}
-              </Typography>
-            </div>
-            {rightIcon && <i className={rightIcon} />}
-=======
   const Permissions = ({ className, permissions, subText }) => {
     return getWeightedPermissions(t, permissions).map(
       ({ label, rightIcon, permissionName, permissionValue }) => (
@@ -57,7 +30,6 @@
                 ? subText(permissionName, permissionValue)
                 : subText}
             </Typography>
->>>>>>> 58cd3dee
           </div>
           {rightIcon && <i className={rightIcon} />}
         </div>
