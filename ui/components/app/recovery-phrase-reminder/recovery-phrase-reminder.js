import React from 'react';
import PropTypes from 'prop-types';
import { useHistory } from 'react-router-dom';
import { useI18nContext } from '../../../hooks/useI18nContext';
// Components
import Box from '../../ui/box';
import Button from '../../ui/button';
import Popover from '../../ui/popover';
<<<<<<< HEAD
// Helpers
import {
  DISPLAY,
  TextAlign,
=======
import { Text } from '../../component-library';
// Helpers
import {
  DISPLAY,
  TEXT_ALIGN,
>>>>>>> 89d40383
  TextVariant,
  BLOCK_SIZES,
  FontWeight,
  JustifyContent,
  TextColor,
} from '../../../helpers/constants/design-system';
import { ONBOARDING_UNLOCK_ROUTE } from '../../../helpers/constants/routes';
import { Text } from '../../component-library';

export default function RecoveryPhraseReminder({ onConfirm, hasBackedUp }) {
  const t = useI18nContext();
  const history = useHistory();

  const handleBackUp = () => {
    history.push(ONBOARDING_UNLOCK_ROUTE);
  };

  return (
    <Popover centerTitle title={t('recoveryPhraseReminderTitle')}>
      <Box
        paddingRight={4}
        paddingBottom={6}
        paddingLeft={4}
        className="recovery-phrase-reminder"
      >
        <Text
          color={TextColor.textDefault}
<<<<<<< HEAD
          align={TextAlign.Center}
          variant={TextVariant.bodyMd}
          boxProps={{ marginTop: 0, marginBottom: 4 }}
=======
          align={TEXT_ALIGN.CENTER}
          variant={TextVariant.bodyMd}
          marginBottom={4}
>>>>>>> 89d40383
        >
          {t('recoveryPhraseReminderSubText')}
        </Text>
        <Box marginTop={4} marginBottom={8}>
          <ul className="recovery-phrase-reminder__list">
<<<<<<< HEAD
            <li>
              <Text
                as="span"
                color={TextColor.textDefault}
                fontWeight={FontWeight.Bold}
              >
                {t('recoveryPhraseReminderItemOne')}
              </Text>
            </li>
            <li>{t('recoveryPhraseReminderItemTwo')}</li>
            <li>
=======
            <Text
              as="li"
              color={TextColor.textDefault}
              fontWeight={FontWeight.Bold}
            >
              {t('recoveryPhraseReminderItemOne')}
            </Text>
            <Text as="li">{t('recoveryPhraseReminderItemTwo')}</Text>
            <Text as="li">
>>>>>>> 89d40383
              {hasBackedUp ? (
                t('recoveryPhraseReminderHasBackedUp')
              ) : (
                <>
                  {t('recoveryPhraseReminderHasNotBackedUp')}
                  <Box display={DISPLAY.INLINE_BLOCK} marginLeft={1}>
                    <Button
                      type="link"
                      onClick={handleBackUp}
                      style={{
                        fontSize: 'inherit',
                        padding: 0,
                      }}
                    >
                      {t('recoveryPhraseReminderBackupStart')}
                    </Button>
                  </Box>
                </>
              )}
            </Text>
          </ul>
        </Box>
        <Box justifyContent={JustifyContent.center}>
          <Box width={BLOCK_SIZES.TWO_FIFTHS}>
            <Button type="primary" onClick={onConfirm}>
              {t('recoveryPhraseReminderConfirm')}
            </Button>
          </Box>
        </Box>
      </Box>
    </Popover>
  );
}

RecoveryPhraseReminder.propTypes = {
  hasBackedUp: PropTypes.bool.isRequired,
  onConfirm: PropTypes.func.isRequired,
};<|MERGE_RESOLUTION|>--- conflicted
+++ resolved
@@ -6,18 +6,10 @@
 import Box from '../../ui/box';
 import Button from '../../ui/button';
 import Popover from '../../ui/popover';
-<<<<<<< HEAD
 // Helpers
 import {
   DISPLAY,
   TextAlign,
-=======
-import { Text } from '../../component-library';
-// Helpers
-import {
-  DISPLAY,
-  TEXT_ALIGN,
->>>>>>> 89d40383
   TextVariant,
   BLOCK_SIZES,
   FontWeight,
@@ -45,33 +37,15 @@
       >
         <Text
           color={TextColor.textDefault}
-<<<<<<< HEAD
           align={TextAlign.Center}
           variant={TextVariant.bodyMd}
-          boxProps={{ marginTop: 0, marginBottom: 4 }}
-=======
-          align={TEXT_ALIGN.CENTER}
-          variant={TextVariant.bodyMd}
           marginBottom={4}
->>>>>>> 89d40383
+
         >
           {t('recoveryPhraseReminderSubText')}
         </Text>
         <Box marginTop={4} marginBottom={8}>
           <ul className="recovery-phrase-reminder__list">
-<<<<<<< HEAD
-            <li>
-              <Text
-                as="span"
-                color={TextColor.textDefault}
-                fontWeight={FontWeight.Bold}
-              >
-                {t('recoveryPhraseReminderItemOne')}
-              </Text>
-            </li>
-            <li>{t('recoveryPhraseReminderItemTwo')}</li>
-            <li>
-=======
             <Text
               as="li"
               color={TextColor.textDefault}
@@ -81,7 +55,6 @@
             </Text>
             <Text as="li">{t('recoveryPhraseReminderItemTwo')}</Text>
             <Text as="li">
->>>>>>> 89d40383
               {hasBackedUp ? (
                 t('recoveryPhraseReminderHasBackedUp')
               ) : (
