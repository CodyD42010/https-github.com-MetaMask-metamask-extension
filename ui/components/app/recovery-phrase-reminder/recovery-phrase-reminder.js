--- conflicted
+++ resolved
@@ -6,65 +6,40 @@
 import Box from '../../ui/box';
 import Button from '../../ui/button';
 import Popover from '../../ui/popover';
+import Typography from '../../ui/typography';
 // Helpers
 import {
+  COLORS,
   DISPLAY,
-  TextAlign,
-  TextVariant,
+  TEXT_ALIGN,
+  TYPOGRAPHY,
   BLOCK_SIZES,
-  FontWeight,
-  JustifyContent,
-  TextColor,
+  FONT_WEIGHT,
+  JUSTIFY_CONTENT,
 } from '../../../helpers/constants/design-system';
-import { ONBOARDING_UNLOCK_ROUTE } from '../../../helpers/constants/routes';
-import { Text } from '../../component-library';
+import { INITIALIZE_BACKUP_SEED_PHRASE_ROUTE } from '../../../helpers/constants/routes';
 
 export default function RecoveryPhraseReminder({ onConfirm, hasBackedUp }) {
   const t = useI18nContext();
   const history = useHistory();
 
   const handleBackUp = () => {
-    history.push(ONBOARDING_UNLOCK_ROUTE);
+    history.push(INITIALIZE_BACKUP_SEED_PHRASE_ROUTE);
   };
 
   return (
     <Popover centerTitle title={t('recoveryPhraseReminderTitle')}>
-<<<<<<< HEAD
-      <Box
-        paddingRight={4}
-        paddingBottom={6}
-        paddingLeft={4}
-        className="recovery-phrase-reminder"
-      >
-        <Text
-          color={TextColor.textDefault}
-          align={TextAlign.Center}
-          variant={TextVariant.bodyMd}
-          marginBottom={4}
-=======
       <Box padding={[0, 4, 6, 4]} className="recovery-phrase-reminder">
         <Typography
           color={COLORS.TEXT_DEFAULT}
           align={TEXT_ALIGN.CENTER}
           variant={TYPOGRAPHY.Paragraph}
           boxProps={{ marginTop: 0, marginBottom: 4 }}
->>>>>>> 7c13d218
         >
           {t('recoveryPhraseReminderSubText')}
-        </Text>
-        <Box marginTop={4} marginBottom={8}>
+        </Typography>
+        <Box margin={[4, 0, 8, 0]}>
           <ul className="recovery-phrase-reminder__list">
-<<<<<<< HEAD
-            <Text
-              as="li"
-              color={TextColor.textDefault}
-              fontWeight={FontWeight.Bold}
-            >
-              {t('recoveryPhraseReminderItemOne')}
-            </Text>
-            <Text as="li">{t('recoveryPhraseReminderItemTwo')}</Text>
-            <Text as="li">
-=======
             <li>
               <Typography
                 tag="span"
@@ -76,7 +51,6 @@
             </li>
             <li>{t('recoveryPhraseReminderItemTwo')}</li>
             <li>
->>>>>>> 7c13d218
               {hasBackedUp ? (
                 t('recoveryPhraseReminderHasBackedUp')
               ) : (
@@ -96,10 +70,10 @@
                   </Box>
                 </>
               )}
-            </Text>
+            </li>
           </ul>
         </Box>
-        <Box justifyContent={JustifyContent.center}>
+        <Box justifyContent={JUSTIFY_CONTENT.CENTER}>
           <Box width={BLOCK_SIZES.TWO_FIFTHS}>
             <Button type="primary" onClick={onConfirm}>
               {t('recoveryPhraseReminderConfirm')}
