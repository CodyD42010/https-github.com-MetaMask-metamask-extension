import React from 'react';
import PropTypes from 'prop-types';

import { useGasFeeContext } from '../../../contexts/gasFee';
import { useTransactionModalContext } from '../../../contexts/transaction-modal';
import InfoTooltip from '../../ui/info-tooltip/info-tooltip';
import Typography from '../../ui/typography/typography';

import TransactionDetailItem from '../transaction-detail-item/transaction-detail-item.component';
import { COLORS } from '../../../helpers/constants/design-system';
import { PRIORITY_LEVEL_ICON_MAP } from '../../../helpers/constants/gas';
import { useI18nContext } from '../../../hooks/useI18nContext';

export default function TransactionDetail({
  rows = [],
  onEdit,
  userAcknowledgedGasMissing,
}) {
<<<<<<< HEAD
=======
  // eslint-disable-next-line prefer-destructuring
  const EIP_1559_V2 = process.env.EIP_1559_V2;

>>>>>>> 76098419
  const t = useI18nContext();
  const {
    gasLimit,
    hasSimulationError,
    estimateUsed,
    maxFeePerGas,
    maxPriorityFeePerGas,
    supportsEIP1559V2,
    transaction,
  } = useGasFeeContext();
  const { openModal } = useTransactionModalContext();

<<<<<<< HEAD
  const editEnabled = !hasSimulationError || userAcknowledgedGasMissing;

  if (editEnabled && supportsEIP1559V2 && estimateUsed) {
=======
  if (EIP_1559_V2 && estimateUsed) {
    const editEnabled = !hasSimulationError || userAcknowledgedGasMissing;
    if (!editEnabled) return null;

>>>>>>> 76098419
    return (
      <div className="transaction-detail">
        <div className="transaction-detail-edit-V2">
          <button onClick={() => openModal('editGasFee')}>
            <span className="transaction-detail-edit-V2__icon">
              {`${PRIORITY_LEVEL_ICON_MAP[estimateUsed]} `}
            </span>
            <span className="transaction-detail-edit-V2__label">
              {t(estimateUsed)}
            </span>
            <i className="fas fa-chevron-right asset-list-item__chevron-right" />
          </button>
          {estimateUsed === 'custom' && onEdit && (
            <button onClick={() => openModal('advancedGasFee')}>
              {t('edit')}
            </button>
          )}
          {estimateUsed === 'dappSuggested' && (
            <InfoTooltip
              contentText={
                <div className="transaction-detail-edit-V2__tooltip">
                  <Typography fontSize="12px" color={COLORS.GREY}>
                    {t('dappSuggestedTooltip', [transaction.origin])}
                  </Typography>
                  <Typography fontSize="12px">
                    <b>{t('maxBaseFee')}</b>
                    {maxFeePerGas}
                  </Typography>
                  <Typography fontSize="12px">
                    <b>{t('maxPriorityFee')}</b>
                    {maxPriorityFeePerGas}
                  </Typography>
                  <Typography fontSize="12px">
                    <b>{t('gasLimit')}</b>
                    {gasLimit}
                  </Typography>
                </div>
              }
              position="top"
            />
          )}
        </div>
        <div className="transaction-detail-rows">{rows}</div>
      </div>
    );
  }

  return (
    <div className="transaction-detail">
      {editEnabled && (
        <div className="transaction-detail-edit">
          <button onClick={onEdit}>{t('edit')}</button>
        </div>
      )}
      <div className="transaction-detail-rows">{rows}</div>
    </div>
  );
}

TransactionDetail.propTypes = {
  rows: PropTypes.arrayOf(TransactionDetailItem).isRequired,
  onEdit: PropTypes.func,
<<<<<<< HEAD
  userAcknowledgedGasMissing: PropTypes.bool,
=======
  userAcknowledgedGasMissing: PropTypes.bool.isRequired,
>>>>>>> 76098419
};<|MERGE_RESOLUTION|>--- conflicted
+++ resolved
@@ -16,12 +16,6 @@
   onEdit,
   userAcknowledgedGasMissing,
 }) {
-<<<<<<< HEAD
-=======
-  // eslint-disable-next-line prefer-destructuring
-  const EIP_1559_V2 = process.env.EIP_1559_V2;
-
->>>>>>> 76098419
   const t = useI18nContext();
   const {
     gasLimit,
@@ -34,16 +28,10 @@
   } = useGasFeeContext();
   const { openModal } = useTransactionModalContext();
 
-<<<<<<< HEAD
-  const editEnabled = !hasSimulationError || userAcknowledgedGasMissing;
-
-  if (editEnabled && supportsEIP1559V2 && estimateUsed) {
-=======
   if (EIP_1559_V2 && estimateUsed) {
     const editEnabled = !hasSimulationError || userAcknowledgedGasMissing;
     if (!editEnabled) return null;
 
->>>>>>> 76098419
     return (
       <div className="transaction-detail">
         <div className="transaction-detail-edit-V2">
@@ -106,9 +94,5 @@
 TransactionDetail.propTypes = {
   rows: PropTypes.arrayOf(TransactionDetailItem).isRequired,
   onEdit: PropTypes.func,
-<<<<<<< HEAD
-  userAcknowledgedGasMissing: PropTypes.bool,
-=======
   userAcknowledgedGasMissing: PropTypes.bool.isRequired,
->>>>>>> 76098419
 };