.transaction-breakdown-row {
  @include H7;

<<<<<<< HEAD
  color: var(--color-icon-default);
=======
  color: $Grey-500;
>>>>>>> 2930563d
  display: flex;
  justify-content: space-between;
  padding: 8px 0;

  &--with-bottom-border {
<<<<<<< HEAD
    border-bottom: 1px solid var(---color-border-muted);
=======
    border-bottom: 1px solid #d8d8d8;
>>>>>>> 2930563d
  }

  &__title {
    padding-right: 8px;
    min-width: 40%;
  }

  &__value {
    min-width: 0;
    word-break: break-word;
  }
}<|MERGE_RESOLUTION|>--- conflicted
+++ resolved
@@ -1,21 +1,13 @@
 .transaction-breakdown-row {
   @include H7;
 
-<<<<<<< HEAD
-  color: var(--color-icon-default);
-=======
   color: $Grey-500;
->>>>>>> 2930563d
   display: flex;
   justify-content: space-between;
   padding: 8px 0;
 
   &--with-bottom-border {
-<<<<<<< HEAD
-    border-bottom: 1px solid var(---color-border-muted);
-=======
     border-bottom: 1px solid #d8d8d8;
->>>>>>> 2930563d
   }
 
   &__title {
