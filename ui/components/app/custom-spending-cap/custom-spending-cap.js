--- conflicted
+++ resolved
@@ -7,18 +7,11 @@
 
 import { I18nContext } from '../../../contexts/i18n';
 import FormField from '../../ui/form-field';
-<<<<<<< HEAD
 import { Text, ButtonLink, Icon, IconName, Box } from '../../component-library';
 import {
   AlignItems,
   Display,
   FlexDirection,
-=======
-import { ButtonLink, Icon, IconName, Text } from '../../component-library';
-
-import {
-  AlignItems,
->>>>>>> 5693d194
   TextAlign,
   TextVariant,
   JustifyContent,
