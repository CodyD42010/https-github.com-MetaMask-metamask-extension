// Jest Snapshot v1, https://goo.gl/fbAQLP

exports[`CustomSpendingCap should match snapshot 1`] = `
<div>
  <div
    class="box custom-spending-cap box--padding-top-2 box--padding-right-6 box--padding-left-6 box--display-flex box--gap-2 box--flex-direction-column box--align-items-flex-start box--background-color-background-alternative box--rounded-sm"
  >
    <div
      class="box custom-spending-cap__input box--display-block box--flex-direction-row box--justify-content-center"
    >
      <label
        for="custom-spending-cap"
      >
        <div
          class="form-field"
        >
          <div
            class="mm-box"
          >
            <div
              class="form-field__heading"
            >
              <div
                class="mm-box form-field__heading-title mm-box--display-flex mm-box--align-items-baseline"
              >
<<<<<<< HEAD
                <label
                  class="box mm-text mm-text--body-sm-bold box--display-inline-block box--flex-direction-row box--color-text-default"
                  for="custom-spending-cap"
=======
                <h6
                  class="mm-box mm-text mm-text--body-sm-bold mm-box--display-inline-block mm-box--color-text-default"
>>>>>>> 05b1b19c
                >
                  Custom spending cap
                </label>
                
                <div
                  class="box box--display-inline-block box--flex-direction-row"
                >
                  <div>
                    <div
                      aria-describedby="tippy-tooltip-1"
                      class=""
                      data-original-title="null"
                      data-tooltipped=""
                      style="display: inline;"
                      tabindex="0"
                    >
                      <span
                        class="mm-box mm-icon mm-icon--size-inherit mm-box--display-inline-block mm-box--color-inherit"
                        style="mask-image: url('./images/icons/question.svg');"
                      />
                    </div>
                  </div>
                </div>
              </div>
            </div>
            <input
              class="form-field__input"
              data-testid="custom-spending-cap-input"
              id="custom-spending-cap"
              placeholder="Enter a number"
              type="text"
              value="7"
            />
            
          </div>
        </div>
        <div
          class="box custom-spending-cap__max box--margin-left-auto box--padding-right-4 box--padding-bottom-2 box--flex-direction-row box--text-align-end box--width-max"
        >
          <button
            class="mm-box mm-text mm-button-base mm-button-link mm-button-link--size-auto mm-text--body-md-medium mm-box--padding-right-0 mm-box--padding-left-0 mm-box--display-inline-flex mm-box--justify-content-center mm-box--align-items-center mm-box--color-primary-default mm-box--background-color-transparent"
          >
            Max
          </button>
        </div>
        <div
          class="box custom-spending-cap__description box--flex-direction-row"
        >
          <h6
            class="mm-box mm-text mm-text--body-sm mm-box--padding-top-2 mm-box--color-text-default"
          >
            <span>
               
              This allows the third party to spend 
              <span
                class="mm-box mm-text custom-spending-cap__input-value-and-token-name mm-text--body-sm-bold mm-box--color-text-default"
              >
                7
                 
                TST
              </span>
               from your current balance.
               
            </span>
          </h6>
          <a
            class="mm-box mm-text mm-button-base mm-button-base--size-sm mm-button-link mm-text--body-md-medium mm-box--margin-bottom-2 mm-box--padding-right-0 mm-box--padding-left-0 mm-box--display-inline-flex mm-box--justify-content-center mm-box--align-items-center mm-box--color-primary-default mm-box--background-color-transparent"
            href="https://support.metamask.io/hc/en-us/articles/6055177143579-How-to-customize-token-approvals-with-a-spending-cap"
            target="_blank"
          >
            Learn more
          </a>
        </div>
      </label>
    </div>
  </div>
</div>
`;<|MERGE_RESOLUTION|>--- conflicted
+++ resolved
@@ -23,14 +23,11 @@
               <div
                 class="mm-box form-field__heading-title mm-box--display-flex mm-box--align-items-baseline"
               >
-<<<<<<< HEAD
                 <label
                   class="box mm-text mm-text--body-sm-bold box--display-inline-block box--flex-direction-row box--color-text-default"
                   for="custom-spending-cap"
-=======
                 <h6
                   class="mm-box mm-text mm-text--body-sm-bold mm-box--display-inline-block mm-box--color-text-default"
->>>>>>> 05b1b19c
                 >
                   Custom spending cap
                 </label>
