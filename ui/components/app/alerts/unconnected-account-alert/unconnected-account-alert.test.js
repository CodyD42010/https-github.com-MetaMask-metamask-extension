--- conflicted
+++ resolved
@@ -17,11 +17,8 @@
 import UnconnectedAccountAlert from '.';
 
 describe('Unconnected Account Alert', () => {
-<<<<<<< HEAD
-=======
   const selectedAddress = '0xec1adf982415d2ef5ec55899b9bfb8bc0f29251b';
 
->>>>>>> eb1a477d
   const internalAccounts = {
     accounts: {
       'cf8dace4-9439-4bd4-b3a8-88c821c8fcb3': {
@@ -50,8 +47,6 @@
         methods: [...Object.values(EthMethod)],
         type: EthAccountType.Eoa,
       },
-<<<<<<< HEAD
-=======
     },
     selectedAccount: 'cf8dace4-9439-4bd4-b3a8-88c821c8fcb3',
   };
@@ -64,9 +59,7 @@
     '0xec1adf982415d2ef5ec55899b9bfb8bc0f29251b': {
       address: '0xec1adf982415d2ef5ec55899b9bfb8bc0f29251b',
       name: 'Account 2',
->>>>>>> eb1a477d
     },
-    selectedAccount: 'cf8dace4-9439-4bd4-b3a8-88c821c8fcb3',
   };
 
   const accounts = {
@@ -99,11 +92,8 @@
 
   const mockState = {
     metamask: {
-<<<<<<< HEAD
-=======
       selectedAddress,
       identities,
->>>>>>> eb1a477d
       internalAccounts,
       accounts,
       cachedBalances,
