<<<<<<< HEAD
import React, { useState } from 'react';
import { SimulationData } from '@metamask/transaction-controller';
=======
import React from 'react';
import {
  SimulationData,
  SimulationError,
} from '@metamask/transaction-controller';
>>>>>>> a327faa2
import { Box, Icon, IconName, Text } from '../../component-library';
import {
  AlignItems,
  BorderColor,
  BorderRadius,
  Display,
  FlexDirection,
  JustifyContent,
  TextColor,
  TextVariant,
} from '../../../helpers/constants/design-system';
import InfoTooltip from '../../ui/info-tooltip/info-tooltip';
import { useI18nContext } from '../../../hooks/useI18nContext';
import Preloader from '../../ui/icon/preloader/preloader-icon.component';
import { BalanceChangeList } from './balance-change-list';
import { useBalanceChanges } from './useBalanceChanges';
import { useSimulationMetrics } from './useSimulationMetrics';

<<<<<<< HEAD
export type SimulationPreviewProps = {
  simulationData?: SimulationData;
  transactionId: string;
=======
export type SimulationDetailsProps = {
  simulationData?: Partial<SimulationData>;
>>>>>>> a327faa2
};

/**
 * Displayed while loading the simulation preview.
 *
 * @returns
 */
const LoadingIndicator: React.FC = () => {
  return (
    <div role="progressbar">
      <Preloader size={20} />
    </div>
  );
};

/**
 * Content when simulation has failed.
 *
 * @param props
 * @param props.error
 */
const ErrorContent: React.FC<{ error: SimulationError }> = ({ error }) => {
  const t = useI18nContext();

  function getMessage() {
    if (error.isReverted) {
      return t('simulationDetailsTransactionReverted');
    }
    if (error.message) {
      if (error.message.includes('Chain is not supported')) {
        return t('simulationDetailsChainNotSupported');
      }
    }
    return t('simulationDetailsFailed');
  }

  return (
    <Text
      color={TextColor.warningDefault}
      variant={TextVariant.bodyMd}
      display={Display.Flex}
      alignItems={AlignItems.flexStart}
    >
      <Icon name={IconName.Warning} marginInlineEnd={1} />
      {getMessage()}
    </Text>
  );
};

/**
 * Content when there are no balance changes.
 */
const EmptyContent: React.FC = () => {
  const t = useI18nContext();
  return (
    <Text
      color={TextColor.textAlternative}
      variant={TextVariant.bodySm}
      display={Display.Flex}
      alignItems={AlignItems.flexStart}
    >
      {t('simulationDetailsNoBalanceChanges')}
    </Text>
  );
};

/**
 * Header at the top of the simulation preview.
 *
 * @param props
 * @param props.children
 */
const HeaderLayout: React.FC = ({ children }) => {
  const t = useI18nContext();
  return (
    <Box
      display={Display.Flex}
      flexDirection={FlexDirection.Row}
      alignItems={AlignItems.center}
      justifyContent={JustifyContent.spaceBetween}
    >
      <Box
        display={Display.Flex}
        flexDirection={FlexDirection.Row}
        alignItems={AlignItems.center}
        gap={1}
      >
        <Text variant={TextVariant.bodyMdMedium}>
          {t('simulationDetailsTitle')}
        </Text>
        <InfoTooltip
          position="right"
          iconFillColor="var(--color-icon-muted)"
          contentText={t('simulationDetailsTitleTooltip')}
        />
      </Box>
      {children}
    </Box>
  );
};

/**
 * Top-level layout for the simulation preview.
 *
 * @param props
 * @param props.inHeader
 * @param props.children
 */
const SimulationDetailsLayout: React.FC<{
  inHeader?: React.ReactNode;
}> = ({ inHeader, children }) => (
  <Box
    display={Display.Flex}
    flexDirection={FlexDirection.Column}
    borderRadius={BorderRadius.MD}
    borderColor={BorderColor.borderDefault}
    padding={3}
    margin={4}
    gap={3}
  >
    <HeaderLayout>{inHeader}</HeaderLayout>
    {children}
  </Box>
);

function useLoadingTime() {
  const [loadingStart] = useState(Date.now());
  const [loadingTime, setLoadingTime] = useState<number | undefined>();

  const setLoadingComplete = () => {
    if (loadingTime == null) {
      setLoadingTime((Date.now() - loadingStart) / 1000);
    }
  };

  return { loadingTime, setLoadingComplete };
}

/**
 * Preview of a transaction's effects using simulation data.
 *
 * @param props
 * @param props.simulationData - The simulation data to display.
 */
export const SimulationDetails: React.FC<SimulationDetailsProps> = ({
  simulationData,
<<<<<<< HEAD
  transactionId,
}: SimulationPreviewProps) => {
  const t = useI18nContext();
  const { loadingTime, setLoadingComplete } = useLoadingTime();

  const { pending: loading, value: balanceChanges } =
    useBalanceChanges(simulationData);

  useSimulationMetrics({
    balanceChanges,
    loadingTime,
    simulationData,
    transactionId,
  });

=======
}: SimulationDetailsProps) => {
  const t = useI18nContext();
  const balanceChangesResult = useBalanceChanges(simulationData);

  const loading = !simulationData || balanceChangesResult.pending;
>>>>>>> a327faa2
  if (loading) {
    return (
      <SimulationDetailsLayout
        inHeader={<LoadingIndicator />}
      ></SimulationDetailsLayout>
    );
  }

<<<<<<< HEAD
  setLoadingComplete();

  const error = !simulationData;
=======
  const { error } = simulationData;
>>>>>>> a327faa2
  if (error) {
    return (
      <SimulationDetailsLayout>
        <ErrorContent error={error} />
      </SimulationDetailsLayout>
    );
  }

  const balanceChanges = balanceChangesResult.value;
  const empty = balanceChanges.length === 0;
  if (empty) {
    return (
      <SimulationDetailsLayout>
        <EmptyContent />
      </SimulationDetailsLayout>
    );
  }

  const outgoing = balanceChanges.filter((change) => change.amount.isNegative);
  const incoming = balanceChanges.filter((change) => !change.amount.isNegative);
  return (
    <SimulationDetailsLayout>
      <Box display={Display.Flex} flexDirection={FlexDirection.Column} gap={3}>
        <BalanceChangeList
          heading={t('simulationDetailsOutgoingHeading')}
          balanceChanges={outgoing}
        />
        <BalanceChangeList
          heading={t('simulationDetailsIncomingHeading')}
          balanceChanges={incoming}
        />
      </Box>
    </SimulationDetailsLayout>
  );
};<|MERGE_RESOLUTION|>--- conflicted
+++ resolved
@@ -1,13 +1,8 @@
-<<<<<<< HEAD
 import React, { useState } from 'react';
-import { SimulationData } from '@metamask/transaction-controller';
-=======
-import React from 'react';
 import {
   SimulationData,
   SimulationError,
 } from '@metamask/transaction-controller';
->>>>>>> a327faa2
 import { Box, Icon, IconName, Text } from '../../component-library';
 import {
   AlignItems,
@@ -26,14 +21,9 @@
 import { useBalanceChanges } from './useBalanceChanges';
 import { useSimulationMetrics } from './useSimulationMetrics';
 
-<<<<<<< HEAD
-export type SimulationPreviewProps = {
-  simulationData?: SimulationData;
-  transactionId: string;
-=======
 export type SimulationDetailsProps = {
   simulationData?: Partial<SimulationData>;
->>>>>>> a327faa2
+  transactionId: string;
 };
 
 /**
@@ -180,29 +170,20 @@
  */
 export const SimulationDetails: React.FC<SimulationDetailsProps> = ({
   simulationData,
-<<<<<<< HEAD
   transactionId,
-}: SimulationPreviewProps) => {
+}: SimulationDetailsProps) => {
   const t = useI18nContext();
   const { loadingTime, setLoadingComplete } = useLoadingTime();
-
-  const { pending: loading, value: balanceChanges } =
-    useBalanceChanges(simulationData);
+  const balanceChangesResult = useBalanceChanges(simulationData);
+  const loading = !simulationData || balanceChangesResult.pending;
 
   useSimulationMetrics({
-    balanceChanges,
+    balanceChanges: balanceChangesResult.value,
     loadingTime,
-    simulationData,
+    simulationData: simulationData as SimulationData,
     transactionId,
   });
 
-=======
-}: SimulationDetailsProps) => {
-  const t = useI18nContext();
-  const balanceChangesResult = useBalanceChanges(simulationData);
-
-  const loading = !simulationData || balanceChangesResult.pending;
->>>>>>> a327faa2
   if (loading) {
     return (
       <SimulationDetailsLayout
@@ -211,13 +192,9 @@
     );
   }
 
-<<<<<<< HEAD
   setLoadingComplete();
 
-  const error = !simulationData;
-=======
   const { error } = simulationData;
->>>>>>> a327faa2
   if (error) {
     return (
       <SimulationDetailsLayout>
