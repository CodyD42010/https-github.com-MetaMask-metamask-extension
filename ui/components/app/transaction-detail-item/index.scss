.transaction-detail-item {
  padding: 20px 0;
<<<<<<< HEAD
  color: $ui-4;

  &--thin-bottom {
    padding-bottom: 12px;
=======
  border-bottom: 1px solid $ui-3;
  margin-bottom: 5px;

  &:last-child {
    border-top: 1px solid $ui-3;
    padding-top: 20px;
    margin-top: 20px;
>>>>>>> 48ee4592
  }

  &__row {
    display: flex;
    grid-gap: 5px;
  }

  &__title {
    flex-grow: 1;
    word-break: break-word;
  }

  .info-tooltip {
    display: inline-block;
    margin-inline-start: 4px;

    path {
      fill: $ui-3;
    }
  }

  &__total {
    font-weight: bold;
    color: $ui-black;
  }

  &__subtitle {
    flex-grow: 1;
  }

  &__subtext {
    text-align: end;
  }

  .currency-display-component {
    display: inline;
  }

  &:first-child {
    padding-top: 0;
  }

  &:last-child {
    padding-bottom: 0;
    border-top: 1px solid $ui-3;
  }

  &--standard-bottom {
    &:last-child {
      padding-bottom: 20px;
    }
  }
}<|MERGE_RESOLUTION|>--- conflicted
+++ resolved
@@ -1,11 +1,6 @@
 .transaction-detail-item {
+  color: $ui-4;
   padding: 20px 0;
-<<<<<<< HEAD
-  color: $ui-4;
-
-  &--thin-bottom {
-    padding-bottom: 12px;
-=======
   border-bottom: 1px solid $ui-3;
   margin-bottom: 5px;
 
@@ -13,7 +8,6 @@
     border-top: 1px solid $ui-3;
     padding-top: 20px;
     margin-top: 20px;
->>>>>>> 48ee4592
   }
 
   &__row {
@@ -52,18 +46,20 @@
     display: inline;
   }
 
+  &:first-of-type {
+    padding-top: 0;
+  }
+
+  &:last-of-type {
+    margin-bottom: 20px;
+  }
+
   &:first-child {
     padding-top: 0;
   }
 
   &:last-child {
     padding-bottom: 0;
-    border-top: 1px solid $ui-3;
-  }
-
-  &--standard-bottom {
-    &:last-child {
-      padding-bottom: 20px;
-    }
+    border-bottom: 0;
   }
 }