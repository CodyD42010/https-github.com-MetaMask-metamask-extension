import React from 'react';
import InfoTooltip from '../../ui/info-tooltip/info-tooltip';
<<<<<<< HEAD

import { TextColor } from '../../../helpers/constants/design-system';

import { Icon, IconName } from '../../component-library';
import README from './README.mdx';
=======
import { COLORS } from '../../../helpers/constants/design-system';
import Typography from '../../ui/typography/typography';
>>>>>>> 48ee4592
import TransactionDetailItem from '.';

export default {
  title: 'Components/App/TransactionDetailItem',
  component: TransactionDetailItem,
  parameters: {
    docs: {
      page: README,
    },
  },
  argTypes: {
    detailTitle: { control: 'object' },
    detailTitleColor: {
      control: {
        type: 'select',
      },
      options: Object.values(TextColor),
    },
    detailText: { control: 'text' },
    detailTotal: { control: 'text' },
    subTitle: { control: 'object' },
    subText: { control: 'object' },
  },
};

<<<<<<< HEAD
export const DefaultStory = (args) => {
  return (
    <div style={{ width: '400px' }}>
      <TransactionDetailItem {...args} />
=======
export const Minimal = () => {
  return (
    <div style={{ width: '400px' }}>
      <TransactionDetailItem
        detailTitle={
          <>
            <strong>Estimated gas fee</strong>
            <InfoTooltip contentText="This is the tooltip text" position="top">
              <i className="fa fa-info-circle" />
            </InfoTooltip>
          </>
        }
        detailText="16565.30"
        detailTotal="0.0089 ETH"
      />
    </div>
  );
};

export const WithSubTitleAndTextBasedSubText = () => {
  return (
    <div style={{ width: '400px' }}>
      <TransactionDetailItem
        detailTitle={
          <>
            <strong>Estimated gas fee</strong>
            <InfoTooltip contentText="This is the tooltip text" position="top">
              <i className="fa fa-info-circle" />
            </InfoTooltip>
          </>
        }
        detailText="16565.30"
        detailTotal="0.0089 ETH"
        subTitle="Max amount"
        subText="$12000"
      />
    </div>
  );
};

export const WithSubtitleAndComponentBasedSubText = () => {
  return (
    <div style={{ width: '400px' }}>
      <TransactionDetailItem
        detailTitle={
          <>
            <strong>Estimated gas fee</strong>
            <InfoTooltip contentText="This is the tooltip text" position="top">
              <i className="fa fa-info-circle" />
            </InfoTooltip>
          </>
        }
        detailText="16565.30"
        detailTotal="0.0089 ETH"
        subTitle={<Typography color={COLORS.SECONDARY1}>Max amount</Typography>}
        subText={
          <>
            From <strong>$16565 - $19000</strong>
          </>
        }
      />
>>>>>>> 48ee4592
    </div>
  );
};

DefaultStory.storyName = 'Default';

DefaultStory.args = {
  detailTitle: (
    <>
      <strong>Estimated gas fee</strong>
      <InfoTooltip contentText="This is the tooltip text" position="top">
        <Icon name={IconName.Info} />
      </InfoTooltip>
    </>
  ),
  detailText: '16565.30',
  detailTotal: '0.0089 ETH',
  subTitle: 'Likely in < 30 seconds',
  boldHeadings: true,
  flexWidthValues: false,
  subText: (
    <span>
      From <strong>$16565 - $19000</strong>
    </span>
  ),
};<|MERGE_RESOLUTION|>--- conflicted
+++ resolved
@@ -1,46 +1,14 @@
 import React from 'react';
 import InfoTooltip from '../../ui/info-tooltip/info-tooltip';
-<<<<<<< HEAD
-
-import { TextColor } from '../../../helpers/constants/design-system';
-
-import { Icon, IconName } from '../../component-library';
-import README from './README.mdx';
-=======
 import { COLORS } from '../../../helpers/constants/design-system';
 import Typography from '../../ui/typography/typography';
->>>>>>> 48ee4592
 import TransactionDetailItem from '.';
 
 export default {
-  title: 'Components/App/TransactionDetailItem',
-  component: TransactionDetailItem,
-  parameters: {
-    docs: {
-      page: README,
-    },
-  },
-  argTypes: {
-    detailTitle: { control: 'object' },
-    detailTitleColor: {
-      control: {
-        type: 'select',
-      },
-      options: Object.values(TextColor),
-    },
-    detailText: { control: 'text' },
-    detailTotal: { control: 'text' },
-    subTitle: { control: 'object' },
-    subText: { control: 'object' },
-  },
+  title: 'Transaction Detail Item',
+  id: __filename,
 };
 
-<<<<<<< HEAD
-export const DefaultStory = (args) => {
-  return (
-    <div style={{ width: '400px' }}>
-      <TransactionDetailItem {...args} />
-=======
 export const Minimal = () => {
   return (
     <div style={{ width: '400px' }}>
@@ -102,30 +70,6 @@
           </>
         }
       />
->>>>>>> 48ee4592
     </div>
   );
-};
-
-DefaultStory.storyName = 'Default';
-
-DefaultStory.args = {
-  detailTitle: (
-    <>
-      <strong>Estimated gas fee</strong>
-      <InfoTooltip contentText="This is the tooltip text" position="top">
-        <Icon name={IconName.Info} />
-      </InfoTooltip>
-    </>
-  ),
-  detailText: '16565.30',
-  detailTotal: '0.0089 ETH',
-  subTitle: 'Likely in < 30 seconds',
-  boldHeadings: true,
-  flexWidthValues: false,
-  subText: (
-    <span>
-      From <strong>$16565 - $19000</strong>
-    </span>
-  ),
 };