import React from 'react';
import PropTypes from 'prop-types';

import Typography from '../../ui/typography/typography';
import {
  COLORS,
  FONT_WEIGHT,
  TYPOGRAPHY,
} from '../../../helpers/constants/design-system';

export default function TransactionDetailItem({
  detailTitle = '',
  detailText = '',
  detailTitleColor = COLORS.BLACK,
  detailTotal = '',
  subTitle = '',
  subText = '',
}) {
  return (
    <div className="transaction-detail-item">
      <div className="transaction-detail-item__row">
        <Typography
          color={detailTitleColor}
          fontWeight={FONT_WEIGHT.BOLD}
          variant={TYPOGRAPHY.H7}
          className="transaction-detail-item__title"
        >
          {detailTitle}
        </Typography>
<<<<<<< HEAD
        {detailText && (
          <Typography
            variant={TYPOGRAPHY.H7}
            className="transaction-detail-item__detail-text"
            color={COLORS.UI4}
=======
        <div
          className={classnames('transaction-detail-item__detail-values', {
            'transaction-detail-item__detail-values--flex-width': flexWidthValues,
          })}
        >
          {detailText && (
            <Typography variant={TYPOGRAPHY.H6} color={COLORS.TEXT_ALTERNATIVE}>
              {detailText}
            </Typography>
          )}
          <Typography
            color={COLORS.TEXT_DEFAULT}
            fontWeight={boldHeadings ? FONT_WEIGHT.BOLD : FONT_WEIGHT.NORMAL}
            variant={TYPOGRAPHY.H6}
            margin={[1, 0, 1, 1]}
            boxProps={{ textAlign: TEXT_ALIGN.RIGHT }}
>>>>>>> 7c13d218
          >
            {detailText}
          </Typography>
        )}
        <Typography
          color={COLORS.BLACK}
          fontWeight={FONT_WEIGHT.BOLD}
          variant={TYPOGRAPHY.H7}
          className="transaction-detail-item__total"
        >
          {detailTotal}
        </Typography>
      </div>
      <div className="transaction-detail-item__row">
        {React.isValidElement(subTitle) ? (
          <div className="transaction-detail-item__subtitle">{subTitle}</div>
        ) : (
<<<<<<< HEAD
          <Typography
            variant={TYPOGRAPHY.H7}
            className="transaction-detail-item__subtitle"
            color={COLORS.UI4}
          >
=======
          <Typography variant={TYPOGRAPHY.H7} color={COLORS.TEXT_ALTERNATIVE}>
>>>>>>> 7c13d218
            {subTitle}
          </Typography>
        )}

        <Typography
          variant={TYPOGRAPHY.H7}
<<<<<<< HEAD
          color={COLORS.UI4}
          className="transaction-detail-item__subtext"
=======
          color={COLORS.TEXT_ALTERNATIVE}
          align="end"
          className="transaction-detail-item__row-subText"
>>>>>>> 7c13d218
        >
          {subText}
        </Typography>
      </div>
    </div>
  );
}

TransactionDetailItem.propTypes = {
  detailTitle: PropTypes.oneOfType([PropTypes.string, PropTypes.node]),
  detailTitleColor: PropTypes.string,
  detailText: PropTypes.oneOfType([PropTypes.string, PropTypes.node]),
  detailTotal: PropTypes.oneOfType([PropTypes.string, PropTypes.node]),
  subTitle: PropTypes.oneOfType([PropTypes.string, PropTypes.node]),
  subText: PropTypes.oneOfType([PropTypes.string, PropTypes.node]),
};<|MERGE_RESOLUTION|>--- conflicted
+++ resolved
@@ -1,11 +1,16 @@
 import React from 'react';
 import PropTypes from 'prop-types';
+import classnames from 'classnames';
 
 import Typography from '../../ui/typography/typography';
 import {
   COLORS,
   FONT_WEIGHT,
   TYPOGRAPHY,
+  DISPLAY,
+  FLEX_WRAP,
+  ALIGN_ITEMS,
+  TEXT_ALIGN,
 } from '../../../helpers/constants/design-system';
 
 export default function TransactionDetailItem({
@@ -15,25 +20,24 @@
   detailTotal = '',
   subTitle = '',
   subText = '',
+  boldHeadings = true,
+  flexWidthValues = false,
 }) {
   return (
     <div className="transaction-detail-item">
       <div className="transaction-detail-item__row">
         <Typography
           color={detailTitleColor}
-          fontWeight={FONT_WEIGHT.BOLD}
-          variant={TYPOGRAPHY.H7}
-          className="transaction-detail-item__title"
+          fontWeight={boldHeadings ? FONT_WEIGHT.BOLD : FONT_WEIGHT.NORMAL}
+          variant={TYPOGRAPHY.H6}
+          boxProps={{
+            display: DISPLAY.FLEX,
+            flexWrap: FLEX_WRAP.NO_WRAP,
+            alignItems: ALIGN_ITEMS.CENTER,
+          }}
         >
           {detailTitle}
         </Typography>
-<<<<<<< HEAD
-        {detailText && (
-          <Typography
-            variant={TYPOGRAPHY.H7}
-            className="transaction-detail-item__detail-text"
-            color={COLORS.UI4}
-=======
         <div
           className={classnames('transaction-detail-item__detail-values', {
             'transaction-detail-item__detail-values--flex-width': flexWidthValues,
@@ -50,47 +54,25 @@
             variant={TYPOGRAPHY.H6}
             margin={[1, 0, 1, 1]}
             boxProps={{ textAlign: TEXT_ALIGN.RIGHT }}
->>>>>>> 7c13d218
           >
-            {detailText}
+            {detailTotal}
           </Typography>
-        )}
-        <Typography
-          color={COLORS.BLACK}
-          fontWeight={FONT_WEIGHT.BOLD}
-          variant={TYPOGRAPHY.H7}
-          className="transaction-detail-item__total"
-        >
-          {detailTotal}
-        </Typography>
+        </div>
       </div>
       <div className="transaction-detail-item__row">
         {React.isValidElement(subTitle) ? (
-          <div className="transaction-detail-item__subtitle">{subTitle}</div>
+          <div>{subTitle}</div>
         ) : (
-<<<<<<< HEAD
-          <Typography
-            variant={TYPOGRAPHY.H7}
-            className="transaction-detail-item__subtitle"
-            color={COLORS.UI4}
-          >
-=======
           <Typography variant={TYPOGRAPHY.H7} color={COLORS.TEXT_ALTERNATIVE}>
->>>>>>> 7c13d218
             {subTitle}
           </Typography>
         )}
 
         <Typography
           variant={TYPOGRAPHY.H7}
-<<<<<<< HEAD
-          color={COLORS.UI4}
-          className="transaction-detail-item__subtext"
-=======
           color={COLORS.TEXT_ALTERNATIVE}
           align="end"
           className="transaction-detail-item__row-subText"
->>>>>>> 7c13d218
         >
           {subText}
         </Typography>
@@ -100,10 +82,36 @@
 }
 
 TransactionDetailItem.propTypes = {
+  /**
+   * Detail title text wrapped in Typography component.
+   */
   detailTitle: PropTypes.oneOfType([PropTypes.string, PropTypes.node]),
+  /**
+   * The color of the detailTitle text accepts all Typography color props
+   */
   detailTitleColor: PropTypes.string,
+  /**
+   * Text to show on the left of the detailTotal. Wrapped in Typography component.
+   */
   detailText: PropTypes.oneOfType([PropTypes.string, PropTypes.node]),
+  /**
+   * Total amount to show. Wrapped in Typography component. Will be bold if boldHeadings is true
+   */
   detailTotal: PropTypes.oneOfType([PropTypes.string, PropTypes.node]),
+  /**
+   * Subtitle text. Checks if React.isValidElement before displaying. Displays under detailTitle
+   */
   subTitle: PropTypes.oneOfType([PropTypes.string, PropTypes.node]),
+  /**
+   * Text to show under detailTotal. Wrapped in Typography component.
+   */
   subText: PropTypes.oneOfType([PropTypes.string, PropTypes.node]),
+  /**
+   * Whether detailTotal is bold or not. Defaults to true
+   */
+  boldHeadings: PropTypes.bool,
+  /**
+   * Changes width to auto for transaction-detail-item__detail-values
+   */
+  flexWidthValues: PropTypes.bool,
 };