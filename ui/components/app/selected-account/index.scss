--- conflicted
+++ resolved
@@ -14,11 +14,7 @@
 
     width: 100%;
     font-weight: 500;
-<<<<<<< HEAD
-    color: var(--primary-text-emphasized);
-=======
     color: var(--color-text-default);
->>>>>>> 7485a8a3
     text-overflow: ellipsis;
     overflow: hidden;
     white-space: nowrap;
@@ -47,11 +43,7 @@
     background-color: unset;
 
     &:hover {
-<<<<<<< HEAD
-      background-color: var(--account-button-background-hover-color);
-=======
       background-color: var(--color-background-alternative);
->>>>>>> 7485a8a3
     }
 
     &:active {
