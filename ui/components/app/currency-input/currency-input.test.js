import React from 'react';
import configureMockStore from 'redux-mock-store';
import { fireEvent, waitFor } from '@testing-library/react';
import { renderWithProvider } from '../../../../test/lib/render-helpers';
import CurrencyInput from '.';

describe('CurrencyInput Component', () => {
  const mockStore = {
    metamask: {
      nativeCurrency: 'ETH',
      currentCurrency: 'usd',
      conversionRate: 231.06,
      providerConfig: {
        chainId: '0x5',
      },
      preferences: {
        showFiatInTestnets: true,
      },
      useCurrencyRateCheck: true,
    },
  };
  describe('rendering', () => {
    it('should render properly without a suffix', () => {
      const store = configureMockStore()(mockStore);

      const { container } = renderWithProvider(<CurrencyInput />, store);

      expect(container).toMatchSnapshot();
    });

    it('should render properly with an ETH value', () => {
      const store = configureMockStore()(mockStore);

      const props = {
        hexValue: 'de0b6b3a7640000',
      };

      const { container } = renderWithProvider(
        <CurrencyInput {...props} />,
        store,
      );

      expect(container).toMatchSnapshot();
    });

    it('should render properly with a fiat value', () => {
      const store = configureMockStore()(mockStore);
      const handleChangeSpy = sinon.spy();

<<<<<<< HEAD
      const props = {
        onChange: jest.fn(),
        hexValue: 'f602f2234d0ea',
        featureSecondary: true,
      };
=======
      const wrapper = mount(
        <Provider store={store}>
          <CurrencyInput
            onChange={handleChangeSpy}
            hexValue="f602f2234d0ea"
            featureSecondary
          />
        </Provider>,
      );
>>>>>>> 0d2eba06

      const { container } = renderWithProvider(
        <CurrencyInput {...props} />,
        store,
      );

      expect(container).toMatchSnapshot();
    });

    it('should render properly with a native value when hideSecondary is true', () => {
      const hideSecondaryState = {
        metamask: {
          ...mockStore.metamask,
          preferences: {
            showFiatInTestnets: false,
          },
          hideSecondary: true,
        },
      };
<<<<<<< HEAD

      const store = configureMockStore()(hideSecondaryState);

      const props = {
        onChange: jest.fn(),
        hexValue: 'f602f2234d0ea',
        featureSecondary: true,
      };
=======
      const store = configureMockStore()(mockStore);
      const handleChangeSpy = sinon.spy();

      const wrapper = mount(
        <Provider store={store}>
          <CurrencyInput
            onChange={handleChangeSpy}
            hexValue="f602f2234d0ea"
            featureSecondary
          />
        </Provider>,
        {
          context: { t: (str) => `${str}_t` },
          childContextTypes: { t: PropTypes.func },
        },
      );
>>>>>>> 0d2eba06

      const { container } = renderWithProvider(
        <CurrencyInput {...props} />,
        store,
      );

      expect(container).toMatchSnapshot();
    });
  });

  describe('handling actions', () => {
    it('should call onChange on input changes with the hex value for ETH', () => {
      const store = configureMockStore()(mockStore);

      const props = {
        onChange: jest.fn(),
        hexValue: 'f602f2234d0ea',
      };

      const { queryByTestId, queryByTitle } = renderWithProvider(
        <CurrencyInput {...props} />,
        store,
      );

      const currencyInput = queryByTestId('currency-input');

      fireEvent.change(currencyInput, { target: { value: 1 } });

<<<<<<< HEAD
      expect(props.onChange).toHaveBeenCalledWith('de0b6b3a7640000');
      expect(queryByTitle('$231.06 USD')).toBeInTheDocument();
=======
      input.simulate('change', { target: { value: 1 } });
      expect(handleChangeSpy.callCount).toStrictEqual(1);
      expect(handleChangeSpy.calledWith('de0b6b3a7640000')).toStrictEqual(true);
      expect(wrapper.find('.currency-display-component').text()).toStrictEqual(
        '$231.06USD',
      );
>>>>>>> 0d2eba06
    });

    it('should call onChange on input changes with the hex value for fiat', () => {
      const store = configureMockStore()(mockStore);

<<<<<<< HEAD
      const props = {
        onChange: jest.fn(),
        hexValue: 'f602f2234d0ea',
        featureSecondary: true,
      };
=======
      expect(wrapper).toHaveLength(1);
      expect(handleChangeSpy.callCount).toStrictEqual(1);
      expect(handleBlurSpy.callCount).toStrictEqual(0);
>>>>>>> 0d2eba06

      const { queryByTestId, queryByTitle } = renderWithProvider(
        <CurrencyInput {...props} />,
        store,
      );

      const currencyInput = queryByTestId('currency-input');

      fireEvent.change(currencyInput, { target: { value: 1 } });

      expect(props.onChange).toHaveBeenCalledWith('f602f2234d0ea');
      expect(queryByTitle('0.00432788 ETH')).toBeInTheDocument();
    });

    it('should swap selected currency when swap icon is clicked', async () => {
      const store = configureMockStore()(mockStore);
      const props = {
        onChange: jest.fn(),
        onPreferenceToggle: jest.fn(),
        featureSecondary: true,
      };

      const { queryByTestId, queryByTitle } = renderWithProvider(
        <CurrencyInput {...props} />,
        store,
      );

<<<<<<< HEAD
      const currencyInput = queryByTestId('currency-input');
      fireEvent.change(currencyInput, { target: { value: 1 } });
=======
      expect(wrapper).toHaveLength(1);
      expect(handleChangeSpy.callCount).toStrictEqual(1);
      expect(handleBlurSpy.callCount).toStrictEqual(0);
>>>>>>> 0d2eba06

      expect(queryByTitle('0.00432788 ETH')).toBeInTheDocument();

      const currencySwap = queryByTestId('currency-swap');
      fireEvent.click(currencySwap);

      await waitFor(() => {
        expect(queryByTitle('$1.00 USD')).toBeInTheDocument();
      });
    });
  });
});<|MERGE_RESOLUTION|>--- conflicted
+++ resolved
@@ -1,59 +1,116 @@
 import React from 'react';
+import PropTypes from 'prop-types';
+import { mount } from 'enzyme';
+import sinon from 'sinon';
+import { Provider } from 'react-redux';
 import configureMockStore from 'redux-mock-store';
-import { fireEvent, waitFor } from '@testing-library/react';
-import { renderWithProvider } from '../../../../test/lib/render-helpers';
-import CurrencyInput from '.';
+import UnitInput from '../../ui/unit-input';
+import CurrencyDisplay from '../../ui/currency-display';
+import CurrencyInput from './currency-input';
 
 describe('CurrencyInput Component', () => {
-  const mockStore = {
-    metamask: {
-      nativeCurrency: 'ETH',
-      currentCurrency: 'usd',
-      conversionRate: 231.06,
-      providerConfig: {
-        chainId: '0x5',
-      },
-      preferences: {
-        showFiatInTestnets: true,
-      },
-      useCurrencyRateCheck: true,
-    },
-  };
   describe('rendering', () => {
     it('should render properly without a suffix', () => {
-      const store = configureMockStore()(mockStore);
-
-      const { container } = renderWithProvider(<CurrencyInput />, store);
-
-      expect(container).toMatchSnapshot();
+      const mockStore = {
+        metamask: {
+          nativeCurrency: 'ETH',
+          currentCurrency: 'usd',
+          conversionRate: 231.06,
+          provider: {
+            chainId: '0x4',
+          },
+          preferences: {
+            showFiatInTestnets: true,
+          },
+        },
+      };
+      const store = configureMockStore()(mockStore);
+      const wrapper = mount(
+        <Provider store={store}>
+          <CurrencyInput />
+        </Provider>,
+      );
+
+      expect(wrapper).toHaveLength(1);
+      expect(wrapper.find(UnitInput)).toHaveLength(1);
+    });
+
+    it('should render properly with a suffix', () => {
+      const mockStore = {
+        metamask: {
+          nativeCurrency: 'ETH',
+          currentCurrency: 'usd',
+          conversionRate: 231.06,
+          provider: {
+            chainId: '0x4',
+          },
+          preferences: {
+            showFiatInTestnets: true,
+          },
+        },
+      };
+      const store = configureMockStore()(mockStore);
+
+      const wrapper = mount(
+        <Provider store={store}>
+          <CurrencyInput />
+        </Provider>,
+      );
+
+      expect(wrapper).toHaveLength(1);
+      expect(wrapper.find('.unit-input__suffix')).toHaveLength(1);
+      expect(wrapper.find('.unit-input__suffix').text()).toStrictEqual('ETH');
+      expect(wrapper.find(CurrencyDisplay)).toHaveLength(1);
     });
 
     it('should render properly with an ETH value', () => {
-      const store = configureMockStore()(mockStore);
-
-      const props = {
-        hexValue: 'de0b6b3a7640000',
-      };
-
-      const { container } = renderWithProvider(
-        <CurrencyInput {...props} />,
-        store,
-      );
-
-      expect(container).toMatchSnapshot();
+      const mockStore = {
+        metamask: {
+          nativeCurrency: 'ETH',
+          currentCurrency: 'usd',
+          conversionRate: 231.06,
+          provider: {
+            chainId: '0x4',
+          },
+          preferences: {
+            showFiatInTestnets: true,
+          },
+        },
+      };
+      const store = configureMockStore()(mockStore);
+
+      const wrapper = mount(
+        <Provider store={store}>
+          <CurrencyInput hexValue="de0b6b3a7640000" />
+        </Provider>,
+      );
+
+      expect(wrapper).toHaveLength(1);
+      expect(wrapper.find('.unit-input__suffix')).toHaveLength(1);
+      expect(wrapper.find('.unit-input__suffix').text()).toStrictEqual('ETH');
+      expect(wrapper.find('.unit-input__input').props().value).toStrictEqual(1);
+      expect(wrapper.find('.currency-display-component').text()).toStrictEqual(
+        '$231.06USD',
+      );
     });
 
     it('should render properly with a fiat value', () => {
+      const mockStore = {
+        metamask: {
+          nativeCurrency: 'ETH',
+          currentCurrency: 'usd',
+          conversionRate: 231.06,
+          provider: {
+            chainId: '0x4',
+          },
+          preferences: {
+            showFiatInTestnets: true,
+          },
+        },
+      };
       const store = configureMockStore()(mockStore);
       const handleChangeSpy = sinon.spy();
 
-<<<<<<< HEAD
-      const props = {
-        onChange: jest.fn(),
-        hexValue: 'f602f2234d0ea',
-        featureSecondary: true,
-      };
-=======
       const wrapper = mount(
         <Provider store={store}>
           <CurrencyInput
@@ -63,36 +120,31 @@
           />
         </Provider>,
       );
->>>>>>> 0d2eba06
-
-      const { container } = renderWithProvider(
-        <CurrencyInput {...props} />,
-        store,
-      );
-
-      expect(container).toMatchSnapshot();
+
+      expect(wrapper).toHaveLength(1);
+      expect(wrapper.find('.unit-input__suffix')).toHaveLength(1);
+      expect(wrapper.find('.unit-input__suffix').text()).toStrictEqual('USD');
+      expect(wrapper.find('.unit-input__input').props().value).toStrictEqual(1);
+      expect(wrapper.find('.currency-display-component').text()).toStrictEqual(
+        '0.00432788ETH',
+      );
     });
 
     it('should render properly with a native value when hideSecondary is true', () => {
-      const hideSecondaryState = {
-        metamask: {
-          ...mockStore.metamask,
+      const mockStore = {
+        metamask: {
+          nativeCurrency: 'ETH',
+          currentCurrency: 'usd',
+          conversionRate: 231.06,
+          provider: {
+            chainId: '0x4',
+          },
           preferences: {
             showFiatInTestnets: false,
           },
-          hideSecondary: true,
-        },
-      };
-<<<<<<< HEAD
-
-      const store = configureMockStore()(hideSecondaryState);
-
-      const props = {
-        onChange: jest.fn(),
-        hexValue: 'f602f2234d0ea',
-        featureSecondary: true,
-      };
-=======
+        },
+        hideSecondary: true,
+      };
       const store = configureMockStore()(mockStore);
       const handleChangeSpy = sinon.spy();
 
@@ -109,106 +161,184 @@
           childContextTypes: { t: PropTypes.func },
         },
       );
->>>>>>> 0d2eba06
-
-      const { container } = renderWithProvider(
-        <CurrencyInput {...props} />,
-        store,
-      );
-
-      expect(container).toMatchSnapshot();
+
+      expect(wrapper).toHaveLength(1);
+      expect(wrapper.find('.unit-input__suffix')).toHaveLength(1);
+      expect(wrapper.find('.unit-input__suffix').text()).toStrictEqual('ETH');
+      expect(wrapper.find('.unit-input__input').props().value).toStrictEqual(
+        0.00432788,
+      );
+      expect(
+        wrapper.find('.currency-input__conversion-component').text(),
+      ).toStrictEqual('[noConversionRateAvailable]');
     });
   });
 
   describe('handling actions', () => {
+    const handleChangeSpy = sinon.spy();
+    const handleBlurSpy = sinon.spy();
+    const handleChangeToggle = sinon.spy();
+
+    afterEach(() => {
+      handleChangeSpy.resetHistory();
+      handleBlurSpy.resetHistory();
+      handleChangeToggle.resetHistory();
+    });
+
     it('should call onChange on input changes with the hex value for ETH', () => {
-      const store = configureMockStore()(mockStore);
-
-      const props = {
-        onChange: jest.fn(),
-        hexValue: 'f602f2234d0ea',
-      };
-
-      const { queryByTestId, queryByTitle } = renderWithProvider(
-        <CurrencyInput {...props} />,
-        store,
-      );
-
-      const currencyInput = queryByTestId('currency-input');
-
-      fireEvent.change(currencyInput, { target: { value: 1 } });
-
-<<<<<<< HEAD
-      expect(props.onChange).toHaveBeenCalledWith('de0b6b3a7640000');
-      expect(queryByTitle('$231.06 USD')).toBeInTheDocument();
-=======
+      const mockStore = {
+        metamask: {
+          nativeCurrency: 'ETH',
+          currentCurrency: 'usd',
+          conversionRate: 231.06,
+          provider: {
+            chainId: '0x4',
+          },
+          preferences: {
+            showFiatInTestnets: true,
+          },
+        },
+      };
+      const store = configureMockStore()(mockStore);
+      const wrapper = mount(
+        <Provider store={store}>
+          <CurrencyInput onChange={handleChangeSpy} hexValue="f602f2234d0ea" />
+        </Provider>,
+      );
+
+      expect(wrapper).toHaveLength(1);
+      expect(handleChangeSpy.callCount).toStrictEqual(0);
+      expect(handleBlurSpy.callCount).toStrictEqual(0);
+
+      const input = wrapper.find('input');
+      expect(input.props().value).toStrictEqual(0.00432788);
+
       input.simulate('change', { target: { value: 1 } });
       expect(handleChangeSpy.callCount).toStrictEqual(1);
       expect(handleChangeSpy.calledWith('de0b6b3a7640000')).toStrictEqual(true);
       expect(wrapper.find('.currency-display-component').text()).toStrictEqual(
         '$231.06USD',
       );
->>>>>>> 0d2eba06
     });
 
     it('should call onChange on input changes with the hex value for fiat', () => {
-      const store = configureMockStore()(mockStore);
-
-<<<<<<< HEAD
-      const props = {
-        onChange: jest.fn(),
-        hexValue: 'f602f2234d0ea',
-        featureSecondary: true,
-      };
-=======
+      const mockStore = {
+        metamask: {
+          nativeCurrency: 'ETH',
+          currentCurrency: 'usd',
+          conversionRate: 231.06,
+          provider: {
+            chainId: '0x4',
+          },
+          preferences: {
+            showFiatInTestnets: true,
+          },
+        },
+      };
+      const store = configureMockStore()(mockStore);
+      const wrapper = mount(
+        <Provider store={store}>
+          <CurrencyInput onChange={handleChangeSpy} featureSecondary />
+        </Provider>,
+      );
+
       expect(wrapper).toHaveLength(1);
       expect(handleChangeSpy.callCount).toStrictEqual(1);
       expect(handleBlurSpy.callCount).toStrictEqual(0);
->>>>>>> 0d2eba06
-
-      const { queryByTestId, queryByTitle } = renderWithProvider(
-        <CurrencyInput {...props} />,
-        store,
-      );
-
-      const currencyInput = queryByTestId('currency-input');
-
-      fireEvent.change(currencyInput, { target: { value: 1 } });
-
-      expect(props.onChange).toHaveBeenCalledWith('f602f2234d0ea');
-      expect(queryByTitle('0.00432788 ETH')).toBeInTheDocument();
-    });
-
-    it('should swap selected currency when swap icon is clicked', async () => {
-      const store = configureMockStore()(mockStore);
-      const props = {
-        onChange: jest.fn(),
-        onPreferenceToggle: jest.fn(),
-        featureSecondary: true,
-      };
-
-      const { queryByTestId, queryByTitle } = renderWithProvider(
-        <CurrencyInput {...props} />,
-        store,
-      );
-
-<<<<<<< HEAD
-      const currencyInput = queryByTestId('currency-input');
-      fireEvent.change(currencyInput, { target: { value: 1 } });
-=======
+
+      expect(wrapper.find('.currency-display-component').text()).toStrictEqual(
+        '0ETH',
+      );
+      const input = wrapper.find('input');
+      expect(input.props().value).toStrictEqual(0);
+
+      input.simulate('change', { target: { value: 1 } });
+      expect(handleChangeSpy.callCount).toStrictEqual(2);
+      expect(handleChangeSpy.calledWith('f602f2234d0ea')).toStrictEqual(true);
+      expect(wrapper.find('.currency-display-component').text()).toStrictEqual(
+        '0.00432788ETH',
+      );
+    });
+
+    it('should change the state and pass in a new decimalValue when props.value changes', () => {
+      const mockStore = {
+        metamask: {
+          nativeCurrency: 'ETH',
+          currentCurrency: 'usd',
+          conversionRate: 231.06,
+          provider: {
+            chainId: '0x4',
+          },
+          preferences: {
+            showFiatInTestnets: true,
+          },
+        },
+      };
+      const store = configureMockStore()(mockStore);
+      const wrapper = mount(
+        <Provider store={store}>
+          <CurrencyInput onChange={handleChangeSpy} featureSecondary />
+        </Provider>,
+      );
+
+      expect(wrapper).toHaveLength(1);
+      const input = wrapper.find('input');
+      expect(input.props().value).toStrictEqual(0);
+
+      wrapper.setProps({ hexValue: '1ec05e43e72400' });
+      input.update();
+      expect(input.props().value).toStrictEqual(0);
+    });
+
+    it('should swap selected currency when swap icon is clicked', () => {
+      const mockStore = {
+        metamask: {
+          nativeCurrency: 'ETH',
+          currentCurrency: 'usd',
+          conversionRate: 231.06,
+          provider: {
+            chainId: '0x4',
+          },
+          preferences: {
+            showFiatInTestnets: true,
+          },
+        },
+      };
+      const store = configureMockStore()(mockStore);
+      const wrapper = mount(
+        <Provider store={store}>
+          <CurrencyInput
+            onChange={handleChangeSpy}
+            onPreferenceToggle={handleChangeToggle}
+            featureSecondary
+          />
+        </Provider>,
+      );
+
       expect(wrapper).toHaveLength(1);
       expect(handleChangeSpy.callCount).toStrictEqual(1);
       expect(handleBlurSpy.callCount).toStrictEqual(0);
->>>>>>> 0d2eba06
-
-      expect(queryByTitle('0.00432788 ETH')).toBeInTheDocument();
-
-      const currencySwap = queryByTestId('currency-swap');
-      fireEvent.click(currencySwap);
-
-      await waitFor(() => {
-        expect(queryByTitle('$1.00 USD')).toBeInTheDocument();
-      });
+
+      expect(wrapper.find('.currency-display-component').text()).toStrictEqual(
+        '0ETH',
+      );
+      const input = wrapper.find('input');
+      expect(input.props().value).toStrictEqual(0);
+
+      input.simulate('change', { target: { value: 1 } });
+      expect(handleChangeSpy.callCount).toStrictEqual(2);
+      expect(handleChangeSpy.calledWith('de0b6b3a7640000')).toStrictEqual(
+        false,
+      );
+      expect(wrapper.find('.currency-display-component').text()).toStrictEqual(
+        '0.00432788ETH',
+      );
+
+      const swap = wrapper.find('.currency-input__swap-component');
+      swap.simulate('click');
+      expect(wrapper.find('.currency-display-component').text()).toStrictEqual(
+        '0.00432788ETH',
+      );
     });
   });
 });