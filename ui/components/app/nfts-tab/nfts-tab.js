import React, { useContext, useEffect } from 'react';
import { useDispatch, useSelector } from 'react-redux';
import { useHistory } from 'react-router-dom';
import {
  AlignItems,
  Display,
  FlexDirection,
  JustifyContent,
  Size,
  TextAlign,
  TextColor,
  TextVariant,
} from '../../../helpers/constants/design-system';
import { SECURITY_ROUTE } from '../../../helpers/constants/routes';
import { useI18nContext } from '../../../hooks/useI18nContext';
import { useNftsCollections } from '../../../hooks/useNftsCollections';
import {
  getCurrentNetwork,
  getIsMainnet,
  getUseNftDetection,
} from '../../../selectors';
import {
  checkAndUpdateAllNftsOwnershipStatus,
  detectNfts,
  showImportNftsModal,
} from '../../../store/actions';
import { Box, ButtonLink, IconName, Text } from '../../component-library';
import NFTsDetectionNoticeNFTsTab from '../nfts-detection-notice-nfts-tab/nfts-detection-notice-nfts-tab';
import NftsItems from '../nfts-items';
///: BEGIN:ONLY_INCLUDE_IF(build-main,build-beta,build-flask)
import { AssetListConversionButton } from '../../multichain';
import { ASSET_LIST_CONVERSION_BUTTON_VARIANT_TYPES } from '../../multichain/asset-list-conversion-button/asset-list-conversion-button';
<<<<<<< HEAD
=======
import ZENDESK_URLS from '../../../helpers/constants/zendesk-url';
///: END:ONLY_INCLUDE_IF
>>>>>>> 08f3f3ae
import { MetaMetricsContext } from '../../../contexts/metametrics';
import { ORIGIN_METAMASK } from '../../../../shared/constants/app';
import {
  MetaMetricsEventCategory,
  MetaMetricsEventName,
} from '../../../../shared/constants/metametrics';
import { getCurrentLocale } from '../../../ducks/locale/locale';

export default function NftsTab() {
  const useNftDetection = useSelector(getUseNftDetection);
  const isMainnet = useSelector(getIsMainnet);
  const history = useHistory();
  const t = useI18nContext();
  const dispatch = useDispatch();
  const trackEvent = useContext(MetaMetricsContext);

  const { nftsLoading, collections, previouslyOwnedCollection } =
    useNftsCollections();

  const onEnableAutoDetect = () => {
    history.push(SECURITY_ROUTE);
  };

  const onRefresh = () => {
    if (isMainnet) {
      dispatch(detectNfts());
    }
    checkAndUpdateAllNftsOwnershipStatus();
  };

  const hasAnyNfts = Object.keys(collections).length > 0;
  const showNftBanner = hasAnyNfts === false;
  const currentNetwork = useSelector(getCurrentNetwork);
  const currentLocale = useSelector(getCurrentLocale);
  useEffect(() => {
    if (!showNftBanner) {
      return;
    }
    trackEvent({
      event: MetaMetricsEventName.EmptyNftsBannerDisplayed,
      category: MetaMetricsEventCategory.Navigation,
      properties: {
        chain_id: currentNetwork.chainId,
        locale: currentLocale,
        network: currentNetwork.nickname,
        referrer: ORIGIN_METAMASK,
      },
    });
  }, [showNftBanner, trackEvent, currentNetwork, currentLocale]);

  if (nftsLoading) {
    return <div className="nfts-tab__loading">{t('loadingNFTs')}</div>;
  }

  return (
    <Box className="nfts-tab">
      {hasAnyNfts > 0 || previouslyOwnedCollection.nfts.length > 0 ? (
        <NftsItems
          collections={collections}
          previouslyOwnedCollection={previouslyOwnedCollection}
        />
      ) : (
        <>
          {isMainnet && !useNftDetection ? (
            <Box paddingTop={4} paddingInlineStart={4} paddingInlineEnd={4}>
              <NFTsDetectionNoticeNFTsTab />
            </Box>
          ) : null}
<<<<<<< HEAD
          {showNftBanner ? (
            <Box
              paddingInlineStart={4}
              paddingInlineEnd={4}
              display={Display.Flex}
              paddingTop={4}
            >
              <AssetListConversionButton
                variant={ASSET_LIST_CONVERSION_BUTTON_VARIANT_TYPES.NFT}
                onClick={() => {
                  global.platform.openTab({ url: ZENDESK_URLS.NFT_TOKENS });
                  trackEvent({
                    event: MetaMetricsEventName.EmptyNftsBannerClicked,
                    properties: {
                      chain_id: currentNetwork.chainId,
                      locale: currentLocale,
                      network: currentNetwork.nickname,
                      referrer: ORIGIN_METAMASK,
                    },
                  });
                }}
              />
            </Box>
          ) : null}
=======
          {
            ///: BEGIN:ONLY_INCLUDE_IF(build-main,build-beta,build-flask)
            showNftBanner ? (
              <Box
                paddingInlineStart={4}
                paddingInlineEnd={4}
                display={Display.Flex}
                paddingTop={4}
              >
                <AssetListConversionButton
                  variant={ASSET_LIST_CONVERSION_BUTTON_VARIANT_TYPES.NFT}
                  onClick={() => {
                    global.platform.openTab({ url: ZENDESK_URLS.NFT_TOKENS });
                    trackEvent({
                      event: MetaMetricsEventName.EmptyNftsBannerClicked,
                      properties: {
                        chain_id: currentNetwork.chainId,
                        locale: currentLocale,
                        network: currentNetwork.nickname,
                        referrer: ORIGIN_METAMASK,
                      },
                    });
                  }}
                />
              </Box>
            ) : null
            ///: END:ONLY_INCLUDE_IF
          }
>>>>>>> 08f3f3ae
          <Box
            padding={12}
            display={Display.Flex}
            flexDirection={FlexDirection.Column}
            alignItems={AlignItems.center}
            justifyContent={JustifyContent.center}
          >
            <Box justifyContent={JustifyContent.center}>
              <img src="./images/no-nfts.svg" />
            </Box>
            <Box
              marginTop={4}
              marginBottom={12}
              display={Display.Flex}
              justifyContent={JustifyContent.center}
              alignItems={AlignItems.center}
              flexDirection={FlexDirection.Column}
              className="nfts-tab__link"
            >
              <Text
                color={TextColor.textMuted}
                variant={TextVariant.headingSm}
                align={TextAlign.Center}
                as="h4"
              >
                {t('noNFTs')}
              </Text>
              {
                ///: BEGIN:ONLY_INCLUDE_IF(build-main,build-beta,build-flask)
                <ButtonLink
                  size={Size.MD}
                  href={ZENDESK_URLS.NFT_TOKENS}
                  externalLink
                >
                  {t('learnMoreUpperCase')}
                </ButtonLink>
                ///: END:ONLY_INCLUDE_IF
              }
            </Box>
          </Box>
        </>
      )}
      <Box
        className="nfts-tab__buttons"
        display={Display.Flex}
        flexDirection={FlexDirection.Column}
        alignItems={AlignItems.flexStart}
        margin={4}
        gap={2}
        marginBottom={2}
      >
        <ButtonLink
          size={Size.MD}
          data-testid="import-nft-button"
          startIconName={IconName.Add}
          onClick={() => {
            dispatch(showImportNftsModal());
          }}
        >
          {t('importNFT')}
        </ButtonLink>
        {!isMainnet && Object.keys(collections).length < 1 ? null : (
          <>
            <Box
              className="nfts-tab__link"
              justifyContent={JustifyContent.flexEnd}
            >
              {isMainnet && !useNftDetection ? (
                <ButtonLink
                  size={Size.MD}
                  startIconName={IconName.Setting}
                  data-testid="refresh-list-button"
                  onClick={onEnableAutoDetect}
                >
                  {t('enableAutoDetect')}
                </ButtonLink>
              ) : (
                <ButtonLink
                  size={Size.MD}
                  startIconName={IconName.Refresh}
                  data-testid="refresh-list-button"
                  onClick={onRefresh}
                >
                  {t('refreshList')}
                </ButtonLink>
              )}
            </Box>
          </>
        )}
      </Box>
    </Box>
  );
}<|MERGE_RESOLUTION|>--- conflicted
+++ resolved
@@ -30,11 +30,8 @@
 ///: BEGIN:ONLY_INCLUDE_IF(build-main,build-beta,build-flask)
 import { AssetListConversionButton } from '../../multichain';
 import { ASSET_LIST_CONVERSION_BUTTON_VARIANT_TYPES } from '../../multichain/asset-list-conversion-button/asset-list-conversion-button';
-<<<<<<< HEAD
-=======
 import ZENDESK_URLS from '../../../helpers/constants/zendesk-url';
 ///: END:ONLY_INCLUDE_IF
->>>>>>> 08f3f3ae
 import { MetaMetricsContext } from '../../../contexts/metametrics';
 import { ORIGIN_METAMASK } from '../../../../shared/constants/app';
 import {
@@ -103,32 +100,6 @@
               <NFTsDetectionNoticeNFTsTab />
             </Box>
           ) : null}
-<<<<<<< HEAD
-          {showNftBanner ? (
-            <Box
-              paddingInlineStart={4}
-              paddingInlineEnd={4}
-              display={Display.Flex}
-              paddingTop={4}
-            >
-              <AssetListConversionButton
-                variant={ASSET_LIST_CONVERSION_BUTTON_VARIANT_TYPES.NFT}
-                onClick={() => {
-                  global.platform.openTab({ url: ZENDESK_URLS.NFT_TOKENS });
-                  trackEvent({
-                    event: MetaMetricsEventName.EmptyNftsBannerClicked,
-                    properties: {
-                      chain_id: currentNetwork.chainId,
-                      locale: currentLocale,
-                      network: currentNetwork.nickname,
-                      referrer: ORIGIN_METAMASK,
-                    },
-                  });
-                }}
-              />
-            </Box>
-          ) : null}
-=======
           {
             ///: BEGIN:ONLY_INCLUDE_IF(build-main,build-beta,build-flask)
             showNftBanner ? (
@@ -157,7 +128,6 @@
             ) : null
             ///: END:ONLY_INCLUDE_IF
           }
->>>>>>> 08f3f3ae
           <Box
             padding={12}
             display={Display.Flex}
