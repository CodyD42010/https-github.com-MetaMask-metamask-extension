--- conflicted
+++ resolved
@@ -104,7 +104,6 @@
   }
 
   return (
-<<<<<<< HEAD
     <>
       {showRampsCard && <RampsCard variant={RAMPS_CARD_VARIANT_TYPES.NFT} />}
       <Box className="nfts-tab">
@@ -118,48 +117,8 @@
             {isMainnet && !useNftDetection ? (
               <Box paddingTop={4} paddingInlineStart={4} paddingInlineEnd={4}>
                 <NFTsDetectionNoticeNFTsTab />
-=======
-    <Box className="nfts-tab">
-      {hasAnyNfts > 0 || previouslyOwnedCollection.nfts.length > 0 ? (
-        <NftsItems
-          collections={collections}
-          previouslyOwnedCollection={previouslyOwnedCollection}
-        />
-      ) : (
-        <>
-          {isMainnet && !useNftDetection ? (
-            <Box paddingTop={4} paddingInlineStart={4} paddingInlineEnd={4}>
-              <NFTsDetectionNoticeNFTsTab />
-            </Box>
-          ) : null}
-          {
-            ///: BEGIN:ONLY_INCLUDE_IF(build-main,build-beta,build-flask)
-            showNftBanner ? (
-              <Box
-                paddingInlineStart={4}
-                paddingInlineEnd={4}
-                display={Display.Flex}
-                paddingTop={4}
-              >
-                <AssetListConversionButton
-                  variant={ASSET_LIST_CONVERSION_BUTTON_VARIANT_TYPES.NFT}
-                  onClick={() => {
-                    global.platform.openTab({ url: ZENDESK_URLS.NFT_TOKENS });
-                    trackEvent({
-                      event: MetaMetricsEventName.EmptyNftsBannerClicked,
-                      properties: {
-                        chain_id: chainId,
-                        locale: currentLocale,
-                        network: nickname,
-                        referrer: ORIGIN_METAMASK,
-                      },
-                    });
-                  }}
-                />
->>>>>>> b4baebb9
               </Box>
             ) : null}
-
             <Box
               padding={12}
               display={Display.Flex}
