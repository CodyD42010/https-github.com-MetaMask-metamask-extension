import React from 'react';
import { fireEvent, screen } from '@testing-library/react';
import reactRouterDom from 'react-router-dom';
import { EthAccountType, EthMethod } from '@metamask/keyring-api';
import configureStore from '../../../store/store';
import { renderWithProvider } from '../../../../test/jest';
import { SECURITY_ROUTE } from '../../../helpers/constants/routes';
import { setBackgroundConnection } from '../../../store/background-connection';
import { CHAIN_IDS, NETWORK_TYPES } from '../../../../shared/constants/network';
import NftsTab from '.';

const ETH_BALANCE = '0x16345785d8a0000'; // 0.1 ETH

const NFTS = [
  {
    address: '0x495f947276749Ce646f68AC8c248420045cb7b5e',
    tokenId:
      '58076532811975507823669075598676816378162417803895263482849101575514658701313',
    name: 'Punk #4',
    creator: {
      user: {
        username: null,
      },
      profile_img_url: null,
      address: '0x806627172af48bd5b0765d3449a7def80d6576ff',
      config: '',
    },
    description: 'Red Mohawk bam!',
    image:
      'https://lh3.googleusercontent.com/BdxvLseXcfl57BiuQcQYdJ64v-aI8din7WPk0Pgo3qQFhAUH-B6i-dCqqc_mCkRIzULmwzwecnohLhrcH8A9mpWIZqA7ygc52Sr81hE',
    standard: 'ERC1155',
  },
  {
    address: '0x495f947276749Ce646f68AC8c248420045cb7b5e',
    tokenId:
      '58076532811975507823669075598676816378162417803895263482849101574415147073537',
    name: 'Punk #3',
    creator: {
      user: {
        username: null,
      },
      profile_img_url: null,
      address: '0x806627172af48bd5b0765d3449a7def80d6576ff',
      config: '',
    },
    description: 'Clown PUNK!!!',
    image:
      'https://lh3.googleusercontent.com/H7VrxaalZv4PF1B8U7ADuc8AfuqTVyzmMEDQ5OXKlx0Tqu5XiwsKYj4j_pAF6wUJjLMQbSN_0n3fuj84lNyRhFW9hyrxqDfY1IiQEQ',
    standard: 'ERC1155',
  },
  {
    address: '0x495f947276749Ce646f68AC8c248420045cb7b5e',
    tokenId:
      '58076532811975507823669075598676816378162417803895263482849101573315635445761',
    name: 'Punk #2',
    creator: {
      user: {
        username: null,
      },
      profile_img_url: null,
      address: '0x806627172af48bd5b0765d3449a7def80d6576ff',
      config: '',
    },
    description: 'Got glasses and black hair!',
    image:
      'https://lh3.googleusercontent.com/CHNTSlKB_Gob-iwTq8jcag6XwBkTqBMLt_vEKeBv18Q4AoPFAEPceqK6mRzkad2s5djx6CT5zbGQwDy81WwtNzViK5dQbG60uAWv',
    standard: 'ERC1155',
  },
  {
    address: '0x495f947276749Ce646f68AC8c248420045cb7b5e',
    tokenId:
      '58076532811975507823669075598676816378162417803895263482849101572216123817985',
    name: 'Punk #1',
    creator: {
      user: {
        username: null,
      },
      profile_img_url: null,
      address: '0x806627172af48bd5b0765d3449a7def80d6576ff',
      config: '',
    },
    image:
      'https://lh3.googleusercontent.com/4jfPi-nQNWCUXD5qVNVWX7LX2UufU_elEJcvICFlsTdcBXv70asnDEOlI8oKECZxlXq1wseeIXMwmP5tLyOUxMKk',
    standard: 'ERC1155',
  },
  {
    address: '0x495f947276749Ce646f68AC8c248420045cb7b5e',
    tokenId:
      '58076532811975507823669075598676816378162417803895263482849101571116612190209',
    name: 'Punk #4651',
    creator: {
      user: {
        username: null,
      },
      profile_img_url: null,
      address: '0x806627172af48bd5b0765d3449a7def80d6576ff',
      config: '',
    },
    image:
      'https://lh3.googleusercontent.com/BdxvLseXcfl57BiuQcQYdJ64v-aI8din7WPk0Pgo3qQFhAUH-B6i-dCqqc_mCkRIzULmwzwecnohLhrcH8A9mpWIZqA7ygc52Sr81hE',
    standard: 'ERC1155',
  },
  {
    address: '0xDc7382Eb0Bc9C352A4CbA23c909bDA01e0206414',
    tokenId: '1',
    name: 'MUNK #1',
    description: null,
    image: 'ipfs://QmTSZUNt8AKyDabkyXXXP4oHWDnaVXgNdXoJGEyaYzLbeL',
    standard: 'ERC721',
  },
  {
    address: '0xDc7382Eb0Bc9C352A4CbA23c909bDA01e0206414',
    tokenId: '2',
    name: 'MUNK #2',
    description: null,
    image: 'ipfs://QmTSZUNt8AKyDabkyXXXP4oHWDnaVXgNdXoJGEyaYzLbeL',
    standard: 'ERC721',
  },
  {
    address: '0xDc7382Eb0Bc9C352A4CbA23c909bDA01e0206414',
    tokenId: '3',
    name: 'MUNK #3',
    description: null,
    image: 'ipfs://QmTSZUNt8AKyDabkyXXXP4oHWDnaVXgNdXoJGEyaYzLbeL',
    standard: 'ERC721',
  },
];

const NFTS_CONTRACTS = [
  {
    address: '0x495f947276749Ce646f68AC8c248420045cb7b5e',
    name: 'PUNKS',
    symbol: 'PNKS',
    schemaName: 'ERC1155',
  },
  {
    address: '0xDc7382Eb0Bc9C352A4CbA23c909bDA01e0206414',
    name: 'Munks',
    symbol: 'MNKS',
  },
];

const nftsDropdownState = {
  '0x495f947276749ce646f68ac8c248420045cb7b5e': true,
  '0xdc7382eb0bc9c352a4cba23c909bda01e0206414': true,
};

const ACCOUNT_1 = '0x123';
const ACCOUNT_2 = '0x456';

const render = ({
  nftContracts = [],
  nfts = [],
  selectedAddress,
  chainId = '0x1',
  useNftDetection,
  balance = ETH_BALANCE,
}) => {
  const store = configureStore({
    metamask: {
      allNfts: {
        [ACCOUNT_1]: {
          [chainId]: nfts,
        },
      },
      allNftContracts: {
        [ACCOUNT_1]: {
          [chainId]: nftContracts,
        },
      },
      providerConfig: { chainId, type: NETWORK_TYPES.MAINNET },
<<<<<<< HEAD
=======
      selectedAddress,
      accounts: {
        [selectedAddress]: {
          address: selectedAddress,
        },
      },
      accountsByChainId: {
        [CHAIN_IDS.MAINNET]: {
          [selectedAddress]: { balance },
        },
      },
>>>>>>> f8b92ab5
      internalAccounts: {
        accounts: {
          'cf8dace4-9439-4bd4-b3a8-88c821c8fcb3': {
            address: selectedAddress,
            id: 'cf8dace4-9439-4bd4-b3a8-88c821c8fcb3',
            metadata: {
              name: 'Test Account',
              keyring: {
                type: 'HD Key Tree',
              },
            },
            options: {},
            methods: [...Object.values(EthMethod)],
            type: EthAccountType.Eoa,
          },
        },
        selectedAccount: 'cf8dace4-9439-4bd4-b3a8-88c821c8fcb3',
      },
      currentCurrency: 'usd',
      tokenList: {},
      useNftDetection,
      nftsDropdownState,
    },
  });
  return renderWithProvider(<NftsTab />, store);
};

describe('NFT Items', () => {
  const detectNftsStub = jest.fn();
  const getStateStub = jest.fn();
  const checkAndUpdateAllNftsOwnershipStatusStub = jest.fn();
  const updateNftDropDownStateStub = jest.fn();
  setBackgroundConnection({
    detectNfts: detectNftsStub,
    getState: getStateStub,
    checkAndUpdateAllNftsOwnershipStatus:
      checkAndUpdateAllNftsOwnershipStatusStub,
    updateNftDropDownState: updateNftDropDownStateStub,
  });
  const historyPushMock = jest.fn();

  jest
    .spyOn(reactRouterDom, 'useHistory')
    .mockImplementation()
    .mockReturnValue({ push: historyPushMock });

  afterEach(() => {
    jest.clearAllMocks();
  });

  describe('NFTs Detection Notice', () => {
    it('should render the NFTs Detection Notice when currently selected network is Mainnet and currently selected account has no nfts', () => {
      render({
        selectedAddress: ACCOUNT_2,
        nfts: NFTS,
      });
      expect(screen.queryByText('NFT autodetection')).toBeInTheDocument();
    });
    it('should not render the NFTs Detection Notice when currently selected network is Mainnet and currently selected account has NFTs', () => {
      render({
        selectedAddress: ACCOUNT_1,
        nfts: NFTS,
      });
      expect(screen.queryByText('NFT autodetection')).not.toBeInTheDocument();
    });
    it('should take user to the experimental settings tab in settings when user clicks "Turn on NFT detection in Settings"', () => {
      render({
        selectedAddress: ACCOUNT_2,
        nfts: NFTS,
      });
      fireEvent.click(screen.queryByText('Turn on NFT detection in Settings'));
      expect(historyPushMock).toHaveBeenCalledTimes(1);
      expect(historyPushMock).toHaveBeenCalledWith(
        `${SECURITY_ROUTE}#autodetect-nfts`,
      );
    });
    it('should not render the NFTs Detection Notice when currently selected network is Mainnet and currently selected account has no NFTs but use NFT autodetection preference is set to true', () => {
      render({
        selectedAddress: ACCOUNT_1,
        nfts: NFTS,
        useNftDetection: true,
      });
      expect(screen.queryByText('NFT autodetection')).not.toBeInTheDocument();
    });
    it('should not render the NFTs Detection Notice when currently selected network is Mainnet and currently selected account has no NFTs but user has dismissed the notice before', () => {
      render({
        selectedAddress: ACCOUNT_1,
        nfts: NFTS,
      });
      expect(screen.queryByText('NFT autodetection')).not.toBeInTheDocument();
    });
  });

  describe('Collections', () => {
    it('should render the name of the collections and number of NFTs in each collection if current account/chainId combination has NFTs', () => {
      render({
        selectedAddress: ACCOUNT_1,
        nfts: NFTS,
        nftContracts: NFTS_CONTRACTS,
      });
      expect(screen.queryByText('PUNKS (5)')).toBeInTheDocument();
      expect(screen.queryByText('Munks (3)')).toBeInTheDocument();
    });
    it('should not render collections if current account/chainId combination has NFTs', () => {
      render({
        selectedAddress: ACCOUNT_2,
        nfts: NFTS,
        nftContracts: NFTS_CONTRACTS,
      });
      expect(screen.queryByText('PUNKS (5)')).not.toBeInTheDocument();
      expect(screen.queryByText('Munks (3)')).not.toBeInTheDocument();
    });
  });

  describe('NFTs options', () => {
    it('should render a link "Refresh list" when some NFTs are present on mainnet and NFT auto-detection preference is set to true, which, when clicked calls methods DetectNFTs and checkAndUpdateNftsOwnershipStatus', () => {
      render({
        selectedAddress: ACCOUNT_1,
        nfts: NFTS,
        useNftDetection: true,
      });
      expect(detectNftsStub).not.toHaveBeenCalled();
      expect(checkAndUpdateAllNftsOwnershipStatusStub).not.toHaveBeenCalled();
      fireEvent.click(screen.queryByText('Refresh list'));
      expect(detectNftsStub).toHaveBeenCalled();
      expect(checkAndUpdateAllNftsOwnershipStatusStub).toHaveBeenCalled();
    });

    it('should render a link "Refresh list" when some NFTs are present on a non-mainnet chain, which, when clicked calls a method checkAndUpdateNftsOwnershipStatus', () => {
      render({
        chainId: '0x5',
        selectedAddress: ACCOUNT_1,
        nfts: NFTS,
        useNftDetection: true,
      });
      expect(checkAndUpdateAllNftsOwnershipStatusStub).not.toHaveBeenCalled();
      fireEvent.click(screen.queryByText('Refresh list'));
      expect(checkAndUpdateAllNftsOwnershipStatusStub).toHaveBeenCalled();
    });

    it('should render a link "Enable autodetect" when some NFTs are present and NFT auto-detection preference is set to false, which, when clicked sends user to the experimental tab of settings', () => {
      render({
        selectedAddress: ACCOUNT_1,
        nfts: NFTS,
      });
      expect(historyPushMock).toHaveBeenCalledTimes(0);
      fireEvent.click(screen.queryByText('Enable autodetect'));
      expect(historyPushMock).toHaveBeenCalledTimes(1);
      expect(historyPushMock).toHaveBeenCalledWith(SECURITY_ROUTE);
    });
  });

  describe('NFT Tab Ramps Card', () => {
    it('shows the ramp card when user balance is zero', () => {
      const { queryByText } = render({
        selectedAddress: ACCOUNT_1,
        balance: '0x0',
      });
      expect(queryByText('Get ETH to buy NFTs')).toBeInTheDocument();
    });

    it('does not show the ramp card when the account has a balance', () => {
      const { queryByText } = render({
        selectedAddress: ACCOUNT_1,
        balance: ETH_BALANCE,
      });
      expect(queryByText('Get ETH to buy NFTs')).not.toBeInTheDocument();
    });
  });
});<|MERGE_RESOLUTION|>--- conflicted
+++ resolved
@@ -169,9 +169,6 @@
         },
       },
       providerConfig: { chainId, type: NETWORK_TYPES.MAINNET },
-<<<<<<< HEAD
-=======
-      selectedAddress,
       accounts: {
         [selectedAddress]: {
           address: selectedAddress,
@@ -182,7 +179,6 @@
           [selectedAddress]: { balance },
         },
       },
->>>>>>> f8b92ab5
       internalAccounts: {
         accounts: {
           'cf8dace4-9439-4bd4-b3a8-88c821c8fcb3': {
