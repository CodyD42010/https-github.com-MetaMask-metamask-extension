import React from 'react';
import { fireEvent, screen } from '@testing-library/react';
import reactRouterDom from 'react-router-dom';
import configureStore from '../../../store/store';
import { renderWithProvider } from '../../../../test/jest/rendering';
import { SECURITY_ROUTE } from '../../../helpers/constants/routes';
import { setBackgroundConnection } from '../../../../test/jest';
import NftsTab from '.';

const NFTS = [
  {
    address: '0x495f947276749Ce646f68AC8c248420045cb7b5e',
    tokenId:
      '58076532811975507823669075598676816378162417803895263482849101575514658701313',
    name: 'Punk #4',
    creator: {
      user: {
        username: null,
      },
      profile_img_url: null,
      address: '0x806627172af48bd5b0765d3449a7def80d6576ff',
      config: '',
    },
    description: 'Red Mohawk bam!',
    image:
      'https://lh3.googleusercontent.com/BdxvLseXcfl57BiuQcQYdJ64v-aI8din7WPk0Pgo3qQFhAUH-B6i-dCqqc_mCkRIzULmwzwecnohLhrcH8A9mpWIZqA7ygc52Sr81hE',
    standard: 'ERC1155',
  },
  {
    address: '0x495f947276749Ce646f68AC8c248420045cb7b5e',
    tokenId:
      '58076532811975507823669075598676816378162417803895263482849101574415147073537',
    name: 'Punk #3',
    creator: {
      user: {
        username: null,
      },
      profile_img_url: null,
      address: '0x806627172af48bd5b0765d3449a7def80d6576ff',
      config: '',
    },
    description: 'Clown PUNK!!!',
    image:
      'https://lh3.googleusercontent.com/H7VrxaalZv4PF1B8U7ADuc8AfuqTVyzmMEDQ5OXKlx0Tqu5XiwsKYj4j_pAF6wUJjLMQbSN_0n3fuj84lNyRhFW9hyrxqDfY1IiQEQ',
    standard: 'ERC1155',
  },
  {
    address: '0x495f947276749Ce646f68AC8c248420045cb7b5e',
    tokenId:
      '58076532811975507823669075598676816378162417803895263482849101573315635445761',
    name: 'Punk #2',
    creator: {
      user: {
        username: null,
      },
      profile_img_url: null,
      address: '0x806627172af48bd5b0765d3449a7def80d6576ff',
      config: '',
    },
    description: 'Got glasses and black hair!',
    image:
      'https://lh3.googleusercontent.com/CHNTSlKB_Gob-iwTq8jcag6XwBkTqBMLt_vEKeBv18Q4AoPFAEPceqK6mRzkad2s5djx6CT5zbGQwDy81WwtNzViK5dQbG60uAWv',
    standard: 'ERC1155',
  },
  {
    address: '0x495f947276749Ce646f68AC8c248420045cb7b5e',
    tokenId:
      '58076532811975507823669075598676816378162417803895263482849101572216123817985',
    name: 'Punk #1',
    creator: {
      user: {
        username: null,
      },
      profile_img_url: null,
      address: '0x806627172af48bd5b0765d3449a7def80d6576ff',
      config: '',
    },
    image:
      'https://lh3.googleusercontent.com/4jfPi-nQNWCUXD5qVNVWX7LX2UufU_elEJcvICFlsTdcBXv70asnDEOlI8oKECZxlXq1wseeIXMwmP5tLyOUxMKk',
    standard: 'ERC1155',
  },
  {
    address: '0x495f947276749Ce646f68AC8c248420045cb7b5e',
    tokenId:
      '58076532811975507823669075598676816378162417803895263482849101571116612190209',
    name: 'Punk #4651',
    creator: {
      user: {
        username: null,
      },
      profile_img_url: null,
      address: '0x806627172af48bd5b0765d3449a7def80d6576ff',
      config: '',
    },
    image:
      'https://lh3.googleusercontent.com/BdxvLseXcfl57BiuQcQYdJ64v-aI8din7WPk0Pgo3qQFhAUH-B6i-dCqqc_mCkRIzULmwzwecnohLhrcH8A9mpWIZqA7ygc52Sr81hE',
    standard: 'ERC1155',
  },
  {
    address: '0xDc7382Eb0Bc9C352A4CbA23c909bDA01e0206414',
    tokenId: '1',
    name: 'MUNK #1',
    description: null,
    image: 'ipfs://QmTSZUNt8AKyDabkyXXXP4oHWDnaVXgNdXoJGEyaYzLbeL',
    standard: 'ERC721',
  },
  {
    address: '0xDc7382Eb0Bc9C352A4CbA23c909bDA01e0206414',
    tokenId: '2',
    name: 'MUNK #2',
    description: null,
    image: 'ipfs://QmTSZUNt8AKyDabkyXXXP4oHWDnaVXgNdXoJGEyaYzLbeL',
    standard: 'ERC721',
  },
  {
    address: '0xDc7382Eb0Bc9C352A4CbA23c909bDA01e0206414',
    tokenId: '3',
    name: 'MUNK #3',
    description: null,
    image: 'ipfs://QmTSZUNt8AKyDabkyXXXP4oHWDnaVXgNdXoJGEyaYzLbeL',
    standard: 'ERC721',
  },
];

const NFTS_CONTRACTS = [
  {
    address: '0x495f947276749Ce646f68AC8c248420045cb7b5e',
    name: 'PUNKS',
    symbol: 'PNKS',
    schemaName: 'ERC1155',
  },
  {
    address: '0xDc7382Eb0Bc9C352A4CbA23c909bDA01e0206414',
    name: 'Munks',
    symbol: 'MNKS',
  },
];

const nftsDropdownState = {
  '0x495f947276749ce646f68ac8c248420045cb7b5e': true,
  '0xdc7382eb0bc9c352a4cba23c909bda01e0206414': true,
};

const ACCOUNT_1 = '0x123';
const ACCOUNT_2 = '0x456';

const render = ({
  nftContracts = [],
  nfts = [],
  selectedAddress,
  chainId = '0x1',
  useNftDetection,
}) => {
  const store = configureStore({
    metamask: {
      allNfts: {
        [ACCOUNT_1]: {
          [chainId]: nfts,
        },
      },
      allNftContracts: {
        [ACCOUNT_1]: {
          [chainId]: nftContracts,
        },
      },
      providerConfig: { chainId },
      selectedAddress,
      useNftDetection,
      nftsDropdownState,
    },
  });
  return renderWithProvider(<NftsTab />, store);
};

describe('NFT Items', () => {
  const detectNftsStub = jest.fn();
  const getStateStub = jest.fn();
  const checkAndUpdateAllNftsOwnershipStatusStub = jest.fn();
  const updateNftDropDownStateStub = jest.fn();
  setBackgroundConnection({
    detectNfts: detectNftsStub,
    getState: getStateStub,
    checkAndUpdateAllNftsOwnershipStatus:
      checkAndUpdateAllNftsOwnershipStatusStub,
    updateNftDropDownState: updateNftDropDownStateStub,
  });
  const historyPushMock = jest.fn();

  jest
    .spyOn(reactRouterDom, 'useHistory')
    .mockImplementation()
    .mockReturnValue({ push: historyPushMock });

  afterEach(() => {
    jest.clearAllMocks();
  });

  describe('NFTs Detection Notice', () => {
    it('should render the NFTs Detection Notice when currently selected network is Mainnet and currently selected account has no nfts', () => {
      render({
        selectedAddress: ACCOUNT_2,
        nfts: NFTS,
      });
      expect(screen.queryByText('New! NFT detection')).toBeInTheDocument();
    });
    it('should not render the NFTs Detection Notice when currently selected network is Mainnet and currently selected account has NFTs', () => {
      render({
        selectedAddress: ACCOUNT_1,
        nfts: NFTS,
      });
      expect(screen.queryByText('New! NFT detection')).not.toBeInTheDocument();
    });
    it('should take user to the experimental settings tab in settings when user clicks "Turn on NFT detection in Settings"', () => {
      render({
        selectedAddress: ACCOUNT_2,
        nfts: NFTS,
      });
      fireEvent.click(screen.queryByText('Turn on NFT detection in Settings'));
      expect(historyPushMock).toHaveBeenCalledTimes(1);
      expect(historyPushMock).toHaveBeenCalledWith(
        `${SECURITY_ROUTE}#autodetect-nfts`,
      );
    });
    it('should not render the NFTs Detection Notice when currently selected network is Mainnet and currently selected account has no NFTs but use NFT autodetection preference is set to true', () => {
      render({
        selectedAddress: ACCOUNT_1,
        nfts: NFTS,
        useNftDetection: true,
      });
      expect(screen.queryByText('New! NFT detection')).not.toBeInTheDocument();
    });
    it('should not render the NFTs Detection Notice when currently selected network is Mainnet and currently selected account has no NFTs but user has dismissed the notice before', () => {
      render({
        selectedAddress: ACCOUNT_1,
        nfts: NFTS,
      });
      expect(screen.queryByText('New! NFT detection')).not.toBeInTheDocument();
    });
  });

  describe('Collections', () => {
    it('should render the name of the collections and number of NFTs in each collection if current account/chainId combination has NFTs', () => {
      render({
        selectedAddress: ACCOUNT_1,
        nfts: NFTS,
        nftContracts: NFTS_CONTRACTS,
      });
      expect(screen.queryByText('PUNKS (5)')).toBeInTheDocument();
      expect(screen.queryByText('Munks (3)')).toBeInTheDocument();
    });
    it('should not render collections if current account/chainId combination has NFTs', () => {
      render({
        selectedAddress: ACCOUNT_2,
        nfts: NFTS,
        nftContracts: NFTS_CONTRACTS,
      });
      expect(screen.queryByText('PUNKS (5)')).not.toBeInTheDocument();
      expect(screen.queryByText('Munks (3)')).not.toBeInTheDocument();
    });
  });
  describe('NFTs options', () => {
    it('should render a link "Refresh list" when some NFTs are present on mainnet and NFT auto-detection preference is set to true, which, when clicked calls methods DetectNFTs and checkAndUpdateNftsOwnershipStatus', () => {
      render({
        selectedAddress: ACCOUNT_1,
        nfts: NFTS,
        useNftDetection: true,
      });
      expect(detectNftsStub).not.toHaveBeenCalled();
      expect(checkAndUpdateAllNftsOwnershipStatusStub).not.toHaveBeenCalled();
      fireEvent.click(screen.queryByText('Refresh list'));
      expect(detectNftsStub).toHaveBeenCalled();
      expect(checkAndUpdateAllNftsOwnershipStatusStub).toHaveBeenCalled();
    });

    it('should render a link "Refresh list" when some NFTs are present on a non-mainnet chain, which, when clicked calls a method checkAndUpdateNftsOwnershipStatus', () => {
      render({
        chainId: '0x5',
        selectedAddress: ACCOUNT_1,
        nfts: NFTS,
        useNftDetection: true,
      });
      expect(checkAndUpdateAllNftsOwnershipStatusStub).not.toHaveBeenCalled();
      fireEvent.click(screen.queryByText('Refresh list'));
      expect(checkAndUpdateAllNftsOwnershipStatusStub).toHaveBeenCalled();
    });

    it('should render a link "Enable autodetect" when some NFTs are present and NFT auto-detection preference is set to false, which, when clicked sends user to the experimental tab of settings', () => {
      render({
        selectedAddress: ACCOUNT_1,
        nfts: NFTS,
      });
      expect(historyPushMock).toHaveBeenCalledTimes(0);
      fireEvent.click(screen.queryByText('Enable autodetect'));
      expect(historyPushMock).toHaveBeenCalledTimes(1);
<<<<<<< HEAD
      expect(historyPushMock).toHaveBeenCalledWith(EXPERIMENTAL_ROUTE);
=======
      expect(historyPushMock).toHaveBeenCalledWith(SECURITY_ROUTE);
>>>>>>> 877e184b
    });
  });
});<|MERGE_RESOLUTION|>--- conflicted
+++ resolved
@@ -292,11 +292,7 @@
       expect(historyPushMock).toHaveBeenCalledTimes(0);
       fireEvent.click(screen.queryByText('Enable autodetect'));
       expect(historyPushMock).toHaveBeenCalledTimes(1);
-<<<<<<< HEAD
-      expect(historyPushMock).toHaveBeenCalledWith(EXPERIMENTAL_ROUTE);
-=======
       expect(historyPushMock).toHaveBeenCalledWith(SECURITY_ROUTE);
->>>>>>> 877e184b
     });
   });
 });