import React from 'react';
import { screen } from '@testing-library/react';

import {
  EditGasModes,
  GasEstimateTypes,
  PriorityLevels,
} from '../../../../shared/constants/gas';
import { TransactionEnvelopeType } from '../../../../shared/constants/transaction';

import { GasFeeContextProvider } from '../../../contexts/gasFee';
import { renderWithProvider } from '../../../../test/jest';
import mockEstimates from '../../../../test/data/mock-estimates.json';
import mockState from '../../../../test/data/mock-state.json';
import configureStore from '../../../store/store';

import EditGasFeeButton from './edit-gas-fee-button';

jest.mock('../../../store/actions', () => ({
  disconnectGasFeeEstimatePoller: jest.fn(),
  getGasFeeEstimatesAndStartPolling: jest
    .fn()
    .mockImplementation(() => Promise.resolve()),
  addPollingTokenToAppState: jest.fn(),
  createTransactionEventFragment: jest.fn(),
}));

const render = ({ componentProps, contextProps } = {}) => {
  const store = configureStore({
    metamask: {
      ...mockState.metamask,
      accounts: {
        [mockState.metamask.selectedAddress]: {
          address: mockState.metamask.selectedAddress,
          balance: '0x1F4',
        },
      },
<<<<<<< HEAD
      gasFeeEstimates: mockEstimates[GAS_ESTIMATE_TYPES.FEE_MARKET],
=======
      gasFeeEstimates: mockEstimates[GasEstimateTypes.feeMarket],
>>>>>>> 7e97ff2b
    },
  });

  return renderWithProvider(
    <GasFeeContextProvider {...contextProps}>
      <EditGasFeeButton {...componentProps} />
    </GasFeeContextProvider>,
    store,
  );
};

describe('EditGasFeeButton', () => {
  it('should render edit link with text low if low gas estimates are selected', () => {
    render({ contextProps: { transaction: { userFeeLevel: 'low' } } });
    expect(screen.queryByText('🐢')).toBeInTheDocument();
    expect(screen.queryByText('Low')).toBeInTheDocument();
  });

  it('should render edit link with text market if medium gas estimates are selected', () => {
    render({ contextProps: { transaction: { userFeeLevel: 'medium' } } });
    expect(screen.queryByText('🦊')).toBeInTheDocument();
    expect(screen.queryByText('Market')).toBeInTheDocument();
  });

  it('should render edit link with text aggressive if high gas estimates are selected', () => {
    render({ contextProps: { transaction: { userFeeLevel: 'high' } } });
    expect(screen.queryByText('🦍')).toBeInTheDocument();
    expect(screen.queryByText('Aggressive')).toBeInTheDocument();
  });

  it('should render edit link with text 10% increase if tenPercentIncreased gas estimates are selected', () => {
    render({
      contextProps: { transaction: { userFeeLevel: 'tenPercentIncreased' } },
    });
    expect(screen.queryByText('10% increase')).toBeInTheDocument();
  });

  it('should render edit link with text Site suggested if site suggested estimated are used', () => {
    render({
      contextProps: {
        transaction: {
          userFeeLevel: PriorityLevels.dAppSuggested,
          dappSuggestedGasFees: { maxFeePerGas: 1, maxPriorityFeePerGas: 1 },
          txParams: { maxFeePerGas: 1, maxPriorityFeePerGas: 1 },
        },
      },
    });
    expect(screen.queryByText('🌐')).toBeInTheDocument();
    expect(screen.queryByText('Site suggested')).toBeInTheDocument();
    expect(document.getElementsByClassName('info-tooltip')).toHaveLength(1);
  });

  it('should render edit link with text swap suggested if high gas estimates are selected for swaps', () => {
    render({
      contextProps: {
        transaction: { userFeeLevel: 'high' },
        editGasMode: EditGasModes.swaps,
      },
    });
    expect(screen.queryByText('🔄')).toBeInTheDocument();
    expect(screen.queryByText('Swap suggested')).toBeInTheDocument();
  });

  it('should render edit link with text advance if custom gas estimates are used', () => {
    render({
      contextProps: {
        defaultEstimateToUse: 'custom',
        transaction: {},
      },
    });
    expect(screen.queryByText('⚙️')).toBeInTheDocument();
    expect(screen.queryByText('Advanced')).toBeInTheDocument();
    expect(screen.queryByText('Edit')).toBeInTheDocument();
  });

  it('should not render edit link if transaction has simulation error and prop userAcknowledgedGasMissing is false', () => {
    render({
      contextProps: {
        transaction: {
          simulationFails: true,
          userFeeLevel: 'low',
        },
      },
      componentProps: { userAcknowledgedGasMissing: false },
    });
    expect(screen.queryByRole('button')).not.toBeInTheDocument();
    expect(screen.queryByText('Low')).not.toBeInTheDocument();
  });

  it('should render edit link if userAcknowledgedGasMissing is true even if transaction has simulation error', () => {
    render({
      contextProps: {
        transaction: {
          simulationFails: true,
          userFeeLevel: 'low',
        },
      },
      componentProps: { userAcknowledgedGasMissing: true },
    });
    expect(screen.queryByRole('button')).toBeInTheDocument();
    expect(screen.queryByText('Low')).toBeInTheDocument();
  });

  it('should render null for legacy transactions', () => {
    const { container } = render({
      contextProps: {
        transaction: {
          userFeeLevel: 'low',
          txParams: { type: TransactionEnvelopeType.legacy },
        },
      },
    });
    expect(container.firstChild).toBeNull();
  });
});<|MERGE_RESOLUTION|>--- conflicted
+++ resolved
@@ -35,11 +35,7 @@
           balance: '0x1F4',
         },
       },
-<<<<<<< HEAD
-      gasFeeEstimates: mockEstimates[GAS_ESTIMATE_TYPES.FEE_MARKET],
-=======
       gasFeeEstimates: mockEstimates[GasEstimateTypes.feeMarket],
->>>>>>> 7e97ff2b
     },
   });
 
