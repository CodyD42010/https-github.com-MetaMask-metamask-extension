import React, { useCallback } from 'react';
import { ButtonVariant } from '@metamask/snaps-sdk';
import {
  Box,
  Button,
  ButtonSize,
  Checkbox,
  Icon,
  IconName,
  IconSize,
  Modal,
  ModalBody,
  ModalContent,
  ModalFooter,
  ModalHeader,
  ModalOverlay,
  Text,
} from '../../../../component-library';
import {
  AlignItems,
  BackgroundColor,
  BlockSize,
  BorderRadius,
  Display,
  IconColor,
  Severity,
  TextAlign,
  TextColor,
  TextVariant,
} from '../../../../../helpers/constants/design-system';
import { useI18nContext } from '../../../../../hooks/useI18nContext';
import useAlerts from '../../../../../hooks/useAlerts';
import { Alert } from '../../../../../ducks/confirm-alerts/confirm-alerts';

export type AlertModalProps = {
<<<<<<< HEAD
  /** The unique key representing the specific alert field */
  alertKey: string;
  /**
   * The navigation component passed when more exists more than one alert.
   * It override `startAccessory` of ModalHeaderDefault and by default no navigation button is present.
   */
  headerStartAccessory?: React.ReactNode;
  /** The owner ID of the relevant alert from the `confirmAlerts` reducer. */
  ownerId: string;
  /** The key of the specific alert to display from the `confirmAlerts` reducer.  */
=======
  /** The owner ID of the relevant alert from the `confirmAlerts` reducer. */
  ownerId: string;
  /** The unique key representing the specific alert field. */
  alertKey: string;
  /** The function invoked when the user acknowledges the alert. */
>>>>>>> 4087140e
  onAcknowledgeClick: () => void;
  /** The function to be executed when the modal needs to be closed. */
  onClose: () => void;
};

function getSeverityStyle(severity: Severity) {
  switch (severity) {
    case Severity.Warning:
      return {
        background: BackgroundColor.warningMuted,
        icon: IconColor.warningDefault,
      };
    case Severity.Danger:
      return {
        background: BackgroundColor.errorMuted,
        icon: IconColor.errorDefault,
      };
    default:
      return {
        background: BackgroundColor.infoMuted,
        icon: IconColor.infoDefault,
      };
  }
}

function AlertHeader({ selectedAlert }: { selectedAlert: Alert }) {
  const t = useI18nContext();
  const severityStyle = getSeverityStyle(selectedAlert.severity);
  return (
    <>
      <Box
        gap={3}
        display={Display.Block}
        alignItems={AlignItems.center}
        textAlign={TextAlign.Center}
        marginTop={3}
      >
        <Icon
          name={
            selectedAlert.severity === Severity.Info
              ? IconName.Info
              : IconName.Danger
          }
          size={IconSize.Xl}
          color={severityStyle.icon}
        />
        <Text
          variant={TextVariant.headingSm}
          color={TextColor.inherit}
          marginTop={3}
          marginBottom={4}
        >
          {selectedAlert.reason ?? t('alert')}
        </Text>
      </Box>
    </>
  );
}

function AlertDetails({ selectedAlert }: { selectedAlert: Alert }) {
  const t = useI18nContext();
  const severityStyle = getSeverityStyle(selectedAlert.severity);
  return (
    <Box
      key={selectedAlert.key}
      display={Display.InlineBlock}
      padding={2}
      width={BlockSize.Full}
      backgroundColor={severityStyle.background}
      gap={2}
      borderRadius={BorderRadius.SM}
    >
      <Text variant={TextVariant.bodySm}>{selectedAlert.message}</Text>
      {(selectedAlert.alertDetails?.length ?? 0) > 0 ? (
        <Text variant={TextVariant.bodySmBold} marginTop={1}>
          {t('alertModalDetails')}
        </Text>
      ) : null}

      <Box as="ul" className={'alert-modal__alert-details'} paddingLeft={6}>
        {selectedAlert.alertDetails?.map((detail, index) => (
          <Box as="li" key={`${selectedAlert.key}-detail-${index}`}>
            <Text variant={TextVariant.bodySm}>{detail}</Text>
          </Box>
        ))}
      </Box>
    </Box>
  );
}

function AcknowledgeCheckbox({
  selectedAlert,
<<<<<<< HEAD
  setAlertConfirmed,
  isConfirmed,
}: {
  selectedAlert: Alert;
  setAlertConfirmed: (alertKey: string, isConfirmed: boolean) => void;
=======
  onHandleAcknowledgeClick,
  isConfirmed,
}: {
  selectedAlert: Alert;
  onHandleAcknowledgeClick: (
    selectedAlertKey: string,
    isConfirmed: boolean,
  ) => void;
>>>>>>> 4087140e
  isConfirmed: boolean;
}) {
  const t = useI18nContext();
  const severityStyle = getSeverityStyle(selectedAlert.severity);
  return (
    <Box
      display={Display.Flex}
      padding={3}
      width={BlockSize.Full}
      gap={3}
      backgroundColor={severityStyle.background}
      marginTop={4}
      borderRadius={BorderRadius.LG}
    >
      <Checkbox
        label={t('alertModalAcknowledge')}
        data-testid="alert-modal-acknowledge-checkbox"
        isChecked={isConfirmed}
<<<<<<< HEAD
        onClick={() => setAlertConfirmed(selectedAlert.key, !isConfirmed)}
=======
        onClick={() => onHandleAcknowledgeClick(selectedAlert.key, isConfirmed)}
>>>>>>> 4087140e
        alignItems={AlignItems.flexStart}
        className={'alert-modal__acknowledge-checkbox'}
      />
    </Box>
  );
}

function AcknowledgeButton({
  onAcknowledgeClick,
}: {
  onAcknowledgeClick: () => void;
}) {
  const t = useI18nContext();

  return (
    <>
      <Button
        variant={ButtonVariant.Primary}
        width={BlockSize.Full}
        onClick={onAcknowledgeClick}
        size={ButtonSize.Lg}
        data-testid="alert-modal-button"
      >
        {t('gotIt')}
      </Button>
    </>
  );
}

export function AlertModal({
  ownerId,
  onAcknowledgeClick,
  alertKey,
  onClose,
  headerStartAccessory,
}: AlertModalProps) {
  const { alerts, isAlertConfirmed, setAlertConfirmed } = useAlerts(ownerId);

  const handleClose = useCallback(() => {
    onClose();
  }, [onClose]);

  const selectedAlert = alerts.find((alert) => alert.key === alertKey);

  if (!selectedAlert) {
    return null;
  }
  const isConfirmed = isAlertConfirmed(selectedAlert.key);

  return (
    <Modal isOpen onClose={handleClose}>
      <ModalOverlay />
      <ModalContent>
        <ModalHeader
          onClose={handleClose}
          startAccessory={headerStartAccessory}
          className={'alert-modal__header'}
          borderWidth={1}
          display={headerStartAccessory ? Display.InlineFlex : Display.Block}
        />
        <ModalBody>
          <AlertHeader selectedAlert={selectedAlert} />
          <AlertDetails selectedAlert={selectedAlert} />
          <AcknowledgeCheckbox
            selectedAlert={selectedAlert}
<<<<<<< HEAD
=======
            onHandleAcknowledgeClick={handleAcknowledgeClick}
>>>>>>> 4087140e
            isConfirmed={isConfirmed}
            setAlertConfirmed={setAlertConfirmed}
          />
        </ModalBody>
        <ModalFooter>
          <AcknowledgeButton onAcknowledgeClick={onAcknowledgeClick} />
        </ModalFooter>
      </ModalContent>
    </Modal>
  );
}<|MERGE_RESOLUTION|>--- conflicted
+++ resolved
@@ -33,8 +33,7 @@
 import { Alert } from '../../../../../ducks/confirm-alerts/confirm-alerts';
 
 export type AlertModalProps = {
-<<<<<<< HEAD
-  /** The unique key representing the specific alert field */
+  /** The unique key representing the specific alert field. */
   alertKey: string;
   /**
    * The navigation component passed when more exists more than one alert.
@@ -43,14 +42,7 @@
   headerStartAccessory?: React.ReactNode;
   /** The owner ID of the relevant alert from the `confirmAlerts` reducer. */
   ownerId: string;
-  /** The key of the specific alert to display from the `confirmAlerts` reducer.  */
-=======
-  /** The owner ID of the relevant alert from the `confirmAlerts` reducer. */
-  ownerId: string;
-  /** The unique key representing the specific alert field. */
-  alertKey: string;
   /** The function invoked when the user acknowledges the alert. */
->>>>>>> 4087140e
   onAcknowledgeClick: () => void;
   /** The function to be executed when the modal needs to be closed. */
   onClose: () => void;
@@ -143,22 +135,11 @@
 
 function AcknowledgeCheckbox({
   selectedAlert,
-<<<<<<< HEAD
   setAlertConfirmed,
   isConfirmed,
 }: {
   selectedAlert: Alert;
   setAlertConfirmed: (alertKey: string, isConfirmed: boolean) => void;
-=======
-  onHandleAcknowledgeClick,
-  isConfirmed,
-}: {
-  selectedAlert: Alert;
-  onHandleAcknowledgeClick: (
-    selectedAlertKey: string,
-    isConfirmed: boolean,
-  ) => void;
->>>>>>> 4087140e
   isConfirmed: boolean;
 }) {
   const t = useI18nContext();
@@ -177,11 +158,7 @@
         label={t('alertModalAcknowledge')}
         data-testid="alert-modal-acknowledge-checkbox"
         isChecked={isConfirmed}
-<<<<<<< HEAD
         onClick={() => setAlertConfirmed(selectedAlert.key, !isConfirmed)}
-=======
-        onClick={() => onHandleAcknowledgeClick(selectedAlert.key, isConfirmed)}
->>>>>>> 4087140e
         alignItems={AlignItems.flexStart}
         className={'alert-modal__acknowledge-checkbox'}
       />
@@ -247,10 +224,6 @@
           <AlertDetails selectedAlert={selectedAlert} />
           <AcknowledgeCheckbox
             selectedAlert={selectedAlert}
-<<<<<<< HEAD
-=======
-            onHandleAcknowledgeClick={handleAcknowledgeClick}
->>>>>>> 4087140e
             isConfirmed={isConfirmed}
             setAlertConfirmed={setAlertConfirmed}
           />
