--- conflicted
+++ resolved
@@ -2,10 +2,7 @@
   ///: BEGIN:ONLY_INCLUDE_IN(blockaid)
   useCallback,
   useContext,
-<<<<<<< HEAD
-=======
   useEffect,
->>>>>>> d679ec34
   ///: END:ONLY_INCLUDE_IN
 } from 'react';
 import PropTypes from 'prop-types';
@@ -31,14 +28,6 @@
 import { TransactionType } from '../../../../shared/constants/transaction';
 import { parseStandardTokenTransactionData } from '../../../../shared/modules/transaction.utils';
 import { getTokenValueParam } from '../../../../shared/lib/metamask-controller-utils';
-<<<<<<< HEAD
-import {
-  ///: BEGIN:ONLY_INCLUDE_IN(blockaid)
-  MetaMetricsEventCategory,
-  MetaMetricsEventName,
-  ///: END:ONLY_INCLUDE_IN
-} from '../../../../shared/constants/metametrics';
-=======
 ///: BEGIN:ONLY_INCLUDE_IN(blockaid)
 import {
   MetaMetricsEventCategory,
@@ -46,7 +35,6 @@
 } from '../../../../shared/constants/metametrics';
 import { getBlockaidMetricsParams } from '../../../helpers/utils/metrics';
 ///: END:ONLY_INCLUDE_IN
->>>>>>> d679ec34
 
 const TransactionAlerts = ({
   userAcknowledgedGasMissing,
@@ -87,8 +75,6 @@
   ///: END:ONLY_INCLUDE_IN
 
   ///: BEGIN:ONLY_INCLUDE_IN(blockaid)
-<<<<<<< HEAD
-=======
   useEffect(() => {
     if (txData.securityAlertResponse) {
       const blockaidMetricsParams = getBlockaidMetricsParams(
@@ -108,7 +94,6 @@
   ///: END:ONLY_INCLUDE_IN
 
   ///: BEGIN:ONLY_INCLUDE_IN(blockaid)
->>>>>>> d679ec34
   const onClickSupportLink = useCallback(() => {
     trackEvent({
       category: MetaMetricsEventCategory.Transactions,
