--- conflicted
+++ resolved
@@ -41,10 +41,6 @@
       flex-flow: row wrap;
       align-items: center;
       position: relative;
-<<<<<<< HEAD
-      z-index: 201;
-=======
->>>>>>> d239d0fd
 
       &__title {
         @include H4;
