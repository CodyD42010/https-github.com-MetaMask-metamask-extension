.tab-bar {
  display: flex;
  flex-direction: column;
  justify-content: flex-start;

  &__tab {
    @include Paragraph;

    color: var(--color-text-default);
    display: flex;
    flex-flow: row nowrap;
    align-items: center;
    min-width: 0;
    flex: 0 0 auto;
    box-sizing: border-box;
    opacity: 0.5;
    transition: opacity 200ms ease-in-out;
    background-color: unset;
    text-align: start;

    @media screen and (min-width: $break-large) {
      &:hover {
        opacity: 0.4;
      }

      &:active {
        opacity: 0.6;
      }
    }

    @media screen and (max-width: $break-small) {
      @include H4;

      border-bottom: 1px solid var(--color-border-muted);
      opacity: 1;
    }

    &__content {
      padding: 12px 18px;
      display: flex;
<<<<<<< HEAD
=======
      flex: 1 1 auto;
>>>>>>> 637a960d
      align-items: center;
      position: relative;

      &__title {
        @include H4;

        @media screen and (min-width: $break-large) {
          @include H6;
        }
      }

      &__description {
        display: none;

        @media screen and (max-width: $break-small) {
          @include H6;

          display: block;
          font-weight: 300;
          margin-top: 8px;
          min-height: 14px;
        }
      }

      &__icon {
        display: flex;
        justify-content: center;
        margin-inline-end: 16px;
        flex: 0 0 18px;

        @media screen and (min-width: $break-large) {
          flex: 0 0 14px;
        }
      }
    }

    &__caret {
      display: none;

      @media screen and (max-width: $break-small) {
        display: block;
        margin-inline-start: auto;
        margin-inline-end: 8px;

        [dir='rtl'] & {
          transform: rotate(180deg);
        }
      }
    }

    &--active {
      opacity: 1 !important;
    }
  }

  &__grow-tab {
    flex-grow: 1;
  }
}<|MERGE_RESOLUTION|>--- conflicted
+++ resolved
@@ -38,10 +38,6 @@
     &__content {
       padding: 12px 18px;
       display: flex;
-<<<<<<< HEAD
-=======
-      flex: 1 1 auto;
->>>>>>> 637a960d
       align-items: center;
       position: relative;
 
