--- conflicted
+++ resolved
@@ -174,11 +174,7 @@
             <div className="network-check__transparent">✓</div>
           )}
           <ColorIndicator
-<<<<<<< HEAD
             color={opts.isLocalHost ? 'localhost' : COLORS.UI4}
-=======
-            color={opts.isLocalHost ? 'localhost' : COLORS.TEXT_MUTED}
->>>>>>> 7cfa4545
             size={SIZES.LG}
             type={ColorIndicator.TYPES.FILLED}
           />
