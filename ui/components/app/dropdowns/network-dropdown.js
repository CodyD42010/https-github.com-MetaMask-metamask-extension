--- conflicted
+++ resolved
@@ -23,12 +23,8 @@
   ADD_POPULAR_CUSTOM_NETWORK,
   ADVANCED_ROUTE,
 } from '../../../helpers/constants/routes';
-import {
-  Icon,
-  ButtonIcon,
-  ICON_NAMES,
-  ICON_SIZES,
-} from '../../component-library';
+
+import { Icon, ICON_NAMES } from '../../component-library';
 import { Dropdown, DropdownMenuItem } from './dropdown';
 
 // classes from nodes of the toggle element.
@@ -51,7 +47,7 @@
   return {
     provider: state.metamask.provider,
     shouldShowTestNetworks: getShowTestNetworks(state),
-    networkConfigurations: state.metamask.networkConfigurations,
+    networkConfigurations: state.metamask.networkConfigurations || [],
     networkDropdownOpen: state.appState.networkDropdownOpen,
     showTestnetMessageInDropdown: state.metamask.showTestnetMessageInDropdown,
   };
@@ -62,8 +58,8 @@
     setProviderType: (type) => {
       dispatch(actions.setProviderType(type));
     },
-    setActiveNetwork: (networkConfigurationId) => {
-      dispatch(actions.setActiveNetwork(networkConfigurationId));
+    setCurrentNetwork: (networkConfigurationId) => {
+      dispatch(actions.setCurrentNetwork(networkConfigurationId));
     },
     hideNetworkDropdown: () => dispatch(actions.hideNetworkDropdown()),
     displayInvalidCustomNetworkAlert: (networkName) => {
@@ -90,13 +86,13 @@
 
   static propTypes = {
     provider: PropTypes.shape({
-      nickname: PropTypes.string,
+      chainName: PropTypes.string,
       rpcUrl: PropTypes.string,
       type: PropTypes.string,
       ticker: PropTypes.string,
     }).isRequired,
     setProviderType: PropTypes.func.isRequired,
-    setActiveNetwork: PropTypes.func.isRequired,
+    setCurrentNetwork: PropTypes.func.isRequired,
     hideNetworkDropdown: PropTypes.func.isRequired,
     networkConfigurations: PropTypes.object.isRequired,
     shouldShowTestNetworks: PropTypes.bool,
@@ -156,35 +152,22 @@
 
   renderCustomRpcList(networkConfigurations, provider, opts = {}) {
     return Object.entries(networkConfigurations).map(
-<<<<<<< HEAD
-      ([networkConfigurationId, networkConfiguration]) => {
-        const { rpcUrl, chainId, nickname = '' } = networkConfiguration;
-        const isCurrentRpcTarget =
-          provider.type === NETWORK_TYPES.RPC && rpcUrl === provider.rpcUrl;
-=======
       ([networkConfigurationId, entry]) => {
         const { rpcUrl, chainId, chainName = '' } = entry;
         const isCurrentRpcTarget =
           provider.type === NETWORK_TYPES.RPC && rpcUrl === provider.rpcUrl;
 
->>>>>>> 586e298b
         return (
           <DropdownMenuItem
             key={`common${rpcUrl}`}
             closeMenu={() => this.props.hideNetworkDropdown()}
             onClick={() => {
               if (isPrefixedFormattedHexString(chainId)) {
-<<<<<<< HEAD
-                this.props.setActiveNetwork(networkConfigurationId);
-              } else {
-                this.props.displayInvalidCustomNetworkAlert(nickname || rpcUrl);
-=======
                 this.props.setCurrentNetwork(networkConfigurationId);
               } else {
                 this.props.displayInvalidCustomNetworkAlert(
                   chainName || rpcUrl,
                 );
->>>>>>> 586e298b
               }
             }}
             style={{
@@ -194,11 +177,7 @@
             }}
           >
             {isCurrentRpcTarget ? (
-<<<<<<< HEAD
-              <Icon name={ICON_NAMES.CHECK} color={IconColor.successDefault} />
-=======
               <IconCheck color="var(--color-success-default)" />
->>>>>>> 586e298b
             ) : (
               <div className="network-check__transparent">✓</div>
             )}
@@ -209,31 +188,13 @@
             />
             <span
               className="network-name-item"
-<<<<<<< HEAD
-              data-testid={`${nickname}-network-item`}
-=======
               data-testid={`${chainName}-network-item`}
->>>>>>> 586e298b
               style={{
                 color: isCurrentRpcTarget
                   ? 'var(--color-text-default)'
                   : 'var(--color-text-alternative)',
               }}
             >
-<<<<<<< HEAD
-              {nickname || rpcUrl}
-            </span>
-            {isCurrentRpcTarget && (
-              <ButtonIcon
-                className="delete"
-                iconName={ICON_NAMES.CLOSE}
-                size={ICON_SIZES.SM}
-                ariaLabel={this.context.t('delete')}
-                onClick={(e) => {
-                  e.stopPropagation();
-                  this.props.showConfirmDeleteNetworkModal({
-                    target: rpcUrl,
-=======
               {chainName || rpcUrl}
             </span>
             {isCurrentRpcTarget ? null : (
@@ -243,7 +204,6 @@
                   e.stopPropagation();
                   this.props.showConfirmDeleteNetworkModal({
                     target: networkConfigurationId,
->>>>>>> 586e298b
                     onConfirm: () => undefined,
                   });
                 }}
@@ -270,7 +230,7 @@
       case NETWORK_TYPES.LOCALHOST:
         return t('localhost');
       default:
-        return provider.nickname || t('unknownNetwork');
+        return provider.chainName || t('unknownNetwork');
     }
   }
 
