--- conflicted
+++ resolved
@@ -17,11 +17,7 @@
         metamask: {
           conversionRate: 280.45,
           nativeCurrency: 'ETH',
-<<<<<<< HEAD
-          networkConfigurations: [],
-=======
           networkConfigurations: {},
->>>>>>> 561cae9b
           provider: {
             ticker: 'ETH',
           },
