--- conflicted
+++ resolved
@@ -98,9 +98,6 @@
     },
     21: () => {
       updateViewedNotifications({ 21: true });
-<<<<<<< HEAD
-    },
-=======
       history.push(PREPARE_SWAP_ROUTE);
     },
     22: () => {
@@ -112,7 +109,9 @@
       history.push(`${EXPERIMENTAL_ROUTE}#transaction-security-check`);
     },
     ///: END:ONLY_INCLUDE_IN
->>>>>>> 6512cace
+    24: () => {
+      updateViewedNotifications({ 24: true });
+    },
   };
 
   return actionFunctions[id];
