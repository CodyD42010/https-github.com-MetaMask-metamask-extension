import React, { useContext, useMemo, useRef, useState, useEffect } from 'react';
import { useHistory } from 'react-router-dom';
import { useSelector } from 'react-redux';
import PropTypes from 'prop-types';
import classnames from 'classnames';
import { debounce } from 'lodash';
import { getCurrentLocale } from '../../../ducks/locale/locale';
import { I18nContext } from '../../../contexts/i18n';
import { useEqualityCheck } from '../../../hooks/useEqualityCheck';
import Popover from '../../ui/popover';
import {
  Text,
  ButtonPrimary,
  ///: BEGIN:ONLY_INCLUDE_IN(build-mmi)
  IconName,
  ///: END:ONLY_INCLUDE_IN
} from '../../component-library';
import { updateViewedNotifications } from '../../../store/actions';
import {
  NOTIFICATION_DROP_LEDGER_FIREFOX,
  getTranslatedUINotifications,
} from '../../../../shared/notifications';
import { getSortedAnnouncementsToShow } from '../../../selectors';
import {
  BUILD_QUOTE_ROUTE,
  PREPARE_SWAP_ROUTE,
  ADVANCED_ROUTE,
  EXPERIMENTAL_ROUTE,
  SECURITY_ROUTE,
} from '../../../helpers/constants/routes';
import {
  ///: BEGIN:ONLY_INCLUDE_IN(build-mmi)
  Size,
  ///: END:ONLY_INCLUDE_IN
  TextVariant,
} from '../../../helpers/constants/design-system';
import ZENDESK_URLS from '../../../helpers/constants/zendesk-url';
import { MetaMetricsContext } from '../../../contexts/metametrics';
import {
  MetaMetricsEventCategory,
  MetaMetricsEventName,
} from '../../../../shared/constants/metametrics';

function getActionFunctionById(id, history) {
  const actionFunctions = {
    2: () => {
      global.platform.openTab({
        url: 'https://survey.alchemer.com/s3/6173069/MetaMask-Extension-NPS-January-2021',
      });
    },
    3: () => {
      global.platform.openTab({
        url: 'https://community.metamask.io/t/about-the-security-category/72',
      });
    },
    4: () => {
      updateViewedNotifications({ 4: true });
      history.push(BUILD_QUOTE_ROUTE);
    },
    5: () => {
      updateViewedNotifications({ 5: true });
      global.platform.openTab({
        url: ZENDESK_URLS.SECRET_RECOVERY_PHRASE,
      });
    },
    8: () => {
      updateViewedNotifications({ 8: true });
      history.push(ADVANCED_ROUTE);
    },
    10: () => {
      updateViewedNotifications({ 10: true });
      history.push(`${SECURITY_ROUTE}#token-description`);
    },
    12: () => {
      updateViewedNotifications({ 12: true });
      history.push(EXPERIMENTAL_ROUTE);
    },
    14: () => {
      updateViewedNotifications({ 14: true });
      history.push(`${ADVANCED_ROUTE}#backup-userdata`);
    },
    16: () => {
      updateViewedNotifications({ 16: true });
    },
    17: () => {
      updateViewedNotifications({ 17: true });
    },
    18: () => {
      updateViewedNotifications({ 18: true });
      history.push(`${EXPERIMENTAL_ROUTE}#transaction-security-check`);
    },
    19: () => {
      updateViewedNotifications({ 19: true });
      history.push(`${EXPERIMENTAL_ROUTE}#autodetect-nfts`);
    },
    20: () => {
      updateViewedNotifications({ 20: true });
      global.platform.openTab({
        url: ZENDESK_URLS.LEDGER_FIREFOX_U2F_GUIDE,
      });
    },
    21: () => {
      updateViewedNotifications({ 21: true });
      history.push(PREPARE_SWAP_ROUTE);
    },
    22: () => {
      updateViewedNotifications({ 22: true });
    },
    ///: BEGIN:ONLY_INCLUDE_IN(blockaid)
    23: () => {
      updateViewedNotifications({ 23: true });
      history.push(`${EXPERIMENTAL_ROUTE}#transaction-security-check`);
    },
    ///: END:ONLY_INCLUDE_IN
    24: () => {
      updateViewedNotifications({ 24: true });
    },
    25: () => {
      updateViewedNotifications({ 25: true });
      global.platform.openTab({
        url: 'https://metamask.io/snaps/',
      });
    },
  };

  return actionFunctions[id];
}

const renderDescription = (description) => {
  if (!Array.isArray(description)) {
    return <Text variant={TextVariant.bodyMd}>{description}</Text>;
  }

  return (
    <>
      {description.map((piece, index) => {
        const isLast = index === description.length - 1;
        return (
          <Text
            data-testid={`whats-new-description-item-${index}`}
            key={`item-${index}`}
            variant={TextVariant.bodyMd}
            marginBottom={isLast ? 0 : 4}
          >
            {piece}
          </Text>
        );
      })}
    </>
  );
};

const renderFirstNotification = ({
  notification,
  idRefMap,
  history,
  isLast,
  trackEvent,
  ///: BEGIN:ONLY_INCLUDE_IN(build-mmi)
  mmiPortfolioUrl,
  seenNotifications,
  onClose,
  ///: END:ONLY_INCLUDE_IN
}) => {
  const {
    id,
    date,
    title,
    description,
    image,
    actionText,
    ///: BEGIN:ONLY_INCLUDE_IN(build-mmi)
    customButton,
    hideDate,
    ///: END:ONLY_INCLUDE_IN
  } = notification;
  const actionFunction = getActionFunctionById(id, history);
  let showNotificationDate = true;

  ///: BEGIN:ONLY_INCLUDE_IN(build-mmi)
  showNotificationDate = !hideDate;
  ///: END:ONLY_INCLUDE_IN

  const imageComponent = image && (
    <img
      className="whats-new-popup__notification-image"
      src={image.src}
      height={image.height}
      width={image.width}
    />
  );
  const placeImageBelowDescription = image?.placeImageBelowDescription;
  return (
    <div
      className={classnames(
        'whats-new-popup__notification whats-new-popup__first-notification',
        {
          'whats-new-popup__last-notification': isLast,
        },
      )}
      key={`whats-new-popop-notification-${id}`}
    >
      <Text variant={TextVariant.bodyLgMedium} marginBottom={2}>
        {title}
      </Text>
      {!placeImageBelowDescription && imageComponent}
      <div className="whats-new-popup__description-and-date">
        <div className="whats-new-popup__notification-description">
          {renderDescription(description)}
        </div>
        {showNotificationDate && (
          <div className="whats-new-popup__notification-date">{date}</div>
        )}
      </div>
      {placeImageBelowDescription && imageComponent}
      {actionText && (
        <ButtonPrimary
          className="whats-new-popup__button"
          onClick={() => {
            actionFunction();
            trackEvent({
              category: MetaMetricsEventCategory.Home,
              event: MetaMetricsEventName.WhatsNewClicked,
            });
          }}
          block
        >
          {actionText}
        </ButtonPrimary>
      )}
      {
        ///: BEGIN:ONLY_INCLUDE_IN(build-mmi)
        customButton && customButton.name === 'mmi-portfolio' && (
          <ButtonPrimary
            className="whats-new-popup__button"
            data-testid="view-mmi-portfolio"
            size={Size.SM}
            startIconName={IconName.MmmiPortfolioDashboard}
            onClick={() => {
              updateViewedNotifications(seenNotifications);
              onClose();
              window.open(mmiPortfolioUrl, '_blank');
            }}
            block
          >
            {customButton.text}
          </ButtonPrimary>
        )
        ///: END:ONLY_INCLUDE_IN
      }
      <div
        className="whats-new-popup__intersection-observable"
        ref={idRefMap[id]}
      />
    </div>
  );
};

const renderSubsequentNotification = ({
  notification,
  idRefMap,
  history,
  isLast,
}) => {
  const { id, date, title, description, actionText } = notification;

  const actionFunction = getActionFunctionById(id, history);
  return (
    <div
      className={classnames('whats-new-popup__notification', {
        'whats-new-popup__last-notification': isLast,
      })}
      key={`whats-new-popop-notification-${id}`}
    >
      <div className="whats-new-popup__notification-title">{title}</div>
      <div className="whats-new-popup__description-and-date">
        <div className="whats-new-popup__notification-description">
          {renderDescription(description)}
        </div>
        <div className="whats-new-popup__notification-date">{date}</div>
      </div>
      {actionText && (
        <div className="whats-new-popup__link" onClick={actionFunction}>
          {`${actionText} >`}
        </div>
      )}
      <div
        className="whats-new-popup__intersection-observable"
        ref={idRefMap[id]}
      />
    </div>
  );
};

export default function WhatsNewPopup({
  onClose,
  ///: BEGIN:ONLY_INCLUDE_IN(build-mmi)
  mmiPortfolioUrl,
  ///: END:ONLY_INCLUDE_IN
}) {
  const t = useContext(I18nContext);
  const history = useHistory();

  const notifications = useSelector(getSortedAnnouncementsToShow);
  const locale = useSelector(getCurrentLocale);

  const [seenNotifications, setSeenNotifications] = useState({});
  const [shouldShowScrollButton, setShouldShowScrollButton] = useState(true);

  const popoverRef = useRef();

  const memoizedNotifications = useEqualityCheck(notifications);
  const idRefMap = useMemo(
    () =>
      memoizedNotifications.reduce(
        (_idRefMap, notification) => ({
          ..._idRefMap,
          [notification.id]: React.createRef(),
        }),
        {},
      ),
    [memoizedNotifications],
  );

  const trackEvent = useContext(MetaMetricsContext);

  const handleDebouncedScroll = debounce((target) => {
    setShouldShowScrollButton(
      target.scrollHeight - target.scrollTop !== target.clientHeight,
    );
  }, 100);

  const handleScroll = (e) => {
    handleDebouncedScroll(e.target);
  };

  const handleScrollDownClick = (e) => {
    e.stopPropagation();
    idRefMap[notifications[notifications.length - 1].id].current.scrollIntoView(
      {
        behavior: 'smooth',
      },
    );
  };
  useEffect(() => {
    const observer = new window.IntersectionObserver(
      (entries, _observer) => {
        entries.forEach((entry) => {
          if (entry.isIntersecting) {
            const [id, ref] = Object.entries(idRefMap).find(([_, _ref]) =>
              _ref.current.isSameNode(entry.target),
            );

            setSeenNotifications((_seenNotifications) => ({
              ..._seenNotifications,
              [id]: true,
            }));

            _observer.unobserve(ref.current);
          }
        });
      },
      {
        root: popoverRef.current,
        threshold: 1.0,
      },
    );

    Object.values(idRefMap).forEach((ref) => {
      observer.observe(ref.current);
    });

    ///: BEGIN:ONLY_INCLUDE_IN(build-mmi)
    trackEvent({
      category: MetaMetricsEventCategory.MMI,
      event: MetaMetricsEventName.MMIPortfolioDashboardModalOpen,
      properties: {
        action: 'Modal was opened',
      },
    });
    ///: END:ONLY_INCLUDE_IN

    return () => {
      observer.disconnect();
    };
  }, [
    idRefMap,
    setSeenNotifications,
    ///: BEGIN:ONLY_INCLUDE_IN(build-mmi)
    trackEvent,
    ///: END:ONLY_INCLUDE_IN
  ]);

  // Display the swaps notification with full image
  // Displays the NFTs & OpenSea notifications 18,19 with full image
  const notificationRenderers = {
    0: renderFirstNotification,
    1: renderFirstNotification,
    18: renderFirstNotification,
    19: renderFirstNotification,
    21: renderFirstNotification,
    22: renderFirstNotification,
    ///: BEGIN:ONLY_INCLUDE_IN(blockaid)
    23: renderFirstNotification,
    ///: END:ONLY_INCLUDE_IN
    24: renderFirstNotification,
<<<<<<< HEAD
    25: renderFirstNotification,
=======
    // This syntax is unusual, but very helpful here.  It's equivalent to `notificationRenderers[NOTIFICATION_DROP_LEDGER_FIREFOX] =`
    [NOTIFICATION_DROP_LEDGER_FIREFOX]: renderFirstNotification,
>>>>>>> 3d2de021
  };

  return (
    <Popover
      title={t('whatsNew')}
      headerProps={{ padding: [4, 4, 4] }}
      className="whats-new-popup__popover"
      onClose={() => {
        updateViewedNotifications(seenNotifications);
        trackEvent({
          category: MetaMetricsEventCategory.Home,
          event: MetaMetricsEventName.WhatsNewViewed,
          properties: {
            number_viewed: Object.keys(seenNotifications).pop(),
            completed_all: true,
          },
        });
        ///: BEGIN:ONLY_INCLUDE_IN(build-mmi)
        trackEvent({
          category: MetaMetricsEventCategory.MMI,
          event: MetaMetricsEventName.MMIPortfolioDashboardModalButton,
          properties: {
            action: 'Button was clicked',
          },
        });
        ///: END:ONLY_INCLUDE_IN
        onClose();
      }}
      popoverRef={popoverRef}
      showScrollDown={shouldShowScrollButton && notifications.length > 1}
      onScrollDownButtonClick={handleScrollDownClick}
      onScroll={handleScroll}
    >
      <div className="whats-new-popup__notifications">
        {notifications.map(({ id }, index) => {
          const notification = getTranslatedUINotifications(t, locale)[id];
          const isLast = index === notifications.length - 1;
          // Choose the appropriate rendering function based on the id
          let renderNotification =
            notificationRenderers[id] || renderSubsequentNotification;

          ///: BEGIN:ONLY_INCLUDE_IN(build-mmi)
          renderNotification = renderFirstNotification;
          ///: END:ONLY_INCLUDE_IN

          return renderNotification({
            notification,
            idRefMap,
            history,
            isLast,
            trackEvent,
            ///: BEGIN:ONLY_INCLUDE_IN(build-mmi)
            mmiPortfolioUrl,
            seenNotifications,
            onClose,
            ///: END:ONLY_INCLUDE_IN
          });
        })}
      </div>
    </Popover>
  );
}

WhatsNewPopup.propTypes = {
  onClose: PropTypes.func.isRequired,
  ///: BEGIN:ONLY_INCLUDE_IN(build-mmi)
  mmiPortfolioUrl: PropTypes.string.isRequired,
  ///: END:ONLY_INCLUDE_IN
};<|MERGE_RESOLUTION|>--- conflicted
+++ resolved
@@ -18,6 +18,7 @@
 import { updateViewedNotifications } from '../../../store/actions';
 import {
   NOTIFICATION_DROP_LEDGER_FIREFOX,
+  NOTIFICATION_OPEN_BETA_SNAPS,
   getTranslatedUINotifications,
 } from '../../../../shared/notifications';
 import { getSortedAnnouncementsToShow } from '../../../selectors';
@@ -115,8 +116,11 @@
     24: () => {
       updateViewedNotifications({ 24: true });
     },
-    25: () => {
-      updateViewedNotifications({ 25: true });
+    [NOTIFICATION_DROP_LEDGER_FIREFOX]: () => {
+      updateViewedNotifications({ [NOTIFICATION_DROP_LEDGER_FIREFOX]: true });
+    },
+    [NOTIFICATION_OPEN_BETA_SNAPS]: () => {
+      updateViewedNotifications({ [NOTIFICATION_OPEN_BETA_SNAPS]: true });
       global.platform.openTab({
         url: 'https://metamask.io/snaps/',
       });
@@ -404,12 +408,9 @@
     23: renderFirstNotification,
     ///: END:ONLY_INCLUDE_IN
     24: renderFirstNotification,
-<<<<<<< HEAD
-    25: renderFirstNotification,
-=======
     // This syntax is unusual, but very helpful here.  It's equivalent to `notificationRenderers[NOTIFICATION_DROP_LEDGER_FIREFOX] =`
     [NOTIFICATION_DROP_LEDGER_FIREFOX]: renderFirstNotification,
->>>>>>> 3d2de021
+    [NOTIFICATION_OPEN_BETA_SNAPS]: renderFirstNotification,
   };
 
   return (
