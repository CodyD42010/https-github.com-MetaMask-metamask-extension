--- conflicted
+++ resolved
@@ -359,6 +359,7 @@
     1: renderFirstNotification,
     18: renderFirstNotification,
     19: renderFirstNotification,
+    21: renderFirstNotification,
   };
 
   return (
@@ -387,7 +388,6 @@
         {notifications.map(({ id }, index) => {
           const notification = getTranslatedUINotifications(t, locale)[id];
           const isLast = index === notifications.length - 1;
-<<<<<<< HEAD
           // Choose the appropriate rendering function based on the id
           let renderNotification =
             notificationRenderers[id] || renderSubsequentNotification;
@@ -401,30 +401,13 @@
             idRefMap,
             history,
             isLast,
+            trackEvent,
             ///: BEGIN:ONLY_INCLUDE_IN(build-mmi)
             mmiPortfolioUrl,
             seenNotifications,
             onClose,
             ///: END:ONLY_INCLUDE_IN
           );
-=======
-          // Display the swaps notification with full image
-          // Displays the NFTs & OpenSea notifications 18,19 with full image
-          return index === 0 || id === 1 || id === 18 || id === 19 || id === 21
-            ? renderFirstNotification(
-                notification,
-                idRefMap,
-                history,
-                isLast,
-                trackEvent,
-              )
-            : renderSubsequentNotification(
-                notification,
-                idRefMap,
-                history,
-                isLast,
-              );
->>>>>>> ed06926a
         })}
       </div>
     </Popover>
