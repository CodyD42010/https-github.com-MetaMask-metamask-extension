import React, { useContext, useState } from 'react';
import PropTypes from 'prop-types';
import { useSelector } from 'react-redux';
import TokenList from '../token-list';
import { PRIMARY, SECONDARY } from '../../../helpers/constants/common';
import { useUserPreferencedCurrency } from '../../../hooks/useUserPreferencedCurrency';
import {
  getSelectedAccountCachedBalance,
  getShouldShowFiat,
  getNativeCurrencyImage,
  getDetectedTokensInCurrentNetwork,
  getIstokenDetectionInactiveOnNonMainnetSupportedNetwork,
  getShouldHideZeroBalanceTokens,
  getCurrentNetwork,
  getSelectedAccount,
  getPreferences,
  getIsMainnet,
} from '../../../selectors';
import {
  getNativeCurrency,
  getProviderConfig,
} from '../../../ducks/metamask/metamask';
import { useCurrencyDisplay } from '../../../hooks/useCurrencyDisplay';
import { MetaMetricsContext } from '../../../contexts/metametrics';
import {
  MetaMetricsEventCategory,
  MetaMetricsEventName,
} from '../../../../shared/constants/metametrics';
import DetectedToken from '../detected-token/detected-token';
import {
  DetectedTokensBanner,
  TokenListItem,
  ImportTokenLink,
  ReceiveTokenLink,
} from '../../multichain';
import { useAccountTotalFiatBalance } from '../../../hooks/useAccountTotalFiatBalance';
import { useIsOriginalNativeTokenSymbol } from '../../../hooks/useIsOriginalNativeTokenSymbol';
import {
  showPrimaryCurrency,
  showSecondaryCurrency,
} from '../../../../shared/modules/currency-display.utils';
import { roundToDecimalPlacesRemovingExtraZeroes } from '../../../helpers/utils/util';
///: BEGIN:ONLY_INCLUDE_IF(build-main,build-beta,build-flask)
import {
  RAMPS_CARD_VARIANT_TYPES,
  RampsCard,
} from '../../multichain/ramps-card/ramps-card';
<<<<<<< HEAD
import { getIsNativeTokenBuyable } from '../../../ducks/ramps';
=======
///: END:ONLY_INCLUDE_IF
>>>>>>> 1b42efdf

const AssetList = ({ onClickAsset }) => {
  const [showDetectedTokens, setShowDetectedTokens] = useState(false);
  const selectedAccountBalance = useSelector(getSelectedAccountCachedBalance);
  const nativeCurrency = useSelector(getNativeCurrency);
  const showFiat = useSelector(getShouldShowFiat);
  const { chainId } = useSelector(getCurrentNetwork);
  const isMainnet = useSelector(getIsMainnet);
  const { useNativeCurrencyAsPrimaryCurrency } = useSelector(getPreferences);
  const { ticker, type } = useSelector(getProviderConfig);
  const isOriginalNativeSymbol = useIsOriginalNativeTokenSymbol(
    chainId,
    ticker,
    type,
  );
  const trackEvent = useContext(MetaMetricsContext);
  const balance = useSelector(getSelectedAccountCachedBalance);
  const balanceIsLoading = !balance;
  const { address: selectedAddress } = useSelector(getSelectedAccount);
  const shouldHideZeroBalanceTokens = useSelector(
    getShouldHideZeroBalanceTokens,
  );

  const {
    currency: primaryCurrency,
    numberOfDecimals: primaryNumberOfDecimals,
  } = useUserPreferencedCurrency(PRIMARY, { ethNumberOfDecimals: 4 });
  const {
    currency: secondaryCurrency,
    numberOfDecimals: secondaryNumberOfDecimals,
  } = useUserPreferencedCurrency(SECONDARY, { ethNumberOfDecimals: 4 });

  const [primaryCurrencyDisplay, primaryCurrencyProperties] =
    useCurrencyDisplay(selectedAccountBalance, {
      numberOfDecimals: primaryNumberOfDecimals,
      currency: primaryCurrency,
    });

  const [secondaryCurrencyDisplay, secondaryCurrencyProperties] =
    useCurrencyDisplay(selectedAccountBalance, {
      numberOfDecimals: secondaryNumberOfDecimals,
      currency: secondaryCurrency,
    });

  const primaryTokenImage = useSelector(getNativeCurrencyImage);
  const detectedTokens = useSelector(getDetectedTokensInCurrentNetwork) || [];
  const isTokenDetectionInactiveOnNonMainnetSupportedNetwork = useSelector(
    getIstokenDetectionInactiveOnNonMainnetSupportedNetwork,
  );

  const { tokensWithBalances, totalFiatBalance, loading } =
    useAccountTotalFiatBalance(selectedAddress, shouldHideZeroBalanceTokens);
  tokensWithBalances.forEach((token) => {
    // token.string is the balance displayed in the TokenList UI
    token.string = roundToDecimalPlacesRemovingExtraZeroes(token.string, 5);
  });
  const balanceIsZero = Number(totalFiatBalance) === 0;
  const isBuyableChain = useSelector(getIsNativeTokenBuyable);
  const shouldShowBuy = isBuyableChain && balanceIsZero;

  let isStakeable = isMainnet;
  ///: BEGIN:ONLY_INCLUDE_IF(build-mmi)
  isStakeable = false;
  ///: END:ONLY_INCLUDE_IF

  return (
    <>
      {detectedTokens.length > 0 &&
        !isTokenDetectionInactiveOnNonMainnetSupportedNetwork && (
          <DetectedTokensBanner
            actionButtonOnClick={() => setShowDetectedTokens(true)}
            margin={4}
          />
        )}
      {
        ///: BEGIN:ONLY_INCLUDE_IF(build-main,build-beta,build-flask)
        shouldShowBuy ? (
          <RampsCard variant={RAMPS_CARD_VARIANT_TYPES.TOKEN} />
        ) : null
        ///: END:ONLY_INCLUDE_IF
      }
      <TokenListItem
        onClick={() => onClickAsset(nativeCurrency)}
        title={nativeCurrency}
        // The primary and secondary currencies are subject to change based on the user's settings
        // TODO: rename this primary/secondary concept here to be more intuitive, regardless of setting
        primary={
          showSecondaryCurrency(
            isOriginalNativeSymbol,
            useNativeCurrencyAsPrimaryCurrency,
          )
            ? secondaryCurrencyDisplay
            : undefined
        }
        tokenSymbol={
          useNativeCurrencyAsPrimaryCurrency
            ? primaryCurrencyProperties.suffix
            : secondaryCurrencyProperties.suffix
        }
        secondary={
          showFiat &&
          showPrimaryCurrency(
            isOriginalNativeSymbol,
            useNativeCurrencyAsPrimaryCurrency,
          )
            ? primaryCurrencyDisplay
            : undefined
        }
        tokenImage={balanceIsLoading ? null : primaryTokenImage}
        isOriginalTokenSymbol={isOriginalNativeSymbol}
        isNativeCurrency
        isStakeable={isStakeable}
      />
      <TokenList
        tokens={tokensWithBalances}
        loading={loading}
        onTokenClick={(tokenAddress) => {
          onClickAsset(tokenAddress);
          trackEvent({
            event: MetaMetricsEventName.TokenScreenOpened,
            category: MetaMetricsEventCategory.Navigation,
            properties: {
              token_symbol: primaryCurrencyProperties.suffix,
              location: 'Home',
            },
          });
        }}
      />
      {balanceIsZero && (
        <ReceiveTokenLink
          margin={4}
          marginBottom={0}
          marginTop={detectedTokens.length > 0 ? 0 : 4}
        />
      )}
      <ImportTokenLink
        margin={4}
        marginBottom={2}
        marginTop={detectedTokens.length > 0 && !balanceIsZero ? 0 : 2}
      />
      {showDetectedTokens && (
        <DetectedToken setShowDetectedTokens={setShowDetectedTokens} />
      )}
    </>
  );
};

AssetList.propTypes = {
  onClickAsset: PropTypes.func.isRequired,
};

export default AssetList;<|MERGE_RESOLUTION|>--- conflicted
+++ resolved
@@ -45,11 +45,8 @@
   RAMPS_CARD_VARIANT_TYPES,
   RampsCard,
 } from '../../multichain/ramps-card/ramps-card';
-<<<<<<< HEAD
+///: END:ONLY_INCLUDE_IF
 import { getIsNativeTokenBuyable } from '../../../ducks/ramps';
-=======
-///: END:ONLY_INCLUDE_IF
->>>>>>> 1b42efdf
 
 const AssetList = ({ onClickAsset }) => {
   const [showDetectedTokens, setShowDetectedTokens] = useState(false);
