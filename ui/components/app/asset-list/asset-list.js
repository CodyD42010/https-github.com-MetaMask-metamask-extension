import React, { useContext, useState } from 'react';
import PropTypes from 'prop-types';
import { useSelector } from 'react-redux';
import ImportTokenLink from '../import-token-link';
import TokenList from '../token-list';
import AssetListItem from '../asset-list-item';
import { PRIMARY, SECONDARY } from '../../../helpers/constants/common';
import { useUserPreferencedCurrency } from '../../../hooks/useUserPreferencedCurrency';
import {
  getSelectedAccountCachedBalance,
  getShouldShowFiat,
  getNativeCurrencyImage,
  getDetectedTokensInCurrentNetwork,
} from '../../../selectors';
import { getNativeCurrency } from '../../../ducks/metamask/metamask';
import { useCurrencyDisplay } from '../../../hooks/useCurrencyDisplay';
import Typography from '../../ui/typography/typography';
import Box from '../../ui/box/box';
import {
  COLORS,
  TYPOGRAPHY,
  FONT_WEIGHT,
  JUSTIFY_CONTENT,
} from '../../../helpers/constants/design-system';
import { useI18nContext } from '../../../hooks/useI18nContext';
import { MetaMetricsContext } from '../../../contexts/metametrics';
import { EVENT } from '../../../../shared/constants/metametrics';
import DetectedToken from '../detected-token/detected-token';
import DetectedTokensLink from './detetcted-tokens-link/detected-tokens-link';

const AssetList = ({ onClickAsset }) => {
  const t = useI18nContext();

  const [showDetectedTokens, setShowDetectedTokens] = useState(false);

<<<<<<< HEAD
  const selectedAccountBalance = useSelector(
    (state) => getCurrentAccountWithSendEtherInfo(state).balance,
  );
=======
  const selectedAccountBalance = useSelector(getSelectedAccountCachedBalance);
>>>>>>> afb3475d
  const nativeCurrency = useSelector(getNativeCurrency);
  const showFiat = useSelector(getShouldShowFiat);
  const trackEvent = useContext(MetaMetricsContext);

  const {
    currency: primaryCurrency,
    numberOfDecimals: primaryNumberOfDecimals,
  } = useUserPreferencedCurrency(PRIMARY, { ethNumberOfDecimals: 4 });
  const {
    currency: secondaryCurrency,
    numberOfDecimals: secondaryNumberOfDecimals,
  } = useUserPreferencedCurrency(SECONDARY, { ethNumberOfDecimals: 4 });

  const [, primaryCurrencyProperties] = useCurrencyDisplay(
    selectedAccountBalance,
    {
      numberOfDecimals: primaryNumberOfDecimals,
      currency: primaryCurrency,
    },
  );

  const [
    secondaryCurrencyDisplay,
    secondaryCurrencyProperties,
  ] = useCurrencyDisplay(selectedAccountBalance, {
    numberOfDecimals: secondaryNumberOfDecimals,
    currency: secondaryCurrency,
  });

  const primaryTokenImage = useSelector(getNativeCurrencyImage);
  const detectedTokens = useSelector(getDetectedTokensInCurrentNetwork) || [];

  return (
    <>
      <AssetListItem
        onClick={() => onClickAsset(nativeCurrency)}
        data-testid="wallet-balance"
        primary={
          primaryCurrencyProperties.value ?? secondaryCurrencyProperties.value
        }
        tokenSymbol={primaryCurrencyProperties.suffix}
        secondary={showFiat ? secondaryCurrencyDisplay : undefined}
        tokenImage={primaryTokenImage}
        identiconBorder
      />
      <TokenList
        onTokenClick={(tokenAddress) => {
          onClickAsset(tokenAddress);
          trackEvent({
            event: 'Clicked Token',
            category: EVENT.CATEGORIES.NAVIGATION,
            properties: {
              action: 'Token Menu',
              legacy_event: true,
            },
          });
        }}
      />
      {process.env.TOKEN_DETECTION_V2
        ? detectedTokens.length > 0 && (
            <DetectedTokensLink setShowDetectedTokens={setShowDetectedTokens} />
          )
        : null}
      <Box marginTop={detectedTokens.length > 0 ? 0 : 4}>
        <Box justifyContent={JUSTIFY_CONTENT.CENTER}>
          <Typography
            color={COLORS.TEXT_ALTERNATIVE}
            variant={TYPOGRAPHY.H6}
            fontWeight={FONT_WEIGHT.NORMAL}
          >
            {t('missingToken')}
          </Typography>
        </Box>
        <ImportTokenLink />
      </Box>
      {showDetectedTokens && (
        <DetectedToken setShowDetectedTokens={setShowDetectedTokens} />
      )}
    </>
  );
};

AssetList.propTypes = {
  onClickAsset: PropTypes.func.isRequired,
};

export default AssetList;<|MERGE_RESOLUTION|>--- conflicted
+++ resolved
@@ -33,13 +33,7 @@
 
   const [showDetectedTokens, setShowDetectedTokens] = useState(false);
 
-<<<<<<< HEAD
-  const selectedAccountBalance = useSelector(
-    (state) => getCurrentAccountWithSendEtherInfo(state).balance,
-  );
-=======
   const selectedAccountBalance = useSelector(getSelectedAccountCachedBalance);
->>>>>>> afb3475d
   const nativeCurrency = useSelector(getNativeCurrency);
   const showFiat = useSelector(getShouldShowFiat);
   const trackEvent = useContext(MetaMetricsContext);
