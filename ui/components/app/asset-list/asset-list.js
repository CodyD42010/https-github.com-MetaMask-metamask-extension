--- conflicted
+++ resolved
@@ -1,8 +1,9 @@
 import React, { useContext, useState } from 'react';
 import PropTypes from 'prop-types';
-import { shallowEqual, useSelector } from 'react-redux';
-import { isEqual } from 'lodash';
+import { useSelector } from 'react-redux';
+import ImportTokenLink from '../import-token-link';
 import TokenList from '../token-list';
+import AssetListItem from '../asset-list-item';
 import { PRIMARY, SECONDARY } from '../../../helpers/constants/common';
 import { useUserPreferencedCurrency } from '../../../hooks/useUserPreferencedCurrency';
 import {
@@ -10,64 +11,32 @@
   getShouldShowFiat,
   getNativeCurrencyImage,
   getDetectedTokensInCurrentNetwork,
-  getIstokenDetectionInactiveOnNonMainnetSupportedNetwork,
-  getShouldHideZeroBalanceTokens,
-  getTokenExchangeRates,
-  getCurrentCurrency,
-  getIsBuyableChain,
-  getCurrentChainId,
-  getSwapsDefaultToken,
-  getSelectedAddress,
 } from '../../../selectors';
+import { getNativeCurrency } from '../../../ducks/metamask/metamask';
+import { useCurrencyDisplay } from '../../../hooks/useCurrencyDisplay';
+import Typography from '../../ui/typography/typography';
+import Box from '../../ui/box/box';
 import {
-  getConversionRate,
-  getNativeCurrency,
-  getTokens,
-} from '../../../ducks/metamask/metamask';
-import { useCurrencyDisplay } from '../../../hooks/useCurrencyDisplay';
-import Box from '../../ui/box/box';
+  COLORS,
+  TYPOGRAPHY,
+  FONT_WEIGHT,
+  JUSTIFY_CONTENT,
+} from '../../../helpers/constants/design-system';
+import { useI18nContext } from '../../../hooks/useI18nContext';
 import { MetaMetricsContext } from '../../../contexts/metametrics';
-import {
-  MetaMetricsEventCategory,
-  MetaMetricsEventName,
-} from '../../../../shared/constants/metametrics';
+import { EVENT } from '../../../../shared/constants/metametrics';
 import DetectedToken from '../detected-token/detected-token';
-import {
-  DetectedTokensBanner,
-  TokenListItem,
-  ImportTokenLink,
-  BalanceOverview,
-  AssetListConversionButton,
-} from '../../multichain';
-
-import { isEqualCaseInsensitive } from '../../../../shared/modules/string-utils';
-import { getTokenFiatAmount } from '../../../helpers/utils/token-util';
-import { formatCurrency } from '../../../helpers/utils/confirm-tx.util';
-import {
-  getValueFromWeiHex,
-  sumDecimals,
-} from '../../../../shared/modules/conversion.utils';
-import { useTokenTracker } from '../../../hooks/useTokenTracker';
-
-import useRamps from '../../../hooks/experiences/useRamps';
-import { Display } from '../../../helpers/constants/design-system';
-
-<<<<<<< HEAD
-import { ReceiveModal } from '../../multichain/receive-modal';
+import DetectedTokensLink from './detetcted-tokens-link/detected-tokens-link';
 
 const AssetList = ({ onClickAsset }) => {
+  const t = useI18nContext();
+
   const [showDetectedTokens, setShowDetectedTokens] = useState(false);
-=======
->>>>>>> 2acd7902
+
   const selectedAccountBalance = useSelector(getSelectedAccountCachedBalance);
   const nativeCurrency = useSelector(getNativeCurrency);
   const showFiat = useSelector(getShouldShowFiat);
   const trackEvent = useContext(MetaMetricsContext);
-  const balance = useSelector(getSelectedAccountCachedBalance);
-  const balanceIsLoading = !balance;
-  const selectedAddress = useSelector(getSelectedAddress);
-
-  const [showReceiveModal, setShowReceiveModal] = useState(false);
 
   const {
     currency: primaryCurrency,
@@ -86,172 +55,59 @@
     },
   );
 
-  const [secondaryCurrencyDisplay, secondaryCurrencyProperties] =
-    useCurrencyDisplay(selectedAccountBalance, {
-      numberOfDecimals: secondaryNumberOfDecimals,
-      currency: secondaryCurrency,
-    });
+  const [
+    secondaryCurrencyDisplay,
+    secondaryCurrencyProperties,
+  ] = useCurrencyDisplay(selectedAccountBalance, {
+    numberOfDecimals: secondaryNumberOfDecimals,
+    currency: secondaryCurrency,
+  });
 
   const primaryTokenImage = useSelector(getNativeCurrencyImage);
   const detectedTokens = useSelector(getDetectedTokensInCurrentNetwork) || [];
-  const isTokenDetectionInactiveOnNonMainnetSupportedNetwork = useSelector(
-    getIstokenDetectionInactiveOnNonMainnetSupportedNetwork,
-  );
-
-  const contractExchangeRates = useSelector(
-    getTokenExchangeRates,
-    shallowEqual,
-  );
-  const conversionRate = useSelector(getConversionRate);
-  const currentCurrency = useSelector(getCurrentCurrency);
-
-  const nativeFiat = getValueFromWeiHex({
-    value: balance,
-    toCurrency: currentCurrency,
-    conversionRate,
-    numberOfDecimals: 2,
-  });
-
-  const shouldHideZeroBalanceTokens = useSelector(
-    getShouldHideZeroBalanceTokens,
-  );
-  // use `isEqual` comparison function because the token array is serialized
-  // from the background so it has a new reference with each background update,
-  // even if the tokens haven't changed
-  const tokens = useSelector(getTokens, isEqual);
-  const { loading, tokensWithBalances } = useTokenTracker(
-    tokens,
-    true,
-    shouldHideZeroBalanceTokens,
-  );
-
-  // An array of string balances (ex: ["1.90", "22290.01", ...])
-  const dollarBalances = tokensWithBalances.map((token) => {
-    const contractExchangeTokenKey = Object.keys(contractExchangeRates).find(
-      (key) => isEqualCaseInsensitive(key, token.address),
-    );
-    const tokenExchangeRate =
-      (contractExchangeTokenKey &&
-        contractExchangeRates[contractExchangeTokenKey]) ??
-      0;
-
-    const fiat = getTokenFiatAmount(
-      tokenExchangeRate,
-      conversionRate,
-      currentCurrency,
-      token.string,
-      token.symbol,
-      false,
-      false,
-    );
-
-    return fiat;
-  });
-
-  // Total native and token fiat balance as a string (ex: "8.90")
-  const totalFiatBalance = sumDecimals(nativeFiat, ...dollarBalances).toString(
-    10,
-  );
-
-  // Fiat balance formatted in user's desired currency (ex: "$8.90")
-  const formattedTotalFiatBalance = formatCurrency(
-    totalFiatBalance,
-    currentCurrency,
-  );
-
-  const balanceIsZero = Number(totalFiatBalance) === 0;
-  const isBuyableChain = useSelector(getIsBuyableChain);
-  const shouldShowBuy = isBuyableChain && balanceIsZero;
-  const shouldShowReceive = balanceIsZero;
-  const { openBuyCryptoInPdapp } = useRamps();
-  const chainId = useSelector(getCurrentChainId);
-  const defaultSwapsToken = useSelector(getSwapsDefaultToken);
 
   return (
     <>
-      {process.env.MULTICHAIN ? (
-        <BalanceOverview
-          balance={formattedTotalFiatBalance}
-          loading={loading}
-        />
-      ) : null}
-      {detectedTokens.length > 0 &&
-        !isTokenDetectionInactiveOnNonMainnetSupportedNetwork && (
-          <DetectedTokensBanner
-            actionButtonOnClick={() => setShowDetectedTokens(true)}
-            margin={4}
-          />
-        )}
-      {process.env.MULTICHAIN && (shouldShowBuy || shouldShowReceive) ? (
-        <Box
-          paddingInlineStart={4}
-          paddingInlineEnd={4}
-          display={Display.Flex}
-          gap={2}
-        >
-          {shouldShowBuy ? (
-            <AssetListConversionButton
-              variant="buy"
-              onClick={() => {
-                openBuyCryptoInPdapp();
-                trackEvent({
-                  event: MetaMetricsEventName.NavBuyButtonClicked,
-                  category: MetaMetricsEventCategory.Navigation,
-                  properties: {
-                    location: 'Home',
-                    text: 'Buy',
-                    chain_id: chainId,
-                    token_symbol: defaultSwapsToken,
-                  },
-                });
-              }}
-            />
-          ) : null}
-          {shouldShowReceive ? (
-            <AssetListConversionButton
-              variant="receive"
-              onClick={() => setShowReceiveModal(true)}
-            />
-          ) : null}
-          {showReceiveModal ? (
-            <ReceiveModal
-              address={selectedAddress}
-              onClose={() => setShowReceiveModal(false)}
-            />
-          ) : null}
+      <AssetListItem
+        onClick={() => onClickAsset(nativeCurrency)}
+        data-testid="wallet-balance"
+        primary={
+          primaryCurrencyProperties.value ?? secondaryCurrencyProperties.value
+        }
+        tokenSymbol={primaryCurrencyProperties.suffix}
+        secondary={showFiat ? secondaryCurrencyDisplay : undefined}
+        tokenImage={primaryTokenImage}
+        identiconBorder
+      />
+      <TokenList
+        onTokenClick={(tokenAddress) => {
+          onClickAsset(tokenAddress);
+          trackEvent({
+            event: 'Clicked Token',
+            category: EVENT.CATEGORIES.NAVIGATION,
+            properties: {
+              action: 'Token Menu',
+              legacy_event: true,
+            },
+          });
+        }}
+      />
+      {process.env.TOKEN_DETECTION_V2
+        ? detectedTokens.length > 0 && (
+            <DetectedTokensLink setShowDetectedTokens={setShowDetectedTokens} />
+          )
+        : null}
+      <Box marginTop={detectedTokens.length > 0 ? 0 : 4}>
+        <Box justifyContent={JUSTIFY_CONTENT.CENTER}>
+          <Typography
+            color={COLORS.TEXT_ALTERNATIVE}
+            variant={TYPOGRAPHY.H6}
+            fontWeight={FONT_WEIGHT.NORMAL}
+          >
+            {t('missingToken')}
+          </Typography>
         </Box>
-      ) : (
-        <>
-          <TokenListItem
-            onClick={() => onClickAsset(nativeCurrency)}
-            title={nativeCurrency}
-            primary={
-              primaryCurrencyProperties.value ??
-              secondaryCurrencyProperties.value
-            }
-            tokenSymbol={primaryCurrencyProperties.suffix}
-            secondary={showFiat ? secondaryCurrencyDisplay : undefined}
-            tokenImage={balanceIsLoading ? null : primaryTokenImage}
-          />
-          <TokenList
-            tokens={tokensWithBalances}
-            loading={loading}
-            onTokenClick={(tokenAddress) => {
-              onClickAsset(tokenAddress);
-              trackEvent({
-                event: MetaMetricsEventName.TokenScreenOpened,
-                category: MetaMetricsEventCategory.Navigation,
-                properties: {
-                  token_symbol: primaryCurrencyProperties.suffix,
-                  location: 'Home',
-                },
-              });
-            }}
-          />
-        </>
-      )}
-      <Box marginTop={detectedTokens.length > 0 ? 0 : 4}>
-        <ImportTokenLink margin={4} marginBottom={2} />
+        <ImportTokenLink />
       </Box>
       {showDetectedTokens && (
         <DetectedToken setShowDetectedTokens={setShowDetectedTokens} />
