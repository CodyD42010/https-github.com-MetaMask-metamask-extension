import React, { useContext, useState } from 'react';
import PropTypes from 'prop-types';
import { shallowEqual, useSelector } from 'react-redux';
import { isEqual } from 'lodash';
import TokenList from '../token-list';
import { PRIMARY, SECONDARY } from '../../../helpers/constants/common';
import { useUserPreferencedCurrency } from '../../../hooks/useUserPreferencedCurrency';
import {
  getSelectedAccountCachedBalance,
  getShouldShowFiat,
  getNativeCurrencyImage,
  getDetectedTokensInCurrentNetwork,
  getIstokenDetectionInactiveOnNonMainnetSupportedNetwork,
  getShouldHideZeroBalanceTokens,
<<<<<<< HEAD
  getTokenExchangeRates,
  getCurrentCurrency,
=======
>>>>>>> ef8403f6
  getIsBuyableChain,
  getCurrentChainId,
  getSwapsDefaultToken,
  getSelectedAddress,
} from '../../../selectors';
import {
  getConversionRate,
  getNativeCurrency,
  getTokens,
} from '../../../ducks/metamask/metamask';
import { useCurrencyDisplay } from '../../../hooks/useCurrencyDisplay';
import Box from '../../ui/box/box';
import { MetaMetricsContext } from '../../../contexts/metametrics';
import {
  MetaMetricsEventCategory,
  MetaMetricsEventName,
} from '../../../../shared/constants/metametrics';
import DetectedToken from '../detected-token/detected-token';
import {
  DetectedTokensBanner,
  TokenListItem,
  ImportTokenLink,
  BalanceOverview,
  AssetListConversionButton,
} from '../../multichain';

<<<<<<< HEAD
import { isEqualCaseInsensitive } from '../../../../shared/modules/string-utils';
import { getTokenFiatAmount } from '../../../helpers/utils/token-util';
import { formatCurrency } from '../../../helpers/utils/confirm-tx.util';
import {
  getValueFromWeiHex,
  sumDecimals,
} from '../../../../shared/modules/conversion.utils';
import { useTokenTracker } from '../../../hooks/useTokenTracker';

=======
>>>>>>> ef8403f6
import useRamps from '../../../hooks/experiences/useRamps';
import { Display } from '../../../helpers/constants/design-system';

import { ReceiveModal } from '../../multichain/receive-modal';
<<<<<<< HEAD
=======
import { useAccountTotalFiatBalance } from '../../../hooks/useAccountTotalFiatBalance';
import { ASSET_LIST_CONVERSION_BUTTON_VARIANT_TYPES } from '../../multichain/asset-list-conversion-button/asset-list-conversion-button';
>>>>>>> ef8403f6

const AssetList = ({ onClickAsset }) => {
  const [showDetectedTokens, setShowDetectedTokens] = useState(false);
  const selectedAccountBalance = useSelector(getSelectedAccountCachedBalance);
  const nativeCurrency = useSelector(getNativeCurrency);
  const showFiat = useSelector(getShouldShowFiat);
  const trackEvent = useContext(MetaMetricsContext);
  const balance = useSelector(getSelectedAccountCachedBalance);
  const balanceIsLoading = !balance;
  const selectedAddress = useSelector(getSelectedAddress);
<<<<<<< HEAD
=======
  const shouldHideZeroBalanceTokens = useSelector(
    getShouldHideZeroBalanceTokens,
  );
>>>>>>> ef8403f6

  const [showReceiveModal, setShowReceiveModal] = useState(false);

  const {
    currency: primaryCurrency,
    numberOfDecimals: primaryNumberOfDecimals,
  } = useUserPreferencedCurrency(PRIMARY, { ethNumberOfDecimals: 4 });
  const {
    currency: secondaryCurrency,
    numberOfDecimals: secondaryNumberOfDecimals,
  } = useUserPreferencedCurrency(SECONDARY, { ethNumberOfDecimals: 4 });

  const [, primaryCurrencyProperties] = useCurrencyDisplay(
    selectedAccountBalance,
    {
      numberOfDecimals: primaryNumberOfDecimals,
      currency: primaryCurrency,
    },
  );

  const [secondaryCurrencyDisplay, secondaryCurrencyProperties] =
    useCurrencyDisplay(selectedAccountBalance, {
      numberOfDecimals: secondaryNumberOfDecimals,
      currency: secondaryCurrency,
    });

  const primaryTokenImage = useSelector(getNativeCurrencyImage);
  const detectedTokens = useSelector(getDetectedTokensInCurrentNetwork) || [];
  const isTokenDetectionInactiveOnNonMainnetSupportedNetwork = useSelector(
    getIstokenDetectionInactiveOnNonMainnetSupportedNetwork,
  );

<<<<<<< HEAD
  const contractExchangeRates = useSelector(
    getTokenExchangeRates,
    shallowEqual,
  );
  const conversionRate = useSelector(getConversionRate);
  const currentCurrency = useSelector(getCurrentCurrency);

  const nativeFiat = getValueFromWeiHex({
    value: balance,
    toCurrency: currentCurrency,
    conversionRate,
    numberOfDecimals: 2,
  });

  const shouldHideZeroBalanceTokens = useSelector(
    getShouldHideZeroBalanceTokens,
  );
  // use `isEqual` comparison function because the token array is serialized
  // from the background so it has a new reference with each background update,
  // even if the tokens haven't changed
  const tokens = useSelector(getTokens, isEqual);
  const { loading, tokensWithBalances } = useTokenTracker(
    tokens,
    true,
    shouldHideZeroBalanceTokens,
  );

  // An array of string balances (ex: ["1.90", "22290.01", ...])
  const dollarBalances = tokensWithBalances.map((token) => {
    const contractExchangeTokenKey = Object.keys(contractExchangeRates).find(
      (key) => isEqualCaseInsensitive(key, token.address),
    );
    const tokenExchangeRate =
      (contractExchangeTokenKey &&
        contractExchangeRates[contractExchangeTokenKey]) ??
      0;

    const fiat = getTokenFiatAmount(
      tokenExchangeRate,
      conversionRate,
      currentCurrency,
      token.string,
      token.symbol,
      false,
      false,
    );

    return fiat;
  });

  // Total native and token fiat balance as a string (ex: "8.90")
  const totalFiatBalance = sumDecimals(nativeFiat, ...dollarBalances).toString(
    10,
  );

  // Fiat balance formatted in user's desired currency (ex: "$8.90")
  const formattedTotalFiatBalance = formatCurrency(
    totalFiatBalance,
    currentCurrency,
  );
=======
  const { tokensWithBalances, totalFiatBalance, totalWeiBalance, loading } =
    useAccountTotalFiatBalance(selectedAddress, shouldHideZeroBalanceTokens);
>>>>>>> ef8403f6

  const balanceIsZero = Number(totalFiatBalance) === 0;
  const isBuyableChain = useSelector(getIsBuyableChain);
  const shouldShowBuy = isBuyableChain && balanceIsZero;
  const shouldShowReceive = balanceIsZero;
  const { openBuyCryptoInPdapp } = useRamps();
  const chainId = useSelector(getCurrentChainId);
  const defaultSwapsToken = useSelector(getSwapsDefaultToken);

  return (
    <>
      {process.env.MULTICHAIN ? (
<<<<<<< HEAD
        <BalanceOverview
          balance={formattedTotalFiatBalance}
          loading={loading}
        />
=======
        <BalanceOverview balance={totalWeiBalance} loading={loading} />
>>>>>>> ef8403f6
      ) : null}
      {detectedTokens.length > 0 &&
        !isTokenDetectionInactiveOnNonMainnetSupportedNetwork && (
          <DetectedTokensBanner
            actionButtonOnClick={() => setShowDetectedTokens(true)}
            margin={4}
          />
        )}
      {process.env.MULTICHAIN && (shouldShowBuy || shouldShowReceive) ? (
        <Box
          paddingInlineStart={4}
          paddingInlineEnd={4}
          display={Display.Flex}
          gap={2}
        >
          {shouldShowBuy ? (
            <AssetListConversionButton
<<<<<<< HEAD
              variant="buy"
=======
              variant={ASSET_LIST_CONVERSION_BUTTON_VARIANT_TYPES.BUY}
>>>>>>> ef8403f6
              onClick={() => {
                openBuyCryptoInPdapp();
                trackEvent({
                  event: MetaMetricsEventName.NavBuyButtonClicked,
                  category: MetaMetricsEventCategory.Navigation,
                  properties: {
                    location: 'Home',
                    text: 'Buy',
                    chain_id: chainId,
                    token_symbol: defaultSwapsToken,
                  },
                });
              }}
            />
          ) : null}
          {shouldShowReceive ? (
            <AssetListConversionButton
<<<<<<< HEAD
              variant="receive"
=======
              variant={ASSET_LIST_CONVERSION_BUTTON_VARIANT_TYPES.RECEIVE}
>>>>>>> ef8403f6
              onClick={() => setShowReceiveModal(true)}
            />
          ) : null}
          {showReceiveModal ? (
            <ReceiveModal
              address={selectedAddress}
              onClose={() => setShowReceiveModal(false)}
            />
          ) : null}
        </Box>
      ) : (
        <>
          <TokenListItem
            onClick={() => onClickAsset(nativeCurrency)}
            title={nativeCurrency}
            primary={
              primaryCurrencyProperties.value ??
              secondaryCurrencyProperties.value
            }
            tokenSymbol={primaryCurrencyProperties.suffix}
            secondary={showFiat ? secondaryCurrencyDisplay : undefined}
            tokenImage={balanceIsLoading ? null : primaryTokenImage}
          />
          <TokenList
            tokens={tokensWithBalances}
            loading={loading}
            onTokenClick={(tokenAddress) => {
              onClickAsset(tokenAddress);
              trackEvent({
                event: MetaMetricsEventName.TokenScreenOpened,
                category: MetaMetricsEventCategory.Navigation,
                properties: {
                  token_symbol: primaryCurrencyProperties.suffix,
                  location: 'Home',
                },
              });
            }}
          />
        </>
      )}
      <Box marginTop={detectedTokens.length > 0 ? 0 : 4}>
        <ImportTokenLink margin={4} marginBottom={2} />
      </Box>
      {showDetectedTokens && (
        <DetectedToken setShowDetectedTokens={setShowDetectedTokens} />
      )}
    </>
  );
};

AssetList.propTypes = {
  onClickAsset: PropTypes.func.isRequired,
};

export default AssetList;<|MERGE_RESOLUTION|>--- conflicted
+++ resolved
@@ -1,7 +1,6 @@
 import React, { useContext, useState } from 'react';
 import PropTypes from 'prop-types';
-import { shallowEqual, useSelector } from 'react-redux';
-import { isEqual } from 'lodash';
+import { useSelector } from 'react-redux';
 import TokenList from '../token-list';
 import { PRIMARY, SECONDARY } from '../../../helpers/constants/common';
 import { useUserPreferencedCurrency } from '../../../hooks/useUserPreferencedCurrency';
@@ -12,21 +11,12 @@
   getDetectedTokensInCurrentNetwork,
   getIstokenDetectionInactiveOnNonMainnetSupportedNetwork,
   getShouldHideZeroBalanceTokens,
-<<<<<<< HEAD
-  getTokenExchangeRates,
-  getCurrentCurrency,
-=======
->>>>>>> ef8403f6
   getIsBuyableChain,
   getCurrentChainId,
   getSwapsDefaultToken,
   getSelectedAddress,
 } from '../../../selectors';
-import {
-  getConversionRate,
-  getNativeCurrency,
-  getTokens,
-} from '../../../ducks/metamask/metamask';
+import { getNativeCurrency } from '../../../ducks/metamask/metamask';
 import { useCurrencyDisplay } from '../../../hooks/useCurrencyDisplay';
 import Box from '../../ui/box/box';
 import { MetaMetricsContext } from '../../../contexts/metametrics';
@@ -43,27 +33,12 @@
   AssetListConversionButton,
 } from '../../multichain';
 
-<<<<<<< HEAD
-import { isEqualCaseInsensitive } from '../../../../shared/modules/string-utils';
-import { getTokenFiatAmount } from '../../../helpers/utils/token-util';
-import { formatCurrency } from '../../../helpers/utils/confirm-tx.util';
-import {
-  getValueFromWeiHex,
-  sumDecimals,
-} from '../../../../shared/modules/conversion.utils';
-import { useTokenTracker } from '../../../hooks/useTokenTracker';
-
-=======
->>>>>>> ef8403f6
 import useRamps from '../../../hooks/experiences/useRamps';
 import { Display } from '../../../helpers/constants/design-system';
 
 import { ReceiveModal } from '../../multichain/receive-modal';
-<<<<<<< HEAD
-=======
 import { useAccountTotalFiatBalance } from '../../../hooks/useAccountTotalFiatBalance';
 import { ASSET_LIST_CONVERSION_BUTTON_VARIANT_TYPES } from '../../multichain/asset-list-conversion-button/asset-list-conversion-button';
->>>>>>> ef8403f6
 
 const AssetList = ({ onClickAsset }) => {
   const [showDetectedTokens, setShowDetectedTokens] = useState(false);
@@ -74,12 +49,9 @@
   const balance = useSelector(getSelectedAccountCachedBalance);
   const balanceIsLoading = !balance;
   const selectedAddress = useSelector(getSelectedAddress);
-<<<<<<< HEAD
-=======
   const shouldHideZeroBalanceTokens = useSelector(
     getShouldHideZeroBalanceTokens,
   );
->>>>>>> ef8403f6
 
   const [showReceiveModal, setShowReceiveModal] = useState(false);
 
@@ -112,71 +84,8 @@
     getIstokenDetectionInactiveOnNonMainnetSupportedNetwork,
   );
 
-<<<<<<< HEAD
-  const contractExchangeRates = useSelector(
-    getTokenExchangeRates,
-    shallowEqual,
-  );
-  const conversionRate = useSelector(getConversionRate);
-  const currentCurrency = useSelector(getCurrentCurrency);
-
-  const nativeFiat = getValueFromWeiHex({
-    value: balance,
-    toCurrency: currentCurrency,
-    conversionRate,
-    numberOfDecimals: 2,
-  });
-
-  const shouldHideZeroBalanceTokens = useSelector(
-    getShouldHideZeroBalanceTokens,
-  );
-  // use `isEqual` comparison function because the token array is serialized
-  // from the background so it has a new reference with each background update,
-  // even if the tokens haven't changed
-  const tokens = useSelector(getTokens, isEqual);
-  const { loading, tokensWithBalances } = useTokenTracker(
-    tokens,
-    true,
-    shouldHideZeroBalanceTokens,
-  );
-
-  // An array of string balances (ex: ["1.90", "22290.01", ...])
-  const dollarBalances = tokensWithBalances.map((token) => {
-    const contractExchangeTokenKey = Object.keys(contractExchangeRates).find(
-      (key) => isEqualCaseInsensitive(key, token.address),
-    );
-    const tokenExchangeRate =
-      (contractExchangeTokenKey &&
-        contractExchangeRates[contractExchangeTokenKey]) ??
-      0;
-
-    const fiat = getTokenFiatAmount(
-      tokenExchangeRate,
-      conversionRate,
-      currentCurrency,
-      token.string,
-      token.symbol,
-      false,
-      false,
-    );
-
-    return fiat;
-  });
-
-  // Total native and token fiat balance as a string (ex: "8.90")
-  const totalFiatBalance = sumDecimals(nativeFiat, ...dollarBalances).toString(
-    10,
-  );
-
-  // Fiat balance formatted in user's desired currency (ex: "$8.90")
-  const formattedTotalFiatBalance = formatCurrency(
-    totalFiatBalance,
-    currentCurrency,
-  );
-=======
   const { tokensWithBalances, totalFiatBalance, totalWeiBalance, loading } =
     useAccountTotalFiatBalance(selectedAddress, shouldHideZeroBalanceTokens);
->>>>>>> ef8403f6
 
   const balanceIsZero = Number(totalFiatBalance) === 0;
   const isBuyableChain = useSelector(getIsBuyableChain);
@@ -189,14 +98,7 @@
   return (
     <>
       {process.env.MULTICHAIN ? (
-<<<<<<< HEAD
-        <BalanceOverview
-          balance={formattedTotalFiatBalance}
-          loading={loading}
-        />
-=======
         <BalanceOverview balance={totalWeiBalance} loading={loading} />
->>>>>>> ef8403f6
       ) : null}
       {detectedTokens.length > 0 &&
         !isTokenDetectionInactiveOnNonMainnetSupportedNetwork && (
@@ -214,11 +116,7 @@
         >
           {shouldShowBuy ? (
             <AssetListConversionButton
-<<<<<<< HEAD
-              variant="buy"
-=======
               variant={ASSET_LIST_CONVERSION_BUTTON_VARIANT_TYPES.BUY}
->>>>>>> ef8403f6
               onClick={() => {
                 openBuyCryptoInPdapp();
                 trackEvent({
@@ -236,11 +134,7 @@
           ) : null}
           {shouldShowReceive ? (
             <AssetListConversionButton
-<<<<<<< HEAD
-              variant="receive"
-=======
               variant={ASSET_LIST_CONVERSION_BUTTON_VARIANT_TYPES.RECEIVE}
->>>>>>> ef8403f6
               onClick={() => setShowReceiveModal(true)}
             />
           ) : null}
