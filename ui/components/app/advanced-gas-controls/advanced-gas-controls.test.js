--- conflicted
+++ resolved
@@ -1,17 +1,14 @@
 import React from 'react';
 import configureMockStore from 'redux-mock-store';
 
+import { GAS_ESTIMATE_TYPES } from '../../../../shared/constants/gas';
 import { renderWithProvider } from '../../../../test/jest/rendering';
 
 import AdvancedGasControls from './advanced-gas-controls.component';
 
 const renderComponent = (props) => {
   const store = configureMockStore([])({
-<<<<<<< HEAD
-    metamask: { identities: [], providerConfig: {} },
-=======
     metamask: { identities: [], provider: {} },
->>>>>>> 720d8a26
   });
   return renderWithProvider(<AdvancedGasControls {...props} />, store);
 };
@@ -23,9 +20,22 @@
     }).not.toThrow();
   });
 
-  it('should render gasLimit and gasPrice inputs', () => {
-    const { queryByText } = renderComponent();
-    expect(queryByText('Gas limit')).toBeInTheDocument();
+  it('should not render maxFee and maxPriorityFee inputs if supportsEIP1559 is false', () => {
+    const { queryByText } = renderComponent({ supportsEIP1559: false });
+    expect(queryByText('Gas Limit')).toBeInTheDocument();
     expect(queryByText('Gas price')).toBeInTheDocument();
+    expect(queryByText('Max fee')).not.toBeInTheDocument();
+    expect(queryByText('Max priority fee')).not.toBeInTheDocument();
+  });
+
+  it('should render maxFee and maxPriorityFee inputs if supportsEIP1559 is true', () => {
+    const { queryByText } = renderComponent({
+      gasEstimateType: GAS_ESTIMATE_TYPES.FEE_MARKET,
+      supportsEIP1559: true,
+    });
+    expect(queryByText('Gas price')).not.toBeInTheDocument();
+    expect(queryByText('Gas Limit')).toBeInTheDocument();
+    expect(queryByText('Max fee')).toBeInTheDocument();
+    expect(queryByText('Max priority fee')).toBeInTheDocument();
   });
 });