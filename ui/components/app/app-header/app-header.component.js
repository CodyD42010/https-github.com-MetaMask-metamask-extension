--- conflicted
+++ resolved
@@ -37,11 +37,7 @@
     showBetaHeader: PropTypes.bool,
     ///: END:ONLY_INCLUDE_IN
     onClick: PropTypes.func,
-<<<<<<< HEAD
-    ///: BEGIN:ONLY_INCLUDE_IN(mmi)
-=======
     ///: BEGIN:ONLY_INCLUDE_IN(build-mmi)
->>>>>>> bfbe10ba
     custodianIcon: PropTypes.string,
     ///: END:ONLY_INCLUDE_IN
   };
@@ -139,11 +135,7 @@
       ///: BEGIN:ONLY_INCLUDE_IN(desktop)
       desktopEnabled,
       ///: END:ONLY_INCLUDE_IN
-<<<<<<< HEAD
-      ///: BEGIN:ONLY_INCLUDE_IN(mmi)
-=======
       ///: BEGIN:ONLY_INCLUDE_IN(build-mmi)
->>>>>>> bfbe10ba
       custodianIcon,
       isUnlocked,
       ///: END:ONLY_INCLUDE_IN
@@ -167,11 +159,7 @@
                 }
                 history.push(DEFAULT_ROUTE);
               }}
-<<<<<<< HEAD
-              ///: BEGIN:ONLY_INCLUDE_IN(mmi)
-=======
               ///: BEGIN:ONLY_INCLUDE_IN(build-mmi)
->>>>>>> bfbe10ba
               custodyImgSrc={custodianIcon}
               isUnlocked={isUnlocked}
               ///: END:ONLY_INCLUDE_IN
