--- conflicted
+++ resolved
@@ -1,13 +1,8 @@
 import { connect } from 'react-redux';
 import { withRouter } from 'react-router-dom';
 import { compose } from 'redux';
-<<<<<<< HEAD
-///: BEGIN:ONLY_INCLUDE_IN(mmi)
-import { getCustodianIconForAddress } from '@codefi/mmi-sdk';
-=======
 ///: BEGIN:ONLY_INCLUDE_IN(build-mmi)
 import { getCustodianIconForAddress } from '../../../selectors/institutional/selectors';
->>>>>>> bfbe10ba
 ///: END:ONLY_INCLUDE_IN
 import {
   ///: BEGIN:ONLY_INCLUDE_IN(snaps)
@@ -33,21 +28,13 @@
     ///: END:ONLY_INCLUDE_IN
   } = metamask;
 
-<<<<<<< HEAD
-  ///: BEGIN:ONLY_INCLUDE_IN(mmi)
-=======
   ///: BEGIN:ONLY_INCLUDE_IN(build-mmi)
->>>>>>> bfbe10ba
   const custodianIcon = selectedAddress
     ? getCustodianIconForAddress(state, selectedAddress)
     : null;
   ///: END:ONLY_INCLUDE_IN
 
-<<<<<<< HEAD
-  ///: BEGIN:ONLY_INCLUDE_IN(flask)
-=======
   ///: BEGIN:ONLY_INCLUDE_IN(snaps)
->>>>>>> bfbe10ba
   const unreadNotificationsCount = getUnreadNotificationsCount(state);
   ///: END:ONLY_INCLUDE_IN
 
@@ -69,11 +56,7 @@
     ///: BEGIN:ONLY_INCLUDE_IN(build-beta)
     showBetaHeader,
     ///: END:ONLY_INCLUDE_IN
-<<<<<<< HEAD
-    ///: BEGIN:ONLY_INCLUDE_IN(mmi)
-=======
     ///: BEGIN:ONLY_INCLUDE_IN(build-mmi)
->>>>>>> bfbe10ba
     custodianIcon,
     ///: END:ONLY_INCLUDE_IN
   };
