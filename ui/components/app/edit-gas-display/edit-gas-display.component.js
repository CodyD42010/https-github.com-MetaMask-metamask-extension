--- conflicted
+++ resolved
@@ -1,11 +1,10 @@
-import React, { useContext, useState } from 'react';
+import React, { useContext } from 'react';
 import { useSelector } from 'react-redux';
 import PropTypes from 'prop-types';
 
 import {
   GAS_RECOMMENDATIONS,
   EDIT_GAS_MODES,
-  GAS_ESTIMATE_TYPES,
 } from '../../../../shared/constants/gas';
 
 import Button from '../../ui/button';
@@ -39,39 +38,38 @@
   transaction,
   defaultEstimateToUse,
   maxPriorityFeePerGas,
+  setMaxPriorityFeePerGas,
+  maxPriorityFeePerGasFiat,
   maxFeePerGas,
+  setMaxFeePerGas,
+  maxFeePerGasFiat,
   estimatedMaximumNative,
-  estimatedMinimumNative,
   isGasEstimatesLoading,
+  gasFeeEstimates,
   gasEstimateType,
+  gasPrice,
+  setGasPrice,
+  gasLimit,
+  setGasLimit,
   estimateToUse,
   setEstimateToUse,
   estimatedMinimumFiat,
   estimatedMaximumFiat,
   dappSuggestedGasFeeAcknowledged,
   setDappSuggestedGasFeeAcknowledged,
+  showAdvancedForm,
+  setShowAdvancedForm,
   warning,
-  gasWarnings,
+  gasErrors,
+  onManualChange,
+  minimumGasLimit,
   balanceError,
-  estimatesUnavailableWarning,
-  hasGasErrors,
-  txParamsHaveBeenCustomized,
-  minimumGasLimitHex,
 }) {
   const t = useContext(I18nContext);
   const isMainnet = useSelector(getIsMainnet);
   const networkAndAccountSupport1559 = useSelector(
     checkNetworkAndAccountSupports1559,
   );
-<<<<<<< HEAD
-
-  const [showAdvancedForm, setShowAdvancedForm] = useState(
-    !estimateToUse ||
-      estimateToUse === 'custom' ||
-      !networkAndAccountSupport1559,
-  );
-=======
->>>>>>> 558c6f79
 
   const dappSuggestedAndTxParamGasFeesAreTheSame = areDappSuggestedAndTxParamGasFeesTheSame(
     transaction,
@@ -83,34 +81,22 @@
       dappSuggestedAndTxParamGasFeesAreTheSame,
   );
 
-<<<<<<< HEAD
-  const showTopError =
-    (balanceError || estimatesUnavailableWarning) &&
-    (!isGasEstimatesLoading || txParamsHaveBeenCustomized);
-  const radioButtonsEnabled =
-    networkAndAccountSupport1559 &&
-    gasEstimateType === GAS_ESTIMATE_TYPES.FEE_MARKET &&
-    !requireDappAcknowledgement;
-=======
   const showTopError = balanceError;
 
   const showRadioButtons =
     networkAndAccountSupport1559 &&
     !requireDappAcknowledgement &&
     ![EDIT_GAS_MODES.SPEED_UP, EDIT_GAS_MODES.CANCEL].includes(mode);
->>>>>>> 558c6f79
 
   let errorKey;
   if (balanceError) {
     errorKey = 'insufficientFunds';
-  } else if (estimatesUnavailableWarning) {
-    errorKey = 'gasEstimatesUnavailableWarning';
   }
 
   return (
     <div className="edit-gas-display">
       <div className="edit-gas-display__content">
-        {warning && !isGasEstimatesLoading && (
+        {warning && (
           <div className="edit-gas-display__warning">
             <ActionableMessage
               className="actionable-message--warning"
@@ -123,7 +109,7 @@
             <ErrorMessage errorKey={errorKey} />
           </div>
         )}
-        {requireDappAcknowledgement && !isGasEstimatesLoading && (
+        {requireDappAcknowledgement && (
           <div className="edit-gas-display__dapp-acknowledgement-warning">
             <ActionableMessage
               className="actionable-message--warning"
@@ -150,35 +136,12 @@
         )}
         <TransactionTotalBanner
           total={
-<<<<<<< HEAD
-            (networkAndAccountSupport1559 || isMainnet) && estimatedMinimumFiat
-=======
             networkAndAccountSupport1559 || isMainnet
->>>>>>> 558c6f79
               ? `~ ${estimatedMinimumFiat}`
-              : estimatedMinimumNative
+              : estimatedMaximumNative
           }
           detail={
             networkAndAccountSupport1559 &&
-<<<<<<< HEAD
-            estimatedMaximumFiat !== undefined && (
-              <>
-                <Typography
-                  tag="span"
-                  key="label"
-                  fontWeight={FONT_WEIGHT.BOLD}
-                >
-                  {t('editGasSubTextFeeLabel')}
-                </Typography>
-                <Typography tag="span" key="secondary">
-                  {estimatedMaximumFiat}
-                </Typography>
-                <Typography tag="span" key="primary">
-                  {`(${estimatedMaximumNative})`}
-                </Typography>
-              </>
-            )
-=======
             estimatedMaximumFiat !== undefined &&
             t('editGasTotalBannerSubtitle', [
               <Typography
@@ -192,16 +155,12 @@
                 {estimatedMaximumNative}
               </Typography>,
             ])
->>>>>>> 558c6f79
           }
           timing={
-            hasGasErrors === false && (
-              <GasTiming
-                maxFeePerGas={maxFeePerGas}
-                maxPriorityFeePerGas={maxPriorityFeePerGas}
-                gasWarnings={gasWarnings}
-              />
-            )
+            <GasTiming
+              maxFeePerGas={maxFeePerGas}
+              maxPriorityFeePerGas={maxPriorityFeePerGas}
+            />
           }
         />
         {requireDappAcknowledgement && (
@@ -212,11 +171,7 @@
             {t('gasDisplayAcknowledgeDappButtonText')}
           </Button>
         )}
-<<<<<<< HEAD
-        {radioButtonsEnabled && (
-=======
         {networkAndAccountSupport1559 && showRadioButtons && (
->>>>>>> 558c6f79
           <RadioGroup
             name="gas-recommendation"
             options={[
@@ -241,7 +196,7 @@
             onChange={setEstimateToUse}
           />
         )}
-        {!requireDappAcknowledgement && radioButtonsEnabled && (
+        {!requireDappAcknowledgement && showRadioButtons && (
           <button
             className="edit-gas-display__advanced-button"
             onClick={() => setShowAdvancedForm(!showAdvancedForm)}
@@ -254,17 +209,6 @@
             )}
           </button>
         )}
-<<<<<<< HEAD
-        {!requireDappAcknowledgement &&
-          (showAdvancedForm || hasGasErrors || estimatesUnavailableWarning) && (
-            <AdvancedGasControls
-              defaultEstimateToUse={defaultEstimateToUse}
-              transaction={transaction}
-              mode={mode}
-              minimumGasLimitHex={minimumGasLimitHex}
-            />
-          )}
-=======
         {!requireDappAcknowledgement && showAdvancedForm && (
           <AdvancedGasControls
             gasFeeEstimates={gasFeeEstimates}
@@ -286,7 +230,6 @@
             minimumGasLimit={minimumGasLimit}
           />
         )}
->>>>>>> 558c6f79
       </div>
       {networkAndAccountSupport1559 &&
         !requireDappAcknowledgement &&
@@ -307,23 +250,31 @@
   onEducationClick: PropTypes.func,
   defaultEstimateToUse: PropTypes.oneOf(Object.values(GAS_RECOMMENDATIONS)),
   maxPriorityFeePerGas: PropTypes.string,
+  setMaxPriorityFeePerGas: PropTypes.func,
+  maxPriorityFeePerGasFiat: PropTypes.string,
   maxFeePerGas: PropTypes.string,
+  setMaxFeePerGas: PropTypes.func,
+  maxFeePerGasFiat: PropTypes.string,
   estimatedMaximumNative: PropTypes.string,
-  estimatedMinimumNative: PropTypes.string,
-  isGasEstimatesLoading: PropTypes.bool,
+  isGasEstimatesLoading: PropTypes.boolean,
+  gasFeeEstimates: PropTypes.object,
   gasEstimateType: PropTypes.string,
+  gasPrice: PropTypes.string,
+  setGasPrice: PropTypes.func,
+  gasLimit: PropTypes.number,
+  setGasLimit: PropTypes.func,
   estimateToUse: PropTypes.string,
   setEstimateToUse: PropTypes.func,
   estimatedMinimumFiat: PropTypes.string,
   estimatedMaximumFiat: PropTypes.string,
-  dappSuggestedGasFeeAcknowledged: PropTypes.bool,
+  dappSuggestedGasFeeAcknowledged: PropTypes.boolean,
   setDappSuggestedGasFeeAcknowledged: PropTypes.func,
+  showAdvancedForm: PropTypes.bool,
+  setShowAdvancedForm: PropTypes.func,
   warning: PropTypes.string,
   transaction: PropTypes.object,
-  gasWarnings: PropTypes.object,
-  minimumGasLimitHex: PropTypes.string,
+  gasErrors: PropTypes.object,
+  onManualChange: PropTypes.func,
+  minimumGasLimit: PropTypes.number,
   balanceError: PropTypes.bool,
-  estimatesUnavailableWarning: PropTypes.bool,
-  hasGasErrors: PropTypes.bool,
-  txParamsHaveBeenCustomized: PropTypes.bool,
 };