.account-menu {
  position: fixed;
  z-index: 100;
  top: 58px;
  width: 320px;
  border-radius: 4px;
  background: var(--color-overlay-alternative);
  box-shadow: rgba($black, 0.15) 0 2px 2px 2px;
  min-width: 150px;
<<<<<<< HEAD
  color: var(--account-menu-text);
=======
  color: var(--color-overlay-inverse);
>>>>>>> 7485a8a3

  @media screen and (max-width: $break-small) {
    right: calc(((100vw - 100%) / 2) + 8px);
  }

  @media screen and (min-width: $break-large) {
    right: calc((100vw - 85vw) / 2);
  }

  @media screen and (min-width: 769px) {
    right: calc((100vw - 80vw) / 2);
  }

  @media screen and (min-width: 1281px) {
    right: calc((100vw - 65vw) / 2);
  }

  &__item {
    padding: 18px;
    display: flex;
    flex-flow: row wrap;
    align-items: center;
    position: relative;
    z-index: 201;

    @media screen and (max-width: $break-small) {
      padding: 14px;
    }

    &--clickable {
      cursor: pointer;

      &:hover {
        background-color: var(--color-overlay-alternative);
        opacity: 0.05; //@TODO: fix opacity
      }

      &:active {
        background-color: var(--color-overlay-alternative);
        opacity: 0.1; //@TODO: fix opacity
      }
    }

    &__icon {
      height: 16px;
      width: 16px;
      margin-right: 14px;
    }

    &__text {
      @include Paragraph;
    }

    &__subtext {
      @include H7;

      padding: 5px 0 0 30px;
    }
  }

  &__divider {
    background-color: var(--color-background-alternative);
    width: 100%;
    height: 1px;
  }

  &__close-area {
    position: fixed;
    width: 100%;
    height: 100%;
    top: 0;
    left: 0;
    z-index: 100;
  }

  &__icon {
    margin-left: 1rem;
    cursor: pointer;

    &--disabled {
      cursor: initial;
    }
  }

  &__header {
    display: flex;
    flex-flow: row nowrap;
    justify-content: space-between;
    align-items: center;
  }

  & &__lock-button {
    @include H7;

    border: 1px solid var(--color-overlay-inverse);
    background-color: transparent;
    padding: 3.5px 5px;
<<<<<<< HEAD
    color: var(--account-menu-text);
=======
    color: var(--color-overlay-inverse);
>>>>>>> 7485a8a3
    width: 59px;

    &:hover {
      background-color: rgba($dusty-gray, 0.05);
    }

    &:active {
      background-color: rgba($dusty-gray, 0.1);
    }
  }

  &__item-icon {
    width: 16px;
    height: 16px;
  }

  &__accounts-container {
    display: flex;
    position: relative;
    flex-direction: column;
    z-index: 200;

    @media (max-height: 600px) {
      max-height: 236px;
    }
  }

  &__accounts {
    overflow-y: auto;
    position: relative;
    max-height: 256px;
    scrollbar-width: auto;

    @media screen and (max-width: $break-small) {
      max-height: 228px;
    }

    .keyring-label {
      @include H9;

      z-index: 1;
      border-radius: 10px;
      padding: 4px;
      text-align: center;
      height: 15px;
      margin-top: 5px;
      margin-right: 10px;
<<<<<<< HEAD
      background-color: var(--dusty-gray);
      color: var(--primary-text-emphasized);
=======
      background-color: var(--color-background-alternative);
      color: var(--color-text-default);
>>>>>>> 7485a8a3
      font-weight: normal;
      letter-spacing: 0.5px;
      display: flex;
      align-items: center;
    }
  }

  &__no-accounts {
    @include H6;

    padding: 16px 14px;
  }

  &__account {
    display: flex;
    flex-flow: row nowrap;
    padding: 16px 14px;
    flex: 0 0 auto;

    @media screen and (max-width: $break-small) {
      padding: 12px 14px;
    }

    .remove-account-icon {
      width: 15px;
      margin-left: 10px;
      height: 15px;
    }

    &:hover {
      .remove-account-icon::after {
        content: '\00D7';
        font-size: 25px;
<<<<<<< HEAD
        color: var(--account-menu-text);
=======
        color: var(--color-overlay-inverse);
>>>>>>> 7485a8a3
        cursor: pointer;
        position: absolute;
        margin-top: -5px;
      }
    }
  }

  &__account-info {
    flex: 1 0 auto;
    display: flex;
    flex-flow: column nowrap;
  }

  &__check-mark {
    width: 14px;
    margin-right: 12px;
    flex: 0 0 auto;
  }

  &__check-mark-icon {
    background-image: url("/images/check-white.svg");
    height: 18px;
    width: 18px;
    background-repeat: no-repeat;
    background-position: center;
    background-size: contain;
    margin: 3px 0;
  }

  .identicon {
    margin: 0 12px 0 0;
    flex: 0 0 auto;
  }

  &__name {
    @include H4;

<<<<<<< HEAD
    color: var(--account-menu-text);
=======
    color: var(--color-overlay-inverse);
>>>>>>> 7485a8a3
    text-overflow: ellipsis;
    overflow: hidden;
    white-space: nowrap;
    max-width: 200px;
  }

  &__balance {
    @include H6;

    color: var(--color-text-muted);
  }

  &__action {
    @include Paragraph;

    cursor: pointer;
  }

  &__scroll-button {
    position: absolute;
    bottom: 12px;
    right: 12px;
    height: 28px;
    width: 28px;
    border-radius: 14px;
    background: var(--color-text-default);
    z-index: 201;
    cursor: pointer;
    opacity: 0.8;
    display: flex;
    justify-content: center;
    align-items: center;

    &:hover {
      opacity: 1;
    }
  }

  &__icon-list {
    display: flex;
  }
}<|MERGE_RESOLUTION|>--- conflicted
+++ resolved
@@ -1,5 +1,5 @@
 .account-menu {
-  position: fixed;
+  position: absolute;
   z-index: 100;
   top: 58px;
   width: 320px;
@@ -7,14 +7,10 @@
   background: var(--color-overlay-alternative);
   box-shadow: rgba($black, 0.15) 0 2px 2px 2px;
   min-width: 150px;
-<<<<<<< HEAD
-  color: var(--account-menu-text);
-=======
   color: var(--color-overlay-inverse);
->>>>>>> 7485a8a3
 
   @media screen and (max-width: $break-small) {
-    right: calc(((100vw - 100%) / 2) + 8px);
+    right: 16px;
   }
 
   @media screen and (min-width: $break-large) {
@@ -39,6 +35,7 @@
 
     @media screen and (max-width: $break-small) {
       padding: 14px;
+      height: 54px;
     }
 
     &--clickable {
@@ -109,11 +106,7 @@
     border: 1px solid var(--color-overlay-inverse);
     background-color: transparent;
     padding: 3.5px 5px;
-<<<<<<< HEAD
-    color: var(--account-menu-text);
-=======
     color: var(--color-overlay-inverse);
->>>>>>> 7485a8a3
     width: 59px;
 
     &:hover {
@@ -161,13 +154,8 @@
       height: 15px;
       margin-top: 5px;
       margin-right: 10px;
-<<<<<<< HEAD
-      background-color: var(--dusty-gray);
-      color: var(--primary-text-emphasized);
-=======
       background-color: var(--color-background-alternative);
       color: var(--color-text-default);
->>>>>>> 7485a8a3
       font-weight: normal;
       letter-spacing: 0.5px;
       display: flex;
@@ -201,11 +189,7 @@
       .remove-account-icon::after {
         content: '\00D7';
         font-size: 25px;
-<<<<<<< HEAD
-        color: var(--account-menu-text);
-=======
         color: var(--color-overlay-inverse);
->>>>>>> 7485a8a3
         cursor: pointer;
         position: absolute;
         margin-top: -5px;
@@ -243,11 +227,7 @@
   &__name {
     @include H4;
 
-<<<<<<< HEAD
-    color: var(--account-menu-text);
-=======
     color: var(--color-overlay-inverse);
->>>>>>> 7485a8a3
     text-overflow: ellipsis;
     overflow: hidden;
     white-space: nowrap;
