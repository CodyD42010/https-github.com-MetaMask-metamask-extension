--- conflicted
+++ resolved
@@ -4,23 +4,15 @@
 import { debounce } from 'lodash';
 import PropTypes from 'prop-types';
 import React, { Component } from 'react';
-<<<<<<< HEAD
-=======
-import { getEnvironmentType } from '../../../../app/scripts/lib/util';
->>>>>>> 1826c70e
 import { ENVIRONMENT_TYPE_POPUP } from '../../../../shared/constants/app';
 import {
   CONTEXT_PROPS,
   EVENT,
   EVENT_NAMES,
 } from '../../../../shared/constants/metametrics';
-<<<<<<< HEAD
 import { getEnvironmentType } from '../../../../app/scripts/lib/util';
 import { SUPPORT_LINK } from '../../../../shared/lib/ui-utils';
 import { Icon, ICON_NAMES, ICON_SIZES } from '../../component-library';
-=======
-import { SUPPORT_LINK } from '../../../../shared/lib/ui-utils';
->>>>>>> 1826c70e
 import {
   PRIMARY,
   SUPPORT_REQUEST_LINK,
@@ -34,10 +26,6 @@
   NOTIFICATIONS_ROUTE,
   SETTINGS_ROUTE,
 } from '../../../helpers/constants/routes';
-<<<<<<< HEAD
-=======
-import { Icon, ICON_NAMES, ICON_SIZES } from '../../component-library';
->>>>>>> 1826c70e
 import IconCog from '../../ui/icon/icon-cog';
 import IconImport from '../../ui/icon/icon-import';
 import Button from '../../ui/button';
