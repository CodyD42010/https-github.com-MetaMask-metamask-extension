import React, { useCallback, useContext, useState } from 'react';
import PropTypes from 'prop-types';

import { useDispatch, useSelector } from 'react-redux';
import { useGasFeeInputs } from '../../../hooks/useGasFeeInputs';
import { useShouldAnimateGasEstimations } from '../../../hooks/useShouldAnimateGasEstimations';

import { isEIP1559Network } from '../../../ducks/metamask/metamask';
import {
  GAS_ESTIMATE_TYPES,
  EDIT_GAS_MODES,
} from '../../../../shared/constants/gas';

import {
  decGWEIToHexWEI,
  decimalToHex,
  hexToDecimal,
} from '../../../helpers/utils/conversions.util';

import Popover from '../../ui/popover';
import Button from '../../ui/button';
import EditGasDisplay from '../edit-gas-display';
import EditGasDisplayEducation from '../edit-gas-display-education';

import { I18nContext } from '../../../contexts/i18n';
import {
  createCancelTransaction,
  createSpeedUpTransaction,
  hideModal,
  hideSidebar,
  updateTransaction,
  updateCustomSwapsEIP1559GasParams,
} from '../../../store/actions';
import LoadingHeartBeat from '../../ui/loading-heartbeat';

export default function EditGasPopover({
  popoverTitle = '',
  confirmButtonText = '',
  editGasDisplayProps = {},
  defaultEstimateToUse = 'medium',
  transaction,
  mode,
  onClose,
  minimumGasLimit,
}) {
  const t = useContext(I18nContext);
  const dispatch = useDispatch();
  const showSidebar = useSelector((state) => state.appState.sidebar.isOpen);
  const networkSupports1559 = useSelector(isEIP1559Network);

  const shouldAnimate = useShouldAnimateGasEstimations();

  const showEducationButton =
    mode === EDIT_GAS_MODES.MODIFY_IN_PLACE && process.env.SHOW_EIP_1559_UI;
  const [showEducationContent, setShowEducationContent] = useState(false);

  const [warning] = useState(null);

  const [
    dappSuggestedGasFeeAcknowledged,
    setDappSuggestedGasFeeAcknowledged,
  ] = useState(false);

  const minimumGasLimitDec = hexToDecimal(minimumGasLimit);

  const {
    maxPriorityFeePerGas,
    setMaxPriorityFeePerGas,
    maxPriorityFeePerGasFiat,
    maxFeePerGas,
    setMaxFeePerGas,
    maxFeePerGasFiat,
    estimatedMaximumNative,
    isGasEstimatesLoading,
    gasFeeEstimates,
    gasEstimateType,
    gasPrice,
    setGasPrice,
    gasLimit,
    setGasLimit,
    estimateToUse,
    setEstimateToUse,
    estimatedMinimumFiat,
    estimatedMaximumFiat,
    hasGasErrors,
    gasErrors,
    onManualChange,
  } = useGasFeeInputs(defaultEstimateToUse, transaction, minimumGasLimit, mode);

  const [showAdvancedForm, setShowAdvancedForm] = useState(
    !estimateToUse || hasGasErrors,
  );

  /**
   * Temporary placeholder, this should be managed by the parent component but
   * we will be extracting this component from the hard to maintain modal/
   * sidebar component. For now this is just to be able to appropriately close
   * the modal in testing
   */
  const closePopover = useCallback(() => {
    if (onClose) {
      onClose();
    } else if (showSidebar) {
      dispatch(hideSidebar());
    } else {
      dispatch(hideModal());
    }
  }, [showSidebar, onClose, dispatch]);

  const onSubmit = useCallback(() => {
    if (!transaction || !mode) {
      closePopover();
    }

    const newGasSettings =
      gasEstimateType === GAS_ESTIMATE_TYPES.FEE_MARKET
        ? {
            gas: decimalToHex(gasLimit),
            gasLimit: decimalToHex(gasLimit),
            maxFeePerGas: decGWEIToHexWEI(maxFeePerGas),
            maxPriorityFeePerGas: decGWEIToHexWEI(maxPriorityFeePerGas),
          }
        : {
            gas: decimalToHex(gasLimit),
            gasLimit: decimalToHex(gasLimit),
            gasPrice: decGWEIToHexWEI(gasPrice),
          };

    switch (mode) {
      case EDIT_GAS_MODES.CANCEL:
        dispatch(createCancelTransaction(transaction.id, newGasSettings));
        break;
      case EDIT_GAS_MODES.SPEED_UP:
        dispatch(createSpeedUpTransaction(transaction.id, newGasSettings));
        break;
      case EDIT_GAS_MODES.MODIFY_IN_PLACE:
        dispatch(
          updateTransaction({
            ...transaction,
            txParams: {
              ...transaction.txParams,
              ...newGasSettings,
            },
          }),
        );
        break;
      case EDIT_GAS_MODES.SWAPS:
        // This popover component should only be used for the "FEE_MARKET" type in Swaps.
        if (gasEstimateType === GAS_ESTIMATE_TYPES.FEE_MARKET) {
          dispatch(updateCustomSwapsEIP1559GasParams(newGasSettings));
        }
        break;
      default:
        break;
    }

    closePopover();
  }, [
    transaction,
    mode,
    dispatch,
    closePopover,
    gasLimit,
    gasPrice,
    maxFeePerGas,
    maxPriorityFeePerGas,
    gasEstimateType,
  ]);

  let title = t('editGasTitle');
  if (popoverTitle) {
    title = popoverTitle;
  } else if (showEducationContent) {
    title = t('editGasEducationModalTitle');
  } else if (mode === EDIT_GAS_MODES.SPEED_UP) {
    title = t('speedUpPopoverTitle');
  } else if (mode === EDIT_GAS_MODES.CANCEL) {
    title = t('cancelPopoverTitle');
  }

  const footerButtonText = confirmButtonText || t('save');

  return (
    <Popover
      title={title}
      onClose={closePopover}
      onBack={
        showEducationContent ? () => setShowEducationContent(false) : undefined
      }
      footer={
        showEducationContent ? null : (
          <>
            <Button
              type="primary"
              onClick={onSubmit}
              disabled={hasGasErrors || isGasEstimatesLoading}
            >
              {footerButtonText}
            </Button>
          </>
        )
      }
    >
      <div style={{ padding: '0 20px 20px 20px', position: 'relative' }}>
        {showEducationContent ? (
          <EditGasDisplayEducation />
        ) : (
          <>
            <LoadingHeartBeat active={shouldAnimate} />
            <EditGasDisplay
              showEducationButton={showEducationButton}
              warning={warning}
              showAdvancedForm={showAdvancedForm}
              setShowAdvancedForm={setShowAdvancedForm}
              dappSuggestedGasFeeAcknowledged={dappSuggestedGasFeeAcknowledged}
              setDappSuggestedGasFeeAcknowledged={
                setDappSuggestedGasFeeAcknowledged
              }
              maxPriorityFeePerGas={maxPriorityFeePerGas}
              setMaxPriorityFeePerGas={setMaxPriorityFeePerGas}
              maxPriorityFeePerGasFiat={maxPriorityFeePerGasFiat}
              maxFeePerGas={maxFeePerGas}
              setMaxFeePerGas={setMaxFeePerGas}
              maxFeePerGasFiat={maxFeePerGasFiat}
              estimatedMaximumNative={estimatedMaximumNative}
              isGasEstimatesLoading={isGasEstimatesLoading}
              gasFeeEstimates={gasFeeEstimates}
              gasEstimateType={gasEstimateType}
              gasPrice={gasPrice}
              setGasPrice={setGasPrice}
              gasLimit={gasLimit}
              setGasLimit={setGasLimit}
              estimateToUse={estimateToUse}
              setEstimateToUse={setEstimateToUse}
              estimatedMinimumFiat={estimatedMinimumFiat}
              estimatedMaximumFiat={estimatedMaximumFiat}
              onEducationClick={() => setShowEducationContent(true)}
              mode={mode}
              transaction={transaction}
              hasGasErrors={hasGasErrors}
              gasErrors={gasErrors}
              onManualChange={onManualChange}
<<<<<<< HEAD
              minimumGasLimit={minimumGasLimitDec}
=======
              networkSupports1559={networkSupports1559}
>>>>>>> 583c1156
              {...editGasDisplayProps}
            />
          </>
        )}
      </div>
    </Popover>
  );
}

EditGasPopover.propTypes = {
  popoverTitle: PropTypes.string,
  editGasDisplayProps: PropTypes.object,
  confirmButtonText: PropTypes.string,
  onClose: PropTypes.func,
  transaction: PropTypes.object,
  mode: PropTypes.oneOf(Object.values(EDIT_GAS_MODES)),
  defaultEstimateToUse: PropTypes.string,
  minimumGasLimit: PropTypes.string,
};<|MERGE_RESOLUTION|>--- conflicted
+++ resolved
@@ -240,11 +240,8 @@
               hasGasErrors={hasGasErrors}
               gasErrors={gasErrors}
               onManualChange={onManualChange}
-<<<<<<< HEAD
               minimumGasLimit={minimumGasLimitDec}
-=======
               networkSupports1559={networkSupports1559}
->>>>>>> 583c1156
               {...editGasDisplayProps}
             />
           </>
