--- conflicted
+++ resolved
@@ -1,25 +1,16 @@
 import React, { useCallback, useContext, useState } from 'react';
 import PropTypes from 'prop-types';
 import { useDispatch, useSelector } from 'react-redux';
-<<<<<<< HEAD
-import { useGasFeeInputs } from '../../../hooks/gasFeeInput/useGasFeeInputs';
-import { getGasLoadingAnimationIsShowing } from '../../../ducks/app/app';
-import { txParamsAreDappSuggested } from '../../../../shared/modules/transaction.utils';
-import {
-  EDIT_GAS_MODES,
-  GAS_LIMITS,
-  GAS_RECOMMENDATIONS,
-  CUSTOM_GAS_ESTIMATE,
-} from '../../../../shared/constants/gas';
-=======
 import { isEIP1559Network } from '../../../ducks/metamask/metamask';
 import { useGasFeeInputs } from '../../../hooks/useGasFeeInputs';
 import { useShouldAnimateGasEstimations } from '../../../hooks/useShouldAnimateGasEstimations';
 
 import { EDIT_GAS_MODES } from '../../../../shared/constants/gas';
->>>>>>> 367cad24
-
-import { decGWEIToHexWEI } from '../../../helpers/utils/conversions.util';
+
+import {
+  decGWEIToHexWEI,
+  decimalToHex,
+} from '../../../helpers/utils/conversions.util';
 
 import Popover from '../../ui/popover';
 import Button from '../../ui/button';
@@ -31,63 +22,37 @@
   createCancelTransaction,
   createSpeedUpTransaction,
   hideModal,
-  updateTransactionGasFees,
-  updateCustomSwapsEIP1559GasParams,
-  updateSwapsUserFeeLevel,
-  hideLoadingIndication,
-  showLoadingIndication,
+  hideSidebar,
+  updateTransaction,
 } from '../../../store/actions';
 import LoadingHeartBeat from '../../ui/loading-heartbeat';
-import { checkNetworkAndAccountSupports1559 } from '../../../selectors';
-import { useIncrementedGasFees } from '../../../hooks/useIncrementedGasFees';
-import { isLegacyTransaction } from '../../../helpers/utils/transactions.util';
-import { hexToDecimal } from '../../../../app/scripts/constants/metamask-controller-utils';
-import { decimalToHex } from '../../../../app/scripts/constants/transactions-controller-utils';
 
 export default function EditGasPopover({
   popoverTitle = '',
   confirmButtonText = '',
   editGasDisplayProps = {},
-  defaultEstimateToUse = GAS_RECOMMENDATIONS.MEDIUM,
+  defaultEstimateToUse = 'medium',
   transaction,
   mode,
   onClose,
-  minimumGasLimit = GAS_LIMITS.SIMPLE,
 }) {
   const t = useContext(I18nContext);
   const dispatch = useDispatch();
-  const supportsEIP1559 =
-    useSelector(checkNetworkAndAccountSupports1559) &&
-    !isLegacyTransaction(transaction?.txParams);
-  const gasLoadingAnimationIsShowing = useSelector(
-    getGasLoadingAnimationIsShowing,
-  );
+  const showSidebar = useSelector((state) => state.appState.sidebar.isOpen);
+  const networkSupports1559 = useSelector(isEIP1559Network);
+
+  const shouldAnimate = useShouldAnimateGasEstimations();
 
   const showEducationButton =
-    (mode === EDIT_GAS_MODES.MODIFY_IN_PLACE ||
-      mode === EDIT_GAS_MODES.SWAPS) &&
-    supportsEIP1559;
+    mode === EDIT_GAS_MODES.MODIFY_IN_PLACE && process.env.SHOW_EIP_1559_UI;
   const [showEducationContent, setShowEducationContent] = useState(false);
+
+  const [warning] = useState(null);
 
   const [
     dappSuggestedGasFeeAcknowledged,
     setDappSuggestedGasFeeAcknowledged,
   ] = useState(false);
-
-  const minimumGasLimitDec = hexToDecimal(minimumGasLimit);
-  const updatedCustomGasSettings = useIncrementedGasFees(transaction);
-
-  let updatedTransaction = transaction;
-  if (mode === EDIT_GAS_MODES.SPEED_UP || mode === EDIT_GAS_MODES.CANCEL) {
-    updatedTransaction = {
-      ...transaction,
-      userFeeLevel: CUSTOM_GAS_ESTIMATE,
-      txParams: {
-        ...transaction.txParams,
-        ...updatedCustomGasSettings,
-      },
-    };
-  }
 
   const {
     maxPriorityFeePerGas,
@@ -97,89 +62,47 @@
     setMaxFeePerGas,
     maxFeePerGasFiat,
     estimatedMaximumNative,
-    estimatedMinimumNative,
     isGasEstimatesLoading,
+    gasFeeEstimates,
     gasEstimateType,
     gasPrice,
     setGasPrice,
     gasLimit,
     setGasLimit,
-    properGasLimit,
     estimateToUse,
     setEstimateToUse,
     estimatedMinimumFiat,
     estimatedMaximumFiat,
     hasGasErrors,
     gasErrors,
-    gasWarnings,
     onManualChange,
-    balanceError,
-    estimatesUnavailableWarning,
-    estimatedBaseFee,
-    isNetworkBusy,
-  } = useGasFeeInputs(
-    defaultEstimateToUse,
-    updatedTransaction,
-    minimumGasLimit,
-    mode,
+  } = useGasFeeInputs(defaultEstimateToUse, transaction);
+
+  const [showAdvancedForm, setShowAdvancedForm] = useState(
+    !estimateToUse || hasGasErrors,
   );
-
-  const txParamsHaveBeenCustomized =
-    estimateToUse === CUSTOM_GAS_ESTIMATE ||
-    txParamsAreDappSuggested(updatedTransaction);
 
   /**
    * Temporary placeholder, this should be managed by the parent component but
-   * we will be extracting this component from the hard to maintain modal
-   * component. For now this is just to be able to appropriately close
+   * we will be extracting this component from the hard to maintain modal/
+   * sidebar component. For now this is just to be able to appropriately close
    * the modal in testing
    */
   const closePopover = useCallback(() => {
     if (onClose) {
       onClose();
+    } else if (showSidebar) {
+      dispatch(hideSidebar());
     } else {
       dispatch(hideModal());
     }
-  }, [onClose, dispatch]);
-
-  const onSubmit = useCallback(async () => {
-    if (!updatedTransaction || !mode) {
+  }, [showSidebar, onClose, dispatch]);
+
+  const onSubmit = useCallback(() => {
+    if (!transaction || !mode) {
       closePopover();
     }
 
-<<<<<<< HEAD
-    const newGasSettings = {
-      gas: decimalToHex(gasLimit),
-      gasLimit: decimalToHex(gasLimit),
-      estimateSuggested: defaultEstimateToUse,
-      estimateUsed: estimateToUse,
-    };
-
-    if (supportsEIP1559) {
-      newGasSettings.maxFeePerGas = decGWEIToHexWEI(maxFeePerGas ?? gasPrice);
-      newGasSettings.maxPriorityFeePerGas = decGWEIToHexWEI(
-        maxPriorityFeePerGas ?? maxFeePerGas ?? gasPrice,
-      );
-    } else {
-      newGasSettings.gasPrice = decGWEIToHexWEI(gasPrice);
-    }
-
-    const cleanTransactionParams = { ...updatedTransaction.txParams };
-
-    if (supportsEIP1559) {
-      delete cleanTransactionParams.gasPrice;
-    }
-
-    const updatedTxMeta = {
-      ...updatedTransaction,
-      userEditedGasLimit: gasLimit !== Number(transaction.originalGasEstimate),
-      userFeeLevel: estimateToUse || CUSTOM_GAS_ESTIMATE,
-      txParams: {
-        ...cleanTransactionParams,
-        ...newGasSettings,
-      },
-    };
-=======
     const newGasSettings = networkSupports1559
       ? {
           gas: decimalToHex(gasLimit),
@@ -194,65 +117,40 @@
           gasLimit: decimalToHex(gasLimit),
           gasPrice: decGWEIToHexWEI(gasPrice),
         };
->>>>>>> 367cad24
 
     switch (mode) {
       case EDIT_GAS_MODES.CANCEL:
+        dispatch(createCancelTransaction(transaction.id, newGasSettings));
+        break;
+      case EDIT_GAS_MODES.SPEED_UP:
+        dispatch(createSpeedUpTransaction(transaction.id, newGasSettings));
+        break;
+      case EDIT_GAS_MODES.MODIFY_IN_PLACE:
         dispatch(
-          createCancelTransaction(updatedTransaction.id, newGasSettings, {
-            estimatedBaseFee,
+          updateTransaction({
+            ...transaction,
+            txParams: {
+              ...transaction.txParams,
+              ...newGasSettings,
+            },
           }),
         );
         break;
-      case EDIT_GAS_MODES.SPEED_UP:
-        dispatch(
-          createSpeedUpTransaction(updatedTransaction.id, newGasSettings, {
-            estimatedBaseFee,
-          }),
-        );
-        break;
-      case EDIT_GAS_MODES.MODIFY_IN_PLACE:
-        newGasSettings.userEditedGasLimit = updatedTxMeta.userEditedGasLimit;
-        newGasSettings.userFeeLevel = updatedTxMeta.userFeeLevel;
-
-        dispatch(showLoadingIndication());
-        await dispatch(
-          updateTransactionGasFees(updatedTxMeta.id, newGasSettings),
-        );
-        dispatch(hideLoadingIndication());
-        break;
-      case EDIT_GAS_MODES.SWAPS:
-        // This popover component should only be used for the "FEE_MARKET" type in Swaps.
-        if (supportsEIP1559) {
-          dispatch(
-            updateSwapsUserFeeLevel(estimateToUse || CUSTOM_GAS_ESTIMATE),
-          );
-          dispatch(updateCustomSwapsEIP1559GasParams(newGasSettings));
-        }
-        break;
       default:
         break;
     }
 
     closePopover();
   }, [
-    updatedTransaction,
+    transaction,
     mode,
     dispatch,
     closePopover,
     gasLimit,
     gasPrice,
-    transaction.originalGasEstimate,
     maxFeePerGas,
     maxPriorityFeePerGas,
-<<<<<<< HEAD
-    supportsEIP1559,
-    estimateToUse,
-    estimatedBaseFee,
-    defaultEstimateToUse,
-=======
     networkSupports1559,
->>>>>>> 367cad24
   ]);
 
   let title = t('editGasTitle');
@@ -267,11 +165,11 @@
   }
 
   const footerButtonText = confirmButtonText || t('save');
+
   return (
     <Popover
       title={title}
       onClose={closePopover}
-      className="edit-gas-popover__wrapper"
       onBack={
         showEducationContent ? () => setShowEducationContent(false) : undefined
       }
@@ -281,12 +179,7 @@
             <Button
               type="primary"
               onClick={onSubmit}
-              disabled={
-                hasGasErrors ||
-                balanceError ||
-                ((isGasEstimatesLoading || gasLoadingAnimationIsShowing) &&
-                  !txParamsHaveBeenCustomized)
-              }
+              disabled={hasGasErrors || isGasEstimatesLoading}
             >
               {footerButtonText}
             </Button>
@@ -299,9 +192,12 @@
           <EditGasDisplayEducation />
         ) : (
           <>
-            {process.env.IN_TEST ? null : <LoadingHeartBeat />}
+            <LoadingHeartBeat active={shouldAnimate} />
             <EditGasDisplay
               showEducationButton={showEducationButton}
+              warning={warning}
+              showAdvancedForm={showAdvancedForm}
+              setShowAdvancedForm={setShowAdvancedForm}
               dappSuggestedGasFeeAcknowledged={dappSuggestedGasFeeAcknowledged}
               setDappSuggestedGasFeeAcknowledged={
                 setDappSuggestedGasFeeAcknowledged
@@ -313,33 +209,23 @@
               setMaxFeePerGas={setMaxFeePerGas}
               maxFeePerGasFiat={maxFeePerGasFiat}
               estimatedMaximumNative={estimatedMaximumNative}
-              estimatedMinimumNative={estimatedMinimumNative}
               isGasEstimatesLoading={isGasEstimatesLoading}
+              gasFeeEstimates={gasFeeEstimates}
               gasEstimateType={gasEstimateType}
               gasPrice={gasPrice}
               setGasPrice={setGasPrice}
               gasLimit={gasLimit}
               setGasLimit={setGasLimit}
-              properGasLimit={properGasLimit}
               estimateToUse={estimateToUse}
               setEstimateToUse={setEstimateToUse}
               estimatedMinimumFiat={estimatedMinimumFiat}
               estimatedMaximumFiat={estimatedMaximumFiat}
               onEducationClick={() => setShowEducationContent(true)}
               mode={mode}
-              transaction={updatedTransaction}
+              transaction={transaction}
+              hasGasErrors={hasGasErrors}
               gasErrors={gasErrors}
-              gasWarnings={gasWarnings}
               onManualChange={onManualChange}
-<<<<<<< HEAD
-              minimumGasLimit={minimumGasLimitDec}
-              balanceError={balanceError}
-              estimatesUnavailableWarning={estimatesUnavailableWarning}
-              hasGasErrors={hasGasErrors}
-              txParamsHaveBeenCustomized={txParamsHaveBeenCustomized}
-              isNetworkBusy={isNetworkBusy}
-=======
->>>>>>> 367cad24
               {...editGasDisplayProps}
             />
           </>
@@ -357,5 +243,4 @@
   transaction: PropTypes.object,
   mode: PropTypes.oneOf(Object.values(EDIT_GAS_MODES)),
   defaultEstimateToUse: PropTypes.string,
-  minimumGasLimit: PropTypes.string,
 };