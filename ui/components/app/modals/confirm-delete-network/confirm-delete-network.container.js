--- conflicted
+++ resolved
@@ -2,18 +2,7 @@
 import { compose } from 'redux';
 import withModalProps from '../../../../helpers/higher-order-components/with-modal-props';
 import { removeNetworkConfiguration } from '../../../../store/actions';
-<<<<<<< HEAD
-import { getNetworkConfigurations } from '../../../../selectors';
-=======
->>>>>>> 94959dfb
 import ConfirmDeleteNetwork from './confirm-delete-network.component';
-
-const mapStateToProps = (state, ownProps) => {
-  const networkConfigurations = getNetworkConfigurations(state);
-  const networkNickname = networkConfigurations[ownProps.target].nickname;
-
-  return { networkNickname };
-};
 
 const mapDispatchToProps = (dispatch) => {
   return {
@@ -24,5 +13,5 @@
 
 export default compose(
   withModalProps,
-  connect(mapStateToProps, mapDispatchToProps),
+  connect(null, mapDispatchToProps),
 )(ConfirmDeleteNetwork);