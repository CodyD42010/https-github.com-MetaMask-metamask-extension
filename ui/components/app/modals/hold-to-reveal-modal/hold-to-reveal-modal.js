import PropTypes from 'prop-types';
import React from 'react';
import withModalProps from '../../../../helpers/higher-order-components/with-modal-props';
import Box from '../../../ui/box';
import {
  Text,
  Button,
<<<<<<< HEAD
  BUTTON_TYPES,
  BUTTON_SIZES,
=======
  BUTTON_VARIANT,
>>>>>>> 1f0c0d04
  ButtonIcon,
  IconName,
} from '../../../component-library';
import {
  AlignItems,
  DISPLAY,
  FLEX_DIRECTION,
  JustifyContent,
  Size,
  TextVariant,
} from '../../../../helpers/constants/design-system';
import HoldToRevealButton from '../../hold-to-reveal-button';
import { useI18nContext } from '../../../../hooks/useI18nContext';
import ZENDESK_URLS from '../../../../helpers/constants/zendesk-url';

const HoldToRevealModal = ({
  onLongPressed,
  hideModal,
  willHide = true,
  holdToRevealType = 'SRP',
}) => {
  const t = useI18nContext();
  const holdToRevealTitle =
    holdToRevealType === 'SRP'
      ? 'holdToRevealSRPTitle'
      : 'holdToRevealPrivateKeyTitle';

  const holdToRevealButton =
    holdToRevealType === 'SRP' ? 'holdToRevealSRP' : 'holdToRevealPrivateKey';

  const unlock = () => {
    onLongPressed();
    if (willHide) {
      hideModal();
    }
  };

  const handleCancel = () => {
    hideModal();
  };

  const renderHoldToRevealPrivateKeyContent = () => {
    return (
      <Box
        display={DISPLAY.FLEX}
        flexDirection={FLEX_DIRECTION.COLUMN}
        gap={4}
        marginBottom={6}
      >
        <Text variant={TextVariant.bodyMd}>
          {t('holdToRevealContentPrivateKey1', [
            <Text
              key="hold-to-reveal-2"
              variant={TextVariant.bodyMdBold}
              as="span"
            >
              {t('holdToRevealContentPrivateKey2')}
            </Text>,
          ])}
        </Text>
        <Text variant={TextVariant.bodyMdBold}>
          {t('holdToRevealContent3', [
            <Text
              key="hold-to-reveal-4"
              variant={TextVariant.bodyMd}
              as="span"
              display={DISPLAY.INLINE}
            >
              {t('holdToRevealContent4')}
            </Text>,
            <Button
              key="hold-to-reveal-5"
              type={BUTTON_TYPES.LINK}
              size={BUTTON_SIZES.INHERIT}
              href={ZENDESK_URLS.NON_CUSTODIAL_WALLET}
              target="_blank"
              rel="noopener noreferrer"
            >
              {t('holdToRevealContent5')}
            </Button>,
          ])}
        </Text>
      </Box>
    );
  };

  const renderHoldToRevealSRPContent = () => {
    return (
      <Box
        display={DISPLAY.FLEX}
        flexDirection={FLEX_DIRECTION.COLUMN}
        gap={4}
        marginBottom={6}
      >
        <Text variant={TextVariant.bodyMd}>
          {t('holdToRevealContent1', [
            <Text
              key="hold-to-reveal-2"
              variant={TextVariant.bodyMdBold}
              as="span"
            >
              {t('holdToRevealContent2')}
            </Text>,
          ])}
        </Text>
        <Text variant={TextVariant.bodyMdBold}>
          {t('holdToRevealContent3', [
            <Text
              key="hold-to-reveal-4"
              variant={TextVariant.bodyMd}
              as="span"
              display={DISPLAY.INLINE}
            >
              {t('holdToRevealContent4')}
            </Text>,
            <Button
              key="hold-to-reveal-5"
              variant={BUTTON_VARIANT.LINK}
              size={Size.auto}
              href={ZENDESK_URLS.NON_CUSTODIAL_WALLET}
              target="_blank"
              rel="noopener noreferrer"
            >
              {t('holdToRevealContent5')}
            </Button>,
          ])}
        </Text>
      </Box>
    );
  };

  return (
    <Box
      className="hold-to-reveal-modal"
      display={DISPLAY.FLEX}
      flexDirection={FLEX_DIRECTION.COLUMN}
      justifyContent={JustifyContent.flexStart}
      padding={6}
    >
      <Box
        display={DISPLAY.FLEX}
        flexDirection={FLEX_DIRECTION.ROW}
        alignItems={AlignItems.center}
        justifyContent={JustifyContent.spaceBetween}
        marginBottom={6}
      >
        <Text variant={TextVariant.headingSm}>{t(holdToRevealTitle)}</Text>
        {willHide && (
          <ButtonIcon
            className="hold-to-reveal-modal__close"
            iconName={IconName.Close}
            size={Size.SM}
            onClick={handleCancel}
            ariaLabel={t('close')}
          />
        )}
      </Box>
      {holdToRevealType === 'SRP'
        ? renderHoldToRevealSRPContent()
        : renderHoldToRevealPrivateKeyContent()}
      <HoldToRevealButton
        buttonText={t(holdToRevealButton)}
        onLongPressed={unlock}
        marginLeft="auto"
        marginRight="auto"
      />
    </Box>
  );
};

HoldToRevealModal.propTypes = {
  // The function to be executed after the hold to reveal long press has been completed
  onLongPressed: PropTypes.func.isRequired,
  hideModal: PropTypes.func,
  willHide: PropTypes.bool,
  holdToRevealType: PropTypes.oneOf(['SRP', 'PrivateKey']).isRequired,
};

export default withModalProps(HoldToRevealModal);<|MERGE_RESOLUTION|>--- conflicted
+++ resolved
@@ -5,12 +5,8 @@
 import {
   Text,
   Button,
-<<<<<<< HEAD
-  BUTTON_TYPES,
   BUTTON_SIZES,
-=======
   BUTTON_VARIANT,
->>>>>>> 1f0c0d04
   ButtonIcon,
   IconName,
 } from '../../../component-library';
@@ -83,7 +79,7 @@
             </Text>,
             <Button
               key="hold-to-reveal-5"
-              type={BUTTON_TYPES.LINK}
+              type={BUTTON_VARIANT.LINK}
               size={BUTTON_SIZES.INHERIT}
               href={ZENDESK_URLS.NON_CUSTODIAL_WALLET}
               target="_blank"
