--- conflicted
+++ resolved
@@ -64,25 +64,16 @@
     // eslint-disable-next-line react-hooks/exhaustive-deps
   }, []);
 
-<<<<<<< HEAD
   const exportAccountAndGetPrivateKey = async (passwordInput, address) => {
     try {
       const privateKeyRetrieved = await exportAccount(passwordInput, address);
       trackEvent(
         {
-          category: EVENT.CATEGORIES.KEYS,
-          event: EVENT_NAMES.KEY_EXPORT_REVEALED,
-=======
-    exportAccount(password, address)
-      .then((privateKey) => {
-        this.context.trackEvent({
           category: MetaMetricsEventCategory.Keys,
           event: MetaMetricsEventName.KeyExportRevealed,
->>>>>>> 1e079e95
           properties: {
             key_type: MetaMetricsEventKeyType.Pkey,
           },
-<<<<<<< HEAD
         },
         {},
       );
@@ -92,21 +83,8 @@
     } catch (e) {
       trackEvent(
         {
-          category: EVENT.CATEGORIES.KEYS,
-          event: EVENT_NAMES.KEY_EXPORT_FAILED,
-=======
-        });
-
-        this.setState({
-          privateKey,
-          showWarning: false,
-        });
-      })
-      .catch((e) => {
-        this.context.trackEvent({
           category: MetaMetricsEventCategory.Keys,
           event: MetaMetricsEventName.KeyExportFailed,
->>>>>>> 1e079e95
           properties: {
             key_type: MetaMetricsEventKeyType.Pkey,
             reason: 'incorrect_password',
@@ -157,26 +135,14 @@
         color={Color.errorDefault}
         onClick={() => {
           copyToClipboard(plainKey);
-<<<<<<< HEAD
-          trackEvent(
-            {
-              category: EVENT.CATEGORIES.KEYS,
-              event: EVENT_NAMES.KEY_EXPORT_COPIED,
-              properties: {
-                key_type: EVENT.KEY_TYPES.PKEY,
-                copy_method: 'clipboard',
-              },
-=======
-          this.context.trackEvent({
+          trackEvent({
             category: MetaMetricsEventCategory.Keys,
             event: MetaMetricsEventName.KeyExportCopied,
             properties: {
               key_type: MetaMetricsEventKeyType.Pkey,
               copy_method: 'clipboard',
->>>>>>> 1e079e95
             },
-            {},
-          );
+          });
         }}
       >
         {plainKey}
@@ -200,24 +166,13 @@
             width={BLOCK_SIZES.HALF}
             marginRight={4}
             onClick={() => {
-<<<<<<< HEAD
-              trackEvent(
-                {
-                  category: EVENT.CATEGORIES.KEYS,
-                  event: EVENT_NAMES.KEY_EXPORT_CANCELED,
-                  properties: {
-                    key_type: EVENT.KEY_TYPES.PKEY,
-                  },
-=======
-              this.context.trackEvent({
+              trackEvent({
                 category: MetaMetricsEventCategory.Keys,
                 event: MetaMetricsEventName.KeyExportCanceled,
                 properties: {
                   key_type: MetaMetricsEventKeyType.Pkey,
->>>>>>> 1e079e95
                 },
-                {},
-              );
+              });
               hideModal();
             }}
           >
@@ -241,24 +196,13 @@
             size={BUTTON_SIZES.LG}
             width={BLOCK_SIZES.HALF}
             onClick={() => {
-<<<<<<< HEAD
-              trackEvent(
-                {
-                  category: EVENT.CATEGORIES.KEYS,
-                  event: EVENT_NAMES.KEY_EXPORT_REQUESTED,
-                  properties: {
-                    key_type: EVENT.KEY_TYPES.PKEY,
-                  },
-=======
-              this.context.trackEvent({
+              trackEvent({
                 category: MetaMetricsEventCategory.Keys,
                 event: MetaMetricsEventName.KeyExportRequested,
                 properties: {
                   key_type: MetaMetricsEventKeyType.Pkey,
->>>>>>> 1e079e95
                 },
-                {},
-              );
+              });
 
               exportAccountAndGetPrivateKey(password, address);
             }}
