--- conflicted
+++ resolved
@@ -119,12 +119,8 @@
           placeholder={t('enterPassword')}
           type={TEXT_FIELD_TYPES.PASSWORD}
           className="export-private-key-modal__password-input"
-<<<<<<< HEAD
           onChange={(event) => setPassword(event.target.value)}
-=======
           data-testid="password-input"
-          onChange={(event) => this.setState({ password: event.target.value })}
->>>>>>> 086b7dad
         />
       );
     }
