.edit-approval-permission {
  width: 100%;

  &__header,
  &__account-info {
    display: flex;
    justify-content: center;
    align-items: center;
    position: relative;
    border-bottom: 1px solid var(--color-border-muted);
  }

  &__header {
    padding: 24px;

    &__close {
      position: absolute;
      right: 24px;
      cursor: pointer;
      display: block;
    }
  }

  &__title {
    @include H4;

    font-weight: bold;
  }

  &__account-info {
    justify-content: space-between;
    padding: 8px 24px;

    &__account,
    &__balance {
      @include H6;

      font-weight: normal;
      color: var(--color-text-default);
    }

    &__account {
      display: flex;
      align-items: center;
    }

    &__name {
      margin-right: 8px;
      min-width: 64px;
    }

    &__balance {
      color: var(--color-text-alternative);
      margin-left: 8px;
    }
  }

  &__edit-section {
    padding: 24px;

    &__title {
      @include H6;

      font-weight: bold;
      color: var(--color-text-default);
    }

    &__description {
      @include H7;

      font-weight: normal;
      color: var(--color-text-alternative);
      margin-top: 8px;
    }

    &__option {
      display: flex;
      align-items: flex-start;
      margin-top: 20px;
    }

    &__radio-button {
      width: 18px;
    }

    &__option-text {
      display: flex;
      flex-direction: column;
    }

    &__option-label,
    &__option-label--selected {
      @include H6;

      font-weight: normal;
      color: var(--color-text-alternative);
    }

    &__option-label--selected {
      color: var(--color-primary-default);
    }

    &__option-description {
      @include H7;

      color: var(--color-text-alternative);
      margin-top: 8px;
      margin-bottom: 6px;
    }

    &__option-value {
      @include H4;

      color: var(--color-text-default);
    }

    &__radio-button {
      position: relative;
      width: 18px;
      height: 18px;
      display: flex;
      justify-content: center;
      align-items: center;
      margin-right: 4px;
    }

    &__radio-button-outline,
    &__radio-button-outline--selected {
      width: 18px;
      height: 18px;
      background: var(--color-border-default);
      border-radius: 9px;
      position: absolute;
    }

    &__radio-button-outline--selected {
      background: var(--color-primary-default);
    }

    &__radio-button-fill {
      width: 14px;
      height: 14px;
<<<<<<< HEAD
      background: var(--color-background-default);
=======
      background: var(--white);
>>>>>>> b345b5ab
      border-radius: 7px;
      position: absolute;
    }

    &__radio-button-dot {
      width: 8px;
      height: 8px;
      background: var(--color-primary-default);
      border-radius: 4px;
      position: absolute;
    }
  }

  &__name-and-balance-container {
    display: flex;
    flex: 0 0 100%;
    flex-flow: column;
    align-items: flex-start;
    justify-content: center;
    margin-left: 8px;
  }
}

.edit-approval-permission-modal-content {
  padding: 0;
}

.edit-approval-permission-modal-container {
  max-height: 550px;
  width: 100%;
}<|MERGE_RESOLUTION|>--- conflicted
+++ resolved
@@ -7,7 +7,7 @@
     justify-content: center;
     align-items: center;
     position: relative;
-    border-bottom: 1px solid var(--color-border-muted);
+    border-bottom: 1px solid #d2d8dd;
   }
 
   &__header {
@@ -16,8 +16,10 @@
     &__close {
       position: absolute;
       right: 24px;
+      background-image: url("/images/close-gray.svg");
+      width: 0.75rem;
+      height: 0.75rem;
       cursor: pointer;
-      display: block;
     }
   }
 
@@ -36,7 +38,7 @@
       @include H6;
 
       font-weight: normal;
-      color: var(--color-text-default);
+      color: #24292e;
     }
 
     &__account {
@@ -50,7 +52,7 @@
     }
 
     &__balance {
-      color: var(--color-text-alternative);
+      color: #6a737d;
       margin-left: 8px;
     }
   }
@@ -62,14 +64,14 @@
       @include H6;
 
       font-weight: bold;
-      color: var(--color-text-default);
+      color: #24292e;
     }
 
     &__description {
       @include H7;
 
       font-weight: normal;
-      color: var(--color-text-alternative);
+      color: #6a737d;
       margin-top: 8px;
     }
 
@@ -93,17 +95,17 @@
       @include H6;
 
       font-weight: normal;
-      color: var(--color-text-alternative);
+      color: #474b4d;
     }
 
     &__option-label--selected {
-      color: var(--color-primary-default);
+      color: var(--primary-blue);
     }
 
     &__option-description {
       @include H7;
 
-      color: var(--color-text-alternative);
+      color: #6a737d;
       margin-top: 8px;
       margin-bottom: 6px;
     }
@@ -111,7 +113,7 @@
     &__option-value {
       @include H4;
 
-      color: var(--color-text-default);
+      color: #24292e;
     }
 
     &__radio-button {
@@ -128,23 +130,19 @@
     &__radio-button-outline--selected {
       width: 18px;
       height: 18px;
-      background: var(--color-border-default);
+      background: #dadcdd;
       border-radius: 9px;
       position: absolute;
     }
 
     &__radio-button-outline--selected {
-      background: var(--color-primary-default);
+      background: var(--primary-blue);
     }
 
     &__radio-button-fill {
       width: 14px;
       height: 14px;
-<<<<<<< HEAD
-      background: var(--color-background-default);
-=======
       background: var(--white);
->>>>>>> b345b5ab
       border-radius: 7px;
       position: absolute;
     }
@@ -152,7 +150,7 @@
     &__radio-button-dot {
       width: 8px;
       height: 8px;
-      background: var(--color-primary-default);
+      background: var(--primary-blue);
       border-radius: 4px;
       position: absolute;
     }
