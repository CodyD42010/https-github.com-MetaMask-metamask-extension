import React, { Component } from 'react';
import PropTypes from 'prop-types';
import { getAccountLink } from '@metamask/etherscan-link';
import Modal from '../../modal';
import { addressSummary, getURLHostName } from '../../../../helpers/utils/util';
import Identicon from '../../../ui/identicon';
import { MetaMetricsEventCategory } from '../../../../../shared/constants/metametrics';
import ZENDESK_URLS from '../../../../helpers/constants/zendesk-url';

export default class ConfirmRemoveAccount extends Component {
  static propTypes = {
    hideModal: PropTypes.func.isRequired,
    removeAccount: PropTypes.func.isRequired,
    account: PropTypes.shape({
      id: PropTypes.string.isRequired,
      address: PropTypes.string.isRequired,
<<<<<<< HEAD
      balance: PropTypes.string.isRequired,
=======
>>>>>>> eb1a477d
      metadata: PropTypes.shape({
        name: PropTypes.string.isRequired,
        snap: PropTypes.shape({
          id: PropTypes.string.isRequired,
          name: PropTypes.string,
          enabled: PropTypes.bool,
        }),
        keyring: PropTypes.shape({
          type: PropTypes.string.isRequired,
        }).isRequired,
      }).isRequired,
    }).isRequired,
    chainId: PropTypes.string.isRequired,
    rpcPrefs: PropTypes.object.isRequired,
  };

  static contextTypes = {
    t: PropTypes.func,
    trackEvent: PropTypes.func,
  };

  handleRemove = () => {
    this.props
<<<<<<< HEAD
      .removeAccount(this.props.account.id)
=======
      .removeAccount(this.props.account.address)
>>>>>>> eb1a477d
      .then(() => this.props.hideModal());
  };

  handleCancel = () => {
    this.props.hideModal();
  };

  renderSelectedAccount() {
    const { t } = this.context;
    const { account, rpcPrefs, chainId } = this.props;
    return (
      <div className="confirm-remove-account__account">
        <div className="confirm-remove-account__account__identicon">
          <Identicon address={account.address} diameter={32} />
        </div>
        <div className="confirm-remove-account__account__name">
          <span className="confirm-remove-account__account__label">
            {t('name')}
          </span>
          <span className="account_value">{account.metadata.name}</span>
        </div>
        <div className="confirm-remove-account__account__address">
          <span className="confirm-remove-account__account__label">
            {t('publicAddress')}
          </span>
          <span className="account_value">
            {addressSummary(account.address, 4, 4)}
          </span>
        </div>
        <div className="confirm-remove-account__account__link">
          <a
            onClick={() => {
              const accountLink = getAccountLink(
                account.address,
                chainId,
                rpcPrefs,
              );
              this.context.trackEvent({
                category: MetaMetricsEventCategory.Accounts,
                event: 'Clicked Block Explorer Link',
                properties: {
                  link_type: 'Account Tracker',
                  action: 'Remove Account',
                  block_explorer_domain: getURLHostName(accountLink),
                },
              });
              global.platform.openTab({
                url: accountLink,
              });
            }}
            target="_blank"
            rel="noopener noreferrer"
            title={t('etherscanView')}
          >
            <i
              className="fa fa-share-square"
              style={{ color: 'var(--color-icon-muted)' }}
              title={t('etherscanView')}
            />
          </a>
        </div>
      </div>
    );
  }

  render() {
    const { t } = this.context;

    return (
      <Modal
        headerText={`${t('removeAccount')}?`}
        onClose={this.handleCancel}
        onSubmit={this.handleRemove}
        onCancel={this.handleCancel}
        submitText={t('remove')}
        cancelText={t('nevermind')}
      >
        <div>
          {this.renderSelectedAccount()}
          <div className="confirm-remove-account__description">
            {t('removeAccountDescription')}
            <a
              className="confirm-remove-account__link"
              rel="noopener noreferrer"
              target="_blank"
              href={ZENDESK_URLS.IMPORTED_ACCOUNTS}
            >
              {t('learnMore')}
            </a>
          </div>
        </div>
      </Modal>
    );
  }
}<|MERGE_RESOLUTION|>--- conflicted
+++ resolved
@@ -14,10 +14,6 @@
     account: PropTypes.shape({
       id: PropTypes.string.isRequired,
       address: PropTypes.string.isRequired,
-<<<<<<< HEAD
-      balance: PropTypes.string.isRequired,
-=======
->>>>>>> eb1a477d
       metadata: PropTypes.shape({
         name: PropTypes.string.isRequired,
         snap: PropTypes.shape({
@@ -41,11 +37,7 @@
 
   handleRemove = () => {
     this.props
-<<<<<<< HEAD
-      .removeAccount(this.props.account.id)
-=======
       .removeAccount(this.props.account.address)
->>>>>>> eb1a477d
       .then(() => this.props.hideModal());
   };
 
