--- conflicted
+++ resolved
@@ -79,11 +79,7 @@
       metamask: {
         ...mockState.metamask,
         networkConfigurations: {
-<<<<<<< HEAD
-          uuid: {
-=======
           networkConfigurationId: {
->>>>>>> 561cae9b
             chainId: '0x99',
             rpcPrefs: {
               blockExplorerUrl,
