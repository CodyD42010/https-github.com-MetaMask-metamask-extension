import React from 'react';
import configureMockState from 'redux-mock-store';
import { fireEvent } from '@testing-library/react';
import thunk from 'redux-thunk';
import { renderWithProvider } from '../../../../../test/lib/render-helpers';
import mockState from '../../../../../test/data/mock-state.json';
import {
  etherscanViewOn,
  exportPrivateKey,
} from '../../../../../app/_locales/en/messages.json';
import AccountDetailsModal from '.';

<<<<<<< HEAD
const mockShowModal = jest.fn();

jest.mock('../../../../store/actions.ts', () => {
  return {
    showModal: () => mockShowModal,
=======
describe('Account Details Modal', () => {
  let wrapper;

  global.platform = { openTab: sinon.spy() };

  const props = {
    hideModal: sinon.spy(),
    setAccountLabel: sinon.spy(),
    showExportPrivateKeyModal: sinon.spy(),
    network: 'test',
    rpcPrefs: {},
    selectedIdentity: {
      address: '0xAddress',
      name: 'Account 1',
    },
    keyrings: [
      {
        type: 'HD Key Tree',
        accounts: ['0xAddress'],
      },
    ],
    identities: {
      '0xAddress': {
        address: '0xAddress',
        name: 'Account 1',
      },
    },
    accounts: {
      address: '0xAddress',
      lastSelected: 1637764711510,
      name: 'Account 1',
      balance: '0x543a5fb6caccf599',
    },
    blockExplorerLinkText: {
      firstPart: 'addBlockExplorer',
      secondPart: '',
    },
>>>>>>> f4184523
  };
});

describe('Account Details Modal', () => {
  const mockStore = configureMockState([thunk])(mockState);

  global.platform = { openTab: jest.fn() };

  it('should set account label when changing default account label', () => {
    const { queryByTestId } = renderWithProvider(
      <AccountDetailsModal />,
      mockStore,
    );

    const editButton = queryByTestId('editable-label-button');

    expect(queryByTestId('editable-input')).not.toBeInTheDocument();
    fireEvent.click(editButton);
    expect(queryByTestId('editable-input')).toBeInTheDocument();

    const editableInput = queryByTestId('editable-input');
    const newAccountLabel = 'New Label';

    fireEvent.change(editableInput, {
      target: { value: newAccountLabel },
    });

    expect(editableInput).toHaveAttribute('value', newAccountLabel);
  });

  it('opens new tab when view block explorer is clicked', () => {
<<<<<<< HEAD
    const { queryByText } = renderWithProvider(
      <AccountDetailsModal />,
      mockStore,
    );

    const viewOnEtherscan = queryByText(etherscanViewOn.message);

    fireEvent.click(viewOnEtherscan);
=======
    wrapper.setProps({
      blockExplorerLinkText: {
        firstPart: 'viewOnEtherscan',
        secondPart: 'blockExplorerAccountAction',
      },
    });
    const modalButton = wrapper.find('.account-details-modal__button');
    const etherscanLink = modalButton.first();
>>>>>>> f4184523

    expect(global.platform.openTab).toHaveBeenCalled();
  });

  it('shows export private key modal when clicked', () => {
    const { queryByText } = renderWithProvider(
      <AccountDetailsModal />,
      mockStore,
    );

    const exportPrivButton = queryByText(exportPrivateKey.message);

    fireEvent.click(exportPrivButton);

    expect(mockShowModal).toHaveBeenCalled();
  });

  it('sets blockexplorerview text when block explorer url in rpcPrefs exists', () => {
    const blockExplorerUrl = 'https://block.explorer';
<<<<<<< HEAD
=======
    wrapper.setProps({
      rpcPrefs: { blockExplorerUrl },
      blockExplorerLinkText: { firstPart: 'blockExplorerView' },
    });
>>>>>>> f4184523

    const customProviderMockState = {
      ...mockState,
      metamask: {
        ...mockState.metamask,
        networkConfigurations: {
          networkConfigurationId: {
            chainId: '0x99',
            rpcPrefs: {
              blockExplorerUrl,
            },
          },
        },
        provider: {
          chainId: '0x99',
        },
      },
    };

    const customProviderMockStore = configureMockState([thunk])(
      customProviderMockState,
    );

    const { queryByText } = renderWithProvider(
      <AccountDetailsModal />,
      customProviderMockStore,
    );

    expect(queryByText(/block.explorer/u)).toBeInTheDocument();
  });
});<|MERGE_RESOLUTION|>--- conflicted
+++ resolved
@@ -1,22 +1,8 @@
 import React from 'react';
-import configureMockState from 'redux-mock-store';
-import { fireEvent } from '@testing-library/react';
-import thunk from 'redux-thunk';
-import { renderWithProvider } from '../../../../../test/lib/render-helpers';
-import mockState from '../../../../../test/data/mock-state.json';
-import {
-  etherscanViewOn,
-  exportPrivateKey,
-} from '../../../../../app/_locales/en/messages.json';
-import AccountDetailsModal from '.';
+import sinon from 'sinon';
+import { shallow } from 'enzyme';
+import AccountDetailsModal from './account-details-modal.container';
 
-<<<<<<< HEAD
-const mockShowModal = jest.fn();
-
-jest.mock('../../../../store/actions.ts', () => {
-  return {
-    showModal: () => mockShowModal,
-=======
 describe('Account Details Modal', () => {
   let wrapper;
 
@@ -54,48 +40,26 @@
       firstPart: 'addBlockExplorer',
       secondPart: '',
     },
->>>>>>> f4184523
   };
-});
 
-describe('Account Details Modal', () => {
-  const mockStore = configureMockState([thunk])(mockState);
+  beforeEach(() => {
+    wrapper = shallow(<AccountDetailsModal.WrappedComponent {...props} />, {
+      context: {
+        t: (str) => str,
+        trackEvent: (e) => e,
+      },
+    });
+  });
 
-  global.platform = { openTab: jest.fn() };
+  it('sets account label when changing default account label', () => {
+    const accountLabel = wrapper.find('.account-details-modal__name').first();
+    accountLabel.simulate('submit', 'New Label');
 
-  it('should set account label when changing default account label', () => {
-    const { queryByTestId } = renderWithProvider(
-      <AccountDetailsModal />,
-      mockStore,
-    );
-
-    const editButton = queryByTestId('editable-label-button');
-
-    expect(queryByTestId('editable-input')).not.toBeInTheDocument();
-    fireEvent.click(editButton);
-    expect(queryByTestId('editable-input')).toBeInTheDocument();
-
-    const editableInput = queryByTestId('editable-input');
-    const newAccountLabel = 'New Label';
-
-    fireEvent.change(editableInput, {
-      target: { value: newAccountLabel },
-    });
-
-    expect(editableInput).toHaveAttribute('value', newAccountLabel);
+    expect(props.setAccountLabel.calledOnce).toStrictEqual(true);
+    expect(props.setAccountLabel.getCall(0).args[1]).toStrictEqual('New Label');
   });
 
   it('opens new tab when view block explorer is clicked', () => {
-<<<<<<< HEAD
-    const { queryByText } = renderWithProvider(
-      <AccountDetailsModal />,
-      mockStore,
-    );
-
-    const viewOnEtherscan = queryByText(etherscanViewOn.message);
-
-    fireEvent.click(viewOnEtherscan);
-=======
     wrapper.setProps({
       blockExplorerLinkText: {
         firstPart: 'viewOnEtherscan',
@@ -104,61 +68,29 @@
     });
     const modalButton = wrapper.find('.account-details-modal__button');
     const etherscanLink = modalButton.first();
->>>>>>> f4184523
 
-    expect(global.platform.openTab).toHaveBeenCalled();
+    etherscanLink.simulate('click');
+    expect(global.platform.openTab.calledOnce).toStrictEqual(true);
   });
 
   it('shows export private key modal when clicked', () => {
-    const { queryByText } = renderWithProvider(
-      <AccountDetailsModal />,
-      mockStore,
-    );
+    const modalButton = wrapper.find('.account-details-modal__button');
+    const etherscanLink = modalButton.last();
 
-    const exportPrivButton = queryByText(exportPrivateKey.message);
-
-    fireEvent.click(exportPrivButton);
-
-    expect(mockShowModal).toHaveBeenCalled();
+    etherscanLink.simulate('click');
+    expect(props.showExportPrivateKeyModal.calledOnce).toStrictEqual(true);
   });
 
   it('sets blockexplorerview text when block explorer url in rpcPrefs exists', () => {
     const blockExplorerUrl = 'https://block.explorer';
-<<<<<<< HEAD
-=======
     wrapper.setProps({
       rpcPrefs: { blockExplorerUrl },
       blockExplorerLinkText: { firstPart: 'blockExplorerView' },
     });
->>>>>>> f4184523
 
-    const customProviderMockState = {
-      ...mockState,
-      metamask: {
-        ...mockState.metamask,
-        networkConfigurations: {
-          networkConfigurationId: {
-            chainId: '0x99',
-            rpcPrefs: {
-              blockExplorerUrl,
-            },
-          },
-        },
-        provider: {
-          chainId: '0x99',
-        },
-      },
-    };
+    const modalButton = wrapper.find('.account-details-modal__button');
+    const blockExplorerLink = modalButton.first().shallow();
 
-    const customProviderMockStore = configureMockState([thunk])(
-      customProviderMockState,
-    );
-
-    const { queryByText } = renderWithProvider(
-      <AccountDetailsModal />,
-      customProviderMockStore,
-    );
-
-    expect(queryByText(/block.explorer/u)).toBeInTheDocument();
+    expect(blockExplorerLink.text()).toStrictEqual('blockExplorerView');
   });
 });