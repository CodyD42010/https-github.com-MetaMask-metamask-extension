.app-loading-spinner {
<<<<<<< HEAD
  background-color: var(--color-overlay-alternative);
=======
  background-color: var(--color-background-alternative);
  opacity: 0.75;
>>>>>>> 7485a8a3
  display: flex;
  align-items: center;
  justify-content: center;
  position: absolute;
  height: 100%;
  width: 100%;
  z-index: 1;

  &__inner {
    opacity: 1;
    width: 50px;
  }
}<|MERGE_RESOLUTION|>--- conflicted
+++ resolved
@@ -1,10 +1,6 @@
 .app-loading-spinner {
-<<<<<<< HEAD
-  background-color: var(--color-overlay-alternative);
-=======
   background-color: var(--color-background-alternative);
   opacity: 0.75;
->>>>>>> 7485a8a3
   display: flex;
   align-items: center;
   justify-content: center;
