import React, { PureComponent } from 'react';
import PropTypes from 'prop-types';
import copyToClipboard from 'copy-to-clipboard';
import { getBlockExplorerLink } from '@metamask/etherscan-link';
import SenderToRecipient from '../../ui/sender-to-recipient';
import { DEFAULT_VARIANT } from '../../ui/sender-to-recipient/sender-to-recipient.constants';
import Disclosure from '../../ui/disclosure';
import TransactionActivityLog from '../transaction-activity-log';
import TransactionBreakdown from '../transaction-breakdown';
import Button from '../../ui/button';
import Tooltip from '../../ui/tooltip';
import CancelButton from '../cancel-button';
import Popover from '../../ui/popover';
///: BEGIN:ONLY_INCLUDE_IN(build-mmi)
import Box from '../../ui/box/box';
import { Icon, IconName, Text } from '../../component-library';
import { IconColor } from '../../../helpers/constants/design-system';
///: END:ONLY_INCLUDE_IN
import { SECOND } from '../../../../shared/constants/time';
import { MetaMetricsEventCategory } from '../../../../shared/constants/metametrics';
import { TransactionType } from '../../../../shared/constants/transaction';
import { getURLHostName } from '../../../helpers/utils/util';
import TransactionDecoding from '../transaction-decoding';
<<<<<<< HEAD
import { NETWORKS_ROUTE } from '../../../helpers/constants/routes';
=======
>>>>>>> 17bcd588

export default class TransactionListItemDetails extends PureComponent {
  static contextTypes = {
    t: PropTypes.func,
    trackEvent: PropTypes.func,
  };

  static defaultProps = {
    recipientEns: null,
  };

  static propTypes = {
    onCancel: PropTypes.func,
    onRetry: PropTypes.func,
    showCancel: PropTypes.bool,
    showSpeedUp: PropTypes.bool,
    showRetry: PropTypes.bool,
    isEarliestNonce: PropTypes.bool,
    primaryCurrency: PropTypes.string,
    transactionGroup: PropTypes.object,
    title: PropTypes.string.isRequired,
    onClose: PropTypes.func.isRequired,
    recipientEns: PropTypes.string,
    recipientAddress: PropTypes.string,
    recipientName: PropTypes.string,
    recipientMetadataName: PropTypes.string,
    rpcPrefs: PropTypes.object,
    senderAddress: PropTypes.string.isRequired,
    tryReverseResolveAddress: PropTypes.func.isRequired,
    senderNickname: PropTypes.string.isRequired,
    recipientNickname: PropTypes.string,
    transactionStatus: PropTypes.func,
<<<<<<< HEAD
    isCustomNetwork: PropTypes.bool,
    history: PropTypes.object,
    blockExplorerLinkText: PropTypes.object,
    ///: BEGIN:ONLY_INCLUDE_IN(build-mmi)
    getCustodianTransactionDeepLink: PropTypes.func,
    selectedIdentity: PropTypes.object,
    transactionNote: PropTypes.string,
    ///: END:ONLY_INCLUDE_IN
=======
>>>>>>> 17bcd588
  };

  state = {
    justCopied: false,
    ///: BEGIN:ONLY_INCLUDE_IN(build-mmi)
    custodyTransactionDeepLink: null,
    ///: END:ONLY_INCLUDE_IN
  };

  handleBlockExplorerClick = () => {
    const {
      transactionGroup: { primaryTransaction },
      rpcPrefs,
      isCustomNetwork,
      history,
      onClose,
    } = this.props;
    const blockExplorerLink = getBlockExplorerLink(
      primaryTransaction,
      rpcPrefs,
    );

    if (!rpcPrefs.blockExplorerUrl && isCustomNetwork) {
      onClose();
      history.push(`${NETWORKS_ROUTE}#blockExplorerUrl`);
    } else {
      this.context.trackEvent({
        category: MetaMetricsEventCategory.Transactions,
        event: 'Clicked Block Explorer Link',
        properties: {
          link_type: 'Transaction Block Explorer',
          action: 'Transaction Details',
          block_explorer_domain: getURLHostName(blockExplorerLink),
        },
      });

      global.platform.openTab({
        url: blockExplorerLink,
      });
    }
  };

  handleCancel = (event) => {
    const { onCancel, onClose } = this.props;
    onCancel(event);
    onClose();
  };

  handleRetry = (event) => {
    const { onClose, onRetry } = this.props;
    onRetry(event);
    onClose();
  };

  handleCopyTxId = () => {
    const { transactionGroup } = this.props;
    const { primaryTransaction: transaction } = transactionGroup;
    const { hash } = transaction;

    this.context.trackEvent({
      category: MetaMetricsEventCategory.Navigation,
      event: 'Copied Transaction ID',
      properties: {
        action: 'Activity Log',
        legacy_event: true,
      },
    });

    this.setState({ justCopied: true }, () => {
      copyToClipboard(hash);
      setTimeout(() => this.setState({ justCopied: false }), SECOND);
    });
  };

  componentDidMount() {
    const {
      recipientAddress,
      tryReverseResolveAddress,
      ///: BEGIN:ONLY_INCLUDE_IN(build-mmi)
      selectedIdentity,
      transactionGroup,
      ///: END:ONLY_INCLUDE_IN
    } = this.props;

    ///: BEGIN:ONLY_INCLUDE_IN(build-mmi)
    this._mounted = true;
    const address = selectedIdentity?.address;
    const custodyId = transactionGroup?.primaryTransaction?.custodyId;

    if (this._mounted && address && custodyId) {
      this.getCustodianTransactionDeepLink(address, custodyId);
    }
    ///: END:ONLY_INCLUDE_IN

    if (recipientAddress) {
      tryReverseResolveAddress(recipientAddress);
    }
  }

  ///: BEGIN:ONLY_INCLUDE_IN(build-mmi)
  getCustodianTransactionDeepLink = async (address, custodyId) => {
    const { getCustodianTransactionDeepLink } = this.props;

    const custodyTransactionDeepLink = await getCustodianTransactionDeepLink(
      address,
      custodyId,
    );

    if (custodyTransactionDeepLink && this._mounted) {
      this.setState({ custodyTransactionDeepLink });
    }
  };

  componentWillUnmount() {
    this._mounted = false;
  }
  ///: END:ONLY_INCLUDE_IN

  render() {
    const { t } = this.context;
    const {
      justCopied,
      ///: BEGIN:ONLY_INCLUDE_IN(build-mmi)
      custodyTransactionDeepLink,
      ///: END:ONLY_INCLUDE_IN
    } = this.state;
    const {
      transactionGroup,
      primaryCurrency,
      showSpeedUp,
      showRetry,
      recipientEns,
      recipientAddress,
<<<<<<< HEAD
      recipientName,
      recipientMetadataName,
=======
>>>>>>> 17bcd588
      senderAddress,
      isEarliestNonce,
      senderNickname,
      title,
      onClose,
      recipientNickname,
      showCancel,
      transactionStatus: TransactionStatus,
<<<<<<< HEAD
      blockExplorerLinkText,
      ///: BEGIN:ONLY_INCLUDE_IN(build-mmi)
      transactionNote,
      ///: END:ONLY_INCLUDE_IN
=======
>>>>>>> 17bcd588
    } = this.props;
    const {
      primaryTransaction: transaction,
      initialTransaction: { type },
    } = transactionGroup;
    const { hash } = transaction;

    return (
      <Popover title={title} onClose={onClose}>
        <div className="transaction-list-item-details">
          <div className="transaction-list-item-details__operations">
            <div className="transaction-list-item-details__header-buttons">
              {showSpeedUp && (
                <Button
                  type="primary"
                  onClick={this.handleRetry}
                  className="transaction-list-item-details__header-button-rounded-button"
                  data-testid="speedup-button"
                >
                  {t('speedUp')}
                </Button>
              )}
              {showCancel && (
                <CancelButton
                  transaction={transaction}
                  cancelTransaction={this.handleCancel}
                  detailsModal
                />
              )}
              {showRetry && (
                <Tooltip title={t('retryTransaction')}>
                  <Button
                    type="raised"
                    onClick={this.handleRetry}
                    className="transaction-list-item-details__header-button"
                    data-testid="rety-button"
                  >
                    <i className="fa fa-sync"></i>
                  </Button>
                </Tooltip>
              )}
            </div>
          </div>
          <div className="transaction-list-item-details__header">
<<<<<<< HEAD
            <div
              className="transaction-list-item-details__tx-status"
              data-testid="transaction-list-item-details-tx-status"
            >
              <div>{t('status')}</div>
=======
            <div className="transaction-list-item-details__tx-status">
              <div>Status</div>
>>>>>>> 17bcd588
              <div>
                <TransactionStatus />
              </div>
            </div>
            <div className="transaction-list-item-details__tx-hash">
              <div>
                <Button
                  type="link"
                  onClick={this.handleBlockExplorerClick}
                  disabled={!hash}
                >
<<<<<<< HEAD
                  {blockExplorerLinkText.firstPart === 'addBlockExplorer'
                    ? t('addBlockExplorer')
                    : t('viewOnBlockExplorer')}
=======
                  {t('viewOnBlockExplorer')}
>>>>>>> 17bcd588
                </Button>
              </div>
              <div>
                <Tooltip
                  wrapperClassName="transaction-list-item-details__header-button"
                  containerClassName="transaction-list-item-details__header-button-tooltip-container"
                  title={justCopied ? t('copiedExclamation') : null}
                >
                  <Button
                    type="link"
                    onClick={this.handleCopyTxId}
                    disabled={!hash}
                  >
                    {t('copyTransactionId')}
                  </Button>
                </Tooltip>
              </div>
<<<<<<< HEAD
              {
                ///: BEGIN:ONLY_INCLUDE_IN(build-mmi)
                custodyTransactionDeepLink &&
                  custodyTransactionDeepLink.url && (
                    <Tooltip
                      wrapperClassName="transaction-list-item-details__header-button"
                      containerClassName="transaction-list-item-details__header-button-tooltip-container"
                      title={t('viewinCustodianApp')}
                    >
                      <Button
                        type="raised"
                        onClick={() => {
                          window.open(custodyTransactionDeepLink.url);
                        }}
                      >
                        <Icon
                          name={IconName.Custody}
                          color={IconColor.primaryDefault}
                        />
                      </Button>
                    </Tooltip>
                  )
                ///: END:ONLY_INCLUDE_IN
              }
=======
>>>>>>> 17bcd588
            </div>
          </div>
          <div className="transaction-list-item-details__body">
            <div className="transaction-list-item-details__sender-to-recipient-header">
              <div>{t('from')}</div>
              <div>{t('to')}</div>
            </div>
            <div className="transaction-list-item-details__sender-to-recipient-container">
              <SenderToRecipient
                warnUserOnAccountMismatch={false}
                variant={DEFAULT_VARIANT}
                addressOnly
                recipientEns={recipientEns}
                recipientAddress={recipientAddress}
                recipientNickname={recipientNickname}
                recipientName={recipientName}
                recipientMetadataName={recipientMetadataName}
                senderName={senderNickname}
                senderAddress={senderAddress}
                onRecipientClick={() => {
                  this.context.trackEvent({
                    category: MetaMetricsEventCategory.Navigation,
                    event: 'Copied "To" Address',
                    properties: {
                      action: 'Activity Log',
                      legacy_event: true,
                    },
                  });
                }}
                onSenderClick={() => {
                  this.context.trackEvent({
                    category: MetaMetricsEventCategory.Navigation,
                    event: 'Copied "From" Address',
                    properties: {
                      action: 'Activity Log',
                      legacy_event: true,
                    },
                  });
                }}
              />
            </div>
            <div className="transaction-list-item-details__cards-container">
              <TransactionBreakdown
                nonce={transactionGroup.initialTransaction.txParams.nonce}
                isTokenApprove={
                  type === TransactionType.tokenMethodApprove ||
                  type === TransactionType.tokenMethodSetApprovalForAll
                }
                transaction={transaction}
                primaryCurrency={primaryCurrency}
                className="transaction-list-item-details__transaction-breakdown"
              />
<<<<<<< HEAD
              {
                ///: BEGIN:ONLY_INCLUDE_IN(build-mmi)
                transactionNote && transactionNote.length !== 0 && (
                  <Box className="transaction-list-item-details__transaction-breakdown">
                    <Text as="h4" className="transaction-breakdown__title">
                      {t('transactionNote')}
                    </Text>
                    <Text as="p" className="transaction-breakdown__description">
                      {transactionNote}
                    </Text>
                  </Box>
                )
                ///: END:ONLY_INCLUDE_IN
              }
              {transactionGroup.initialTransaction.type !==
                TransactionType.incoming && (
                <Disclosure title={t('activityLog')} size="small">
                  <TransactionActivityLog
                    transactionGroup={transactionGroup}
                    className="transaction-list-item-details__transaction-activity-log"
                    onCancel={this.handleCancel}
                    onRetry={this.handleRetry}
                    isEarliestNonce={isEarliestNonce}
                  />
                </Disclosure>
              )}
=======
              <Disclosure title="Activity log" size="small">
                <TransactionActivityLog
                  transactionGroup={transactionGroup}
                  className="transaction-list-item-details__transaction-activity-log"
                  onCancel={this.handleCancel}
                  onRetry={this.handleRetry}
                  isEarliestNonce={isEarliestNonce}
                />
              </Disclosure>
>>>>>>> 17bcd588
              {transactionGroup.initialTransaction?.txParams?.data ? (
                <Disclosure title="Transaction data" size="small">
                  <TransactionDecoding
                    title={t('transactionData')}
                    to={transactionGroup.initialTransaction.txParams?.to}
                    inputData={
                      transactionGroup.initialTransaction.txParams?.data
                    }
                  />
                </Disclosure>
              ) : null}
            </div>
          </div>
        </div>
      </Popover>
    );
  }
}<|MERGE_RESOLUTION|>--- conflicted
+++ resolved
@@ -11,24 +11,15 @@
 import Tooltip from '../../ui/tooltip';
 import CancelButton from '../cancel-button';
 import Popover from '../../ui/popover';
-///: BEGIN:ONLY_INCLUDE_IN(build-mmi)
-import Box from '../../ui/box/box';
-import { Icon, IconName, Text } from '../../component-library';
-import { IconColor } from '../../../helpers/constants/design-system';
-///: END:ONLY_INCLUDE_IN
 import { SECOND } from '../../../../shared/constants/time';
-import { MetaMetricsEventCategory } from '../../../../shared/constants/metametrics';
-import { TransactionType } from '../../../../shared/constants/transaction';
+import { TRANSACTION_TYPES } from '../../../../shared/constants/transaction';
 import { getURLHostName } from '../../../helpers/utils/util';
 import TransactionDecoding from '../transaction-decoding';
-<<<<<<< HEAD
-import { NETWORKS_ROUTE } from '../../../helpers/constants/routes';
-=======
->>>>>>> 17bcd588
 
 export default class TransactionListItemDetails extends PureComponent {
   static contextTypes = {
     t: PropTypes.func,
+    metricsEvent: PropTypes.func,
     trackEvent: PropTypes.func,
   };
 
@@ -49,65 +40,41 @@
     onClose: PropTypes.func.isRequired,
     recipientEns: PropTypes.string,
     recipientAddress: PropTypes.string,
-    recipientName: PropTypes.string,
-    recipientMetadataName: PropTypes.string,
     rpcPrefs: PropTypes.object,
     senderAddress: PropTypes.string.isRequired,
     tryReverseResolveAddress: PropTypes.func.isRequired,
     senderNickname: PropTypes.string.isRequired,
     recipientNickname: PropTypes.string,
     transactionStatus: PropTypes.func,
-<<<<<<< HEAD
-    isCustomNetwork: PropTypes.bool,
-    history: PropTypes.object,
-    blockExplorerLinkText: PropTypes.object,
-    ///: BEGIN:ONLY_INCLUDE_IN(build-mmi)
-    getCustodianTransactionDeepLink: PropTypes.func,
-    selectedIdentity: PropTypes.object,
-    transactionNote: PropTypes.string,
-    ///: END:ONLY_INCLUDE_IN
-=======
->>>>>>> 17bcd588
   };
 
   state = {
     justCopied: false,
-    ///: BEGIN:ONLY_INCLUDE_IN(build-mmi)
-    custodyTransactionDeepLink: null,
-    ///: END:ONLY_INCLUDE_IN
   };
 
   handleBlockExplorerClick = () => {
     const {
       transactionGroup: { primaryTransaction },
       rpcPrefs,
-      isCustomNetwork,
-      history,
-      onClose,
     } = this.props;
     const blockExplorerLink = getBlockExplorerLink(
       primaryTransaction,
       rpcPrefs,
     );
 
-    if (!rpcPrefs.blockExplorerUrl && isCustomNetwork) {
-      onClose();
-      history.push(`${NETWORKS_ROUTE}#blockExplorerUrl`);
-    } else {
-      this.context.trackEvent({
-        category: MetaMetricsEventCategory.Transactions,
-        event: 'Clicked Block Explorer Link',
-        properties: {
-          link_type: 'Transaction Block Explorer',
-          action: 'Transaction Details',
-          block_explorer_domain: getURLHostName(blockExplorerLink),
-        },
-      });
-
-      global.platform.openTab({
-        url: blockExplorerLink,
-      });
-    }
+    this.context.trackEvent({
+      category: 'Transactions',
+      event: 'Clicked Block Explorer Link',
+      properties: {
+        link_type: 'Transaction Block Explorer',
+        action: 'Transaction Details',
+        block_explorer_domain: getURLHostName(blockExplorerLink),
+      },
+    });
+
+    global.platform.openTab({
+      url: blockExplorerLink,
+    });
   };
 
   handleCancel = (event) => {
@@ -127,12 +94,11 @@
     const { primaryTransaction: transaction } = transactionGroup;
     const { hash } = transaction;
 
-    this.context.trackEvent({
-      category: MetaMetricsEventCategory.Navigation,
-      event: 'Copied Transaction ID',
-      properties: {
+    this.context.metricsEvent({
+      eventOpts: {
+        category: 'Navigation',
         action: 'Activity Log',
-        legacy_event: true,
+        name: 'Copied Transaction ID',
       },
     });
 
@@ -143,57 +109,16 @@
   };
 
   componentDidMount() {
-    const {
-      recipientAddress,
-      tryReverseResolveAddress,
-      ///: BEGIN:ONLY_INCLUDE_IN(build-mmi)
-      selectedIdentity,
-      transactionGroup,
-      ///: END:ONLY_INCLUDE_IN
-    } = this.props;
-
-    ///: BEGIN:ONLY_INCLUDE_IN(build-mmi)
-    this._mounted = true;
-    const address = selectedIdentity?.address;
-    const custodyId = transactionGroup?.primaryTransaction?.custodyId;
-
-    if (this._mounted && address && custodyId) {
-      this.getCustodianTransactionDeepLink(address, custodyId);
-    }
-    ///: END:ONLY_INCLUDE_IN
+    const { recipientAddress, tryReverseResolveAddress } = this.props;
 
     if (recipientAddress) {
       tryReverseResolveAddress(recipientAddress);
     }
   }
 
-  ///: BEGIN:ONLY_INCLUDE_IN(build-mmi)
-  getCustodianTransactionDeepLink = async (address, custodyId) => {
-    const { getCustodianTransactionDeepLink } = this.props;
-
-    const custodyTransactionDeepLink = await getCustodianTransactionDeepLink(
-      address,
-      custodyId,
-    );
-
-    if (custodyTransactionDeepLink && this._mounted) {
-      this.setState({ custodyTransactionDeepLink });
-    }
-  };
-
-  componentWillUnmount() {
-    this._mounted = false;
-  }
-  ///: END:ONLY_INCLUDE_IN
-
   render() {
     const { t } = this.context;
-    const {
-      justCopied,
-      ///: BEGIN:ONLY_INCLUDE_IN(build-mmi)
-      custodyTransactionDeepLink,
-      ///: END:ONLY_INCLUDE_IN
-    } = this.state;
+    const { justCopied } = this.state;
     const {
       transactionGroup,
       primaryCurrency,
@@ -201,11 +126,6 @@
       showRetry,
       recipientEns,
       recipientAddress,
-<<<<<<< HEAD
-      recipientName,
-      recipientMetadataName,
-=======
->>>>>>> 17bcd588
       senderAddress,
       isEarliestNonce,
       senderNickname,
@@ -214,13 +134,6 @@
       recipientNickname,
       showCancel,
       transactionStatus: TransactionStatus,
-<<<<<<< HEAD
-      blockExplorerLinkText,
-      ///: BEGIN:ONLY_INCLUDE_IN(build-mmi)
-      transactionNote,
-      ///: END:ONLY_INCLUDE_IN
-=======
->>>>>>> 17bcd588
     } = this.props;
     const {
       primaryTransaction: transaction,
@@ -238,7 +151,6 @@
                   type="primary"
                   onClick={this.handleRetry}
                   className="transaction-list-item-details__header-button-rounded-button"
-                  data-testid="speedup-button"
                 >
                   {t('speedUp')}
                 </Button>
@@ -256,7 +168,6 @@
                     type="raised"
                     onClick={this.handleRetry}
                     className="transaction-list-item-details__header-button"
-                    data-testid="rety-button"
                   >
                     <i className="fa fa-sync"></i>
                   </Button>
@@ -265,16 +176,8 @@
             </div>
           </div>
           <div className="transaction-list-item-details__header">
-<<<<<<< HEAD
-            <div
-              className="transaction-list-item-details__tx-status"
-              data-testid="transaction-list-item-details-tx-status"
-            >
-              <div>{t('status')}</div>
-=======
             <div className="transaction-list-item-details__tx-status">
               <div>Status</div>
->>>>>>> 17bcd588
               <div>
                 <TransactionStatus />
               </div>
@@ -286,13 +189,7 @@
                   onClick={this.handleBlockExplorerClick}
                   disabled={!hash}
                 >
-<<<<<<< HEAD
-                  {blockExplorerLinkText.firstPart === 'addBlockExplorer'
-                    ? t('addBlockExplorer')
-                    : t('viewOnBlockExplorer')}
-=======
                   {t('viewOnBlockExplorer')}
->>>>>>> 17bcd588
                 </Button>
               </div>
               <div>
@@ -310,33 +207,6 @@
                   </Button>
                 </Tooltip>
               </div>
-<<<<<<< HEAD
-              {
-                ///: BEGIN:ONLY_INCLUDE_IN(build-mmi)
-                custodyTransactionDeepLink &&
-                  custodyTransactionDeepLink.url && (
-                    <Tooltip
-                      wrapperClassName="transaction-list-item-details__header-button"
-                      containerClassName="transaction-list-item-details__header-button-tooltip-container"
-                      title={t('viewinCustodianApp')}
-                    >
-                      <Button
-                        type="raised"
-                        onClick={() => {
-                          window.open(custodyTransactionDeepLink.url);
-                        }}
-                      >
-                        <Icon
-                          name={IconName.Custody}
-                          color={IconColor.primaryDefault}
-                        />
-                      </Button>
-                    </Tooltip>
-                  )
-                ///: END:ONLY_INCLUDE_IN
-              }
-=======
->>>>>>> 17bcd588
             </div>
           </div>
           <div className="transaction-list-item-details__body">
@@ -352,27 +222,23 @@
                 recipientEns={recipientEns}
                 recipientAddress={recipientAddress}
                 recipientNickname={recipientNickname}
-                recipientName={recipientName}
-                recipientMetadataName={recipientMetadataName}
                 senderName={senderNickname}
                 senderAddress={senderAddress}
                 onRecipientClick={() => {
-                  this.context.trackEvent({
-                    category: MetaMetricsEventCategory.Navigation,
-                    event: 'Copied "To" Address',
-                    properties: {
+                  this.context.metricsEvent({
+                    eventOpts: {
+                      category: 'Navigation',
                       action: 'Activity Log',
-                      legacy_event: true,
+                      name: 'Copied "To" Address',
                     },
                   });
                 }}
                 onSenderClick={() => {
-                  this.context.trackEvent({
-                    category: MetaMetricsEventCategory.Navigation,
-                    event: 'Copied "From" Address',
-                    properties: {
+                  this.context.metricsEvent({
+                    eventOpts: {
+                      category: 'Navigation',
                       action: 'Activity Log',
-                      legacy_event: true,
+                      name: 'Copied "From" Address',
                     },
                   });
                 }}
@@ -381,42 +247,11 @@
             <div className="transaction-list-item-details__cards-container">
               <TransactionBreakdown
                 nonce={transactionGroup.initialTransaction.txParams.nonce}
-                isTokenApprove={
-                  type === TransactionType.tokenMethodApprove ||
-                  type === TransactionType.tokenMethodSetApprovalForAll
-                }
+                isTokenApprove={type === TRANSACTION_TYPES.TOKEN_METHOD_APPROVE}
                 transaction={transaction}
                 primaryCurrency={primaryCurrency}
                 className="transaction-list-item-details__transaction-breakdown"
               />
-<<<<<<< HEAD
-              {
-                ///: BEGIN:ONLY_INCLUDE_IN(build-mmi)
-                transactionNote && transactionNote.length !== 0 && (
-                  <Box className="transaction-list-item-details__transaction-breakdown">
-                    <Text as="h4" className="transaction-breakdown__title">
-                      {t('transactionNote')}
-                    </Text>
-                    <Text as="p" className="transaction-breakdown__description">
-                      {transactionNote}
-                    </Text>
-                  </Box>
-                )
-                ///: END:ONLY_INCLUDE_IN
-              }
-              {transactionGroup.initialTransaction.type !==
-                TransactionType.incoming && (
-                <Disclosure title={t('activityLog')} size="small">
-                  <TransactionActivityLog
-                    transactionGroup={transactionGroup}
-                    className="transaction-list-item-details__transaction-activity-log"
-                    onCancel={this.handleCancel}
-                    onRetry={this.handleRetry}
-                    isEarliestNonce={isEarliestNonce}
-                  />
-                </Disclosure>
-              )}
-=======
               <Disclosure title="Activity log" size="small">
                 <TransactionActivityLog
                   transactionGroup={transactionGroup}
@@ -426,7 +261,6 @@
                   isEarliestNonce={isEarliestNonce}
                 />
               </Disclosure>
->>>>>>> 17bcd588
               {transactionGroup.initialTransaction?.txParams?.data ? (
                 <Disclosure title="Transaction data" size="small">
                   <TransactionDecoding
