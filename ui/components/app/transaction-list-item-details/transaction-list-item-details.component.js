--- conflicted
+++ resolved
@@ -3,8 +3,7 @@
 import copyToClipboard from 'copy-to-clipboard';
 import { getBlockExplorerLink } from '@metamask/etherscan-link';
 import SenderToRecipient from '../../ui/sender-to-recipient';
-import { DEFAULT_VARIANT } from '../../ui/sender-to-recipient/sender-to-recipient.constants';
-import Disclosure from '../../ui/disclosure';
+import { FLAT_VARIANT } from '../../ui/sender-to-recipient/sender-to-recipient.constants';
 import TransactionActivityLog from '../transaction-activity-log';
 import TransactionBreakdown from '../transaction-breakdown';
 import { getDecoding, deserializeCalldataDecoding } from '../../../helpers/utils/util';
@@ -12,12 +11,10 @@
 import Button from '../../ui/button';
 import Tooltip from '../../ui/tooltip';
 import Copy from '../../ui/icon/copy-icon.component';
-import CancelButton from '../cancel-button';
 import Popover from '../../ui/popover';
 import { SECOND } from '../../../../shared/constants/time';
 import { TRANSACTION_TYPES } from '../../../../shared/constants/transaction';
-import { getURLHostName } from '../../../helpers/utils/util';
-import TransactionDecoding from '../transaction-decoding';
+
 export default class TransactionListItemDetails extends PureComponent {
   static contextTypes = {
     t: PropTypes.func,
@@ -36,6 +33,7 @@
     showSpeedUp: PropTypes.bool,
     showRetry: PropTypes.bool,
     isEarliestNonce: PropTypes.bool,
+    cancelDisabled: PropTypes.bool,
     primaryCurrency: PropTypes.string,
     transactionGroup: PropTypes.object,
     title: PropTypes.string.isRequired,
@@ -47,7 +45,6 @@
     tryReverseResolveAddress: PropTypes.func.isRequired,
     senderNickname: PropTypes.string.isRequired,
     recipientNickname: PropTypes.string,
-    transactionStatus: PropTypes.func,
   };
 
   state = {
@@ -74,7 +71,9 @@
       properties: {
         link_type: 'Transaction Block Explorer',
         action: 'Transaction Details',
-        block_explorer_domain: getURLHostName(blockExplorerLink),
+        block_explorer_domain: blockExplorerLink
+          ? new URL(blockExplorerLink)?.hostname
+          : '',
       },
     });
 
@@ -133,8 +132,6 @@
     }
   }
 
-<<<<<<< HEAD
-=======
   renderCancel() {
     const { t } = this.context;
     const { showCancel, cancelDisabled } = this.props;
@@ -177,7 +174,6 @@
     }
   }
 
->>>>>>> e899bfbc
   render() {
     const { t } = this.context;
     const { justCopied } = this.state;
@@ -195,8 +191,6 @@
       title,
       onClose,
       recipientNickname,
-      showCancel,
-      transactionStatus: TransactionStatus,
     } = this.props;
     const {
       primaryTransaction: transaction,
@@ -213,24 +207,51 @@
     return (
       <Popover title={title} onClose={onClose}>
         <div className="transaction-list-item-details">
-          <div className="transaction-list-item-details__operations">
+          <div className="transaction-list-item-details__header">
+            <div>{t('details')}</div>
             <div className="transaction-list-item-details__header-buttons">
               {showSpeedUp && (
                 <Button
-                  type="primary"
+                  type="raised"
                   onClick={this.handleRetry}
-                  className="transaction-list-item-details__header-button-rounded-button"
+                  className="transaction-list-item-details__header-button"
                 >
                   {t('speedUp')}
                 </Button>
               )}
-              {showCancel && (
-                <CancelButton
-                  transaction={transaction}
-                  cancelTransaction={this.handleCancel}
-                  detailsModal
-                />
-              )}
+              {this.renderCancel()}
+              <Tooltip
+                wrapperClassName="transaction-list-item-details__header-button"
+                containerClassName="transaction-list-item-details__header-button-tooltip-container"
+                title={
+                  justCopied ? t('copiedTransactionId') : t('copyTransactionId')
+                }
+              >
+                <Button
+                  type="raised"
+                  onClick={this.handleCopyTxId}
+                  disabled={!hash}
+                >
+                  <Copy size={10} color="#3098DC" />
+                </Button>
+              </Tooltip>
+              <Tooltip
+                wrapperClassName="transaction-list-item-details__header-button"
+                containerClassName="transaction-list-item-details__header-button-tooltip-container"
+                title={
+                  blockExplorerUrl
+                    ? t('viewOnCustomBlockExplorer', [blockExplorerUrl])
+                    : t('viewOnEtherscan')
+                }
+              >
+                <Button
+                  type="raised"
+                  onClick={this.handleBlockExplorerClick}
+                  disabled={!hash}
+                >
+                  <img src="./images/arrow-popout.svg" alt="" />
+                </Button>
+              </Tooltip>
               {showRetry && (
                 <Tooltip title={t('retryTransaction')}>
                   <Button
@@ -244,49 +265,11 @@
               )}
             </div>
           </div>
-          <div className="transaction-list-item-details__header">
-            <div className="transaction-list-item-details__tx-status">
-              <div>Status</div>
-              <div>
-                <TransactionStatus />
-              </div>
-            </div>
-            <div className="transaction-list-item-details__tx-hash">
-              <div>
-                <Button
-                  type="link"
-                  onClick={this.handleBlockExplorerClick}
-                  disabled={!hash}
-                >
-                  {t('viewOnBlockExplorer')}
-                </Button>
-              </div>
-              <div>
-                <Tooltip
-                  wrapperClassName="transaction-list-item-details__header-button"
-                  containerClassName="transaction-list-item-details__header-button-tooltip-container"
-                  title={justCopied ? t('copiedExclamation') : null}
-                >
-                  <Button
-                    type="link"
-                    onClick={this.handleCopyTxId}
-                    disabled={!hash}
-                  >
-                    {t('copyTransactionId')}
-                  </Button>
-                </Tooltip>
-              </div>
-            </div>
-          </div>
           <div className="transaction-list-item-details__body">
-            <div className="transaction-list-item-details__sender-to-recipient-header">
-              <div>t('from')</div>
-              <div>t('to')</div>
-            </div>
             <div className="transaction-list-item-details__sender-to-recipient-container">
               <SenderToRecipient
                 warnUserOnAccountMismatch={false}
-                variant={DEFAULT_VARIANT}
+                variant={FLAT_VARIANT}
                 addressOnly
                 recipientEns={recipientEns}
                 recipientAddress={recipientAddress}
@@ -321,28 +304,6 @@
                 primaryCurrency={primaryCurrency}
                 className="transaction-list-item-details__transaction-breakdown"
               />
-<<<<<<< HEAD
-              <Disclosure title="Activity log" size="small">
-                <TransactionActivityLog
-                  transactionGroup={transactionGroup}
-                  className="transaction-list-item-details__transaction-activity-log"
-                  onCancel={this.handleCancel}
-                  onRetry={this.handleRetry}
-                  isEarliestNonce={isEarliestNonce}
-                />
-              </Disclosure>
-              {transactionGroup.initialTransaction?.txParams?.data ? (
-                <Disclosure title="Transaction data" size="small">
-                  <TransactionDecoding
-                    title={t('transactionData')}
-                    to={transactionGroup.initialTransaction.txParams?.to}
-                    inputData={
-                      transactionGroup.initialTransaction.txParams?.data
-                    }
-                  />
-                </Disclosure>
-              ) : null}
-=======
               { data ? <div>
                 <EthTxParams decoding={data} definitions={definitions} showName="true"></EthTxParams>
               </div> : undefined }
@@ -353,7 +314,6 @@
                 onRetry={this.handleRetry}
                 isEarliestNonce={isEarliestNonce}
               />
->>>>>>> e899bfbc
             </div>
           </div>
         </div>
