--- conflicted
+++ resolved
@@ -139,11 +139,7 @@
     const {
       recipientAddress,
       tryReverseResolveAddress,
-<<<<<<< HEAD
-      ///: BEGIN:ONLY_INCLUDE_IN(build-mmi)
-=======
       ///: BEGIN:ONLY_INCLUDE_IF(build-mmi)
->>>>>>> 263f84b8
       selectedAccount,
       transactionGroup,
       ///: END:ONLY_INCLUDE_IF
