--- conflicted
+++ resolved
@@ -1,5 +1,4 @@
 .transaction-list-item-details {
-
   div.disclosure + div.disclosure {
     margin-top: 0;
   }
@@ -17,13 +16,10 @@
   &__sender-to-recipient-header {
     display: flex;
     font-size: 14px;
-<<<<<<< HEAD
-    color: $Black-100;
-=======
     color: var(--color-text-default);
->>>>>>> 7485a8a3
     font-weight: bold;
     padding-bottom: 7px;
+
     & > div:first-child {
       flex: 1;
     }
@@ -35,15 +31,13 @@
     align-items: flex-start;
     height: 44px;
     justify-content: space-between;
+
     & > div:first-child {
       font-size: 14px;
-<<<<<<< HEAD
-      color: $Black-100;
-=======
       color: var(--color-text-default);
->>>>>>> 7485a8a3
       font-weight: bold;
-    }    
+    }
+
     & > div:last-child {
       font-weight: bold;
     }
@@ -53,11 +47,13 @@
     display: flex;
     flex-direction: column;
     align-items: flex-end;
+
     .btn-link {
       font-size: 12px;
       line-height: 100%;
       padding: 0;
     }
+
     & > div:first-child {
       padding-bottom: 16px;
     }
@@ -106,12 +102,15 @@
 
   &__sender-to-recipient-container {
     margin-bottom: 8px;
+
     .sender-to-recipient {
       .sender-to-recipient__party {
         border: none;
+
         &--sender {
           padding-left: 0;
         }
+
         &--recipient {
           padding-right: 0;
         }
@@ -134,9 +133,11 @@
   &__transaction-activity-log {
     flex: 2;
     min-width: 0;
+
     .transaction-activity-log__activities-container {
-      padding-top: 0; 
+      padding-top: 0;
     }
+
     .transaction-activity-log__title {
       display: none;
     }
