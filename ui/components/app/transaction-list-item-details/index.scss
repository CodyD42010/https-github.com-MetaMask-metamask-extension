.transaction-list-item-details {
<<<<<<< HEAD
=======

>>>>>>> ee2f330f
  div.disclosure + div.disclosure {
    margin-top: 0;
  }

  .sender-to-recipient--flat .sender-to-recipient__party.sender-to-recipient__party--sender {
    padding: 0;
    justify-content: flex-start;
  }

  .sender-to-recipient--flat .sender-to-recipient__party.sender-to-recipient__party--recipient {
    padding: 0;
    justify-content: flex-end;
  }

  &__sender-to-recipient-header {
    display: flex;
    font-size: 14px;
    color: $Black-100;
    font-weight: bold;
    padding-bottom: 7px;
<<<<<<< HEAD

=======
>>>>>>> ee2f330f
    & > div:first-child {
      flex: 1;
    }
  }

  &__tx-status {
    display: flex;
    flex-direction: column;
    align-items: flex-start;
    height: 44px;
    justify-content: space-between;
<<<<<<< HEAD

=======
>>>>>>> ee2f330f
    & > div:first-child {
      font-size: 14px;
      color: $Black-100;
      font-weight: bold;
<<<<<<< HEAD
    }

=======
    }    
>>>>>>> ee2f330f
    & > div:last-child {
      font-weight: bold;
    }
  }

  &__tx-hash {
    display: flex;
    flex-direction: column;
    align-items: flex-end;
<<<<<<< HEAD

=======
>>>>>>> ee2f330f
    .btn-link {
      font-size: 12px;
      line-height: 100%;
      padding: 0;
    }
<<<<<<< HEAD

=======
>>>>>>> ee2f330f
    & > div:first-child {
      padding-bottom: 16px;
    }
  }

  &__operations {
    margin: 0 0 16px 16px;
    display: flex;
    justify-content: end;
  }

  &__header {
    font-size: 12px;
    margin: 8px 16px;
    display: flex;
    justify-content: space-between;
    align-items: center;
  }

  &__body {
    padding: 8px 16px;
  }

  &__header-buttons {
    display: flex;
    flex-direction: row;
  }

  & &__header-button {
    &-rounded-button {
      @include H8;

      padding: 0 16px;
      margin-right: 8px;
    }

    &-tooltip-container {
      display: flex !important;
      height: 100%;
    }

    &:not(:last-child) {
      margin-right: 8px;
    }
  }

  &__sender-to-recipient-container {
    margin-bottom: 8px;
<<<<<<< HEAD

    .sender-to-recipient {
      .sender-to-recipient__party {
        border: none;

        &--sender {
          padding-left: 0;
        }

=======
    .sender-to-recipient {
      .sender-to-recipient__party {
        border: none;
        &--sender {
          padding-left: 0;
        }
>>>>>>> ee2f330f
        &--recipient {
          padding-right: 0;
        }
      }
    }
  }

  &__cards-container {
    display: flex;
    flex-direction: column;
  }

  &__transaction-breakdown {
    flex: 1;
    margin-right: 8px;
    min-width: 0;
    margin: 0 0 8px 0;
  }

  &__transaction-activity-log {
    flex: 2;
    min-width: 0;
<<<<<<< HEAD

    .transaction-activity-log__activities-container {
      padding-top: 0;
    }

=======
    .transaction-activity-log__activities-container {
      padding-top: 0; 
    }
>>>>>>> ee2f330f
    .transaction-activity-log__title {
      display: none;
    }
  }
}<|MERGE_RESOLUTION|>--- conflicted
+++ resolved
@@ -1,8 +1,5 @@
 .transaction-list-item-details {
-<<<<<<< HEAD
-=======
 
->>>>>>> ee2f330f
   div.disclosure + div.disclosure {
     margin-top: 0;
   }
@@ -23,10 +20,6 @@
     color: $Black-100;
     font-weight: bold;
     padding-bottom: 7px;
-<<<<<<< HEAD
-
-=======
->>>>>>> ee2f330f
     & > div:first-child {
       flex: 1;
     }
@@ -38,20 +31,11 @@
     align-items: flex-start;
     height: 44px;
     justify-content: space-between;
-<<<<<<< HEAD
-
-=======
->>>>>>> ee2f330f
     & > div:first-child {
       font-size: 14px;
       color: $Black-100;
       font-weight: bold;
-<<<<<<< HEAD
-    }
-
-=======
     }    
->>>>>>> ee2f330f
     & > div:last-child {
       font-weight: bold;
     }
@@ -61,19 +45,11 @@
     display: flex;
     flex-direction: column;
     align-items: flex-end;
-<<<<<<< HEAD
-
-=======
->>>>>>> ee2f330f
     .btn-link {
       font-size: 12px;
       line-height: 100%;
       padding: 0;
     }
-<<<<<<< HEAD
-
-=======
->>>>>>> ee2f330f
     & > div:first-child {
       padding-bottom: 16px;
     }
@@ -122,24 +98,12 @@
 
   &__sender-to-recipient-container {
     margin-bottom: 8px;
-<<<<<<< HEAD
-
-    .sender-to-recipient {
-      .sender-to-recipient__party {
-        border: none;
-
-        &--sender {
-          padding-left: 0;
-        }
-
-=======
     .sender-to-recipient {
       .sender-to-recipient__party {
         border: none;
         &--sender {
           padding-left: 0;
         }
->>>>>>> ee2f330f
         &--recipient {
           padding-right: 0;
         }
@@ -162,17 +126,9 @@
   &__transaction-activity-log {
     flex: 2;
     min-width: 0;
-<<<<<<< HEAD
-
-    .transaction-activity-log__activities-container {
-      padding-top: 0;
-    }
-
-=======
     .transaction-activity-log__activities-container {
       padding-top: 0; 
     }
->>>>>>> ee2f330f
     .transaction-activity-log__title {
       display: none;
     }
