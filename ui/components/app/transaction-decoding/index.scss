--- conflicted
+++ resolved
@@ -7,9 +7,6 @@
 
 .tx-insight {
   overflow-x: hidden;
-  display: flex;
-  align-items: center;
-  cursor: pointer;
 
   &-loading {
     display: flex;
@@ -83,13 +80,8 @@
         width: fit-content;
         padding: 4px;
         text-transform: uppercase;
-<<<<<<< HEAD
-        border: 1px solid var(--color-border-default);
-        color: var(--color-background-alternative);
-=======
         border: 1px solid var(--color-border-muted);
         color: var(--color-text-muted);
->>>>>>> 73f0cafa
         border-radius: 4px;
       }
 
@@ -138,11 +130,7 @@
       }
 
       .solidity-value {
-<<<<<<< HEAD
-        color: var(--color-text-alternative);
-=======
         color: var(--color-text-muted);
->>>>>>> 73f0cafa
         overflow-x: hidden;
         padding-bottom: 5px;
 
@@ -168,28 +156,11 @@
         font-family: sans-serif;
       }
 
-<<<<<<< HEAD
-      .eth-tx-params footer {
-        text-align: center;
-        color: var(--color-text-muted);
-      }
-
-      .eth-tx-params footer a {
-        text-align: center;
-        color: var(--color-text-muted);
-=======
       .eth-tx-params footer,
       .eth-tx-params footer a {
         text-align: center;
         color: var(--color-text-alternative);
->>>>>>> 73f0cafa
       }
-    }
-  }
-
-  .tx-insight-component-address {
-    &__sender-icon {
-      padding-right: 8px;
     }
   }
 }
