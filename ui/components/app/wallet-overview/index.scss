--- conflicted
+++ resolved
@@ -56,11 +56,7 @@
   &__primary-balance {
     @include H2;
 
-<<<<<<< HEAD
-    color: var(--primary-text-emphasized);
-=======
     color: var(--color-text-default);
->>>>>>> 7485a8a3
     width: 100%;
     justify-content: center;
   }
@@ -121,11 +117,7 @@
   &__primary-balance {
     @include H2;
 
-<<<<<<< HEAD
-    color: var(--primary-text-emphasized);
-=======
     color: var(--color-text-default);
->>>>>>> 7485a8a3
     width: 100%;
     justify-content: center;
   }
