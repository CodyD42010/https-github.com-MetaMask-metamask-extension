--- conflicted
+++ resolved
@@ -308,8 +308,6 @@
                   )
             }
           />
-<<<<<<< HEAD
-
           {
             ///: BEGIN:ONLY_INCLUDE_IN(main,beta,flask)
             <IconButton
@@ -318,33 +316,6 @@
               data-testid="eth-overview-bridge"
               Icon={
                 <Icon name={IconName.Bridge} color={IconColor.primaryInverse} />
-=======
-          <IconButton
-            className="eth-overview__button"
-            disabled={!isBridgeChain}
-            data-testid="eth-overview-bridge"
-            Icon={
-              <Icon name={IconName.Bridge} color={IconColor.primaryInverse} />
-            }
-            label={t('bridge')}
-            onClick={() => {
-              if (isBridgeChain) {
-                const portfolioUrl = process.env.PORTFOLIO_URL;
-                const bridgeUrl = `${portfolioUrl}/bridge`;
-                global.platform.openTab({
-                  url: `${bridgeUrl}?metamaskEntry=ext_bridge_button${
-                    location.pathname.includes('asset') ? '&token=native' : ''
-                  }`,
-                });
-                trackEvent({
-                  category: MetaMetricsEventCategory.Navigation,
-                  event: MetaMetricsEventName.BridgeLinkClicked,
-                  properties: {
-                    location: 'Home',
-                    text: 'Bridge',
-                  },
-                });
->>>>>>> 8632acbb
               }
               label={t('bridge')}
               onClick={() => {
@@ -352,7 +323,9 @@
                   const portfolioUrl = process.env.PORTFOLIO_URL;
                   const bridgeUrl = `${portfolioUrl}/bridge`;
                   global.platform.openTab({
-                    url: `${bridgeUrl}?metamaskEntry=ext`,
+                    url: `${bridgeUrl}?metamaskEntry=ext_bridge_button${
+                      location.pathname.includes('asset') ? '&token=native' : ''
+                    }`,
                   });
                   trackEvent({
                     category: MetaMetricsEventCategory.Navigation,
