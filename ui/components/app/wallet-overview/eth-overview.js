import React, { useContext } from 'react';
import PropTypes from 'prop-types';
import { useDispatch, useSelector } from 'react-redux';
import classnames from 'classnames';
import { useHistory } from 'react-router-dom';

import Identicon from '../../ui/identicon';
import { I18nContext } from '../../../contexts/i18n';
import {
  SEND_ROUTE,
  BUILD_QUOTE_ROUTE,
} from '../../../helpers/constants/routes';
import Tooltip from '../../ui/tooltip';
import UserPreferencedCurrencyDisplay from '../user-preferenced-currency-display';
import { PRIMARY, SECONDARY } from '../../../helpers/constants/common';
import {
  isBalanceCached,
  getShouldShowFiat,
  getCurrentKeyring,
  getSwapsDefaultToken,
  getIsSwapsChain,
  getIsBuyableChain,
  getNativeCurrencyImage,
  getSelectedAccountCachedBalance,
} from '../../../selectors';
import { setSwapsFromToken } from '../../../ducks/swaps/swaps';
import IconButton from '../../ui/icon-button';
import { isHardwareKeyring } from '../../../helpers/utils/hardware';
import { MetaMetricsContext } from '../../../contexts/metametrics';
import {
  EVENT,
  EVENT_NAMES,
  CONTEXT_PROPS,
} from '../../../../shared/constants/metametrics';
import Spinner from '../../ui/spinner';
import { startNewDraftTransaction } from '../../../ducks/send';
import { AssetType } from '../../../../shared/constants/transaction';
import { Icon, ICON_NAMES } from '../../component-library';
import { IconColor } from '../../../helpers/constants/design-system';
import useRamps from '../../../hooks/experiences/useRamps';
import WalletOverview from './wallet-overview';

const EthOverview = ({ className }) => {
  const dispatch = useDispatch();
  const t = useContext(I18nContext);
  const trackEvent = useContext(MetaMetricsContext);
  const history = useHistory();
  const keyring = useSelector(getCurrentKeyring);
  const usingHardwareWallet = isHardwareKeyring(keyring?.type);
  const balanceIsCached = useSelector(isBalanceCached);
  const showFiat = useSelector(getShouldShowFiat);
  const balance = useSelector(getSelectedAccountCachedBalance);
  const isSwapsChain = useSelector(getIsSwapsChain);
  const isBuyableChain = useSelector(getIsBuyableChain);
  const primaryTokenImage = useSelector(getNativeCurrencyImage);
  const defaultSwapsToken = useSelector(getSwapsDefaultToken);

  const { openBuyCryptoInPdapp } = useRamps();

  return (
    <WalletOverview
      loading={!balance}
      balance={
        <Tooltip
          position="top"
          title={t('balanceOutdated')}
          disabled={!balanceIsCached}
        >
          <div className="eth-overview__balance">
            <div className="eth-overview__primary-container">
              {balance ? (
                <UserPreferencedCurrencyDisplay
                  className={classnames('eth-overview__primary-balance', {
                    'eth-overview__cached-balance': balanceIsCached,
                  })}
                  data-testid="eth-overview__primary-currency"
                  value={balance}
                  type={PRIMARY}
                  ethNumberOfDecimals={4}
                  hideTitle
                />
              ) : (
                <Spinner
                  color="var(--color-secondary-default)"
                  className="loading-overlay__spinner"
                />
              )}
              {balanceIsCached ? (
                <span className="eth-overview__cached-star">*</span>
              ) : null}
            </div>
            {showFiat && balance && (
              <UserPreferencedCurrencyDisplay
                className={classnames({
                  'eth-overview__cached-secondary-balance': balanceIsCached,
                  'eth-overview__secondary-balance': !balanceIsCached,
                })}
                data-testid="eth-overview__secondary-currency"
                value={balance}
                type={SECONDARY}
                ethNumberOfDecimals={4}
                hideTitle
              />
            )}
          </div>
        </Tooltip>
      }
      buttons={
        <>
          <IconButton
            className="eth-overview__button"
            Icon={
              <Icon name={ICON_NAMES.CARD} color={IconColor.primaryInverse} />
            }
            disabled={!isBuyableChain}
            label={t('buy')}
            onClick={() => {
              openBuyCryptoInPdapp();
              trackEvent({
                event: EVENT_NAMES.NAV_BUY_BUTTON_CLICKED,
                category: EVENT.CATEGORIES.NAVIGATION,
                properties: {
                  location: 'Home',
                  text: 'Buy',
                },
              });
            }}
          />
          <IconButton
            className="eth-overview__button"
            data-testid="eth-overview-send"
            Icon={
              <Icon
                name={ICON_NAMES.ARROW_2_RIGHT}
                color={IconColor.primaryInverse}
              />
            }
            label={t('send')}
            onClick={() => {
              trackEvent({
                event: EVENT_NAMES.NAV_SEND_BUTTON_CLICKED,
                category: EVENT.CATEGORIES.NAVIGATION,
                properties: {
                  token_symbol: 'ETH',
                  location: 'Home',
                  text: 'Send',
                },
              });
              dispatch(
                startNewDraftTransaction({ type: AssetType.native }),
              ).then(() => {
                history.push(SEND_ROUTE);
              });
            }}
          />
          <IconButton
            className="eth-overview__button"
            disabled={!isSwapsChain}
            Icon={
              <Icon
                name={ICON_NAMES.SWAP_HORIZONTAL}
                color={IconColor.primaryInverse}
              />
            }
            onClick={() => {
              if (isSwapsChain) {
                trackEvent({
                  event: EVENT_NAMES.NAV_SWAP_BUTTON_CLICKED,
                  category: EVENT.CATEGORIES.SWAPS,
                  properties: {
                    token_symbol: 'ETH',
                    location: EVENT.SOURCE.SWAPS.MAIN_VIEW,
                    text: 'Swap',
                  },
                });
                dispatch(setSwapsFromToken(defaultSwapsToken));
                if (usingHardwareWallet) {
                  global.platform.openExtensionInBrowser(BUILD_QUOTE_ROUTE);
                } else {
                  history.push(BUILD_QUOTE_ROUTE);
                }
              }
<<<<<<< HEAD
            }}
            label={t('swap')}
            tooltipRender={
              isSwapsChain
                ? null
                : (contents) => (
                    <Tooltip
                      title={t('currentlyUnavailable')}
                      position="bottom"
                    >
                      {contents}
                    </Tooltip>
                  )
            }
          />
        </>
      }
      className={className}
      icon={<Identicon diameter={32} image={primaryTokenImage} imageBorder />}
    />
=======
            />
            <IconButton
              className="eth-overview__button"
              data-testid="home__portfolio-site"
              Icon={
                <Icon
                  name={ICON_NAMES.DIAGRAM}
                  color={IconColor.primaryInverse}
                />
              }
              label={t('portfolio')}
              onClick={() => {
                const portfolioUrl = process.env.PORTFOLIO_URL;
                global.platform.openTab({
                  url: `${portfolioUrl}?metamaskEntry=ext`,
                });
                trackEvent(
                  {
                    category: EVENT.CATEGORIES.HOME,
                    event: EVENT_NAMES.PORTFOLIO_LINK_CLICKED,
                    properties: {
                      url: portfolioUrl,
                    },
                  },
                  {
                    contextPropsIntoEventProperties: [CONTEXT_PROPS.PAGE_TITLE],
                  },
                );
              }}
            />
          </>
        }
        className={className}
        icon={<Identicon diameter={32} image={primaryTokenImage} imageBorder />}
      />
    </>
>>>>>>> 1e5f9da5
  );
};

EthOverview.propTypes = {
  className: PropTypes.string,
};

EthOverview.defaultProps = {
  className: undefined,
};

export default EthOverview;<|MERGE_RESOLUTION|>--- conflicted
+++ resolved
@@ -180,7 +180,6 @@
                   history.push(BUILD_QUOTE_ROUTE);
                 }
               }
-<<<<<<< HEAD
             }}
             label={t('swap')}
             tooltipRender={
@@ -196,49 +195,40 @@
                   )
             }
           />
+          <IconButton
+            className="eth-overview__button"
+            data-testid="home__portfolio-site"
+            Icon={
+              <Icon
+                name={ICON_NAMES.DIAGRAM}
+                color={IconColor.primaryInverse}
+              />
+            }
+            label={t('portfolio')}
+            onClick={() => {
+              const portfolioUrl = process.env.PORTFOLIO_URL;
+              global.platform.openTab({
+                url: `${portfolioUrl}?metamaskEntry=ext`,
+              });
+              trackEvent(
+                {
+                  category: EVENT.CATEGORIES.HOME,
+                  event: EVENT_NAMES.PORTFOLIO_LINK_CLICKED,
+                  properties: {
+                    url: portfolioUrl,
+                  },
+                },
+                {
+                  contextPropsIntoEventProperties: [CONTEXT_PROPS.PAGE_TITLE],
+                },
+              );
+            }}
+          />
         </>
       }
       className={className}
       icon={<Identicon diameter={32} image={primaryTokenImage} imageBorder />}
     />
-=======
-            />
-            <IconButton
-              className="eth-overview__button"
-              data-testid="home__portfolio-site"
-              Icon={
-                <Icon
-                  name={ICON_NAMES.DIAGRAM}
-                  color={IconColor.primaryInverse}
-                />
-              }
-              label={t('portfolio')}
-              onClick={() => {
-                const portfolioUrl = process.env.PORTFOLIO_URL;
-                global.platform.openTab({
-                  url: `${portfolioUrl}?metamaskEntry=ext`,
-                });
-                trackEvent(
-                  {
-                    category: EVENT.CATEGORIES.HOME,
-                    event: EVENT_NAMES.PORTFOLIO_LINK_CLICKED,
-                    properties: {
-                      url: portfolioUrl,
-                    },
-                  },
-                  {
-                    contextPropsIntoEventProperties: [CONTEXT_PROPS.PAGE_TITLE],
-                  },
-                );
-              }}
-            />
-          </>
-        }
-        className={className}
-        icon={<Identicon diameter={32} image={primaryTokenImage} imageBorder />}
-      />
-    </>
->>>>>>> 1e5f9da5
   );
 };
 
