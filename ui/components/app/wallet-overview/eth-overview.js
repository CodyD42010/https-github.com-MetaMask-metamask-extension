import React, { useContext } from 'react';
import PropTypes from 'prop-types';
import { useDispatch, useSelector } from 'react-redux';
import classnames from 'classnames';
import { useHistory } from 'react-router-dom';

import Identicon from '../../ui/identicon';
import { I18nContext } from '../../../contexts/i18n';
import {
  SEND_ROUTE,
  BUILD_QUOTE_ROUTE,
} from '../../../helpers/constants/routes';
import Tooltip from '../../ui/tooltip';
import UserPreferencedCurrencyDisplay from '../user-preferenced-currency-display';
import { PRIMARY, SECONDARY } from '../../../helpers/constants/common';
import {
  isBalanceCached,
  getShouldShowFiat,
  getCurrentKeyring,
  getSwapsDefaultToken,
  getIsSwapsChain,
  getIsBridgeChain,
  getIsBuyableChain,
  getNativeCurrencyImage,
  getSelectedAccountCachedBalance,
} from '../../../selectors';
import { setSwapsFromToken } from '../../../ducks/swaps/swaps';
import IconButton from '../../ui/icon-button';
import { isHardwareKeyring } from '../../../helpers/utils/hardware';
import { MetaMetricsContext } from '../../../contexts/metametrics';
import {
  MetaMetricsContextProp,
  MetaMetricsEventCategory,
  MetaMetricsEventName,
  MetaMetricsSwapsEventSource,
} from '../../../../shared/constants/metametrics';
import Spinner from '../../ui/spinner';
import { startNewDraftTransaction } from '../../../ducks/send';
import { AssetType } from '../../../../shared/constants/transaction';
import {
  ButtonIcon,
  BUTTON_ICON_SIZES,
} from '../../component-library/button-icon/deprecated';
import { Icon, IconName } from '../../component-library';
import { IconColor } from '../../../helpers/constants/design-system';
import useRamps from '../../../hooks/experiences/useRamps';
import WalletOverview from './wallet-overview';

const EthOverview = ({ className }) => {
  const dispatch = useDispatch();
  const t = useContext(I18nContext);
  const trackEvent = useContext(MetaMetricsContext);
  const history = useHistory();
  const keyring = useSelector(getCurrentKeyring);
  const usingHardwareWallet = isHardwareKeyring(keyring?.type);
  const balanceIsCached = useSelector(isBalanceCached);
  const showFiat = useSelector(getShouldShowFiat);
  const balance = useSelector(getSelectedAccountCachedBalance);
  const isSwapsChain = useSelector(getIsSwapsChain);
  const isBridgeChain = useSelector(getIsBridgeChain);
  const isBuyableChain = useSelector(getIsBuyableChain);
  const primaryTokenImage = useSelector(getNativeCurrencyImage);
  const defaultSwapsToken = useSelector(getSwapsDefaultToken);

  const { openBuyCryptoInPdapp } = useRamps();

  return (
    <WalletOverview
      loading={!balance}
      balance={
        <Tooltip
          position="top"
          title={t('balanceOutdated')}
          disabled={!balanceIsCached}
        >
          <div className="eth-overview__balance">
            <div className="eth-overview__primary-container">
              {balance ? (
                <UserPreferencedCurrencyDisplay
                  style={{ display: 'contents' }}
                  className={classnames('eth-overview__primary-balance', {
                    'eth-overview__cached-balance': balanceIsCached,
                  })}
                  data-testid="eth-overview__primary-currency"
                  value={balance}
                  type={PRIMARY}
                  ethNumberOfDecimals={4}
                  hideTitle
                />
              ) : (
                <Spinner
                  color="var(--color-secondary-default)"
                  className="loading-overlay__spinner"
                />
              )}
              {balanceIsCached ? (
                <span className="eth-overview__cached-star">*</span>
              ) : null}
<<<<<<< HEAD
              <ButtonIcon
                className="eth-overview__portfolio-button"
                data-testid="home__portfolio-site"
                color={IconColor.primaryDefault}
                iconName={IconName.Diagram}
                ariaLabel={t('portfolio')}
                size={BUTTON_ICON_SIZES.LG}
                onClick={() => {
                  const portfolioUrl = process.env.PORTFOLIO_URL;
                  global.platform.openTab({
                    url: `${portfolioUrl}?metamaskEntry=ext`,
                  });
                  trackEvent(
                    {
                      category: MetaMetricsEventCategory.Home,
                      event: MetaMetricsEventName.PortfolioLinkClicked,
                      properties: {
                        url: portfolioUrl,
=======
              {process.env.MULTICHAIN ? null : (
                <ButtonIcon
                  className="eth-overview__portfolio-button"
                  data-testid="home__portfolio-site"
                  color={IconColor.primaryDefault}
                  iconName={ICON_NAMES.DIAGRAM}
                  ariaLabel={t('portfolio')}
                  size={BUTTON_ICON_SIZES.LG}
                  onClick={() => {
                    const portfolioUrl = process.env.PORTFOLIO_URL;
                    global.platform.openTab({
                      url: `${portfolioUrl}?metamaskEntry=ext`,
                    });
                    trackEvent(
                      {
                        category: MetaMetricsEventCategory.Home,
                        event: MetaMetricsEventName.PortfolioLinkClicked,
                        properties: {
                          url: portfolioUrl,
                        },
>>>>>>> ac64cc9e
                      },
                      {
                        contextPropsIntoEventProperties: [
                          MetaMetricsContextProp.PageTitle,
                        ],
                      },
                    );
                  }}
                />
              )}
            </div>
            {showFiat && balance && (
              <UserPreferencedCurrencyDisplay
                className={classnames({
                  'eth-overview__cached-secondary-balance': balanceIsCached,
                  'eth-overview__secondary-balance': !balanceIsCached,
                })}
                data-testid="eth-overview__secondary-currency"
                value={balance}
                type={SECONDARY}
                ethNumberOfDecimals={4}
                hideTitle
              />
            )}
          </div>
        </Tooltip>
      }
      buttons={
        <>
          <IconButton
            className="eth-overview__button"
            Icon={<Icon name={IconName.Add} color={IconColor.primaryInverse} />}
            disabled={!isBuyableChain}
            data-testid="eth-overview-buy"
            label={t('buy')}
            onClick={() => {
              openBuyCryptoInPdapp();
              trackEvent({
                event: MetaMetricsEventName.NavBuyButtonClicked,
                category: MetaMetricsEventCategory.Navigation,
                properties: {
                  location: 'Home',
                  text: 'Buy',
                },
              });
            }}
          />
          <IconButton
            className="eth-overview__button"
            data-testid="eth-overview-send"
            Icon={
              <Icon
                name={IconName.Arrow2UpRight}
                color={IconColor.primaryInverse}
              />
            }
            label={t('send')}
            onClick={() => {
              trackEvent({
                event: MetaMetricsEventName.NavSendButtonClicked,
                category: MetaMetricsEventCategory.Navigation,
                properties: {
                  token_symbol: 'ETH',
                  location: 'Home',
                  text: 'Send',
                },
              });
              dispatch(
                startNewDraftTransaction({ type: AssetType.native }),
              ).then(() => {
                history.push(SEND_ROUTE);
              });
            }}
          />
          <IconButton
            className="eth-overview__button"
            disabled={!isSwapsChain}
            Icon={
              <Icon
                name={IconName.SwapHorizontal}
                color={IconColor.primaryInverse}
              />
            }
            onClick={() => {
              if (isSwapsChain) {
                trackEvent({
                  event: MetaMetricsEventName.NavSwapButtonClicked,
                  category: MetaMetricsEventCategory.Swaps,
                  properties: {
                    token_symbol: 'ETH',
                    location: MetaMetricsSwapsEventSource.MainView,
                    text: 'Swap',
                  },
                });
                dispatch(setSwapsFromToken(defaultSwapsToken));
                if (usingHardwareWallet) {
                  global.platform.openExtensionInBrowser(BUILD_QUOTE_ROUTE);
                } else {
                  history.push(BUILD_QUOTE_ROUTE);
                }
              }
            }}
            label={t('swap')}
            tooltipRender={
              isSwapsChain
                ? null
                : (contents) => (
                    <Tooltip
                      title={t('currentlyUnavailable')}
                      position="bottom"
                    >
                      {contents}
                    </Tooltip>
                  )
            }
          />
          <IconButton
            className="eth-overview__button"
            disabled={!isBridgeChain}
            data-testid="eth-overview-bridge"
            Icon={
              <Icon name={IconName.Bridge} color={IconColor.primaryInverse} />
            }
            label={t('bridge')}
            onClick={() => {
              if (isBridgeChain) {
                const portfolioUrl = process.env.PORTFOLIO_URL;
                const bridgeUrl = `${portfolioUrl}/bridge`;
                global.platform.openTab({
                  url: `${bridgeUrl}?metamaskEntry=ext`,
                });
                trackEvent({
                  category: MetaMetricsEventCategory.Navigation,
                  event: MetaMetricsEventName.BridgeLinkClicked,
                  properties: {
                    location: 'Home',
                    text: 'Bridge',
                  },
                });
              }
            }}
            tooltipRender={
              isBridgeChain
                ? null
                : (contents) => (
                    <Tooltip
                      title={t('currentlyUnavailable')}
                      position="bottom"
                    >
                      {contents}
                    </Tooltip>
                  )
            }
          />
        </>
      }
      className={className}
      icon={<Identicon diameter={32} image={primaryTokenImage} />}
    />
  );
};

EthOverview.propTypes = {
  className: PropTypes.string,
};

EthOverview.defaultProps = {
  className: undefined,
};

export default EthOverview;<|MERGE_RESOLUTION|>--- conflicted
+++ resolved
@@ -96,26 +96,6 @@
               {balanceIsCached ? (
                 <span className="eth-overview__cached-star">*</span>
               ) : null}
-<<<<<<< HEAD
-              <ButtonIcon
-                className="eth-overview__portfolio-button"
-                data-testid="home__portfolio-site"
-                color={IconColor.primaryDefault}
-                iconName={IconName.Diagram}
-                ariaLabel={t('portfolio')}
-                size={BUTTON_ICON_SIZES.LG}
-                onClick={() => {
-                  const portfolioUrl = process.env.PORTFOLIO_URL;
-                  global.platform.openTab({
-                    url: `${portfolioUrl}?metamaskEntry=ext`,
-                  });
-                  trackEvent(
-                    {
-                      category: MetaMetricsEventCategory.Home,
-                      event: MetaMetricsEventName.PortfolioLinkClicked,
-                      properties: {
-                        url: portfolioUrl,
-=======
               {process.env.MULTICHAIN ? null : (
                 <ButtonIcon
                   className="eth-overview__portfolio-button"
@@ -136,7 +116,6 @@
                         properties: {
                           url: portfolioUrl,
                         },
->>>>>>> ac64cc9e
                       },
                       {
                         contextPropsIntoEventProperties: [
