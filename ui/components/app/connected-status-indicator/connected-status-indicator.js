import React from 'react';
import PropTypes from 'prop-types';
import { useSelector } from 'react-redux';
import { findKey } from 'lodash';
import { WALLET_SNAP_PERMISSION_KEY } from '@metamask/snaps-utils';
import {
  STATUS_CONNECTED,
  STATUS_CONNECTED_TO_ANOTHER_ACCOUNT,
  STATUS_CONNECTED_TO_SNAP,
  STATUS_NOT_CONNECTED,
} from '../../../helpers/constants/connected-sites';
import {
  BackgroundColor,
  Color,
} from '../../../helpers/constants/design-system';
import { useI18nContext } from '../../../hooks/useI18nContext';
import {
  getAddressConnectedSubjectMap,
  getOriginOfCurrentTab,
<<<<<<< HEAD
  getSelectedInternalAccount,
=======
  getPermissionsForActiveTab,
  getSelectedAddress,
>>>>>>> 7c78b4b3
} from '../../../selectors';
import { ConnectedSiteMenu } from '../../multichain';

export default function ConnectedStatusIndicator({ onClick }) {
  const t = useI18nContext();

<<<<<<< HEAD
  const { address: selectedAddress } = useSelector(getSelectedInternalAccount);
=======
  const selectedAddress = useSelector(getSelectedAddress);

  const permissionsForActiveTab = useSelector(getPermissionsForActiveTab);

  const activeWalletSnap = permissionsForActiveTab
    .map((permission) => permission.key)
    .includes(WALLET_SNAP_PERMISSION_KEY);

>>>>>>> 7c78b4b3
  const addressConnectedSubjectMap = useSelector(getAddressConnectedSubjectMap);
  const originOfCurrentTab = useSelector(getOriginOfCurrentTab);

  const selectedAddressSubjectMap = addressConnectedSubjectMap[selectedAddress];
  const currentTabIsConnectedToSelectedAddress = Boolean(
    selectedAddressSubjectMap && selectedAddressSubjectMap[originOfCurrentTab],
  );
  let status;
  if (currentTabIsConnectedToSelectedAddress) {
    status = STATUS_CONNECTED;
  } else if (findKey(addressConnectedSubjectMap, originOfCurrentTab)) {
    status = STATUS_CONNECTED_TO_ANOTHER_ACCOUNT;
  } else if (activeWalletSnap) {
    status = STATUS_CONNECTED_TO_SNAP;
  } else {
    status = STATUS_NOT_CONNECTED;
  }

  let globalMenuColor = Color.iconAlternative;
  if (status === STATUS_CONNECTED) {
    globalMenuColor = Color.successDefault;
  } else if (
    status === STATUS_CONNECTED_TO_ANOTHER_ACCOUNT ||
    status === STATUS_CONNECTED_TO_SNAP
  ) {
    globalMenuColor = BackgroundColor.backgroundDefault;
  }

  const tooltipText =
    status === STATUS_CONNECTED
      ? t('tooltipSatusConnected')
      : t('tooltipSatusNotConnected');

  return (
    <ConnectedSiteMenu
      status={status}
      globalMenuColor={globalMenuColor}
      text={tooltipText}
      as="button"
      onClick={onClick}
    />
  );
}

ConnectedStatusIndicator.propTypes = {
  onClick: PropTypes.func,
};<|MERGE_RESOLUTION|>--- conflicted
+++ resolved
@@ -17,21 +17,14 @@
 import {
   getAddressConnectedSubjectMap,
   getOriginOfCurrentTab,
-<<<<<<< HEAD
-  getSelectedInternalAccount,
-=======
   getPermissionsForActiveTab,
   getSelectedAddress,
->>>>>>> 7c78b4b3
 } from '../../../selectors';
 import { ConnectedSiteMenu } from '../../multichain';
 
 export default function ConnectedStatusIndicator({ onClick }) {
   const t = useI18nContext();
 
-<<<<<<< HEAD
-  const { address: selectedAddress } = useSelector(getSelectedInternalAccount);
-=======
   const selectedAddress = useSelector(getSelectedAddress);
 
   const permissionsForActiveTab = useSelector(getPermissionsForActiveTab);
@@ -40,7 +33,6 @@
     .map((permission) => permission.key)
     .includes(WALLET_SNAP_PERMISSION_KEY);
 
->>>>>>> 7c78b4b3
   const addressConnectedSubjectMap = useSelector(getAddressConnectedSubjectMap);
   const originOfCurrentTab = useSelector(getOriginOfCurrentTab);
 
