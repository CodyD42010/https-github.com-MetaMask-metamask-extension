import { connect } from 'react-redux';
import { addHexPrefix } from '../../../../../app/scripts/lib/util';
import {
  hideModal,
  createRetryTransaction,
  createSpeedUpTransaction,
  hideSidebar,
  updateTransaction,
} from '../../../../store/actions';
import {
  setCustomGasPrice,
  setCustomGasLimit,
  resetCustomData,
  fetchBasicGasEstimates,
} from '../../../../ducks/gas/gas.duck';
import {
  getSendMaxModeState,
  getGasLimit,
  getGasPrice,
  getSendAmount,
  updateGasLimit,
  updateGasPrice,
  useCustomGas,
  getSendAsset,
  ASSET_TYPES,
} from '../../../../ducks/send';
import {
  conversionRateSelector as getConversionRate,
  getCurrentCurrency,
  getCurrentEthBalance,
  getIsMainnet,
  getIsTestnet,
  getBasicGasEstimateLoadingStatus,
  getCustomGasLimit,
  getCustomGasPrice,
  getDefaultActiveButtonIndex,
  getRenderableBasicEstimateData,
  isCustomPriceSafe,
  isCustomPriceSafeForCustomNetwork,
  getAveragePriceEstimateInHexWEI,
  isCustomPriceExcessive,
  getIsGasEstimatesFetched,
<<<<<<< HEAD
=======
  getShouldShowFiat,
>>>>>>> 310531ee
  getIsCustomNetworkGasPriceFetched,
} from '../../../../selectors';

import {
  addHexes,
  subtractHexWEIsToDec,
  hexWEIToDecGWEI,
  getValueFromWeiHex,
  sumHexWEIsToRenderableFiat,
} from '../../../../helpers/utils/conversions.util';
import { formatETHFee } from '../../../../helpers/utils/formatters';
import {
  calcGasTotal,
  isBalanceSufficient,
} from '../../../../pages/send/send.utils';
import { MIN_GAS_LIMIT_DEC } from '../../../../pages/send/send.constants';
import { TRANSACTION_STATUSES } from '../../../../../shared/constants/transaction';
import { GAS_LIMITS } from '../../../../../shared/constants/gas';
import GasModalPageContainer from './gas-modal-page-container.component';

const mapStateToProps = (state, ownProps) => {
  const gasLimit = getGasLimit(state);
  const gasPrice = getGasPrice(state);
  const amount = getSendAmount(state);
  const { currentNetworkTxList } = state.metamask;
  const { modalState: { props: modalProps } = {} } = state.appState.modal || {};
  const { txData = {} } = modalProps || {};
  const { transaction = {}, onSubmit } = ownProps;
  const selectedTransaction = currentNetworkTxList.find(
    ({ id }) => id === (transaction.id || txData.id),
  );
  const buttonDataLoading = getBasicGasEstimateLoadingStatus(state);
  const asset = getSendAsset(state);

  // a "default" txParams is used during the send flow, since the transaction doesn't exist yet in that case
  const txParams = selectedTransaction?.txParams
    ? selectedTransaction.txParams
    : {
        gas: gasLimit || GAS_LIMITS.SIMPLE,
        gasPrice: gasPrice || getAveragePriceEstimateInHexWEI(state, true),
        value: asset.type === ASSET_TYPES.TOKEN ? '0x0' : amount,
      };

  const { gasPrice: currentGasPrice, gas: currentGasLimit } = txParams;
  const value = ownProps.transaction?.txParams?.value || txParams.value;
  const customModalGasPriceInHex = getCustomGasPrice(state) || currentGasPrice;
  const customModalGasLimitInHex =
    getCustomGasLimit(state) || currentGasLimit || GAS_LIMITS.SIMPLE;
  const customGasTotal = calcGasTotal(
    customModalGasLimitInHex,
    customModalGasPriceInHex,
  );

  const gasButtonInfo = getRenderableBasicEstimateData(
    state,
    customModalGasLimitInHex,
  );

  const currentCurrency = getCurrentCurrency(state);
  const conversionRate = getConversionRate(state);
  const newTotalFiat = sumHexWEIsToRenderableFiat(
    [value, customGasTotal],
    currentCurrency,
    conversionRate,
  );

  const { hideBasic } = state.appState.modal.modalState.props;

  const customGasPrice = calcCustomGasPrice(customModalGasPriceInHex);

  const maxModeOn = getSendMaxModeState(state);

  const balance = getCurrentEthBalance(state);

  const isMainnet = getIsMainnet(state);
  const isTestnet = getIsTestnet(state);
  const showFiat = getShouldShowFiat(state);

  const newTotalEth =
    maxModeOn && asset.type === ASSET_TYPES.NATIVE
      ? sumHexWEIsToRenderableEth([balance, '0x0'])
      : sumHexWEIsToRenderableEth([value, customGasTotal]);

  const sendAmount =
    maxModeOn && asset.type === ASSET_TYPES.NATIVE
      ? subtractHexWEIsFromRenderableEth(balance, customGasTotal)
      : sumHexWEIsToRenderableEth([value, '0x0']);

  const insufficientBalance = maxModeOn
    ? false
    : !isBalanceSufficient({
        amount: value,
        gasTotal: customGasTotal,
        balance,
        conversionRate,
      });
  const isGasEstimate = getIsGasEstimatesFetched(state);
  const customNetworkEstimateWasFetched = getIsCustomNetworkGasPriceFetched(
    state,
  );

  let customPriceIsSafe = true;
  if ((isMainnet || process.env.IN_TEST) && isGasEstimate) {
    customPriceIsSafe = isCustomPriceSafe(state);
  } else if (
    !(isMainnet || process.env.IN_TEST || isTestnet) &&
    customNetworkEstimateWasFetched
  ) {
    customPriceIsSafe = isCustomPriceSafeForCustomNetwork(state);
  }

  return {
    hideBasic,
    isConfirm: isConfirm(state),
    customModalGasPriceInHex,
    customModalGasLimitInHex,
    customGasPrice,
    customGasLimit: calcCustomGasLimit(customModalGasLimitInHex),
    customGasTotal,
    newTotalFiat,
    customPriceIsSafe,
    customPriceIsExcessive: isCustomPriceExcessive(state),
    maxModeOn,
    gasPriceButtonGroupProps: {
      buttonDataLoading,
      defaultActiveButtonIndex: getDefaultActiveButtonIndex(
        gasButtonInfo,
        customModalGasPriceInHex,
      ),
      gasButtonInfo,
    },
    infoRowProps: {
      originalTotalFiat: sumHexWEIsToRenderableFiat(
        [value, customGasTotal],
        currentCurrency,
        conversionRate,
      ),
      originalTotalEth: sumHexWEIsToRenderableEth([value, customGasTotal]),
      newTotalFiat: showFiat ? newTotalFiat : '',
      newTotalEth,
      transactionFee: sumHexWEIsToRenderableEth(['0x0', customGasTotal]),
      sendAmount,
    },
    transaction: txData || transaction,
    isSpeedUp: transaction.status === TRANSACTION_STATUSES.SUBMITTED,
    isRetry: transaction.status === TRANSACTION_STATUSES.FAILED,
    txId: transaction.id,
    insufficientBalance,
    isMainnet,
    balance,
    conversionRate,
    value,
    onSubmit,
  };
};

const mapDispatchToProps = (dispatch) => {
  const updateCustomGasPrice = (newPrice) =>
    dispatch(setCustomGasPrice(addHexPrefix(newPrice)));

  return {
    cancelAndClose: () => {
      dispatch(resetCustomData());
      dispatch(hideModal());
    },
    hideModal: () => dispatch(hideModal()),
    useCustomGas: () => dispatch(useCustomGas()),
    updateCustomGasPrice,
    updateCustomGasLimit: (newLimit) =>
      dispatch(setCustomGasLimit(addHexPrefix(newLimit))),
    setGasData: (newLimit, newPrice) => {
      dispatch(updateGasLimit(newLimit));
      dispatch(updateGasPrice(newPrice));
    },
    updateConfirmTxGasAndCalculate: (gasLimit, gasPrice, updatedTx) => {
      updateCustomGasPrice(gasPrice);
      dispatch(setCustomGasLimit(addHexPrefix(gasLimit.toString(16))));
      return dispatch(updateTransaction(updatedTx));
    },
    createRetryTransaction: (txId, gasPrice, gasLimit) => {
      return dispatch(createRetryTransaction(txId, gasPrice, gasLimit));
    },
    createSpeedUpTransaction: (txId, gasPrice, gasLimit) => {
      return dispatch(createSpeedUpTransaction(txId, gasPrice, gasLimit));
    },
    hideSidebar: () => dispatch(hideSidebar()),
    fetchBasicGasEstimates: () => dispatch(fetchBasicGasEstimates()),
  };
};

const mergeProps = (stateProps, dispatchProps, ownProps) => {
  const {
    gasPriceButtonGroupProps,
    // eslint-disable-next-line no-shadow
    isConfirm,
    txId,
    isSpeedUp,
    isRetry,
    insufficientBalance,
    customGasPrice,
    customGasLimit,
    transaction,
  } = stateProps;
  const {
    useCustomGas: dispatchUseCustomGas,
    setGasData: dispatchSetGasData,
    updateConfirmTxGasAndCalculate: dispatchUpdateConfirmTxGasAndCalculate,
    createSpeedUpTransaction: dispatchCreateSpeedUpTransaction,
    createRetryTransaction: dispatchCreateRetryTransaction,
    hideSidebar: dispatchHideSidebar,
    cancelAndClose: dispatchCancelAndClose,
    hideModal: dispatchHideModal,
    ...otherDispatchProps
  } = dispatchProps;

  return {
    ...stateProps,
    ...otherDispatchProps,
    ...ownProps,
    onSubmit: (gasLimit, gasPrice) => {
      if (ownProps.onSubmit) {
        dispatchHideSidebar();
        dispatchCancelAndClose();
        ownProps.onSubmit(gasLimit, gasPrice);
        return;
      }
      if (isConfirm) {
        const updatedTx = {
          ...transaction,
          txParams: {
            ...transaction.txParams,
            gas: gasLimit,
            gasPrice,
          },
        };
        dispatchUpdateConfirmTxGasAndCalculate(gasLimit, gasPrice, updatedTx);
        dispatchHideModal();
      } else if (isSpeedUp) {
        dispatchCreateSpeedUpTransaction(txId, gasPrice, gasLimit);
        dispatchHideSidebar();
        dispatchCancelAndClose();
      } else if (isRetry) {
        dispatchCreateRetryTransaction(txId, gasPrice, gasLimit);
        dispatchHideSidebar();
        dispatchCancelAndClose();
      } else {
        dispatchSetGasData(gasLimit, gasPrice);
        dispatchUseCustomGas();
        dispatchCancelAndClose();
      }
    },
    gasPriceButtonGroupProps: {
      ...gasPriceButtonGroupProps,
      handleGasPriceSelection: ({ gasPrice }) =>
        otherDispatchProps.updateCustomGasPrice(gasPrice),
    },
    cancelAndClose: () => {
      dispatchCancelAndClose();
      if (isSpeedUp || isRetry) {
        dispatchHideSidebar();
      }
    },
    disableSave:
      insufficientBalance ||
      (isSpeedUp && customGasPrice === 0) ||
      customGasLimit < Number(MIN_GAS_LIMIT_DEC),
  };
};

export default connect(
  mapStateToProps,
  mapDispatchToProps,
  mergeProps,
)(GasModalPageContainer);

function isConfirm(state) {
  return Boolean(Object.keys(state.confirmTransaction.txData).length);
}

function calcCustomGasPrice(customGasPriceInHex) {
  return Number(hexWEIToDecGWEI(customGasPriceInHex));
}

function calcCustomGasLimit(customGasLimitInHex) {
  return parseInt(customGasLimitInHex, 16);
}

function sumHexWEIsToRenderableEth(hexWEIs) {
  const hexWEIsSum = hexWEIs.filter(Boolean).reduce(addHexes);
  return formatETHFee(
    getValueFromWeiHex({
      value: hexWEIsSum,
      toCurrency: 'ETH',
      numberOfDecimals: 6,
    }),
  );
}

function subtractHexWEIsFromRenderableEth(aHexWEI, bHexWEI) {
  return formatETHFee(subtractHexWEIsToDec(aHexWEI, bHexWEI));
}<|MERGE_RESOLUTION|>--- conflicted
+++ resolved
@@ -40,10 +40,7 @@
   getAveragePriceEstimateInHexWEI,
   isCustomPriceExcessive,
   getIsGasEstimatesFetched,
-<<<<<<< HEAD
-=======
   getShouldShowFiat,
->>>>>>> 310531ee
   getIsCustomNetworkGasPriceFetched,
 } from '../../../../selectors';
 
