--- conflicted
+++ resolved
@@ -1,88 +1,53 @@
-import React, { useContext } from 'react';
+import React from 'react';
+
 import {
-  FontWeight,
-  TextColor,
-  TextVariant,
+  COLORS,
+  FONT_WEIGHT,
+  TYPOGRAPHY,
 } from '../../../../helpers/constants/design-system';
-import { isNullish } from '../../../../helpers/utils/util';
-import { formatGasFeeOrFeeRange } from '../../../../helpers/utils/gas';
-import { I18nContext } from '../../../../contexts/i18n';
+import { roundToDecimalPlacesRemovingExtraZeroes } from '../../../../helpers/utils/util';
 import { useGasFeeContext } from '../../../../contexts/gasFee';
-import { Text } from '../../../component-library';
-import { BaseFeeTooltip, PriorityFeeTooltip } from './tooltips';
+import I18nValue from '../../../ui/i18n-value';
+import Typography from '../../../ui/typography/typography';
+
+import { BaseFeeTooltip } from './tooltips';
+import LatestPriorityFeeField from './latest-priority-fee-field';
 import StatusSlider from './status-slider';
 
 const NetworkStatistics = () => {
-  const t = useContext(I18nContext);
   const { gasFeeEstimates } = useGasFeeContext();
-  const formattedLatestBaseFee = formatGasFeeOrFeeRange(
-    gasFeeEstimates?.estimatedBaseFee,
-    {
-      precision: 0,
-    },
-  );
-  const formattedLatestPriorityFeeRange = formatGasFeeOrFeeRange(
-    gasFeeEstimates?.latestPriorityFeeRange,
-    { precision: [1, 0] },
-  );
-  const networkCongestion = gasFeeEstimates?.networkCongestion;
 
   return (
     <div className="network-statistics">
-<<<<<<< HEAD
-      <Text
-        color={TextColor.textAlternative}
-        fontWeight={FontWeight.Bold}
-        marginTop={3}
-        marginBottom={3}
-        variant={TextVariant.bodyXs}
-        as="h6"
-=======
       <Typography
         color={COLORS.TEXT_ALTERNATIVE}
         fontWeight={FONT_WEIGHT.BOLD}
         margin={[3, 0]}
         variant={TYPOGRAPHY.H8}
->>>>>>> 7c13d218
       >
-        {t('networkStatus')}
-      </Text>
+        <I18nValue messageKey="networkStatus" />
+      </Typography>
       <div className="network-statistics__info">
-        {isNullish(formattedLatestBaseFee) ? null : (
-          <div
-            className="network-statistics__field"
-            data-testid="formatted-latest-base-fee"
-          >
-            <BaseFeeTooltip>
-              <span className="network-statistics__field-data">
-                {formattedLatestBaseFee}
-              </span>
-              <span className="network-statistics__field-label">
-                {t('baseFee')}
-              </span>
-            </BaseFeeTooltip>
-          </div>
-        )}
-        {isNullish(formattedLatestPriorityFeeRange) ? null : (
-          <div
-            className="network-statistics__field"
-            data-testid="formatted-latest-priority-fee-range"
-          >
-            <PriorityFeeTooltip>
-              <span className="network-statistics__field-data">
-                {formattedLatestPriorityFeeRange}
-              </span>
-              <span className="network-statistics__field-label">
-                {t('priorityFee')}
-              </span>
-            </PriorityFeeTooltip>
-          </div>
-        )}
-        {isNullish(networkCongestion) ? null : (
-          <div className="network-statistics__field">
-            <StatusSlider />
-          </div>
-        )}
+        <div className="network-statistics__info__field">
+          <BaseFeeTooltip>
+            <span className="network-statistics__info__field-data">
+              {gasFeeEstimates?.estimatedBaseFee &&
+                `${roundToDecimalPlacesRemovingExtraZeroes(
+                  gasFeeEstimates?.estimatedBaseFee,
+                  0,
+                )} GWEI`}
+            </span>
+            <span className="network-statistics__info__field-label">
+              <I18nValue messageKey="baseFee" />
+            </span>
+          </BaseFeeTooltip>
+        </div>
+        <div className="network-statistics__info__separator" />
+        <LatestPriorityFeeField />
+        <div className="network-statistics__info__separator" />
+        <div className="network-statistics__info__field">
+          <StatusSlider />
+        </div>
       </div>
     </div>
   );
