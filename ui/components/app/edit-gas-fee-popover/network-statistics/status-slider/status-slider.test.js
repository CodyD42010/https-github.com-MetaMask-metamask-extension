--- conflicted
+++ resolved
@@ -6,42 +6,9 @@
 
 import StatusSlider from './status-slider';
 
-<<<<<<< HEAD
-jest.mock('../../../../../store/actions', () => ({
-  disconnectGasFeeEstimatePoller: jest.fn(),
-  getGasFeeEstimatesAndStartPolling: jest
-    .fn()
-    .mockImplementation(() => Promise.resolve()),
-  addPollingTokenToAppState: jest.fn(),
-  getGasFeeTimeEstimate: jest
-    .fn()
-    .mockImplementation(() => Promise.resolve('unknown')),
-}));
-
-const renderComponent = () => {
-  const store = configureStore({
-    metamask: {
-      nativeCurrency: ETH,
-      provider: {},
-      cachedBalances: {},
-      accounts: {
-        '0xAddress': {
-          address: '0xAddress',
-          balance: '0x176e5b6f173ebe66',
-        },
-      },
-      selectedAddress: '0xAddress',
-      swapsState: {},
-    },
-  });
-
-  return renderWithProvider(
-    <GasFeeContextProvider>
-=======
 const renderComponent = ({ networkCongestion }) => {
   const component = (
     <GasFeeContext.Provider value={{ gasFeeEstimates: { networkCongestion } }}>
->>>>>>> 84ef5814
       <StatusSlider />
     </GasFeeContext.Provider>
   );
