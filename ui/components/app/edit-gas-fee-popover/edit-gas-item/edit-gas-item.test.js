import React from 'react';
import { screen } from '@testing-library/react';

import { EDIT_GAS_MODES } from '../../../../../shared/constants/gas';
import { renderWithProvider } from '../../../../../test/lib/render-helpers';
import { ETH } from '../../../../helpers/constants/common';
import configureStore from '../../../../store/store';
import { GasFeeContextProvider } from '../../../../contexts/gasFee';

import EditGasItem from './edit-gas-item';

jest.mock('../../../../store/actions', () => ({
  disconnectGasFeeEstimatePoller: jest.fn(),
  getGasFeeEstimatesAndStartPolling: jest
    .fn()
    .mockImplementation(() => Promise.resolve()),
  addPollingTokenToAppState: jest.fn(),
  getGasFeeTimeEstimate: jest
    .fn()
    .mockImplementation(() => Promise.resolve('unknown')),
}));

const MOCK_FEE_ESTIMATE = {
  low: {
    minWaitTimeEstimate: 360000,
    maxWaitTimeEstimate: 300000,
    suggestedMaxPriorityFeePerGas: '3',
    suggestedMaxFeePerGas: '53',
  },
  medium: {
    minWaitTimeEstimate: 30000,
    maxWaitTimeEstimate: 60000,
    suggestedMaxPriorityFeePerGas: '7',
    suggestedMaxFeePerGas: '70',
  },
  high: {
    minWaitTimeEstimate: 15000,
    maxWaitTimeEstimate: 15000,
    suggestedMaxPriorityFeePerGas: '10',
    suggestedMaxFeePerGas: '100',
  },
  estimatedBaseFee: '50',
};

const DAPP_SUGGESTED_ESTIMATE = {
  maxFeePerGas: '0x59682f10',
  maxPriorityFeePerGas: '0x59682f00',
};

const renderComponent = ({
  componentProps,
  transactionProps,
  contextProps,
} = {}) => {
  const store = configureStore({
    metamask: {
      nativeCurrency: ETH,
      provider: {},
      cachedBalances: {},
      accounts: {
        '0xAddress': {
          address: '0xAddress',
          balance: '0x176e5b6f173ebe66',
        },
      },
      selectedAddress: '0xAddress',
      featureFlags: { advancedInlineGas: true },
      gasFeeEstimates: MOCK_FEE_ESTIMATE,
      advancedGasFee: {
        maxBaseFee: '1.5',
        priorityFee: '2',
      },
      swapsState: {},
    },
  });

  return renderWithProvider(
    <GasFeeContextProvider
      transaction={{ txParams: { gas: '0x5208' }, ...transactionProps }}
      {...contextProps}
    >
      <EditGasItem priorityLevel="low" {...componentProps} />
    </GasFeeContextProvider>,
    store,
  );
};

describe('EditGasItem', () => {
  it('should renders low gas estimate option for priorityLevel low', () => {
    renderComponent({ componentProps: { priorityLevel: 'low' } });
    expect(screen.queryByRole('button', { name: 'low' })).toBeInTheDocument();
    expect(screen.queryByText('🐢')).toBeInTheDocument();
    expect(screen.queryByText('Low')).toBeInTheDocument();
    expect(screen.queryByText('5 min')).toBeInTheDocument();
    expect(screen.queryByTitle('0.001113 ETH')).toBeInTheDocument();
  });

  it('should renders market gas estimate option for priorityLevel medium', () => {
    renderComponent({ componentProps: { priorityLevel: 'medium' } });
    expect(
      screen.queryByRole('button', { name: 'medium' }),
    ).toBeInTheDocument();
    expect(screen.queryByText('🦊')).toBeInTheDocument();
    expect(screen.queryByText('Market')).toBeInTheDocument();
    expect(screen.queryByText('5 min')).toBeInTheDocument();
    expect(screen.queryByTitle('0.00147 ETH')).toBeInTheDocument();
  });

  it('should renders aggressive gas estimate option for priorityLevel high', () => {
    renderComponent({ componentProps: { priorityLevel: 'high' } });
    expect(screen.queryByRole('button', { name: 'high' })).toBeInTheDocument();
    expect(screen.queryByText('🦍')).toBeInTheDocument();
    expect(screen.queryByText('Aggressive')).toBeInTheDocument();
    expect(screen.queryByText('15 sec')).toBeInTheDocument();
    expect(screen.queryByTitle('0.0021 ETH')).toBeInTheDocument();
  });

<<<<<<< HEAD
  it('should renders priorityLevel high as swap suggested for swaps', () => {
=======
  it('should render priorityLevel high as "Swap suggested" for swaps', () => {
>>>>>>> 1cc4e745
    renderComponent({
      componentProps: { priorityLevel: 'high' },
      contextProps: { editGasMode: EDIT_GAS_MODES.SWAPS },
    });
    expect(screen.queryByRole('button', { name: 'high' })).toBeInTheDocument();
    expect(screen.queryByText('🔄')).toBeInTheDocument();
    expect(screen.queryByText('Swap suggested')).toBeInTheDocument();
    expect(screen.queryByText('15 sec')).not.toBeInTheDocument();
    expect(screen.queryByTitle('0.0021 ETH')).toBeInTheDocument();
  });

  it('should highlight option is priorityLevel is currently selected', () => {
    renderComponent({
      componentProps: { priorityLevel: 'high' },
      transactionProps: { userFeeLevel: 'high' },
    });
    expect(
      document.getElementsByClassName('edit-gas-item--selected'),
    ).toHaveLength(1);
  });

  it('should renders site gas estimate option for priorityLevel dappSuggested', () => {
    renderComponent({
      componentProps: { priorityLevel: 'dappSuggested' },
      transactionProps: { dappSuggestedGasFees: DAPP_SUGGESTED_ESTIMATE },
    });
    expect(
      screen.queryByRole('button', { name: 'dappSuggested' }),
    ).toBeInTheDocument();
    expect(screen.queryByText('🌐')).toBeInTheDocument();
    expect(screen.queryByText('Site')).toBeInTheDocument();
    expect(screen.queryByTitle('0.0000315 ETH')).toBeInTheDocument();
  });

  it('should renders advance gas estimate option for priorityLevel custom', () => {
    renderComponent({
      componentProps: { priorityLevel: 'custom' },
      transactionProps: { userFeeLevel: 'high' },
    });
    expect(
      screen.queryByRole('button', { name: 'custom' }),
    ).toBeInTheDocument();
    expect(screen.queryByText('⚙')).toBeInTheDocument();
    expect(screen.queryByText('Advanced')).toBeInTheDocument();
    // below value of custom gas fee estimate is default obtained from state.metamask.advancedGasFee
    expect(screen.queryByTitle('0.001575 ETH')).toBeInTheDocument();
  });
});<|MERGE_RESOLUTION|>--- conflicted
+++ resolved
@@ -115,11 +115,7 @@
     expect(screen.queryByTitle('0.0021 ETH')).toBeInTheDocument();
   });
 
-<<<<<<< HEAD
-  it('should renders priorityLevel high as swap suggested for swaps', () => {
-=======
   it('should render priorityLevel high as "Swap suggested" for swaps', () => {
->>>>>>> 1cc4e745
     renderComponent({
       componentProps: { priorityLevel: 'high' },
       contextProps: { editGasMode: EDIT_GAS_MODES.SWAPS },
