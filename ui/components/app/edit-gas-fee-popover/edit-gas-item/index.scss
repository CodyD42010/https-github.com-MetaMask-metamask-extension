.edit-gas-item {
  border-radius: 24px;
  background: white;
  color: $ui-4;
  cursor: pointer;
  font-size: 12px;
  display: flex;
  align-items: center;
  margin: 12px 0;
  padding: 4px 12px;
  height: 32px;
  width: 100%;

<<<<<<< HEAD
  &-selected {
    background-color: $ui-1;
=======
  &:hover {
    background-color: $primary-2;
>>>>>>> 2dd8689d
  }

  &-selected {
    background-color: $ui-1;
  }

  &__name {
    display: inline-flex;
    align-items: center;
    color: $ui-black;
    font-size: 12px;
    font-weight: bold;
    width: 36%;
  }

  &__icon {
    font-size: 20px;
    line-height: 1;
    margin-right: 4px;

    &-custom {
      font-size: 32px;
      line-height: 1;
    }
  }

  &__time-estimate {
    display: inline-block;
    text-align: left;
    width: 24%;
  }

  &__fee-estimate {
    display: inline-block;
    width: 30%;
    white-space: nowrap;
  }

  &__tooltip {
    display: inline-block;
    text-align: right;
    width: 10%;

    .info-tooltip {
      display: inline-block;
    }
  }

  &__time-estimate-low,
  &__fee-estimate-high {
    color: $secondary-1;
  }

  &__time-estimate-medium,
  &__time-estimate-high {
    color: $success-3;
  }
}<|MERGE_RESOLUTION|>--- conflicted
+++ resolved
@@ -11,13 +11,8 @@
   height: 32px;
   width: 100%;
 
-<<<<<<< HEAD
-  &-selected {
-    background-color: $ui-1;
-=======
   &:hover {
     background-color: $primary-2;
->>>>>>> 2dd8689d
   }
 
   &-selected {
