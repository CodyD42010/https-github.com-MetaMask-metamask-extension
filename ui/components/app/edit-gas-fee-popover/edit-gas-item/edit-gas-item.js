--- conflicted
+++ resolved
@@ -3,38 +3,21 @@
 import BigNumber from 'bignumber.js';
 import classNames from 'classnames';
 
-<<<<<<< HEAD
-=======
-import { getMaximumGasTotalInHexWei } from '../../../../../shared/modules/gas.utils';
->>>>>>> 19c3d021
 import {
   EDIT_GAS_MODES,
   PRIORITY_LEVELS,
 } from '../../../../../shared/constants/gas';
-<<<<<<< HEAD
 import {
   ALIGN_ITEMS,
   DISPLAY,
 } from '../../../../helpers/constants/design-system';
-=======
->>>>>>> 19c3d021
 import { PRIORITY_LEVEL_ICON_MAP } from '../../../../helpers/constants/gas';
 import { PRIMARY } from '../../../../helpers/constants/common';
 import { hexWEIToDecGWEI } from '../../../../helpers/utils/conversions.util';
 import {
-<<<<<<< HEAD
   bnGreaterThan,
   toHumanReadableTime,
 } from '../../../../helpers/utils/util';
-=======
-  decGWEIToHexWEI,
-  decimalToHex,
-  hexWEIToDecGWEI,
-} from '../../../../helpers/utils/conversions.util';
-import LoadingHeartBeat from '../../../ui/loading-heartbeat';
-import { getAdvancedGasFeeValues } from '../../../../selectors';
-import { toHumanReadableTime } from '../../../../helpers/utils/util';
->>>>>>> 19c3d021
 import { useGasFeeContext } from '../../../../contexts/gasFee';
 import { useI18nContext } from '../../../../hooks/useI18nContext';
 import { useTransactionModalContext } from '../../../../contexts/transaction-modal';
@@ -42,6 +25,7 @@
 
 import Box from '../../../ui/box';
 import InfoTooltip from '../../../ui/info-tooltip';
+import LoadingHeartBeat from '../../../ui/loading-heartbeat';
 import EditGasToolTip from '../edit-gas-tooltip/edit-gas-tooltip';
 import { useGasItemFeeDetails } from './useGasItemFeeDetails';
 
@@ -51,59 +35,16 @@
     estimateUsed,
     gasFeeEstimates,
     gasLimit,
-<<<<<<< HEAD
     updateTransactionUsingDAPPSuggestedValues,
     updateTransactionUsingEstimate,
-=======
-    maxFeePerGas: maxFeePerGasValue,
-    maxPriorityFeePerGas: maxPriorityFeePerGasValue,
-    updateTransactionUsingGasFeeEstimates,
->>>>>>> 19c3d021
     transaction,
   } = useGasFeeContext();
   const t = useI18nContext();
   const { closeModal, openModal } = useTransactionModalContext();
-<<<<<<< HEAD
   const [disabled, setDisabled] = useState(false);
   const { dappSuggestedGasFees } = transaction;
 
   const {
-=======
-  const { dappSuggestedGasFees } = transaction;
-
-  let maxFeePerGas;
-  let maxPriorityFeePerGas;
-  let minWaitTime;
-
-  if (gasFeeEstimates?.[priorityLevel]) {
-    maxFeePerGas = gasFeeEstimates[priorityLevel].suggestedMaxFeePerGas;
-    maxPriorityFeePerGas =
-      gasFeeEstimates[priorityLevel].suggestedMaxPriorityFeePerGas;
-  } else if (
-    priorityLevel === PRIORITY_LEVELS.DAPP_SUGGESTED &&
-    dappSuggestedGasFees
-  ) {
-    maxFeePerGas = hexWEIToDecGWEI(
-      dappSuggestedGasFees.maxFeePerGas || dappSuggestedGasFees.gasPrice,
-    );
-    maxPriorityFeePerGas = hexWEIToDecGWEI(
-      dappSuggestedGasFees.maxPriorityFeePerGas || maxFeePerGas,
-    );
-  } else if (priorityLevel === PRIORITY_LEVELS.CUSTOM) {
-    if (estimateUsed === PRIORITY_LEVELS.CUSTOM) {
-      maxFeePerGas = maxFeePerGasValue;
-      maxPriorityFeePerGas = maxPriorityFeePerGasValue;
-    } else if (advancedGasFeeValues) {
-      maxFeePerGas =
-        gasFeeEstimates.estimatedBaseFee *
-        parseFloat(advancedGasFeeValues.maxBaseFee);
-      maxPriorityFeePerGas = advancedGasFeeValues.priorityFee;
-    }
-  }
-
-  const { waitTimeEstimate } = useCustomTimeEstimate({
-    gasFeeEstimates,
->>>>>>> 19c3d021
     maxFeePerGas,
     maxPriorityFeePerGas,
     minWaitTime,
@@ -148,7 +89,6 @@
   }
 
   let icon = priorityLevel;
-<<<<<<< HEAD
   let title = t(priorityLevel);
   if (priorityLevel === PRIORITY_LEVELS.DAPP_SUGGESTED) {
     title = t('dappSuggestedShortLabel');
@@ -160,21 +100,12 @@
         <span className="edit-gas-item__name__sufix">({t('minimum')})</span>
       </Box>
     );
-=======
-  let title = priorityLevel;
-  if (priorityLevel === PRIORITY_LEVELS.DAPP_SUGGESTED) {
-    title = 'dappSuggestedShortLabel';
->>>>>>> 19c3d021
   } else if (
     priorityLevel === PRIORITY_LEVELS.HIGH &&
     editGasMode === EDIT_GAS_MODES.SWAPS
   ) {
     icon = 'swapSuggested';
-<<<<<<< HEAD
     title = t('swapSuggested');
-=======
-    title = 'swapSuggested';
->>>>>>> 19c3d021
   }
 
   return (
@@ -189,7 +120,6 @@
       disabled={disabled}
     >
       <span className="edit-gas-item__name">
-<<<<<<< HEAD
         {icon && (
           <span
             className={`edit-gas-item__icon edit-gas-item__icon-${priorityLevel}`}
@@ -198,14 +128,6 @@
           </span>
         )}
         {title}
-=======
-        <span
-          className={`edit-gas-item__icon edit-gas-item__icon-${priorityLevel}`}
-        >
-          {PRIORITY_LEVEL_ICON_MAP[icon]}
-        </span>
-        <I18nValue messageKey={title} />
->>>>>>> 19c3d021
       </span>
       <span
         className={`edit-gas-item__time-estimate edit-gas-item__time-estimate-${priorityLevel}`}
