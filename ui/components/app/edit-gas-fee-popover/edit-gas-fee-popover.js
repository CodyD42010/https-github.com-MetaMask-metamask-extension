import React from 'react';

import { PRIORITY_LEVELS } from '../../../../shared/constants/gas';
import { useI18nContext } from '../../../hooks/useI18nContext';
<<<<<<< HEAD
import ErrorMessage from '../../ui/error-message';
=======
import { useTransactionModalContext } from '../../../contexts/transaction-modal';

>>>>>>> 582882b3
import I18nValue from '../../ui/i18n-value';
import LoadingHeartBeat from '../../ui/loading-heartbeat';
import Popover from '../../ui/popover';
import Typography from '../../ui/typography/typography';

import { COLORS } from '../../../helpers/constants/design-system';
import { INSUFFICIENT_FUNDS_ERROR_KEY } from '../../../helpers/constants/error-keys';
import { useGasFeeContext } from '../../../contexts/gasFee';
import EditGasItem from './edit-gas-item';
import NetworkStatus from './network-status';

<<<<<<< HEAD
const EditGasFeePopover = ({ onClose }) => {
  const { balanceError } = useGasFeeContext();
=======
const EditGasFeePopover = () => {
>>>>>>> 582882b3
  const t = useI18nContext();
  const { closeModal, currentModal } = useTransactionModalContext();

  if (currentModal !== 'editGasFee') return null;

  return (
    <Popover
      title={t('editGasFeeModalTitle')}
      onClose={() => closeModal('editGasFee')}
      className="edit-gas-fee-popover"
    >
      <>
        {process.env.IN_TEST === 'true' ? null : <LoadingHeartBeat />}
        <div className="edit-gas-fee-popover__wrapper">
          <div className="edit-gas-fee-popover__content">
            {balanceError && (
              <ErrorMessage errorKey={INSUFFICIENT_FUNDS_ERROR_KEY} />
            )}
            <div className="edit-gas-fee-popover__content__header">
              <span className="edit-gas-fee-popover__content__header-option">
                <I18nValue messageKey="gasOption" />
              </span>
              <span className="edit-gas-fee-popover__content__header-time">
                <I18nValue messageKey="time" />
              </span>
              <span className="edit-gas-fee-popover__content__header-max-fee">
                <I18nValue messageKey="maxFee" />
              </span>
            </div>
            <EditGasItem priorityLevel={PRIORITY_LEVELS.LOW} />
            <EditGasItem priorityLevel={PRIORITY_LEVELS.MEDIUM} />
            <EditGasItem priorityLevel={PRIORITY_LEVELS.HIGH} />
            <div className="edit-gas-fee-popover__content__separator" />
            <EditGasItem priorityLevel={PRIORITY_LEVELS.DAPP_SUGGESTED} />
            <EditGasItem priorityLevel={PRIORITY_LEVELS.CUSTOM} />
            <NetworkStatus />
            <Typography
              className="edit-gas-fee-popover__know-more"
              align="center"
              color={COLORS.UI4}
              fontSize="12px"
            >
              <I18nValue
                messageKey="learmMoreAboutGas"
                options={[
                  <a
                    key="learnMoreLink"
                    target="_blank"
                    rel="noopener noreferrer"
                    href="https://metamask.zendesk.com/hc/en-us/articles/4404600179227-User-Guide-Gas"
                  >
                    <I18nValue messageKey="learnMore" />
                  </a>,
                ]}
              />
            </Typography>
          </div>
        </div>
      </>
    </Popover>
  );
};

export default EditGasFeePopover;<|MERGE_RESOLUTION|>--- conflicted
+++ resolved
@@ -2,12 +2,8 @@
 
 import { PRIORITY_LEVELS } from '../../../../shared/constants/gas';
 import { useI18nContext } from '../../../hooks/useI18nContext';
-<<<<<<< HEAD
+import { useTransactionModalContext } from '../../../contexts/transaction-modal';
 import ErrorMessage from '../../ui/error-message';
-=======
-import { useTransactionModalContext } from '../../../contexts/transaction-modal';
-
->>>>>>> 582882b3
 import I18nValue from '../../ui/i18n-value';
 import LoadingHeartBeat from '../../ui/loading-heartbeat';
 import Popover from '../../ui/popover';
@@ -19,12 +15,8 @@
 import EditGasItem from './edit-gas-item';
 import NetworkStatus from './network-status';
 
-<<<<<<< HEAD
-const EditGasFeePopover = ({ onClose }) => {
+const EditGasFeePopover = () => {
   const { balanceError } = useGasFeeContext();
-=======
-const EditGasFeePopover = () => {
->>>>>>> 582882b3
   const t = useI18nContext();
   const { closeModal, currentModal } = useTransactionModalContext();
 
