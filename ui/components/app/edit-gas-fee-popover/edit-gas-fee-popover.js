import React from 'react';

import { PRIORITY_LEVELS } from '../../../../shared/constants/gas';
import { useI18nContext } from '../../../hooks/useI18nContext';
<<<<<<< HEAD
import { useTransactionModalContext } from '../../../contexts/transaction-modal';
import Popover from '../../ui/popover';
=======
>>>>>>> fbc6f4e6
import I18nValue from '../../ui/i18n-value';
import LoadingHeartBeat from '../../ui/loading-heartbeat';
import Popover from '../../ui/popover';
import Typography from '../../ui/typography/typography';

import { COLORS } from '../../../helpers/constants/design-system';
import EditGasItem from './edit-gas-item';
import NetworkStatus from './network-status';

const EditGasFeePopover = () => {
  const t = useI18nContext();
  const { closeModal, currentModal } = useTransactionModalContext();

  if (currentModal !== 'editGasFee') return null;

  return (
    <Popover
      title={t('editGasFeeModalTitle')}
      onClose={() => closeModal('editGasFee')}
      className="edit-gas-fee-popover"
    >
      <>
        {process.env.IN_TEST === 'true' ? null : <LoadingHeartBeat />}
        <div className="edit-gas-fee-popover__wrapper">
          <div className="edit-gas-fee-popover__content">
            <div className="edit-gas-fee-popover__content__header">
              <span className="edit-gas-fee-popover__content__header-option">
                <I18nValue messageKey="gasOption" />
              </span>
              <span className="edit-gas-fee-popover__content__header-time">
                <I18nValue messageKey="time" />
              </span>
              <span className="edit-gas-fee-popover__content__header-max-fee">
                <I18nValue messageKey="maxFee" />
              </span>
            </div>
            <EditGasItem priorityLevel={PRIORITY_LEVELS.LOW} />
            <EditGasItem priorityLevel={PRIORITY_LEVELS.MEDIUM} />
            <EditGasItem priorityLevel={PRIORITY_LEVELS.HIGH} />
            <div className="edit-gas-fee-popover__content__separator" />
<<<<<<< HEAD
            <EditGasItem priorityLevel={PRIORITY_LEVELS.DAPP_SUGGESTED} />
            <EditGasItem priorityLevel={PRIORITY_LEVELS.CUSTOM} />
=======
            <EditGasItem
              priorityLevel={PRIORITY_LEVELS.DAPP_SUGGESTED}
              onClose={onClose}
            />
            <EditGasItem
              priorityLevel={PRIORITY_LEVELS.CUSTOM}
              onClose={onClose}
            />
            <NetworkStatus />
            <Typography
              className="edit-gas-fee-popover__know-more"
              align="center"
              color={COLORS.UI4}
              fontSize="12px"
            >
              <I18nValue
                messageKey="learmMoreAboutGas"
                options={[
                  <a
                    key="learnMoreLink"
                    target="_blank"
                    rel="noopener noreferrer"
                    href="https://metamask.zendesk.com/hc/en-us/articles/4404600179227-User-Guide-Gas"
                  >
                    <I18nValue messageKey="learnMore" />
                  </a>,
                ]}
              />
            </Typography>
>>>>>>> fbc6f4e6
          </div>
        </div>
      </>
    </Popover>
  );
};

export default EditGasFeePopover;<|MERGE_RESOLUTION|>--- conflicted
+++ resolved
@@ -2,11 +2,9 @@
 
 import { PRIORITY_LEVELS } from '../../../../shared/constants/gas';
 import { useI18nContext } from '../../../hooks/useI18nContext';
-<<<<<<< HEAD
 import { useTransactionModalContext } from '../../../contexts/transaction-modal';
+
 import Popover from '../../ui/popover';
-=======
->>>>>>> fbc6f4e6
 import I18nValue from '../../ui/i18n-value';
 import LoadingHeartBeat from '../../ui/loading-heartbeat';
 import Popover from '../../ui/popover';
@@ -47,18 +45,8 @@
             <EditGasItem priorityLevel={PRIORITY_LEVELS.MEDIUM} />
             <EditGasItem priorityLevel={PRIORITY_LEVELS.HIGH} />
             <div className="edit-gas-fee-popover__content__separator" />
-<<<<<<< HEAD
             <EditGasItem priorityLevel={PRIORITY_LEVELS.DAPP_SUGGESTED} />
             <EditGasItem priorityLevel={PRIORITY_LEVELS.CUSTOM} />
-=======
-            <EditGasItem
-              priorityLevel={PRIORITY_LEVELS.DAPP_SUGGESTED}
-              onClose={onClose}
-            />
-            <EditGasItem
-              priorityLevel={PRIORITY_LEVELS.CUSTOM}
-              onClose={onClose}
-            />
             <NetworkStatus />
             <Typography
               className="edit-gas-fee-popover__know-more"
@@ -80,7 +68,6 @@
                 ]}
               />
             </Typography>
->>>>>>> fbc6f4e6
           </div>
         </div>
       </>
