--- conflicted
+++ resolved
@@ -1,16 +1,5 @@
 import React from 'react';
 import configureMockStore from 'redux-mock-store';
-<<<<<<< HEAD
-import sinon from 'sinon';
-import { Provider } from 'react-redux';
-import SenderToRecipient from '../../ui/sender-to-recipient';
-import { mountWithRouter } from '../../../../test/lib/render-helpers';
-import Dialog from '../../ui/dialog';
-import ConfirmPageContainer, {
-  ConfirmPageContainerHeader,
-  ConfirmPageContainerNavigation,
-} from '.';
-=======
 import { act, fireEvent, screen, waitFor } from '@testing-library/react';
 
 import { BigNumber } from '@ethersproject/bignumber';
@@ -164,7 +153,6 @@
     },
   },
 };
->>>>>>> 6d7931d0
 
 jest.mock('../../../store/actions', () => ({
   disconnectGasFeeEstimatePoller: jest.fn(),
@@ -174,158 +162,169 @@
   addPollingTokenToAppState: jest.fn(),
 }));
 
+jest.mock('../../../pages/swaps/swaps.util', () => {
+  const actual = jest.requireActual('../../../pages/swaps/swaps.util');
+  return {
+    ...actual,
+    fetchTokenBalance: jest.fn(() => Promise.resolve()),
+  };
+});
+
+jest.mock('../../../../shared/lib/token-util.ts', () => {
+  const actual = jest.requireActual('../../../../shared/lib/token-util.ts');
+  return {
+    ...actual,
+    fetchTokenBalance: jest.fn(() => Promise.resolve()),
+  };
+});
+
+const mockedState = jest.mocked(mockState);
+const mockedProps = jest.mocked(props);
+
+const setMockedTransactionType = (type) => {
+  mockedProps.currentTransaction.type = type;
+  mockedProps.txData.type = type;
+  mockedProps.txData.history[0].type = type;
+};
+
 describe('Confirm Page Container Container Test', () => {
-  let wrapper;
-
-  const mockStore = {
-    metamask: {
-      provider: {
-        type: 'test',
-      },
-      preferences: {
-        useNativeCurrencyAsPrimaryCurrency: true,
-      },
-      accounts: {
-        '0xd8f6a2ffb0fc5952d16c9768b71cfd35b6399aa5': {
-          address: '0xd8f6a2ffb0fc5952d16c9768b71cfd35b6399aa5',
-          balance: '0x03',
-        },
-      },
-      cachedBalances: {},
-      selectedAddress: '0xd8f6a2ffb0fc5952d16c9768b71cfd35b6399aa5',
-      addressBook: [],
-      chainId: 'test',
-      identities: [],
-      featureFlags: {},
-    },
-  };
-
-  const store = configureMockStore()(mockStore);
-
-  const props = {
-    fromAddress: '0xd8f6a2ffb0fc5952d16c9768b71cfd35b6399aa5',
-    toAddress: '0x7a1A4Ad9cc746a70ee58568466f7996dD0aCE4E8',
-    origin: 'testOrigin', // required
-    onNextTx: sinon.spy(),
-    // Footer
-    onCancelAll: sinon.spy(),
-    onCancel: sinon.spy(),
-    onSubmit: sinon.spy(),
-    handleCloseEditGas: sinon.spy(),
-    // Gas Popover
-    currentTransaction: {},
-    contact: undefined,
-    isOwnedAccount: false,
-  };
-
-  beforeAll(() => {
-    wrapper = mountWithRouter(
-      <Provider store={store}>
-        <ConfirmPageContainer.WrappedComponent {...props} />,
-      </Provider>,
-      store,
-    );
-  });
-
-  it('should render a confirm page container component', () => {
-    const pageContainer = wrapper.find('.page-container');
-    expect(pageContainer).toHaveLength(1);
-    expect(pageContainer.getElements()[0].props.className).toStrictEqual(
-      'page-container',
-    );
-  });
-
-  it('should render navigation', () => {
-    expect(wrapper.find(ConfirmPageContainerNavigation)).toHaveLength(1);
-  });
-
-  it('should render header', () => {
-    expect(wrapper.find(ConfirmPageContainerHeader)).toHaveLength(1);
-    expect(
-      wrapper.find(ConfirmPageContainerHeader).getElements()[0].props
-        .accountAddress,
-    ).toStrictEqual('0xd8f6a2ffb0fc5952d16c9768b71cfd35b6399aa5');
-  });
-
-  it('should render sender to recipient in header', () => {
-    expect(wrapper.find(SenderToRecipient)).toHaveLength(1);
-    expect(
-      wrapper.find(SenderToRecipient).getElements()[0].props.senderAddress,
-    ).toStrictEqual('0xd8f6a2ffb0fc5952d16c9768b71cfd35b6399aa5');
-    expect(
-      wrapper.find(SenderToRecipient).getElements()[0].props.recipientAddress,
-    ).toStrictEqual('0x7a1A4Ad9cc746a70ee58568466f7996dD0aCE4E8');
-  });
-
-  it('should render recipient as address', () => {
-    const recipientWithAddress = wrapper.find(
-      '.sender-to-recipient__party--recipient-with-address',
-    );
-    expect(recipientWithAddress).toHaveLength(1);
-
-    expect(wrapper.find('.sender-to-recipient__name')).toHaveLength(2);
-  });
-
-  it('should render add address to address book dialog', () => {
-    expect(wrapper.find(Dialog)).toHaveLength(1);
-    expect(wrapper.find(Dialog).getElements()[0].props.children).toStrictEqual(
-      'newAccountDetectedDialogMessage',
-    );
-  });
-
-  it('should not show add to address dialog if contact is not undefined', () => {
-    props.contact = {
-      address: '0x7a1A4Ad9cc746a70ee58568466f7996dD0aCE4E8',
-      name: 'test saved name',
-      isEns: false,
-      chainId: 'test',
-    };
-
-    const wrapper2 = mountWithRouter(
-      <Provider store={store}>
-        <ConfirmPageContainer.WrappedComponent {...props} />,
-      </Provider>,
-      store,
-    );
-
-    expect(wrapper2.find(Dialog)).toHaveLength(0);
-  });
-
-  it('should render recipient as name', () => {
-    const wrapper2 = mountWithRouter(
-      <Provider store={store}>
-        <ConfirmPageContainer.WrappedComponent {...props} />,
-      </Provider>,
-      store,
-    );
-
-    const recipientWithAddress = wrapper2.find(
-      '.sender-to-recipient__party--recipient-with-address',
-    );
-    expect(recipientWithAddress).toHaveLength(1);
-
-    expect(wrapper.find('.sender-to-recipient__name')).toHaveLength(2);
-  });
-
-  it('should simulate click reject button', () => {
-    expect(wrapper.find('button.page-container__footer-button')).toHaveLength(
-      2,
-    );
-    wrapper
-      .find('button.page-container__footer-button')
-      .first()
-      .simulate('click');
-    expect(props.onCancel.calledOnce).toStrictEqual(true);
-  });
-
-  it('should simulate click submit button', () => {
-    expect(wrapper.find('button.page-container__footer-button')).toHaveLength(
-      2,
-    );
-    wrapper
-      .find('button.page-container__footer-button')
-      .at(1)
-      .simulate('click');
-    expect(props.onSubmit.calledOnce).toStrictEqual(true);
+  afterEach(() => {
+    jest.clearAllMocks();
+  });
+
+  describe('Render and simulate button clicks', () => {
+    beforeEach(() => {
+      const store = configureMockStore()(mockedState);
+      renderWithProvider(<ConfirmPageContainer {...props} />, store);
+    });
+
+    it('should render a confirm page container component', () => {
+      const pageContainer = screen.queryByTestId('page-container');
+      expect(pageContainer).toBeInTheDocument();
+    });
+
+    it('should render navigation', () => {
+      const navigationContainer = screen.queryByTestId('navigation-container');
+      expect(navigationContainer).toBeInTheDocument();
+    });
+
+    it('should render header', () => {
+      const headerContainer = screen.queryByTestId('header-container');
+      expect(headerContainer).toBeInTheDocument();
+
+      const shortenedFromAddress = shortenAddress(props.fromAddress);
+      const headerAddress = screen.queryByTestId('header-address');
+      expect(headerAddress).toHaveTextContent(shortenedFromAddress);
+    });
+
+    it('should render sender to recipient in header', () => {
+      const senderRecipient = screen.queryByTestId('sender-to-recipient');
+      expect(senderRecipient).toBeInTheDocument();
+    });
+    it('should render recipient as address', () => {
+      const recipientName = screen.queryByText(shortenAddress(props.toAddress));
+      expect(recipientName).toBeInTheDocument();
+    });
+
+    it('should simulate click reject button', () => {
+      const rejectButton = screen.getByTestId('page-container-footer-cancel');
+      fireEvent.click(rejectButton);
+      expect(mockOnCancel).toHaveBeenCalledTimes(1);
+    });
+
+    it('should simulate click submit button', () => {
+      const confirmButton = screen.getByTestId('page-container-footer-next');
+      fireEvent.click(confirmButton);
+      expect(mockOnSubmit).toHaveBeenCalledTimes(1);
+    });
+  });
+
+  describe(`when type is '${TransactionType.tokenMethodSetApprovalForAll}'`, () => {
+    it('should display warning modal with total token balance', () => {
+      const mockValue12AsHexString = '0x0c'; // base-10 representation = 12
+
+      TokenUtil.fetchTokenBalance.mockImplementation(() => {
+        return BigNumber.from(mockValue12AsHexString);
+      });
+      setMockedTransactionType(TransactionType.tokenMethodSetApprovalForAll);
+      const store = configureMockStore()(mockedState);
+
+      renderWithProvider(
+        <ConfirmPageContainer
+          {...props}
+          showWarningModal
+          assetStandard={TokenStandard.ERC721}
+        />,
+        store,
+      );
+
+      act(() => {
+        const confirmButton = screen.getByTestId('page-container-footer-next');
+        fireEvent.click(confirmButton);
+      });
+
+      waitFor(() => {
+        expect(
+          screen.querySelector('.set-approval-for-all-warning__content'),
+        ).toBeDefined();
+        expect(screen.queryByText('Total: 12')).toBeInTheDocument();
+      });
+
+      expect(mockOnSubmit).toHaveBeenCalledTimes(1);
+    });
+  });
+
+  describe('Rendering NetworkAccountBalanceHeader', () => {
+    const store = configureMockStore()(mockState);
+
+    it('should render NetworkAccountBalanceHeader if displayAccountBalanceHeader is true', () => {
+      const { getByText } = renderWithProvider(
+        <ConfirmPageContainer {...props} displayAccountBalanceHeader />,
+        store,
+      );
+      expect(getByText('Balance')).toBeInTheDocument();
+    });
+
+    it('should not render NetworkAccountBalanceHeader if displayAccountBalanceHeader is false', () => {
+      const { queryByText } = renderWithProvider(
+        <ConfirmPageContainer {...props} displayAccountBalanceHeader={false} />,
+        store,
+      );
+      expect(queryByText('Balance')).toBeNull();
+    });
+  });
+
+  describe('Contact/AddressBook name should appear in recipient header', () => {
+    it('should not show add to address dialog if recipient is in contact list and should display contact name', () => {
+      const addressBookName = 'test save name';
+
+      const addressBook = {
+        '0x5': {
+          '0x7a1A4Ad9cc746a70ee58568466f7996dD0aCE4E8': {
+            address: '0x7a1A4Ad9cc746a70ee58568466f7996dD0aCE4E8',
+            chainId: '054',
+            isEns: false,
+            memo: '',
+            name: addressBookName,
+          },
+        },
+      };
+
+      mockState.metamask.addressBook = addressBook;
+
+      const store = configureMockStore()(mockState);
+
+      renderWithProvider(<ConfirmPageContainer {...props} />, store);
+
+      // Does not display new address dialog banner
+      const newAccountDetectDialog = screen.queryByText(
+        /New address detected!/u,
+      );
+      expect(newAccountDetectDialog).not.toBeInTheDocument();
+
+      // Shows contact/addressbook name
+      const contactName = screen.queryByText(addressBookName);
+      expect(contactName).toBeInTheDocument();
+    });
   });
 });