--- conflicted
+++ resolved
@@ -14,10 +14,7 @@
 import Typography from '../../../../ui/typography';
 import { TYPOGRAPHY } from '../../../../../helpers/constants/design-system';
 import { ORIGIN_METAMASK } from '../../../../../../shared/constants/app';
-<<<<<<< HEAD
-=======
 import SiteOrigin from '../../../../ui/site-origin';
->>>>>>> 78682ea9
 
 const ConfirmPageContainerSummary = (props) => {
   const {
@@ -89,14 +86,10 @@
   return (
     <div className={classnames('confirm-page-container-summary', className)}>
       {origin === ORIGIN_METAMASK ? null : (
-<<<<<<< HEAD
-        <div className="confirm-page-container-summary__origin">{origin}</div>
-=======
         <SiteOrigin
           className="confirm-page-container-summary__origin"
           siteOrigin={origin}
         />
->>>>>>> 78682ea9
       )}
       <div className="confirm-page-container-summary__action-row">
         <div className="confirm-page-container-summary__action">
