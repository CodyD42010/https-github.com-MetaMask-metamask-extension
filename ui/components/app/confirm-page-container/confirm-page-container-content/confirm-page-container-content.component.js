import React, { Component } from 'react';
import PropTypes from 'prop-types';
import classnames from 'classnames';
import { Tabs, Tab } from '../../../ui/tabs';
import Button from '../../../ui/button';
import ActionableMessage from '../../../ui/actionable-message/actionable-message';
import { PageContainerFooter } from '../../../ui/page-container';
import ErrorMessage from '../../../ui/error-message';
import { INSUFFICIENT_FUNDS_ERROR_KEY } from '../../../../helpers/constants/error-keys';
import Typography from '../../../ui/typography';
import { TYPOGRAPHY } from '../../../../helpers/constants/design-system';
import { TRANSACTION_TYPES } from '../../../../../shared/constants/transaction';
import { MAINNET_CHAIN_ID } from '../../../../../shared/constants/network';

import { ConfirmPageContainerSummary, ConfirmPageContainerWarning } from '.';

export default class ConfirmPageContainerContent extends Component {
  static contextTypes = {
    t: PropTypes.func.isRequired,
  };

  static propTypes = {
    action: PropTypes.string,
    dataComponent: PropTypes.node,
    dataHexComponent: PropTypes.node,
    detailsComponent: PropTypes.node,
    errorKey: PropTypes.string,
    errorMessage: PropTypes.string,
    hasSimulationError: PropTypes.bool,
    hideSubtitle: PropTypes.bool,
    identiconAddress: PropTypes.string,
    nonce: PropTypes.string,
    subtitleComponent: PropTypes.node,
    title: PropTypes.oneOfType([PropTypes.string, PropTypes.number]),
    image: PropTypes.string,
    titleComponent: PropTypes.node,
    warning: PropTypes.string,
    origin: PropTypes.string.isRequired,
    ethGasPriceWarning: PropTypes.string,
    // Footer
    onCancelAll: PropTypes.func,
    onCancel: PropTypes.func,
    cancelText: PropTypes.string,
    onSubmit: PropTypes.func,
    setUserAcknowledgedGasMissing: PropTypes.func,
    submitText: PropTypes.string,
    disabled: PropTypes.bool,
    hideUserAcknowledgedGasMissing: PropTypes.bool,
    unapprovedTxCount: PropTypes.number,
    rejectNText: PropTypes.string,
    hideTitle: PropTypes.bool,
    supportsEIP1559V2: PropTypes.bool,
    hasTopBorder: PropTypes.bool,
<<<<<<< HEAD
    toAddress: PropTypes.string,
    transactionType: PropTypes.string,
=======
    currentTransaction: PropTypes.string,
    nativeCurrency: PropTypes.string,
    networkName: PropTypes.string,
    showBuyModal: PropTypes.func,
>>>>>>> a0602f1c
  };

  renderContent() {
    const { detailsComponent, dataComponent } = this.props;

    if (detailsComponent && dataComponent) {
      return this.renderTabs();
    }
    return detailsComponent || dataComponent;
  }

  renderTabs() {
    const { t } = this.context;
    const { detailsComponent, dataComponent, dataHexComponent } = this.props;

    return (
      <Tabs>
        <Tab
          className="confirm-page-container-content__tab"
          name={t('details')}
        >
          {detailsComponent}
        </Tab>
        <Tab className="confirm-page-container-content__tab" name={t('data')}>
          {dataComponent}
        </Tab>
        {dataHexComponent && (
          <Tab
            className="confirm-page-container-content__tab"
            name={t('dataHex')}
          >
            {dataHexComponent}
          </Tab>
        )}
      </Tabs>
    );
  }

  render() {
    const {
      action,
      errorKey,
      errorMessage,
      hasSimulationError,
      title,
      image,
      titleComponent,
      subtitleComponent,
      hideSubtitle,
      identiconAddress,
      nonce,
      detailsComponent,
      dataComponent,
      warning,
      onCancelAll,
      onCancel,
      cancelText,
      onSubmit,
      submitText,
      disabled,
      unapprovedTxCount,
      rejectNText,
      origin,
      ethGasPriceWarning,
      hideTitle,
      setUserAcknowledgedGasMissing,
      hideUserAcknowledgedGasMissing,
      supportsEIP1559V2,
      hasTopBorder,
<<<<<<< HEAD
      toAddress,
      transactionType,
=======
      currentTransaction,
      nativeCurrency,
      networkName,
      showBuyModal,
>>>>>>> a0602f1c
    } = this.props;

    const primaryAction = hideUserAcknowledgedGasMissing
      ? null
      : {
          label: this.context.t('tryAnywayOption'),
          onClick: setUserAcknowledgedGasMissing,
        };
    const { t } = this.context;

    const showInsuffienctFundsError =
      supportsEIP1559V2 &&
      !hasSimulationError &&
      (errorKey || errorMessage) &&
      errorKey === INSUFFICIENT_FUNDS_ERROR_KEY &&
      currentTransaction.type === TRANSACTION_TYPES.SIMPLE_SEND;

    return (
      <div
        className={classnames('confirm-page-container-content', {
          'confirm-page-container-content--with-top-border': hasTopBorder,
        })}
      >
        {warning ? <ConfirmPageContainerWarning warning={warning} /> : null}
        {ethGasPriceWarning && (
          <ConfirmPageContainerWarning warning={ethGasPriceWarning} />
        )}
        {hasSimulationError && (
          <div className="confirm-page-container-content__error-container">
            <ActionableMessage
              type="danger"
              primaryAction={primaryAction}
              message={t('simulationErrorMessage')}
            />
          </div>
        )}
        <ConfirmPageContainerSummary
          className={classnames({
            'confirm-page-container-summary--border':
              !detailsComponent || !dataComponent,
          })}
          action={action}
          title={title}
          image={image}
          titleComponent={titleComponent}
          subtitleComponent={subtitleComponent}
          hideSubtitle={hideSubtitle}
          identiconAddress={identiconAddress}
          nonce={nonce}
          origin={origin}
          hideTitle={hideTitle}
          toAddress={toAddress}
          transactionType={transactionType}
        />
        {this.renderContent()}
        {!supportsEIP1559V2 &&
          !hasSimulationError &&
          (errorKey || errorMessage) &&
          currentTransaction.type !== TRANSACTION_TYPES.SIMPLE_SEND && (
            <div className="confirm-page-container-content__error-container">
              <ErrorMessage errorMessage={errorMessage} errorKey={errorKey} />
            </div>
          )}
        {showInsuffienctFundsError && (
          <div className="confirm-page-container-content__error-container">
            {currentTransaction.chainId === MAINNET_CHAIN_ID ? (
              <ActionableMessage
                className="actionable-message--warning"
                message={
                  <Typography variant={TYPOGRAPHY.H7} align="left">
                    {t('insufficientCurrency', [nativeCurrency, networkName])}
                    <Button
                      key="link"
                      type="secondary"
                      className="confirm-page-container-content__link"
                      onClick={showBuyModal}
                    >
                      {t('buyEth')}
                    </Button>

                    {t('orDeposit')}
                  </Typography>
                }
                useIcon
                iconFillColor="#d73a49"
                type="danger"
              />
            ) : (
              <ActionableMessage
                className="actionable-message--warning"
                message={
                  <Typography variant={TYPOGRAPHY.H7} align="left">
                    {t('insufficientCurrency', [nativeCurrency, networkName])}
                    {t('buyOther', [nativeCurrency])}
                  </Typography>
                }
                useIcon
                iconFillColor="#d73a49"
                type="danger"
              />
            )}
          </div>
        )}

        <PageContainerFooter
          onCancel={onCancel}
          cancelText={cancelText}
          onSubmit={onSubmit}
          submitText={submitText}
          disabled={disabled}
        >
          {unapprovedTxCount > 1 ? (
            <a onClick={onCancelAll}>{rejectNText}</a>
          ) : null}
        </PageContainerFooter>
      </div>
    );
  }
}<|MERGE_RESOLUTION|>--- conflicted
+++ resolved
@@ -51,15 +51,12 @@
     hideTitle: PropTypes.bool,
     supportsEIP1559V2: PropTypes.bool,
     hasTopBorder: PropTypes.bool,
-<<<<<<< HEAD
-    toAddress: PropTypes.string,
-    transactionType: PropTypes.string,
-=======
     currentTransaction: PropTypes.string,
     nativeCurrency: PropTypes.string,
     networkName: PropTypes.string,
     showBuyModal: PropTypes.func,
->>>>>>> a0602f1c
+    toAddress: PropTypes.string,
+    transactionType: PropTypes.string,
   };
 
   renderContent() {
@@ -129,15 +126,12 @@
       hideUserAcknowledgedGasMissing,
       supportsEIP1559V2,
       hasTopBorder,
-<<<<<<< HEAD
-      toAddress,
-      transactionType,
-=======
       currentTransaction,
       nativeCurrency,
       networkName,
       showBuyModal,
->>>>>>> a0602f1c
+      toAddress,
+      transactionType,
     } = this.props;
 
     const primaryAction = hideUserAcknowledgedGasMissing
