import React, { Component } from 'react';
import PropTypes from 'prop-types';
import classnames from 'classnames';
import { Tabs, Tab } from '../../../ui/tabs';
import ErrorMessage from '../../../ui/error-message';
import ActionableMessage from '../../../ui/actionable-message/actionable-message';
import { PageContainerFooter } from '../../../ui/page-container';
import { ConfirmPageContainerSummary, ConfirmPageContainerWarning } from '.';

export default class ConfirmPageContainerContent extends Component {
  static contextTypes = {
    t: PropTypes.func.isRequired,
  };

  static propTypes = {
    action: PropTypes.string,
    dataComponent: PropTypes.node,
    detailsComponent: PropTypes.node,
    errorKey: PropTypes.string,
    errorMessage: PropTypes.string,
    hasSimulationError: PropTypes.bool,
    hideSubtitle: PropTypes.bool,
    identiconAddress: PropTypes.string,
    nonce: PropTypes.string,
    subtitleComponent: PropTypes.node,
    title: PropTypes.oneOfType([PropTypes.string, PropTypes.number]),
    titleComponent: PropTypes.node,
    warning: PropTypes.string,
    origin: PropTypes.string.isRequired,
    ethGasPriceWarning: PropTypes.string,
    // Footer
    onCancelAll: PropTypes.func,
    onCancel: PropTypes.func,
    cancelText: PropTypes.string,
    onSubmit: PropTypes.func,
    setUserAcknowledgedGasMissing: PropTypes.func,
    submitText: PropTypes.string,
    disabled: PropTypes.bool,
    hideUserAcknowledgedGasMissing: PropTypes.bool,
    unapprovedTxCount: PropTypes.number,
    rejectNText: PropTypes.string,
    hideTitle: PropTypes.bool,
    supportsEIP1559V2: PropTypes.bool,
  };

  renderContent() {
    const { detailsComponent, dataComponent } = this.props;

    if (detailsComponent && dataComponent) {
      return this.renderTabs();
    }
    return detailsComponent || dataComponent;
  }

  renderTabs() {
    const { t } = this.context;
    const { detailsComponent, dataComponent } = this.props;

    return (
      <Tabs>
        <Tab
          className="confirm-page-container-content__tab"
          name={t('details')}
        >
          {detailsComponent}
        </Tab>
        <Tab className="confirm-page-container-content__tab" name={t('data')}>
          {dataComponent}
        </Tab>
      </Tabs>
    );
  }

  render() {
    const {
      action,
      errorKey,
      errorMessage,
      hasSimulationError,
      title,
      titleComponent,
      subtitleComponent,
      hideSubtitle,
      identiconAddress,
      nonce,
      detailsComponent,
      dataComponent,
      warning,
      onCancelAll,
      onCancel,
      cancelText,
      onSubmit,
      submitText,
      disabled,
      unapprovedTxCount,
      rejectNText,
      origin,
      ethGasPriceWarning,
      hideTitle,
<<<<<<< HEAD
      supportsEIP1559V2,
=======
      setUserAcknowledgedGasMissing,
      hideUserAcknowledgedGasMissing,
>>>>>>> 8a07decf
    } = this.props;

    const primaryAction = hideUserAcknowledgedGasMissing
      ? null
      : {
          label: this.context.t('tryAnywayOption'),
          onClick: setUserAcknowledgedGasMissing,
        };

    return (
      <div className="confirm-page-container-content">
        {warning ? <ConfirmPageContainerWarning warning={warning} /> : null}
        {ethGasPriceWarning && (
          <ConfirmPageContainerWarning warning={ethGasPriceWarning} />
        )}
        {hasSimulationError && (
          <div className="confirm-page-container-content__error-container">
            <ActionableMessage
              type="danger"
              primaryAction={primaryAction}
              message={this.context.t('simulationErrorMessage')}
            />
          </div>
        )}
        <ConfirmPageContainerSummary
          className={classnames({
            'confirm-page-container-summary--border':
              !detailsComponent || !dataComponent,
          })}
          action={action}
          title={title}
          titleComponent={titleComponent}
          subtitleComponent={subtitleComponent}
          hideSubtitle={hideSubtitle}
          identiconAddress={identiconAddress}
          nonce={nonce}
          origin={origin}
          hideTitle={hideTitle}
        />
        {this.renderContent()}
<<<<<<< HEAD
        {!supportsEIP1559V2 && (errorKey || errorMessage) && (
=======
        {!EIP_1559_V2 && !hasSimulationError && (errorKey || errorMessage) && (
>>>>>>> 8a07decf
          <div className="confirm-page-container-content__error-container">
            <ErrorMessage errorMessage={errorMessage} errorKey={errorKey} />
          </div>
        )}
        <PageContainerFooter
          onCancel={onCancel}
          cancelText={cancelText}
          onSubmit={onSubmit}
          submitText={submitText}
          disabled={disabled}
        >
          {unapprovedTxCount > 1 ? (
            <a onClick={onCancelAll}>{rejectNText}</a>
          ) : null}
        </PageContainerFooter>
      </div>
    );
  }
}<|MERGE_RESOLUTION|>--- conflicted
+++ resolved
@@ -97,12 +97,9 @@
       origin,
       ethGasPriceWarning,
       hideTitle,
-<<<<<<< HEAD
-      supportsEIP1559V2,
-=======
       setUserAcknowledgedGasMissing,
       hideUserAcknowledgedGasMissing,
->>>>>>> 8a07decf
+      supportsEIP1559V2,
     } = this.props;
 
     const primaryAction = hideUserAcknowledgedGasMissing
@@ -143,15 +140,13 @@
           hideTitle={hideTitle}
         />
         {this.renderContent()}
-<<<<<<< HEAD
-        {!supportsEIP1559V2 && (errorKey || errorMessage) && (
-=======
-        {!EIP_1559_V2 && !hasSimulationError && (errorKey || errorMessage) && (
->>>>>>> 8a07decf
-          <div className="confirm-page-container-content__error-container">
-            <ErrorMessage errorMessage={errorMessage} errorKey={errorKey} />
-          </div>
-        )}
+        {!supportsEIP1559V2 &&
+          !hasSimulationError &&
+          (errorKey || errorMessage) && (
+            <div className="confirm-page-container-content__error-container">
+              <ErrorMessage errorMessage={errorMessage} errorKey={errorKey} />
+            </div>
+          )}
         <PageContainerFooter
           onCancel={onCancel}
           cancelText={cancelText}
