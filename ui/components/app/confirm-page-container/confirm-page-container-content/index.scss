--- conflicted
+++ resolved
@@ -8,13 +8,10 @@
   display: flex;
   flex-direction: column;
 
-<<<<<<< HEAD
-=======
   &--with-top-border {
     border-top: 1px solid var(--color-border-muted);
   }
 
->>>>>>> 7485a8a3
   &__error-container {
     padding: 0 16px 16px 16px;
   }
@@ -26,12 +23,8 @@
 
   &__data {
     padding: 16px;
-<<<<<<< HEAD
-    color: $oslo-gray;
-=======
     color: var(--color-icon-default);
 
->>>>>>> 7485a8a3
     & > .disclosure {
       margin-top: 0;
     }
@@ -68,11 +61,7 @@
   }
 
   &__gas-fee {
-<<<<<<< HEAD
-    border-bottom: 1px solid $geyser;
-=======
     border-bottom: 1px solid var(--color-border-muted);
->>>>>>> 7485a8a3
 
     .advanced-gas-inputs__gas-edit-rows {
       margin-bottom: 16px;
@@ -84,11 +73,7 @@
 
     font-weight: 500;
     text-transform: capitalize;
-<<<<<<< HEAD
-    color: $black;
-=======
     color: var(--color-text-default);
->>>>>>> 7485a8a3
     padding-left: 5px;
   }
 
@@ -110,7 +95,17 @@
     margin-top: auto;
   }
 
-  &__currency-container {
+  &__currency-container,
+  &__total-amount,
+  &__total-value {
     position: relative;
   }
+
+  &__link {
+    background: transparent;
+    border: 0 transparent;
+    display: inline;
+    padding: 0;
+    font-size: $font-size-h7;
+  }
 }