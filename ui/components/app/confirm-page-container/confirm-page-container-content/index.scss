@import 'confirm-page-container-warning/index';
@import 'confirm-page-container-summary/index';

.confirm-page-container-content {
  overflow-y: auto;
  height: 100%;
  flex: 1;
  display: flex;
  flex-direction: column;

  &--with-top-border {
    border-top: 1px solid var(--color-border-muted);
  }

  &__details {
    box-sizing: border-box;
    padding: 0 24px;
  }

<<<<<<< HEAD
=======
  &__data {
    padding: 16px;
    color: $oslo-gray;

    & > .disclosure {
      margin-top: 0;
    }
  }

  &__data-box {
    @include H7;

    background-color: #f9fafa;
    padding: 12px;
    word-wrap: break-word;
    overflow-y: auto;

    &-label {
      @include H7;

      text-transform: uppercase;
      padding: 8px 0 12px;
    }
  }

  &__data-field {
    display: flex;
    flex-direction: row;

    &-label {
      font-weight: 500;
      padding-right: 16px;
    }

    &:not(:last-child) {
      margin-bottom: 5px;
    }
  }

>>>>>>> 17bcd588
  &__gas-fee {
    border-bottom: 1px solid var(--color-border-muted);

    .advanced-gas-inputs__gas-edit-rows {
      margin-bottom: 16px;
    }
  }

  &__tab {
    @include H7;

    color: var(--color-text-alternative);
    text-transform: uppercase;

    & button {
      font-size: unset;
      color: var(--color-text-alternative);
      text-transform: uppercase;
      max-width: 170px;
      white-space: nowrap;
      overflow: hidden;
      text-overflow: ellipsis;
    }

    & .dropdown__select {
      color: var(--color-text-alternative);
      text-transform: uppercase;

      option {
        text-transform: none;
      }
    }

    & .dropdown__icon-caret-down {
      top: 40%;
    }
  }

  .page-container__footer {
    margin-top: auto;
  }

  &__currency-container,
  &__total-amount,
  &__total-value {
    position: relative;
  }

  &__small-fee-label {
    font-weight: bold;
    margin-right: 2px;
  }

  &__sub-text-container {
    display: flex;
  }
}<|MERGE_RESOLUTION|>--- conflicted
+++ resolved
@@ -8,8 +8,8 @@
   display: flex;
   flex-direction: column;
 
-  &--with-top-border {
-    border-top: 1px solid var(--color-border-muted);
+  &__error-container {
+    padding: 0 16px 16px 16px;
   }
 
   &__details {
@@ -17,8 +17,6 @@
     padding: 0 24px;
   }
 
-<<<<<<< HEAD
-=======
   &__data {
     padding: 16px;
     color: $oslo-gray;
@@ -58,42 +56,34 @@
     }
   }
 
->>>>>>> 17bcd588
   &__gas-fee {
-    border-bottom: 1px solid var(--color-border-muted);
+    border-bottom: 1px solid $geyser;
 
     .advanced-gas-inputs__gas-edit-rows {
       margin-bottom: 16px;
     }
   }
 
+  &__function-type {
+    @include H6;
+
+    font-weight: 500;
+    text-transform: capitalize;
+    color: $black;
+    padding-left: 5px;
+  }
+
   &__tab {
     @include H7;
 
-    color: var(--color-text-alternative);
+    color: #8c8e94;
     text-transform: uppercase;
+    margin: 0 8px;
 
     & button {
       font-size: unset;
-      color: var(--color-text-alternative);
+      color: #8c8e94;
       text-transform: uppercase;
-      max-width: 170px;
-      white-space: nowrap;
-      overflow: hidden;
-      text-overflow: ellipsis;
-    }
-
-    & .dropdown__select {
-      color: var(--color-text-alternative);
-      text-transform: uppercase;
-
-      option {
-        text-transform: none;
-      }
-    }
-
-    & .dropdown__icon-caret-down {
-      top: 40%;
     }
   }
 
@@ -101,18 +91,7 @@
     margin-top: auto;
   }
 
-  &__currency-container,
-  &__total-amount,
-  &__total-value {
+  &__currency-container {
     position: relative;
   }
-
-  &__small-fee-label {
-    font-weight: bold;
-    margin-right: 2px;
-  }
-
-  &__sub-text-container {
-    display: flex;
-  }
 }