--- conflicted
+++ resolved
@@ -19,63 +19,8 @@
   &__details {
     box-sizing: border-box;
     padding: 0 24px;
-
-    ///: BEGIN:ONLY_INCLUDE_IN(mmi)
-    .compliance-row {
-      margin-top: 10px;
-    }
-    ///: END:ONLY_INCLUDE_IN
   }
 
-<<<<<<< HEAD
-  &__data {
-    padding: 16px;
-    color: var(--color-text-alternative);
-
-    & > .disclosure {
-      margin-top: 0;
-    }
-  }
-
-  &__data-box {
-    @include H7;
-
-    background-color: var(--color-background-alternative);
-    padding: 12px;
-    word-wrap: break-word;
-    overflow-y: auto;
-
-    &-label {
-      @include H7;
-
-      text-transform: uppercase;
-      padding: 8px 0 12px;
-    }
-  }
-
-  &__data-field {
-    display: flex;
-    flex-direction: row;
-
-    &-label {
-      font-weight: 500;
-      padding-right: 16px;
-    }
-
-    &:not(:last-child) {
-      margin-bottom: 5px;
-    }
-  }
-
-    ///: BEGIN:ONLY_INCLUDE_IN(mmi)
-  &__data-note-input {
-    display: flex;
-    flex-direction: column;
-  }
-  ///: END:ONLY_INCLUDE_IN
-
-=======
->>>>>>> bfbe10ba
   &__gas-fee {
     border-bottom: 1px solid var(--color-border-muted);
 
@@ -114,14 +59,6 @@
     }
   }
 
-    ///: BEGIN:ONLY_INCLUDE_IN(mmi)
-    .note-tab {
-      & button {
-        padding: 6px 8px;
-      }
-    }
-    ///: END:ONLY_INCLUDE_IN
-
   .page-container__footer {
     margin-top: auto;
   }
@@ -131,13 +68,4 @@
   &__total-value {
     position: relative;
   }
-}
-
-///: BEGIN:ONLY_INCLUDE_IN(mmi)
-.new-label {
-  background-color: var(--color-primary-default);
-  color: white;
-  margin: 0 0 0 8px;
-  display: inline-block;
-}
-///: END:ONLY_INCLUDE_IN+}