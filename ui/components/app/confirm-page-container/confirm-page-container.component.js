--- conflicted
+++ resolved
@@ -235,7 +235,6 @@
             />
           )}
         </div>
-<<<<<<< HEAD
         <div>
           {isNotAllowedDomain && (
             <Dialog type="error" className="send__dialog">
@@ -291,10 +290,7 @@
             transaction={currentTransaction}
           />
         )}
-      </div>
-=======
       </GasFeeContextProvider>
->>>>>>> 39cb29d5
     );
   }
 }