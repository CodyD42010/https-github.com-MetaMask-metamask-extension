--- conflicted
+++ resolved
@@ -20,11 +20,7 @@
 import InlineAlert from '../../../confirmations/alerts/inline-alert/inline-alert';
 import useAlerts from '../../../../../hooks/useAlerts';
 import { currentConfirmationSelector } from '../../../../../selectors';
-<<<<<<< HEAD
-import useAlerts from '../../../../../pages/confirmations/hooks/useAlerts';
-import { MultipleAlertModal } from '../../../../../pages/confirmations/components/alerts/multiple-alert-modal';
-=======
->>>>>>> 5edc9452
+import { MultipleAlertModal } from '../../../confirmations/alerts/multiple-alert-modal';
 
 export enum ConfirmInfoRowVariant {
   Default = 'default',
@@ -109,7 +105,7 @@
         <MultipleAlertModal
           alertKey={alertKey}
           ownerId={alertOwnerId}
-          onButtonClick={() => {
+          onFinalAcknowledgeClick={() => {
             setAlertModalVisible(false);
           }}
           onClose={() => {
