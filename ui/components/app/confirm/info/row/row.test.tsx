--- conflicted
+++ resolved
@@ -60,11 +60,11 @@
     expect(container).toMatchSnapshot();
   });
 
-<<<<<<< HEAD
   describe('Alerts', () => {
     it('renders row with alert', () => {
       const { getByTestId } = renderConfirmInfoRow({
         alertKey: KEY_ALERT_KEY_MOCK,
+        alertOwnerId: OWNER_ID_MOCK
       });
       expect(getByTestId('inline-alert')).toBeDefined();
     });
@@ -72,22 +72,10 @@
     it('sets alert modal to visible', () => {
       const { getByTestId } = renderConfirmInfoRow({
         alertKey: KEY_ALERT_KEY_MOCK,
+        alertOwnerId: OWNER_ID_MOCK
       });
       fireEvent.click(getByTestId('inline-alert'));
       expect(getByTestId('alert-modal-button')).toBeDefined();
     });
-=======
-  it('renders row with alert', () => {
-    const { getAllByTestId } = renderWithProvider(
-      <ConfirmInfoRow
-        label={KEY_ALERT_KEY_MOCK}
-        children={<Text>value</Text>}
-        alertKey={KEY_ALERT_KEY_MOCK}
-        alertOwnerId={OWNER_ID_MOCK}
-      />,
-      mockStore,
-    );
-    expect(getAllByTestId('inline-alert')).toBeDefined();
->>>>>>> 9524119a
   });
 });