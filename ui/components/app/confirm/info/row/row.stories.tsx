--- conflicted
+++ resolved
@@ -1,46 +1,5 @@
 import React from 'react';
 import { ConfirmInfoRow, ConfirmInfoRowVariant } from './row';
-<<<<<<< HEAD
-import { Severity } from '../../../../../helpers/constants/design-system';
-import { Alert } from '../../../../../ducks/confirm-alerts/confirm-alerts';
-import configureStore from '../../../../../store/store';
-import { Provider } from 'react-redux';
-import { Meta } from '@storybook/react';
-
-const LABEL_FROM_MOCK = 'From';
-const alertsMock: Alert[] = [
-  {
-    key: LABEL_FROM_MOCK,
-    field: LABEL_FROM_MOCK,
-    severity: Severity.Danger,
-    message: 'Description of what may happen if this alert was ignored',
-    reason: 'Reason for the alert 1',
-    alertDetails: [
-      'We found the contract Petname 0xEqT3b9773b1763efa556f55ccbeb20441962d82x to be malicious',
-      'Operator is an externally owned account (EOA) ',
-      'Operator is untrusted according to previous activity',
-    ],
-  },
-  { key: 'Data', field: 'Data', severity: Severity.Warning, message: 'Alert 2', alertDetails:['detail 1 warning', 'detail 2 warning'] },
-  { key: 'Contract', field: 'Contract', severity: Severity.Info, message: 'Alert Info', alertDetails:['detail 1 info', 'detail  info'] },
-];
-const OWNER_ID_MOCK = '123';
-const storeMock = configureStore({
-  confirmAlerts: {
-    alerts: { [OWNER_ID_MOCK]: alertsMock },
-    confirmed: { [OWNER_ID_MOCK]: { [LABEL_FROM_MOCK]: false, 'data': false, 'contract': false } },
-  },
-  confirm: {
-    currentConfirmation: {
-      id: OWNER_ID_MOCK,
-      status: 'unapproved',
-      time: new Date().getTime(),
-      type: 'json_request',
-    },
-  },
-});
-=======
->>>>>>> 5f02f985
 
 const ConfirmInfoRowStory = {
   title: 'Components/App/Confirm/InfoRow',
