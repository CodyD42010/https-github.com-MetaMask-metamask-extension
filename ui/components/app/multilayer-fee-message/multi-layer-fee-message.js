--- conflicted
+++ resolved
@@ -80,13 +80,8 @@
   return (
     <div className="multi-layer-fee-message">
       <TransactionDetailItem
-<<<<<<< HEAD
-        key="total-item"
+        key="total-item-gas-fee"
         detailTitle={t('layer1Fees')}
-=======
-        key="total-item-gas-fee"
-        detailTitle={t('gasFee')}
->>>>>>> b2dc2c46
         detailTotal={layer1Total}
         detailText={feeTotalInFiat}
         noBold={plainStyle}
