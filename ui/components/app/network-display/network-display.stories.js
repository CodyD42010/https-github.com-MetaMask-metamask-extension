--- conflicted
+++ resolved
@@ -4,9 +4,8 @@
   BUILT_IN_NETWORKS,
   NETWORK_TYPES,
 } from '../../../../shared/constants/network';
-import { Severity, Size } from '../../../helpers/constants/design-system';
+import { Size } from '../../../helpers/constants/design-system';
 
-import { BannerAlert } from '../../component-library/banner-alert';
 import NetworkDisplay from '.';
 
 export default {
@@ -39,28 +38,6 @@
 };
 
 export const DefaultStory = (args) => (
-<<<<<<< HEAD
-  <>
-    <BannerAlert
-      severity={Severity.Warning}
-      title="Deprecated"
-      description="The <NetworkDisplay> component has been deprecated in favor of the new <PickerNetwork> component from the component-library.
-        Please update your code to use the new <PickerNetwork> component instead, which can be found at ui/components/component-library/picker-network/picker-network.tsx."
-      actionButtonLabel="See details"
-      actionButtonProps={{
-        href: 'https://github.com/MetaMask/metamask-extension/issues/20485',
-      }}
-      marginBottom={4}
-    />
-    <NetworkDisplay
-      {...args}
-      targetNetwork={{
-        type: args.targetNetwork,
-        nickname: args.targetNetwork,
-      }}
-    />
-  </>
-=======
   <NetworkDisplay
     {...args}
     targetNetwork={{
@@ -68,7 +45,6 @@
       chainName: args.targetNetwork,
     }}
   />
->>>>>>> 94959dfb
 );
 
 DefaultStory.storyName = 'Default';
