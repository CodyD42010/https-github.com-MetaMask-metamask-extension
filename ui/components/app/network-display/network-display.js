--- conflicted
+++ resolved
@@ -18,18 +18,7 @@
 import Chip from '../../ui/chip/chip';
 import { useI18nContext } from '../../../hooks/useI18nContext';
 import { isNetworkLoading } from '../../../selectors';
-import { Icon, IconName, IconSize } from '../../component-library';
-import { getProviderConfig } from '../../../ducks/metamask/metamask';
-import { getNetworkLabelKey } from '../../../helpers/utils/i18n-helper';
-
-/**
- * @deprecated The `<NetworkDisplay />` component has been deprecated in favor of the new `<PickerNetwork>` component from the component-library.
- * Please update your code to use the new `<PickerNetwork>` component instead, which can be found at ui/components/component-library/picker-network/picker-network.tsx.
- * You can find documentation for the new `PickerNetwork` component in the MetaMask Storybook:
- * {@link https://metamask.github.io/metamask-storybook/?path=/docs/components-componentlibrary-pickernetwork--docs}
- * If you would like to help with the replacement of the old `NetworkDisplay` component, please submit a pull request against this GitHub issue:
- * {@link https://github.com/MetaMask/metamask-extension/issues/20485}
- */
+import { Icon, ICON_NAMES, ICON_SIZES } from '../../component-library';
 
 export default function NetworkDisplay({
   indicatorSize,
@@ -39,12 +28,6 @@
   onClick,
 }) {
   const networkIsLoading = useSelector(isNetworkLoading);
-<<<<<<< HEAD
-  const providerConfig = useSelector(getProviderConfig);
-  const t = useI18nContext();
-
-  const { nickname, type: networkType } = targetNetwork ?? providerConfig;
-=======
   const currentNetwork = useSelector((state) => ({
     chainName: state.metamask.provider.chainName,
     type: state.metamask.provider.type,
@@ -52,7 +35,6 @@
   const t = useI18nContext();
 
   const { chainName, type: networkType } = targetNetwork ?? currentNetwork;
->>>>>>> 94959dfb
 
   return (
     <Chip
@@ -84,17 +66,14 @@
         </LoadingIndicator>
       }
       rightIcon={
-        onClick ? <Icon name={IconName.ArrowDown} size={IconSize.Xs} /> : null
+        onClick ? (
+          <Icon name={ICON_NAMES.ARROW_DOWN} size={ICON_SIZES.XS} />
+        ) : null
       }
       label={
         networkType === NETWORK_TYPES.RPC
-<<<<<<< HEAD
-          ? nickname ?? t('privateNetwork')
-          : t(getNetworkLabelKey(networkType))
-=======
           ? chainName ?? t('privateNetwork')
           : t(networkType)
->>>>>>> 94959dfb
       }
       className={classnames('network-display', {
         'network-display--disabled': disabled,
