import React, { useMemo, useState, useCallback, useContext } from 'react';
import PropTypes from 'prop-types';
import classnames from 'classnames';
import { useHistory } from 'react-router-dom';
import { useSelector } from 'react-redux';

import ListItem from '../../ui/list-item';
import { useTransactionDisplayData } from '../../../hooks/useTransactionDisplayData';
import { useI18nContext } from '../../../hooks/useI18nContext';

import TransactionListItemDetails from '../transaction-list-item-details';
import { CONFIRM_TRANSACTION_ROUTE } from '../../../helpers/constants/routes';
import { useShouldShowSpeedUp } from '../../../hooks/useShouldShowSpeedUp';
import TransactionStatusLabel from '../transaction-status-label/transaction-status-label';
import TransactionIcon from '../transaction-icon';
<<<<<<< HEAD
///: BEGIN:ONLY_INCLUDE_IN(mmi)
import CustodyIcon from '../../ui/mmi/icon/custody-icon.component';
///: END:ONLY_INCLUDE_IN
import { EVENT } from '../../../../shared/constants/metametrics';
=======
import { MetaMetricsEventCategory } from '../../../../shared/constants/metametrics';
>>>>>>> cfc653ad
import {
  TransactionGroupCategory,
  TransactionStatus,
} from '../../../../shared/constants/transaction';
import { EditGasModes } from '../../../../shared/constants/gas';
import {
  GasFeeContextProvider,
  useGasFeeContext,
} from '../../../contexts/gasFee';
import {
  TransactionModalContextProvider,
  useTransactionModalContext,
} from '../../../contexts/transaction-modal';
import { checkNetworkAndAccountSupports1559 } from '../../../selectors';
import { isLegacyTransaction } from '../../../helpers/utils/transactions.util';
import Button from '../../ui/button';
import AdvancedGasFeePopover from '../advanced-gas-fee-popover';
import CancelButton from '../cancel-button';
import CancelSpeedupPopover from '../cancel-speedup-popover';
import EditGasFeePopover from '../edit-gas-fee-popover';
import EditGasPopover from '../edit-gas-popover';
import { MetaMetricsContext } from '../../../contexts/metametrics';
import SiteOrigin from '../../ui/site-origin';

function TransactionListItemInner({
  transactionGroup,
  setEditGasMode,
  isEarliestNonce = false,
}) {
  const t = useI18nContext();
  const history = useHistory();
  const { hasCancelled } = transactionGroup;
  const [showDetails, setShowDetails] = useState(false);
  const [showCancelEditGasPopover, setShowCancelEditGasPopover] =
    useState(false);
  const [showRetryEditGasPopover, setShowRetryEditGasPopover] = useState(false);
  const { supportsEIP1559 } = useGasFeeContext();
  const { openModal } = useTransactionModalContext();

  const {
    initialTransaction: { id },
    primaryTransaction: { err, status },
  } = transactionGroup;

  const trackEvent = useContext(MetaMetricsContext);

  const retryTransaction = useCallback(
    async (event) => {
      event.stopPropagation();
      trackEvent({
        event: 'Clicked "Speed Up"',
        category: MetaMetricsEventCategory.Navigation,
        properties: {
          action: 'Activity Log',
          legacy_event: true,
        },
      });
      if (supportsEIP1559) {
        setEditGasMode(EditGasModes.speedUp);
        openModal('cancelSpeedUpTransaction');
      } else {
        setShowRetryEditGasPopover(true);
      }
    },
    [openModal, setEditGasMode, trackEvent, supportsEIP1559],
  );

  const cancelTransaction = useCallback(
    (event) => {
      event.stopPropagation();
      trackEvent({
        event: 'Clicked "Cancel"',
        category: MetaMetricsEventCategory.Navigation,
        properties: {
          action: 'Activity Log',
          legacy_event: true,
        },
      });
      if (supportsEIP1559) {
        setEditGasMode(EditGasModes.cancel);
        openModal('cancelSpeedUpTransaction');
      } else {
        setShowCancelEditGasPopover(true);
      }
    },
    [trackEvent, openModal, setEditGasMode, supportsEIP1559],
  );

  const shouldShowSpeedUp = useShouldShowSpeedUp(
    transactionGroup,
    isEarliestNonce,
  );

  const {
    title,
    subtitle,
    subtitleContainsOrigin,
    date,
    category,
    primaryCurrency,
    recipientAddress,
    secondaryCurrency,
    displayedStatusKey,
    isPending,
    senderAddress,
  } = useTransactionDisplayData(transactionGroup);

  const isSignatureReq = category === TransactionGroupCategory.signatureRequest;
  const isApproval = category === TransactionGroupCategory.approval;
  const isUnapproved = status === TransactionStatus.unapproved;
  const isSwap = category === TransactionGroupCategory.swap;
  ///: BEGIN:ONLY_INCLUDE_IN(mmi)
  const isCustodian = Boolean(transactionGroup.primaryTransaction.custodyId);
  ///: END:ONLY_INCLUDE_IN

  const className = classnames('transaction-list-item', {
    'transaction-list-item--unconfirmed':
      isPending ||
      [
        TransactionStatus.failed,
        TransactionStatus.dropped,
        TransactionStatus.rejected,
      ].includes(displayedStatusKey),
  });

  const toggleShowDetails = useCallback(() => {
    if (isUnapproved) {
      history.push(`${CONFIRM_TRANSACTION_ROUTE}/${id}`);
      return;
    }
    setShowDetails((prev) => !prev);
  }, [isUnapproved, history, id]);

  ///: BEGIN:ONLY_INCLUDE_IN(mmi)
  const debugTransactionMeta = {
    'data-hash': transactionGroup.primaryTransaction.hash,
    ...(isCustodian
      ? {
          'data-custodiantransactionid':
            transactionGroup.primaryTransaction.custodyId,
        }
      : {}),
  };
  ///: END:ONLY_INCLUDE_IN

  const speedUpButton = useMemo(() => {
    if (!shouldShowSpeedUp || !isPending || isUnapproved) {
      return null;
    }

    ///: BEGIN:ONLY_INCLUDE_IN(mmi)
    if (isCustodian) {
      return null;
    }
    ///: END:ONLY_INCLUDE_IN

    return (
      <Button
        type="primary"
        onClick={hasCancelled ? cancelTransaction : retryTransaction}
        style={hasCancelled ? { width: 'auto' } : null}
      >
        {hasCancelled ? t('speedUpCancellation') : t('speedUp')}
      </Button>
    );
  }, [
    shouldShowSpeedUp,
    isUnapproved,
    t,
    isPending,
    hasCancelled,
    retryTransaction,
    cancelTransaction,
    ///: BEGIN:ONLY_INCLUDE_IN(mmi)
    isCustodian,
    ///: END:ONLY_INCLUDE_IN
  ]);

  let showCancelButton = !hasCancelled && isPending && !isUnapproved;

  ///: BEGIN:ONLY_INCLUDE_IN(mmi)
  showCancelButton = showCancelButton && !isCustodian;
  const PENDING_COLOR = '#6A737D';
  const OK_COLOR = '#2F80ED';
  const FAIL_COLOR = '#D73A49';
  const getTransactionColor = (tsStatus) => {
    switch (tsStatus) {
      case TransactionStatus.SIGNED:
        return PENDING_COLOR;
      case TransactionStatus.REJECTED:
      case TransactionStatus.FAILED:
      case TransactionStatus.DROPPED:
        return FAIL_COLOR;
      default:
        return OK_COLOR;
    }
  };
  ///: END:ONLY_INCLUDE_IN

  return (
    <>
      <ListItem
        onClick={toggleShowDetails}
        className={className}
        title={title}
        icon={
          ///: BEGIN:ONLY_INCLUDE_IN(mmi)
          isCustodian ? (
            <div style={{ position: 'relative' }}>
              <TransactionIcon
                category={category}
                status={displayedStatusKey}
              />
              <CustodyIcon
                className="transaction-list-item__icon-badge"
                color={getTransactionColor(status)}
                width={12}
                height={12}
              />
            </div>
          ) : (
            ///: END:ONLY_INCLUDE_IN
            <TransactionIcon category={category} status={displayedStatusKey} />
            ///: BEGIN:ONLY_INCLUDE_IN(mmi)
          )
          ///: END:ONLY_INCLUDE_IN
        }
        subtitle={
          <h3>
            <TransactionStatusLabel
              isPending={isPending}
              isEarliestNonce={isEarliestNonce}
              error={err}
              date={date}
              status={displayedStatusKey}
              ///: BEGIN:ONLY_INCLUDE_IN(mmi)
              custodyStatus={transactionGroup.primaryTransaction.custodyStatus}
              custodyStatusDisplayText={
                transactionGroup.primaryTransaction.custodyStatusDisplayText
              }
              ///: END:ONLY_INCLUDE_IN
            />
            {subtitleContainsOrigin ? (
              <SiteOrigin siteOrigin={subtitle} />
            ) : (
              <span className="transaction-list-item__address" title={subtitle}>
                {subtitle}
              </span>
            )}
          </h3>
        }
        rightContent={
          !isSignatureReq &&
          !isApproval && (
            <>
              <h2
                title={primaryCurrency}
                className="transaction-list-item__primary-currency"
              >
                {primaryCurrency}
              </h2>
              <h3 className="transaction-list-item__secondary-currency">
                {secondaryCurrency}
              </h3>
            </>
          )
        }
      >
        <div className="transaction-list-item__pending-actions">
          {speedUpButton}
          {showCancelButton && (
            <CancelButton
              transaction={transactionGroup.primaryTransaction}
              cancelTransaction={cancelTransaction}
            />
          )}
        </div>
        {
          ///: BEGIN:ONLY_INCLUDE_IN(mmi)
          <a {...debugTransactionMeta} className="test-transaction-meta" />
          ///: END:ONLY_INCLUDE_IN
        }
      </ListItem>
      {showDetails && (
        <TransactionListItemDetails
          title={title}
          onClose={toggleShowDetails}
          transactionGroup={transactionGroup}
          primaryCurrency={primaryCurrency}
          senderAddress={senderAddress}
          recipientAddress={recipientAddress}
          onRetry={retryTransaction}
          showRetry={
            ///: BEGIN:ONLY_INCLUDE_IN(mmi)
            !isCustodian &&
            ///: END:ONLY_INCLUDE_IN
            status === TransactionStatus.failed &&
            !isSwap
          }
          showSpeedUp={
            ///: BEGIN:ONLY_INCLUDE_IN(mmi)
            !isCustodian &&
            ///: END:ONLY_INCLUDE_IN
            shouldShowSpeedUp
          }
          isEarliestNonce={isEarliestNonce}
          onCancel={cancelTransaction}
          showCancel={
            ///: BEGIN:ONLY_INCLUDE_IN(mmi)
            !isCustodian &&
            ///: END:ONLY_INCLUDE_IN
            isPending &&
            !hasCancelled
          }
          transactionStatus={() => (
            <TransactionStatusLabel
              isPending={isPending}
              isEarliestNonce={isEarliestNonce}
              error={err}
              date={date}
              status={displayedStatusKey}
              statusOnly
            />
          )}
        />
      )}
      {!supportsEIP1559 && showRetryEditGasPopover && (
        <EditGasPopover
          onClose={() => setShowRetryEditGasPopover(false)}
          mode={EditGasModes.speedUp}
          transaction={transactionGroup.primaryTransaction}
        />
      )}
      {!supportsEIP1559 && showCancelEditGasPopover && (
        <EditGasPopover
          onClose={() => setShowCancelEditGasPopover(false)}
          mode={EditGasModes.cancel}
          transaction={transactionGroup.primaryTransaction}
        />
      )}
    </>
  );
}

TransactionListItemInner.propTypes = {
  transactionGroup: PropTypes.object.isRequired,
  isEarliestNonce: PropTypes.bool,
  setEditGasMode: PropTypes.func,
};

const TransactionListItem = (props) => {
  const { transactionGroup } = props;
  const [editGasMode, setEditGasMode] = useState();
  const transaction = transactionGroup.primaryTransaction;

  const supportsEIP1559 =
    useSelector(checkNetworkAndAccountSupports1559) &&
    !isLegacyTransaction(transaction?.txParams);

  return (
    <GasFeeContextProvider
      transaction={transactionGroup.primaryTransaction}
      editGasMode={editGasMode}
    >
      <TransactionModalContextProvider>
        <TransactionListItemInner {...props} setEditGasMode={setEditGasMode} />
        {supportsEIP1559 && (
          <>
            <CancelSpeedupPopover />
            <EditGasFeePopover />
            <AdvancedGasFeePopover />
          </>
        )}
      </TransactionModalContextProvider>
    </GasFeeContextProvider>
  );
};

TransactionListItem.propTypes = {
  transactionGroup: PropTypes.object.isRequired,
};

export default TransactionListItem;<|MERGE_RESOLUTION|>--- conflicted
+++ resolved
@@ -13,14 +13,10 @@
 import { useShouldShowSpeedUp } from '../../../hooks/useShouldShowSpeedUp';
 import TransactionStatusLabel from '../transaction-status-label/transaction-status-label';
 import TransactionIcon from '../transaction-icon';
-<<<<<<< HEAD
-///: BEGIN:ONLY_INCLUDE_IN(mmi)
-import CustodyIcon from '../../ui/mmi/icon/custody-icon.component';
+///: BEGIN:ONLY_INCLUDE_IN(build-mmi)
+import CustodyIcon from '../../institutional/icon/custody-icon.component';
 ///: END:ONLY_INCLUDE_IN
-import { EVENT } from '../../../../shared/constants/metametrics';
-=======
 import { MetaMetricsEventCategory } from '../../../../shared/constants/metametrics';
->>>>>>> cfc653ad
 import {
   TransactionGroupCategory,
   TransactionStatus,
@@ -132,7 +128,7 @@
   const isApproval = category === TransactionGroupCategory.approval;
   const isUnapproved = status === TransactionStatus.unapproved;
   const isSwap = category === TransactionGroupCategory.swap;
-  ///: BEGIN:ONLY_INCLUDE_IN(mmi)
+  ///: BEGIN:ONLY_INCLUDE_IN(build-mmi)
   const isCustodian = Boolean(transactionGroup.primaryTransaction.custodyId);
   ///: END:ONLY_INCLUDE_IN
 
@@ -154,7 +150,7 @@
     setShowDetails((prev) => !prev);
   }, [isUnapproved, history, id]);
 
-  ///: BEGIN:ONLY_INCLUDE_IN(mmi)
+  ///: BEGIN:ONLY_INCLUDE_IN(build-mmi)
   const debugTransactionMeta = {
     'data-hash': transactionGroup.primaryTransaction.hash,
     ...(isCustodian
@@ -171,7 +167,7 @@
       return null;
     }
 
-    ///: BEGIN:ONLY_INCLUDE_IN(mmi)
+    ///: BEGIN:ONLY_INCLUDE_IN(build-mmi)
     if (isCustodian) {
       return null;
     }
@@ -194,14 +190,14 @@
     hasCancelled,
     retryTransaction,
     cancelTransaction,
-    ///: BEGIN:ONLY_INCLUDE_IN(mmi)
+    ///: BEGIN:ONLY_INCLUDE_IN(build-mmi)
     isCustodian,
     ///: END:ONLY_INCLUDE_IN
   ]);
 
   let showCancelButton = !hasCancelled && isPending && !isUnapproved;
 
-  ///: BEGIN:ONLY_INCLUDE_IN(mmi)
+  ///: BEGIN:ONLY_INCLUDE_IN(build-mmi)
   showCancelButton = showCancelButton && !isCustodian;
   const PENDING_COLOR = '#6A737D';
   const OK_COLOR = '#2F80ED';
@@ -227,7 +223,7 @@
         className={className}
         title={title}
         icon={
-          ///: BEGIN:ONLY_INCLUDE_IN(mmi)
+          ///: BEGIN:ONLY_INCLUDE_IN(build-mmi)
           isCustodian ? (
             <div style={{ position: 'relative' }}>
               <TransactionIcon
@@ -244,7 +240,7 @@
           ) : (
             ///: END:ONLY_INCLUDE_IN
             <TransactionIcon category={category} status={displayedStatusKey} />
-            ///: BEGIN:ONLY_INCLUDE_IN(mmi)
+            ///: BEGIN:ONLY_INCLUDE_IN(build-mmi)
           )
           ///: END:ONLY_INCLUDE_IN
         }
@@ -256,7 +252,7 @@
               error={err}
               date={date}
               status={displayedStatusKey}
-              ///: BEGIN:ONLY_INCLUDE_IN(mmi)
+              ///: BEGIN:ONLY_INCLUDE_IN(build-mmi)
               custodyStatus={transactionGroup.primaryTransaction.custodyStatus}
               custodyStatusDisplayText={
                 transactionGroup.primaryTransaction.custodyStatusDisplayText
@@ -299,7 +295,7 @@
           )}
         </div>
         {
-          ///: BEGIN:ONLY_INCLUDE_IN(mmi)
+          ///: BEGIN:ONLY_INCLUDE_IN(build-mmi)
           <a {...debugTransactionMeta} className="test-transaction-meta" />
           ///: END:ONLY_INCLUDE_IN
         }
@@ -314,14 +310,14 @@
           recipientAddress={recipientAddress}
           onRetry={retryTransaction}
           showRetry={
-            ///: BEGIN:ONLY_INCLUDE_IN(mmi)
+            ///: BEGIN:ONLY_INCLUDE_IN(build-mmi)
             !isCustodian &&
             ///: END:ONLY_INCLUDE_IN
             status === TransactionStatus.failed &&
             !isSwap
           }
           showSpeedUp={
-            ///: BEGIN:ONLY_INCLUDE_IN(mmi)
+            ///: BEGIN:ONLY_INCLUDE_IN(build-mmi)
             !isCustodian &&
             ///: END:ONLY_INCLUDE_IN
             shouldShowSpeedUp
@@ -329,7 +325,7 @@
           isEarliestNonce={isEarliestNonce}
           onCancel={cancelTransaction}
           showCancel={
-            ///: BEGIN:ONLY_INCLUDE_IN(mmi)
+            ///: BEGIN:ONLY_INCLUDE_IN(build-mmi)
             !isCustodian &&
             ///: END:ONLY_INCLUDE_IN
             isPending &&
