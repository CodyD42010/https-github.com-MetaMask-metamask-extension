/* eslint-disable import/no-duplicates */
import React, { useMemo, useState, useCallback, useContext } from 'react';
import PropTypes from 'prop-types';
import classnames from 'classnames';
import { useHistory } from 'react-router-dom';
import { useSelector, useDispatch } from 'react-redux';

import { useTransactionDisplayData } from '../../../hooks/useTransactionDisplayData';
import { useI18nContext } from '../../../hooks/useI18nContext';

import { cancelTx } from '../../../store/actions';

import TransactionListItemDetails from '../transaction-list-item-details';
import { CONFIRM_TRANSACTION_ROUTE } from '../../../helpers/constants/routes';
import { useShouldShowSpeedUp } from '../../../hooks/useShouldShowSpeedUp';
import TransactionStatusLabel from '../transaction-status-label/transaction-status-label';
import TransactionIcon from '../transaction-icon';
import {
  BackgroundColor,
  Color,
  Display,
  FontWeight,
  TextAlign,
  TextVariant,
} from '../../../helpers/constants/design-system';
import {
  AvatarNetwork,
  AvatarNetworkSize,
  BadgeWrapper,
  BadgeWrapperAnchorElementShape,
  Box,
  Text,
} from '../../component-library';

///: BEGIN:ONLY_INCLUDE_IN(build-mmi)
import { IconColor } from '../../../helpers/constants/design-system';
import { Icon, IconName, IconSize } from '../../component-library';
///: END:ONLY_INCLUDE_IN
import {
  MetaMetricsEventCategory,
  MetaMetricsEventName,
} from '../../../../shared/constants/metametrics';
import {
  TransactionGroupCategory,
  TransactionStatus,
} from '../../../../shared/constants/transaction';
import { EditGasModes } from '../../../../shared/constants/gas';
import {
  GasFeeContextProvider,
  useGasFeeContext,
} from '../../../contexts/gasFee';
import {
  TransactionModalContextProvider,
  useTransactionModalContext,
} from '../../../contexts/transaction-modal';
import {
  checkNetworkAndAccountSupports1559,
  getCurrentNetwork,
  getTestNetworkBackgroundColor,
} from '../../../selectors';
import { isLegacyTransaction } from '../../../helpers/utils/transactions.util';
import { formatDateWithYearContext } from '../../../helpers/utils/util';
import Button from '../../ui/button';
import AdvancedGasFeePopover from '../advanced-gas-fee-popover';
import CancelButton from '../cancel-button';
///: BEGIN:ONLY_INCLUDE_IN(build-main,build-beta,build-flask)
import CancelSpeedupPopover from '../cancel-speedup-popover';
///: END:ONLY_INCLUDE_IN
import EditGasFeePopover from '../edit-gas-fee-popover';
import EditGasPopover from '../edit-gas-popover';
import { MetaMetricsContext } from '../../../contexts/metametrics';
import { ActivityListItem } from '../../multichain';

function TransactionListItemInner({
  transactionGroup,
  setEditGasMode,
  isEarliestNonce = false,
}) {
  const t = useI18nContext();
  const history = useHistory();
  const { hasCancelled } = transactionGroup;
  const [showDetails, setShowDetails] = useState(false);
  const [showCancelEditGasPopover, setShowCancelEditGasPopover] =
    useState(false);
  const [showRetryEditGasPopover, setShowRetryEditGasPopover] = useState(false);
  const { supportsEIP1559 } = useGasFeeContext();
  const { openModal } = useTransactionModalContext();
<<<<<<< HEAD
  const testNetworkBackgroundColor = useSelector(getTestNetworkBackgroundColor);
=======
  const dispatch = useDispatch();
>>>>>>> 8ab433c1

  const {
    initialTransaction: { id },
    primaryTransaction: { err, status },
  } = transactionGroup;

<<<<<<< HEAD
  const trackEvent = useContext(MetaMetricsContext);
=======
  const isApprovedButNotSubmitted = status === TRANSACTION_STATUSES.APPROVED;

  const speedUpMetricsEvent = useMetricEvent({
    eventOpts: {
      category: 'Navigation',
      action: 'Activity Log',
      name: 'Clicked "Speed Up"',
    },
  });

  const cancelMetricsEvent = useMetricEvent({
    eventOpts: {
      category: 'Navigation',
      action: 'Activity Log',
      name: 'Clicked "Cancel"',
    },
  });
>>>>>>> 8ab433c1

  const retryTransaction = useCallback(
    async (event) => {
      event.stopPropagation();
      trackEvent({
        event: 'Clicked "Speed Up"',
        category: MetaMetricsEventCategory.Navigation,
        properties: {
          action: 'Activity Log',
          legacy_event: true,
        },
      });
      if (supportsEIP1559) {
        setEditGasMode(EditGasModes.speedUp);
        openModal('cancelSpeedUpTransaction');
      } else {
        setShowRetryEditGasPopover(true);
      }
    },
    [openModal, setEditGasMode, trackEvent, supportsEIP1559],
  );

  const cancelTransaction = useCallback(
    (event) => {
      event.stopPropagation();
<<<<<<< HEAD
      trackEvent({
        event: 'Clicked "Cancel"',
        category: MetaMetricsEventCategory.Navigation,
        properties: {
          action: 'Activity Log',
          legacy_event: true,
        },
      });
      if (supportsEIP1559) {
        setEditGasMode(EditGasModes.cancel);
=======
      cancelMetricsEvent();
      if (isApprovedButNotSubmitted) {
        dispatch(cancelTx(transactionGroup.primaryTransaction));
      } else if (supportsEIP1559V2) {
        setEditGasMode(EDIT_GAS_MODES.CANCEL);
>>>>>>> 8ab433c1
        openModal('cancelSpeedUpTransaction');
      } else {
        setShowCancelEditGasPopover(true);
      }
    },
<<<<<<< HEAD
    [trackEvent, openModal, setEditGasMode, supportsEIP1559],
=======
    [
      cancelMetricsEvent,
      openModal,
      setEditGasMode,
      supportsEIP1559V2,
      dispatch,
      transactionGroup,
      isApprovedButNotSubmitted,
    ],
>>>>>>> 8ab433c1
  );

  const shouldShowSpeedUp = useShouldShowSpeedUp(
    transactionGroup,
    isEarliestNonce,
  );

  const {
    title,
    category,
    primaryCurrency,
    recipientAddress,
    secondaryCurrency,
    displayedStatusKey,
    isPending,
    senderAddress,
  } = useTransactionDisplayData(transactionGroup);
  const date = formatDateWithYearContext(
    transactionGroup.primaryTransaction.time,
    'MMM d, y',
    'MMM d',
  );
  const isSignatureReq = category === TransactionGroupCategory.signatureRequest;
  const isApproval = category === TransactionGroupCategory.approval;
  const isUnapproved = status === TransactionStatus.unapproved;
  const isSwap = category === TransactionGroupCategory.swap;
  ///: BEGIN:ONLY_INCLUDE_IN(build-mmi)
  const isCustodian = Boolean(transactionGroup.primaryTransaction.custodyId);
  ///: END:ONLY_INCLUDE_IN

  const className = classnames('transaction-list-item', {
    'transaction-list-item--unconfirmed':
      isPending ||
      [
        TransactionStatus.failed,
        TransactionStatus.dropped,
        TransactionStatus.rejected,
      ].includes(displayedStatusKey),
  });

  const toggleShowDetails = useCallback(() => {
    if (isUnapproved) {
      history.push(`${CONFIRM_TRANSACTION_ROUTE}/${id}`);
      return;
    }
    setShowDetails((prev) => {
      trackEvent({
        event: prev
          ? MetaMetricsEventName.ActivityDetailsClosed
          : MetaMetricsEventName.ActivityDetailsOpened,
        category: MetaMetricsEventCategory.Navigation,
        properties: {
          activity_type: category,
        },
      });
      return !prev;
    });
  }, [isUnapproved, history, id, trackEvent, category]);

  ///: BEGIN:ONLY_INCLUDE_IN(build-mmi)
  const debugTransactionMeta = {
    'data-hash': transactionGroup.primaryTransaction.hash,
    ...(isCustodian
      ? {
          'data-custodiantransactionid':
            transactionGroup.primaryTransaction.custodyId,
        }
      : {}),
  };
  ///: END:ONLY_INCLUDE_IN

  const speedUpButton = useMemo(() => {
    ///: BEGIN:ONLY_INCLUDE_IN(build-mmi)
    if (isCustodian) {
      return null;
    }
    ///: END:ONLY_INCLUDE_IN

    if (!shouldShowSpeedUp || !isPending || isUnapproved) {
      return null;
    }

    return (
      <Button
        type="primary"
        onClick={hasCancelled ? cancelTransaction : retryTransaction}
        style={hasCancelled ? { width: 'auto' } : null}
      >
        {hasCancelled ? t('speedUpCancellation') : t('speedUp')}
      </Button>
    );
  }, [
    shouldShowSpeedUp,
    isUnapproved,
    t,
    isPending,
    hasCancelled,
    retryTransaction,
    cancelTransaction,
    ///: BEGIN:ONLY_INCLUDE_IN(build-mmi)
    isCustodian,
    ///: END:ONLY_INCLUDE_IN
  ]);
  const currentChain = useSelector(getCurrentNetwork);
  let showCancelButton = !hasCancelled && isPending && !isUnapproved;

  ///: BEGIN:ONLY_INCLUDE_IN(build-mmi)
  showCancelButton = showCancelButton && !isCustodian;
  const PENDING_COLOR = IconColor.iconAlternative;
  const OK_COLOR = IconColor.primaryDefault;
  const FAIL_COLOR = IconColor.errorDefault;
  const getTransactionColor = (tsStatus) => {
    switch (tsStatus) {
      case TransactionStatus.signed:
        return PENDING_COLOR;
      case TransactionStatus.rejected:
      case TransactionStatus.failed:
      case TransactionStatus.dropped:
        return FAIL_COLOR;
      default:
        return OK_COLOR;
    }
  };
  ///: END:ONLY_INCLUDE_IN

  return (
    <>
      <ActivityListItem
        data-testid="activity-list-item"
        onClick={toggleShowDetails}
        className={className}
        title={title}
        icon={
          ///: BEGIN:ONLY_INCLUDE_IN(build-mmi)
          isCustodian ? (
            <Box style={{ position: 'relative' }} data-testid="custody-icon">
              <TransactionIcon
                category={category}
                status={displayedStatusKey}
              />
              <Icon
                data-testid="custody-icon-badge"
                name={IconName.Custody}
                className="transaction-list-item__icon-badge"
                color={getTransactionColor(status)}
                size={IconSize.Xs}
              />
            </Box>
          ) : (
            ///: END:ONLY_INCLUDE_IN
            <BadgeWrapper
              anchorElementShape={BadgeWrapperAnchorElementShape.circular}
              positionObj={{ top: -4, right: -4 }}
              display={Display.Block}
              badge={
                <AvatarNetwork
                  className="activity-tx__network-badge"
                  data-testid="activity-tx-network-badge"
                  size={AvatarNetworkSize.Xs}
                  name={currentChain?.nickname}
                  src={currentChain?.rpcPrefs?.imageUrl}
                  borderWidth={1}
                  borderColor={BackgroundColor.backgroundDefault}
                  backgroundColor={testNetworkBackgroundColor}
                />
              }
            >
              <TransactionIcon
                category={category}
                status={displayedStatusKey}
              />
            </BadgeWrapper>
            ///: BEGIN:ONLY_INCLUDE_IN(build-mmi)
          )
          ///: END:ONLY_INCLUDE_IN
        }
        subtitle={
          <TransactionStatusLabel
            statusOnly
            isPending={isPending}
            isEarliestNonce={isEarliestNonce}
            error={err}
            date={date}
            status={displayedStatusKey}
            ///: BEGIN:ONLY_INCLUDE_IN(build-mmi)
            custodyStatus={transactionGroup.primaryTransaction.custodyStatus}
            custodyStatusDisplayText={
              transactionGroup.primaryTransaction.custodyStatusDisplayText
            }
            ///: END:ONLY_INCLUDE_IN
          />
        }
        rightContent={
          !isSignatureReq &&
          !isApproval && (
            <>
              <Text
                variant={TextVariant.bodyLgMedium}
                fontWeight={FontWeight.Medium}
                color={Color.textDefault}
                title={primaryCurrency}
                textAlign={TextAlign.Right}
                data-testid="transaction-list-item-primary-currency"
                className="activity-list-item__primary-currency"
                ellipsis
              >
                {primaryCurrency}
              </Text>
              <Text
                variant={TextVariant.bodyMd}
                color={Color.textAlternative}
                textAlign={TextAlign.Right}
                data-testid="transaction-list-item-secondary-currency"
              >
                {secondaryCurrency}
              </Text>
            </>
          )
        }
      >
        <Box paddingTop={4} className="transaction-list-item__pending-actions">
          {showCancelButton && (
            <CancelButton
              transaction={transactionGroup.primaryTransaction}
              cancelTransaction={cancelTransaction}
            />
          )}
          {speedUpButton}
        </Box>
        {
          ///: BEGIN:ONLY_INCLUDE_IN(build-mmi)
          <a {...debugTransactionMeta} className="test-transaction-meta" />
          ///: END:ONLY_INCLUDE_IN
        }
      </ActivityListItem>
      {showDetails && (
        <TransactionListItemDetails
          title={title}
          onClose={toggleShowDetails}
          transactionGroup={transactionGroup}
          primaryCurrency={primaryCurrency}
          senderAddress={senderAddress}
          recipientAddress={recipientAddress}
          onRetry={retryTransaction}
          showRetry={
            ///: BEGIN:ONLY_INCLUDE_IN(build-mmi)
            !isCustodian &&
            ///: END:ONLY_INCLUDE_IN
            status === TransactionStatus.failed &&
            !isSwap
          }
          showSpeedUp={
            ///: BEGIN:ONLY_INCLUDE_IN(build-mmi)
            !isCustodian &&
            ///: END:ONLY_INCLUDE_IN
            shouldShowSpeedUp
          }
          isEarliestNonce={isEarliestNonce}
          onCancel={cancelTransaction}
          showCancel={
            ///: BEGIN:ONLY_INCLUDE_IN(build-mmi)
            !isCustodian &&
            ///: END:ONLY_INCLUDE_IN
            isPending &&
            !hasCancelled
          }
          transactionStatus={() => (
            <TransactionStatusLabel
              isPending={isPending}
              isEarliestNonce={isEarliestNonce}
              error={err}
              date={date}
              status={displayedStatusKey}
              statusOnly
            />
          )}
        />
      )}
      {!supportsEIP1559 && showRetryEditGasPopover && (
        <EditGasPopover
          onClose={() => setShowRetryEditGasPopover(false)}
          mode={EditGasModes.speedUp}
          transaction={transactionGroup.primaryTransaction}
        />
      )}
      {!supportsEIP1559 && showCancelEditGasPopover && (
        <EditGasPopover
          onClose={() => setShowCancelEditGasPopover(false)}
          mode={EditGasModes.cancel}
          transaction={transactionGroup.primaryTransaction}
        />
      )}
    </>
  );
}

TransactionListItemInner.propTypes = {
  transactionGroup: PropTypes.object.isRequired,
  isEarliestNonce: PropTypes.bool,
  setEditGasMode: PropTypes.func,
};

const TransactionListItem = (props) => {
  const { transactionGroup } = props;
  const [editGasMode, setEditGasMode] = useState();
  const transaction = transactionGroup.primaryTransaction;

  const supportsEIP1559 =
    useSelector(checkNetworkAndAccountSupports1559) &&
    !isLegacyTransaction(transaction?.txParams);

  return (
    <GasFeeContextProvider
      transaction={transactionGroup.primaryTransaction}
      editGasMode={editGasMode}
    >
      <TransactionModalContextProvider>
        <TransactionListItemInner {...props} setEditGasMode={setEditGasMode} />
        {supportsEIP1559 && (
          <>
            {
              ///: BEGIN:ONLY_INCLUDE_IN(build-main,build-beta,build-flask)
              <CancelSpeedupPopover />
              ///: END:ONLY_INCLUDE_IN
            }
            <EditGasFeePopover />
            <AdvancedGasFeePopover />
          </>
        )}
      </TransactionModalContextProvider>
    </GasFeeContextProvider>
  );
};

TransactionListItem.propTypes = {
  transactionGroup: PropTypes.object.isRequired,
};

export default TransactionListItem;<|MERGE_RESOLUTION|>--- conflicted
+++ resolved
@@ -1,10 +1,10 @@
-/* eslint-disable import/no-duplicates */
-import React, { useMemo, useState, useCallback, useContext } from 'react';
+import React, { useMemo, useState, useCallback } from 'react';
 import PropTypes from 'prop-types';
 import classnames from 'classnames';
 import { useHistory } from 'react-router-dom';
 import { useSelector, useDispatch } from 'react-redux';
 
+import ListItem from '../../ui/list-item';
 import { useTransactionDisplayData } from '../../../hooks/useTransactionDisplayData';
 import { useI18nContext } from '../../../hooks/useI18nContext';
 
@@ -13,38 +13,13 @@
 import TransactionListItemDetails from '../transaction-list-item-details';
 import { CONFIRM_TRANSACTION_ROUTE } from '../../../helpers/constants/routes';
 import { useShouldShowSpeedUp } from '../../../hooks/useShouldShowSpeedUp';
-import TransactionStatusLabel from '../transaction-status-label/transaction-status-label';
+import TransactionStatus from '../transaction-status/transaction-status.component';
 import TransactionIcon from '../transaction-icon';
 import {
-  BackgroundColor,
-  Color,
-  Display,
-  FontWeight,
-  TextAlign,
-  TextVariant,
-} from '../../../helpers/constants/design-system';
-import {
-  AvatarNetwork,
-  AvatarNetworkSize,
-  BadgeWrapper,
-  BadgeWrapperAnchorElementShape,
-  Box,
-  Text,
-} from '../../component-library';
-
-///: BEGIN:ONLY_INCLUDE_IN(build-mmi)
-import { IconColor } from '../../../helpers/constants/design-system';
-import { Icon, IconName, IconSize } from '../../component-library';
-///: END:ONLY_INCLUDE_IN
-import {
-  MetaMetricsEventCategory,
-  MetaMetricsEventName,
-} from '../../../../shared/constants/metametrics';
-import {
-  TransactionGroupCategory,
-  TransactionStatus,
+  TRANSACTION_GROUP_CATEGORIES,
+  TRANSACTION_STATUSES,
 } from '../../../../shared/constants/transaction';
-import { EditGasModes } from '../../../../shared/constants/gas';
+import { EDIT_GAS_MODES } from '../../../../shared/constants/gas';
 import {
   GasFeeContextProvider,
   useGasFeeContext,
@@ -55,21 +30,16 @@
 } from '../../../contexts/transaction-modal';
 import {
   checkNetworkAndAccountSupports1559,
-  getCurrentNetwork,
-  getTestNetworkBackgroundColor,
+  getEIP1559V2Enabled,
 } from '../../../selectors';
 import { isLegacyTransaction } from '../../../helpers/utils/transactions.util';
-import { formatDateWithYearContext } from '../../../helpers/utils/util';
+import { useMetricEvent } from '../../../hooks/useMetricEvent';
 import Button from '../../ui/button';
 import AdvancedGasFeePopover from '../advanced-gas-fee-popover';
 import CancelButton from '../cancel-button';
-///: BEGIN:ONLY_INCLUDE_IN(build-main,build-beta,build-flask)
 import CancelSpeedupPopover from '../cancel-speedup-popover';
-///: END:ONLY_INCLUDE_IN
 import EditGasFeePopover from '../edit-gas-fee-popover';
 import EditGasPopover from '../edit-gas-popover';
-import { MetaMetricsContext } from '../../../contexts/metametrics';
-import { ActivityListItem } from '../../multichain';
 
 function TransactionListItemInner({
   transactionGroup,
@@ -80,25 +50,19 @@
   const history = useHistory();
   const { hasCancelled } = transactionGroup;
   const [showDetails, setShowDetails] = useState(false);
-  const [showCancelEditGasPopover, setShowCancelEditGasPopover] =
-    useState(false);
+  const [showCancelEditGasPopover, setShowCancelEditGasPopover] = useState(
+    false,
+  );
   const [showRetryEditGasPopover, setShowRetryEditGasPopover] = useState(false);
-  const { supportsEIP1559 } = useGasFeeContext();
+  const { supportsEIP1559V2 } = useGasFeeContext();
   const { openModal } = useTransactionModalContext();
-<<<<<<< HEAD
-  const testNetworkBackgroundColor = useSelector(getTestNetworkBackgroundColor);
-=======
   const dispatch = useDispatch();
->>>>>>> 8ab433c1
 
   const {
     initialTransaction: { id },
     primaryTransaction: { err, status },
   } = transactionGroup;
 
-<<<<<<< HEAD
-  const trackEvent = useContext(MetaMetricsContext);
-=======
   const isApprovedButNotSubmitted = status === TRANSACTION_STATUSES.APPROVED;
 
   const speedUpMetricsEvent = useMetricEvent({
@@ -116,58 +80,34 @@
       name: 'Clicked "Cancel"',
     },
   });
->>>>>>> 8ab433c1
 
   const retryTransaction = useCallback(
     async (event) => {
       event.stopPropagation();
-      trackEvent({
-        event: 'Clicked "Speed Up"',
-        category: MetaMetricsEventCategory.Navigation,
-        properties: {
-          action: 'Activity Log',
-          legacy_event: true,
-        },
-      });
-      if (supportsEIP1559) {
-        setEditGasMode(EditGasModes.speedUp);
+      speedUpMetricsEvent();
+      if (supportsEIP1559V2) {
+        setEditGasMode(EDIT_GAS_MODES.SPEED_UP);
         openModal('cancelSpeedUpTransaction');
       } else {
         setShowRetryEditGasPopover(true);
       }
     },
-    [openModal, setEditGasMode, trackEvent, supportsEIP1559],
+    [openModal, setEditGasMode, speedUpMetricsEvent, supportsEIP1559V2],
   );
 
   const cancelTransaction = useCallback(
     (event) => {
       event.stopPropagation();
-<<<<<<< HEAD
-      trackEvent({
-        event: 'Clicked "Cancel"',
-        category: MetaMetricsEventCategory.Navigation,
-        properties: {
-          action: 'Activity Log',
-          legacy_event: true,
-        },
-      });
-      if (supportsEIP1559) {
-        setEditGasMode(EditGasModes.cancel);
-=======
       cancelMetricsEvent();
       if (isApprovedButNotSubmitted) {
         dispatch(cancelTx(transactionGroup.primaryTransaction));
       } else if (supportsEIP1559V2) {
         setEditGasMode(EDIT_GAS_MODES.CANCEL);
->>>>>>> 8ab433c1
         openModal('cancelSpeedUpTransaction');
       } else {
         setShowCancelEditGasPopover(true);
       }
     },
-<<<<<<< HEAD
-    [trackEvent, openModal, setEditGasMode, supportsEIP1559],
-=======
     [
       cancelMetricsEvent,
       openModal,
@@ -177,7 +117,6 @@
       transactionGroup,
       isApprovedButNotSubmitted,
     ],
->>>>>>> 8ab433c1
   );
 
   const shouldShowSpeedUp = useShouldShowSpeedUp(
@@ -187,6 +126,9 @@
 
   const {
     title,
+    subtitle,
+    subtitleContainsOrigin,
+    date,
     category,
     primaryCurrency,
     recipientAddress,
@@ -195,26 +137,20 @@
     isPending,
     senderAddress,
   } = useTransactionDisplayData(transactionGroup);
-  const date = formatDateWithYearContext(
-    transactionGroup.primaryTransaction.time,
-    'MMM d, y',
-    'MMM d',
-  );
-  const isSignatureReq = category === TransactionGroupCategory.signatureRequest;
-  const isApproval = category === TransactionGroupCategory.approval;
-  const isUnapproved = status === TransactionStatus.unapproved;
-  const isSwap = category === TransactionGroupCategory.swap;
-  ///: BEGIN:ONLY_INCLUDE_IN(build-mmi)
-  const isCustodian = Boolean(transactionGroup.primaryTransaction.custodyId);
-  ///: END:ONLY_INCLUDE_IN
+
+  const isSignatureReq =
+    category === TRANSACTION_GROUP_CATEGORIES.SIGNATURE_REQUEST;
+  const isApproval = category === TRANSACTION_GROUP_CATEGORIES.APPROVAL;
+  const isUnapproved = status === TRANSACTION_STATUSES.UNAPPROVED;
+  const isSwap = category === TRANSACTION_GROUP_CATEGORIES.SWAP;
 
   const className = classnames('transaction-list-item', {
     'transaction-list-item--unconfirmed':
       isPending ||
       [
-        TransactionStatus.failed,
-        TransactionStatus.dropped,
-        TransactionStatus.rejected,
+        TRANSACTION_STATUSES.FAILED,
+        TRANSACTION_STATUSES.DROPPED,
+        TRANSACTION_STATUSES.REJECTED,
       ].includes(displayedStatusKey),
   });
 
@@ -223,43 +159,13 @@
       history.push(`${CONFIRM_TRANSACTION_ROUTE}/${id}`);
       return;
     }
-    setShowDetails((prev) => {
-      trackEvent({
-        event: prev
-          ? MetaMetricsEventName.ActivityDetailsClosed
-          : MetaMetricsEventName.ActivityDetailsOpened,
-        category: MetaMetricsEventCategory.Navigation,
-        properties: {
-          activity_type: category,
-        },
-      });
-      return !prev;
-    });
-  }, [isUnapproved, history, id, trackEvent, category]);
-
-  ///: BEGIN:ONLY_INCLUDE_IN(build-mmi)
-  const debugTransactionMeta = {
-    'data-hash': transactionGroup.primaryTransaction.hash,
-    ...(isCustodian
-      ? {
-          'data-custodiantransactionid':
-            transactionGroup.primaryTransaction.custodyId,
-        }
-      : {}),
-  };
-  ///: END:ONLY_INCLUDE_IN
+    setShowDetails((prev) => !prev);
+  }, [isUnapproved, history, id]);
 
   const speedUpButton = useMemo(() => {
-    ///: BEGIN:ONLY_INCLUDE_IN(build-mmi)
-    if (isCustodian) {
-      return null;
-    }
-    ///: END:ONLY_INCLUDE_IN
-
     if (!shouldShowSpeedUp || !isPending || isUnapproved) {
       return null;
     }
-
     return (
       <Button
         type="primary"
@@ -277,142 +183,67 @@
     hasCancelled,
     retryTransaction,
     cancelTransaction,
-    ///: BEGIN:ONLY_INCLUDE_IN(build-mmi)
-    isCustodian,
-    ///: END:ONLY_INCLUDE_IN
   ]);
-  const currentChain = useSelector(getCurrentNetwork);
-  let showCancelButton = !hasCancelled && isPending && !isUnapproved;
-
-  ///: BEGIN:ONLY_INCLUDE_IN(build-mmi)
-  showCancelButton = showCancelButton && !isCustodian;
-  const PENDING_COLOR = IconColor.iconAlternative;
-  const OK_COLOR = IconColor.primaryDefault;
-  const FAIL_COLOR = IconColor.errorDefault;
-  const getTransactionColor = (tsStatus) => {
-    switch (tsStatus) {
-      case TransactionStatus.signed:
-        return PENDING_COLOR;
-      case TransactionStatus.rejected:
-      case TransactionStatus.failed:
-      case TransactionStatus.dropped:
-        return FAIL_COLOR;
-      default:
-        return OK_COLOR;
-    }
-  };
-  ///: END:ONLY_INCLUDE_IN
+
+  const showCancelButton = !hasCancelled && isPending && !isUnapproved;
 
   return (
     <>
-      <ActivityListItem
-        data-testid="activity-list-item"
+      <ListItem
         onClick={toggleShowDetails}
         className={className}
         title={title}
         icon={
-          ///: BEGIN:ONLY_INCLUDE_IN(build-mmi)
-          isCustodian ? (
-            <Box style={{ position: 'relative' }} data-testid="custody-icon">
-              <TransactionIcon
-                category={category}
-                status={displayedStatusKey}
-              />
-              <Icon
-                data-testid="custody-icon-badge"
-                name={IconName.Custody}
-                className="transaction-list-item__icon-badge"
-                color={getTransactionColor(status)}
-                size={IconSize.Xs}
-              />
-            </Box>
-          ) : (
-            ///: END:ONLY_INCLUDE_IN
-            <BadgeWrapper
-              anchorElementShape={BadgeWrapperAnchorElementShape.circular}
-              positionObj={{ top: -4, right: -4 }}
-              display={Display.Block}
-              badge={
-                <AvatarNetwork
-                  className="activity-tx__network-badge"
-                  data-testid="activity-tx-network-badge"
-                  size={AvatarNetworkSize.Xs}
-                  name={currentChain?.nickname}
-                  src={currentChain?.rpcPrefs?.imageUrl}
-                  borderWidth={1}
-                  borderColor={BackgroundColor.backgroundDefault}
-                  backgroundColor={testNetworkBackgroundColor}
-                />
-              }
-            >
-              <TransactionIcon
-                category={category}
-                status={displayedStatusKey}
-              />
-            </BadgeWrapper>
-            ///: BEGIN:ONLY_INCLUDE_IN(build-mmi)
-          )
-          ///: END:ONLY_INCLUDE_IN
+          <TransactionIcon category={category} status={displayedStatusKey} />
         }
         subtitle={
-          <TransactionStatusLabel
-            statusOnly
-            isPending={isPending}
-            isEarliestNonce={isEarliestNonce}
-            error={err}
-            date={date}
-            status={displayedStatusKey}
-            ///: BEGIN:ONLY_INCLUDE_IN(build-mmi)
-            custodyStatus={transactionGroup.primaryTransaction.custodyStatus}
-            custodyStatusDisplayText={
-              transactionGroup.primaryTransaction.custodyStatusDisplayText
-            }
-            ///: END:ONLY_INCLUDE_IN
-          />
+          <h3>
+            <TransactionStatus
+              isPending={isPending}
+              isEarliestNonce={isEarliestNonce}
+              error={err}
+              date={date}
+              status={displayedStatusKey}
+            />
+            <span
+              className={
+                subtitleContainsOrigin
+                  ? 'transaction-list-item__origin'
+                  : 'transaction-list-item__address'
+              }
+              title={subtitle}
+            >
+              {subtitle}
+            </span>
+          </h3>
         }
         rightContent={
           !isSignatureReq &&
           !isApproval && (
             <>
-              <Text
-                variant={TextVariant.bodyLgMedium}
-                fontWeight={FontWeight.Medium}
-                color={Color.textDefault}
+              <h2
                 title={primaryCurrency}
-                textAlign={TextAlign.Right}
-                data-testid="transaction-list-item-primary-currency"
-                className="activity-list-item__primary-currency"
-                ellipsis
+                className="transaction-list-item__primary-currency"
               >
                 {primaryCurrency}
-              </Text>
-              <Text
-                variant={TextVariant.bodyMd}
-                color={Color.textAlternative}
-                textAlign={TextAlign.Right}
-                data-testid="transaction-list-item-secondary-currency"
-              >
+              </h2>
+              <h3 className="transaction-list-item__secondary-currency">
                 {secondaryCurrency}
-              </Text>
+              </h3>
             </>
           )
         }
       >
-        <Box paddingTop={4} className="transaction-list-item__pending-actions">
+        <div className="transaction-list-item__pending-actions">
+          {speedUpButton}
           {showCancelButton && (
             <CancelButton
               transaction={transactionGroup.primaryTransaction}
               cancelTransaction={cancelTransaction}
             />
           )}
-          {speedUpButton}
-        </Box>
-        {
-          ///: BEGIN:ONLY_INCLUDE_IN(build-mmi)
-          <a {...debugTransactionMeta} className="test-transaction-meta" />
-          ///: END:ONLY_INCLUDE_IN
-        }
-      </ActivityListItem>
+        </div>
+      </ListItem>
       {showDetails && (
         <TransactionListItemDetails
           title={title}
@@ -422,30 +253,13 @@
           senderAddress={senderAddress}
           recipientAddress={recipientAddress}
           onRetry={retryTransaction}
-          showRetry={
-            ///: BEGIN:ONLY_INCLUDE_IN(build-mmi)
-            !isCustodian &&
-            ///: END:ONLY_INCLUDE_IN
-            status === TransactionStatus.failed &&
-            !isSwap
-          }
-          showSpeedUp={
-            ///: BEGIN:ONLY_INCLUDE_IN(build-mmi)
-            !isCustodian &&
-            ///: END:ONLY_INCLUDE_IN
-            shouldShowSpeedUp
-          }
+          showRetry={status === TRANSACTION_STATUSES.FAILED && !isSwap}
+          showSpeedUp={shouldShowSpeedUp}
           isEarliestNonce={isEarliestNonce}
           onCancel={cancelTransaction}
-          showCancel={
-            ///: BEGIN:ONLY_INCLUDE_IN(build-mmi)
-            !isCustodian &&
-            ///: END:ONLY_INCLUDE_IN
-            isPending &&
-            !hasCancelled
-          }
+          showCancel={isPending && !hasCancelled}
           transactionStatus={() => (
-            <TransactionStatusLabel
+            <TransactionStatus
               isPending={isPending}
               isEarliestNonce={isEarliestNonce}
               error={err}
@@ -456,17 +270,17 @@
           )}
         />
       )}
-      {!supportsEIP1559 && showRetryEditGasPopover && (
+      {!supportsEIP1559V2 && showRetryEditGasPopover && (
         <EditGasPopover
           onClose={() => setShowRetryEditGasPopover(false)}
-          mode={EditGasModes.speedUp}
+          mode={EDIT_GAS_MODES.SPEED_UP}
           transaction={transactionGroup.primaryTransaction}
         />
       )}
-      {!supportsEIP1559 && showCancelEditGasPopover && (
+      {!supportsEIP1559V2 && showCancelEditGasPopover && (
         <EditGasPopover
           onClose={() => setShowCancelEditGasPopover(false)}
-          mode={EditGasModes.cancel}
+          mode={EDIT_GAS_MODES.CANCEL}
           transaction={transactionGroup.primaryTransaction}
         />
       )}
@@ -484,10 +298,13 @@
   const { transactionGroup } = props;
   const [editGasMode, setEditGasMode] = useState();
   const transaction = transactionGroup.primaryTransaction;
+  const eip1559V2Enabled = useSelector(getEIP1559V2Enabled);
 
   const supportsEIP1559 =
     useSelector(checkNetworkAndAccountSupports1559) &&
     !isLegacyTransaction(transaction?.txParams);
+
+  const supportsEIP1559V2 = eip1559V2Enabled && supportsEIP1559;
 
   return (
     <GasFeeContextProvider
@@ -496,13 +313,9 @@
     >
       <TransactionModalContextProvider>
         <TransactionListItemInner {...props} setEditGasMode={setEditGasMode} />
-        {supportsEIP1559 && (
+        {supportsEIP1559V2 && (
           <>
-            {
-              ///: BEGIN:ONLY_INCLUDE_IN(build-main,build-beta,build-flask)
-              <CancelSpeedupPopover />
-              ///: END:ONLY_INCLUDE_IN
-            }
+            <CancelSpeedupPopover />
             <EditGasFeePopover />
             <AdvancedGasFeePopover />
           </>
