import React, { useMemo, useState, useCallback, useContext } from 'react';
import PropTypes from 'prop-types';
import classnames from 'classnames';
import { useHistory } from 'react-router-dom';
import { useSelector } from 'react-redux';

import ListItem from '../../ui/list-item';
import { useTransactionDisplayData } from '../../../hooks/useTransactionDisplayData';
import { useI18nContext } from '../../../hooks/useI18nContext';

import TransactionListItemDetails from '../transaction-list-item-details';
import { CONFIRM_TRANSACTION_ROUTE } from '../../../helpers/constants/routes';
import { useShouldShowSpeedUp } from '../../../hooks/useShouldShowSpeedUp';
import TransactionStatusLabel from '../transaction-status-label/transaction-status-label';
import TransactionIcon from '../transaction-icon';
///: BEGIN:ONLY_INCLUDE_IN(build-mmi)
import { IconColor } from '../../../helpers/constants/design-system';
import { Icon, IconName } from '../../component-library';
///: END:ONLY_INCLUDE_IN
import { MetaMetricsEventCategory } from '../../../../shared/constants/metametrics';
import {
  TransactionGroupCategory,
  TransactionStatus,
} from '../../../../shared/constants/transaction';
import { EditGasModes } from '../../../../shared/constants/gas';
import {
  GasFeeContextProvider,
  useGasFeeContext,
} from '../../../contexts/gasFee';
import {
  TransactionModalContextProvider,
  useTransactionModalContext,
} from '../../../contexts/transaction-modal';
import { checkNetworkAndAccountSupports1559 } from '../../../selectors';
import { isLegacyTransaction } from '../../../helpers/utils/transactions.util';
import Button from '../../ui/button';
import AdvancedGasFeePopover from '../advanced-gas-fee-popover';
import CancelButton from '../cancel-button';
import CancelSpeedupPopover from '../cancel-speedup-popover';
import EditGasFeePopover from '../edit-gas-fee-popover';
import EditGasPopover from '../edit-gas-popover';
import { MetaMetricsContext } from '../../../contexts/metametrics';
import SiteOrigin from '../../ui/site-origin';

function TransactionListItemInner({
  transactionGroup,
  setEditGasMode,
  isEarliestNonce = false,
}) {
  const t = useI18nContext();
  const history = useHistory();
  const { hasCancelled } = transactionGroup;
  const [showDetails, setShowDetails] = useState(false);
  const [showCancelEditGasPopover, setShowCancelEditGasPopover] =
    useState(false);
  const [showRetryEditGasPopover, setShowRetryEditGasPopover] = useState(false);
  const { supportsEIP1559 } = useGasFeeContext();
  const { openModal } = useTransactionModalContext();

  const {
    initialTransaction: { id },
    primaryTransaction: { err, status },
  } = transactionGroup;

  const trackEvent = useContext(MetaMetricsContext);

  const retryTransaction = useCallback(
    async (event) => {
      event.stopPropagation();
      trackEvent({
        event: 'Clicked "Speed Up"',
        category: MetaMetricsEventCategory.Navigation,
        properties: {
          action: 'Activity Log',
          legacy_event: true,
        },
      });
      if (supportsEIP1559) {
        setEditGasMode(EditGasModes.speedUp);
        openModal('cancelSpeedUpTransaction');
      } else {
        setShowRetryEditGasPopover(true);
      }
    },
    [openModal, setEditGasMode, trackEvent, supportsEIP1559],
  );

  const cancelTransaction = useCallback(
    (event) => {
      event.stopPropagation();
      trackEvent({
        event: 'Clicked "Cancel"',
        category: MetaMetricsEventCategory.Navigation,
        properties: {
          action: 'Activity Log',
          legacy_event: true,
        },
      });
      if (supportsEIP1559) {
        setEditGasMode(EditGasModes.cancel);
        openModal('cancelSpeedUpTransaction');
      } else {
        setShowCancelEditGasPopover(true);
      }
    },
    [trackEvent, openModal, setEditGasMode, supportsEIP1559],
  );

  const shouldShowSpeedUp = useShouldShowSpeedUp(
    transactionGroup,
    isEarliestNonce,
  );

  const {
    title,
    subtitle,
    subtitleContainsOrigin,
    date,
    category,
    primaryCurrency,
    recipientAddress,
    secondaryCurrency,
    displayedStatusKey,
    isPending,
    senderAddress,
  } = useTransactionDisplayData(transactionGroup);

  const isSignatureReq = category === TransactionGroupCategory.signatureRequest;
  const isApproval = category === TransactionGroupCategory.approval;
  const isUnapproved = status === TransactionStatus.unapproved;
  const isSwap = category === TransactionGroupCategory.swap;
  ///: BEGIN:ONLY_INCLUDE_IN(build-mmi)
  const isCustodian = Boolean(transactionGroup.primaryTransaction.custodyId);
  ///: END:ONLY_INCLUDE_IN

  const className = classnames('transaction-list-item', {
    'transaction-list-item--unconfirmed':
      isPending ||
      [
        TransactionStatus.failed,
        TransactionStatus.dropped,
        TransactionStatus.rejected,
      ].includes(displayedStatusKey),
  });

  const toggleShowDetails = useCallback(() => {
    if (isUnapproved) {
      history.push(`${CONFIRM_TRANSACTION_ROUTE}/${id}`);
      return;
    }
    setShowDetails((prev) => !prev);
  }, [isUnapproved, history, id]);

  ///: BEGIN:ONLY_INCLUDE_IN(build-mmi)
  const debugTransactionMeta = {
    'data-hash': transactionGroup.primaryTransaction.hash,
    ...(isCustodian
      ? {
          'data-custodiantransactionid':
            transactionGroup.primaryTransaction.custodyId,
        }
      : {}),
  };
  ///: END:ONLY_INCLUDE_IN

  const speedUpButton = useMemo(() => {
    ///: BEGIN:ONLY_INCLUDE_IN(build-mmi)
    if (isCustodian) {
      return null;
    }
    ///: END:ONLY_INCLUDE_IN

    if (!shouldShowSpeedUp || !isPending || isUnapproved) {
      return null;
    }

    return (
      <Button
        type="primary"
        onClick={hasCancelled ? cancelTransaction : retryTransaction}
        style={hasCancelled ? { width: 'auto' } : null}
      >
        {hasCancelled ? t('speedUpCancellation') : t('speedUp')}
      </Button>
    );
  }, [
    shouldShowSpeedUp,
    isUnapproved,
    t,
    isPending,
    hasCancelled,
    retryTransaction,
    cancelTransaction,
    ///: BEGIN:ONLY_INCLUDE_IN(build-mmi)
    isCustodian,
    ///: END:ONLY_INCLUDE_IN
  ]);

<<<<<<< HEAD
  let showCancelButton = !hasCancelled && isPending && !isUnapproved;

  ///: BEGIN:ONLY_INCLUDE_IN(build-mmi)
  showCancelButton = showCancelButton && !isCustodian;
  const PENDING_COLOR = IconColor.iconAlternative;
  const OK_COLOR = IconColor.primaryDefault;
  const FAIL_COLOR = IconColor.errorDefault;
  const getTransactionColor = (tsStatus) => {
    switch (tsStatus) {
      case TransactionStatus.signed:
        return PENDING_COLOR;
      case TransactionStatus.rejected:
      case TransactionStatus.failed:
      case TransactionStatus.dropped:
        return FAIL_COLOR;
      default:
        return OK_COLOR;
    }
  };
  ///: END:ONLY_INCLUDE_IN
=======
  const showCancelButton = !hasCancelled && isPending && !isUnapproved;
  const showBorder = process.env.MULTICHAIN;
>>>>>>> 832ce634

  return (
    <>
      <ListItem
        onClick={toggleShowDetails}
        className={className}
        title={title}
        icon={
          ///: BEGIN:ONLY_INCLUDE_IN(build-mmi)
          isCustodian ? (
            <div style={{ position: 'relative' }} data-testid="custody-icon">
              <TransactionIcon
                category={category}
                status={displayedStatusKey}
              />
              <Icon
                name={IconName.Custody}
                className="transaction-list-item__icon-badge"
                color={getTransactionColor(status)}
                width={12}
                height={12}
              />
            </div>
          ) : (
            ///: END:ONLY_INCLUDE_IN
            <TransactionIcon category={category} status={displayedStatusKey} />
            ///: BEGIN:ONLY_INCLUDE_IN(build-mmi)
          )
          ///: END:ONLY_INCLUDE_IN
        }
        showBorder={showBorder}
        subtitle={
          <h3>
            <TransactionStatusLabel
              isPending={isPending}
              isEarliestNonce={isEarliestNonce}
              error={err}
              date={date}
              status={displayedStatusKey}
              ///: BEGIN:ONLY_INCLUDE_IN(build-mmi)
              custodyStatus={transactionGroup.primaryTransaction.custodyStatus}
              custodyStatusDisplayText={
                transactionGroup.primaryTransaction.custodyStatusDisplayText
              }
              ///: END:ONLY_INCLUDE_IN
            />
            {subtitleContainsOrigin ? (
              <SiteOrigin siteOrigin={subtitle} />
            ) : (
              <span className="transaction-list-item__address" title={subtitle}>
                {subtitle}
              </span>
            )}
          </h3>
        }
        rightContent={
          !isSignatureReq &&
          !isApproval && (
            <>
              <h2
                title={primaryCurrency}
                className="transaction-list-item__primary-currency"
              >
                {primaryCurrency}
              </h2>
              <h3 className="transaction-list-item__secondary-currency">
                {secondaryCurrency}
              </h3>
            </>
          )
        }
      >
        <div className="transaction-list-item__pending-actions">
          {speedUpButton}
          {showCancelButton && (
            <CancelButton
              transaction={transactionGroup.primaryTransaction}
              cancelTransaction={cancelTransaction}
            />
          )}
        </div>
        {
          ///: BEGIN:ONLY_INCLUDE_IN(build-mmi)
          <a {...debugTransactionMeta} className="test-transaction-meta" />
          ///: END:ONLY_INCLUDE_IN
        }
      </ListItem>
      {showDetails && (
        <TransactionListItemDetails
          title={title}
          onClose={toggleShowDetails}
          transactionGroup={transactionGroup}
          primaryCurrency={primaryCurrency}
          senderAddress={senderAddress}
          recipientAddress={recipientAddress}
          onRetry={retryTransaction}
          showRetry={
            ///: BEGIN:ONLY_INCLUDE_IN(build-mmi)
            !isCustodian &&
            ///: END:ONLY_INCLUDE_IN
            status === TransactionStatus.failed &&
            !isSwap
          }
          showSpeedUp={
            ///: BEGIN:ONLY_INCLUDE_IN(build-mmi)
            !isCustodian &&
            ///: END:ONLY_INCLUDE_IN
            shouldShowSpeedUp
          }
          isEarliestNonce={isEarliestNonce}
          onCancel={cancelTransaction}
          showCancel={
            ///: BEGIN:ONLY_INCLUDE_IN(build-mmi)
            !isCustodian &&
            ///: END:ONLY_INCLUDE_IN
            isPending &&
            !hasCancelled
          }
          transactionStatus={() => (
            <TransactionStatusLabel
              isPending={isPending}
              isEarliestNonce={isEarliestNonce}
              error={err}
              date={date}
              status={displayedStatusKey}
              statusOnly
            />
          )}
        />
      )}
      {!supportsEIP1559 && showRetryEditGasPopover && (
        <EditGasPopover
          onClose={() => setShowRetryEditGasPopover(false)}
          mode={EditGasModes.speedUp}
          transaction={transactionGroup.primaryTransaction}
        />
      )}
      {!supportsEIP1559 && showCancelEditGasPopover && (
        <EditGasPopover
          onClose={() => setShowCancelEditGasPopover(false)}
          mode={EditGasModes.cancel}
          transaction={transactionGroup.primaryTransaction}
        />
      )}
    </>
  );
}

TransactionListItemInner.propTypes = {
  transactionGroup: PropTypes.object.isRequired,
  isEarliestNonce: PropTypes.bool,
  setEditGasMode: PropTypes.func,
};

const TransactionListItem = (props) => {
  const { transactionGroup } = props;
  const [editGasMode, setEditGasMode] = useState();
  const transaction = transactionGroup.primaryTransaction;

  const supportsEIP1559 =
    useSelector(checkNetworkAndAccountSupports1559) &&
    !isLegacyTransaction(transaction?.txParams);

  return (
    <GasFeeContextProvider
      transaction={transactionGroup.primaryTransaction}
      editGasMode={editGasMode}
    >
      <TransactionModalContextProvider>
        <TransactionListItemInner {...props} setEditGasMode={setEditGasMode} />
        {supportsEIP1559 && (
          <>
            <CancelSpeedupPopover />
            <EditGasFeePopover />
            <AdvancedGasFeePopover />
          </>
        )}
      </TransactionModalContextProvider>
    </GasFeeContextProvider>
  );
};

TransactionListItem.propTypes = {
  transactionGroup: PropTypes.object.isRequired,
};

export default TransactionListItem;<|MERGE_RESOLUTION|>--- conflicted
+++ resolved
@@ -196,7 +196,7 @@
     ///: END:ONLY_INCLUDE_IN
   ]);
 
-<<<<<<< HEAD
+  const showBorder = process.env.MULTICHAIN;
   let showCancelButton = !hasCancelled && isPending && !isUnapproved;
 
   ///: BEGIN:ONLY_INCLUDE_IN(build-mmi)
@@ -217,10 +217,6 @@
     }
   };
   ///: END:ONLY_INCLUDE_IN
-=======
-  const showCancelButton = !hasCancelled && isPending && !isUnapproved;
-  const showBorder = process.env.MULTICHAIN;
->>>>>>> 832ce634
 
   return (
     <>
