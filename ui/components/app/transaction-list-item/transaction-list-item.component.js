/* eslint-disable import/no-duplicates */
import React, { useMemo, useState, useCallback, useContext } from 'react';
import PropTypes from 'prop-types';
import classnames from 'classnames';
import { useHistory } from 'react-router-dom';
import { useSelector } from 'react-redux';

import { TransactionStatus } from '@metamask/transaction-controller';
import { useTransactionDisplayData } from '../../../hooks/useTransactionDisplayData';
import { useI18nContext } from '../../../hooks/useI18nContext';

import TransactionListItemDetails from '../transaction-list-item-details';
import { CONFIRM_TRANSACTION_ROUTE } from '../../../helpers/constants/routes';
import { useShouldShowSpeedUp } from '../../../hooks/useShouldShowSpeedUp';
import TransactionStatusLabel from '../transaction-status-label/transaction-status-label';
import TransactionIcon from '../transaction-icon';
import {
  BackgroundColor,
  Color,
  Display,
  FontWeight,
  TextAlign,
  TextVariant,
} from '../../../helpers/constants/design-system';
import {
  AvatarNetwork,
  AvatarNetworkSize,
  BadgeWrapper,
  BadgeWrapperAnchorElementShape,
  Box,
  Text,
} from '../../component-library';

///: BEGIN:ONLY_INCLUDE_IF(build-mmi)
import { IconColor } from '../../../helpers/constants/design-system';
import { Icon, IconName, IconSize } from '../../component-library';
///: END:ONLY_INCLUDE_IF
import {
  MetaMetricsEventCategory,
  MetaMetricsEventName,
} from '../../../../shared/constants/metametrics';
import { TransactionGroupCategory } from '../../../../shared/constants/transaction';
import { EditGasModes } from '../../../../shared/constants/gas';
import {
  GasFeeContextProvider,
  useGasFeeContext,
} from '../../../contexts/gasFee';
import {
  TransactionModalContextProvider,
  useTransactionModalContext,
} from '../../../contexts/transaction-modal';
import {
  checkNetworkAndAccountSupports1559,
  getCurrentNetwork,
  getTestNetworkBackgroundColor,
} from '../../../selectors';
import { isLegacyTransaction } from '../../../helpers/utils/transactions.util';
import { formatDateWithYearContext } from '../../../helpers/utils/util';
import Button from '../../ui/button';
import AdvancedGasFeePopover from '../advanced-gas-fee-popover';
import CancelButton from '../cancel-button';
<<<<<<< HEAD
import CancelSpeedupPopover from '../cancel-speedup-popover';
=======
///: BEGIN:ONLY_INCLUDE_IF(build-main,build-beta,build-flask)
import CancelSpeedupPopover from '../cancel-speedup-popover';
///: END:ONLY_INCLUDE_IF
>>>>>>> 5ee10d3d
import EditGasFeePopover from '../edit-gas-fee-popover';
import EditGasPopover from '../edit-gas-popover';
import { MetaMetricsContext } from '../../../contexts/metametrics';
import { ActivityListItem } from '../../multichain';

function TransactionListItemInner({
  transactionGroup,
  setEditGasMode,
  isEarliestNonce = false,
}) {
  const t = useI18nContext();
  const history = useHistory();
  const { hasCancelled } = transactionGroup;
  const [showDetails, setShowDetails] = useState(false);
  const [showCancelEditGasPopover, setShowCancelEditGasPopover] =
    useState(false);
  const [showRetryEditGasPopover, setShowRetryEditGasPopover] = useState(false);
  const { supportsEIP1559 } = useGasFeeContext();
  const { openModal } = useTransactionModalContext();
  const testNetworkBackgroundColor = useSelector(getTestNetworkBackgroundColor);

  const {
    initialTransaction: { id },
    primaryTransaction: { error, status },
  } = transactionGroup;

  const trackEvent = useContext(MetaMetricsContext);

  const retryTransaction = useCallback(
    async (event) => {
      event.stopPropagation();
      trackEvent({
        event: 'Clicked "Speed Up"',
        category: MetaMetricsEventCategory.Navigation,
        properties: {
          action: 'Activity Log',
          legacy_event: true,
        },
      });
      if (supportsEIP1559) {
        setEditGasMode(EditGasModes.speedUp);
        openModal('cancelSpeedUpTransaction');
      } else {
        setShowRetryEditGasPopover(true);
      }
    },
    [openModal, setEditGasMode, trackEvent, supportsEIP1559],
  );

  const cancelTransaction = useCallback(
    (event) => {
      event.stopPropagation();
      trackEvent({
        event: 'Clicked "Cancel"',
        category: MetaMetricsEventCategory.Navigation,
        properties: {
          action: 'Activity Log',
          legacy_event: true,
        },
      });
      if (supportsEIP1559) {
        setEditGasMode(EditGasModes.cancel);
        openModal('cancelSpeedUpTransaction');
      } else {
        setShowCancelEditGasPopover(true);
      }
    },
    [trackEvent, openModal, setEditGasMode, supportsEIP1559],
  );

  const shouldShowSpeedUp = useShouldShowSpeedUp(
    transactionGroup,
    isEarliestNonce,
  );

  const {
    title,
    category,
    primaryCurrency,
    recipientAddress,
    secondaryCurrency,
    displayedStatusKey,
    isPending,
    senderAddress,
  } = useTransactionDisplayData(transactionGroup);
  const date = formatDateWithYearContext(
    transactionGroup.primaryTransaction.time,
    'MMM d, y',
    'MMM d',
  );
  const isSignatureReq = category === TransactionGroupCategory.signatureRequest;
  const isApproval = category === TransactionGroupCategory.approval;
  const isUnapproved = status === TransactionStatus.unapproved;
  const isSwap = category === TransactionGroupCategory.swap;
  ///: BEGIN:ONLY_INCLUDE_IF(build-mmi)
  const isCustodian = Boolean(transactionGroup.primaryTransaction.custodyId);
  ///: END:ONLY_INCLUDE_IF

  const className = classnames('transaction-list-item', {
    'transaction-list-item--unconfirmed':
      isPending ||
      [
        TransactionStatus.failed,
        TransactionStatus.dropped,
        TransactionStatus.rejected,
      ].includes(displayedStatusKey),
  });

  const toggleShowDetails = useCallback(() => {
    if (isUnapproved) {
      history.push(`${CONFIRM_TRANSACTION_ROUTE}/${id}`);
      return;
    }
    setShowDetails((prev) => {
      trackEvent({
        event: prev
          ? MetaMetricsEventName.ActivityDetailsClosed
          : MetaMetricsEventName.ActivityDetailsOpened,
        category: MetaMetricsEventCategory.Navigation,
        properties: {
          activity_type: category,
        },
      });
      return !prev;
    });
  }, [isUnapproved, history, id, trackEvent, category]);

  ///: BEGIN:ONLY_INCLUDE_IF(build-mmi)
  const debugTransactionMeta = {
    'data-hash': transactionGroup.primaryTransaction.hash,
    ...(isCustodian
      ? {
          'data-custodiantransactionid':
            transactionGroup.primaryTransaction.custodyId,
        }
      : {}),
  };
  ///: END:ONLY_INCLUDE_IF

  const speedUpButton = useMemo(() => {
    ///: BEGIN:ONLY_INCLUDE_IF(build-mmi)
    if (isCustodian) {
      return null;
    }
    ///: END:ONLY_INCLUDE_IF

    if (!shouldShowSpeedUp || !isPending || isUnapproved) {
      return null;
    }

    return (
      <Button
        type="primary"
        onClick={hasCancelled ? cancelTransaction : retryTransaction}
        style={hasCancelled ? { width: 'auto' } : null}
      >
        {hasCancelled ? t('speedUpCancellation') : t('speedUp')}
      </Button>
    );
  }, [
    shouldShowSpeedUp,
    isUnapproved,
    t,
    isPending,
    hasCancelled,
    retryTransaction,
    cancelTransaction,
    ///: BEGIN:ONLY_INCLUDE_IF(build-mmi)
    isCustodian,
    ///: END:ONLY_INCLUDE_IF
  ]);
  const currentChain = useSelector(getCurrentNetwork);
  let showCancelButton = !hasCancelled && isPending && !isUnapproved;

  ///: BEGIN:ONLY_INCLUDE_IF(build-mmi)
  showCancelButton = showCancelButton && !isCustodian;
  const PENDING_COLOR = IconColor.iconAlternative;
  const OK_COLOR = IconColor.primaryDefault;
  const FAIL_COLOR = IconColor.errorDefault;
  const getTransactionColor = (tsStatus) => {
    switch (tsStatus) {
      case TransactionStatus.signed:
        return PENDING_COLOR;
      case TransactionStatus.rejected:
      case TransactionStatus.failed:
      case TransactionStatus.dropped:
        return FAIL_COLOR;
      default:
        return OK_COLOR;
    }
  };
  ///: END:ONLY_INCLUDE_IF

  return (
    <>
      <ActivityListItem
        data-testid="activity-list-item"
        onClick={toggleShowDetails}
        className={className}
        title={title}
        icon={
          ///: BEGIN:ONLY_INCLUDE_IF(build-mmi)
          isCustodian ? (
            <Box style={{ position: 'relative' }} data-testid="custody-icon">
              <TransactionIcon
                category={category}
                status={displayedStatusKey}
              />
              <Icon
                data-testid="custody-icon-badge"
                name={IconName.Custody}
                className="transaction-list-item__icon-badge"
                color={getTransactionColor(status)}
                size={IconSize.Xs}
              />
            </Box>
          ) : (
            ///: END:ONLY_INCLUDE_IF
            <BadgeWrapper
              anchorElementShape={BadgeWrapperAnchorElementShape.circular}
              positionObj={{ top: -4, right: -4 }}
              display={Display.Block}
              badge={
                <AvatarNetwork
                  className="activity-tx__network-badge"
                  data-testid="activity-tx-network-badge"
                  size={AvatarNetworkSize.Xs}
                  name={currentChain?.nickname}
                  src={currentChain?.rpcPrefs?.imageUrl}
                  borderWidth={1}
                  borderColor={BackgroundColor.backgroundDefault}
                  backgroundColor={testNetworkBackgroundColor}
                />
              }
            >
              <TransactionIcon
                category={category}
                status={displayedStatusKey}
              />
            </BadgeWrapper>
            ///: BEGIN:ONLY_INCLUDE_IF(build-mmi)
          )
          ///: END:ONLY_INCLUDE_IF
        }
        subtitle={
          <TransactionStatusLabel
            statusOnly
            isPending={isPending}
            isEarliestNonce={isEarliestNonce}
            error={error}
            date={date}
            status={displayedStatusKey}
            ///: BEGIN:ONLY_INCLUDE_IF(build-mmi)
            custodyStatus={transactionGroup.primaryTransaction.custodyStatus}
            custodyStatusDisplayText={
              transactionGroup.primaryTransaction.custodyStatusDisplayText
            }
            ///: END:ONLY_INCLUDE_IF
          />
        }
        rightContent={
          !isSignatureReq &&
          !isApproval && (
            <>
              <Text
                variant={TextVariant.bodyLgMedium}
                fontWeight={FontWeight.Medium}
                color={Color.textDefault}
                title={primaryCurrency}
                textAlign={TextAlign.Right}
                data-testid="transaction-list-item-primary-currency"
                className="activity-list-item__primary-currency"
                ellipsis
              >
                {primaryCurrency}
              </Text>
              <Text
                variant={TextVariant.bodyMd}
                color={Color.textAlternative}
                textAlign={TextAlign.Right}
                data-testid="transaction-list-item-secondary-currency"
              >
                {secondaryCurrency}
              </Text>
            </>
          )
        }
      >
        <Box paddingTop={4} className="transaction-list-item__pending-actions">
          {showCancelButton && (
            <CancelButton
              data-testid="cancel-button"
              transaction={transactionGroup.primaryTransaction}
              cancelTransaction={cancelTransaction}
            />
          )}
          {speedUpButton}
        </Box>
        {
          ///: BEGIN:ONLY_INCLUDE_IF(build-mmi)
          <a {...debugTransactionMeta} className="test-transaction-meta" />
          ///: END:ONLY_INCLUDE_IF
        }
      </ActivityListItem>
      {showDetails && (
        <TransactionListItemDetails
          title={title}
          onClose={toggleShowDetails}
          transactionGroup={transactionGroup}
          primaryCurrency={primaryCurrency}
          senderAddress={senderAddress}
          recipientAddress={recipientAddress}
          onRetry={retryTransaction}
          showRetry={
            ///: BEGIN:ONLY_INCLUDE_IF(build-mmi)
            !isCustodian &&
            ///: END:ONLY_INCLUDE_IF
            status === TransactionStatus.failed &&
            !isSwap
          }
          showSpeedUp={
            ///: BEGIN:ONLY_INCLUDE_IF(build-mmi)
            !isCustodian &&
            ///: END:ONLY_INCLUDE_IF
            shouldShowSpeedUp
          }
          isEarliestNonce={isEarliestNonce}
          onCancel={cancelTransaction}
          showCancel={
            ///: BEGIN:ONLY_INCLUDE_IF(build-mmi)
            !isCustodian &&
            ///: END:ONLY_INCLUDE_IF
            isPending &&
            !hasCancelled
          }
          transactionStatus={() => (
            <TransactionStatusLabel
              isPending={isPending}
              isEarliestNonce={isEarliestNonce}
              error={error}
              date={date}
              status={displayedStatusKey}
              statusOnly
              ///: BEGIN:ONLY_INCLUDE_IF(build-mmi)
              custodyStatus={transactionGroup.primaryTransaction.custodyStatus}
              custodyStatusDisplayText={
                transactionGroup.primaryTransaction.custodyStatusDisplayText
              }
              ///: END:ONLY_INCLUDE_IF
            />
          )}
        />
      )}
      {!supportsEIP1559 && showRetryEditGasPopover && (
        <EditGasPopover
          onClose={() => setShowRetryEditGasPopover(false)}
          mode={EditGasModes.speedUp}
          transaction={transactionGroup.primaryTransaction}
        />
      )}
      {!supportsEIP1559 && showCancelEditGasPopover && (
        <EditGasPopover
          onClose={() => setShowCancelEditGasPopover(false)}
          mode={EditGasModes.cancel}
          transaction={transactionGroup.primaryTransaction}
        />
      )}
    </>
  );
}

TransactionListItemInner.propTypes = {
  transactionGroup: PropTypes.object.isRequired,
  isEarliestNonce: PropTypes.bool,
  setEditGasMode: PropTypes.func,
};

const TransactionListItem = (props) => {
  const { transactionGroup } = props;
  const [editGasMode, setEditGasMode] = useState();
  const transaction = transactionGroup.primaryTransaction;

  const supportsEIP1559 =
    useSelector(checkNetworkAndAccountSupports1559) &&
    !isLegacyTransaction(transaction?.txParams);

  const isCustodian = Boolean(transactionGroup.primaryTransaction.custodyId);

  return (
    <GasFeeContextProvider
      transaction={transactionGroup.primaryTransaction}
      editGasMode={editGasMode}
    >
      <TransactionModalContextProvider>
        <TransactionListItemInner {...props} setEditGasMode={setEditGasMode} />
        {supportsEIP1559 && (
          <>
            {
<<<<<<< HEAD
              !isCustodian && <CancelSpeedupPopover />
=======
              ///: BEGIN:ONLY_INCLUDE_IF(build-main,build-beta,build-flask)
              <CancelSpeedupPopover />
              ///: END:ONLY_INCLUDE_IF
>>>>>>> 5ee10d3d
            }
            <EditGasFeePopover />
            <AdvancedGasFeePopover />
          </>
        )}
      </TransactionModalContextProvider>
    </GasFeeContextProvider>
  );
};

TransactionListItem.propTypes = {
  transactionGroup: PropTypes.object.isRequired,
};

export default TransactionListItem;<|MERGE_RESOLUTION|>--- conflicted
+++ resolved
@@ -59,13 +59,7 @@
 import Button from '../../ui/button';
 import AdvancedGasFeePopover from '../advanced-gas-fee-popover';
 import CancelButton from '../cancel-button';
-<<<<<<< HEAD
 import CancelSpeedupPopover from '../cancel-speedup-popover';
-=======
-///: BEGIN:ONLY_INCLUDE_IF(build-main,build-beta,build-flask)
-import CancelSpeedupPopover from '../cancel-speedup-popover';
-///: END:ONLY_INCLUDE_IF
->>>>>>> 5ee10d3d
 import EditGasFeePopover from '../edit-gas-fee-popover';
 import EditGasPopover from '../edit-gas-popover';
 import { MetaMetricsContext } from '../../../contexts/metametrics';
@@ -464,13 +458,7 @@
         {supportsEIP1559 && (
           <>
             {
-<<<<<<< HEAD
               !isCustodian && <CancelSpeedupPopover />
-=======
-              ///: BEGIN:ONLY_INCLUDE_IF(build-main,build-beta,build-flask)
-              <CancelSpeedupPopover />
-              ///: END:ONLY_INCLUDE_IF
->>>>>>> 5ee10d3d
             }
             <EditGasFeePopover />
             <AdvancedGasFeePopover />
