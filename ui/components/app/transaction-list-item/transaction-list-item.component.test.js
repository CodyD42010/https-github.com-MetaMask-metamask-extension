--- conflicted
+++ resolved
@@ -229,7 +229,6 @@
       };
 
       const { getByTestId } = renderWithProvider(
-<<<<<<< HEAD
         <TransactionListItem transactionGroup={newTransactionGroup} />,
       );
       const custodyIcon = getByTestId('custody-icon');
@@ -256,34 +255,6 @@
       const { getByTestId } = renderWithProvider(
         <TransactionListItem transactionGroup={newTransactionGroup} />,
       );
-=======
-        <TransactionListItem transactionGroup={newTransactionGroup} />,
-      );
-      const custodyIcon = getByTestId('custody-icon');
-      const custodyIconBadge = getByTestId('custody-icon-badge');
-
-      expect(custodyIcon).toBeInTheDocument();
-      expect(custodyIconBadge).toHaveClass('mm-box--color-primary-default');
-    });
-
-    it('should display correctly the custody icon if status is signed', () => {
-      useSelector.mockImplementation(
-        generateUseSelectorRouter({
-          balance: '2AA1EFB94E0000',
-        }),
-      );
-
-      const newTransactionGroup = {
-        ...transactionGroup,
-        ...(transactionGroup.primaryTransaction.custodyId = '1'),
-        ...(transactionGroup.primaryTransaction.status =
-          TransactionStatus.signed),
-      };
-
-      const { getByTestId } = renderWithProvider(
-        <TransactionListItem transactionGroup={newTransactionGroup} />,
-      );
->>>>>>> ef8403f6
 
       const custodyIconBadge = getByTestId('custody-icon-badge');
 
