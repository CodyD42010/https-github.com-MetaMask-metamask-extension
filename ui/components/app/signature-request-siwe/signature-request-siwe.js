--- conflicted
+++ resolved
@@ -321,9 +321,6 @@
         )}
       </div>
       {
-<<<<<<< HEAD
-        ///: BEGIN:ONLY_INCLUDE_IF(build-flask)
-=======
         ///: BEGIN:ONLY_INCLUDE_IF(blockaid)
         <BlockaidBannerAlert
           txData={txData}
@@ -331,7 +328,9 @@
           onClickSupportLink={onClickSupportLink}
         />
         ///: END:ONLY_INCLUDE_IF
->>>>>>> d720bb9f
+      }
+      {
+        ///: BEGIN:ONLY_INCLUDE_IF(build-flask)
       }
       {isShowingSigInsightWarnings && (
         <InsightWarnings
