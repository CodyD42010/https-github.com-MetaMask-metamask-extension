import React, { useCallback, useContext, useState } from 'react';
import PropTypes from 'prop-types';
import { useSelector, useDispatch } from 'react-redux';
import { useHistory } from 'react-router-dom';
import log from 'loglevel';
import { isValidSIWEOrigin } from '@metamask/controller-utils';
import { BannerAlert, Text } from '../../component-library';
import Popover from '../../ui/popover';
import Checkbox from '../../ui/check-box';
import Button from '../../ui/button';
import { I18nContext } from '../../../contexts/i18n';
import { PageContainerFooter } from '../../ui/page-container';
import { isAddressLedger } from '../../../ducks/metamask/metamask';
import {
  accountsWithSendEtherInfoSelector,
  getSubjectMetadata,
  getTotalUnapprovedMessagesCount,
  unconfirmedMessagesHashSelector,
} from '../../../selectors';
import { getAccountByAddress, valuesFor } from '../../../helpers/utils/util';
import { formatMessageParams } from '../../../../shared/modules/siwe';
<<<<<<< HEAD
import { clearConfirmTransaction } from '../../../ducks/confirm-transaction/confirm-transaction.duck';
=======

>>>>>>> 5f57ad15
import {
  SEVERITIES,
  TextVariant,
} from '../../../helpers/constants/design-system';

import SecurityProviderBannerMessage from '../security-provider-banner-message/security-provider-banner-message';
import { SECURITY_PROVIDER_MESSAGE_SEVERITIES } from '../security-provider-banner-message/security-provider-banner-message.constants';
import ConfirmPageContainerNavigation from '../confirm-page-container/confirm-page-container-navigation';
import { getMostRecentOverviewPage } from '../../../ducks/history/history';
import { showModal, cancelMsgs } from '../../../store/actions';
import LedgerInstructionField from '../ledger-instruction-field';

import SignatureRequestHeader from '../signature-request-header';
import Header from './signature-request-siwe-header';
import Message from './signature-request-siwe-message';

export default function SignatureRequestSIWE({
  txData,
  cancelPersonalMessage,
  signPersonalMessage,
}) {
<<<<<<< HEAD
  const dispatch = useDispatch();
  const history = useHistory();
=======
  const t = useContext(I18nContext);
>>>>>>> 5f57ad15

  const allAccounts = useSelector(accountsWithSendEtherInfoSelector);
  const subjectMetadata = useSelector(getSubjectMetadata);

  const messagesCount = useSelector(getTotalUnapprovedMessagesCount);
  const messagesList = useSelector(unconfirmedMessagesHashSelector);
  const mostRecentOverviewPage = useSelector(getMostRecentOverviewPage);

  const {
    msgParams: {
      from,
      origin,
      siwe: { parsedMessage },
    },
  } = txData;

  const isLedgerWallet = useSelector((state) => isAddressLedger(state, from));

  const fromAccount = getAccountByAddress(allAccounts, from);
  const targetSubjectMetadata = subjectMetadata[origin];

  const isMatchingAddress =
    from.toLowerCase() === parsedMessage.address.toLowerCase();

  const isSIWEDomainValid = isValidSIWEOrigin(txData.msgParams);

  const [isShowingDomainWarning, setIsShowingDomainWarning] = useState(false);
  const [hasAgreedToDomainWarning, setHasAgreedToDomainWarning] =
    useState(false);

  const showSecurityProviderBanner =
    (txData?.securityProviderResponse?.flagAsDangerous !== undefined &&
      txData?.securityProviderResponse?.flagAsDangerous !==
        SECURITY_PROVIDER_MESSAGE_SEVERITIES.NOT_MALICIOUS) ||
    (txData?.securityProviderResponse &&
      Object.keys(txData.securityProviderResponse).length === 0);

  const onSign = useCallback(
    async (event) => {
      try {
        await signPersonalMessage(event);
      } catch (e) {
        log.error(e);
      }
    },
    [signPersonalMessage],
  );

  const onCancel = useCallback(
    async (event) => {
      try {
        await cancelPersonalMessage(event);
      } catch (e) {
        log.error(e);
      }
    },
    [cancelPersonalMessage],
  );

  const handleCancelAll = () => {
    const unapprovedTxCount = messagesCount;

    dispatch(
      showModal({
        name: 'REJECT_TRANSACTIONS',
        unapprovedTxCount,
        onSubmit: async () => {
          await dispatch(cancelMsgs(valuesFor(messagesList)));
          dispatch(clearConfirmTransaction());
          history.push(mostRecentOverviewPage);
        },
      }),
    );
  };

  const rejectNText = t('rejectRequestsN', [messagesCount]);

  return (
    <div className="signature-request-siwe">
<<<<<<< HEAD
      <div className="request-signature__navigation">
        <ConfirmPageContainerNavigation />
      </div>
=======
      <SignatureRequestHeader txData={txData} />
>>>>>>> 5f57ad15
      <Header
        fromAccount={fromAccount}
        domain={origin}
        isSIWEDomainValid={isSIWEDomainValid}
        subjectMetadata={targetSubjectMetadata}
      />

      {showSecurityProviderBanner && (
        <SecurityProviderBannerMessage
          securityProviderResponse={txData.securityProviderResponse}
        />
      )}

      <Message data={formatMessageParams(parsedMessage, t)} />
      {!isMatchingAddress && (
        <BannerAlert
          severity={SEVERITIES.WARNING}
          marginLeft={4}
          marginRight={4}
          marginBottom={4}
        >
          {t('SIWEAddressInvalid', [
            parsedMessage.address,
            fromAccount.address,
          ])}
        </BannerAlert>
      )}

      {isLedgerWallet && (
        <div className="confirm-approve-content__ledger-instruction-wrapper">
          <LedgerInstructionField showDataInstruction />
        </div>
      )}

      {!isSIWEDomainValid && (
        <BannerAlert
          severity={SEVERITIES.DANGER}
          marginLeft={4}
          marginRight={4}
          marginBottom={4}
        >
          <Text variant={TextVariant.bodyMdBold}>
            {t('SIWEDomainInvalidTitle')}
          </Text>{' '}
          <Text>{t('SIWEDomainInvalidText')}</Text>
        </BannerAlert>
      )}
      <PageContainerFooter
        footerClassName="signature-request-siwe__page-container-footer"
        onCancel={onCancel}
        onSubmit={
          isSIWEDomainValid ? onSign : () => setIsShowingDomainWarning(true)
        }
        cancelText={t('cancel')}
        submitText={t('signin')}
        submitButtonType={isSIWEDomainValid ? 'primary' : 'danger-primary'}
      />
      {messagesCount > 1 ? (
        <Button
          type="link"
          className="request-signature__container__reject"
          onClick={(e) => {
            e.preventDefault();
            handleCancelAll();
          }}
        >
          {rejectNText}
        </Button>
      ) : null}
      {isShowingDomainWarning && (
        <Popover
          onClose={() => setIsShowingDomainWarning(false)}
          title={t('SIWEWarningTitle')}
          subtitle={t('SIWEWarningSubtitle')}
          className="signature-request-siwe__warning-popover"
          footerClassName="signature-request-siwe__warning-popover__footer"
          footer={
            <PageContainerFooter
              footerClassName="signature-request-siwe__warning-popover__footer__warning-footer"
              onCancel={() => setIsShowingDomainWarning(false)}
              cancelText={t('cancel')}
              cancelButtonType="default"
              onSubmit={onSign}
              submitText={t('confirm')}
              submitButtonType="danger-primary"
              disabled={!hasAgreedToDomainWarning}
            />
          }
        >
          <div className="signature-request-siwe__warning-popover__checkbox-wrapper">
            <Checkbox
              id="signature-request-siwe_domain-checkbox"
              checked={hasAgreedToDomainWarning}
              className="signature-request-siwe__warning-popover__checkbox-wrapper__checkbox"
              onClick={() => setHasAgreedToDomainWarning((checked) => !checked)}
            />
            <label
              className="signature-request-siwe__warning-popover__checkbox-wrapper__label"
              htmlFor="signature-request-siwe_domain-checkbox"
            >
              {t('SIWEDomainWarningBody', [parsedMessage.domain])}
            </label>
          </div>
        </Popover>
      )}
    </div>
  );
}

SignatureRequestSIWE.propTypes = {
  /**
   * The display content of transaction data
   */
  txData: PropTypes.object.isRequired,
  /**
   * Handler for cancel button
   */
  cancelPersonalMessage: PropTypes.func.isRequired,
  /**
   * Handler for sign button
   */
  signPersonalMessage: PropTypes.func.isRequired,
};<|MERGE_RESOLUTION|>--- conflicted
+++ resolved
@@ -19,11 +19,8 @@
 } from '../../../selectors';
 import { getAccountByAddress, valuesFor } from '../../../helpers/utils/util';
 import { formatMessageParams } from '../../../../shared/modules/siwe';
-<<<<<<< HEAD
 import { clearConfirmTransaction } from '../../../ducks/confirm-transaction/confirm-transaction.duck';
-=======
-
->>>>>>> 5f57ad15
+
 import {
   SEVERITIES,
   TextVariant,
@@ -45,12 +42,9 @@
   cancelPersonalMessage,
   signPersonalMessage,
 }) {
-<<<<<<< HEAD
   const dispatch = useDispatch();
   const history = useHistory();
-=======
   const t = useContext(I18nContext);
->>>>>>> 5f57ad15
 
   const allAccounts = useSelector(accountsWithSendEtherInfoSelector);
   const subjectMetadata = useSelector(getSubjectMetadata);
@@ -130,13 +124,10 @@
 
   return (
     <div className="signature-request-siwe">
-<<<<<<< HEAD
       <div className="request-signature__navigation">
         <ConfirmPageContainerNavigation />
       </div>
-=======
       <SignatureRequestHeader txData={txData} />
->>>>>>> 5f57ad15
       <Header
         fromAccount={fromAccount}
         domain={origin}
