--- conflicted
+++ resolved
@@ -7,11 +7,8 @@
 import { SNAPS_VIEW_ROUTE } from '../../../../helpers/constants/routes';
 import {
   TextVariant,
-<<<<<<< HEAD
   Display,
   FlexDirection,
-=======
->>>>>>> 990dc33f
   JustifyContent,
   AlignItems,
   TextColor,
@@ -19,7 +16,6 @@
   IconColor,
   Display,
 } from '../../../../helpers/constants/design-system';
-<<<<<<< HEAD
 
 import {
   Icon,
@@ -28,16 +24,6 @@
   Box,
   ButtonLink,
   BUTTON_LINK_SIZES,
-=======
-import {
-  BUTTON_SIZES,
-  BUTTON_VARIANT,
-  Box,
-  Button,
-  Icon,
-  IconName,
-  Text,
->>>>>>> 990dc33f
 } from '../../../component-library';
 
 export default function SnapContentFooter({ snapName, snapId }) {
@@ -52,10 +38,7 @@
   return (
     <Box
       display={Display.Flex}
-<<<<<<< HEAD
       flexDirection={FlexDirection.Row}
-=======
->>>>>>> 990dc33f
       justifyContent={JustifyContent.center}
       alignItems={AlignItems.center}
       paddingTop={4}
@@ -69,27 +52,12 @@
         color={IconColor.iconMuted}
         marginRight={1}
       />
-<<<<<<< HEAD
       <Text color={TextColor.textMuted} variant={TextVariant.bodySm} as="h6">
         {t('snapContent', [
           <ButtonLink
             size={BUTTON_LINK_SIZES.INHERIT}
             onClick={handleNameClick}
             key="button"
-=======
-      <Text
-        color={TextColor.textMuted}
-        variant={TextVariant.bodyXs}
-        className="snap-content-footer__description"
-      >
-        {t('snapContent', [
-          <Button
-            variant={BUTTON_VARIANT.LINK}
-            size={BUTTON_SIZES.INHERIT}
-            onClick={handleNameClick}
-            key="button"
-            ellipsis
->>>>>>> 990dc33f
           >
             {snapName}
           </ButtonLink>,
