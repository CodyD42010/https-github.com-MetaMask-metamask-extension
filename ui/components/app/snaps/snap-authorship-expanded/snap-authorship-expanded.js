import { getSnapPrefix } from '@metamask/snaps-utils';
import classnames from 'classnames';
import PropTypes from 'prop-types';
<<<<<<< HEAD
import React from 'react';
=======
import React, { useEffect, useState } from 'react';
>>>>>>> ef8403f6
import { useDispatch, useSelector } from 'react-redux';
import {
  AlignItems,
  BackgroundColor,
  BlockSize,
  BorderColor,
  BorderRadius,
  BorderStyle,
  Color,
  Display,
  FlexDirection,
  FontWeight,
  JustifyContent,
<<<<<<< HEAD
=======
  OverflowWrap,
>>>>>>> ef8403f6
  TextColor,
  TextVariant,
} from '../../../../helpers/constants/design-system';
import {
  formatDate,
  getSnapName,
  removeSnapIdPrefix,
} from '../../../../helpers/utils/util';
import { useI18nContext } from '../../../../hooks/useI18nContext';
import { useOriginMetadata } from '../../../../hooks/useOriginMetadata';
<<<<<<< HEAD
import { getTargetSubjectMetadata } from '../../../../selectors';
import { disableSnap, enableSnap } from '../../../../store/actions';
=======
import {
  getSnapRegistryData,
  getTargetSubjectMetadata,
} from '../../../../selectors';
import {
  disableSnap,
  enableSnap,
  getPhishingResult,
} from '../../../../store/actions';
>>>>>>> ef8403f6
import { Box, ButtonLink, Text } from '../../../component-library';
import ToggleButton from '../../../ui/toggle-button';
import Tooltip from '../../../ui/tooltip/tooltip';
import SnapAvatar from '../snap-avatar';
import SnapVersion from '../snap-version/snap-version';

const SnapAuthorshipExpanded = ({ snapId, className, snap }) => {
  const t = useI18nContext();
  const dispatch = useDispatch();

  // We're using optional chaining with snapId, because with the current implementation
  // of snap update in the snap controller, we do not have reference to snapId when an
  // update request is rejected because the reference comes from the request itself and not subject metadata
  // like it is done with snap install
  const snapPrefix = snapId && getSnapPrefix(snapId);
  const packageName = snapId && removeSnapIdPrefix(snapId);
  const isNPM = snapPrefix === 'npm:';

  const versionPath = snap?.version ? `/v/${snap?.version}` : '';
  const url = isNPM
    ? `https://www.npmjs.com/package/${packageName}${versionPath}`
    : packageName;

  const subjectMetadata = useSelector((state) =>
    getTargetSubjectMetadata(state, snapId),
  );
  const snapRegistryData = useSelector((state) =>
    getSnapRegistryData(state, snapId),
  );
  const { website = undefined } = snapRegistryData?.metadata ?? {};
  const [safeWebsite, setSafeWebsite] = useState(null);

  useEffect(() => {
    const performPhishingCheck = async () => {
      const phishingResult = await getPhishingResult(website);

      if (!phishingResult.result) {
        setSafeWebsite(website);
      }
    };
    if (website) {
      performPhishingCheck();
    }
  }, [website]);

  const friendlyName = snapId && getSnapName(snapId, subjectMetadata);

  const versionHistory = snap?.versionHistory ?? [];
  const installInfo = versionHistory.length
    ? versionHistory[versionHistory.length - 1]
    : undefined;
  const installOrigin = useOriginMetadata(installInfo?.origin);

  const onToggle = () => {
    if (snap?.enabled) {
      dispatch(disableSnap(snap?.id));
    } else {
      dispatch(enableSnap(snap?.id));
    }
  };

  return (
    <Box
      className={classnames('snaps-authorship-expanded', className)}
      backgroundColor={BackgroundColor.backgroundDefault}
      borderColor={BorderColor.borderDefault}
      borderWidth={1}
      width={BlockSize.Full}
      borderRadius={BorderRadius.LG}
    >
      <Box
        alignItems={AlignItems.center}
        display={Display.Flex}
        width={BlockSize.Full}
        paddingLeft={4}
        paddingRight={4}
        paddingTop={3}
        paddingBottom={3}
      >
        <Box>
          <SnapAvatar snapId={snapId} />
        </Box>
        <Box
          marginLeft={4}
          marginRight={0}
          display={Display.Flex}
          flexDirection={FlexDirection.Column}
          style={{ overflow: 'hidden' }}
        >
          <Text ellipsis fontWeight={FontWeight.Medium}>
            {friendlyName}
          </Text>
          <Text
            ellipsis
            variant={TextVariant.bodySm}
            color={TextColor.textAlternative}
          >
            {packageName}
          </Text>
        </Box>
      </Box>
      <Box
        display={Display.Flex}
        flexDirection={FlexDirection.Row}
        justifyContent={JustifyContent.spaceBetween}
        paddingLeft={4}
        paddingTop={4}
        paddingBottom={4}
        borderColor={BorderColor.borderDefault}
        width={BlockSize.Full}
        style={{
          borderLeft: BorderStyle.none,
          borderRight: BorderStyle.none,
        }}
      >
        <Text variant={TextVariant.bodyMd} fontWeight={FontWeight.Medium}>
          {t('enabled')}
        </Text>
        <Box style={{ maxWidth: '52px' }}>
          <Tooltip interactive position="left" html={t('snapsToggle')}>
            <ToggleButton value={snap?.enabled} onToggle={onToggle} />
          </Tooltip>
        </Box>
      </Box>
      <Box padding={4} width={BlockSize.Full}>
<<<<<<< HEAD
=======
        {safeWebsite && (
          <Box
            display={Display.Flex}
            flexDirection={FlexDirection.Row}
            justifyContent={JustifyContent.spaceBetween}
            width={BlockSize.Full}
            marginBottom={4}
          >
            <Text variant={TextVariant.bodyMd} fontWeight={FontWeight.Medium}>
              {t('snapDetailWebsite')}
            </Text>
            <Box
              paddingLeft={8}
              display={Display.Flex}
              flexDirection={FlexDirection.Column}
              alignItems={AlignItems.flexEnd}
            >
              <ButtonLink
                href={installOrigin.origin}
                target="_blank"
                overflowWrap={OverflowWrap.Anywhere}
              >
                {safeWebsite}
              </ButtonLink>
            </Box>
          </Box>
        )}
>>>>>>> ef8403f6
        {installOrigin && installInfo && (
          <Box
            display={Display.Flex}
            flexDirection={FlexDirection.Row}
            justifyContent={JustifyContent.spaceBetween}
            width={BlockSize.Full}
          >
            <Text variant={TextVariant.bodyMd} fontWeight={FontWeight.Medium}>
              {t('installOrigin')}
            </Text>
            <Box
              display={Display.Flex}
              flexDirection={FlexDirection.Column}
              alignItems={AlignItems.flexEnd}
            >
<<<<<<< HEAD
              <ButtonLink href={installOrigin.origin} target="_blank">
                {installOrigin.host}
              </ButtonLink>
=======
              <Text>{installOrigin.host}</Text>
>>>>>>> ef8403f6
              <Text color={Color.textMuted}>
                {t('installedOn', [
                  formatDate(installInfo.date, 'dd MMM yyyy'),
                ])}
              </Text>
            </Box>
          </Box>
        )}
        <Box
          display={Display.Flex}
          flexDirection={FlexDirection.Row}
          justifyContent={JustifyContent.spaceBetween}
          alignItems={AlignItems.center}
          marginTop={4}
        >
          <Text variant={TextVariant.bodyMd} fontWeight={FontWeight.Medium}>
            {t('version')}
          </Text>
          <SnapVersion version={snap?.version} url={url} />
        </Box>
      </Box>
    </Box>
  );
};

SnapAuthorshipExpanded.propTypes = {
  /**
   * The id of the snap
   */
  snapId: PropTypes.string,
  /**
   * The className of the SnapAuthorship
   */
  className: PropTypes.string,
  /**
   * The snap object.
   */
  snap: PropTypes.object,
};

export default SnapAuthorshipExpanded;<|MERGE_RESOLUTION|>--- conflicted
+++ resolved
@@ -1,11 +1,7 @@
 import { getSnapPrefix } from '@metamask/snaps-utils';
 import classnames from 'classnames';
 import PropTypes from 'prop-types';
-<<<<<<< HEAD
-import React from 'react';
-=======
 import React, { useEffect, useState } from 'react';
->>>>>>> ef8403f6
 import { useDispatch, useSelector } from 'react-redux';
 import {
   AlignItems,
@@ -19,10 +15,7 @@
   FlexDirection,
   FontWeight,
   JustifyContent,
-<<<<<<< HEAD
-=======
   OverflowWrap,
->>>>>>> ef8403f6
   TextColor,
   TextVariant,
 } from '../../../../helpers/constants/design-system';
@@ -33,10 +26,6 @@
 } from '../../../../helpers/utils/util';
 import { useI18nContext } from '../../../../hooks/useI18nContext';
 import { useOriginMetadata } from '../../../../hooks/useOriginMetadata';
-<<<<<<< HEAD
-import { getTargetSubjectMetadata } from '../../../../selectors';
-import { disableSnap, enableSnap } from '../../../../store/actions';
-=======
 import {
   getSnapRegistryData,
   getTargetSubjectMetadata,
@@ -46,7 +35,6 @@
   enableSnap,
   getPhishingResult,
 } from '../../../../store/actions';
->>>>>>> ef8403f6
 import { Box, ButtonLink, Text } from '../../../component-library';
 import ToggleButton from '../../../ui/toggle-button';
 import Tooltip from '../../../ui/tooltip/tooltip';
@@ -172,8 +160,6 @@
         </Box>
       </Box>
       <Box padding={4} width={BlockSize.Full}>
-<<<<<<< HEAD
-=======
         {safeWebsite && (
           <Box
             display={Display.Flex}
@@ -201,7 +187,6 @@
             </Box>
           </Box>
         )}
->>>>>>> ef8403f6
         {installOrigin && installInfo && (
           <Box
             display={Display.Flex}
@@ -217,13 +202,7 @@
               flexDirection={FlexDirection.Column}
               alignItems={AlignItems.flexEnd}
             >
-<<<<<<< HEAD
-              <ButtonLink href={installOrigin.origin} target="_blank">
-                {installOrigin.host}
-              </ButtonLink>
-=======
               <Text>{installOrigin.host}</Text>
->>>>>>> ef8403f6
               <Text color={Color.textMuted}>
                 {t('installedOn', [
                   formatDate(installInfo.date, 'dd MMM yyyy'),
