--- conflicted
+++ resolved
@@ -1,7 +1,6 @@
 import React from 'react';
 import PropTypes from 'prop-types';
 import { useI18nContext } from '../../../../hooks/useI18nContext';
-<<<<<<< HEAD
 
 import { useScrollRequired } from '../../../../hooks/useScrollRequired';
 import { TERMS_OF_USE_LINK } from '../../../../../shared/constants/terms';
@@ -18,9 +17,6 @@
   TextVariant,
 } from '../../../../helpers/constants/design-system';
 
-=======
-import Popover from '../../../ui/popover';
->>>>>>> 0107c2cb
 import {
   AvatarIcon,
   AvatarIconSize,
@@ -39,8 +35,7 @@
   ModalHeader,
   AvatarIconSize,
 } from '../../../component-library';
-<<<<<<< HEAD
-=======
+
 import {
   AlignItems,
   BackgroundColor,
@@ -51,9 +46,6 @@
   JustifyContent,
   TextVariant,
 } from '../../../../helpers/constants/design-system';
-import { useScrollRequired } from '../../../../hooks/useScrollRequired';
-import { TERMS_OF_USE_LINK } from '../../../../../shared/constants/terms';
->>>>>>> 0107c2cb
 
 export default function SnapPrivacyWarning({ onAccepted, onCanceled, isOpen }) {
   const t = useI18nContext();
@@ -86,7 +78,6 @@
             gap: 4,
           }}
         >
-<<<<<<< HEAD
           <AvatarIcon
             iconName={IconName.Info}
             color={IconColor.infoDefault}
@@ -97,35 +88,6 @@
             {t('thirdPartySoftware')}
           </Text>
         </ModalHeader>
-=======
-          <Box
-            marginTop={4}
-            className="snap-privacy-warning__header__info-icon"
-            display={Display.Flex}
-            justifyContent={JustifyContent.center}
-            alignItems={AlignItems.center}
-          >
-            <AvatarIcon
-              iconName={IconName.Info}
-              color={IconColor.infoDefault}
-              backgroundColor={BackgroundColor.primaryMuted}
-              size={AvatarIconSize.Md}
-            />
-          </Box>
-          <Box
-            className="snap-privacy-warning__header__title"
-            marginTop={4}
-            marginBottom={4}
-            display={Display.Flex}
-            justifyContent={JustifyContent.center}
-            alignItems={AlignItems.center}
-          >
-            <Text variant={TextVariant.headingMd} fontWeight={FontWeight.Bold}>
-              {t('thirdPartySoftware')}
-            </Text>
-          </Box>
-        </Box>
->>>>>>> 0107c2cb
         <Box
           className="snap-privacy-warning__content"
           ref={ref}
@@ -177,7 +139,6 @@
           paddingRight={4}
           paddingBottom={4}
         >
-<<<<<<< HEAD
           <Button
             variant={BUTTON_VARIANT.SECONDARY}
             size={BUTTON_SIZES.LG}
@@ -195,35 +156,6 @@
           >
             {t('accept')}
           </Button>
-=======
-          <Box
-            className="snap-privacy-warning__footer"
-            marginTop={6}
-            display={Display.Flex}
-          >
-            <Button
-              variant={BUTTON_VARIANT.SECONDARY}
-              size={BUTTON_SIZES.LG}
-              width={BlockSize.Full}
-              className="snap-privacy-warning__cancel-button"
-              onClick={onCanceled}
-              marginRight={2}
-            >
-              {t('cancel')}
-            </Button>
-            <Button
-              variant={BUTTON_VARIANT.PRIMARY}
-              size={BUTTON_SIZES.LG}
-              width={BlockSize.Full}
-              className="snap-privacy-warning__ok-button"
-              onClick={onAccepted}
-              marginLeft={2}
-              disabled={!isScrolledToBottom}
-            >
-              {t('accept')}
-            </Button>
-          </Box>
->>>>>>> 0107c2cb
         </Box>
       </ModalContent>
     </Modal>
