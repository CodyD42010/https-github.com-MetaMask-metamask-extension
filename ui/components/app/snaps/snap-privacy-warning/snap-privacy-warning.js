import React from 'react';
import PropTypes from 'prop-types';
import { useI18nContext } from '../../../../hooks/useI18nContext';

import { useScrollRequired } from '../../../../hooks/useScrollRequired';
import { TERMS_OF_USE_LINK } from '../../../../../shared/constants/terms';

import {
  BackgroundColor,
  BlockSize,
  Display,
  FontWeight,
  IconColor,
  AlignItems,
  JustifyContent,
  FlexDirection,
  TextVariant,
} from '../../../../helpers/constants/design-system';

import {
  AvatarIcon,
  Button,
  BUTTON_SIZES,
  BUTTON_VARIANT,
  ButtonLink,
  ButtonLinkSize,
  IconName,
  Text,
  Box,
  Modal,
  ModalOverlay,
  ModalContent,
  ModalHeader,
  AvatarIconSize,
} from '../../../component-library';

export default function SnapPrivacyWarning({ onAccepted, onCanceled, isOpen }) {
  const t = useI18nContext();
  const { isScrollable, isScrolledToBottom, scrollToBottom, ref, onScroll } =
    useScrollRequired();

  return (
    <Modal isOpen={isOpen} className="snap-privacy-warning">
      <ModalOverlay />
      <ModalContent
        modalDialogProps={{
          display: Display.Flex,
          flexDirection: FlexDirection.Column,
          gap: 4,
          padding: 0,
        }}
      >
        <ModalHeader
          paddingTop={4}
          paddingLeft={4}
          paddingRight={4}
          childrenWrapperProps={{
            display: Display.Flex,
            flexDirection: FlexDirection.Column,
            alignItems: AlignItems.center,
            justifyContent: JustifyContent.Center,
            gap: 4,
          }}
        >
          <AvatarIcon
            iconName={IconName.Info}
            color={IconColor.infoDefault}
            backgroundColor={BackgroundColor.primaryMuted}
            size={AvatarIconSize.Xl}
          />
          <Text variant={TextVariant.headingMd} fontWeight={FontWeight.Bold}>
            {t('thirdPartySoftware')}
          </Text>
        </ModalHeader>
        <Box
          className="snap-privacy-warning__content"
          ref={ref}
          onScroll={onScroll}
          paddingLeft={4}
          paddingRight={2}
        >
<<<<<<< HEAD
          <Text variant={TextVariant.bodyMd}>
            {t('snapsPrivacyWarningFirstMessage', [
              <ButtonLink
                key="privacyNoticeTermsOfUseLink"
                size={BUTTON_LINK_SIZES.INHERIT}
                href={TERMS_OF_USE_LINK}
                target="_blank"
              >
                &nbsp;{t('snapsTermsOfUse')}&nbsp;
              </ButtonLink>,
            ])}
          </Text>
          <Text variant={TextVariant.bodyMd} paddingTop={6}>
            {t('snapsPrivacyWarningSecondMessage')}
          </Text>
          <Text
            variant={TextVariant.bodyMd}
            fontWeight={FontWeight.Bold}
            paddingTop={6}
          >
            {t('snapsPrivacyWarningThirdMessage')}
          </Text>
=======
          <Box className="snap-privacy-warning__message">
            <Text variant={TextVariant.bodyMd}>
              {t('snapsPrivacyWarningFirstMessage', [
                <ButtonLink
                  key="privacyNoticeTermsOfUseLink"
                  size={ButtonLinkSize.Inherit}
                  href={TERMS_OF_USE_LINK}
                  target="_blank"
                >
                  &nbsp;{t('snapsTermsOfUse')}&nbsp;
                </ButtonLink>,
              ])}
            </Text>
            <Text variant={TextVariant.bodyMd} paddingTop={6}>
              {t('snapsPrivacyWarningSecondMessage')}
            </Text>
            <Text
              variant={TextVariant.bodyMd}
              fontWeight={FontWeight.Bold}
              paddingTop={6}
            >
              {t('snapsPrivacyWarningThirdMessage')}
            </Text>
          </Box>
>>>>>>> 70a13296
          {isScrollable && !isScrolledToBottom ? (
            <AvatarIcon
              className="snap-privacy-warning__content__scroll-button"
              data-testid="snap-privacy-warning-scroll"
              iconName={IconName.Arrow2Down}
              backgroundColor={BackgroundColor.infoDefault}
              color={IconColor.infoInverse}
              onClick={scrollToBottom}
              marginLeft="auto"
              marginRight="auto"
              as="button"
            />
          ) : null}
        </Box>

        <Box
          display={Display.Flex}
          flexDirection={[FlexDirection.Column, FlexDirection.Row]}
          gap={[2, 4]}
          paddingLeft={4}
          paddingRight={4}
          paddingBottom={4}
        >
          <Button
            variant={BUTTON_VARIANT.SECONDARY}
            size={BUTTON_PRIMARY_SIZES.LG}
            width={BlockSize.Full}
            onClick={onCanceled}
          >
            {t('cancel')}
          </Button>
          <Button
            variant={BUTTON_VARIANT.PRIMARY}
            size={BUTTON_PRIMARY_SIZES.LG}
            width={BlockSize.Full}
            onClick={onAccepted}
            disabled={!isScrolledToBottom}
          >
<<<<<<< HEAD
            {t('accept')}
          </Button>
=======
            <Button
              variant={BUTTON_VARIANT.SECONDARY}
              size={BUTTON_SIZES.LG}
              width={BLOCK_SIZES.FULL}
              className="snap-privacy-warning__cancel-button"
              onClick={onCanceled}
              marginRight={2}
            >
              {t('cancel')}
            </Button>
            <Button
              variant={BUTTON_VARIANT.PRIMARY}
              size={BUTTON_SIZES.LG}
              width={BLOCK_SIZES.FULL}
              className="snap-privacy-warning__ok-button"
              onClick={onAccepted}
              marginLeft={2}
              disabled={!isScrolledToBottom}
            >
              {t('accept')}
            </Button>
          </Box>
>>>>>>> 70a13296
        </Box>
      </ModalContent>
    </Modal>
  );
}

SnapPrivacyWarning.propTypes = {
  /**
   * Whether the modal is open or not
   */
  isOpen: PropTypes.bool.isRequired,
  /**
   * onAccepted handler
   */
  onAccepted: PropTypes.func.isRequired,
  /**
   * onCanceled handler
   */
  onCanceled: PropTypes.func.isRequired,
};<|MERGE_RESOLUTION|>--- conflicted
+++ resolved
@@ -79,7 +79,6 @@
           paddingLeft={4}
           paddingRight={2}
         >
-<<<<<<< HEAD
           <Text variant={TextVariant.bodyMd}>
             {t('snapsPrivacyWarningFirstMessage', [
               <ButtonLink
@@ -102,32 +101,6 @@
           >
             {t('snapsPrivacyWarningThirdMessage')}
           </Text>
-=======
-          <Box className="snap-privacy-warning__message">
-            <Text variant={TextVariant.bodyMd}>
-              {t('snapsPrivacyWarningFirstMessage', [
-                <ButtonLink
-                  key="privacyNoticeTermsOfUseLink"
-                  size={ButtonLinkSize.Inherit}
-                  href={TERMS_OF_USE_LINK}
-                  target="_blank"
-                >
-                  &nbsp;{t('snapsTermsOfUse')}&nbsp;
-                </ButtonLink>,
-              ])}
-            </Text>
-            <Text variant={TextVariant.bodyMd} paddingTop={6}>
-              {t('snapsPrivacyWarningSecondMessage')}
-            </Text>
-            <Text
-              variant={TextVariant.bodyMd}
-              fontWeight={FontWeight.Bold}
-              paddingTop={6}
-            >
-              {t('snapsPrivacyWarningThirdMessage')}
-            </Text>
-          </Box>
->>>>>>> 70a13296
           {isScrollable && !isScrolledToBottom ? (
             <AvatarIcon
               className="snap-privacy-warning__content__scroll-button"
@@ -166,33 +139,8 @@
             onClick={onAccepted}
             disabled={!isScrolledToBottom}
           >
-<<<<<<< HEAD
             {t('accept')}
           </Button>
-=======
-            <Button
-              variant={BUTTON_VARIANT.SECONDARY}
-              size={BUTTON_SIZES.LG}
-              width={BLOCK_SIZES.FULL}
-              className="snap-privacy-warning__cancel-button"
-              onClick={onCanceled}
-              marginRight={2}
-            >
-              {t('cancel')}
-            </Button>
-            <Button
-              variant={BUTTON_VARIANT.PRIMARY}
-              size={BUTTON_SIZES.LG}
-              width={BLOCK_SIZES.FULL}
-              className="snap-privacy-warning__ok-button"
-              onClick={onAccepted}
-              marginLeft={2}
-              disabled={!isScrolledToBottom}
-            >
-              {t('accept')}
-            </Button>
-          </Box>
->>>>>>> 70a13296
         </Box>
       </ModalContent>
     </Modal>
