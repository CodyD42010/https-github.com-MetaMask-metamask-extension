--- conflicted
+++ resolved
@@ -15,11 +15,6 @@
   BorderColor,
   BorderRadius,
 } from '../../../../helpers/constants/design-system';
-<<<<<<< HEAD
-import { removeSnapIdPrefix } from '../../../../helpers/utils/util';
-=======
-import { getSnapName } from '../../../../helpers/utils/util';
->>>>>>> 263f84b8
 
 import { Box, Text } from '../../../component-library';
 import { getSnapMetadata } from '../../../../selectors';
@@ -31,16 +26,9 @@
   marginLeft,
   marginRight,
 }) => {
-<<<<<<< HEAD
-  const packageName = snapId && removeSnapIdPrefix(snapId);
+  const packageName = snapId && stripSnapPrefix(snapId);
   const { name: friendlyName } = useSelector((state) =>
     getSnapMetadata(state, snapId),
-=======
-  const packageName = snapId && stripSnapPrefix(snapId);
-
-  const subjectMetadata = useSelector((state) =>
-    getTargetSubjectMetadata(state, snapId),
->>>>>>> 263f84b8
   );
 
   return (
