--- conflicted
+++ resolved
@@ -281,16 +281,11 @@
             {hasSavedName ? t('nameModalTitleSaved') : t('nameModalTitleNew')}
           </ModalHeader>
           <div style={{ textAlign: 'center', marginBottom: 16, marginTop: 8 }}>
-<<<<<<< HEAD
-            <Name value={value} type={NameType.ETHEREUM_ADDRESS} disableEdit />
-=======
             <Name
               value={value}
               type={NameType.ETHEREUM_ADDRESS}
-              sourcePriority={sourcePriority}
               disableEdit
             />
->>>>>>> c686a182
           </div>
           <Text marginBottom={4} justifyContent={JustifyContent.spaceBetween}>
             {hasSavedName
