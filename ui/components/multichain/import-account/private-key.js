--- conflicted
+++ resolved
@@ -1,9 +1,11 @@
 import PropTypes from 'prop-types';
 import React, { useState } from 'react';
 import { useSelector } from 'react-redux';
-<<<<<<< HEAD
+
 import {
   FormTextField,
+  TextFieldSize, 
+  TextFieldType,
   TEXT_FIELD_SIZES,
   TEXT_FIELD_TYPES,
 } from '../../component-library';
@@ -12,10 +14,7 @@
   AlignItems,
   JustifyContent,
 } from '../../../helpers/constants/design-system';
-=======
-import { TextFieldSize, TextFieldType } from '../../component-library';
-import { FormTextField } from '../../component-library/form-text-field/deprecated';
->>>>>>> 2ed467e6
+
 import { useI18nContext } from '../../../hooks/useI18nContext';
 import Box from '../../ui/box';
 import ShowHideToggle from '../../ui/show-hide-toggle';
@@ -44,7 +43,6 @@
 
   return (
     <>
-<<<<<<< HEAD
       <Box
         display={Display.Flex}
         alignItems={AlignItems.center}
@@ -52,7 +50,7 @@
       >
         <FormTextField
           id="private-key-box"
-          size={TEXT_FIELD_SIZES.LARGE}
+          size={TextFieldSize.Lg}
           autoFocus
           type={
             showPrivateKey ? TEXT_FIELD_TYPES.TEXT : TEXT_FIELD_TYPES.PASSWORD
@@ -78,24 +76,7 @@
           />
         </Box>
       </Box>
-=======
-      <FormTextField
-        id="private-key-box"
-        size={TextFieldSize.Lg}
-        autoFocus
-        type={TextFieldType.Password}
-        helpText={warning}
-        error
-        label={t('pastePrivateKey')}
-        value={privateKey}
-        onChange={(event) => setPrivateKey(event.target.value)}
-        inputProps={{
-          onKeyPress: handleKeyPress,
-        }}
-        marginBottom={4}
-      />
-
->>>>>>> 2ed467e6
+    
       <BottomButtons
         importAccountFunc={_importAccountFunc}
         isPrimaryDisabled={privateKey === ''}
