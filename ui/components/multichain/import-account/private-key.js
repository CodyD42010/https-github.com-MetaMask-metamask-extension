--- conflicted
+++ resolved
@@ -1,16 +1,8 @@
 import PropTypes from 'prop-types';
 import React, { useState } from 'react';
 import { useSelector } from 'react-redux';
-<<<<<<< HEAD
-import {
-  FormTextField,
-  TextFieldSize,
-  TextFieldType,
-} from '../../component-library';
-=======
 import { TextFieldSize, TextFieldType } from '../../component-library';
 import { FormTextField } from '../../component-library/form-text-field/deprecated';
->>>>>>> 93a950fa
 import { useI18nContext } from '../../../hooks/useI18nContext';
 import BottomButtons from './bottom-buttons';
 
