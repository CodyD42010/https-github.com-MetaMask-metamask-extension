--- conflicted
+++ resolved
@@ -14,15 +14,12 @@
   ModalOverlay,
   Text,
 } from '../../component-library';
-<<<<<<< HEAD
 ///: BEGIN:ONLY_INCLUDE_IF(build-mmi)
 import ToggleButton from '../../ui/toggle-button';
 ///: END:ONLY_INCLUDE_IF
-=======
-import { ModalContent } from '../../component-library/modal-content/deprecated';
-import { ModalHeader } from '../../component-library/modal-header/deprecated';
->>>>>>> 9ef2ee54
-import { TextFieldSearch } from '../../component-library/text-field-search/deprecated';
+import { ModalContent } from '../../component-library/modal-content';
+import { ModalHeader } from '../../component-library/modal-header';
+import { TextFieldSearch } from '../../component-library/text-field-search';
 import { AccountListItem, CreateAccount, ImportAccount } from '..';
 import {
   AlignItems,
@@ -46,13 +43,10 @@
   ///: BEGIN:ONLY_INCLUDE_IF(keyring-snaps)
   getIsAddSnapAccountEnabled,
   ///: END:ONLY_INCLUDE_IF
-<<<<<<< HEAD
   ///: BEGIN:ONLY_INCLUDE_IF(build-mmi)
   getShowMostRecentAccountFirst,
   ///: END:ONLY_INCLUDE_IF
-=======
   getInternalAccounts,
->>>>>>> 9ef2ee54
 } from '../../../selectors';
 import {
   setSelectedAccount,
@@ -174,7 +168,6 @@
     }
   }
 
-<<<<<<< HEAD
   ///: BEGIN:ONLY_INCLUDE_IF(build-mmi)
   const handleToggle = (value) => {
     const shouldShowMostRecentFAccountirst = !value;
@@ -193,12 +186,11 @@
     });
   }
   ///: END:ONLY_INCLUDE_IF
-=======
+
   const sortedSearchResults = process.env.NETWORK_ACCOUNT_DND
     ? // eslint-disable-next-line react-hooks/rules-of-hooks
       useSelector(getUpdatedAndSortedAccounts)
     : searchResults;
->>>>>>> 9ef2ee54
 
   return (
     <Modal isOpen onClose={onClose}>
