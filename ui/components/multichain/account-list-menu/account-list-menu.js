--- conflicted
+++ resolved
@@ -15,10 +15,6 @@
   ModalHeader,
   ModalOverlay,
   Text,
-<<<<<<< HEAD
-  TextFieldSearch,
-=======
->>>>>>> fc724d6d
 } from '../../component-library';
 import { TextFieldSearch } from '../../component-library/text-field-search/deprecated';
 import { AccountListItem, CreateAccount, ImportAccount } from '..';
