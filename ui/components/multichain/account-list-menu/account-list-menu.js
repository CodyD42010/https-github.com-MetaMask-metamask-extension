import React, { useState, useContext } from 'react';
import PropTypes from 'prop-types';
import { useHistory } from 'react-router-dom';
import Fuse from 'fuse.js';
import { useDispatch, useSelector } from 'react-redux';
import {
  IconName,
  ButtonLink,
  TextFieldSearch,
  Box,
  Modal,
  ModalContent,
  ModalOverlay,
  ModalHeader,
  Text,
} from '../../component-library';
import { AccountListItem, CreateAccount, ImportAccount } from '..';
import {
  BlockSize,
  Size,
  TextColor,
} from '../../../helpers/constants/design-system';
import { useI18nContext } from '../../../hooks/useI18nContext';
import { MetaMetricsContext } from '../../../contexts/metametrics';
import {
  getSelectedAccount,
  getMetaMaskAccountsOrdered,
  getConnectedSubjectsForAllAddresses,
  getOriginOfCurrentTab,
} from '../../../selectors';
import { toggleAccountMenu, setSelectedAccount } from '../../../store/actions';
import {
  MetaMetricsEventAccountType,
  MetaMetricsEventCategory,
  MetaMetricsEventName,
} from '../../../../shared/constants/metametrics';
import {
  CONNECT_HARDWARE_ROUTE,
  ///: BEGIN:ONLY_INCLUDE_IN(keyring-snaps)
  ADD_SNAP_ACCOUNT_ROUTE,
  ///: END:ONLY_INCLUDE_IN
  ///: BEGIN:ONLY_INCLUDE_IN(build-mmi)
  CUSTODY_ACCOUNT_ROUTE,
  ///: END:ONLY_INCLUDE_IN
} from '../../../helpers/constants/routes';
import { getEnvironmentType } from '../../../../app/scripts/lib/util';
import { ENVIRONMENT_TYPE_POPUP } from '../../../../shared/constants/app';

export const AccountListMenu = ({ onClose }) => {
  const t = useI18nContext();
  const trackEvent = useContext(MetaMetricsContext);
  const accounts = useSelector(getMetaMaskAccountsOrdered);
  const selectedAccount = useSelector(getSelectedAccount);
  const connectedSites = useSelector(getConnectedSubjectsForAllAddresses);
  const currentTabOrigin = useSelector(getOriginOfCurrentTab);
  const history = useHistory();
  const dispatch = useDispatch();

  const [searchQuery, setSearchQuery] = useState('');
  const [actionMode, setActionMode] = useState('');

  let searchResults = accounts;
  if (searchQuery) {
    const fuse = new Fuse(accounts, {
      threshold: 0.2,
      location: 0,
      distance: 100,
      maxPatternLength: 32,
      minMatchCharLength: 1,
      keys: ['name', 'address'],
    });
    fuse.setCollection(accounts);
    searchResults = fuse.search(searchQuery);
  }

  let title = t('selectAnAccount');
  if (actionMode === 'add') {
    title = t('addAccount');
  } else if (actionMode === 'import') {
    title = t('importAccount');
  }

  return (
    <Modal isOpen onClose={onClose}>
      <ModalOverlay />
      <ModalContent
        className="multichain-account-menu-popover"
        modalDialogProps={{ padding: 0, marginBottom: 0 }}
      >
        <ModalHeader
          paddingTop={4}
          paddingRight={4}
          paddingBottom={6}
          onClose={onClose}
          onBack={actionMode === '' ? null : () => setActionMode('')}
        >
          {title}
        </ModalHeader>
        {actionMode === 'add' ? (
          <Box
            paddingLeft={4}
            paddingRight={4}
            paddingBottom={4}
            paddingTop={0}
          >
            <CreateAccount
              onActionComplete={(confirmed) => {
                if (confirmed) {
                  dispatch(toggleAccountMenu());
                } else {
                  setActionMode('');
                }
              }}
            />
          </Box>
        ) : null}
        {actionMode === 'import' ? (
          <Box
            paddingLeft={4}
            paddingRight={4}
            paddingBottom={4}
            paddingTop={0}
          >
            <ImportAccount
              onActionComplete={(confirmed) => {
                if (confirmed) {
                  dispatch(toggleAccountMenu());
                } else {
                  setActionMode('');
                }
              }}
            />
          </Box>
        ) : null}
        {actionMode === '' ? (
          <Box>
            {/* Search box */}
            {accounts.length > 1 ? (
              <Box
                paddingLeft={4}
                paddingRight={4}
                paddingBottom={4}
                paddingTop={0}
              >
                <TextFieldSearch
                  size={Size.SM}
                  width={BlockSize.Full}
                  placeholder={t('searchAccounts')}
                  value={searchQuery}
                  onChange={(e) => setSearchQuery(e.target.value)}
                  clearButtonOnClick={() => setSearchQuery('')}
                  clearButtonProps={{
                    size: Size.SM,
                  }}
                  inputProps={{ autoFocus: true }}
                />
              </Box>
            ) : null}
            {/* Account list block */}
            <Box className="multichain-account-menu-popover__list">
              {searchResults.length === 0 && searchQuery !== '' ? (
                <Text
                  paddingLeft={4}
                  paddingRight={4}
                  color={TextColor.textMuted}
                  data-testid="multichain-account-menu-popover-no-results"
                >
                  {t('noAccountsFound')}
                </Text>
              ) : null}
              {searchResults.map((account) => {
                const connectedSite = connectedSites[account.address]?.find(
                  ({ origin }) => origin === currentTabOrigin,
                );

                return (
                  <AccountListItem
                    onClick={() => {
                      dispatch(toggleAccountMenu());
                      trackEvent({
                        category: MetaMetricsEventCategory.Navigation,
                        event: MetaMetricsEventName.NavAccountSwitched,
                        properties: {
                          location: 'Main Menu',
                        },
                      });
                      dispatch(setSelectedAccount(account.address));
                    }}
                    identity={account}
                    key={account.address}
                    selected={selectedAccount.address === account.address}
                    closeMenu={onClose}
                    connectedAvatar={connectedSite?.iconUrl}
                    connectedAvatarName={connectedSite?.name}
                  />
                );
              })}
            </Box>
            {/* Add / Import / Hardware */}
            <Box padding={4}>
              <Box marginBottom={4}>
                <ButtonLink
                  size={Size.SM}
                  startIconName={IconName.Add}
                  onClick={() => {
                    trackEvent({
                      category: MetaMetricsEventCategory.Navigation,
                      event: MetaMetricsEventName.AccountAddSelected,
                      properties: {
                        account_type: MetaMetricsEventAccountType.Default,
                        location: 'Main Menu',
                      },
                    });
                    setActionMode('add');
                  }}
                  data-testid="multichain-account-menu-popover-add-account"
                >
                  {t('addAccount')}
                </ButtonLink>
              </Box>
              <Box marginBottom={4}>
                <ButtonLink
                  size={Size.SM}
                  startIconName={IconName.Import}
                  onClick={() => {
                    trackEvent({
                      category: MetaMetricsEventCategory.Navigation,
                      event: MetaMetricsEventName.AccountAddSelected,
                      properties: {
                        account_type: MetaMetricsEventAccountType.Imported,
                        location: 'Main Menu',
                      },
                    });
                    setActionMode('import');
                  }}
                >
                  {t('importAccount')}
                </ButtonLink>
              </Box>
              <Box marginBottom={4}>
                <ButtonLink
                  size={Size.SM}
                  startIconName={IconName.Hardware}
                  onClick={() => {
                    dispatch(toggleAccountMenu());
                    trackEvent({
                      category: MetaMetricsEventCategory.Navigation,
                      event: MetaMetricsEventName.AccountAddSelected,
                      properties: {
                        account_type: MetaMetricsEventAccountType.Hardware,
                        location: 'Main Menu',
                      },
                    });
                    if (getEnvironmentType() === ENVIRONMENT_TYPE_POPUP) {
                      global.platform.openExtensionInBrowser(
                        CONNECT_HARDWARE_ROUTE,
                      );
                    } else {
                      history.push(CONNECT_HARDWARE_ROUTE);
                    }
                  }}
                >
                  {t('addHardwareWallet')}
                </ButtonLink>
              </Box>
              {
                ///: BEGIN:ONLY_INCLUDE_IN(keyring-snaps)
                <>
                  <Box marginTop={4}>
                    <ButtonLink
                      size={Size.SM}
                      startIconName={IconName.Snaps}
                      onClick={() => {
                        dispatch(toggleAccountMenu());
                        getEnvironmentType() === ENVIRONMENT_TYPE_POPUP
                          ? global.platform.openExtensionInBrowser(
                              ADD_SNAP_ACCOUNT_ROUTE,
                              null,
                              true,
                            )
                          : history.push(ADD_SNAP_ACCOUNT_ROUTE);
                      }}
                    >
                      {t('settingAddSnapAccount')}
                    </ButtonLink>
                  </Box>
                </>
                ///: END:ONLY_INCLUDE_IN
              }
              {
                ///: BEGIN:ONLY_INCLUDE_IN(build-mmi)
                <Box>
                  <ButtonLink
                    size={Size.SM}
                    startIconName={IconName.Custody}
                    onClick={() => {
                      dispatch(toggleAccountMenu());
                      trackEvent({
                        category: MetaMetricsEventCategory.Navigation,
                        event:
<<<<<<< HEAD
                          MetaMetricsEventName.UserClickedConnectCustodialAccount,
=======
                          MetaMetricsEventName.ConnectCustodialAccountClicked,
>>>>>>> 877e184b
                      });
                      if (getEnvironmentType() === ENVIRONMENT_TYPE_POPUP) {
                        global.platform.openExtensionInBrowser(
                          CUSTODY_ACCOUNT_ROUTE,
                        );
                      } else {
                        history.push(CUSTODY_ACCOUNT_ROUTE);
                      }
                    }}
                  >
                    {t('connectCustodialAccountMenu')}
                  </ButtonLink>
                </Box>
                ///: END:ONLY_INCLUDE_IN
              }
            </Box>
          </Box>
        ) : null}
      </ModalContent>
    </Modal>
  );
};

AccountListMenu.propTypes = {
  /**
   * Function that executes when the menu closes
   */
  onClose: PropTypes.func.isRequired,
};<|MERGE_RESOLUTION|>--- conflicted
+++ resolved
@@ -298,11 +298,7 @@
                       trackEvent({
                         category: MetaMetricsEventCategory.Navigation,
                         event:
-<<<<<<< HEAD
-                          MetaMetricsEventName.UserClickedConnectCustodialAccount,
-=======
                           MetaMetricsEventName.ConnectCustodialAccountClicked,
->>>>>>> 877e184b
                       });
                       if (getEnvironmentType() === ENVIRONMENT_TYPE_POPUP) {
                         global.platform.openExtensionInBrowser(
