--- conflicted
+++ resolved
@@ -29,22 +29,15 @@
 import { useI18nContext } from '../../../hooks/useI18nContext';
 import { MetaMetricsContext } from '../../../contexts/metametrics';
 import {
+  getSelectedAccount,
+  getMetaMaskAccountsOrdered,
   getConnectedSubjectsForAllAddresses,
   getOriginOfCurrentTab,
-  getMetaMaskAccountsOrdered,
-  getSelectedInternalAccount,
   ///: BEGIN:ONLY_INCLUDE_IN(keyring-snaps)
   getIsAddSnapAccountEnabled,
   ///: END:ONLY_INCLUDE_IN
 } from '../../../selectors';
-<<<<<<< HEAD
-import {
-  toggleAccountMenu,
-  setSelectedInternalAccount,
-} from '../../../store/actions';
-=======
 import { setSelectedAccount } from '../../../store/actions';
->>>>>>> 141b1efe
 import {
   MetaMetricsEventAccountType,
   MetaMetricsEventCategory,
@@ -80,10 +73,8 @@
 }) => {
   const t = useI18nContext();
   const trackEvent = useContext(MetaMetricsContext);
-
   const accounts = useSelector(getMetaMaskAccountsOrdered);
-  const selectedAccount = useSelector(getSelectedInternalAccount);
-
+  const selectedAccount = useSelector(getSelectedAccount);
   const connectedSites = useSelector(getConnectedSubjectsForAllAddresses);
   const currentTabOrigin = useSelector(getOriginOfCurrentTab);
   const history = useHistory();
@@ -103,7 +94,7 @@
       distance: 100,
       maxPatternLength: 32,
       minMatchCharLength: 1,
-      keys: ['metadata.name', 'address', 'id'],
+      keys: ['name', 'address'],
     });
     fuse.setCollection(accounts);
     searchResults = fuse.search(searchQuery);
@@ -344,11 +335,11 @@
                           location: 'Main Menu',
                         },
                       });
-                      dispatch(setSelectedInternalAccount(account.id));
+                      dispatch(setSelectedAccount(account.address));
                     }}
-                    account={account}
+                    identity={account}
                     key={account.address}
-                    selected={selectedAccount.id === account.id}
+                    selected={selectedAccount.address === account.address}
                     closeMenu={onClose}
                     connectedAvatar={connectedSite?.iconUrl}
                     connectedAvatarName={connectedSite?.name}
