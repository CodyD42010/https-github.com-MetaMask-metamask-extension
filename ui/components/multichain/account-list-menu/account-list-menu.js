import React, { useContext, useState } from 'react';
import PropTypes from 'prop-types';
import { useHistory } from 'react-router-dom';
import Fuse from 'fuse.js';
import { useDispatch, useSelector } from 'react-redux';
import {
  Box,
  ButtonLink,
  ButtonSecondary,
  ButtonSecondarySize,
  ButtonVariant,
  IconName,
  Modal,
  ModalOverlay,
  Text,
} from '../../component-library';
import { ModalContent } from '../../component-library/modal-content/deprecated';
import { ModalHeader } from '../../component-library/modal-header/deprecated';
import { TextFieldSearch } from '../../component-library/text-field-search/deprecated';
import {
  AccountListItem,
  CreateAccount,
  ImportAccount,
  AccountListItemMenuTypes,
} from '..';
import {
  AlignItems,
  BlockSize,
  Display,
  FlexDirection,
  Size,
  TextColor,
} from '../../../helpers/constants/design-system';
import { useI18nContext } from '../../../hooks/useI18nContext';
import { MetaMetricsContext } from '../../../contexts/metametrics';
import {
  getMetaMaskAccountsOrdered,
  getConnectedSubjectsForAllAddresses,
  getOriginOfCurrentTab,
  getUpdatedAndSortedAccounts,
  getHiddenAccountsList,
  getSelectedInternalAccount,
  ///: BEGIN:ONLY_INCLUDE_IF(keyring-snaps)
  getIsAddSnapAccountEnabled,
  ///: END:ONLY_INCLUDE_IF
<<<<<<< HEAD
  getOnboardedInThisUISession,
  getShowAccountBanner,
=======
>>>>>>> 5c849941
} from '../../../selectors';
import { setSelectedAccount } from '../../../store/actions';
import {
  MetaMetricsEventAccountType,
  MetaMetricsEventCategory,
  MetaMetricsEventName,
} from '../../../../shared/constants/metametrics';
import {
  CONNECT_HARDWARE_ROUTE,
  ///: BEGIN:ONLY_INCLUDE_IF(build-mmi)
  CUSTODY_ACCOUNT_ROUTE,
  ///: END:ONLY_INCLUDE_IF
} from '../../../helpers/constants/routes';
import { getEnvironmentType } from '../../../../app/scripts/lib/util';
import { ENVIRONMENT_TYPE_POPUP } from '../../../../shared/constants/app';
import { getAccountLabel } from '../../../helpers/utils/accounts';
import { HiddenAccountList } from './hidden-account-list';

const ACTION_MODES = {
  // Displays the search box and account list
  LIST: '',
  // Displays the Add, Import, Hardware accounts
  MENU: 'menu',
  // Displays the add account form controls
  ADD: 'add',
  // Displays the import account form controls
  IMPORT: 'import',
};

/**
 * Merges ordered accounts with balances with each corresponding account data from internal accounts
 *
 * @param accountsWithBalances - ordered accounts with balances
 * @param internalAccounts - internal accounts
 * @returns merged accounts list with balances and internal account data
 */
export const mergeAccounts = (accountsWithBalances, internalAccounts) => {
  return accountsWithBalances.map((account) => {
    const internalAccount = internalAccounts.find(
      (intAccount) => intAccount.address === account.address,
    );
    if (internalAccount) {
      return {
        ...account,
        ...internalAccount,
        keyring: internalAccount.metadata.keyring,
        label: getAccountLabel(
          internalAccount.metadata.keyring.type,
          internalAccount,
        ),
      };
    }
    return account;
  });
};

export const AccountListMenu = ({
  onClose,
  showAccountCreation = true,
  accountListItemProps = {},
}) => {
  const t = useI18nContext();
  const trackEvent = useContext(MetaMetricsContext);
  const accounts = useSelector(getMetaMaskAccountsOrdered);
  const selectedAccount = useSelector(getSelectedInternalAccount);
  const connectedSites = useSelector(getConnectedSubjectsForAllAddresses);
  const currentTabOrigin = useSelector(getOriginOfCurrentTab);
  const history = useHistory();
  const dispatch = useDispatch();
  const hiddenAddresses = useSelector(getHiddenAccountsList);
  const updatedAccountsList = useSelector(getUpdatedAndSortedAccounts);
  ///: BEGIN:ONLY_INCLUDE_IF(keyring-snaps)
  const addSnapAccountEnabled = useSelector(getIsAddSnapAccountEnabled);
  ///: END:ONLY_INCLUDE_IF

  const [searchQuery, setSearchQuery] = useState('');
  const [actionMode, setActionMode] = useState(ACTION_MODES.LIST);

  let searchResults = updatedAccountsList;
  if (searchQuery) {
    const fuse = new Fuse(accounts, {
      threshold: 0.2,
      location: 0,
      distance: 100,
      maxPatternLength: 32,
      minMatchCharLength: 1,
      keys: ['metadata.name', 'address'],
    });
    fuse.setCollection(accounts);
    searchResults = fuse.search(searchQuery);
  }
  searchResults = mergeAccounts(searchResults, accounts);

  let title = t('selectAnAccount');
  if (actionMode === ACTION_MODES.ADD || actionMode === ACTION_MODES.MENU) {
    title = t('addAccount');
  } else if (actionMode === ACTION_MODES.IMPORT) {
    title = t('importAccount');
  }

  let onBack = null;
  if (actionMode !== ACTION_MODES.LIST) {
    if (actionMode === ACTION_MODES.MENU) {
      onBack = () => setActionMode(ACTION_MODES.LIST);
    } else {
      onBack = () => setActionMode(ACTION_MODES.MENU);
    }
  }

  return (
    <Modal isOpen onClose={onClose}>
      <ModalOverlay />
      <ModalContent
        className="multichain-account-menu-popover"
        modalDialogProps={{
          className: 'multichain-account-menu-popover__dialog',
          padding: 0,
          display: Display.Flex,
          flexDirection: FlexDirection.Column,
        }}
      >
        <ModalHeader padding={4} onClose={onClose} onBack={onBack}>
          {title}
        </ModalHeader>
        {actionMode === ACTION_MODES.ADD ? (
          <Box paddingLeft={4} paddingRight={4} paddingBottom={4}>
            <CreateAccount
              onActionComplete={(confirmed) => {
                if (confirmed) {
                  onClose();
                } else {
                  setActionMode(ACTION_MODES.LIST);
                }
              }}
            />
          </Box>
        ) : null}
        {actionMode === ACTION_MODES.IMPORT ? (
          <Box
            paddingLeft={4}
            paddingRight={4}
            paddingBottom={4}
            paddingTop={0}
          >
            <ImportAccount
              onActionComplete={(confirmed) => {
                if (confirmed) {
                  onClose();
                } else {
                  setActionMode(ACTION_MODES.LIST);
                }
              }}
            />
          </Box>
        ) : null}
        {/* Add / Import / Hardware Menu */}
        {actionMode === ACTION_MODES.MENU ? (
          <Box padding={4}>
            <Box>
              <ButtonLink
                size={Size.SM}
                startIconName={IconName.Add}
                onClick={() => {
                  trackEvent({
                    category: MetaMetricsEventCategory.Navigation,
                    event: MetaMetricsEventName.AccountAddSelected,
                    properties: {
                      account_type: MetaMetricsEventAccountType.Default,
                      location: 'Main Menu',
                    },
                  });
                  setActionMode(ACTION_MODES.ADD);
                }}
                data-testid="multichain-account-menu-popover-add-account"
              >
                {t('addNewAccount')}
              </ButtonLink>
            </Box>
            <Box marginTop={4}>
              <ButtonLink
                size={Size.SM}
                startIconName={IconName.Import}
                onClick={() => {
                  trackEvent({
                    category: MetaMetricsEventCategory.Navigation,
                    event: MetaMetricsEventName.AccountAddSelected,
                    properties: {
                      account_type: MetaMetricsEventAccountType.Imported,
                      location: 'Main Menu',
                    },
                  });
                  setActionMode(ACTION_MODES.IMPORT);
                }}
              >
                {t('importAccount')}
              </ButtonLink>
            </Box>
            <Box marginTop={4}>
              <ButtonLink
                size={Size.SM}
                startIconName={IconName.Hardware}
                onClick={() => {
                  onClose();
                  trackEvent({
                    category: MetaMetricsEventCategory.Navigation,
                    event: MetaMetricsEventName.AccountAddSelected,
                    properties: {
                      account_type: MetaMetricsEventAccountType.Hardware,
                      location: 'Main Menu',
                    },
                  });
                  if (getEnvironmentType() === ENVIRONMENT_TYPE_POPUP) {
                    global.platform.openExtensionInBrowser(
                      CONNECT_HARDWARE_ROUTE,
                    );
                  } else {
                    history.push(CONNECT_HARDWARE_ROUTE);
                  }
                }}
              >
                {t('addHardwareWallet')}
              </ButtonLink>
            </Box>
            {
              ///: BEGIN:ONLY_INCLUDE_IF(keyring-snaps)
              addSnapAccountEnabled ? (
                <Box marginTop={4}>
                  <ButtonLink
                    size={Size.SM}
                    startIconName={IconName.Snaps}
                    onClick={() => {
                      onClose();
                      trackEvent({
                        category: MetaMetricsEventCategory.Navigation,
                        event: MetaMetricsEventName.AccountAddSelected,
                        properties: {
                          account_type: MetaMetricsEventAccountType.Snap,
                          location: 'Main Menu',
                        },
                      });
                      global.platform.openTab({
                        url: process.env.ACCOUNT_SNAPS_DIRECTORY_URL,
                      });
                    }}
                  >
                    {t('settingAddSnapAccount')}
                  </ButtonLink>
                </Box>
              ) : null
              ///: END:ONLY_INCLUDE_IF
            }
            {
              ///: BEGIN:ONLY_INCLUDE_IF(build-mmi)
              <Box marginTop={4}>
                <ButtonLink
                  size={Size.SM}
                  startIconName={IconName.Custody}
                  onClick={() => {
                    onClose();
                    trackEvent({
                      category: MetaMetricsEventCategory.Navigation,
                      event:
                        MetaMetricsEventName.ConnectCustodialAccountClicked,
                    });
                    if (getEnvironmentType() === ENVIRONMENT_TYPE_POPUP) {
                      global.platform.openExtensionInBrowser(
                        CUSTODY_ACCOUNT_ROUTE,
                      );
                    } else {
                      history.push(CUSTODY_ACCOUNT_ROUTE);
                    }
                  }}
                >
                  {t('connectCustodialAccountMenu')}
                </ButtonLink>
              </Box>
              ///: END:ONLY_INCLUDE_IF
            }
          </Box>
        ) : null}
        {actionMode === ACTION_MODES.LIST ? (
          <>
            {/* Search box */}
            {accounts.length > 1 ? (
              <Box
                paddingLeft={4}
                paddingRight={4}
                paddingBottom={4}
                paddingTop={0}
              >
                <TextFieldSearch
                  size={Size.SM}
                  width={BlockSize.Full}
                  placeholder={t('searchAccounts')}
                  value={searchQuery}
                  onChange={(e) => setSearchQuery(e.target.value)}
                  clearButtonOnClick={() => setSearchQuery('')}
                  clearButtonProps={{
                    size: Size.SM,
                  }}
                  inputProps={{ autoFocus: true }}
                />
              </Box>
            ) : null}
            {/* Account list block */}
            <Box className="multichain-account-menu-popover__list">
              {searchResults.length === 0 && searchQuery !== '' ? (
                <Text
                  paddingLeft={4}
                  paddingRight={4}
                  color={TextColor.textMuted}
                  data-testid="multichain-account-menu-popover-no-results"
                >
                  {t('noAccountsFound')}
                </Text>
              ) : null}
              {searchResults.map((account) => {
                const connectedSite = connectedSites[account.address]?.find(
                  ({ origin }) => origin === currentTabOrigin,
                );

                const hideAccountListItem =
                  searchQuery.length === 0 && account.hidden;

                /* NOTE: Hidden account will be displayed only in the search list */

                return (
                  <Box
                    className={
                      account.hidden
                        ? 'multichain-account-menu-popover__list--menu-item-hidden'
                        : 'multichain-account-menu-popover__list--menu-item'
                    }
                    display={hideAccountListItem ? Display.None : Display.Block}
                    key={account.address}
                  >
                    <AccountListItem
                      onClick={() => {
                        onClose();
                        trackEvent({
                          category: MetaMetricsEventCategory.Navigation,
                          event: MetaMetricsEventName.NavAccountSwitched,
                          properties: {
                            location: 'Main Menu',
                          },
                        });
                        dispatch(setSelectedAccount(account.address));
                      }}
                      identity={account}
                      key={account.address}
                      selected={selectedAccount.address === account.address}
                      closeMenu={onClose}
                      connectedAvatar={connectedSite?.iconUrl}
                      connectedAvatarName={connectedSite?.name}
                      menuType={AccountListItemMenuTypes.Account}
                      isPinned={Boolean(account.pinned)}
                      isHidden={Boolean(account.hidden)}
                      currentTabOrigin={currentTabOrigin}
                      isActive={Boolean(account.active)}
                      {...accountListItemProps}
                    />
                  </Box>
                );
              })}
            </Box>
            {/* Hidden Accounts, this component shows hidden accounts in account list Item*/}
            {hiddenAddresses.length > 0 ? (
              <HiddenAccountList onClose={onClose} />
            ) : null}
            {/* Add / Import / Hardware button */}
            {showAccountCreation ? (
              <Box
                paddingTop={2}
                paddingBottom={4}
                paddingLeft={4}
                paddingRight={4}
                alignItems={AlignItems.center}
                display={Display.Flex}
              >
                <ButtonSecondary
                  startIconName={IconName.Add}
                  variant={ButtonVariant.Secondary}
                  size={ButtonSecondarySize.Lg}
                  block
                  onClick={() => setActionMode(ACTION_MODES.MENU)}
                  data-testid="multichain-account-menu-popover-action-button"
                >
                  {t('addImportAccount')}
                </ButtonSecondary>
              </Box>
            ) : null}
          </>
        ) : null}
      </ModalContent>
    </Modal>
  );
};

AccountListMenu.propTypes = {
  /**
   * Function that executes when the menu closes
   */
  onClose: PropTypes.func.isRequired,
  /**
   * Represents if the button to create new accounts should display
   */
  showAccountCreation: PropTypes.bool,
  /**
   * Props to pass to the AccountListItem,
   */
  accountListItemProps: PropTypes.object,
};<|MERGE_RESOLUTION|>--- conflicted
+++ resolved
@@ -43,11 +43,6 @@
   ///: BEGIN:ONLY_INCLUDE_IF(keyring-snaps)
   getIsAddSnapAccountEnabled,
   ///: END:ONLY_INCLUDE_IF
-<<<<<<< HEAD
-  getOnboardedInThisUISession,
-  getShowAccountBanner,
-=======
->>>>>>> 5c849941
 } from '../../../selectors';
 import { setSelectedAccount } from '../../../store/actions';
 import {
