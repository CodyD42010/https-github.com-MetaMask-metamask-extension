import React, { useContext, useState } from 'react';
import PropTypes from 'prop-types';
import { useHistory } from 'react-router-dom';
import Fuse from 'fuse.js';
import { useDispatch, useSelector } from 'react-redux';
import { KeyringType } from '../../../../shared/constants/keyring';
import {
  Box,
  ButtonLink,
  ButtonSecondary,
  ButtonSecondarySize,
  ButtonVariant,
  IconName,
  Modal,
  ModalOverlay,
  Text,
} from '../../component-library';
import { ModalContent } from '../../component-library/modal-content/deprecated';
import { ModalHeader } from '../../component-library/modal-header/deprecated';
import { TextFieldSearch } from '../../component-library/text-field-search/deprecated';
import { AccountListItem, CreateAccount, ImportAccount } from '..';
import {
  AlignItems,
  BlockSize,
  Display,
  FlexDirection,
  Size,
  TextColor,
} from '../../../helpers/constants/design-system';
import { MetaMetricsContext } from '../../../contexts/metametrics';
import {
  getConnectedSubjectsForAllAddresses,
<<<<<<< HEAD
  getInternalAccounts,
=======
  getOriginOfCurrentTab,
  getUpdatedAndSortedAccounts,
  ///: BEGIN:ONLY_INCLUDE_IF(keyring-snaps)
>>>>>>> 2bb3eed4
  getIsAddSnapAccountEnabled,
  getMetaMaskAccountsOrdered,
  getOriginOfCurrentTab,
  getSelectedAccount,
} from '../../../selectors';
import { setSelectedAccount } from '../../../store/actions';
import {
  MetaMetricsEventAccountType,
  MetaMetricsEventCategory,
  MetaMetricsEventName,
} from '../../../../shared/constants/metametrics';
import {
<<<<<<< HEAD
  ADD_SNAP_ACCOUNT_ROUTE,
  CONNECT_HARDWARE_ROUTE,
=======
  CONNECT_HARDWARE_ROUTE,
  ///: BEGIN:ONLY_INCLUDE_IF(build-mmi)
>>>>>>> 2bb3eed4
  CUSTODY_ACCOUNT_ROUTE,
} from '../../../helpers/constants/routes';
import { getEnvironmentType } from '../../../../app/scripts/lib/util';
import { ENVIRONMENT_TYPE_POPUP } from '../../../../shared/constants/app';
import { HardwareKeyringNames } from '../../../../shared/constants/hardware-wallets';
import { t } from '../../../../app/scripts/translate';

const ACTION_MODES = {
  // Displays the search box and account list
  LIST: '',
  // Displays the Add, Import, Hardware accounts
  MENU: 'menu',
  // Displays the add account form controls
  ADD: 'add',
  // Displays the import account form controls
  IMPORT: 'import',
};

function getLabel(type, account) {
  switch (type) {
    case KeyringType.qr:
      return HardwareKeyringNames.qr;
    case KeyringType.imported:
      return t('imported');
    case KeyringType.trezor:
      return HardwareKeyringNames.trezor;
    case KeyringType.ledger:
      return HardwareKeyringNames.ledger;
    case KeyringType.lattice:
      return HardwareKeyringNames.lattice;
    ///: BEGIN:ONLY_INCLUDE_IF(keyring-snaps)
    case KeyringType.snap:
      if (account.metadata.snap?.name) {
        return `${account.metadata.snap?.name} (${t('beta')})`;
      }
      return `${t('snaps')} (${t('beta')})`;
    ///: END:ONLY_INCLUDE_IF
    default:
      return null;
  }
}

const mergeAccounts = (accounts, internalAccounts) => {
  return accounts.map((account) => {
    const internalAccount = internalAccounts.find(
      (intAccount) => intAccount.address === account.address,
    );
    if (internalAccount) {
      return {
        ...account,
        ...internalAccount,
        name: internalAccount.metadata.name || account.name,
        keyring: internalAccount.metadata.keyring.type,
        label: getLabel(internalAccount.metadata.keyring.type, internalAccount),
      };
    }
    return account;
  });
};

export const AccountListMenu = ({
  onClose,
  showAccountCreation = true,
  accountListItemProps = {},
}) => {
  const trackEvent = useContext(MetaMetricsContext);
  const accounts = useSelector(getMetaMaskAccountsOrdered);
  const internalAccounts = useSelector(getInternalAccounts);
  const selectedAccount = useSelector(getSelectedAccount);
  const connectedSites = useSelector(getConnectedSubjectsForAllAddresses);
  const currentTabOrigin = useSelector(getOriginOfCurrentTab);
  const history = useHistory();
  const dispatch = useDispatch();
  ///: BEGIN:ONLY_INCLUDE_IF(keyring-snaps)
  const addSnapAccountEnabled = useSelector(getIsAddSnapAccountEnabled);
  ///: END:ONLY_INCLUDE_IF

  const [searchQuery, setSearchQuery] = useState('');
  const [actionMode, setActionMode] = useState(ACTION_MODES.LIST);

  let searchResults = accounts;
  if (searchQuery) {
    const fuse = new Fuse(accounts, {
      threshold: 0.2,
      location: 0,
      distance: 100,
      maxPatternLength: 32,
      minMatchCharLength: 1,
      keys: ['name', 'address'],
    });
    fuse.setCollection(accounts);
    searchResults = fuse.search(searchQuery);
  }
  searchResults = mergeAccounts(searchResults, internalAccounts);

  let title = t('selectAnAccount');
  if (actionMode === ACTION_MODES.ADD || actionMode === ACTION_MODES.MENU) {
    title = t('addAccount');
  } else if (actionMode === ACTION_MODES.IMPORT) {
    title = t('importAccount');
  }

  let onBack = null;
  if (actionMode !== ACTION_MODES.LIST) {
    if (actionMode === ACTION_MODES.MENU) {
      onBack = () => setActionMode(ACTION_MODES.LIST);
    } else {
      onBack = () => setActionMode(ACTION_MODES.MENU);
    }
  }

  const sortedSearchResults = process.env.NETWORK_ACCOUNT_DND
    ? // eslint-disable-next-line react-hooks/rules-of-hooks
      useSelector(getUpdatedAndSortedAccounts)
    : searchResults;

  return (
    <Modal isOpen onClose={onClose}>
      <ModalOverlay />
      <ModalContent
        className="multichain-account-menu-popover"
        modalDialogProps={{
          className: 'multichain-account-menu-popover__dialog',
          padding: 0,
          display: Display.Flex,
          flexDirection: FlexDirection.Column,
        }}
      >
        <ModalHeader padding={4} onClose={onClose} onBack={onBack}>
          {title}
        </ModalHeader>
        {actionMode === ACTION_MODES.ADD ? (
          <Box paddingLeft={4} paddingRight={4} paddingBottom={4}>
            <CreateAccount
              onActionComplete={(confirmed) => {
                if (confirmed) {
                  onClose();
                } else {
                  setActionMode(ACTION_MODES.LIST);
                }
              }}
            />
          </Box>
        ) : null}
        {actionMode === ACTION_MODES.IMPORT ? (
          <Box
            paddingLeft={4}
            paddingRight={4}
            paddingBottom={4}
            paddingTop={0}
          >
            <ImportAccount
              onActionComplete={(confirmed) => {
                if (confirmed) {
                  onClose();
                } else {
                  setActionMode(ACTION_MODES.LIST);
                }
              }}
            />
          </Box>
        ) : null}
        {/* Add / Import / Hardware Menu */}
        {actionMode === ACTION_MODES.MENU ? (
          <Box padding={4}>
            <Box>
              <ButtonLink
                size={Size.SM}
                startIconName={IconName.Add}
                onClick={() => {
                  trackEvent({
                    category: MetaMetricsEventCategory.Navigation,
                    event: MetaMetricsEventName.AccountAddSelected,
                    properties: {
                      account_type: MetaMetricsEventAccountType.Default,
                      location: 'Main Menu',
                    },
                  });
                  setActionMode(ACTION_MODES.ADD);
                }}
                data-testid="multichain-account-menu-popover-add-account"
              >
                {t('addNewAccount')}
              </ButtonLink>
            </Box>
            <Box marginTop={4}>
              <ButtonLink
                size={Size.SM}
                startIconName={IconName.Import}
                onClick={() => {
                  trackEvent({
                    category: MetaMetricsEventCategory.Navigation,
                    event: MetaMetricsEventName.AccountAddSelected,
                    properties: {
                      account_type: MetaMetricsEventAccountType.Imported,
                      location: 'Main Menu',
                    },
                  });
                  setActionMode(ACTION_MODES.IMPORT);
                }}
              >
                {t('importAccount')}
              </ButtonLink>
            </Box>
            <Box marginTop={4}>
              <ButtonLink
                size={Size.SM}
                startIconName={IconName.Hardware}
                onClick={() => {
                  onClose();
                  trackEvent({
                    category: MetaMetricsEventCategory.Navigation,
                    event: MetaMetricsEventName.AccountAddSelected,
                    properties: {
                      account_type: MetaMetricsEventAccountType.Hardware,
                      location: 'Main Menu',
                    },
                  });
                  if (getEnvironmentType() === ENVIRONMENT_TYPE_POPUP) {
                    global.platform.openExtensionInBrowser(
                      CONNECT_HARDWARE_ROUTE,
                    );
                  } else {
                    history.push(CONNECT_HARDWARE_ROUTE);
                  }
                }}
              >
                {t('addHardwareWallet')}
              </ButtonLink>
            </Box>
            {
              ///: BEGIN:ONLY_INCLUDE_IF(keyring-snaps)
              addSnapAccountEnabled ? (
                <Box marginTop={4}>
                  <ButtonLink
                    size={Size.SM}
                    startIconName={IconName.Snaps}
                    onClick={() => {
                      onClose();
                      global.platform.openTab({
                        url: process.env.ACCOUNT_SNAPS_DIRECTORY_URL,
                      });
                    }}
                  >
                    {t('settingAddSnapAccount')}
                  </ButtonLink>
                </Box>
              ) : null
              ///: END:ONLY_INCLUDE_IF
            }
            {
              ///: BEGIN:ONLY_INCLUDE_IF(build-mmi)
              <Box marginTop={4}>
                <ButtonLink
                  size={Size.SM}
                  startIconName={IconName.Custody}
                  onClick={() => {
                    onClose();
                    trackEvent({
                      category: MetaMetricsEventCategory.Navigation,
                      event:
                        MetaMetricsEventName.ConnectCustodialAccountClicked,
                    });
                    if (getEnvironmentType() === ENVIRONMENT_TYPE_POPUP) {
                      global.platform.openExtensionInBrowser(
                        CUSTODY_ACCOUNT_ROUTE,
                      );
                    } else {
                      history.push(CUSTODY_ACCOUNT_ROUTE);
                    }
                  }}
                >
                  {t('connectCustodialAccountMenu')}
                </ButtonLink>
              </Box>
              ///: END:ONLY_INCLUDE_IF
            }
          </Box>
        ) : null}
        {actionMode === ACTION_MODES.LIST ? (
          <>
            {/* Search box */}
            {accounts.length > 1 ? (
              <Box
                paddingLeft={4}
                paddingRight={4}
                paddingBottom={4}
                paddingTop={0}
              >
                <TextFieldSearch
                  size={Size.SM}
                  width={BlockSize.Full}
                  placeholder={t('searchAccounts')}
                  value={searchQuery}
                  onChange={(e) => setSearchQuery(e.target.value)}
                  clearButtonOnClick={() => setSearchQuery('')}
                  clearButtonProps={{
                    size: Size.SM,
                  }}
                  inputProps={{ autoFocus: true }}
                />
              </Box>
            ) : null}
            {/* Account list block */}
            <Box className="multichain-account-menu-popover__list">
              {sortedSearchResults.length === 0 && searchQuery !== '' ? (
                <Text
                  paddingLeft={4}
                  paddingRight={4}
                  color={TextColor.textMuted}
                  data-testid="multichain-account-menu-popover-no-results"
                >
                  {t('noAccountsFound')}
                </Text>
              ) : null}
              {sortedSearchResults.map((account) => {
                const connectedSite = connectedSites[account.address]?.find(
                  ({ origin }) => origin === currentTabOrigin,
                );
                return (
                  <AccountListItem
                    onClick={() => {
                      onClose();
                      trackEvent({
                        category: MetaMetricsEventCategory.Navigation,
                        event: MetaMetricsEventName.NavAccountSwitched,
                        properties: {
                          location: 'Main Menu',
                        },
                      });
                      dispatch(setSelectedAccount(account.address));
                    }}
                    // TODO: figure out better typing for identity
                    identity={account}
                    key={account.address}
                    selected={selectedAccount.address === account.address}
                    closeMenu={onClose}
                    connectedAvatar={connectedSite?.iconUrl}
                    connectedAvatarName={connectedSite?.name}
                    showOptions
                    isPinned={
                      process.env.NETWORK_ACCOUNT_DND
                        ? Boolean(account.pinned)
                        : null
                    }
                    {...accountListItemProps}
                  />
                );
              })}
            </Box>
            {/* Add / Import / Hardware button */}
            {showAccountCreation ? (
              <Box
                paddingTop={2}
                paddingBottom={4}
                paddingLeft={4}
                paddingRight={4}
                alignItems={AlignItems.center}
                display={Display.Flex}
              >
                <ButtonSecondary
                  startIconName={IconName.Add}
                  variant={ButtonVariant.Secondary}
                  size={ButtonSecondarySize.Lg}
                  block
                  onClick={() => setActionMode(ACTION_MODES.MENU)}
                  data-testid="multichain-account-menu-popover-action-button"
                >
                  {t('addImportAccount')}
                </ButtonSecondary>
              </Box>
            ) : null}
          </>
        ) : null}
      </ModalContent>
    </Modal>
  );
};

AccountListMenu.propTypes = {
  /**
   * Function that executes when the menu closes
   */
  onClose: PropTypes.func.isRequired,
  /**
   * Represents if the button to create new accounts should display
   */
  showAccountCreation: PropTypes.bool,
  /**
   * Props to pass to the AccountListItem,
   */
  accountListItemProps: PropTypes.object,
};<|MERGE_RESOLUTION|>--- conflicted
+++ resolved
@@ -3,7 +3,6 @@
 import { useHistory } from 'react-router-dom';
 import Fuse from 'fuse.js';
 import { useDispatch, useSelector } from 'react-redux';
-import { KeyringType } from '../../../../shared/constants/keyring';
 import {
   Box,
   ButtonLink,
@@ -27,20 +26,17 @@
   Size,
   TextColor,
 } from '../../../helpers/constants/design-system';
+import { useI18nContext } from '../../../hooks/useI18nContext';
 import { MetaMetricsContext } from '../../../contexts/metametrics';
 import {
+  getSelectedAccount,
+  getMetaMaskAccountsOrdered,
   getConnectedSubjectsForAllAddresses,
-<<<<<<< HEAD
-  getInternalAccounts,
-=======
   getOriginOfCurrentTab,
   getUpdatedAndSortedAccounts,
   ///: BEGIN:ONLY_INCLUDE_IF(keyring-snaps)
->>>>>>> 2bb3eed4
   getIsAddSnapAccountEnabled,
-  getMetaMaskAccountsOrdered,
-  getOriginOfCurrentTab,
-  getSelectedAccount,
+  ///: END:ONLY_INCLUDE_IF
 } from '../../../selectors';
 import { setSelectedAccount } from '../../../store/actions';
 import {
@@ -49,19 +45,13 @@
   MetaMetricsEventName,
 } from '../../../../shared/constants/metametrics';
 import {
-<<<<<<< HEAD
-  ADD_SNAP_ACCOUNT_ROUTE,
-  CONNECT_HARDWARE_ROUTE,
-=======
   CONNECT_HARDWARE_ROUTE,
   ///: BEGIN:ONLY_INCLUDE_IF(build-mmi)
->>>>>>> 2bb3eed4
   CUSTODY_ACCOUNT_ROUTE,
+  ///: END:ONLY_INCLUDE_IF
 } from '../../../helpers/constants/routes';
 import { getEnvironmentType } from '../../../../app/scripts/lib/util';
 import { ENVIRONMENT_TYPE_POPUP } from '../../../../shared/constants/app';
-import { HardwareKeyringNames } from '../../../../shared/constants/hardware-wallets';
-import { t } from '../../../../app/scripts/translate';
 
 const ACTION_MODES = {
   // Displays the search box and account list
@@ -74,56 +64,14 @@
   IMPORT: 'import',
 };
 
-function getLabel(type, account) {
-  switch (type) {
-    case KeyringType.qr:
-      return HardwareKeyringNames.qr;
-    case KeyringType.imported:
-      return t('imported');
-    case KeyringType.trezor:
-      return HardwareKeyringNames.trezor;
-    case KeyringType.ledger:
-      return HardwareKeyringNames.ledger;
-    case KeyringType.lattice:
-      return HardwareKeyringNames.lattice;
-    ///: BEGIN:ONLY_INCLUDE_IF(keyring-snaps)
-    case KeyringType.snap:
-      if (account.metadata.snap?.name) {
-        return `${account.metadata.snap?.name} (${t('beta')})`;
-      }
-      return `${t('snaps')} (${t('beta')})`;
-    ///: END:ONLY_INCLUDE_IF
-    default:
-      return null;
-  }
-}
-
-const mergeAccounts = (accounts, internalAccounts) => {
-  return accounts.map((account) => {
-    const internalAccount = internalAccounts.find(
-      (intAccount) => intAccount.address === account.address,
-    );
-    if (internalAccount) {
-      return {
-        ...account,
-        ...internalAccount,
-        name: internalAccount.metadata.name || account.name,
-        keyring: internalAccount.metadata.keyring.type,
-        label: getLabel(internalAccount.metadata.keyring.type, internalAccount),
-      };
-    }
-    return account;
-  });
-};
-
 export const AccountListMenu = ({
   onClose,
   showAccountCreation = true,
   accountListItemProps = {},
 }) => {
+  const t = useI18nContext();
   const trackEvent = useContext(MetaMetricsContext);
   const accounts = useSelector(getMetaMaskAccountsOrdered);
-  const internalAccounts = useSelector(getInternalAccounts);
   const selectedAccount = useSelector(getSelectedAccount);
   const connectedSites = useSelector(getConnectedSubjectsForAllAddresses);
   const currentTabOrigin = useSelector(getOriginOfCurrentTab);
@@ -149,7 +97,6 @@
     fuse.setCollection(accounts);
     searchResults = fuse.search(searchQuery);
   }
-  searchResults = mergeAccounts(searchResults, internalAccounts);
 
   let title = t('selectAnAccount');
   if (actionMode === ACTION_MODES.ADD || actionMode === ACTION_MODES.MENU) {
@@ -375,6 +322,7 @@
                 const connectedSite = connectedSites[account.address]?.find(
                   ({ origin }) => origin === currentTabOrigin,
                 );
+
                 return (
                   <AccountListItem
                     onClick={() => {
@@ -388,7 +336,6 @@
                       });
                       dispatch(setSelectedAccount(account.address));
                     }}
-                    // TODO: figure out better typing for identity
                     identity={account}
                     key={account.address}
                     selected={selectedAccount.address === account.address}
