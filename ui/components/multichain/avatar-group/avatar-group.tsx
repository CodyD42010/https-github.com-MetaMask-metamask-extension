--- conflicted
+++ resolved
@@ -25,12 +25,8 @@
   limit = 4,
   members = [],
   size = AvatarTokenSize.Xs,
-<<<<<<< HEAD
+  avatarType = AvatarType.TOKEN,
   borderColor,
-=======
-  avatarType = AvatarType.TOKEN,
-  borderColor = BorderColor.borderDefault,
->>>>>>> 320f5bfd
 }): JSX.Element => {
   const membersCount = members.length;
   const visibleMembers = members.slice(0, limit).reverse();
