import React from 'react';
import thunk from 'redux-thunk';
import configureMockStore from 'redux-mock-store';
import { NetworkType } from '@metamask/controller-utils';
import { EthAccountType, EthMethod } from '@metamask/keyring-api';
import { act } from '@testing-library/react';
import mockState from '../../../../../test/data/mock-state.json';
import {
  renderWithProvider,
  waitFor,
  fireEvent,
} from '../../../../../test/jest';
import { domainInitialState } from '../../../../ducks/domains';
import { INITIAL_SEND_STATE_FOR_EXISTING_DRAFT } from '../../../../../test/jest/mocks';
import { GasEstimateTypes } from '../../../../../shared/constants/gas';
import { SEND_STAGES, startNewDraftTransaction } from '../../../../ducks/send';
import { AssetType } from '../../../../../shared/constants/transaction';
import {
  CHAIN_IDS,
  GOERLI_DISPLAY_NAME,
  NETWORK_TYPES,
} from '../../../../../shared/constants/network';
import mockSendState from '../../../../../test/data/mock-send-state.json';
import { useIsOriginalNativeTokenSymbol } from '../../../../hooks/useIsOriginalNativeTokenSymbol';
import { KeyringType } from '../../../../../shared/constants/keyring';
import { SendPage } from '.';

jest.mock('@ethersproject/providers', () => {
  const originalModule = jest.requireActual('@ethersproject/providers');
  return {
    ...originalModule,
    Web3Provider: jest.fn().mockImplementation(() => {
      return {};
    }),
  };
});

jest.mock('../../../../hooks/useIsOriginalNativeTokenSymbol', () => {
  return {
    useIsOriginalNativeTokenSymbol: jest.fn(),
  };
});

const mockCancelTx = jest.fn();
jest.mock('../../../../store/actions.ts', () => {
  const originalModule = jest.requireActual('../../../../store/actions.ts');
  return {
    ...originalModule,
    gasFeeStartPollingByNetworkClientId: jest
      .fn()
      .mockResolvedValue('pollingToken'),
    gasFeeStopPollingByPollingToken: jest.fn(),
    getNetworkConfigurationByNetworkClientId: jest
      .fn()
      .mockResolvedValue({ chainId: '0x5' }),
    getTokenSymbol: jest.fn().mockResolvedValue('ETH'),
    getGasFeeTimeEstimate: jest
      .fn()
      .mockImplementation(() => Promise.resolve()),
    cancelTx: () => mockCancelTx,
  };
});

const mockResetSendState = jest.fn();
jest.mock('../../../../ducks/send/send', () => {
  const originalModule = jest.requireActual('../../../../ducks/send/send');
  return {
    ...originalModule,
    // We don't really need to start a draft transaction, and the mock store
    // does not update as a result of action calls so instead we just ensure
    // that the action WOULD be called.
    startNewDraftTransaction: jest.fn(() => ({
      type: 'TEST_START_NEW_DRAFT',
      payload: null,
    })),
    resetSendState: () => mockResetSendState,
  };
});

const baseStore = {
  send: INITIAL_SEND_STATE_FOR_EXISTING_DRAFT,
  DNS: domainInitialState,
  gas: {
    customData: { limit: null, price: null },
  },
  history: { mostRecentOverviewPage: 'activity' },
  confirmTransaction: {
    txData: {
      id: 1,
      txParams: {
        value: 'oldTxValue',
      },
    },
  },
  metamask: {
    permissionHistory: {},
    transactions: [
      {
        id: 1,
        txParams: {
          value: 'oldTxValue',
        },
      },
    ],

    currencyRates: {
      ETH: {
        conversionDate: 1620710825.03,
        conversionRate: 3910.28,
        usdConversionRate: 3910.28,
      },
    },
    gasEstimateType: GasEstimateTypes.legacy,
    gasFeeEstimates: {
      low: '0',
      medium: '1',
      fast: '2',
    },
    gasFeeEstimatesByChainId: {
      '0x5': {
        gasFeeEstimates: {
          low: '0',
          medium: '1',
          fast: '2',
        },
        gasEstimateType: GasEstimateTypes.legacy,
      },
    },
    selectedAddress: '0x0',
    internalAccounts: {
      accounts: {
        'cf8dace4-9439-4bd4-b3a8-88c821c8fcb3': {
          address: '0x0',
          id: 'cf8dace4-9439-4bd4-b3a8-88c821c8fcb3',
          metadata: {
            name: 'Test Account',
            keyring: {
              type: 'HD Key Tree',
            },
          },
<<<<<<< HEAD
          selectedAccount: 'cf8dace4-9439-4bd4-b3a8-88c821c8fcb3',
        },
        keyrings: [
          {
            type: KeyringType.hdKeyTree,
            accounts: ['0x0'],
          },
        ],
        selectedNetworkClientId: NetworkType.mainnet,
        networksMetadata: {
          [NetworkType.mainnet]: {
            EIPS: {},
            status: 'available',
          },
        },
        tokens: [],
        preferences: {
          useNativeCurrencyAsPrimaryCurrency: false,
        },
        currentCurrency: 'USD',
        providerConfig: {
          chainId: CHAIN_IDS.GOERLI,
          nickname: GOERLI_DISPLAY_NAME,
        },
        nativeCurrency: 'ETH',
        featureFlags: {
          sendHexData: false,
        },
        addressBook: {
          [CHAIN_IDS.GOERLI]: [],
        },
        cachedBalances: {
          [CHAIN_IDS.GOERLI]: {},
        },
        accounts: {
          '0x0': { balance: '0x0', address: '0x0', name: 'Account 1' },
=======
          options: {},
          methods: [...Object.values(EthMethod)],
          type: EthAccountType.Eoa,
>>>>>>> 08f3f3ae
        },
        permissionHistory: {
          'https://uniswap.org/': {
            eth_accounts: {
              accounts: {
                '0x0': 1709225290848,
              },
            },
          },
        },
      },
      activeTab: {
        origin: 'https://uniswap.org/',
      },
      appState: {
        sendInputCurrencySwitched: false,
      },
      selectedAccount: 'cf8dace4-9439-4bd4-b3a8-88c821c8fcb3',
    },
    keyrings: [
      {
        type: KeyringType.hdKeyTree,
        accounts: ['0x0'],
      },
    ],
    selectedNetworkClientId: NetworkType.goerli,
    networksMetadata: {
      [NetworkType.goerli]: {
        EIPS: {},
        status: 'available',
      },
    },
    tokens: [],
    preferences: {
      useNativeCurrencyAsPrimaryCurrency: false,
    },
    currentCurrency: 'USD',
    providerConfig: {
      chainId: CHAIN_IDS.GOERLI,
      nickname: GOERLI_DISPLAY_NAME,
    },
    nativeCurrency: 'ETH',
    featureFlags: {
      sendHexData: false,
    },
    addressBook: {
      [CHAIN_IDS.GOERLI]: [],
    },
    cachedBalances: {
      [CHAIN_IDS.GOERLI]: {},
    },
    accounts: {
      '0x0': { balance: '0x0', address: '0x0', name: 'Account 1' },
    },
    identities: { '0x0': { address: '0x0' } },
    tokenAddress: '0x32e6c34cd57087abbd59b5a4aecc4cb495924356',
    tokenList: {
      '0x32e6c34cd57087abbd59b5a4aecc4cb495924356': {
        name: 'BitBase',
        symbol: 'BTBS',
        decimals: 18,
        address: '0x32E6C34Cd57087aBBD59B5A4AECC4cB495924356',
        iconUrl: 'BTBS.svg',
        occurrences: null,
      },
      '0x3fa400483487a489ec9b1db29c4129063eec4654': {
        name: 'Cryptokek.com',
        symbol: 'KEK',
        decimals: 18,
        address: '0x3fa400483487A489EC9b1dB29C4129063EEC4654',
        iconUrl: 'cryptokek.svg',
        occurrences: null,
      },
    },
  },
  activeTab: {
    origin: 'https://uniswap.org/',
  },
  appState: {
    sendInputCurrencySwitched: false,
  },
};

const render = async (state) => {
  const middleware = [thunk];

  const store = configureMockStore(middleware)(state);

  let result;

  await act(async () => (result = renderWithProvider(<SendPage />, store)));

  return { store, result };
};

describe('SendPage', () => {
  describe('render and initialization', () => {
    it('should initialize the ENS slice on render', async () => {
      const { store } = await render({
        ...baseStore,
        metamask: {
          ...baseStore.metamask,
          pinnedAccountList: [
            '0xec1adf982415d2ef5ec55899b9bfb8bc0f29251b',
            '0xeb9e64b93097bc15f01f13eae97015c57ab64823',
          ],
          hiddenAccountList: [],
        },
      });
      const actions = store.getActions();
      expect(actions).toStrictEqual(
        expect.arrayContaining([
          expect.objectContaining({
            type: 'DNS/enableDomainLookup',
          }),
        ]),
      );
    });

    it('should render correctly even when a draftTransaction does not exist', async () => {
      const modifiedState = {
        ...baseStore,
        metamask: {
          ...baseStore.metamask,
          pinnedAccountList: [
            '0xec1adf982415d2ef5ec55899b9bfb8bc0f29251b',
            '0xeb9e64b93097bc15f01f13eae97015c57ab64823',
          ],
          hiddenAccountList: [],
        },
        send: {
          ...baseStore.send,
          currentTransactionUUID: null,
        },
      };
      const {
        result: { container, getByTestId, getByPlaceholderText },
      } = await render(modifiedState);

      // Ensure that the send flow renders on the add recipient screen when
      // there is no draft transaction.
      expect(
        getByPlaceholderText('Enter public address (0x) or ENS name'),
      ).toBeTruthy();

      expect(container).toMatchSnapshot();
      expect(getByTestId('send-page-account-picker')).toBeInTheDocument();

      // Ensure we start a new draft transaction when its missing.
      expect(startNewDraftTransaction).toHaveBeenCalledTimes(1);
    });
  });

  describe('footer buttons', () => {
    describe('onCancel', () => {
      it('should call reset send state and route to recent page without cancelling tx', async () => {
        const {
          result: { queryByText },
        } = await render(mockState);

        const cancelText = queryByText('Cancel');
        await act(async () => {
          fireEvent.click(cancelText);
        });

        expect(mockResetSendState).toHaveBeenCalled();
        expect(mockCancelTx).not.toHaveBeenCalled();
      });

      it('should reject/cancel tx when coming from tx editing and route to index', async () => {
        const sendDataState = {
          ...mockState,
          send: {
            currentTransactionUUID: '01',
            draftTransactions: {
              '01': {
                id: '99',
                amount: {
                  value: '0x1',
                },
                asset: {
                  type: AssetType.token,
                  balance: '0xaf',
                  details: {},
                },
              },
            },
            stage: SEND_STAGES.EDIT,
          },
        };

        const {
          result: { queryByText },
        } = await render(sendDataState);

        const rejectText = queryByText('Reject');
        await act(async () => {
          fireEvent.click(rejectText);
        });

        expect(mockResetSendState).toHaveBeenCalled();
        expect(mockCancelTx).toHaveBeenCalled();
      });
    });
  });

  describe('Recipient Warning', () => {
    useIsOriginalNativeTokenSymbol.mockReturnValue(true);

    it('should show recipient warning with knownAddressRecipient state in draft transaction state', async () => {
      const knownRecipientWarningState = {
        ...mockSendState,
        send: {
          ...mockSendState.send,
          currentTransactionUUID: '1-tx',
          draftTransactions: {
            '1-tx': {
              ...mockSendState.send.draftTransactions['1-tx'],
              recipient: {
                ...mockSendState.send.draftTransactions['1-tx'].recipient,
                warning: 'knownAddressRecipient',
              },
            },
          },
        },
        metamask: {
          ...mockSendState.metamask,
          gasEstimateType: 'none',
          providerConfig: {
            chainId: CHAIN_IDS.GOERLI,
            nickname: GOERLI_DISPLAY_NAME,
            type: NETWORK_TYPES.GOERLI,
          },
        },
      };

      const {
        result: { queryByTestId },
      } = await render(knownRecipientWarningState);

      const sendWarning = queryByTestId('send-warning');
      await waitFor(() => {
        expect(sendWarning).toBeInTheDocument();
      });
    });
  });
});<|MERGE_RESOLUTION|>--- conflicted
+++ resolved
@@ -138,48 +138,9 @@
               type: 'HD Key Tree',
             },
           },
-<<<<<<< HEAD
-          selectedAccount: 'cf8dace4-9439-4bd4-b3a8-88c821c8fcb3',
-        },
-        keyrings: [
-          {
-            type: KeyringType.hdKeyTree,
-            accounts: ['0x0'],
-          },
-        ],
-        selectedNetworkClientId: NetworkType.mainnet,
-        networksMetadata: {
-          [NetworkType.mainnet]: {
-            EIPS: {},
-            status: 'available',
-          },
-        },
-        tokens: [],
-        preferences: {
-          useNativeCurrencyAsPrimaryCurrency: false,
-        },
-        currentCurrency: 'USD',
-        providerConfig: {
-          chainId: CHAIN_IDS.GOERLI,
-          nickname: GOERLI_DISPLAY_NAME,
-        },
-        nativeCurrency: 'ETH',
-        featureFlags: {
-          sendHexData: false,
-        },
-        addressBook: {
-          [CHAIN_IDS.GOERLI]: [],
-        },
-        cachedBalances: {
-          [CHAIN_IDS.GOERLI]: {},
-        },
-        accounts: {
-          '0x0': { balance: '0x0', address: '0x0', name: 'Account 1' },
-=======
           options: {},
           methods: [...Object.values(EthMethod)],
           type: EthAccountType.Eoa,
->>>>>>> 08f3f3ae
         },
         permissionHistory: {
           'https://uniswap.org/': {
