import React from 'react';
import thunk from 'redux-thunk';
import configureMockStore from 'redux-mock-store';
import { NetworkType } from '@metamask/controller-utils';
import { EthAccountType, EthMethod } from '@metamask/keyring-api';
import mockState from '../../../../../test/data/mock-state.json';
import {
  renderWithProvider,
  waitFor,
  fireEvent,
} from '../../../../../test/jest';
import { domainInitialState } from '../../../../ducks/domains';
import { INITIAL_SEND_STATE_FOR_EXISTING_DRAFT } from '../../../../../test/jest/mocks';
import { GasEstimateTypes } from '../../../../../shared/constants/gas';
import { KeyringType } from '../../../../../shared/constants/keyring';
import { SEND_STAGES, startNewDraftTransaction } from '../../../../ducks/send';
import { AssetType } from '../../../../../shared/constants/transaction';
import {
  CHAIN_IDS,
  GOERLI_DISPLAY_NAME,
  NETWORK_TYPES,
} from '../../../../../shared/constants/network';
import mockSendState from '../../../../../test/data/mock-send-state.json';
import { useIsOriginalNativeTokenSymbol } from '../../../../hooks/useIsOriginalNativeTokenSymbol';
import { SendPage } from '.';

jest.mock('@ethersproject/providers', () => {
  const originalModule = jest.requireActual('@ethersproject/providers');
  return {
    ...originalModule,
    Web3Provider: jest.fn().mockImplementation(() => {
      return {};
    }),
  };
});

jest.mock('../../../../hooks/useIsOriginalNativeTokenSymbol', () => {
  return {
    useIsOriginalNativeTokenSymbol: jest.fn(),
  };
});

const mockCancelTx = jest.fn();
jest.mock('../../../../store/actions.ts', () => {
  const originalModule = jest.requireActual('../../../../store/actions.ts');
  return {
    ...originalModule,
    disconnectGasFeeEstimatePoller: jest.fn(),
    getGasFeeEstimatesAndStartPolling: jest
      .fn()
      .mockImplementation(() => Promise.resolve()),
    addPollingTokenToAppState: jest.fn(),
    removePollingTokenFromAppState: jest.fn(),
    getTokenSymbol: jest.fn().mockResolvedValue('ETH'),
    getGasFeeTimeEstimate: jest
      .fn()
      .mockImplementation(() => Promise.resolve()),
    cancelTx: () => mockCancelTx,
  };
});

const mockResetSendState = jest.fn();
jest.mock('../../../../ducks/send/send', () => {
  const originalModule = jest.requireActual('../../../../ducks/send/send');
  return {
    ...originalModule,
    // We don't really need to start a draft transaction, and the mock store
    // does not update as a result of action calls so instead we just ensure
    // that the action WOULD be called.
    startNewDraftTransaction: jest.fn(() => ({
      type: 'TEST_START_NEW_DRAFT',
      payload: null,
    })),
    resetSendState: () => mockResetSendState,
  };
});

describe('SendPage', () => {
  describe('render and initialization', () => {
    const middleware = [thunk];

    const baseStore = {
      send: INITIAL_SEND_STATE_FOR_EXISTING_DRAFT,
      DNS: domainInitialState,
      gas: {
        customData: { limit: null, price: null },
      },
      history: { mostRecentOverviewPage: 'activity' },
      metamask: {
        transactions: [
          {
            id: 1,
            txParams: {
              value: 'oldTxValue',
            },
          },
        ],
        currencyRates: {
          ETH: {
            conversionDate: 1620710825.03,
            conversionRate: 3910.28,
            usdConversionRate: 3910.28,
          },
        },
        gasEstimateType: GasEstimateTypes.legacy,
        gasFeeEstimates: {
          low: '0',
          medium: '1',
          fast: '2',
        },
        selectedAddress: '0x0',
        internalAccounts: {
          accounts: {
            'cf8dace4-9439-4bd4-b3a8-88c821c8fcb3': {
              address: '0x0',
              id: 'cf8dace4-9439-4bd4-b3a8-88c821c8fcb3',
              metadata: {
                name: 'Test Account',
                keyring: {
                  type: 'HD Key Tree',
                },
              },
              options: {},
              methods: [...Object.values(EthMethod)],
              type: EthAccountType.Eoa,
            },
          },
          selectedAccount: 'cf8dace4-9439-4bd4-b3a8-88c821c8fcb3',
        },
        keyrings: [
          {
            type: KeyringType.hdKeyTree,
            accounts: ['0x0'],
          },
        ],
        selectedNetworkClientId: NetworkType.mainnet,
        networksMetadata: {
          [NetworkType.mainnet]: {
            EIPS: {},
            status: 'available',
          },
        },
        tokens: [],
        preferences: {
          useNativeCurrencyAsPrimaryCurrency: false,
        },
        currentCurrency: 'USD',
        providerConfig: {
          chainId: CHAIN_IDS.GOERLI,
        },
        nativeCurrency: 'ETH',
        featureFlags: {
          sendHexData: false,
        },
        addressBook: {
          [CHAIN_IDS.GOERLI]: [],
        },
        cachedBalances: {
          [CHAIN_IDS.GOERLI]: {},
        },
        accounts: {
          '0x0': { balance: '0x0', address: '0x0', name: 'Account 1' },
        },
        identities: { '0x0': { address: '0x0' } },
        tokenAddress: '0x32e6c34cd57087abbd59b5a4aecc4cb495924356',
        tokenList: {
          '0x32e6c34cd57087abbd59b5a4aecc4cb495924356': {
            name: 'BitBase',
            symbol: 'BTBS',
            decimals: 18,
            address: '0x32E6C34Cd57087aBBD59B5A4AECC4cB495924356',
            iconUrl: 'BTBS.svg',
            occurrences: null,
          },
          '0x3fa400483487a489ec9b1db29c4129063eec4654': {
            name: 'Cryptokek.com',
            symbol: 'KEK',
            decimals: 18,
            address: '0x3fa400483487A489EC9b1dB29C4129063EEC4654',
            iconUrl: 'cryptokek.svg',
            occurrences: null,
          },
        },
      },
      appState: {
        sendInputCurrencySwitched: false,
      },
    };

    it('should initialize the ENS slice on render', () => {
      const store = configureMockStore(middleware)(baseStore);
      renderWithProvider(<SendPage />, store);
      const actions = store.getActions();
      expect(actions).toStrictEqual(
        expect.arrayContaining([
          expect.objectContaining({
            type: 'DNS/enableDomainLookup',
          }),
        ]),
      );
    });

    it('should render correctly even when a draftTransaction does not exist', () => {
      const modifiedStore = {
        ...baseStore,
        send: {
          ...baseStore.send,
          currentTransactionUUID: null,
        },
      };
      const store = configureMockStore(middleware)(modifiedStore);
      const { container, getByTestId, getByPlaceholderText } =
        renderWithProvider(<SendPage />, store);

      // Ensure that the send flow renders on the add recipient screen when
      // there is no draft transaction.
      expect(
        getByPlaceholderText('Enter public address (0x) or ENS name'),
      ).toBeTruthy();

<<<<<<< HEAD
describe('SendPage', () => {
  describe('render', () => {
    it('renders correctly', () => {
      const { container, getByTestId } = render();
      const expectedPlaceholder = 'Enter public address (0x) or ENS name';
      const currentInput = container.querySelector(
        '.ens-input__wrapper__input',
      );
      expect(currentInput.placeholder).toStrictEqual(expectedPlaceholder);
=======
>>>>>>> 65f5b810
      expect(container).toMatchSnapshot();
      expect(getByTestId('send-page-network-picker')).toBeInTheDocument();
      expect(getByTestId('send-page-account-picker')).toBeInTheDocument();

      // Ensure we start a new draft transaction when its missing.
      expect(startNewDraftTransaction).toHaveBeenCalledTimes(1);
    });
  });

  describe('footer buttons', () => {
    const mockStore = configureMockStore([thunk])(mockState);

    describe('onCancel', () => {
      it('should call reset send state and route to recent page without cancelling tx', () => {
        const { queryByText } = renderWithProvider(<SendPage />, mockStore);

        const cancelText = queryByText('Cancel');
        fireEvent.click(cancelText);

        expect(mockResetSendState).toHaveBeenCalled();
        expect(mockCancelTx).not.toHaveBeenCalled();
      });

      it('should reject/cancel tx when coming from tx editing and route to index', () => {
        const sendDataState = {
          ...mockState,
          send: {
            currentTransactionUUID: '01',
            draftTransactions: {
              '01': {
                id: '99',
                amount: {
                  value: '0x1',
                },
                asset: {
                  type: AssetType.token,
                  balance: '0xaf',
                  details: {},
                },
              },
            },
            stage: SEND_STAGES.EDIT,
          },
        };

        const sendStateStore = configureMockStore([thunk])(sendDataState);

        const { queryByText } = renderWithProvider(
          <SendPage />,
          sendStateStore,
        );

        const rejectText = queryByText('Reject');
        fireEvent.click(rejectText);

        expect(mockResetSendState).toHaveBeenCalled();
        expect(mockCancelTx).toHaveBeenCalled();
      });
    });
  });

  describe('Recipient Warning', () => {
    useIsOriginalNativeTokenSymbol.mockReturnValue(true);

    it('should show recipient warning with knownAddressRecipient state in draft transaction state', async () => {
      const knownRecipientWarningState = {
        ...mockSendState,
        send: {
          ...mockSendState.send,
          currentTransactionUUID: '1-tx',
          draftTransactions: {
            '1-tx': {
              ...mockSendState.send.draftTransactions['1-tx'],
              recipient: {
                ...mockSendState.send.draftTransactions['1-tx'].recipient,
                warning: 'knownAddressRecipient',
              },
            },
          },
        },
        metamask: {
          ...mockSendState.metamask,
          gasEstimateType: 'none',
          providerConfig: {
            chainId: CHAIN_IDS.GOERLI,
            nickname: GOERLI_DISPLAY_NAME,
            type: NETWORK_TYPES.GOERLI,
          },
        },
      };

      const sendStateStore = configureMockStore([thunk])(
        knownRecipientWarningState,
      );

      const { queryByTestId } = renderWithProvider(
        <SendPage />,
        sendStateStore,
      );

      const sendWarning = queryByTestId('send-warning');
      await waitFor(() => {
        expect(sendWarning).toBeInTheDocument();
      });
    });
  });
});<|MERGE_RESOLUTION|>--- conflicted
+++ resolved
@@ -218,18 +218,6 @@
         getByPlaceholderText('Enter public address (0x) or ENS name'),
       ).toBeTruthy();
 
-<<<<<<< HEAD
-describe('SendPage', () => {
-  describe('render', () => {
-    it('renders correctly', () => {
-      const { container, getByTestId } = render();
-      const expectedPlaceholder = 'Enter public address (0x) or ENS name';
-      const currentInput = container.querySelector(
-        '.ens-input__wrapper__input',
-      );
-      expect(currentInput.placeholder).toStrictEqual(expectedPlaceholder);
-=======
->>>>>>> 65f5b810
       expect(container).toMatchSnapshot();
       expect(getByTestId('send-page-network-picker')).toBeInTheDocument();
       expect(getByTestId('send-page-account-picker')).toBeInTheDocument();
