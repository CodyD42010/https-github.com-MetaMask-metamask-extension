--- conflicted
+++ resolved
@@ -150,17 +150,13 @@
         <SendPageNetworkPicker />
         <SendPageAccountPicker />
         <SendPageRecipientInput />
-<<<<<<< HEAD
-        <SendPageRecipient />
-        <AssetPickerAmount />
-=======
         {draftTransactionExists &&
         [SEND_STAGES.EDIT, SEND_STAGES.DRAFT].includes(sendStage) ? (
           <SendPageContent />
         ) : (
           <SendPageRecipient />
         )}
->>>>>>> ec8daf63
+        <AssetPickerAmount />
       </Content>
       <Footer>
         <ButtonSecondary onClick={onCancel} size={ButtonSecondarySize.Lg} block>
