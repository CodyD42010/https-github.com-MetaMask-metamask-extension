--- conflicted
+++ resolved
@@ -121,18 +121,9 @@
               <span
                 class="mm-box mm-text multichain-account-picker__label mm-text--body-md mm-text--ellipsis mm-box--padding-inline-start-2 mm-box--color-text-default"
                 style="flex-grow: 1; text-align: start;"
-<<<<<<< HEAD
               >
                 Test Account
-                <p
-                  class="mm-box mm-text mm-text--body-sm mm-text--ellipsis mm-text--text-align-start mm-box--display-flex mm-box--color-text-alternative"
-                >
-                  0x0
-                </p>
               </span>
-=======
-              />
->>>>>>> 201a48fd
             </span>
             <span
               class="mm-box mm-icon mm-icon--size-sm mm-box--margin-inline-start-1 mm-box--display-inline-block mm-box--color-icon-default"
