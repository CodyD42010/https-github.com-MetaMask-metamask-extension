import React, { useState } from 'react';
import { useDispatch, useSelector } from 'react-redux';
import { useHistory } from 'react-router-dom';
import { NonEmptyArray } from '@metamask/utils';
import {
  AlignItems,
  BackgroundColor,
  BlockSize,
  Display,
  FlexDirection,
  IconColor,
  JustifyContent,
  TextAlign,
  TextVariant,
} from '../../../../helpers/constants/design-system';
import {
  CONNECT_ROUTE,
  DEFAULT_ROUTE,
} from '../../../../helpers/constants/routes';
import { getURLHost } from '../../../../helpers/utils/util';
import { useI18nContext } from '../../../../hooks/useI18nContext';
import {
  getConnectedSitesList,
  getInternalAccounts,
  getOrderedConnectedAccountsForActiveTab,
  getOriginOfCurrentTab,
  getPermissionSubjects,
  getPermittedAccountsByOrigin,
  getSelectedAccount,
  getSubjectMetadata,
} from '../../../../selectors';
import {
  AvatarFavicon,
  AvatarFaviconSize,
  Box,
  Button,
  ButtonIcon,
  ButtonIconSize,
  ButtonPrimary,
  ButtonPrimarySize,
  ButtonSize,
  ButtonVariant,
  Icon,
  IconName,
  IconSize,
  Text,
} from '../../../component-library';
import { Tab } from '../../../ui/tabs';
import Tabs from '../../../ui/tabs/tabs.component';
import { mergeAccounts } from '../../account-list-menu/account-list-menu';
import {
  AccountListItem,
  AccountListItemMenuTypes,
  Toast,
  ToastContainer,
} from '../..';
import { Content, Footer, Header, Page } from '../page';
import { ConnectAccountsModal } from '../../connect-accounts-modal/connect-accounts-modal';
import {
  requestAccountsPermissionWithId,
  removePermissionsFor,
} from '../../../../store/actions';
import {
  DisconnectAllModal,
  DisconnectType,
} from '../../disconnect-all-modal/disconnect-all-modal';
import {
  AccountType,
  ConnectedSites,
  SubjectsType,
} from './components/connections.types';
import { NoConnectionContent } from './components/no-connection';

export const Connections = () => {
  const t = useI18nContext();
  const dispatch = useDispatch();
  const history = useHistory();
  const [showConnectAccountsModal, setShowConnectAccountsModal] =
    useState(false);
  const [showDisconnectAllModal, setShowDisconnectAllModal] = useState(false);
  const [showAccountDisconnectedToast, setShowAccountDisconnectedToast] =
    useState(''); // This is not boolean because we need the account name from the menu when a single account is disconnected
  const [
    showConnectedAccountsUpdatedToast,
    setShowConnectedAccountsUpdatedToast,
  ] = useState(false);
  const [
    showDisconnectedAllAccountsUpdatedToast,
    setShowDisconnectedAllAccountsUpdatedToast,
  ] = useState(false);

  const CONNECTED_ACCOUNTS_TAB_KEY = 'connected-accounts';
  const activeTabOrigin: string = useSelector(getOriginOfCurrentTab);
  // TODO: Replace `any` with type
  // eslint-disable-next-line @typescript-eslint/no-explicit-any
  const subjectMetadata: { [key: string]: any } = useSelector(
    getConnectedSitesList,
  );
<<<<<<< HEAD
  // TODO: Replace `any` with type
  // eslint-disable-next-line @typescript-eslint/no-explicit-any
=======
  const siteMetadata = useSelector(getSubjectMetadata);
  const connectedSiteMetadata = siteMetadata[activeTabOrigin];
>>>>>>> f78b6da0
  const { openMetaMaskTabs } = useSelector((state: any) => state.appState);
  // TODO: Replace `any` with type
  // eslint-disable-next-line @typescript-eslint/no-explicit-any
  const { id } = useSelector((state: any) => state.activeTab);

  const connectedAccounts = useSelector(
    getOrderedConnectedAccountsForActiveTab,
  );
  const selectedAccount = useSelector(getSelectedAccount);
  const internalAccounts = useSelector(getInternalAccounts);
  const mergedAccounts = mergeAccounts(connectedAccounts, internalAccounts);

  const permittedAccountsByOrigin = useSelector(
    getPermittedAccountsByOrigin,
    // TODO: Replace `any` with type
    // eslint-disable-next-line @typescript-eslint/no-explicit-any
  ) as { [key: string]: any[] };
  const subjects = useSelector(getPermissionSubjects);
  const currentTabHasNoAccounts =
    !permittedAccountsByOrigin[activeTabOrigin]?.length;
  // TODO: Replace `any` with type
  // eslint-disable-next-line @typescript-eslint/no-explicit-any
  let tabToConnect: { origin: any } = { origin: null };
  if (activeTabOrigin && currentTabHasNoAccounts && !openMetaMaskTabs[id]) {
    tabToConnect = {
      origin: activeTabOrigin,
    };
  }
  const requestAccountsPermission = async () => {
    const requestId = await dispatch(
      requestAccountsPermissionWithId(tabToConnect.origin),
    );
    history.push(`${CONNECT_ROUTE}/${requestId}`);
  };
  const connectedSubjectsMetadata = subjectMetadata[activeTabOrigin];

  const disconnectAllAccounts = () => {
    const subject = (subjects as SubjectsType)[activeTabOrigin];

    if (subject) {
      const permissionMethodNames = Object.values(subject.permissions).map(
        ({ parentCapability }: { parentCapability: string }) =>
          parentCapability,
      ) as string[];
      if (permissionMethodNames.length > 0) {
        const permissionsRecord: Record<string, string[]> = {
          [activeTabOrigin]: permissionMethodNames,
        };

        dispatch(
          removePermissionsFor(
            permissionsRecord as Record<string, NonEmptyArray<string>>,
          ),
        );
      }

      setShowDisconnectAllModal(false);
      setShowDisconnectedAllAccountsUpdatedToast(true);
    }
  };

  // In the mergeAccounts, we need the lastSelected value to determine which connectedAccount was last selected.
  const latestSelected = mergedAccounts.findIndex(
    (_account: any, index: any) => {
      return (
        index ===
        mergedAccounts.reduce(
          (
            acc: string | number,
            cur: { metadata: { lastSelected: number } },
            i: any,
          ) =>
            cur.metadata.lastSelected >
            mergedAccounts[acc].metadata.lastSelected
              ? i
              : acc,
          0,
        )
      );
    },
  );

  return (
    <Page data-testid="connections-page" className="connections-page">
      <Header
        backgroundColor={BackgroundColor.backgroundDefault}
        startAccessory={
          <ButtonIcon
            ariaLabel={t('back')}
            iconName={IconName.ArrowLeft}
            className="connections-header__start-accessory"
            color={IconColor.iconDefault}
            onClick={() => history.push(DEFAULT_ROUTE)}
            size={ButtonIconSize.Sm}
          />
        }
      >
        <Box
          display={Display.Flex}
          alignItems={AlignItems.center}
          gap={2}
          justifyContent={JustifyContent.center}
          className="connections-header__title"
        >
          {connectedSubjectsMetadata?.iconUrl ? (
            <AvatarFavicon
              name={connectedSubjectsMetadata.name}
              size={AvatarFaviconSize.Sm}
              src={connectedSubjectsMetadata.iconUrl}
            />
          ) : (
            <Icon
              name={IconName.Global}
              size={IconSize.Sm}
              color={IconColor.iconDefault}
            />
          )}
          <Text
            as="span"
            variant={TextVariant.headingMd}
            textAlign={TextAlign.Center}
            ellipsis
          >
            {getURLHost(activeTabOrigin)}
          </Text>
        </Box>
      </Header>
      <Content padding={0}>
        {connectedSubjectsMetadata && mergeAccounts.length > 0 ? (
          <Tabs defaultActiveTabKey="connections">
            {
              // eslint-disable-next-line @typescript-eslint/ban-ts-comment
              // @ts-ignore
              <Tab
                tabKey={CONNECTED_ACCOUNTS_TAB_KEY}
                name={t('connectedaccountsTabKey')}
                padding={4}
              >
                {mergedAccounts.map((account: AccountType, index: any) => {
                  const connectedSites: ConnectedSites = {};
                  const connectedSite = connectedSites[account.address]?.find(
                    ({ origin }) => origin === activeTabOrigin,
                  );
                  const isSelectedAccount =
                    selectedAccount.address === account.address;
                  // Match the index of latestSelected Account with the index of all the accounts and set the active status
                  let mergedAccountsProps;
                  if (index === latestSelected) {
                    mergedAccountsProps = { ...account, isAccountActive: true };
                  } else {
                    mergedAccountsProps = { ...account };
                  }
                  return (
                    <AccountListItem
                      identity={mergedAccountsProps}
                      key={account.address}
                      accountsCount={mergedAccounts.length}
                      selected={isSelectedAccount}
                      connectedAvatar={connectedSite?.iconUrl}
                      connectedAvatarName={connectedSite?.name}
                      menuType={AccountListItemMenuTypes.Connection}
                      currentTabOrigin={activeTabOrigin}
                      isActive={
                        mergedAccountsProps.isAccountActive ? t('active') : null
                      }
                      onActionClick={setShowAccountDisconnectedToast}
                    />
                  );
                })}
              </Tab>
            }
          </Tabs>
        ) : (
          <NoConnectionContent />
        )}
        {showConnectAccountsModal ? (
          <ConnectAccountsModal
            onClose={() => setShowConnectAccountsModal(false)}
            onAccountsUpdate={() => setShowConnectedAccountsUpdatedToast(true)}
          />
        ) : null}
        {showDisconnectAllModal ? (
          <DisconnectAllModal
            type={DisconnectType.Account}
            hostname={activeTabOrigin}
            onClose={() => setShowDisconnectAllModal(false)}
            onClick={() => disconnectAllAccounts()}
          />
        ) : null}
      </Content>
      <Footer>
        <Box
          display={Display.Flex}
          flexDirection={FlexDirection.Column}
          width={BlockSize.Full}
          gap={4}
        >
          {showConnectedAccountsUpdatedToast ? (
            <ToastContainer>
              <Toast
                text={t('connectedAccountsToast')}
                onClose={() => setShowConnectedAccountsUpdatedToast(false)}
                startAdornment={
                  <AvatarFavicon
                    name={connectedSubjectsMetadata.name}
                    size={AvatarFaviconSize.Sm}
                    src={connectedSubjectsMetadata.iconUrl}
                  />
                }
              />
            </ToastContainer>
          ) : null}
          {showDisconnectedAllAccountsUpdatedToast ? (
            <ToastContainer>
              <Toast
                text={t('disconnectedAllAccountsToast', [
                  getURLHost(activeTabOrigin),
                ])}
                onClose={() =>
                  setShowDisconnectedAllAccountsUpdatedToast(false)
                }
                startAdornment={
                  <AvatarFavicon
                    name={connectedSiteMetadata.name}
                    size={AvatarFaviconSize.Sm}
                    src={connectedSiteMetadata.iconUrl}
                  />
                }
              />
            </ToastContainer>
          ) : null}
          {showAccountDisconnectedToast.length > 0 ? (
            <ToastContainer>
              <Toast
                text={t('disconnectedSingleAccountToast', [
                  showAccountDisconnectedToast,
                  getURLHost(activeTabOrigin),
                ])}
                onClose={() => setShowAccountDisconnectedToast('')}
                startAdornment={
                  <AvatarFavicon
                    name={connectedSubjectsMetadata.name}
                    size={AvatarFaviconSize.Sm}
                    src={connectedSubjectsMetadata.iconUrl}
                  />
                }
              />
            </ToastContainer>
          ) : null}
          {connectedSubjectsMetadata && mergeAccounts.length > 0 ? (
            <Box
              display={Display.Flex}
              gap={2}
              flexDirection={FlexDirection.Column}
              width={BlockSize.Full}
              data-test-id="connections-button"
            >
              <Button
                size={ButtonSize.Lg}
                block
                variant={ButtonVariant.Secondary}
                startIconName={IconName.Add}
                onClick={() => setShowConnectAccountsModal(true)}
              >
                {t('connectMoreAccounts')}
              </Button>
              <Button
                size={ButtonSize.Lg}
                block
                variant={ButtonVariant.Secondary}
                startIconName={IconName.Logout}
                danger
                onClick={() => setShowDisconnectAllModal(true)}
              >
                {t('disconnectAllAccounts')}
              </Button>
            </Box>
          ) : (
            <ButtonPrimary
              size={ButtonPrimarySize.Lg}
              block
              data-test-id="no-connections-button"
              onClick={() => dispatch(requestAccountsPermission())}
            >
              {t('connectAccounts')}
            </ButtonPrimary>
          )}
        </Box>
      </Footer>
    </Page>
  );
};<|MERGE_RESOLUTION|>--- conflicted
+++ resolved
@@ -96,13 +96,10 @@
   const subjectMetadata: { [key: string]: any } = useSelector(
     getConnectedSitesList,
   );
-<<<<<<< HEAD
+  const siteMetadata = useSelector(getSubjectMetadata);
+  const connectedSiteMetadata = siteMetadata[activeTabOrigin];
   // TODO: Replace `any` with type
   // eslint-disable-next-line @typescript-eslint/no-explicit-any
-=======
-  const siteMetadata = useSelector(getSubjectMetadata);
-  const connectedSiteMetadata = siteMetadata[activeTabOrigin];
->>>>>>> f78b6da0
   const { openMetaMaskTabs } = useSelector((state: any) => state.appState);
   // TODO: Replace `any` with type
   // eslint-disable-next-line @typescript-eslint/no-explicit-any
