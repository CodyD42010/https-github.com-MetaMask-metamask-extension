// Jest Snapshot v1, https://goo.gl/fbAQLP

exports[`All Connections render renders correctly 1`] = `
<div>
  <div
    class="mm-box multichain-page mm-box--display-flex mm-box--flex-direction-row mm-box--justify-content-center mm-box--width-full mm-box--height-full mm-box--background-color-background-alternative"
  >
    <div
      class="mm-box multichain-page__inner-container mm-box--display-flex mm-box--flex-direction-column mm-box--width-full mm-box--height-full mm-box--background-color-background-default"
      data-testid="permissions-page"
    >
      <div
        class="mm-box mm-header-base multichain-page-header mm-box--padding-4 mm-box--display-flex mm-box--justify-content-space-between mm-box--width-full mm-box--background-color-background-default"
      >
        <div
          class="mm-box"
          style="min-width: 0px;"
        >
          <button
            aria-label="Back"
            class="mm-box mm-button-icon mm-button-icon--size-sm connections-header__start-accessory mm-box--display-inline-flex mm-box--justify-content-center mm-box--align-items-center mm-box--color-icon-default mm-box--background-color-transparent mm-box--rounded-lg"
          >
            <span
              class="mm-box mm-icon mm-icon--size-sm mm-box--display-inline-block mm-box--color-inherit"
              style="mask-image: url('./images/icons/arrow-left.svg');"
            />
          </button>
        </div>
        <div
          class="mm-box"
        >
          <p
            class="mm-box mm-text mm-text--body-md-bold mm-text--ellipsis mm-text--text-align-center mm-box--padding-inline-start-8 mm-box--padding-inline-end-8 mm-box--display-block mm-box--color-text-default"
          >
            <span
              class="mm-box mm-text mm-text--heading-md mm-text--text-align-center mm-box--color-text-default"
            >
              Permissions
            </span>
          </p>
        </div>
      </div>
      <div
        class="mm-box multichain-page-content mm-box--padding-4 mm-box--display-flex mm-box--flex-direction-column mm-box--width-full mm-box--height-full"
      >
        <div
          class="mm-box"
        />
        <p
          class="mm-box mm-text mm-text--body-lg-medium mm-text--text-align-center mm-box--padding-4 mm-box--color-text-default mm-box--background-color-background-default"
          data-testid="sites-connections"
        >
          Site Connections
        </p>
        <button
          class="mm-box mm-box--padding-4 mm-box--display-flex mm-box--gap-4 mm-box--flex-direction-row mm-box--align-items-baseline mm-box--width-full mm-box--background-color-background-default"
          data-testid="connection-list-item"
        >
          <div
            class="mm-box mm-box--display-flex mm-box--align-items-center"
            style="align-self: center;"
          >
            <div
              class="mm-box mm-badge-wrapper mm-box--display-inline-block"
            >
              <div
                class="mm-box mm-text mm-avatar-base mm-avatar-base--size-md mm-avatar-favicon mm-text--body-sm mm-text--text-transform-uppercase mm-box--display-flex mm-box--justify-content-center mm-box--align-items-center mm-box--color-text-default mm-box--background-color-background-alternative mm-box--rounded-full mm-box--border-color-transparent box--border-style-solid box--border-width-1"
<<<<<<< HEAD
=======
                data-testid="connection-list-item__avatar-favicon"
>>>>>>> 5c849941
              >
                <img
                  alt="avatar-favicon logo"
                  class="mm-avatar-favicon__image"
                  src="https://metamask.github.io/test-dapp/metamask-fox.svg"
                />
              </div>
              <div
                class="mm-box mm-badge-wrapper__badge-container mm-badge-wrapper__badge-container--circular-top-right"
              >
<<<<<<< HEAD
                <span
                  class="mm-box mm-icon mm-icon--size-xs mm-box--display-inline-block mm-box--color-icon-default mm-box--border-color-background-default box--border-style-solid box--border-width-1"
                  style="mask-image: url('./images/icons/global.svg');"
                />
=======
                <div
                  class="mm-box mm-text mm-avatar-base mm-avatar-base--size-xs mm-avatar-network mm-text--body-xs mm-text--text-transform-uppercase mm-box--display-flex mm-box--justify-content-center mm-box--align-items-center mm-box--color-text-default mm-box--background-color-background-alternative mm-box--rounded-full mm-box--border-color-background-default mm-box--border-width-1 box--border-style-solid"
                  data-testid="connection-list-item__avatar-network-badge"
                >
                  <img
                    alt="Ethereum Mainnet logo"
                    class="mm-avatar-network__network-image"
                    src="./images/eth_logo.svg"
                  />
                </div>
>>>>>>> 5c849941
              </div>
            </div>
          </div>
          <div
            class="mm-box mm-box--display-flex mm-box--flex-direction-column mm-box--width-5/12"
            style="align-self: center; flex-grow: 1;"
          >
            <p
              class="mm-box mm-text mm-text--body-md mm-text--ellipsis mm-text--text-align-left mm-box--color-text-default"
            >
              metamask.github.io
            </p>
            <div
<<<<<<< HEAD
              class="mm-box mm-box--display-flex mm-box--gap-1 mm-box--flex-direction-row"
=======
              class="mm-box mm-box--display-flex mm-box--gap-1 mm-box--flex-direction-row mm-box--align-items-center"
>>>>>>> 5c849941
            >
              <span
                class="mm-box mm-text mm-text--body-md mm-box--width-max mm-box--color-text-alternative"
              >
                Connected with
              </span>
              <div
<<<<<<< HEAD
                class="mm-box multichain-avatar-group mm-box--display-flex mm-box--gap-1 mm-box--align-items-center"
                data-testid="avatar-group"
              >
                <div
                  class="mm-box mm-box--display-flex"
                >
                  <div
                    class="mm-box mm-box--rounded-full"
                    style="margin-left: 0px;"
                  >
                    <div
                      class="mm-box mm-text mm-avatar-base mm-avatar-base--size-xs mm-avatar-account mm-text--body-xs mm-text--text-transform-uppercase mm-box--display-flex mm-box--justify-content-center mm-box--align-items-center mm-box--color-text-default mm-box--background-color-background-alternative mm-box--rounded-full mm-box--border-color-background-default box--border-style-solid box--border-width-1"
                    >
                      <div
                        class="mm-avatar-account__jazzicon"
                      >
                        <div
                          style="border-radius: 50px; overflow: hidden; padding: 0px; margin: 0px; width: 16px; height: 16px; display: inline-block; background: rgb(250, 58, 0);"
                        >
                          <svg
                            height="16"
                            width="16"
                            x="0"
                            y="0"
                          >
                            <rect
                              fill="#18CDF2"
                              height="16"
                              transform="translate(-0.52419675189697 -1.6521420347302493) rotate(328.9 8 8)"
                              width="16"
                              x="0"
                              y="0"
                            />
                            <rect
                              fill="#035E56"
                              height="16"
                              transform="translate(-9.149230854416022 5.2962309358743) rotate(176.2 8 8)"
                              width="16"
                              x="0"
                              y="0"
                            />
                            <rect
                              fill="#F26602"
                              height="16"
                              transform="translate(8.333921009111961 -7.102569861498541) rotate(468.9 8 8)"
                              width="16"
                              x="0"
                              y="0"
                            />
                          </svg>
=======
                aria-describedby="tippy-tooltip-1"
                class=""
                data-original-title="This can be changed in "Settings > Alerts""
                data-tooltipped=""
                style="display: inline;"
              >
                <div
                  class="mm-box multichain-avatar-group mm-box--display-flex mm-box--gap-1 mm-box--align-items-center"
                  data-testid="avatar-group"
                >
                  <div
                    class="mm-box mm-box--display-flex"
                  >
                    <div
                      class="mm-box mm-box--rounded-full"
                      style="margin-left: 0px;"
                    >
                      <div
                        class="mm-box mm-text mm-avatar-base mm-avatar-base--size-xs mm-avatar-account mm-text--body-xs mm-text--text-transform-uppercase mm-box--display-flex mm-box--justify-content-center mm-box--align-items-center mm-box--color-text-default mm-box--background-color-background-alternative mm-box--rounded-full mm-box--border-color-background-default box--border-style-solid box--border-width-1"
                      >
                        <div
                          class="mm-avatar-account__jazzicon"
                        >
                          <div
                            style="border-radius: 50px; overflow: hidden; padding: 0px; margin: 0px; width: 16px; height: 16px; display: inline-block; background: rgb(250, 58, 0);"
                          >
                            <svg
                              height="16"
                              width="16"
                              x="0"
                              y="0"
                            >
                              <rect
                                fill="#18CDF2"
                                height="16"
                                transform="translate(-0.52419675189697 -1.6521420347302493) rotate(328.9 8 8)"
                                width="16"
                                x="0"
                                y="0"
                              />
                              <rect
                                fill="#035E56"
                                height="16"
                                transform="translate(-9.149230854416022 5.2962309358743) rotate(176.2 8 8)"
                                width="16"
                                x="0"
                                y="0"
                              />
                              <rect
                                fill="#F26602"
                                height="16"
                                transform="translate(8.333921009111961 -7.102569861498541) rotate(468.9 8 8)"
                                width="16"
                                x="0"
                                y="0"
                              />
                            </svg>
                          </div>
>>>>>>> 5c849941
                        </div>
                      </div>
                    </div>
                  </div>
                </div>
              </div>
            </div>
          </div>
          <div
            class="mm-box mm-box--display-flex mm-box--gap-2 mm-box--justify-content-flex-end mm-box--align-items-center"
            style="flex: 1; align-self: center;"
          >
            <span
              class="mm-box mm-icon mm-icon--size-sm mm-box--display-flex mm-box--color-icon-default mm-box--background-color-background-default"
              style="mask-image: url('./images/icons/arrow-right.svg');"
            />
          </div>
        </button>
        <p
          class="mm-box mm-text mm-text--body-lg-medium mm-text--text-align-center mm-box--padding-4 mm-box--color-text-default mm-box--background-color-background-default"
          data-testid="snaps-connections"
        >
          Snap Connections
        </p>
        <button
          class="mm-box mm-box--padding-4 mm-box--display-flex mm-box--gap-4 mm-box--flex-direction-row mm-box--align-items-baseline mm-box--width-full mm-box--background-color-background-default"
          data-testid="connection-list-item"
        >
          <div
            class="mm-box mm-box--display-flex mm-box--align-items-center"
            style="align-self: center;"
          >
            <div
<<<<<<< HEAD
              class="mm-box mm-badge-wrapper snap-avatar mm-box--display-inline-block"
            >
              <div
                class="mm-box mm-text mm-avatar-base mm-avatar-base--size-md mm-text--body-sm mm-text--text-transform-uppercase mm-box--display-flex mm-box--justify-content-center mm-box--align-items-center mm-box--color-text-alternative mm-box--background-color-background-alternative mm-box--rounded-full mm-box--border-color-border-default box--border-style-solid box--border-width-1"
                style="border-width: 0px;"
              >
                T
=======
              class="mm-box mm-badge-wrapper snap-avatar connection-list-item__snap-avatar mm-box--display-inline-block"
            >
              <div
                class="mm-box mm-text mm-avatar-base mm-avatar-base--size-md mm-text--body-sm mm-text--text-transform-uppercase mm-box--display-flex mm-box--justify-content-center mm-box--align-items-center mm-box--color-text-alternative mm-box--background-color-background-alternative mm-box--rounded-full"
                style="border-width: 0px;"
              >
                m
>>>>>>> 5c849941
              </div>
              <div
                class="mm-box mm-badge-wrapper__badge-container mm-badge-wrapper__badge-container--circular-bottom-right"
              >
                <div
                  class="mm-box mm-text mm-avatar-base mm-avatar-base--size-xs mm-avatar-icon mm-text--body-xs mm-text--text-transform-uppercase mm-box--display-flex mm-box--justify-content-center mm-box--align-items-center mm-box--color-primary-default mm-box--background-color-info-default mm-box--rounded-full mm-box--border-color-background-default mm-box--border-width-0 box--border-style-solid box--border-width-1"
                >
                  <span
                    class="mm-box mm-icon mm-icon--size-xs mm-box--display-inline-block mm-box--color-info-inverse"
                    style="mask-image: url('./images/icons/snaps.svg');"
                  />
                </div>
              </div>
            </div>
          </div>
          <div
            class="mm-box mm-box--display-flex mm-box--flex-direction-column mm-box--width-5/12"
            style="align-self: center; flex-grow: 1;"
          >
            <p
              class="mm-box mm-text mm-text--body-md mm-text--ellipsis mm-text--text-align-left mm-box--color-text-default"
            >
              @metamask/testSnap1
            </p>
          </div>
          <div
            class="mm-box mm-box--display-flex mm-box--gap-2 mm-box--justify-content-flex-end mm-box--align-items-center"
            style="flex: 1; align-self: center;"
          >
            <span
              class="mm-box mm-icon mm-icon--size-sm mm-box--display-flex mm-box--color-icon-default mm-box--background-color-background-default"
              style="mask-image: url('./images/icons/arrow-right.svg');"
            />
          </div>
        </button>
        <button
          class="mm-box mm-box--padding-4 mm-box--display-flex mm-box--gap-4 mm-box--flex-direction-row mm-box--align-items-baseline mm-box--width-full mm-box--background-color-background-default"
          data-testid="connection-list-item"
        >
          <div
            class="mm-box mm-box--display-flex mm-box--align-items-center"
            style="align-self: center;"
          >
            <div
<<<<<<< HEAD
              class="mm-box mm-badge-wrapper snap-avatar mm-box--display-inline-block"
            >
              <div
                class="mm-box mm-text mm-avatar-base mm-avatar-base--size-md mm-text--body-sm mm-text--text-transform-uppercase mm-box--display-flex mm-box--justify-content-center mm-box--align-items-center mm-box--color-text-alternative mm-box--background-color-background-alternative mm-box--rounded-full mm-box--border-color-border-default box--border-style-solid box--border-width-1"
                style="border-width: 0px;"
              >
                T
=======
              class="mm-box mm-badge-wrapper snap-avatar connection-list-item__snap-avatar mm-box--display-inline-block"
            >
              <div
                class="mm-box mm-text mm-avatar-base mm-avatar-base--size-md mm-text--body-sm mm-text--text-transform-uppercase mm-box--display-flex mm-box--justify-content-center mm-box--align-items-center mm-box--color-text-alternative mm-box--background-color-background-alternative mm-box--rounded-full"
                style="border-width: 0px;"
              >
                m
>>>>>>> 5c849941
              </div>
              <div
                class="mm-box mm-badge-wrapper__badge-container mm-badge-wrapper__badge-container--circular-bottom-right"
              >
                <div
                  class="mm-box mm-text mm-avatar-base mm-avatar-base--size-xs mm-avatar-icon mm-text--body-xs mm-text--text-transform-uppercase mm-box--display-flex mm-box--justify-content-center mm-box--align-items-center mm-box--color-primary-default mm-box--background-color-info-default mm-box--rounded-full mm-box--border-color-background-default mm-box--border-width-0 box--border-style-solid box--border-width-1"
                >
                  <span
                    class="mm-box mm-icon mm-icon--size-xs mm-box--display-inline-block mm-box--color-info-inverse"
                    style="mask-image: url('./images/icons/snaps.svg');"
                  />
                </div>
              </div>
            </div>
          </div>
          <div
            class="mm-box mm-box--display-flex mm-box--flex-direction-column mm-box--width-5/12"
            style="align-self: center; flex-grow: 1;"
          >
            <p
              class="mm-box mm-text mm-text--body-md mm-text--ellipsis mm-text--text-align-left mm-box--color-text-default"
            >
              @metamask/testSnap2
            </p>
          </div>
          <div
            class="mm-box mm-box--display-flex mm-box--gap-2 mm-box--justify-content-flex-end mm-box--align-items-center"
            style="flex: 1; align-self: center;"
          >
            <span
              class="mm-box mm-icon mm-icon--size-sm mm-box--display-flex mm-box--color-icon-default mm-box--background-color-background-default"
              style="mask-image: url('./images/icons/arrow-right.svg');"
            />
          </div>
        </button>
        <button
          class="mm-box mm-box--padding-4 mm-box--display-flex mm-box--gap-4 mm-box--flex-direction-row mm-box--align-items-baseline mm-box--width-full mm-box--background-color-background-default"
          data-testid="connection-list-item"
        >
          <div
            class="mm-box mm-box--display-flex mm-box--align-items-center"
            style="align-self: center;"
          >
            <div
<<<<<<< HEAD
              class="mm-box mm-badge-wrapper snap-avatar mm-box--display-inline-block"
            >
              <div
                class="mm-box mm-text mm-avatar-base mm-avatar-base--size-md mm-text--body-sm mm-text--text-transform-uppercase mm-box--display-flex mm-box--justify-content-center mm-box--align-items-center mm-box--color-text-alternative mm-box--background-color-background-alternative mm-box--rounded-full mm-box--border-color-border-default box--border-style-solid box--border-width-1"
                style="border-width: 0px;"
              >
                T
=======
              class="mm-box mm-badge-wrapper snap-avatar connection-list-item__snap-avatar mm-box--display-inline-block"
            >
              <div
                class="mm-box mm-text mm-avatar-base mm-avatar-base--size-md mm-text--body-sm mm-text--text-transform-uppercase mm-box--display-flex mm-box--justify-content-center mm-box--align-items-center mm-box--color-text-alternative mm-box--background-color-background-alternative mm-box--rounded-full"
                style="border-width: 0px;"
              >
                m
>>>>>>> 5c849941
              </div>
              <div
                class="mm-box mm-badge-wrapper__badge-container mm-badge-wrapper__badge-container--circular-bottom-right"
              >
                <div
                  class="mm-box mm-text mm-avatar-base mm-avatar-base--size-xs mm-avatar-icon mm-text--body-xs mm-text--text-transform-uppercase mm-box--display-flex mm-box--justify-content-center mm-box--align-items-center mm-box--color-primary-default mm-box--background-color-info-default mm-box--rounded-full mm-box--border-color-background-default mm-box--border-width-0 box--border-style-solid box--border-width-1"
                >
                  <span
                    class="mm-box mm-icon mm-icon--size-xs mm-box--display-inline-block mm-box--color-info-inverse"
                    style="mask-image: url('./images/icons/snaps.svg');"
                  />
                </div>
              </div>
            </div>
          </div>
          <div
            class="mm-box mm-box--display-flex mm-box--flex-direction-column mm-box--width-5/12"
            style="align-self: center; flex-grow: 1;"
          >
            <p
              class="mm-box mm-text mm-text--body-md mm-text--ellipsis mm-text--text-align-left mm-box--color-text-default"
            >
              @metamask/testSnap3
            </p>
          </div>
          <div
            class="mm-box mm-box--display-flex mm-box--gap-2 mm-box--justify-content-flex-end mm-box--align-items-center"
            style="flex: 1; align-self: center;"
          >
            <span
              class="mm-box mm-icon mm-icon--size-sm mm-box--display-flex mm-box--color-icon-default mm-box--background-color-background-default"
              style="mask-image: url('./images/icons/arrow-right.svg');"
            />
          </div>
        </button>
      </div>
    </div>
  </div>
</div>
`;<|MERGE_RESOLUTION|>--- conflicted
+++ resolved
@@ -65,10 +65,7 @@
             >
               <div
                 class="mm-box mm-text mm-avatar-base mm-avatar-base--size-md mm-avatar-favicon mm-text--body-sm mm-text--text-transform-uppercase mm-box--display-flex mm-box--justify-content-center mm-box--align-items-center mm-box--color-text-default mm-box--background-color-background-alternative mm-box--rounded-full mm-box--border-color-transparent box--border-style-solid box--border-width-1"
-<<<<<<< HEAD
-=======
                 data-testid="connection-list-item__avatar-favicon"
->>>>>>> 5c849941
               >
                 <img
                   alt="avatar-favicon logo"
@@ -79,12 +76,6 @@
               <div
                 class="mm-box mm-badge-wrapper__badge-container mm-badge-wrapper__badge-container--circular-top-right"
               >
-<<<<<<< HEAD
-                <span
-                  class="mm-box mm-icon mm-icon--size-xs mm-box--display-inline-block mm-box--color-icon-default mm-box--border-color-background-default box--border-style-solid box--border-width-1"
-                  style="mask-image: url('./images/icons/global.svg');"
-                />
-=======
                 <div
                   class="mm-box mm-text mm-avatar-base mm-avatar-base--size-xs mm-avatar-network mm-text--body-xs mm-text--text-transform-uppercase mm-box--display-flex mm-box--justify-content-center mm-box--align-items-center mm-box--color-text-default mm-box--background-color-background-alternative mm-box--rounded-full mm-box--border-color-background-default mm-box--border-width-1 box--border-style-solid"
                   data-testid="connection-list-item__avatar-network-badge"
@@ -95,7 +86,6 @@
                     src="./images/eth_logo.svg"
                   />
                 </div>
->>>>>>> 5c849941
               </div>
             </div>
           </div>
@@ -109,11 +99,7 @@
               metamask.github.io
             </p>
             <div
-<<<<<<< HEAD
-              class="mm-box mm-box--display-flex mm-box--gap-1 mm-box--flex-direction-row"
-=======
               class="mm-box mm-box--display-flex mm-box--gap-1 mm-box--flex-direction-row mm-box--align-items-center"
->>>>>>> 5c849941
             >
               <span
                 class="mm-box mm-text mm-text--body-md mm-box--width-max mm-box--color-text-alternative"
@@ -121,58 +107,6 @@
                 Connected with
               </span>
               <div
-<<<<<<< HEAD
-                class="mm-box multichain-avatar-group mm-box--display-flex mm-box--gap-1 mm-box--align-items-center"
-                data-testid="avatar-group"
-              >
-                <div
-                  class="mm-box mm-box--display-flex"
-                >
-                  <div
-                    class="mm-box mm-box--rounded-full"
-                    style="margin-left: 0px;"
-                  >
-                    <div
-                      class="mm-box mm-text mm-avatar-base mm-avatar-base--size-xs mm-avatar-account mm-text--body-xs mm-text--text-transform-uppercase mm-box--display-flex mm-box--justify-content-center mm-box--align-items-center mm-box--color-text-default mm-box--background-color-background-alternative mm-box--rounded-full mm-box--border-color-background-default box--border-style-solid box--border-width-1"
-                    >
-                      <div
-                        class="mm-avatar-account__jazzicon"
-                      >
-                        <div
-                          style="border-radius: 50px; overflow: hidden; padding: 0px; margin: 0px; width: 16px; height: 16px; display: inline-block; background: rgb(250, 58, 0);"
-                        >
-                          <svg
-                            height="16"
-                            width="16"
-                            x="0"
-                            y="0"
-                          >
-                            <rect
-                              fill="#18CDF2"
-                              height="16"
-                              transform="translate(-0.52419675189697 -1.6521420347302493) rotate(328.9 8 8)"
-                              width="16"
-                              x="0"
-                              y="0"
-                            />
-                            <rect
-                              fill="#035E56"
-                              height="16"
-                              transform="translate(-9.149230854416022 5.2962309358743) rotate(176.2 8 8)"
-                              width="16"
-                              x="0"
-                              y="0"
-                            />
-                            <rect
-                              fill="#F26602"
-                              height="16"
-                              transform="translate(8.333921009111961 -7.102569861498541) rotate(468.9 8 8)"
-                              width="16"
-                              x="0"
-                              y="0"
-                            />
-                          </svg>
-=======
                 aria-describedby="tippy-tooltip-1"
                 class=""
                 data-original-title="This can be changed in "Settings > Alerts""
@@ -231,7 +165,6 @@
                               />
                             </svg>
                           </div>
->>>>>>> 5c849941
                         </div>
                       </div>
                     </div>
@@ -265,15 +198,6 @@
             style="align-self: center;"
           >
             <div
-<<<<<<< HEAD
-              class="mm-box mm-badge-wrapper snap-avatar mm-box--display-inline-block"
-            >
-              <div
-                class="mm-box mm-text mm-avatar-base mm-avatar-base--size-md mm-text--body-sm mm-text--text-transform-uppercase mm-box--display-flex mm-box--justify-content-center mm-box--align-items-center mm-box--color-text-alternative mm-box--background-color-background-alternative mm-box--rounded-full mm-box--border-color-border-default box--border-style-solid box--border-width-1"
-                style="border-width: 0px;"
-              >
-                T
-=======
               class="mm-box mm-badge-wrapper snap-avatar connection-list-item__snap-avatar mm-box--display-inline-block"
             >
               <div
@@ -281,7 +205,6 @@
                 style="border-width: 0px;"
               >
                 m
->>>>>>> 5c849941
               </div>
               <div
                 class="mm-box mm-badge-wrapper__badge-container mm-badge-wrapper__badge-container--circular-bottom-right"
@@ -326,15 +249,6 @@
             style="align-self: center;"
           >
             <div
-<<<<<<< HEAD
-              class="mm-box mm-badge-wrapper snap-avatar mm-box--display-inline-block"
-            >
-              <div
-                class="mm-box mm-text mm-avatar-base mm-avatar-base--size-md mm-text--body-sm mm-text--text-transform-uppercase mm-box--display-flex mm-box--justify-content-center mm-box--align-items-center mm-box--color-text-alternative mm-box--background-color-background-alternative mm-box--rounded-full mm-box--border-color-border-default box--border-style-solid box--border-width-1"
-                style="border-width: 0px;"
-              >
-                T
-=======
               class="mm-box mm-badge-wrapper snap-avatar connection-list-item__snap-avatar mm-box--display-inline-block"
             >
               <div
@@ -342,7 +256,6 @@
                 style="border-width: 0px;"
               >
                 m
->>>>>>> 5c849941
               </div>
               <div
                 class="mm-box mm-badge-wrapper__badge-container mm-badge-wrapper__badge-container--circular-bottom-right"
@@ -387,15 +300,6 @@
             style="align-self: center;"
           >
             <div
-<<<<<<< HEAD
-              class="mm-box mm-badge-wrapper snap-avatar mm-box--display-inline-block"
-            >
-              <div
-                class="mm-box mm-text mm-avatar-base mm-avatar-base--size-md mm-text--body-sm mm-text--text-transform-uppercase mm-box--display-flex mm-box--justify-content-center mm-box--align-items-center mm-box--color-text-alternative mm-box--background-color-background-alternative mm-box--rounded-full mm-box--border-color-border-default box--border-style-solid box--border-width-1"
-                style="border-width: 0px;"
-              >
-                T
-=======
               class="mm-box mm-badge-wrapper snap-avatar connection-list-item__snap-avatar mm-box--display-inline-block"
             >
               <div
@@ -403,7 +307,6 @@
                 style="border-width: 0px;"
               >
                 m
->>>>>>> 5c849941
               </div>
               <div
                 class="mm-box mm-badge-wrapper__badge-container mm-badge-wrapper__badge-container--circular-bottom-right"
