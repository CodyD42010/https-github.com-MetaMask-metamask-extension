import React from 'react';
import { PERMISSIONS } from '../../../../helpers/constants/routes';
<<<<<<< HEAD
=======
import { ETH_TOKEN_IMAGE_URL } from '../../../../../shared/constants/network';
>>>>>>> 5c849941
import { ConnectionListItem } from './connection-list-item';

export default {
  title: 'Components/Multichain/ConnectionListItem',
  component: ConnectionListItem,
  argTypes: {
    connection: {
      control: 'object',
    },
    onClick: {
      control: 'function',
      action: 'clicked',
    },
  },
  args: {
    connection: {
      extensionId: null,
      iconUrl: 'https://portfolio.metamask.io/favicon.png',
      name: 'MetaMask Portfolio',
      origin: 'https://portfolio.metamask.io',
      subjectType: 'website',
      addresses: [
        '0xaaaF07C80ce267F3132cE7e6048B66E6E669365B',
        '0xbbbD671F1Fcc94bCF0ebC6Ec4790Da35E8d5e1E1',
      ],
      addressToNameMap: {
        '0xaaaF07C80ce267F3132cE7e6048B66E6E669365B': 'TestAddress1',
        '0xbbbD671F1Fcc94bCF0ebC6Ec4790Da35E8d5e1E1': 'TestAddress2',
      },
      networkIconUrl: ETH_TOKEN_IMAGE_URL,
      networkName: 'Test Dapp Network',
    },
    onClick: () => console.log('clicked'),
  },
};

export const DefaultStory = (args) => (
  <div
    style={{ width: '350px', border: '1px solid var(--color-border-muted)' }}
  >
    <ConnectionListItem {...args} />
  </div>
);

DefaultStory.storyName = 'Default';

export const ChaosStory = (args) => (
  <div
    style={{ width: '350px', border: '1px solid var(--color-border-muted)' }}
  >
    <ConnectionListItem {...args} />
  </div>
);
ChaosStory.args = {
  connection: {
    extensionId: null,
    iconUrl: 'https://portfolio.metamask.io/favicon.png',
    name: 'Connect'.repeat(100),
    origin: 'https://portfolio.metamask.io',
    subjectType: 'website',
    addresses: [
      '0xaaaF07C80ce267F3132cE7e6048B66E6E669365B',
      '0xbbbD671F1Fcc94bCF0ebC6Ec4790Da35E8d5e1E1',
      '0xcccF07C80ce267F3132cE7e6048B66E6E669365B',
      '0xdddD671F1Fcc94bCF0ebC6Ec4790Da35E8d5e1E1',
      '0xeeeF07C80ce267F3132cE7e6048B66E6E669365B',
      '0xfffD671F1Fcc94bCF0ebC6Ec4790Da35E8d5e1E1',
      '0x999F07C80ce267F3132cE7e6048B66E6E669365B',
      '0x888D671F1Fcc94bCF0ebC6Ec4790Da35E8d5e1E1',
      '0x777F07C80ce267F3132cE7e6048B66E6E669365B',
      '0x666D671F1Fcc94bCF0ebC6Ec4790Da35E8d5e1E1',
    ],
<<<<<<< HEAD
=======
    addressToNameMap: {
      '0xaaaF07C80ce267F3132cE7e6048B66E6E669365B': 'TestAddress1',
      '0xbbbD671F1Fcc94bCF0ebC6Ec4790Da35E8d5e1E1': 'TestAddress2',
      '0xcccF07C80ce267F3132cE7e6048B66E6E669365B': 'TestAddress3',
      '0xdddD671F1Fcc94bCF0ebC6Ec4790Da35E8d5e1E1': 'TestAddress4',
      '0xeeeF07C80ce267F3132cE7e6048B66E6E669365B': 'TestAddress5',
      '0xfffD671F1Fcc94bCF0ebC6Ec4790Da35E8d5e1E1': 'TestAddress6',
      '0x999F07C80ce267F3132cE7e6048B66E6E669365B': 'TestAddress7',
      '0x888D671F1Fcc94bCF0ebC6Ec4790Da35E8d5e1E1': 'TestAddress8',
      '0x777F07C80ce267F3132cE7e6048B66E6E669365B': 'TestAddress9',
      '0x666D671F1Fcc94bCF0ebC6Ec4790Da35E8d5e1E1': 'TestAddress10',
    },
    networkIconUrl: ETH_TOKEN_IMAGE_URL,
    networkName: 'Test Dapp Network',
>>>>>>> 5c849941
  },
  onClick: () => {
    console.log(
      `${PERMISSIONS}/${encodeURIComponent(ChaosStory.args.connection.origin)}`,
    );
  },
};

export const SnapStory = (args) => (
  <div
    style={{ width: '350px', border: '1px solid var(--color-border-muted)' }}
  >
    <ConnectionListItem {...args} />
  </div>
);
SnapStory.args = {
  connection: {
    extensionId: null,
    iconUrl: 'https://portfolio.metamask.io/favicon.png',
    name: 'Connect'.repeat(100),
    packageName: '@metamask/storybooksnap',
    subjectType: 'snap',
<<<<<<< HEAD
    addresses: ['OxTestAddress1', 'OxTestAddress2'],
=======
    addresses: [
      '0xaaaF07C80ce267F3132cE7e6048B66E6E669365B',
      '0xbbbD671F1Fcc94bCF0ebC6Ec4790Da35E8d5e1E1',
    ],
    addressToNameMap: {
      '0xaaaF07C80ce267F3132cE7e6048B66E6E669365B': 'TestAddress1',
      '0xbbbD671F1Fcc94bCF0ebC6Ec4790Da35E8d5e1E1': 'TestAddress2',
    },
>>>>>>> 5c849941
  },
  onClick: () =>
    console.log(
      `${PERMISSIONS}/${encodeURIComponent(SnapStory.args.connection.origin)}`,
    ),
};<|MERGE_RESOLUTION|>--- conflicted
+++ resolved
@@ -1,9 +1,6 @@
 import React from 'react';
 import { PERMISSIONS } from '../../../../helpers/constants/routes';
-<<<<<<< HEAD
-=======
 import { ETH_TOKEN_IMAGE_URL } from '../../../../../shared/constants/network';
->>>>>>> 5c849941
 import { ConnectionListItem } from './connection-list-item';
 
 export default {
@@ -76,8 +73,6 @@
       '0x777F07C80ce267F3132cE7e6048B66E6E669365B',
       '0x666D671F1Fcc94bCF0ebC6Ec4790Da35E8d5e1E1',
     ],
-<<<<<<< HEAD
-=======
     addressToNameMap: {
       '0xaaaF07C80ce267F3132cE7e6048B66E6E669365B': 'TestAddress1',
       '0xbbbD671F1Fcc94bCF0ebC6Ec4790Da35E8d5e1E1': 'TestAddress2',
@@ -92,7 +87,6 @@
     },
     networkIconUrl: ETH_TOKEN_IMAGE_URL,
     networkName: 'Test Dapp Network',
->>>>>>> 5c849941
   },
   onClick: () => {
     console.log(
@@ -115,9 +109,6 @@
     name: 'Connect'.repeat(100),
     packageName: '@metamask/storybooksnap',
     subjectType: 'snap',
-<<<<<<< HEAD
-    addresses: ['OxTestAddress1', 'OxTestAddress2'],
-=======
     addresses: [
       '0xaaaF07C80ce267F3132cE7e6048B66E6E669365B',
       '0xbbbD671F1Fcc94bCF0ebC6Ec4790Da35E8d5e1E1',
@@ -126,7 +117,6 @@
       '0xaaaF07C80ce267F3132cE7e6048B66E6E669365B': 'TestAddress1',
       '0xbbbD671F1Fcc94bCF0ebC6Ec4790Da35E8d5e1E1': 'TestAddress2',
     },
->>>>>>> 5c849941
   },
   onClick: () =>
     console.log(
