import React from 'react';
<<<<<<< HEAD
import configureStore from 'redux-mock-store';
import { fireEvent } from '@testing-library/react';
=======
import { fireEvent } from '@testing-library/react';
import configureStore from '../../../store/store';
>>>>>>> 877e184b
import '@testing-library/jest-dom/extend-expect';
import mockState from '../../../../test/data/mock-state.json';
import { renderWithProvider } from '../../../../test/lib/render-helpers';
import { NftItem } from '.';

<<<<<<< HEAD
describe('NftItem component', () => {
  const store = configureStore()(mockState);
=======
const store = configureStore({
  metamask: {
    ...mockState.metamask,
  },
});

const noIpfsStore = configureStore({
  metamask: {
    ...mockState.metamask,
    ipfsGateway: '',
  },
});

describe('NftItem component', () => {
  jest.mock('../../../store/actions.ts', () => ({
    getTokenStandardAndDetails: jest.fn().mockResolvedValue(),
  }));
>>>>>>> 877e184b
  describe('render', () => {
    const props = {
      alt: 'Test Alt',
      backgroundColor: 'red',
      name: 'Test NFT',
      src: 'test-src',
      networkName: 'Test Network',
      networkSrc: 'test-network-src',
      tokenId: '1',
      onClick: jest.fn(),
<<<<<<< HEAD
=======
      nftImageURL: '',
>>>>>>> 877e184b
    };

    it('renders correctly with an image source', () => {
      const { getByTestId } = renderWithProvider(<NftItem {...props} />, store);

      expect(getByTestId('nft-item')).toBeInTheDocument();
      expect(getByTestId('nft-network-badge')).toBeInTheDocument();
      expect(getByTestId('nft-image')).toBeInTheDocument();
      expect(getByTestId('nft-image')).toHaveAttribute('src', 'test-src');
    });

<<<<<<< HEAD
    it('renders correctly with default image when no image source is provided', () => {
      const { getByTestId, queryByTestId } = renderWithProvider(
        <NftItem {...props} src="" />,
        store,
=======
    it('renders correctly with default image when no ipfs is off and no image is provided', () => {
      const { getByTestId, queryByTestId } = renderWithProvider(
        <NftItem
          {...props}
          nftImageURL="ipfs://QmTSZUNt8AKyDabkyXXXP4oHWDnaVXgNdXoJGEyaYzLbeL"
        />,
        noIpfsStore,
>>>>>>> 877e184b
      );

      expect(queryByTestId('nft-image')).not.toBeInTheDocument();
      expect(getByTestId('nft-default-image')).toBeInTheDocument();
    });

    it('calls onClick when the NFT image is clicked', () => {
      const { getByTestId } = renderWithProvider(<NftItem {...props} />, store);

      fireEvent.click(getByTestId('nft-image'));
      expect(props.onClick).toHaveBeenCalled();
    });
  });
});<|MERGE_RESOLUTION|>--- conflicted
+++ resolved
@@ -1,20 +1,11 @@
 import React from 'react';
-<<<<<<< HEAD
-import configureStore from 'redux-mock-store';
-import { fireEvent } from '@testing-library/react';
-=======
 import { fireEvent } from '@testing-library/react';
 import configureStore from '../../../store/store';
->>>>>>> 877e184b
 import '@testing-library/jest-dom/extend-expect';
 import mockState from '../../../../test/data/mock-state.json';
 import { renderWithProvider } from '../../../../test/lib/render-helpers';
 import { NftItem } from '.';
 
-<<<<<<< HEAD
-describe('NftItem component', () => {
-  const store = configureStore()(mockState);
-=======
 const store = configureStore({
   metamask: {
     ...mockState.metamask,
@@ -32,7 +23,6 @@
   jest.mock('../../../store/actions.ts', () => ({
     getTokenStandardAndDetails: jest.fn().mockResolvedValue(),
   }));
->>>>>>> 877e184b
   describe('render', () => {
     const props = {
       alt: 'Test Alt',
@@ -43,10 +33,7 @@
       networkSrc: 'test-network-src',
       tokenId: '1',
       onClick: jest.fn(),
-<<<<<<< HEAD
-=======
       nftImageURL: '',
->>>>>>> 877e184b
     };
 
     it('renders correctly with an image source', () => {
@@ -58,12 +45,6 @@
       expect(getByTestId('nft-image')).toHaveAttribute('src', 'test-src');
     });
 
-<<<<<<< HEAD
-    it('renders correctly with default image when no image source is provided', () => {
-      const { getByTestId, queryByTestId } = renderWithProvider(
-        <NftItem {...props} src="" />,
-        store,
-=======
     it('renders correctly with default image when no ipfs is off and no image is provided', () => {
       const { getByTestId, queryByTestId } = renderWithProvider(
         <NftItem
@@ -71,7 +52,6 @@
           nftImageURL="ipfs://QmTSZUNt8AKyDabkyXXXP4oHWDnaVXgNdXoJGEyaYzLbeL"
         />,
         noIpfsStore,
->>>>>>> 877e184b
       );
 
       expect(queryByTestId('nft-image')).not.toBeInTheDocument();
