--- conflicted
+++ resolved
@@ -49,11 +49,7 @@
   MetaMetricsEventName,
 } from '../../../../shared/constants/metametrics';
 import { MetaMetricsContext } from '../../../contexts/metametrics';
-<<<<<<< HEAD
-import { getUseBlockie } from '../../../selectors';
-=======
 import { getNativeCurrencyImage, getUseBlockie } from '../../../selectors';
->>>>>>> d679ec34
 import { useAccountTotalFiatBalance } from '../../../hooks/useAccountTotalFiatBalance';
 
 const MAXIMUM_CURRENCY_DECIMALS = 3;
@@ -100,13 +96,9 @@
     setAccountListItemMenuElement(ref);
   };
 
-<<<<<<< HEAD
-  const { totalWeiBalance } = useAccountTotalFiatBalance(identity.address);
-=======
   const { totalWeiBalance, orderedTokenList } = useAccountTotalFiatBalance(
     identity.address,
   );
->>>>>>> d679ec34
   const balanceToTranslate = process.env.MULTICHAIN
     ? totalWeiBalance
     : identity.balance;
@@ -241,20 +233,6 @@
               {shortenAddress(toChecksumHexAddress(identity.address))}
             </Text>
           </Box>
-<<<<<<< HEAD
-          <Text
-            variant={TextVariant.bodySm}
-            color={Color.textAlternative}
-            textAlign={TextAlign.End}
-            as="div"
-          >
-            <UserPreferencedCurrencyDisplay
-              ethNumberOfDecimals={MAXIMUM_CURRENCY_DECIMALS}
-              value={balanceToTranslate}
-              type={SECONDARY}
-            />
-          </Text>
-=======
           {process.env.MULTICHAIN ? (
             <>
               {orderedTokenList.length > 1 ? (
@@ -301,7 +279,6 @@
               />
             </Text>
           )}
->>>>>>> d679ec34
         </Box>
         {label ? (
           <Tag
