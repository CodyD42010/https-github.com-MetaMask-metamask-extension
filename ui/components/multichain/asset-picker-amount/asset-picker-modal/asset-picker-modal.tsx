import React, { useState } from 'react';
import { useSelector } from 'react-redux';
import classnames from 'classnames';
import { isEqual } from 'lodash';
import { Tab, Tabs } from '../../../ui/tabs';
import NftsItems from '../../../app/nfts-items/nfts-items';
import {
  Modal,
  ModalContent,
  ModalOverlay,
  ModalHeader,
  TextFieldSearch,
  Box,
  Text,
  ButtonLink,
  ButtonLinkSize,
  ButtonIconSize,
  TextFieldSearchSize,
} from '../../../component-library';
import {
  BlockSize,
  BorderRadius,
  BackgroundColor,
  TextColor,
  TextVariant,
  TextAlign,
  Display,
  JustifyContent,
  AlignItems,
  FlexDirection,
  FlexWrap,
} from '../../../../helpers/constants/design-system';
import { useI18nContext } from '../../../../hooks/useI18nContext';
import {
  getNativeCurrencyImage,
  getSelectedAccountCachedBalance,
  getSelectedAddress,
  getShouldHideZeroBalanceTokens,
} from '../../../../selectors';

import { PRIMARY, SECONDARY } from '../../../../helpers/constants/common';
import {
  getNativeCurrency,
  getTokens,
} from '../../../../ducks/metamask/metamask';
import {
  AssetType,
  TokenStandard,
} from '../../../../../shared/constants/transaction';
import { useTokenTracker } from '../../../../hooks/useTokenTracker';
import { type Asset } from '../../../../ducks/send';
import { useUserPreferencedCurrency } from '../../../../hooks/useUserPreferencedCurrency';
import { useCurrencyDisplay } from '../../../../hooks/useCurrencyDisplay';
import TokenCell from '../../../app/token-cell';
import { TokenListItem } from '../../token-list-item';
import { useNftsCollections } from '../../../../hooks/useNftsCollections';
import ZENDESK_URLS from '../../../../helpers/constants/zendesk-url';

type AssetPickerModalProps = {
  isOpen: boolean;
  onClose: () => void;
  asset: Asset;
  onAssetChange: (asset: Asset) => void;
};

type NFT = {
  address: string;
  description: string | null;
  favorite: boolean;
  image: string | null;
  isCurrentlyOwned: boolean;
  name: string | null;
  standard: TokenStandard;
  tokenId: string;
  tokenURI?: string;
};

type Token = {
  address: string | null;
  symbol: string;
  decimals: number;
  image: string;
  balance: string;
  string: string;
  type: AssetType;
  isSelected: boolean;
};

type Collection = {
  collectionName: string;
  collectionImage: string | null;
  nfts: NFT[];
};

export function AssetPickerModal({
  isOpen,
  onClose,
  asset,
  onAssetChange,
}: AssetPickerModalProps) {
  const t = useI18nContext();
  const selectedAddress = useSelector(getSelectedAddress);

  const [searchQuery, setSearchQuery] = useState('');
  const [selectedToken, setSelectedToken] = useState(
    asset.details?.address || null,
  );

  const nativeCurrencyImage = useSelector(getNativeCurrencyImage);
  const nativeCurrency = useSelector(getNativeCurrency);
  const shouldHideZeroBalanceTokens = useSelector(
    getShouldHideZeroBalanceTokens,
  );
  const balanceValue = useSelector(getSelectedAccountCachedBalance);
  const tokens = useSelector(getTokens, isEqual);
  const { tokensWithBalances } = useTokenTracker({
    tokens,
    address: selectedAddress,
    hideZeroBalanceTokens: Boolean(shouldHideZeroBalanceTokens),
  });

  const { collections, previouslyOwnedCollection } = useNftsCollections();

  const hasAnyNfts = Object.keys(collections).length > 0;

  const {
    currency: primaryCurrency,
    numberOfDecimals: primaryNumberOfDecimals,
  } = useUserPreferencedCurrency(PRIMARY, { ethNumberOfDecimals: 4 });

  const {
    currency: secondaryCurrency,
    numberOfDecimals: secondaryNumberOfDecimals,
  } = useUserPreferencedCurrency(SECONDARY, { ethNumberOfDecimals: 4 });

  const [, primaryCurrencyProperties] = useCurrencyDisplay(balanceValue, {
    numberOfDecimals: primaryNumberOfDecimals,
    currency: primaryCurrency,
  });

  const [secondaryCurrencyDisplay, secondaryCurrencyProperties] =
    useCurrencyDisplay(balanceValue, {
      numberOfDecimals: secondaryNumberOfDecimals,
      currency: secondaryCurrency,
    });

  const tokenList = tokensWithBalances.map((token: Token) => {
    token.isSelected =
      token.address?.toLowerCase() === selectedToken?.toLowerCase();
    return token;
  });

  tokenList.push({
    address: null,
    symbol: nativeCurrency,
    decimals: 18,
    image: nativeCurrencyImage,
    balance: balanceValue,
    string: primaryCurrencyProperties.value,
    type: AssetType.native,
    isSelected: selectedToken === null,
  });

  tokenList.sort((a, b) => {
    if (a.type === AssetType.native) {
      return -1;
    } else if (b.type === AssetType.native) {
      return 1;
    }
    return 0;
  });

  const tokensData = tokenList.filter((token) =>
    token.symbol?.toLowerCase().includes(searchQuery.toLowerCase()),
  );

  const collectionsKeys = Object.keys(collections);

  const collectionsData = collectionsKeys.reduce((acc: unknown[], key) => {
    // TODO: Replace `any` with type
    // eslint-disable-next-line @typescript-eslint/no-explicit-any
    const collection = (collections as any)[key];

    const isMatchingQuery = collection.collectionName
      ?.toLowerCase()
      .includes(searchQuery.toLowerCase());

    if (isMatchingQuery) {
      acc.push(collection);
      return acc;
    }
    return acc;
  }, []);

  // filter and exclude ERC1155
  const collectionDataFiltered = (collectionsData as Collection[])
    .map((collection) => {
      return {
        ...collection,
        nfts: collection.nfts.filter(
          (nft) => nft.standard !== TokenStandard.ERC1155,
        ),
      };
    })
    .filter((collection) => collection.nfts.length > 0);

  const handleSearch = (query: string) => {
    setSearchQuery(query);
  };

<<<<<<< HEAD
  // TODO: Replace `any` with type
  // eslint-disable-next-line @typescript-eslint/no-explicit-any
  const handleSelectToken = async (token: any) => {
=======
  const handleAssetChange = (token: Token) => () => {
    onAssetChange(token);
>>>>>>> c6f4e612
    setSelectedToken(token.address);
    onClose();
  };

  const defaultActiveTabKey = asset?.type === AssetType.NFT ? 'nfts' : 'tokens';

  return (
    <Modal
      className="asset-picker-modal"
      isOpen={isOpen}
      onClose={onClose}
      data-testid="asset-picker-modal"
    >
      <ModalOverlay />
      <ModalContent modalDialogProps={{ padding: 0 }}>
        <ModalHeader padding={4} onClose={onClose}>
          {t('selectAToken')}
        </ModalHeader>
        <Box style={{ flexGrow: '1' }}>
          <Tabs
            defaultActiveTabKey={defaultActiveTabKey}
            tabsClassName="modal-tab__tabs"
          >
            {
              // eslint-disable-next-line @typescript-eslint/ban-ts-comment
              // @ts-ignore
              <Tab
                activeClassName="modal-tab__tab--active"
                className="modal-tab__tab"
                name={t('tokens')}
                tabKey="tokens"
              >
                <Box paddingBottom={4} paddingTop={4} padding={4}>
                  <TextFieldSearch
                    placeholder={t('searchTokenOrNFT')}
                    value={searchQuery}
                    // TODO: Replace `any` with type
                    // eslint-disable-next-line @typescript-eslint/no-explicit-any
                    onChange={(e: any) => handleSearch(e.target.value)}
                    error={false}
                    autoFocus
                    autoComplete={false}
                    width={BlockSize.Full}
                    clearButtonOnClick={() => setSearchQuery('')}
                    clearButtonProps={{
                      size: ButtonIconSize.Sm,
                    }}
                    showClearButton={true}
                    className="asset-picker-modal__search-list"
                    inputProps={{
                      'data-testid': 'asset-picker-modal-search-input',
                    }}
                    endAccessory={null}
                    size={TextFieldSearchSize.Lg}
                  />
                </Box>
                <Box className="tokens-main-view-modal">
                  {tokensData.map((token) => {
                    return (
                      <Box
                        padding={0}
                        gap={0}
                        margin={0}
                        key={token.symbol}
                        backgroundColor={
                          token.isSelected
                            ? BackgroundColor.primaryMuted
                            : BackgroundColor.transparent
                        }
                        className={classnames(
                          'multichain-asset-picker-list-item',
                          {
                            'multichain-asset-picker-list-item--selected':
                              token.isSelected,
                          },
                        )}
                        onClick={handleAssetChange(token)}
                      >
                        {token.isSelected ? (
                          <Box
                            className="multichain-asset-picker-list-item__selected-indicator"
                            borderRadius={BorderRadius.pill}
                            backgroundColor={BackgroundColor.primaryDefault}
                          />
                        ) : null}
                        <Box
                          key={token.address}
                          padding={0}
                          display={Display.Block}
                          flexWrap={FlexWrap.NoWrap}
                          alignItems={AlignItems.center}
                          style={{ cursor: 'pointer' }}
                        >
                          <Box marginInlineStart={2}>
                            {token.type === AssetType.native ? (
                              <TokenListItem
                                title={nativeCurrency}
                                primary={
                                  primaryCurrencyProperties.value ??
                                  secondaryCurrencyProperties.value
                                }
                                tokenSymbol={primaryCurrencyProperties.suffix}
                                secondary={secondaryCurrencyDisplay}
                                tokenImage={token.image}
                              />
                            ) : (
                              <TokenCell
                                key={token.address}
                                {...token}
                                onClick={handleAssetChange(token)}
                              />
                            )}
                          </Box>
                        </Box>
                      </Box>
                    );
                  })}
                </Box>
              </Tab>
            }

            {
              // eslint-disable-next-line @typescript-eslint/ban-ts-comment
              // @ts-ignore
              <Tab
                activeClassName="modal-tab__tab--active"
                className="modal-tab__tab"
                name={t('nfts')}
                tabKey="nfts"
              >
                <Box paddingBottom={4} paddingTop={4} padding={4}>
                  <TextFieldSearch
                    placeholder={t('searchTokenOrNFT')}
                    value={searchQuery}
                    // TODO: Replace `any` with type
                    // eslint-disable-next-line @typescript-eslint/no-explicit-any
                    onChange={(e: any) => handleSearch(e.target.value)}
                    error={false}
                    autoFocus
                    autoComplete={false}
                    width={BlockSize.Full}
                    clearButtonOnClick={() => setSearchQuery('')}
                    clearButtonProps={{
                      size: ButtonIconSize.Sm,
                    }}
                    showClearButton={true}
                    className="asset-picker-modal__search-list"
                    inputProps={{
                      'data-testid': 'asset-picker-modal-search-input',
                    }}
                    endAccessory={null}
                    size={TextFieldSearchSize.Lg}
                  />
                </Box>
                {hasAnyNfts ? (
                  <Box className="modal-tab__main-view">
                    <NftsItems
                      collections={collectionDataFiltered}
                      previouslyOwnedCollection={previouslyOwnedCollection}
                      isModal={true}
                      onCloseModal={() => onClose()}
                      showTokenId={true}
                      displayPreviouslyOwnedCollection={false}
                    />
                  </Box>
                ) : (
                  <Box
                    padding={12}
                    display={Display.Flex}
                    flexDirection={FlexDirection.Column}
                    alignItems={AlignItems.center}
                    justifyContent={JustifyContent.center}
                  >
                    <Box justifyContent={JustifyContent.center}>
                      <img src="./images/no-nfts.svg" />
                    </Box>
                    <Box
                      marginTop={4}
                      marginBottom={12}
                      display={Display.Flex}
                      justifyContent={JustifyContent.center}
                      alignItems={AlignItems.center}
                      flexDirection={FlexDirection.Column}
                      className="nfts-tab__link"
                    >
                      <Text
                        color={TextColor.textMuted}
                        variant={TextVariant.headingSm}
                        textAlign={TextAlign.Center}
                        as="h4"
                      >
                        {t('noNFTs')}
                      </Text>
                      <ButtonLink
                        size={ButtonLinkSize.Sm}
                        href={ZENDESK_URLS.NFT_TOKENS}
                        externalLink
                      >
                        {t('learnMoreUpperCase')}
                      </ButtonLink>
                    </Box>
                  </Box>
                )}
              </Tab>
            }
          </Tabs>
        </Box>
      </ModalContent>
    </Modal>
  );
}<|MERGE_RESOLUTION|>--- conflicted
+++ resolved
@@ -208,14 +208,8 @@
     setSearchQuery(query);
   };
 
-<<<<<<< HEAD
-  // TODO: Replace `any` with type
-  // eslint-disable-next-line @typescript-eslint/no-explicit-any
-  const handleSelectToken = async (token: any) => {
-=======
   const handleAssetChange = (token: Token) => () => {
     onAssetChange(token);
->>>>>>> c6f4e612
     setSelectedToken(token.address);
     onClose();
   };
