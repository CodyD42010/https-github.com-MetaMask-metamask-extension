import React, { useEffect } from 'react';
import { useDispatch, useSelector } from 'react-redux';
import {
  Box,
  ButtonIcon,
  ButtonIconSize,
  IconName,
  Label,
  Text,
} from '../../component-library';
import {
  AlignItems,
  BackgroundColor,
  BorderColor,
  BorderRadius,
  BorderStyle,
  Display,
  IconColor,
  TextColor,
  TextVariant,
  FontWeight,
  TextAlign,
<<<<<<< HEAD
=======
  FlexDirection,
  JustifyContent,
  BlockSize,
>>>>>>> 36eef7f7
} from '../../../helpers/constants/design-system';

import {
  AssetType,
  TokenStandard,
} from '../../../../shared/constants/transaction';
import UserPreferencedCurrencyInput from '../../app/user-preferenced-currency-input/user-preferenced-currency-input.container';
import UserPreferencedTokenInput from '../../app/user-preferenced-token-input/user-preferenced-token-input.component';
import {
  Amount,
  Asset,
  getCurrentDraftTransaction,
  updateSendAmount,
} from '../../../ducks/send';
import { useI18nContext } from '../../../hooks/useI18nContext';
import UserPreferencedCurrencyDisplay from '../../app/user-preferenced-currency-display';
import { PRIMARY } from '../../../helpers/constants/common';
import TokenBalance from '../../ui/token-balance';
import { getSelectedInternalAccount } from '../../../selectors';
import UnitInput from '../../ui/unit-input/unit-input.component';
import { decimalToHex } from '../../../../shared/modules/conversion.utils';
import MaxClearButton from './max-clear-button';
import AssetPicker from './asset-picker/asset-picker';

const renderCurrencyInput = (asset: Asset, amount: Amount) => {
  const dispatch = useDispatch();
  const t = useI18nContext();

  if (asset.type === AssetType.native) {
    return (
      <>
        <UserPreferencedCurrencyInput
          // eslint-disable-next-line @typescript-eslint/ban-ts-comment
          // @ts-ignore: I'm not sure why the types don't find `onChange`
          onChange={(newAmount: string) =>
            dispatch(updateSendAmount(newAmount))
          }
          hexValue={amount.value}
          className="asset-picker-amount__input"
          swapIcon={(onClick: React.MouseEventHandler) => (
            <ButtonIcon
              backgroundColor={BackgroundColor.transparent}
              iconName={IconName.SwapVertical}
              ariaLabel={t('switchInputCurrency')}
              size={ButtonIconSize.Sm}
              color={IconColor.primaryDefault}
              onClick={onClick}
            />
          )}
        />
      </>
    );
  }
  if (
    asset.type === AssetType.NFT &&
    asset.details?.standard === TokenStandard.ERC721
  ) {
    return (
      <>
        <Box
          marginLeft={'auto'}
          textAlign={TextAlign.End}
          paddingTop={2}
          paddingBottom={2}
        >
          <Text variant={TextVariant.bodySm}>{t('tokenId')}</Text>
          <Text variant={TextVariant.bodySm} fontWeight={FontWeight.Bold}>
            {asset?.details?.tokenId}
          </Text>
        </Box>
      </>
    );
  }
  if (
    asset.type === AssetType.NFT &&
    asset.details?.standard === TokenStandard.ERC1155
  ) {
    return (
      <Box
        marginLeft={'auto'}
        textAlign={TextAlign.End}
        paddingTop={2}
        paddingBottom={2}
        width={BlockSize.Max}
      >
        <Text variant={TextVariant.bodyMd} ellipsis>
          {t('amount')}
        </Text>
        <UnitInput
          onChange={(newAmount: string) =>
            dispatch(updateSendAmount(decimalToHex(newAmount)))
          }
          type="number"
          min="0"
          className="erc1155-input"
        ></UnitInput>
      </Box>
    );
  }

  return (
    <UserPreferencedTokenInput
      onChange={(newAmount: string) => dispatch(updateSendAmount(newAmount))}
      token={asset.details}
      value={amount.value}
      className="asset-picker-amount__input"
    />
  );
};

// A component that combines an asset picker with an input for the amount to send.
export const AssetPickerAmount = () => {
  const t = useI18nContext();
  const { asset, amount } = useSelector(getCurrentDraftTransaction);
  const selectedAccount = useSelector(getSelectedInternalAccount);

  const { error } = amount;

  const balanceColor = error
    ? TextColor.errorDefault
    : TextColor.textAlternative;

  const renderAssetDisplay = () => {
    if (asset.type === AssetType.native) {
      return (
        // eslint-disable-next-line @typescript-eslint/ban-ts-comment
        // @ts-ignore: Other props are optional but the compiler expects them
        <UserPreferencedCurrencyDisplay
          value={asset.balance}
          type={PRIMARY}
          textProps={{
            color: balanceColor,
            variant: TextVariant.bodySm,
          }}
          suffixProps={{
            color: balanceColor,
            variant: TextVariant.bodySm,
          }}
        />
      );
    }
    if (asset.details?.standard === TokenStandard.ERC20) {
      return (
        // eslint-disable-next-line @typescript-eslint/ban-ts-comment
        // @ts-ignore: Details should be defined for token assets
        <TokenBalance
          token={asset.details}
          textProps={{
            color: balanceColor,
            variant: TextVariant.bodySm,
          }}
          suffixProps={{
            color: balanceColor,
            variant: TextVariant.bodySm,
          }}
        />
      );
    } else if (asset.details?.standard === TokenStandard.ERC1155) {
      const {
        details: { balance },
      } = asset as any;
      return (
        <Text color={balanceColor} marginRight={1} variant={TextVariant.bodySm}>
          {balance}
        </Text>
      );
    }
    return null;
  };

  useEffect(() => {
    if (!asset) {
      throw new Error('No asset is drafted for sending');
    }
  }, [selectedAccount]);

  return (
    <Box className="asset-picker-amount">
      <Box display={Display.Flex}>
        <Label>
          {asset.type === AssetType.NFT ? t('asset') : t('amount')}:
        </Label>
        <MaxClearButton asset={asset} />
      </Box>
      <Box
        display={Display.Flex}
        alignItems={AlignItems.center}
        backgroundColor={BackgroundColor.backgroundDefault}
        paddingLeft={4}
        paddingRight={4}
        borderRadius={BorderRadius.LG}
        borderColor={
          error ? BorderColor.errorDefault : BorderColor.primaryDefault
        }
        borderStyle={BorderStyle.solid}
        borderWidth={2}
        marginTop={2}
        paddingTop={1}
        paddingBottom={1}
      >
        <AssetPicker asset={asset} />
        {renderCurrencyInput(asset, amount)}
      </Box>

      {asset.type === AssetType.NFT &&
      asset.details?.standard === TokenStandard.ERC1155 ? (
        <Box
          display={Display.Flex}
          flexDirection={FlexDirection.Row}
          justifyContent={JustifyContent.spaceBetween}
        >
          <Box
            display={Display.Flex}
            justifyContent={JustifyContent.flexStart}
            width={BlockSize.TwoThirds}
            gap={1}
          >
            <Text
              color={balanceColor}
              marginRight={1}
              variant={TextVariant.bodySm}
            >
              {t('balance')}:
            </Text>
            {renderAssetDisplay()}
            {error ? (
              <Text variant={TextVariant.bodySm} color={TextColor.errorDefault}>
                . {t(error)}
              </Text>
            ) : null}
          </Box>
          <Box
            display={Display.Flex}
            flexDirection={FlexDirection.Column}
            width={BlockSize.OneThird}
            alignItems={AlignItems.flexEnd}
          >
            <Text
              variant={TextVariant.bodyMd}
              width={BlockSize.ThreeFourths}
              ellipsis
            >
              ID: {`#${asset.details?.tokenId}`}
            </Text>
          </Box>
        </Box>
      ) : (
        <Box display={Display.Flex}>
          <Text
            color={balanceColor}
            marginRight={1}
            variant={TextVariant.bodySm}
          >
            {t('balance')}:
          </Text>
          {renderAssetDisplay()}
          {error ? (
            <Text variant={TextVariant.bodySm} color={TextColor.errorDefault}>
              . {t(error)}
            </Text>
          ) : null}
        </Box>
      )}
    </Box>
  );
};<|MERGE_RESOLUTION|>--- conflicted
+++ resolved
@@ -20,12 +20,9 @@
   TextVariant,
   FontWeight,
   TextAlign,
-<<<<<<< HEAD
-=======
   FlexDirection,
   JustifyContent,
   BlockSize,
->>>>>>> 36eef7f7
 } from '../../../helpers/constants/design-system';
 
 import {
