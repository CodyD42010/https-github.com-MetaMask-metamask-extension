--- conflicted
+++ resolved
@@ -46,11 +46,7 @@
 import {
   ///: BEGIN:ONLY_INCLUDE_IF(build-mmi)
   getMetaMetricsId,
-<<<<<<< HEAD
-  ///: END:ONLY_INCLUDE_IN(build-mmi)
-=======
   ///: END:ONLY_INCLUDE_IF(build-mmi)
->>>>>>> 263f84b8
   getSelectedInternalAccount,
   getUnapprovedTransactions,
   ///: BEGIN:ONLY_INCLUDE_IF(snaps)
@@ -134,19 +130,6 @@
   }, [closeMenu]);
 
   return (
-<<<<<<< HEAD
-    <Menu anchorElement={anchorElement} onHide={closeMenu}>
-      <AccountDetailsMenuItem
-        metricsLocation={METRICS_LOCATION}
-        closeMenu={closeMenu}
-        address={account.address}
-      />
-      <ViewExplorerMenuItem
-        metricsLocation={METRICS_LOCATION}
-        closeMenu={closeMenu}
-        address={account.address}
-      />
-=======
     <Popover
       referenceElement={anchorElement}
       isOpen={isOpen}
@@ -174,7 +157,6 @@
           />
         </>
       )}
->>>>>>> 263f84b8
       <Box
         borderColor={BorderColor.borderMuted}
         width={BlockSize.Full}
