--- conflicted
+++ resolved
@@ -12,12 +12,8 @@
 } from '../../../selectors';
 import { NETWORKS_ROUTE } from '../../../helpers/constants/routes';
 import { Menu, MenuItem } from '../../ui/menu';
-<<<<<<< HEAD
-import { ICON_NAMES, Text } from '../../component-library';
-=======
 import { Text } from '../../component-library';
 import { ICON_NAMES } from '../../component-library/icon/deprecated';
->>>>>>> 73907566
 import {
   MetaMetricsEventCategory,
   MetaMetricsEventLinkType,
