import React, { useCallback, useContext, useEffect, useRef } from 'react';
import { useDispatch, useSelector } from 'react-redux';
import PropTypes from 'prop-types';
///: BEGIN:ONLY_INCLUDE_IF(build-mmi)
import { mmiActionsFactory } from '../../../store/institutional/institution-background';
///: END:ONLY_INCLUDE_IF
import { MetaMetricsContext } from '../../../contexts/metametrics';
import { useI18nContext } from '../../../hooks/useI18nContext';
import {
  getCurrentChainId,
  getHardwareWalletType,
  getAccountTypeForKeyring,
  getPinnedAccountsList,
  getHiddenAccountsList,
  getOriginOfCurrentTab,
  ///: BEGIN:ONLY_INCLUDE_IF(build-mmi)
  getMetaMaskAccountsOrdered,
  ///: END:ONLY_INCLUDE_IF
} from '../../../selectors';
///: BEGIN:ONLY_INCLUDE_IF(build-mmi)
import { toChecksumHexAddress } from '../../../../shared/modules/hexstring-utils';
///: END:ONLY_INCLUDE_IF
import { MenuItem } from '../../ui/menu';
import {
  Box,
  IconName,
  ModalFocus,
  Popover,
  PopoverPosition,
  PopoverRole,
  Text,
} from '../../component-library';
import {
  MetaMetricsEventCategory,
  MetaMetricsEventName,
} from '../../../../shared/constants/metametrics';
import {
  addPermittedAccount,
  showModal,
  updateAccountsList,
  updateHiddenAccountsList,
} from '../../../store/actions';
import { Display, TextVariant } from '../../../helpers/constants/design-system';
import { formatAccountType } from '../../../helpers/utils/metrics';
import { AccountDetailsMenuItem, ViewExplorerMenuItem } from '..';

const METRICS_LOCATION = 'Account Options';

export const AccountListItemMenu = ({
  anchorElement,
  onClose,
  closeMenu,
  isRemovable,
  identity,
  isOpen,
  isPinned,
  isHidden,
  isConnected,
}) => {
  const t = useI18nContext();
  const trackEvent = useContext(MetaMetricsContext);
  const dispatch = useDispatch();

  const chainId = useSelector(getCurrentChainId);

  const deviceName = useSelector(getHardwareWalletType);

  const { keyring } = identity.metadata;
  const accountType = formatAccountType(getAccountTypeForKeyring(keyring));

  const pinnedAccountList = useSelector(getPinnedAccountsList);
  const hiddenAccountList = useSelector(getHiddenAccountsList);
  const shouldRenderConnectAccount = process.env.MULTICHAIN && !isConnected;

  ///: BEGIN:ONLY_INCLUDE_IF(build-mmi)
  const isCustodial = keyring?.type ? /Custody/u.test(keyring.type) : false;
  const accounts = useSelector(getMetaMaskAccountsOrdered);

  const mmiActions = mmiActionsFactory();
  ///: END:ONLY_INCLUDE_IF

  // Handle Tab key press for accessibility inside the popover and will close the popover on the last MenuItem
  const lastItemRef = useRef(null);
  const accountDetailsItemRef = useRef(null);
  const removeAccountItemRef = useRef(null);
  const removeJWTItemRef = useRef(null);

  // Checks the MenuItems from the bottom to top to set lastItemRef on the last MenuItem that is not disabled
  useEffect(() => {
    if (removeJWTItemRef.current) {
      lastItemRef.current = removeJWTItemRef.current;
    } else if (removeAccountItemRef.current) {
      lastItemRef.current = removeAccountItemRef.current;
    } else {
      lastItemRef.current = accountDetailsItemRef.current;
    }
    // eslint-disable-next-line react-hooks/exhaustive-deps
  }, [
    removeJWTItemRef.current,
    removeAccountItemRef.current,
    accountDetailsItemRef.current,
  ]);

  const handleKeyDown = useCallback(
    (event) => {
      if (event.key === 'Tab' && event.target === lastItemRef.current) {
        // If Tab is pressed at the last item to close popover and focus to next element in DOM
        onClose();
      }
    },
    [onClose],
  );

  // Handle click outside of the popover to close it
  const popoverDialogRef = useRef(null);

  const handleClickOutside = useCallback(
    (event) => {
      if (
        popoverDialogRef?.current &&
        !popoverDialogRef.current.contains(event.target)
      ) {
        onClose();
      }
    },
    [onClose],
  );

  useEffect(() => {
    document.addEventListener('mousedown', handleClickOutside);

    return () => {
      document.removeEventListener('mousedown', handleClickOutside);
    };
  }, [handleClickOutside]);

  const handlePinning = (address) => {
    const updatedPinnedAccountList = [...pinnedAccountList, address];
    dispatch(updateAccountsList(updatedPinnedAccountList));
  };

  const handleUnpinning = (address) => {
    const updatedPinnedAccountList = pinnedAccountList.filter(
      (item) => item !== address,
    );
    dispatch(updateAccountsList(updatedPinnedAccountList));
  };

  const handleHidding = (address) => {
    const updatedHiddenAccountList = [...hiddenAccountList, address];
    if (pinnedAccountList.includes(address)) {
      handleUnpinning(address);
    }
    dispatch(updateHiddenAccountsList(updatedHiddenAccountList));
  };

  const handleUnhidding = (address) => {
    const updatedHiddenAccountList = hiddenAccountList.filter(
      (item) => item !== address,
    );
    dispatch(updateHiddenAccountsList(updatedHiddenAccountList));
  };

  const activeTabOrigin = useSelector(getOriginOfCurrentTab);

  return (
    <Popover
      className="multichain-account-list-item-menu__popover"
      referenceElement={anchorElement}
      role={PopoverRole.Dialog}
      position={PopoverPosition.Bottom}
      offset={[0, 0]}
      padding={0}
      isOpen={isOpen}
      isPortal
      preventOverflow
      flip
    >
      <ModalFocus restoreFocus initialFocusRef={anchorElement}>
        <div onKeyDown={handleKeyDown} ref={popoverDialogRef}>
          {shouldRenderConnectAccount ? (
            <Box display={[Display.Flex, Display.None]}>
              <MenuItem
                data-testid="account-list-menu-connect-account"
                onClick={() => {
                  dispatch(
                    addPermittedAccount(activeTabOrigin, identity.address),
                  );
                  onClose();
                }}
                iconName={IconName.UserCircleLink}
              >
                <Text variant={TextVariant.bodySm}>{t('connectAccount')}</Text>
              </MenuItem>
            </Box>
          ) : null}
          <AccountDetailsMenuItem
            metricsLocation={METRICS_LOCATION}
            closeMenu={closeMenu}
            address={identity.address}
            textProps={{ variant: TextVariant.bodySm }}
          />
          <ViewExplorerMenuItem
            metricsLocation={METRICS_LOCATION}
            closeMenu={closeMenu}
            textProps={{ variant: TextVariant.bodySm }}
            address={identity.address}
          />
          {isHidden ? null : (
            <MenuItem
              data-testid="account-list-menu-pin"
              onClick={() => {
                isPinned
                  ? handleUnpinning(identity.address)
                  : handlePinning(identity.address);
                onClose();
              }}
              iconName={isPinned ? IconName.Unpin : IconName.Pin}
            >
              <Text variant={TextVariant.bodySm}>
                {isPinned ? t('unpin') : t('pinToTop')}
              </Text>
            </MenuItem>
          )}
          <MenuItem
            data-testid="account-list-menu-hide"
            onClick={() => {
              isHidden
                ? handleUnhidding(identity.address)
                : handleHidding(identity.address);
              onClose();
            }}
            iconName={isHidden ? IconName.Eye : IconName.EyeSlash}
          >
            <Text variant={TextVariant.bodySm}>
              {isHidden ? t('showAccount') : t('hideAccount')}
            </Text>
          </MenuItem>
          {isRemovable ? (
            <MenuItem
              ref={removeAccountItemRef}
              data-testid="account-list-menu-remove"
              onClick={() => {
                dispatch(
                  showModal({
                    name: 'CONFIRM_REMOVE_ACCOUNT',
                    identity,
                  }),
                );
                trackEvent({
                  event: MetaMetricsEventName.AccountRemoved,
                  category: MetaMetricsEventCategory.Accounts,
                  properties: {
                    account_hardware_type: deviceName,
                    chain_id: chainId,
                    account_type: accountType,
                  },
                });
                onClose();
                closeMenu?.();
              }}
              iconName={IconName.Trash}
            >
              <Text variant={TextVariant.bodySm}>{t('removeAccount')}</Text>
            </MenuItem>
          ) : null}
          {
            ///: BEGIN:ONLY_INCLUDE_IF(build-mmi)
            isCustodial ? (
              <MenuItem
                ref={removeJWTItemRef}
                data-testid="account-options-menu__remove-jwt"
                onClick={async () => {
                  const token = await dispatch(
                    mmiActions.getCustodianToken(identity.address),
                  );

                  const custodyAccountDetails = await dispatch(
                    mmiActions.getAllCustodianAccountsWithToken(
                      keyring.type.split(' - ')[1],
                      token,
                    ),
                  );

                  dispatch(
                    showModal({
                      name: 'CONFIRM_REMOVE_JWT',
                      token,
                      custodyAccountDetails,
                      accounts,
                      selectedAddress: toChecksumHexAddress(identity.address),
                    }),
                  );
                  onClose();
                  closeMenu?.();
                }}
                iconName={IconName.Trash}
              >
                <Text variant={TextVariant.bodySm}>{t('removeJWT')}</Text>
              </MenuItem>
            ) : null
            ///: END:ONLY_INCLUDE_IF
          }
        </div>
      </ModalFocus>
    </Popover>
  );
};

AccountListItemMenu.propTypes = {
  /**
   * Element that the menu should display next to
   */
  anchorElement: PropTypes.instanceOf(window.Element),
  /**
   * Function that executes when the menu is closed
   */
  onClose: PropTypes.func.isRequired,
  /**
   * Represents if the menu is open or not
   *
   * @type {boolean}
   */
  isOpen: PropTypes.bool.isRequired,
  /**
   * Function that closes the menu
   */
  closeMenu: PropTypes.func,
  /**
   * Represents if the account should be removable
   */
  isRemovable: PropTypes.bool.isRequired,
  /**
   * Represents pinned accounts
   */
  isPinned: PropTypes.bool,
  /**
   * Represents hidden accounts
   */
  isHidden: PropTypes.bool,
  /**
<<<<<<< HEAD
   * An account object that has name, address, and balance data
=======
   * Represents connected status
   */
  isConnected: PropTypes.bool,
  /**
   * Identity of the account
>>>>>>> 5d0d60e5
   */
  identity: PropTypes.shape({
    id: PropTypes.string.isRequired,
    address: PropTypes.string.isRequired,
    balance: PropTypes.string.isRequired,
    metadata: PropTypes.shape({
      name: PropTypes.string.isRequired,
      snap: PropTypes.shape({
        id: PropTypes.string.isRequired,
        name: PropTypes.string,
        enabled: PropTypes.bool,
      }),
      keyring: PropTypes.shape({
        type: PropTypes.string.isRequired,
      }).isRequired,
    }).isRequired,
  }).isRequired,
};<|MERGE_RESOLUTION|>--- conflicted
+++ resolved
@@ -339,15 +339,11 @@
    */
   isHidden: PropTypes.bool,
   /**
-<<<<<<< HEAD
+   * Represents connected status
+   */
+  isConnected: PropTypes.bool,
+  /**
    * An account object that has name, address, and balance data
-=======
-   * Represents connected status
-   */
-  isConnected: PropTypes.bool,
-  /**
-   * Identity of the account
->>>>>>> 5d0d60e5
    */
   identity: PropTypes.shape({
     id: PropTypes.string.isRequired,
