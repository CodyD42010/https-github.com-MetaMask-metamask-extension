<<<<<<< HEAD
import { InternalAccount } from '@metamask/keyring-api';

export type InternalAccountWithBalance = InternalAccount & {
  balance: string;
  keyringType: {
    type: string;
=======
export type KeyringMetadata = {
  type: string;
};

export type Identity = {
  id: string;
  address: string;
  balance: string;
  metadata: {
    name: string;
    keyring: KeyringMetadata;
  };
  label?: string;
};

export type Permission = {
  key: string;
  value: {
    caveats: {
      type: string;
      value: string[];
    }[];
    date: number;
    id: string;
    invoker: string;
    parentCapability: string;
>>>>>>> 0c7f0e68
  };
};<|MERGE_RESOLUTION|>--- conflicted
+++ resolved
@@ -1,23 +1,11 @@
-<<<<<<< HEAD
 import { InternalAccount } from '@metamask/keyring-api';
 
-export type InternalAccountWithBalance = InternalAccount & {
-  balance: string;
-  keyringType: {
-    type: string;
-=======
 export type KeyringMetadata = {
   type: string;
 };
 
-export type Identity = {
-  id: string;
-  address: string;
+export type Identity = InternalAccount & {
   balance: string;
-  metadata: {
-    name: string;
-    keyring: KeyringMetadata;
-  };
   label?: string;
 };
 
@@ -32,6 +20,5 @@
     id: string;
     invoker: string;
     parentCapability: string;
->>>>>>> 0c7f0e68
   };
 };