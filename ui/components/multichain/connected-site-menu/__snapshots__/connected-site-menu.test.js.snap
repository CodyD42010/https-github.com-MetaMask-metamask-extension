--- conflicted
+++ resolved
@@ -29,14 +29,10 @@
           </div>
           <div
             class="mm-box mm-badge-wrapper__badge-container"
-<<<<<<< HEAD
-            style="bottom: -1px; right: -2px; z-index: 1;"
-=======
             style="bottom: -1px; right: -4px; z-index: 1;"
->>>>>>> ef0e1a84
           >
             <div
-              class="mm-box multichain-connected-site-menu__badge not-connected mm-box--background-color-success-default mm-box--rounded-full mm-box--border-color-success-default mm-box--border-width-2 box--border-style-solid"
+              class="mm-box multichain-connected-site-menu__badge mm-box--background-color-success-default mm-box--rounded-full mm-box--border-color-background-default mm-box--border-width-3 box--border-style-solid"
             />
           </div>
         </div>
@@ -75,14 +71,10 @@
           </div>
           <div
             class="mm-box mm-badge-wrapper__badge-container"
-<<<<<<< HEAD
-            style="bottom: -1px; right: -2px; z-index: 1;"
-=======
             style="bottom: -1px; right: -4px; z-index: 1;"
->>>>>>> ef0e1a84
           >
             <div
-              class="mm-box multichain-connected-site-menu__badge not-connected mm-box--background-color-icon-alternative mm-box--rounded-full mm-box--border-color-success-default mm-box--border-width-2 box--border-style-solid"
+              class="mm-box multichain-connected-site-menu__badge mm-box--background-color-icon-alternative mm-box--rounded-full mm-box--border-color-background-default mm-box--border-width-3 box--border-style-solid"
             />
           </div>
         </div>
