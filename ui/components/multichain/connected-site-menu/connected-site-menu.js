import React from 'react';
import PropTypes from 'prop-types';
import classNames from 'classnames';
import { useSelector } from 'react-redux';
import {
  STATUS_CONNECTED_TO_ANOTHER_ACCOUNT,
  STATUS_CONNECTED_TO_SNAP,
  STATUS_NOT_CONNECTED,
} from '../../../helpers/constants/connected-sites';
import {
  AlignItems,
  BackgroundColor,
  BorderColor,
  BorderRadius,
  Display,
  IconColor,
  JustifyContent,
  Size,
} from '../../../helpers/constants/design-system';
import {
  AvatarFavicon,
  BadgeWrapper,
  Box,
  Icon,
  IconName,
  IconSize,
} from '../../component-library';
import {
  getOriginOfCurrentTab,
  getSelectedInternalAccount,
  getSubjectMetadata,
} from '../../../selectors';
import Tooltip from '../../ui/tooltip';
import { useI18nContext } from '../../../hooks/useI18nContext';

export const ConnectedSiteMenu = ({
  className,
  globalMenuColor,
  status,
  text,
  onClick,
}) => {
  const t = useI18nContext();
  const selectedAccount = useSelector(getSelectedInternalAccount);
  const subjectMetadata = useSelector(getSubjectMetadata);
  const connectedOrigin = useSelector(getOriginOfCurrentTab);
  const connectedSubjectsMetadata = subjectMetadata[connectedOrigin];
  const isConnectedtoOtherAccountOrSnap =
    Boolean(connectedSubjectsMetadata?.iconUrl) ||
    status === STATUS_CONNECTED_TO_ANOTHER_ACCOUNT ||
    status === STATUS_CONNECTED_TO_SNAP;

  return (
    <Box
      className={classNames('multichain-connected-site-menu', className)}
      data-testid="connection-menu"
      as="button"
      onClick={onClick}
      display={Display.Flex}
      alignItems={AlignItems.center}
      justifyContent={JustifyContent.center}
      backgroundColor={BackgroundColor.backgroundDefault}
    >
      <Tooltip
        title={
          status === STATUS_NOT_CONNECTED
            ? t('statusNotConnectedAccount')
            : `${selectedAccount?.metadata.name} ${text}`
        }
        data-testid="multichain-connected-site-menu__tooltip"
        position="bottom"
      >
        <BadgeWrapper
          positionObj={
            isConnectedtoOtherAccountOrSnap
              ? { bottom: -1, right: -2, zIndex: 1 }
<<<<<<< HEAD
              : { bottom: 2, right: -4, zIndex: 1 }
=======
              : { bottom: -1, right: -4, zIndex: 1 }
>>>>>>> ef0e1a84
          }
          badge={
            <Box
              backgroundColor={globalMenuColor}
              className={classNames('multichain-connected-site-menu__badge', {
                'not-connected': isConnectedtoOtherAccountOrSnap,
              })}
              borderRadius={BorderRadius.full}
              borderColor={
                isConnectedtoOtherAccountOrSnap
                  ? BorderColor.successDefault
                  : BackgroundColor.backgroundDefault
              }
              borderWidth={isConnectedtoOtherAccountOrSnap ? 2 : 3}
            />
          }
        >
          {connectedSubjectsMetadata?.iconUrl ? (
            <AvatarFavicon
              name={connectedSubjectsMetadata.name}
              size={Size.SM}
              src={connectedSubjectsMetadata.iconUrl}
            />
          ) : (
            <Icon
              name={IconName.Global}
              size={IconSize.Sm}
              color={IconColor.iconDefault}
            />
          )}
        </BadgeWrapper>
      </Tooltip>
    </Box>
  );
};

ConnectedSiteMenu.propTypes = {
  /**
   * Additional classNames to be added to the ConnectedSiteMenu
   */
  className: PropTypes.string,
  /**
   * Background color based on the connection status
   */
  globalMenuColor: PropTypes.string.isRequired,
  /**
   * Connection status string
   */
  status: PropTypes.string.isRequired,
  /**
   * Connection status message
   */
  text: PropTypes.string,
  /**
   * onClick handler to be passed
   */
  onClick: PropTypes.func,
};<|MERGE_RESOLUTION|>--- conflicted
+++ resolved
@@ -46,10 +46,8 @@
   const connectedOrigin = useSelector(getOriginOfCurrentTab);
   const connectedSubjectsMetadata = subjectMetadata[connectedOrigin];
   const isConnectedtoOtherAccountOrSnap =
-    Boolean(connectedSubjectsMetadata?.iconUrl) ||
     status === STATUS_CONNECTED_TO_ANOTHER_ACCOUNT ||
     status === STATUS_CONNECTED_TO_SNAP;
-
   return (
     <Box
       className={classNames('multichain-connected-site-menu', className)}
@@ -74,11 +72,7 @@
           positionObj={
             isConnectedtoOtherAccountOrSnap
               ? { bottom: -1, right: -2, zIndex: 1 }
-<<<<<<< HEAD
-              : { bottom: 2, right: -4, zIndex: 1 }
-=======
               : { bottom: -1, right: -4, zIndex: 1 }
->>>>>>> ef0e1a84
           }
           badge={
             <Box
