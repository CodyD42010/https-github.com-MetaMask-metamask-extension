import React, { useCallback, useContext, useRef, useState } from 'react';
import classnames from 'classnames';
import PropTypes from 'prop-types';
import browser from 'webextension-polyfill';
import { useDispatch, useSelector } from 'react-redux';
import { matchPath, useHistory } from 'react-router-dom';
import { toChecksumHexAddress } from '@metamask/controller-utils';
import { MetaMetricsContext } from '../../../contexts/metametrics';
import {
  MetaMetricsEventCategory,
  MetaMetricsEventName,
} from '../../../../shared/constants/metametrics';
import {
  BUILD_QUOTE_ROUTE,
  CONFIRM_TRANSACTION_ROUTE,
  CONNECTED_ACCOUNTS_ROUTE,
  DEFAULT_ROUTE,
  SWAPS_ROUTE,
} from '../../../helpers/constants/routes';

import {
  AlignItems,
  BackgroundColor,
  BlockSize,
  Display,
  FontWeight,
  JustifyContent,
} from '../../../helpers/constants/design-system';
import {
  Box,
  ButtonIcon,
  ButtonIconSize,
  IconName,
  IconSize,
  PickerNetwork,
} from '../../component-library';
import {
  getCurrentChainId,
  getCurrentNetwork,
  getOnboardedInThisUISession,
  getOriginOfCurrentTab,
  getShowProductTour,
  getTestNetworkBackgroundColor,
  getSelectedInternalAccount,
  getUnapprovedTransactions,
<<<<<<< HEAD
  getSelectedAddress,
=======
>>>>>>> 93a950fa
  ///: BEGIN:ONLY_INCLUDE_IF(build-mmi)
  getTheme,
  ///: END:ONLY_INCLUDE_IF
} from '../../../selectors';
import { AccountPicker, GlobalMenu, ProductTour } from '..';

import {
  hideProductTour,
  toggleAccountMenu,
  toggleNetworkMenu,
} from '../../../store/actions';
import MetafoxLogo from '../../ui/metafox-logo';
import { getEnvironmentType } from '../../../../app/scripts/lib/util';
import { ENVIRONMENT_TYPE_POPUP } from '../../../../shared/constants/app';
import ConnectedStatusIndicator from '../../app/connected-status-indicator';
import { useI18nContext } from '../../../hooks/useI18nContext';
import {
  getCompletedOnboarding,
  getIsUnlocked,
} from '../../../ducks/metamask/metamask';
import { SEND_STAGES, getSendStage } from '../../../ducks/send';
import Tooltip from '../../ui/tooltip';
import { useCopyToClipboard } from '../../../hooks/useCopyToClipboard';
import { MINUTE } from '../../../../shared/constants/time';

export const AppHeader = ({ location }) => {
  const trackEvent = useContext(MetaMetricsContext);
  const [accountOptionsMenuOpen, setAccountOptionsMenuOpen] = useState(false);
  const [multichainProductTourStep, setMultichainProductTourStep] = useState(1);
  const menuRef = useRef(null);
  const origin = useSelector(getOriginOfCurrentTab);
  const history = useHistory();
  const isHomePage = location.pathname === DEFAULT_ROUTE;
  const isUnlocked = useSelector(getIsUnlocked);
  const t = useI18nContext();
  const chainId = useSelector(getCurrentChainId);

<<<<<<< HEAD
  ///: BEGIN:ONLY_INCLUDE_IF(build-mmi)
  const theme = useSelector((state) => getTheme(state));
  ///: END:ONLY_INCLUDE_IF

=======
>>>>>>> 93a950fa
  // Used for account picker
  const internalAccount = useSelector(getSelectedInternalAccount);
  const dispatch = useDispatch();
  const completedOnboarding = useSelector(getCompletedOnboarding);
  const onboardedInThisUISession = useSelector(getOnboardedInThisUISession);
  const showProductTourPopup = useSelector(getShowProductTour);

  ///: BEGIN:ONLY_INCLUDE_IF(build-mmi)
  const theme = useSelector((state) => getTheme(state));
  ///: END:ONLY_INCLUDE_IF

  // Used for network icon / dropdown
  const currentNetwork = useSelector(getCurrentNetwork);
  const testNetworkBackgroundColor = useSelector(getTestNetworkBackgroundColor);

  // Used for copy button

  // During onboarding there is no selected internal account
  const currentAddress = internalAccount?.address;
  const checksummedCurrentAddress = toChecksumHexAddress(currentAddress);
  const [copied, handleCopy] = useCopyToClipboard(MINUTE);

  const popupStatus = getEnvironmentType() === ENVIRONMENT_TYPE_POPUP;
  const showConnectedStatus =
    process.env.MULTICHAIN ||
    (getEnvironmentType() === ENVIRONMENT_TYPE_POPUP &&
      origin &&
      origin !== browser.runtime.id);
  const showProductTour =
    completedOnboarding && !onboardedInThisUISession && showProductTourPopup;
  const productTourDirection = document
    .querySelector('[dir]')
    ?.getAttribute('dir');

  // Disable the network and account pickers if the user is in
  // a critical flow
  const sendStage = useSelector(getSendStage);
  const isTransactionEditPage = [
    SEND_STAGES.EDIT,
    SEND_STAGES.DRAFT,
    SEND_STAGES.ADD_RECIPIENT,
  ].includes(sendStage);
  const isConfirmationPage = Boolean(
    matchPath(location.pathname, {
      path: CONFIRM_TRANSACTION_ROUTE,
      exact: false,
    }),
  );
  const isSwapsPage = Boolean(
    matchPath(location.pathname, { path: SWAPS_ROUTE, exact: false }),
  );
  const isSwapsBuildQuotePage = Boolean(
    matchPath(location.pathname, { path: BUILD_QUOTE_ROUTE, exact: false }),
  );

  const unapprovedTransactions = useSelector(getUnapprovedTransactions);

  const hasUnapprovedTransactions =
    Object.keys(unapprovedTransactions).length > 0;

  const disableAccountPicker =
    isConfirmationPage || (isSwapsPage && !isSwapsBuildQuotePage);

  const disableNetworkPicker =
    isSwapsPage ||
    isTransactionEditPage ||
    isConfirmationPage ||
    hasUnapprovedTransactions;

  // Callback for network dropdown
  const networkOpenCallback = useCallback(() => {
    dispatch(toggleNetworkMenu());
    trackEvent({
      event: MetaMetricsEventName.NavNetworkMenuOpened,
      category: MetaMetricsEventCategory.Navigation,
      properties: {
        location: 'App header',
        chain_id: chainId,
      },
    });
  }, [chainId, dispatch, trackEvent]);

  // This is required to ensure send and confirmation screens
  // look as desired
  const headerBottomMargin = !popupStatus && disableNetworkPicker ? 4 : 0;

  return (
    <>
      {isUnlocked && !popupStatus ? (
        <Box
          display={[Display.None, Display.Flex]}
          alignItems={AlignItems.center}
          margin={2}
          className="multichain-app-header-logo"
          data-testid="app-header-logo"
          justifyContent={JustifyContent.center}
        >
          <MetafoxLogo
            unsetIconHeight
            onClick={async () => history.push(DEFAULT_ROUTE)}
            ///: BEGIN:ONLY_INCLUDE_IF(build-mmi)
            theme={theme}
            ///: END:ONLY_INCLUDE_IF
          />
        </Box>
      ) : null}
      <Box
        display={Display.Flex}
        className={classnames('multichain-app-header', {
          'multichain-app-header-shadow': !isUnlocked || popupStatus,
        })}
        marginBottom={headerBottomMargin}
        alignItems={AlignItems.center}
        width={BlockSize.Full}
        backgroundColor={
          !isUnlocked || popupStatus
            ? BackgroundColor.backgroundDefault
            : BackgroundColor.backgroundAlternative
        }
      >
        <>
          {isUnlocked ? (
            <Box
              className={classnames('multichain-app-header__contents', {
                'multichain-app-header-shadow': isUnlocked && !popupStatus,
              })}
              alignItems={AlignItems.center}
              width={BlockSize.Full}
              backgroundColor={BackgroundColor.backgroundDefault}
              padding={2}
              paddingLeft={4}
              paddingRight={4}
              gap={2}
            >
              {popupStatus ? (
                <Box className="multichain-app-header__contents__container">
                  <Tooltip title={currentNetwork?.nickname} position="right">
                    <PickerNetwork
                      avatarNetworkProps={{
                        backgroundColor: testNetworkBackgroundColor,
                      }}
                      className="multichain-app-header__contents--avatar-network"
                      ref={menuRef}
                      as="button"
                      src={currentNetwork?.rpcPrefs?.imageUrl}
                      label={currentNetwork?.nickname}
                      aria-label={t('networkMenu')}
                      labelProps={{
                        display: Display.None,
                      }}
                      onClick={(e) => {
                        e.stopPropagation();
                        e.preventDefault();
                        networkOpenCallback();
                      }}
                      display={[Display.Flex, Display.None]} // show on popover hide on desktop
                      disabled={disableNetworkPicker}
                    />
                  </Tooltip>
                </Box>
              ) : (
                <div>
                  <PickerNetwork
                    avatarNetworkProps={{
                      backgroundColor: testNetworkBackgroundColor,
                    }}
                    margin={2}
                    label={currentNetwork?.nickname}
                    src={currentNetwork?.rpcPrefs?.imageUrl}
                    onClick={(e) => {
                      e.stopPropagation();
                      e.preventDefault();
                      networkOpenCallback();
                    }}
                    display={[Display.None, Display.Flex]} // show on desktop hide on popover
                    className="multichain-app-header__contents__network-picker"
                    disabled={disableNetworkPicker}
                    data-testid="network-display"
                  />
                </div>
              )}
              {showProductTour &&
              popupStatus &&
              isHomePage &&
              multichainProductTourStep === 1 ? (
                <ProductTour
                  className="multichain-app-header__product-tour"
                  anchorElement={menuRef.current}
                  title={t('switcherTitle')}
                  description={t('switcherTourDescription')}
                  currentStep="1"
                  totalSteps="3"
                  onClick={() =>
                    setMultichainProductTourStep(multichainProductTourStep + 1)
                  }
                  positionObj={productTourDirection === 'rtl' ? '0%' : '88%'}
                  productTourDirection={productTourDirection}
                />
              ) : null}

              {internalAccount ? (
                <AccountPicker
                  address={internalAccount.address}
                  name={internalAccount.metadata.name}
                  onClick={() => {
                    dispatch(toggleAccountMenu());

                    trackEvent({
                      event: MetaMetricsEventName.NavAccountMenuOpened,
                      category: MetaMetricsEventCategory.Navigation,
                      properties: {
                        location: 'Home',
                      },
                    });
                  }}
                  disabled={disableAccountPicker}
                  showAddress={Boolean(process.env.MULTICHAIN)}
                  labelProps={{ fontWeight: FontWeight.Bold }}
                />
              ) : null}
              <Box
                display={Display.Flex}
                alignItems={AlignItems.center}
                justifyContent={JustifyContent.flexEnd}
              >
                <Box display={Display.Flex} gap={4}>
                  {showConnectedStatus &&
                    (process.env.MULTICHAIN ? (
                      <Tooltip
                        position="left"
                        title={copied ? t('addressCopied') : null}
                      >
                        <ButtonIcon
                          onClick={() => handleCopy(checksummedCurrentAddress)}
                          iconName={
                            copied ? IconName.CopySuccess : IconName.Copy
                          }
                          size={IconSize.Sm}
                          data-testid="app-header-copy-button"
                        />
                      </Tooltip>
                    ) : (
                      <Box ref={menuRef}>
                        <ConnectedStatusIndicator
                          onClick={() => {
                            history.push(CONNECTED_ACCOUNTS_ROUTE);
                            trackEvent({
                              event:
                                MetaMetricsEventName.NavConnectedSitesOpened,
                              category: MetaMetricsEventCategory.Navigation,
                            });
                          }}
                        />
                      </Box>
                    ))}{' '}
                  {popupStatus && multichainProductTourStep === 2 ? (
                    <ProductTour
                      className="multichain-app-header__product-tour"
                      anchorElement={menuRef.current}
                      closeMenu={() => setAccountOptionsMenuOpen(false)}
                      prevIcon
                      title={t('permissionsTitle')}
                      description={t('permissionsTourDescription')}
                      currentStep="2"
                      totalSteps="3"
                      prevClick={() =>
                        setMultichainProductTourStep(
                          multichainProductTourStep - 1,
                        )
                      }
                      onClick={() =>
                        setMultichainProductTourStep(
                          multichainProductTourStep + 1,
                        )
                      }
                      positionObj={
                        productTourDirection === 'rtl' ? '76%' : '12%'
                      }
                      productTourDirection={productTourDirection}
                    />
                  ) : null}
                  <Box
                    ref={menuRef}
                    display={Display.Flex}
                    justifyContent={JustifyContent.flexEnd}
                    width={BlockSize.Full}
                  >
                    <ButtonIcon
                      iconName={IconName.MoreVertical}
                      data-testid="account-options-menu-button"
                      ariaLabel={t('accountOptions')}
                      onClick={() => {
                        trackEvent({
                          event: MetaMetricsEventName.NavMainMenuOpened,
                          category: MetaMetricsEventCategory.Navigation,
                          properties: {
                            location: 'Home',
                          },
                        });
                        setAccountOptionsMenuOpen(true);
                      }}
                      size={ButtonIconSize.Sm}
                    />
                  </Box>
                </Box>
                <GlobalMenu
                  anchorElement={menuRef.current}
                  isOpen={accountOptionsMenuOpen}
                  closeMenu={() => setAccountOptionsMenuOpen(false)}
                />
                {showProductTour &&
                popupStatus &&
                multichainProductTourStep === 3 ? (
                  <ProductTour
                    className="multichain-app-header__product-tour"
                    anchorElement={menuRef.current}
                    closeMenu={() => setAccountOptionsMenuOpen(false)}
                    prevIcon
                    title={t('globalTitle')}
                    description={t('globalTourDescription')}
                    currentStep="3"
                    totalSteps="3"
                    prevClick={() =>
                      setMultichainProductTourStep(
                        multichainProductTourStep - 1,
                      )
                    }
                    onClick={() => {
                      hideProductTour();
                    }}
                    positionObj={productTourDirection === 'rtl' ? '88%' : '0%'}
                    productTourDirection={productTourDirection}
                  />
                ) : null}
              </Box>
            </Box>
          ) : (
            <Box
              display={Display.Flex}
              className={classnames('multichain-app-header__lock-contents', {
                'multichain-app-header-shadow': isUnlocked && !popupStatus,
              })}
              alignItems={AlignItems.center}
              width={BlockSize.Full}
              justifyContent={JustifyContent.spaceBetween}
              backgroundColor={BackgroundColor.backgroundDefault}
              padding={2}
              gap={2}
            >
              <div>
                <PickerNetwork
                  avatarNetworkProps={{
                    backgroundColor: testNetworkBackgroundColor,
                  }}
                  label={currentNetwork?.nickname}
                  src={currentNetwork?.rpcPrefs?.imageUrl}
                  onClick={(e) => {
                    e.stopPropagation();
                    e.preventDefault();
                    networkOpenCallback();
                  }}
                  className="multichain-app-header__contents__network-picker"
                  data-testid="network-display"
                />
              </div>
              <MetafoxLogo
                unsetIconHeight
                onClick={async () => {
                  history.push(DEFAULT_ROUTE);
                }}
              />
            </Box>
          )}
        </>
      </Box>
    </>
  );
};

AppHeader.propTypes = {
  /**
   * The location object for the application
   */
  location: PropTypes.object,
};<|MERGE_RESOLUTION|>--- conflicted
+++ resolved
@@ -43,10 +43,6 @@
   getTestNetworkBackgroundColor,
   getSelectedInternalAccount,
   getUnapprovedTransactions,
-<<<<<<< HEAD
-  getSelectedAddress,
-=======
->>>>>>> 93a950fa
   ///: BEGIN:ONLY_INCLUDE_IF(build-mmi)
   getTheme,
   ///: END:ONLY_INCLUDE_IF
@@ -84,13 +80,6 @@
   const t = useI18nContext();
   const chainId = useSelector(getCurrentChainId);
 
-<<<<<<< HEAD
-  ///: BEGIN:ONLY_INCLUDE_IF(build-mmi)
-  const theme = useSelector((state) => getTheme(state));
-  ///: END:ONLY_INCLUDE_IF
-
-=======
->>>>>>> 93a950fa
   // Used for account picker
   const internalAccount = useSelector(getSelectedInternalAccount);
   const dispatch = useDispatch();
