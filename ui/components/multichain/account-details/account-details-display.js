--- conflicted
+++ resolved
@@ -9,11 +9,7 @@
 import {
   getCurrentChainId,
   getHardwareWalletType,
-<<<<<<< HEAD
-  getInternalAccount,
-=======
   getInternalAccountByAddress,
->>>>>>> eb1a477d
 } from '../../../selectors';
 import { isAbleToExportAccount } from '../../../helpers/utils/util';
 import {
@@ -36,26 +32,18 @@
 import { useI18nContext } from '../../../hooks/useI18nContext';
 
 export const AccountDetailsDisplay = ({
+  accounts,
   accountName,
-  accounts,
-  accountId,
+  address,
   onExportClick,
 }) => {
   const dispatch = useDispatch();
   const trackEvent = useContext(MetaMetricsContext);
   const t = useI18nContext();
 
-<<<<<<< HEAD
-  const displayedAccount = useSelector((state) =>
-    getInternalAccount(state, accountId),
-  );
-  const { keyring } = displayedAccount.metadata;
-  const { address } = displayedAccount;
-=======
   const {
     metadata: { keyring },
   } = useSelector((state) => getInternalAccountByAddress(state, address));
->>>>>>> eb1a477d
   const exportPrivateKeyFeatureEnabled = isAbleToExportAccount(keyring?.type);
 
   const chainId = useSelector(getCurrentChainId);
@@ -70,7 +58,7 @@
       <EditableLabel
         defaultValue={accountName}
         onSubmit={(label) => {
-          dispatch(setAccountLabel(accountId, label));
+          dispatch(setAccountLabel(address, label));
           trackEvent({
             category: MetaMetricsEventCategory.Accounts,
             event: MetaMetricsEventName.AccountRenamed,
@@ -118,9 +106,9 @@
    */
   accountName: PropTypes.string.isRequired,
   /**
-   * Current account id
+   * Current address
    */
-  accountId: PropTypes.string.isRequired,
+  address: PropTypes.string.isRequired,
   /**
    * Executes upon Export button click
    */
