import PropTypes from 'prop-types';
import React, { useCallback, useContext, useState } from 'react';
import { useDispatch, useSelector } from 'react-redux';
import {
  MetaMetricsEventCategory,
  MetaMetricsEventKeyType,
  MetaMetricsEventName,
} from '../../../../shared/constants/metametrics';
import { MetaMetricsContext } from '../../../contexts/metametrics';
import {
  AlignItems,
  Display,
  FlexDirection,
  TextVariant,
} from '../../../helpers/constants/design-system';
import { useI18nContext } from '../../../hooks/useI18nContext';
import { getMetaMaskAccountsOrdered } from '../../../selectors';
import {
  clearAccountDetails,
  hideWarning,
  setAccountDetailsAddress,
} from '../../../store/actions';
import HoldToRevealModal from '../../app/modals/hold-to-reveal-modal/hold-to-reveal-modal';
import {
  AvatarAccount,
  AvatarAccountSize,
  AvatarAccountVariant,
<<<<<<< HEAD
=======
  Box,
>>>>>>> 877e184b
  Modal,
  ModalContent,
  ModalHeader,
  ModalOverlay,
<<<<<<< HEAD
  Box,
  Text,
} from '../../component-library';
import { getMetaMaskAccountsOrdered } from '../../../selectors';
import { useI18nContext } from '../../../hooks/useI18nContext';
import {
  AlignItems,
  TextVariant,
  Display,
  FlexDirection,
} from '../../../helpers/constants/design-system';
=======
  Text,
} from '../../component-library';
>>>>>>> 877e184b
import { AddressCopyButton } from '../address-copy-button';
import { AccountDetailsAuthenticate } from './account-details-authenticate';
import { AccountDetailsDisplay } from './account-details-display';
import { AccountDetailsKey } from './account-details-key';

export const AccountDetails = ({ address }) => {
  const dispatch = useDispatch();
  const t = useI18nContext();
  const trackEvent = useContext(MetaMetricsContext);
  const useBlockie = useSelector((state) => state.metamask.useBlockie);
  const accounts = useSelector(getMetaMaskAccountsOrdered);
  const { name } = accounts.find((account) => account.address === address);
  const [showHoldToReveal, setShowHoldToReveal] = useState(false);
  const [attemptingExport, setAttemptingExport] = useState(false);

  // This is only populated when the user properly authenticates
  const [privateKey, setPrivateKey] = useState('');

  const onClose = useCallback(() => {
    dispatch(setAccountDetailsAddress(''));
    dispatch(clearAccountDetails());
    dispatch(hideWarning());
  }, [dispatch]);

  const avatar = (
    <AvatarAccount
      variant={
        useBlockie
          ? AvatarAccountVariant.Blockies
          : AvatarAccountVariant.Jazzicon
      }
      address={address}
      size={AvatarAccountSize.Lg}
      style={{ margin: '0 auto' }}
    />
  );

  return (
<<<<<<< HEAD
    <Modal isOpen onClose={onClose}>
      <ModalOverlay />
      <ModalContent>
        <ModalHeader
          onClose={onClose}
          onBack={
            attemptingExport
              ? () => {
                  dispatch(hideWarning());
                  setAttemptingExport(false);
                }
              : null
          }
        >
          {attemptingExport ? t('showPrivateKey') : avatar}
        </ModalHeader>
        {attemptingExport ? (
          <>
            <Box
              display={Display.Flex}
              alignItems={AlignItems.center}
              flexDirection={FlexDirection.Column}
            >
              {avatar}
              <Text
                marginTop={2}
                marginBottom={2}
                variant={TextVariant.bodyLgMedium}
                style={{ wordBreak: 'break-word' }}
              >
                {name}
              </Text>
              <AddressCopyButton address={address} shorten />
            </Box>
            {privateKey ? (
              <AccountDetailsKey
                accountName={name}
                onClose={onClose}
                privateKey={privateKey}
              />
            ) : (
              <AccountDetailsAuthenticate
                address={address}
                onCancel={onClose}
              />
            )}
          </>
        ) : (
          <AccountDetailsDisplay
            accounts={accounts}
            accountName={name}
            address={address}
            onExportClick={() => setAttemptingExport(true)}
          />
        )}
      </ModalContent>
    </Modal>
=======
    <>
      {/* This is the Modal that says "Show private key" on top and has a few states */}
      <Modal isOpen={!showHoldToReveal} onClose={onClose}>
        <ModalOverlay />
        <ModalContent>
          <ModalHeader
            onClose={onClose}
            onBack={
              attemptingExport &&
              (() => {
                dispatch(hideWarning());
                setAttemptingExport(false);
              })
            }
          >
            {attemptingExport ? t('showPrivateKey') : avatar}
          </ModalHeader>
          {attemptingExport ? (
            <>
              <Box
                display={Display.Flex}
                alignItems={AlignItems.center}
                flexDirection={FlexDirection.Column}
              >
                {avatar}
                <Text
                  marginTop={2}
                  marginBottom={2}
                  variant={TextVariant.bodyLgMedium}
                  style={{ wordBreak: 'break-word' }}
                >
                  {name}
                </Text>
                <AddressCopyButton address={address} shorten />
              </Box>
              {privateKey ? (
                <AccountDetailsKey
                  accountName={name}
                  onClose={onClose}
                  privateKey={privateKey}
                />
              ) : (
                <AccountDetailsAuthenticate
                  address={address}
                  onCancel={onClose}
                  setPrivateKey={setPrivateKey}
                  setShowHoldToReveal={setShowHoldToReveal}
                />
              )}
            </>
          ) : (
            <AccountDetailsDisplay
              accounts={accounts}
              accountName={name}
              address={address}
              onExportClick={() => setAttemptingExport(true)}
            />
          )}
        </ModalContent>
      </Modal>

      {/* This is the Modal that says "Hold to reveal private key" */}
      <HoldToRevealModal
        isOpen={showHoldToReveal}
        onClose={() => {
          trackEvent({
            category: MetaMetricsEventCategory.Keys,
            event: MetaMetricsEventName.KeyExportCanceled,
            properties: {
              key_type: MetaMetricsEventKeyType.Pkey,
            },
          });
          setPrivateKey('');
          setShowHoldToReveal(false);
        }}
        onLongPressed={() => {
          setShowHoldToReveal(false);
        }}
        holdToRevealType="PrivateKey"
      />
    </>
>>>>>>> 877e184b
  );
};

AccountDetails.propTypes = {
  address: PropTypes.string,
};<|MERGE_RESOLUTION|>--- conflicted
+++ resolved
@@ -25,30 +25,13 @@
   AvatarAccount,
   AvatarAccountSize,
   AvatarAccountVariant,
-<<<<<<< HEAD
-=======
   Box,
->>>>>>> 877e184b
   Modal,
   ModalContent,
   ModalHeader,
   ModalOverlay,
-<<<<<<< HEAD
-  Box,
   Text,
 } from '../../component-library';
-import { getMetaMaskAccountsOrdered } from '../../../selectors';
-import { useI18nContext } from '../../../hooks/useI18nContext';
-import {
-  AlignItems,
-  TextVariant,
-  Display,
-  FlexDirection,
-} from '../../../helpers/constants/design-system';
-=======
-  Text,
-} from '../../component-library';
->>>>>>> 877e184b
 import { AddressCopyButton } from '../address-copy-button';
 import { AccountDetailsAuthenticate } from './account-details-authenticate';
 import { AccountDetailsDisplay } from './account-details-display';
@@ -87,65 +70,6 @@
   );
 
   return (
-<<<<<<< HEAD
-    <Modal isOpen onClose={onClose}>
-      <ModalOverlay />
-      <ModalContent>
-        <ModalHeader
-          onClose={onClose}
-          onBack={
-            attemptingExport
-              ? () => {
-                  dispatch(hideWarning());
-                  setAttemptingExport(false);
-                }
-              : null
-          }
-        >
-          {attemptingExport ? t('showPrivateKey') : avatar}
-        </ModalHeader>
-        {attemptingExport ? (
-          <>
-            <Box
-              display={Display.Flex}
-              alignItems={AlignItems.center}
-              flexDirection={FlexDirection.Column}
-            >
-              {avatar}
-              <Text
-                marginTop={2}
-                marginBottom={2}
-                variant={TextVariant.bodyLgMedium}
-                style={{ wordBreak: 'break-word' }}
-              >
-                {name}
-              </Text>
-              <AddressCopyButton address={address} shorten />
-            </Box>
-            {privateKey ? (
-              <AccountDetailsKey
-                accountName={name}
-                onClose={onClose}
-                privateKey={privateKey}
-              />
-            ) : (
-              <AccountDetailsAuthenticate
-                address={address}
-                onCancel={onClose}
-              />
-            )}
-          </>
-        ) : (
-          <AccountDetailsDisplay
-            accounts={accounts}
-            accountName={name}
-            address={address}
-            onExportClick={() => setAttemptingExport(true)}
-          />
-        )}
-      </ModalContent>
-    </Modal>
-=======
     <>
       {/* This is the Modal that says "Show private key" on top and has a few states */}
       <Modal isOpen={!showHoldToReveal} onClose={onClose}>
@@ -227,7 +151,6 @@
         holdToRevealType="PrivateKey"
       />
     </>
->>>>>>> 877e184b
   );
 };
 
