--- conflicted
+++ resolved
@@ -1,27 +1,18 @@
+import { toChecksumHexAddress } from '@metamask/controller-utils';
 import { fireEvent, screen } from '@testing-library/react';
 import userEvent from '@testing-library/user-event';
-<<<<<<< HEAD
 import React from 'react';
-=======
-import { toChecksumHexAddress } from '@metamask/controller-utils';
-import { renderWithProvider } from '../../../../test/jest';
-import configureStore from '../../../store/store';
-import mockState from '../../../../test/data/mock-state.json';
->>>>>>> 97073e19
 import { showPrivateKey } from '../../../../app/_locales/en/messages.json';
 import mockState from '../../../../test/data/mock-state.json';
 import { renderWithProvider } from '../../../../test/jest';
+import { shortenAddress } from '../../../helpers/utils/util';
 import {
   exportAccount,
   hideWarning,
   setAccountDetailsAddress,
 } from '../../../store/actions';
-<<<<<<< HEAD
 import configureStore from '../../../store/store';
 import { AccountDetailsKey } from './account-details-key';
-=======
-import { shortenAddress } from '../../../helpers/utils/util';
->>>>>>> 97073e19
 import { AccountDetails } from '.';
 
 jest.mock('../../../store/actions.ts');
@@ -108,10 +99,6 @@
       />,
     );
 
-    expect(
-      queryByText(shortenAddress(toChecksumHexAddress(address))),
-    ).toBeInTheDocument();
-
     expect(queryByText(samplePrivateKey)).toBeInTheDocument();
   });
 });