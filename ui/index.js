import copyToClipboard from 'copy-to-clipboard';
import log from 'loglevel';
import { clone, memoize } from 'lodash';
import React from 'react';
import { render } from 'react-dom';
import browser from 'webextension-polyfill';

import { getEnvironmentType } from '../app/scripts/lib/util';
import { ALERT_TYPES } from '../shared/constants/alerts';
import { SENTRY_STATE } from '../app/scripts/lib/setupSentry';
import { ENVIRONMENT_TYPE_POPUP } from '../shared/constants/app';
import * as actions from './store/actions';
import configureStore from './store/store';
import {
  fetchLocale,
  loadRelativeTimeFormatLocaleData,
} from './helpers/utils/i18n-helper';
import switchDirection from './helpers/utils/switch-direction';
import {
  getPermittedAccountsForCurrentTab,
  getSelectedAddress,
} from './selectors';
import { ALERT_STATE } from './ducks/alerts';
import {
  getUnconnectedAccountAlertEnabledness,
  getUnconnectedAccountAlertShown,
} from './ducks/metamask/metamask';
import Root from './pages';
import txHelper from './helpers/utils/tx-helper';
<<<<<<< HEAD
=======
import { _setBackgroundConnection } from './store/action-queue';
import './css/index.scss';
>>>>>>> 32e57060

log.setLevel(global.METAMASK_DEBUG ? 'debug' : 'warn');

export default function launchMetamaskUi(opts, cb) {
  const { backgroundConnection } = opts;
  actions._setBackgroundConnection(backgroundConnection);
  // check if we are unlocked first
  backgroundConnection.getState(function (err, metamaskState) {
    if (err) {
      cb(err, metamaskState);
      return;
    }
    startApp(metamaskState, backgroundConnection, opts).then((store) => {
      setupDebuggingHelpers(store);
      cb(null, store);
    });
  });
}

const _setupLocale = async (currentLocale) => {
  const currentLocaleMessages = currentLocale
    ? await fetchLocale(currentLocale)
    : {};
  const enLocaleMessages = await fetchLocale('en');

  await loadRelativeTimeFormatLocaleData('en');
  if (currentLocale) {
    await loadRelativeTimeFormatLocaleData(currentLocale);
  }

  return { currentLocaleMessages, enLocaleMessages };
};

export const setupLocale = memoize(_setupLocale);

async function startApp(metamaskState, backgroundConnection, opts) {
  // parse opts
  if (!metamaskState.featureFlags) {
    metamaskState.featureFlags = {};
  }

  const { currentLocaleMessages, enLocaleMessages } = await setupLocale(
    metamaskState.currentLocale,
  );

  if (metamaskState.textDirection === 'rtl') {
    await switchDirection('rtl');
  }

  const draftInitialState = {
    activeTab: opts.activeTab,

    // metamaskState represents the cross-tab state
    metamask: metamaskState,

    // appState represents the current tab's popup state
    appState: {},

    localeMessages: {
      current: currentLocaleMessages,
      en: enLocaleMessages,
    },
  };

  if (getEnvironmentType() === ENVIRONMENT_TYPE_POPUP) {
    const { origin } = draftInitialState.activeTab;
    const permittedAccountsForCurrentTab = getPermittedAccountsForCurrentTab(
      draftInitialState,
    );
    const selectedAddress = getSelectedAddress(draftInitialState);
    const unconnectedAccountAlertShownOrigins = getUnconnectedAccountAlertShown(
      draftInitialState,
    );
    const unconnectedAccountAlertIsEnabled = getUnconnectedAccountAlertEnabledness(
      draftInitialState,
    );

    if (
      origin &&
      unconnectedAccountAlertIsEnabled &&
      !unconnectedAccountAlertShownOrigins[origin] &&
      permittedAccountsForCurrentTab.length > 0 &&
      !permittedAccountsForCurrentTab.includes(selectedAddress)
    ) {
      draftInitialState[ALERT_TYPES.unconnectedAccount] = {
        state: ALERT_STATE.OPEN,
      };
      actions.setUnconnectedAccountAlertShown(origin);
    }
  }

  const store = configureStore(draftInitialState);

  // if unconfirmed txs, start on txConf page
  const unapprovedTxsAll = txHelper(
    metamaskState.unapprovedTxs,
    metamaskState.unapprovedMsgs,
    metamaskState.unapprovedPersonalMsgs,
    metamaskState.unapprovedDecryptMsgs,
    metamaskState.unapprovedEncryptionPublicKeyMsgs,
    metamaskState.unapprovedTypedMessages,
    metamaskState.network,
    metamaskState.provider.chainId,
  );
  const numberOfUnapprovedTx = unapprovedTxsAll.length;
  if (numberOfUnapprovedTx > 0) {
    store.dispatch(
      actions.showConfTxPage({
        id: unapprovedTxsAll[0].id,
      }),
    );
  }

  backgroundConnection.onNotification((data) => {
    if (data.method === 'sendUpdate') {
      store.dispatch(actions.updateMetamaskState(data.params[0]));
    } else {
      throw new Error(
        `Internal JSON-RPC Notification Not Handled:\n\n ${JSON.stringify(
          data,
        )}`,
      );
    }
  });

  // global metamask api - used by tooling
  global.metamask = {
    updateCurrentLocale: (code) => {
      store.dispatch(actions.updateCurrentLocale(code));
    },
    setProviderType: (type) => {
      store.dispatch(actions.setProviderType(type));
    },
    setFeatureFlag: (key, value) => {
      store.dispatch(actions.setFeatureFlag(key, value));
    },
  };

  // start app
  render(<Root store={store} />, opts.container);

  return store;
}

/**
 * Return a "masked" copy of the given object.
 *
 * The returned object includes only the properties present in the mask. The
 * mask is an object that mirrors the structure of the given object, except
 * the only values are `true` or a sub-mask. `true` implies the property
 * should be included, and a sub-mask implies the property should be further
 * masked according to that sub-mask.
 *
 * @param {Object} object - The object to mask
 * @param {Object<Object|boolean>} mask - The mask to apply to the object
 */
function maskObject(object, mask) {
  return Object.keys(object).reduce((state, key) => {
    if (mask[key] === true) {
      state[key] = object[key];
    } else if (mask[key]) {
      state[key] = maskObject(object[key], mask[key]);
    }
    return state;
  }, {});
}

function setupDebuggingHelpers(store) {
  window.getCleanAppState = async function () {
    const state = clone(store.getState());
    state.version = global.platform.getVersion();
    state.browser = window.navigator.userAgent;
    state.completeTxList = await actions.getTransactions({
      filterToCurrentNetwork: false,
    });
    return state;
  };
  window.getSentryState = function () {
    const fullState = store.getState();
    const debugState = maskObject(fullState, SENTRY_STATE);
    return {
      browser: window.navigator.userAgent,
      store: debugState,
      version: global.platform.getVersion(),
    };
  };
}

window.logStateString = async function (cb) {
  const state = await window.getCleanAppState();
  browser.runtime
    .getPlatformInfo()
    .then((platform) => {
      state.platform = platform;
      const stateString = JSON.stringify(state, null, 2);
      cb(null, stateString);
    })
    .catch((err) => {
      cb(err);
    });
};

window.logState = function (toClipboard) {
  return window.logStateString((err, result) => {
    if (err) {
      console.error(err.message);
    } else if (toClipboard) {
      copyToClipboard(result);
      console.log('State log copied');
    } else {
      console.log(result);
    }
  });
};<|MERGE_RESOLUTION|>--- conflicted
+++ resolved
@@ -1,21 +1,19 @@
 import copyToClipboard from 'copy-to-clipboard';
 import log from 'loglevel';
-import { clone, memoize } from 'lodash';
+import { clone } from 'lodash';
 import React from 'react';
 import { render } from 'react-dom';
 import browser from 'webextension-polyfill';
 
 import { getEnvironmentType } from '../app/scripts/lib/util';
-import { ALERT_TYPES } from '../shared/constants/alerts';
+import { AlertTypes } from '../shared/constants/alerts';
+import { maskObject } from '../shared/modules/object.utils';
 import { SENTRY_STATE } from '../app/scripts/lib/setupSentry';
 import { ENVIRONMENT_TYPE_POPUP } from '../shared/constants/app';
+import switchDirection from '../shared/lib/switch-direction';
+import { setupLocale } from '../shared/lib/error-utils';
 import * as actions from './store/actions';
 import configureStore from './store/store';
-import {
-  fetchLocale,
-  loadRelativeTimeFormatLocaleData,
-} from './helpers/utils/i18n-helper';
-import switchDirection from './helpers/utils/switch-direction';
 import {
   getPermittedAccountsForCurrentTab,
   getSelectedAddress,
@@ -27,17 +25,35 @@
 } from './ducks/metamask/metamask';
 import Root from './pages';
 import txHelper from './helpers/utils/tx-helper';
-<<<<<<< HEAD
-=======
 import { _setBackgroundConnection } from './store/action-queue';
 import './css/index.scss';
->>>>>>> 32e57060
 
 log.setLevel(global.METAMASK_DEBUG ? 'debug' : 'warn');
+
+let reduxStore;
+
+/**
+ * Method to update backgroundConnection object use by UI
+ *
+ * @param backgroundConnection - connection object to background
+ */
+export const updateBackgroundConnection = (backgroundConnection) => {
+  _setBackgroundConnection(backgroundConnection);
+  backgroundConnection.onNotification((data) => {
+    if (data.method === 'sendUpdate') {
+      reduxStore.dispatch(actions.updateMetamaskState(data.params[0]));
+    } else {
+      throw new Error(
+        `Internal JSON-RPC Notification Not Handled:\n\n ${JSON.stringify(
+          data,
+        )}`,
+      );
+    }
+  });
+};
 
 export default function launchMetamaskUi(opts, cb) {
   const { backgroundConnection } = opts;
-  actions._setBackgroundConnection(backgroundConnection);
   // check if we are unlocked first
   backgroundConnection.getState(function (err, metamaskState) {
     if (err) {
@@ -51,22 +67,6 @@
   });
 }
 
-const _setupLocale = async (currentLocale) => {
-  const currentLocaleMessages = currentLocale
-    ? await fetchLocale(currentLocale)
-    : {};
-  const enLocaleMessages = await fetchLocale('en');
-
-  await loadRelativeTimeFormatLocaleData('en');
-  if (currentLocale) {
-    await loadRelativeTimeFormatLocaleData(currentLocale);
-  }
-
-  return { currentLocaleMessages, enLocaleMessages };
-};
-
-export const setupLocale = memoize(_setupLocale);
-
 async function startApp(metamaskState, backgroundConnection, opts) {
   // parse opts
   if (!metamaskState.featureFlags) {
@@ -91,23 +91,23 @@
     appState: {},
 
     localeMessages: {
+      currentLocale: metamaskState.currentLocale,
       current: currentLocaleMessages,
       en: enLocaleMessages,
     },
   };
 
+  updateBackgroundConnection(backgroundConnection);
+
   if (getEnvironmentType() === ENVIRONMENT_TYPE_POPUP) {
     const { origin } = draftInitialState.activeTab;
-    const permittedAccountsForCurrentTab = getPermittedAccountsForCurrentTab(
-      draftInitialState,
-    );
+    const permittedAccountsForCurrentTab =
+      getPermittedAccountsForCurrentTab(draftInitialState);
     const selectedAddress = getSelectedAddress(draftInitialState);
-    const unconnectedAccountAlertShownOrigins = getUnconnectedAccountAlertShown(
-      draftInitialState,
-    );
-    const unconnectedAccountAlertIsEnabled = getUnconnectedAccountAlertEnabledness(
-      draftInitialState,
-    );
+    const unconnectedAccountAlertShownOrigins =
+      getUnconnectedAccountAlertShown(draftInitialState);
+    const unconnectedAccountAlertIsEnabled =
+      getUnconnectedAccountAlertEnabledness(draftInitialState);
 
     if (
       origin &&
@@ -116,7 +116,7 @@
       permittedAccountsForCurrentTab.length > 0 &&
       !permittedAccountsForCurrentTab.includes(selectedAddress)
     ) {
-      draftInitialState[ALERT_TYPES.unconnectedAccount] = {
+      draftInitialState[AlertTypes.unconnectedAccount] = {
         state: ALERT_STATE.OPEN,
       };
       actions.setUnconnectedAccountAlertShown(origin);
@@ -124,6 +124,7 @@
   }
 
   const store = configureStore(draftInitialState);
+  reduxStore = store;
 
   // if unconfirmed txs, start on txConf page
   const unapprovedTxsAll = txHelper(
@@ -145,18 +146,6 @@
     );
   }
 
-  backgroundConnection.onNotification((data) => {
-    if (data.method === 'sendUpdate') {
-      store.dispatch(actions.updateMetamaskState(data.params[0]));
-    } else {
-      throw new Error(
-        `Internal JSON-RPC Notification Not Handled:\n\n ${JSON.stringify(
-          data,
-        )}`,
-      );
-    }
-  });
-
   // global metamask api - used by tooling
   global.metamask = {
     updateCurrentLocale: (code) => {
@@ -176,31 +165,17 @@
   return store;
 }
 
-/**
- * Return a "masked" copy of the given object.
- *
- * The returned object includes only the properties present in the mask. The
- * mask is an object that mirrors the structure of the given object, except
- * the only values are `true` or a sub-mask. `true` implies the property
- * should be included, and a sub-mask implies the property should be further
- * masked according to that sub-mask.
- *
- * @param {Object} object - The object to mask
- * @param {Object<Object|boolean>} mask - The mask to apply to the object
- */
-function maskObject(object, mask) {
-  return Object.keys(object).reduce((state, key) => {
-    if (mask[key] === true) {
-      state[key] = object[key];
-    } else if (mask[key]) {
-      state[key] = maskObject(object[key], mask[key]);
-    }
-    return state;
-  }, {});
-}
-
 function setupDebuggingHelpers(store) {
-  window.getCleanAppState = async function () {
+  /**
+   * The following stateHook is a method intended to throw an error, used in
+   * our E2E test to ensure that errors are attempted to be sent to sentry.
+   */
+  window.stateHooks.throwTestError = async function () {
+    const error = new Error('Test Error');
+    error.name = 'TestError';
+    throw error;
+  };
+  window.stateHooks.getCleanAppState = async function () {
     const state = clone(store.getState());
     state.version = global.platform.getVersion();
     state.browser = window.navigator.userAgent;
@@ -209,7 +184,7 @@
     });
     return state;
   };
-  window.getSentryState = function () {
+  window.stateHooks.getSentryState = function () {
     const fullState = store.getState();
     const debugState = maskObject(fullState, SENTRY_STATE);
     return {
@@ -221,7 +196,7 @@
 }
 
 window.logStateString = async function (cb) {
-  const state = await window.getCleanAppState();
+  const state = await window.stateHooks.getCleanAppState();
   browser.runtime
     .getPlatformInfo()
     .then((platform) => {
