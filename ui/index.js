import copyToClipboard from 'copy-to-clipboard'
import log from 'loglevel'
import { clone } from 'lodash'

console.log('loaded basically nothing.')

/*
import React from 'react'
import { render } from 'react-dom'
import Root from './app/pages'
import * as actions from './app/store/actions'
import configureStore from './app/store/store'
import txHelper from './lib/tx-helper'
import { fetchLocale } from './app/helpers/utils/i18n-helper'
import switchDirection from './app/helpers/utils/switch-direction'

log.setLevel(global.METAMASK_DEBUG ? 'debug' : 'warn')

export default function launchMetamaskUi (opts, cb) {
  const { backgroundConnection } = opts
  actions._setBackgroundConnection(backgroundConnection)
  // check if we are unlocked first
  backgroundConnection.getState(function (err, metamaskState) {
    if (err) {
      return cb(err)
    }
    startApp(metamaskState, backgroundConnection, opts)
      .then((store) => {
        setupDebuggingHelpers(store)
        cb(null, store)
      })
  })
}

async function startApp (metamaskState, backgroundConnection, opts) {
  // parse opts
  if (!metamaskState.featureFlags) {
    metamaskState.featureFlags = {}
  }

  const currentLocaleMessages = metamaskState.currentLocale
    ? await fetchLocale(metamaskState.currentLocale)
    : {}
  const enLocaleMessages = await fetchLocale('en')

  if (metamaskState.textDirection === 'rtl') {
    await switchDirection('rtl')
  }

  const store = configureStore({
    activeTab: opts.activeTab,

    // metamaskState represents the cross-tab state
    metamask: metamaskState,

    // appState represents the current tab's popup state
    appState: {},

    localeMessages: {
      current: currentLocaleMessages,
      en: enLocaleMessages,
    },
<<<<<<< HEAD
  })
=======
  }

  if (
    metamaskState.dataPersistenceFailing &&
    !metamaskState.dataPersistenceFailureDismissed
  ) {
    draftInitialState[ALERT_TYPES.dataPersistenceFailing] = {
      state: ALERT_STATE.OPEN,
    }
  }

  if (getEnvironmentType() === ENVIRONMENT_TYPE_POPUP) {
    const { origin } = draftInitialState.activeTab
    const permittedAccountsForCurrentTab = getPermittedAccountsForCurrentTab(
      draftInitialState,
    )
    const selectedAddress = getSelectedAddress(draftInitialState)
    const unconnectedAccountAlertShownOrigins = getUnconnectedAccountAlertShown(
      draftInitialState,
    )
    const unconnectedAccountAlertIsEnabled = getUnconnectedAccountAlertEnabledness(
      draftInitialState,
    )

    if (
      origin &&
      unconnectedAccountAlertIsEnabled &&
      !unconnectedAccountAlertShownOrigins[origin] &&
      permittedAccountsForCurrentTab.length > 0 &&
      !permittedAccountsForCurrentTab.includes(selectedAddress)
    ) {
      draftInitialState[ALERT_TYPES.unconnectedAccount] = {
        state: ALERT_STATE.OPEN,
      }
      actions.setUnconnectedAccountAlertShown(origin)
    }
  }

  const store = configureStore(draftInitialState)
>>>>>>> f00fe875

  // if unconfirmed txs, start on txConf page
  const unapprovedTxsAll = txHelper(
    metamaskState.unapprovedTxs,
    metamaskState.unapprovedMsgs,
    metamaskState.unapprovedPersonalMsgs,
    metamaskState.unapprovedDecryptMsgs,
    metamaskState.unapprovedEncryptionPublicKeyMsgs,
    metamaskState.unapprovedTypedMessages,
    metamaskState.network
  )
  const numberOfUnapprivedTx = unapprovedTxsAll.length
  if (numberOfUnapprivedTx > 0) {
    store.dispatch(actions.showConfTxPage({
      id: unapprovedTxsAll[0].id,
    }))
  }

  backgroundConnection.on('update', function (metamaskState) {
    const currentState = store.getState()
    const { currentLocale } = currentState.metamask
    const { currentLocale: newLocale } = metamaskState

    if (currentLocale && newLocale && currentLocale !== newLocale) {
      store.dispatch(actions.updateCurrentLocale(newLocale))
    }

    store.dispatch(actions.updateMetamaskState(metamaskState))
  })

  // global metamask api - used by tooling
  global.metamask = {
    updateCurrentLocale: (code) => {
      store.dispatch(actions.updateCurrentLocale(code))
    },
    setProviderType: (type) => {
      store.dispatch(actions.setProviderType(type))
    },
    setFeatureFlag: (key, value) => {
      store.dispatch(actions.setFeatureFlag(key, value))
    },
  }

  // start app
  render(
    <Root
      store={store}
    />,
    opts.container,
  )

  return store
}

function setupDebuggingHelpers (store) {
  window.getCleanAppState = function () {
    const state = clone(store.getState())
    state.version = global.platform.getVersion()
    state.browser = window.navigator.userAgent
    return state
  }
}

window.logStateString = function (cb) {
  const state = window.getCleanAppState()
  global.platform.getPlatformInfo((err, platform) => {
    if (err) {
      return cb(err)
    }
    state.platform = platform
    const stateString = JSON.stringify(state, null, 2)
    cb(null, stateString)
  })
}

window.logState = function (toClipboard) {
  return window.logStateString((err, result) => {
    if (err) {
      console.error(err.message)
    } else if (toClipboard) {
      copyToClipboard(result)
      console.log('State log copied')
    } else {
      console.log(result)
    }
  })
}
*/<|MERGE_RESOLUTION|>--- conflicted
+++ resolved
@@ -1,38 +1,50 @@
 import copyToClipboard from 'copy-to-clipboard'
 import log from 'loglevel'
 import { clone } from 'lodash'
-
-console.log('loaded basically nothing.')
-
-/*
 import React from 'react'
 import { render } from 'react-dom'
+import { getEnvironmentType } from '../app/scripts/lib/util'
+import { ALERT_TYPES } from '../shared/constants/alerts'
+import { SENTRY_STATE } from '../app/scripts/lib/setupSentry'
+import { ENVIRONMENT_TYPE_POPUP } from '../app/scripts/lib/enums'
 import Root from './app/pages'
 import * as actions from './app/store/actions'
 import configureStore from './app/store/store'
 import txHelper from './lib/tx-helper'
-import { fetchLocale } from './app/helpers/utils/i18n-helper'
+import {
+  fetchLocale,
+  loadRelativeTimeFormatLocaleData,
+} from './app/helpers/utils/i18n-helper'
 import switchDirection from './app/helpers/utils/switch-direction'
+import {
+  getPermittedAccountsForCurrentTab,
+  getSelectedAddress,
+} from './app/selectors'
+import { ALERT_STATE } from './app/ducks/alerts'
+import {
+  getUnconnectedAccountAlertEnabledness,
+  getUnconnectedAccountAlertShown,
+} from './app/ducks/metamask/metamask'
 
 log.setLevel(global.METAMASK_DEBUG ? 'debug' : 'warn')
 
-export default function launchMetamaskUi (opts, cb) {
+export default function launchMetamaskUi(opts, cb) {
   const { backgroundConnection } = opts
   actions._setBackgroundConnection(backgroundConnection)
   // check if we are unlocked first
   backgroundConnection.getState(function (err, metamaskState) {
     if (err) {
-      return cb(err)
-    }
-    startApp(metamaskState, backgroundConnection, opts)
-      .then((store) => {
-        setupDebuggingHelpers(store)
-        cb(null, store)
-      })
-  })
-}
-
-async function startApp (metamaskState, backgroundConnection, opts) {
+      cb(err)
+      return
+    }
+    startApp(metamaskState, backgroundConnection, opts).then((store) => {
+      setupDebuggingHelpers(store)
+      cb(null, store)
+    })
+  })
+}
+
+async function startApp(metamaskState, backgroundConnection, opts) {
   // parse opts
   if (!metamaskState.featureFlags) {
     metamaskState.featureFlags = {}
@@ -43,11 +55,16 @@
     : {}
   const enLocaleMessages = await fetchLocale('en')
 
+  await loadRelativeTimeFormatLocaleData('en')
+  if (metamaskState.currentLocale) {
+    await loadRelativeTimeFormatLocaleData(metamaskState.currentLocale)
+  }
+
   if (metamaskState.textDirection === 'rtl') {
     await switchDirection('rtl')
   }
 
-  const store = configureStore({
+  const draftInitialState = {
     activeTab: opts.activeTab,
 
     // metamaskState represents the cross-tab state
@@ -60,9 +77,6 @@
       current: currentLocaleMessages,
       en: enLocaleMessages,
     },
-<<<<<<< HEAD
-  })
-=======
   }
 
   if (
@@ -102,7 +116,6 @@
   }
 
   const store = configureStore(draftInitialState)
->>>>>>> f00fe875
 
   // if unconfirmed txs, start on txConf page
   const unapprovedTxsAll = txHelper(
@@ -112,25 +125,19 @@
     metamaskState.unapprovedDecryptMsgs,
     metamaskState.unapprovedEncryptionPublicKeyMsgs,
     metamaskState.unapprovedTypedMessages,
-    metamaskState.network
+    metamaskState.network,
   )
   const numberOfUnapprivedTx = unapprovedTxsAll.length
   if (numberOfUnapprivedTx > 0) {
-    store.dispatch(actions.showConfTxPage({
-      id: unapprovedTxsAll[0].id,
-    }))
-  }
-
-  backgroundConnection.on('update', function (metamaskState) {
-    const currentState = store.getState()
-    const { currentLocale } = currentState.metamask
-    const { currentLocale: newLocale } = metamaskState
-
-    if (currentLocale && newLocale && currentLocale !== newLocale) {
-      store.dispatch(actions.updateCurrentLocale(newLocale))
-    }
-
-    store.dispatch(actions.updateMetamaskState(metamaskState))
+    store.dispatch(
+      actions.showConfTxPage({
+        id: unapprovedTxsAll[0].id,
+      }),
+    )
+  }
+
+  backgroundConnection.on('update', function (state) {
+    store.dispatch(actions.updateMetamaskState(state))
   })
 
   // global metamask api - used by tooling
@@ -147,30 +154,58 @@
   }
 
   // start app
-  render(
-    <Root
-      store={store}
-    />,
-    opts.container,
-  )
+  render(<Root store={store} />, opts.container)
 
   return store
 }
 
-function setupDebuggingHelpers (store) {
+/**
+ * Return a "masked" copy of the given object.
+ *
+ * The returned object includes only the properties present in the mask. The
+ * mask is an object that mirrors the structure of the given object, except
+ * the only values are `true` or a sub-mask. `true` implies the property
+ * should be included, and a sub-mask implies the property should be further
+ * masked according to that sub-mask.
+ *
+ * @param {Object} object - The object to mask
+ * @param {Object<Object|boolean>} mask - The mask to apply to the object
+ */
+function maskObject(object, mask) {
+  return Object.keys(object).reduce((state, key) => {
+    if (mask[key] === true) {
+      state[key] = object[key]
+    } else if (mask[key]) {
+      state[key] = maskObject(object[key], mask[key])
+    }
+    return state
+  }, {})
+}
+
+function setupDebuggingHelpers(store) {
   window.getCleanAppState = function () {
     const state = clone(store.getState())
     state.version = global.platform.getVersion()
     state.browser = window.navigator.userAgent
     return state
   }
+  window.getSentryState = function () {
+    const fullState = store.getState()
+    const debugState = maskObject(fullState, SENTRY_STATE)
+    return {
+      browser: window.navigator.userAgent,
+      store: debugState,
+      version: global.platform.getVersion(),
+    }
+  }
 }
 
 window.logStateString = function (cb) {
   const state = window.getCleanAppState()
   global.platform.getPlatformInfo((err, platform) => {
     if (err) {
-      return cb(err)
+      cb(err)
+      return
     }
     state.platform = platform
     const stateString = JSON.stringify(state, null, 2)
@@ -189,5 +224,4 @@
       console.log(result)
     }
   })
-}
-*/+}