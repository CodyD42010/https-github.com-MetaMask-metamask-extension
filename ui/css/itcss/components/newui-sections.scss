$sub-mid-size-breakpoint: 667px;
$sub-mid-size-breakpoint-range: "screen and (min-width: #{$break-large}) and (max-width: #{$sub-mid-size-breakpoint})";

/*
  NewUI Container Elements
 */

.app {
  display: flex;
  flex-direction: column;
  height: 100%;
  overflow-x: hidden;
  position: relative;
  align-items: center;
  background: var(--app-background);
}

// Fix for UI lag on external monitor: https://github.com/MetaMask/metamask-extension/issues/10173
.app.os-mac.browser-chrome::after {
  content: "";
  position: fixed;
  top: 0;
  left: 0;
  width: 1px;
  height: 1px;
  background-color: var(--color-background-alternative);
  animation: emptySpinningDiv 1s infinite linear;
}

@keyframes emptySpinningDiv {
  0% { transform: rotate(0deg); }
  to { transform: rotate(1turn); }
}

// Main container
.main-container {
  z-index: var(--main-container-z-index);
  background: var(--main-container-background);
}

.main-container::-webkit-scrollbar {
  display: none;
}

.main-container-wrapper {
  display: flex;
  justify-content: center;
  flex: 1 0 auto;
  min-height: 0;
  width: 100%;
}

// main-container media queries

@media screen and (min-width: $break-large) {
  .lap-visible {
    display: flex;
  }

  .phone-visible {
    display: none;
  }

  .main-container {
    width: 85vw;
    margin-bottom: 10vh;
    min-height: 90vh;
    box-shadow: 0 0 7px 0 rgba($black, 0.08);
  }
}

@media screen and (min-width: 769px) {
  .main-container {
    width: 80vw;
    min-height: 82vh;
    box-shadow: 0 0 7px 0 rgba($black, 0.08);
  }
}

@media screen and (min-width: 1281px) {
  .main-container {
    width: 62vw;
    min-height: 82vh;
    box-shadow: 0 0 7px 0 rgba($black, 0.08);
  }
}

@media screen and (max-width: $break-small) {
  .lap-visible {
    display: none;
  }

  .phone-visible {
    display: flex;
  }

  .main-container {
    width: 100%;
    overflow-y: auto;
<<<<<<< HEAD
    background: var(--main-container-background);
=======
    background-color: var(--color-background-default);
>>>>>>> 7485a8a3
  }

  .main-container-wrapper {
    flex: 1;
  }
}

.fiat-amount {
  text-transform: uppercase;
}

.token-balance__amount {
  padding: 0 6px;
}

// first time
.first-view-main {
  display: flex;
  flex-direction: row-reverse;
  justify-content: space-between;

  @media screen and (max-width: $break-small) {
    height: 100%;
  }

  @media screen and (min-width: $break-large) {
    width: 85vw;
  }

  @media screen and (min-width: 769px) {
    width: 80vw;
  }

  @media screen and (min-width: 1281px) {
    width: 62vw;
  }
}

.unlock-screen-container {
  z-index: var(--main-container-z-index);
  display: flex;
  justify-content: center;
  align-items: center;
  flex: 1 0 auto;
<<<<<<< HEAD
  background: var(--app-background);
=======
  background: var(--color-background-alternative);
>>>>>>> 7485a8a3
  width: 100%;
}

.unlock-screen {
  display: flex;
  flex-direction: column;
  justify-content: center;
  align-items: center;
  flex: 1 0 auto;
}

.first-view-main-wrapper {
  display: flex;
  width: 100%;
  height: 100%;
  justify-content: center;
  padding: 0 10px;
<<<<<<< HEAD
  background: var(--white);
=======
  background: var(--color-background-default);
>>>>>>> 7485a8a3
}<|MERGE_RESOLUTION|>--- conflicted
+++ resolved
@@ -12,7 +12,6 @@
   overflow-x: hidden;
   position: relative;
   align-items: center;
-  background: var(--app-background);
 }
 
 // Fix for UI lag on external monitor: https://github.com/MetaMask/metamask-extension/issues/10173
@@ -34,8 +33,7 @@
 
 // Main container
 .main-container {
-  z-index: var(--main-container-z-index);
-  background: var(--main-container-background);
+  z-index: $main-container-z-index;
 }
 
 .main-container::-webkit-scrollbar {
@@ -65,7 +63,7 @@
     width: 85vw;
     margin-bottom: 10vh;
     min-height: 90vh;
-    box-shadow: 0 0 7px 0 rgba($black, 0.08);
+    box-shadow: 0 0 7px 0 rgba(0, 0, 0, 0.08);
   }
 }
 
@@ -73,7 +71,7 @@
   .main-container {
     width: 80vw;
     min-height: 82vh;
-    box-shadow: 0 0 7px 0 rgba($black, 0.08);
+    box-shadow: 0 0 7px 0 rgba(0, 0, 0, 0.08);
   }
 }
 
@@ -81,7 +79,7 @@
   .main-container {
     width: 62vw;
     min-height: 82vh;
-    box-shadow: 0 0 7px 0 rgba($black, 0.08);
+    box-shadow: 0 0 7px 0 rgba(0, 0, 0, 0.08);
   }
 }
 
@@ -97,11 +95,7 @@
   .main-container {
     width: 100%;
     overflow-y: auto;
-<<<<<<< HEAD
-    background: var(--main-container-background);
-=======
     background-color: var(--color-background-default);
->>>>>>> 7485a8a3
   }
 
   .main-container-wrapper {
@@ -141,16 +135,12 @@
 }
 
 .unlock-screen-container {
-  z-index: var(--main-container-z-index);
+  z-index: $main-container-z-index;
   display: flex;
   justify-content: center;
   align-items: center;
   flex: 1 0 auto;
-<<<<<<< HEAD
-  background: var(--app-background);
-=======
   background: var(--color-background-alternative);
->>>>>>> 7485a8a3
   width: 100%;
 }
 
@@ -168,9 +158,5 @@
   height: 100%;
   justify-content: center;
   padding: 0 10px;
-<<<<<<< HEAD
-  background: var(--white);
-=======
   background: var(--color-background-default);
->>>>>>> 7485a8a3
 }