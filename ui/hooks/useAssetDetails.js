--- conflicted
+++ resolved
@@ -1,10 +1,5 @@
-import { isEqual } from 'lodash';
 import { useState, useEffect } from 'react';
 import { useSelector, useDispatch } from 'react-redux';
-<<<<<<< HEAD
-import { getNfts, getTokens } from '../ducks/metamask/metamask';
-import { getAssetDetails } from '../helpers/utils/token-util';
-=======
 import { getCollectibles } from '../ducks/metamask/metamask';
 import { ERC1155, ERC20, ERC721 } from '../../shared/constants/transaction';
 import { getTokenValueParam } from '../../app/scripts/constants/metamask-controller-utils';
@@ -15,32 +10,21 @@
   getAssetDetails,
   getTokenAddressParam,
 } from '../helpers/utils/token-util';
->>>>>>> 377d6699
 import { hideLoadingIndication, showLoadingIndication } from '../store/actions';
-import { isEqualCaseInsensitive } from '../../shared/modules/string-utils';
 import { usePrevious } from './usePrevious';
-import { useTokenTracker } from './useTokenTracker';
 
 export function useAssetDetails(tokenAddress, userAddress, transactionData) {
   const dispatch = useDispatch();
   // state selectors
-  const nfts = useSelector(getNfts);
-  const tokens = useSelector(getTokens, isEqual);
-  const currentToken = tokens.find((token) =>
-    isEqualCaseInsensitive(token.address, tokenAddress),
-  );
+  const collectibles = useSelector(getCollectibles);
 
   // in-hook state
   const [currentAsset, setCurrentAsset] = useState(null);
-  const { tokensWithBalances } = useTokenTracker(
-    currentToken ? [currentToken] : [],
-  );
 
   // previous state checkers
   const prevTokenAddress = usePrevious(tokenAddress);
   const prevUserAddress = usePrevious(userAddress);
   const prevTransactionData = usePrevious(transactionData);
-  const prevTokenBalance = usePrevious(tokensWithBalances);
 
   useEffect(() => {
     async function getAndSetAssetDetails() {
@@ -49,7 +33,7 @@
         tokenAddress,
         userAddress,
         transactionData,
-        nfts,
+        collectibles,
       );
       setCurrentAsset(assetDetails);
       dispatch(hideLoadingIndication());
@@ -57,8 +41,7 @@
     if (
       tokenAddress !== prevTokenAddress ||
       userAddress !== prevUserAddress ||
-      transactionData !== prevTransactionData ||
-      (prevTokenBalance && prevTokenBalance !== tokensWithBalances)
+      transactionData !== prevTransactionData
     ) {
       getAndSetAssetDetails();
     }
@@ -70,9 +53,7 @@
     tokenAddress,
     userAddress,
     transactionData,
-    nfts,
-    tokensWithBalances,
-    prevTokenBalance,
+    collectibles,
   ]);
 
   if (currentAsset) {
