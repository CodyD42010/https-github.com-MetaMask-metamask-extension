--- conflicted
+++ resolved
@@ -107,11 +107,7 @@
     const { result } = renderUseTransactionFunctions({
       transaction: {
         userFeeLevel: CUSTOM_GAS_ESTIMATE,
-<<<<<<< HEAD
-        txParams: { maxFeePerGas: '0x5028', maxPriorityFeePerGas: '0x0' },
-=======
         txParams: { maxFeePerGas: TEST_GAS_FEE_1, maxPriorityFeePerGas: '0x0' },
->>>>>>> 14e8c006
       },
     });
     await result.current.updateTransactionToTenPercentIncreasedGasFee();
@@ -121,13 +117,8 @@
       estimateUsed: 'custom',
       gas: '5208',
       gasLimit: '5208',
-<<<<<<< HEAD
-      maxFeePerGas: '0x582c',
-      maxPriorityFeePerGas: '0x1caf4ad00',
-=======
       maxFeePerGas: TEST_GAS_FEE_1.times(1.1).toHexString(),
       maxPriorityFeePerGas: MEDIUM_FEE_MARKET_ESTIMATE_IN_HEX_WEI.times(1.1).toHexString(),
->>>>>>> 14e8c006
       userEditedGasLimit: undefined,
       userFeeLevel: 'custom',
     });
