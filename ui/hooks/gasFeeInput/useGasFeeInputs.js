import { useCallback, useEffect, useState } from 'react';
import { useSelector } from 'react-redux';

import {
  CUSTOM_GAS_ESTIMATE,
  GAS_RECOMMENDATIONS,
  EDIT_GAS_MODES,
  PRIORITY_LEVELS,
} from '../../../shared/constants/gas';
import { GAS_FORM_ERRORS } from '../../helpers/constants/gas';
import {
  checkNetworkAndAccountSupports1559,
  getAdvancedInlineGasShown,
} from '../../selectors';
import { hexToDecimal } from '../../helpers/utils/conversions.util';
import { isLegacyTransaction } from '../../helpers/utils/transactions.util';
import { useGasFeeEstimates } from '../useGasFeeEstimates';

import { useGasFeeErrors } from './useGasFeeErrors';
import { useGasPriceInput } from './useGasPriceInput';
import { useMaxFeePerGasInput } from './useMaxFeePerGasInput';
import { useMaxPriorityFeePerGasInput } from './useMaxPriorityFeePerGasInput';
import { useGasEstimates } from './useGasEstimates';
import { useTransactionFunctions } from './useTransactionFunctions';

// eslint-disable-next-line prefer-destructuring
const EIP_1559_V2 = process.env.EIP_1559_V2;

/**
 * @typedef {Object} GasFeeInputReturnType
 * @property {DecGweiString} [maxFeePerGas] - the maxFeePerGas input value.
 * @property {string} [maxFeePerGasFiat] - the maxFeePerGas converted to the
 *  user's preferred currency.
 * @property {(DecGweiString) => void} setMaxFeePerGas - state setter method to
 *  update the maxFeePerGas.
 * @property {DecGweiString} [maxPriorityFeePerGas] - the maxPriorityFeePerGas
 *  input value.
 * @property {string} [maxPriorityFeePerGasFiat] - the maxPriorityFeePerGas
 *  converted to the user's preferred currency.
 * @property {(DecGweiString) => void} setMaxPriorityFeePerGas - state setter
 *  method to update the maxPriorityFeePerGas.
 * @property {DecGweiString} [gasPrice] - the gasPrice input value.
 * @property {(DecGweiString) => void} setGasPrice - state setter method to
 *  update the gasPrice.
 * @property {DecGweiString} gasLimit - the gasLimit input value.
 * @property {(DecGweiString) => void} setGasLimit - state setter method to
 *  update the gasLimit.
 * @property {EstimateLevel} [estimateToUse] - the estimate level currently
 *  selected. This will be null if the user has ejected from using the
 *  estimates.
 * @property {([EstimateLevel]) => void} setEstimateToUse - Setter method for
 *  choosing which EstimateLevel to use.
 * @property {string} [estimatedMinimumFiat] - The amount estimated to be paid
 *  based on current network conditions. Expressed in user's preferred
 *  currency.
 * @property {string} [estimatedMaximumFiat] - the maximum amount estimated to be
 *  paid if current network transaction volume increases. Expressed in user's
 *  preferred currency.
 * @property {string} [estimatedMaximumNative] - the maximum amount estimated to
 *  be paid if the current network transaction volume increases. Expressed in
 *  the network's native currency.
 */

/**
 * Uses gasFeeEstimates and state to keep track of user gas fee inputs.
 * Will update the gas fee state when estimates update if the user has not yet
 * modified the fields.
 * @param {EstimateLevel} defaultEstimateToUse - which estimate
 *  level to default the 'estimateToUse' state variable to.
 * @returns {GasFeeInputReturnType & import(
 *  './useGasFeeEstimates'
 * ).GasEstimates} - gas fee input state and the GasFeeEstimates object
 */
export function useGasFeeInputs(
  defaultEstimateToUse = GAS_RECOMMENDATIONS.MEDIUM,
  transaction,
  minimumGasLimit = '0x5208',
  editGasMode = EDIT_GAS_MODES.MODIFY_IN_PLACE,
) {
  // eslint-disable-next-line prefer-destructuring
  const EIP_1559_V2_ENABLED =
    process.env.EIP_1559_V2 === true || process.env.EIP_1559_V2 === 'true';

  const supportsEIP1559 =
    useSelector(checkNetworkAndAccountSupports1559) &&
    !isLegacyTransaction(transaction?.txParams);

  const supportsEIP1559V2 = supportsEIP1559 && EIP_1559_V2_ENABLED;

  // We need the gas estimates from the GasFeeController in the background.
  // Calling this hooks initiates polling for new gas estimates and returns the
  // current estimate.
  const {
    gasEstimateType,
    gasFeeEstimates,
    isGasEstimatesLoading,
    estimatedGasFeeTimeBounds,
  } = useGasFeeEstimates();

  const userPrefersAdvancedGas = useSelector(getAdvancedInlineGasShown);

  const [estimateToUse, setInternalEstimateToUse] = useState(() => {
    if (
      userPrefersAdvancedGas &&
      transaction?.txParams?.maxPriorityFeePerGas &&
      transaction?.txParams?.maxFeePerGas
    )
      return null;
    if (transaction) return transaction?.userFeeLevel || null;
    return defaultEstimateToUse;
  });

  const [estimateUsed, setEstimateUsed] = useState(() => {
    if (estimateToUse) {
      return estimateToUse;
    }
    return PRIORITY_LEVELS.CUSTOM;
  });

  const [gasLimit, setGasLimit] = useState(() =>
    Number(hexToDecimal(transaction?.txParams?.gas ?? '0x0')),
  );

  /**
   * In EIP-1559 V2 designs change to gas estimate is always updated to transaction
   * Thus callback setEstimateToUse can be deprecate in favour of this useEffect
   * so that transaction is source of truth whenever possible.
   */
  useEffect(() => {
<<<<<<< HEAD
    if (EIP_1559_V2) {
=======
    if (supportsEIP1559V2) {
>>>>>>> cd4ddffd
      if (transaction?.userFeeLevel) {
        setEstimateUsed(transaction?.userFeeLevel);
        setInternalEstimateToUse(transaction?.userFeeLevel);
      }
      setGasLimit(Number(hexToDecimal(transaction?.txParams?.gas ?? '0x0')));
    }
<<<<<<< HEAD
  }, [setEstimateUsed, setGasLimit, setInternalEstimateToUse, transaction]);
=======
  }, [
    setEstimateUsed,
    setGasLimit,
    setInternalEstimateToUse,
    supportsEIP1559V2,
    transaction,
  ]);
>>>>>>> cd4ddffd

  const {
    gasPrice,
    setGasPrice,
    setGasPriceHasBeenManuallySet,
  } = useGasPriceInput({
    estimateToUse,
    gasEstimateType,
    gasFeeEstimates,
    transaction,
  });

  const {
    maxFeePerGas,
    maxFeePerGasFiat,
    setMaxFeePerGas,
  } = useMaxFeePerGasInput({
<<<<<<< HEAD
    EIP_1559_V2,
=======
    supportsEIP1559V2,
>>>>>>> cd4ddffd
    estimateToUse,
    gasEstimateType,
    gasFeeEstimates,
    gasLimit,
    gasPrice,
    transaction,
  });

  const {
    maxPriorityFeePerGas,
    maxPriorityFeePerGasFiat,
    setMaxPriorityFeePerGas,
  } = useMaxPriorityFeePerGasInput({
<<<<<<< HEAD
    EIP_1559_V2,
=======
    supportsEIP1559V2,
>>>>>>> cd4ddffd
    estimateToUse,
    gasEstimateType,
    gasFeeEstimates,
    gasLimit,
    transaction,
  });

  const {
    estimatedBaseFee,
    estimatedMaximumFiat,
    estimatedMinimumFiat,
    estimatedMaximumNative,
    estimatedMinimumNative,
    minimumCostInHexWei,
  } = useGasEstimates({
    editGasMode,
    gasEstimateType,
    gasFeeEstimates,
    gasLimit,
    gasPrice,
    maxFeePerGas,
    maxPriorityFeePerGas,
    minimumGasLimit,
    transaction,
  });

  const {
    balanceError,
    estimatesUnavailableWarning,
    gasErrors,
    gasWarnings,
    hasGasErrors,
    hasSimulationError,
  } = useGasFeeErrors({
    gasEstimateType,
    gasFeeEstimates,
    isGasEstimatesLoading,
    gasLimit,
    gasPrice,
    maxPriorityFeePerGas,
    maxFeePerGas,
    minimumCostInHexWei,
    minimumGasLimit,
    transaction,
  });

  const handleGasLimitOutOfBoundError = useCallback(() => {
    if (gasErrors.gasLimit === GAS_FORM_ERRORS.GAS_LIMIT_OUT_OF_BOUNDS) {
      const transactionGasLimitDec = hexToDecimal(transaction?.txParams?.gas);
      const minimumGasLimitDec = hexToDecimal(minimumGasLimit);
      setGasLimit(
        transactionGasLimitDec > minimumGasLimitDec
          ? transactionGasLimitDec
          : minimumGasLimitDec,
      );
    }
  }, [minimumGasLimit, gasErrors.gasLimit, transaction]);

  const {
    updateTransaction,
    updateTransactionUsingGasFeeEstimates,
  } = useTransactionFunctions({
    defaultEstimateToUse,
    gasFeeEstimates,
    gasLimit,
    transaction,
  });

  // When a user selects an estimate level, it will wipe out what they have
  // previously put in the inputs. This returns the inputs to the estimated
  // values at the level specified.
  const setEstimateToUse = useCallback(
    (estimateLevel) => {
      setInternalEstimateToUse(estimateLevel);
      handleGasLimitOutOfBoundError();
      setMaxFeePerGas(null);
      setMaxPriorityFeePerGas(null);
      setGasPrice(null);
      setGasPriceHasBeenManuallySet(false);
      setEstimateUsed(estimateLevel);
    },
    [
      setInternalEstimateToUse,
      handleGasLimitOutOfBoundError,
      setMaxFeePerGas,
      setMaxPriorityFeePerGas,
      setGasPrice,
      setGasPriceHasBeenManuallySet,
      setEstimateUsed,
    ],
  );

  const onManualChange = useCallback(() => {
    setInternalEstimateToUse(CUSTOM_GAS_ESTIMATE);
    handleGasLimitOutOfBoundError();
    // Restore existing values
    setGasPrice(gasPrice);
    setGasLimit(gasLimit);
    setMaxFeePerGas(maxFeePerGas);
    setMaxPriorityFeePerGas(maxPriorityFeePerGas);
    setGasPriceHasBeenManuallySet(true);
    setEstimateUsed('custom');
  }, [
    setInternalEstimateToUse,
    handleGasLimitOutOfBoundError,
    setGasPrice,
    gasPrice,
    setGasLimit,
    gasLimit,
    setMaxFeePerGas,
    maxFeePerGas,
    setMaxPriorityFeePerGas,
    maxPriorityFeePerGas,
    setGasPriceHasBeenManuallySet,
  ]);

  return {
    transaction,
    maxFeePerGas,
    maxFeePerGasFiat,
    setMaxFeePerGas,
    maxPriorityFeePerGas,
    maxPriorityFeePerGasFiat,
    setMaxPriorityFeePerGas,
    gasPrice,
    setGasPrice,
    gasLimit,
    setGasLimit,
    estimateToUse,
    setEstimateToUse,
    estimatedMinimumFiat,
    estimatedMaximumFiat,
    estimatedMaximumNative,
    estimatedMinimumNative,
    isGasEstimatesLoading,
    estimateUsed,
    gasFeeEstimates,
    gasEstimateType,
    estimatedGasFeeTimeBounds,
    onManualChange,
    estimatedBaseFee,
    // error and warnings
    balanceError,
    estimatesUnavailableWarning,
    gasErrors,
    gasWarnings,
    hasGasErrors,
    hasSimulationError,
    supportsEIP1559,
<<<<<<< HEAD
    supportsEIP1559V2: supportsEIP1559 && EIP_1559_V2_ENABLED,
=======
    supportsEIP1559V2,
>>>>>>> cd4ddffd
    updateTransaction,
    updateTransactionUsingGasFeeEstimates,
  };
}

/**
 * In EIP_1559_V2 implementation as used by useGasfeeInputContext() the use of this hook is evolved.
 * It is no longer used to keep transient state of advance gas fee inputs.
 * Transient state of inputs is maintained locally in /ui/components/app/advance-gas-fee-popover component.
 *
 * This hook is used now as source of shared data about transaction, it shares details of gas fee in transaction,
 * estimate used, is EIP-1559 supported and other details. It also  have methods to update transaction.
 *
 * Transaction is used as single source of truth and as transaction is updated the fields shared by hook are
 * also updated using useEffect hook.
 *
 * It will be useful to plan a task to create a new hook of this shared information from this hook.
 * Methods like setEstimateToUse, onManualChange are deprecated in context of EIP_1559_V2 implementation.
 */<|MERGE_RESOLUTION|>--- conflicted
+++ resolved
@@ -127,20 +127,13 @@
    * so that transaction is source of truth whenever possible.
    */
   useEffect(() => {
-<<<<<<< HEAD
-    if (EIP_1559_V2) {
-=======
     if (supportsEIP1559V2) {
->>>>>>> cd4ddffd
       if (transaction?.userFeeLevel) {
         setEstimateUsed(transaction?.userFeeLevel);
         setInternalEstimateToUse(transaction?.userFeeLevel);
       }
       setGasLimit(Number(hexToDecimal(transaction?.txParams?.gas ?? '0x0')));
     }
-<<<<<<< HEAD
-  }, [setEstimateUsed, setGasLimit, setInternalEstimateToUse, transaction]);
-=======
   }, [
     setEstimateUsed,
     setGasLimit,
@@ -148,7 +141,6 @@
     supportsEIP1559V2,
     transaction,
   ]);
->>>>>>> cd4ddffd
 
   const {
     gasPrice,
@@ -166,11 +158,7 @@
     maxFeePerGasFiat,
     setMaxFeePerGas,
   } = useMaxFeePerGasInput({
-<<<<<<< HEAD
-    EIP_1559_V2,
-=======
     supportsEIP1559V2,
->>>>>>> cd4ddffd
     estimateToUse,
     gasEstimateType,
     gasFeeEstimates,
@@ -184,11 +172,7 @@
     maxPriorityFeePerGasFiat,
     setMaxPriorityFeePerGas,
   } = useMaxPriorityFeePerGasInput({
-<<<<<<< HEAD
-    EIP_1559_V2,
-=======
     supportsEIP1559V2,
->>>>>>> cd4ddffd
     estimateToUse,
     gasEstimateType,
     gasFeeEstimates,
@@ -338,11 +322,7 @@
     hasGasErrors,
     hasSimulationError,
     supportsEIP1559,
-<<<<<<< HEAD
-    supportsEIP1559V2: supportsEIP1559 && EIP_1559_V2_ENABLED,
-=======
     supportsEIP1559V2,
->>>>>>> cd4ddffd
     updateTransaction,
     updateTransactionUsingGasFeeEstimates,
   };
