--- conflicted
+++ resolved
@@ -170,10 +170,6 @@
     maxFeePerGasFiat,
     setMaxFeePerGas,
   } = useMaxFeePerGasInput({
-<<<<<<< HEAD
-    editGasMode,
-=======
->>>>>>> 19c3d021
     estimateToUse,
     gasEstimateType,
     gasFeeEstimates,
@@ -188,10 +184,6 @@
     maxPriorityFeePerGasFiat,
     setMaxPriorityFeePerGas,
   } = useMaxPriorityFeePerGasInput({
-<<<<<<< HEAD
-    editGasMode,
-=======
->>>>>>> 19c3d021
     estimateToUse,
     gasEstimateType,
     gasFeeEstimates,
@@ -261,10 +253,6 @@
   } = useTransactionFunctions({
     defaultEstimateToUse,
     editGasMode,
-<<<<<<< HEAD
-    estimatedBaseFee,
-=======
->>>>>>> 19c3d021
     gasFeeEstimates,
     gasLimit,
     maxPriorityFeePerGas,
