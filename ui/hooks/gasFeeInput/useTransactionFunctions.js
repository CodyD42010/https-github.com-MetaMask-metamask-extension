--- conflicted
+++ resolved
@@ -2,17 +2,8 @@
 import { useDispatch } from 'react-redux';
 import { decimalToHex } from '../../../app/scripts/constants/transactions-controller-utils';
 
-<<<<<<< HEAD
-import BigNumber from 'bignumber.js';
-import {
-  EditGasModes,
-  PriorityLevels,
-  CUSTOM_GAS_ESTIMATE,
-} from '../../../shared/constants/gas';
-=======
 import { EDIT_GAS_MODES, PRIORITY_LEVELS } from '../../../shared/constants/gas';
 import { decGWEIToHexWEI } from '../../helpers/utils/conversions.util';
->>>>>>> 377d6699
 import {
   addTenPercentAndRound,
   editGasModeIsSpeedUpOrCancel,
@@ -25,34 +16,7 @@
   updateSwapsUserFeeLevel,
   updateTransactionGasFees,
 } from '../../store/actions';
-import {
-  decGWEIToHexWEI,
-  decimalToHex,
-} from '../../../shared/modules/conversion.utils';
 
-/**
- * @typedef {object} TransactionFunctionsReturnType
- * @property {() => void} cancelTransaction - cancel the transaction.
- * @property {() => void} speedUpTransaction - speed up the transaction.
- * @property {(string, number, number, number, string) => void} updateTransaction - update the transaction.
- * @property {(boolean) => void} updateTransactionToTenPercentIncreasedGasFee - update the cancel / speed transaction to
- * gas fee which is equal to current gas fee +10 percent.
- * @property {(string) => void} updateTransactionUsingDAPPSuggestedValues - update the transaction to DAPP suggested gas value.
- * @property {(string) => void} updateTransactionUsingEstimate - update the transaction using the estimate passed.
- */
-
-/**
- * @param options
- * @param options.defaultEstimateToUse
- * @param options.editGasMode
- * @param options.estimatedBaseFee
- * @param options.gasFeeEstimates
- * @param options.gasLimit
- * @param options.maxPriorityFeePerGas
- * @param options.transaction
- * @param options.setRetryTxMeta
- * @returns {TransactionFunctionsReturnType}
- */
 export const useTransactionFunctions = ({
   defaultEstimateToUse,
   editGasMode,
@@ -67,8 +31,8 @@
 
   const getTxMeta = useCallback(() => {
     if (
-      (editGasMode !== EditGasModes.cancel &&
-        editGasMode !== EditGasModes.speedUp) ||
+      (editGasMode !== EDIT_GAS_MODES.CANCEL &&
+        editGasMode !== EDIT_GAS_MODES.SPEED_UP) ||
       transaction.previousGas
     ) {
       return {};
@@ -109,7 +73,7 @@
 
       const updatedTxMeta = {
         ...transaction,
-        userFeeLevel: estimateUsed || PriorityLevels.custom,
+        userFeeLevel: estimateUsed || PRIORITY_LEVELS.CUSTOM,
         txParams: {
           ...transaction.txParams,
           ...newGasSettings,
@@ -117,9 +81,9 @@
         ...txMeta,
       };
 
-      if (editGasMode === EditGasModes.swaps) {
+      if (editGasMode === EDIT_GAS_MODES.SWAPS) {
         dispatch(
-          updateSwapsUserFeeLevel(estimateUsed || PriorityLevels.custom),
+          updateSwapsUserFeeLevel(estimateUsed || PRIORITY_LEVELS.CUSTOM),
         );
         dispatch(updateCustomSwapsEIP1559GasParams(newGasSettings));
       } else if (editGasModeIsSpeedUpOrCancel(editGasMode)) {
@@ -169,37 +133,20 @@
 
   const updateTransactionToTenPercentIncreasedGasFee = useCallback(
     (initTransaction = false) => {
-      const {
-        gas: gasLimit,
-        maxFeePerGas,
-        maxPriorityFeePerGas,
-      } = transaction.previousGas || transaction.txParams;
-
-      const newMaxPriorityFeePerGas = new BigNumber(
-        maxPriorityFeePerGas,
-        16,
-      ).isZero()
-        ? decGWEIToHexWEI(
-            gasFeeEstimates[defaultEstimateToUse].suggestedMaxPriorityFeePerGas,
-          )
-        : maxPriorityFeePerGas;
-
-      const estimateUsed =
-        maxPriorityFeePerGas === '0x0'
-          ? CUSTOM_GAS_ESTIMATE
-          : PriorityLevels.tenPercentIncreased;
+      const { gas: gasLimit, maxFeePerGas, maxPriorityFeePerGas } =
+        transaction.previousGas || transaction.txParams;
 
       updateTransaction({
         estimateSuggested: initTransaction
           ? defaultEstimateToUse
-          : PriorityLevels.tenPercentIncreased,
-        estimateUsed,
+          : PRIORITY_LEVELS.TEN_PERCENT_INCREASED,
+        estimateUsed: PRIORITY_LEVELS.TEN_PERCENT_INCREASED,
         gasLimit,
         maxFeePerGas: addTenPercentAndRound(maxFeePerGas),
-        maxPriorityFeePerGas: addTenPercentAndRound(newMaxPriorityFeePerGas),
+        maxPriorityFeePerGas: addTenPercentAndRound(maxPriorityFeePerGas),
       });
     },
-    [defaultEstimateToUse, gasFeeEstimates, transaction, updateTransaction],
+    [defaultEstimateToUse, transaction, updateTransaction],
   );
 
   const updateTransactionUsingEstimate = useCallback(
@@ -207,8 +154,10 @@
       if (!gasFeeEstimates[gasFeeEstimateToUse]) {
         return;
       }
-      const { suggestedMaxFeePerGas, suggestedMaxPriorityFeePerGas } =
-        gasFeeEstimates[gasFeeEstimateToUse];
+      const {
+        suggestedMaxFeePerGas,
+        suggestedMaxPriorityFeePerGas,
+      } = gasFeeEstimates[gasFeeEstimateToUse];
       updateTransaction({
         estimateUsed: gasFeeEstimateToUse,
         maxFeePerGas: decGWEIToHexWEI(suggestedMaxFeePerGas),
@@ -222,7 +171,7 @@
     const { maxFeePerGas, maxPriorityFeePerGas } =
       transaction?.dappSuggestedGasFees ?? {};
     updateTransaction({
-      estimateUsed: PriorityLevels.dAppSuggested,
+      estimateUsed: PRIORITY_LEVELS.DAPP_SUGGESTED,
       maxFeePerGas,
       maxPriorityFeePerGas,
     });
