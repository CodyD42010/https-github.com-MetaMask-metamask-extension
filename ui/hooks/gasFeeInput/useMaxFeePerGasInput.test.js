--- conflicted
+++ resolved
@@ -1,11 +1,9 @@
+import { useSelector } from 'react-redux';
 import { act, renderHook } from '@testing-library/react-hooks';
 
-<<<<<<< HEAD
-=======
 import { getMaximumGasTotalInHexWei } from '../../../shared/modules/gas.utils';
->>>>>>> 377d6699
 import {
-  GasRecommendations,
+  GAS_RECOMMENDATIONS,
   CUSTOM_GAS_ESTIMATE,
 } from '../../../shared/constants/gas';
 
@@ -15,6 +13,8 @@
   LEGACY_GAS_ESTIMATE_RETURN_VALUE,
   configureEIP1559,
   configureLegacy,
+  convertFromHexToFiat,
+  generateUseSelectorRouter,
 } from './test-utils';
 import { useMaxFeePerGasInput } from './useMaxFeePerGasInput';
 
@@ -35,7 +35,7 @@
   renderHook(() =>
     useMaxFeePerGasInput({
       gasLimit: '21000',
-      estimateToUse: GasRecommendations.medium,
+      estimateToUse: GAS_RECOMMENDATIONS.MEDIUM,
       transaction: {
         userFeeLevel: CUSTOM_GAS_ESTIMATE,
         txParams: { maxFeePerGas: '0x5028' },
@@ -68,9 +68,9 @@
 
   it('does not returns maxFeePerGas values from transaction if transaction.userFeeLevel is not custom', () => {
     const { result } = renderUseMaxFeePerGasInputHook({
-      estimateToUse: GasRecommendations.high,
+      estimateToUse: GAS_RECOMMENDATIONS.HIGH,
       transaction: {
-        userFeeLevel: GasRecommendations.high,
+        userFeeLevel: GAS_RECOMMENDATIONS.HIGH,
         txParams: { maxFeePerGas: '0x5028' },
       },
     });
@@ -78,6 +78,41 @@
       FEE_MARKET_ESTIMATE_RETURN_VALUE.gasFeeEstimates.high
         .suggestedMaxFeePerGas,
     );
+  });
+
+  it('if no maxFeePerGas is provided by user or in transaction it returns value from fee market estimate', () => {
+    const { result } = renderUseMaxFeePerGasInputHook({
+      transaction: {
+        userFeeLevel: GAS_RECOMMENDATIONS.HIGH,
+        txParams: {},
+      },
+    });
+    expect(result.current.maxFeePerGas).toBe(
+      FEE_MARKET_ESTIMATE_RETURN_VALUE.gasFeeEstimates.medium
+        .suggestedMaxFeePerGas,
+    );
+  });
+
+  it('maxFeePerGasFiat is maximum amount that the transaction can cost', () => {
+    const { result } = renderUseMaxFeePerGasInputHook();
+    const maximumHexValue = getMaximumGasTotalInHexWei({
+      gasLimit: decimalToHex('21000'),
+      maxFeePerGas: '0x5028',
+    });
+    expect(result.current.maxFeePerGasFiat).toBe(
+      convertFromHexToFiat(maximumHexValue),
+    );
+  });
+
+  it('does not  return fiat values if showFiat is false', () => {
+    useSelector.mockImplementation(
+      generateUseSelectorRouter({
+        checkNetworkAndAccountSupports1559Response: true,
+        shouldShowFiat: false,
+      }),
+    );
+    const { result } = renderUseMaxFeePerGasInputHook();
+    expect(result.current.maxFeePerGasFiat).toBe('');
   });
 
   it('returns 0 if EIP1559 is not supported and legacy gas estimates have been provided', () => {
