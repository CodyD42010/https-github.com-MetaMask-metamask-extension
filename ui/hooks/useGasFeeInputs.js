--- conflicted
+++ resolved
@@ -3,47 +3,21 @@
 import { useSelector } from 'react-redux';
 import { findKey } from 'lodash';
 
-<<<<<<< HEAD
-import {
-  GAS_ESTIMATE_TYPES,
-  EDIT_GAS_MODES,
-  GAS_LIMITS,
-} from '../../shared/constants/gas';
-import {
-  multiplyCurrencies,
-  conversionLessThan,
-  conversionGreaterThan,
-} from '../../shared/modules/conversion.utils';
-=======
 import { GAS_ESTIMATE_TYPES, EDIT_GAS_MODES } from '../../shared/constants/gas';
 import { multiplyCurrencies } from '../../shared/modules/conversion.utils';
->>>>>>> 91bbecae
 import {
   getMaximumGasTotalInHexWei,
   getMinimumGasTotalInHexWei,
 } from '../../shared/modules/gas.utils';
 import { PRIMARY, SECONDARY } from '../helpers/constants/common';
 import {
-<<<<<<< HEAD
-  checkNetworkAndAccountSupports1559,
-  getShouldShowFiat,
-  getSelectedAccount,
-} from '../selectors';
-
-import {
-=======
->>>>>>> 91bbecae
   hexWEIToDecGWEI,
   decGWEIToHexWEI,
   decimalToHex,
   hexToDecimal,
-<<<<<<< HEAD
-  addHexes,
-=======
->>>>>>> 91bbecae
 } from '../helpers/utils/conversions.util';
+import { getShouldShowFiat } from '../selectors';
 import { GAS_FORM_ERRORS } from '../helpers/constants/gas';
-
 import { useCurrencyDisplay } from './useCurrencyDisplay';
 import { useGasFeeEstimates } from './useGasFeeEstimates';
 import { useUserPreferencedCurrency } from './useUserPreferencedCurrency';
@@ -118,17 +92,6 @@
   maxFeePerGas,
   maxPriorityFeePerGas,
   gasPrice,
-<<<<<<< HEAD
-  supportsEIP1559,
-) {
-  return (
-    findKey(gasFeeEstimates, (estimate) => {
-      if (supportsEIP1559) {
-        return (
-          Number(estimate?.suggestedMaxPriorityFeePerGas) ===
-            Number(maxPriorityFeePerGas) &&
-          Number(estimate?.suggestedMaxFeePerGas) === Number(maxFeePerGas)
-=======
 ) {
   return (
     findKey(gasFeeEstimates, (estimate) => {
@@ -136,7 +99,6 @@
         return (
           estimate?.suggestedMaxPriorityFeePerGas === maxPriorityFeePerGas &&
           estimate?.suggestedMaxFeePerGas === maxFeePerGas
->>>>>>> 91bbecae
         );
       }
       return estimate?.gasPrice === gasPrice;
@@ -195,18 +157,10 @@
   minimumGasLimit,
   editGasMode,
 ) {
-<<<<<<< HEAD
-  const { balance: ethBalance } = useSelector(getSelectedAccount);
-  const networkSupportsEIP1559 = useSelector(
-    checkNetworkAndAccountSupports1559,
-  );
-=======
->>>>>>> 91bbecae
   // We need to know whether to show fiat conversions or not, so that we can
   // default our fiat values to empty strings if showing fiat is not wanted or
   // possible.
   const showFiat = useSelector(getShouldShowFiat);
-  const supportsEIP1559 = useSelector(checkNetworkAndAccountSupports1559);
 
   // We need to know the current network's currency and its decimal precision
   // to calculate the amount to display to the user.
@@ -251,13 +205,8 @@
       : null,
   );
   const [gasLimit, setGasLimit] = useState(
-<<<<<<< HEAD
-    transaction?.txParams?.gas
-      ? Number(hexToDecimal(transaction.txParams.gas))
-=======
     transaction?.txParams?.gasLimit
       ? hexToDecimal(transaction.txParams.gasLimit)
->>>>>>> 91bbecae
       : 21000,
   );
   const [estimateToUse, setInternalEstimateToUse] = useState(
@@ -267,10 +216,6 @@
           maxFeePerGas,
           maxPriorityFeePerGas,
           gasPrice,
-<<<<<<< HEAD
-          supportsEIP1559,
-=======
->>>>>>> 91bbecae
         )
       : defaultEstimateToUse,
   );
@@ -320,22 +265,12 @@
   const gasSettings = {
     gasLimit: decimalToHex(gasLimit),
   };
-<<<<<<< HEAD
-  if (networkSupportsEIP1559) {
-    gasSettings.maxFeePerGas = maxFeePerGasToUse
-      ? decGWEIToHexWEI(maxFeePerGasToUse)
-      : decGWEIToHexWEI(gasPriceToUse || '0');
-    gasSettings.maxPriorityFeePerGas = maxPriorityFeePerGasToUse
-      ? decGWEIToHexWEI(maxPriorityFeePerGasToUse)
-      : gasSettings.maxFeePerGas;
-=======
 
   if (gasEstimateType === GAS_ESTIMATE_TYPES.FEE_MARKET) {
     gasSettings.maxFeePerGas = decGWEIToHexWEI(maxFeePerGasToUse);
     gasSettings.maxPriorityFeePerGas = decGWEIToHexWEI(
       maxPriorityFeePerGasToUse,
     );
->>>>>>> 91bbecae
     gasSettings.baseFeePerGas = decGWEIToHexWEI(
       gasFeeEstimates.estimatedBaseFee ?? '0',
     );
@@ -412,12 +347,7 @@
   const gasErrors = {};
   const gasWarnings = {};
 
-  const gasLimitTooLow = conversionLessThan(
-    { value: gasLimit, fromNumericBase: 'dec' },
-    { value: minimumGasLimit || GAS_LIMITS.SIMPLE, fromNumericBase: 'hex' },
-  );
-
-  if (gasLimitTooLow) {
+  if (gasLimit < 21000 || gasLimit > 7920027) {
     gasErrors.gasLimit = GAS_FORM_ERRORS.GAS_LIMIT_OUT_OF_BOUNDS;
   }
 
@@ -431,8 +361,6 @@
           gasFeeEstimates?.low?.suggestedMaxPriorityFeePerGas
       ) {
         gasErrors.maxPriorityFee = GAS_FORM_ERRORS.MAX_PRIORITY_FEE_TOO_LOW;
-      } else if (maxPriorityFeePerGasToUse >= maxFeePerGasToUse) {
-        gasErrors.maxFee = GAS_FORM_ERRORS.MAX_FEE_IMBALANCE;
       } else if (
         gasFeeEstimates?.high &&
         maxPriorityFeePerGasToUse >
@@ -468,19 +396,9 @@
   // and errors into one object for easier use within the UI.  This object should have
   // no effect on whether or not the user can submit the form
   const errorsAndWarnings = {
+    ...gasErrors,
     ...gasWarnings,
-    ...gasErrors,
   };
-
-  const minimumTxCostInHexWei = addHexes(
-    minimumCostInHexWei,
-    transaction?.txParams?.value || '0x0',
-  );
-
-  const balanceError = conversionGreaterThan(
-    { value: minimumTxCostInHexWei, fromNumericBase: 'hex' },
-    { value: ethBalance, fromNumericBase: 'hex' },
-  );
 
   return {
     maxFeePerGas: maxFeePerGasToUse,
@@ -512,6 +430,5 @@
       setMaxFeePerGas(maxFeePerGasToUse);
       setMaxPriorityFeePerGas(maxPriorityFeePerGasToUse);
     },
-    balanceError,
   };
 }