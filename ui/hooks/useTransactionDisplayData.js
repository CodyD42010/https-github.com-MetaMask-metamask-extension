--- conflicted
+++ resolved
@@ -1,10 +1,5 @@
 import { useDispatch, useSelector } from 'react-redux';
-import { useEffect, useState } from 'react';
-import {
-  getDetectedTokensInCurrentNetwork,
-  getKnownMethodData,
-  getTokenList,
-} from '../selectors/selectors';
+import { getKnownMethodData } from '../selectors/selectors';
 import {
   getStatusKey,
   getTransactionTypeTitle,
@@ -12,9 +7,8 @@
 import { camelCaseToCapitalize } from '../helpers/utils/common.util';
 import { PRIMARY, SECONDARY } from '../helpers/constants/common';
 import {
-  getAssetDetails,
   getTokenAddressParam,
-  getTokenIdParam,
+  getTokenValueParam,
 } from '../helpers/utils/token-util';
 import {
   formatDateWithYearContext,
@@ -26,15 +20,14 @@
   PENDING_STATUS_HASH,
   TOKEN_CATEGORY_HASH,
 } from '../helpers/constants/transactions';
-import { getNfts, getTokens } from '../ducks/metamask/metamask';
-import {
-  TransactionType,
-  TransactionGroupCategory,
-  TransactionStatus,
+import { getCollectibles, getTokens } from '../ducks/metamask/metamask';
+import {
+  TRANSACTION_TYPES,
+  TRANSACTION_GROUP_CATEGORIES,
+  TRANSACTION_STATUSES,
 } from '../../shared/constants/transaction';
 import { captureSingleException } from '../store/actions';
 import { isEqualCaseInsensitive } from '../../shared/modules/string-utils';
-import { getTokenValueParam } from '../../shared/lib/metamask-controller-utils';
 import { useI18nContext } from './useI18nContext';
 import { useTokenFiatAmount } from './useTokenFiatAmount';
 import { useUserPreferencedCurrency } from './useUserPreferencedCurrency';
@@ -45,40 +38,16 @@
 import { useCurrentAsset } from './useCurrentAsset';
 
 /**
- *  There are seven types of transaction entries that are currently differentiated in the design:
- *  1. Signature request
- *  2. Send (sendEth sendTokens)
- *  3. Deposit
- *  4. Site interaction
- *  5. Approval
- *  6. Swap
- *  7. Swap Approval
- */
-const signatureTypes = [
-  null,
-  undefined,
-  TransactionType.sign,
-  TransactionType.personalSign,
-  TransactionType.signTypedData,
-  TransactionType.ethDecrypt,
-  TransactionType.ethGetEncryptionPublicKey,
-];
-
-/**
- * @typedef {(import('../../selectors/transactions').TransactionGroup} TransactionGroup
- */
-
-/**
- * @typedef {object} TransactionDisplayData
- * @property {string} category - the transaction category that will be used for rendering the icon in the activity list
+ * @typedef {Object} TransactionDisplayData
+ * @property {string} title - primary description of the transaction
+ * @property {string} subtitle - supporting text describing the transaction
+ * @property {bool} subtitleContainsOrigin - true if the subtitle includes the origin of the tx
+ * @property {string} category - the transaction category
  * @property {string} primaryCurrency - the currency string to display in the primary position
+ * @property {string} [secondaryCurrency] - the currency string to display in the secondary position
+ * @property {string} status - the status of the transaction
+ * @property {string} senderAddress - the Ethereum address of the sender
  * @property {string} recipientAddress - the Ethereum address of the recipient
- * @property {string} senderAddress - the Ethereum address of the sender
- * @property {string} status - the status of the transaction
- * @property {string} subtitle - the supporting text describing the transaction
- * @property {boolean} subtitleContainsOrigin - true if the subtitle includes the origin of the tx
- * @property {string} title - the primary title of the tx that will be displayed in the activity list
- * @property {string} [secondaryCurrency] - the currency string to display in the secondary position
  */
 
 /**
@@ -89,7 +58,7 @@
  * of data that can power all views related to a transaction. Presently the main
  * case is for shared logic between transaction-list-item and transaction-detail-view
  *
- * @param {TransactionGroup} transactionGroup - group of transactions of the same nonce
+ * @param {Object} transactionGroup - group of transactions
  * @returns {TransactionDisplayData}
  */
 export function useTransactionDisplayData(transactionGroup) {
@@ -98,14 +67,12 @@
   const dispatch = useDispatch();
   const currentAsset = useCurrentAsset();
   const knownTokens = useSelector(getTokens);
-  const knownNfts = useSelector(getNfts);
-  const detectedTokens = useSelector(getDetectedTokensInCurrentNetwork) || [];
-  const tokenList = useSelector(getTokenList);
+  const knownCollectibles = useSelector(getCollectibles);
   const t = useI18nContext();
-
   const { initialTransaction, primaryTransaction } = transactionGroup;
   // initialTransaction contains the data we need to derive the primary purpose of this transaction group
   const { type } = initialTransaction;
+
   const { from: senderAddress, to } = initialTransaction.txParams || {};
 
   // for smart contract interactions, methodData can be used to derive the name of the action being taken
@@ -116,12 +83,11 @@
 
   const displayedStatusKey = getStatusKey(primaryTransaction);
   const isPending = displayedStatusKey in PENDING_STATUS_HASH;
-  const isSubmitted = displayedStatusKey === TransactionStatus.submitted;
+  const isSubmitted = displayedStatusKey === TRANSACTION_STATUSES.SUBMITTED;
 
   const primaryValue = primaryTransaction.txParams?.value;
+  let prefix = '-';
   const date = formatDateWithYearContext(initialTransaction.time);
-
-  let prefix = '-';
   let subtitle;
   let subtitleContainsOrigin = false;
   let recipientAddress = to;
@@ -129,76 +95,38 @@
   // This value is used to determine whether we should look inside txParams.data
   // to pull out and render token related information
   const isTokenCategory = TOKEN_CATEGORY_HASH[type];
+
   // these values are always instantiated because they are either
   // used by or returned from hooks. Hooks must be called at the top level,
   // so as an additional safeguard against inappropriately associating token
   // transfers, we pass an additional argument to these hooks that will be
   // false for non-token transactions. This additional argument forces the
   // hook to return null
-  let token = null;
-  const [currentAssetDetails, setCurrentAssetDetails] = useState(null);
-
-  if (isTokenCategory) {
-    token =
-      knownTokens.find(({ address }) =>
-        isEqualCaseInsensitive(address, recipientAddress),
-      ) ||
-      detectedTokens.find(({ address }) =>
-        isEqualCaseInsensitive(address, recipientAddress),
-      ) ||
-      tokenList[recipientAddress.toLowerCase()];
-  }
-  useEffect(() => {
-    async function getAndSetAssetDetails() {
-      if (isTokenCategory && !token) {
-        const assetDetails = await getAssetDetails(
-          to,
-          senderAddress,
-          initialTransaction?.txParams?.data,
-          knownNfts,
-        );
-        setCurrentAssetDetails(assetDetails);
-      }
-    }
-    getAndSetAssetDetails();
-  }, [
-    isTokenCategory,
-    token,
-    recipientAddress,
-    senderAddress,
-    initialTransaction?.txParams?.data,
-    knownNfts,
-    to,
-  ]);
-  if (currentAssetDetails) {
-    token = {
-      address: currentAssetDetails.toAddress,
-      symbol: currentAssetDetails.symbol,
-      decimals: currentAssetDetails.decimals,
-    };
-  }
+  const token =
+    isTokenCategory &&
+    knownTokens.find(({ address }) =>
+      isEqualCaseInsensitive(address, recipientAddress),
+    );
 
   const tokenData = useTokenData(
     initialTransaction?.txParams?.data,
     isTokenCategory,
   );
 
-  // Sometimes the tokenId value is parsed as "_value" param. Not seeing this often any more, but still occasionally:
-  // i.e. call approve() on BAYC contract - https://etherscan.io/token/0xbc4ca0eda7647a8ab7c2061c2e118a18a936f13d#writeContract, and tokenId shows up as _value,
-  // not sure why since it doesn't match the ERC721 ABI spec we use to parse these transactions - https://github.com/MetaMask/metamask-eth-abis/blob/d0474308a288f9252597b7c93a3a8deaad19e1b2/src/abis/abiERC721.ts#L62.
-  const transactionDataTokenId =
-    getTokenIdParam(tokenData) ?? getTokenValueParam(tokenData);
-
-  const nft =
+  // If this is an ERC20 token transaction this value is equal to the amount sent
+  // If it is an ERC721 token transaction it is the tokenId being sent
+  const tokenAmountOrTokenId = getTokenValueParam(tokenData);
+
+  const collectible =
     isTokenCategory &&
-    knownNfts.find(
+    knownCollectibles.find(
       ({ address, tokenId }) =>
         isEqualCaseInsensitive(address, recipientAddress) &&
-        tokenId === transactionDataTokenId,
+        tokenId === tokenAmountOrTokenId,
     );
 
   const tokenDisplayValue = useTokenDisplayValue(
-    primaryTransaction?.txParams?.data,
+    initialTransaction?.txParams?.data,
     token,
     isTokenCategory,
   );
@@ -221,8 +149,9 @@
   // used to display fiat amount of tx. initialized to either tokenFiatAmount or undefined
   // but can later be modified if dealing with a swap
   let secondaryDisplayValue = isTokenCategory ? tokenFiatAmount : undefined;
-
+  // The transaction group category that will be used for rendering the icon in the activity list
   let category;
+  // The primary title of the Tx that will be displayed in the activity list
   let title;
 
   const {
@@ -232,13 +161,32 @@
     isViewingReceivedTokenFromSwap,
   } = useSwappedTokenValue(transactionGroup, currentAsset);
 
+  // There are seven types of transaction entries that are currently differentiated in the design
+  // 1. Signature request
+  // 2. Send (sendEth sendTokens)
+  // 3. Deposit
+  // 4. Site interaction
+  // 5. Approval
+  // 6. Swap
+  // 7. Swap Approval
+
+  const signatureTypes = [
+    null,
+    undefined,
+    TRANSACTION_TYPES.SIGN,
+    TRANSACTION_TYPES.PERSONAL_SIGN,
+    TRANSACTION_TYPES.SIGN_TYPED_DATA,
+    TRANSACTION_TYPES.ETH_DECRYPT,
+    TRANSACTION_TYPES.ETH_GET_ENCRYPTION_PUBLIC_KEY,
+  ];
+
   if (signatureTypes.includes(type)) {
-    category = TransactionGroupCategory.signatureRequest;
+    category = TRANSACTION_GROUP_CATEGORIES.SIGNATURE_REQUEST;
     title = t('signatureRequest');
     subtitle = origin;
     subtitleContainsOrigin = true;
-  } else if (type === TransactionType.swap) {
-    category = TransactionGroupCategory.swap;
+  } else if (type === TRANSACTION_TYPES.SWAP) {
+    category = TRANSACTION_GROUP_CATEGORIES.SWAP;
     title = t('swapTokenToToken', [
       initialTransaction.sourceTokenSymbol,
       initialTransaction.destinationTokenSymbol,
@@ -257,49 +205,26 @@
     } else {
       prefix = '-';
     }
-  } else if (type === TransactionType.swapApproval) {
-    category = TransactionGroupCategory.approval;
+  } else if (type === TRANSACTION_TYPES.SWAP_APPROVAL) {
+    category = TRANSACTION_GROUP_CATEGORIES.APPROVAL;
     title = t('swapApproval', [primaryTransaction.sourceTokenSymbol]);
     subtitle = origin;
     subtitleContainsOrigin = true;
     primarySuffix = primaryTransaction.sourceTokenSymbol;
-  } else if (type === TransactionType.tokenMethodApprove) {
-    category = TransactionGroupCategory.approval;
+  } else if (type === TRANSACTION_TYPES.TOKEN_METHOD_APPROVE) {
+    category = TRANSACTION_GROUP_CATEGORIES.APPROVAL;
     prefix = '';
-    title = t('approveSpendingCap', [
-      token?.symbol || t('token').toLowerCase(),
-    ]);
-    subtitle = origin;
-    subtitleContainsOrigin = true;
-<<<<<<< HEAD
-  } else if (type === TransactionType.tokenMethodSetApprovalForAll) {
-    category = TransactionGroupCategory.approval;
-    prefix = '';
-    title = t('setApprovalForAllTitle', [token?.symbol || t('token')]);
-    subtitle = origin;
-    subtitleContainsOrigin = true;
-  } else if (type === TransactionType.contractInteraction) {
-    category = TransactionGroupCategory.interaction;
-=======
+    title = t('approveSpendLimit', [token?.symbol || t('token')]);
+    subtitle = origin;
+    subtitleContainsOrigin = true;
   } else if (type === TRANSACTION_TYPES.CONTRACT_INTERACTION) {
     category = TRANSACTION_GROUP_CATEGORIES.INTERACTION;
->>>>>>> 8b1e87ca
     const transactionTypeTitle = getTransactionTypeTitle(t, type);
     title =
       (methodData?.name && camelCaseToCapitalize(methodData.name)) ||
       transactionTypeTitle;
     subtitle = origin;
     subtitleContainsOrigin = true;
-<<<<<<< HEAD
-  } else if (type === TransactionType.deployContract) {
-    // @todo Should perhaps be a separate group?
-    category = TransactionGroupCategory.interaction;
-    title = getTransactionTypeTitle(t, type);
-    subtitle = origin;
-    subtitleContainsOrigin = true;
-  } else if (type === TransactionType.incoming) {
-    category = TransactionGroupCategory.receive;
-=======
   } else if (type === TRANSACTION_TYPES.DEPLOY_CONTRACT) {
     // @todo Should perhaps be a separate group?
     category = TRANSACTION_GROUP_CATEGORIES.INTERACTION;
@@ -308,27 +233,21 @@
     subtitleContainsOrigin = true;
   } else if (type === TRANSACTION_TYPES.INCOMING) {
     category = TRANSACTION_GROUP_CATEGORIES.RECEIVE;
->>>>>>> 8b1e87ca
     title = t('receive');
     prefix = '';
     subtitle = t('fromAddress', [shortenAddress(senderAddress)]);
   } else if (
-    type === TransactionType.tokenMethodTransferFrom ||
-    type === TransactionType.tokenMethodTransfer
+    type === TRANSACTION_TYPES.TOKEN_METHOD_TRANSFER_FROM ||
+    type === TRANSACTION_TYPES.TOKEN_METHOD_TRANSFER
   ) {
-    category = TransactionGroupCategory.send;
+    category = TRANSACTION_GROUP_CATEGORIES.SEND;
     title = t('sendSpecifiedTokens', [
-      token?.symbol || nft?.name || t('token'),
+      token?.symbol || collectible?.name || t('token'),
     ]);
     recipientAddress = getTokenAddressParam(tokenData);
     subtitle = t('toAddress', [shortenAddress(recipientAddress)]);
-  } else if (type === TransactionType.tokenMethodSafeTransferFrom) {
-    category = TransactionGroupCategory.send;
-    title = t('safeTransferFrom');
-    recipientAddress = getTokenAddressParam(tokenData);
-    subtitle = t('toAddress', [shortenAddress(recipientAddress)]);
-  } else if (type === TransactionType.simpleSend) {
-    category = TransactionGroupCategory.send;
+  } else if (type === TRANSACTION_TYPES.SIMPLE_SEND) {
+    category = TRANSACTION_GROUP_CATEGORIES.SEND;
     title = t('send');
     subtitle = t('toAddress', [shortenAddress(recipientAddress)]);
   } else {
@@ -363,12 +282,12 @@
     subtitle,
     subtitleContainsOrigin,
     primaryCurrency:
-      type === TransactionType.swap && isPending ? '' : primaryCurrency,
+      type === TRANSACTION_TYPES.SWAP && isPending ? '' : primaryCurrency,
     senderAddress,
     recipientAddress,
     secondaryCurrency:
       (isTokenCategory && !tokenFiatAmount) ||
-      (type === TransactionType.swap && !swapTokenFiatAmount)
+      (type === TRANSACTION_TYPES.SWAP && !swapTokenFiatAmount)
         ? undefined
         : secondaryCurrency,
     displayedStatusKey,
