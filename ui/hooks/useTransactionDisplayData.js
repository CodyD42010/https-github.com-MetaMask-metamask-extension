--- conflicted
+++ resolved
@@ -7,12 +7,7 @@
 import { camelCaseToCapitalize } from '../helpers/utils/common.util';
 import { PRIMARY, SECONDARY } from '../helpers/constants/common';
 import {
-<<<<<<< HEAD
-  getTokenAddressParam,
-  getTokenValueParam,
-=======
   getTokenIdParam,
->>>>>>> 377d6699
 } from '../helpers/utils/token-util';
 import { getTokenAddressParam } from '../helpers/utils/token-util';
 import {
@@ -44,16 +39,40 @@
 import { useCurrentAsset } from './useCurrentAsset';
 
 /**
- * @typedef {Object} TransactionDisplayData
- * @property {string} title - primary description of the transaction
- * @property {string} subtitle - supporting text describing the transaction
- * @property {bool} subtitleContainsOrigin - true if the subtitle includes the origin of the tx
- * @property {string} category - the transaction category
+ *  There are seven types of transaction entries that are currently differentiated in the design:
+ *  1. Signature request
+ *  2. Send (sendEth sendTokens)
+ *  3. Deposit
+ *  4. Site interaction
+ *  5. Approval
+ *  6. Swap
+ *  7. Swap Approval
+ */
+const signatureTypes = [
+  null,
+  undefined,
+  TRANSACTION_TYPES.SIGN,
+  TRANSACTION_TYPES.PERSONAL_SIGN,
+  TRANSACTION_TYPES.SIGN_TYPED_DATA,
+  TRANSACTION_TYPES.ETH_DECRYPT,
+  TRANSACTION_TYPES.ETH_GET_ENCRYPTION_PUBLIC_KEY,
+];
+
+/**
+ * @typedef {(import('../../selectors/transactions').TransactionGroup} TransactionGroup
+ */
+
+/**
+ * @typedef {object} TransactionDisplayData
+ * @property {string} category - the transaction category that will be used for rendering the icon in the activity list
  * @property {string} primaryCurrency - the currency string to display in the primary position
+ * @property {string} recipientAddress - the Ethereum address of the recipient
+ * @property {string} senderAddress - the Ethereum address of the sender
+ * @property {string} status - the status of the transaction
+ * @property {string} subtitle - the supporting text describing the transaction
+ * @property {boolean} subtitleContainsOrigin - true if the subtitle includes the origin of the tx
+ * @property {string} title - the primary title of the tx that will be displayed in the activity list
  * @property {string} [secondaryCurrency] - the currency string to display in the secondary position
- * @property {string} status - the status of the transaction
- * @property {string} senderAddress - the Ethereum address of the sender
- * @property {string} recipientAddress - the Ethereum address of the recipient
  */
 
 /**
@@ -64,7 +83,7 @@
  * of data that can power all views related to a transaction. Presently the main
  * case is for shared logic between transaction-list-item and transaction-detail-view
  *
- * @param {Object} transactionGroup - group of transactions
+ * @param {TransactionGroup} transactionGroup - group of transactions of the same nonce
  * @returns {TransactionDisplayData}
  */
 export function useTransactionDisplayData(transactionGroup) {
@@ -75,10 +94,10 @@
   const knownTokens = useSelector(getTokens);
   const knownCollectibles = useSelector(getCollectibles);
   const t = useI18nContext();
+
   const { initialTransaction, primaryTransaction } = transactionGroup;
   // initialTransaction contains the data we need to derive the primary purpose of this transaction group
   const { type } = initialTransaction;
-
   const { from: senderAddress, to } = initialTransaction.txParams || {};
 
   // for smart contract interactions, methodData can be used to derive the name of the action being taken
@@ -92,8 +111,9 @@
   const isSubmitted = displayedStatusKey === TRANSACTION_STATUSES.SUBMITTED;
 
   const primaryValue = primaryTransaction.txParams?.value;
+  const date = formatDateWithYearContext(initialTransaction.time);
+
   let prefix = '-';
-  const date = formatDateWithYearContext(initialTransaction.time);
   let subtitle;
   let subtitleContainsOrigin = false;
   let recipientAddress = to;
@@ -119,16 +139,18 @@
     isTokenCategory,
   );
 
-  // If this is an ERC20 token transaction this value is equal to the amount sent
-  // If it is an ERC721 token transaction it is the tokenId being sent
-  const tokenAmountOrTokenId = getTokenValueParam(tokenData);
+  // Sometimes the tokenId value is parsed as "_value" param. Not seeing this often any more, but still occasionally:
+  // i.e. call approve() on BAYC contract - https://etherscan.io/token/0xbc4ca0eda7647a8ab7c2061c2e118a18a936f13d#writeContract, and tokenId shows up as _value,
+  // not sure why since it doesn't match the ERC721 ABI spec we use to parse these transactions - https://github.com/MetaMask/metamask-eth-abis/blob/d0474308a288f9252597b7c93a3a8deaad19e1b2/src/abis/abiERC721.ts#L62.
+  const transactionDataTokenId =
+    getTokenIdParam(tokenData) ?? getTokenValueParam(tokenData);
 
   const collectible =
     isTokenCategory &&
     knownCollectibles.find(
       ({ address, tokenId }) =>
         isEqualCaseInsensitive(address, recipientAddress) &&
-        tokenId === tokenAmountOrTokenId,
+        tokenId === transactionDataTokenId,
     );
 
   const tokenDisplayValue = useTokenDisplayValue(
@@ -155,9 +177,8 @@
   // used to display fiat amount of tx. initialized to either tokenFiatAmount or undefined
   // but can later be modified if dealing with a swap
   let secondaryDisplayValue = isTokenCategory ? tokenFiatAmount : undefined;
-  // The transaction group category that will be used for rendering the icon in the activity list
+
   let category;
-  // The primary title of the Tx that will be displayed in the activity list
   let title;
 
   const {
@@ -166,25 +187,6 @@
     swapTokenFiatAmount,
     isViewingReceivedTokenFromSwap,
   } = useSwappedTokenValue(transactionGroup, currentAsset);
-
-  // There are seven types of transaction entries that are currently differentiated in the design
-  // 1. Signature request
-  // 2. Send (sendEth sendTokens)
-  // 3. Deposit
-  // 4. Site interaction
-  // 5. Approval
-  // 6. Swap
-  // 7. Swap Approval
-
-  const signatureTypes = [
-    null,
-    undefined,
-    TRANSACTION_TYPES.SIGN,
-    TRANSACTION_TYPES.PERSONAL_SIGN,
-    TRANSACTION_TYPES.SIGN_TYPED_DATA,
-    TRANSACTION_TYPES.ETH_DECRYPT,
-    TRANSACTION_TYPES.ETH_GET_ENCRYPTION_PUBLIC_KEY,
-  ];
 
   if (signatureTypes.includes(type)) {
     category = TRANSACTION_GROUP_CATEGORIES.SIGNATURE_REQUEST;
@@ -223,6 +225,12 @@
     title = t('approveSpendLimit', [token?.symbol || t('token')]);
     subtitle = origin;
     subtitleContainsOrigin = true;
+  } else if (type === TRANSACTION_TYPES.TOKEN_METHOD_SET_APPROVAL_FOR_ALL) {
+    category = TRANSACTION_GROUP_CATEGORIES.APPROVAL;
+    prefix = '';
+    title = t('setApprovalForAllTitle', [token?.symbol || t('token')]);
+    subtitle = origin;
+    subtitleContainsOrigin = true;
   } else if (type === TRANSACTION_TYPES.CONTRACT_INTERACTION) {
     category = TRANSACTION_GROUP_CATEGORIES.INTERACTION;
     const transactionTypeTitle = getTransactionTypeTitle(t, type);
@@ -250,6 +258,11 @@
     title = t('sendSpecifiedTokens', [
       token?.symbol || collectible?.name || t('token'),
     ]);
+    recipientAddress = getTokenAddressParam(tokenData);
+    subtitle = t('toAddress', [shortenAddress(recipientAddress)]);
+  } else if (type === TRANSACTION_TYPES.TOKEN_METHOD_SAFE_TRANSFER_FROM) {
+    category = TRANSACTION_GROUP_CATEGORIES.SEND;
+    title = t('safeTransferFrom');
     recipientAddress = getTokenAddressParam(tokenData);
     subtitle = t('toAddress', [shortenAddress(recipientAddress)]);
   } else if (type === TRANSACTION_TYPES.SIMPLE_SEND) {
