--- conflicted
+++ resolved
@@ -5,8 +5,8 @@
 import {
   getGasEstimateType,
   getGasFeeEstimates,
+  isEIP1559Network,
 } from '../ducks/metamask/metamask';
-import { checkNetworkAndAccountSupports1559 } from '../selectors';
 import {
   disconnectGasFeeEstimatePoller,
   getGasFeeEstimatesAndStartPolling,
@@ -28,7 +28,7 @@
 });
 
 const DEFAULT_OPTS = {
-  checkNetworkAndAccountSupports1559: false,
+  isEIP1559Network: false,
   gasEstimateType: GAS_ESTIMATE_TYPES.LEGACY,
   gasFeeEstimates: {
     low: '10',
@@ -38,11 +38,8 @@
 };
 
 const generateUseSelectorRouter = (opts = DEFAULT_OPTS) => (selector) => {
-  if (selector === checkNetworkAndAccountSupports1559) {
-    return (
-      opts.checkNetworkAndAccountSupports1559 ??
-      DEFAULT_OPTS.checkNetworkAndAccountSupports1559
-    );
+  if (selector === isEIP1559Network) {
+    return opts.isEIP1559Network ?? DEFAULT_OPTS.isEIP1559Network;
   }
   if (selector === getGasEstimateType) {
     return opts.gasEstimateType ?? DEFAULT_OPTS.gasEstimateType;
@@ -140,7 +137,7 @@
     };
     useSelector.mockImplementation(
       generateUseSelectorRouter({
-        checkNetworkAndAccountSupports1559: true,
+        isEIP1559Network: true,
         gasEstimateType: GAS_ESTIMATE_TYPES.FEE_MARKET,
         gasFeeEstimates,
       }),
@@ -179,11 +176,7 @@
   it('indicates that gas estimates are loading when gasEstimateType is not FEE_MARKET or ETH_GASPRICE, but network supports EIP-1559', () => {
     useSelector.mockImplementation(
       generateUseSelectorRouter({
-<<<<<<< HEAD
-        checkNetworkAndAccountSupports1559: true,
-=======
         isEIP1559Network: true,
->>>>>>> 367cad24
         gasEstimateType: GAS_ESTIMATE_TYPES.LEGACY,
         gasFeeEstimates: {
           gasPrice: '10',
@@ -226,7 +219,7 @@
     };
     useSelector.mockImplementation(
       generateUseSelectorRouter({
-        checkNetworkAndAccountSupports1559: false,
+        isEIP1559Network: false,
         gasEstimateType: GAS_ESTIMATE_TYPES.FEE_MARKET,
         gasFeeEstimates,
       }),
