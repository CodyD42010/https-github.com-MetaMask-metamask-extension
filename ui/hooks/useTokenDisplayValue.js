import { useMemo } from 'react';
<<<<<<< HEAD
import { calcTokenAmount } from '../../shared/modules/token-utils';
import { getTokenValueParam } from '../helpers/utils/token-util';
=======
import { getTokenValueParam } from '../../app/scripts/constants/metamask-controller-utils';
import { calcTokenAmount } from '../../app/scripts/constants/transactions-controller-utils';
>>>>>>> 377d6699
import { useTokenData } from './useTokenData';

/**
 * Defines the shape for the Token input parameter for useTokenDisplayValue
 * @typedef {Object} Token
 * @property {string} symbol   - The string to use as a suffix for the token (eg. DAI)
 * @property {number} decimals - The number of decimals to show when displaying this type of token
 */

/**
 * useTokenDisplayValue
 * Given the data string from txParams and a token object with symbol and decimals, return
 * a displayValue that represents a string representing that token amount as a string. Also
 * return a tokenData object for downstream usage and the suffix for the token to use as props
 * for other hooks and/or components
 * @param {string}  [transactionData]    - Raw data string from token transaction
 * @param {Token}   [token]              - The token associated with this transaction
 * @param {boolean} [isTokenTransaction] - Due to the nature of hooks, it isn't possible
 *                                         to conditionally call this hook. This flag will
 *                                         force this hook to return null if it set as false
 *                                         which indicates the transaction is not associated
 *                                         with a token.
 * @return {string} - The computed displayValue of the provided transactionData and token
 */
export function useTokenDisplayValue(
  transactionData,
  token,
  isTokenTransaction = true,
) {
  const tokenData = useTokenData(transactionData, isTokenTransaction);
  const shouldCalculateTokenValue = Boolean(
    // If we are currently processing a token transaction
    isTokenTransaction &&
      // and raw transaction data string is provided
      transactionData &&
      // and a token object has been provided
      token &&
      // and we are able to parse the token details from the raw data
      tokenData?.args?.length,
  );

  const displayValue = useMemo(() => {
    if (!shouldCalculateTokenValue) {
      return null;
    }
    const tokenValue = getTokenValueParam(tokenData);
    return calcTokenAmount(tokenValue, token.decimals).toString(10);
  }, [shouldCalculateTokenValue, tokenData, token]);

  return displayValue;
}<|MERGE_RESOLUTION|>--- conflicted
+++ resolved
@@ -1,17 +1,13 @@
 import { useMemo } from 'react';
-<<<<<<< HEAD
-import { calcTokenAmount } from '../../shared/modules/token-utils';
-import { getTokenValueParam } from '../helpers/utils/token-util';
-=======
 import { getTokenValueParam } from '../../app/scripts/constants/metamask-controller-utils';
 import { calcTokenAmount } from '../../app/scripts/constants/transactions-controller-utils';
->>>>>>> 377d6699
 import { useTokenData } from './useTokenData';
 
 /**
  * Defines the shape for the Token input parameter for useTokenDisplayValue
- * @typedef {Object} Token
- * @property {string} symbol   - The string to use as a suffix for the token (eg. DAI)
+ *
+ * @typedef {object} Token
+ * @property {string} symbol - The string to use as a suffix for the token (eg. DAI)
  * @property {number} decimals - The number of decimals to show when displaying this type of token
  */
 
@@ -21,14 +17,15 @@
  * a displayValue that represents a string representing that token amount as a string. Also
  * return a tokenData object for downstream usage and the suffix for the token to use as props
  * for other hooks and/or components
- * @param {string}  [transactionData]    - Raw data string from token transaction
- * @param {Token}   [token]              - The token associated with this transaction
+ *
+ * @param {string} [transactionData] - Raw data string from token transaction
+ * @param {Token} [token] - The token associated with this transaction
  * @param {boolean} [isTokenTransaction] - Due to the nature of hooks, it isn't possible
  *                                         to conditionally call this hook. This flag will
  *                                         force this hook to return null if it set as false
  *                                         which indicates the transaction is not associated
  *                                         with a token.
- * @return {string} - The computed displayValue of the provided transactionData and token
+ * @returns {string} The computed displayValue of the provided transactionData and token
  */
 export function useTokenDisplayValue(
   transactionData,
