import { act, renderHook } from '@testing-library/react-hooks';
import { useSelector } from 'react-redux';
import { GAS_ESTIMATE_TYPES } from '../../shared/constants/gas';
import { multiplyCurrencies } from '../../shared/modules/conversion.utils';
import {
  isEIP1559Network,
  getConversionRate,
  getNativeCurrency,
} from '../ducks/metamask/metamask';

import { ETH, PRIMARY } from '../helpers/constants/common';
import {
  getCurrentCurrency,
  getShouldShowFiat,
  getCustomGasPrice,
  getCustomGasLimit,
  getCustomMaxFeePerGas,
  getCustomMaxPriorityFeePerGas,
} from '../selectors';
import {
  setCustomGasPrice,
  setCustomGasLimit,
  setCustomMaxFeePerGas,
  setCustomMaxPriorityFeePerGas,
} from '../ducks/gas/gas.duck';
import { useGasFeeEstimates } from './useGasFeeEstimates';
import { useGasFeeInputs } from './useGasFeeInputs';
import { useUserPreferencedCurrency } from './useUserPreferencedCurrency';

jest.mock('./useUserPreferencedCurrency', () => ({
  useUserPreferencedCurrency: jest.fn(),
}));

jest.mock('./useGasFeeEstimates', () => ({
  useGasFeeEstimates: jest.fn(),
}));

jest.mock('../ducks/gas/gas.duck', () => ({
  setCustomGasPrice: jest.fn(),
  setCustomGasLimit: jest.fn(),
  setCustomMaxFeePerGas: jest.fn(),
  setCustomMaxPriorityFeePerGas: jest.fn(),
}));

let mockState = {};
const mockDispatch = (mockAction) => {
  Object.keys(mockAction).forEach((key) => {
    mockState[key] = mockAction[key];
  });
};

jest.mock('react-redux', () => {
  const actual = jest.requireActual('react-redux');

  return {
    ...actual,
    useSelector: jest.fn(),
    useDispatch: jest.fn(() => mockDispatch),
  };
});

// Why this number?
// 20 gwei * 21000 gasLimit = 420,000 gwei
// 420,000 gwei is 0.00042 ETH
// 0.00042 ETH * 100000 = $42
const MOCK_ETH_USD_CONVERSION_RATE = 100000;

const LEGACY_GAS_ESTIMATE_RETURN_VALUE = {
  gasEstimateType: GAS_ESTIMATE_TYPES.LEGACY,
  gasFeeEstimates: {
    low: '10',
    medium: '20',
    high: '30',
  },
  estimatedGasFeeTimeBounds: {},
};

const FEE_MARKET_ESTIMATE_RETURN_VALUE = {
  gasEstimateType: GAS_ESTIMATE_TYPES.FEE_MARKET,
  gasFeeEstimates: {
    low: {
      minWaitTimeEstimate: 180000,
      maxWaitTimeEstimate: 300000,
      suggestedMaxPriorityFeePerGas: '3',
      suggestedMaxFeePerGas: '53',
    },
    medium: {
      minWaitTimeEstimate: 15000,
      maxWaitTimeEstimate: 60000,
      suggestedMaxPriorityFeePerGas: '7',
      suggestedMaxFeePerGas: '70',
    },
    high: {
      minWaitTimeEstimate: 0,
      maxWaitTimeEstimate: 15000,
      suggestedMaxPriorityFeePerGas: '10',
      suggestedMaxFeePerGas: '100',
    },
    estimatedBaseFee: '50',
  },
  estimatedGasFeeTimeBounds: {},
};

const generateUseSelectorRouter = ({ isEIP1559NetworkResponse } = {}) => (
  selector,
) => {
  if (selector === getConversionRate) {
    return MOCK_ETH_USD_CONVERSION_RATE;
  }
  if (selector === getNativeCurrency) {
    return ETH;
  }
  if (selector === getCurrentCurrency) {
    return 'USD';
  }
  if (selector === getShouldShowFiat) {
    return true;
  }
<<<<<<< HEAD
  if (selector === getCustomGasPrice) {
    return mockState.gasPrice;
  }
  if (selector === getCustomGasLimit) {
    return mockState.gasLimit;
  }
  if (selector === getCustomMaxFeePerGas) {
    return mockState.maxFeePerGas;
  }
  if (selector === getCustomMaxPriorityFeePerGas) {
    return mockState.maxPriorityFeePerGas;
=======
  if (selector === isEIP1559Network) {
    return isEIP1559NetworkResponse;
>>>>>>> 367cad24
  }
  return undefined;
};

function getTotalCostInETH(gwei, gasLimit) {
  return multiplyCurrencies(gwei, gasLimit, {
    fromDenomination: 'GWEI',
    toDenomination: 'ETH',
    multiplicandBase: 10,
    multiplierBase: 10,
  });
}

describe('useGasFeeInputs', () => {
  beforeEach(() => {
    mockState = {};
    jest.clearAllMocks();
    useUserPreferencedCurrency.mockImplementation((type) => {
      if (type === PRIMARY) {
        return { currency: ETH, numberOfDecimals: 6 };
      }
      return { currency: 'USD', numberOfDecimals: 2 };
    });

    setCustomGasPrice.mockImplementation((value) => {
      return { gasPrice: value };
    });
    setCustomGasLimit.mockImplementation((value) => ({ gasLimit: value }));
    setCustomMaxFeePerGas.mockImplementation((value) => ({
      maxFeePerGas: value,
    }));
    setCustomMaxPriorityFeePerGas.mockImplementation((value) => ({
      maxPriorityFeePerGas: value,
    }));
  });

  describe('when using gasPrice API for estimation', () => {
    beforeEach(() => {
      useGasFeeEstimates.mockImplementation(
        () => LEGACY_GAS_ESTIMATE_RETURN_VALUE,
      );
      useSelector.mockImplementation(generateUseSelectorRouter());
    });
    it('passes through the raw estimate values from useGasFeeEstimates', () => {
      const { result } = renderHook(() => useGasFeeInputs());
      expect(result.current.gasFeeEstimates).toMatchObject(
        LEGACY_GAS_ESTIMATE_RETURN_VALUE.gasFeeEstimates,
      );
      expect(result.current.gasEstimateType).toBe(
        LEGACY_GAS_ESTIMATE_RETURN_VALUE.gasEstimateType,
      );
      expect(result.current.estimatedGasFeeTimeBounds).toMatchObject({});
    });

    it('returns gasPrice appropriately, and "0" for EIP1559 fields', () => {
      const { result } = renderHook(() => useGasFeeInputs());
      expect(result.current.gasPrice).toBe(
        LEGACY_GAS_ESTIMATE_RETURN_VALUE.gasFeeEstimates.medium,
      );
      expect(result.current.maxFeePerGas).toBe('0');
      expect(result.current.maxPriorityFeePerGas).toBe('0');
    });

    it('updates values when user modifies gasPrice', () => {
<<<<<<< HEAD
      const { result, rerender } = renderHook(() => useGasFeeInputs());
=======
      useSelector.mockImplementation(
        generateUseSelectorRouter({ isEIP1559NetworkResponse: false }),
      );
      const { result } = renderHook(() => useGasFeeInputs());
>>>>>>> 367cad24
      expect(result.current.gasPrice).toBe(
        LEGACY_GAS_ESTIMATE_RETURN_VALUE.gasFeeEstimates.medium,
      );
      let totalEthGasFee = getTotalCostInETH(
        LEGACY_GAS_ESTIMATE_RETURN_VALUE.gasFeeEstimates.medium,
        result.current.gasLimit,
      );
      let totalFiat = (
        Number(totalEthGasFee) * MOCK_ETH_USD_CONVERSION_RATE
      ).toFixed(2);
      expect(result.current.estimatedMaximumNative).toBe(
        `${totalEthGasFee} ETH`,
      );
      expect(result.current.estimatedMaximumFiat).toBe(`$${totalFiat}`);
      expect(result.current.estimatedMinimumFiat).toBe(`$${totalFiat}`);
      act(() => {
        result.current.setGasPrice('30');
      });
      rerender();
      totalEthGasFee = getTotalCostInETH('30', result.current.gasLimit);
      totalFiat = (
        Number(totalEthGasFee) * MOCK_ETH_USD_CONVERSION_RATE
      ).toFixed(2);
      expect(result.current.gasPrice).toBe('30');
      expect(result.current.estimatedMaximumNative).toBe(
        `${totalEthGasFee} ETH`,
      );
      expect(result.current.estimatedMaximumFiat).toBe(`$${totalFiat}`);
      expect(result.current.estimatedMinimumFiat).toBe(`$${totalFiat}`);
    });
  });

  describe('when using EIP 1559 API for estimation', () => {
    beforeEach(() => {
      useGasFeeEstimates.mockImplementation(
        () => FEE_MARKET_ESTIMATE_RETURN_VALUE,
      );
      useSelector.mockImplementation(generateUseSelectorRouter());
    });
    it('passes through the raw estimate values from useGasFeeEstimates', () => {
      const { result } = renderHook(() => useGasFeeInputs());
      expect(result.current.gasFeeEstimates).toMatchObject(
        FEE_MARKET_ESTIMATE_RETURN_VALUE.gasFeeEstimates,
      );
      expect(result.current.gasEstimateType).toBe(
        FEE_MARKET_ESTIMATE_RETURN_VALUE.gasEstimateType,
      );
      expect(result.current.estimatedGasFeeTimeBounds).toMatchObject({});
    });

    it('returns EIP-1559 fields appropriately, and "0" for gasPrice fields', () => {
      const { result } = renderHook(() => useGasFeeInputs());
      expect(result.current.gasPrice).toBe('0');
      expect(result.current.maxFeePerGas).toBe(
        FEE_MARKET_ESTIMATE_RETURN_VALUE.gasFeeEstimates.medium
          .suggestedMaxFeePerGas,
      );
      expect(result.current.maxPriorityFeePerGas).toBe(
        FEE_MARKET_ESTIMATE_RETURN_VALUE.gasFeeEstimates.medium
          .suggestedMaxPriorityFeePerGas,
      );
    });

    it('updates values when user modifies maxFeePerGas', () => {
<<<<<<< HEAD
      const { result, rerender } = renderHook(() => useGasFeeInputs());
=======
      useSelector.mockImplementation(
        generateUseSelectorRouter({ isEIP1559NetworkResponse: true }),
      );
      const { result } = renderHook(() => useGasFeeInputs());
>>>>>>> 367cad24
      expect(result.current.maxFeePerGas).toBe(
        FEE_MARKET_ESTIMATE_RETURN_VALUE.gasFeeEstimates.medium
          .suggestedMaxFeePerGas,
      );
      let totalEthGasFee = getTotalCostInETH(
        FEE_MARKET_ESTIMATE_RETURN_VALUE.gasFeeEstimates.medium
          .suggestedMaxFeePerGas,
        result.current.gasLimit,
      );
      let totalMaxFiat = (
        Number(totalEthGasFee) * MOCK_ETH_USD_CONVERSION_RATE
      ).toFixed(2);
      expect(result.current.estimatedMaximumNative).toBe(
        `${totalEthGasFee} ETH`,
      );
      expect(result.current.estimatedMaximumFiat).toBe(`$${totalMaxFiat}`);
      // TODO: test minimum fiat too
      // expect(result.current.estimatedMinimumFiat).toBe(`$${totalMaxFiat}`);
      act(() => {
        result.current.setMaxFeePerGas('90');
      });
      rerender();
      totalEthGasFee = getTotalCostInETH('90', result.current.gasLimit);
      totalMaxFiat = (
        Number(totalEthGasFee) * MOCK_ETH_USD_CONVERSION_RATE
      ).toFixed(2);
      expect(result.current.maxFeePerGas).toBe('90');
      expect(result.current.estimatedMaximumNative).toBe(
        `${totalEthGasFee} ETH`,
      );
      expect(result.current.estimatedMaximumFiat).toBe(`$${totalMaxFiat}`);
      // TODO: test minimum fiat too
      // expect(result.current.estimatedMinimumFiat).toBe(`$${totalMaxFiat}`);
    });
  });
});<|MERGE_RESOLUTION|>--- conflicted
+++ resolved
@@ -9,20 +9,7 @@
 } from '../ducks/metamask/metamask';
 
 import { ETH, PRIMARY } from '../helpers/constants/common';
-import {
-  getCurrentCurrency,
-  getShouldShowFiat,
-  getCustomGasPrice,
-  getCustomGasLimit,
-  getCustomMaxFeePerGas,
-  getCustomMaxPriorityFeePerGas,
-} from '../selectors';
-import {
-  setCustomGasPrice,
-  setCustomGasLimit,
-  setCustomMaxFeePerGas,
-  setCustomMaxPriorityFeePerGas,
-} from '../ducks/gas/gas.duck';
+import { getCurrentCurrency, getShouldShowFiat } from '../selectors';
 import { useGasFeeEstimates } from './useGasFeeEstimates';
 import { useGasFeeInputs } from './useGasFeeInputs';
 import { useUserPreferencedCurrency } from './useUserPreferencedCurrency';
@@ -35,27 +22,12 @@
   useGasFeeEstimates: jest.fn(),
 }));
 
-jest.mock('../ducks/gas/gas.duck', () => ({
-  setCustomGasPrice: jest.fn(),
-  setCustomGasLimit: jest.fn(),
-  setCustomMaxFeePerGas: jest.fn(),
-  setCustomMaxPriorityFeePerGas: jest.fn(),
-}));
-
-let mockState = {};
-const mockDispatch = (mockAction) => {
-  Object.keys(mockAction).forEach((key) => {
-    mockState[key] = mockAction[key];
-  });
-};
-
 jest.mock('react-redux', () => {
   const actual = jest.requireActual('react-redux');
 
   return {
     ...actual,
     useSelector: jest.fn(),
-    useDispatch: jest.fn(() => mockDispatch),
   };
 });
 
@@ -116,22 +88,8 @@
   if (selector === getShouldShowFiat) {
     return true;
   }
-<<<<<<< HEAD
-  if (selector === getCustomGasPrice) {
-    return mockState.gasPrice;
-  }
-  if (selector === getCustomGasLimit) {
-    return mockState.gasLimit;
-  }
-  if (selector === getCustomMaxFeePerGas) {
-    return mockState.maxFeePerGas;
-  }
-  if (selector === getCustomMaxPriorityFeePerGas) {
-    return mockState.maxPriorityFeePerGas;
-=======
   if (selector === isEIP1559Network) {
     return isEIP1559NetworkResponse;
->>>>>>> 367cad24
   }
   return undefined;
 };
@@ -147,7 +105,6 @@
 
 describe('useGasFeeInputs', () => {
   beforeEach(() => {
-    mockState = {};
     jest.clearAllMocks();
     useUserPreferencedCurrency.mockImplementation((type) => {
       if (type === PRIMARY) {
@@ -155,17 +112,6 @@
       }
       return { currency: 'USD', numberOfDecimals: 2 };
     });
-
-    setCustomGasPrice.mockImplementation((value) => {
-      return { gasPrice: value };
-    });
-    setCustomGasLimit.mockImplementation((value) => ({ gasLimit: value }));
-    setCustomMaxFeePerGas.mockImplementation((value) => ({
-      maxFeePerGas: value,
-    }));
-    setCustomMaxPriorityFeePerGas.mockImplementation((value) => ({
-      maxPriorityFeePerGas: value,
-    }));
   });
 
   describe('when using gasPrice API for estimation', () => {
@@ -196,14 +142,10 @@
     });
 
     it('updates values when user modifies gasPrice', () => {
-<<<<<<< HEAD
-      const { result, rerender } = renderHook(() => useGasFeeInputs());
-=======
       useSelector.mockImplementation(
         generateUseSelectorRouter({ isEIP1559NetworkResponse: false }),
       );
       const { result } = renderHook(() => useGasFeeInputs());
->>>>>>> 367cad24
       expect(result.current.gasPrice).toBe(
         LEGACY_GAS_ESTIMATE_RETURN_VALUE.gasFeeEstimates.medium,
       );
@@ -222,7 +164,6 @@
       act(() => {
         result.current.setGasPrice('30');
       });
-      rerender();
       totalEthGasFee = getTotalCostInETH('30', result.current.gasLimit);
       totalFiat = (
         Number(totalEthGasFee) * MOCK_ETH_USD_CONVERSION_RATE
@@ -268,14 +209,10 @@
     });
 
     it('updates values when user modifies maxFeePerGas', () => {
-<<<<<<< HEAD
-      const { result, rerender } = renderHook(() => useGasFeeInputs());
-=======
       useSelector.mockImplementation(
         generateUseSelectorRouter({ isEIP1559NetworkResponse: true }),
       );
       const { result } = renderHook(() => useGasFeeInputs());
->>>>>>> 367cad24
       expect(result.current.maxFeePerGas).toBe(
         FEE_MARKET_ESTIMATE_RETURN_VALUE.gasFeeEstimates.medium
           .suggestedMaxFeePerGas,
@@ -297,7 +234,6 @@
       act(() => {
         result.current.setMaxFeePerGas('90');
       });
-      rerender();
       totalEthGasFee = getTotalCostInETH('90', result.current.gasLimit);
       totalMaxFiat = (
         Number(totalEthGasFee) * MOCK_ETH_USD_CONVERSION_RATE
