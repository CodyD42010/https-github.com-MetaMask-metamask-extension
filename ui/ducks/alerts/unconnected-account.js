--- conflicted
+++ resolved
@@ -122,13 +122,8 @@
     try {
       await dispatch(switchAccountRequested());
       await dispatch(setSelectedInternalAccount(accountId));
-<<<<<<< HEAD
-      const internalAcocunt = getInternalAccount(state, accountId);
-      await dispatch(setSelectedAccount(internalAcocunt.address));
-=======
       const internalAccount = getInternalAccount(state, accountId);
       await dispatch(setSelectedAccount(internalAccount.address));
->>>>>>> 263f84b8
       await dispatch(switchAccountSucceeded());
     } catch (error) {
       console.error(error);
