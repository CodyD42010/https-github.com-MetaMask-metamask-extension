import nock from 'nock';

<<<<<<< HEAD
import { setSwapsLiveness } from '../../store/actions';
import { setStorageItem } from '../../../shared/modules/storage-helpers';
=======
import { MOCKS, createSwapsMockStore } from '../../../test/jest';
import { setSwapsLiveness, setSwapsFeatureFlags } from '../../store/actions';
import { setStorageItem } from '../../../app/scripts/constants/storage-helpers';
import {
  MAINNET_CHAIN_ID,
  RINKEBY_CHAIN_ID,
  BSC_CHAIN_ID,
  POLYGON_CHAIN_ID,
} from '../../../shared/constants/network';
>>>>>>> 377d6699
import * as swaps from './swaps';

jest.mock('../../store/actions.js', () => ({
  setSwapsLiveness: jest.fn(),
}));

const providerState = {
  chainId: '0x1',
  nickname: '',
  rpcPrefs: {},
  rpcUrl: '',
  ticker: 'ETH',
  type: 'mainnet',
};

describe('Ducks - Swaps', () => {
  afterEach(() => {
    nock.cleanAll();
  });

  describe('fetchSwapsLiveness', () => {
    const cleanFeatureFlagApiCache = () => {
      setStorageItem(
        'cachedFetch:https://api.metaswap.codefi.network/featureFlag',
        null,
      );
    };

    afterEach(() => {
      cleanFeatureFlagApiCache();
    });

    const mockFeatureFlagApiResponse = ({
      active = false,
      replyWithError = false,
    } = {}) => {
      const apiNock = nock('https://api.metaswap.codefi.network').get(
        '/featureFlag',
      );
      if (replyWithError) {
        return apiNock.replyWithError({
          message: 'Server error. Try again later',
          code: 'serverSideError',
        });
      }
      return apiNock.reply(200, {
        active,
      });
    };

    const createGetState = () => {
      return () => ({
        metamask: { provider: { ...providerState } },
      });
    };

    it('returns true if the Swaps feature is enabled', async () => {
      const mockDispatch = jest.fn();
      const featureFlagApiNock = mockFeatureFlagApiResponse({ active: true });
      const isSwapsFeatureEnabled = await swaps.fetchSwapsLiveness()(
        mockDispatch,
        createGetState(),
      );
      expect(featureFlagApiNock.isDone()).toBe(true);
      expect(mockDispatch).toHaveBeenCalledTimes(1);
      expect(setSwapsLiveness).toHaveBeenCalledWith(true);
      expect(isSwapsFeatureEnabled).toBe(true);
    });

    it('returns false if the Swaps feature is disabled', async () => {
      const mockDispatch = jest.fn();
      const featureFlagApiNock = mockFeatureFlagApiResponse({ active: false });
      const isSwapsFeatureEnabled = await swaps.fetchSwapsLiveness()(
        mockDispatch,
        createGetState(),
      );
      expect(featureFlagApiNock.isDone()).toBe(true);
      expect(mockDispatch).toHaveBeenCalledTimes(1);
      expect(setSwapsLiveness).toHaveBeenCalledWith(false);
      expect(isSwapsFeatureEnabled).toBe(false);
    });

    it('returns false if the /featureFlag API call throws an error', async () => {
      const mockDispatch = jest.fn();
      const featureFlagApiNock = mockFeatureFlagApiResponse({
        replyWithError: true,
      });
      const isSwapsFeatureEnabled = await swaps.fetchSwapsLiveness()(
        mockDispatch,
        createGetState(),
      );
      expect(featureFlagApiNock.isDone()).toBe(true);
      expect(mockDispatch).toHaveBeenCalledTimes(1);
      expect(setSwapsLiveness).toHaveBeenCalledWith(false);
      expect(isSwapsFeatureEnabled).toBe(false);
    });

    it('only calls the API once and returns true from cache for the second call', async () => {
      const mockDispatch = jest.fn();
      const featureFlagApiNock = mockFeatureFlagApiResponse({ active: true });
      await swaps.fetchSwapsLiveness()(mockDispatch, createGetState());
      expect(featureFlagApiNock.isDone()).toBe(true);
      const featureFlagApiNock2 = mockFeatureFlagApiResponse({ active: true });
      const isSwapsFeatureEnabled = await swaps.fetchSwapsLiveness()(
        mockDispatch,
        createGetState(),
      );
      expect(featureFlagApiNock2.isDone()).toBe(false); // Second API call wasn't made, cache was used instead.
      expect(mockDispatch).toHaveBeenCalledTimes(2);
      expect(setSwapsLiveness).toHaveBeenCalledWith(true);
      expect(isSwapsFeatureEnabled).toBe(true);
    });
  });
});<|MERGE_RESOLUTION|>--- conflicted
+++ resolved
@@ -1,9 +1,5 @@
 import nock from 'nock';
 
-<<<<<<< HEAD
-import { setSwapsLiveness } from '../../store/actions';
-import { setStorageItem } from '../../../shared/modules/storage-helpers';
-=======
 import { MOCKS, createSwapsMockStore } from '../../../test/jest';
 import { setSwapsLiveness, setSwapsFeatureFlags } from '../../store/actions';
 import { setStorageItem } from '../../../app/scripts/constants/storage-helpers';
@@ -13,11 +9,15 @@
   BSC_CHAIN_ID,
   POLYGON_CHAIN_ID,
 } from '../../../shared/constants/network';
->>>>>>> 377d6699
 import * as swaps from './swaps';
 
 jest.mock('../../store/actions.js', () => ({
   setSwapsLiveness: jest.fn(),
+  setSwapsFeatureFlags: jest.fn(),
+  fetchSmartTransactionsLiveness: jest.fn(),
+  getTransactions: jest.fn(() => {
+    return [];
+  }),
 }));
 
 const providerState = {
@@ -34,10 +34,10 @@
     nock.cleanAll();
   });
 
-  describe('fetchSwapsLiveness', () => {
+  describe('fetchSwapsLivenessAndFeatureFlags', () => {
     const cleanFeatureFlagApiCache = () => {
       setStorageItem(
-        'cachedFetch:https://api.metaswap.codefi.network/featureFlag',
+        'cachedFetch:https://swap.metaswap.codefi.network/featureFlags',
         null,
       );
     };
@@ -46,12 +46,12 @@
       cleanFeatureFlagApiCache();
     });
 
-    const mockFeatureFlagApiResponse = ({
-      active = false,
+    const mockFeatureFlagsApiResponse = ({
+      featureFlagsResponse,
       replyWithError = false,
     } = {}) => {
-      const apiNock = nock('https://api.metaswap.codefi.network').get(
-        '/featureFlag',
+      const apiNock = nock('https://swap.metaswap.codefi.network').get(
+        '/featureFlags',
       );
       if (replyWithError) {
         return apiNock.replyWithError({
@@ -59,72 +59,274 @@
           code: 'serverSideError',
         });
       }
-      return apiNock.reply(200, {
-        active,
-      });
+      return apiNock.reply(200, featureFlagsResponse);
     };
 
     const createGetState = () => {
       return () => ({
-        metamask: { provider: { ...providerState } },
+        metamask: {
+          provider: { ...providerState },
+          from: '0x64a845a5b02460acf8a3d84503b0d68d028b4bb4',
+        },
       });
     };
 
-    it('returns true if the Swaps feature is enabled', async () => {
-      const mockDispatch = jest.fn();
-      const featureFlagApiNock = mockFeatureFlagApiResponse({ active: true });
-      const isSwapsFeatureEnabled = await swaps.fetchSwapsLiveness()(
-        mockDispatch,
-        createGetState(),
-      );
-      expect(featureFlagApiNock.isDone()).toBe(true);
-      expect(mockDispatch).toHaveBeenCalledTimes(1);
-      expect(setSwapsLiveness).toHaveBeenCalledWith(true);
-      expect(isSwapsFeatureEnabled).toBe(true);
-    });
-
-    it('returns false if the Swaps feature is disabled', async () => {
-      const mockDispatch = jest.fn();
-      const featureFlagApiNock = mockFeatureFlagApiResponse({ active: false });
-      const isSwapsFeatureEnabled = await swaps.fetchSwapsLiveness()(
-        mockDispatch,
-        createGetState(),
-      );
-      expect(featureFlagApiNock.isDone()).toBe(true);
-      expect(mockDispatch).toHaveBeenCalledTimes(1);
-      expect(setSwapsLiveness).toHaveBeenCalledWith(false);
-      expect(isSwapsFeatureEnabled).toBe(false);
-    });
-
-    it('returns false if the /featureFlag API call throws an error', async () => {
-      const mockDispatch = jest.fn();
-      const featureFlagApiNock = mockFeatureFlagApiResponse({
+    it('checks that Swaps for ETH are enabled and can use new API', async () => {
+      const mockDispatch = jest.fn();
+      const expectedSwapsLiveness = {
+        swapsFeatureIsLive: true,
+      };
+      const featureFlagsResponse = MOCKS.createFeatureFlagsResponse();
+      const featureFlagApiNock = mockFeatureFlagsApiResponse({
+        featureFlagsResponse,
+      });
+      const swapsLiveness = await swaps.fetchSwapsLivenessAndFeatureFlags()(
+        mockDispatch,
+        createGetState(),
+      );
+      expect(featureFlagApiNock.isDone()).toBe(true);
+      expect(mockDispatch).toHaveBeenCalledTimes(4);
+      expect(setSwapsLiveness).toHaveBeenCalledWith(expectedSwapsLiveness);
+      expect(setSwapsFeatureFlags).toHaveBeenCalledWith(featureFlagsResponse);
+      expect(swapsLiveness).toMatchObject(expectedSwapsLiveness);
+    });
+
+    it('checks that Swaps for ETH are disabled for API v2 and enabled for API v1', async () => {
+      const mockDispatch = jest.fn();
+      const expectedSwapsLiveness = {
+        swapsFeatureIsLive: true,
+      };
+      const featureFlagsResponse = MOCKS.createFeatureFlagsResponse();
+      featureFlagsResponse.ethereum.extension_active = false;
+      const featureFlagApiNock = mockFeatureFlagsApiResponse({
+        featureFlagsResponse,
+      });
+      const swapsLiveness = await swaps.fetchSwapsLivenessAndFeatureFlags()(
+        mockDispatch,
+        createGetState(),
+      );
+      expect(featureFlagApiNock.isDone()).toBe(true);
+      expect(mockDispatch).toHaveBeenCalledTimes(4);
+      expect(setSwapsLiveness).toHaveBeenCalledWith(expectedSwapsLiveness);
+      expect(setSwapsFeatureFlags).toHaveBeenCalledWith(featureFlagsResponse);
+      expect(swapsLiveness).toMatchObject(expectedSwapsLiveness);
+    });
+
+    it('checks that Swaps for ETH are disabled for API v1 and v2', async () => {
+      const mockDispatch = jest.fn();
+      const expectedSwapsLiveness = {
+        swapsFeatureIsLive: false,
+      };
+      const featureFlagsResponse = MOCKS.createFeatureFlagsResponse();
+      featureFlagsResponse.ethereum.extension_active = false;
+      featureFlagsResponse.ethereum.fallback_to_v1 = false;
+      const featureFlagApiNock = mockFeatureFlagsApiResponse({
+        featureFlagsResponse,
+      });
+      const swapsLiveness = await swaps.fetchSwapsLivenessAndFeatureFlags()(
+        mockDispatch,
+        createGetState(),
+      );
+      expect(featureFlagApiNock.isDone()).toBe(true);
+      expect(mockDispatch).toHaveBeenCalledTimes(4);
+      expect(setSwapsLiveness).toHaveBeenCalledWith(expectedSwapsLiveness);
+      expect(setSwapsFeatureFlags).toHaveBeenCalledWith(featureFlagsResponse);
+      expect(swapsLiveness).toMatchObject(expectedSwapsLiveness);
+    });
+
+    it('checks that Swaps for ETH are disabled if the /featureFlags API call throws an error', async () => {
+      const mockDispatch = jest.fn();
+      const expectedSwapsLiveness = {
+        swapsFeatureIsLive: false,
+      };
+      const featureFlagApiNock = mockFeatureFlagsApiResponse({
         replyWithError: true,
       });
-      const isSwapsFeatureEnabled = await swaps.fetchSwapsLiveness()(
-        mockDispatch,
-        createGetState(),
-      );
-      expect(featureFlagApiNock.isDone()).toBe(true);
-      expect(mockDispatch).toHaveBeenCalledTimes(1);
-      expect(setSwapsLiveness).toHaveBeenCalledWith(false);
-      expect(isSwapsFeatureEnabled).toBe(false);
-    });
-
-    it('only calls the API once and returns true from cache for the second call', async () => {
-      const mockDispatch = jest.fn();
-      const featureFlagApiNock = mockFeatureFlagApiResponse({ active: true });
-      await swaps.fetchSwapsLiveness()(mockDispatch, createGetState());
-      expect(featureFlagApiNock.isDone()).toBe(true);
-      const featureFlagApiNock2 = mockFeatureFlagApiResponse({ active: true });
-      const isSwapsFeatureEnabled = await swaps.fetchSwapsLiveness()(
+      const swapsLiveness = await swaps.fetchSwapsLivenessAndFeatureFlags()(
+        mockDispatch,
+        createGetState(),
+      );
+      expect(featureFlagApiNock.isDone()).toBe(true);
+      expect(mockDispatch).toHaveBeenCalledTimes(2);
+      expect(setSwapsLiveness).toHaveBeenCalledWith(expectedSwapsLiveness);
+      expect(swapsLiveness).toMatchObject(expectedSwapsLiveness);
+    });
+
+    it('only calls the API once and returns response from cache for the second call', async () => {
+      const mockDispatch = jest.fn();
+      const expectedSwapsLiveness = {
+        swapsFeatureIsLive: true,
+      };
+      const featureFlagsResponse = MOCKS.createFeatureFlagsResponse();
+      const featureFlagApiNock = mockFeatureFlagsApiResponse({
+        featureFlagsResponse,
+      });
+      await swaps.fetchSwapsLivenessAndFeatureFlags()(
+        mockDispatch,
+        createGetState(),
+      );
+      expect(featureFlagApiNock.isDone()).toBe(true);
+      const featureFlagApiNock2 = mockFeatureFlagsApiResponse({
+        featureFlagsResponse,
+      });
+      const swapsLiveness = await swaps.fetchSwapsLivenessAndFeatureFlags()(
         mockDispatch,
         createGetState(),
       );
       expect(featureFlagApiNock2.isDone()).toBe(false); // Second API call wasn't made, cache was used instead.
-      expect(mockDispatch).toHaveBeenCalledTimes(2);
-      expect(setSwapsLiveness).toHaveBeenCalledWith(true);
-      expect(isSwapsFeatureEnabled).toBe(true);
+      expect(mockDispatch).toHaveBeenCalledTimes(8);
+      expect(setSwapsLiveness).toHaveBeenCalledWith(expectedSwapsLiveness);
+      expect(setSwapsFeatureFlags).toHaveBeenCalledWith(featureFlagsResponse);
+      expect(swapsLiveness).toMatchObject(expectedSwapsLiveness);
+    });
+  });
+
+  describe('getCustomSwapsGas', () => {
+    it('returns "customMaxGas"', () => {
+      const state = createSwapsMockStore();
+      const customMaxGas = '29000';
+      state.metamask.swapsState.customMaxGas = customMaxGas;
+      expect(swaps.getCustomSwapsGas(state)).toBe(customMaxGas);
+    });
+  });
+
+  describe('getCustomMaxFeePerGas', () => {
+    it('returns "customMaxFeePerGas"', () => {
+      const state = createSwapsMockStore();
+      const customMaxFeePerGas = '20';
+      state.metamask.swapsState.customMaxFeePerGas = customMaxFeePerGas;
+      expect(swaps.getCustomMaxFeePerGas(state)).toBe(customMaxFeePerGas);
+    });
+  });
+
+  describe('getCustomMaxPriorityFeePerGas', () => {
+    it('returns "customMaxPriorityFeePerGas"', () => {
+      const state = createSwapsMockStore();
+      const customMaxPriorityFeePerGas = '3';
+      state.metamask.swapsState.customMaxPriorityFeePerGas = customMaxPriorityFeePerGas;
+      expect(swaps.getCustomMaxPriorityFeePerGas(state)).toBe(
+        customMaxPriorityFeePerGas,
+      );
+    });
+  });
+
+  describe('getSwapsFeatureIsLive', () => {
+    it('returns true for "swapsFeatureIsLive"', () => {
+      const state = createSwapsMockStore();
+      const swapsFeatureIsLive = true;
+      state.metamask.swapsState.swapsFeatureIsLive = swapsFeatureIsLive;
+      expect(swaps.getSwapsFeatureIsLive(state)).toBe(swapsFeatureIsLive);
+    });
+
+    it('returns false for "swapsFeatureIsLive"', () => {
+      const state = createSwapsMockStore();
+      const swapsFeatureIsLive = false;
+      state.metamask.swapsState.swapsFeatureIsLive = swapsFeatureIsLive;
+      expect(swaps.getSwapsFeatureIsLive(state)).toBe(swapsFeatureIsLive);
+    });
+  });
+
+  describe('getUsedQuote', () => {
+    it('returns selected quote', () => {
+      const state = createSwapsMockStore();
+      expect(swaps.getUsedQuote(state)).toMatchObject(
+        state.metamask.swapsState.quotes.TEST_AGG_2,
+      );
+    });
+
+    it('returns best quote', () => {
+      const state = createSwapsMockStore();
+      state.metamask.swapsState.selectedAggId = null;
+      expect(swaps.getUsedQuote(state)).toMatchObject(
+        state.metamask.swapsState.quotes.TEST_AGG_BEST,
+      );
+    });
+  });
+
+  describe('getSmartTransactionsEnabled', () => {
+    it('returns true if feature flag is enabled, not a HW and is Ethereum network', () => {
+      const state = createSwapsMockStore();
+      expect(swaps.getSmartTransactionsEnabled(state)).toBe(true);
+    });
+
+    it('returns false if feature flag is disabled, not a HW and is Ethereum network', () => {
+      const state = createSwapsMockStore();
+      state.metamask.swapsState.swapsFeatureFlags.smartTransactions.extensionActive = false;
+      expect(swaps.getSmartTransactionsEnabled(state)).toBe(false);
+    });
+
+    it('returns false if feature flag is enabled, not a HW, STX liveness is false and is Ethereum network', () => {
+      const state = createSwapsMockStore();
+      state.metamask.smartTransactionsState.liveness = false;
+      expect(swaps.getSmartTransactionsEnabled(state)).toBe(false);
+    });
+
+    it('returns false if feature flag is enabled, is a HW and is Ethereum network', () => {
+      const state = createSwapsMockStore();
+      state.metamask.keyrings[0].type = 'Trezor Hardware';
+      expect(swaps.getSmartTransactionsEnabled(state)).toBe(false);
+    });
+
+    it('returns false if feature flag is enabled, not a HW and is Polygon network', () => {
+      const state = createSwapsMockStore();
+      state.metamask.provider.chainId = POLYGON_CHAIN_ID;
+      expect(swaps.getSmartTransactionsEnabled(state)).toBe(false);
+    });
+
+    it('returns false if feature flag is enabled, not a HW and is BSC network', () => {
+      const state = createSwapsMockStore();
+      state.metamask.provider.chainId = BSC_CHAIN_ID;
+      expect(swaps.getSmartTransactionsEnabled(state)).toBe(false);
+    });
+
+    it('returns true if feature flag is enabled, not a HW and is Rinkeby network', () => {
+      const state = createSwapsMockStore();
+      state.metamask.provider.chainId = RINKEBY_CHAIN_ID;
+      expect(swaps.getSmartTransactionsEnabled(state)).toBe(true);
+    });
+
+    it('returns false if feature flag is missing', () => {
+      const state = createSwapsMockStore();
+      state.metamask.swapsState.swapsFeatureFlags = {};
+      expect(swaps.getSmartTransactionsEnabled(state)).toBe(false);
+    });
+  });
+
+  describe('getSmartTransactionsOptInStatus', () => {
+    it('returns STX opt in status', () => {
+      const state = createSwapsMockStore();
+      expect(swaps.getSmartTransactionsOptInStatus(state)).toBe(true);
+    });
+  });
+
+  describe('getCurrentSmartTransactions', () => {
+    it('returns current smart transactions', () => {
+      const state = createSwapsMockStore();
+      expect(swaps.getCurrentSmartTransactions(state)).toMatchObject(
+        state.metamask.smartTransactionsState.smartTransactions[
+          MAINNET_CHAIN_ID
+        ],
+      );
+    });
+  });
+
+  describe('getPendingSmartTransactions', () => {
+    it('returns pending smart transactions', () => {
+      const state = createSwapsMockStore();
+      const pendingSmartTransactions = swaps.getPendingSmartTransactions(state);
+      expect(pendingSmartTransactions).toHaveLength(1);
+      expect(pendingSmartTransactions[0].uuid).toBe('uuid2');
+      expect(pendingSmartTransactions[0].status).toBe('pending');
+    });
+  });
+
+  describe('getSmartTransactionFees', () => {
+    it('returns unsigned transactions and estimates', () => {
+      const state = createSwapsMockStore();
+      const smartTransactionFees = swaps.getSmartTransactionFees(state);
+      expect(smartTransactionFees).toMatchObject(
+        state.metamask.smartTransactionsState.fees,
+      );
     });
   });
 });