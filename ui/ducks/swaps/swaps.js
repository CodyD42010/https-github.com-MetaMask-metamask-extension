--- conflicted
+++ resolved
@@ -34,28 +34,18 @@
   SWAPS_MAINTENANCE_ROUTE,
 } from '../../helpers/constants/routes';
 import {
-<<<<<<< HEAD
-  fetchSwapsFeatureFlags,
-=======
->>>>>>> 9a9eef56
   fetchSwapsGasPrices,
   isContractAddressValid,
-  getSwapsLivenessForNetwork,
 } from '../../pages/swaps/swaps.util';
 import {
   getValueFromWeiHex,
   decGWEIToHexWEI,
   hexWEIToDecGWEI,
 } from '../../helpers/utils/conversions.util';
-<<<<<<< HEAD
-import { conversionLessThan } from '../../../shared/modules/conversion.utils';
-import { calcTokenAmount } from '../../helpers/utils/token-util';
-=======
 import {
   conversionLessThan,
   decimalToHex,
 } from '../../../shared/modules/conversion-util';
->>>>>>> 9a9eef56
 import {
   getSelectedAccount,
   getTokenExchangeRates,
@@ -73,13 +63,9 @@
   SWAPS_FETCH_ORDER_CONFLICT,
 } from '../../../shared/constants/swaps';
 import { TRANSACTION_TYPES } from '../../../shared/constants/transaction';
-<<<<<<< HEAD
-import { isEIP1559Network, getGasFeeEstimates } from '../metamask/metamask';
-=======
 import { calcGasTotal } from '../../../shared/modules/gas-utils';
 import { calcTokenAmount } from '../../../shared/modules/token-utils';
 import { fetchSwapsFeatureLiveness } from '../../../shared/modules/swaps.utils';
->>>>>>> 9a9eef56
 
 const GAS_PRICES_LOADING_STATES = {
   INITIAL: 'INITIAL',
@@ -239,11 +225,8 @@
 
 const getSwapsState = (state) => state.metamask.swapsState;
 
-export const getSwapsFeatureIsLive = (state) =>
+export const getSwapsFeatureLiveness = (state) =>
   state.metamask.swapsState.swapsFeatureIsLive;
-
-export const getUseNewSwapsApi = (state) =>
-  state.metamask.swapsState.useNewSwapsApi;
 
 export const getSwapsQuoteRefreshTime = (state) =>
   state.metamask.swapsState.swapsQuoteRefreshTime;
@@ -256,12 +239,6 @@
 
 export const getCustomSwapsGasPrice = (state) =>
   state.metamask.swapsState.customGasPrice;
-
-export const getCustomMaxFeePerGas = (state) =>
-  state.metamask.swapsState.customMaxFeePerGas;
-
-export const getCustomMaxPriorityFeePerGas = (state) =>
-  state.metamask.swapsState.customMaxPriorityFeePerGas;
 
 export const getFetchParams = (state) => state.metamask.swapsState.fetchParams;
 
@@ -398,21 +375,16 @@
 
 export const fetchSwapsLiveness = () => {
   return async (dispatch, getState) => {
-    let swapsLivenessForNetwork = {
-      swapsFeatureIsLive: false,
-      useNewSwapsApi: false,
-    };
+    let swapsFeatureIsLive = false;
     try {
-      const swapsFeatureFlags = await fetchSwapsFeatureFlags();
-      swapsLivenessForNetwork = getSwapsLivenessForNetwork(
-        swapsFeatureFlags,
+      swapsFeatureIsLive = await fetchSwapsFeatureLiveness(
         getCurrentChainId(getState()),
       );
     } catch (error) {
       log.error('Failed to fetch Swaps liveness, defaulting to false.', error);
     }
-    await dispatch(setSwapsLiveness(swapsLivenessForNetwork));
-    return swapsLivenessForNetwork;
+    await dispatch(setSwapsLiveness(swapsFeatureIsLive));
+    return swapsFeatureIsLive;
   };
 };
 
@@ -425,22 +397,15 @@
   return async (dispatch, getState) => {
     const state = getState();
     const chainId = getCurrentChainId(state);
-    let swapsLivenessForNetwork = {
-      swapsFeatureIsLive: false,
-      useNewSwapsApi: false,
-    };
+    let swapsFeatureIsLive = false;
     try {
-      const swapsFeatureFlags = await fetchSwapsFeatureFlags();
-      swapsLivenessForNetwork = getSwapsLivenessForNetwork(
-        swapsFeatureFlags,
-        chainId,
-      );
+      swapsFeatureIsLive = await fetchSwapsFeatureLiveness(chainId);
     } catch (error) {
       log.error('Failed to fetch Swaps liveness, defaulting to false.', error);
     }
-    await dispatch(setSwapsLiveness(swapsLivenessForNetwork));
-
-    if (!swapsLivenessForNetwork.swapsFeatureIsLive) {
+    await dispatch(setSwapsLiveness(swapsFeatureIsLive));
+
+    if (!swapsFeatureIsLive) {
       await history.push(SWAPS_MAINTENANCE_ROUTE);
       return;
     }
@@ -524,7 +489,6 @@
 
     const hardwareWalletUsed = isHardwareWallet(state);
     const hardwareWalletType = getHardwareWalletType(state);
-    const EIP1559NetworkEnabled = isEIP1559Network(state);
     metaMetricsEvent({
       event: 'Quotes Requested',
       category: 'swaps',
@@ -566,9 +530,7 @@
         ),
       );
 
-      const gasPriceFetchPromise = EIP1559NetworkEnabled
-        ? null // For EIP 1559 we can get gas prices via "useGasFeeEstimates".
-        : dispatch(fetchAndSetSwapsGasPriceInfo());
+      const gasPriceFetchPromise = dispatch(fetchAndSetSwapsGasPriceInfo());
 
       const [[fetchedQuotes, selectedAggId]] = await Promise.all([
         fetchAndSetQuotesPromise,
@@ -640,30 +602,20 @@
     const state = getState();
     const chainId = getCurrentChainId(state);
     const hardwareWalletUsed = isHardwareWallet(state);
-    const EIP1559NetworkEnabled = isEIP1559Network(state);
-    let swapsLivenessForNetwork = {
-      swapsFeatureIsLive: false,
-      useNewSwapsApi: false,
-    };
+    let swapsFeatureIsLive = false;
     try {
-      const swapsFeatureFlags = await fetchSwapsFeatureFlags();
-      swapsLivenessForNetwork = getSwapsLivenessForNetwork(
-        swapsFeatureFlags,
-        chainId,
-      );
+      swapsFeatureIsLive = await fetchSwapsFeatureLiveness(chainId);
     } catch (error) {
       log.error('Failed to fetch Swaps liveness, defaulting to false.', error);
     }
-    await dispatch(setSwapsLiveness(swapsLivenessForNetwork));
-
-    if (!swapsLivenessForNetwork.swapsFeatureIsLive) {
+    await dispatch(setSwapsLiveness(swapsFeatureIsLive));
+
+    if (!swapsFeatureIsLive) {
       await history.push(SWAPS_MAINTENANCE_ROUTE);
       return;
     }
 
     const customSwapsGas = getCustomSwapsGas(state);
-    const customMaxFeePerGas = getCustomMaxFeePerGas(state);
-    const customMaxPriorityFeePerGas = getCustomMaxPriorityFeePerGas(state);
     const fetchParams = getFetchParams(state);
     const { metaData, value: swapTokenValue, slippage } = fetchParams;
     const { sourceTokenInfo = {}, destinationTokenInfo = {} } = metaData;
@@ -675,15 +627,6 @@
     }
 
     const { fast: fastGasEstimate } = getSwapGasPriceEstimateData(state);
-    // TODO: Make sure it works if EIP is not present.
-    const {
-      high: { suggestedMaxFeePerGas, suggestedMaxPriorityFeePerGas },
-    } = getGasFeeEstimates(state);
-    const maxFeePerGas =
-      customMaxFeePerGas || decGWEIToHexWEI(suggestedMaxFeePerGas);
-    const maxPriorityFeePerGas =
-      customMaxPriorityFeePerGas ||
-      decGWEIToHexWEI(suggestedMaxPriorityFeePerGas);
 
     const usedQuote = getUsedQuote(state);
     const usedTradeTxParams = usedQuote.trade;
@@ -704,13 +647,7 @@
 
     const usedGasPrice = getUsedSwapsGasPrice(state);
     usedTradeTxParams.gas = maxGasLimit;
-    if (EIP1559NetworkEnabled) {
-      usedTradeTxParams.maxFeePerGas = maxFeePerGas;
-      usedTradeTxParams.maxPriorityFeePerGas = maxPriorityFeePerGas;
-      delete usedTradeTxParams.gasPrice;
-    } else {
-      usedTradeTxParams.gasPrice = usedGasPrice;
-    }
+    usedTradeTxParams.gasPrice = usedGasPrice;
 
     const usdConversionRate = getUSDConversionRate(state);
     const destinationValue = calcTokenAmount(
@@ -724,10 +661,7 @@
       .plus(usedQuote.approvalNeeded?.gas || '0x0', 16)
       .toString(16);
     const gasEstimateTotalInUSD = getValueFromWeiHex({
-      value: calcGasTotal(
-        totalGasLimitEstimate,
-        EIP1559NetworkEnabled ? maxFeePerGas : usedGasPrice,
-      ),
+      value: calcGasTotal(totalGasLimitEstimate, usedGasPrice),
       toCurrency: 'usd',
       conversionRate: usdConversionRate,
       numberOfDecimals: 6,
@@ -759,10 +693,6 @@
       is_hardware_wallet: hardwareWalletUsed,
       hardware_wallet_type: getHardwareWalletType(state),
     };
-    if (EIP1559NetworkEnabled) {
-      swapMetaData.max_fee_per_gas = maxFeePerGas;
-      swapMetaData.max_priority_fee_per_gas = maxPriorityFeePerGas;
-    }
 
     metaMetricsEvent({
       event: 'Swap Started',
@@ -793,11 +723,6 @@
     }
 
     if (approveTxParams) {
-      if (EIP1559NetworkEnabled) {
-        approveTxParams.maxFeePerGas = maxFeePerGas;
-        approveTxParams.maxPriorityFeePerGas = maxPriorityFeePerGas;
-        delete approveTxParams.gasPrice;
-      }
       const approveTxMeta = await dispatch(
         addUnapprovedTransaction(
           { ...approveTxParams, amount: '0x0' },
@@ -885,13 +810,12 @@
   return async (dispatch, getState) => {
     const state = getState();
     const chainId = getCurrentChainId(state);
-    const useNewSwapsApi = getUseNewSwapsApi(state);
 
     dispatch(swapGasPriceEstimatesFetchStarted());
 
     let priceEstimates;
     try {
-      priceEstimates = await fetchSwapsGasPrices(chainId, useNewSwapsApi);
+      priceEstimates = await fetchSwapsGasPrices(chainId);
     } catch (e) {
       log.warn('Fetching swaps gas prices failed:', e);
 
