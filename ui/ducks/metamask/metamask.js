--- conflicted
+++ resolved
@@ -1,50 +1,19 @@
 import { addHexPrefix, isHexString } from 'ethereumjs-util';
 import * as actionConstants from '../../store/actionConstants';
-import { ALERT_TYPES } from '../../../shared/constants/alerts';
-import { NETWORK_TYPE_RPC } from '../../../shared/constants/network';
+import { AlertTypes } from '../../../shared/constants/alerts';
+import {
+  GasEstimateTypes,
+  NetworkCongestionThresholds,
+} from '../../../shared/constants/gas';
 import {
   accountsWithSendEtherInfoSelector,
+  checkNetworkAndAccountSupports1559,
   getAddressBook,
+  getUseCurrencyRateCheck,
 } from '../../selectors';
-import { updateTransaction } from '../../store/actions';
+import { updateTransactionGasFees } from '../../store/actions';
 import { setCustomGasLimit, setCustomGasPrice } from '../gas/gas.duck';
-import { decGWEIToHexWEI } from '../../helpers/utils/conversions.util';
-
-export default function reduceMetamask(state = {}, action) {
-  const metamaskState = {
-    isInitialized: false,
-    isUnlocked: false,
-    isAccountMenuOpen: false,
-    identities: {},
-    unapprovedTxs: {},
-    frequentRpcList: [],
-    addressBook: [],
-    contractExchangeRates: {},
-    tokens: [],
-    pendingTokens: {},
-    customNonceValue: '',
-    useBlockie: false,
-    featureFlags: {},
-    welcomeScreenSeen: false,
-    currentLocale: '',
-    currentBlockGasLimit: '',
-    preferences: {
-      autoLockTimeLimit: undefined,
-      showFiatInTestnets: false,
-      useNativeCurrencyAsPrimaryCurrency: true,
-    },
-    firstTimeFlowType: null,
-    completedOnboarding: false,
-    knownMethodData: {},
-    participateInMetaMetrics: null,
-    nextNonce: null,
-    conversionRate: null,
-    nativeCurrency: 'ETH',
-    ...state,
-  };
-
-<<<<<<< HEAD
-=======
+
 import { HardwareKeyringTypes } from '../../../shared/constants/hardware-wallets';
 import { isEqualCaseInsensitive } from '../../../shared/modules/string-utils';
 import { stripHexPrefix } from '../../../shared/modules/hexstring-utils';
@@ -103,7 +72,6 @@
   // failures. We are going to refactor this slice anyways, possibly removing
   // it so we will fix this issue when that time comes.
   const metamaskState = { ...initialState, ...state };
->>>>>>> 94959dfb
   switch (action.type) {
     case actionConstants.UPDATE_METAMASK_STATE:
       return { ...metamaskState, ...action.value };
@@ -114,16 +82,6 @@
         isUnlocked: false,
       };
 
-<<<<<<< HEAD
-    case actionConstants.SET_RPC_TARGET:
-      return {
-        ...metamaskState,
-        provider: {
-          type: NETWORK_TYPE_RPC,
-          rpcUrl: action.value,
-        },
-      };
-=======
     case actionConstants.UPDATE_NETWORK_TARGET: {
       const { networkConfigurationId, rpcUrl } = action.value;
       return {
@@ -135,7 +93,6 @@
         },
       };
     }
->>>>>>> 94959dfb
 
     case actionConstants.SET_PROVIDER_TYPE:
       return {
@@ -145,17 +102,6 @@
         },
       };
 
-<<<<<<< HEAD
-    case actionConstants.SHOW_ACCOUNT_DETAIL:
-      return {
-        ...metamaskState,
-        isUnlocked: true,
-        isInitialized: true,
-        selectedAddress: action.value,
-      };
-
-=======
->>>>>>> 94959dfb
     case actionConstants.SET_ACCOUNT_LABEL: {
       const { account } = action.value;
       const name = action.value.label;
@@ -164,12 +110,6 @@
       const identities = { ...metamaskState.identities, ...id };
       return Object.assign(metamaskState, { identities });
     }
-
-    case actionConstants.UPDATE_TOKENS:
-      return {
-        ...metamaskState,
-        tokens: action.newTokens,
-      };
 
     case actionConstants.UPDATE_CUSTOM_NONCE:
       return {
@@ -207,30 +147,12 @@
         participateInMetaMetrics: action.value,
       };
 
-    case actionConstants.SET_USE_BLOCKIE:
-      return {
-        ...metamaskState,
-        useBlockie: action.value,
-      };
-
-    case actionConstants.UPDATE_FEATURE_FLAGS:
-      return {
-        ...metamaskState,
-        featureFlags: action.value,
-      };
-
     case actionConstants.CLOSE_WELCOME_SCREEN:
       return {
         ...metamaskState,
         welcomeScreenSeen: true,
       };
 
-    case actionConstants.SET_CURRENT_LOCALE:
-      return {
-        ...metamaskState,
-        currentLocale: action.value.locale,
-      };
-
     case actionConstants.SET_PENDING_TOKENS:
       return {
         ...metamaskState,
@@ -244,16 +166,6 @@
       };
     }
 
-    case actionConstants.UPDATE_PREFERENCES: {
-      return {
-        ...metamaskState,
-        preferences: {
-          ...metamaskState.preferences,
-          ...action.payload,
-        },
-      };
-    }
-
     case actionConstants.COMPLETE_ONBOARDING: {
       return {
         ...metamaskState,
@@ -271,9 +183,18 @@
     case actionConstants.SET_NEXT_NONCE: {
       return {
         ...metamaskState,
-        nextNonce: action.value,
-      };
-    }
+        nextNonce: action.payload,
+      };
+    }
+
+    ///: BEGIN:ONLY_INCLUDE_IN(desktop)
+    case actionConstants.FORCE_DISABLE_DESKTOP: {
+      return {
+        ...metamaskState,
+        desktopEnabled: false,
+      };
+    }
+    ///: END:ONLY_INCLUDE_IN
 
     default:
       return metamaskState;
@@ -285,7 +206,7 @@
 };
 
 // Action Creators
-export function updateTransactionGasFees({
+export function updateGasFees({
   gasPrice,
   gasLimit,
   maxPriorityFeePerGas,
@@ -315,26 +236,58 @@
       ? addHexPrefix(gasLimit)
       : addHexPrefix(gasLimit.toString(16));
     dispatch(setCustomGasLimit(customGasLimit));
-    await dispatch(updateTransaction(updatedTx));
+    await dispatch(updateTransactionGasFees(updatedTx.id, updatedTx));
   };
 }
 
 // Selectors
 
-export const getCurrentLocale = (state) => state.metamask.currentLocale;
-
 export const getAlertEnabledness = (state) => state.metamask.alertEnabledness;
 
 export const getUnconnectedAccountAlertEnabledness = (state) =>
-  getAlertEnabledness(state)[ALERT_TYPES.unconnectedAccount];
+  getAlertEnabledness(state)[AlertTypes.unconnectedAccount];
 
 export const getWeb3ShimUsageAlertEnabledness = (state) =>
-  getAlertEnabledness(state)[ALERT_TYPES.web3ShimUsage];
+  getAlertEnabledness(state)[AlertTypes.web3ShimUsage];
 
 export const getUnconnectedAccountAlertShown = (state) =>
   state.metamask.unconnectedAccountAlertShownOrigins;
 
+export const getPendingTokens = (state) => state.metamask.pendingTokens;
+
 export const getTokens = (state) => state.metamask.tokens;
+
+export function getNftsDropdownState(state) {
+  return state.metamask.nftsDropdownState;
+}
+
+export const getNfts = (state) => {
+  const {
+    metamask: {
+      allNfts,
+      provider: { chainId },
+      selectedAddress,
+    },
+  } = state;
+
+  const chainIdAsDecimal = hexToDecimal(chainId);
+
+  return allNfts?.[selectedAddress]?.[chainIdAsDecimal] ?? [];
+};
+
+export const getNftContracts = (state) => {
+  const {
+    metamask: {
+      allNftContracts,
+      provider: { chainId },
+      selectedAddress,
+    },
+  } = state;
+
+  const chainIdAsDecimal = hexToDecimal(chainId);
+
+  return allNftContracts?.[selectedAddress]?.[chainIdAsDecimal] ?? [];
+};
 
 export function getBlockGasLimit(state) {
   return state.metamask.currentBlockGasLimit;
@@ -345,7 +298,10 @@
 }
 
 export function getNativeCurrency(state) {
-  return state.metamask.nativeCurrency;
+  const useCurrencyRateCheck = getUseCurrencyRateCheck(state);
+  return useCurrencyRateCheck
+    ? state.metamask.nativeCurrency
+    : state.metamask.provider.ticker;
 }
 
 export function getSendHexDataFeatureFlagState(state) {
@@ -362,6 +318,20 @@
   return state.metamask.unapprovedTxs;
 }
 
+/**
+ * Function returns true if network details are fetched and it is found to not support EIP-1559
+ *
+ * @param state
+ */
+export function isNotEIP1559Network(state) {
+  return state.metamask.networkDetails?.EIPS[1559] === false;
+}
+
+/**
+ * Function returns true if network details are fetched and it is found to support EIP-1559
+ *
+ * @param state
+ */
 export function isEIP1559Network(state) {
   return state.metamask.networkDetails?.EIPS[1559] === true;
 }
@@ -376,4 +346,100 @@
 
 export function getEstimatedGasFeeTimeBounds(state) {
   return state.metamask.estimatedGasFeeTimeBounds;
+}
+
+export function getIsGasEstimatesLoading(state) {
+  const networkAndAccountSupports1559 =
+    checkNetworkAndAccountSupports1559(state);
+  const gasEstimateType = getGasEstimateType(state);
+
+  // We consider the gas estimate to be loading if the gasEstimateType is
+  // 'NONE' or if the current gasEstimateType cannot be supported by the current
+  // network
+  const isEIP1559TolerableEstimateType =
+    gasEstimateType === GasEstimateTypes.feeMarket ||
+    gasEstimateType === GasEstimateTypes.ethGasPrice;
+  const isGasEstimatesLoading =
+    gasEstimateType === GasEstimateTypes.none ||
+    (networkAndAccountSupports1559 && !isEIP1559TolerableEstimateType) ||
+    (!networkAndAccountSupports1559 &&
+      gasEstimateType === GasEstimateTypes.feeMarket);
+
+  return isGasEstimatesLoading;
+}
+
+export function getIsNetworkBusy(state) {
+  const gasFeeEstimates = getGasFeeEstimates(state);
+  return gasFeeEstimates?.networkCongestion >= NetworkCongestionThresholds.busy;
+}
+
+export function getCompletedOnboarding(state) {
+  return state.metamask.completedOnboarding;
+}
+export function getIsInitialized(state) {
+  return state.metamask.isInitialized;
+}
+
+export function getIsUnlocked(state) {
+  return state.metamask.isUnlocked;
+}
+
+export function getSeedPhraseBackedUp(state) {
+  return state.metamask.seedPhraseBackedUp;
+}
+
+/**
+ * Given the redux state object and an address, finds a keyring that contains that address, if one exists
+ *
+ * @param {object} state - the redux state object
+ * @param {string} address - the address to search for among the keyring addresses
+ * @returns {object | undefined} The keyring which contains the passed address, or undefined
+ */
+export function findKeyringForAddress(state, address) {
+  const keyring = state.metamask.keyrings.find((kr) => {
+    return kr.accounts.some((account) => {
+      return (
+        isEqualCaseInsensitive(account, addHexPrefix(address)) ||
+        isEqualCaseInsensitive(account, stripHexPrefix(address))
+      );
+    });
+  });
+
+  return keyring;
+}
+
+/**
+ * Given the redux state object, returns the users preferred ledger transport type
+ *
+ * @param {object} state - the redux state object
+ * @returns {string} The users preferred ledger transport type. One of'ledgerLive', 'webhid' or 'u2f'
+ */
+export function getLedgerTransportType(state) {
+  return state.metamask.ledgerTransportType;
+}
+
+/**
+ * Given the redux state object and an address, returns a boolean indicating whether the passed address is part of a Ledger keyring
+ *
+ * @param {object} state - the redux state object
+ * @param {string} address - the address to search for among all keyring addresses
+ * @returns {boolean} true if the passed address is part of a ledger keyring, and false otherwise
+ */
+export function isAddressLedger(state, address) {
+  const keyring = findKeyringForAddress(state, address);
+
+  return keyring?.type === HardwareKeyringTypes.ledger;
+}
+
+/**
+ * Given the redux state object, returns a boolean indicating whether the user has any Ledger accounts added to MetaMask (i.e. Ledger keyrings
+ * in state)
+ *
+ * @param {object} state - the redux state object
+ * @returns {boolean} true if the user has a Ledger account and false otherwise
+ */
+export function doesUserHaveALedgerAccount(state) {
+  return state.metamask.keyrings.some((kr) => {
+    return kr.type === HardwareKeyringTypes.ledger;
+  });
 }