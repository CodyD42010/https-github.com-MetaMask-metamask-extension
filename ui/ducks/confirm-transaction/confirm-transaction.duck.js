--- conflicted
+++ resolved
@@ -3,36 +3,28 @@
   currentCurrencySelector,
   unconfirmedTransactionsHashSelector,
 } from '../../selectors';
-import { getNativeCurrency, getTokens } from '../metamask/metamask';
+import { getNativeCurrency } from '../metamask/metamask';
 
 import {
+  getValueFromWeiHex,
   getTransactionFee,
   getHexGasTotal,
   addFiat,
   addEth,
+  increaseLastGasPrice,
+  hexGreaterThan,
 } from '../../helpers/utils/confirm-tx.util';
 
-<<<<<<< HEAD
-import {
-  getValueFromWeiHex,
-  hexToDecimal,
-  sumHexes,
-} from '../../../shared/modules/conversion.utils';
-=======
 import { getTokenData, sumHexes } from '../../helpers/utils/transactions.util';
 
 import { conversionUtil } from '../../../shared/modules/conversion-util';
->>>>>>> 9a9eef56
 import { getAveragePriceEstimateInHexWEI } from '../../selectors/custom-gas';
-import { isEqualCaseInsensitive } from '../../../shared/modules/string-utils';
-import { parseStandardTokenTransactionData } from '../../../shared/modules/transaction.utils';
 
 // Actions
 const createActionType = (action) => `metamask/confirm-transaction/${action}`;
 
 const UPDATE_TX_DATA = createActionType('UPDATE_TX_DATA');
 const UPDATE_TOKEN_DATA = createActionType('UPDATE_TOKEN_DATA');
-const UPDATE_TOKEN_PROPS = createActionType('UPDATE_TOKEN_PROPS');
 const CLEAR_CONFIRM_TRANSACTION = createActionType('CLEAR_CONFIRM_TRANSACTION');
 const UPDATE_TRANSACTION_AMOUNTS = createActionType(
   'UPDATE_TRANSACTION_AMOUNTS',
@@ -45,7 +37,6 @@
 const initState = {
   txData: {},
   tokenData: {},
-  tokenProps: {},
   fiatTransactionAmount: '',
   fiatTransactionFee: '',
   fiatTransactionTotal: '',
@@ -75,13 +66,6 @@
           ...action.payload,
         },
       };
-    case UPDATE_TOKEN_PROPS:
-      return {
-        ...state,
-        tokenProps: {
-          ...action.payload,
-        },
-      };
     case UPDATE_TRANSACTION_AMOUNTS: {
       const {
         fiatTransactionAmount,
@@ -99,8 +83,11 @@
       };
     }
     case UPDATE_TRANSACTION_FEES: {
-      const { fiatTransactionFee, ethTransactionFee, hexTransactionFee } =
-        action.payload;
+      const {
+        fiatTransactionFee,
+        ethTransactionFee,
+        hexTransactionFee,
+      } = action.payload;
       return {
         ...state,
         fiatTransactionFee: fiatTransactionFee || state.fiatTransactionFee,
@@ -109,8 +96,11 @@
       };
     }
     case UPDATE_TRANSACTION_TOTALS: {
-      const { fiatTransactionTotal, ethTransactionTotal, hexTransactionTotal } =
-        action.payload;
+      const {
+        fiatTransactionTotal,
+        ethTransactionTotal,
+        hexTransactionTotal,
+      } = action.payload;
       return {
         ...state,
         fiatTransactionTotal:
@@ -146,13 +136,6 @@
   };
 }
 
-export function updateTokenProps(tokenProps) {
-  return {
-    type: UPDATE_TOKEN_PROPS,
-    payload: tokenProps,
-  };
-}
-
 export function updateTransactionAmounts(amounts) {
   return {
     type: UPDATE_TRANSACTION_AMOUNTS,
@@ -178,6 +161,32 @@
   return {
     type: UPDATE_NONCE,
     payload: nonce,
+  };
+}
+
+function increaseFromLastGasPrice(txData) {
+  const {
+    lastGasPrice,
+    txParams: { gasPrice: previousGasPrice } = {},
+  } = txData;
+
+  // Set the minimum to a 10% increase from the lastGasPrice.
+  const minimumGasPrice = increaseLastGasPrice(lastGasPrice);
+  const gasPriceBelowMinimum = hexGreaterThan(
+    minimumGasPrice,
+    previousGasPrice,
+  );
+  const gasPrice =
+    !previousGasPrice || gasPriceBelowMinimum
+      ? minimumGasPrice
+      : previousGasPrice;
+
+  return {
+    ...txData,
+    txParams: {
+      ...txData.txParams,
+      gasPrice,
+    },
   };
 }
 
@@ -194,7 +203,9 @@
 
     // if the gas price from our infura endpoint is null or undefined
     // use the metaswap average price estimation as a fallback
-    let { txParams: { gasPrice } = {} } = txData;
+    let {
+      txParams: { gasPrice },
+    } = txData;
     if (!gasPrice) {
       gasPrice = getAveragePriceEstimateInHexWEI(state) || '0x0';
     }
@@ -267,8 +278,9 @@
 export function setTransactionToConfirm(transactionId) {
   return (dispatch, getState) => {
     const state = getState();
-    const unconfirmedTransactionsHash =
-      unconfirmedTransactionsHashSelector(state);
+    const unconfirmedTransactionsHash = unconfirmedTransactionsHashSelector(
+      state,
+    );
     const transaction = unconfirmedTransactionsHash[transactionId];
 
     if (!transaction) {
@@ -277,29 +289,26 @@
     }
 
     if (transaction.txParams) {
-      dispatch(updateTxDataAndCalculate(transaction));
+      const { lastGasPrice } = transaction;
+      const txData = lastGasPrice
+        ? increaseFromLastGasPrice(transaction)
+        : transaction;
+      dispatch(updateTxDataAndCalculate(txData));
+
       const { txParams } = transaction;
 
       if (txParams.data) {
-        const { to: tokenAddress, data } = txParams;
-
-        const tokenData = parseStandardTokenTransactionData(data);
-        const tokens = getTokens(state);
-        const currentToken = tokens?.find(({ address }) =>
-          isEqualCaseInsensitive(tokenAddress, address),
-        );
-
-        dispatch(
-          updateTokenProps({
-            decimals: currentToken?.decimals,
-            symbol: currentToken?.symbol,
-          }),
-        );
+        const { data } = txParams;
+
+        const tokenData = getTokenData(data);
         dispatch(updateTokenData(tokenData));
       }
 
       if (txParams.nonce) {
-        const nonce = hexToDecimal(txParams.nonce);
+        const nonce = conversionUtil(txParams.nonce, {
+          fromNumericBase: 'hex',
+          toNumericBase: 'dec',
+        });
 
         dispatch(updateNonce(nonce));
       }
