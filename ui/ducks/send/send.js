import { createAsyncThunk, createSlice } from '@reduxjs/toolkit';
import BigNumber from 'bignumber.js';
import { addHexPrefix } from 'ethereumjs-util';
import { cloneDeep, debounce } from 'lodash';
import { v4 as uuidv4 } from 'uuid';
import {
  decimalToHex,
  getValueFromWeiHex,
} from '../../../shared/modules/conversion.utils';
import { GasEstimateTypes, GAS_LIMITS } from '../../../shared/constants/gas';
import {
  CONTRACT_ADDRESS_ERROR,
  INSUFFICIENT_FUNDS_ERROR,
  INSUFFICIENT_FUNDS_FOR_GAS_ERROR,
  INSUFFICIENT_TOKENS_ERROR,
  INVALID_RECIPIENT_ADDRESS_ERROR,
  INVALID_RECIPIENT_ADDRESS_NOT_ETH_NETWORK_ERROR,
  KNOWN_RECIPIENT_ADDRESS_WARNING,
  NEGATIVE_ETH_ERROR,
  RECIPIENT_TYPES,
} from '../../pages/send/send.constants';

import {
  isBalanceSufficient,
  isTokenBalanceSufficient,
} from '../../pages/send/send.utils';
import {
  getAdvancedInlineGasShown,
  getCurrentChainId,
  getGasPriceInHexWei,
  getIsMainnet,
  getTargetAccount,
  getIsNonStandardEthChain,
  checkNetworkAndAccountSupports1559,
  getUseTokenDetection,
  getTokenList,
  getAddressBookEntryOrAccountName,
  getIsMultiLayerFeeNetwork,
  getEnsResolutionByAddress,
  getSelectedAccount,
  getSelectedAddress,
  getUnapprovedTransactions,
} from '../../selectors';
import {
  disconnectGasFeeEstimatePoller,
  displayWarning,
  getGasFeeEstimatesAndStartPolling,
  hideLoadingIndication,
  showLoadingIndication,
  updateEditableParams,
  updateTransactionGasFees,
  addPollingTokenToAppState,
  removePollingTokenFromAppState,
  isNftOwner,
  getTokenStandardAndDetails,
  showModal,
  addTransactionAndRouteToConfirmationPage,
  updateTransactionSendFlowHistory,
  getCurrentNetworkEIP1559Compatibility,
} from '../../store/actions';
import { setCustomGasLimit } from '../gas/gas.duck';
import {
  QR_CODE_DETECTED,
  SELECTED_ACCOUNT_CHANGED,
  ACCOUNT_CHANGED,
  ADDRESS_BOOK_UPDATED,
  GAS_FEE_ESTIMATES_UPDATED,
} from '../../store/actionConstants';
import {
  getTokenAddressParam,
  getTokenMetadata,
  getTokenIdParam,
} from '../../helpers/utils/token-util';
import {
  checkExistingAddresses,
  isDefaultMetaMaskChain,
  isOriginContractAddress,
  isValidDomainName,
} from '../../helpers/utils/util';
import {
  getGasEstimateType,
  getProviderConfig,
  getTokens,
} from '../metamask/metamask';

import { resetDomainResolution } from '../domains';
import {
  isBurnAddress,
  isValidHexAddress,
  toChecksumHexAddress,
} from '../../../shared/modules/hexstring-utils';
import { isSmartContractAddress } from '../../helpers/utils/transactions.util';
import fetchEstimatedL1Fee from '../../helpers/utils/optimism/fetchEstimatedL1Fee';

<<<<<<< HEAD
import {
  AssetType,
  TokenStandard,
  TransactionEnvelopeType,
  TransactionType,
=======
import { CHAIN_ID_TO_GAS_LIMIT_BUFFER_MAP } from '../../../shared/constants/network';
import { TOKEN_STANDARDS, ETH, GWEI } from '../../helpers/constants/common';
import {
  ASSET_TYPES,
  TRANSACTION_ENVELOPE_TYPES,
  TRANSACTION_TYPES,
>>>>>>> daf33e34
} from '../../../shared/constants/transaction';
import { INVALID_ASSET_TYPE } from '../../helpers/constants/error-keys';
import { isEqualCaseInsensitive } from '../../../shared/modules/string-utils';
<<<<<<< HEAD
import { parseStandardTokenTransactionData } from '../../../shared/modules/transaction.utils';
import { getTokenValueParam } from '../../../shared/lib/metamask-controller-utils';
import {
  calcGasTotal,
  calcTokenAmount,
} from '../../../shared/lib/transactions-controller-utils';
import { Numeric } from '../../../shared/modules/Numeric';
import { EtherDenomination } from '../../../shared/constants/common';
import {
  estimateGasLimitForSend,
  generateTransactionParams,
  getRoundedGasPrice,
} from './helpers';
=======
import { getValueFromWeiHex } from '../../helpers/utils/confirm-tx.util';
>>>>>>> daf33e34
// typedef import statements
/**
 * @typedef {(
 *  import('immer/dist/internal').WritableDraft<SendState>
 * )} SendStateDraft
 * @typedef {(
<<<<<<< HEAD
 *  import( '../../helpers/constants/common').TokenStandardStrings
 * )} TokenStandardStrings
 * @typedef {(
 *  import( '../../../shared/constants/tokens').TokenDetails
 * )} TokenDetails
 * @typedef {(
 *  import('@metamask/gas-fee-controller').LegacyGasPriceEstimate
 * )} LegacyGasPriceEstimate
 * @typedef {(
 *  import('@metamask/gas-fee-controller').GasFeeEstimates
 * )} GasFeeEstimates
 * @typedef {(
 *  import('@metamask/gas-fee-controller').EthGasPriceEstimate
 * )} EthGasPriceEstimate
 * @typedef {(
 *  import('@metamask/gas-fee-controller').GasEstimateType
 * )} GasEstimateType
 * @typedef {(
 *  import('redux').AnyAction
 * )} AnyAction
=======
 *  import('../../../shared/constants/transaction').AssetTypesString
 * )} AssetTypesString
 * @typedef {(
 *  import( '../../helpers/constants/common').TokenStandardStrings
 * )} TokenStandardStrings
 * @typedef {(
 *  import('../../../shared/constants/transaction').TransactionTypeString
 * )} TransactionTypeString
 * @typedef {(
 *  import('@metamask/controllers').LegacyGasPriceEstimate
 * )} LegacyGasPriceEstimate
 * @typedef {(
 *  import('@metamask/controllers').GasFeeEstimates
 * )} GasFeeEstimates
 * @typedef {(
 *  import('@metamask/controllers').EthGasPriceEstimate
 * )} EthGasPriceEstimate
 * @typedef {(
 *  import('@metamask/controllers').GasEstimateType
 * )} GasEstimateType
>>>>>>> daf33e34
 */

/**
 * @template R - Return type of the async function
 * @typedef {(
 *  import('redux-thunk').ThunkAction<R, MetaMaskState, unknown, AnyAction>
 * )} ThunkAction<R>
 */

/**
 * This type will take a typical constant string mapped object and turn it into
 * a union type of the values.
 *
 * @template O - The object to make strings out of
 * @typedef {O[keyof O]} MapValuesToUnion<O>
 */

/**
 * @typedef {object} SendStateStages
 * @property {'ADD_RECIPIENT'} ADD_RECIPIENT - The user is selecting which
 *  address to send an asset to.
 * @property {'DRAFT'} DRAFT - The send form is shown for a transaction yet to
 *  be sent to the Transaction Controller.
 * @property {'EDIT'} EDIT - The send form is shown for a transaction already
 *  submitted to the Transaction Controller but not yet confirmed. This happens
 *  when a confirmation is shown for a transaction and the 'edit' button in the
 *  header is clicked.
 * @property {'INACTIVE'} INACTIVE - The send state is idle, and hasn't yet
 *  fetched required data for gasPrice and gasLimit estimations, etc.
 */

/**
 * @typedef {Object} SendStateStages
 * @property {'INACTIVE'} INACTIVE - The send state is idle, and hasn't yet
 *  fetched required data for gasPrice and gasLimit estimations, etc.
 * @property {'ADD_RECIPIENT'} ADD_RECIPIENT - The user is selecting which
 *  address to send an asset to.
 * @property {'DRAFT'} DRAFT - The send form is shown for a transaction yet to
 *  be sent to the Transaction Controller.
 * @property {'EDIT'} EDIT - The send form is shown for a transaction already
 *  submitted to the Transaction Controller but not yet confirmed. This happens
 *  when a confirmation is shown for a transaction and the 'edit' button in the
 *  header is clicked.
 */

/**
 * This type will work anywhere you expect a string that can be one of the
 * above Stages
 *
 * @typedef {SendStateStages[keyof SendStateStages]} SendStateStagesStrings
 */

/**
 * The Stages that the send slice can be in
 *
 * @type {SendStateStages}
 */
export const SEND_STAGES = {
  ADD_RECIPIENT: 'ADD_RECIPIENT',
  DRAFT: 'DRAFT',
  EDIT: 'EDIT',
  INACTIVE: 'INACTIVE',
};

/**
<<<<<<< HEAD
 * @typedef {object} DraftTxStatus
=======
 * @typedef {Object} SendStateStatuses
 * @property {'VALID'} VALID - The transaction is valid and can be submitted.
>>>>>>> daf33e34
 * @property {'INVALID'} INVALID - The transaction is invalid and cannot be
 *  submitted. There are a number of cases that would result in an invalid
 *  send state:
 *  1. The recipient is not yet defined
 *  2. The amount + gasTotal is greater than the user's balance when sending
 *     native currency
 *  3. The gasTotal is greater than the user's *native* balance
 *  4. The amount of sent asset is greater than the user's *asset* balance
 *  5. Gas price estimates failed to load entirely
 *  6. The gasLimit is less than 21000 (0x5208)
<<<<<<< HEAD
 * @property {'VALID'} VALID - The transaction is valid and can be submitted.
=======
 */

/**
 * This type will work anywhere you expect a string that can be one of the
 * above statuses
 *
 * @typedef {SendStateStatuses[keyof SendStateStatuses]} SendStateStatusStrings
>>>>>>> daf33e34
 */

/**
 * The status of the send slice
 *
<<<<<<< HEAD
 * @type {DraftTxStatus}
=======
 * @type {SendStateStatuses}
>>>>>>> daf33e34
 */
export const SEND_STATUSES = {
  INVALID: 'INVALID',
  VALID: 'VALID',
};

/**
<<<<<<< HEAD
 * @typedef {object} SendStateGasModes
 * @property {'BASIC'} BASIC - Shows the basic estimate slow/avg/fast buttons
 *  when on mainnet and the metaswaps API request is successful.
 * @property {'CUSTOM'} CUSTOM - Shows GasFeeDisplay component that is a read
 *  only display of the values the user has set in the advanced gas modal
 *  (stored in the gas duck under the customData key).
 * @property {'INLINE'} INLINE - Shows inline gasLimit/gasPrice fields when on
 *  any other network or metaswaps API fails and we use eth_gasPrice.
=======
 * @typedef {Object} SendStateGasModes
 * @property {'BASIC'} BASIC - Shows the basic estimate slow/avg/fast buttons
 *  when on mainnet and the metaswaps API request is successful.
 * @property {'INLINE'} INLINE - Shows inline gasLimit/gasPrice fields when on
 *  any other network or metaswaps API fails and we use eth_gasPrice.
 * @property {'CUSTOM'} CUSTOM - Shows GasFeeDisplay component that is a read
 *  only display of the values the user has set in the advanced gas modal
 *  (stored in the gas duck under the customData key).
 */

/**
 * This type will work anywhere you expect a string that can be one of the
 * above gas modes
 *
 * @typedef {SendStateGasModes[keyof SendStateGasModes]} SendStateGasModeStrings
>>>>>>> daf33e34
 */

/**
 * Controls what is displayed in the send-gas-row component.
 *
 * @type {SendStateGasModes}
 */
export const GAS_INPUT_MODES = {
  BASIC: 'BASIC',
  CUSTOM: 'CUSTOM',
  INLINE: 'INLINE',
};

/**
<<<<<<< HEAD
 * @typedef {object} SendStateAmountModes
=======
 * @typedef {Object} SendStateAmountModes
>>>>>>> daf33e34
 * @property {'INPUT'} INPUT - the user provides the amount by typing in the
 *  field.
 * @property {'MAX'} MAX - The user selects the MAX button and amount is
 *  calculated based on balance - (amount + gasTotal).
 */

/**
<<<<<<< HEAD
=======
 * This type will work anywhere you expect a string that can be one of the
 * above gas modes
 *
 * @typedef {SendStateAmountModes[keyof SendStateAmountModes]} SendStateAmountModeStrings
 */

/**
>>>>>>> daf33e34
 * The modes that the amount field can be set by
 *
 * @type {SendStateAmountModes}
 */
export const AMOUNT_MODES = {
  INPUT: 'INPUT',
  MAX: 'MAX',
};

/**
<<<<<<< HEAD
 * @typedef {object} SendStateRecipientModes
 * @property {'CONTACT_LIST'} CONTACT_LIST - The user is displayed a list of
 *  their contacts and addresses they have recently send to.
 * @property {'MY_ACCOUNTS'} MY_ACCOUNTS - the user is displayed a list of
 *  their own accounts to send to.
=======
 * @typedef {Object} SendStateRecipientModes
 * @property {'MY_ACCOUNTS'} MY_ACCOUNTS - the user is displayed a list of
 *  their own accounts to send to.
 * @property {'CONTACT_LIST'} CONTACT_LIST - The user is displayed a list of
 *  their contacts and addresses they have recently send to.
 */

/**
 * This type will work anywhere you expect a string that can be one of the
 * above recipient modes
 *
 * @typedef {SendStateRecipientModes[keyof SendStateRecipientModes]} SendStateRecipientModeStrings
>>>>>>> daf33e34
 */

/**
 * The type of recipient list that is displayed to user
 *
 * @type {SendStateRecipientModes}
 */
export const RECIPIENT_SEARCH_MODES = {
  CONTACT_LIST: 'CONTACT_LIST',
  MY_ACCOUNTS: 'MY_ACCOUNTS',
};

/**
 * @typedef {object} Account
 * @property {string} address - The hex address of the account.
 * @property {string} balance - Hex string representing the native asset
 *  balance of the account the transaction will be sent from.
 */

/**
 * @typedef {object} Amount
 * @property {string} [error] - Error to display for the amount field.
 * @property {string} value - A hex string representing the amount of the
 *  selected currency to send.
 */

/**
 * @typedef {object} Asset
 * @property {string} balance - A hex string representing the balance
 *  that the user holds of the asset that they are attempting to send.
 * @property {TokenDetails} [details] - An object that describes the
 *  selected asset in the case that the user is sending a token or collectibe.
 *  Will be null when asset.type is 'NATIVE'.
 * @property {string} [error] - Error to display when there is an issue
 *  with the asset.
 * @property {AssetType} type - The type of asset that the user
 *  is attempting to send. Defaults to 'NATIVE' which represents the native
 *  asset of the chain. Can also be 'TOKEN' or 'NFT'.
 */

/**
 * @typedef {object} GasFees
 * @property {string} [error] - error to display for gas fields.
 * @property {string} gasLimit - maximum gas needed for tx.
 * @property {string} gasPrice - price in wei to pay per gas.
 * @property {string} gasTotal - maximum total price in wei to pay.
 * @property {string} maxFeePerGas - Maximum price in wei to pay per gas.
 * @property {string} maxPriorityFeePerGas - Maximum priority fee in wei to pay
 *  per gas.
 */

/**
 * An object that describes the intended recipient of a transaction.
 *
 * @typedef {object} Recipient
 * @property {string} address - The fully qualified address of the recipient.
 *  This is set after the recipient.userInput is validated, the userInput field
 *  is quickly updated to avoid delay between keystrokes and seeing the input
 *  field updated. After a debounce the address typed is validated and then the
 *  address field is updated. The address field is also set when the user
 *  selects a contact or account from the list, or an ENS resolution when
 *  typing ENS names.
 * @property {string} [error] - Error to display on the address field.
 * @property {string} nickname - The nickname that the user has added to their
 *  address book for the recipient.address.
 * @property {string} [warning] - Warning to display on the address field.
 */

/**
 * @typedef {object} DraftTransaction
 * @property {Amount} amount - An object containing information about the
 *  amount of currency to send.
 * @property {Asset} asset - An object that describes the asset that the user
 *  has selected to send.
 * @property {Account} [fromAccount] - The send flow is usually only relative to
 *  the currently selected account. When editing a transaction, however, the
 *  account may differ. In that case, the details of that account will be
 *  stored in this object within the draftTransaction.
 * @property {GasFees} gas - Details about the current gas settings
 * @property {Array<{event: string, timestamp: number}>} history - An array of
 *  entries that describe the user's journey through the send flow. This is
 *  sent to the controller for attaching to state logs for troubleshooting and
 *  support.
 * @property {string} [id] - If the transaction has already been added to the
 *  TransactionController this field will be populated with its id from the
 *  TransactionController state. This is required to be able to update the
 *  transaction in the controller.
 * @property {Recipient} recipient - An object that describes the intended
 *  recipient of the transaction.
 * @property {MapValuesToUnion<DraftTxStatus>} status - Describes the
 *  validity of the draft transaction, which will be either 'VALID' or
 *  'INVALID', depending on our ability to generate a valid txParams object for
 *  submission.
 * @property {string} transactionType - Determines type of transaction being
 *  sent, defaulted to 0x0 (legacy).
 * @property {string} [userInputHexData] - When a user has enabled custom hex
 *  data field in advanced options, they can supply data to the field which is
 *  stored under this key.
 */

/**
 * @type {DraftTransaction}
 */
export const draftTransactionInitialState = {
  amount: {
    error: null,
    value: '0x0',
  },
  asset: {
    balance: '0x0',
    details: null,
    error: null,
    type: AssetType.native,
  },
  fromAccount: null,
  gas: {
    error: null,
    gasLimit: '0x0',
    gasPrice: '0x0',
    gasTotal: '0x0',
    maxFeePerGas: '0x0',
    maxPriorityFeePerGas: '0x0',
    wasManuallyEdited: false,
  },
  history: [],
  id: null,
  recipient: {
    address: '',
    error: null,
    nickname: '',
    warning: null,
    type: '',
    recipientWarningAcknowledged: false,
  },
  status: SEND_STATUSES.VALID,
  transactionType: TransactionEnvelopeType.legacy,
  userInputHexData: null,
};

/**
 * Describes the state tree of the send slice
 *
 * @typedef {object} SendState
 * @property {MapValuesToUnion<SendStateAmountModes>} amountMode - Describe
 *  whether the user has manually input an amount or if they have selected max
 *  to send the maximum amount of the selected currency.
 * @property {string} currentTransactionUUID - The UUID of the transaction
 *  currently being modified by the send flow. This UUID is generated upon
 *  initialization of the send flow, any previous UUIDs are discarded at
 *  clean up AND during initialization. When a transaction is edited a new UUID
 *  is generated for it and the state of that transaction is copied into a new
 *  entry in the draftTransactions object.
 * @property {Object<string, DraftTransaction>} draftTransactions - An object keyed
 *  by UUID with draftTransactions as the values.
 * @property {boolean} eip1559support - tracks whether the current network
 *  supports EIP 1559 transactions.
 * @property {boolean} gasEstimateIsLoading - Indicates whether the gas
 *  estimate is loading.
 * @property {string} [gasEstimatePollToken] - String token identifying a
 *  listener for polling on the gasFeeController
 * @property {boolean} gasIsSetInModal - true if the user set custom gas in the
 *  custom gas modal
 * @property {string} gasLimitMinimum - minimum supported gasLimit.
 * @property {string} gasPriceEstimate - Expected price in wei necessary to
 *  pay per gas used for a transaction to be included in a reasonable timeframe.
 *  Comes from the GasFeeController.
 * @property {string} gasTotalForLayer1 -  Layer 1 gas fee total on multi-layer
 *  fee networks
 * @property {string} recipientInput - The user input of the recipient
 *  which is updated quickly to avoid delays in the UI reflecting manual entry
 *  of addresses.
 * @property {MapValuesToUnion<SendStateRecipientModes>} recipientMode -
 *  Describes which list of recipients the user is shown on the add recipient
 *  screen. When this key is set to 'MY_ACCOUNTS' the user is shown the list of
 *  accounts they own. When it is 'CONTACT_LIST' the user is shown the list of
 *  contacts they have saved in MetaMask and any addresses they have recently
 *  sent to.
 * @property {Account} selectedAccount - The currently selected account in
 *  MetaMask. Native balance and address will be pulled from this account if a
 *  fromAccount is not specified in the draftTransaction object. During an edit
 *  the fromAccount is specified.
 * @property {MapValuesToUnion<SendStateStages>} stage - The stage of the
 *  send flow that the user has progressed to. Defaults to 'INACTIVE' which
 *  results in the send screen not being shown.
 */

/**
 * @type {SendState}
 */
export const initialState = {
  amountMode: AMOUNT_MODES.INPUT,
  currentTransactionUUID: null,
  draftTransactions: {},
  eip1559support: false,
  gasEstimateIsLoading: true,
  gasEstimatePollToken: null,
  gasIsSetInModal: false,
  gasPriceEstimate: '0x0',
  gasLimitMinimum: GAS_LIMITS.SIMPLE,
  gasTotalForLayer1: '0x0',
  recipientMode: RECIPIENT_SEARCH_MODES.CONTACT_LIST,
  recipientInput: '',
  selectedAccount: {
    address: null,
    balance: '0x0',
  },
  stage: SEND_STAGES.INACTIVE,
};

/**
 * TODO: We really need to start creating the metamask state type, and the
 * entire state tree of redux. Would be *extremely* valuable in future
 * typescript conversions. The metamask key is typed as an object on purpose
 * here because I cannot go so far in this work as to type that entire object.
 *
 * @typedef {object} MetaMaskState
 * @property {SendState} send - The state of the send flow.
 * @property {object} metamask - The state of the metamask store.
 */

const name = 'send';

// After modification of specific fields in specific circumstances we must
// recompute the gasLimit estimate to be as accurate as possible. the cases
// that necessitate this logic are listed below:
// 1. when the amount sent changes when sending a token due to the amount being
//    part of the hex encoded data property of the transaction.
// 2. when updating the data property while sending NATIVE currency (ex: ETH)
//    because the data parameter defines function calls that the EVM will have
//    to execute which is where a large chunk of gas is potentially consumed.
// 3. when the recipient changes while sending a token due to the recipient's
//    address being included in the hex encoded data property of the
//    transaction
// 4. when the asset being sent changes due to the contract address and details
//    of the token being included in the hex encoded data property of the
//    transaction. If switching to NATIVE currency (ex: ETH), the gasLimit will
//    change due to hex data being removed (unless supplied by user).
// This method computes the gasLimit estimate which is written to state in an
// action handler in extraReducers.
export const computeEstimatedGasLimit = createAsyncThunk(
  'send/computeEstimatedGasLimit',
  async (_, thunkApi) => {
    const state = thunkApi.getState();
    const { send, metamask } = state;
    const draftTransaction =
      send.draftTransactions[send.currentTransactionUUID];
    const unapprovedTxs = getUnapprovedTransactions(state);
    const isMultiLayerFeeNetwork = getIsMultiLayerFeeNetwork(state);
<<<<<<< HEAD
    const transaction = unapprovedTxs[draftTransaction.id];
=======
    const transaction = unapprovedTxs[send.id];
>>>>>>> daf33e34
    const isNonStandardEthChain = getIsNonStandardEthChain(state);
    const chainId = getCurrentChainId(state);

    let gasTotalForLayer1;
    if (isMultiLayerFeeNetwork) {
      gasTotalForLayer1 = await fetchEstimatedL1Fee(chainId, {
        txParams: {
          gasPrice: draftTransaction.gas.gasPrice,
          gas: draftTransaction.gas.gasLimit,
          to: draftTransaction.recipient.address?.toLowerCase(),
          value:
<<<<<<< HEAD
            send.amountMode === AMOUNT_MODES.MAX
              ? send.selectedAccount.balance
              : draftTransaction.amount.value,
          from: send.selectedAccount.address,
          data: draftTransaction.userInputHexData,
=======
            send.amount.mode === 'MAX'
              ? send.account.balance
              : send.amount.value,
          from: send.account.address,
          data: send.userInputHexData,
>>>>>>> daf33e34
          type: '0x0',
        },
      });
    }

    if (
      send.stage !== SEND_STAGES.EDIT ||
      !transaction.dappSuggestedGasFees?.gas ||
      !transaction.userEditedGasLimit
    ) {
      const gasLimit = await estimateGasLimitForSend({
        gasPrice: draftTransaction.gas.gasPrice,
        blockGasLimit: metamask.currentBlockGasLimit,
        selectedAddress: metamask.selectedAddress,
<<<<<<< HEAD
        sendToken: draftTransaction.asset.details,
        to: draftTransaction.recipient.address?.toLowerCase(),
        value: draftTransaction.amount.value,
        data: draftTransaction.userInputHexData,
=======
        sendToken: send.asset.details,
        to: send.recipient.address?.toLowerCase(),
        value: send.amount.value,
        data: send.userInputHexData,
>>>>>>> daf33e34
        isNonStandardEthChain,
        chainId,
        gasLimit: draftTransaction.gas.gasLimit,
      });
      await thunkApi.dispatch(setCustomGasLimit(gasLimit));
      return {
        gasLimit,
        gasTotalForLayer1,
      };
    }
    return null;
  },
);

/**
<<<<<<< HEAD
 * @typedef {object} Asset
 * @property {AssetType} type - The type of asset that the user
 *  is attempting to send. Defaults to 'NATIVE' which represents the native
 *  asset of the chain. Can also be 'TOKEN' or 'NFT'.
 * @property {string} balance - A hex string representing the balance
 *  that the user holds of the asset that they are attempting to send.
 * @property {TokenDetails} [details] - An object that describes the
 *  selected asset in the case that the user is sending a token or collectibe.
 *  Will be null when asset.type is 'NATIVE'.
 * @property {string} [error] - Error to display when there is an issue
 *  with the asset.
 */
=======
 * This method is used to keep the original logic from the gas.duck.js file
 * after receiving a gasPrice from eth_gasPrice. First, the returned gasPrice
 * was converted to GWEI, then it was converted to a Number, then in the send
 * duck (here) we would use getGasPriceInHexWei to get back to hexWei. Now that
 * we receive a GWEI estimate from the controller, we still need to do this
 * weird conversion to get the proper rounding.
 *
 * @param {string} gasPriceEstimate
 * @returns {string}
 */
function getRoundedGasPrice(gasPriceEstimate) {
  const gasPriceInDecGwei = conversionUtil(gasPriceEstimate, {
    numberOfDecimals: 9,
    toDenomination: GWEI,
    fromNumericBase: 'dec',
    toNumericBase: 'dec',
    fromCurrency: ETH,
    fromDenomination: GWEI,
  });
  const gasPriceAsNumber = Number(gasPriceInDecGwei);
  return getGasPriceInHexWei(gasPriceAsNumber);
}
>>>>>>> daf33e34

/**
 * Responsible for initializing required state for the send slice.
 * This method is dispatched from the send page in the componentDidMount
 * method. It is also dispatched anytime the network changes to ensure that
 * the slice remains valid with changing token and account balances. To do so
 * it keys into state to get necessary values and computes a starting point for
 * the send slice. It returns the values that might change from this action and
 * those values are written to the slice in the `initializeSendState.fulfilled`
 * action handler.
 *
 * @type {import('@reduxjs/toolkit').AsyncThunk<any, { chainHasChanged: boolean }, {}>}
 */
export const initializeSendState = createAsyncThunk(
  'send/initializeSendState',
  async ({ chainHasChanged = false } = {}, thunkApi) => {
    /**
     * @typedef {object} ReduxState
     * @property {object} metamask - Half baked type for the MetaMask object
     * @property {SendState} send - the send state
     */

    /**
     * @type {ReduxState}
     */
    const state = thunkApi.getState();
    const isNonStandardEthChain = getIsNonStandardEthChain(state);
    const chainId = getCurrentChainId(state);
<<<<<<< HEAD
    let eip1559support = checkNetworkAndAccountSupports1559(state);
    if (eip1559support === undefined) {
      eip1559support = await getCurrentNetworkEIP1559Compatibility();
    }
    const account = getSelectedAccount(state);
    const { send: sendState, metamask } = state;
    const draftTransaction =
      sendState.draftTransactions[sendState.currentTransactionUUID];

    // If the draft transaction is not present, then this action has been
    // dispatched out of sync with the intended flow. This is not always a bug.
    // For instance, in the actions.js file we dispatch this action anytime the
    // chain changes.
    if (!draftTransaction) {
      return thunkApi.rejectWithValue(
        'draftTransaction not found, possibly not on send flow',
      );
    }
=======
    const eip1559support = checkNetworkAndAccountSupports1559(state);
    const {
      send: { asset, stage, recipient, amount, userInputHexData },
      metamask,
    } = state;

    // First determine the correct from address. For new sends this is always
    // the currently selected account and switching accounts switches the from
    // address. If editing an existing transaction (by clicking 'edit' on the
    // send page), the fromAddress is always the address from the txParams.
    const fromAddress =
      stage === SEND_STAGES.EDIT
        ? state.send.account.address
        : metamask.selectedAddress;
    // We need the account's balance which is calculated from cachedBalances in
    // the getMetaMaskAccounts selector. getTargetAccount consumes this
    // selector and returns the account at the specified address.
    const account = getTargetAccount(state, fromAddress);
>>>>>>> daf33e34

    // Default gasPrice to 1 gwei if all estimation fails, this is only used
    // for gasLimit estimation and won't be set directly in state. Instead, we
    // will return the gasFeeEstimates and gasEstimateType so that the reducer
    // can set the appropriate gas fees in state.
    let gasPrice =
      sendState.stage === SEND_STAGES.EDIT
        ? draftTransaction.gas.gasPrice
        : '0x1';
    let gasEstimatePollToken = null;

    // Instruct the background process that polling for gas prices should begin
    gasEstimatePollToken = await getGasFeeEstimatesAndStartPolling();

    addPollingTokenToAppState(gasEstimatePollToken);

    const {
      metamask: { gasFeeEstimates, gasEstimateType },
    } = thunkApi.getState();

    if (sendState.stage !== SEND_STAGES.EDIT) {
      // Because we are only interested in getting a gasLimit estimation we only
      // need to worry about gasPrice. So we use maxFeePerGas as gasPrice if we
      // have a fee market estimation.
      if (gasEstimateType === GasEstimateTypes.legacy) {
        gasPrice = getGasPriceInHexWei(gasFeeEstimates.medium);
      } else if (gasEstimateType === GasEstimateTypes.ethGasPrice) {
        gasPrice = getRoundedGasPrice(gasFeeEstimates.gasPrice);
      } else if (gasEstimateType === GasEstimateTypes.feeMarket) {
        gasPrice = getGasPriceInHexWei(
          gasFeeEstimates.medium.suggestedMaxFeePerGas,
        );
      } else {
        gasPrice = gasFeeEstimates.gasPrice
          ? getRoundedGasPrice(gasFeeEstimates.gasPrice)
          : '0x0';
      }
    }

    // Set a basic gasLimit in the event that other estimation fails
    let { gasLimit } = draftTransaction.gas;
    if (
      gasEstimateType !== GasEstimateTypes.none &&
      sendState.stage !== SEND_STAGES.EDIT &&
      draftTransaction.recipient.address
    ) {
      gasLimit =
        draftTransaction.asset.type === AssetType.token ||
        draftTransaction.asset.type === AssetType.NFT
          ? GAS_LIMITS.BASE_TOKEN_ESTIMATE
          : GAS_LIMITS.SIMPLE;
      // Run our estimateGasLimit logic to get a more accurate estimation of
      // required gas. If this value isn't nullish, set it as the new gasLimit
      const estimatedGasLimit = await estimateGasLimitForSend({
        gasPrice,
        blockGasLimit: metamask.currentBlockGasLimit,
<<<<<<< HEAD
        selectedAddress:
          draftTransaction.fromAccount?.address ??
          sendState.selectedAccount.address,
        sendToken: draftTransaction.asset.details,
        to: draftTransaction.recipient.address.toLowerCase(),
        value: draftTransaction.amount.value,
        data: draftTransaction.userInputHexData,
=======
        selectedAddress: fromAddress,
        sendToken: asset.details,
        to: recipient.address.toLowerCase(),
        value: amount.value,
        data: userInputHexData,
>>>>>>> daf33e34
        isNonStandardEthChain,
        chainId,
      });
      gasLimit = estimatedGasLimit || gasLimit;
    }
    // We have to keep the gas slice in sync with the send slice state
    // so that it'll be initialized correctly if the gas modal is opened.
    await thunkApi.dispatch(setCustomGasLimit(gasLimit));

    // There may be a case where the send has been canceled by the user while
    // the gas estimate is being computed. So we check again to make sure that
    // a currentTransactionUUID exists and matches the previous tx.
    const newState = thunkApi.getState();
    if (
      newState.send.currentTransactionUUID !== sendState.currentTransactionUUID
    ) {
      return thunkApi.rejectWithValue(
        `draftTransaction changed during initialization.
        A new initializeSendState action must be dispatched.`,
      );
    }

    return {
      account,
      chainId: getCurrentChainId(state),
      tokens: getTokens(state),
      chainHasChanged,
      gasFeeEstimates,
      gasEstimateType,
      gasLimit,
      gasTotal: addHexPrefix(calcGasTotal(gasLimit, gasPrice)),
      gasEstimatePollToken,
      eip1559support,
      useTokenDetection: getUseTokenDetection(state),
      tokenAddressList: Object.keys(getTokenList(state)),
    };
  },
);

<<<<<<< HEAD
// Action Payload Typedefs
/**
 * @typedef {(
 *  import('@reduxjs/toolkit').PayloadAction<string>
 * )} SimpleStringPayload
 * @typedef {(
 *  import('@reduxjs/toolkit').PayloadAction<MapValuesToUnion<SendStateAmountModes>>
 * )} SendStateAmountModePayload
 * @typedef {(
 *  import('@reduxjs/toolkit').PayloadAction<DraftTransaction['asset']>
 * )} UpdateAssetPayload
 * @typedef {(
 *  import('@reduxjs/toolkit').PayloadAction<Partial<
 *   Pick<DraftTransaction['recipient'], 'address' | 'nickname'>>
 *  >
 * )} updateRecipientPayload
 * @typedef {(
 *  import('@reduxjs/toolkit').PayloadAction<SendState['recipientMode']>
 * )} UpdateRecipientModePayload
 */

/**
 * @typedef {object} GasFeeUpdateParams
 * @property {TransactionType} transactionType - The transaction type
 * @property {string} [maxFeePerGas] - The maximum amount in hex wei to pay
 *  per gas on a FEE_MARKET transaction.
 * @property {string} [maxPriorityFeePerGas] - The maximum amount in hex
 *  wei to pay per gas as an incentive to miners on a FEE_MARKET
 *  transaction.
 * @property {string} [gasPrice] - The amount in hex wei to pay per gas on
 *  a LEGACY transaction.
 * @property {boolean} [isAutomaticUpdate] - true if the update is the
 *  result of a gas estimate update from the controller.
 * @typedef {(
 *  import('@reduxjs/toolkit').PayloadAction<GasFeeUpdateParams>
 * )} GasFeeUpdatePayload
 */

/**
 * @typedef {object} GasEstimateUpdateParams
 * @property {GasEstimateType} gasEstimateType - The type of gas estimation
 *  provided by the controller.
 * @property {(
 *  EthGasPriceEstimate | LegacyGasPriceEstimate | GasFeeEstimates
 * )} gasFeeEstimates - The gas fee estimates provided by the controller.
 * @typedef {(
 *  import('@reduxjs/toolkit').PayloadAction<GasEstimateUpdateParams>
 * )} GasEstimateUpdatePayload
 */

/**
 * @typedef {(
 *  import('@reduxjs/toolkit').PayloadAction<DraftTransaction['asset']>
 * )} UpdateAssetPayload
 * @typedef {(
 *  import('@reduxjs/toolkit').PayloadAction<DraftTransaction>
 * )} DraftTransactionPayload
 */
=======
/**
 * @typedef {Object} SendState
 * @property {string} [id] - The id of a transaction that is being edited
 * @property {SendStateStagesStrings} stage - The stage of the send flow that
 *  the user has progressed to. Defaults to 'INACTIVE' which results in the
 *  send screen not being shown.
 * @property {SendStateStatusStrings} status - The status of the send slice
 *  which will be either 'VALID' or 'INVALID'
 * @property {string} transactionType - Determines type of transaction being
 *  sent, defaulted to 0x0 (legacy).
 * @property {boolean} eip1559support - tracks whether the current network
 *  supports EIP 1559 transactions.
 * @property {Object} account - Details about the user's account.
 * @property {string} [account.address] - from account address, defaults to
 *  selected account. will be the account the original transaction was sent
 *  from in the case of the EDIT stage.
 * @property {string} [account.balance] - Hex string representing the balance
 *  of the from account.
 * @property {string} [userInputHexData] - When a user has enabled custom hex
 *  data field in advanced options, they can supply data to the field which is
 *  stored under this key.
 * @property {Object} gas - Details about the current gas settings
 * @property {boolean} gas.isGasEstimateLoading - Indicates whether the gas
 *  estimate is loading.
 * @property {string} [gas.gasEstimatePollToken] - String token identifying a
 *  listener for polling on the gasFeeController
 * @property {boolean} gas.isCustomGasSet - true if the user set custom gas in
 *  the custom gas modal
 * @property {string} gas.gasLimit - maximum gas needed for tx.
 * @property {string} gas.gasPrice - price in wei to pay per gas.
 * @property {string} gas.maxFeePerGas - Maximum price in wei to pay per gas.
 * @property {string} gas.maxPriorityFeePerGas - Maximum priority fee in wei to
 *  pay per gas.
 * @property {string} gas.gasPriceEstimate - Expected price in wei necessary to
 *  pay per gas used for a transaction to be included in a reasonable timeframe.
 *  Comes from the GasFeeController.
 * @property {string} gas.gasTotal - maximum total price in wei to pay.
 * @property {string} gas.minimumGasLimit - minimum supported gasLimit.
 * @property {string} [gas.error] - error to display for gas fields.
 * @property {Object} amount - An object containing information about the
 *  amount of currency to send.
 * @property {SendStateAmountModeStrings} amount.mode - Describe whether the
 *  user has manually input an amount or if they have selected max to send the
 *  maximum amount of the selected currency.
 * @property {string} amount.value - A hex string representing the amount of
 *  the selected currency to send.
 * @property {string} [amount.error] - Error to display for the amount field.
 * @property {Object} asset - An object that describes the asset that the user
 *  has selected to send.
 * @property {AssetTypesString} asset.type - The type of asset that the user
 *  is attempting to send. Defaults to 'NATIVE' which represents the native
 *  asset of the chain. Can also be 'TOKEN' or 'COLLECTIBLE'.
 * @property {string} asset.balance - A hex string representing the balance
 *  that the user holds of the asset that they are attempting to send.
 * @property {Object} [asset.details] - An object that describes the selected
 *  asset in the case that the user is sending a token or collectibe. Will be
 *  null when asset.type is 'NATIVE'.
 * @property {string} [asset.details.address] - The address of the selected
 *  'TOKEN' or 'COLLECTIBLE' contract.
 * @property {string} [asset.details.symbol] - The symbol of the selected
 *  asset.
 * @property {number} [asset.details.decimals] - The number of decimals of the
 *  selected 'TOKEN' asset.
 * @property {number} [asset.details.tokenId] - The id of the selected
 *  'COLLECTIBLE' asset.
 * @property {TokenStandardStrings} [asset.details.standard] - The standard
 *  of the selected 'TOKEN' or 'COLLECTIBLE' asset.
 * @property {boolean} [asset.details.isERC721] - True when the asset is a
 *  ERC721 token.
 * @property {string} [asset.error] - Error to display when there is an issue
 *  with the asset.
 * @property {Object} recipient - An object that describes the intended
 *  recipient of the transaction.
 * @property {SendStateRecipientModeStrings} recipient.mode - Describes which
 *  list of recipients the user is shown on the add recipient screen. When this
 *  key is set to 'MY_ACCOUNTS' the user is shown the list of accounts they
 *  own. When it is 'CONTACT_LIST' the user is shown the list of contacts they
 *  have saved in MetaMask and any addresses they have recently sent to.
 * @property {string} recipient.address - The fully qualified address of the
 *  recipient. This is set after the recipient.userInput is validated, the
 *  userInput field is quickly updated to avoid delay between keystrokes and
 *  seeing the input field updated. After a debounc the address typed is
 *  validated and then the address field is updated. The address field is also
 *  set when the user selects a contact or account from the list, or an ENS
 *  resolution when typing ENS names.
 * @property {string} recipient.userInput - The user input of the recipient
 *  which is updated quickly to avoid delays in the UI reflecting manual entry
 *  of addresses.
 * @property {string} recipient.nickname - The nickname that the user has added
 *  to their address book for the recipient.address.
 * @property {string} [recipient.error] - Error to display on the address field.
 * @property {string} [recipient.warning] - Warning to display on the address
 *  field.
 * @property {Object} multiLayerFees - An object containing attributes for use
 *  on chains that have layer 1 and layer 2 fees to consider for gas
 *  calculations.
 * @property {string} multiLayerFees.layer1GasTotal -  Layer 1 gas fee total on
 *  multi-layer fee networks
 * @property {Array<{event: string, timestamp: number}>} history - An array of
 *  entries that describe the user's journey through the send flow. This is
 *  sent to the controller for attaching to state logs for troubleshooting and
 *  support.
 */

/**
 * @type {SendState}
 */
export const initialState = {
  id: null,
  stage: SEND_STAGES.INACTIVE,
  status: SEND_STATUSES.VALID,
  transactionType: TRANSACTION_ENVELOPE_TYPES.LEGACY,
  eip1559support: false,
  account: {
    address: null,
    balance: '0x0',
  },
  userInputHexData: null,
  gas: {
    isGasEstimateLoading: true,
    gasEstimatePollToken: null,
    isCustomGasSet: false,
    gasLimit: '0x0',
    gasPrice: '0x0',
    maxFeePerGas: '0x0',
    maxPriorityFeePerGas: '0x0',
    gasPriceEstimate: '0x0',
    gasTotal: '0x0',
    minimumGasLimit: GAS_LIMITS.SIMPLE,
    error: null,
  },
  amount: {
    mode: AMOUNT_MODES.INPUT,
    value: '0x0',
    error: null,
  },
  asset: {
    type: ASSET_TYPES.NATIVE,
    balance: '0x0',
    details: null,
    error: null,
  },
  recipient: {
    mode: RECIPIENT_SEARCH_MODES.CONTACT_LIST,
    userInput: '',
    address: '',
    nickname: '',
    error: null,
    warning: null,
  },
  multiLayerFees: {
    layer1GasTotal: '0x0',
  },
  history: [],
};
>>>>>>> daf33e34

/**
 * Generates a txParams from the send slice.
 *
 * @param {SendState} state - the Send slice state
 * @returns {import(
 *  '../../../shared/constants/transaction'
 * ).TxParams} A txParams object that can be used to create a transaction or
 *  update an existing transaction.
 */
function generateTransactionParams(state) {
  const txParams = {
    from: state.account.address,
    // gasLimit always needs to be set regardless of the asset being sent
    // or the type of transaction.
    gas: state.gas.gasLimit,
  };
  switch (state.asset.type) {
    case ASSET_TYPES.TOKEN:
      // When sending a token the to address is the contract address of
      // the token being sent. The value is set to '0x0' and the data
      // is generated from the recipient address, token being sent and
      // amount.
      txParams.to = state.asset.details.address;
      txParams.value = '0x0';
      txParams.data = generateERC20TransferData({
        toAddress: state.recipient.address,
        amount: state.amount.value,
        sendToken: state.asset.details,
      });
      break;
    case ASSET_TYPES.COLLECTIBLE:
      // When sending a token the to address is the contract address of
      // the token being sent. The value is set to '0x0' and the data
      // is generated from the recipient address, token being sent and
      // amount.
      txParams.to = state.asset.details.address;
      txParams.value = '0x0';
      txParams.data = generateERC721TransferData({
        toAddress: state.recipient.address,
        fromAddress: state.account.address,
        tokenId: state.asset.details.tokenId,
      });
      break;
    case ASSET_TYPES.NATIVE:
    default:
      // When sending native currency the to and value fields use the
      // recipient and amount values and the data key is either null or
      // populated with the user input provided in hex field.
      txParams.to = state.recipient.address;
      txParams.value = state.amount.value;
      txParams.data = state.userInputHexData ?? undefined;
  }

  // We need to make sure that we only include the right gas fee fields
  // based on the type of transaction the network supports. We will also set
  // the type param here.
  if (state.eip1559support) {
    txParams.type = TRANSACTION_ENVELOPE_TYPES.FEE_MARKET;

    txParams.maxFeePerGas = state.gas.maxFeePerGas;
    txParams.maxPriorityFeePerGas = state.gas.maxPriorityFeePerGas;

    if (!txParams.maxFeePerGas || txParams.maxFeePerGas === '0x0') {
      txParams.maxFeePerGas = state.gas.gasPrice;
    }

    if (
      !txParams.maxPriorityFeePerGas ||
      txParams.maxPriorityFeePerGas === '0x0'
    ) {
      txParams.maxPriorityFeePerGas = txParams.maxFeePerGas;
    }
  } else {
    txParams.gasPrice = state.gas.gasPrice;
    txParams.type = TRANSACTION_ENVELOPE_TYPES.LEGACY;
  }

  return txParams;
}

const slice = createSlice({
  name,
  initialState,
  reducers: {
<<<<<<< HEAD
    /**
     * Adds a new draft transaction to state, first generating a new UUID for
     * the transaction and setting that as the currentTransactionUUID. If the
     * draft has an id property set, the stage is set to EDIT.
     *
     * @param {SendStateDraft} state - A writable draft of the send state to be
     *  updated.
     * @param {DraftTransactionPayload} action - An action with payload that is
     *  a new draft transaction that will be added to state.
     * @returns {void}
=======
    addHistoryEntry: (state, action) => {
      state.history.push({
        entry: action.payload,
        timestamp: Date.now(),
      });
    },
    /**
     * update current amount.value in state and run post update validation of
     * the amount field and the send state.
     *
     * @param {SendStateDraft} state - A writable draft of the send state to be
     *  updated.
     * @param {import('@reduxjs/toolkit').PayloadAction<string>} action - The
     *  hex string to be set as the amount value.
     */
    updateSendAmount: (state, action) => {
      state.amount.value = addHexPrefix(action.payload);
      // Once amount has changed, validate the field
      slice.caseReducers.validateAmountField(state);
      if (state.asset.type === ASSET_TYPES.NATIVE) {
        // if sending the native asset the amount being sent will impact the
        // gas field as well because the gas validation takes into
        // consideration the available balance minus amount sent before
        // checking if there is enough left to cover the gas fee.
        slice.caseReducers.validateGasField(state);
      }
      // validate send state
      slice.caseReducers.validateSendState(state);
    },
    /**
     * computes the maximum amount of asset that can be sent and then calls
     * the updateSendAmount action above with the computed value, which will
     * revalidate the field and form.
     *
     * @param {SendStateDraft} state - A writable draft of the send state to be
     *  updated.
>>>>>>> daf33e34
     */
    addNewDraft: (state, action) => {
      state.currentTransactionUUID = uuidv4();
      state.draftTransactions[state.currentTransactionUUID] = action.payload;
      if (action.payload.id) {
        state.stage = SEND_STAGES.EDIT;
      } else {
        state.stage = SEND_STAGES.ADD_RECIPIENT;
      }
<<<<<<< HEAD
    },
    /**
     * Adds an entry, with timestamp, to the draftTransaction history.
     *
     * @param {SendStateDraft} state - A writable draft of the send state to be
     *  updated.
     * @param {SimpleStringPayload} action - An action with payload that is
     *  a string to be added to the history of the draftTransaction
     * @returns {void}
     */
    addHistoryEntry: (state, action) => {
      const draftTransaction =
        state.draftTransactions[state.currentTransactionUUID];
      if (draftTransaction) {
        draftTransaction.history.push({
          entry: action.payload,
          timestamp: Date.now(),
        });
      }
    },
    /**
=======
      slice.caseReducers.updateSendAmount(state, {
        payload: amount,
      });
    },
    /**
     * updates the userInputHexData state key
     *
     * @param {SendStateDraft} state - A writable draft of the send state to be
     *  updated.
     * @param {import('@reduxjs/toolkit').PayloadAction<string>} action - The
     *  hex string to be set as the userInputHexData value.
     */
    updateUserInputHexData: (state, action) => {
      state.userInputHexData = action.payload;
    },
    /**
     * Transaction details of a previously created transaction that the user
     * has selected to edit.
     *
     * @typedef {Object} EditTransactionPayload
     * @property {string} gasLimit - The hex string maximum gas to use.
     * @property {string} gasPrice - The amount in wei to pay for gas, in hex
     *  format.
     * @property {string} amount - The amount of the currency to send, in hex
     *  format.
     * @property {string} address - The address to send the transaction to.
     * @property {string} [nickname] - The nickname the user has associated
     *  with the address in their contact book.
     * @property {string} id - The id of the transaction in the
     *  TransactionController state[
     * @property {string} from - the address that the user is sending from
     * @property {string} [data] - The hex data that describes the transaction.
     *  Used primarily for contract interactions, like token sends, but can
     *  also be provided by the user.
     */
    /**
     * Initiates the edit transaction flow by setting the stage to 'EDIT' and
     * then pulling the details of the previously submitted transaction from
     * the action payload.
     *
     * @param {SendStateDraft} state - A writable draft of the send state to be
     *  updated.
     * @param {import(
     *  '@reduxjs/toolkit'
     * ).PayloadAction<EditTransactionPayload>} action - The details of the
     *  transaction to be edited.
     */
    editTransaction: (state, action) => {
      state.stage = SEND_STAGES.EDIT;
      state.gas.gasLimit = action.payload.gasLimit;
      state.gas.gasPrice = action.payload.gasPrice;
      state.amount.value = action.payload.amount;
      state.gas.error = null;
      state.amount.error = null;
      state.asset.error = null;
      state.recipient.address = action.payload.address;
      state.recipient.nickname = action.payload.nickname;
      state.id = action.payload.id;
      state.account.address = action.payload.from;
      state.userInputHexData = action.payload.data;
    },
    /**
>>>>>>> daf33e34
     * gasTotal is computed based on gasPrice and gasLimit and set in state
     * recomputes the maximum amount if the current amount mode is 'MAX' and
     * sending the native token. ERC20 assets max amount is unaffected by
     * gasTotal so does not need to be recomputed. Finally, validates the gas
     * field and send state.
     *
     * @param {SendStateDraft} state - A writable draft of the send state to be
     *  updated.
<<<<<<< HEAD
     * @returns {void}
=======
>>>>>>> daf33e34
     */
    calculateGasTotal: (state) => {
      const draftTransaction =
        state.draftTransactions[state.currentTransactionUUID];
      // use maxFeePerGas as the multiplier if working with a FEE_MARKET transaction
      // otherwise use gasPrice
      if (
        draftTransaction.transactionType === TransactionEnvelopeType.feeMarket
      ) {
        draftTransaction.gas.gasTotal = addHexPrefix(
          calcGasTotal(
            draftTransaction.gas.gasLimit,
            draftTransaction.gas.maxFeePerGas,
          ),
        );
      } else {
        draftTransaction.gas.gasTotal = addHexPrefix(
          calcGasTotal(
            draftTransaction.gas.gasLimit,
            draftTransaction.gas.gasPrice,
          ),
        );
      }
      if (
        state.amountMode === AMOUNT_MODES.MAX &&
        draftTransaction.asset.type === AssetType.native
      ) {
        slice.caseReducers.updateAmountToMax(state);
      }
      slice.caseReducers.validateAmountField(state);
      slice.caseReducers.validateGasField(state);
      // validate send state
      slice.caseReducers.validateSendState(state);
    },
    /**
     * Clears all drafts from send state and drops the currentTransactionUUID.
     * This is an important first step before adding a new draft transaction to
     * avoid possible collision.
     *
     * @param {SendStateDraft} state - A writable draft of the send state to be
     *  updated.
<<<<<<< HEAD
     * @returns {void}
=======
     * @param {import('@reduxjs/toolkit').PayloadAction<string>} action - The
     *  gasLimit in hex to set in state.
>>>>>>> daf33e34
     */
    clearPreviousDrafts: (state) => {
      state.currentTransactionUUID = null;
      state.draftTransactions = {};
    },
    /**
<<<<<<< HEAD
     * Clears the send state by setting it to the initial value
     *
     * @returns {SendState}
=======
     * @typedef {Object} GasFeeUpdatePayload
     * @property {TransactionTypeString} transactionType - The transaction type
     * @property {string} [maxFeePerGas] - The maximum amount in hex wei to pay
     *  per gas on a FEE_MARKET transaction.
     * @property {string} [maxPriorityFeePerGas] - The maximum amount in hex
     *  wei to pay per gas as an incentive to miners on a FEE_MARKET
     *  transaction.
     * @property {string} [gasPrice] - The amount in hex wei to pay per gas on
     *  a LEGACY transaction.
     * @property {boolean} [isAutomaticUpdate] - true if the update is the
     *  result of a gas estimate update from the controller.
     */
    /**
     * Sets the appropriate gas fees in state and determines and sets the
     * appropriate transactionType based on gas fee fields received.
     *
     * @param {SendStateDraft} state - A writable draft of the send state to be
     *  updated.
     * @param {import(
     *  '@reduxjs/toolkit'
     * ).PayloadAction<GasFeeUpdatePayload>} action
>>>>>>> daf33e34
     */
    resetSendState: () => initialState,
    /**
<<<<<<< HEAD
     * sets the amount mode to the provided value as long as it is one of the
     * supported modes (MAX|INPUT)
     *
     * @param {SendStateDraft} state - A writable draft of the send state to be
     *  updated.
     * @param {SendStateAmountModePayload} action - The amount mode
     *  to set the state to.
     * @returns {void}
     */
    updateAmountMode: (state, action) => {
      if (Object.values(AMOUNT_MODES).includes(action.payload)) {
        state.amountMode = action.payload;
      }
    },
    /**
     * computes the maximum amount of asset that can be sent and then calls
     * the updateSendAmount action above with the computed value, which will
     * revalidate the field and form.
     *
     * @param {SendStateDraft} state - A writable draft of the send state to be
     *  updated.
     * @returns {void}
     */
    updateAmountToMax: (state) => {
      const draftTransaction =
        state.draftTransactions[state.currentTransactionUUID];
      let amount = '0x0';
      if (draftTransaction.asset.type === AssetType.token) {
        const decimals = draftTransaction.asset.details?.decimals ?? 0;

        const multiplier = Math.pow(10, Number(decimals));

        amount = new Numeric(draftTransaction.asset.balance, 16)
          .times(multiplier, 10)
          .toString();
      } else {
        const _gasTotal = new Numeric(
          draftTransaction.gas.gasTotal || '0x0',
          16,
        ).add(new Numeric(state.gasTotalForLayer1 || '0x0', 16));

        amount = new Numeric(draftTransaction.asset.balance, 16)
          .minus(_gasTotal)
          .toString();
      }
      slice.caseReducers.updateSendAmount(state, {
        payload: amount,
      });
    },
    /**
     * Updates the currently selected asset
     *
     * @param {SendStateDraft} state - A writable draft of the send state to be
     *  updated.
     * @param {UpdateAssetPayload} action - The asset to set in the
     *  draftTransaction.
     * @returns {void}
     */
    updateAsset: (state, action) => {
      const { asset, initialAssetSet } = action.payload;
      const draftTransaction =
        state.draftTransactions[state.currentTransactionUUID];

      draftTransaction.asset.type = asset.type;
      draftTransaction.asset.balance = asset.balance;
      draftTransaction.asset.error = asset.error;

      if (
        draftTransaction.asset.type === AssetType.token ||
        draftTransaction.asset.type === AssetType.NFT
      ) {
        draftTransaction.asset.details = asset.details;
      } else {
        // clear the details object when sending native currency
        draftTransaction.asset.details = null;
        if (draftTransaction.recipient.error === CONTRACT_ADDRESS_ERROR) {
          // Errors related to sending tokens to their own contract address
          // are no longer valid when sending native currency.
          draftTransaction.recipient.error = null;
        }
      }
      // if amount mode is MAX update amount to max of new asset, otherwise set
      // to zero. This will revalidate the send amount field.
      if (state.amountMode === AMOUNT_MODES.MAX) {
        slice.caseReducers.updateAmountToMax(state);
      } else if (initialAssetSet === false) {
        slice.caseReducers.updateSendAmount(state, { payload: '0x0' });
      }
      // validate send state
      slice.caseReducers.validateSendState(state);
    },
=======
     * @typedef {Object} GasEstimateUpdatePayload
     * @property {GasEstimateType} gasEstimateType - The type of gas estimation
     *  provided by the controller.
     * @property {(
     *  EthGasPriceEstimate | LegacyGasPriceEstimate | GasFeeEstimates
     * )} gasFeeEstimates - The gas fee estimates provided by the controller.
     */
>>>>>>> daf33e34
    /**
     * Sets the appropriate gas fees in state after receiving new estimates.
     *
     * @param {SendStateDraft} state - A writable draft of the send state to be
     *  updated.
<<<<<<< HEAD
     * @param {GasEstimateUpdatePayload)} action - The gas fee update payload
     * @returns {void}
=======
     * @param {(
     *  import('@reduxjs/toolkit').PayloadAction<GasEstimateUpdatePayload
     * )} action - The gas fee update payload
>>>>>>> daf33e34
     */
    updateGasFeeEstimates: (state, action) => {
      const { gasFeeEstimates, gasEstimateType } = action.payload;
      let gasPriceEstimate = '0x0';
      switch (gasEstimateType) {
        case GasEstimateTypes.feeMarket:
          slice.caseReducers.updateGasFees(state, {
            payload: {
              transactionType: TransactionEnvelopeType.feeMarket,
              maxFeePerGas: getGasPriceInHexWei(
                gasFeeEstimates.medium.suggestedMaxFeePerGas,
              ),
              maxPriorityFeePerGas: getGasPriceInHexWei(
                gasFeeEstimates.medium.suggestedMaxPriorityFeePerGas,
              ),
            },
          });
          break;
        case GasEstimateTypes.legacy:
          gasPriceEstimate = getRoundedGasPrice(gasFeeEstimates.medium);
          slice.caseReducers.updateGasFees(state, {
            payload: {
              gasPrice: gasPriceEstimate,
              type: TransactionEnvelopeType.legacy,
              isAutomaticUpdate: true,
            },
          });
          break;
        case GasEstimateTypes.ethGasPrice:
          gasPriceEstimate = getRoundedGasPrice(gasFeeEstimates.gasPrice);
          slice.caseReducers.updateGasFees(state, {
            payload: {
              gasPrice: getRoundedGasPrice(gasFeeEstimates.gasPrice),
              type: TransactionEnvelopeType.legacy,
              isAutomaticUpdate: true,
            },
          });
          break;
        case GasEstimateTypes.none:
        default:
          break;
      }
      // Record the latest gasPriceEstimate for future comparisons
      state.gasPriceEstimate = addHexPrefix(gasPriceEstimate);
    },
    /**
     * Sets the appropriate gas fees in state and determines and sets the
     * appropriate transactionType based on gas fee fields received.
     *
     * @param {SendStateDraft} state - A writable draft of the send state to be
     *  updated.
<<<<<<< HEAD
     * @param {GasFeeUpdatePayload} action - The gas fees to update with
     * @returns {void}
=======
     * @param {import('@reduxjs/toolkit').PayloadAction<string>} action - the
     *  layer1GasTotal to set in hex wei.
>>>>>>> daf33e34
     */
    updateGasFees: (state, action) => {
      const draftTransaction =
        state.draftTransactions[state.currentTransactionUUID];
      if (draftTransaction) {
        if (
          action.payload.transactionType === TransactionEnvelopeType.feeMarket
        ) {
          draftTransaction.gas.maxFeePerGas = addHexPrefix(
            action.payload.maxFeePerGas,
          );
          draftTransaction.gas.maxPriorityFeePerGas = addHexPrefix(
            action.payload.maxPriorityFeePerGas,
          );
          draftTransaction.transactionType = TransactionEnvelopeType.feeMarket;
        } else {
          if (action.payload.manuallyEdited) {
            draftTransaction.gas.wasManuallyEdited = true;
          }

          // Update the gas price if it has not been manually edited,
          // or if this current action is a manual edit.
          if (
            !draftTransaction.gas.wasManuallyEdited ||
            action.payload.manuallyEdited
          ) {
            draftTransaction.gas.gasPrice = addHexPrefix(
              action.payload.gasPrice,
            );
          }
          draftTransaction.transactionType = TransactionEnvelopeType.legacy;
        }
        slice.caseReducers.calculateGasTotal(state);
      }
    },
    /**
     * sets the provided gasLimit in state and then recomputes the gasTotal.
     *
     * @param {SendStateDraft} state - A writable draft of the send state to be
     *  updated.
<<<<<<< HEAD
     * @param {SimpleStringPayload} action - The
     *  gasLimit in hex to set in state.
     * @returns {void}
=======
     * @param {import(
     *  '@reduxjs/toolkit'
     * ).PayloadAction<SendStateAmountModeStrings>} action - The amount mode
     *  to set the state to.
>>>>>>> daf33e34
     */
    updateGasLimit: (state, action) => {
      const draftTransaction =
        state.draftTransactions[state.currentTransactionUUID];
      if (draftTransaction) {
        draftTransaction.gas.gasLimit = addHexPrefix(action.payload);
        slice.caseReducers.calculateGasTotal(state);
      }
    },
    /**
     * sets the layer 1 fees total (for a multi-layer fee network)
     *
     * @param {SendStateDraft} state - A writable draft of the send state to be
     *  updated.
     * @param {SimpleStringPayload} action - the
     *  gasTotalForLayer1 to set in hex wei.
     * @returns {void}
     */
    updateLayer1Fees: (state, action) => {
      const draftTransaction =
        state.draftTransactions[state.currentTransactionUUID];
      state.gasTotalForLayer1 = action.payload;
      if (
        state.amountMode === AMOUNT_MODES.MAX &&
        draftTransaction.asset.type === AssetType.native
      ) {
        slice.caseReducers.updateAmountToMax(state);
      }
    },
    /**
     * Updates the recipient of the draftTransaction
     *
     * @param {SendStateDraft} state - A writable draft of the send state to be
     *  updated.
     * @param {updateRecipientPayload} action - The recipient to set in the
     *  draftTransaction.
     * @returns {void}
     */
    updateRecipient: (state, action) => {
      const draftTransaction =
        state.draftTransactions[state.currentTransactionUUID];
      draftTransaction.recipient.error = null;
      state.recipientInput = '';
      draftTransaction.recipient.address = action.payload.address ?? '';
      draftTransaction.recipient.nickname = action.payload.nickname ?? '';

      if (draftTransaction.recipient.address === '') {
        // If address is null we are clearing the recipient and must return
        // to the ADD_RECIPIENT stage.
        state.stage = SEND_STAGES.ADD_RECIPIENT;
      } else {
        // if an address is provided and an id exists, we progress to the EDIT
        // stage, otherwise we progress to the DRAFT stage. We also reset the
        // search mode for recipient search.
<<<<<<< HEAD
        state.stage =
          draftTransaction.id === null ? SEND_STAGES.DRAFT : SEND_STAGES.EDIT;
        state.recipientMode = RECIPIENT_SEARCH_MODES.CONTACT_LIST;
=======
        state.stage = state.id === null ? SEND_STAGES.DRAFT : SEND_STAGES.EDIT;
        state.recipient.mode = RECIPIENT_SEARCH_MODES.CONTACT_LIST;
>>>>>>> daf33e34
      }

      // validate send state
      slice.caseReducers.validateSendState(state);
    },
<<<<<<< HEAD
    /**
     * Clears the user input and changes the recipient search mode to the
     * specified value
     *
     * @param {SendStateDraft} state - A writable draft of the send state to be
     *  updated.
     * @param {UpdateRecipientModePayload} action - The mode to set the
     *  recipient search to
     * @returns {void}
     */
    updateRecipientSearchMode: (state, action) => {
      state.recipientInput = '';
      state.recipientMode = action.payload;
    },

    updateRecipientWarning: (state, action) => {
      const draftTransaction =
        state.draftTransactions[state.currentTransactionUUID];
      draftTransaction.recipient.warning = action.payload;
    },

    updateRecipientType: (state, action) => {
      const draftTransaction =
        state.draftTransactions[state.currentTransactionUUID];
      draftTransaction.recipient.type = action.payload;
    },

    updateDraftTransactionStatus: (state, action) => {
      const draftTransaction =
        state.draftTransactions[state.currentTransactionUUID];
      draftTransaction.status = action.payload;
=======
    useDefaultGas: (state) => {
      // Show the default gas price/limit fields in the send page
      state.gas.isCustomGasSet = false;
>>>>>>> daf33e34
    },

    acknowledgeRecipientWarning: (state) => {
      const draftTransaction =
        state.draftTransactions[state.currentTransactionUUID];
      draftTransaction.recipient.recipientWarningAcknowledged = true;
      slice.caseReducers.validateSendState(state);
    },

    /**
     * Updates the value of the recipientInput key with what the user has
     * typed into the recipient input field in the UI.
     *
     * @param {SendStateDraft} state - A writable draft of the send state to be
     *  updated.
     * @param {SimpleStringPayload} action - the value the user has typed into
     *  the recipient field.
     * @returns {void}
     */
    updateRecipientUserInput: (state, action) => {
      // Update the value in state to match what the user is typing into the
      // input field
      state.recipientInput = action.payload;
    },
    /**
     * update current amount.value in state and run post update validation of
     * the amount field and the send state.
     *
     * @param {SendStateDraft} state - A writable draft of the send state to be
     *  updated.
     * @param {SimpleStringPayload} action - The hex string to be set as the
     *  amount value.
     * @returns {void}
     */
    updateSendAmount: (state, action) => {
      const draftTransaction =
        state.draftTransactions[state.currentTransactionUUID];
      draftTransaction.amount.value = addHexPrefix(action.payload);
      // Once amount has changed, validate the field
      slice.caseReducers.validateAmountField(state);
      if (draftTransaction.asset.type === AssetType.native) {
        // if sending the native asset the amount being sent will impact the
        // gas field as well because the gas validation takes into
        // consideration the available balance minus amount sent before
        // checking if there is enough left to cover the gas fee.
        slice.caseReducers.validateGasField(state);
      }
      // validate send state
      slice.caseReducers.validateSendState(state);
    },
    /**
     * updates the userInputHexData state key
     *
     * @param {SendStateDraft} state - A writable draft of the send state to be
     *  updated.
     * @param {SimpleStringPayload} action - The hex string to be set as the
     *  userInputHexData value.
     * @returns {void}
     */
    updateUserInputHexData: (state, action) => {
      const draftTransaction =
        state.draftTransactions[state.currentTransactionUUID];
      draftTransaction.userInputHexData = action.payload;
    },
    /**
     * Updates the gasIsSetInModal property to true which results in showing
     * the gas fees from the custom gas modal in the send page.
     *
     * @param {SendStateDraft} state - A writable draft of the send state to be
     *  updated.
     * @returns {void}
     */
    useCustomGas: (state) => {
      state.gasIsSetInModal = true;
    },
    /**
     * Updates the gasIsSetInModal property to false which results in showing
     * the default gas price/limit fields in the send page.
     *
     * @param {SendStateDraft} state - A writable draft of the send state to be
     *  updated.
     * @returns {void}
     */
    useDefaultGas: (state) => {
      state.gasIsSetInModal = false;
    },
    /**
     * Checks for the validity of the draftTransactions selected amount to send
     *
     * @param {SendStateDraft} state - A writable draft of the send state to be
     *  updated.
     * @returns {void}
     */
    validateAmountField: (state) => {
      const draftTransaction =
        state.draftTransactions[state.currentTransactionUUID];

      const amountValue = new Numeric(draftTransaction.amount.value, 16);

      switch (true) {
        // set error to INSUFFICIENT_FUNDS_FOR_GAS_ERROR if the account balance is lower
        // than the total price of the transaction inclusive of gas fees.
        case draftTransaction.asset.type === AssetType.native &&
          !isBalanceSufficient({
            amount: draftTransaction.amount.value,
            balance: draftTransaction.asset.balance,
            gasTotal: draftTransaction.gas.gasTotal ?? '0x0',
          }):
          draftTransaction.amount.error = INSUFFICIENT_FUNDS_FOR_GAS_ERROR;
          break;
        // set error to INSUFFICIENT_TOKENS_ERROR if the token balance is lower
        // than the amount of token the user is attempting to send.
        case draftTransaction.asset.type === AssetType.token &&
          !isTokenBalanceSufficient({
            tokenBalance: draftTransaction.asset.balance ?? '0x0',
            amount: draftTransaction.amount.value,
            decimals: draftTransaction.asset.details.decimals,
          }):
          draftTransaction.amount.error = INSUFFICIENT_TOKENS_ERROR;
          break;
        // if the amount is negative, set error to NEGATIVE_ETH_ERROR
        // TODO: change this to NEGATIVE_ERROR and remove the currency bias.
        case amountValue.isNegative():
          draftTransaction.amount.error = NEGATIVE_ETH_ERROR;
          break;
        // If none of the above are true, set error to null
        default:
          draftTransaction.amount.error = null;
      }
    },
    /**
     * Checks if the user has enough funds to cover the cost of gas, always
     * uses the native currency and does not take into account the amount
     * being sent. If the user has enough to cover cost of gas but not gas
     * + amount then the error will be displayed on the amount field.
     *
     * @param {SendStateDraft} state - A writable draft of the send state to be
     *  updated.
     * @returns {void}
     */
    validateGasField: (state) => {
      const draftTransaction =
        state.draftTransactions[state.currentTransactionUUID];
      const insufficientFunds = !isBalanceSufficient({
        amount:
          draftTransaction.asset.type === AssetType.native
            ? draftTransaction.amount.value
            : '0x0',
        balance:
          draftTransaction.fromAccount?.balance ??
          state.selectedAccount.balance,
        gasTotal: draftTransaction.gas.gasTotal ?? '0x0',
      });

      draftTransaction.gas.error = insufficientFunds
        ? INSUFFICIENT_FUNDS_ERROR
        : null;
    },
    validateRecipientUserInput: (state, action) => {
      const draftTransaction =
        state.draftTransactions[state.currentTransactionUUID];

      if (draftTransaction) {
        if (
          state.recipientMode === RECIPIENT_SEARCH_MODES.MY_ACCOUNTS ||
          state.recipientInput === '' ||
          state.recipientInput === null
        ) {
          draftTransaction.recipient.error = null;
          draftTransaction.recipient.warning = null;
        } else {
          const {
            chainId,
            tokens,
            tokenAddressList,
            isProbablyAnAssetContract,
          } = action.payload;

          if (
            isBurnAddress(state.recipientInput) ||
            (!isValidHexAddress(state.recipientInput, {
              mixedCaseUseChecksum: true,
            }) &&
              !isValidDomainName(state.recipientInput))
          ) {
            draftTransaction.recipient.error = isDefaultMetaMaskChain(chainId)
              ? INVALID_RECIPIENT_ADDRESS_ERROR
              : INVALID_RECIPIENT_ADDRESS_NOT_ETH_NETWORK_ERROR;
          } else if (
            isOriginContractAddress(
              state.recipientInput,
              draftTransaction.asset?.details?.address,
            )
          ) {
            draftTransaction.recipient.error = CONTRACT_ADDRESS_ERROR;
          } else {
            draftTransaction.recipient.error = null;
          }
          if (
            (isValidHexAddress(state.recipientInput) &&
              (tokenAddressList.find((address) =>
                isEqualCaseInsensitive(address, state.recipientInput),
              ) ||
                checkExistingAddresses(state.recipientInput, tokens))) ||
            isProbablyAnAssetContract
          ) {
            draftTransaction.recipient.warning =
              KNOWN_RECIPIENT_ADDRESS_WARNING;
          } else {
            draftTransaction.recipient.warning = null;
          }
        }
      }
      slice.caseReducers.validateSendState(state);
    },
    /**
     * Checks if the draftTransaction is currently valid. The following list of
     * cases from the switch statement in this function describe when the
     * transaction is invalid. Please keep this comment updated.
     *
     * case 1: State is invalid when amount field has an error.
     * case 2: State is invalid when gas field has an error.
     * case 3: State is invalid when asset field has an error.
     * case 4: State is invalid if asset type is a token and the token details
     *  are unknown.
     * case 5: State is invalid if no recipient has been added.
     * case 6: State is invalid if the send state is uninitialized.
     * case 7: State is invalid if gas estimates are loading.
     * case 8: State is invalid if gasLimit is less than the gasLimitMinimum.
     *
     * @param {SendStateDraft} state - A writable draft of the send state to be
     *  updated.
     * @returns {void}
     */
    validateSendState: (state) => {
<<<<<<< HEAD
      const draftTransaction =
        state.draftTransactions[state.currentTransactionUUID];
      slice.caseReducers.addHistoryEntry(state, {
        payload: 'Begin validating send state',
      });
      if (draftTransaction) {
        switch (true) {
          case Boolean(draftTransaction.amount.error):
            slice.caseReducers.addHistoryEntry(state, {
              payload: `Amount is in error ${draftTransaction.amount.error}`,
            });
            draftTransaction.status = SEND_STATUSES.INVALID;
            break;
          case Boolean(draftTransaction.gas.error):
            slice.caseReducers.addHistoryEntry(state, {
              payload: `Gas is in error ${draftTransaction.gas.error}`,
            });
            draftTransaction.status = SEND_STATUSES.INVALID;
            break;
          case Boolean(draftTransaction.asset.error):
            slice.caseReducers.addHistoryEntry(state, {
              payload: `Asset is in error ${draftTransaction.asset.error}`,
            });
            draftTransaction.status = SEND_STATUSES.INVALID;
            break;
          case draftTransaction.asset.type === AssetType.token &&
            draftTransaction.asset.details === null:
            slice.caseReducers.addHistoryEntry(state, {
              payload: `Asset is TOKEN and token details is null`,
            });
            draftTransaction.status = SEND_STATUSES.INVALID;
            break;
          case state.stage === SEND_STAGES.ADD_RECIPIENT:
            slice.caseReducers.addHistoryEntry(state, {
              payload: `Form is invalid because stage is ADD_RECIPIENT`,
            });
            draftTransaction.status = SEND_STATUSES.INVALID;
            break;
          case state.stage === SEND_STAGES.INACTIVE:
            slice.caseReducers.addHistoryEntry(state, {
              payload: `Form is invalid because stage is INACTIVE`,
            });
            draftTransaction.status = SEND_STATUSES.INVALID;
            break;
          case state.gasEstimateIsLoading:
            slice.caseReducers.addHistoryEntry(state, {
              payload: `Form is invalid because gasEstimateIsLoading`,
            });
            draftTransaction.status = SEND_STATUSES.INVALID;
            break;
          case new BigNumber(draftTransaction.gas.gasLimit, 16).lessThan(
            new BigNumber(state.gasLimitMinimum),
          ):
            slice.caseReducers.addHistoryEntry(state, {
              payload: `Form is invalid because ${draftTransaction.gas.gasLimit} is lessThan ${state.gasLimitMinimum}`,
            });

            draftTransaction.status = SEND_STATUSES.INVALID;
            break;
          case draftTransaction.recipient.warning === 'loading':
            slice.caseReducers.addHistoryEntry(state, {
              payload: `Form is invalid because recipient warning is loading`,
            });
            draftTransaction.status = SEND_STATUSES.INVALID;
            break;
          case draftTransaction.recipient.warning ===
            KNOWN_RECIPIENT_ADDRESS_WARNING &&
            draftTransaction.recipient.recipientWarningAcknowledged === false:
            slice.caseReducers.addHistoryEntry(state, {
              payload: `Form is invalid because recipient warning not acknolwedged`,
            });
            draftTransaction.status = SEND_STATUSES.INVALID;
            break;
          default:
            slice.caseReducers.addHistoryEntry(state, {
              payload: `Form is valid`,
            });
            draftTransaction.status = SEND_STATUSES.VALID;
        }
=======
      switch (true) {
        // 1 + 2. State is invalid when either gas or amount or asset fields have errors
        // 3. State is invalid if asset type is a token and the token details
        //  are unknown.
        // 4. State is invalid if no recipient has been added
        // 5. State is invalid if the send state is uninitialized
        // 6. State is invalid if gas estimates are loading
        // 7. State is invalid if gasLimit is less than the minimumGasLimit
        // 8. State is invalid if the selected asset is a ERC721
        case Boolean(state.amount.error):
        case Boolean(state.gas.error):
        case Boolean(state.asset.error):
        case state.asset.type === ASSET_TYPES.TOKEN &&
          state.asset.details === null:
        case state.stage === SEND_STAGES.ADD_RECIPIENT:
        case state.stage === SEND_STAGES.INACTIVE:
        case state.gas.isGasEstimateLoading:
        case new BigNumber(state.gas.gasLimit, 16).lessThan(
          new BigNumber(state.gas.minimumGasLimit),
        ):
          state.status = SEND_STATUSES.INVALID;
          break;
        default:
          state.status = SEND_STATUSES.VALID;
>>>>>>> daf33e34
      }
    },
  },
  extraReducers: (builder) => {
    builder
      .addCase(ACCOUNT_CHANGED, (state, action) => {
        // This event occurs when the user's account details update due to
        // background state changes. If the account that is being updated is
        // the current from account on the edit flow we need to update
        // the balance for the account and revalidate the send state.
        if (state.stage === SEND_STAGES.EDIT && action.payload.account) {
          const draftTransaction =
            state.draftTransactions[state.currentTransactionUUID];
          if (
            draftTransaction &&
            draftTransaction.fromAccount &&
            draftTransaction.fromAccount.address ===
              action.payload.account.address
          ) {
            draftTransaction.fromAccount.balance =
              action.payload.account.balance;
            // We need to update the asset balance if the asset is the native
            // network asset. Once we update the balance we recompute error state.
            if (draftTransaction.asset.type === AssetType.native) {
              draftTransaction.asset.balance = action.payload.account.balance;
            }
            slice.caseReducers.validateAmountField(state);
            slice.caseReducers.validateGasField(state);
            slice.caseReducers.validateSendState(state);
          }
        }
      })
      .addCase(ADDRESS_BOOK_UPDATED, (state, action) => {
        // When the address book updates from background state changes we need
        // to check to see if an entry exists for the current address or if the
        // entry changed.
        const { addressBook } = action.payload;
        const draftTransaction =
          state.draftTransactions[state.currentTransactionUUID];
        if (
          draftTransaction &&
          addressBook[draftTransaction.recipient.address]?.name
        ) {
          draftTransaction.recipient.nickname =
            addressBook[draftTransaction.recipient.address].name;
        }
      })
      .addCase(computeEstimatedGasLimit.pending, (state) => {
        // When we begin to fetch gasLimit we should indicate we are loading
        // a gas estimate.
        state.gasEstimateIsLoading = true;
      })
      .addCase(computeEstimatedGasLimit.fulfilled, (state, action) => {
        // When we receive a new gasLimit from the computeEstimatedGasLimit
        // thunk we need to update our gasLimit in the slice. We call into the
        // caseReducer updateGasLimit to tap into the appropriate follow up
        // checks and gasTotal calculation. First set gasEstimateIsLoading to
        // false.
        state.gasEstimateIsLoading = false;
        if (action.payload?.gasLimit) {
          slice.caseReducers.updateGasLimit(state, {
            payload: action.payload.gasLimit,
          });
        }
        if (action.payload?.gasTotalForLayer1) {
          slice.caseReducers.updateLayer1Fees(state, {
            payload: action.payload.gasTotalForLayer1,
          });
        }
      })
      .addCase(computeEstimatedGasLimit.rejected, (state) => {
        // If gas estimation fails, we should set the loading state to false,
        // because it is no longer loading
        state.gasEstimateIsLoading = false;
      })
      .addCase(GAS_FEE_ESTIMATES_UPDATED, (state, action) => {
        // When the gasFeeController updates its gas fee estimates we need to
        // update and validate state based on those new values
        slice.caseReducers.updateGasFeeEstimates(state, {
          payload: action.payload,
        });
      })
      .addCase(initializeSendState.pending, (state) => {
        // when we begin initializing state, which can happen when switching
        // chains even after loading the send flow, we set gasEstimateIsLoading
        // as initialization will trigger a fetch for gasPrice estimates.
        state.gasEstimateIsLoading = true;
      })
      .addCase(initializeSendState.fulfilled, (state, action) => {
        // writes the computed initialized state values into the slice and then
        // calculates slice validity using the caseReducers.
        state.eip1559support = action.payload.eip1559support;
        state.selectedAccount.address = action.payload.account.address;
        state.selectedAccount.balance = action.payload.account.balance;
        const draftTransaction =
          state.draftTransactions[state.currentTransactionUUID];
        if (draftTransaction) {
          draftTransaction.gas.gasLimit = action.payload.gasLimit;
          draftTransaction.gas.gasTotal = action.payload.gasTotal;
          if (action.payload.chainHasChanged) {
            // If the state was reinitialized as a result of the user changing
            // the network from the network dropdown, then the selected asset is
            // no longer valid and should be set to the native asset for the
            // network.
            draftTransaction.asset.type = AssetType.native;
            draftTransaction.asset.balance =
              draftTransaction.fromAccount?.balance ??
              state.selectedAccount.balance;
            draftTransaction.asset.details = null;
          }
        }
        slice.caseReducers.updateGasFeeEstimates(state, {
          payload: {
            gasFeeEstimates: action.payload.gasFeeEstimates,
            gasEstimateType: action.payload.gasEstimateType,
          },
        });
        state.gasEstimatePollToken = action.payload.gasEstimatePollToken;
        if (action.payload.gasEstimatePollToken) {
          state.gasEstimateIsLoading = false;
        }
        if (state.stage !== SEND_STAGES.INACTIVE) {
          slice.caseReducers.validateRecipientUserInput(state, {
            payload: {
              chainId: action.payload.chainId,
              tokens: action.payload.tokens,
              useTokenDetection: action.payload.useTokenDetection,
              tokenAddressList: action.payload.tokenAddressList,
            },
          });
        }
        if (state.amountMode === AMOUNT_MODES.MAX) {
          slice.caseReducers.updateAmountToMax(state);
        }
        slice.caseReducers.validateAmountField(state);
        slice.caseReducers.validateGasField(state);
        slice.caseReducers.validateSendState(state);
      })
      .addCase(SELECTED_ACCOUNT_CHANGED, (state, action) => {
        // This event occurs when the user selects a new account from the
        // account menu, or the currently active account's balance updates.
        // We only care about new transactions, not edits, here, because we use
        // the fromAccount and ACCOUNT_CHANGED action for that.
        if (state.stage !== SEND_STAGES.EDIT && action.payload.account) {
          state.selectedAccount.balance = action.payload.account.balance;
          state.selectedAccount.address = action.payload.account.address;
          const draftTransaction =
            state.draftTransactions[state.currentTransactionUUID];
          // This action will occur even when we aren't on the send flow, which
          // is okay as it keeps the selectedAccount details up to date. We do
          // not need to validate anything if there isn't a current draft
          // transaction. If there is, we need to update the asset balance if
          // the asset is set to the native network asset, and then validate
          // the transaction.
          if (draftTransaction) {
            if (draftTransaction?.asset.type === AssetType.native) {
              draftTransaction.asset.balance = action.payload.account.balance;
            }
            slice.caseReducers.validateAmountField(state);
            slice.caseReducers.validateGasField(state);
            slice.caseReducers.validateSendState(state);
          }
        }
      })
      .addCase(QR_CODE_DETECTED, (state, action) => {
        // When data is received from the QR Code Scanner we set the recipient
        // as long as a valid address can be pulled from the data. If an
        // address is pulled but it is invalid, we display an error.
        const qrCodeData = action.value;
        const draftTransaction =
          state.draftTransactions[state.currentTransactionUUID];
        if (qrCodeData && draftTransaction) {
          if (qrCodeData.type === 'address') {
            const scannedAddress = qrCodeData.values.address.toLowerCase();
            if (
              isValidHexAddress(scannedAddress, { allowNonPrefixed: false })
            ) {
              if (draftTransaction.recipient.address !== scannedAddress) {
                slice.caseReducers.updateRecipient(state, {
                  payload: { address: scannedAddress },
                });
              }
            } else {
              draftTransaction.recipient.error =
                INVALID_RECIPIENT_ADDRESS_ERROR;
            }
          }
        }
      });
  },
});

const { actions, reducer } = slice;

export default reducer;

const {
  useDefaultGas,
  useCustomGas,
  updateGasLimit,
  validateRecipientUserInput,
  updateRecipientSearchMode,
  addHistoryEntry,
  acknowledgeRecipientWarning,
} = actions;

export {
  useDefaultGas,
  useCustomGas,
  updateGasLimit,
  addHistoryEntry,
  acknowledgeRecipientWarning,
};

// Action Creators

/**
 * This method is for usage when validating user input so that validation
 * is only run after a delay in typing of 300ms. Usage at callsites requires
 * passing in both the dispatch method and the payload to dispatch, which makes
 * it only applicable for use within action creators.
 */
const debouncedValidateRecipientUserInput = debounce(
  (dispatch, payload, resolve) => {
    dispatch(
      addHistoryEntry(
        `sendFlow - user typed ${payload.userInput} into recipient input field`,
      ),
    );
    dispatch(validateRecipientUserInput(payload));
    resolve();
  },
  300,
);

/**
 * Begins a new draft transaction, derived from the txParams of an existing
 * transaction in the TransactionController. This action will first clear out
 * the previous draft transactions and currentTransactionUUID from state. This
 * action is one of the two entry points into the send flow. NOTE: You must
 * route to the send page *after* dispatching this action resolves to ensure
 * that the draftTransaction is properly created.
 *
 * @param {AssetType} assetType - The type of asset the transaction
 *  being edited was sending. The details of the asset will be retrieved from
 *  the transaction data in state.
 * @param {string} transactionId - The id of the transaction being edited.
 * @returns {ThunkAction<void>}
 */
export function editExistingTransaction(assetType, transactionId) {
  return async (dispatch, getState) => {
    await dispatch(actions.clearPreviousDrafts());
    const state = getState();
    const unapprovedTransactions = getUnapprovedTransactions(state);
    const transaction = unapprovedTransactions[transactionId];
    const account = getTargetAccount(state, transaction.txParams.from);

    if (assetType === AssetType.native) {
      await dispatch(
        actions.addNewDraft({
          ...draftTransactionInitialState,
          id: transactionId,
          fromAccount: account,
          gas: {
            ...draftTransactionInitialState.gas,
            gasLimit: transaction.txParams.gas,
            gasPrice: transaction.txParams.gasPrice,
          },
          userInputHexData: transaction.txParams.data,
          recipient: {
            ...draftTransactionInitialState.recipient,
            address: transaction.txParams.to,
            nickname:
              getAddressBookEntryOrAccountName(
                state,
                transaction.txParams.to,
              ) ?? '',
          },
          amount: {
            ...draftTransactionInitialState.amount,
            value: transaction.txParams.value,
          },
          history: [
            `sendFlow - user clicked edit on transaction with id ${transactionId}`,
          ],
        }),
      );
      await dispatch(
        updateSendAsset({ type: AssetType.native }, { initialAssetSet: true }),
      );
    } else {
      const tokenData = parseStandardTokenTransactionData(
        transaction.txParams.data,
      );
      const tokenAmountInDec =
        assetType === AssetType.token ? getTokenValueParam(tokenData) : '1';
      const address = getTokenAddressParam(tokenData);
      const nickname = getAddressBookEntryOrAccountName(state, address) ?? '';

      const tokenAmountInHex = addHexPrefix(decimalToHex(tokenAmountInDec));
      await dispatch(
        actions.addNewDraft({
          ...draftTransactionInitialState,
          id: transactionId,
          fromAccount: account,
          gas: {
            ...draftTransactionInitialState.gas,
            gasLimit: transaction.txParams.gas,
            gasPrice: transaction.txParams.gasPrice,
          },
          userInputHexData: transaction.txParams.data,
          recipient: {
            ...draftTransactionInitialState.recipient,
            address,
            nickname,
          },
          amount: {
            ...draftTransactionInitialState.amount,
            value: tokenAmountInHex,
          },
          history: [
            `sendFlow - user clicked edit on transaction with id ${transactionId}`,
          ],
        }),
      );

      await dispatch(
        updateSendAsset(
          {
            type: assetType,
            details: {
              address: transaction.txParams.to,
              ...(assetType === AssetType.NFT
                ? {
                    tokenId:
                      getTokenIdParam(tokenData) ??
                      getTokenValueParam(tokenData),
                  }
                : {}),
            },
          },
          { initialAssetSet: true },
        ),
      );
    }

    await dispatch(initializeSendState());
  };
}

/**
 * This method is a temporary placeholder to support the old UI in both the
 * gas modal and the send flow. Soon we won't need to modify gasPrice from the
 * send flow based on user input, it'll just be a shallow copy of the current
 * estimate. This method is necessary because the internal structure of this
 * slice has been changed such that it is agnostic to transaction envelope
 * type, and this method calls into the new structure in the appropriate way.
 *
 * @deprecated - don't extend the usage of this temporary method
 * @param {string} gasPrice - new gas price in hex wei
 * @returns {ThunkAction<void>}
 */
export function updateGasPrice(gasPrice) {
  return (dispatch) => {
    dispatch(
      addHistoryEntry(`sendFlow - user set legacy gasPrice to ${gasPrice}`),
    );
    dispatch(
      actions.updateGasFees({
        gasPrice,
        transactionType: TransactionEnvelopeType.legacy,
        manuallyEdited: true,
      }),
    );
  };
}

/**
 * Updates the recipient in state based on the input provided, and then will
 * recompute gas limit when sending a TOKEN asset type. Changing the recipient
 * address results in hex data changing because the recipient address is
 * encoded in the data instead of being in the 'to' field. The to field in a
 * token send will always be the token contract address.
 * If no nickname is provided, the address book state will be checked to see if
 * a nickname for the passed address has already been saved. This ensures the
 * (temporary) send state recipient nickname is consistent with the address book
 * nickname which has already been persisted to state.
 *
 * @param {object} recipient - Recipient information
 * @param {string} recipient.address - hex address to send the transaction to
 * @param {string} [recipient.nickname] - Alias for the address to display
 *  to the user
 * @returns {ThunkAction<void>}
 */
export function updateRecipient({ address, nickname }) {
  return async (dispatch, getState) => {
    // Do not addHistoryEntry here as this is called from a number of places
    // each with significance to the user and transaction history.
    const state = getState();
    const nicknameFromAddressBookEntryOrAccountName =
      getAddressBookEntryOrAccountName(state, address) ?? '';
    await dispatch(
      actions.updateRecipient({
        address,
        nickname: nickname || nicknameFromAddressBookEntryOrAccountName,
      }),
    );
    await dispatch(computeEstimatedGasLimit());
  };
}

/**
 * This method is called to update the user's input into the ENS input field.
 * Once the field is updated, the field will be validated using a debounced
 * version of the validateRecipientUserInput action. This way validation only
 * occurs once the user has stopped typing.
 *
 * @param {string} userInput - the value that the user is typing into the field
 */
export function updateRecipientUserInput(userInput) {
  return async (dispatch, getState) => {
    dispatch(actions.updateRecipientWarning('loading'));
    dispatch(actions.updateDraftTransactionStatus(SEND_STATUSES.INVALID));
    await dispatch(actions.updateRecipientUserInput(userInput));
    const state = getState();
    const draftTransaction =
      state[name].draftTransactions[state[name].currentTransactionUUID];
    const sendingAddress =
      draftTransaction.fromAccount?.address ??
      state[name].selectedAccount.address ??
      getSelectedAddress(state);
    const chainId = getCurrentChainId(state);
    const tokens = getTokens(state);
    const useTokenDetection = getUseTokenDetection(state);
    const tokenMap = getTokenList(state);
    const tokenAddressList = Object.keys(tokenMap);

    const inputIsValidHexAddress = isValidHexAddress(userInput);
    let isProbablyAnAssetContract = false;
    if (inputIsValidHexAddress) {
      const smartContractAddress = await isSmartContractAddress(userInput);
      if (smartContractAddress) {
        dispatch(actions.updateRecipientType(RECIPIENT_TYPES.SMART_CONTRACT));
        const { symbol, decimals } =
          getTokenMetadata(userInput, tokenMap) || {};

        isProbablyAnAssetContract = symbol && decimals !== undefined;

        if (!isProbablyAnAssetContract) {
          try {
            const { standard } = await getTokenStandardAndDetails(
              userInput,
              sendingAddress,
            );
            isProbablyAnAssetContract = Boolean(standard);
          } catch (e) {
            console.log(e);
          }
        }
      }
    }

    return new Promise((resolve) => {
      debouncedValidateRecipientUserInput(
        dispatch,
        {
          userInput,
          chainId,
          tokens,
          useTokenDetection,
          tokenAddressList,
          isProbablyAnAssetContract,
        },
        resolve,
      );
    });
  };
}

/**
 * Updates the amount the user intends to send and performs side effects.
 * 1. If the current mode is MAX change to INPUT
 * 2. If sending a token, recompute the gasLimit estimate
 *
 * @param {string} amount - hex string representing value
 * @returns {ThunkAction<void>}
 */
export function updateSendAmount(amount) {
  return async (dispatch, getState) => {
    const state = getState();
    const { ticker } = getProviderConfig(state);
    const draftTransaction =
      state[name].draftTransactions[state[name].currentTransactionUUID];
    let logAmount = amount;
    if (draftTransaction.asset.type === AssetType.token) {
      const multiplier = Math.pow(
        10,
        Number(draftTransaction.asset.details?.decimals || 0),
      );
      const decimalValueString = new Numeric(addHexPrefix(amount), 16)
        .toBase(10)
        .applyConversionRate(
          draftTransaction.asset.details?.symbol ? multiplier : 1,
          true,
        )
        .toString();
      logAmount = `${Number(decimalValueString) ? decimalValueString : ''} ${
        draftTransaction.asset.details?.symbol
      }`;
    } else {
      const ethValue = getValueFromWeiHex({
        value: amount,
        toCurrency: EtherDenomination.ETH,
        numberOfDecimals: 8,
      });
      logAmount = `${ethValue} ${ticker || EtherDenomination.ETH}`;
    }
    await dispatch(
      addHistoryEntry(`sendFlow - user set amount to ${logAmount}`),
    );
    await dispatch(actions.updateSendAmount(amount));
    if (state[name].amountMode === AMOUNT_MODES.MAX) {
      await dispatch(actions.updateAmountMode(AMOUNT_MODES.INPUT));
    }
    await dispatch(computeEstimatedGasLimit());
  };
}

/**
 * updates the asset to send to one of NATIVE or TOKEN and ensures that the
 * asset balance is set. If sending a TOKEN also updates the asset details
 * object with the appropriate ERC20 details including address, symbol and
 * decimals.
 *
 * @param {object} payload - action payload
 * @param {string} payload.type - type of asset to send
 * @param {TokenDetails} [payload.details] - ERC20 details if sending TOKEN asset
 * @param payload.skipComputeEstimatedGasLimit
 * @returns {ThunkAction<void>}
 */
export function updateSendAsset(
  { type, details: providedDetails, skipComputeEstimatedGasLimit },
  { initialAssetSet = false } = {},
) {
  return async (dispatch, getState) => {
    const state = getState();
<<<<<<< HEAD
    const { ticker } = getProviderConfig(state);
    const draftTransaction =
      state[name].draftTransactions[state[name].currentTransactionUUID];
    const sendingAddress =
      draftTransaction.fromAccount?.address ??
      state[name].selectedAccount.address ??
      getSelectedAddress(state);
    const account = getTargetAccount(state, sendingAddress);
    if (type === AssetType.native) {
      const unapprovedTxs = getUnapprovedTransactions(state);
      const unapprovedTx = unapprovedTxs?.[draftTransaction.id];

      await dispatch(
        addHistoryEntry(
          `sendFlow - user set asset of type ${AssetType.native} with symbol ${
            ticker ?? EtherDenomination.ETH
          }`,
        ),
      );
      await dispatch(
        actions.updateAsset({
          asset: {
            type,
            details: null,
            balance: account.balance,
            error: null,
          },
          initialAssetSet,
        }),
      );

      // This is meant to handle cases where we are editing an unapprovedTx from the background state
      // and its type is a token method. In such a case, the hex data will be the necessary hex data
      // for calling the contract transfer method.
      // Now that we are updating the transaction to be a send of a native asset type, we should
      // set the hex data of the transaction being editing to be empty.
      // then the user will not want to send any hex data now that they have change the
      if (
        unapprovedTx?.type === TransactionType.tokenMethodTransferFrom ||
        unapprovedTx?.type === TransactionType.tokenMethodTransfer ||
        unapprovedTx?.type === TransactionType.tokenMethodSafeTransferFrom
      ) {
        await dispatch(actions.updateUserInputHexData(''));
=======
    let { balance, error } = state.send.asset;
    const userAddress = state.send.account.address ?? getSelectedAddress(state);
    if (type === ASSET_TYPES.TOKEN) {
      if (details) {
        if (details.standard === undefined) {
          await dispatch(showLoadingIndication());
          const { standard } = await getTokenStandardAndDetails(
            details.address,
            userAddress,
          );
          if (
            process.env.COLLECTIBLES_V1 &&
            (standard === TOKEN_STANDARDS.ERC721 ||
              standard === TOKEN_STANDARDS.ERC1155)
          ) {
            await dispatch(hideLoadingIndication());
            dispatch(
              showModal({
                name: 'CONVERT_TOKEN_TO_NFT',
                tokenAddress: details.address,
              }),
            );
            error = INVALID_ASSET_TYPE;
            throw new Error(error);
          }
          details.standard = standard;
        }

        // if changing to a token, get the balance from the network. The asset
        // overview page and asset list on the wallet overview page contain
        // send buttons that call this method before initialization occurs.
        // When this happens we don't yet have an account.address so default to
        // the currently active account. In addition its possible for the balance
        // check to take a decent amount of time, so we display a loading
        // indication so that that immediate feedback is displayed to the user.
        if (details.standard === TOKEN_STANDARDS.ERC20) {
          error = null;
          balance = await getERC20Balance(details, userAddress);
        }
        await dispatch(hideLoadingIndication());
      }
    } else if (type === ASSET_TYPES.COLLECTIBLE) {
      let isCurrentOwner = true;
      try {
        isCurrentOwner = await isCollectibleOwner(
          getSelectedAddress(state),
          details.address,
          details.tokenId,
        );
      } catch (err) {
        if (err.message.includes('Unable to verify ownership.')) {
          // this would indicate that either our attempts to verify ownership failed because of network issues,
          // or, somehow a token has been added to collectibles state with an incorrect chainId.
        } else {
          // Any other error is unexpected and should be surfaced.
          dispatch(displayWarning(err.message));
        }
>>>>>>> daf33e34
      }
    } else {
      await dispatch(showLoadingIndication());
      const details = {
        ...providedDetails,
        ...(await getTokenStandardAndDetails(
          providedDetails.address,
          sendingAddress,
          providedDetails.tokenId,
        )),
      };
      await dispatch(hideLoadingIndication());

      const asset = {
        type,
        details,
        error: null,
      };

      if (details.standard === TokenStandard.ERC20) {
        asset.balance = addHexPrefix(
          calcTokenAmount(details.balance, details.decimals).toString(16),
        );

<<<<<<< HEAD
        await dispatch(
          addHistoryEntry(
            `sendFlow - user set asset to ERC20 token with symbol ${details.symbol} and address ${details.address}`,
          ),
        );
      } else if (
        details.standard === TokenStandard.ERC1155 &&
        type === AssetType.NFT
      ) {
=======
      if (details.standard === TOKEN_STANDARDS.ERC1155) {
>>>>>>> daf33e34
        throw new Error('Sends of ERC1155 tokens are not currently supported');
      } else if (
        details.standard === TokenStandard.ERC1155 ||
        details.standard === TokenStandard.ERC721
      ) {
        if (type === AssetType.token) {
          dispatch(
            showModal({
              name: 'CONVERT_TOKEN_TO_NFT',
              tokenAddress: details.address,
            }),
          );
          asset.error = INVALID_ASSET_TYPE;
          throw new Error(INVALID_ASSET_TYPE);
        } else {
          let isCurrentOwner = true;
          try {
            isCurrentOwner = await isNftOwner(
              sendingAddress,
              details.address,
              details.tokenId,
            );
          } catch (err) {
            if (err.message.includes('Unable to verify ownership.')) {
              // this would indicate that either our attempts to verify ownership failed because of network issues,
              // or, somehow a token has been added to NFTs state with an incorrect chainId.
            } else {
              // Any other error is unexpected and should be surfaced.
              dispatch(displayWarning(err.message));
            }
          }

          if (isCurrentOwner) {
            asset.error = null;
            asset.balance = '0x1';
          } else {
            throw new Error(
              'Send slice initialized as NFT send with an NFT not currently owned by the select account',
            );
          }
          await dispatch(
            addHistoryEntry(
              `sendFlow - user set asset to NFT with tokenId ${details.tokenId} and address ${details.address}`,
            ),
          );
        }
      }

      await dispatch(actions.updateAsset({ asset, initialAssetSet }));
    }
    if (initialAssetSet === false && !skipComputeEstimatedGasLimit) {
      await dispatch(computeEstimatedGasLimit());
    }
  };
}

/**
 * When a user has enabled hex data field in advanced settings they will be
 * able to supply hex data on a transaction. This method updates the user
 * supplied data. Note, when sending native assets this will result in
 * recomputing estimated gasLimit. When sending a ERC20 asset this is not done
 * because the data sent in the transaction will be determined by the asset,
 * recipient and value, NOT what the user has supplied.
 *
 * @param {string} hexData - hex encoded string representing transaction data.
 * @returns {ThunkAction<void>}
 */
export function updateSendHexData(hexData) {
  return async (dispatch, getState) => {
    await dispatch(
      addHistoryEntry(`sendFlow - user added custom hexData ${hexData}`),
    );

    await dispatch(actions.updateUserInputHexData(hexData));
    const state = getState();
    const draftTransaction =
      state[name].draftTransactions[state[name].currentTransactionUUID];
    if (draftTransaction.asset.type === AssetType.native) {
      await dispatch(computeEstimatedGasLimit());
    }
  };
}

/**
 * Sets the recipient search mode to show a list of the user's contacts and
 * recently interacted with addresses.
 *
 * @returns {ThunkAction<void>}
 */
export function useContactListForRecipientSearch() {
  return (dispatch) => {
    dispatch(
      addHistoryEntry(
        `sendFlow - user selected back to all on recipient screen`,
      ),
    );
    dispatch(updateRecipientSearchMode(RECIPIENT_SEARCH_MODES.CONTACT_LIST));
  };
}

/**
 * Sets the recipient search mode to show a list of the user's own accounts.
 *
 * @returns {ThunkAction<void>}
 */
export function useMyAccountsForRecipientSearch() {
  return (dispatch) => {
    dispatch(
      addHistoryEntry(
        `sendFlow - user selected transfer to my accounts on recipient screen`,
      ),
    );
    dispatch(updateRecipientSearchMode(RECIPIENT_SEARCH_MODES.MY_ACCOUNTS));
  };
}

/**
 * Clears out the recipient user input, ENS resolution and recipient validation.
 *
 * @returns {ThunkAction<void>}
 */
export function resetRecipientInput() {
  return async (dispatch, getState) => {
    const state = getState();
    const chainId = getCurrentChainId(state);
    await dispatch(addHistoryEntry(`sendFlow - user cleared recipient input`));
    await dispatch(updateRecipientUserInput(''));
    await dispatch(updateRecipient({ address: '', nickname: '' }));
    await dispatch(resetDomainResolution());
    await dispatch(validateRecipientUserInput({ chainId }));
  };
}

/**
 * Resets the entire send state tree to the initial state. It also disconnects
 * polling from the gas controller if the token is present in state.
 *
 * @returns {ThunkAction<void>}
 */
export function resetSendState() {
  return async (dispatch, getState) => {
    const state = getState();
    dispatch(actions.resetSendState());

    if (state[name].gasEstimatePollToken) {
      await disconnectGasFeeEstimatePoller(state[name].gasEstimatePollToken);
      removePollingTokenFromAppState(state[name].gasEstimatePollToken);
    }
  };
}

/**
 * Signs a transaction or updates a transaction in state if editing.
 * This method is called when a user clicks the next button in the footer of
 * the send page, signaling that a transaction should be executed. This method
 * will create the transaction in state (by way of the various global provider
 * constructs) which will eventually (and fairly quickly from user perspective)
 * result in a confirmation window being displayed for the transaction.
 *
 * @returns {ThunkAction<void>}
 */
export function signTransaction() {
  return async (dispatch, getState) => {
    const state = getState();
<<<<<<< HEAD
    const { stage, eip1559support } = state[name];
    const txParams = generateTransactionParams(state[name]);
    const draftTransaction =
      state[name].draftTransactions[state[name].currentTransactionUUID];
=======
    const { id, asset, stage, eip1559support } = state[name];
    const txParams = generateTransactionParams(state[name]);
>>>>>>> daf33e34
    if (stage === SEND_STAGES.EDIT) {
      // When dealing with the edit flow there is already a transaction in
      // state that we must update, this branch is responsible for that logic.
      // We first must grab the previous transaction object from state and then
      // merge in the modified txParams. Once the transaction has been modified
      // we can send that to the background to update the transaction in state.
      const unapprovedTxs = getUnapprovedTransactions(state);
      const unapprovedTx = cloneDeep(unapprovedTxs[draftTransaction.id]);
      // We only update the tx params that can be changed via the edit flow UX
      const eip1559OnlyTxParamsToUpdate = {
        data: txParams.data,
        from: txParams.from,
        to: txParams.to,
        value: txParams.value,
        gas: unapprovedTx.userEditedGasLimit
          ? unapprovedTx.txParams.gas
          : txParams.gas,
      };
      unapprovedTx.originalGasEstimate = eip1559OnlyTxParamsToUpdate.gas;
      const editingTx = {
        ...unapprovedTx,
        txParams: Object.assign(
          unapprovedTx.txParams,
          eip1559support ? eip1559OnlyTxParamsToUpdate : txParams,
        ),
      };

      await dispatch(
        addHistoryEntry(
          `sendFlow - user clicked next and transaction should be updated in controller`,
        ),
      );
      await dispatch(
        updateTransactionSendFlowHistory(
          draftTransaction.id,
          unapprovedTx.sendFlowHistory?.length || 0,
          draftTransaction.history,
        ),
      );
      await dispatch(
        updateEditableParams(draftTransaction.id, editingTx.txParams),
      );
      await dispatch(
        updateTransactionGasFees(draftTransaction.id, editingTx.txParams),
      );
    } else {
      let transactionType =
        draftTransaction.recipient.type === RECIPIENT_TYPES.SMART_CONTRACT
          ? TransactionType.contractInteraction
          : TransactionType.simpleSend;

      if (draftTransaction.asset.type !== AssetType.native) {
        transactionType =
          draftTransaction.asset.type === AssetType.NFT
            ? TransactionType.tokenMethodTransferFrom
            : TransactionType.tokenMethodTransfer;
      }
      await dispatch(
        addHistoryEntry(
          `sendFlow - user clicked next and transaction should be added to controller`,
        ),
      );

      dispatch(
        addTransactionAndRouteToConfirmationPage(txParams, {
          sendFlowHistory: draftTransaction.history,
          type: transactionType,
        }),
      );
    }
  };
}

/**
 * Toggles the amount.mode between INPUT and MAX modes.
 * As a result, the amount.value will change to either '0x0' when moving from
 * MAX to INPUT, or to the maximum allowable amount based on current asset when
 * moving from INPUT to MAX.
 *
 * @returns {ThunkAction<void>}
 */
export function toggleSendMaxMode() {
  return async (dispatch, getState) => {
    const state = getState();
    if (state[name].amountMode === AMOUNT_MODES.MAX) {
      await dispatch(actions.updateAmountMode(AMOUNT_MODES.INPUT));
      await dispatch(actions.updateSendAmount('0x0'));
      await dispatch(addHistoryEntry(`sendFlow - user toggled max mode off`));
    } else {
      await dispatch(actions.updateAmountMode(AMOUNT_MODES.MAX));
      await dispatch(actions.updateAmountToMax());
      await dispatch(addHistoryEntry(`sendFlow - user toggled max mode on`));
    }
    await dispatch(computeEstimatedGasLimit());
  };
}

/**
 * Begins a new draft transaction, clearing out the previous draft transactions
 * from state, and clearing the currentTransactionUUID. This action is one of
 * the two entry points into the send flow. NOTE: You must route to the send
 * page *after* dispatching this action resolves to ensure that the
 * draftTransaction is properly created.
 *
 * @param {Pick<Asset, 'type' | 'details'>} asset - A partial asset
 *  object containing at least the asset type. If specifying a non-native asset
 *  then the asset details must be included with at least the address.
 * @returns {ThunkAction<void>}
 */
export function startNewDraftTransaction(asset) {
  return async (dispatch) => {
    await dispatch(actions.clearPreviousDrafts());

    await dispatch(
      actions.addNewDraft({
        ...draftTransactionInitialState,
        history: [`sendFlow - User started new draft transaction`],
      }),
    );

    await dispatch(
      updateSendAsset({
        type: asset.type ?? AssetType.native,
        details: asset.details,
        skipComputeEstimatedGasLimit: true,
      }),
    );

    await dispatch(initializeSendState());
  };
}

// Selectors
/**
 * The following typedef is a shortcut for typing selectors below. It uses a
 * generic type, T, so that each selector can specify it's return type.
 *
 * @template T
 * @typedef {(state: MetaMaskState) => T} Selector
 */

/**
 * Selector that returns the current draft transaction's UUID.
 *
 * @type {Selector<string>}
 */
export function getCurrentTransactionUUID(state) {
  return state[name].currentTransactionUUID;
}

/**
 * Selector that returns the current draft transaction.
 *
 * @type {Selector<DraftTransaction>}
 */
export function getCurrentDraftTransaction(state) {
  return state[name].draftTransactions[getCurrentTransactionUUID(state)] ?? {};
}

/**
 * Selector that returns true if a draft transaction exists.
 *
 * @type {Selector<boolean>}
 */
export function getDraftTransactionExists(state) {
  const draftTransaction = getCurrentDraftTransaction(state);
  if (Object.keys(draftTransaction).length === 0) {
    return false;
  }
  return true;
}

// Gas selectors

/**
 * Selector that returns the current draft transaction's gasLimit.
 *
 * @type {Selector<?string>}
 */
export function getGasLimit(state) {
  return getCurrentDraftTransaction(state).gas?.gasLimit;
}

/**
 * Selector that returns the current draft transaction's gasPrice.
 *
 * @type {Selector<?string>}
 */
export function getGasPrice(state) {
  return getCurrentDraftTransaction(state).gas?.gasPrice;
}

/**
 * Selector that returns the current draft transaction's gasTotal.
 *
 * @type {Selector<?string>}
 */
export function getGasTotal(state) {
  return getCurrentDraftTransaction(state).gas?.gasTotal;
}

/**
 * Selector that returns the error, if present, for the gas fields.
 *
 * @type {Selector<?string>}
 */
export function gasFeeIsInError(state) {
  return Boolean(getCurrentDraftTransaction(state).gas?.error);
}

/**
 * Selector that returns the minimum gasLimit for the current network.
 *
 * @type {Selector<string>}
 */
export function getMinimumGasLimitForSend(state) {
  return state[name].gasLimitMinimum;
}

/**
 * Selector that returns the current draft transaction's gasLimit.
 *
 * @type {Selector<MapValuesToUnion<SendStateGasModes>>}
 */
export function getGasInputMode(state) {
  const isMainnet = getIsMainnet(state);
  const gasEstimateType = getGasEstimateType(state);
  const showAdvancedGasFields = getAdvancedInlineGasShown(state);
  if (state[name].gasIsSetInModal) {
    return GAS_INPUT_MODES.CUSTOM;
  }
  if ((!isMainnet && !process.env.IN_TEST) || showAdvancedGasFields) {
    return GAS_INPUT_MODES.INLINE;
  }

  // We get eth_gasPrice estimation if the legacy API fails but we need to
  // instruct the UI to render the INLINE inputs in this case, only on
  // mainnet or IN_TEST.
  if (
    (isMainnet || process.env.IN_TEST) &&
    gasEstimateType === GasEstimateTypes.ethGasPrice
  ) {
    return GAS_INPUT_MODES.INLINE;
  }
  return GAS_INPUT_MODES.BASIC;
}

// Asset Selectors
/**
 * Selector that returns the asset the current draft transaction is sending.
 *
 * @type {Selector<?Asset>}
 */
export function getSendAsset(state) {
  return getCurrentDraftTransaction(state).asset;
}

/**
 * Selector that returns the contract address of the non-native asset that
 * the current transaction is sending, if it exists.
 *
 * @type {Selector<?string>}
 */
export function getSendAssetAddress(state) {
  return getSendAsset(state)?.details?.address;
}

/**
 * Selector that returns a boolean value describing whether the currently
 * selected asset is sendable, based upon the standard of the token.
 *
 * @type {Selector<boolean>}
 */
export function getIsAssetSendable(state) {
  if (getSendAsset(state)?.type === AssetType.native) {
    return true;
  }
  return getSendAsset(state)?.details?.isERC721 === false;
}

/**
 * Selector that returns the asset error if it exists.
 *
 * @type {Selector<?string>}
 */
export function getAssetError(state) {
  return getSendAsset(state).error;
}

// Amount Selectors
/**
 * Selector that returns the amount that current draft transaction is sending.
 *
 * @type {Selector<?string>}
 */
export function getSendAmount(state) {
  return getCurrentDraftTransaction(state).amount?.value;
}

/**
 * Selector that returns true if the user has enough native asset balance to
 * cover the cost of the transaction.
 *
 * @type {Selector<boolean>}
 */
export function getIsBalanceInsufficient(state) {
  return (
    getCurrentDraftTransaction(state).gas?.error === INSUFFICIENT_FUNDS_ERROR
  );
}

/**
 * Selector that returns the amoung send mode, either MAX or INPUT.
 *
 * @type {Selector<boolean>}
 */
export function getSendMaxModeState(state) {
  return state[name].amountMode === AMOUNT_MODES.MAX;
}

/**
 * Selector that returns the current draft transaction's data field.
 *
 * @type {Selector<?string>}
 */
export function getSendHexData(state) {
<<<<<<< HEAD
  return getCurrentDraftTransaction(state).userInputHexData;
=======
  return state[name].userInputHexData;
>>>>>>> daf33e34
}

/**
 * Selector that returns the current draft transaction's id, if present.
 *
 * @type {Selector<?string>}
 */
export function getDraftTransactionID(state) {
<<<<<<< HEAD
  return getCurrentDraftTransaction(state).id;
=======
  return state[name].id;
>>>>>>> daf33e34
}

/**
 * Selector that returns true if there is an error on the amount field.
 *
 * @type {Selector<boolean>}
 */
export function sendAmountIsInError(state) {
  return Boolean(getCurrentDraftTransaction(state).amount?.error);
}

// Recipient Selectors
/**
 * Selector that returns the current draft transaction's recipient.
 *
 * @type {Selector<DraftTransaction['recipient']>}
 */
export function getRecipient(state) {
  const draft = getCurrentDraftTransaction(state);
  if (!draft.recipient) {
    return {
      address: '',
      nickname: '',
      error: null,
      warning: null,
    };
  }
  const checksummedAddress = toChecksumHexAddress(draft.recipient.address);
  if (state.metamask.ensResolutionsByAddress) {
    return {
      ...draft.recipient,
      nickname:
        draft.recipient.nickname ||
        getEnsResolutionByAddress(state, checksummedAddress),
    };
  }
  return draft.recipient;
}

/**
 * Selector that returns the addres of the current draft transaction's
 * recipient.
 *
 * @type {Selector<?string>}
 */
export function getSendTo(state) {
  return getRecipient(state)?.address;
}

/**
 * Selector that returns true if the current recipientMode is MY_ACCOUNTS
 *
 * @type {Selector<boolean>}
 */
export function getIsUsingMyAccountForRecipientSearch(state) {
  return state[name].recipientMode === RECIPIENT_SEARCH_MODES.MY_ACCOUNTS;
}

/**
 * Selector that returns the value that the user has typed into the recipient
 * input field.
 *
 * @type {Selector<?string>}
 */
export function getRecipientUserInput(state) {
  return state[name].recipientInput;
}

export function getRecipientWarningAcknowledgement(state) {
  return (
    getCurrentDraftTransaction(state).recipient?.recipientWarningAcknowledged ??
    false
  );
}

// Overall validity and stage selectors

/**
 * Selector that returns the gasFee and amount errors, if they exist.
 *
 * @type {Selector<{ gasFee?: string, amount?: string}>}
 */
export function getSendErrors(state) {
  return {
    gasFee: getCurrentDraftTransaction(state).gas?.error,
    amount: getCurrentDraftTransaction(state).amount?.error,
  };
}

/**
 * Selector that returns true if the stage is anything except INACTIVE
 *
 * @type {Selector<boolean>}
 */
export function isSendStateInitialized(state) {
  return state[name].stage !== SEND_STAGES.INACTIVE;
}

/**
 * Selector that returns true if the current draft transaction is valid and in
 * a sendable state.
 *
 * @type {Selector<boolean>}
 */
export function isSendFormInvalid(state) {
  const draftTransaction = getCurrentDraftTransaction(state);
  if (!draftTransaction) {
    return true;
  }
  return draftTransaction.status === SEND_STATUSES.INVALID;
}

/**
 * Selector that returns the current stage of the send flow
 *
 * @type {Selector<MapValuesToUnion<SendStateStages>>}
 */
export function getSendStage(state) {
  return state[name].stage;
}<|MERGE_RESOLUTION|>--- conflicted
+++ resolved
@@ -1,34 +1,42 @@
 import { createAsyncThunk, createSlice } from '@reduxjs/toolkit';
+import abi from 'human-standard-token-abi';
 import BigNumber from 'bignumber.js';
 import { addHexPrefix } from 'ethereumjs-util';
-import { cloneDeep, debounce } from 'lodash';
-import { v4 as uuidv4 } from 'uuid';
+import { debounce } from 'lodash';
 import {
-  decimalToHex,
-  getValueFromWeiHex,
+  conversionGreaterThan,
+  conversionUtil,
+  multiplyCurrencies,
+  subtractCurrencies,
 } from '../../../shared/modules/conversion.utils';
-import { GasEstimateTypes, GAS_LIMITS } from '../../../shared/constants/gas';
+import { GAS_ESTIMATE_TYPES, GAS_LIMITS } from '../../../shared/constants/gas';
 import {
   CONTRACT_ADDRESS_ERROR,
   INSUFFICIENT_FUNDS_ERROR,
-  INSUFFICIENT_FUNDS_FOR_GAS_ERROR,
   INSUFFICIENT_TOKENS_ERROR,
   INVALID_RECIPIENT_ADDRESS_ERROR,
   INVALID_RECIPIENT_ADDRESS_NOT_ETH_NETWORK_ERROR,
   KNOWN_RECIPIENT_ADDRESS_WARNING,
+  MIN_GAS_LIMIT_HEX,
   NEGATIVE_ETH_ERROR,
-  RECIPIENT_TYPES,
 } from '../../pages/send/send.constants';
 
 import {
+  addGasBuffer,
+  calcGasTotal,
+  generateERC20TransferData,
+  generateERC721TransferData,
+  getAssetTransferData,
   isBalanceSufficient,
   isTokenBalanceSufficient,
 } from '../../pages/send/send.utils';
 import {
+  getAddressBookEntry,
   getAdvancedInlineGasShown,
   getCurrentChainId,
   getGasPriceInHexWei,
   getIsMainnet,
+  getSelectedAddress,
   getTargetAccount,
   getIsNonStandardEthChain,
   checkNetworkAndAccountSupports1559,
@@ -36,14 +44,11 @@
   getTokenList,
   getAddressBookEntryOrAccountName,
   getIsMultiLayerFeeNetwork,
-  getEnsResolutionByAddress,
-  getSelectedAccount,
-  getSelectedAddress,
-  getUnapprovedTransactions,
 } from '../../selectors';
 import {
   disconnectGasFeeEstimatePoller,
   displayWarning,
+  estimateGas,
   getGasFeeEstimatesAndStartPolling,
   hideLoadingIndication,
   showLoadingIndication,
@@ -51,12 +56,11 @@
   updateTransactionGasFees,
   addPollingTokenToAppState,
   removePollingTokenFromAppState,
-  isNftOwner,
+  isCollectibleOwner,
   getTokenStandardAndDetails,
   showModal,
-  addTransactionAndRouteToConfirmationPage,
+  addUnapprovedTransactionAndRouteToConfirmationPage,
   updateTransactionSendFlowHistory,
-  getCurrentNetworkEIP1559Compatibility,
 } from '../../store/actions';
 import { setCustomGasLimit } from '../gas/gas.duck';
 import {
@@ -67,9 +71,9 @@
   GAS_FEE_ESTIMATES_UPDATED,
 } from '../../store/actionConstants';
 import {
+  calcTokenAmount,
   getTokenAddressParam,
-  getTokenMetadata,
-  getTokenIdParam,
+  getTokenValueParam,
 } from '../../helpers/utils/token-util';
 import {
   checkExistingAddresses,
@@ -79,81 +83,35 @@
 } from '../../helpers/utils/util';
 import {
   getGasEstimateType,
-  getProviderConfig,
   getTokens,
+  getUnapprovedTxs,
 } from '../metamask/metamask';
 
-import { resetDomainResolution } from '../domains';
+import { resetEnsResolution } from '../ens';
 import {
   isBurnAddress,
   isValidHexAddress,
-  toChecksumHexAddress,
 } from '../../../shared/modules/hexstring-utils';
-import { isSmartContractAddress } from '../../helpers/utils/transactions.util';
+import { sumHexes } from '../../helpers/utils/transactions.util';
 import fetchEstimatedL1Fee from '../../helpers/utils/optimism/fetchEstimatedL1Fee';
 
-<<<<<<< HEAD
-import {
-  AssetType,
-  TokenStandard,
-  TransactionEnvelopeType,
-  TransactionType,
-=======
 import { CHAIN_ID_TO_GAS_LIMIT_BUFFER_MAP } from '../../../shared/constants/network';
 import { TOKEN_STANDARDS, ETH, GWEI } from '../../helpers/constants/common';
 import {
   ASSET_TYPES,
   TRANSACTION_ENVELOPE_TYPES,
   TRANSACTION_TYPES,
->>>>>>> daf33e34
 } from '../../../shared/constants/transaction';
+import { readAddressAsContract } from '../../../shared/modules/contract-utils';
 import { INVALID_ASSET_TYPE } from '../../helpers/constants/error-keys';
 import { isEqualCaseInsensitive } from '../../../shared/modules/string-utils';
-<<<<<<< HEAD
-import { parseStandardTokenTransactionData } from '../../../shared/modules/transaction.utils';
-import { getTokenValueParam } from '../../../shared/lib/metamask-controller-utils';
-import {
-  calcGasTotal,
-  calcTokenAmount,
-} from '../../../shared/lib/transactions-controller-utils';
-import { Numeric } from '../../../shared/modules/Numeric';
-import { EtherDenomination } from '../../../shared/constants/common';
-import {
-  estimateGasLimitForSend,
-  generateTransactionParams,
-  getRoundedGasPrice,
-} from './helpers';
-=======
 import { getValueFromWeiHex } from '../../helpers/utils/confirm-tx.util';
->>>>>>> daf33e34
 // typedef import statements
 /**
  * @typedef {(
  *  import('immer/dist/internal').WritableDraft<SendState>
  * )} SendStateDraft
  * @typedef {(
-<<<<<<< HEAD
- *  import( '../../helpers/constants/common').TokenStandardStrings
- * )} TokenStandardStrings
- * @typedef {(
- *  import( '../../../shared/constants/tokens').TokenDetails
- * )} TokenDetails
- * @typedef {(
- *  import('@metamask/gas-fee-controller').LegacyGasPriceEstimate
- * )} LegacyGasPriceEstimate
- * @typedef {(
- *  import('@metamask/gas-fee-controller').GasFeeEstimates
- * )} GasFeeEstimates
- * @typedef {(
- *  import('@metamask/gas-fee-controller').EthGasPriceEstimate
- * )} EthGasPriceEstimate
- * @typedef {(
- *  import('@metamask/gas-fee-controller').GasEstimateType
- * )} GasEstimateType
- * @typedef {(
- *  import('redux').AnyAction
- * )} AnyAction
-=======
  *  import('../../../shared/constants/transaction').AssetTypesString
  * )} AssetTypesString
  * @typedef {(
@@ -174,37 +132,9 @@
  * @typedef {(
  *  import('@metamask/controllers').GasEstimateType
  * )} GasEstimateType
->>>>>>> daf33e34
- */
-
-/**
- * @template R - Return type of the async function
- * @typedef {(
- *  import('redux-thunk').ThunkAction<R, MetaMaskState, unknown, AnyAction>
- * )} ThunkAction<R>
- */
-
-/**
- * This type will take a typical constant string mapped object and turn it into
- * a union type of the values.
- *
- * @template O - The object to make strings out of
- * @typedef {O[keyof O]} MapValuesToUnion<O>
- */
-
-/**
- * @typedef {object} SendStateStages
- * @property {'ADD_RECIPIENT'} ADD_RECIPIENT - The user is selecting which
- *  address to send an asset to.
- * @property {'DRAFT'} DRAFT - The send form is shown for a transaction yet to
- *  be sent to the Transaction Controller.
- * @property {'EDIT'} EDIT - The send form is shown for a transaction already
- *  submitted to the Transaction Controller but not yet confirmed. This happens
- *  when a confirmation is shown for a transaction and the 'edit' button in the
- *  header is clicked.
- * @property {'INACTIVE'} INACTIVE - The send state is idle, and hasn't yet
- *  fetched required data for gasPrice and gasLimit estimations, etc.
- */
+ */
+
+const name = 'send';
 
 /**
  * @typedef {Object} SendStateStages
@@ -233,19 +163,15 @@
  * @type {SendStateStages}
  */
 export const SEND_STAGES = {
+  INACTIVE: 'INACTIVE',
   ADD_RECIPIENT: 'ADD_RECIPIENT',
   DRAFT: 'DRAFT',
   EDIT: 'EDIT',
-  INACTIVE: 'INACTIVE',
 };
 
 /**
-<<<<<<< HEAD
- * @typedef {object} DraftTxStatus
-=======
  * @typedef {Object} SendStateStatuses
  * @property {'VALID'} VALID - The transaction is valid and can be submitted.
->>>>>>> daf33e34
  * @property {'INVALID'} INVALID - The transaction is invalid and cannot be
  *  submitted. There are a number of cases that would result in an invalid
  *  send state:
@@ -256,9 +182,6 @@
  *  4. The amount of sent asset is greater than the user's *asset* balance
  *  5. Gas price estimates failed to load entirely
  *  6. The gasLimit is less than 21000 (0x5208)
-<<<<<<< HEAD
- * @property {'VALID'} VALID - The transaction is valid and can be submitted.
-=======
  */
 
 /**
@@ -266,34 +189,19 @@
  * above statuses
  *
  * @typedef {SendStateStatuses[keyof SendStateStatuses]} SendStateStatusStrings
->>>>>>> daf33e34
  */
 
 /**
  * The status of the send slice
  *
-<<<<<<< HEAD
- * @type {DraftTxStatus}
-=======
  * @type {SendStateStatuses}
->>>>>>> daf33e34
  */
 export const SEND_STATUSES = {
+  VALID: 'VALID',
   INVALID: 'INVALID',
-  VALID: 'VALID',
 };
 
 /**
-<<<<<<< HEAD
- * @typedef {object} SendStateGasModes
- * @property {'BASIC'} BASIC - Shows the basic estimate slow/avg/fast buttons
- *  when on mainnet and the metaswaps API request is successful.
- * @property {'CUSTOM'} CUSTOM - Shows GasFeeDisplay component that is a read
- *  only display of the values the user has set in the advanced gas modal
- *  (stored in the gas duck under the customData key).
- * @property {'INLINE'} INLINE - Shows inline gasLimit/gasPrice fields when on
- *  any other network or metaswaps API fails and we use eth_gasPrice.
-=======
  * @typedef {Object} SendStateGasModes
  * @property {'BASIC'} BASIC - Shows the basic estimate slow/avg/fast buttons
  *  when on mainnet and the metaswaps API request is successful.
@@ -309,7 +217,6 @@
  * above gas modes
  *
  * @typedef {SendStateGasModes[keyof SendStateGasModes]} SendStateGasModeStrings
->>>>>>> daf33e34
  */
 
 /**
@@ -319,16 +226,12 @@
  */
 export const GAS_INPUT_MODES = {
   BASIC: 'BASIC',
+  INLINE: 'INLINE',
   CUSTOM: 'CUSTOM',
-  INLINE: 'INLINE',
 };
 
 /**
-<<<<<<< HEAD
- * @typedef {object} SendStateAmountModes
-=======
  * @typedef {Object} SendStateAmountModes
->>>>>>> daf33e34
  * @property {'INPUT'} INPUT - the user provides the amount by typing in the
  *  field.
  * @property {'MAX'} MAX - The user selects the MAX button and amount is
@@ -336,8 +239,6 @@
  */
 
 /**
-<<<<<<< HEAD
-=======
  * This type will work anywhere you expect a string that can be one of the
  * above gas modes
  *
@@ -345,7 +246,6 @@
  */
 
 /**
->>>>>>> daf33e34
  * The modes that the amount field can be set by
  *
  * @type {SendStateAmountModes}
@@ -356,13 +256,6 @@
 };
 
 /**
-<<<<<<< HEAD
- * @typedef {object} SendStateRecipientModes
- * @property {'CONTACT_LIST'} CONTACT_LIST - The user is displayed a list of
- *  their contacts and addresses they have recently send to.
- * @property {'MY_ACCOUNTS'} MY_ACCOUNTS - the user is displayed a list of
- *  their own accounts to send to.
-=======
  * @typedef {Object} SendStateRecipientModes
  * @property {'MY_ACCOUNTS'} MY_ACCOUNTS - the user is displayed a list of
  *  their own accounts to send to.
@@ -375,7 +268,6 @@
  * above recipient modes
  *
  * @typedef {SendStateRecipientModes[keyof SendStateRecipientModes]} SendStateRecipientModeStrings
->>>>>>> daf33e34
  */
 
 /**
@@ -384,219 +276,168 @@
  * @type {SendStateRecipientModes}
  */
 export const RECIPIENT_SEARCH_MODES = {
+  MY_ACCOUNTS: 'MY_ACCOUNTS',
   CONTACT_LIST: 'CONTACT_LIST',
-  MY_ACCOUNTS: 'MY_ACCOUNTS',
 };
 
-/**
- * @typedef {object} Account
- * @property {string} address - The hex address of the account.
- * @property {string} balance - Hex string representing the native asset
- *  balance of the account the transaction will be sent from.
- */
-
-/**
- * @typedef {object} Amount
- * @property {string} [error] - Error to display for the amount field.
- * @property {string} value - A hex string representing the amount of the
- *  selected currency to send.
- */
-
-/**
- * @typedef {object} Asset
- * @property {string} balance - A hex string representing the balance
- *  that the user holds of the asset that they are attempting to send.
- * @property {TokenDetails} [details] - An object that describes the
- *  selected asset in the case that the user is sending a token or collectibe.
- *  Will be null when asset.type is 'NATIVE'.
- * @property {string} [error] - Error to display when there is an issue
- *  with the asset.
- * @property {AssetType} type - The type of asset that the user
- *  is attempting to send. Defaults to 'NATIVE' which represents the native
- *  asset of the chain. Can also be 'TOKEN' or 'NFT'.
- */
-
-/**
- * @typedef {object} GasFees
- * @property {string} [error] - error to display for gas fields.
- * @property {string} gasLimit - maximum gas needed for tx.
- * @property {string} gasPrice - price in wei to pay per gas.
- * @property {string} gasTotal - maximum total price in wei to pay.
- * @property {string} maxFeePerGas - Maximum price in wei to pay per gas.
- * @property {string} maxPriorityFeePerGas - Maximum priority fee in wei to pay
- *  per gas.
- */
-
-/**
- * An object that describes the intended recipient of a transaction.
- *
- * @typedef {object} Recipient
- * @property {string} address - The fully qualified address of the recipient.
- *  This is set after the recipient.userInput is validated, the userInput field
- *  is quickly updated to avoid delay between keystrokes and seeing the input
- *  field updated. After a debounce the address typed is validated and then the
- *  address field is updated. The address field is also set when the user
- *  selects a contact or account from the list, or an ENS resolution when
- *  typing ENS names.
- * @property {string} [error] - Error to display on the address field.
- * @property {string} nickname - The nickname that the user has added to their
- *  address book for the recipient.address.
- * @property {string} [warning] - Warning to display on the address field.
- */
-
-/**
- * @typedef {object} DraftTransaction
- * @property {Amount} amount - An object containing information about the
- *  amount of currency to send.
- * @property {Asset} asset - An object that describes the asset that the user
- *  has selected to send.
- * @property {Account} [fromAccount] - The send flow is usually only relative to
- *  the currently selected account. When editing a transaction, however, the
- *  account may differ. In that case, the details of that account will be
- *  stored in this object within the draftTransaction.
- * @property {GasFees} gas - Details about the current gas settings
- * @property {Array<{event: string, timestamp: number}>} history - An array of
- *  entries that describe the user's journey through the send flow. This is
- *  sent to the controller for attaching to state logs for troubleshooting and
- *  support.
- * @property {string} [id] - If the transaction has already been added to the
- *  TransactionController this field will be populated with its id from the
- *  TransactionController state. This is required to be able to update the
- *  transaction in the controller.
- * @property {Recipient} recipient - An object that describes the intended
- *  recipient of the transaction.
- * @property {MapValuesToUnion<DraftTxStatus>} status - Describes the
- *  validity of the draft transaction, which will be either 'VALID' or
- *  'INVALID', depending on our ability to generate a valid txParams object for
- *  submission.
- * @property {string} transactionType - Determines type of transaction being
- *  sent, defaulted to 0x0 (legacy).
- * @property {string} [userInputHexData] - When a user has enabled custom hex
- *  data field in advanced options, they can supply data to the field which is
- *  stored under this key.
- */
-
-/**
- * @type {DraftTransaction}
- */
-export const draftTransactionInitialState = {
-  amount: {
-    error: null,
-    value: '0x0',
-  },
-  asset: {
-    balance: '0x0',
-    details: null,
-    error: null,
-    type: AssetType.native,
-  },
-  fromAccount: null,
-  gas: {
-    error: null,
-    gasLimit: '0x0',
-    gasPrice: '0x0',
-    gasTotal: '0x0',
-    maxFeePerGas: '0x0',
-    maxPriorityFeePerGas: '0x0',
-    wasManuallyEdited: false,
-  },
-  history: [],
-  id: null,
-  recipient: {
-    address: '',
-    error: null,
-    nickname: '',
-    warning: null,
-    type: '',
-    recipientWarningAcknowledged: false,
-  },
-  status: SEND_STATUSES.VALID,
-  transactionType: TransactionEnvelopeType.legacy,
-  userInputHexData: null,
-};
-
-/**
- * Describes the state tree of the send slice
- *
- * @typedef {object} SendState
- * @property {MapValuesToUnion<SendStateAmountModes>} amountMode - Describe
- *  whether the user has manually input an amount or if they have selected max
- *  to send the maximum amount of the selected currency.
- * @property {string} currentTransactionUUID - The UUID of the transaction
- *  currently being modified by the send flow. This UUID is generated upon
- *  initialization of the send flow, any previous UUIDs are discarded at
- *  clean up AND during initialization. When a transaction is edited a new UUID
- *  is generated for it and the state of that transaction is copied into a new
- *  entry in the draftTransactions object.
- * @property {Object<string, DraftTransaction>} draftTransactions - An object keyed
- *  by UUID with draftTransactions as the values.
- * @property {boolean} eip1559support - tracks whether the current network
- *  supports EIP 1559 transactions.
- * @property {boolean} gasEstimateIsLoading - Indicates whether the gas
- *  estimate is loading.
- * @property {string} [gasEstimatePollToken] - String token identifying a
- *  listener for polling on the gasFeeController
- * @property {boolean} gasIsSetInModal - true if the user set custom gas in the
- *  custom gas modal
- * @property {string} gasLimitMinimum - minimum supported gasLimit.
- * @property {string} gasPriceEstimate - Expected price in wei necessary to
- *  pay per gas used for a transaction to be included in a reasonable timeframe.
- *  Comes from the GasFeeController.
- * @property {string} gasTotalForLayer1 -  Layer 1 gas fee total on multi-layer
- *  fee networks
- * @property {string} recipientInput - The user input of the recipient
- *  which is updated quickly to avoid delays in the UI reflecting manual entry
- *  of addresses.
- * @property {MapValuesToUnion<SendStateRecipientModes>} recipientMode -
- *  Describes which list of recipients the user is shown on the add recipient
- *  screen. When this key is set to 'MY_ACCOUNTS' the user is shown the list of
- *  accounts they own. When it is 'CONTACT_LIST' the user is shown the list of
- *  contacts they have saved in MetaMask and any addresses they have recently
- *  sent to.
- * @property {Account} selectedAccount - The currently selected account in
- *  MetaMask. Native balance and address will be pulled from this account if a
- *  fromAccount is not specified in the draftTransaction object. During an edit
- *  the fromAccount is specified.
- * @property {MapValuesToUnion<SendStateStages>} stage - The stage of the
- *  send flow that the user has progressed to. Defaults to 'INACTIVE' which
- *  results in the send screen not being shown.
- */
-
-/**
- * @type {SendState}
- */
-export const initialState = {
-  amountMode: AMOUNT_MODES.INPUT,
-  currentTransactionUUID: null,
-  draftTransactions: {},
-  eip1559support: false,
-  gasEstimateIsLoading: true,
-  gasEstimatePollToken: null,
-  gasIsSetInModal: false,
-  gasPriceEstimate: '0x0',
-  gasLimitMinimum: GAS_LIMITS.SIMPLE,
-  gasTotalForLayer1: '0x0',
-  recipientMode: RECIPIENT_SEARCH_MODES.CONTACT_LIST,
-  recipientInput: '',
-  selectedAccount: {
-    address: null,
-    balance: '0x0',
-  },
-  stage: SEND_STAGES.INACTIVE,
-};
-
-/**
- * TODO: We really need to start creating the metamask state type, and the
- * entire state tree of redux. Would be *extremely* valuable in future
- * typescript conversions. The metamask key is typed as an object on purpose
- * here because I cannot go so far in this work as to type that entire object.
- *
- * @typedef {object} MetaMaskState
- * @property {SendState} send - The state of the send flow.
- * @property {object} metamask - The state of the metamask store.
- */
-
-const name = 'send';
+async function estimateGasLimitForSend({
+  selectedAddress,
+  value,
+  gasPrice,
+  sendToken,
+  to,
+  data,
+  isNonStandardEthChain,
+  chainId,
+  gasLimit,
+  ...options
+}) {
+  let isSimpleSendOnNonStandardNetwork = false;
+
+  // blockGasLimit may be a falsy, but defined, value when we receive it from
+  // state, so we use logical or to fall back to MIN_GAS_LIMIT_HEX. Some
+  // network implementations check the gas parameter supplied to
+  // eth_estimateGas for validity. For this reason, we set token sends
+  // blockGasLimit default to a higher number. Note that the current gasLimit
+  // on a BLOCK is 15,000,000 and will be 30,000,000 on mainnet after London.
+  // Meanwhile, MIN_GAS_LIMIT_HEX is 0x5208.
+  let blockGasLimit = MIN_GAS_LIMIT_HEX;
+  if (options.blockGasLimit) {
+    blockGasLimit = options.blockGasLimit;
+  } else if (sendToken) {
+    blockGasLimit = GAS_LIMITS.BASE_TOKEN_ESTIMATE;
+  }
+
+  // The parameters below will be sent to our background process to estimate
+  // how much gas will be used for a transaction. That background process is
+  // located in tx-gas-utils.js in the transaction controller folder.
+  const paramsForGasEstimate = { from: selectedAddress, value, gasPrice };
+
+  if (sendToken) {
+    if (!to) {
+      // if no to address is provided, we cannot generate the token transfer
+      // hexData. hexData in a transaction largely dictates how much gas will
+      // be consumed by a transaction. We must use our best guess, which is
+      // represented in the gas shared constants.
+      return GAS_LIMITS.BASE_TOKEN_ESTIMATE;
+    }
+    paramsForGasEstimate.value = '0x0';
+
+    // We have to generate the erc20/erc721 contract call to transfer tokens in
+    // order to get a proper estimate for gasLimit.
+    paramsForGasEstimate.data = getAssetTransferData({
+      sendToken,
+      fromAddress: selectedAddress,
+      toAddress: to,
+      amount: value,
+    });
+
+    paramsForGasEstimate.to = sendToken.address;
+  } else {
+    if (!data) {
+      // eth.getCode will return the compiled smart contract code at the
+      // address. If this returns 0x, 0x0 or a nullish value then the address
+      // is an externally owned account (NOT a contract account). For these
+      // types of transactions the gasLimit will always be 21,000 or 0x5208
+      const { isContractAddress } = to
+        ? await readAddressAsContract(global.eth, to)
+        : {};
+      if (!isContractAddress && !isNonStandardEthChain) {
+        return GAS_LIMITS.SIMPLE;
+      } else if (!isContractAddress && isNonStandardEthChain) {
+        isSimpleSendOnNonStandardNetwork = true;
+      }
+    }
+
+    paramsForGasEstimate.data = data;
+
+    if (to) {
+      paramsForGasEstimate.to = to;
+    }
+
+    if (!value || value === '0') {
+      // TODO: Figure out what's going on here. According to eth_estimateGas
+      // docs this value can be zero, or undefined, yet we are setting it to a
+      // value here when the value is undefined or zero. For more context:
+      // https://github.com/MetaMask/metamask-extension/pull/6195
+      paramsForGasEstimate.value = '0xff';
+    }
+  }
+
+  if (!isSimpleSendOnNonStandardNetwork) {
+    // If we do not yet have a gasLimit, we must call into our background
+    // process to get an estimate for gasLimit based on known parameters.
+
+    paramsForGasEstimate.gas = addHexPrefix(
+      multiplyCurrencies(blockGasLimit, 0.95, {
+        multiplicandBase: 16,
+        multiplierBase: 10,
+        roundDown: '0',
+        toNumericBase: 'hex',
+      }),
+    );
+  }
+
+  // The buffer multipler reduces transaction failures by ensuring that the
+  // estimated gas is always sufficient. Without the multiplier, estimates
+  // for contract interactions can become inaccurate over time. This is because
+  // gas estimation is non-deterministic. The gas required for the exact same
+  // transaction call can change based on state of a contract or changes in the
+  // contracts environment (blockchain data or contracts it interacts with).
+  // Applying the 1.5 buffer has proven to be a useful guard against this non-
+  // deterministic behaviour.
+  //
+  // Gas estimation of simple sends should, however, be deterministic. As such
+  // no buffer is needed in those cases.
+  let bufferMultiplier = 1.5;
+  if (isSimpleSendOnNonStandardNetwork) {
+    bufferMultiplier = 1;
+  } else if (CHAIN_ID_TO_GAS_LIMIT_BUFFER_MAP[chainId]) {
+    bufferMultiplier = CHAIN_ID_TO_GAS_LIMIT_BUFFER_MAP[chainId];
+  }
+
+  try {
+    // call into the background process that will simulate transaction
+    // execution on the node and return an estimate of gasLimit
+    const estimatedGasLimit = await estimateGas(paramsForGasEstimate);
+    const estimateWithBuffer = addGasBuffer(
+      estimatedGasLimit,
+      blockGasLimit,
+      bufferMultiplier,
+    );
+    return addHexPrefix(estimateWithBuffer);
+  } catch (error) {
+    const simulationFailed =
+      error.message.includes('Transaction execution error.') ||
+      error.message.includes(
+        'gas required exceeds allowance or always failing transaction',
+      ) ||
+      (CHAIN_ID_TO_GAS_LIMIT_BUFFER_MAP[chainId] &&
+        error.message.includes('gas required exceeds allowance'));
+    if (simulationFailed) {
+      const estimateWithBuffer = addGasBuffer(
+        paramsForGasEstimate?.gas ?? gasLimit,
+        blockGasLimit,
+        bufferMultiplier,
+      );
+      return addHexPrefix(estimateWithBuffer);
+    }
+    throw error;
+  }
+}
+
+export async function getERC20Balance(token, accountAddress) {
+  const contract = global.eth.contract(abi).at(token.address);
+  const usersToken = (await contract.balanceOf(accountAddress)) ?? null;
+  if (!usersToken) {
+    return '0x0';
+  }
+  const amount = calcTokenAmount(
+    usersToken.balance.toString(),
+    token.decimals,
+  ).toString(16);
+  return addHexPrefix(amount);
+}
 
 // After modification of specific fields in specific circumstances we must
 // recompute the gasLimit estimate to be as accurate as possible. the cases
@@ -620,39 +461,25 @@
   async (_, thunkApi) => {
     const state = thunkApi.getState();
     const { send, metamask } = state;
-    const draftTransaction =
-      send.draftTransactions[send.currentTransactionUUID];
-    const unapprovedTxs = getUnapprovedTransactions(state);
+    const unapprovedTxs = getUnapprovedTxs(state);
     const isMultiLayerFeeNetwork = getIsMultiLayerFeeNetwork(state);
-<<<<<<< HEAD
-    const transaction = unapprovedTxs[draftTransaction.id];
-=======
     const transaction = unapprovedTxs[send.id];
->>>>>>> daf33e34
     const isNonStandardEthChain = getIsNonStandardEthChain(state);
     const chainId = getCurrentChainId(state);
 
-    let gasTotalForLayer1;
+    let layer1GasTotal;
     if (isMultiLayerFeeNetwork) {
-      gasTotalForLayer1 = await fetchEstimatedL1Fee(chainId, {
+      layer1GasTotal = await fetchEstimatedL1Fee(global.eth, {
         txParams: {
-          gasPrice: draftTransaction.gas.gasPrice,
-          gas: draftTransaction.gas.gasLimit,
-          to: draftTransaction.recipient.address?.toLowerCase(),
+          gasPrice: send.gas.gasPrice,
+          gas: send.gas.gasLimit,
+          to: send.recipient.address?.toLowerCase(),
           value:
-<<<<<<< HEAD
-            send.amountMode === AMOUNT_MODES.MAX
-              ? send.selectedAccount.balance
-              : draftTransaction.amount.value,
-          from: send.selectedAccount.address,
-          data: draftTransaction.userInputHexData,
-=======
             send.amount.mode === 'MAX'
               ? send.account.balance
               : send.amount.value,
           from: send.account.address,
           data: send.userInputHexData,
->>>>>>> daf33e34
           type: '0x0',
         },
       });
@@ -664,28 +491,21 @@
       !transaction.userEditedGasLimit
     ) {
       const gasLimit = await estimateGasLimitForSend({
-        gasPrice: draftTransaction.gas.gasPrice,
+        gasPrice: send.gas.gasPrice,
         blockGasLimit: metamask.currentBlockGasLimit,
         selectedAddress: metamask.selectedAddress,
-<<<<<<< HEAD
-        sendToken: draftTransaction.asset.details,
-        to: draftTransaction.recipient.address?.toLowerCase(),
-        value: draftTransaction.amount.value,
-        data: draftTransaction.userInputHexData,
-=======
         sendToken: send.asset.details,
         to: send.recipient.address?.toLowerCase(),
         value: send.amount.value,
         data: send.userInputHexData,
->>>>>>> daf33e34
         isNonStandardEthChain,
         chainId,
-        gasLimit: draftTransaction.gas.gasLimit,
+        gasLimit: send.gas.gasLimit,
       });
       await thunkApi.dispatch(setCustomGasLimit(gasLimit));
       return {
         gasLimit,
-        gasTotalForLayer1,
+        layer1GasTotal,
       };
     }
     return null;
@@ -693,20 +513,6 @@
 );
 
 /**
-<<<<<<< HEAD
- * @typedef {object} Asset
- * @property {AssetType} type - The type of asset that the user
- *  is attempting to send. Defaults to 'NATIVE' which represents the native
- *  asset of the chain. Can also be 'TOKEN' or 'NFT'.
- * @property {string} balance - A hex string representing the balance
- *  that the user holds of the asset that they are attempting to send.
- * @property {TokenDetails} [details] - An object that describes the
- *  selected asset in the case that the user is sending a token or collectibe.
- *  Will be null when asset.type is 'NATIVE'.
- * @property {string} [error] - Error to display when there is an issue
- *  with the asset.
- */
-=======
  * This method is used to keep the original logic from the gas.duck.js file
  * after receiving a gasPrice from eth_gasPrice. First, the returned gasPrice
  * was converted to GWEI, then it was converted to a Number, then in the send
@@ -729,7 +535,6 @@
   const gasPriceAsNumber = Number(gasPriceInDecGwei);
   return getGasPriceInHexWei(gasPriceAsNumber);
 }
->>>>>>> daf33e34
 
 /**
  * Responsible for initializing required state for the send slice.
@@ -740,44 +545,13 @@
  * the send slice. It returns the values that might change from this action and
  * those values are written to the slice in the `initializeSendState.fulfilled`
  * action handler.
- *
- * @type {import('@reduxjs/toolkit').AsyncThunk<any, { chainHasChanged: boolean }, {}>}
  */
 export const initializeSendState = createAsyncThunk(
   'send/initializeSendState',
-  async ({ chainHasChanged = false } = {}, thunkApi) => {
-    /**
-     * @typedef {object} ReduxState
-     * @property {object} metamask - Half baked type for the MetaMask object
-     * @property {SendState} send - the send state
-     */
-
-    /**
-     * @type {ReduxState}
-     */
+  async (_, thunkApi) => {
     const state = thunkApi.getState();
     const isNonStandardEthChain = getIsNonStandardEthChain(state);
     const chainId = getCurrentChainId(state);
-<<<<<<< HEAD
-    let eip1559support = checkNetworkAndAccountSupports1559(state);
-    if (eip1559support === undefined) {
-      eip1559support = await getCurrentNetworkEIP1559Compatibility();
-    }
-    const account = getSelectedAccount(state);
-    const { send: sendState, metamask } = state;
-    const draftTransaction =
-      sendState.draftTransactions[sendState.currentTransactionUUID];
-
-    // If the draft transaction is not present, then this action has been
-    // dispatched out of sync with the intended flow. This is not always a bug.
-    // For instance, in the actions.js file we dispatch this action anytime the
-    // chain changes.
-    if (!draftTransaction) {
-      return thunkApi.rejectWithValue(
-        'draftTransaction not found, possibly not on send flow',
-      );
-    }
-=======
     const eip1559support = checkNetworkAndAccountSupports1559(state);
     const {
       send: { asset, stage, recipient, amount, userInputHexData },
@@ -796,16 +570,12 @@
     // the getMetaMaskAccounts selector. getTargetAccount consumes this
     // selector and returns the account at the specified address.
     const account = getTargetAccount(state, fromAddress);
->>>>>>> daf33e34
 
     // Default gasPrice to 1 gwei if all estimation fails, this is only used
     // for gasLimit estimation and won't be set directly in state. Instead, we
     // will return the gasFeeEstimates and gasEstimateType so that the reducer
     // can set the appropriate gas fees in state.
-    let gasPrice =
-      sendState.stage === SEND_STAGES.EDIT
-        ? draftTransaction.gas.gasPrice
-        : '0x1';
+    let gasPrice = '0x1';
     let gasEstimatePollToken = null;
 
     // Instruct the background process that polling for gas prices should begin
@@ -817,57 +587,43 @@
       metamask: { gasFeeEstimates, gasEstimateType },
     } = thunkApi.getState();
 
-    if (sendState.stage !== SEND_STAGES.EDIT) {
-      // Because we are only interested in getting a gasLimit estimation we only
-      // need to worry about gasPrice. So we use maxFeePerGas as gasPrice if we
-      // have a fee market estimation.
-      if (gasEstimateType === GasEstimateTypes.legacy) {
-        gasPrice = getGasPriceInHexWei(gasFeeEstimates.medium);
-      } else if (gasEstimateType === GasEstimateTypes.ethGasPrice) {
-        gasPrice = getRoundedGasPrice(gasFeeEstimates.gasPrice);
-      } else if (gasEstimateType === GasEstimateTypes.feeMarket) {
-        gasPrice = getGasPriceInHexWei(
-          gasFeeEstimates.medium.suggestedMaxFeePerGas,
-        );
-      } else {
-        gasPrice = gasFeeEstimates.gasPrice
-          ? getRoundedGasPrice(gasFeeEstimates.gasPrice)
-          : '0x0';
-      }
+    // Because we are only interested in getting a gasLimit estimation we only
+    // need to worry about gasPrice. So we use maxFeePerGas as gasPrice if we
+    // have a fee market estimation.
+    if (gasEstimateType === GAS_ESTIMATE_TYPES.LEGACY) {
+      gasPrice = getGasPriceInHexWei(gasFeeEstimates.medium);
+    } else if (gasEstimateType === GAS_ESTIMATE_TYPES.ETH_GASPRICE) {
+      gasPrice = getRoundedGasPrice(gasFeeEstimates.gasPrice);
+    } else if (gasEstimateType === GAS_ESTIMATE_TYPES.FEE_MARKET) {
+      gasPrice = getGasPriceInHexWei(
+        gasFeeEstimates.medium.suggestedMaxFeePerGas,
+      );
+    } else {
+      gasPrice = gasFeeEstimates.gasPrice
+        ? getRoundedGasPrice(gasFeeEstimates.gasPrice)
+        : '0x0';
     }
 
     // Set a basic gasLimit in the event that other estimation fails
-    let { gasLimit } = draftTransaction.gas;
+    let gasLimit =
+      asset.type === ASSET_TYPES.TOKEN || asset.type === ASSET_TYPES.COLLECTIBLE
+        ? GAS_LIMITS.BASE_TOKEN_ESTIMATE
+        : GAS_LIMITS.SIMPLE;
     if (
-      gasEstimateType !== GasEstimateTypes.none &&
-      sendState.stage !== SEND_STAGES.EDIT &&
-      draftTransaction.recipient.address
+      gasEstimateType !== GAS_ESTIMATE_TYPES.NONE &&
+      stage !== SEND_STAGES.EDIT &&
+      recipient.address
     ) {
-      gasLimit =
-        draftTransaction.asset.type === AssetType.token ||
-        draftTransaction.asset.type === AssetType.NFT
-          ? GAS_LIMITS.BASE_TOKEN_ESTIMATE
-          : GAS_LIMITS.SIMPLE;
       // Run our estimateGasLimit logic to get a more accurate estimation of
       // required gas. If this value isn't nullish, set it as the new gasLimit
       const estimatedGasLimit = await estimateGasLimitForSend({
         gasPrice,
         blockGasLimit: metamask.currentBlockGasLimit,
-<<<<<<< HEAD
-        selectedAddress:
-          draftTransaction.fromAccount?.address ??
-          sendState.selectedAccount.address,
-        sendToken: draftTransaction.asset.details,
-        to: draftTransaction.recipient.address.toLowerCase(),
-        value: draftTransaction.amount.value,
-        data: draftTransaction.userInputHexData,
-=======
         selectedAddress: fromAddress,
         sendToken: asset.details,
         to: recipient.address.toLowerCase(),
         value: amount.value,
         data: userInputHexData,
->>>>>>> daf33e34
         isNonStandardEthChain,
         chainId,
       });
@@ -876,25 +632,38 @@
     // We have to keep the gas slice in sync with the send slice state
     // so that it'll be initialized correctly if the gas modal is opened.
     await thunkApi.dispatch(setCustomGasLimit(gasLimit));
-
-    // There may be a case where the send has been canceled by the user while
-    // the gas estimate is being computed. So we check again to make sure that
-    // a currentTransactionUUID exists and matches the previous tx.
-    const newState = thunkApi.getState();
-    if (
-      newState.send.currentTransactionUUID !== sendState.currentTransactionUUID
-    ) {
-      return thunkApi.rejectWithValue(
-        `draftTransaction changed during initialization.
-        A new initializeSendState action must be dispatched.`,
-      );
+    // We must determine the balance of the asset that the transaction will be
+    // sending. This is done by referencing the native balance on the account
+    // for native assets, and calling the balanceOf method on the ERC20
+    // contract for token sends.
+    let { balance } = account;
+    if (asset.type === ASSET_TYPES.TOKEN) {
+      if (asset.details === null) {
+        // If we're sending a token but details have not been provided we must
+        // abort and set the send slice into invalid status.
+        throw new Error(
+          'Send slice initialized as token send without token details',
+        );
+      }
+      balance = await getERC20Balance(asset.details, fromAddress);
     }
 
+    if (asset.type === ASSET_TYPES.COLLECTIBLE) {
+      if (asset.details === null) {
+        // If we're sending a collectible but details have not been provided we must
+        // abort and set the send slice into invalid status.
+        throw new Error(
+          'Send slice initialized as collectibles send without token details',
+        );
+      }
+      balance = '0x1';
+    }
     return {
-      account,
+      address: fromAddress,
+      nativeBalance: account.balance,
+      assetBalance: balance,
       chainId: getCurrentChainId(state),
       tokens: getTokens(state),
-      chainHasChanged,
       gasFeeEstimates,
       gasEstimateType,
       gasLimit,
@@ -907,66 +676,6 @@
   },
 );
 
-<<<<<<< HEAD
-// Action Payload Typedefs
-/**
- * @typedef {(
- *  import('@reduxjs/toolkit').PayloadAction<string>
- * )} SimpleStringPayload
- * @typedef {(
- *  import('@reduxjs/toolkit').PayloadAction<MapValuesToUnion<SendStateAmountModes>>
- * )} SendStateAmountModePayload
- * @typedef {(
- *  import('@reduxjs/toolkit').PayloadAction<DraftTransaction['asset']>
- * )} UpdateAssetPayload
- * @typedef {(
- *  import('@reduxjs/toolkit').PayloadAction<Partial<
- *   Pick<DraftTransaction['recipient'], 'address' | 'nickname'>>
- *  >
- * )} updateRecipientPayload
- * @typedef {(
- *  import('@reduxjs/toolkit').PayloadAction<SendState['recipientMode']>
- * )} UpdateRecipientModePayload
- */
-
-/**
- * @typedef {object} GasFeeUpdateParams
- * @property {TransactionType} transactionType - The transaction type
- * @property {string} [maxFeePerGas] - The maximum amount in hex wei to pay
- *  per gas on a FEE_MARKET transaction.
- * @property {string} [maxPriorityFeePerGas] - The maximum amount in hex
- *  wei to pay per gas as an incentive to miners on a FEE_MARKET
- *  transaction.
- * @property {string} [gasPrice] - The amount in hex wei to pay per gas on
- *  a LEGACY transaction.
- * @property {boolean} [isAutomaticUpdate] - true if the update is the
- *  result of a gas estimate update from the controller.
- * @typedef {(
- *  import('@reduxjs/toolkit').PayloadAction<GasFeeUpdateParams>
- * )} GasFeeUpdatePayload
- */
-
-/**
- * @typedef {object} GasEstimateUpdateParams
- * @property {GasEstimateType} gasEstimateType - The type of gas estimation
- *  provided by the controller.
- * @property {(
- *  EthGasPriceEstimate | LegacyGasPriceEstimate | GasFeeEstimates
- * )} gasFeeEstimates - The gas fee estimates provided by the controller.
- * @typedef {(
- *  import('@reduxjs/toolkit').PayloadAction<GasEstimateUpdateParams>
- * )} GasEstimateUpdatePayload
- */
-
-/**
- * @typedef {(
- *  import('@reduxjs/toolkit').PayloadAction<DraftTransaction['asset']>
- * )} UpdateAssetPayload
- * @typedef {(
- *  import('@reduxjs/toolkit').PayloadAction<DraftTransaction>
- * )} DraftTransactionPayload
- */
-=======
 /**
  * @typedef {Object} SendState
  * @property {string} [id] - The id of a transaction that is being edited
@@ -1122,7 +831,6 @@
   },
   history: [],
 };
->>>>>>> daf33e34
 
 /**
  * Generates a txParams from the send slice.
@@ -1208,18 +916,6 @@
   name,
   initialState,
   reducers: {
-<<<<<<< HEAD
-    /**
-     * Adds a new draft transaction to state, first generating a new UUID for
-     * the transaction and setting that as the currentTransactionUUID. If the
-     * draft has an id property set, the stage is set to EDIT.
-     *
-     * @param {SendStateDraft} state - A writable draft of the send state to be
-     *  updated.
-     * @param {DraftTransactionPayload} action - An action with payload that is
-     *  a new draft transaction that will be added to state.
-     * @returns {void}
-=======
     addHistoryEntry: (state, action) => {
       state.history.push({
         entry: action.payload,
@@ -1256,39 +952,33 @@
      *
      * @param {SendStateDraft} state - A writable draft of the send state to be
      *  updated.
->>>>>>> daf33e34
      */
-    addNewDraft: (state, action) => {
-      state.currentTransactionUUID = uuidv4();
-      state.draftTransactions[state.currentTransactionUUID] = action.payload;
-      if (action.payload.id) {
-        state.stage = SEND_STAGES.EDIT;
+    updateAmountToMax: (state) => {
+      let amount = '0x0';
+      if (state.asset.type === ASSET_TYPES.TOKEN) {
+        const decimals = state.asset.details?.decimals ?? 0;
+        const multiplier = Math.pow(10, Number(decimals));
+
+        amount = multiplyCurrencies(state.asset.balance, multiplier, {
+          toNumericBase: 'hex',
+          multiplicandBase: 16,
+          multiplierBase: 10,
+        });
       } else {
-        state.stage = SEND_STAGES.ADD_RECIPIENT;
+        const _gasTotal = sumHexes(
+          state.gas.gasTotal || '0x0',
+          state.multiLayerFees?.layer1GasTotal || '0x0',
+        );
+        amount = subtractCurrencies(
+          addHexPrefix(state.asset.balance),
+          addHexPrefix(_gasTotal),
+          {
+            toNumericBase: 'hex',
+            aBase: 16,
+            bBase: 16,
+          },
+        );
       }
-<<<<<<< HEAD
-    },
-    /**
-     * Adds an entry, with timestamp, to the draftTransaction history.
-     *
-     * @param {SendStateDraft} state - A writable draft of the send state to be
-     *  updated.
-     * @param {SimpleStringPayload} action - An action with payload that is
-     *  a string to be added to the history of the draftTransaction
-     * @returns {void}
-     */
-    addHistoryEntry: (state, action) => {
-      const draftTransaction =
-        state.draftTransactions[state.currentTransactionUUID];
-      if (draftTransaction) {
-        draftTransaction.history.push({
-          entry: action.payload,
-          timestamp: Date.now(),
-        });
-      }
-    },
-    /**
-=======
       slice.caseReducers.updateSendAmount(state, {
         payload: amount,
       });
@@ -1351,7 +1041,6 @@
       state.userInputHexData = action.payload.data;
     },
     /**
->>>>>>> daf33e34
      * gasTotal is computed based on gasPrice and gasLimit and set in state
      * recomputes the maximum amount if the current amount mode is 'MAX' and
      * sending the native token. ERC20 assets max amount is unaffected by
@@ -1360,36 +1049,22 @@
      *
      * @param {SendStateDraft} state - A writable draft of the send state to be
      *  updated.
-<<<<<<< HEAD
-     * @returns {void}
-=======
->>>>>>> daf33e34
      */
     calculateGasTotal: (state) => {
-      const draftTransaction =
-        state.draftTransactions[state.currentTransactionUUID];
       // use maxFeePerGas as the multiplier if working with a FEE_MARKET transaction
       // otherwise use gasPrice
-      if (
-        draftTransaction.transactionType === TransactionEnvelopeType.feeMarket
-      ) {
-        draftTransaction.gas.gasTotal = addHexPrefix(
-          calcGasTotal(
-            draftTransaction.gas.gasLimit,
-            draftTransaction.gas.maxFeePerGas,
-          ),
+      if (state.transactionType === TRANSACTION_ENVELOPE_TYPES.FEE_MARKET) {
+        state.gas.gasTotal = addHexPrefix(
+          calcGasTotal(state.gas.gasLimit, state.gas.maxFeePerGas),
         );
       } else {
-        draftTransaction.gas.gasTotal = addHexPrefix(
-          calcGasTotal(
-            draftTransaction.gas.gasLimit,
-            draftTransaction.gas.gasPrice,
-          ),
+        state.gas.gasTotal = addHexPrefix(
+          calcGasTotal(state.gas.gasLimit, state.gas.gasPrice),
         );
       }
       if (
-        state.amountMode === AMOUNT_MODES.MAX &&
-        draftTransaction.asset.type === AssetType.native
+        state.amount.mode === AMOUNT_MODES.MAX &&
+        state.asset.type === ASSET_TYPES.NATIVE
       ) {
         slice.caseReducers.updateAmountToMax(state);
       }
@@ -1399,29 +1074,18 @@
       slice.caseReducers.validateSendState(state);
     },
     /**
-     * Clears all drafts from send state and drops the currentTransactionUUID.
-     * This is an important first step before adding a new draft transaction to
-     * avoid possible collision.
+     * sets the provided gasLimit in state and then recomputes the gasTotal.
      *
      * @param {SendStateDraft} state - A writable draft of the send state to be
      *  updated.
-<<<<<<< HEAD
-     * @returns {void}
-=======
      * @param {import('@reduxjs/toolkit').PayloadAction<string>} action - The
      *  gasLimit in hex to set in state.
->>>>>>> daf33e34
      */
-    clearPreviousDrafts: (state) => {
-      state.currentTransactionUUID = null;
-      state.draftTransactions = {};
+    updateGasLimit: (state, action) => {
+      state.gas.gasLimit = addHexPrefix(action.payload);
+      slice.caseReducers.calculateGasTotal(state);
     },
     /**
-<<<<<<< HEAD
-     * Clears the send state by setting it to the initial value
-     *
-     * @returns {SendState}
-=======
      * @typedef {Object} GasFeeUpdatePayload
      * @property {TransactionTypeString} transactionType - The transaction type
      * @property {string} [maxFeePerGas] - The maximum amount in hex wei to pay
@@ -1443,103 +1107,38 @@
      * @param {import(
      *  '@reduxjs/toolkit'
      * ).PayloadAction<GasFeeUpdatePayload>} action
->>>>>>> daf33e34
      */
-    resetSendState: () => initialState,
-    /**
-<<<<<<< HEAD
-     * sets the amount mode to the provided value as long as it is one of the
-     * supported modes (MAX|INPUT)
-     *
-     * @param {SendStateDraft} state - A writable draft of the send state to be
-     *  updated.
-     * @param {SendStateAmountModePayload} action - The amount mode
-     *  to set the state to.
-     * @returns {void}
-     */
-    updateAmountMode: (state, action) => {
-      if (Object.values(AMOUNT_MODES).includes(action.payload)) {
-        state.amountMode = action.payload;
+    updateGasFees: (state, action) => {
+      if (
+        action.payload.transactionType === TRANSACTION_ENVELOPE_TYPES.FEE_MARKET
+      ) {
+        state.gas.maxFeePerGas = addHexPrefix(action.payload.maxFeePerGas);
+        state.gas.maxPriorityFeePerGas = addHexPrefix(
+          action.payload.maxPriorityFeePerGas,
+        );
+        state.transactionType = TRANSACTION_ENVELOPE_TYPES.FEE_MARKET;
+      } else {
+        // Until we remove the old UI we don't want to automatically update
+        // gasPrice if the user has already manually changed the field value.
+        // When receiving a new estimate the isAutomaticUpdate property will be
+        // on the payload (and set to true). If isAutomaticUpdate is true,
+        // then we check if the previous estimate was '0x0' or if the previous
+        // gasPrice equals the previous gasEstimate. if either of those cases
+        // are true then we update the gasPrice otherwise we skip it because
+        // it indicates the user has ejected from the estimates by modifying
+        // the field.
+        if (
+          action.payload.isAutomaticUpdate !== true ||
+          state.gas.gasPriceEstimate === '0x0' ||
+          state.gas.gasPrice === state.gas.gasPriceEstimate
+        ) {
+          state.gas.gasPrice = addHexPrefix(action.payload.gasPrice);
+        }
+        state.transactionType = TRANSACTION_ENVELOPE_TYPES.LEGACY;
       }
+      slice.caseReducers.calculateGasTotal(state);
     },
     /**
-     * computes the maximum amount of asset that can be sent and then calls
-     * the updateSendAmount action above with the computed value, which will
-     * revalidate the field and form.
-     *
-     * @param {SendStateDraft} state - A writable draft of the send state to be
-     *  updated.
-     * @returns {void}
-     */
-    updateAmountToMax: (state) => {
-      const draftTransaction =
-        state.draftTransactions[state.currentTransactionUUID];
-      let amount = '0x0';
-      if (draftTransaction.asset.type === AssetType.token) {
-        const decimals = draftTransaction.asset.details?.decimals ?? 0;
-
-        const multiplier = Math.pow(10, Number(decimals));
-
-        amount = new Numeric(draftTransaction.asset.balance, 16)
-          .times(multiplier, 10)
-          .toString();
-      } else {
-        const _gasTotal = new Numeric(
-          draftTransaction.gas.gasTotal || '0x0',
-          16,
-        ).add(new Numeric(state.gasTotalForLayer1 || '0x0', 16));
-
-        amount = new Numeric(draftTransaction.asset.balance, 16)
-          .minus(_gasTotal)
-          .toString();
-      }
-      slice.caseReducers.updateSendAmount(state, {
-        payload: amount,
-      });
-    },
-    /**
-     * Updates the currently selected asset
-     *
-     * @param {SendStateDraft} state - A writable draft of the send state to be
-     *  updated.
-     * @param {UpdateAssetPayload} action - The asset to set in the
-     *  draftTransaction.
-     * @returns {void}
-     */
-    updateAsset: (state, action) => {
-      const { asset, initialAssetSet } = action.payload;
-      const draftTransaction =
-        state.draftTransactions[state.currentTransactionUUID];
-
-      draftTransaction.asset.type = asset.type;
-      draftTransaction.asset.balance = asset.balance;
-      draftTransaction.asset.error = asset.error;
-
-      if (
-        draftTransaction.asset.type === AssetType.token ||
-        draftTransaction.asset.type === AssetType.NFT
-      ) {
-        draftTransaction.asset.details = asset.details;
-      } else {
-        // clear the details object when sending native currency
-        draftTransaction.asset.details = null;
-        if (draftTransaction.recipient.error === CONTRACT_ADDRESS_ERROR) {
-          // Errors related to sending tokens to their own contract address
-          // are no longer valid when sending native currency.
-          draftTransaction.recipient.error = null;
-        }
-      }
-      // if amount mode is MAX update amount to max of new asset, otherwise set
-      // to zero. This will revalidate the send amount field.
-      if (state.amountMode === AMOUNT_MODES.MAX) {
-        slice.caseReducers.updateAmountToMax(state);
-      } else if (initialAssetSet === false) {
-        slice.caseReducers.updateSendAmount(state, { payload: '0x0' });
-      }
-      // validate send state
-      slice.caseReducers.validateSendState(state);
-    },
-=======
      * @typedef {Object} GasEstimateUpdatePayload
      * @property {GasEstimateType} gasEstimateType - The type of gas estimation
      *  provided by the controller.
@@ -1547,29 +1146,23 @@
      *  EthGasPriceEstimate | LegacyGasPriceEstimate | GasFeeEstimates
      * )} gasFeeEstimates - The gas fee estimates provided by the controller.
      */
->>>>>>> daf33e34
     /**
      * Sets the appropriate gas fees in state after receiving new estimates.
      *
      * @param {SendStateDraft} state - A writable draft of the send state to be
      *  updated.
-<<<<<<< HEAD
-     * @param {GasEstimateUpdatePayload)} action - The gas fee update payload
-     * @returns {void}
-=======
      * @param {(
      *  import('@reduxjs/toolkit').PayloadAction<GasEstimateUpdatePayload
      * )} action - The gas fee update payload
->>>>>>> daf33e34
      */
     updateGasFeeEstimates: (state, action) => {
       const { gasFeeEstimates, gasEstimateType } = action.payload;
       let gasPriceEstimate = '0x0';
       switch (gasEstimateType) {
-        case GasEstimateTypes.feeMarket:
+        case GAS_ESTIMATE_TYPES.FEE_MARKET:
           slice.caseReducers.updateGasFees(state, {
             payload: {
-              transactionType: TransactionEnvelopeType.feeMarket,
+              transactionType: TRANSACTION_ENVELOPE_TYPES.FEE_MARKET,
               maxFeePerGas: getGasPriceInHexWei(
                 gasFeeEstimates.medium.suggestedMaxFeePerGas,
               ),
@@ -1579,143 +1172,107 @@
             },
           });
           break;
-        case GasEstimateTypes.legacy:
+        case GAS_ESTIMATE_TYPES.LEGACY:
           gasPriceEstimate = getRoundedGasPrice(gasFeeEstimates.medium);
           slice.caseReducers.updateGasFees(state, {
             payload: {
               gasPrice: gasPriceEstimate,
-              type: TransactionEnvelopeType.legacy,
+              type: TRANSACTION_ENVELOPE_TYPES.LEGACY,
               isAutomaticUpdate: true,
             },
           });
           break;
-        case GasEstimateTypes.ethGasPrice:
+        case GAS_ESTIMATE_TYPES.ETH_GASPRICE:
           gasPriceEstimate = getRoundedGasPrice(gasFeeEstimates.gasPrice);
           slice.caseReducers.updateGasFees(state, {
             payload: {
               gasPrice: getRoundedGasPrice(gasFeeEstimates.gasPrice),
-              type: TransactionEnvelopeType.legacy,
+              type: TRANSACTION_ENVELOPE_TYPES.LEGACY,
               isAutomaticUpdate: true,
             },
           });
           break;
-        case GasEstimateTypes.none:
+        case GAS_ESTIMATE_TYPES.NONE:
         default:
           break;
       }
       // Record the latest gasPriceEstimate for future comparisons
-      state.gasPriceEstimate = addHexPrefix(gasPriceEstimate);
-    },
-    /**
-     * Sets the appropriate gas fees in state and determines and sets the
-     * appropriate transactionType based on gas fee fields received.
-     *
-     * @param {SendStateDraft} state - A writable draft of the send state to be
-     *  updated.
-<<<<<<< HEAD
-     * @param {GasFeeUpdatePayload} action - The gas fees to update with
-     * @returns {void}
-=======
-     * @param {import('@reduxjs/toolkit').PayloadAction<string>} action - the
-     *  layer1GasTotal to set in hex wei.
->>>>>>> daf33e34
-     */
-    updateGasFees: (state, action) => {
-      const draftTransaction =
-        state.draftTransactions[state.currentTransactionUUID];
-      if (draftTransaction) {
-        if (
-          action.payload.transactionType === TransactionEnvelopeType.feeMarket
-        ) {
-          draftTransaction.gas.maxFeePerGas = addHexPrefix(
-            action.payload.maxFeePerGas,
-          );
-          draftTransaction.gas.maxPriorityFeePerGas = addHexPrefix(
-            action.payload.maxPriorityFeePerGas,
-          );
-          draftTransaction.transactionType = TransactionEnvelopeType.feeMarket;
-        } else {
-          if (action.payload.manuallyEdited) {
-            draftTransaction.gas.wasManuallyEdited = true;
-          }
-
-          // Update the gas price if it has not been manually edited,
-          // or if this current action is a manual edit.
-          if (
-            !draftTransaction.gas.wasManuallyEdited ||
-            action.payload.manuallyEdited
-          ) {
-            draftTransaction.gas.gasPrice = addHexPrefix(
-              action.payload.gasPrice,
-            );
-          }
-          draftTransaction.transactionType = TransactionEnvelopeType.legacy;
-        }
-        slice.caseReducers.calculateGasTotal(state);
-      }
-    },
-    /**
-     * sets the provided gasLimit in state and then recomputes the gasTotal.
-     *
-     * @param {SendStateDraft} state - A writable draft of the send state to be
-     *  updated.
-<<<<<<< HEAD
-     * @param {SimpleStringPayload} action - The
-     *  gasLimit in hex to set in state.
-     * @returns {void}
-=======
-     * @param {import(
-     *  '@reduxjs/toolkit'
-     * ).PayloadAction<SendStateAmountModeStrings>} action - The amount mode
-     *  to set the state to.
->>>>>>> daf33e34
-     */
-    updateGasLimit: (state, action) => {
-      const draftTransaction =
-        state.draftTransactions[state.currentTransactionUUID];
-      if (draftTransaction) {
-        draftTransaction.gas.gasLimit = addHexPrefix(action.payload);
-        slice.caseReducers.calculateGasTotal(state);
-      }
+      state.gas.gasPriceEstimate = addHexPrefix(gasPriceEstimate);
     },
     /**
      * sets the layer 1 fees total (for a multi-layer fee network)
      *
      * @param {SendStateDraft} state - A writable draft of the send state to be
      *  updated.
-     * @param {SimpleStringPayload} action - the
-     *  gasTotalForLayer1 to set in hex wei.
-     * @returns {void}
+     * @param {import('@reduxjs/toolkit').PayloadAction<string>} action - the
+     *  layer1GasTotal to set in hex wei.
      */
     updateLayer1Fees: (state, action) => {
-      const draftTransaction =
-        state.draftTransactions[state.currentTransactionUUID];
-      state.gasTotalForLayer1 = action.payload;
+      state.multiLayerFees.layer1GasTotal = action.payload;
       if (
-        state.amountMode === AMOUNT_MODES.MAX &&
-        draftTransaction.asset.type === AssetType.native
+        state.amount.mode === AMOUNT_MODES.MAX &&
+        state.asset.type === ASSET_TYPES.NATIVE
       ) {
         slice.caseReducers.updateAmountToMax(state);
       }
     },
     /**
-     * Updates the recipient of the draftTransaction
+     * sets the amount mode to the provided value as long as it is one of the
+     * supported modes (MAX|INPUT)
      *
      * @param {SendStateDraft} state - A writable draft of the send state to be
      *  updated.
-     * @param {updateRecipientPayload} action - The recipient to set in the
-     *  draftTransaction.
-     * @returns {void}
+     * @param {import(
+     *  '@reduxjs/toolkit'
+     * ).PayloadAction<SendStateAmountModeStrings>} action - The amount mode
+     *  to set the state to.
      */
+    updateAmountMode: (state, action) => {
+      if (Object.values(AMOUNT_MODES).includes(action.payload)) {
+        state.amount.mode = action.payload;
+      }
+    },
+    updateAsset: (state, action) => {
+      state.asset.type = action.payload.type;
+      state.asset.balance = action.payload.balance;
+      state.asset.error = action.payload.error;
+      if (
+        state.asset.type === ASSET_TYPES.TOKEN ||
+        state.asset.type === ASSET_TYPES.COLLECTIBLE
+      ) {
+        state.asset.details = action.payload.details;
+      } else {
+        // clear the details object when sending native currency
+        state.asset.details = null;
+        if (state.recipient.error === CONTRACT_ADDRESS_ERROR) {
+          // Errors related to sending tokens to their own contract address
+          // are no longer valid when sending native currency.
+          state.recipient.error = null;
+        }
+
+        if (state.recipient.warning === KNOWN_RECIPIENT_ADDRESS_WARNING) {
+          // Warning related to sending tokens to a known contract address
+          // are no longer valid when sending native currency.
+          state.recipient.warning = null;
+        }
+      }
+      // if amount mode is MAX update amount to max of new asset, otherwise set
+      // to zero. This will revalidate the send amount field.
+      if (state.amount.mode === AMOUNT_MODES.MAX) {
+        slice.caseReducers.updateAmountToMax(state);
+      } else {
+        slice.caseReducers.updateSendAmount(state, { payload: '0x0' });
+      }
+      // validate send state
+      slice.caseReducers.validateSendState(state);
+    },
     updateRecipient: (state, action) => {
-      const draftTransaction =
-        state.draftTransactions[state.currentTransactionUUID];
-      draftTransaction.recipient.error = null;
-      state.recipientInput = '';
-      draftTransaction.recipient.address = action.payload.address ?? '';
-      draftTransaction.recipient.nickname = action.payload.nickname ?? '';
-
-      if (draftTransaction.recipient.address === '') {
+      state.recipient.error = null;
+      state.recipient.userInput = '';
+      state.recipient.address = action.payload.address ?? '';
+      state.recipient.nickname = action.payload.nickname ?? '';
+
+      if (state.recipient.address === '') {
         // If address is null we are clearing the recipient and must return
         // to the ADD_RECIPIENT stage.
         state.stage = SEND_STAGES.ADD_RECIPIENT;
@@ -1723,372 +1280,128 @@
         // if an address is provided and an id exists, we progress to the EDIT
         // stage, otherwise we progress to the DRAFT stage. We also reset the
         // search mode for recipient search.
-<<<<<<< HEAD
-        state.stage =
-          draftTransaction.id === null ? SEND_STAGES.DRAFT : SEND_STAGES.EDIT;
-        state.recipientMode = RECIPIENT_SEARCH_MODES.CONTACT_LIST;
-=======
         state.stage = state.id === null ? SEND_STAGES.DRAFT : SEND_STAGES.EDIT;
         state.recipient.mode = RECIPIENT_SEARCH_MODES.CONTACT_LIST;
->>>>>>> daf33e34
       }
 
       // validate send state
       slice.caseReducers.validateSendState(state);
     },
-<<<<<<< HEAD
-    /**
-     * Clears the user input and changes the recipient search mode to the
-     * specified value
-     *
-     * @param {SendStateDraft} state - A writable draft of the send state to be
-     *  updated.
-     * @param {UpdateRecipientModePayload} action - The mode to set the
-     *  recipient search to
-     * @returns {void}
-     */
-    updateRecipientSearchMode: (state, action) => {
-      state.recipientInput = '';
-      state.recipientMode = action.payload;
-    },
-
-    updateRecipientWarning: (state, action) => {
-      const draftTransaction =
-        state.draftTransactions[state.currentTransactionUUID];
-      draftTransaction.recipient.warning = action.payload;
-    },
-
-    updateRecipientType: (state, action) => {
-      const draftTransaction =
-        state.draftTransactions[state.currentTransactionUUID];
-      draftTransaction.recipient.type = action.payload;
-    },
-
-    updateDraftTransactionStatus: (state, action) => {
-      const draftTransaction =
-        state.draftTransactions[state.currentTransactionUUID];
-      draftTransaction.status = action.payload;
-=======
     useDefaultGas: (state) => {
       // Show the default gas price/limit fields in the send page
       state.gas.isCustomGasSet = false;
->>>>>>> daf33e34
     },
-
-    acknowledgeRecipientWarning: (state) => {
-      const draftTransaction =
-        state.draftTransactions[state.currentTransactionUUID];
-      draftTransaction.recipient.recipientWarningAcknowledged = true;
-      slice.caseReducers.validateSendState(state);
+    useCustomGas: (state) => {
+      // Show the gas fees set in the custom gas modal (state.gas.customData)
+      state.gas.isCustomGasSet = true;
     },
-
-    /**
-     * Updates the value of the recipientInput key with what the user has
-     * typed into the recipient input field in the UI.
-     *
-     * @param {SendStateDraft} state - A writable draft of the send state to be
-     *  updated.
-     * @param {SimpleStringPayload} action - the value the user has typed into
-     *  the recipient field.
-     * @returns {void}
-     */
     updateRecipientUserInput: (state, action) => {
       // Update the value in state to match what the user is typing into the
       // input field
-      state.recipientInput = action.payload;
+      state.recipient.userInput = action.payload;
     },
-    /**
-     * update current amount.value in state and run post update validation of
-     * the amount field and the send state.
-     *
-     * @param {SendStateDraft} state - A writable draft of the send state to be
-     *  updated.
-     * @param {SimpleStringPayload} action - The hex string to be set as the
-     *  amount value.
-     * @returns {void}
-     */
-    updateSendAmount: (state, action) => {
-      const draftTransaction =
-        state.draftTransactions[state.currentTransactionUUID];
-      draftTransaction.amount.value = addHexPrefix(action.payload);
-      // Once amount has changed, validate the field
-      slice.caseReducers.validateAmountField(state);
-      if (draftTransaction.asset.type === AssetType.native) {
-        // if sending the native asset the amount being sent will impact the
-        // gas field as well because the gas validation takes into
-        // consideration the available balance minus amount sent before
-        // checking if there is enough left to cover the gas fee.
-        slice.caseReducers.validateGasField(state);
+    validateRecipientUserInput: (state, action) => {
+      const { asset, recipient } = state;
+
+      if (
+        recipient.mode === RECIPIENT_SEARCH_MODES.MY_ACCOUNTS ||
+        recipient.userInput === '' ||
+        recipient.userInput === null
+      ) {
+        recipient.error = null;
+        recipient.warning = null;
+      } else {
+        const isSendingToken =
+          asset.type === ASSET_TYPES.TOKEN ||
+          asset.type === ASSET_TYPES.COLLECTIBLE;
+        const { chainId, tokens, tokenAddressList } = action.payload;
+        if (
+          isBurnAddress(recipient.userInput) ||
+          (!isValidHexAddress(recipient.userInput, {
+            mixedCaseUseChecksum: true,
+          }) &&
+            !isValidDomainName(recipient.userInput))
+        ) {
+          recipient.error = isDefaultMetaMaskChain(chainId)
+            ? INVALID_RECIPIENT_ADDRESS_ERROR
+            : INVALID_RECIPIENT_ADDRESS_NOT_ETH_NETWORK_ERROR;
+        } else if (
+          isSendingToken &&
+          isOriginContractAddress(recipient.userInput, asset.details.address)
+        ) {
+          recipient.error = CONTRACT_ADDRESS_ERROR;
+        } else {
+          recipient.error = null;
+        }
+        if (
+          isSendingToken &&
+          isValidHexAddress(recipient.userInput) &&
+          (tokenAddressList.find((address) =>
+            isEqualCaseInsensitive(address, recipient.userInput),
+          ) ||
+            checkExistingAddresses(recipient.userInput, tokens))
+        ) {
+          recipient.warning = KNOWN_RECIPIENT_ADDRESS_WARNING;
+        } else {
+          recipient.warning = null;
+        }
       }
-      // validate send state
-      slice.caseReducers.validateSendState(state);
     },
-    /**
-     * updates the userInputHexData state key
-     *
-     * @param {SendStateDraft} state - A writable draft of the send state to be
-     *  updated.
-     * @param {SimpleStringPayload} action - The hex string to be set as the
-     *  userInputHexData value.
-     * @returns {void}
-     */
-    updateUserInputHexData: (state, action) => {
-      const draftTransaction =
-        state.draftTransactions[state.currentTransactionUUID];
-      draftTransaction.userInputHexData = action.payload;
+    updateRecipientSearchMode: (state, action) => {
+      state.recipient.userInput = '';
+      state.recipient.mode = action.payload;
     },
-    /**
-     * Updates the gasIsSetInModal property to true which results in showing
-     * the gas fees from the custom gas modal in the send page.
-     *
-     * @param {SendStateDraft} state - A writable draft of the send state to be
-     *  updated.
-     * @returns {void}
-     */
-    useCustomGas: (state) => {
-      state.gasIsSetInModal = true;
-    },
-    /**
-     * Updates the gasIsSetInModal property to false which results in showing
-     * the default gas price/limit fields in the send page.
-     *
-     * @param {SendStateDraft} state - A writable draft of the send state to be
-     *  updated.
-     * @returns {void}
-     */
-    useDefaultGas: (state) => {
-      state.gasIsSetInModal = false;
-    },
-    /**
-     * Checks for the validity of the draftTransactions selected amount to send
-     *
-     * @param {SendStateDraft} state - A writable draft of the send state to be
-     *  updated.
-     * @returns {void}
-     */
+    resetSendState: () => initialState,
     validateAmountField: (state) => {
-      const draftTransaction =
-        state.draftTransactions[state.currentTransactionUUID];
-
-      const amountValue = new Numeric(draftTransaction.amount.value, 16);
-
       switch (true) {
-        // set error to INSUFFICIENT_FUNDS_FOR_GAS_ERROR if the account balance is lower
+        // set error to INSUFFICIENT_FUNDS_ERROR if the account balance is lower
         // than the total price of the transaction inclusive of gas fees.
-        case draftTransaction.asset.type === AssetType.native &&
+        case state.asset.type === ASSET_TYPES.NATIVE &&
           !isBalanceSufficient({
-            amount: draftTransaction.amount.value,
-            balance: draftTransaction.asset.balance,
-            gasTotal: draftTransaction.gas.gasTotal ?? '0x0',
+            amount: state.amount.value,
+            balance: state.asset.balance,
+            gasTotal: state.gas.gasTotal ?? '0x0',
           }):
-          draftTransaction.amount.error = INSUFFICIENT_FUNDS_FOR_GAS_ERROR;
+          state.amount.error = INSUFFICIENT_FUNDS_ERROR;
           break;
-        // set error to INSUFFICIENT_TOKENS_ERROR if the token balance is lower
+        // set error to INSUFFICIENT_FUNDS_ERROR if the token balance is lower
         // than the amount of token the user is attempting to send.
-        case draftTransaction.asset.type === AssetType.token &&
+        case state.asset.type === ASSET_TYPES.TOKEN &&
           !isTokenBalanceSufficient({
-            tokenBalance: draftTransaction.asset.balance ?? '0x0',
-            amount: draftTransaction.amount.value,
-            decimals: draftTransaction.asset.details.decimals,
+            tokenBalance: state.asset.balance ?? '0x0',
+            amount: state.amount.value,
+            decimals: state.asset.details.decimals,
           }):
-          draftTransaction.amount.error = INSUFFICIENT_TOKENS_ERROR;
+          state.amount.error = INSUFFICIENT_TOKENS_ERROR;
           break;
         // if the amount is negative, set error to NEGATIVE_ETH_ERROR
         // TODO: change this to NEGATIVE_ERROR and remove the currency bias.
-        case amountValue.isNegative():
-          draftTransaction.amount.error = NEGATIVE_ETH_ERROR;
+        case conversionGreaterThan(
+          { value: 0, fromNumericBase: 'dec' },
+          { value: state.amount.value, fromNumericBase: 'hex' },
+        ):
+          state.amount.error = NEGATIVE_ETH_ERROR;
           break;
         // If none of the above are true, set error to null
         default:
-          draftTransaction.amount.error = null;
+          state.amount.error = null;
       }
     },
-    /**
-     * Checks if the user has enough funds to cover the cost of gas, always
-     * uses the native currency and does not take into account the amount
-     * being sent. If the user has enough to cover cost of gas but not gas
-     * + amount then the error will be displayed on the amount field.
-     *
-     * @param {SendStateDraft} state - A writable draft of the send state to be
-     *  updated.
-     * @returns {void}
-     */
     validateGasField: (state) => {
-      const draftTransaction =
-        state.draftTransactions[state.currentTransactionUUID];
+      // Checks if the user has enough funds to cover the cost of gas, always
+      // uses the native currency and does not take into account the amount
+      // being sent. If the user has enough to cover cost of gas but not gas
+      // + amount then the error will be displayed on the amount field.
       const insufficientFunds = !isBalanceSufficient({
         amount:
-          draftTransaction.asset.type === AssetType.native
-            ? draftTransaction.amount.value
-            : '0x0',
-        balance:
-          draftTransaction.fromAccount?.balance ??
-          state.selectedAccount.balance,
-        gasTotal: draftTransaction.gas.gasTotal ?? '0x0',
+          state.asset.type === ASSET_TYPES.NATIVE ? state.amount.value : '0x0',
+        balance: state.account.balance,
+        gasTotal: state.gas.gasTotal ?? '0x0',
       });
 
-      draftTransaction.gas.error = insufficientFunds
-        ? INSUFFICIENT_FUNDS_ERROR
-        : null;
+      state.gas.error = insufficientFunds ? INSUFFICIENT_FUNDS_ERROR : null;
     },
-    validateRecipientUserInput: (state, action) => {
-      const draftTransaction =
-        state.draftTransactions[state.currentTransactionUUID];
-
-      if (draftTransaction) {
-        if (
-          state.recipientMode === RECIPIENT_SEARCH_MODES.MY_ACCOUNTS ||
-          state.recipientInput === '' ||
-          state.recipientInput === null
-        ) {
-          draftTransaction.recipient.error = null;
-          draftTransaction.recipient.warning = null;
-        } else {
-          const {
-            chainId,
-            tokens,
-            tokenAddressList,
-            isProbablyAnAssetContract,
-          } = action.payload;
-
-          if (
-            isBurnAddress(state.recipientInput) ||
-            (!isValidHexAddress(state.recipientInput, {
-              mixedCaseUseChecksum: true,
-            }) &&
-              !isValidDomainName(state.recipientInput))
-          ) {
-            draftTransaction.recipient.error = isDefaultMetaMaskChain(chainId)
-              ? INVALID_RECIPIENT_ADDRESS_ERROR
-              : INVALID_RECIPIENT_ADDRESS_NOT_ETH_NETWORK_ERROR;
-          } else if (
-            isOriginContractAddress(
-              state.recipientInput,
-              draftTransaction.asset?.details?.address,
-            )
-          ) {
-            draftTransaction.recipient.error = CONTRACT_ADDRESS_ERROR;
-          } else {
-            draftTransaction.recipient.error = null;
-          }
-          if (
-            (isValidHexAddress(state.recipientInput) &&
-              (tokenAddressList.find((address) =>
-                isEqualCaseInsensitive(address, state.recipientInput),
-              ) ||
-                checkExistingAddresses(state.recipientInput, tokens))) ||
-            isProbablyAnAssetContract
-          ) {
-            draftTransaction.recipient.warning =
-              KNOWN_RECIPIENT_ADDRESS_WARNING;
-          } else {
-            draftTransaction.recipient.warning = null;
-          }
-        }
-      }
-      slice.caseReducers.validateSendState(state);
-    },
-    /**
-     * Checks if the draftTransaction is currently valid. The following list of
-     * cases from the switch statement in this function describe when the
-     * transaction is invalid. Please keep this comment updated.
-     *
-     * case 1: State is invalid when amount field has an error.
-     * case 2: State is invalid when gas field has an error.
-     * case 3: State is invalid when asset field has an error.
-     * case 4: State is invalid if asset type is a token and the token details
-     *  are unknown.
-     * case 5: State is invalid if no recipient has been added.
-     * case 6: State is invalid if the send state is uninitialized.
-     * case 7: State is invalid if gas estimates are loading.
-     * case 8: State is invalid if gasLimit is less than the gasLimitMinimum.
-     *
-     * @param {SendStateDraft} state - A writable draft of the send state to be
-     *  updated.
-     * @returns {void}
-     */
     validateSendState: (state) => {
-<<<<<<< HEAD
-      const draftTransaction =
-        state.draftTransactions[state.currentTransactionUUID];
-      slice.caseReducers.addHistoryEntry(state, {
-        payload: 'Begin validating send state',
-      });
-      if (draftTransaction) {
-        switch (true) {
-          case Boolean(draftTransaction.amount.error):
-            slice.caseReducers.addHistoryEntry(state, {
-              payload: `Amount is in error ${draftTransaction.amount.error}`,
-            });
-            draftTransaction.status = SEND_STATUSES.INVALID;
-            break;
-          case Boolean(draftTransaction.gas.error):
-            slice.caseReducers.addHistoryEntry(state, {
-              payload: `Gas is in error ${draftTransaction.gas.error}`,
-            });
-            draftTransaction.status = SEND_STATUSES.INVALID;
-            break;
-          case Boolean(draftTransaction.asset.error):
-            slice.caseReducers.addHistoryEntry(state, {
-              payload: `Asset is in error ${draftTransaction.asset.error}`,
-            });
-            draftTransaction.status = SEND_STATUSES.INVALID;
-            break;
-          case draftTransaction.asset.type === AssetType.token &&
-            draftTransaction.asset.details === null:
-            slice.caseReducers.addHistoryEntry(state, {
-              payload: `Asset is TOKEN and token details is null`,
-            });
-            draftTransaction.status = SEND_STATUSES.INVALID;
-            break;
-          case state.stage === SEND_STAGES.ADD_RECIPIENT:
-            slice.caseReducers.addHistoryEntry(state, {
-              payload: `Form is invalid because stage is ADD_RECIPIENT`,
-            });
-            draftTransaction.status = SEND_STATUSES.INVALID;
-            break;
-          case state.stage === SEND_STAGES.INACTIVE:
-            slice.caseReducers.addHistoryEntry(state, {
-              payload: `Form is invalid because stage is INACTIVE`,
-            });
-            draftTransaction.status = SEND_STATUSES.INVALID;
-            break;
-          case state.gasEstimateIsLoading:
-            slice.caseReducers.addHistoryEntry(state, {
-              payload: `Form is invalid because gasEstimateIsLoading`,
-            });
-            draftTransaction.status = SEND_STATUSES.INVALID;
-            break;
-          case new BigNumber(draftTransaction.gas.gasLimit, 16).lessThan(
-            new BigNumber(state.gasLimitMinimum),
-          ):
-            slice.caseReducers.addHistoryEntry(state, {
-              payload: `Form is invalid because ${draftTransaction.gas.gasLimit} is lessThan ${state.gasLimitMinimum}`,
-            });
-
-            draftTransaction.status = SEND_STATUSES.INVALID;
-            break;
-          case draftTransaction.recipient.warning === 'loading':
-            slice.caseReducers.addHistoryEntry(state, {
-              payload: `Form is invalid because recipient warning is loading`,
-            });
-            draftTransaction.status = SEND_STATUSES.INVALID;
-            break;
-          case draftTransaction.recipient.warning ===
-            KNOWN_RECIPIENT_ADDRESS_WARNING &&
-            draftTransaction.recipient.recipientWarningAcknowledged === false:
-            slice.caseReducers.addHistoryEntry(state, {
-              payload: `Form is invalid because recipient warning not acknolwedged`,
-            });
-            draftTransaction.status = SEND_STATUSES.INVALID;
-            break;
-          default:
-            slice.caseReducers.addHistoryEntry(state, {
-              payload: `Form is valid`,
-            });
-            draftTransaction.status = SEND_STATUSES.VALID;
-        }
-=======
       switch (true) {
         // 1 + 2. State is invalid when either gas or amount or asset fields have errors
         // 3. State is invalid if asset type is a token and the token details
@@ -2113,37 +1426,72 @@
           break;
         default:
           state.status = SEND_STATUSES.VALID;
->>>>>>> daf33e34
       }
     },
   },
   extraReducers: (builder) => {
     builder
+      .addCase(QR_CODE_DETECTED, (state, action) => {
+        // When data is received from the QR Code Scanner we set the recipient
+        // as long as a valid address can be pulled from the data. If an
+        // address is pulled but it is invalid, we display an error.
+        const qrCodeData = action.value;
+        if (qrCodeData) {
+          if (qrCodeData.type === 'address') {
+            const scannedAddress = qrCodeData.values.address.toLowerCase();
+            if (
+              isValidHexAddress(scannedAddress, { allowNonPrefixed: false })
+            ) {
+              if (state.recipient.address !== scannedAddress) {
+                slice.caseReducers.updateRecipient(state, {
+                  payload: { address: scannedAddress },
+                });
+              }
+            } else {
+              state.recipient.error = INVALID_RECIPIENT_ADDRESS_ERROR;
+            }
+          }
+        }
+      })
+      .addCase(SELECTED_ACCOUNT_CHANGED, (state, action) => {
+        // If we are on the edit flow the account we are keyed into will be the
+        // original 'from' account, which may differ from the selected account
+        if (state.stage !== SEND_STAGES.EDIT) {
+          // This event occurs when the user selects a new account from the
+          // account menu, or the currently active account's balance updates.
+          state.account.balance = action.payload.account.balance;
+          state.account.address = action.payload.account.address;
+          // We need to update the asset balance if the asset is the native
+          // network asset. Once we update the balance we recompute error state.
+          if (state.asset.type === ASSET_TYPES.NATIVE) {
+            state.asset.balance = action.payload.account.balance;
+          }
+          slice.caseReducers.validateAmountField(state);
+          slice.caseReducers.validateGasField(state);
+          slice.caseReducers.validateSendState(state);
+        }
+      })
       .addCase(ACCOUNT_CHANGED, (state, action) => {
-        // This event occurs when the user's account details update due to
-        // background state changes. If the account that is being updated is
-        // the current from account on the edit flow we need to update
-        // the balance for the account and revalidate the send state.
-        if (state.stage === SEND_STAGES.EDIT && action.payload.account) {
-          const draftTransaction =
-            state.draftTransactions[state.currentTransactionUUID];
-          if (
-            draftTransaction &&
-            draftTransaction.fromAccount &&
-            draftTransaction.fromAccount.address ===
-              action.payload.account.address
-          ) {
-            draftTransaction.fromAccount.balance =
-              action.payload.account.balance;
-            // We need to update the asset balance if the asset is the native
-            // network asset. Once we update the balance we recompute error state.
-            if (draftTransaction.asset.type === AssetType.native) {
-              draftTransaction.asset.balance = action.payload.account.balance;
-            }
-            slice.caseReducers.validateAmountField(state);
-            slice.caseReducers.validateGasField(state);
-            slice.caseReducers.validateSendState(state);
+        // If we are on the edit flow then we need to watch for changes to the
+        // current account.address in state and keep balance updated
+        // appropriately
+        if (
+          state.stage === SEND_STAGES.EDIT &&
+          action.payload.account.address === state.account.address
+        ) {
+          // This event occurs when the user's account details update due to
+          // background state changes. If the account that is being updated is
+          // the current from account on the edit flow we need to update
+          // the balance for the account and revalidate the send state.
+          state.account.balance = action.payload.account.balance;
+          // We need to update the asset balance if the asset is the native
+          // network asset. Once we update the balance we recompute error state.
+          if (state.asset.type === ASSET_TYPES.NATIVE) {
+            state.asset.balance = action.payload.account.balance;
           }
+          slice.caseReducers.validateAmountField(state);
+          slice.caseReducers.validateGasField(state);
+          slice.caseReducers.validateSendState(state);
         }
       })
       .addCase(ADDRESS_BOOK_UPDATED, (state, action) => {
@@ -2151,89 +1499,35 @@
         // to check to see if an entry exists for the current address or if the
         // entry changed.
         const { addressBook } = action.payload;
-        const draftTransaction =
-          state.draftTransactions[state.currentTransactionUUID];
-        if (
-          draftTransaction &&
-          addressBook[draftTransaction.recipient.address]?.name
-        ) {
-          draftTransaction.recipient.nickname =
-            addressBook[draftTransaction.recipient.address].name;
+        if (addressBook[state.recipient.address]?.name) {
+          state.recipient.nickname = addressBook[state.recipient.address].name;
         }
-      })
-      .addCase(computeEstimatedGasLimit.pending, (state) => {
-        // When we begin to fetch gasLimit we should indicate we are loading
-        // a gas estimate.
-        state.gasEstimateIsLoading = true;
-      })
-      .addCase(computeEstimatedGasLimit.fulfilled, (state, action) => {
-        // When we receive a new gasLimit from the computeEstimatedGasLimit
-        // thunk we need to update our gasLimit in the slice. We call into the
-        // caseReducer updateGasLimit to tap into the appropriate follow up
-        // checks and gasTotal calculation. First set gasEstimateIsLoading to
-        // false.
-        state.gasEstimateIsLoading = false;
-        if (action.payload?.gasLimit) {
-          slice.caseReducers.updateGasLimit(state, {
-            payload: action.payload.gasLimit,
-          });
-        }
-        if (action.payload?.gasTotalForLayer1) {
-          slice.caseReducers.updateLayer1Fees(state, {
-            payload: action.payload.gasTotalForLayer1,
-          });
-        }
-      })
-      .addCase(computeEstimatedGasLimit.rejected, (state) => {
-        // If gas estimation fails, we should set the loading state to false,
-        // because it is no longer loading
-        state.gasEstimateIsLoading = false;
-      })
-      .addCase(GAS_FEE_ESTIMATES_UPDATED, (state, action) => {
-        // When the gasFeeController updates its gas fee estimates we need to
-        // update and validate state based on those new values
-        slice.caseReducers.updateGasFeeEstimates(state, {
-          payload: action.payload,
-        });
       })
       .addCase(initializeSendState.pending, (state) => {
         // when we begin initializing state, which can happen when switching
-        // chains even after loading the send flow, we set gasEstimateIsLoading
-        // as initialization will trigger a fetch for gasPrice estimates.
-        state.gasEstimateIsLoading = true;
+        // chains even after loading the send flow, we set
+        // gas.isGasEstimateLoading as initialization will trigger a fetch
+        // for gasPrice estimates.
+        state.gas.isGasEstimateLoading = true;
       })
       .addCase(initializeSendState.fulfilled, (state, action) => {
         // writes the computed initialized state values into the slice and then
         // calculates slice validity using the caseReducers.
         state.eip1559support = action.payload.eip1559support;
-        state.selectedAccount.address = action.payload.account.address;
-        state.selectedAccount.balance = action.payload.account.balance;
-        const draftTransaction =
-          state.draftTransactions[state.currentTransactionUUID];
-        if (draftTransaction) {
-          draftTransaction.gas.gasLimit = action.payload.gasLimit;
-          draftTransaction.gas.gasTotal = action.payload.gasTotal;
-          if (action.payload.chainHasChanged) {
-            // If the state was reinitialized as a result of the user changing
-            // the network from the network dropdown, then the selected asset is
-            // no longer valid and should be set to the native asset for the
-            // network.
-            draftTransaction.asset.type = AssetType.native;
-            draftTransaction.asset.balance =
-              draftTransaction.fromAccount?.balance ??
-              state.selectedAccount.balance;
-            draftTransaction.asset.details = null;
-          }
-        }
+        state.account.address = action.payload.address;
+        state.account.balance = action.payload.nativeBalance;
+        state.asset.balance = action.payload.assetBalance;
+        state.gas.gasLimit = action.payload.gasLimit;
         slice.caseReducers.updateGasFeeEstimates(state, {
           payload: {
             gasFeeEstimates: action.payload.gasFeeEstimates,
             gasEstimateType: action.payload.gasEstimateType,
           },
         });
-        state.gasEstimatePollToken = action.payload.gasEstimatePollToken;
+        state.gas.gasTotal = action.payload.gasTotal;
+        state.gas.gasEstimatePollToken = action.payload.gasEstimatePollToken;
         if (action.payload.gasEstimatePollToken) {
-          state.gasEstimateIsLoading = false;
+          state.gas.isGasEstimateLoading = false;
         }
         if (state.stage !== SEND_STAGES.INACTIVE) {
           slice.caseReducers.validateRecipientUserInput(state, {
@@ -2245,63 +1539,48 @@
             },
           });
         }
-        if (state.amountMode === AMOUNT_MODES.MAX) {
-          slice.caseReducers.updateAmountToMax(state);
-        }
+        state.stage =
+          state.stage === SEND_STAGES.INACTIVE
+            ? SEND_STAGES.ADD_RECIPIENT
+            : state.stage;
         slice.caseReducers.validateAmountField(state);
         slice.caseReducers.validateGasField(state);
         slice.caseReducers.validateSendState(state);
       })
-      .addCase(SELECTED_ACCOUNT_CHANGED, (state, action) => {
-        // This event occurs when the user selects a new account from the
-        // account menu, or the currently active account's balance updates.
-        // We only care about new transactions, not edits, here, because we use
-        // the fromAccount and ACCOUNT_CHANGED action for that.
-        if (state.stage !== SEND_STAGES.EDIT && action.payload.account) {
-          state.selectedAccount.balance = action.payload.account.balance;
-          state.selectedAccount.address = action.payload.account.address;
-          const draftTransaction =
-            state.draftTransactions[state.currentTransactionUUID];
-          // This action will occur even when we aren't on the send flow, which
-          // is okay as it keeps the selectedAccount details up to date. We do
-          // not need to validate anything if there isn't a current draft
-          // transaction. If there is, we need to update the asset balance if
-          // the asset is set to the native network asset, and then validate
-          // the transaction.
-          if (draftTransaction) {
-            if (draftTransaction?.asset.type === AssetType.native) {
-              draftTransaction.asset.balance = action.payload.account.balance;
-            }
-            slice.caseReducers.validateAmountField(state);
-            slice.caseReducers.validateGasField(state);
-            slice.caseReducers.validateSendState(state);
-          }
+      .addCase(computeEstimatedGasLimit.pending, (state) => {
+        // When we begin to fetch gasLimit we should indicate we are loading
+        // a gas estimate.
+        state.gas.isGasEstimateLoading = true;
+      })
+      .addCase(computeEstimatedGasLimit.fulfilled, (state, action) => {
+        // When we receive a new gasLimit from the computeEstimatedGasLimit
+        // thunk we need to update our gasLimit in the slice. We call into the
+        // caseReducer updateGasLimit to tap into the appropriate follow up
+        // checks and gasTotal calculation. First set isGasEstimateLoading to
+        // false.
+        state.gas.isGasEstimateLoading = false;
+        if (action.payload?.gasLimit) {
+          slice.caseReducers.updateGasLimit(state, {
+            payload: action.payload.gasLimit,
+          });
+        }
+        if (action.payload?.layer1GasTotal) {
+          slice.caseReducers.updateLayer1Fees(state, {
+            payload: action.payload.layer1GasTotal,
+          });
         }
       })
-      .addCase(QR_CODE_DETECTED, (state, action) => {
-        // When data is received from the QR Code Scanner we set the recipient
-        // as long as a valid address can be pulled from the data. If an
-        // address is pulled but it is invalid, we display an error.
-        const qrCodeData = action.value;
-        const draftTransaction =
-          state.draftTransactions[state.currentTransactionUUID];
-        if (qrCodeData && draftTransaction) {
-          if (qrCodeData.type === 'address') {
-            const scannedAddress = qrCodeData.values.address.toLowerCase();
-            if (
-              isValidHexAddress(scannedAddress, { allowNonPrefixed: false })
-            ) {
-              if (draftTransaction.recipient.address !== scannedAddress) {
-                slice.caseReducers.updateRecipient(state, {
-                  payload: { address: scannedAddress },
-                });
-              }
-            } else {
-              draftTransaction.recipient.error =
-                INVALID_RECIPIENT_ADDRESS_ERROR;
-            }
-          }
-        }
+      .addCase(computeEstimatedGasLimit.rejected, (state) => {
+        // If gas estimation fails, we should set the loading state to false,
+        // because it is no longer loading
+        state.gas.isGasEstimateLoading = false;
+      })
+      .addCase(GAS_FEE_ESTIMATES_UPDATED, (state, action) => {
+        // When the gasFeeController updates its gas fee estimates we need to
+        // update and validate state based on those new values
+        slice.caseReducers.updateGasFeeEstimates(state, {
+          payload: action.payload,
+        });
       });
   },
 });
@@ -2317,152 +1596,11 @@
   validateRecipientUserInput,
   updateRecipientSearchMode,
   addHistoryEntry,
-  acknowledgeRecipientWarning,
 } = actions;
 
-export {
-  useDefaultGas,
-  useCustomGas,
-  updateGasLimit,
-  addHistoryEntry,
-  acknowledgeRecipientWarning,
-};
+export { useDefaultGas, useCustomGas, updateGasLimit, addHistoryEntry };
 
 // Action Creators
-
-/**
- * This method is for usage when validating user input so that validation
- * is only run after a delay in typing of 300ms. Usage at callsites requires
- * passing in both the dispatch method and the payload to dispatch, which makes
- * it only applicable for use within action creators.
- */
-const debouncedValidateRecipientUserInput = debounce(
-  (dispatch, payload, resolve) => {
-    dispatch(
-      addHistoryEntry(
-        `sendFlow - user typed ${payload.userInput} into recipient input field`,
-      ),
-    );
-    dispatch(validateRecipientUserInput(payload));
-    resolve();
-  },
-  300,
-);
-
-/**
- * Begins a new draft transaction, derived from the txParams of an existing
- * transaction in the TransactionController. This action will first clear out
- * the previous draft transactions and currentTransactionUUID from state. This
- * action is one of the two entry points into the send flow. NOTE: You must
- * route to the send page *after* dispatching this action resolves to ensure
- * that the draftTransaction is properly created.
- *
- * @param {AssetType} assetType - The type of asset the transaction
- *  being edited was sending. The details of the asset will be retrieved from
- *  the transaction data in state.
- * @param {string} transactionId - The id of the transaction being edited.
- * @returns {ThunkAction<void>}
- */
-export function editExistingTransaction(assetType, transactionId) {
-  return async (dispatch, getState) => {
-    await dispatch(actions.clearPreviousDrafts());
-    const state = getState();
-    const unapprovedTransactions = getUnapprovedTransactions(state);
-    const transaction = unapprovedTransactions[transactionId];
-    const account = getTargetAccount(state, transaction.txParams.from);
-
-    if (assetType === AssetType.native) {
-      await dispatch(
-        actions.addNewDraft({
-          ...draftTransactionInitialState,
-          id: transactionId,
-          fromAccount: account,
-          gas: {
-            ...draftTransactionInitialState.gas,
-            gasLimit: transaction.txParams.gas,
-            gasPrice: transaction.txParams.gasPrice,
-          },
-          userInputHexData: transaction.txParams.data,
-          recipient: {
-            ...draftTransactionInitialState.recipient,
-            address: transaction.txParams.to,
-            nickname:
-              getAddressBookEntryOrAccountName(
-                state,
-                transaction.txParams.to,
-              ) ?? '',
-          },
-          amount: {
-            ...draftTransactionInitialState.amount,
-            value: transaction.txParams.value,
-          },
-          history: [
-            `sendFlow - user clicked edit on transaction with id ${transactionId}`,
-          ],
-        }),
-      );
-      await dispatch(
-        updateSendAsset({ type: AssetType.native }, { initialAssetSet: true }),
-      );
-    } else {
-      const tokenData = parseStandardTokenTransactionData(
-        transaction.txParams.data,
-      );
-      const tokenAmountInDec =
-        assetType === AssetType.token ? getTokenValueParam(tokenData) : '1';
-      const address = getTokenAddressParam(tokenData);
-      const nickname = getAddressBookEntryOrAccountName(state, address) ?? '';
-
-      const tokenAmountInHex = addHexPrefix(decimalToHex(tokenAmountInDec));
-      await dispatch(
-        actions.addNewDraft({
-          ...draftTransactionInitialState,
-          id: transactionId,
-          fromAccount: account,
-          gas: {
-            ...draftTransactionInitialState.gas,
-            gasLimit: transaction.txParams.gas,
-            gasPrice: transaction.txParams.gasPrice,
-          },
-          userInputHexData: transaction.txParams.data,
-          recipient: {
-            ...draftTransactionInitialState.recipient,
-            address,
-            nickname,
-          },
-          amount: {
-            ...draftTransactionInitialState.amount,
-            value: tokenAmountInHex,
-          },
-          history: [
-            `sendFlow - user clicked edit on transaction with id ${transactionId}`,
-          ],
-        }),
-      );
-
-      await dispatch(
-        updateSendAsset(
-          {
-            type: assetType,
-            details: {
-              address: transaction.txParams.to,
-              ...(assetType === AssetType.NFT
-                ? {
-                    tokenId:
-                      getTokenIdParam(tokenData) ??
-                      getTokenValueParam(tokenData),
-                  }
-                : {}),
-            },
-          },
-          { initialAssetSet: true },
-        ),
-      );
-    }
-
-    await dispatch(initializeSendState());
-  };
-}
 
 /**
  * This method is a temporary placeholder to support the old UI in both the
@@ -2474,7 +1612,6 @@
  *
  * @deprecated - don't extend the usage of this temporary method
  * @param {string} gasPrice - new gas price in hex wei
- * @returns {ThunkAction<void>}
  */
 export function updateGasPrice(gasPrice) {
   return (dispatch) => {
@@ -2484,163 +1621,80 @@
     dispatch(
       actions.updateGasFees({
         gasPrice,
-        transactionType: TransactionEnvelopeType.legacy,
-        manuallyEdited: true,
+        transactionType: TRANSACTION_ENVELOPE_TYPES.LEGACY,
       }),
     );
   };
 }
 
-/**
- * Updates the recipient in state based on the input provided, and then will
- * recompute gas limit when sending a TOKEN asset type. Changing the recipient
- * address results in hex data changing because the recipient address is
- * encoded in the data instead of being in the 'to' field. The to field in a
- * token send will always be the token contract address.
- * If no nickname is provided, the address book state will be checked to see if
- * a nickname for the passed address has already been saved. This ensures the
- * (temporary) send state recipient nickname is consistent with the address book
- * nickname which has already been persisted to state.
- *
- * @param {object} recipient - Recipient information
- * @param {string} recipient.address - hex address to send the transaction to
- * @param {string} [recipient.nickname] - Alias for the address to display
- *  to the user
- * @returns {ThunkAction<void>}
- */
-export function updateRecipient({ address, nickname }) {
+export function resetSendState() {
   return async (dispatch, getState) => {
-    // Do not addHistoryEntry here as this is called from a number of places
-    // each with significance to the user and transaction history.
     const state = getState();
-    const nicknameFromAddressBookEntryOrAccountName =
-      getAddressBookEntryOrAccountName(state, address) ?? '';
-    await dispatch(
-      actions.updateRecipient({
-        address,
-        nickname: nickname || nicknameFromAddressBookEntryOrAccountName,
-      }),
-    );
-    await dispatch(computeEstimatedGasLimit());
+    dispatch(actions.resetSendState());
+
+    if (state[name].gas.gasEstimatePollToken) {
+      await disconnectGasFeeEstimatePoller(
+        state[name].gas.gasEstimatePollToken,
+      );
+      removePollingTokenFromAppState(state[name].gas.gasEstimatePollToken);
+    }
   };
 }
-
-/**
- * This method is called to update the user's input into the ENS input field.
- * Once the field is updated, the field will be validated using a debounced
- * version of the validateRecipientUserInput action. This way validation only
- * occurs once the user has stopped typing.
- *
- * @param {string} userInput - the value that the user is typing into the field
- */
-export function updateRecipientUserInput(userInput) {
-  return async (dispatch, getState) => {
-    dispatch(actions.updateRecipientWarning('loading'));
-    dispatch(actions.updateDraftTransactionStatus(SEND_STATUSES.INVALID));
-    await dispatch(actions.updateRecipientUserInput(userInput));
-    const state = getState();
-    const draftTransaction =
-      state[name].draftTransactions[state[name].currentTransactionUUID];
-    const sendingAddress =
-      draftTransaction.fromAccount?.address ??
-      state[name].selectedAccount.address ??
-      getSelectedAddress(state);
-    const chainId = getCurrentChainId(state);
-    const tokens = getTokens(state);
-    const useTokenDetection = getUseTokenDetection(state);
-    const tokenMap = getTokenList(state);
-    const tokenAddressList = Object.keys(tokenMap);
-
-    const inputIsValidHexAddress = isValidHexAddress(userInput);
-    let isProbablyAnAssetContract = false;
-    if (inputIsValidHexAddress) {
-      const smartContractAddress = await isSmartContractAddress(userInput);
-      if (smartContractAddress) {
-        dispatch(actions.updateRecipientType(RECIPIENT_TYPES.SMART_CONTRACT));
-        const { symbol, decimals } =
-          getTokenMetadata(userInput, tokenMap) || {};
-
-        isProbablyAnAssetContract = symbol && decimals !== undefined;
-
-        if (!isProbablyAnAssetContract) {
-          try {
-            const { standard } = await getTokenStandardAndDetails(
-              userInput,
-              sendingAddress,
-            );
-            isProbablyAnAssetContract = Boolean(standard);
-          } catch (e) {
-            console.log(e);
-          }
-        }
-      }
-    }
-
-    return new Promise((resolve) => {
-      debouncedValidateRecipientUserInput(
-        dispatch,
-        {
-          userInput,
-          chainId,
-          tokens,
-          useTokenDetection,
-          tokenAddressList,
-          isProbablyAnAssetContract,
-        },
-        resolve,
-      );
-    });
-  };
-}
-
 /**
  * Updates the amount the user intends to send and performs side effects.
  * 1. If the current mode is MAX change to INPUT
  * 2. If sending a token, recompute the gasLimit estimate
  *
  * @param {string} amount - hex string representing value
- * @returns {ThunkAction<void>}
  */
 export function updateSendAmount(amount) {
   return async (dispatch, getState) => {
     const state = getState();
-    const { ticker } = getProviderConfig(state);
-    const draftTransaction =
-      state[name].draftTransactions[state[name].currentTransactionUUID];
+    const { metamask } = state;
     let logAmount = amount;
-    if (draftTransaction.asset.type === AssetType.token) {
+    if (state[name].asset.type === ASSET_TYPES.TOKEN) {
       const multiplier = Math.pow(
         10,
-        Number(draftTransaction.asset.details?.decimals || 0),
+        Number(state[name].asset.details?.decimals || 0),
       );
-      const decimalValueString = new Numeric(addHexPrefix(amount), 16)
-        .toBase(10)
-        .applyConversionRate(
-          draftTransaction.asset.details?.symbol ? multiplier : 1,
-          true,
-        )
-        .toString();
+      const decimalValueString = conversionUtil(addHexPrefix(amount), {
+        fromNumericBase: 'hex',
+        toNumericBase: 'dec',
+        toCurrency: state[name].asset.details?.symbol,
+        conversionRate: multiplier,
+        invertConversionRate: true,
+      });
+
       logAmount = `${Number(decimalValueString) ? decimalValueString : ''} ${
-        draftTransaction.asset.details?.symbol
+        state[name].asset.details?.symbol
       }`;
     } else {
       const ethValue = getValueFromWeiHex({
         value: amount,
-        toCurrency: EtherDenomination.ETH,
+        toCurrency: ETH,
         numberOfDecimals: 8,
       });
-      logAmount = `${ethValue} ${ticker || EtherDenomination.ETH}`;
+      logAmount = `${ethValue} ${metamask?.provider?.ticker || ETH}`;
     }
     await dispatch(
       addHistoryEntry(`sendFlow - user set amount to ${logAmount}`),
     );
     await dispatch(actions.updateSendAmount(amount));
-    if (state[name].amountMode === AMOUNT_MODES.MAX) {
+    if (state.send.amount.mode === AMOUNT_MODES.MAX) {
       await dispatch(actions.updateAmountMode(AMOUNT_MODES.INPUT));
     }
     await dispatch(computeEstimatedGasLimit());
   };
 }
+
+/**
+ * Defines the shape for the details input parameter for updateSendAsset
+ *
+ * @typedef {Object} TokenDetails
+ * @property {string} address - The contract address for the ERC20 token.
+ * @property {string} decimals - The number of token decimals.
+ * @property {string} symbol - The asset symbol to display.
+ */
 
 /**
  * updates the asset to send to one of NATIVE or TOKEN and ensures that the
@@ -2648,63 +1702,26 @@
  * object with the appropriate ERC20 details including address, symbol and
  * decimals.
  *
- * @param {object} payload - action payload
+ * @param {Object} payload - action payload
  * @param {string} payload.type - type of asset to send
  * @param {TokenDetails} [payload.details] - ERC20 details if sending TOKEN asset
- * @param payload.skipComputeEstimatedGasLimit
- * @returns {ThunkAction<void>}
- */
-export function updateSendAsset(
-  { type, details: providedDetails, skipComputeEstimatedGasLimit },
-  { initialAssetSet = false } = {},
-) {
+ */
+export function updateSendAsset({ type, details }) {
   return async (dispatch, getState) => {
+    dispatch(addHistoryEntry(`sendFlow - user set asset type to ${type}`));
+    dispatch(
+      addHistoryEntry(
+        `sendFlow - user set asset symbol to ${details?.symbol ?? 'undefined'}`,
+      ),
+    );
+    dispatch(
+      addHistoryEntry(
+        `sendFlow - user set asset address to ${
+          details?.address ?? 'undefined'
+        }`,
+      ),
+    );
     const state = getState();
-<<<<<<< HEAD
-    const { ticker } = getProviderConfig(state);
-    const draftTransaction =
-      state[name].draftTransactions[state[name].currentTransactionUUID];
-    const sendingAddress =
-      draftTransaction.fromAccount?.address ??
-      state[name].selectedAccount.address ??
-      getSelectedAddress(state);
-    const account = getTargetAccount(state, sendingAddress);
-    if (type === AssetType.native) {
-      const unapprovedTxs = getUnapprovedTransactions(state);
-      const unapprovedTx = unapprovedTxs?.[draftTransaction.id];
-
-      await dispatch(
-        addHistoryEntry(
-          `sendFlow - user set asset of type ${AssetType.native} with symbol ${
-            ticker ?? EtherDenomination.ETH
-          }`,
-        ),
-      );
-      await dispatch(
-        actions.updateAsset({
-          asset: {
-            type,
-            details: null,
-            balance: account.balance,
-            error: null,
-          },
-          initialAssetSet,
-        }),
-      );
-
-      // This is meant to handle cases where we are editing an unapprovedTx from the background state
-      // and its type is a token method. In such a case, the hex data will be the necessary hex data
-      // for calling the contract transfer method.
-      // Now that we are updating the transaction to be a send of a native asset type, we should
-      // set the hex data of the transaction being editing to be empty.
-      // then the user will not want to send any hex data now that they have change the
-      if (
-        unapprovedTx?.type === TransactionType.tokenMethodTransferFrom ||
-        unapprovedTx?.type === TransactionType.tokenMethodTransfer ||
-        unapprovedTx?.type === TransactionType.tokenMethodSafeTransferFrom
-      ) {
-        await dispatch(actions.updateUserInputHexData(''));
-=======
     let { balance, error } = state.send.asset;
     const userAddress = state.send.account.address ?? getSelectedAddress(state);
     if (type === ASSET_TYPES.TOKEN) {
@@ -2762,133 +1779,81 @@
           // Any other error is unexpected and should be surfaced.
           dispatch(displayWarning(err.message));
         }
->>>>>>> daf33e34
+      }
+
+      if (details.standard === undefined) {
+        const { standard } = await getTokenStandardAndDetails(
+          details.address,
+          userAddress,
+        );
+        details.standard = standard;
+      }
+
+      if (details.standard === TOKEN_STANDARDS.ERC1155) {
+        throw new Error('Sends of ERC1155 tokens are not currently supported');
+      }
+
+      if (isCurrentOwner) {
+        error = null;
+        balance = '0x1';
+      } else {
+        throw new Error(
+          'Send slice initialized as collectible send with a collectible not currently owned by the select account',
+        );
       }
     } else {
-      await dispatch(showLoadingIndication());
-      const details = {
-        ...providedDetails,
-        ...(await getTokenStandardAndDetails(
-          providedDetails.address,
-          sendingAddress,
-          providedDetails.tokenId,
-        )),
-      };
-      await dispatch(hideLoadingIndication());
-
-      const asset = {
-        type,
-        details,
-        error: null,
-      };
-
-      if (details.standard === TokenStandard.ERC20) {
-        asset.balance = addHexPrefix(
-          calcTokenAmount(details.balance, details.decimals).toString(16),
-        );
-
-<<<<<<< HEAD
-        await dispatch(
-          addHistoryEntry(
-            `sendFlow - user set asset to ERC20 token with symbol ${details.symbol} and address ${details.address}`,
-          ),
-        );
-      } else if (
-        details.standard === TokenStandard.ERC1155 &&
-        type === AssetType.NFT
-      ) {
-=======
-      if (details.standard === TOKEN_STANDARDS.ERC1155) {
->>>>>>> daf33e34
-        throw new Error('Sends of ERC1155 tokens are not currently supported');
-      } else if (
-        details.standard === TokenStandard.ERC1155 ||
-        details.standard === TokenStandard.ERC721
-      ) {
-        if (type === AssetType.token) {
-          dispatch(
-            showModal({
-              name: 'CONVERT_TOKEN_TO_NFT',
-              tokenAddress: details.address,
-            }),
-          );
-          asset.error = INVALID_ASSET_TYPE;
-          throw new Error(INVALID_ASSET_TYPE);
-        } else {
-          let isCurrentOwner = true;
-          try {
-            isCurrentOwner = await isNftOwner(
-              sendingAddress,
-              details.address,
-              details.tokenId,
-            );
-          } catch (err) {
-            if (err.message.includes('Unable to verify ownership.')) {
-              // this would indicate that either our attempts to verify ownership failed because of network issues,
-              // or, somehow a token has been added to NFTs state with an incorrect chainId.
-            } else {
-              // Any other error is unexpected and should be surfaced.
-              dispatch(displayWarning(err.message));
-            }
-          }
-
-          if (isCurrentOwner) {
-            asset.error = null;
-            asset.balance = '0x1';
-          } else {
-            throw new Error(
-              'Send slice initialized as NFT send with an NFT not currently owned by the select account',
-            );
-          }
-          await dispatch(
-            addHistoryEntry(
-              `sendFlow - user set asset to NFT with tokenId ${details.tokenId} and address ${details.address}`,
-            ),
-          );
-        }
-      }
-
-      await dispatch(actions.updateAsset({ asset, initialAssetSet }));
+      error = null;
+      // if changing to native currency, get it from the account key in send
+      // state which is kept in sync when accounts change.
+      balance = state.send.account.balance;
     }
-    if (initialAssetSet === false && !skipComputeEstimatedGasLimit) {
-      await dispatch(computeEstimatedGasLimit());
-    }
+    // update the asset in state which will re-run amount and gas validation
+    await dispatch(actions.updateAsset({ type, details, balance, error }));
+    await dispatch(computeEstimatedGasLimit());
   };
 }
 
 /**
- * When a user has enabled hex data field in advanced settings they will be
- * able to supply hex data on a transaction. This method updates the user
- * supplied data. Note, when sending native assets this will result in
- * recomputing estimated gasLimit. When sending a ERC20 asset this is not done
- * because the data sent in the transaction will be determined by the asset,
- * recipient and value, NOT what the user has supplied.
+ * This method is for usage when validating user input so that validation
+ * is only run after a delay in typing of 300ms. Usage at callsites requires
+ * passing in both the dispatch method and the payload to dispatch, which makes
+ * it only applicable for use within action creators.
+ */
+const debouncedValidateRecipientUserInput = debounce((dispatch, payload) => {
+  dispatch(
+    addHistoryEntry(
+      `sendFlow - user typed ${payload.userInput} into recipient input field`,
+    ),
+  );
+  dispatch(validateRecipientUserInput(payload));
+}, 300);
+
+/**
+ * This method is called to update the user's input into the ENS input field.
+ * Once the field is updated, the field will be validated using a debounced
+ * version of the validateRecipientUserInput action. This way validation only
+ * occurs once the user has stopped typing.
  *
- * @param {string} hexData - hex encoded string representing transaction data.
- * @returns {ThunkAction<void>}
- */
-export function updateSendHexData(hexData) {
+ * @param {string} userInput - the value that the user is typing into the field
+ */
+export function updateRecipientUserInput(userInput) {
   return async (dispatch, getState) => {
-    await dispatch(
-      addHistoryEntry(`sendFlow - user added custom hexData ${hexData}`),
-    );
-
-    await dispatch(actions.updateUserInputHexData(hexData));
+    await dispatch(actions.updateRecipientUserInput(userInput));
     const state = getState();
-    const draftTransaction =
-      state[name].draftTransactions[state[name].currentTransactionUUID];
-    if (draftTransaction.asset.type === AssetType.native) {
-      await dispatch(computeEstimatedGasLimit());
-    }
+    const chainId = getCurrentChainId(state);
+    const tokens = getTokens(state);
+    const useTokenDetection = getUseTokenDetection(state);
+    const tokenAddressList = Object.keys(getTokenList(state));
+    debouncedValidateRecipientUserInput(dispatch, {
+      userInput,
+      chainId,
+      tokens,
+      useTokenDetection,
+      tokenAddressList,
+    });
   };
 }
 
-/**
- * Sets the recipient search mode to show a list of the user's contacts and
- * recently interacted with addresses.
- *
- * @returns {ThunkAction<void>}
- */
 export function useContactListForRecipientSearch() {
   return (dispatch) => {
     dispatch(
@@ -2900,11 +1865,6 @@
   };
 }
 
-/**
- * Sets the recipient search mode to show a list of the user's own accounts.
- *
- * @returns {ThunkAction<void>}
- */
 export function useMyAccountsForRecipientSearch() {
   return (dispatch) => {
     dispatch(
@@ -2917,37 +1877,93 @@
 }
 
 /**
+ * Updates the recipient in state based on the input provided, and then will
+ * recompute gas limit when sending a TOKEN asset type. Changing the recipient
+ * address results in hex data changing because the recipient address is
+ * encoded in the data instead of being in the 'to' field. The to field in a
+ * token send will always be the token contract address.
+ * If no nickname is provided, the address book state will be checked to see if
+ * a nickname for the passed address has already been saved. This ensures the
+ * (temporary) send state recipient nickname is consistent with the address book
+ * nickname which has already been persisted to state.
+ *
+ * @param {Object} recipient - Recipient information
+ * @param {string} recipient.address - hex address to send the transaction to
+ * @param {string} [recipient.nickname] - Alias for the address to display
+ *  to the user
+ */
+export function updateRecipient({ address, nickname }) {
+  return async (dispatch, getState) => {
+    // Do not addHistoryEntry here as this is called from a number of places
+    // each with significance to the user and transaction history.
+    const state = getState();
+    const nicknameFromAddressBookEntryOrAccountName =
+      getAddressBookEntryOrAccountName(state, address) ?? '';
+    await dispatch(
+      actions.updateRecipient({
+        address,
+        nickname: nickname || nicknameFromAddressBookEntryOrAccountName,
+      }),
+    );
+    await dispatch(computeEstimatedGasLimit());
+  };
+}
+
+/**
  * Clears out the recipient user input, ENS resolution and recipient validation.
- *
- * @returns {ThunkAction<void>}
  */
 export function resetRecipientInput() {
-  return async (dispatch, getState) => {
-    const state = getState();
-    const chainId = getCurrentChainId(state);
+  return async (dispatch) => {
     await dispatch(addHistoryEntry(`sendFlow - user cleared recipient input`));
     await dispatch(updateRecipientUserInput(''));
     await dispatch(updateRecipient({ address: '', nickname: '' }));
-    await dispatch(resetDomainResolution());
-    await dispatch(validateRecipientUserInput({ chainId }));
+    await dispatch(resetEnsResolution());
+    await dispatch(validateRecipientUserInput());
   };
 }
 
 /**
- * Resets the entire send state tree to the initial state. It also disconnects
- * polling from the gas controller if the token is present in state.
+ * When a user has enabled hex data field in advanced settings they will be
+ * able to supply hex data on a transaction. This method updates the user
+ * supplied data. Note, when sending native assets this will result in
+ * recomputing estimated gasLimit. When sending a ERC20 asset this is not done
+ * because the data sent in the transaction will be determined by the asset,
+ * recipient and value, NOT what the user has supplied.
  *
- * @returns {ThunkAction<void>}
- */
-export function resetSendState() {
+ * @param {string} hexData - hex encoded string representing transaction data.
+ */
+export function updateSendHexData(hexData) {
+  return async (dispatch, getState) => {
+    await dispatch(
+      addHistoryEntry(`sendFlow - user added custom hexData ${hexData}`),
+    );
+    await dispatch(actions.updateUserInputHexData(hexData));
+    const state = getState();
+    if (state.send.asset.type === ASSET_TYPES.NATIVE) {
+      await dispatch(computeEstimatedGasLimit());
+    }
+  };
+}
+
+/**
+ * Toggles the amount.mode between INPUT and MAX modes.
+ * As a result, the amount.value will change to either '0x0' when moving from
+ * MAX to INPUT, or to the maximum allowable amount based on current asset when
+ * moving from INPUT to MAX.
+ */
+export function toggleSendMaxMode() {
   return async (dispatch, getState) => {
     const state = getState();
-    dispatch(actions.resetSendState());
-
-    if (state[name].gasEstimatePollToken) {
-      await disconnectGasFeeEstimatePoller(state[name].gasEstimatePollToken);
-      removePollingTokenFromAppState(state[name].gasEstimatePollToken);
+    if (state.send.amount.mode === AMOUNT_MODES.MAX) {
+      await dispatch(actions.updateAmountMode(AMOUNT_MODES.INPUT));
+      await dispatch(actions.updateSendAmount('0x0'));
+      await dispatch(addHistoryEntry(`sendFlow - user toggled max mode off`));
+    } else {
+      await dispatch(actions.updateAmountMode(AMOUNT_MODES.MAX));
+      await dispatch(actions.updateAmountToMax());
+      await dispatch(addHistoryEntry(`sendFlow - user toggled max mode on`));
     }
+    await dispatch(computeEstimatedGasLimit());
   };
 }
 
@@ -2958,29 +1974,20 @@
  * will create the transaction in state (by way of the various global provider
  * constructs) which will eventually (and fairly quickly from user perspective)
  * result in a confirmation window being displayed for the transaction.
- *
- * @returns {ThunkAction<void>}
  */
 export function signTransaction() {
   return async (dispatch, getState) => {
     const state = getState();
-<<<<<<< HEAD
-    const { stage, eip1559support } = state[name];
-    const txParams = generateTransactionParams(state[name]);
-    const draftTransaction =
-      state[name].draftTransactions[state[name].currentTransactionUUID];
-=======
     const { id, asset, stage, eip1559support } = state[name];
     const txParams = generateTransactionParams(state[name]);
->>>>>>> daf33e34
     if (stage === SEND_STAGES.EDIT) {
       // When dealing with the edit flow there is already a transaction in
       // state that we must update, this branch is responsible for that logic.
       // We first must grab the previous transaction object from state and then
       // merge in the modified txParams. Once the transaction has been modified
       // we can send that to the background to update the transaction in state.
-      const unapprovedTxs = getUnapprovedTransactions(state);
-      const unapprovedTx = cloneDeep(unapprovedTxs[draftTransaction.id]);
+      const unapprovedTxs = getUnapprovedTxs(state);
+      const unapprovedTx = unapprovedTxs[id];
       // We only update the tx params that can be changed via the edit flow UX
       const eip1559OnlyTxParamsToUpdate = {
         data: txParams.data,
@@ -2999,36 +2006,22 @@
           eip1559support ? eip1559OnlyTxParamsToUpdate : txParams,
         ),
       };
-
       await dispatch(
         addHistoryEntry(
           `sendFlow - user clicked next and transaction should be updated in controller`,
         ),
       );
-      await dispatch(
-        updateTransactionSendFlowHistory(
-          draftTransaction.id,
-          unapprovedTx.sendFlowHistory?.length || 0,
-          draftTransaction.history,
-        ),
-      );
-      await dispatch(
-        updateEditableParams(draftTransaction.id, editingTx.txParams),
-      );
-      await dispatch(
-        updateTransactionGasFees(draftTransaction.id, editingTx.txParams),
-      );
+      await dispatch(updateTransactionSendFlowHistory(id, state[name].history));
+      dispatch(updateEditableParams(id, editingTx.txParams));
+      dispatch(updateTransactionGasFees(id, editingTx.txParams));
     } else {
-      let transactionType =
-        draftTransaction.recipient.type === RECIPIENT_TYPES.SMART_CONTRACT
-          ? TransactionType.contractInteraction
-          : TransactionType.simpleSend;
-
-      if (draftTransaction.asset.type !== AssetType.native) {
+      let transactionType = TRANSACTION_TYPES.SIMPLE_SEND;
+
+      if (asset.type !== ASSET_TYPES.NATIVE) {
         transactionType =
-          draftTransaction.asset.type === AssetType.NFT
-            ? TransactionType.tokenMethodTransferFrom
-            : TransactionType.tokenMethodTransfer;
+          asset.type === ASSET_TYPES.COLLECTIBLE
+            ? TRANSACTION_TYPES.TOKEN_METHOD_TRANSFER_FROM
+            : TRANSACTION_TYPES.TOKEN_METHOD_TRANSFER;
       }
       await dispatch(
         addHistoryEntry(
@@ -3037,171 +2030,158 @@
       );
 
       dispatch(
-        addTransactionAndRouteToConfirmationPage(txParams, {
-          sendFlowHistory: draftTransaction.history,
-          type: transactionType,
+        addUnapprovedTransactionAndRouteToConfirmationPage(
+          txParams,
+          transactionType,
+          state[name].history,
+        ),
+      );
+    }
+  };
+}
+
+export function editTransaction(
+  assetType,
+  transactionId,
+  tokenData,
+  assetDetails,
+) {
+  return async (dispatch, getState) => {
+    const state = getState();
+    await dispatch(
+      addHistoryEntry(
+        `sendFlow - user clicked edit on transaction with id ${transactionId}`,
+      ),
+    );
+    const unapprovedTransactions = getUnapprovedTxs(state);
+    const transaction = unapprovedTransactions[transactionId];
+    const { txParams } = transaction;
+    if (assetType === ASSET_TYPES.NATIVE) {
+      const {
+        data,
+        from,
+        gas: gasLimit,
+        gasPrice,
+        to: address,
+        value: amount,
+      } = txParams;
+      const nickname = getAddressBookEntry(state, address)?.name ?? '';
+      await dispatch(
+        actions.editTransaction({
+          data,
+          id: transactionId,
+          gasLimit,
+          gasPrice,
+          from,
+          amount,
+          address,
+          nickname,
+        }),
+      );
+    } else if (!tokenData || !assetDetails) {
+      throw new Error(
+        `send/editTransaction dispatched with assetType 'TOKEN' but missing assetData or assetDetails parameter`,
+      );
+    } else if (assetType === ASSET_TYPES.TOKEN) {
+      const {
+        data,
+        from,
+        to: tokenAddress,
+        gas: gasLimit,
+        gasPrice,
+      } = txParams;
+      const tokenAmountInDec = getTokenValueParam(tokenData);
+      const address = getTokenAddressParam(tokenData);
+      const nickname = getAddressBookEntry(state, address)?.name ?? '';
+
+      const tokenAmountInHex = addHexPrefix(
+        conversionUtil(tokenAmountInDec, {
+          fromNumericBase: 'dec',
+          toNumericBase: 'hex',
+        }),
+      );
+
+      await dispatch(
+        updateSendAsset({
+          type: ASSET_TYPES.TOKEN,
+          details: { ...assetDetails, address: tokenAddress },
+        }),
+      );
+
+      await dispatch(
+        actions.editTransaction({
+          data,
+          id: transactionId,
+          gasLimit,
+          gasPrice,
+          from,
+          amount: tokenAmountInHex,
+          address,
+          nickname,
+        }),
+      );
+    } else if (assetType === ASSET_TYPES.COLLECTIBLE) {
+      const {
+        data,
+        from,
+        to: tokenAddress,
+        gas: gasLimit,
+        gasPrice,
+      } = txParams;
+      const address = getTokenAddressParam(tokenData);
+      const nickname = getAddressBookEntry(state, address)?.name ?? '';
+
+      await dispatch(
+        updateSendAsset({
+          type: ASSET_TYPES.COLLECTIBLE,
+          details: { ...assetDetails, address: tokenAddress },
+        }),
+      );
+
+      await dispatch(
+        actions.editTransaction({
+          data,
+          id: transactionId,
+          gasLimit,
+          gasPrice,
+          from,
+          amount: '0x1',
+          address,
+          nickname,
         }),
       );
     }
   };
 }
 
-/**
- * Toggles the amount.mode between INPUT and MAX modes.
- * As a result, the amount.value will change to either '0x0' when moving from
- * MAX to INPUT, or to the maximum allowable amount based on current asset when
- * moving from INPUT to MAX.
- *
- * @returns {ThunkAction<void>}
- */
-export function toggleSendMaxMode() {
-  return async (dispatch, getState) => {
-    const state = getState();
-    if (state[name].amountMode === AMOUNT_MODES.MAX) {
-      await dispatch(actions.updateAmountMode(AMOUNT_MODES.INPUT));
-      await dispatch(actions.updateSendAmount('0x0'));
-      await dispatch(addHistoryEntry(`sendFlow - user toggled max mode off`));
-    } else {
-      await dispatch(actions.updateAmountMode(AMOUNT_MODES.MAX));
-      await dispatch(actions.updateAmountToMax());
-      await dispatch(addHistoryEntry(`sendFlow - user toggled max mode on`));
-    }
-    await dispatch(computeEstimatedGasLimit());
-  };
-}
-
-/**
- * Begins a new draft transaction, clearing out the previous draft transactions
- * from state, and clearing the currentTransactionUUID. This action is one of
- * the two entry points into the send flow. NOTE: You must route to the send
- * page *after* dispatching this action resolves to ensure that the
- * draftTransaction is properly created.
- *
- * @param {Pick<Asset, 'type' | 'details'>} asset - A partial asset
- *  object containing at least the asset type. If specifying a non-native asset
- *  then the asset details must be included with at least the address.
- * @returns {ThunkAction<void>}
- */
-export function startNewDraftTransaction(asset) {
-  return async (dispatch) => {
-    await dispatch(actions.clearPreviousDrafts());
-
-    await dispatch(
-      actions.addNewDraft({
-        ...draftTransactionInitialState,
-        history: [`sendFlow - User started new draft transaction`],
-      }),
-    );
-
-    await dispatch(
-      updateSendAsset({
-        type: asset.type ?? AssetType.native,
-        details: asset.details,
-        skipComputeEstimatedGasLimit: true,
-      }),
-    );
-
-    await dispatch(initializeSendState());
-  };
-}
-
 // Selectors
-/**
- * The following typedef is a shortcut for typing selectors below. It uses a
- * generic type, T, so that each selector can specify it's return type.
- *
- * @template T
- * @typedef {(state: MetaMaskState) => T} Selector
- */
-
-/**
- * Selector that returns the current draft transaction's UUID.
- *
- * @type {Selector<string>}
- */
-export function getCurrentTransactionUUID(state) {
-  return state[name].currentTransactionUUID;
-}
-
-/**
- * Selector that returns the current draft transaction.
- *
- * @type {Selector<DraftTransaction>}
- */
-export function getCurrentDraftTransaction(state) {
-  return state[name].draftTransactions[getCurrentTransactionUUID(state)] ?? {};
-}
-
-/**
- * Selector that returns true if a draft transaction exists.
- *
- * @type {Selector<boolean>}
- */
-export function getDraftTransactionExists(state) {
-  const draftTransaction = getCurrentDraftTransaction(state);
-  if (Object.keys(draftTransaction).length === 0) {
-    return false;
-  }
-  return true;
-}
 
 // Gas selectors
-
-/**
- * Selector that returns the current draft transaction's gasLimit.
- *
- * @type {Selector<?string>}
- */
 export function getGasLimit(state) {
-  return getCurrentDraftTransaction(state).gas?.gasLimit;
-}
-
-/**
- * Selector that returns the current draft transaction's gasPrice.
- *
- * @type {Selector<?string>}
- */
+  return state[name].gas.gasLimit;
+}
+
 export function getGasPrice(state) {
-  return getCurrentDraftTransaction(state).gas?.gasPrice;
-}
-
-/**
- * Selector that returns the current draft transaction's gasTotal.
- *
- * @type {Selector<?string>}
- */
+  return state[name].gas.gasPrice;
+}
+
 export function getGasTotal(state) {
-  return getCurrentDraftTransaction(state).gas?.gasTotal;
-}
-
-/**
- * Selector that returns the error, if present, for the gas fields.
- *
- * @type {Selector<?string>}
- */
+  return state[name].gas.gasTotal;
+}
+
 export function gasFeeIsInError(state) {
-  return Boolean(getCurrentDraftTransaction(state).gas?.error);
-}
-
-/**
- * Selector that returns the minimum gasLimit for the current network.
- *
- * @type {Selector<string>}
- */
+  return Boolean(state[name].gas.error);
+}
+
 export function getMinimumGasLimitForSend(state) {
-  return state[name].gasLimitMinimum;
-}
-
-/**
- * Selector that returns the current draft transaction's gasLimit.
- *
- * @type {Selector<MapValuesToUnion<SendStateGasModes>>}
- */
+  return state[name].gas.minimumGasLimit;
+}
+
 export function getGasInputMode(state) {
   const isMainnet = getIsMainnet(state);
   const gasEstimateType = getGasEstimateType(state);
   const showAdvancedGasFields = getAdvancedInlineGasShown(state);
-  if (state[name].gasIsSetInModal) {
+  if (state[name].gas.isCustomGasSet) {
     return GAS_INPUT_MODES.CUSTOM;
   }
   if ((!isMainnet && !process.env.IN_TEST) || showAdvancedGasFields) {
@@ -3213,7 +2193,7 @@
   // mainnet or IN_TEST.
   if (
     (isMainnet || process.env.IN_TEST) &&
-    gasEstimateType === GasEstimateTypes.ethGasPrice
+    gasEstimateType === GAS_ESTIMATE_TYPES.ETH_GASPRICE
   ) {
     return GAS_INPUT_MODES.INLINE;
   }
@@ -3221,219 +2201,84 @@
 }
 
 // Asset Selectors
-/**
- * Selector that returns the asset the current draft transaction is sending.
- *
- * @type {Selector<?Asset>}
- */
 export function getSendAsset(state) {
-  return getCurrentDraftTransaction(state).asset;
-}
-
-/**
- * Selector that returns the contract address of the non-native asset that
- * the current transaction is sending, if it exists.
- *
- * @type {Selector<?string>}
- */
+  return state[name].asset;
+}
+
 export function getSendAssetAddress(state) {
   return getSendAsset(state)?.details?.address;
 }
 
-/**
- * Selector that returns a boolean value describing whether the currently
- * selected asset is sendable, based upon the standard of the token.
- *
- * @type {Selector<boolean>}
- */
 export function getIsAssetSendable(state) {
-  if (getSendAsset(state)?.type === AssetType.native) {
+  if (state[name].asset.type === ASSET_TYPES.NATIVE) {
     return true;
   }
-  return getSendAsset(state)?.details?.isERC721 === false;
-}
-
-/**
- * Selector that returns the asset error if it exists.
- *
- * @type {Selector<?string>}
- */
+  return state[name].asset.details.isERC721 === false;
+}
+
 export function getAssetError(state) {
-  return getSendAsset(state).error;
+  return state[name].asset.error;
 }
 
 // Amount Selectors
-/**
- * Selector that returns the amount that current draft transaction is sending.
- *
- * @type {Selector<?string>}
- */
 export function getSendAmount(state) {
-  return getCurrentDraftTransaction(state).amount?.value;
-}
-
-/**
- * Selector that returns true if the user has enough native asset balance to
- * cover the cost of the transaction.
- *
- * @type {Selector<boolean>}
- */
+  return state[name].amount.value;
+}
+
 export function getIsBalanceInsufficient(state) {
-  return (
-    getCurrentDraftTransaction(state).gas?.error === INSUFFICIENT_FUNDS_ERROR
-  );
-}
-
-/**
- * Selector that returns the amoung send mode, either MAX or INPUT.
- *
- * @type {Selector<boolean>}
- */
+  return state[name].gas.error === INSUFFICIENT_FUNDS_ERROR;
+}
 export function getSendMaxModeState(state) {
-  return state[name].amountMode === AMOUNT_MODES.MAX;
-}
-
-/**
- * Selector that returns the current draft transaction's data field.
- *
- * @type {Selector<?string>}
- */
+  return state[name].amount.mode === AMOUNT_MODES.MAX;
+}
+
 export function getSendHexData(state) {
-<<<<<<< HEAD
-  return getCurrentDraftTransaction(state).userInputHexData;
-=======
   return state[name].userInputHexData;
->>>>>>> daf33e34
-}
-
-/**
- * Selector that returns the current draft transaction's id, if present.
- *
- * @type {Selector<?string>}
- */
+}
+
 export function getDraftTransactionID(state) {
-<<<<<<< HEAD
-  return getCurrentDraftTransaction(state).id;
-=======
   return state[name].id;
->>>>>>> daf33e34
-}
-
-/**
- * Selector that returns true if there is an error on the amount field.
- *
- * @type {Selector<boolean>}
- */
+}
+
 export function sendAmountIsInError(state) {
-  return Boolean(getCurrentDraftTransaction(state).amount?.error);
+  return Boolean(state[name].amount.error);
 }
 
 // Recipient Selectors
-/**
- * Selector that returns the current draft transaction's recipient.
- *
- * @type {Selector<DraftTransaction['recipient']>}
- */
+
+export function getSendTo(state) {
+  return state[name].recipient.address;
+}
+
+export function getIsUsingMyAccountForRecipientSearch(state) {
+  return state[name].recipient.mode === RECIPIENT_SEARCH_MODES.MY_ACCOUNTS;
+}
+
+export function getRecipientUserInput(state) {
+  return state[name].recipient.userInput;
+}
+
 export function getRecipient(state) {
-  const draft = getCurrentDraftTransaction(state);
-  if (!draft.recipient) {
-    return {
-      address: '',
-      nickname: '',
-      error: null,
-      warning: null,
-    };
-  }
-  const checksummedAddress = toChecksumHexAddress(draft.recipient.address);
-  if (state.metamask.ensResolutionsByAddress) {
-    return {
-      ...draft.recipient,
-      nickname:
-        draft.recipient.nickname ||
-        getEnsResolutionByAddress(state, checksummedAddress),
-    };
-  }
-  return draft.recipient;
-}
-
-/**
- * Selector that returns the addres of the current draft transaction's
- * recipient.
- *
- * @type {Selector<?string>}
- */
-export function getSendTo(state) {
-  return getRecipient(state)?.address;
-}
-
-/**
- * Selector that returns true if the current recipientMode is MY_ACCOUNTS
- *
- * @type {Selector<boolean>}
- */
-export function getIsUsingMyAccountForRecipientSearch(state) {
-  return state[name].recipientMode === RECIPIENT_SEARCH_MODES.MY_ACCOUNTS;
-}
-
-/**
- * Selector that returns the value that the user has typed into the recipient
- * input field.
- *
- * @type {Selector<?string>}
- */
-export function getRecipientUserInput(state) {
-  return state[name].recipientInput;
-}
-
-export function getRecipientWarningAcknowledgement(state) {
-  return (
-    getCurrentDraftTransaction(state).recipient?.recipientWarningAcknowledged ??
-    false
-  );
+  return state[name].recipient;
 }
 
 // Overall validity and stage selectors
 
-/**
- * Selector that returns the gasFee and amount errors, if they exist.
- *
- * @type {Selector<{ gasFee?: string, amount?: string}>}
- */
 export function getSendErrors(state) {
   return {
-    gasFee: getCurrentDraftTransaction(state).gas?.error,
-    amount: getCurrentDraftTransaction(state).amount?.error,
+    gasFee: state.send.gas.error,
+    amount: state.send.amount.error,
   };
 }
 
-/**
- * Selector that returns true if the stage is anything except INACTIVE
- *
- * @type {Selector<boolean>}
- */
 export function isSendStateInitialized(state) {
   return state[name].stage !== SEND_STAGES.INACTIVE;
 }
 
-/**
- * Selector that returns true if the current draft transaction is valid and in
- * a sendable state.
- *
- * @type {Selector<boolean>}
- */
 export function isSendFormInvalid(state) {
-  const draftTransaction = getCurrentDraftTransaction(state);
-  if (!draftTransaction) {
-    return true;
-  }
-  return draftTransaction.status === SEND_STATUSES.INVALID;
-}
-
-/**
- * Selector that returns the current stage of the send flow
- *
- * @type {Selector<MapValuesToUnion<SendStateStages>>}
- */
+  return state[name].status === SEND_STATUSES.INVALID;
+}
+
 export function getSendStage(state) {
   return state[name].stage;
 }