import sinon from 'sinon';
import createMockStore from 'redux-mock-store';
import thunk from 'redux-thunk';
import { BigNumber } from '@ethersproject/bignumber';
import { NetworkType } from '@metamask/controller-utils';
import { NetworkStatus } from '@metamask/network-controller';
<<<<<<< HEAD
import { EthAccountType, EthMethod } from '@metamask/keyring-api';
=======
import { TransactionEnvelopeType } from '@metamask/transaction-controller';
>>>>>>> 97092cd2
import {
  CONTRACT_ADDRESS_ERROR,
  INSUFFICIENT_FUNDS_ERROR,
  INSUFFICIENT_FUNDS_FOR_GAS_ERROR,
  INSUFFICIENT_TOKENS_ERROR,
  INVALID_RECIPIENT_ADDRESS_ERROR,
  KNOWN_RECIPIENT_ADDRESS_WARNING,
  NEGATIVE_ETH_ERROR,
} from '../../pages/send/send.constants';
import { CHAIN_IDS } from '../../../shared/constants/network';
import { GasEstimateTypes, GAS_LIMITS } from '../../../shared/constants/gas';
import { KeyringType } from '../../../shared/constants/keyring';
import {
  AssetType,
  TokenStandard,
} from '../../../shared/constants/transaction';
import * as Actions from '../../store/actions';
import { setBackgroundConnection } from '../../store/background-connection';
import {
  generateERC20TransferData,
  generateERC721TransferData,
} from '../../pages/send/send.utils';
import { BURN_ADDRESS } from '../../../shared/modules/hexstring-utils';
import {
  getInitialSendStateWithExistingTxState,
  INITIAL_SEND_STATE_FOR_EXISTING_DRAFT,
} from '../../../test/jest/mocks';
import sendReducer, {
  initialState,
  initializeSendState,
  updateSendAmount,
  updateSendAsset,
  updateRecipientUserInput,
  useContactListForRecipientSearch,
  useMyAccountsForRecipientSearch,
  updateRecipient,
  resetRecipientInput,
  updateSendHexData,
  toggleSendMaxMode,
  signTransaction,
  SEND_STATUSES,
  SEND_STAGES,
  AMOUNT_MODES,
  RECIPIENT_SEARCH_MODES,
  getGasLimit,
  getGasPrice,
  getGasTotal,
  gasFeeIsInError,
  getMinimumGasLimitForSend,
  getGasInputMode,
  GAS_INPUT_MODES,
  getSendAsset,
  getSendAssetAddress,
  getIsAssetSendable,
  getSendAmount,
  getIsBalanceInsufficient,
  getSendMaxModeState,
  getDraftTransactionID,
  sendAmountIsInError,
  getSendHexData,
  getSendTo,
  getIsUsingMyAccountForRecipientSearch,
  getRecipientUserInput,
  getRecipient,
  getSendErrors,
  isSendStateInitialized,
  isSendFormInvalid,
  getSendStage,
  updateGasPrice,
} from './send';
import { draftTransactionInitialState, editExistingTransaction } from '.';

const mockStore = createMockStore([thunk]);

const mockAddress1 = '0xdafea492d9c6733ae3d56b7ed1adb60692c98123';
const mockNftAddress1 = 'f4831105676a5fc024684d056390b8bc529daf51c7';

jest.mock('./send', () => {
  const actual = jest.requireActual('./send');
  return {
    __esModule: true,
    ...actual,
    getERC20Balance: jest.fn(() => '0x0'),
  };
});

jest.mock('lodash', () => ({
  ...jest.requireActual('lodash'),
  debounce: (fn) => fn,
}));

setBackgroundConnection({
  addPollingTokenToAppState: jest.fn(),
  addTransaction: jest.fn((_u, _v, cb) => {
    cb(null, { transactionMeta: null });
  }),
  updateTransactionSendFlowHistory: jest.fn((_x, _y, _z, cb) => cb(null)),
});

const getTestUUIDTx = (state) => state.draftTransactions['test-uuid'];

describe('Send Slice', () => {
  let getTokenStandardAndDetailsStub;
  let addTransactionAndRouteToConfirmationPageStub;
  beforeEach(() => {
    jest.useFakeTimers();
    getTokenStandardAndDetailsStub = jest
      .spyOn(Actions, 'getTokenStandardAndDetails')
      .mockImplementation(() =>
        Promise.resolve({
          standard: 'ERC20',
          balance: '0x0',
          symbol: 'SYMB',
          decimals: 18,
        }),
      );
    addTransactionAndRouteToConfirmationPageStub = jest.spyOn(
      Actions,
      'addTransactionAndRouteToConfirmationPage',
    );
    jest
      .spyOn(Actions, 'estimateGas')
      .mockImplementation(() => Promise.resolve('0x0'));
    jest
      .spyOn(Actions, 'getGasFeeEstimatesAndStartPolling')
      .mockImplementation(() => Promise.resolve());
    jest
      .spyOn(Actions, 'updateTokenType')
      .mockImplementation(() => Promise.resolve({ isERC721: false }));
    jest
      .spyOn(Actions, 'isNftOwner')
      .mockImplementation(() => Promise.resolve(true));
    jest.spyOn(Actions, 'updateEditableParams').mockImplementation(() => ({
      type: 'UPDATE_TRANSACTION_EDITABLE_PARAMS',
    }));
    jest
      .spyOn(Actions, 'updateTransactionGasFees')
      .mockImplementation(() => ({ type: 'UPDATE_TRANSACTION_GAS_FEES' }));
  });

  describe('Reducers', () => {
    describe('addNewDraft', () => {
      it('should add new draft transaction and set currentTransactionUUID', () => {
        const action = {
          type: 'send/addNewDraft',
          payload: { ...draftTransactionInitialState, id: 4 },
        };
        const result = sendReducer(
          INITIAL_SEND_STATE_FOR_EXISTING_DRAFT,
          action,
        );
        expect(result.currentTransactionUUID).not.toStrictEqual('test-uuid');
        const uuid = result.currentTransactionUUID;
        const draft = result.draftTransactions[uuid];
        expect(draft.id).toStrictEqual(4);
      });
    });
    describe('addHistoryEntry', () => {
      it('should append a history item to the current draft transaction, including timestamp', () => {
        const action = {
          type: 'send/addHistoryEntry',
          payload: 'test entry',
        };
        const result = sendReducer(
          INITIAL_SEND_STATE_FOR_EXISTING_DRAFT,
          action,
        );
        expect(result.currentTransactionUUID).toStrictEqual('test-uuid');
        const draft = getTestUUIDTx(result);
        const latestHistory = draft.history[draft.history.length - 1];
        expect(latestHistory.timestamp).toBeDefined();
        expect(latestHistory.entry).toStrictEqual('test entry');
      });
    });
    describe('calculateGasTotal', () => {
      it('should set gasTotal to maxFeePerGax * gasLimit for FEE_MARKET transaction', () => {
        const action = {
          type: 'send/calculateGasTotal',
        };
        const result = sendReducer(
          getInitialSendStateWithExistingTxState({
            gas: {
              gasPrice: '0x1',
              maxFeePerGas: '0x2',
              gasLimit: GAS_LIMITS.SIMPLE,
            },
            transactionType: TransactionEnvelopeType.feeMarket,
          }),
          action,
        );
        expect(result.currentTransactionUUID).toStrictEqual('test-uuid');
        const draft = getTestUUIDTx(result);
        expect(draft.gas.gasTotal).toStrictEqual(`0xa410`);
      });

      it('should set gasTotal to gasPrice * gasLimit for non FEE_MARKET transaction', () => {
        const action = {
          type: 'send/calculateGasTotal',
        };
        const result = sendReducer(
          getInitialSendStateWithExistingTxState({
            gas: {
              gasPrice: '0x1',
              maxFeePerGas: '0x2',
              gasLimit: GAS_LIMITS.SIMPLE,
            },
          }),
          action,
        );
        expect(result.currentTransactionUUID).toStrictEqual('test-uuid');
        const draft = getTestUUIDTx(result);
        expect(draft.gas.gasTotal).toStrictEqual(GAS_LIMITS.SIMPLE);
      });

      it('should call updateAmountToMax if amount mode is max', () => {
        const action = {
          type: 'send/calculateGasTotal',
        };
        const result = sendReducer(
          {
            ...getInitialSendStateWithExistingTxState({
              asset: { balance: '0xffff' },
              gas: {
                gasPrice: '0x1',
                gasLimit: GAS_LIMITS.SIMPLE,
              },
              recipient: {
                address: '0x00',
              },
            }),
            selectedAccount: {
              balance: '0xffff',
              address: '0x00',
            },
            gasEstimateIsLoading: false,
            amountMode: AMOUNT_MODES.MAX,
            stage: SEND_STAGES.DRAFT,
          },
          action,
        );
        expect(result.currentTransactionUUID).toStrictEqual('test-uuid');
        const draft = getTestUUIDTx(result);
        expect(draft.amount.value).toStrictEqual('0xadf7');
        expect(draft.status).toStrictEqual(SEND_STATUSES.VALID);
      });
    });
    describe('resetSendState', () => {
      it('should set the state back to a blank slate matching the initialState object', () => {
        const action = {
          type: 'send/resetSendState',
        };

        const result = sendReducer({}, action);

        expect(result).toStrictEqual(initialState);
      });
    });
    describe('updateSendAmount', () => {
      it('should', async () => {
        const action = { type: 'send/updateSendAmount', payload: '0x1' };
        const result = sendReducer(
          INITIAL_SEND_STATE_FOR_EXISTING_DRAFT,
          action,
        );
        expect(getTestUUIDTx(result).amount.value).toStrictEqual('0x1');
      });
    });

    describe('updateAmountToMax', () => {
      it('should calculate the max amount based off of the asset balance and gas total then updates send amount value', () => {
        const maxAmountState = {
          amount: {
            value: '',
          },
          asset: {
            balance: '0x56bc75e2d63100000', // 100000000000000000000
          },
          gas: {
            gasLimit: GAS_LIMITS.SIMPLE, // 21000
            gasTotal: '0x1319718a5000', // 21000000000000
            minimumGasLimit: GAS_LIMITS.SIMPLE,
          },
        };

        const state = getInitialSendStateWithExistingTxState(maxAmountState);
        const action = { type: 'send/updateAmountToMax' };
        const result = sendReducer(state, action);

        expect(getTestUUIDTx(result).amount.value).toStrictEqual(
          '0x56bc74b13f185b000',
        ); // 99999979000000000000
      });
    });

    describe('updateGasFees', () => {
      it('should work with FEE_MARKET gas fees', () => {
        const action = {
          type: 'send/updateGasFees',
          payload: {
            transactionType: TransactionEnvelopeType.feeMarket,
            maxFeePerGas: '0x2',
            maxPriorityFeePerGas: '0x1',
          },
        };
        const result = sendReducer(
          INITIAL_SEND_STATE_FOR_EXISTING_DRAFT,
          action,
        );

        const draftTransaction = getTestUUIDTx(result);

        expect(draftTransaction.gas.maxFeePerGas).toStrictEqual(
          action.payload.maxFeePerGas,
        );

        expect(draftTransaction.gas.maxPriorityFeePerGas).toStrictEqual(
          action.payload.maxPriorityFeePerGas,
        );

        expect(draftTransaction.transactionType).toBe(
          TransactionEnvelopeType.feeMarket,
        );
      });

      it('should work with LEGACY gas fees', () => {
        const action = {
          type: 'send/updateGasFees',
          payload: {
            transactionType: TransactionEnvelopeType.legacy,
            gasPrice: '0x1',
          },
        };
        const result = sendReducer(
          INITIAL_SEND_STATE_FOR_EXISTING_DRAFT,
          action,
        );

        const draftTransaction = getTestUUIDTx(result);

        expect(draftTransaction.gas.gasPrice).toStrictEqual(
          action.payload.gasPrice,
        );
        expect(draftTransaction.transactionType).toBe(
          TransactionEnvelopeType.legacy,
        );
      });
    });

    describe('updateUserInputHexData', () => {
      it('should update the state with the provided data', () => {
        const action = {
          type: 'send/updateUserInputHexData',
          payload: 'TestData',
        };
        const result = sendReducer(
          INITIAL_SEND_STATE_FOR_EXISTING_DRAFT,
          action,
        );
        const draftTransaction = getTestUUIDTx(result);

        expect(draftTransaction.userInputHexData).toStrictEqual(action.payload);
      });
    });

    describe('updateGasLimit', () => {
      const action = {
        type: 'send/updateGasLimit',
        payload: GAS_LIMITS.SIMPLE, // 21000
      };

      it('should', () => {
        const result = sendReducer(
          {
            ...INITIAL_SEND_STATE_FOR_EXISTING_DRAFT,
            stage: SEND_STAGES.DRAFT,
            gasEstimateIsLoading: false,
          },
          action,
        );

        const draftTransaction = getTestUUIDTx(result);

        expect(draftTransaction.gas.gasLimit).toStrictEqual(action.payload);
      });

      it('should recalculate gasTotal', () => {
        const gasState = getInitialSendStateWithExistingTxState({
          gas: {
            gasLimit: '0x0',
            gasPrice: '0x3b9aca00', // 1000000000
          },
        });

        const result = sendReducer(gasState, action);

        const draftTransaction = getTestUUIDTx(result);

        expect(draftTransaction.gas.gasLimit).toStrictEqual(action.payload);
        expect(draftTransaction.gas.gasPrice).toStrictEqual('0x3b9aca00');
        expect(draftTransaction.gas.gasTotal).toStrictEqual('0x1319718a5000'); // 21000000000000
      });
    });

    describe('updateAmountMode', () => {
      it('should change to INPUT amount mode', () => {
        const emptyAmountModeState = {
          amountMode: '',
        };

        const action = {
          type: 'send/updateAmountMode',
          payload: AMOUNT_MODES.INPUT,
        };
        const result = sendReducer(emptyAmountModeState, action);

        expect(result.amountMode).toStrictEqual(action.payload);
      });

      it('should change to MAX amount mode', () => {
        const action = {
          type: 'send/updateAmountMode',
          payload: AMOUNT_MODES.MAX,
        };
        const result = sendReducer(
          INITIAL_SEND_STATE_FOR_EXISTING_DRAFT,
          action,
        );

        expect(result.amountMode).toStrictEqual(action.payload);
      });

      it('should', () => {
        const action = {
          type: 'send/updateAmountMode',
          payload: 'RANDOM',
        };
        const result = sendReducer(
          INITIAL_SEND_STATE_FOR_EXISTING_DRAFT,
          action,
        );

        expect(result.amountMode).not.toStrictEqual(action.payload);
      });
    });

    describe('updateAsset', () => {
      it('should update asset type and balance from respective action payload', () => {
        const updateAssetState = getInitialSendStateWithExistingTxState({
          asset: {
            type: 'old type',
            balance: 'old balance',
          },
        });

        const action = {
          type: 'send/updateAsset',
          payload: {
            asset: {
              type: 'new type',
              balance: 'new balance',
            },
          },
        };

        const result = sendReducer(updateAssetState, action);

        const draftTransaction = getTestUUIDTx(result);

        expect(draftTransaction.asset.type).toStrictEqual(
          action.payload.asset.type,
        );
        expect(draftTransaction.asset.balance).toStrictEqual(
          action.payload.asset.balance,
        );
      });

      it('should update hex data if its not the initial asset set', () => {
        const updateAssetState = getInitialSendStateWithExistingTxState({
          asset: {
            type: 'old type',
            balance: 'old balance',
          },
          userInputHexData: '0xTestHexData',
        });

        const action = {
          type: 'send/updateAsset',
          payload: {
            asset: {
              type: 'new type',
              balance: 'new balance',
            },
            initialAssetSet: false,
          },
        };

        const result = sendReducer(updateAssetState, action);

        const draftTransaction = getTestUUIDTx(result);

        expect(draftTransaction.userInputHexData).toStrictEqual('');
      });

      it('should nullify old contract address error when asset types is not TOKEN', () => {
        const recipientErrorState = getInitialSendStateWithExistingTxState({
          recipient: {
            error: CONTRACT_ADDRESS_ERROR,
          },
          asset: {
            type: AssetType.token,
          },
        });

        const action = {
          type: 'send/updateAsset',
          payload: {
            asset: {
              type: 'New Type',
            },
          },
        };

        const result = sendReducer(recipientErrorState, action);

        const draftTransaction = getTestUUIDTx(result);

        expect(draftTransaction.recipient.error).not.toStrictEqual(
          CONTRACT_ADDRESS_ERROR,
        );
        expect(draftTransaction.recipient.error).toBeNull();
      });

      it('should update asset type and details to TOKEN payload', () => {
        const action = {
          type: 'send/updateAsset',
          payload: {
            asset: {
              type: AssetType.token,
              details: {
                address: '0xTokenAddress',
                decimals: 0,
                symbol: 'TKN',
              },
            },
          },
        };

        const result = sendReducer(
          INITIAL_SEND_STATE_FOR_EXISTING_DRAFT,
          action,
        );

        const draftTransaction = getTestUUIDTx(result);

        expect(draftTransaction.asset.type).toStrictEqual(
          action.payload.asset.type,
        );
        expect(draftTransaction.asset.details).toStrictEqual(
          action.payload.asset.details,
        );
      });
    });

    describe('updateRecipient', () => {
      it('should', () => {
        const action = {
          type: 'send/updateRecipient',
          payload: {
            address: mockNftAddress1,
          },
        };

        const result = sendReducer(
          INITIAL_SEND_STATE_FOR_EXISTING_DRAFT,
          action,
        );

        const draftTransaction = getTestUUIDTx(result);

        expect(result.stage).toStrictEqual(SEND_STAGES.DRAFT);
        expect(draftTransaction.recipient.address).toStrictEqual(
          action.payload.address,
        );
      });
    });

    describe('useDefaultGas', () => {
      it('should', () => {
        const action = {
          type: 'send/useDefaultGas',
        };

        const result = sendReducer(
          INITIAL_SEND_STATE_FOR_EXISTING_DRAFT,
          action,
        );

        expect(result.gasIsSetInModal).toStrictEqual(false);
      });
    });

    describe('useCustomGas', () => {
      it('should', () => {
        const action = {
          type: 'send/useCustomGas',
        };

        const result = sendReducer(
          INITIAL_SEND_STATE_FOR_EXISTING_DRAFT,
          action,
        );

        expect(result.gasIsSetInModal).toStrictEqual(true);
      });
    });

    describe('updateRecipientUserInput', () => {
      it('should update recipient user input with payload', () => {
        const action = {
          type: 'send/updateRecipientUserInput',
          payload: 'user input',
        };

        const result = sendReducer(
          INITIAL_SEND_STATE_FOR_EXISTING_DRAFT,
          action,
        );

        expect(result.recipientInput).toStrictEqual(action.payload);
      });
    });

    describe('validateRecipientUserInput', () => {
      it('should set recipient error and warning to null when user input is', () => {
        const noUserInputState = {
          ...getInitialSendStateWithExistingTxState({
            recipient: {
              error: 'someError',
              warning: 'someWarning',
            },
            amount: {},
            gas: {
              gasLimit: '0x0',
              minimumGasLimit: '0x0',
            },
            asset: {},
          }),
          recipientInput: '',
          recipientMode: RECIPIENT_SEARCH_MODES.MY_ACCOUNTS,
        };

        const action = {
          type: 'send/validateRecipientUserInput',
        };

        const result = sendReducer(noUserInputState, action);

        const draftTransaction = getTestUUIDTx(result);

        expect(draftTransaction.recipient.error).toBeNull();
        expect(draftTransaction.recipient.warning).toBeNull();
      });

      it('should error with an invalid address error when user input is not a valid hex string', () => {
        const tokenAssetTypeState = {
          ...INITIAL_SEND_STATE_FOR_EXISTING_DRAFT,
          recipientInput: '0xValidateError',
        };
        const action = {
          type: 'send/validateRecipientUserInput',
          payload: {
            chainId: '',
            tokens: [],
            useTokenDetection: true,
            tokenAddressList: [],
          },
        };

        const result = sendReducer(tokenAssetTypeState, action);

        const draftTransaction = getTestUUIDTx(result);

        expect(draftTransaction.recipient.error).toStrictEqual(
          'invalidAddressRecipient',
        );
      });

      // TODO: Expectation might change in the future
      it('should error with an invalid network error when user input is not a valid hex string on a non default network', () => {
        const tokenAssetTypeState = {
          ...INITIAL_SEND_STATE_FOR_EXISTING_DRAFT,
          recipientInput: '0xValidateError',
        };
        const action = {
          type: 'send/validateRecipientUserInput',
          payload: {
            chainId: '0x55',
            tokens: [],
            useTokenDetection: true,
            tokenAddressList: [],
          },
        };

        const result = sendReducer(tokenAssetTypeState, action);

        const draftTransaction = getTestUUIDTx(result);

        expect(draftTransaction.recipient.error).toStrictEqual(
          'invalidAddressRecipientNotEthNetwork',
        );
      });

      it('should error with invalid address recipient when the user inputs the burn address', () => {
        const tokenAssetTypeState = {
          ...INITIAL_SEND_STATE_FOR_EXISTING_DRAFT,
          recipientInput: '0x0000000000000000000000000000000000000000',
        };
        const action = {
          type: 'send/validateRecipientUserInput',
          payload: {
            chainId: '',
            tokens: [],
            useTokenDetection: true,
            tokenAddressList: [],
          },
        };

        const result = sendReducer(tokenAssetTypeState, action);

        const draftTransaction = getTestUUIDTx(result);

        expect(draftTransaction.recipient.error).toStrictEqual(
          'invalidAddressRecipient',
        );
      });

      it('should error with same address recipient as a token', () => {
        const tokenAssetTypeState = {
          ...getInitialSendStateWithExistingTxState({
            asset: {
              type: AssetType.token,
              details: {
                address: '0x0dcd5d886577d5081b0c52e242ef29e70be3e7bc',
              },
            },
          }),
          recipientInput: '0x0dcd5d886577d5081b0c52e242ef29e70be3e7bc',
        };

        const action = {
          type: 'send/validateRecipientUserInput',
          payload: {
            chainId: '0x5',
            tokens: [],
            useTokenDetection: true,
            tokenAddressList: ['0x514910771af9ca656af840dff83e8264ecf986ca'],
          },
        };

        const result = sendReducer(tokenAssetTypeState, action);
        const draftTransaction = getTestUUIDTx(result);

        expect(draftTransaction.recipient.error).toStrictEqual(
          'contractAddressError',
        );
      });

      it('should set a warning when sending to a token address in the token address list', () => {
        const tokenAssetTypeState = {
          ...INITIAL_SEND_STATE_FOR_EXISTING_DRAFT,
          recipientInput: '0x0dcd5d886577d5081b0c52e242ef29e70be3e7bc',
        };

        const action = {
          type: 'send/validateRecipientUserInput',
          payload: {
            chainId: '0x5',
            tokens: [],
            useTokenDetection: true,
            tokenAddressList: ['0x0dcd5d886577d5081b0c52e242ef29e70be3e7bc'],
          },
        };

        const result = sendReducer(tokenAssetTypeState, action);

        const draftTransaction = getTestUUIDTx(result);

        expect(draftTransaction.recipient.warning).toStrictEqual(
          KNOWN_RECIPIENT_ADDRESS_WARNING,
        );
      });

      it('should set a warning when sending to a token address in the token list', () => {
        const tokenAssetTypeState = {
          ...INITIAL_SEND_STATE_FOR_EXISTING_DRAFT,
          recipientInput: '0x0dcd5d886577d5081b0c52e242ef29e70be3e7bc',
        };

        const action = {
          type: 'send/validateRecipientUserInput',
          payload: {
            chainId: '0x5',
            tokens: [{ address: '0x0dcd5d886577d5081b0c52e242ef29e70be3e7bc' }],
            useTokenDetection: true,
            tokenAddressList: [],
          },
        };

        const result = sendReducer(tokenAssetTypeState, action);

        const draftTransaction = getTestUUIDTx(result);

        expect(draftTransaction.recipient.warning).toStrictEqual(
          KNOWN_RECIPIENT_ADDRESS_WARNING,
        );
      });

      it('should set a warning when sending to an address that is probably a token contract', () => {
        const tokenAssetTypeState = {
          ...INITIAL_SEND_STATE_FOR_EXISTING_DRAFT,
          recipientInput: '0x0dcd5d886577d5081b0c52e242ef29e70be3e7bc',
        };

        const action = {
          type: 'send/validateRecipientUserInput',
          payload: {
            chainId: '0x5',
            tokens: [{ address: '0xaaaaaaaaaaaaaaaaaaaaaaaaaaaaaaaaaaaaaaaa' }],
            useTokenDetection: true,
            tokenAddressList: ['0xbbbbbbbbbbbbbbbbbbbbbbbbbbbbbbbbbbbbbbbb'],
            isProbablyAnAssetContract: true,
          },
        };

        const result = sendReducer(tokenAssetTypeState, action);

        const draftTransaction = getTestUUIDTx(result);

        expect(draftTransaction.recipient.warning).toStrictEqual(
          KNOWN_RECIPIENT_ADDRESS_WARNING,
        );
      });
    });

    describe('updateRecipientSearchMode', () => {
      it('should', () => {
        const action = {
          type: 'send/updateRecipientSearchMode',
          payload: 'a-random-string',
        };

        const result = sendReducer(
          INITIAL_SEND_STATE_FOR_EXISTING_DRAFT,
          action,
        );

        expect(result.recipientMode).toStrictEqual(action.payload);
      });
    });

    describe('validateAmountField', () => {
      it('should error with insufficient funds when amount asset value plust gas is higher than asset balance', () => {
        const nativeAssetState = getInitialSendStateWithExistingTxState({
          amount: {
            value: '0x6fc23ac0', // 1875000000
          },
          asset: {
            type: AssetType.native,
            balance: '0x77359400', // 2000000000
          },
          gas: {
            gasTotal: '0x8f0d180', // 150000000
          },
        });

        const action = {
          type: 'send/validateAmountField',
        };

        const result = sendReducer(nativeAssetState, action);

        const draftTransaction = getTestUUIDTx(result);

        expect(draftTransaction.amount.error).toStrictEqual(
          INSUFFICIENT_FUNDS_FOR_GAS_ERROR,
        );
      });

      it('should error with insufficient tokens when amount value of tokens is higher than asset balance of token', () => {
        const tokenAssetState = getInitialSendStateWithExistingTxState({
          amount: {
            value: '0x77359400', // 2000000000
          },
          asset: {
            type: AssetType.token,
            balance: '0x6fc23ac0', // 1875000000
            details: {
              decimals: 0,
            },
          },
        });

        const action = {
          type: 'send/validateAmountField',
        };

        const result = sendReducer(tokenAssetState, action);

        const draftTransaction = getTestUUIDTx(result);

        expect(draftTransaction.amount.error).toStrictEqual(
          INSUFFICIENT_TOKENS_ERROR,
        );
      });

      it('should error negative value amount', () => {
        const negativeAmountState = getInitialSendStateWithExistingTxState({
          amount: {
            value: '-1',
          },
        });

        const action = {
          type: 'send/validateAmountField',
        };

        const result = sendReducer(negativeAmountState, action);

        const draftTransaction = getTestUUIDTx(result);

        expect(draftTransaction.amount.error).toStrictEqual(NEGATIVE_ETH_ERROR);
      });

      it('should not error for positive value amount', () => {
        const otherState = getInitialSendStateWithExistingTxState({
          amount: {
            error: 'someError',
            value: '1',
          },
          asset: {
            type: '',
          },
        });

        const action = {
          type: 'send/validateAmountField',
        };

        const result = sendReducer(otherState, action);

        const draftTransaction = getTestUUIDTx(result);

        expect(draftTransaction.amount.error).toBeNull();
      });
    });

    describe('validateGasField', () => {
      it('should error when total amount of gas is higher than account balance', () => {
        const gasFieldState = getInitialSendStateWithExistingTxState({
          account: {
            balance: '0x0',
          },
          gas: {
            gasTotal: '0x1319718a5000', // 21000000000000
          },
        });

        const action = {
          type: 'send/validateGasField',
        };

        const result = sendReducer(gasFieldState, action);

        const draftTransaction = getTestUUIDTx(result);

        expect(draftTransaction.gas.error).toStrictEqual(
          INSUFFICIENT_FUNDS_ERROR,
        );
      });
    });

    describe('validateSendState', () => {
      it('should set `INVALID` send state status when amount error is present', () => {
        const amountErrorState = getInitialSendStateWithExistingTxState({
          amount: {
            error: 'Some Amount Error',
          },
        });

        const action = {
          type: 'send/validateSendState',
        };

        const result = sendReducer(amountErrorState, action);

        const draftTransaction = getTestUUIDTx(result);

        expect(draftTransaction.status).toStrictEqual(SEND_STATUSES.INVALID);
      });

      it('should set `INVALID` send state status when gas error is present', () => {
        const gasErrorState = getInitialSendStateWithExistingTxState({
          gas: {
            error: 'Some Amount Error',
          },
        });

        const action = {
          type: 'send/validateSendState',
        };

        const result = sendReducer(gasErrorState, action);

        const draftTransaction = getTestUUIDTx(result);

        expect(draftTransaction.status).toStrictEqual(SEND_STATUSES.INVALID);
      });

      it('should set `INVALID` send state status when asset type is `TOKEN` without token details present', () => {
        const assetErrorState = getInitialSendStateWithExistingTxState({
          asset: {
            type: AssetType.token,
          },
        });

        const action = {
          type: 'send/validateSendState',
        };

        const result = sendReducer(assetErrorState, action);

        const draftTransaction = getTestUUIDTx(result);

        expect(draftTransaction.status).toStrictEqual(SEND_STATUSES.INVALID);
      });

      it('should set `INVALID` send state status when gasLimit is under the minimumGasLimit', () => {
        const gasLimitErroState = getInitialSendStateWithExistingTxState({
          gas: {
            gasLimit: '0x5207',
            minimumGasLimit: GAS_LIMITS.SIMPLE,
          },
        });

        const action = {
          type: 'send/validateSendState',
        };

        const result = sendReducer(gasLimitErroState, action);

        const draftTransaction = getTestUUIDTx(result);

        expect(draftTransaction.status).toStrictEqual(SEND_STATUSES.INVALID);
      });

      it('should set `VALID` send state status when conditionals have not been met', () => {
        const validSendStatusState = {
          ...getInitialSendStateWithExistingTxState({
            asset: {
              type: AssetType.token,
              details: {
                address: '0x000',
              },
            },
            gas: {
              gasLimit: GAS_LIMITS.SIMPLE,
            },
          }),
          stage: SEND_STAGES.DRAFT,
          gasEstimateIsLoading: false,
          minimumGasLimit: GAS_LIMITS.SIMPLE,
        };

        const action = {
          type: 'send/validateSendState',
        };

        const result = sendReducer(validSendStatusState, action);

        const draftTransaction = getTestUUIDTx(result);

        expect(draftTransaction.status).toStrictEqual(SEND_STATUSES.VALID);
      });
    });
  });

  describe('extraReducers/externalReducers', () => {
    describe('QR Code Detected', () => {
      const qrCodestate = getInitialSendStateWithExistingTxState({
        recipient: {
          address: mockAddress1,
        },
      });

      it('should set the recipient address to the scanned address value if they are not equal', () => {
        const action = {
          type: 'UI_QR_CODE_DETECTED',
          value: {
            type: 'address',
            values: {
              address: '0x0dcd5d886577d5081b0c52e242ef29e70be3e7bc',
            },
          },
        };

        const result = sendReducer(qrCodestate, action);

        const draftTransaction = getTestUUIDTx(result);

        expect(draftTransaction.recipient.address).toStrictEqual(
          action.value.values.address,
        );
      });

      it('should not set the recipient address to invalid scanned address and errors', () => {
        const badQRAddressAction = {
          type: 'UI_QR_CODE_DETECTED',
          value: {
            type: 'address',
            values: {
              address: '0xBadAddress',
            },
          },
        };

        const result = sendReducer(qrCodestate, badQRAddressAction);

        const draftTransaction = getTestUUIDTx(result);

        expect(draftTransaction.recipient.address).toStrictEqual(mockAddress1);
        expect(draftTransaction.recipient.error).toStrictEqual(
          INVALID_RECIPIENT_ADDRESS_ERROR,
        );
      });
    });

    describe('Selected Address Changed', () => {
      it('should update selected account address and balance on non-edit stages', () => {
        const olderState = {
          ...INITIAL_SEND_STATE_FOR_EXISTING_DRAFT,
          selectedAccount: {
            balance: '0x0',
            address: mockAddress1,
          },
        };

        const action = {
          type: 'SELECTED_ACCOUNT_CHANGED',
          payload: {
            account: {
              address: '0xDifferentAddress',
              balance: '0x1',
            },
          },
        };

        const result = sendReducer(olderState, action);

        expect(result.selectedAccount.balance).toStrictEqual(
          action.payload.account.balance,
        );
        expect(result.selectedAccount.address).toStrictEqual(
          action.payload.account.address,
        );
      });
      it('should reset to native asset on selectedAccount changed', () => {
        const olderState = {
          ...INITIAL_SEND_STATE_FOR_EXISTING_DRAFT,
          selectedAccount: {
            balance: '0x3',
            address: mockAddress1,
          },
          draftTransactions: {
            'test-uuid': {
              ...draftTransactionInitialState,
              asset: {
                type: AssetType.token,
                error: null,
                details: {
                  address: 'tokenAddress',
                  symbol: 'tokenSymbol',
                  decimals: 'tokenDecimals',
                },
                balance: '0x2',
              },
            },
          },
        };

        const action = {
          type: 'SELECTED_ACCOUNT_CHANGED',
          payload: {
            account: {
              address: '0xDifferentAddress',
              balance: '0x1',
            },
          },
        };

        const result = sendReducer(olderState, action);
        expect(result.selectedAccount.balance).toStrictEqual(
          action.payload.account.balance,
        );
        expect(result.selectedAccount.address).toStrictEqual(
          action.payload.account.address,
        );

        expect(result.draftTransactions['test-uuid'].asset).toStrictEqual({
          ...draftTransactionInitialState.asset,
          balance: action.payload.account.balance,
        });
      });

      it('should gracefully handle missing account in payload', () => {
        const olderState = {
          ...INITIAL_SEND_STATE_FOR_EXISTING_DRAFT,
          selectedAccount: {
            balance: '0x0',
            address: mockAddress1,
          },
        };

        const action = {
          type: 'SELECTED_ACCOUNT_CHANGED',
          payload: {
            account: undefined,
          },
        };

        const result = sendReducer(olderState, action);

        expect(result.selectedAccount.balance).toStrictEqual('0x0');
        expect(result.selectedAccount.address).toStrictEqual(mockAddress1);
      });
    });

    describe('Account Changed', () => {
      it('should correctly update the fromAccount in an edit', () => {
        const accountsChangedState = {
          ...getInitialSendStateWithExistingTxState({
            fromAccount: {
              address: mockAddress1,
              balance: '0x0',
            },
          }),
          stage: SEND_STAGES.EDIT,
          selectedAccount: {
            address: mockAddress1,
            balance: '0x0',
          },
        };

        const action = {
          type: 'ACCOUNT_CHANGED',
          payload: {
            account: {
              address: mockAddress1,
              balance: '0x1',
            },
          },
        };

        const result = sendReducer(accountsChangedState, action);

        const draft = getTestUUIDTx(result);

        expect(draft.fromAccount.balance).toStrictEqual(
          action.payload.account.balance,
        );
      });

      it('should gracefully handle missing account param in payload', () => {
        const accountsChangedState = {
          ...getInitialSendStateWithExistingTxState({
            fromAccount: {
              address: mockAddress1,
              balance: '0x0',
            },
          }),
          stage: SEND_STAGES.EDIT,
          selectedAccount: {
            address: mockAddress1,
            balance: '0x0',
          },
        };

        const action = {
          type: 'ACCOUNT_CHANGED',
          payload: {
            account: undefined,
          },
        };

        const result = sendReducer(accountsChangedState, action);

        const draft = getTestUUIDTx(result);

        expect(draft.fromAccount.balance).toStrictEqual('0x0');
      });

      it(`should not edit account balance if action payload address is not the same as state's address`, () => {
        const accountsChangedState = {
          ...INITIAL_SEND_STATE_FOR_EXISTING_DRAFT,
          stage: SEND_STAGES.EDIT,
          selectedAccount: {
            address: mockAddress1,
            balance: '0x0',
          },
        };

        const action = {
          type: 'ACCOUNT_CHANGED',
          payload: {
            account: {
              address: '0xDifferentAddress',
              balance: '0x1',
            },
          },
        };

        const result = sendReducer(accountsChangedState, action);
        expect(result.selectedAccount.address).not.toStrictEqual(
          action.payload.account.address,
        );
        expect(result.selectedAccount.balance).not.toStrictEqual(
          action.payload.account.balance,
        );
      });
    });

    describe('Initialize Pending Send State', () => {
      let dispatchSpy;
      let getState;

      beforeEach(() => {
        dispatchSpy = jest.fn();
      });

      it('should dispatch async action thunk first with pending, then finally fulfilling from minimal state', async () => {
        getState = jest.fn().mockReturnValue({
          metamask: {
            gasEstimateType: GasEstimateTypes.none,
            gasFeeEstimates: {},
            selectedNetworkClientId: NetworkType.goerli,
            networksMetadata: {
              [NetworkType.goerli]: {
                EIPS: {
                  1559: true,
                },
                status: NetworkStatus.Available,
              },
            },
            selectedAddress: mockAddress1,
            identities: { [mockAddress1]: { address: mockAddress1 } },
            internalAccounts: {
              accounts: {
                'cf8dace4-9439-4bd4-b3a8-88c821c8fcb3': {
                  address: mockAddress1,
                  id: 'cf8dace4-9439-4bd4-b3a8-88c821c8fcb3',
                  metadata: {
                    name: 'Test Account',
                    keyring: {
                      type: 'HD Key Tree',
                    },
                  },
                  options: {},
                  methods: [...Object.values(EthMethod)],
                  type: EthAccountType.Eoa,
                },
              },
              selectedAccount: 'cf8dace4-9439-4bd4-b3a8-88c821c8fcb3',
            },
            keyrings: [
              {
                type: KeyringType.hdKeyTree,
                accounts: [mockAddress1],
              },
            ],
            accounts: {
              [mockAddress1]: {
                address: mockAddress1,
                balance: '0x0',
              },
            },
            cachedBalances: {
              0x5: {
                [mockAddress1]: '0x0',
              },
            },
            providerConfig: {
              chainId: '0x5',
              ticker: 'ETH',
            },
            useTokenDetection: true,
            tokenList: {
              '0x514910771af9ca656af840dff83e8264ecf986ca': {
                address: '0x514910771af9ca656af840dff83e8264ecf986ca',
                symbol: 'LINK',
                decimals: 18,
                name: 'Chainlink',
                iconUrl:
                  'https://s3.amazonaws.com/airswap-token-images/LINK.png',
                aggregators: [
                  'airswapLight',
                  'bancor',
                  'cmc',
                  'coinGecko',
                  'kleros',
                  'oneInch',
                  'paraswap',
                  'pmm',
                  'totle',
                  'zapper',
                  'zerion',
                  'zeroEx',
                ],
                occurrences: 12,
              },
            },
          },
          send: INITIAL_SEND_STATE_FOR_EXISTING_DRAFT,
          gas: {
            basicEstimateStatus: 'LOADING',
            basicEstimatesStatus: {
              safeLow: null,
              average: null,
              fast: null,
            },
          },
        });

        const action = initializeSendState();
        await action(dispatchSpy, getState, undefined);

        expect(dispatchSpy).toHaveBeenCalledTimes(3);

        expect(dispatchSpy.mock.calls[0][0].type).toStrictEqual(
          'send/initializeSendState/pending',
        );
        expect(dispatchSpy.mock.calls[2][0].type).toStrictEqual(
          'send/initializeSendState/fulfilled',
        );
      });
    });

    describe('Set Basic Gas Estimate Data', () => {
      it('should recalculate gas based off of average basic estimate data', () => {
        const gasState = {
          ...getInitialSendStateWithExistingTxState({
            gas: {
              gasPrice: '0x0',
              gasLimit: GAS_LIMITS.SIMPLE,
              gasTotal: '0x0',
            },
          }),
          minimumGasLimit: GAS_LIMITS.SIMPLE,
          gasPriceEstimate: '0x0',
        };

        const action = {
          type: 'GAS_FEE_ESTIMATES_UPDATED',
          payload: {
            gasEstimateType: GasEstimateTypes.legacy,
            gasFeeEstimates: {
              medium: '1',
            },
          },
        };

        const result = sendReducer(gasState, action);

        const draftTransaction = getTestUUIDTx(result);

        expect(draftTransaction.gas.gasPrice).toStrictEqual('0x3b9aca00'); // 1000000000
        expect(draftTransaction.gas.gasLimit).toStrictEqual(GAS_LIMITS.SIMPLE);
        expect(draftTransaction.gas.gasTotal).toStrictEqual('0x1319718a5000');
      });
    });
  });

  describe('Action Creators', () => {
    describe('updateGasPrice', () => {
      it('should update gas price and update draft transaction with validated state', async () => {
        const store = mockStore({
          send: getInitialSendStateWithExistingTxState({
            gas: {
              gasPrice: undefined,
            },
          }),
        });

        const newGasPrice = '0x0';

        await store.dispatch(updateGasPrice(newGasPrice));

        const actionResult = store.getActions();

        const expectedActionResult = [
          {
            type: 'send/addHistoryEntry',
            payload: 'sendFlow - user set legacy gasPrice to 0x0',
          },
          {
            type: 'send/updateGasFees',
            payload: {
              gasPrice: '0x0',
              manuallyEdited: true,
              transactionType: TransactionEnvelopeType.legacy,
            },
          },
        ];

        expect(actionResult).toStrictEqual(expectedActionResult);
      });
    });

    describe('UpdateSendAmount', () => {
      it('should create an action to update send amount', async () => {
        const sendState = {
          metamask: {
            blockGasLimit: '',
            selectedAddress: '',
            internalAccounts: {
              accounts: {
                'mock-id': {
                  address: '0x0',
                  id: 'mock-id',
                  metadata: {
                    name: 'Test Account',
                    keyring: {
                      type: 'HD Key Tree',
                    },
                  },
                  options: {},
                  methods: [...Object.values(EthMethod)],
                  type: EthAccountType.Eoa,
                },
              },
              selectedAccount: 'mock-id',
            },
            accounts: {},
            providerConfig: {
              chainId: '0x1',
            },
          },
          send: getInitialSendStateWithExistingTxState({
            asset: {
              details: {},
            },
            gas: {
              gasPrice: '',
            },
            recipient: {
              address: '',
            },
            amount: {
              value: '',
            },
            userInputHexData: '',
          }),
        };
        const store = mockStore(sendState);

        const newSendAmount = 'DE0B6B3A7640000';

        await store.dispatch(updateSendAmount(newSendAmount));

        const actionResult = store.getActions();

        const expectedFirstActionResult = {
          type: 'send/addHistoryEntry',
          payload: 'sendFlow - user set amount to 1 ETH',
        };

        const expectedSecondActionResult = {
          type: 'send/updateSendAmount',
          payload: 'DE0B6B3A7640000',
        };

        expect(actionResult[0]).toStrictEqual(expectedFirstActionResult);
        expect(actionResult[1]).toStrictEqual(expectedSecondActionResult);
        expect(actionResult[2].type).toStrictEqual(
          'send/computeEstimatedGasLimit/pending',
        );
        expect(actionResult[3].type).toStrictEqual(
          'metamask/gas/SET_CUSTOM_GAS_LIMIT',
        );
        expect(actionResult[4].type).toStrictEqual(
          'send/computeEstimatedGasLimit/fulfilled',
        );
      });

      it('should create an action to update send amount mode to `INPUT` when mode is `MAX`', async () => {
        const sendState = {
          metamask: {
            blockGasLimit: '',
            selectedAddress: '',
            internalAccounts: {
              accounts: {
                'mock-id': {
                  address: '0x0',
                  id: 'mock-id',
                  metadata: {
                    name: 'Test Account',
                    keyring: {
                      type: 'HD Key Tree',
                    },
                  },
                  options: {},
                  methods: [...Object.values(EthMethod)],
                  type: EthAccountType.Eoa,
                },
              },
              selectedAccount: 'mock-id',
            },
            accounts: {},
            providerConfig: {
              chainId: '0x1',
            },
          },
          send: getInitialSendStateWithExistingTxState({
            asset: {
              details: {},
            },
            gas: {
              gasPrice: '',
            },
            recipient: {
              address: '',
            },
            amount: {
              value: '',
            },
            userInputHexData: '',
          }),
        };

        const store = mockStore(sendState);

        await store.dispatch(updateSendAmount());

        const actionResult = store.getActions();

        const expectedFirstActionResult = {
          type: 'send/addHistoryEntry',
          payload: 'sendFlow - user set amount to 0 ETH',
        };

        const expectedSecondActionResult = {
          type: 'send/updateSendAmount',
          payload: undefined,
        };

        expect(actionResult[0]).toStrictEqual(expectedFirstActionResult);
        expect(actionResult[1]).toStrictEqual(expectedSecondActionResult);
        expect(actionResult[2].type).toStrictEqual(
          'send/computeEstimatedGasLimit/pending',
        );
        expect(actionResult[3].type).toStrictEqual(
          'metamask/gas/SET_CUSTOM_GAS_LIMIT',
        );
        expect(actionResult[4].type).toStrictEqual(
          'send/computeEstimatedGasLimit/fulfilled',
        );
      });

      it('should create an action computeEstimateGasLimit and change states from pending to fulfilled with token asset types', async () => {
        const tokenAssetTypeSendState = {
          metamask: {
            blockGasLimit: '',
            selectedAddress: '',
            internalAccounts: {
              accounts: {
                'mock-id': {
                  address: '0x0',
                  id: 'mock-id',
                  metadata: {
                    name: 'Test Account',
                    keyring: {
                      type: 'HD Key Tree',
                    },
                  },
                  options: {},
                  methods: [...Object.values(EthMethod)],
                  type: EthAccountType.Eoa,
                },
              },
              selectedAccount: 'mock-id',
            },
            accounts: {},
            providerConfig: {
              chainId: '0x1',
            },
          },
          send: getInitialSendStateWithExistingTxState({
            asset: {
              type: AssetType.token,
              details: {},
            },
            gas: {
              gasPrice: '',
            },
            recipient: {
              address: '',
            },
            amount: {
              value: '',
            },
            userInputHexData: '',
          }),
        };

        const store = mockStore(tokenAssetTypeSendState);

        await store.dispatch(updateSendAmount());

        const actionResult = store.getActions();

        expect(actionResult).toHaveLength(5);
        expect(actionResult[0].type).toStrictEqual('send/addHistoryEntry');
        expect(actionResult[1].type).toStrictEqual('send/updateSendAmount');
        expect(actionResult[2].type).toStrictEqual(
          'send/computeEstimatedGasLimit/pending',
        );
        expect(actionResult[3].type).toStrictEqual(
          'metamask/gas/SET_CUSTOM_GAS_LIMIT',
        );
        expect(actionResult[4].type).toStrictEqual(
          'send/computeEstimatedGasLimit/fulfilled',
        );
      });
    });

    describe('UpdateSendAsset', () => {
      const defaultSendAssetState = {
        metamask: {
          blockGasLimit: '',
          selectedAddress: '',
          internalAccounts: {
            accounts: {
              'cf8dace4-9439-4bd4-b3a8-88c821c8fcb3': {
                address: mockAddress1,
                id: 'cf8dace4-9439-4bd4-b3a8-88c821c8fcb3',
                metadata: {
                  name: 'Test Account',
                  keyring: {
                    type: 'HD Key Tree',
                  },
                },
                options: {},
                methods: [...Object.values(EthMethod)],
                type: EthAccountType.Eoa,
              },
            },
            selectedAccount: 'cf8dace4-9439-4bd4-b3a8-88c821c8fcb3',
          },
          providerConfig: {
            chainId: CHAIN_IDS.GOERLI,
          },
          cachedBalances: {
            [CHAIN_IDS.GOERLI]: {
              [mockAddress1]: '0x0',
            },
          },
          accounts: {
            [mockAddress1]: {
              address: mockAddress1,
            },
          },
          identities: {
            [mockAddress1]: {},
          },
        },
        send: {
          ...getInitialSendStateWithExistingTxState({
            asset: {
              type: '',
              details: {},
            },
            gas: {
              gasPrice: '',
            },
            recipient: {
              address: '',
            },
            amount: {
              value: '',
            },
            userInputHexData: '',
          }),
          selectedAccount: {
            address: mockAddress1,
          },
        },
      };

      it('should create actions for updateSendAsset', async () => {
        const store = mockStore(defaultSendAssetState);

        const newSendAsset = {
          type: AssetType.native,
        };

        await store.dispatch(updateSendAsset(newSendAsset));

        const actionResult = store.getActions();

        expect(actionResult).toHaveLength(5);

        expect(actionResult[0]).toMatchObject({
          type: 'send/addHistoryEntry',
          payload: 'sendFlow - user set asset of type NATIVE with symbol ETH',
        });
        expect(actionResult[1].type).toStrictEqual('send/updateAsset');
        expect(actionResult[1].payload).toStrictEqual({
          asset: {
            type: AssetType.native,
            balance: '0x0',
            error: null,
            details: null,
          },
          initialAssetSet: false,
        });

        expect(actionResult[2].type).toStrictEqual(
          'send/computeEstimatedGasLimit/pending',
        );
        expect(actionResult[3].type).toStrictEqual(
          'metamask/gas/SET_CUSTOM_GAS_LIMIT',
        );
        expect(actionResult[4].type).toStrictEqual(
          'send/computeEstimatedGasLimit/fulfilled',
        );
      });

      it('should create actions for updateSendAsset with tokens', async () => {
        getTokenStandardAndDetailsStub.mockImplementation(() =>
          Promise.resolve({
            standard: 'ERC20',
            balance: '0x0',
            symbol: 'TokenSymbol',
            decimals: 18,
          }),
        );
        global.eth = {
          contract: sinon.stub().returns({
            at: sinon.stub().returns({
              balanceOf: sinon.stub().returns(undefined),
            }),
          }),
        };
        const store = mockStore(defaultSendAssetState);

        const newSendAsset = {
          type: AssetType.token,
          details: {
            address: 'tokenAddress',
            symbol: 'tokenSymbol',
            decimals: 'tokenDecimals',
          },
        };

        await store.dispatch(updateSendAsset(newSendAsset));

        const actionResult = store.getActions();

        expect(actionResult).toHaveLength(7);
        expect(actionResult[0].type).toStrictEqual('SHOW_LOADING_INDICATION');
        expect(actionResult[1].type).toStrictEqual('HIDE_LOADING_INDICATION');
        expect(actionResult[2]).toMatchObject({
          type: 'send/addHistoryEntry',
          payload: `sendFlow - user set asset to ERC20 token with symbol TokenSymbol and address tokenAddress`,
        });
        expect(actionResult[3].payload).toStrictEqual({
          asset: {
            type: AssetType.token,
            details: {
              address: 'tokenAddress',
              symbol: 'TokenSymbol',
              decimals: 18,
              standard: 'ERC20',
              balance: '0x0',
            },
            balance: '0x0',
            error: null,
          },
          initialAssetSet: false,
        });

        expect(actionResult[4].type).toStrictEqual(
          'send/computeEstimatedGasLimit/pending',
        );
        expect(actionResult[5].type).toStrictEqual(
          'metamask/gas/SET_CUSTOM_GAS_LIMIT',
        );
        expect(actionResult[6].type).toStrictEqual(
          'send/computeEstimatedGasLimit/fulfilled',
        );
      });

      it('should show ConvertTokenToNFT modal and throw "invalidAssetType" error when token passed in props is an ERC721 or ERC1155', async () => {
        getTokenStandardAndDetailsStub.mockImplementation(() =>
          Promise.resolve({ standard: 'ERC1155', balance: '0x1' }),
        );
        const store = mockStore(defaultSendAssetState);

        const newSendAsset = {
          type: AssetType.token,
          details: {
            address: 'tokenAddress',
            symbol: 'tokenSymbol',
            decimals: 'tokenDecimals',
          },
        };

        await expect(() =>
          store.dispatch(updateSendAsset(newSendAsset)),
        ).rejects.toThrow('invalidAssetType');
        const actionResult = store.getActions();
        expect(actionResult).toHaveLength(3);
        expect(actionResult[0].type).toStrictEqual('SHOW_LOADING_INDICATION');
        expect(actionResult[1].type).toStrictEqual('HIDE_LOADING_INDICATION');
        expect(actionResult[2]).toStrictEqual({
          payload: {
            name: 'CONVERT_TOKEN_TO_NFT',
            tokenAddress: 'tokenAddress',
          },
          type: 'UI_MODAL_OPEN',
        });
      });
    });

    describe('updateRecipientUserInput', () => {
      const updateRecipientUserInputState = {
        metamask: {
          providerConfig: {
            chainId: '',
          },
          tokens: [],
          useTokenDetection: true,
          tokenList: {
            '0x514910771af9ca656af840dff83e8264ecf986ca': {
              address: '0x514910771af9ca656af840dff83e8264ecf986ca',
              symbol: 'LINK',
              decimals: 18,
              name: 'Chainlink',
              iconUrl: 'https://s3.amazonaws.com/airswap-token-images/LINK.png',
              aggregators: [
                'airswapLight',
                'bancor',
                'cmc',
                'coinGecko',
                'kleros',
                'oneInch',
                'paraswap',
                'pmm',
                'totle',
                'zapper',
                'zerion',
                'zeroEx',
              ],
              occurrences: 12,
            },
          },
          internalAccounts: {
            accounts: {
              'cf8dace4-9439-4bd4-b3a8-88c821c8fcb3': {
                address: '0x0dcd5d886577d5081b0c52e242ef29e70be3e7bc',
                id: 'cf8dace4-9439-4bd4-b3a8-88c821c8fcb3',
                metadata: {
                  name: 'Test Account',
                  keyring: {
                    type: 'HD Key Tree',
                  },
                },
                options: {},
                methods: [...Object.values(EthMethod)],
                type: EthAccountType.Eoa,
              },
            },
            selectedAccount: 'cf8dace4-9439-4bd4-b3a8-88c821c8fcb3',
          },
        },
        send: INITIAL_SEND_STATE_FOR_EXISTING_DRAFT,
      };

      it('should create actions for updateRecipientUserInput and checks debounce for validation', async () => {
        const store = mockStore(updateRecipientUserInputState);
        const newUserRecipientInput = 'newUserRecipientInput';

        await store.dispatch(updateRecipientUserInput(newUserRecipientInput));

        const actionResult = store.getActions();

        expect(actionResult).toHaveLength(5);

        expect(actionResult[0].type).toStrictEqual(
          'send/updateRecipientWarning',
        );
        expect(actionResult[0].payload).toStrictEqual('loading');

        expect(actionResult[1].type).toStrictEqual(
          'send/updateDraftTransactionStatus',
        );

        expect(actionResult[2].type).toStrictEqual(
          'send/updateRecipientUserInput',
        );
        expect(actionResult[2].payload).toStrictEqual(newUserRecipientInput);

        expect(actionResult[3]).toMatchObject({
          type: 'send/addHistoryEntry',
          payload: `sendFlow - user typed ${newUserRecipientInput} into recipient input field`,
        });

        expect(actionResult[4].type).toStrictEqual(
          'send/validateRecipientUserInput',
        );
        expect(actionResult[4].payload).toStrictEqual({
          chainId: '',
          tokens: [],
          useTokenDetection: true,
          isProbablyAnAssetContract: false,
          userInput: newUserRecipientInput,
          tokenAddressList: ['0x514910771af9ca656af840dff83e8264ecf986ca'],
        });
      });
    });

    describe('useContactListForRecipientSearch', () => {
      it('should create action to change send recipient search to contact list', async () => {
        const store = mockStore();

        await store.dispatch(useContactListForRecipientSearch());

        const actionResult = store.getActions();
        expect(actionResult).toHaveLength(2);

        expect(actionResult).toStrictEqual([
          {
            type: 'send/addHistoryEntry',
            payload: 'sendFlow - user selected back to all on recipient screen',
          },
          {
            type: 'send/updateRecipientSearchMode',
            payload: RECIPIENT_SEARCH_MODES.CONTACT_LIST,
          },
        ]);
      });
    });

    describe('UseMyAccountsForRecipientSearch', () => {
      it('should create action to change send recipient search to derived accounts', async () => {
        const store = mockStore();

        await store.dispatch(useMyAccountsForRecipientSearch());

        const actionResult = store.getActions();

        expect(actionResult).toHaveLength(2);

        expect(actionResult).toStrictEqual([
          {
            type: 'send/addHistoryEntry',
            payload:
              'sendFlow - user selected transfer to my accounts on recipient screen',
          },
          {
            type: 'send/updateRecipientSearchMode',
            payload: RECIPIENT_SEARCH_MODES.MY_ACCOUNTS,
          },
        ]);
      });
    });

    describe('UpdateRecipient', () => {
      const recipient = {
        address: '',
        nickname: '',
      };

      it('should create actions to update recipient and recalculate gas limit if the asset type is not set', async () => {
        global.eth = {
          getCode: sinon.stub(),
        };

        const updateRecipientState = {
          metamask: {
            addressBook: {},
            identities: {},
            internalAccounts: {
              accounts: {},
              selectedAccount: '',
            },
            providerConfig: {
              chainId: '0x1',
            },
          },
          send: {
            account: {
              balance: '',
            },
            asset: {
              type: '',
            },
            gas: {
              gasPrice: '',
            },
            recipient: {
              address: '',
            },
            amount: {
              value: '',
            },
            userInputHexData: '',
          },
        };

        const store = mockStore(updateRecipientState);

        await store.dispatch(updateRecipient(recipient));

        const actionResult = store.getActions();

        expect(actionResult).toHaveLength(3);
        expect(actionResult[0].type).toStrictEqual('send/updateRecipient');
        expect(actionResult[1].type).toStrictEqual(
          'send/computeEstimatedGasLimit/pending',
        );
        expect(actionResult[2].type).toStrictEqual(
          'send/computeEstimatedGasLimit/rejected',
        );
      });

      it('should update recipient nickname if the passed address exists in the addressBook state but no nickname param is provided', async () => {
        global.eth = {
          getCode: sinon.stub(),
        };

        const TEST_RECIPIENT_ADDRESS =
          '0x0000000000000000000000000000000000000001';
        const TEST_RECIPIENT_NAME = 'The 1 address';

        const updateRecipientState = {
          metamask: {
            addressBook: {
              '0x1': [
                {
                  address: TEST_RECIPIENT_ADDRESS,
                  name: TEST_RECIPIENT_NAME,
                },
              ],
            },
            providerConfig: {
              chainId: '0x1',
            },
          },
          send: {
            account: {
              balance: '',
            },
            asset: {
              type: '',
            },
            gas: {
              gasPrice: '',
            },
            recipient: {
              address: '',
            },
            amount: {
              value: '',
            },
            userInputHexData: '',
          },
        };

        const store = mockStore(updateRecipientState);

        await store.dispatch(
          updateRecipient({
            address: '0x0000000000000000000000000000000000000001',
            nickname: '',
          }),
        );

        const actionResult = store.getActions();
        expect(actionResult).toHaveLength(3);
        expect(actionResult[0].type).toStrictEqual('send/updateRecipient');
        expect(actionResult[0].payload.address).toStrictEqual(
          TEST_RECIPIENT_ADDRESS,
        );
        expect(actionResult[0].payload.nickname).toStrictEqual(
          TEST_RECIPIENT_NAME,
        );
      });

      it('should create actions to reset recipient input and ens, calculate gas and then validate input', async () => {
        const tokenState = {
          metamask: {
            addressBook: {},
            identities: {},
            internalAccounts: {
              accounts: {},
              selectedAccount: '',
            },
            blockGasLimit: '',
            selectedAddress: '',
            providerConfig: {
              chainId: '0x1',
            },
          },
          send: {
            account: {
              balance: '',
            },
            asset: {
              type: AssetType.token,
              details: {},
            },
            gas: {
              gasPrice: '',
            },
            recipient: {
              address: '',
            },
            amount: {
              value: '',
            },
            userInputHexData: '',
          },
        };

        const store = mockStore(tokenState);

        await store.dispatch(updateRecipient(recipient));

        const actionResult = store.getActions();

        expect(actionResult).toHaveLength(3);
        expect(actionResult[0].type).toStrictEqual('send/updateRecipient');
        expect(actionResult[1].type).toStrictEqual(
          'send/computeEstimatedGasLimit/pending',
        );
        expect(actionResult[2].type).toStrictEqual(
          'send/computeEstimatedGasLimit/rejected',
        );
      });
    });

    describe('ResetRecipientInput', () => {
      it('should create actions to reset recipient input and ens then validates input', async () => {
        const updateRecipientState = {
          metamask: {
            addressBook: {},
            identities: {},
            providerConfig: {
              chainId: '',
            },
            tokens: [],
            useTokenDetection: true,
            tokenList: {
              '0x514910771af9ca656af840dff83e8264ecf986ca': {
                address: '0x514910771af9ca656af840dff83e8264ecf986ca',
                symbol: 'LINK',
                decimals: 18,
                name: 'Chainlink',
                iconUrl:
                  'https://s3.amazonaws.com/airswap-token-images/LINK.png',
                aggregators: [
                  'airswapLight',
                  'bancor',
                  'cmc',
                  'coinGecko',
                  'kleros',
                  'oneInch',
                  'paraswap',
                  'pmm',
                  'totle',
                  'zapper',
                  'zerion',
                  'zeroEx',
                ],
                occurrences: 12,
              },
            },
            internalAccounts: {
              accounts: {
                'cf8dace4-9439-4bd4-b3a8-88c821c8fcb3': {
                  address: '0x0dcd5d886577d5081b0c52e242ef29e70be3e7bc',
                  id: 'cf8dace4-9439-4bd4-b3a8-88c821c8fcb3',
                  metadata: {
                    name: 'Test Account',
                    keyring: {
                      type: 'HD Key Tree',
                    },
                  },
                  options: {},
                  methods: [...Object.values(EthMethod)],
                  type: EthAccountType.Eoa,
                },
              },
              selectedAccount: 'cf8dace4-9439-4bd4-b3a8-88c821c8fcb3',
            },
            accounts: {},
          },
          send: INITIAL_SEND_STATE_FOR_EXISTING_DRAFT,
        };

        const store = mockStore(updateRecipientState);

        await store.dispatch(resetRecipientInput());
        const actionResult = store.getActions();

        expect(actionResult).toHaveLength(12);
        expect(actionResult[0]).toMatchObject({
          type: 'send/addHistoryEntry',
          payload: 'sendFlow - user cleared recipient input',
        });
        expect(actionResult[1].type).toStrictEqual(
          'send/updateRecipientWarning',
        );
        expect(actionResult[2].type).toStrictEqual(
          'send/updateDraftTransactionStatus',
        );

        expect(actionResult[3].type).toStrictEqual(
          'send/updateRecipientUserInput',
        );
        expect(actionResult[4].payload).toStrictEqual(
          'sendFlow - user typed  into recipient input field',
        );
        expect(actionResult[5].type).toStrictEqual(
          'send/validateRecipientUserInput',
        );
        expect(actionResult[6].type).toStrictEqual('send/updateRecipient');
        expect(actionResult[7].type).toStrictEqual(
          'send/computeEstimatedGasLimit/pending',
        );
        expect(actionResult[8].type).toStrictEqual(
          'metamask/gas/SET_CUSTOM_GAS_LIMIT',
        );
        expect(actionResult[9].type).toStrictEqual(
          'send/computeEstimatedGasLimit/fulfilled',
        );
        expect(actionResult[10].type).toStrictEqual(
          'DNS/resetDomainResolution',
        );
        expect(actionResult[11].type).toStrictEqual(
          'send/validateRecipientUserInput',
        );
      });
    });

    describe('UpdateSendHexData', () => {
      const sendHexDataState = {
        send: getInitialSendStateWithExistingTxState({
          asset: {
            type: '',
          },
        }),
      };

      it('should create action to update hexData', async () => {
        const hexData = '0x1';
        const store = mockStore(sendHexDataState);

        await store.dispatch(updateSendHexData(hexData));

        const actionResult = store.getActions();

        const expectActionResult = [
          {
            type: 'send/addHistoryEntry',
            payload: 'sendFlow - user added custom hexData 0x1',
          },
          { type: 'send/updateUserInputHexData', payload: hexData },
        ];

        expect(actionResult).toHaveLength(2);
        expect(actionResult).toStrictEqual(expectActionResult);
      });
    });

    describe('ToggleSendMaxMode', () => {
      it('should create actions to toggle update max mode when send amount mode is not max', async () => {
        const sendMaxModeState = {
          send: {
            asset: {
              type: AssetType.token,
              details: {},
            },
            gas: {
              gasPrice: '',
            },
            recipient: {
              address: '',
            },
            amount: {
              mode: '',
              value: '',
            },
            userInputHexData: '',
          },
          metamask: {
            providerConfig: {
              chainId: CHAIN_IDS.GOERLI,
            },
          },
        };

        const store = mockStore(sendMaxModeState);

        await store.dispatch(toggleSendMaxMode());

        const actionResult = store.getActions();

        expect(actionResult).toHaveLength(5);
        expect(actionResult[0].type).toStrictEqual('send/updateAmountMode');
        expect(actionResult[1].type).toStrictEqual('send/updateAmountToMax');
        expect(actionResult[2]).toMatchObject({
          type: 'send/addHistoryEntry',
          payload: 'sendFlow - user toggled max mode on',
        });
        expect(actionResult[3].type).toStrictEqual(
          'send/computeEstimatedGasLimit/pending',
        );
        expect(actionResult[4].type).toStrictEqual(
          'send/computeEstimatedGasLimit/rejected',
        );
      });

      it('should create actions to toggle off max mode when send amount mode is max', async () => {
        const sendMaxModeState = {
          send: {
            ...getInitialSendStateWithExistingTxState({
              asset: {
                type: AssetType.token,
                details: {},
              },
              gas: {
                gasPrice: '',
              },
              recipient: {
                address: '',
              },
              amount: {
                value: '',
              },
              userInputHexData: '',
            }),
            amountMode: AMOUNT_MODES.MAX,
          },
          metamask: {
            providerConfig: {
              chainId: CHAIN_IDS.GOERLI,
            },
            internalAccounts: {
              accounts: {
                'mock-id': {
                  address: '0x0',
                  id: 'mock-id',
                  metadata: {
                    name: 'Test Account',
                    keyring: {
                      type: 'HD Key Tree',
                    },
                  },
                  options: {},
                  methods: [...Object.values(EthMethod)],
                  type: EthAccountType.Eoa,
                },
              },
              selectedAccount: 'mock-id',
            },
            accounts: {},
          },
        };
        const store = mockStore(sendMaxModeState);

        await store.dispatch(toggleSendMaxMode());

        const actionResult = store.getActions();

        expect(actionResult).toHaveLength(6);
        expect(actionResult[0].type).toStrictEqual('send/updateAmountMode');
        expect(actionResult[1].type).toStrictEqual('send/updateSendAmount');
        expect(actionResult[2]).toMatchObject({
          type: 'send/addHistoryEntry',
          payload: 'sendFlow - user toggled max mode off',
        });
        expect(actionResult[3].type).toStrictEqual(
          'send/computeEstimatedGasLimit/pending',
        );
        expect(actionResult[4].type).toStrictEqual(
          'metamask/gas/SET_CUSTOM_GAS_LIMIT',
        );
        expect(actionResult[5].type).toStrictEqual(
          'send/computeEstimatedGasLimit/fulfilled',
        );
      });
    });

    describe('SignTransaction', () => {
      const signTransactionState = {
        send: getInitialSendStateWithExistingTxState({
          id: 1,
          asset: {},
          recipient: {},
          amount: {},
          gas: {
            gasLimit: GAS_LIMITS.SIMPLE,
          },
        }),
      };

      it('should show confirm tx page when no other conditions for signing have been met', async () => {
        const store = mockStore(signTransactionState);

        await store.dispatch(signTransaction());

        const actionResult = store.getActions();

        expect(actionResult).toHaveLength(2);
        expect(actionResult[0]).toMatchObject({
          type: 'send/addHistoryEntry',
          payload:
            'sendFlow - user clicked next and transaction should be added to controller',
        });
        expect(actionResult[1].type).toStrictEqual('SHOW_CONF_TX_PAGE');
      });

      describe('with token transfers', () => {
        it('should pass the correct transaction parameters to addTransactionAndRouteToConfirmationPage', async () => {
          const tokenTransferTxState = {
            metamask: {
              providerConfig: {
                chainId: CHAIN_IDS.GOERLI,
              },
              transactions: [
                {
                  id: 1,
                  chainId: CHAIN_IDS.GOERLI,
                  status: 'unapproved',
                  txParams: {
                    value: 'oldTxValue',
                  },
                },
              ],
            },
            send: {
              ...getInitialSendStateWithExistingTxState({
                id: 1,
                asset: {
                  details: {
                    address: '0xC02aaA39b223FE8D0A0e5C4F27eAD9083C756Cc2',
                  },
                  type: 'TOKEN',
                },
                recipient: {
                  address: '4F90e18605Fd46F9F9Fab0e225D88e1ACf5F5324',
                },
                amount: {
                  value: '0x1',
                },
              }),
              stage: SEND_STAGES.DRAFT,
              selectedAccount: {
                address: '0x6784e8507A1A46443f7bDc8f8cA39bdA92A675A6',
              },
            },
          };

          jest.mock('../../store/actions.ts');

          const store = mockStore(tokenTransferTxState);

          await store.dispatch(signTransaction());

          expect(
            addTransactionAndRouteToConfirmationPageStub.mock.calls[0][0].data,
          ).toStrictEqual(
            '0xa9059cbb0000000000000000000000004f90e18605fd46f9f9fab0e225d88e1acf5f53240000000000000000000000000000000000000000000000000000000000000001',
          );
          expect(
            addTransactionAndRouteToConfirmationPageStub.mock.calls[0][0].to,
          ).toStrictEqual('0xC02aaA39b223FE8D0A0e5C4F27eAD9083C756Cc2');
        });
      });

      it('should create actions for updateTransaction rejecting', async () => {
        const editStageSignTxState = {
          metamask: {
            providerConfig: {
              chainId: '0x1',
            },
            transactions: [
              {
                id: 1,
                chainId: '0x1',
                status: 'unapproved',
                txParams: {
                  value: 'oldTxValue',
                },
              },
            ],
          },
          send: {
            ...signTransactionState.send,
            stage: SEND_STAGES.EDIT,
          },
        };

        jest.mock('../../store/actions.ts');

        const store = mockStore(editStageSignTxState);

        await store.dispatch(signTransaction());

        const actionResult = store.getActions();

        expect(actionResult).toHaveLength(3);
        expect(actionResult[0]).toMatchObject({
          type: 'send/addHistoryEntry',
          payload:
            'sendFlow - user clicked next and transaction should be updated in controller',
        });
        expect(actionResult[1].type).toStrictEqual(
          'UPDATE_TRANSACTION_EDITABLE_PARAMS',
        );
        expect(actionResult[2].type).toStrictEqual(
          'UPDATE_TRANSACTION_GAS_FEES',
        );
      });
    });

    describe('editExistingTransaction', () => {
      it('should set up the appropriate state for editing a native asset transaction', async () => {
        const editTransactionState = {
          metamask: {
            gasEstimateType: GasEstimateTypes.none,
            gasFeeEstimates: {},
            providerConfig: {
              chainId: CHAIN_IDS.GOERLI,
            },
            tokens: [],
            addressBook: {
              [CHAIN_IDS.GOERLI]: {},
            },
            identities: {
              [mockAddress1]: {},
            },
            internalAccounts: {
              accounts: {
                'cf8dace4-9439-4bd4-b3a8-88c821c8fcb3': {
                  address: mockAddress1,
                  id: 'cf8dace4-9439-4bd4-b3a8-88c821c8fcb3',
                  metadata: {
                    name: 'Test Account',
                    keyring: {
                      type: 'HD Key Tree',
                    },
                  },
                  options: {},
                  methods: [...Object.values(EthMethod)],
                  type: EthAccountType.Eoa,
                },
              },
              selectedAccount: 'cf8dace4-9439-4bd4-b3a8-88c821c8fcb3',
            },
            accounts: {
              [mockAddress1]: {
                address: mockAddress1,
                balance: '0x0',
              },
            },
            cachedBalances: {
              [CHAIN_IDS.GOERLI]: {
                [mockAddress1]: '0x0',
              },
            },
            tokenList: {},
            transactions: [
              {
                id: 1,
                chainId: CHAIN_IDS.GOERLI,
                status: 'unapproved',
                txParams: {
                  data: '',
                  from: mockAddress1,
                  to: '0xRecipientAddress',
                  gas: GAS_LIMITS.SIMPLE,
                  gasPrice: '0x3b9aca00', // 1000000000
                  value: '0xde0b6b3a7640000', // 1000000000000000000,
                },
              },
            ],
          },
          send: {
            // We are going to remove this transaction as a part of the flow,
            // but we need this stub to have the fromAccount because for our
            // action checker the state isn't actually modified after each
            // action is ran.
            ...getInitialSendStateWithExistingTxState({
              id: 1,
              fromAccount: {
                address: mockAddress1,
              },
            }),
          },
        };

        const store = mockStore(editTransactionState);

        await store.dispatch(editExistingTransaction(AssetType.native, 1));
        const actionResult = store.getActions();

        expect(actionResult).toHaveLength(7);
        expect(actionResult[0]).toMatchObject({
          type: 'send/clearPreviousDrafts',
        });
        expect(actionResult[1]).toStrictEqual({
          type: 'send/addNewDraft',
          payload: {
            amount: {
              value: '0xde0b6b3a7640000',
              error: null,
            },
            asset: {
              balance: '0x0',
              details: null,
              error: null,
              type: AssetType.native,
            },
            fromAccount: {
              address: mockAddress1,
              balance: '0x0',
            },
            gas: {
              error: null,
              gasLimit: GAS_LIMITS.SIMPLE,
              gasPrice: '0x3b9aca00',
              gasTotal: '0x0',
              wasManuallyEdited: false,
              maxFeePerGas: '0x0',
              maxPriorityFeePerGas: '0x0',
            },
            history: ['sendFlow - user clicked edit on transaction with id 1'],
            id: 1,
            recipient: {
              address: '0xRecipientAddress',
              error: null,
              nickname: '0xRecipientAddress',
              warning: null,
              recipientWarningAcknowledged: false,
              type: '',
            },
            status: SEND_STATUSES.VALID,
            transactionType: '0x0',
            userInputHexData: '',
          },
        });

        const action = actionResult[1];

        const result = sendReducer(
          INITIAL_SEND_STATE_FOR_EXISTING_DRAFT,
          action,
        );

        expect(result.currentTransactionUUID).not.toStrictEqual('test-uuid');

        const draftTransaction =
          result.draftTransactions[result.currentTransactionUUID];

        expect(draftTransaction.gas.gasLimit).toStrictEqual(
          action.payload.gas.gasLimit,
        );
        expect(draftTransaction.gas.gasPrice).toStrictEqual(
          action.payload.gas.gasPrice,
        );

        expect(draftTransaction.amount.value).toStrictEqual(
          action.payload.amount.value,
        );
      });

      it('should set up the appropriate state for editing an NFT asset transaction', async () => {
        getTokenStandardAndDetailsStub.mockImplementation(() =>
          Promise.resolve({
            standard: 'ERC721',
            balance: '0x1',
            address: '0xNftAddress',
          }),
        );
        const editTransactionState = {
          metamask: {
            blockGasLimit: '0x3a98',
            selectedAddress: '',
            providerConfig: {
              chainId: CHAIN_IDS.GOERLI,
            },
            tokens: [],
            addressBook: {
              [CHAIN_IDS.GOERLI]: {},
            },
            identities: {
              [mockAddress1]: {},
            },
            accounts: {
              [mockAddress1]: {
                address: mockAddress1,
                balance: '0x0',
              },
            },
            internalAccounts: {
              accounts: {
                'cf8dace4-9439-4bd4-b3a8-88c821c8fcb3': {
                  address: mockAddress1,
                  id: 'cf8dace4-9439-4bd4-b3a8-88c821c8fcb3',
                  metadata: {
                    name: 'Test Account',
                    keyring: {
                      type: 'HD Key Tree',
                    },
                  },
                  options: {},
                  methods: [...Object.values(EthMethod)],
                  type: EthAccountType.Eoa,
                },
              },
              selectedAccount: 'cf8dace4-9439-4bd4-b3a8-88c821c8fcb3',
            },
            cachedBalances: {
              [CHAIN_IDS.GOERLI]: {
                [mockAddress1]: '0x0',
              },
            },
            tokenList: {},
            transactions: [
              {
                id: 1,
                chainId: CHAIN_IDS.GOERLI,
                status: 'unapproved',
                txParams: {
                  data: generateERC721TransferData({
                    toAddress: BURN_ADDRESS,
                    fromAddress: mockAddress1,
                    tokenId: BigNumber.from(15000).toString(),
                  }),
                  from: mockAddress1,
                  to: '0xNftAddress',
                  gas: GAS_LIMITS.BASE_TOKEN_ESTIMATE,
                  gasPrice: '0x3b9aca00', // 1000000000
                  value: '0x0',
                },
              },
            ],
          },
          send: {
            ...getInitialSendStateWithExistingTxState({
              id: 1,
              test: 'wow',
              gas: { gasLimit: GAS_LIMITS.SIMPLE },
            }),
            stage: SEND_STAGES.EDIT,
          },
        };

        global.eth = {
          contract: sinon.stub().returns({
            at: sinon.stub().returns({
              balanceOf: sinon.stub().returns(undefined),
            }),
          }),
          getCode: jest.fn(() => '0xa'),
        };

        const store = mockStore(editTransactionState);

        await store.dispatch(editExistingTransaction(AssetType.NFT, 1));
        const actionResult = store.getActions();
        expect(actionResult).toHaveLength(9);
        expect(actionResult[0]).toMatchObject({
          type: 'send/clearPreviousDrafts',
        });
        expect(actionResult[1]).toStrictEqual({
          type: 'send/addNewDraft',
          payload: {
            amount: {
              error: null,
              value: '0x1',
            },
            asset: {
              balance: '0x0',
              details: null,
              error: null,
              type: AssetType.native,
            },
            fromAccount: {
              address: mockAddress1,
              balance: '0x0',
            },
            gas: {
              error: null,
              gasLimit: GAS_LIMITS.BASE_TOKEN_ESTIMATE,
              gasPrice: '0x3b9aca00',
              gasTotal: '0x0',
              wasManuallyEdited: false,
              maxFeePerGas: '0x0',
              maxPriorityFeePerGas: '0x0',
            },
            history: ['sendFlow - user clicked edit on transaction with id 1'],
            id: 1,
            recipient: {
              address: BURN_ADDRESS,
              error: null,
              nickname: BURN_ADDRESS,
              warning: null,
              type: '',
              recipientWarningAcknowledged: false,
            },
            status: SEND_STATUSES.VALID,
            transactionType: '0x0',
            userInputHexData:
              editTransactionState.metamask.transactions[0].txParams.data,
          },
        });
        expect(actionResult[2].type).toStrictEqual('SHOW_LOADING_INDICATION');
        expect(actionResult[3].type).toStrictEqual('HIDE_LOADING_INDICATION');
        expect(actionResult[4]).toStrictEqual({
          type: 'send/addHistoryEntry',
          payload:
            'sendFlow - user set asset to NFT with tokenId 15000 and address 0xNftAddress',
        });
        expect(actionResult[5]).toStrictEqual({
          type: 'send/updateAsset',
          payload: {
            asset: {
              balance: '0x1',
              details: {
                address: '0xNftAddress',
                balance: '0x1',
                standard: TokenStandard.ERC721,
                tokenId: '15000',
              },
              error: null,
              type: AssetType.NFT,
            },
            initialAssetSet: true,
          },
        });
        expect(actionResult[6].type).toStrictEqual(
          'send/initializeSendState/pending',
        );
        expect(actionResult[7]).toStrictEqual({
          type: 'metamask/gas/SET_CUSTOM_GAS_LIMIT',
          value: GAS_LIMITS.SIMPLE,
        });
        expect(actionResult[8].type).toStrictEqual(
          'send/initializeSendState/fulfilled',
        );

        const action = actionResult[1];

        const result = sendReducer(
          INITIAL_SEND_STATE_FOR_EXISTING_DRAFT,
          action,
        );

        expect(result.currentTransactionUUID).not.toStrictEqual('test-uuid');

        const draftTransaction =
          result.draftTransactions[result.currentTransactionUUID];

        expect(draftTransaction.gas.gasLimit).toStrictEqual(
          action.payload.gas.gasLimit,
        );
        expect(draftTransaction.gas.gasPrice).toStrictEqual(
          action.payload.gas.gasPrice,
        );

        expect(draftTransaction.amount.value).toStrictEqual(
          action.payload.amount.value,
        );
      });
    });

    it('should set up the appropriate state for editing a token asset transaction', async () => {
      const editTransactionState = {
        metamask: {
          blockGasLimit: '0x3a98',
          selectedAddress: '',
          internalAccounts: {
            accounts: {
              'cf8dace4-9439-4bd4-b3a8-88c821c8fcb3': {
                address: mockAddress1,
                id: 'cf8dace4-9439-4bd4-b3a8-88c821c8fcb3',
                options: {},
                methods: [...Object.values(EthMethod)],
                type: EthAccountType.Eoa,
                metadata: {
                  name: 'Test Account',
                  keyring: {
                    type: 'HD Key Tree',
                  },
                },
              },
            },
            selectedAccount: 'cf8dace4-9439-4bd4-b3a8-88c821c8fcb3',
          },
          providerConfig: {
            chainId: CHAIN_IDS.GOERLI,
          },
          tokens: [
            {
              address: '0xTokenAddress',
              symbol: 'SYMB',
            },
          ],
          tokenList: {
            '0xTokenAddress': {
              symbol: 'SYMB',
              address: '0xTokenAddress',
            },
          },
          addressBook: {
            [CHAIN_IDS.GOERLI]: {},
          },
          identities: {
            [mockAddress1]: {},
          },
          accounts: {
            [mockAddress1]: {
              address: mockAddress1,
              balance: '0x0',
            },
          },
          cachedBalances: {
            [CHAIN_IDS.GOERLI]: {
              [mockAddress1]: '0x0',
            },
          },
          transactions: [
            {
              id: 1,
              chainId: CHAIN_IDS.GOERLI,
              status: 'unapproved',
              txParams: {
                data: generateERC20TransferData({
                  toAddress: BURN_ADDRESS,
                  amount: '0x3a98',
                  sendToken: {
                    address: '0xTokenAddress',
                    symbol: 'SYMB',
                    decimals: 18,
                  },
                }),
                from: mockAddress1,
                to: '0xTokenAddress',
                gas: GAS_LIMITS.BASE_TOKEN_ESTIMATE,
                gasPrice: '0x3b9aca00', // 1000000000
                value: '0x0',
              },
            },
          ],
        },
        send: {
          ...getInitialSendStateWithExistingTxState({
            id: 1,
            recipient: {
              address: 'Address',
              nickname: 'NickName',
            },
          }),
          selectedAccount: {
            address: mockAddress1,
            balance: '0x0',
          },
          stage: SEND_STAGES.EDIT,
        },
      };

      global.eth = {
        contract: sinon.stub().returns({
          at: sinon.stub().returns({
            balanceOf: sinon.stub().returns(undefined),
          }),
        }),
        getCode: jest.fn(() => '0xa'),
      };

      const store = mockStore(editTransactionState);

      await store.dispatch(editExistingTransaction(AssetType.token, 1));
      const actionResult = store.getActions();

      expect(actionResult).toHaveLength(9);
      expect(actionResult[0].type).toStrictEqual('send/clearPreviousDrafts');
      expect(actionResult[1]).toStrictEqual({
        type: 'send/addNewDraft',
        payload: {
          amount: {
            error: null,
            value: '0x3a98',
          },
          asset: {
            balance: '0x0',
            details: null,
            error: null,
            type: AssetType.native,
          },
          fromAccount: {
            address: mockAddress1,
            balance: '0x0',
          },
          gas: {
            error: null,
            gasLimit: '0x186a0',
            gasPrice: '0x3b9aca00',
            wasManuallyEdited: false,
            gasTotal: '0x0',
            maxFeePerGas: '0x0',
            maxPriorityFeePerGas: '0x0',
          },
          history: ['sendFlow - user clicked edit on transaction with id 1'],
          id: 1,
          recipient: {
            address: BURN_ADDRESS,
            error: null,
            warning: null,
            nickname: BURN_ADDRESS,
            type: '',
            recipientWarningAcknowledged: false,
          },
          status: SEND_STATUSES.VALID,
          transactionType: '0x0',
          userInputHexData:
            editTransactionState.metamask.transactions[0].txParams.data,
        },
      });
      expect(actionResult[2].type).toStrictEqual('SHOW_LOADING_INDICATION');
      expect(actionResult[3].type).toStrictEqual('HIDE_LOADING_INDICATION');
      expect(actionResult[4]).toMatchObject({
        type: 'send/addHistoryEntry',
        payload:
          'sendFlow - user set asset to ERC20 token with symbol SYMB and address 0xTokenAddress',
      });
      expect(actionResult[5]).toStrictEqual({
        type: 'send/updateAsset',
        payload: {
          asset: {
            balance: '0x0',
            type: AssetType.token,
            error: null,
            details: {
              balance: '0x0',
              address: '0xTokenAddress',
              decimals: 18,
              symbol: 'SYMB',
              standard: 'ERC20',
            },
          },
          initialAssetSet: true,
        },
      });
      expect(actionResult[6].type).toStrictEqual(
        'send/initializeSendState/pending',
      );
      expect(actionResult[7].type).toStrictEqual(
        'metamask/gas/SET_CUSTOM_GAS_LIMIT',
      );
      expect(actionResult[8].type).toStrictEqual(
        'send/initializeSendState/fulfilled',
      );

      const action = actionResult[1];

      const result = sendReducer(INITIAL_SEND_STATE_FOR_EXISTING_DRAFT, action);

      expect(result.currentTransactionUUID).not.toStrictEqual('test-uuid');

      const draftTransaction =
        result.draftTransactions[result.currentTransactionUUID];

      expect(draftTransaction.gas.gasLimit).toStrictEqual(
        action.payload.gas.gasLimit,
      );
      expect(draftTransaction.gas.gasPrice).toStrictEqual(
        action.payload.gas.gasPrice,
      );

      expect(draftTransaction.amount.value).toStrictEqual(
        action.payload.amount.value,
      );
    });
  });

  describe('selectors', () => {
    describe('gas selectors', () => {
      it('has a selector that gets gasLimit', () => {
        expect(
          getGasLimit({ send: INITIAL_SEND_STATE_FOR_EXISTING_DRAFT }),
        ).toBe('0x0');
      });

      it('has a selector that gets gasPrice', () => {
        expect(
          getGasPrice({ send: INITIAL_SEND_STATE_FOR_EXISTING_DRAFT }),
        ).toBe('0x0');
      });

      it('has a selector that gets gasTotal', () => {
        expect(
          getGasTotal({ send: INITIAL_SEND_STATE_FOR_EXISTING_DRAFT }),
        ).toBe('0x0');
      });

      it('has a selector to determine if gas fee is in error', () => {
        expect(
          gasFeeIsInError({ send: INITIAL_SEND_STATE_FOR_EXISTING_DRAFT }),
        ).toBe(false);
        expect(
          gasFeeIsInError({
            send: getInitialSendStateWithExistingTxState({
              gas: {
                error: 'yes',
              },
            }),
          }),
        ).toBe(true);
      });

      it('has a selector that gets minimumGasLimit', () => {
        expect(
          getMinimumGasLimitForSend({
            send: INITIAL_SEND_STATE_FOR_EXISTING_DRAFT,
          }),
        ).toBe(GAS_LIMITS.SIMPLE);
      });

      describe('getGasInputMode selector', () => {
        it('returns BASIC when on mainnet and advanced inline gas is false', () => {
          expect(
            getGasInputMode({
              metamask: {
                providerConfig: { chainId: CHAIN_IDS.MAINNET },
                featureFlags: { advancedInlineGas: false },
              },
              send: initialState,
            }),
          ).toBe(GAS_INPUT_MODES.BASIC);
        });

        it('returns BASIC when on localhost and advanced inline gas is false and IN_TEST is set', () => {
          process.env.IN_TEST = true;
          expect(
            getGasInputMode({
              metamask: {
                providerConfig: { chainId: '0x539' },
                featureFlags: { advancedInlineGas: false },
              },
              send: initialState,
            }),
          ).toBe(GAS_INPUT_MODES.BASIC);
          process.env.IN_TEST = false;
        });

        it('returns INLINE when on mainnet and advanced inline gas is true', () => {
          expect(
            getGasInputMode({
              metamask: {
                providerConfig: { chainId: CHAIN_IDS.MAINNET },
                featureFlags: { advancedInlineGas: true },
              },
              send: initialState,
            }),
          ).toBe(GAS_INPUT_MODES.INLINE);
        });

        it('returns INLINE when on mainnet and advanced inline gas is false but eth_gasPrice estimate is used', () => {
          expect(
            getGasInputMode({
              metamask: {
                providerConfig: { chainId: CHAIN_IDS.MAINNET },
                featureFlags: { advancedInlineGas: false },
                gasEstimateType: GasEstimateTypes.ethGasPrice,
              },
              send: initialState,
            }),
          ).toBe(GAS_INPUT_MODES.INLINE);
        });

        it('returns INLINE when on mainnet and advanced inline gas is false but eth_gasPrice estimate is used even IN_TEST', () => {
          process.env.IN_TEST = true;
          expect(
            getGasInputMode({
              metamask: {
                providerConfig: { chainId: CHAIN_IDS.MAINNET },
                featureFlags: { advancedInlineGas: false },
                gasEstimateType: GasEstimateTypes.ethGasPrice,
              },
              send: initialState,
            }),
          ).toBe(GAS_INPUT_MODES.INLINE);
          process.env.IN_TEST = false;
        });

        it('returns CUSTOM if gasIsSetInModal is true', () => {
          expect(
            getGasInputMode({
              metamask: {
                providerConfig: { chainId: CHAIN_IDS.MAINNET },
                featureFlags: { advancedInlineGas: true },
              },
              send: {
                ...INITIAL_SEND_STATE_FOR_EXISTING_DRAFT,
                gasIsSetInModal: true,
              },
            }),
          ).toBe(GAS_INPUT_MODES.CUSTOM);
        });
      });
    });

    describe('asset selectors', () => {
      it('has a selector to get the asset', () => {
        expect(
          getSendAsset({ send: INITIAL_SEND_STATE_FOR_EXISTING_DRAFT }),
        ).toMatchObject(
          getTestUUIDTx(INITIAL_SEND_STATE_FOR_EXISTING_DRAFT).asset,
        );
      });

      it('has a selector to get the asset address', () => {
        expect(
          getSendAssetAddress({
            send: getInitialSendStateWithExistingTxState({
              asset: {
                balance: '0x0',
                details: { address: '0x0' },
                type: AssetType.token,
              },
            }),
          }),
        ).toBe('0x0');
      });

      it('has a selector that determines if asset is sendable based on ERC721 status', () => {
        expect(
          getIsAssetSendable({ send: INITIAL_SEND_STATE_FOR_EXISTING_DRAFT }),
        ).toBe(true);
        expect(
          getIsAssetSendable({
            send: getInitialSendStateWithExistingTxState({
              asset: {
                type: AssetType.token,
                details: { isERC721: true },
              },
            }),
          }),
        ).toBe(false);
      });
    });

    describe('amount selectors', () => {
      it('has a selector to get send amount', () => {
        expect(
          getSendAmount({ send: INITIAL_SEND_STATE_FOR_EXISTING_DRAFT }),
        ).toBe('0x0');
      });

      it('has a selector to get if there is an insufficient funds error', () => {
        expect(
          getIsBalanceInsufficient({
            send: INITIAL_SEND_STATE_FOR_EXISTING_DRAFT,
          }),
        ).toBe(false);
        expect(
          getIsBalanceInsufficient({
            send: getInitialSendStateWithExistingTxState({
              gas: { error: INSUFFICIENT_FUNDS_ERROR },
            }),
          }),
        ).toBe(true);
      });

      it('has a selector to get max mode state', () => {
        expect(
          getSendMaxModeState({ send: INITIAL_SEND_STATE_FOR_EXISTING_DRAFT }),
        ).toBe(false);
        expect(
          getSendMaxModeState({
            send: {
              ...INITIAL_SEND_STATE_FOR_EXISTING_DRAFT,
              amountMode: AMOUNT_MODES.MAX,
            },
          }),
        ).toBe(true);
      });

      it('has a selector to get the draft transaction ID', () => {
        expect(
          getDraftTransactionID({
            send: INITIAL_SEND_STATE_FOR_EXISTING_DRAFT,
          }),
        ).toBeNull();
        expect(
          getDraftTransactionID({
            send: getInitialSendStateWithExistingTxState({
              id: 'ID',
            }),
          }),
        ).toBe('ID');
      });

      it('has a selector to get the user entered hex data', () => {
        expect(
          getSendHexData({ send: INITIAL_SEND_STATE_FOR_EXISTING_DRAFT }),
        ).toBeNull();
        expect(
          getSendHexData({
            send: getInitialSendStateWithExistingTxState({
              userInputHexData: '0x0',
            }),
          }),
        ).toBe('0x0');
      });

      it('has a selector to get if there is an amount error', () => {
        expect(
          sendAmountIsInError({ send: INITIAL_SEND_STATE_FOR_EXISTING_DRAFT }),
        ).toBe(false);
        expect(
          sendAmountIsInError({
            send: getInitialSendStateWithExistingTxState({
              amount: { error: 'any' },
            }),
          }),
        ).toBe(true);
      });
    });

    describe('recipient selectors', () => {
      it('has a selector to get recipient address', () => {
        expect(
          getSendTo({
            send: INITIAL_SEND_STATE_FOR_EXISTING_DRAFT,
            metamask: {
              ensResolutionsByAddress: {},
              identities: {},
              internalAccounts: {
                accounts: {},
                selectedAccount: '',
              },
              addressBook: {},
              providerConfig: {
                chainId: '0x5',
              },
            },
          }),
        ).toBe('');
        expect(
          getSendTo({
            send: getInitialSendStateWithExistingTxState({
              recipient: { address: '0xb' },
            }),
            metamask: {
              ensResolutionsByAddress: {},
              addressBook: {},
              identities: {},
              internalAccounts: {
                accounts: {},
                selectedAccount: '',
              },
              providerConfig: {
                chainId: '0x5',
              },
            },
          }),
        ).toBe('0xb');
      });

      it('has a selector to check if using the my accounts option for recipient selection', () => {
        expect(
          getIsUsingMyAccountForRecipientSearch({
            send: INITIAL_SEND_STATE_FOR_EXISTING_DRAFT,
          }),
        ).toBe(false);
        expect(
          getIsUsingMyAccountForRecipientSearch({
            send: {
              ...INITIAL_SEND_STATE_FOR_EXISTING_DRAFT,
              recipientMode: RECIPIENT_SEARCH_MODES.MY_ACCOUNTS,
            },
          }),
        ).toBe(true);
      });

      it('has a selector to get recipient user input in input field', () => {
        expect(
          getRecipientUserInput({
            send: INITIAL_SEND_STATE_FOR_EXISTING_DRAFT,
          }),
        ).toBe('');
        expect(
          getRecipientUserInput({
            send: {
              ...INITIAL_SEND_STATE_FOR_EXISTING_DRAFT,
              recipientInput: 'domain.eth',
            },
          }),
        ).toBe('domain.eth');
      });

      it('has a selector to get recipient state', () => {
        expect(
          getRecipient({
            send: INITIAL_SEND_STATE_FOR_EXISTING_DRAFT,
            metamask: {
              ensResolutionsByAddress: {},
              identities: {},
              internalAccounts: {
                accounts: {},
                selectedAccount: '',
              },
              addressBook: {},
              providerConfig: {
                chainId: '0x5',
              },
            },
          }),
        ).toMatchObject(
          getTestUUIDTx(INITIAL_SEND_STATE_FOR_EXISTING_DRAFT).recipient,
        );
      });
    });

    describe('send validity selectors', () => {
      it('has a selector to get send errors', () => {
        expect(
          getSendErrors({ send: INITIAL_SEND_STATE_FOR_EXISTING_DRAFT }),
        ).toMatchObject({
          gasFee: null,
          amount: null,
        });
        expect(
          getSendErrors({
            send: getInitialSendStateWithExistingTxState({
              gas: {
                error: 'gasFeeTest',
              },
              amount: {
                error: 'amountTest',
              },
            }),
          }),
        ).toMatchObject({ gasFee: 'gasFeeTest', amount: 'amountTest' });
      });

      it('has a selector to get send state initialization status', () => {
        expect(
          isSendStateInitialized({
            send: INITIAL_SEND_STATE_FOR_EXISTING_DRAFT,
          }),
        ).toBe(false);
        expect(
          isSendStateInitialized({
            send: {
              ...INITIAL_SEND_STATE_FOR_EXISTING_DRAFT,
              stage: SEND_STATUSES.ADD_RECIPIENT,
            },
          }),
        ).toBe(true);
      });

      it('has a selector to get send state validity', () => {
        expect(
          isSendFormInvalid({ send: INITIAL_SEND_STATE_FOR_EXISTING_DRAFT }),
        ).toBe(false);
        expect(
          isSendFormInvalid({
            send: getInitialSendStateWithExistingTxState({
              status: SEND_STATUSES.INVALID,
            }),
          }),
        ).toBe(true);
      });

      it('has a selector to get send stage', () => {
        expect(
          getSendStage({ send: INITIAL_SEND_STATE_FOR_EXISTING_DRAFT }),
        ).toBe(SEND_STAGES.INACTIVE);
        expect(
          getSendStage({
            send: {
              ...INITIAL_SEND_STATE_FOR_EXISTING_DRAFT,
              stage: SEND_STAGES.ADD_RECIPIENT,
            },
          }),
        ).toBe(SEND_STAGES.ADD_RECIPIENT);
      });
    });
  });
});<|MERGE_RESOLUTION|>--- conflicted
+++ resolved
@@ -4,11 +4,8 @@
 import { BigNumber } from '@ethersproject/bignumber';
 import { NetworkType } from '@metamask/controller-utils';
 import { NetworkStatus } from '@metamask/network-controller';
-<<<<<<< HEAD
 import { EthAccountType, EthMethod } from '@metamask/keyring-api';
-=======
 import { TransactionEnvelopeType } from '@metamask/transaction-controller';
->>>>>>> 97092cd2
 import {
   CONTRACT_ADDRESS_ERROR,
   INSUFFICIENT_FUNDS_ERROR,
