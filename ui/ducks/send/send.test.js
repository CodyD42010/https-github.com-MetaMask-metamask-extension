--- conflicted
+++ resolved
@@ -2505,7 +2505,6 @@
             addressBook: {
               [CHAIN_IDS.GOERLI]: {},
             },
-<<<<<<< HEAD
             internalAccounts: {
               accounts: {
                 'cf8dace4-9439-4bd4-b3a8-88c821c8fcb3': {
@@ -2533,10 +2532,6 @@
                 },
               },
               selectedAccount: 'cf8dace4-9439-4bd4-b3a8-88c821c8fcb3',
-=======
-            identities: {
-              [mockAddress1]: {},
->>>>>>> 3044aa0e
             },
             accounts: {
               [mockAddress1]: {
@@ -2692,12 +2687,6 @@
             addressBook: {
               [CHAIN_IDS.GOERLI]: {},
             },
-<<<<<<< HEAD
-=======
-            identities: {
-              [mockAddress1]: {},
-            },
->>>>>>> 3044aa0e
             accounts: {
               [mockAddress1]: {
                 address: mockAddress1,
@@ -2954,12 +2943,6 @@
           addressBook: {
             [CHAIN_IDS.GOERLI]: {},
           },
-<<<<<<< HEAD
-=======
-          identities: {
-            [mockAddress1]: {},
-          },
->>>>>>> 3044aa0e
           accounts: {
             [mockAddress1]: {
               address: mockAddress1,
