import sinon from 'sinon';
import createMockStore from 'redux-mock-store';
import thunk from 'redux-thunk';
import { BigNumber } from '@ethersproject/bignumber';
import { NetworkType } from '@metamask/controller-utils';
import { NetworkStatus } from '@metamask/network-controller';
import { EthAccountType, EthMethod } from '@metamask/keyring-api';
import { TransactionEnvelopeType } from '@metamask/transaction-controller';
import {
  CONTRACT_ADDRESS_ERROR,
  INSUFFICIENT_FUNDS_ERROR,
  INSUFFICIENT_FUNDS_FOR_GAS_ERROR,
  INSUFFICIENT_TOKENS_ERROR,
  INVALID_RECIPIENT_ADDRESS_ERROR,
  KNOWN_RECIPIENT_ADDRESS_WARNING,
  NEGATIVE_ETH_ERROR,
} from '../../pages/send/send.constants';
import { CHAIN_IDS } from '../../../shared/constants/network';
import { GasEstimateTypes, GAS_LIMITS } from '../../../shared/constants/gas';
import { KeyringType } from '../../../shared/constants/keyring';
import {
  AssetType,
  TokenStandard,
} from '../../../shared/constants/transaction';
import * as Actions from '../../store/actions';
import { setBackgroundConnection } from '../../store/background-connection';
import {
  generateERC20TransferData,
  generateERC721TransferData,
} from '../../pages/send/send.utils';
import { BURN_ADDRESS } from '../../../shared/modules/hexstring-utils';
import {
  getInitialSendStateWithExistingTxState,
  INITIAL_SEND_STATE_FOR_EXISTING_DRAFT,
} from '../../../test/jest/mocks';
import sendReducer, {
  initialState,
  initializeSendState,
  updateSendAmount,
  updateSendAsset,
  updateRecipientUserInput,
  useContactListForRecipientSearch,
  useMyAccountsForRecipientSearch,
  updateRecipient,
  resetRecipientInput,
  updateSendHexData,
  toggleSendMaxMode,
  signTransaction,
  SEND_STATUSES,
  SEND_STAGES,
  AMOUNT_MODES,
  RECIPIENT_SEARCH_MODES,
  getGasLimit,
  getGasPrice,
  getGasTotal,
  gasFeeIsInError,
  getMinimumGasLimitForSend,
  getGasInputMode,
  GAS_INPUT_MODES,
  getSendAsset,
  getSendAssetAddress,
  getIsAssetSendable,
  getSendAmount,
  getIsBalanceInsufficient,
  getSendMaxModeState,
  getDraftTransactionID,
  sendAmountIsInError,
  getSendHexData,
  getSendTo,
  getIsUsingMyAccountForRecipientSearch,
  getRecipientUserInput,
  getRecipient,
  getSendErrors,
  isSendStateInitialized,
  isSendFormInvalid,
  getSendStage,
  updateGasPrice,
} from './send';
import { draftTransactionInitialState, editExistingTransaction } from '.';

const mockStore = createMockStore([thunk]);

const mockAddress1 = '0xdafea492d9c6733ae3d56b7ed1adb60692c98123';
const mockNftAddress1 = 'f4831105676a5fc024684d056390b8bc529daf51c7';

jest.mock('./send', () => {
  const actual = jest.requireActual('./send');
  return {
    __esModule: true,
    ...actual,
    getERC20Balance: jest.fn(() => '0x0'),
  };
});

jest.mock('lodash', () => ({
  ...jest.requireActual('lodash'),
  debounce: (fn) => fn,
}));

setBackgroundConnection({
  addPollingTokenToAppState: jest.fn(),
  addTransaction: jest.fn((_u, _v, cb) => {
    cb(null, { transactionMeta: null });
  }),
  updateTransactionSendFlowHistory: jest.fn((_x, _y, _z, cb) => cb(null)),
});

const getTestUUIDTx = (state) => state.draftTransactions['test-uuid'];

describe('Send Slice', () => {
  let getTokenStandardAndDetailsStub;
  let addTransactionAndRouteToConfirmationPageStub;
  beforeEach(() => {
    jest.useFakeTimers();
    getTokenStandardAndDetailsStub = jest
      .spyOn(Actions, 'getTokenStandardAndDetails')
      .mockImplementation(() =>
        Promise.resolve({
          standard: 'ERC20',
          balance: '0x0',
          symbol: 'SYMB',
          decimals: 18,
        }),
      );
    addTransactionAndRouteToConfirmationPageStub = jest.spyOn(
      Actions,
      'addTransactionAndRouteToConfirmationPage',
    );
    jest
      .spyOn(Actions, 'estimateGas')
      .mockImplementation(() => Promise.resolve('0x0'));
    jest
      .spyOn(Actions, 'getGasFeeEstimatesAndStartPolling')
      .mockImplementation(() => Promise.resolve());
    jest
      .spyOn(Actions, 'updateTokenType')
      .mockImplementation(() => Promise.resolve({ isERC721: false }));
    jest
      .spyOn(Actions, 'isNftOwner')
      .mockImplementation(() => Promise.resolve(true));
    jest.spyOn(Actions, 'updateEditableParams').mockImplementation(() => ({
      type: 'UPDATE_TRANSACTION_EDITABLE_PARAMS',
    }));
    jest
      .spyOn(Actions, 'updateTransactionGasFees')
      .mockImplementation(() => ({ type: 'UPDATE_TRANSACTION_GAS_FEES' }));
  });

  describe('Reducers', () => {
    describe('addNewDraft', () => {
      it('should add new draft transaction and set currentTransactionUUID', () => {
        const action = {
          type: 'send/addNewDraft',
          payload: { ...draftTransactionInitialState, id: 4 },
        };
        const result = sendReducer(
          INITIAL_SEND_STATE_FOR_EXISTING_DRAFT,
          action,
        );
        expect(result.currentTransactionUUID).not.toStrictEqual('test-uuid');
        const uuid = result.currentTransactionUUID;
        const draft = result.draftTransactions[uuid];
        expect(draft.id).toStrictEqual(4);
      });
    });
    describe('addHistoryEntry', () => {
      it('should append a history item to the current draft transaction, including timestamp', () => {
        const action = {
          type: 'send/addHistoryEntry',
          payload: 'test entry',
        };
        const result = sendReducer(
          INITIAL_SEND_STATE_FOR_EXISTING_DRAFT,
          action,
        );
        expect(result.currentTransactionUUID).toStrictEqual('test-uuid');
        const draft = getTestUUIDTx(result);
        const latestHistory = draft.history[draft.history.length - 1];
        expect(latestHistory.timestamp).toBeDefined();
        expect(latestHistory.entry).toStrictEqual('test entry');
      });
    });
    describe('calculateGasTotal', () => {
      it('should set gasTotal to maxFeePerGax * gasLimit for FEE_MARKET transaction', () => {
        const action = {
          type: 'send/calculateGasTotal',
        };
        const result = sendReducer(
          getInitialSendStateWithExistingTxState({
            gas: {
              gasPrice: '0x1',
              maxFeePerGas: '0x2',
              gasLimit: GAS_LIMITS.SIMPLE,
            },
            transactionType: TransactionEnvelopeType.feeMarket,
          }),
          action,
        );
        expect(result.currentTransactionUUID).toStrictEqual('test-uuid');
        const draft = getTestUUIDTx(result);
        expect(draft.gas.gasTotal).toStrictEqual(`0xa410`);
      });

      it('should set gasTotal to gasPrice * gasLimit for non FEE_MARKET transaction', () => {
        const action = {
          type: 'send/calculateGasTotal',
        };
        const result = sendReducer(
          getInitialSendStateWithExistingTxState({
            gas: {
              gasPrice: '0x1',
              maxFeePerGas: '0x2',
              gasLimit: GAS_LIMITS.SIMPLE,
            },
          }),
          action,
        );
        expect(result.currentTransactionUUID).toStrictEqual('test-uuid');
        const draft = getTestUUIDTx(result);
        expect(draft.gas.gasTotal).toStrictEqual(GAS_LIMITS.SIMPLE);
      });

      it('should call updateAmountToMax if amount mode is max', () => {
        const action = {
          type: 'send/calculateGasTotal',
        };
        const result = sendReducer(
          {
            ...getInitialSendStateWithExistingTxState({
              asset: { balance: '0xffff' },
              gas: {
                gasPrice: '0x1',
                gasLimit: GAS_LIMITS.SIMPLE,
              },
              recipient: {
                address: '0x00',
              },
            }),
            selectedAccount: {
              balance: '0xffff',
              address: '0x00',
            },
            gasEstimateIsLoading: false,
            amountMode: AMOUNT_MODES.MAX,
            stage: SEND_STAGES.DRAFT,
          },
          action,
        );
        expect(result.currentTransactionUUID).toStrictEqual('test-uuid');
        const draft = getTestUUIDTx(result);
        expect(draft.amount.value).toStrictEqual('0xadf7');
        expect(draft.status).toStrictEqual(SEND_STATUSES.VALID);
      });
    });
    describe('resetSendState', () => {
      it('should set the state back to a blank slate matching the initialState object', () => {
        const action = {
          type: 'send/resetSendState',
        };

        const result = sendReducer({}, action);

        expect(result).toStrictEqual(initialState);
      });
    });
    describe('updateSendAmount', () => {
      it('should', async () => {
        const action = { type: 'send/updateSendAmount', payload: '0x1' };
        const result = sendReducer(
          INITIAL_SEND_STATE_FOR_EXISTING_DRAFT,
          action,
        );
        expect(getTestUUIDTx(result).amount.value).toStrictEqual('0x1');
      });
    });

    describe('updateAmountToMax', () => {
      it('should calculate the max amount based off of the asset balance and gas total then updates send amount value', () => {
        const maxAmountState = {
          amount: {
            value: '',
          },
          asset: {
            balance: '0x56bc75e2d63100000', // 100000000000000000000
          },
          gas: {
            gasLimit: GAS_LIMITS.SIMPLE, // 21000
            gasTotal: '0x1319718a5000', // 21000000000000
            minimumGasLimit: GAS_LIMITS.SIMPLE,
          },
        };

        const state = getInitialSendStateWithExistingTxState(maxAmountState);
        const action = { type: 'send/updateAmountToMax' };
        const result = sendReducer(state, action);

        expect(getTestUUIDTx(result).amount.value).toStrictEqual(
          '0x56bc74b13f185b000',
        ); // 99999979000000000000
      });
    });

    describe('updateGasFees', () => {
      it('should work with FEE_MARKET gas fees', () => {
        const action = {
          type: 'send/updateGasFees',
          payload: {
            transactionType: TransactionEnvelopeType.feeMarket,
            maxFeePerGas: '0x2',
            maxPriorityFeePerGas: '0x1',
          },
        };
        const result = sendReducer(
          INITIAL_SEND_STATE_FOR_EXISTING_DRAFT,
          action,
        );

        const draftTransaction = getTestUUIDTx(result);

        expect(draftTransaction.gas.maxFeePerGas).toStrictEqual(
          action.payload.maxFeePerGas,
        );

        expect(draftTransaction.gas.maxPriorityFeePerGas).toStrictEqual(
          action.payload.maxPriorityFeePerGas,
        );

        expect(draftTransaction.transactionType).toBe(
          TransactionEnvelopeType.feeMarket,
        );
      });

      it('should work with LEGACY gas fees', () => {
        const action = {
          type: 'send/updateGasFees',
          payload: {
            transactionType: TransactionEnvelopeType.legacy,
            gasPrice: '0x1',
          },
        };
        const result = sendReducer(
          INITIAL_SEND_STATE_FOR_EXISTING_DRAFT,
          action,
        );

        const draftTransaction = getTestUUIDTx(result);

        expect(draftTransaction.gas.gasPrice).toStrictEqual(
          action.payload.gasPrice,
        );
        expect(draftTransaction.transactionType).toBe(
          TransactionEnvelopeType.legacy,
        );
      });
    });

    describe('updateUserInputHexData', () => {
      it('should update the state with the provided data', () => {
        const action = {
          type: 'send/updateUserInputHexData',
          payload: 'TestData',
        };
        const result = sendReducer(
          INITIAL_SEND_STATE_FOR_EXISTING_DRAFT,
          action,
        );
        const draftTransaction = getTestUUIDTx(result);

        expect(draftTransaction.userInputHexData).toStrictEqual(action.payload);
      });
    });

    describe('updateGasLimit', () => {
      const action = {
        type: 'send/updateGasLimit',
        payload: GAS_LIMITS.SIMPLE, // 21000
      };

      it('should', () => {
        const result = sendReducer(
          {
            ...INITIAL_SEND_STATE_FOR_EXISTING_DRAFT,
            stage: SEND_STAGES.DRAFT,
            gasEstimateIsLoading: false,
          },
          action,
        );

        const draftTransaction = getTestUUIDTx(result);

        expect(draftTransaction.gas.gasLimit).toStrictEqual(action.payload);
      });

      it('should recalculate gasTotal', () => {
        const gasState = getInitialSendStateWithExistingTxState({
          gas: {
            gasLimit: '0x0',
            gasPrice: '0x3b9aca00', // 1000000000
          },
        });

        const result = sendReducer(gasState, action);

        const draftTransaction = getTestUUIDTx(result);

        expect(draftTransaction.gas.gasLimit).toStrictEqual(action.payload);
        expect(draftTransaction.gas.gasPrice).toStrictEqual('0x3b9aca00');
        expect(draftTransaction.gas.gasTotal).toStrictEqual('0x1319718a5000'); // 21000000000000
      });
    });

    describe('updateAmountMode', () => {
      it('should change to INPUT amount mode', () => {
        const emptyAmountModeState = {
          amountMode: '',
        };

        const action = {
          type: 'send/updateAmountMode',
          payload: AMOUNT_MODES.INPUT,
        };
        const result = sendReducer(emptyAmountModeState, action);

        expect(result.amountMode).toStrictEqual(action.payload);
      });

      it('should change to MAX amount mode', () => {
        const action = {
          type: 'send/updateAmountMode',
          payload: AMOUNT_MODES.MAX,
        };
        const result = sendReducer(
          INITIAL_SEND_STATE_FOR_EXISTING_DRAFT,
          action,
        );

        expect(result.amountMode).toStrictEqual(action.payload);
      });

      it('should', () => {
        const action = {
          type: 'send/updateAmountMode',
          payload: 'RANDOM',
        };
        const result = sendReducer(
          INITIAL_SEND_STATE_FOR_EXISTING_DRAFT,
          action,
        );

        expect(result.amountMode).not.toStrictEqual(action.payload);
      });
    });

    describe('updateAsset', () => {
      it('should update asset type and balance from respective action payload', () => {
        const updateAssetState = getInitialSendStateWithExistingTxState({
          asset: {
            type: 'old type',
            balance: 'old balance',
          },
        });

        const action = {
          type: 'send/updateAsset',
          payload: {
            asset: {
              type: 'new type',
              balance: 'new balance',
            },
          },
        };

        const result = sendReducer(updateAssetState, action);

        const draftTransaction = getTestUUIDTx(result);

        expect(draftTransaction.asset.type).toStrictEqual(
          action.payload.asset.type,
        );
        expect(draftTransaction.asset.balance).toStrictEqual(
          action.payload.asset.balance,
        );
      });

      it('should update hex data if its not the initial asset set', () => {
        const updateAssetState = getInitialSendStateWithExistingTxState({
          asset: {
            type: 'old type',
            balance: 'old balance',
          },
          userInputHexData: '0xTestHexData',
        });

        const action = {
          type: 'send/updateAsset',
          payload: {
            asset: {
              type: 'new type',
              balance: 'new balance',
            },
            initialAssetSet: false,
          },
        };

        const result = sendReducer(updateAssetState, action);

        const draftTransaction = getTestUUIDTx(result);

        expect(draftTransaction.userInputHexData).toStrictEqual('');
      });

      it('should nullify old contract address error when asset types is not TOKEN', () => {
        const recipientErrorState = getInitialSendStateWithExistingTxState({
          recipient: {
            error: CONTRACT_ADDRESS_ERROR,
          },
          asset: {
            type: AssetType.token,
          },
        });

        const action = {
          type: 'send/updateAsset',
          payload: {
            asset: {
              type: 'New Type',
            },
          },
        };

        const result = sendReducer(recipientErrorState, action);

        const draftTransaction = getTestUUIDTx(result);

        expect(draftTransaction.recipient.error).not.toStrictEqual(
          CONTRACT_ADDRESS_ERROR,
        );
        expect(draftTransaction.recipient.error).toBeNull();
      });

      it('should update asset type and details to TOKEN payload', () => {
        const action = {
          type: 'send/updateAsset',
          payload: {
            asset: {
              type: AssetType.token,
              details: {
                address: '0xTokenAddress',
                decimals: 0,
                symbol: 'TKN',
              },
            },
          },
        };

        const result = sendReducer(
          INITIAL_SEND_STATE_FOR_EXISTING_DRAFT,
          action,
        );

        const draftTransaction = getTestUUIDTx(result);

        expect(draftTransaction.asset.type).toStrictEqual(
          action.payload.asset.type,
        );
        expect(draftTransaction.asset.details).toStrictEqual(
          action.payload.asset.details,
        );
      });
    });

    describe('updateRecipient', () => {
      it('should', () => {
        const action = {
          type: 'send/updateRecipient',
          payload: {
            address: mockNftAddress1,
          },
        };

        const result = sendReducer(
          INITIAL_SEND_STATE_FOR_EXISTING_DRAFT,
          action,
        );

        const draftTransaction = getTestUUIDTx(result);

        expect(result.stage).toStrictEqual(SEND_STAGES.DRAFT);
        expect(draftTransaction.recipient.address).toStrictEqual(
          action.payload.address,
        );
      });
    });

    describe('useDefaultGas', () => {
      it('should', () => {
        const action = {
          type: 'send/useDefaultGas',
        };

        const result = sendReducer(
          INITIAL_SEND_STATE_FOR_EXISTING_DRAFT,
          action,
        );

        expect(result.gasIsSetInModal).toStrictEqual(false);
      });
    });

    describe('useCustomGas', () => {
      it('should', () => {
        const action = {
          type: 'send/useCustomGas',
        };

        const result = sendReducer(
          INITIAL_SEND_STATE_FOR_EXISTING_DRAFT,
          action,
        );

        expect(result.gasIsSetInModal).toStrictEqual(true);
      });
    });

    describe('updateRecipientUserInput', () => {
      it('should update recipient user input with payload', () => {
        const action = {
          type: 'send/updateRecipientUserInput',
          payload: 'user input',
        };

        const result = sendReducer(
          INITIAL_SEND_STATE_FOR_EXISTING_DRAFT,
          action,
        );

        expect(result.recipientInput).toStrictEqual(action.payload);
      });
    });

    describe('validateRecipientUserInput', () => {
      it('should set recipient error and warning to null when user input is', () => {
        const noUserInputState = {
          ...getInitialSendStateWithExistingTxState({
            recipient: {
              error: 'someError',
              warning: 'someWarning',
            },
            amount: {},
            gas: {
              gasLimit: '0x0',
              minimumGasLimit: '0x0',
            },
            asset: {},
          }),
          recipientInput: '',
          recipientMode: RECIPIENT_SEARCH_MODES.MY_ACCOUNTS,
        };

        const action = {
          type: 'send/validateRecipientUserInput',
        };

        const result = sendReducer(noUserInputState, action);

        const draftTransaction = getTestUUIDTx(result);

        expect(draftTransaction.recipient.error).toBeNull();
        expect(draftTransaction.recipient.warning).toBeNull();
      });

      it('should error with an invalid address error when user input is not a valid hex string', () => {
        const tokenAssetTypeState = {
          ...INITIAL_SEND_STATE_FOR_EXISTING_DRAFT,
          recipientInput: '0xValidateError',
        };
        const action = {
          type: 'send/validateRecipientUserInput',
          payload: {
            chainId: '',
            tokens: [],
            useTokenDetection: true,
            tokenAddressList: [],
          },
        };

        const result = sendReducer(tokenAssetTypeState, action);

        const draftTransaction = getTestUUIDTx(result);

        expect(draftTransaction.recipient.error).toStrictEqual(
          'invalidAddressRecipient',
        );
      });

      // TODO: Expectation might change in the future
      it('should error with an invalid network error when user input is not a valid hex string on a non default network', () => {
        const tokenAssetTypeState = {
          ...INITIAL_SEND_STATE_FOR_EXISTING_DRAFT,
          recipientInput: '0xValidateError',
        };
        const action = {
          type: 'send/validateRecipientUserInput',
          payload: {
            chainId: '0x55',
            tokens: [],
            useTokenDetection: true,
            tokenAddressList: [],
          },
        };

        const result = sendReducer(tokenAssetTypeState, action);

        const draftTransaction = getTestUUIDTx(result);

        expect(draftTransaction.recipient.error).toStrictEqual(
          'invalidAddressRecipientNotEthNetwork',
        );
      });

      it('should error with invalid address recipient when the user inputs the burn address', () => {
        const tokenAssetTypeState = {
          ...INITIAL_SEND_STATE_FOR_EXISTING_DRAFT,
          recipientInput: '0x0000000000000000000000000000000000000000',
        };
        const action = {
          type: 'send/validateRecipientUserInput',
          payload: {
            chainId: '',
            tokens: [],
            useTokenDetection: true,
            tokenAddressList: [],
          },
        };

        const result = sendReducer(tokenAssetTypeState, action);

        const draftTransaction = getTestUUIDTx(result);

        expect(draftTransaction.recipient.error).toStrictEqual(
          'invalidAddressRecipient',
        );
      });

      it('should error with same address recipient as a token', () => {
        const tokenAssetTypeState = {
          ...getInitialSendStateWithExistingTxState({
            asset: {
              type: AssetType.token,
              details: {
                address: '0x0dcd5d886577d5081b0c52e242ef29e70be3e7bc',
              },
            },
          }),
          recipientInput: '0x0dcd5d886577d5081b0c52e242ef29e70be3e7bc',
        };

        const action = {
          type: 'send/validateRecipientUserInput',
          payload: {
            chainId: '0x5',
            tokens: [],
            useTokenDetection: true,
            tokenAddressList: ['0x514910771af9ca656af840dff83e8264ecf986ca'],
          },
        };

        const result = sendReducer(tokenAssetTypeState, action);
        const draftTransaction = getTestUUIDTx(result);

        expect(draftTransaction.recipient.error).toStrictEqual(
          'contractAddressError',
        );
      });

      it('should set a warning when sending to a token address in the token address list', () => {
        const tokenAssetTypeState = {
          ...INITIAL_SEND_STATE_FOR_EXISTING_DRAFT,
          recipientInput: '0x0dcd5d886577d5081b0c52e242ef29e70be3e7bc',
        };

        const action = {
          type: 'send/validateRecipientUserInput',
          payload: {
            chainId: '0x5',
            tokens: [],
            useTokenDetection: true,
            tokenAddressList: ['0x0dcd5d886577d5081b0c52e242ef29e70be3e7bc'],
          },
        };

        const result = sendReducer(tokenAssetTypeState, action);

        const draftTransaction = getTestUUIDTx(result);

        expect(draftTransaction.recipient.warning).toStrictEqual(
          KNOWN_RECIPIENT_ADDRESS_WARNING,
        );
      });

      it('should set a warning when sending to a token address in the token list', () => {
        const tokenAssetTypeState = {
          ...INITIAL_SEND_STATE_FOR_EXISTING_DRAFT,
          recipientInput: '0x0dcd5d886577d5081b0c52e242ef29e70be3e7bc',
        };

        const action = {
          type: 'send/validateRecipientUserInput',
          payload: {
            chainId: '0x5',
            tokens: [{ address: '0x0dcd5d886577d5081b0c52e242ef29e70be3e7bc' }],
            useTokenDetection: true,
            tokenAddressList: [],
          },
        };

        const result = sendReducer(tokenAssetTypeState, action);

        const draftTransaction = getTestUUIDTx(result);

        expect(draftTransaction.recipient.warning).toStrictEqual(
          KNOWN_RECIPIENT_ADDRESS_WARNING,
        );
      });

      it('should set a warning when sending to an address that is probably a token contract', () => {
        const tokenAssetTypeState = {
          ...INITIAL_SEND_STATE_FOR_EXISTING_DRAFT,
          recipientInput: '0x0dcd5d886577d5081b0c52e242ef29e70be3e7bc',
        };

        const action = {
          type: 'send/validateRecipientUserInput',
          payload: {
            chainId: '0x5',
            tokens: [{ address: '0xaaaaaaaaaaaaaaaaaaaaaaaaaaaaaaaaaaaaaaaa' }],
            useTokenDetection: true,
            tokenAddressList: ['0xbbbbbbbbbbbbbbbbbbbbbbbbbbbbbbbbbbbbbbbb'],
            isProbablyAnAssetContract: true,
          },
        };

        const result = sendReducer(tokenAssetTypeState, action);

        const draftTransaction = getTestUUIDTx(result);

        expect(draftTransaction.recipient.warning).toStrictEqual(
          KNOWN_RECIPIENT_ADDRESS_WARNING,
        );
      });
    });

    describe('updateRecipientSearchMode', () => {
      it('should', () => {
        const action = {
          type: 'send/updateRecipientSearchMode',
          payload: 'a-random-string',
        };

        const result = sendReducer(
          INITIAL_SEND_STATE_FOR_EXISTING_DRAFT,
          action,
        );

        expect(result.recipientMode).toStrictEqual(action.payload);
      });
    });

    describe('validateAmountField', () => {
      it('should error with insufficient funds when amount asset value plust gas is higher than asset balance', () => {
        const nativeAssetState = getInitialSendStateWithExistingTxState({
          amount: {
            value: '0x6fc23ac0', // 1875000000
          },
          asset: {
            type: AssetType.native,
            balance: '0x77359400', // 2000000000
          },
          gas: {
            gasTotal: '0x8f0d180', // 150000000
          },
        });

        const action = {
          type: 'send/validateAmountField',
        };

        const result = sendReducer(nativeAssetState, action);

        const draftTransaction = getTestUUIDTx(result);

        expect(draftTransaction.amount.error).toStrictEqual(
          INSUFFICIENT_FUNDS_FOR_GAS_ERROR,
        );
      });

      it('should error with insufficient tokens when amount value of tokens is higher than asset balance of token', () => {
        const tokenAssetState = getInitialSendStateWithExistingTxState({
          amount: {
            value: '0x77359400', // 2000000000
          },
          asset: {
            type: AssetType.token,
            balance: '0x6fc23ac0', // 1875000000
            details: {
              decimals: 0,
            },
          },
        });

        const action = {
          type: 'send/validateAmountField',
        };

        const result = sendReducer(tokenAssetState, action);

        const draftTransaction = getTestUUIDTx(result);

        expect(draftTransaction.amount.error).toStrictEqual(
          INSUFFICIENT_TOKENS_ERROR,
        );
      });

      it('should error negative value amount', () => {
        const negativeAmountState = getInitialSendStateWithExistingTxState({
          amount: {
            value: '-1',
          },
        });

        const action = {
          type: 'send/validateAmountField',
        };

        const result = sendReducer(negativeAmountState, action);

        const draftTransaction = getTestUUIDTx(result);

        expect(draftTransaction.amount.error).toStrictEqual(NEGATIVE_ETH_ERROR);
      });

      it('should not error for positive value amount', () => {
        const otherState = getInitialSendStateWithExistingTxState({
          amount: {
            error: 'someError',
            value: '1',
          },
          asset: {
            type: '',
          },
        });

        const action = {
          type: 'send/validateAmountField',
        };

        const result = sendReducer(otherState, action);

        const draftTransaction = getTestUUIDTx(result);

        expect(draftTransaction.amount.error).toBeNull();
      });
    });

    describe('validateGasField', () => {
      it('should error when total amount of gas is higher than account balance', () => {
        const gasFieldState = getInitialSendStateWithExistingTxState({
          account: {
            balance: '0x0',
          },
          gas: {
            gasTotal: '0x1319718a5000', // 21000000000000
          },
        });

        const action = {
          type: 'send/validateGasField',
        };

        const result = sendReducer(gasFieldState, action);

        const draftTransaction = getTestUUIDTx(result);

        expect(draftTransaction.gas.error).toStrictEqual(
          INSUFFICIENT_FUNDS_ERROR,
        );
      });
    });

    describe('validateSendState', () => {
      it('should set `INVALID` send state status when amount error is present', () => {
        const amountErrorState = getInitialSendStateWithExistingTxState({
          amount: {
            error: 'Some Amount Error',
          },
        });

        const action = {
          type: 'send/validateSendState',
        };

        const result = sendReducer(amountErrorState, action);

        const draftTransaction = getTestUUIDTx(result);

        expect(draftTransaction.status).toStrictEqual(SEND_STATUSES.INVALID);
      });

      it('should set `INVALID` send state status when gas error is present', () => {
        const gasErrorState = getInitialSendStateWithExistingTxState({
          gas: {
            error: 'Some Amount Error',
          },
        });

        const action = {
          type: 'send/validateSendState',
        };

        const result = sendReducer(gasErrorState, action);

        const draftTransaction = getTestUUIDTx(result);

        expect(draftTransaction.status).toStrictEqual(SEND_STATUSES.INVALID);
      });

      it('should set `INVALID` send state status when asset type is `TOKEN` without token details present', () => {
        const assetErrorState = getInitialSendStateWithExistingTxState({
          asset: {
            type: AssetType.token,
          },
        });

        const action = {
          type: 'send/validateSendState',
        };

        const result = sendReducer(assetErrorState, action);

        const draftTransaction = getTestUUIDTx(result);

        expect(draftTransaction.status).toStrictEqual(SEND_STATUSES.INVALID);
      });

      it('should set `INVALID` send state status when gasLimit is under the minimumGasLimit', () => {
        const gasLimitErroState = getInitialSendStateWithExistingTxState({
          gas: {
            gasLimit: '0x5207',
            minimumGasLimit: GAS_LIMITS.SIMPLE,
          },
        });

        const action = {
          type: 'send/validateSendState',
        };

        const result = sendReducer(gasLimitErroState, action);

        const draftTransaction = getTestUUIDTx(result);

        expect(draftTransaction.status).toStrictEqual(SEND_STATUSES.INVALID);
      });

      it('should set `VALID` send state status when conditionals have not been met', () => {
        const validSendStatusState = {
          ...getInitialSendStateWithExistingTxState({
            asset: {
              type: AssetType.token,
              details: {
                address: '0x000',
              },
            },
            gas: {
              gasLimit: GAS_LIMITS.SIMPLE,
            },
          }),
          stage: SEND_STAGES.DRAFT,
          gasEstimateIsLoading: false,
          minimumGasLimit: GAS_LIMITS.SIMPLE,
        };

        const action = {
          type: 'send/validateSendState',
        };

        const result = sendReducer(validSendStatusState, action);

        const draftTransaction = getTestUUIDTx(result);

        expect(draftTransaction.status).toStrictEqual(SEND_STATUSES.VALID);
      });
    });
  });

  describe('extraReducers/externalReducers', () => {
    describe('QR Code Detected', () => {
      const qrCodestate = getInitialSendStateWithExistingTxState({
        recipient: {
          address: mockAddress1,
        },
      });

      it('should set the recipient address to the scanned address value if they are not equal', () => {
        const action = {
          type: 'UI_QR_CODE_DETECTED',
          value: {
            type: 'address',
            values: {
              address: '0x0dcd5d886577d5081b0c52e242ef29e70be3e7bc',
            },
          },
        };

        const result = sendReducer(qrCodestate, action);

        const draftTransaction = getTestUUIDTx(result);

        expect(draftTransaction.recipient.address).toStrictEqual(
          action.value.values.address,
        );
      });

      it('should not set the recipient address to invalid scanned address and errors', () => {
        const badQRAddressAction = {
          type: 'UI_QR_CODE_DETECTED',
          value: {
            type: 'address',
            values: {
              address: '0xBadAddress',
            },
          },
        };

        const result = sendReducer(qrCodestate, badQRAddressAction);

        const draftTransaction = getTestUUIDTx(result);

        expect(draftTransaction.recipient.address).toStrictEqual(mockAddress1);
        expect(draftTransaction.recipient.error).toStrictEqual(
          INVALID_RECIPIENT_ADDRESS_ERROR,
        );
      });
    });

    describe('Selected Address Changed', () => {
      it('should update selected account address and balance on non-edit stages', () => {
        const olderState = {
          ...INITIAL_SEND_STATE_FOR_EXISTING_DRAFT,
          selectedAccount: {
            balance: '0x0',
            address: mockAddress1,
          },
        };

        const action = {
          type: 'SELECTED_ACCOUNT_CHANGED',
          payload: {
            account: {
              address: '0xDifferentAddress',
              balance: '0x1',
            },
          },
        };

        const result = sendReducer(olderState, action);

        expect(result.selectedAccount.balance).toStrictEqual(
          action.payload.account.balance,
        );
        expect(result.selectedAccount.address).toStrictEqual(
          action.payload.account.address,
        );
      });
      it('should reset to native asset on selectedAccount changed', () => {
        const olderState = {
          ...INITIAL_SEND_STATE_FOR_EXISTING_DRAFT,
          selectedAccount: {
            balance: '0x3',
            address: mockAddress1,
          },
          draftTransactions: {
            'test-uuid': {
              ...draftTransactionInitialState,
              asset: {
                type: AssetType.token,
                error: null,
                details: {
                  address: 'tokenAddress',
                  symbol: 'tokenSymbol',
                  decimals: 'tokenDecimals',
                },
                balance: '0x2',
              },
            },
          },
        };

        const action = {
          type: 'SELECTED_ACCOUNT_CHANGED',
          payload: {
            account: {
              address: '0xDifferentAddress',
              balance: '0x1',
            },
          },
        };

        const result = sendReducer(olderState, action);
        expect(result.selectedAccount.balance).toStrictEqual(
          action.payload.account.balance,
        );
        expect(result.selectedAccount.address).toStrictEqual(
          action.payload.account.address,
        );

        expect(result.draftTransactions['test-uuid'].asset).toStrictEqual({
          ...draftTransactionInitialState.asset,
          balance: action.payload.account.balance,
        });
      });

      it('should gracefully handle missing account in payload', () => {
        const olderState = {
          ...INITIAL_SEND_STATE_FOR_EXISTING_DRAFT,
          selectedAccount: {
            balance: '0x0',
            address: mockAddress1,
          },
        };

        const action = {
          type: 'SELECTED_ACCOUNT_CHANGED',
          payload: {
            account: undefined,
          },
        };

        const result = sendReducer(olderState, action);

        expect(result.selectedAccount.balance).toStrictEqual('0x0');
        expect(result.selectedAccount.address).toStrictEqual(mockAddress1);
      });
    });

    describe('Account Changed', () => {
      it('should correctly update the fromAccount in an edit', () => {
        const accountsChangedState = {
          ...getInitialSendStateWithExistingTxState({
            fromAccount: {
              address: mockAddress1,
              balance: '0x0',
            },
          }),
          stage: SEND_STAGES.EDIT,
          selectedAccount: {
            address: mockAddress1,
            balance: '0x0',
          },
        };

        const action = {
          type: 'ACCOUNT_CHANGED',
          payload: {
            account: {
              address: mockAddress1,
              balance: '0x1',
            },
          },
        };

        const result = sendReducer(accountsChangedState, action);

        const draft = getTestUUIDTx(result);

        expect(draft.fromAccount.balance).toStrictEqual(
          action.payload.account.balance,
        );
      });

      it('should gracefully handle missing account param in payload', () => {
        const accountsChangedState = {
          ...getInitialSendStateWithExistingTxState({
            fromAccount: {
              address: mockAddress1,
              balance: '0x0',
            },
          }),
          stage: SEND_STAGES.EDIT,
          selectedAccount: {
            address: mockAddress1,
            balance: '0x0',
          },
        };

        const action = {
          type: 'ACCOUNT_CHANGED',
          payload: {
            account: undefined,
          },
        };

        const result = sendReducer(accountsChangedState, action);

        const draft = getTestUUIDTx(result);

        expect(draft.fromAccount.balance).toStrictEqual('0x0');
      });

      it(`should not edit account balance if action payload address is not the same as state's address`, () => {
        const accountsChangedState = {
          ...INITIAL_SEND_STATE_FOR_EXISTING_DRAFT,
          stage: SEND_STAGES.EDIT,
          selectedAccount: {
            address: mockAddress1,
            balance: '0x0',
          },
        };

        const action = {
          type: 'ACCOUNT_CHANGED',
          payload: {
            account: {
              address: '0xDifferentAddress',
              balance: '0x1',
            },
          },
        };

        const result = sendReducer(accountsChangedState, action);
        expect(result.selectedAccount.address).not.toStrictEqual(
          action.payload.account.address,
        );
        expect(result.selectedAccount.balance).not.toStrictEqual(
          action.payload.account.balance,
        );
      });
    });

    describe('Initialize Pending Send State', () => {
      let dispatchSpy;
      let getState;

      beforeEach(() => {
        dispatchSpy = jest.fn();
      });

      it('should dispatch async action thunk first with pending, then finally fulfilling from minimal state', async () => {
        getState = jest.fn().mockReturnValue({
          metamask: {
            gasEstimateType: GasEstimateTypes.none,
            gasFeeEstimates: {},
            selectedNetworkClientId: NetworkType.goerli,
            networksMetadata: {
              [NetworkType.goerli]: {
                EIPS: {
                  1559: true,
                },
                status: NetworkStatus.Available,
              },
            },
            selectedAddress: mockAddress1,
            identities: { [mockAddress1]: { address: mockAddress1 } },
            internalAccounts: {
              accounts: {
                'cf8dace4-9439-4bd4-b3a8-88c821c8fcb3': {
                  address: mockAddress1,
                  id: 'cf8dace4-9439-4bd4-b3a8-88c821c8fcb3',
                  metadata: {
                    name: 'Test Account',
                    keyring: {
                      type: 'HD Key Tree',
                    },
                  },
                  options: {},
                  methods: [...Object.values(EthMethod)],
                  type: EthAccountType.Eoa,
                },
              },
              selectedAccount: 'cf8dace4-9439-4bd4-b3a8-88c821c8fcb3',
            },
            keyrings: [
              {
                type: KeyringType.hdKeyTree,
                accounts: [mockAddress1],
              },
            ],
            accounts: {
              [mockAddress1]: {
                address: mockAddress1,
                balance: '0x0',
              },
            },
            accountsByChainId: {
              0x5: {
                [mockAddress1]: { balance: '0x0' },
              },
            },
            providerConfig: {
              chainId: '0x5',
              ticker: 'ETH',
            },
            useTokenDetection: true,
            tokenList: {
              '0x514910771af9ca656af840dff83e8264ecf986ca': {
                address: '0x514910771af9ca656af840dff83e8264ecf986ca',
                symbol: 'LINK',
                decimals: 18,
                name: 'Chainlink',
                iconUrl:
                  'https://s3.amazonaws.com/airswap-token-images/LINK.png',
                aggregators: [
                  'airswapLight',
                  'bancor',
                  'cmc',
                  'coinGecko',
                  'kleros',
                  'oneInch',
                  'paraswap',
                  'pmm',
                  'totle',
                  'zapper',
                  'zerion',
                  'zeroEx',
                ],
                occurrences: 12,
              },
            },
          },
          send: INITIAL_SEND_STATE_FOR_EXISTING_DRAFT,
          gas: {
            basicEstimateStatus: 'LOADING',
            basicEstimatesStatus: {
              safeLow: null,
              average: null,
              fast: null,
            },
          },
        });

        const action = initializeSendState();
        await action(dispatchSpy, getState, undefined);

        expect(dispatchSpy).toHaveBeenCalledTimes(3);

        expect(dispatchSpy.mock.calls[0][0].type).toStrictEqual(
          'send/initializeSendState/pending',
        );
        expect(dispatchSpy.mock.calls[2][0].type).toStrictEqual(
          'send/initializeSendState/fulfilled',
        );
      });
    });

    describe('Set Basic Gas Estimate Data', () => {
      it('should recalculate gas based off of average basic estimate data', () => {
        const gasState = {
          ...getInitialSendStateWithExistingTxState({
            gas: {
              gasPrice: '0x0',
              gasLimit: GAS_LIMITS.SIMPLE,
              gasTotal: '0x0',
            },
          }),
          minimumGasLimit: GAS_LIMITS.SIMPLE,
          gasPriceEstimate: '0x0',
        };

        const action = {
          type: 'GAS_FEE_ESTIMATES_UPDATED',
          payload: {
            gasEstimateType: GasEstimateTypes.legacy,
            gasFeeEstimates: {
              medium: '1',
            },
          },
        };

        const result = sendReducer(gasState, action);

        const draftTransaction = getTestUUIDTx(result);

        expect(draftTransaction.gas.gasPrice).toStrictEqual('0x3b9aca00'); // 1000000000
        expect(draftTransaction.gas.gasLimit).toStrictEqual(GAS_LIMITS.SIMPLE);
        expect(draftTransaction.gas.gasTotal).toStrictEqual('0x1319718a5000');
      });
    });
  });

  describe('Action Creators', () => {
    describe('updateGasPrice', () => {
      it('should update gas price and update draft transaction with validated state', async () => {
        const store = mockStore({
          send: getInitialSendStateWithExistingTxState({
            gas: {
              gasPrice: undefined,
            },
          }),
        });

        const newGasPrice = '0x0';

        await store.dispatch(updateGasPrice(newGasPrice));

        const actionResult = store.getActions();

        const expectedActionResult = [
          {
            type: 'send/addHistoryEntry',
            payload: 'sendFlow - user set legacy gasPrice to 0x0',
          },
          {
            type: 'send/updateGasFees',
            payload: {
              gasPrice: '0x0',
              manuallyEdited: true,
              transactionType: TransactionEnvelopeType.legacy,
            },
          },
        ];

        expect(actionResult).toStrictEqual(expectedActionResult);
      });
    });

    describe('UpdateSendAmount', () => {
      it('should create an action to update send amount', async () => {
        const sendState = {
          metamask: {
            blockGasLimit: '',
            selectedAddress: '',
            internalAccounts: {
              accounts: {
                'mock-id': {
                  address: '0x0',
                  id: 'mock-id',
                  metadata: {
                    name: 'Test Account',
                    keyring: {
                      type: 'HD Key Tree',
                    },
                  },
                  options: {},
                  methods: [...Object.values(EthMethod)],
                  type: EthAccountType.Eoa,
                },
              },
              selectedAccount: 'mock-id',
            },
            accounts: {},
            providerConfig: {
              chainId: '0x1',
            },
          },
          send: getInitialSendStateWithExistingTxState({
            asset: {
              details: {},
            },
            gas: {
              gasPrice: '',
            },
            recipient: {
              address: '',
            },
            amount: {
              value: '',
            },
            userInputHexData: '',
          }),
        };
        const store = mockStore(sendState);

        const newSendAmount = 'DE0B6B3A7640000';

        await store.dispatch(updateSendAmount(newSendAmount));

        const actionResult = store.getActions();

        const expectedFirstActionResult = {
          type: 'send/addHistoryEntry',
          payload: 'sendFlow - user set amount to 1 ETH',
        };

        const expectedSecondActionResult = {
          type: 'send/updateSendAmount',
          payload: 'DE0B6B3A7640000',
        };

        expect(actionResult[0]).toStrictEqual(expectedFirstActionResult);
        expect(actionResult[1]).toStrictEqual(expectedSecondActionResult);
        expect(actionResult[2].type).toStrictEqual(
          'send/computeEstimatedGasLimit/pending',
        );
        expect(actionResult[3].type).toStrictEqual(
          'metamask/gas/SET_CUSTOM_GAS_LIMIT',
        );
        expect(actionResult[4].type).toStrictEqual(
          'send/computeEstimatedGasLimit/fulfilled',
        );
      });

      it('should create an action to update send amount mode to `INPUT` when mode is `MAX`', async () => {
        const sendState = {
          metamask: {
            blockGasLimit: '',
            selectedAddress: '',
            internalAccounts: {
              accounts: {
                'mock-id': {
                  address: '0x0',
                  id: 'mock-id',
                  metadata: {
                    name: 'Test Account',
                    keyring: {
                      type: 'HD Key Tree',
                    },
                  },
                  options: {},
                  methods: [...Object.values(EthMethod)],
                  type: EthAccountType.Eoa,
                },
              },
              selectedAccount: 'mock-id',
            },
            accounts: {},
            providerConfig: {
              chainId: '0x1',
            },
          },
          send: getInitialSendStateWithExistingTxState({
            asset: {
              details: {},
            },
            gas: {
              gasPrice: '',
            },
            recipient: {
              address: '',
            },
            amount: {
              value: '',
            },
            userInputHexData: '',
          }),
        };

        const store = mockStore(sendState);

        await store.dispatch(updateSendAmount());

        const actionResult = store.getActions();

        const expectedFirstActionResult = {
          type: 'send/addHistoryEntry',
          payload: 'sendFlow - user set amount to 0 ETH',
        };

        const expectedSecondActionResult = {
          type: 'send/updateSendAmount',
          payload: undefined,
        };

        expect(actionResult[0]).toStrictEqual(expectedFirstActionResult);
        expect(actionResult[1]).toStrictEqual(expectedSecondActionResult);
        expect(actionResult[2].type).toStrictEqual(
          'send/computeEstimatedGasLimit/pending',
        );
        expect(actionResult[3].type).toStrictEqual(
          'metamask/gas/SET_CUSTOM_GAS_LIMIT',
        );
        expect(actionResult[4].type).toStrictEqual(
          'send/computeEstimatedGasLimit/fulfilled',
        );
      });

      it('should create an action computeEstimateGasLimit and change states from pending to fulfilled with token asset types', async () => {
        const tokenAssetTypeSendState = {
          metamask: {
            blockGasLimit: '',
            selectedAddress: '',
            internalAccounts: {
              accounts: {
                'mock-id': {
                  address: '0x0',
                  id: 'mock-id',
                  metadata: {
                    name: 'Test Account',
                    keyring: {
                      type: 'HD Key Tree',
                    },
                  },
                  options: {},
                  methods: [...Object.values(EthMethod)],
                  type: EthAccountType.Eoa,
                },
              },
              selectedAccount: 'mock-id',
            },
            accounts: {},
            providerConfig: {
              chainId: '0x1',
            },
          },
          send: getInitialSendStateWithExistingTxState({
            asset: {
              type: AssetType.token,
              details: {},
            },
            gas: {
              gasPrice: '',
            },
            recipient: {
              address: '',
            },
            amount: {
              value: '',
            },
            userInputHexData: '',
          }),
        };

        const store = mockStore(tokenAssetTypeSendState);

        await store.dispatch(updateSendAmount());

        const actionResult = store.getActions();

        expect(actionResult).toHaveLength(5);
        expect(actionResult[0].type).toStrictEqual('send/addHistoryEntry');
        expect(actionResult[1].type).toStrictEqual('send/updateSendAmount');
        expect(actionResult[2].type).toStrictEqual(
          'send/computeEstimatedGasLimit/pending',
        );
        expect(actionResult[3].type).toStrictEqual(
          'metamask/gas/SET_CUSTOM_GAS_LIMIT',
        );
        expect(actionResult[4].type).toStrictEqual(
          'send/computeEstimatedGasLimit/fulfilled',
        );
      });
    });

    describe('UpdateSendAsset', () => {
      const defaultSendAssetState = {
        metamask: {
          blockGasLimit: '',
          selectedAddress: '',
          internalAccounts: {
            accounts: {
              'cf8dace4-9439-4bd4-b3a8-88c821c8fcb3': {
                address: mockAddress1,
                id: 'cf8dace4-9439-4bd4-b3a8-88c821c8fcb3',
                metadata: {
                  name: 'Test Account',
                  keyring: {
                    type: 'HD Key Tree',
                  },
                },
                options: {},
                methods: [...Object.values(EthMethod)],
                type: EthAccountType.Eoa,
              },
            },
            selectedAccount: 'cf8dace4-9439-4bd4-b3a8-88c821c8fcb3',
          },
          providerConfig: {
            chainId: CHAIN_IDS.GOERLI,
          },
          accountsByChainId: {
            [CHAIN_IDS.GOERLI]: {
              [mockAddress1]: { balance: '0x0' },
            },
          },
          accounts: {
            [mockAddress1]: {
              address: '0x0',
            },
          },
          identities: {
            [mockAddress1]: {},
          },
        },
        send: {
          ...getInitialSendStateWithExistingTxState({
            asset: {
              type: '',
              details: {},
            },
            gas: {
              gasPrice: '',
            },
            recipient: {
              address: '',
            },
            amount: {
              value: '',
            },
            userInputHexData: '',
          }),
          selectedAccount: {
            address: mockAddress1,
          },
        },
      };

      it('should create actions for updateSendAsset', async () => {
        const store = mockStore(defaultSendAssetState);

        const newSendAsset = {
          type: AssetType.native,
        };

        await store.dispatch(updateSendAsset(newSendAsset));

        const actionResult = store.getActions();

        expect(actionResult).toHaveLength(5);

        expect(actionResult[0]).toMatchObject({
          type: 'send/addHistoryEntry',
          payload: 'sendFlow - user set asset of type NATIVE with symbol ETH',
        });
        expect(actionResult[1].type).toStrictEqual('send/updateAsset');
        expect(actionResult[1].payload).toStrictEqual({
          asset: {
            type: AssetType.native,
            balance: '0x0',
            error: null,
            details: null,
          },
          initialAssetSet: false,
        });

        expect(actionResult[2].type).toStrictEqual(
          'send/computeEstimatedGasLimit/pending',
        );
        expect(actionResult[3].type).toStrictEqual(
          'metamask/gas/SET_CUSTOM_GAS_LIMIT',
        );
        expect(actionResult[4].type).toStrictEqual(
          'send/computeEstimatedGasLimit/fulfilled',
        );
      });

      it('should create actions for updateSendAsset with tokens', async () => {
        getTokenStandardAndDetailsStub.mockImplementation(() =>
          Promise.resolve({
            standard: 'ERC20',
            balance: '0x0',
            symbol: 'TokenSymbol',
            decimals: 18,
          }),
        );
        global.eth = {
          contract: sinon.stub().returns({
            at: sinon.stub().returns({
              balanceOf: sinon.stub().returns(undefined),
            }),
          }),
        };
        const store = mockStore(defaultSendAssetState);

        const newSendAsset = {
          type: AssetType.token,
          details: {
            address: 'tokenAddress',
            symbol: 'tokenSymbol',
            decimals: 'tokenDecimals',
          },
        };

        await store.dispatch(updateSendAsset(newSendAsset));

        const actionResult = store.getActions();

        expect(actionResult).toHaveLength(7);
        expect(actionResult[0].type).toStrictEqual('SHOW_LOADING_INDICATION');
        expect(actionResult[1].type).toStrictEqual('HIDE_LOADING_INDICATION');
        expect(actionResult[2]).toMatchObject({
          type: 'send/addHistoryEntry',
          payload: `sendFlow - user set asset to ERC20 token with symbol TokenSymbol and address tokenAddress`,
        });
        expect(actionResult[3].payload).toStrictEqual({
          asset: {
            type: AssetType.token,
            details: {
              address: 'tokenAddress',
              symbol: 'TokenSymbol',
              decimals: 18,
              standard: 'ERC20',
              balance: '0x0',
            },
            balance: '0x0',
            error: null,
          },
          initialAssetSet: false,
        });

        expect(actionResult[4].type).toStrictEqual(
          'send/computeEstimatedGasLimit/pending',
        );
        expect(actionResult[5].type).toStrictEqual(
          'metamask/gas/SET_CUSTOM_GAS_LIMIT',
        );
        expect(actionResult[6].type).toStrictEqual(
          'send/computeEstimatedGasLimit/fulfilled',
        );
      });

      it('should show ConvertTokenToNFT modal and throw "invalidAssetType" error when token passed in props is an ERC721 or ERC1155', async () => {
        getTokenStandardAndDetailsStub.mockImplementation(() =>
          Promise.resolve({ standard: 'ERC1155', balance: '0x1' }),
        );
        const store = mockStore(defaultSendAssetState);

        const newSendAsset = {
          type: AssetType.token,
          details: {
            address: 'tokenAddress',
            symbol: 'tokenSymbol',
            decimals: 'tokenDecimals',
          },
        };

        await expect(() =>
          store.dispatch(updateSendAsset(newSendAsset)),
        ).rejects.toThrow('invalidAssetType');
        const actionResult = store.getActions();
        expect(actionResult).toHaveLength(3);
        expect(actionResult[0].type).toStrictEqual('SHOW_LOADING_INDICATION');
        expect(actionResult[1].type).toStrictEqual('HIDE_LOADING_INDICATION');
        expect(actionResult[2]).toStrictEqual({
          payload: {
            name: 'CONVERT_TOKEN_TO_NFT',
            tokenAddress: 'tokenAddress',
          },
          type: 'UI_MODAL_OPEN',
        });
      });
    });

    describe('updateRecipientUserInput', () => {
      const updateRecipientUserInputState = {
        metamask: {
          providerConfig: {
            chainId: '',
          },
          tokens: [],
          useTokenDetection: true,
          tokenList: {
            '0x514910771af9ca656af840dff83e8264ecf986ca': {
              address: '0x514910771af9ca656af840dff83e8264ecf986ca',
              symbol: 'LINK',
              decimals: 18,
              name: 'Chainlink',
              iconUrl: 'https://s3.amazonaws.com/airswap-token-images/LINK.png',
              aggregators: [
                'airswapLight',
                'bancor',
                'cmc',
                'coinGecko',
                'kleros',
                'oneInch',
                'paraswap',
                'pmm',
                'totle',
                'zapper',
                'zerion',
                'zeroEx',
              ],
              occurrences: 12,
            },
          },
          internalAccounts: {
            accounts: {
              'cf8dace4-9439-4bd4-b3a8-88c821c8fcb3': {
                address: '0x0dcd5d886577d5081b0c52e242ef29e70be3e7bc',
                id: 'cf8dace4-9439-4bd4-b3a8-88c821c8fcb3',
                metadata: {
                  name: 'Test Account',
                  keyring: {
                    type: 'HD Key Tree',
                  },
                },
                options: {},
                methods: [...Object.values(EthMethod)],
                type: EthAccountType.Eoa,
              },
            },
            selectedAccount: 'cf8dace4-9439-4bd4-b3a8-88c821c8fcb3',
          },
        },
        send: INITIAL_SEND_STATE_FOR_EXISTING_DRAFT,
      };

      it('should create actions for updateRecipientUserInput and checks debounce for validation', async () => {
        const store = mockStore(updateRecipientUserInputState);
        const newUserRecipientInput = 'newUserRecipientInput';

        await store.dispatch(updateRecipientUserInput(newUserRecipientInput));

        const actionResult = store.getActions();

        expect(actionResult).toHaveLength(5);

        expect(actionResult[0].type).toStrictEqual(
          'send/updateRecipientWarning',
        );
        expect(actionResult[0].payload).toStrictEqual('loading');

        expect(actionResult[1].type).toStrictEqual(
          'send/updateDraftTransactionStatus',
        );

        expect(actionResult[2].type).toStrictEqual(
          'send/updateRecipientUserInput',
        );
        expect(actionResult[2].payload).toStrictEqual(newUserRecipientInput);

        expect(actionResult[3]).toMatchObject({
          type: 'send/addHistoryEntry',
          payload: `sendFlow - user typed ${newUserRecipientInput} into recipient input field`,
        });

        expect(actionResult[4].type).toStrictEqual(
          'send/validateRecipientUserInput',
        );
        expect(actionResult[4].payload).toStrictEqual({
          chainId: '',
          tokens: [],
          useTokenDetection: true,
          isProbablyAnAssetContract: false,
          userInput: newUserRecipientInput,
          tokenAddressList: ['0x514910771af9ca656af840dff83e8264ecf986ca'],
        });
      });
    });

    describe('useContactListForRecipientSearch', () => {
      it('should create action to change send recipient search to contact list', async () => {
        const store = mockStore();

        await store.dispatch(useContactListForRecipientSearch());

        const actionResult = store.getActions();
        expect(actionResult).toHaveLength(2);

        expect(actionResult).toStrictEqual([
          {
            type: 'send/addHistoryEntry',
            payload: 'sendFlow - user selected back to all on recipient screen',
          },
          {
            type: 'send/updateRecipientSearchMode',
            payload: RECIPIENT_SEARCH_MODES.CONTACT_LIST,
          },
        ]);
      });
    });

    describe('UseMyAccountsForRecipientSearch', () => {
      it('should create action to change send recipient search to derived accounts', async () => {
        const store = mockStore();

        await store.dispatch(useMyAccountsForRecipientSearch());

        const actionResult = store.getActions();

        expect(actionResult).toHaveLength(2);

        expect(actionResult).toStrictEqual([
          {
            type: 'send/addHistoryEntry',
            payload:
              'sendFlow - user selected transfer to my accounts on recipient screen',
          },
          {
            type: 'send/updateRecipientSearchMode',
            payload: RECIPIENT_SEARCH_MODES.MY_ACCOUNTS,
          },
        ]);
      });
    });

    describe('UpdateRecipient', () => {
      const recipient = {
        address: '',
        nickname: '',
      };

      it('should create actions to update recipient and recalculate gas limit if the asset type is not set', async () => {
        global.eth = {
          getCode: sinon.stub(),
        };

        const updateRecipientState = {
          metamask: {
            addressBook: {},
            identities: {},
            internalAccounts: {
              accounts: {},
              selectedAccount: '',
            },
            providerConfig: {
              chainId: '0x1',
            },
          },
          send: {
            account: {
              balance: '',
            },
            asset: {
              type: '',
            },
            gas: {
              gasPrice: '',
            },
            recipient: {
              address: '',
            },
            amount: {
              value: '',
            },
            userInputHexData: '',
          },
        };

        const store = mockStore(updateRecipientState);

        await store.dispatch(updateRecipient(recipient));

        const actionResult = store.getActions();

        expect(actionResult).toHaveLength(3);
        expect(actionResult[0].type).toStrictEqual('send/updateRecipient');
        expect(actionResult[1].type).toStrictEqual(
          'send/computeEstimatedGasLimit/pending',
        );
        expect(actionResult[2].type).toStrictEqual(
          'send/computeEstimatedGasLimit/rejected',
        );
      });

      it('should update recipient nickname if the passed address exists in the addressBook state but no nickname param is provided', async () => {
        global.eth = {
          getCode: sinon.stub(),
        };

        const TEST_RECIPIENT_ADDRESS =
          '0x0000000000000000000000000000000000000001';
        const TEST_RECIPIENT_NAME = 'The 1 address';

        const updateRecipientState = {
          metamask: {
            addressBook: {
              '0x1': [
                {
                  address: TEST_RECIPIENT_ADDRESS,
                  name: TEST_RECIPIENT_NAME,
                },
              ],
            },
            providerConfig: {
              chainId: '0x1',
            },
          },
          send: {
            account: {
              balance: '',
            },
            asset: {
              type: '',
            },
            gas: {
              gasPrice: '',
            },
            recipient: {
              address: '',
            },
            amount: {
              value: '',
            },
            userInputHexData: '',
          },
        };

        const store = mockStore(updateRecipientState);

        await store.dispatch(
          updateRecipient({
            address: '0x0000000000000000000000000000000000000001',
            nickname: '',
          }),
        );

        const actionResult = store.getActions();
        expect(actionResult).toHaveLength(3);
        expect(actionResult[0].type).toStrictEqual('send/updateRecipient');
        expect(actionResult[0].payload.address).toStrictEqual(
          TEST_RECIPIENT_ADDRESS,
        );
        expect(actionResult[0].payload.nickname).toStrictEqual(
          TEST_RECIPIENT_NAME,
        );
      });

      it('should create actions to reset recipient input and ens, calculate gas and then validate input', async () => {
        const tokenState = {
          metamask: {
            addressBook: {},
            identities: {},
            internalAccounts: {
              accounts: {},
              selectedAccount: '',
            },
            blockGasLimit: '',
            selectedAddress: '',
            providerConfig: {
              chainId: '0x1',
            },
          },
          send: {
            account: {
              balance: '',
            },
            asset: {
              type: AssetType.token,
              details: {},
            },
            gas: {
              gasPrice: '',
            },
            recipient: {
              address: '',
            },
            amount: {
              value: '',
            },
            userInputHexData: '',
          },
        };

        const store = mockStore(tokenState);

        await store.dispatch(updateRecipient(recipient));

        const actionResult = store.getActions();

        expect(actionResult).toHaveLength(3);
        expect(actionResult[0].type).toStrictEqual('send/updateRecipient');
        expect(actionResult[1].type).toStrictEqual(
          'send/computeEstimatedGasLimit/pending',
        );
        expect(actionResult[2].type).toStrictEqual(
          'send/computeEstimatedGasLimit/rejected',
        );
      });
    });

    describe('ResetRecipientInput', () => {
      it('should create actions to reset recipient input and ens then validates input', async () => {
        const updateRecipientState = {
          metamask: {
            addressBook: {},
            identities: {},
            providerConfig: {
              chainId: '',
            },
            tokens: [],
            useTokenDetection: true,
            tokenList: {
              '0x514910771af9ca656af840dff83e8264ecf986ca': {
                address: '0x514910771af9ca656af840dff83e8264ecf986ca',
                symbol: 'LINK',
                decimals: 18,
                name: 'Chainlink',
                iconUrl:
                  'https://s3.amazonaws.com/airswap-token-images/LINK.png',
                aggregators: [
                  'airswapLight',
                  'bancor',
                  'cmc',
                  'coinGecko',
                  'kleros',
                  'oneInch',
                  'paraswap',
                  'pmm',
                  'totle',
                  'zapper',
                  'zerion',
                  'zeroEx',
                ],
                occurrences: 12,
              },
            },
            internalAccounts: {
              accounts: {
                'cf8dace4-9439-4bd4-b3a8-88c821c8fcb3': {
                  address: '0x0dcd5d886577d5081b0c52e242ef29e70be3e7bc',
                  id: 'cf8dace4-9439-4bd4-b3a8-88c821c8fcb3',
                  metadata: {
                    name: 'Test Account',
                    keyring: {
                      type: 'HD Key Tree',
                    },
                  },
                  options: {},
                  methods: [...Object.values(EthMethod)],
                  type: EthAccountType.Eoa,
                },
              },
              selectedAccount: 'cf8dace4-9439-4bd4-b3a8-88c821c8fcb3',
            },
            accounts: {},
          },
          send: INITIAL_SEND_STATE_FOR_EXISTING_DRAFT,
        };

        const store = mockStore(updateRecipientState);

        await store.dispatch(resetRecipientInput());
        const actionResult = store.getActions();

        expect(actionResult).toHaveLength(12);
        expect(actionResult[0]).toMatchObject({
          type: 'send/addHistoryEntry',
          payload: 'sendFlow - user cleared recipient input',
        });
        expect(actionResult[1].type).toStrictEqual(
          'send/updateRecipientWarning',
        );
        expect(actionResult[2].type).toStrictEqual(
          'send/updateDraftTransactionStatus',
        );

        expect(actionResult[3].type).toStrictEqual(
          'send/updateRecipientUserInput',
        );
        expect(actionResult[4].payload).toStrictEqual(
          'sendFlow - user typed  into recipient input field',
        );
        expect(actionResult[5].type).toStrictEqual(
          'send/validateRecipientUserInput',
        );
        expect(actionResult[6].type).toStrictEqual('send/updateRecipient');
        expect(actionResult[7].type).toStrictEqual(
          'send/computeEstimatedGasLimit/pending',
        );
        expect(actionResult[8].type).toStrictEqual(
          'metamask/gas/SET_CUSTOM_GAS_LIMIT',
        );
        expect(actionResult[9].type).toStrictEqual(
          'send/computeEstimatedGasLimit/fulfilled',
        );
        expect(actionResult[10].type).toStrictEqual(
          'DNS/resetDomainResolution',
        );
        expect(actionResult[11].type).toStrictEqual(
          'send/validateRecipientUserInput',
        );
      });
    });

    describe('UpdateSendHexData', () => {
      const sendHexDataState = {
        send: getInitialSendStateWithExistingTxState({
          asset: {
            type: '',
          },
        }),
      };

      it('should create action to update hexData', async () => {
        const hexData = '0x1';
        const store = mockStore(sendHexDataState);

        await store.dispatch(updateSendHexData(hexData));

        const actionResult = store.getActions();

        const expectActionResult = [
          {
            type: 'send/addHistoryEntry',
            payload: 'sendFlow - user added custom hexData 0x1',
          },
          { type: 'send/updateUserInputHexData', payload: hexData },
        ];

        expect(actionResult).toHaveLength(2);
        expect(actionResult).toStrictEqual(expectActionResult);
      });
    });

    describe('ToggleSendMaxMode', () => {
      it('should create actions to toggle update max mode when send amount mode is not max', async () => {
        const sendMaxModeState = {
          send: {
            asset: {
              type: AssetType.token,
              details: {},
            },
            gas: {
              gasPrice: '',
            },
            recipient: {
              address: '',
            },
            amount: {
              mode: '',
              value: '',
            },
            userInputHexData: '',
          },
          metamask: {
            providerConfig: {
              chainId: CHAIN_IDS.GOERLI,
            },
          },
        };

        const store = mockStore(sendMaxModeState);

        await store.dispatch(toggleSendMaxMode());

        const actionResult = store.getActions();

        expect(actionResult).toHaveLength(5);
        expect(actionResult[0].type).toStrictEqual('send/updateAmountMode');
        expect(actionResult[1].type).toStrictEqual('send/updateAmountToMax');
        expect(actionResult[2]).toMatchObject({
          type: 'send/addHistoryEntry',
          payload: 'sendFlow - user toggled max mode on',
        });
        expect(actionResult[3].type).toStrictEqual(
          'send/computeEstimatedGasLimit/pending',
        );
        expect(actionResult[4].type).toStrictEqual(
          'send/computeEstimatedGasLimit/rejected',
        );
      });

      it('should create actions to toggle off max mode when send amount mode is max', async () => {
        const sendMaxModeState = {
          send: {
            ...getInitialSendStateWithExistingTxState({
              asset: {
                type: AssetType.token,
                details: {},
              },
              gas: {
                gasPrice: '',
              },
              recipient: {
                address: '',
              },
              amount: {
                value: '',
              },
              userInputHexData: '',
            }),
            amountMode: AMOUNT_MODES.MAX,
          },
          metamask: {
            providerConfig: {
              chainId: CHAIN_IDS.GOERLI,
            },
            internalAccounts: {
              accounts: {
                'mock-id': {
                  address: '0x0',
                  id: 'mock-id',
                  metadata: {
                    name: 'Test Account',
                    keyring: {
                      type: 'HD Key Tree',
                    },
                  },
                  options: {},
                  methods: [...Object.values(EthMethod)],
                  type: EthAccountType.Eoa,
                },
              },
              selectedAccount: 'mock-id',
            },
            accounts: {},
          },
        };
        const store = mockStore(sendMaxModeState);

        await store.dispatch(toggleSendMaxMode());

        const actionResult = store.getActions();

        expect(actionResult).toHaveLength(6);
        expect(actionResult[0].type).toStrictEqual('send/updateAmountMode');
        expect(actionResult[1].type).toStrictEqual('send/updateSendAmount');
        expect(actionResult[2]).toMatchObject({
          type: 'send/addHistoryEntry',
          payload: 'sendFlow - user toggled max mode off',
        });
        expect(actionResult[3].type).toStrictEqual(
          'send/computeEstimatedGasLimit/pending',
        );
        expect(actionResult[4].type).toStrictEqual(
          'metamask/gas/SET_CUSTOM_GAS_LIMIT',
        );
        expect(actionResult[5].type).toStrictEqual(
          'send/computeEstimatedGasLimit/fulfilled',
        );
      });
    });

    describe('SignTransaction', () => {
      const signTransactionState = {
        send: getInitialSendStateWithExistingTxState({
          id: 1,
          asset: {},
          recipient: {},
          amount: {},
          gas: {
            gasLimit: GAS_LIMITS.SIMPLE,
          },
        }),
      };

      it('should show confirm tx page when no other conditions for signing have been met', async () => {
        const store = mockStore(signTransactionState);

        await store.dispatch(signTransaction());

        const actionResult = store.getActions();

        expect(actionResult).toHaveLength(2);
        expect(actionResult[0]).toMatchObject({
          type: 'send/addHistoryEntry',
          payload:
            'sendFlow - user clicked next and transaction should be added to controller',
        });
        expect(actionResult[1].type).toStrictEqual('SHOW_CONF_TX_PAGE');
      });

      describe('with token transfers', () => {
        it('should pass the correct transaction parameters to addTransactionAndRouteToConfirmationPage', async () => {
          const tokenTransferTxState = {
            metamask: {
              providerConfig: {
                chainId: CHAIN_IDS.GOERLI,
              },
              transactions: [
                {
                  id: 1,
                  chainId: CHAIN_IDS.GOERLI,
                  status: 'unapproved',
                  txParams: {
                    value: 'oldTxValue',
                  },
                },
              ],
            },
            send: {
              ...getInitialSendStateWithExistingTxState({
                id: 1,
                asset: {
                  details: {
                    address: '0xC02aaA39b223FE8D0A0e5C4F27eAD9083C756Cc2',
                  },
                  type: 'TOKEN',
                },
                recipient: {
                  address: '4F90e18605Fd46F9F9Fab0e225D88e1ACf5F5324',
                },
                amount: {
                  value: '0x1',
                },
              }),
              stage: SEND_STAGES.DRAFT,
              selectedAccount: {
                address: '0x6784e8507A1A46443f7bDc8f8cA39bdA92A675A6',
              },
            },
          };

          jest.mock('../../store/actions.ts');

          const store = mockStore(tokenTransferTxState);

          await store.dispatch(signTransaction());

          expect(
            addTransactionAndRouteToConfirmationPageStub.mock.calls[0][0].data,
          ).toStrictEqual(
            '0xa9059cbb0000000000000000000000004f90e18605fd46f9f9fab0e225d88e1acf5f53240000000000000000000000000000000000000000000000000000000000000001',
          );
          expect(
            addTransactionAndRouteToConfirmationPageStub.mock.calls[0][0].to,
          ).toStrictEqual('0xC02aaA39b223FE8D0A0e5C4F27eAD9083C756Cc2');
        });
      });

      it('should create actions for updateTransaction rejecting', async () => {
        const editStageSignTxState = {
          metamask: {
            providerConfig: {
              chainId: '0x1',
            },
            transactions: [
              {
                id: 1,
                chainId: '0x1',
                status: 'unapproved',
                txParams: {
                  value: 'oldTxValue',
                },
              },
            ],
          },
          send: {
            ...signTransactionState.send,
            stage: SEND_STAGES.EDIT,
          },
        };

        jest.mock('../../store/actions.ts');

        const store = mockStore(editStageSignTxState);

        await store.dispatch(signTransaction());

        const actionResult = store.getActions();

        expect(actionResult).toHaveLength(3);
        expect(actionResult[0]).toMatchObject({
          type: 'send/addHistoryEntry',
          payload:
            'sendFlow - user clicked next and transaction should be updated in controller',
        });
        expect(actionResult[1].type).toStrictEqual(
          'UPDATE_TRANSACTION_EDITABLE_PARAMS',
        );
        expect(actionResult[2].type).toStrictEqual(
          'UPDATE_TRANSACTION_GAS_FEES',
        );
      });
    });

    describe('editExistingTransaction', () => {
      it('should set up the appropriate state for editing a native asset transaction', async () => {
        const editTransactionState = {
          metamask: {
            gasEstimateType: GasEstimateTypes.none,
            gasFeeEstimates: {},
            providerConfig: {
              chainId: CHAIN_IDS.GOERLI,
            },
            tokens: [],
            addressBook: {
              [CHAIN_IDS.GOERLI]: {},
            },
            identities: {
              [mockAddress1]: {},
            },
            internalAccounts: {
              accounts: {
                'cf8dace4-9439-4bd4-b3a8-88c821c8fcb3': {
                  address: mockAddress1,
                  id: 'cf8dace4-9439-4bd4-b3a8-88c821c8fcb3',
                  metadata: {
                    name: 'Test Account',
                    keyring: {
                      type: 'HD Key Tree',
                    },
                  },
                  options: {},
                  methods: [...Object.values(EthMethod)],
                  type: EthAccountType.Eoa,
                },
              },
              selectedAccount: 'cf8dace4-9439-4bd4-b3a8-88c821c8fcb3',
            },
            accounts: {
              [mockAddress1]: {
                address: mockAddress1,
                balance: '0x0',
              },
            },
            accountsByChainId: {
              [CHAIN_IDS.GOERLI]: {
                [mockAddress1]: { balance: '0x0' },
              },
            },
            tokenList: {},
            transactions: [
              {
                id: 1,
                chainId: CHAIN_IDS.GOERLI,
                status: 'unapproved',
                txParams: {
                  data: '',
                  from: mockAddress1,
                  to: '0xRecipientAddress',
                  gas: GAS_LIMITS.SIMPLE,
                  gasPrice: '0x3b9aca00', // 1000000000
                  value: '0xde0b6b3a7640000', // 1000000000000000000,
                },
              },
            ],
          },
          send: {
            // We are going to remove this transaction as a part of the flow,
            // but we need this stub to have the fromAccount because for our
            // action checker the state isn't actually modified after each
            // action is ran.
            ...getInitialSendStateWithExistingTxState({
              id: 1,
              fromAccount: {
                address: mockAddress1,
              },
            }),
          },
        };

        const store = mockStore(editTransactionState);

        await store.dispatch(editExistingTransaction(AssetType.native, 1));
        const actionResult = store.getActions();

        expect(actionResult).toHaveLength(7);
        expect(actionResult[0]).toMatchObject({
          type: 'send/clearPreviousDrafts',
        });
        expect(actionResult[1]).toStrictEqual({
          type: 'send/addNewDraft',
          payload: {
            amount: {
              value: '0xde0b6b3a7640000',
              error: null,
            },
            asset: {
              balance: '0x0',
              details: null,
              error: null,
              type: AssetType.native,
            },
            fromAccount: {
              address: mockAddress1,
              balance: '0x0',
            },
            gas: {
              error: null,
              gasLimit: GAS_LIMITS.SIMPLE,
              gasPrice: '0x3b9aca00',
              gasTotal: '0x0',
              wasManuallyEdited: false,
              maxFeePerGas: '0x0',
              maxPriorityFeePerGas: '0x0',
            },
            history: ['sendFlow - user clicked edit on transaction with id 1'],
            id: 1,
            recipient: {
              address: '0xRecipientAddress',
              error: null,
              nickname: '0xRecipientAddress',
              warning: null,
              recipientWarningAcknowledged: false,
              type: '',
            },
            status: SEND_STATUSES.VALID,
            transactionType: '0x0',
            userInputHexData: '',
          },
        });

        const action = actionResult[1];

        const result = sendReducer(
          INITIAL_SEND_STATE_FOR_EXISTING_DRAFT,
          action,
        );

        expect(result.currentTransactionUUID).not.toStrictEqual('test-uuid');

        const draftTransaction =
          result.draftTransactions[result.currentTransactionUUID];

        expect(draftTransaction.gas.gasLimit).toStrictEqual(
          action.payload.gas.gasLimit,
        );
        expect(draftTransaction.gas.gasPrice).toStrictEqual(
          action.payload.gas.gasPrice,
        );

        expect(draftTransaction.amount.value).toStrictEqual(
          action.payload.amount.value,
        );
      });

      it('should set up the appropriate state for editing an NFT asset transaction', async () => {
        getTokenStandardAndDetailsStub.mockImplementation(() =>
          Promise.resolve({
            standard: 'ERC721',
            balance: '0x1',
            address: '0xNftAddress',
          }),
        );
        const editTransactionState = {
          metamask: {
            blockGasLimit: '0x3a98',
            selectedAddress: '',
            providerConfig: {
              chainId: CHAIN_IDS.GOERLI,
            },
            tokens: [],
            addressBook: {
              [CHAIN_IDS.GOERLI]: {},
            },
            identities: {
              [mockAddress1]: {},
            },
            accounts: {
              [mockAddress1]: {
                address: mockAddress1,
                balance: '0x0',
              },
            },
            internalAccounts: {
              accounts: {
                'cf8dace4-9439-4bd4-b3a8-88c821c8fcb3': {
                  address: mockAddress1,
                  id: 'cf8dace4-9439-4bd4-b3a8-88c821c8fcb3',
                  metadata: {
                    name: 'Test Account',
                    keyring: {
                      type: 'HD Key Tree',
                    },
                  },
                  options: {},
                  methods: [...Object.values(EthMethod)],
                  type: EthAccountType.Eoa,
                },
              },
              selectedAccount: 'cf8dace4-9439-4bd4-b3a8-88c821c8fcb3',
            },
<<<<<<< HEAD
            cachedBalances: {
=======
            accountsByChainId: {
>>>>>>> 2bb3eed4
              [CHAIN_IDS.GOERLI]: {
                [mockAddress1]: { balance: '0x0' },
              },
            },
            tokenList: {},
            transactions: [
              {
                id: 1,
                chainId: CHAIN_IDS.GOERLI,
                status: 'unapproved',
                txParams: {
                  data: generateERC721TransferData({
                    toAddress: BURN_ADDRESS,
                    fromAddress: mockAddress1,
                    tokenId: BigNumber.from(15000).toString(),
                  }),
                  from: mockAddress1,
                  to: '0xNftAddress',
                  gas: GAS_LIMITS.BASE_TOKEN_ESTIMATE,
                  gasPrice: '0x3b9aca00', // 1000000000
                  value: '0x0',
                },
              },
            ],
          },
          send: {
            ...getInitialSendStateWithExistingTxState({
              id: 1,
              test: 'wow',
              gas: { gasLimit: GAS_LIMITS.SIMPLE },
            }),
            stage: SEND_STAGES.EDIT,
          },
        };

        global.eth = {
          contract: sinon.stub().returns({
            at: sinon.stub().returns({
              balanceOf: sinon.stub().returns(undefined),
            }),
          }),
          getCode: jest.fn(() => '0xa'),
        };

        const store = mockStore(editTransactionState);

        await store.dispatch(editExistingTransaction(AssetType.NFT, 1));
        const actionResult = store.getActions();
        expect(actionResult).toHaveLength(9);
        expect(actionResult[0]).toMatchObject({
          type: 'send/clearPreviousDrafts',
        });
        expect(actionResult[1]).toStrictEqual({
          type: 'send/addNewDraft',
          payload: {
            amount: {
              error: null,
              value: '0x1',
            },
            asset: {
              balance: '0x0',
              details: null,
              error: null,
              type: AssetType.native,
            },
            fromAccount: {
              address: mockAddress1,
              balance: '0x0',
            },
            gas: {
              error: null,
              gasLimit: GAS_LIMITS.BASE_TOKEN_ESTIMATE,
              gasPrice: '0x3b9aca00',
              gasTotal: '0x0',
              wasManuallyEdited: false,
              maxFeePerGas: '0x0',
              maxPriorityFeePerGas: '0x0',
            },
            history: ['sendFlow - user clicked edit on transaction with id 1'],
            id: 1,
            recipient: {
              address: BURN_ADDRESS,
              error: null,
              nickname: BURN_ADDRESS,
              warning: null,
              type: '',
              recipientWarningAcknowledged: false,
            },
            status: SEND_STATUSES.VALID,
            transactionType: '0x0',
            userInputHexData:
              editTransactionState.metamask.transactions[0].txParams.data,
          },
        });
        expect(actionResult[2].type).toStrictEqual('SHOW_LOADING_INDICATION');
        expect(actionResult[3].type).toStrictEqual('HIDE_LOADING_INDICATION');
        expect(actionResult[4]).toStrictEqual({
          type: 'send/addHistoryEntry',
          payload:
            'sendFlow - user set asset to NFT with tokenId 15000 and address 0xNftAddress',
        });
        expect(actionResult[5]).toStrictEqual({
          type: 'send/updateAsset',
          payload: {
            asset: {
              balance: '0x1',
              details: {
                address: '0xNftAddress',
                balance: '0x1',
                standard: TokenStandard.ERC721,
                tokenId: '15000',
              },
              error: null,
              type: AssetType.NFT,
            },
            initialAssetSet: true,
          },
        });
        expect(actionResult[6].type).toStrictEqual(
          'send/initializeSendState/pending',
        );
        expect(actionResult[7]).toStrictEqual({
          type: 'metamask/gas/SET_CUSTOM_GAS_LIMIT',
          value: GAS_LIMITS.SIMPLE,
        });
        expect(actionResult[8].type).toStrictEqual(
          'send/initializeSendState/fulfilled',
        );

        const action = actionResult[1];

        const result = sendReducer(
          INITIAL_SEND_STATE_FOR_EXISTING_DRAFT,
          action,
        );

        expect(result.currentTransactionUUID).not.toStrictEqual('test-uuid');

        const draftTransaction =
          result.draftTransactions[result.currentTransactionUUID];

        expect(draftTransaction.gas.gasLimit).toStrictEqual(
          action.payload.gas.gasLimit,
        );
        expect(draftTransaction.gas.gasPrice).toStrictEqual(
          action.payload.gas.gasPrice,
        );

        expect(draftTransaction.amount.value).toStrictEqual(
          action.payload.amount.value,
        );
      });
    });

    it('should set up the appropriate state for editing a token asset transaction', async () => {
      const editTransactionState = {
        metamask: {
          blockGasLimit: '0x3a98',
          selectedAddress: '',
          internalAccounts: {
            accounts: {
              'cf8dace4-9439-4bd4-b3a8-88c821c8fcb3': {
                address: mockAddress1,
                id: 'cf8dace4-9439-4bd4-b3a8-88c821c8fcb3',
                options: {},
                methods: [...Object.values(EthMethod)],
                type: EthAccountType.Eoa,
                metadata: {
                  name: 'Test Account',
                  keyring: {
                    type: 'HD Key Tree',
                  },
                },
              },
            },
            selectedAccount: 'cf8dace4-9439-4bd4-b3a8-88c821c8fcb3',
          },
          providerConfig: {
            chainId: CHAIN_IDS.GOERLI,
          },
          tokens: [
            {
              address: '0xTokenAddress',
              symbol: 'SYMB',
            },
          ],
          tokenList: {
            '0xTokenAddress': {
              symbol: 'SYMB',
              address: '0xTokenAddress',
            },
          },
          addressBook: {
            [CHAIN_IDS.GOERLI]: {},
          },
          identities: {
            [mockAddress1]: {},
          },
          accounts: {
            [mockAddress1]: {
              address: mockAddress1,
              balance: '0x0',
            },
          },
          accountsByChainId: {
            [CHAIN_IDS.GOERLI]: {
              [mockAddress1]: { balance: '0x0' },
            },
          },
          transactions: [
            {
              id: 1,
              chainId: CHAIN_IDS.GOERLI,
              status: 'unapproved',
              txParams: {
                data: generateERC20TransferData({
                  toAddress: BURN_ADDRESS,
                  amount: '0x3a98',
                  sendToken: {
                    address: '0xTokenAddress',
                    symbol: 'SYMB',
                    decimals: 18,
                  },
                }),
                from: mockAddress1,
                to: '0xTokenAddress',
                gas: GAS_LIMITS.BASE_TOKEN_ESTIMATE,
                gasPrice: '0x3b9aca00', // 1000000000
                value: '0x0',
              },
            },
          ],
        },
        send: {
          ...getInitialSendStateWithExistingTxState({
            id: 1,
            recipient: {
              address: 'Address',
              nickname: 'NickName',
            },
          }),
          selectedAccount: {
            address: mockAddress1,
            balance: '0x0',
          },
          stage: SEND_STAGES.EDIT,
        },
      };

      global.eth = {
        contract: sinon.stub().returns({
          at: sinon.stub().returns({
            balanceOf: sinon.stub().returns(undefined),
          }),
        }),
        getCode: jest.fn(() => '0xa'),
      };

      const store = mockStore(editTransactionState);

      await store.dispatch(editExistingTransaction(AssetType.token, 1));
      const actionResult = store.getActions();

      expect(actionResult).toHaveLength(9);
      expect(actionResult[0].type).toStrictEqual('send/clearPreviousDrafts');
      expect(actionResult[1]).toStrictEqual({
        type: 'send/addNewDraft',
        payload: {
          amount: {
            error: null,
            value: '0x3a98',
          },
          asset: {
            balance: '0x0',
            details: null,
            error: null,
            type: AssetType.native,
          },
          fromAccount: {
            address: mockAddress1,
            balance: '0x0',
          },
          gas: {
            error: null,
            gasLimit: '0x186a0',
            gasPrice: '0x3b9aca00',
            wasManuallyEdited: false,
            gasTotal: '0x0',
            maxFeePerGas: '0x0',
            maxPriorityFeePerGas: '0x0',
          },
          history: ['sendFlow - user clicked edit on transaction with id 1'],
          id: 1,
          recipient: {
            address: BURN_ADDRESS,
            error: null,
            warning: null,
            nickname: BURN_ADDRESS,
            type: '',
            recipientWarningAcknowledged: false,
          },
          status: SEND_STATUSES.VALID,
          transactionType: '0x0',
          userInputHexData:
            editTransactionState.metamask.transactions[0].txParams.data,
        },
      });
      expect(actionResult[2].type).toStrictEqual('SHOW_LOADING_INDICATION');
      expect(actionResult[3].type).toStrictEqual('HIDE_LOADING_INDICATION');
      expect(actionResult[4]).toMatchObject({
        type: 'send/addHistoryEntry',
        payload:
          'sendFlow - user set asset to ERC20 token with symbol SYMB and address 0xTokenAddress',
      });
      expect(actionResult[5]).toStrictEqual({
        type: 'send/updateAsset',
        payload: {
          asset: {
            balance: '0x0',
            type: AssetType.token,
            error: null,
            details: {
              balance: '0x0',
              address: '0xTokenAddress',
              decimals: 18,
              symbol: 'SYMB',
              standard: 'ERC20',
            },
          },
          initialAssetSet: true,
        },
      });
      expect(actionResult[6].type).toStrictEqual(
        'send/initializeSendState/pending',
      );
      expect(actionResult[7].type).toStrictEqual(
        'metamask/gas/SET_CUSTOM_GAS_LIMIT',
      );
      expect(actionResult[8].type).toStrictEqual(
        'send/initializeSendState/fulfilled',
      );

      const action = actionResult[1];

      const result = sendReducer(INITIAL_SEND_STATE_FOR_EXISTING_DRAFT, action);

      expect(result.currentTransactionUUID).not.toStrictEqual('test-uuid');

      const draftTransaction =
        result.draftTransactions[result.currentTransactionUUID];

      expect(draftTransaction.gas.gasLimit).toStrictEqual(
        action.payload.gas.gasLimit,
      );
      expect(draftTransaction.gas.gasPrice).toStrictEqual(
        action.payload.gas.gasPrice,
      );

      expect(draftTransaction.amount.value).toStrictEqual(
        action.payload.amount.value,
      );
    });
  });

  describe('selectors', () => {
    describe('gas selectors', () => {
      it('has a selector that gets gasLimit', () => {
        expect(
          getGasLimit({ send: INITIAL_SEND_STATE_FOR_EXISTING_DRAFT }),
        ).toBe('0x0');
      });

      it('has a selector that gets gasPrice', () => {
        expect(
          getGasPrice({ send: INITIAL_SEND_STATE_FOR_EXISTING_DRAFT }),
        ).toBe('0x0');
      });

      it('has a selector that gets gasTotal', () => {
        expect(
          getGasTotal({ send: INITIAL_SEND_STATE_FOR_EXISTING_DRAFT }),
        ).toBe('0x0');
      });

      it('has a selector to determine if gas fee is in error', () => {
        expect(
          gasFeeIsInError({ send: INITIAL_SEND_STATE_FOR_EXISTING_DRAFT }),
        ).toBe(false);
        expect(
          gasFeeIsInError({
            send: getInitialSendStateWithExistingTxState({
              gas: {
                error: 'yes',
              },
            }),
          }),
        ).toBe(true);
      });

      it('has a selector that gets minimumGasLimit', () => {
        expect(
          getMinimumGasLimitForSend({
            send: INITIAL_SEND_STATE_FOR_EXISTING_DRAFT,
          }),
        ).toBe(GAS_LIMITS.SIMPLE);
      });

      describe('getGasInputMode selector', () => {
        it('returns BASIC when on mainnet and advanced inline gas is false', () => {
          expect(
            getGasInputMode({
              metamask: {
                providerConfig: { chainId: CHAIN_IDS.MAINNET },
                featureFlags: { advancedInlineGas: false },
              },
              send: initialState,
            }),
          ).toBe(GAS_INPUT_MODES.BASIC);
        });

        it('returns BASIC when on localhost and advanced inline gas is false and IN_TEST is set', () => {
          process.env.IN_TEST = true;
          expect(
            getGasInputMode({
              metamask: {
                providerConfig: { chainId: '0x539' },
                featureFlags: { advancedInlineGas: false },
              },
              send: initialState,
            }),
          ).toBe(GAS_INPUT_MODES.BASIC);
          process.env.IN_TEST = false;
        });

        it('returns INLINE when on mainnet and advanced inline gas is true', () => {
          expect(
            getGasInputMode({
              metamask: {
                providerConfig: { chainId: CHAIN_IDS.MAINNET },
                featureFlags: { advancedInlineGas: true },
              },
              send: initialState,
            }),
          ).toBe(GAS_INPUT_MODES.INLINE);
        });

        it('returns INLINE when on mainnet and advanced inline gas is false but eth_gasPrice estimate is used', () => {
          expect(
            getGasInputMode({
              metamask: {
                providerConfig: { chainId: CHAIN_IDS.MAINNET },
                featureFlags: { advancedInlineGas: false },
                gasEstimateType: GasEstimateTypes.ethGasPrice,
              },
              send: initialState,
            }),
          ).toBe(GAS_INPUT_MODES.INLINE);
        });

        it('returns INLINE when on mainnet and advanced inline gas is false but eth_gasPrice estimate is used even IN_TEST', () => {
          process.env.IN_TEST = true;
          expect(
            getGasInputMode({
              metamask: {
                providerConfig: { chainId: CHAIN_IDS.MAINNET },
                featureFlags: { advancedInlineGas: false },
                gasEstimateType: GasEstimateTypes.ethGasPrice,
              },
              send: initialState,
            }),
          ).toBe(GAS_INPUT_MODES.INLINE);
          process.env.IN_TEST = false;
        });

        it('returns CUSTOM if gasIsSetInModal is true', () => {
          expect(
            getGasInputMode({
              metamask: {
                providerConfig: { chainId: CHAIN_IDS.MAINNET },
                featureFlags: { advancedInlineGas: true },
              },
              send: {
                ...INITIAL_SEND_STATE_FOR_EXISTING_DRAFT,
                gasIsSetInModal: true,
              },
            }),
          ).toBe(GAS_INPUT_MODES.CUSTOM);
        });
      });
    });

    describe('asset selectors', () => {
      it('has a selector to get the asset', () => {
        expect(
          getSendAsset({ send: INITIAL_SEND_STATE_FOR_EXISTING_DRAFT }),
        ).toMatchObject(
          getTestUUIDTx(INITIAL_SEND_STATE_FOR_EXISTING_DRAFT).asset,
        );
      });

      it('has a selector to get the asset address', () => {
        expect(
          getSendAssetAddress({
            send: getInitialSendStateWithExistingTxState({
              asset: {
                balance: '0x0',
                details: { address: '0x0' },
                type: AssetType.token,
              },
            }),
          }),
        ).toBe('0x0');
      });

      it('has a selector that determines if asset is sendable based on ERC721 status', () => {
        expect(
          getIsAssetSendable({ send: INITIAL_SEND_STATE_FOR_EXISTING_DRAFT }),
        ).toBe(true);
        expect(
          getIsAssetSendable({
            send: getInitialSendStateWithExistingTxState({
              asset: {
                type: AssetType.token,
                details: { isERC721: true },
              },
            }),
          }),
        ).toBe(false);
      });
    });

    describe('amount selectors', () => {
      it('has a selector to get send amount', () => {
        expect(
          getSendAmount({ send: INITIAL_SEND_STATE_FOR_EXISTING_DRAFT }),
        ).toBe('0x0');
      });

      it('has a selector to get if there is an insufficient funds error', () => {
        expect(
          getIsBalanceInsufficient({
            send: INITIAL_SEND_STATE_FOR_EXISTING_DRAFT,
          }),
        ).toBe(false);
        expect(
          getIsBalanceInsufficient({
            send: getInitialSendStateWithExistingTxState({
              gas: { error: INSUFFICIENT_FUNDS_ERROR },
            }),
          }),
        ).toBe(true);
      });

      it('has a selector to get max mode state', () => {
        expect(
          getSendMaxModeState({ send: INITIAL_SEND_STATE_FOR_EXISTING_DRAFT }),
        ).toBe(false);
        expect(
          getSendMaxModeState({
            send: {
              ...INITIAL_SEND_STATE_FOR_EXISTING_DRAFT,
              amountMode: AMOUNT_MODES.MAX,
            },
          }),
        ).toBe(true);
      });

      it('has a selector to get the draft transaction ID', () => {
        expect(
          getDraftTransactionID({
            send: INITIAL_SEND_STATE_FOR_EXISTING_DRAFT,
          }),
        ).toBeNull();
        expect(
          getDraftTransactionID({
            send: getInitialSendStateWithExistingTxState({
              id: 'ID',
            }),
          }),
        ).toBe('ID');
      });

      it('has a selector to get the user entered hex data', () => {
        expect(
          getSendHexData({ send: INITIAL_SEND_STATE_FOR_EXISTING_DRAFT }),
        ).toBeNull();
        expect(
          getSendHexData({
            send: getInitialSendStateWithExistingTxState({
              userInputHexData: '0x0',
            }),
          }),
        ).toBe('0x0');
      });

      it('has a selector to get if there is an amount error', () => {
        expect(
          sendAmountIsInError({ send: INITIAL_SEND_STATE_FOR_EXISTING_DRAFT }),
        ).toBe(false);
        expect(
          sendAmountIsInError({
            send: getInitialSendStateWithExistingTxState({
              amount: { error: 'any' },
            }),
          }),
        ).toBe(true);
      });
    });

    describe('recipient selectors', () => {
      it('has a selector to get recipient address', () => {
        expect(
          getSendTo({
            send: INITIAL_SEND_STATE_FOR_EXISTING_DRAFT,
            metamask: {
              ensResolutionsByAddress: {},
              identities: {},
              internalAccounts: {
                accounts: {},
                selectedAccount: '',
              },
              addressBook: {},
              providerConfig: {
                chainId: '0x5',
              },
            },
          }),
        ).toBe('');
        expect(
          getSendTo({
            send: getInitialSendStateWithExistingTxState({
              recipient: { address: '0xb' },
            }),
            metamask: {
              ensResolutionsByAddress: {},
              addressBook: {},
              identities: {},
              internalAccounts: {
                accounts: {},
                selectedAccount: '',
              },
              providerConfig: {
                chainId: '0x5',
              },
            },
          }),
        ).toBe('0xb');
      });

      it('has a selector to check if using the my accounts option for recipient selection', () => {
        expect(
          getIsUsingMyAccountForRecipientSearch({
            send: INITIAL_SEND_STATE_FOR_EXISTING_DRAFT,
          }),
        ).toBe(false);
        expect(
          getIsUsingMyAccountForRecipientSearch({
            send: {
              ...INITIAL_SEND_STATE_FOR_EXISTING_DRAFT,
              recipientMode: RECIPIENT_SEARCH_MODES.MY_ACCOUNTS,
            },
          }),
        ).toBe(true);
      });

      it('has a selector to get recipient user input in input field', () => {
        expect(
          getRecipientUserInput({
            send: INITIAL_SEND_STATE_FOR_EXISTING_DRAFT,
          }),
        ).toBe('');
        expect(
          getRecipientUserInput({
            send: {
              ...INITIAL_SEND_STATE_FOR_EXISTING_DRAFT,
              recipientInput: 'domain.eth',
            },
          }),
        ).toBe('domain.eth');
      });

      it('has a selector to get recipient state', () => {
        expect(
          getRecipient({
            send: INITIAL_SEND_STATE_FOR_EXISTING_DRAFT,
            metamask: {
              ensResolutionsByAddress: {},
              identities: {},
              internalAccounts: {
                accounts: {},
                selectedAccount: '',
              },
              addressBook: {},
              providerConfig: {
                chainId: '0x5',
              },
            },
          }),
        ).toMatchObject(
          getTestUUIDTx(INITIAL_SEND_STATE_FOR_EXISTING_DRAFT).recipient,
        );
      });
    });

    describe('send validity selectors', () => {
      it('has a selector to get send errors', () => {
        expect(
          getSendErrors({ send: INITIAL_SEND_STATE_FOR_EXISTING_DRAFT }),
        ).toMatchObject({
          gasFee: null,
          amount: null,
        });
        expect(
          getSendErrors({
            send: getInitialSendStateWithExistingTxState({
              gas: {
                error: 'gasFeeTest',
              },
              amount: {
                error: 'amountTest',
              },
            }),
          }),
        ).toMatchObject({ gasFee: 'gasFeeTest', amount: 'amountTest' });
      });

      it('has a selector to get send state initialization status', () => {
        expect(
          isSendStateInitialized({
            send: INITIAL_SEND_STATE_FOR_EXISTING_DRAFT,
          }),
        ).toBe(false);
        expect(
          isSendStateInitialized({
            send: {
              ...INITIAL_SEND_STATE_FOR_EXISTING_DRAFT,
              stage: SEND_STATUSES.ADD_RECIPIENT,
            },
          }),
        ).toBe(true);
      });

      it('has a selector to get send state validity', () => {
        expect(
          isSendFormInvalid({ send: INITIAL_SEND_STATE_FOR_EXISTING_DRAFT }),
        ).toBe(false);
        expect(
          isSendFormInvalid({
            send: getInitialSendStateWithExistingTxState({
              status: SEND_STATUSES.INVALID,
            }),
          }),
        ).toBe(true);
      });

      it('has a selector to get send stage', () => {
        expect(
          getSendStage({ send: INITIAL_SEND_STATE_FOR_EXISTING_DRAFT }),
        ).toBe(SEND_STAGES.INACTIVE);
        expect(
          getSendStage({
            send: {
              ...INITIAL_SEND_STATE_FOR_EXISTING_DRAFT,
              stage: SEND_STAGES.ADD_RECIPIENT,
            },
          }),
        ).toBe(SEND_STAGES.ADD_RECIPIENT);
      });
    });
  });
});<|MERGE_RESOLUTION|>--- conflicted
+++ resolved
@@ -2839,11 +2839,7 @@
               },
               selectedAccount: 'cf8dace4-9439-4bd4-b3a8-88c821c8fcb3',
             },
-<<<<<<< HEAD
-            cachedBalances: {
-=======
             accountsByChainId: {
->>>>>>> 2bb3eed4
               [CHAIN_IDS.GOERLI]: {
                 [mockAddress1]: { balance: '0x0' },
               },
