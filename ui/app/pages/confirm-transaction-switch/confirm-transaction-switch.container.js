import { connect } from 'react-redux'
import ConfirmTransactionSwitch from './confirm-transaction-switch.component'
import { unconfirmedTransactionsListSelector } from '../../selectors/confirm-transaction'

const mapStateToProps = (state, ownProps) => {
  const {
    metamask: { unapprovedTxs },
  } = state
  const {
    match: { params = {}, url },
  } = ownProps
  const urlId = url && url.match(/\d+/) && url.match(/\d+/)[0]
  const { id: paramsId } = params
  const transactionId = paramsId || urlId

  const unconfirmedTransactions = unconfirmedTransactionsListSelector(state)
  const totalUnconfirmed = unconfirmedTransactions.length
  const transaction = totalUnconfirmed
    ? unapprovedTxs[transactionId] ||
      unconfirmedTransactions[totalUnconfirmed - 1]
    : {}

  return {
    txData: transaction,
<<<<<<< HEAD
    isEtherTransaction:
      transaction && transaction.transactionCategory === SEND_ETHER_ACTION_KEY,
    isTokenMethod: [
      TOKEN_METHOD_APPROVE,
      TOKEN_METHOD_TRANSFER,
      TOKEN_METHOD_TRANSFER_FROM,
    ].includes(
      transaction &&
        transaction.transactionCategory &&
        transaction.transactionCategory.toLowerCase()
    ),
=======
>>>>>>> cdaac779
  }
}

export default connect(mapStateToProps)(ConfirmTransactionSwitch)<|MERGE_RESOLUTION|>--- conflicted
+++ resolved
@@ -22,20 +22,6 @@
 
   return {
     txData: transaction,
-<<<<<<< HEAD
-    isEtherTransaction:
-      transaction && transaction.transactionCategory === SEND_ETHER_ACTION_KEY,
-    isTokenMethod: [
-      TOKEN_METHOD_APPROVE,
-      TOKEN_METHOD_TRANSFER,
-      TOKEN_METHOD_TRANSFER_FROM,
-    ].includes(
-      transaction &&
-        transaction.transactionCategory &&
-        transaction.transactionCategory.toLowerCase()
-    ),
-=======
->>>>>>> cdaac779
   }
 }
 
