--- conflicted
+++ resolved
@@ -5,15 +5,7 @@
 import Welcome from './welcome.component'
 
 const mapStateToProps = ({ metamask }) => {
-<<<<<<< HEAD
-  const {
-    welcomeScreenSeen,
-    isInitialized,
-    participateInMetaMetrics,
-  } = metamask
-=======
   const { welcomeScreenSeen, participateInMetaMetrics } = metamask
->>>>>>> cdaac779
 
   return {
     welcomeScreenSeen,
