import {
  INITIALIZE_CREATE_PASSWORD_ROUTE,
  INITIALIZE_IMPORT_WITH_SEED_PHRASE_ROUTE,
  DEFAULT_ROUTE,
} from '../../helpers/constants/routes'

const selectors = {
  getFirstTimeFlowTypeRoute,
}

module.exports = selectors

function getFirstTimeFlowTypeRoute (state) {
  const { firstTimeFlowType } = state.metamask

  let nextRoute
  if (firstTimeFlowType === 'create') {
    nextRoute = INITIALIZE_CREATE_PASSWORD_ROUTE
  } else if (firstTimeFlowType === 'import') {
    nextRoute = INITIALIZE_IMPORT_WITH_SEED_PHRASE_ROUTE
  } else {
    nextRoute = DEFAULT_ROUTE
  }

  return nextRoute
<<<<<<< HEAD
}
=======
}

const getOnboardingInitiator = state => {
  const { onboardingTabs } = state.metamask

  if (!onboardingTabs || Object.keys(onboardingTabs).length !== 1) {
    return null
  }

  const location = Object.keys(onboardingTabs)[0]
  const tabId = onboardingTabs[location]
  return {
    location,
    tabId,
  }
}

const selectors = {
  getFirstTimeFlowTypeRoute,
  getOnboardingInitiator,
}

module.exports = selectors
>>>>>>> cdaac779
<|MERGE_RESOLUTION|>--- conflicted
+++ resolved
@@ -3,12 +3,6 @@
   INITIALIZE_IMPORT_WITH_SEED_PHRASE_ROUTE,
   DEFAULT_ROUTE,
 } from '../../helpers/constants/routes'
-
-const selectors = {
-  getFirstTimeFlowTypeRoute,
-}
-
-module.exports = selectors
 
 function getFirstTimeFlowTypeRoute (state) {
   const { firstTimeFlowType } = state.metamask
@@ -23,9 +17,6 @@
   }
 
   return nextRoute
-<<<<<<< HEAD
-}
-=======
 }
 
 const getOnboardingInitiator = state => {
@@ -48,5 +39,4 @@
   getOnboardingInitiator,
 }
 
-module.exports = selectors
->>>>>>> cdaac779
+module.exports = selectors