--- conflicted
+++ resolved
@@ -49,11 +49,7 @@
     return words.join(' ')
   }
 
-<<<<<<< HEAD
-  componentWillMount () {
-=======
   UNSAFE_componentWillMount () {
->>>>>>> cdaac779
     this._onBeforeUnload = () =>
       this.context.metricsEvent({
         eventOpts: {
@@ -297,7 +293,7 @@
             {termsChecked ? <i className="fa fa-check fa-2x" /> : null}
           </div>
           <span id="ftf-chk1-label" className="first-time-flow__checkbox-label">
-            I have read and agree to the{' '}
+            I have read and agree to the&nbsp;
             <a
               href="https://metamask.io/terms.html"
               target="_blank"
