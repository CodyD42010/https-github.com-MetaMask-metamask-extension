import React, { PureComponent } from 'react'
import PropTypes from 'prop-types'
import { Switch, Route } from 'react-router-dom'
import NewAccount from './new-account'
import MetaFoxLogo from '../../../components/ui/metafox-logo'
import ImportWithSeedPhrase from './import-with-seed-phrase'
import {
  INITIALIZE_CREATE_PASSWORD_ROUTE,
  INITIALIZE_IMPORT_WITH_SEED_PHRASE_ROUTE,
  INITIALIZE_SEED_PHRASE_ROUTE,
} from '../../../helpers/constants/routes'

export default class CreatePassword extends PureComponent {
  static propTypes = {
    history: PropTypes.object,
    isInitialized: PropTypes.bool,
    onCreateNewAccount: PropTypes.func,
    onCreateNewAccountFromSeed: PropTypes.func,
  }

  componentDidMount () {
    const { isInitialized, history } = this.props

    if (isInitialized) {
      history.push(INITIALIZE_SEED_PHRASE_ROUTE)
    }
  }

  render () {
    const { onCreateNewAccount, onCreateNewAccountFromSeed } = this.props

    return (
      <div className="first-time-flow__wrapper">
        <MetaFoxLogo />
        <Switch>
          <Route
            exact
            path={INITIALIZE_IMPORT_WITH_SEED_PHRASE_ROUTE}
            render={routeProps => (
              <ImportWithSeedPhrase
<<<<<<< HEAD
                {...props}
=======
                {...routeProps}
>>>>>>> cdaac779
                onSubmit={onCreateNewAccountFromSeed}
              />
            )}
          />
          <Route
            exact
            path={INITIALIZE_CREATE_PASSWORD_ROUTE}
<<<<<<< HEAD
            render={props => (
              <NewAccount {...props} onSubmit={onCreateNewAccount} />
=======
            render={routeProps => (
              <NewAccount {...routeProps} onSubmit={onCreateNewAccount} />
>>>>>>> cdaac779
            )}
          />
        </Switch>
      </div>
    )
  }
}<|MERGE_RESOLUTION|>--- conflicted
+++ resolved
@@ -38,11 +38,7 @@
             path={INITIALIZE_IMPORT_WITH_SEED_PHRASE_ROUTE}
             render={routeProps => (
               <ImportWithSeedPhrase
-<<<<<<< HEAD
-                {...props}
-=======
                 {...routeProps}
->>>>>>> cdaac779
                 onSubmit={onCreateNewAccountFromSeed}
               />
             )}
@@ -50,13 +46,8 @@
           <Route
             exact
             path={INITIALIZE_CREATE_PASSWORD_ROUTE}
-<<<<<<< HEAD
-            render={props => (
-              <NewAccount {...props} onSubmit={onCreateNewAccount} />
-=======
             render={routeProps => (
               <NewAccount {...routeProps} onSubmit={onCreateNewAccount} />
->>>>>>> cdaac779
             )}
           />
         </Switch>
