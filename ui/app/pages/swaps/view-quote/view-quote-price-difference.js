import React, { useContext } from 'react';

<<<<<<< HEAD
import PropTypes from 'prop-types';
import classnames from 'classnames';
import BigNumber from 'bignumber.js';
import { useEthFiatAmount } from '../../../hooks/useEthFiatAmount';
import { I18nContext } from '../../../contexts/i18n';
=======
import PropTypes from 'prop-types'
import classnames from 'classnames'
import { I18nContext } from '../../../contexts/i18n'
>>>>>>> eeca0af5

import ActionableMessage from '../actionable-message';
import Tooltip from '../../../components/ui/tooltip';

export default function ViewQuotePriceDifference(props) {
<<<<<<< HEAD
  const { usedQuote, sourceTokenValue, destinationTokenValue } = props;
=======
  const {
    usedQuote,
    sourceTokenValue,
    destinationTokenValue,
    onAcknowledgementClick,
    acknowledged,
    priceSlippageFromSource,
    priceSlippageFromDestination,
    priceDifferencePercentage,
    priceSlippageUnknownFiatValue,
  } = props
>>>>>>> eeca0af5

  const t = useContext(I18nContext);

<<<<<<< HEAD
  const priceSlippageFromSource = useEthFiatAmount(
    usedQuote?.priceSlippage?.sourceAmountInETH || 0,
  );
  const priceSlippageFromDestination = useEthFiatAmount(
    usedQuote?.priceSlippage?.destinationAmountInEth || 0,
  );

  if (!usedQuote || !usedQuote.priceSlippage) {
    return null;
  }

  const { priceSlippage } = usedQuote;

  // We cannot present fiat value if there is a calculation error or no slippage
  // from source or destination
  const priceSlippageUnknownFiatValue =
    !priceSlippageFromSource ||
    !priceSlippageFromDestination ||
    priceSlippage.calculationError;

  let priceDifferencePercentage = 0;
  if (priceSlippage.ratio) {
    priceDifferencePercentage = parseFloat(
      new BigNumber(priceSlippage.ratio, 10)
        .minus(1, 10)
        .times(100, 10)
        .toFixed(2),
      10,
    );
  }

  const shouldShowPriceDifferenceWarning =
    ['high', 'medium'].includes(priceSlippage.bucket) ||
    priceSlippageUnknownFiatValue;

  if (!shouldShowPriceDifferenceWarning) {
    return null;
  }

  let priceDifferenceTitle = '';
  let priceDifferenceMessage = '';
  let priceDifferenceClass = '';
  if (priceSlippageUnknownFiatValue) {
    // A calculation error signals we cannot determine dollar value
    priceDifferenceMessage = t('swapPriceDifferenceUnavailable');
    priceDifferenceClass = 'fiat-error';
=======
  let priceDifferenceTitle = ''
  let priceDifferenceMessage = ''
  let priceDifferenceClass = ''
  let priceDifferenceAcknowledgementText = ''
  if (priceSlippageUnknownFiatValue) {
    // A calculation error signals we cannot determine dollar value
    priceDifferenceMessage = t('swapPriceDifferenceUnavailable')
    priceDifferenceClass = 'fiat-error'
    priceDifferenceAcknowledgementText = t(
      'swapPriceDifferenceAcknowledgementNoFiat',
    )
>>>>>>> eeca0af5
  } else {
    priceDifferenceTitle = t('swapPriceDifferenceTitle', [
      priceDifferencePercentage,
    ]);
    priceDifferenceMessage = t('swapPriceDifference', [
      sourceTokenValue, // Number of source token to swap
      usedQuote.sourceTokenInfo.symbol, // Source token symbol
      priceSlippageFromSource, // Source tokens total value
      destinationTokenValue, // Number of destination tokens in return
      usedQuote.destinationTokenInfo.symbol, // Destination token symbol,
      priceSlippageFromDestination, // Destination tokens total value
<<<<<<< HEAD
    ]);
    priceDifferenceClass = priceSlippage.bucket;
=======
    ])
    priceDifferenceClass = usedQuote.priceSlippage.bucket
    priceDifferenceAcknowledgementText = t('swapPriceDifferenceAcknowledgement')
>>>>>>> eeca0af5
  }

  return (
    <div
      className={classnames(
        'view-quote__price-difference-warning-wrapper',
        priceDifferenceClass,
      )}
    >
      <ActionableMessage
        message={
          <div className="view-quote__price-difference-warning-contents">
            <div className="view-quote__price-difference-warning-contents-text">
              {priceDifferenceTitle && (
                <div className="view-quote__price-difference-warning-contents-title">
                  {priceDifferenceTitle}
                </div>
              )}
              {priceDifferenceMessage}
              {!acknowledged && (
                <div className="view-quote__price-difference-warning-contents-actions">
                  <button
                    onClick={() => {
                      onAcknowledgementClick()
                    }}
                  >
                    {priceDifferenceAcknowledgementText}
                  </button>
                </div>
              )}
            </div>
            <Tooltip
              position="bottom"
              theme="white"
              title={t('swapPriceDifferenceTooltip')}
            >
              <i className="fa fa-info-circle" />
            </Tooltip>
          </div>
        }
      />
    </div>
  );
}

ViewQuotePriceDifference.propTypes = {
  usedQuote: PropTypes.object,
  sourceTokenValue: PropTypes.string,
  destinationTokenValue: PropTypes.string,
<<<<<<< HEAD
};
=======
  onAcknowledgementClick: PropTypes.func,
  acknowledged: PropTypes.bool,
  priceSlippageFromSource: PropTypes.string,
  priceSlippageFromDestination: PropTypes.string,
  priceDifferencePercentage: PropTypes.number,
  priceSlippageUnknownFiatValue: PropTypes.bool,
}
>>>>>>> eeca0af5
<|MERGE_RESOLUTION|>--- conflicted
+++ resolved
@@ -1,24 +1,13 @@
 import React, { useContext } from 'react';
 
-<<<<<<< HEAD
 import PropTypes from 'prop-types';
 import classnames from 'classnames';
-import BigNumber from 'bignumber.js';
-import { useEthFiatAmount } from '../../../hooks/useEthFiatAmount';
 import { I18nContext } from '../../../contexts/i18n';
-=======
-import PropTypes from 'prop-types'
-import classnames from 'classnames'
-import { I18nContext } from '../../../contexts/i18n'
->>>>>>> eeca0af5
 
 import ActionableMessage from '../actionable-message';
 import Tooltip from '../../../components/ui/tooltip';
 
 export default function ViewQuotePriceDifference(props) {
-<<<<<<< HEAD
-  const { usedQuote, sourceTokenValue, destinationTokenValue } = props;
-=======
   const {
     usedQuote,
     sourceTokenValue,
@@ -29,71 +18,21 @@
     priceSlippageFromDestination,
     priceDifferencePercentage,
     priceSlippageUnknownFiatValue,
-  } = props
->>>>>>> eeca0af5
+  } = props;
 
   const t = useContext(I18nContext);
-
-<<<<<<< HEAD
-  const priceSlippageFromSource = useEthFiatAmount(
-    usedQuote?.priceSlippage?.sourceAmountInETH || 0,
-  );
-  const priceSlippageFromDestination = useEthFiatAmount(
-    usedQuote?.priceSlippage?.destinationAmountInEth || 0,
-  );
-
-  if (!usedQuote || !usedQuote.priceSlippage) {
-    return null;
-  }
-
-  const { priceSlippage } = usedQuote;
-
-  // We cannot present fiat value if there is a calculation error or no slippage
-  // from source or destination
-  const priceSlippageUnknownFiatValue =
-    !priceSlippageFromSource ||
-    !priceSlippageFromDestination ||
-    priceSlippage.calculationError;
-
-  let priceDifferencePercentage = 0;
-  if (priceSlippage.ratio) {
-    priceDifferencePercentage = parseFloat(
-      new BigNumber(priceSlippage.ratio, 10)
-        .minus(1, 10)
-        .times(100, 10)
-        .toFixed(2),
-      10,
-    );
-  }
-
-  const shouldShowPriceDifferenceWarning =
-    ['high', 'medium'].includes(priceSlippage.bucket) ||
-    priceSlippageUnknownFiatValue;
-
-  if (!shouldShowPriceDifferenceWarning) {
-    return null;
-  }
 
   let priceDifferenceTitle = '';
   let priceDifferenceMessage = '';
   let priceDifferenceClass = '';
+  let priceDifferenceAcknowledgementText = '';
   if (priceSlippageUnknownFiatValue) {
     // A calculation error signals we cannot determine dollar value
     priceDifferenceMessage = t('swapPriceDifferenceUnavailable');
     priceDifferenceClass = 'fiat-error';
-=======
-  let priceDifferenceTitle = ''
-  let priceDifferenceMessage = ''
-  let priceDifferenceClass = ''
-  let priceDifferenceAcknowledgementText = ''
-  if (priceSlippageUnknownFiatValue) {
-    // A calculation error signals we cannot determine dollar value
-    priceDifferenceMessage = t('swapPriceDifferenceUnavailable')
-    priceDifferenceClass = 'fiat-error'
     priceDifferenceAcknowledgementText = t(
       'swapPriceDifferenceAcknowledgementNoFiat',
-    )
->>>>>>> eeca0af5
+    );
   } else {
     priceDifferenceTitle = t('swapPriceDifferenceTitle', [
       priceDifferencePercentage,
@@ -105,14 +44,11 @@
       destinationTokenValue, // Number of destination tokens in return
       usedQuote.destinationTokenInfo.symbol, // Destination token symbol,
       priceSlippageFromDestination, // Destination tokens total value
-<<<<<<< HEAD
     ]);
-    priceDifferenceClass = priceSlippage.bucket;
-=======
-    ])
-    priceDifferenceClass = usedQuote.priceSlippage.bucket
-    priceDifferenceAcknowledgementText = t('swapPriceDifferenceAcknowledgement')
->>>>>>> eeca0af5
+    priceDifferenceClass = usedQuote.priceSlippage.bucket;
+    priceDifferenceAcknowledgementText = t(
+      'swapPriceDifferenceAcknowledgement',
+    );
   }
 
   return (
@@ -136,7 +72,7 @@
                 <div className="view-quote__price-difference-warning-contents-actions">
                   <button
                     onClick={() => {
-                      onAcknowledgementClick()
+                      onAcknowledgementClick();
                     }}
                   >
                     {priceDifferenceAcknowledgementText}
@@ -162,14 +98,10 @@
   usedQuote: PropTypes.object,
   sourceTokenValue: PropTypes.string,
   destinationTokenValue: PropTypes.string,
-<<<<<<< HEAD
-};
-=======
   onAcknowledgementClick: PropTypes.func,
   acknowledged: PropTypes.bool,
   priceSlippageFromSource: PropTypes.string,
   priceSlippageFromDestination: PropTypes.string,
   priceDifferencePercentage: PropTypes.number,
   priceSlippageUnknownFiatValue: PropTypes.bool,
-}
->>>>>>> eeca0af5
+};