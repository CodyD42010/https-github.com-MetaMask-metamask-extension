<<<<<<< HEAD
import React, { useState, useContext, useMemo, useEffect, useRef } from 'react'
import { useSelector, useDispatch } from 'react-redux'
import { useHistory } from 'react-router-dom'
import BigNumber from 'bignumber.js'
import { isEqual } from 'lodash'
import classnames from 'classnames'
import { I18nContext } from '../../../contexts/i18n'
import SelectQuotePopover from '../select-quote-popover'
import { useEqualityCheck } from '../../../hooks/useEqualityCheck'
import { useNewMetricEvent } from '../../../hooks/useMetricEvent'
import { useSwapsEthToken } from '../../../hooks/useSwapsEthToken'
import { MetaMetricsContext } from '../../../contexts/metametrics.new'
import FeeCard from '../fee-card'
import { setCustomGasLimit } from '../../../ducks/gas/gas.duck'
=======
import React, { useState, useContext, useMemo, useEffect, useRef } from 'react';
import { useSelector, useDispatch } from 'react-redux';
import { useHistory } from 'react-router-dom';
import BigNumber from 'bignumber.js';
import { isEqual } from 'lodash';
import classnames from 'classnames';
import { I18nContext } from '../../../contexts/i18n';
import SelectQuotePopover from '../select-quote-popover';
import { useEthFiatAmount: useChainCurrencyFiatAmount } from '../../../hooks/useChainCurrencyFiatAmount';
import { useEqualityCheck } from '../../../hooks/useEqualityCheck';
import { useNewMetricEvent } from '../../../hooks/useMetricEvent';
import { usePrevious } from '../../../hooks/usePrevious';
import { MetaMetricsContext } from '../../../contexts/metametrics.new';
import FeeCard from '../fee-card';
>>>>>>> 4c7dde7f
import {
  getQuotes,
  getSelectedQuote,
  getApproveTxParams,
  getFetchParams,
  setBalanceError,
  getQuotesLastFetched,
  getBalanceError,
  getCustomSwapsGas,
  getDestinationTokenInfo,
  getUsedSwapsGasPrice,
  getTopQuote,
  navigateBackToBuildQuote,
  signAndSendTransactions,
  getBackgroundSwapRouteState,
} from '../../../ducks/swaps/swaps'
import {
  conversionRateSelector,
  getSelectedAccount,
  getCurrentCurrency,
  getTokenExchangeRates,
} from '../../../selectors'
import { toPrecisionWithoutTrailingZeros } from '../../../helpers/utils/util'
import { getTokens } from '../../../ducks/metamask/metamask'
import {
  safeRefetchQuotes,
  setCustomApproveTxData,
  setSwapsTxGasLimit,
  setSelectedQuoteAggId,
  setSwapsErrorKey,
  showModal,
} from '../../../store/actions'
import {
  ASSET_ROUTE,
  BUILD_QUOTE_ROUTE,
  DEFAULT_ROUTE,
  SWAPS_ERROR_ROUTE,
  AWAITING_SWAP_ROUTE,
} from '../../../helpers/constants/routes'
import { getTokenData } from '../../../helpers/utils/transactions.util'
import {
  calcTokenAmount,
  calcTokenValue,
  getTokenValueParam,
} from '../../../helpers/utils/token-util'
import {
  decimalToHex,
  hexMax,
  hexToDecimal,
  getValueFromWeiHex,
} from '../../../helpers/utils/conversions.util'
import MainQuoteSummary from '../main-quote-summary'
import { calcGasTotal } from '../../send/send.utils'
import { getCustomTxParamsData } from '../../confirm-approve/confirm-approve.util'
import ActionableMessage from '../actionable-message'
import {
  quotesToRenderableData,
  getRenderableNetworkFeesForQuote,
} from '../swaps.util'
import { useTokenTracker } from '../../../hooks/useTokenTracker'
import { QUOTES_EXPIRED_ERROR } from '../../../helpers/constants/swaps'
import CountdownTimer from '../countdown-timer'
import SwapsFooter from '../swaps-footer'
import InfoTooltip from '../../../components/ui/info-tooltip'

export default function ViewQuote() {
  const history = useHistory()
  const dispatch = useDispatch()
  const t = useContext(I18nContext)
  const metaMetricsEvent = useContext(MetaMetricsContext)

  const [dispatchedSafeRefetch, setDispatchedSafeRefetch] = useState(false)
  const [selectQuotePopoverShown, setSelectQuotePopoverShown] = useState(false)
  const [warningHidden, setWarningHidden] = useState(false)
  const [originalApproveAmount, setOriginalApproveAmount] = useState(null)

  const routeState = useSelector(getBackgroundSwapRouteState)
  const quotes = useSelector(getQuotes, isEqual)
  useEffect(() => {
    if (!Object.values(quotes).length) {
      history.push(BUILD_QUOTE_ROUTE)
    } else if (routeState === 'awaiting') {
      history.push(AWAITING_SWAP_ROUTE)
    }
  }, [history, quotes, routeState])

  const quotesLastFetched = useSelector(getQuotesLastFetched)

  // Select necessary data
<<<<<<< HEAD
  const gasPrice = useSelector(getUsedSwapsGasPrice)
  const customMaxGas = useSelector(getCustomSwapsGas)
  const tokenConversionRates = useSelector(getTokenExchangeRates)
  const memoizedTokenConversionRates = useEqualityCheck(tokenConversionRates)
  const { balance: ethBalance } = useSelector(getSelectedAccount)
  const conversionRate = useSelector(conversionRateSelector)
  const currentCurrency = useSelector(getCurrentCurrency)
  const swapsTokens = useSelector(getTokens)
  const balanceError = useSelector(getBalanceError)
  const fetchParams = useSelector(getFetchParams)
  const approveTxParams = useSelector(getApproveTxParams)
  const selectedQuote = useSelector(getSelectedQuote)
  const topQuote = useSelector(getTopQuote)
  const usedQuote = selectedQuote || topQuote
  const { value: tradeValue = '0x0' } = usedQuote?.trade?.value || {}

  const fetchParamsSourceToken = fetchParams?.sourceToken
=======
  const gasPrice = useSelector(getUsedSwapsGasPrice);
  const customMaxGas = useSelector(getCustomSwapsGas);
  const tokenConversionRates = useSelector(getTokenExchangeRates);
  const memoizedTokenConversionRates = useEqualityCheck(tokenConversionRates);
  const { balance: chainCurrencyBalance } = useSelector(getSelectedAccount);
  const conversionRate = useSelector(conversionRateSelector);
  const currentCurrency = useSelector(getCurrentCurrency);
  const swapsTokens = useSelector(getTokens);
  const balanceError = useSelector(getBalanceError);
  const fetchParams = useSelector(getFetchParams);
  const approveTxParams = useSelector(getApproveTxParams);
  const selectedQuote = useSelector(getSelectedQuote);
  const topQuote = useSelector(getTopQuote);
  const usedQuote = selectedQuote || topQuote;
  const tradeValue = usedQuote?.trade?.value ?? '0x0';
  const swapsQuoteRefreshTime = useSelector(getSwapsQuoteRefreshTime);
  const defaultSwapsToken = useSelector(getSwapsDefaultToken);
  const chainId = useSelector(getCurrentChainId);

  const { isBestQuote } = usedQuote;

  const fetchParamsSourceToken = fetchParams?.sourceToken;
>>>>>>> 4c7dde7f

  const usedGasLimit =
    usedQuote?.gasEstimateWithRefund ||
    `0x${decimalToHex(usedQuote?.averageGas || 0)}`

  const gasLimitForMax =
    usedQuote?.gasEstimate || `0x${decimalToHex(usedQuote?.averageGas || 0)}`

  const usedGasLimitWithMultiplier = new BigNumber(gasLimitForMax, 16)
    .times(1.4, 10)
    .round(0)
    .toString(16)

  const nonCustomMaxGasLimit = hexMax(
    `0x${decimalToHex(usedQuote?.maxGas || 0)}`,
    usedGasLimitWithMultiplier,
  )
  const maxGasLimit = customMaxGas || nonCustomMaxGasLimit

  const gasTotalInWeiHex = calcGasTotal(maxGasLimit, gasPrice)

  const { tokensWithBalances } = useTokenTracker(swapsTokens)
  const swapsEthToken = useSwapsEthToken()
  const balanceToken =
    fetchParamsSourceToken === swapsEthToken.address
      ? swapsEthToken
      : tokensWithBalances.find(
          ({ address }) => address === fetchParamsSourceToken,
        )

  const selectedFromToken = balanceToken || usedQuote.sourceTokenInfo
  const tokenBalance =
    tokensWithBalances?.length &&
    calcTokenAmount(
      selectedFromToken.balance || '0x0',
      selectedFromToken.decimals,
    ).toFixed(9)

  const approveData = getTokenData(approveTxParams?.data)
  const approveValue = approveData && getTokenValueParam(approveData)
  const approveAmount =
    approveValue &&
    selectedFromToken?.decimals !== undefined &&
    calcTokenAmount(approveValue, selectedFromToken.decimals).toFixed(9)
  const approveGas = approveTxParams?.gas

  const renderablePopoverData = useMemo(() => {
    return quotesToRenderableData(
      quotes,
      gasPrice,
      conversionRate,
      currentCurrency,
      approveGas,
      memoizedTokenConversionRates,
    )
  }, [
    quotes,
    gasPrice,
    conversionRate,
    currentCurrency,
    approveGas,
    memoizedTokenConversionRates,
  ])

  const renderableDataForUsedQuote = renderablePopoverData.find(
    (renderablePopoverDatum) =>
      renderablePopoverDatum.aggId === usedQuote.aggregator,
  )

  const {
    destinationTokenDecimals,
    destinationTokenSymbol,
    destinationTokenValue,
    destinationIconUrl,
    sourceTokenDecimals,
    sourceTokenSymbol,
    sourceTokenValue,
    sourceTokenIconUrl,
  } = renderableDataForUsedQuote

<<<<<<< HEAD
  const { feeInFiat, feeInEth } = getRenderableNetworkFeesForQuote(
    usedGasLimit,
=======
  const { feeInFiat, feeInChainCurrency } = getRenderableNetworkFeesForQuote({
    tradeGas: usedGasLimit,
>>>>>>> 4c7dde7f
    approveGas,
    gasPrice,
    currentCurrency,
    conversionRate,
    tradeValue,
    sourceTokenSymbol,
    usedQuote.sourceAmount,
  )

  const {
    feeInFiat: maxFeeInFiat,
    feeInChainCurrency: maxFeeInChainCurrency,
    nonGasFee,
  } = getRenderableNetworkFeesForQuote(
    maxGasLimit,
    approveGas,
    gasPrice,
    currentCurrency,
    conversionRate,
    tradeValue,
    sourceTokenSymbol,
    usedQuote.sourceAmount,
  )

<<<<<<< HEAD
  const tokenCost = new BigNumber(usedQuote.sourceAmount)
  const ethCost = new BigNumber(usedQuote.trade.value || 0, 10).plus(
=======
  const tokenCost = new BigNumber(usedQuote.sourceAmount);
  const chainCurrencyCost = new BigNumber(usedQuote.trade.value || 0, 10).plus(
>>>>>>> 4c7dde7f
    new BigNumber(gasTotalInWeiHex, 16),
  )

  const insufficientTokens =
    (tokensWithBalances?.length || balanceError) &&
    tokenCost.gt(new BigNumber(selectedFromToken.balance || '0x0'))

<<<<<<< HEAD
  const insufficientEth = ethCost.gt(new BigNumber(ethBalance || '0x0'))
=======
  const insufficientChainCurrency = chainCurrencyCost.gt(new BigNumber(chainCurrencyBalance || '0x0'));
>>>>>>> 4c7dde7f

  const tokenBalanceNeeded = insufficientTokens
    ? toPrecisionWithoutTrailingZeros(
        calcTokenAmount(tokenCost, selectedFromToken.decimals)
          .minus(tokenBalance)
          .toString(10),
        6,
      )
    : null

  const chainCurrencyBalanceNeeded = insufficientChainCurrency
    ? toPrecisionWithoutTrailingZeros(
        chainCurrencyCost
          .minus(chainCurrencyBalance, 16)
          .div('1000000000000000000', 10)
          .toString(10),
        6,
      )
    : null

  const destinationToken = useSelector(getDestinationTokenInfo)

  useEffect(() => {
<<<<<<< HEAD
    if (insufficientTokens || insufficientEth) {
      dispatch(setBalanceError(true))
    } else if (balanceError && !insufficientTokens && !insufficientEth) {
      dispatch(setBalanceError(false))
    }
  }, [insufficientTokens, insufficientEth, balanceError, dispatch])
=======
    if (insufficientTokens || insufficientChainCurrency) {
      dispatch(setBalanceError(true));
    } else if (balanceError && !insufficientTokens && !insufficientChainCurrency) {
      dispatch(setBalanceError(false));
    }
  }, [insufficientTokens, insufficientChainCurrency, balanceError, dispatch]);
>>>>>>> 4c7dde7f

  useEffect(() => {
    const currentTime = Date.now()
    const timeSinceLastFetched = currentTime - quotesLastFetched
    if (timeSinceLastFetched > 60000 && !dispatchedSafeRefetch) {
      setDispatchedSafeRefetch(true)
      dispatch(safeRefetchQuotes())
    } else if (timeSinceLastFetched > 60000) {
      dispatch(setSwapsErrorKey(QUOTES_EXPIRED_ERROR))
      history.push(SWAPS_ERROR_ROUTE)
    }
  }, [quotesLastFetched, dispatchedSafeRefetch, dispatch, history])

  useEffect(() => {
    if (!originalApproveAmount && approveAmount) {
      setOriginalApproveAmount(approveAmount)
    }
  }, [originalApproveAmount, approveAmount])

<<<<<<< HEAD
  const showWarning =
    (balanceError || tokenBalanceNeeded || ethBalanceNeeded) && !warningHidden
=======
  const showInsufficientWarning =
    (balanceError || tokenBalanceNeeded || chainCurrencyBalanceNeeded) && !warningHidden;
>>>>>>> 4c7dde7f

  const numberOfQuotes = Object.values(quotes).length
  const bestQuoteReviewedEventSent = useRef()
  const eventObjectBase = {
    token_from: sourceTokenSymbol,
    token_from_amount: sourceTokenValue,
    token_to: destinationTokenSymbol,
    token_to_amount: destinationTokenValue,
    request_type: fetchParams?.balanceError,
    slippage: fetchParams?.slippage,
    custom_slippage: fetchParams?.slippage !== 2,
    response_time: fetchParams?.responseTime,
    best_quote_source: topQuote?.aggregator,
    available_quotes: numberOfQuotes,
  }

  const anonymousAllAvailableQuotesOpened = useNewMetricEvent({
    event: 'All Available Quotes Opened',
    properties: {
      ...eventObjectBase,
      other_quote_selected: usedQuote?.aggregator !== topQuote?.aggregator,
      other_quote_selected_source:
        usedQuote?.aggregator === topQuote?.aggregator
          ? null
          : usedQuote?.aggregator,
    },
    excludeMetaMetricsId: true,
    category: 'swaps',
  })
  const allAvailableQuotesOpened = useNewMetricEvent({
    event: 'All Available Quotes Opened',
    category: 'swaps',
  })
  const anonymousQuoteDetailsOpened = useNewMetricEvent({
    event: 'Quote Details Opened',
    properties: {
      ...eventObjectBase,
      other_quote_selected: usedQuote?.aggregator !== topQuote?.aggregator,
      other_quote_selected_source:
        usedQuote?.aggregator === topQuote?.aggregator
          ? null
          : usedQuote?.aggregator,
    },
    excludeMetaMetricsId: true,
    category: 'swaps',
  })
  const quoteDetailsOpened = useNewMetricEvent({
    event: 'Quote Details Opened',
    category: 'swaps',
  })
  const anonymousEditSpendLimitOpened = useNewMetricEvent({
    event: 'Edit Spend Limit Opened',
    properties: {
      ...eventObjectBase,
      custom_spend_limit_set: originalApproveAmount === approveAmount,
      custom_spend_limit_amount:
        originalApproveAmount === approveAmount ? null : approveAmount,
    },
    excludeMetaMetricsId: true,
    category: 'swaps',
  })
  const editSpendLimitOpened = useNewMetricEvent({
    event: 'Edit Spend Limit Opened',
    category: 'swaps',
  })

  const anonymousBestQuoteReviewedEvent = useNewMetricEvent({
    event: 'Best Quote Reviewed',
    properties: { ...eventObjectBase, network_fees: feeInFiat },
    excludeMetaMetricsId: true,
    category: 'swaps',
  })
  const bestQuoteReviewedEvent = useNewMetricEvent({
    event: 'Best Quote Reviewed',
    category: 'swaps',
  })
  useEffect(() => {
    if (
      !bestQuoteReviewedEventSent.current &&
      [
        sourceTokenSymbol,
        sourceTokenValue,
        destinationTokenSymbol,
        destinationTokenValue,
        fetchParams,
        topQuote,
        numberOfQuotes,
        feeInFiat,
      ].every((dep) => dep !== null && dep !== undefined)
    ) {
      bestQuoteReviewedEventSent.current = true
      bestQuoteReviewedEvent()
      anonymousBestQuoteReviewedEvent()
    }
  }, [
    sourceTokenSymbol,
    sourceTokenValue,
    destinationTokenSymbol,
    destinationTokenValue,
    fetchParams,
    topQuote,
    numberOfQuotes,
    feeInFiat,
    bestQuoteReviewedEvent,
    anonymousBestQuoteReviewedEvent,
  ])

  const metaMaskFee = usedQuote.fee

  const onFeeCardTokenApprovalClick = () => {
    anonymousEditSpendLimitOpened()
    editSpendLimitOpened()
    dispatch(
      showModal({
        name: 'EDIT_APPROVAL_PERMISSION',
        decimals: selectedFromToken.decimals,
        origin: 'MetaMask',
        setCustomAmount: (newCustomPermissionAmount) => {
          const customPermissionAmount =
            newCustomPermissionAmount === ''
              ? originalApproveAmount
              : newCustomPermissionAmount
          const newData = getCustomTxParamsData(approveTxParams.data, {
            customPermissionAmount,
            decimals: selectedFromToken.decimals,
          })

          if (
            customPermissionAmount?.length &&
            approveTxParams.data !== newData
          ) {
            dispatch(setCustomApproveTxData(newData))
          }
        },
        tokenAmount: originalApproveAmount,
        customTokenAmount:
          originalApproveAmount === approveAmount ? null : approveAmount,
        tokenBalance,
        tokenSymbol: selectedFromToken.symbol,
        requiredMinimum: calcTokenAmount(
          usedQuote.sourceAmount,
          selectedFromToken.decimals,
        ),
      }),
    )
  }

  const nonGasFeeIsPositive = new BigNumber(nonGasFee, 16).gt(0)
  const approveGasTotal = calcGasTotal(approveGas || '0x0', gasPrice)
  const extraNetworkFeeTotalInHexWEI = new BigNumber(nonGasFee, 16)
    .plus(approveGasTotal, 16)
<<<<<<< HEAD
    .toString(16)
  const extraNetworkFeeTotalInEth = getValueFromWeiHex({
=======
    .toString(16);
  const extraNetworkFeeTotalInChainCurrency = getValueFromWeiHex({
>>>>>>> 4c7dde7f
    value: extraNetworkFeeTotalInHexWEI,
    toDenomination: 'ETH',
    numberOfDecimals: 4,
  })

  let extraInfoRowLabel = ''
  if (approveGas && nonGasFeeIsPositive) {
    extraInfoRowLabel = t('approvalAndAggregatorTxFeeCost')
  } else if (approveGas) {
    extraInfoRowLabel = t('approvalTxGasCost')
  } else if (nonGasFeeIsPositive) {
    extraInfoRowLabel = t('aggregatorFeeCost')
  }

  const onFeeCardMaxRowClick = () =>
    dispatch(
      showModal({
        name: 'CUSTOMIZE_METASWAP_GAS',
        value: usedQuote.value,
        customGasLimitMessage: approveGas
          ? t('extraApprovalGas', [hexToDecimal(approveGas)])
          : '',
        customTotalSupplement: approveGasTotal,
        extraInfoRow: extraInfoRowLabel
          ? {
              label: extraInfoRowLabel,
              value: t('amountInEth', [extraNetworkFeeTotalInChainCurrency]),
            }
          : null,
        initialGasPrice: gasPrice,
        initialGasLimit: maxGasLimit,
      }),
    )

  const tokenApprovalTextComponent = (
    <span key="swaps-view-quote-approve-symbol-1" className="view-quote__bold">
      {sourceTokenSymbol}
    </span>
<<<<<<< HEAD
  )
=======
  );

  const actionableBalanceErrorMessage = tokenBalanceUnavailable
    ? t('swapTokenBalanceUnavailable', [sourceTokenSymbol])
    : t('swapApproveNeedMoreTokens', [
        <span key="swapApproveNeedMoreTokens-1" className="view-quote__bold">
          {tokenBalanceNeeded || chainCurrencyBalanceNeeded}
        </span>,
        tokenBalanceNeeded && !(sourceTokenSymbol === defaultSwapsToken.symbol)
          ? sourceTokenSymbol
          : defaultSwapsToken.symbol,
      ]);

  // Price difference warning
  const priceSlippageBucket = usedQuote?.priceSlippage?.bucket;
  const lastPriceDifferenceBucket = usePrevious(priceSlippageBucket);

  // If the user agreed to a different bucket of risk, make them agree again
  useEffect(() => {
    if (
      acknowledgedPriceDifference &&
      lastPriceDifferenceBucket === 'medium' &&
      priceSlippageBucket === 'high'
    ) {
      setAcknowledgedPriceDifference(false);
    }
  }, [
    priceSlippageBucket,
    acknowledgedPriceDifference,
    lastPriceDifferenceBucket,
  ]);

  let viewQuotePriceDifferenceComponent = null;
  const priceSlippageFromSource = useChainCurrencyFiatAmount(
    usedQuote?.priceSlippage?.sourceAmountInETH || 0,
  );
  const priceSlippageFromDestination = useChainCurrencyFiatAmount(
    usedQuote?.priceSlippage?.destinationAmountInETH || 0,
  );

  // We cannot present fiat value if there is a calculation error or no slippage
  // from source or destination
  const priceSlippageUnknownFiatValue =
    !priceSlippageFromSource ||
    !priceSlippageFromDestination ||
    usedQuote?.priceSlippage?.calculationError;

  let priceDifferencePercentage = 0;
  if (usedQuote?.priceSlippage?.ratio) {
    priceDifferencePercentage = parseFloat(
      new BigNumber(usedQuote.priceSlippage.ratio, 10)
        .minus(1, 10)
        .times(100, 10)
        .toFixed(2),
      10,
    );
  }
>>>>>>> 4c7dde7f

  const actionableMessage = t('swapApproveNeedMoreTokens', [
    <span key="swapApproveNeedMoreTokens-1" className="view-quote__bold">
      {tokenBalanceNeeded || ethBalanceNeeded}
    </span>,
    tokenBalanceNeeded && !(sourceTokenSymbol === 'ETH')
      ? sourceTokenSymbol
      : 'ETH',
  ])

  return (
    <div className="view-quote">
      <div className="view-quote__content">
        {selectQuotePopoverShown && (
          <SelectQuotePopover
            quoteDataRows={renderablePopoverData}
            onClose={() => setSelectQuotePopoverShown(false)}
            onSubmit={(aggId) => {
              dispatch(setSelectedQuoteAggId(aggId))
              dispatch(setCustomGasLimit(null))
              dispatch(setSwapsTxGasLimit(''))
            }}
            swapToSymbol={destinationTokenSymbol}
            initialAggId={usedQuote.aggregator}
            onQuoteDetailsIsOpened={() => {
              anonymousQuoteDetailsOpened()
              quoteDetailsOpened()
            }}
          />
        )}
        <div className="view-quote__insufficient-eth-warning-wrapper">
          {showWarning && (
            <ActionableMessage
              message={actionableMessage}
              onClose={() => setWarningHidden(true)}
            />
          )}
        </div>
        <div
          className={classnames('view-quote__countdown-timer-container', {
            'view-quote__countdown-timer-container--thin': showWarning,
          })}
        >
          <CountdownTimer
            timeStarted={quotesLastFetched}
            warningTime="0:30"
            infoTooltipLabelKey="swapQuotesAreRefreshed"
            labelKey="swapNewQuoteIn"
          />
        </div>
        <MainQuoteSummary
          sourceValue={calcTokenValue(sourceTokenValue, sourceTokenDecimals)}
          sourceDecimals={sourceTokenDecimals}
          sourceSymbol={sourceTokenSymbol}
          destinationValue={calcTokenValue(
            destinationTokenValue,
            destinationTokenDecimals,
          )}
          destinationDecimals={destinationTokenDecimals}
          destinationSymbol={destinationTokenSymbol}
          sourceIconUrl={sourceTokenIconUrl}
          destinationIconUrl={destinationIconUrl}
        />
        <div className="view-quote__view-other-button-container">
          <div className="view-quote__view-other-button">
            {t('swapNQuotesAvailable', [Object.values(quotes).length])}
            <i className="fa fa-arrow-right" />
          </div>
          <div
            className="view-quote__view-other-button-fade"
            onClick={() => {
              anonymousAllAvailableQuotesOpened()
              allAvailableQuotesOpened()
              setSelectQuotePopoverShown(true)
            }}
          >
            {t('swapNQuotesAvailable', [Object.values(quotes).length])}
            <i className="fa fa-arrow-right" />
          </div>
        </div>
        <div className="view-quote__metamask-rate">
          <p className="view-quote__metamask-rate-text">
            {t('swapQuoteIncludesRate', [metaMaskFee])}
          </p>
          <InfoTooltip
            position="top"
            contentText={t('swapMetaMaskFeeDescription', [metaMaskFee])}
            wrapperClassName="view-quote__metamask-rate-info-icon"
          />
        </div>
        <div
          className={classnames('view-quote__fee-card-container', {
            'view-quote__fee-card-container--thin': showWarning,
            'view-quote__fee-card-container--three-rows':
              approveTxParams && (!balanceError || warningHidden),
          })}
        >
          <FeeCard
            primaryFee={{
              fee: feeInChainCurrency,
              maxFee: maxFeeInChainCurrency,
            }}
            secondaryFee={{
              fee: feeInFiat,
              maxFee: maxFeeInFiat,
            }}
            onFeeCardMaxRowClick={onFeeCardMaxRowClick}
            hideTokenApprovalRow={
              !approveTxParams || (balanceError && !warningHidden)
            }
            tokenApprovalTextComponent={tokenApprovalTextComponent}
            tokenApprovalSourceTokenSymbol={sourceTokenSymbol}
            onTokenApprovalClick={onFeeCardTokenApprovalClick}
          />
        </div>
      </div>
      <SwapsFooter
        onSubmit={() => {
          if (!balanceError) {
            dispatch(signAndSendTransactions(history, metaMetricsEvent))
          } else if (destinationToken.symbol === 'ETH') {
            history.push(DEFAULT_ROUTE)
          } else {
            history.push(`${ASSET_ROUTE}/${destinationToken.address}`)
          }
        }}
        submitText={t('swap')}
        onCancel={async () => await dispatch(navigateBackToBuildQuote(history))}
        disabled={balanceError || gasPrice === null || gasPrice === undefined}
        showTermsOfService
        showTopBorder
      />
    </div>
  )
}<|MERGE_RESOLUTION|>--- conflicted
+++ resolved
@@ -1,19 +1,3 @@
-<<<<<<< HEAD
-import React, { useState, useContext, useMemo, useEffect, useRef } from 'react'
-import { useSelector, useDispatch } from 'react-redux'
-import { useHistory } from 'react-router-dom'
-import BigNumber from 'bignumber.js'
-import { isEqual } from 'lodash'
-import classnames from 'classnames'
-import { I18nContext } from '../../../contexts/i18n'
-import SelectQuotePopover from '../select-quote-popover'
-import { useEqualityCheck } from '../../../hooks/useEqualityCheck'
-import { useNewMetricEvent } from '../../../hooks/useMetricEvent'
-import { useSwapsEthToken } from '../../../hooks/useSwapsEthToken'
-import { MetaMetricsContext } from '../../../contexts/metametrics.new'
-import FeeCard from '../fee-card'
-import { setCustomGasLimit } from '../../../ducks/gas/gas.duck'
-=======
 import React, { useState, useContext, useMemo, useEffect, useRef } from 'react';
 import { useSelector, useDispatch } from 'react-redux';
 import { useHistory } from 'react-router-dom';
@@ -28,8 +12,8 @@
 import { usePrevious } from '../../../hooks/usePrevious';
 import { MetaMetricsContext } from '../../../contexts/metametrics.new';
 import FeeCard from '../fee-card';
->>>>>>> 4c7dde7f
 import {
+  FALLBACK_GAS_MULTIPLIER,
   getQuotes,
   getSelectedQuote,
   getApproveTxParams,
@@ -44,99 +28,88 @@
   navigateBackToBuildQuote,
   signAndSendTransactions,
   getBackgroundSwapRouteState,
-} from '../../../ducks/swaps/swaps'
+  swapsQuoteSelected,
+  getSwapsQuoteRefreshTime,
+} from '../../../ducks/swaps/swaps';
 import {
   conversionRateSelector,
   getSelectedAccount,
   getCurrentCurrency,
   getTokenExchangeRates,
-} from '../../../selectors'
-import { toPrecisionWithoutTrailingZeros } from '../../../helpers/utils/util'
-import { getTokens } from '../../../ducks/metamask/metamask'
+  getSwapsDefaultToken,
+  getCurrentChainId,
+} from '../../../selectors';
+import { toPrecisionWithoutTrailingZeros } from '../../../helpers/utils/util';
+import { getTokens } from '../../../ducks/metamask/metamask';
 import {
   safeRefetchQuotes,
   setCustomApproveTxData,
-  setSwapsTxGasLimit,
-  setSelectedQuoteAggId,
   setSwapsErrorKey,
   showModal,
-} from '../../../store/actions'
+} from '../../../store/actions';
 import {
   ASSET_ROUTE,
   BUILD_QUOTE_ROUTE,
   DEFAULT_ROUTE,
   SWAPS_ERROR_ROUTE,
   AWAITING_SWAP_ROUTE,
-} from '../../../helpers/constants/routes'
-import { getTokenData } from '../../../helpers/utils/transactions.util'
+} from '../../../helpers/constants/routes';
+import { getTokenData } from '../../../helpers/utils/transactions.util';
 import {
   calcTokenAmount,
   calcTokenValue,
   getTokenValueParam,
-} from '../../../helpers/utils/token-util'
+} from '../../../helpers/utils/token-util';
 import {
   decimalToHex,
-  hexMax,
   hexToDecimal,
   getValueFromWeiHex,
-} from '../../../helpers/utils/conversions.util'
-import MainQuoteSummary from '../main-quote-summary'
-import { calcGasTotal } from '../../send/send.utils'
-import { getCustomTxParamsData } from '../../confirm-approve/confirm-approve.util'
-import ActionableMessage from '../actionable-message'
+} from '../../../helpers/utils/conversions.util';
+import MainQuoteSummary from '../main-quote-summary';
+import { calcGasTotal } from '../../send/send.utils';
+import { getCustomTxParamsData } from '../../confirm-approve/confirm-approve.util';
+import ActionableMessage from '../actionable-message';
 import {
   quotesToRenderableData,
   getRenderableNetworkFeesForQuote,
-} from '../swaps.util'
-import { useTokenTracker } from '../../../hooks/useTokenTracker'
-import { QUOTES_EXPIRED_ERROR } from '../../../helpers/constants/swaps'
-import CountdownTimer from '../countdown-timer'
-import SwapsFooter from '../swaps-footer'
-import InfoTooltip from '../../../components/ui/info-tooltip'
+} from '../swaps.util';
+import { useTokenTracker } from '../../../hooks/useTokenTracker';
+import { QUOTES_EXPIRED_ERROR } from '../../../../../shared/constants/swaps';
+import CountdownTimer from '../countdown-timer';
+import SwapsFooter from '../swaps-footer';
+import ViewQuotePriceDifference from './view-quote-price-difference';
 
 export default function ViewQuote() {
-  const history = useHistory()
-  const dispatch = useDispatch()
-  const t = useContext(I18nContext)
-  const metaMetricsEvent = useContext(MetaMetricsContext)
-
-  const [dispatchedSafeRefetch, setDispatchedSafeRefetch] = useState(false)
-  const [selectQuotePopoverShown, setSelectQuotePopoverShown] = useState(false)
-  const [warningHidden, setWarningHidden] = useState(false)
-  const [originalApproveAmount, setOriginalApproveAmount] = useState(null)
-
-  const routeState = useSelector(getBackgroundSwapRouteState)
-  const quotes = useSelector(getQuotes, isEqual)
+  const history = useHistory();
+  const dispatch = useDispatch();
+  const t = useContext(I18nContext);
+  const metaMetricsEvent = useContext(MetaMetricsContext);
+
+  const [dispatchedSafeRefetch, setDispatchedSafeRefetch] = useState(false);
+  const [submitClicked, setSubmitClicked] = useState(false);
+  const [selectQuotePopoverShown, setSelectQuotePopoverShown] = useState(false);
+  const [warningHidden, setWarningHidden] = useState(false);
+  const [originalApproveAmount, setOriginalApproveAmount] = useState(null);
+
+  const [
+    acknowledgedPriceDifference,
+    setAcknowledgedPriceDifference,
+  ] = useState(false);
+  const priceDifferenceRiskyBuckets = ['high', 'medium'];
+
+  const routeState = useSelector(getBackgroundSwapRouteState);
+  const quotes = useSelector(getQuotes, isEqual);
   useEffect(() => {
     if (!Object.values(quotes).length) {
-      history.push(BUILD_QUOTE_ROUTE)
+      history.push(BUILD_QUOTE_ROUTE);
     } else if (routeState === 'awaiting') {
-      history.push(AWAITING_SWAP_ROUTE)
+      history.push(AWAITING_SWAP_ROUTE);
     }
-  }, [history, quotes, routeState])
-
-  const quotesLastFetched = useSelector(getQuotesLastFetched)
+  }, [history, quotes, routeState]);
+
+  const quotesLastFetched = useSelector(getQuotesLastFetched);
 
   // Select necessary data
-<<<<<<< HEAD
-  const gasPrice = useSelector(getUsedSwapsGasPrice)
-  const customMaxGas = useSelector(getCustomSwapsGas)
-  const tokenConversionRates = useSelector(getTokenExchangeRates)
-  const memoizedTokenConversionRates = useEqualityCheck(tokenConversionRates)
-  const { balance: ethBalance } = useSelector(getSelectedAccount)
-  const conversionRate = useSelector(conversionRateSelector)
-  const currentCurrency = useSelector(getCurrentCurrency)
-  const swapsTokens = useSelector(getTokens)
-  const balanceError = useSelector(getBalanceError)
-  const fetchParams = useSelector(getFetchParams)
-  const approveTxParams = useSelector(getApproveTxParams)
-  const selectedQuote = useSelector(getSelectedQuote)
-  const topQuote = useSelector(getTopQuote)
-  const usedQuote = selectedQuote || topQuote
-  const { value: tradeValue = '0x0' } = usedQuote?.trade?.value || {}
-
-  const fetchParamsSourceToken = fetchParams?.sourceToken
-=======
   const gasPrice = useSelector(getUsedSwapsGasPrice);
   const customMaxGas = useSelector(getCustomSwapsGas);
   const tokenConversionRates = useSelector(getTokenExchangeRates);
@@ -159,52 +132,50 @@
   const { isBestQuote } = usedQuote;
 
   const fetchParamsSourceToken = fetchParams?.sourceToken;
->>>>>>> 4c7dde7f
 
   const usedGasLimit =
     usedQuote?.gasEstimateWithRefund ||
-    `0x${decimalToHex(usedQuote?.averageGas || 0)}`
-
-  const gasLimitForMax =
-    usedQuote?.gasEstimate || `0x${decimalToHex(usedQuote?.averageGas || 0)}`
+    `0x${decimalToHex(usedQuote?.averageGas || 0)}`;
+
+  const gasLimitForMax = usedQuote?.gasEstimate || `0x0`;
 
   const usedGasLimitWithMultiplier = new BigNumber(gasLimitForMax, 16)
-    .times(1.4, 10)
+    .times(usedQuote?.gasMultiplier || FALLBACK_GAS_MULTIPLIER, 10)
     .round(0)
-    .toString(16)
-
-  const nonCustomMaxGasLimit = hexMax(
-    `0x${decimalToHex(usedQuote?.maxGas || 0)}`,
-    usedGasLimitWithMultiplier,
-  )
-  const maxGasLimit = customMaxGas || nonCustomMaxGasLimit
-
-  const gasTotalInWeiHex = calcGasTotal(maxGasLimit, gasPrice)
-
-  const { tokensWithBalances } = useTokenTracker(swapsTokens)
-  const swapsEthToken = useSwapsEthToken()
+    .toString(16);
+
+  const nonCustomMaxGasLimit = usedQuote?.gasEstimate
+    ? usedGasLimitWithMultiplier
+    : `0x${decimalToHex(usedQuote?.maxGas || 0)}`;
+  const maxGasLimit = customMaxGas || nonCustomMaxGasLimit;
+
+  const gasTotalInWeiHex = calcGasTotal(maxGasLimit, gasPrice);
+
+  const { tokensWithBalances } = useTokenTracker(swapsTokens, true);
   const balanceToken =
-    fetchParamsSourceToken === swapsEthToken.address
-      ? swapsEthToken
+    fetchParamsSourceToken === defaultSwapsToken.address
+      ? defaultSwapsToken
       : tokensWithBalances.find(
           ({ address }) => address === fetchParamsSourceToken,
-        )
-
-  const selectedFromToken = balanceToken || usedQuote.sourceTokenInfo
+        );
+
+  const selectedFromToken = balanceToken || usedQuote.sourceTokenInfo;
   const tokenBalance =
     tokensWithBalances?.length &&
     calcTokenAmount(
       selectedFromToken.balance || '0x0',
       selectedFromToken.decimals,
-    ).toFixed(9)
-
-  const approveData = getTokenData(approveTxParams?.data)
-  const approveValue = approveData && getTokenValueParam(approveData)
+    ).toFixed(9);
+  const tokenBalanceUnavailable =
+    tokensWithBalances && balanceToken === undefined;
+
+  const approveData = getTokenData(approveTxParams?.data);
+  const approveValue = approveData && getTokenValueParam(approveData);
   const approveAmount =
     approveValue &&
     selectedFromToken?.decimals !== undefined &&
-    calcTokenAmount(approveValue, selectedFromToken.decimals).toFixed(9)
-  const approveGas = approveTxParams?.gas
+    calcTokenAmount(approveValue, selectedFromToken.decimals).toFixed(9);
+  const approveGas = approveTxParams?.gas;
 
   const renderablePopoverData = useMemo(() => {
     return quotesToRenderableData(
@@ -214,7 +185,8 @@
       currentCurrency,
       approveGas,
       memoizedTokenConversionRates,
-    )
+      chainId,
+    );
   }, [
     quotes,
     gasPrice,
@@ -222,12 +194,13 @@
     currentCurrency,
     approveGas,
     memoizedTokenConversionRates,
-  ])
+    chainId,
+  ]);
 
   const renderableDataForUsedQuote = renderablePopoverData.find(
     (renderablePopoverDatum) =>
       renderablePopoverDatum.aggId === usedQuote.aggregator,
-  )
+  );
 
   const {
     destinationTokenDecimals,
@@ -238,58 +211,46 @@
     sourceTokenSymbol,
     sourceTokenValue,
     sourceTokenIconUrl,
-  } = renderableDataForUsedQuote
-
-<<<<<<< HEAD
-  const { feeInFiat, feeInEth } = getRenderableNetworkFeesForQuote(
-    usedGasLimit,
-=======
+  } = renderableDataForUsedQuote;
+
   const { feeInFiat, feeInChainCurrency } = getRenderableNetworkFeesForQuote({
     tradeGas: usedGasLimit,
->>>>>>> 4c7dde7f
     approveGas,
     gasPrice,
     currentCurrency,
     conversionRate,
     tradeValue,
-    sourceTokenSymbol,
-    usedQuote.sourceAmount,
-  )
+    sourceSymbol: sourceTokenSymbol,
+    sourceAmount: usedQuote.sourceAmount,
+    chainId,
+  });
 
   const {
     feeInFiat: maxFeeInFiat,
     feeInChainCurrency: maxFeeInChainCurrency,
     nonGasFee,
-  } = getRenderableNetworkFeesForQuote(
-    maxGasLimit,
+  } = getRenderableNetworkFeesForQuote({
+    tradeGas: maxGasLimit,
     approveGas,
     gasPrice,
     currentCurrency,
     conversionRate,
     tradeValue,
-    sourceTokenSymbol,
-    usedQuote.sourceAmount,
-  )
-
-<<<<<<< HEAD
-  const tokenCost = new BigNumber(usedQuote.sourceAmount)
-  const ethCost = new BigNumber(usedQuote.trade.value || 0, 10).plus(
-=======
+    sourceSymbol: sourceTokenSymbol,
+    sourceAmount: usedQuote.sourceAmount,
+    chainId,
+  });
+
   const tokenCost = new BigNumber(usedQuote.sourceAmount);
   const chainCurrencyCost = new BigNumber(usedQuote.trade.value || 0, 10).plus(
->>>>>>> 4c7dde7f
     new BigNumber(gasTotalInWeiHex, 16),
-  )
+  );
 
   const insufficientTokens =
     (tokensWithBalances?.length || balanceError) &&
-    tokenCost.gt(new BigNumber(selectedFromToken.balance || '0x0'))
-
-<<<<<<< HEAD
-  const insufficientEth = ethCost.gt(new BigNumber(ethBalance || '0x0'))
-=======
+    tokenCost.gt(new BigNumber(selectedFromToken.balance || '0x0'));
+
   const insufficientChainCurrency = chainCurrencyCost.gt(new BigNumber(chainCurrencyBalance || '0x0'));
->>>>>>> 4c7dde7f
 
   const tokenBalanceNeeded = insufficientTokens
     ? toPrecisionWithoutTrailingZeros(
@@ -298,7 +259,7 @@
           .toString(10),
         6,
       )
-    : null
+    : null;
 
   const chainCurrencyBalanceNeeded = insufficientChainCurrency
     ? toPrecisionWithoutTrailingZeros(
@@ -308,55 +269,50 @@
           .toString(10),
         6,
       )
-    : null
-
-  const destinationToken = useSelector(getDestinationTokenInfo)
+    : null;
+
+  const destinationToken = useSelector(getDestinationTokenInfo);
 
   useEffect(() => {
-<<<<<<< HEAD
-    if (insufficientTokens || insufficientEth) {
-      dispatch(setBalanceError(true))
-    } else if (balanceError && !insufficientTokens && !insufficientEth) {
-      dispatch(setBalanceError(false))
-    }
-  }, [insufficientTokens, insufficientEth, balanceError, dispatch])
-=======
     if (insufficientTokens || insufficientChainCurrency) {
       dispatch(setBalanceError(true));
     } else if (balanceError && !insufficientTokens && !insufficientChainCurrency) {
       dispatch(setBalanceError(false));
     }
   }, [insufficientTokens, insufficientChainCurrency, balanceError, dispatch]);
->>>>>>> 4c7dde7f
 
   useEffect(() => {
-    const currentTime = Date.now()
-    const timeSinceLastFetched = currentTime - quotesLastFetched
-    if (timeSinceLastFetched > 60000 && !dispatchedSafeRefetch) {
-      setDispatchedSafeRefetch(true)
-      dispatch(safeRefetchQuotes())
-    } else if (timeSinceLastFetched > 60000) {
-      dispatch(setSwapsErrorKey(QUOTES_EXPIRED_ERROR))
-      history.push(SWAPS_ERROR_ROUTE)
+    const currentTime = Date.now();
+    const timeSinceLastFetched = currentTime - quotesLastFetched;
+    if (
+      timeSinceLastFetched > swapsQuoteRefreshTime &&
+      !dispatchedSafeRefetch
+    ) {
+      setDispatchedSafeRefetch(true);
+      dispatch(safeRefetchQuotes());
+    } else if (timeSinceLastFetched > swapsQuoteRefreshTime) {
+      dispatch(setSwapsErrorKey(QUOTES_EXPIRED_ERROR));
+      history.push(SWAPS_ERROR_ROUTE);
     }
-  }, [quotesLastFetched, dispatchedSafeRefetch, dispatch, history])
+  }, [
+    quotesLastFetched,
+    dispatchedSafeRefetch,
+    dispatch,
+    history,
+    swapsQuoteRefreshTime,
+  ]);
 
   useEffect(() => {
     if (!originalApproveAmount && approveAmount) {
-      setOriginalApproveAmount(approveAmount)
+      setOriginalApproveAmount(approveAmount);
     }
-  }, [originalApproveAmount, approveAmount])
-
-<<<<<<< HEAD
-  const showWarning =
-    (balanceError || tokenBalanceNeeded || ethBalanceNeeded) && !warningHidden
-=======
+  }, [originalApproveAmount, approveAmount]);
+
   const showInsufficientWarning =
     (balanceError || tokenBalanceNeeded || chainCurrencyBalanceNeeded) && !warningHidden;
->>>>>>> 4c7dde7f
-
-  const numberOfQuotes = Object.values(quotes).length
-  const bestQuoteReviewedEventSent = useRef()
+
+  const numberOfQuotes = Object.values(quotes).length;
+  const bestQuoteReviewedEventSent = useRef();
   const eventObjectBase = {
     token_from: sourceTokenSymbol,
     token_from_amount: sourceTokenValue,
@@ -368,11 +324,12 @@
     response_time: fetchParams?.responseTime,
     best_quote_source: topQuote?.aggregator,
     available_quotes: numberOfQuotes,
-  }
-
-  const anonymousAllAvailableQuotesOpened = useNewMetricEvent({
+  };
+
+  const allAvailableQuotesOpened = useNewMetricEvent({
     event: 'All Available Quotes Opened',
-    properties: {
+    category: 'swaps',
+    sensitiveProperties: {
       ...eventObjectBase,
       other_quote_selected: usedQuote?.aggregator !== topQuote?.aggregator,
       other_quote_selected_source:
@@ -380,16 +337,11 @@
           ? null
           : usedQuote?.aggregator,
     },
-    excludeMetaMetricsId: true,
+  });
+  const quoteDetailsOpened = useNewMetricEvent({
+    event: 'Quote Details Opened',
     category: 'swaps',
-  })
-  const allAvailableQuotesOpened = useNewMetricEvent({
-    event: 'All Available Quotes Opened',
-    category: 'swaps',
-  })
-  const anonymousQuoteDetailsOpened = useNewMetricEvent({
-    event: 'Quote Details Opened',
-    properties: {
+    sensitiveProperties: {
       ...eventObjectBase,
       other_quote_selected: usedQuote?.aggregator !== topQuote?.aggregator,
       other_quote_selected_source:
@@ -397,39 +349,23 @@
           ? null
           : usedQuote?.aggregator,
     },
-    excludeMetaMetricsId: true,
+  });
+  const editSpendLimitOpened = useNewMetricEvent({
+    event: 'Edit Spend Limit Opened',
     category: 'swaps',
-  })
-  const quoteDetailsOpened = useNewMetricEvent({
-    event: 'Quote Details Opened',
-    category: 'swaps',
-  })
-  const anonymousEditSpendLimitOpened = useNewMetricEvent({
-    event: 'Edit Spend Limit Opened',
-    properties: {
+    sensitiveProperties: {
       ...eventObjectBase,
       custom_spend_limit_set: originalApproveAmount === approveAmount,
       custom_spend_limit_amount:
         originalApproveAmount === approveAmount ? null : approveAmount,
     },
-    excludeMetaMetricsId: true,
-    category: 'swaps',
-  })
-  const editSpendLimitOpened = useNewMetricEvent({
-    event: 'Edit Spend Limit Opened',
-    category: 'swaps',
-  })
-
-  const anonymousBestQuoteReviewedEvent = useNewMetricEvent({
-    event: 'Best Quote Reviewed',
-    properties: { ...eventObjectBase, network_fees: feeInFiat },
-    excludeMetaMetricsId: true,
-    category: 'swaps',
-  })
+  });
+
   const bestQuoteReviewedEvent = useNewMetricEvent({
     event: 'Best Quote Reviewed',
     category: 'swaps',
-  })
+    sensitiveProperties: { ...eventObjectBase, network_fees: feeInFiat },
+  });
   useEffect(() => {
     if (
       !bestQuoteReviewedEventSent.current &&
@@ -444,9 +380,8 @@
         feeInFiat,
       ].every((dep) => dep !== null && dep !== undefined)
     ) {
-      bestQuoteReviewedEventSent.current = true
-      bestQuoteReviewedEvent()
-      anonymousBestQuoteReviewedEvent()
+      bestQuoteReviewedEventSent.current = true;
+      bestQuoteReviewedEvent();
     }
   }, [
     sourceTokenSymbol,
@@ -458,14 +393,12 @@
     numberOfQuotes,
     feeInFiat,
     bestQuoteReviewedEvent,
-    anonymousBestQuoteReviewedEvent,
-  ])
-
-  const metaMaskFee = usedQuote.fee
+  ]);
+
+  const metaMaskFee = usedQuote.fee;
 
   const onFeeCardTokenApprovalClick = () => {
-    anonymousEditSpendLimitOpened()
-    editSpendLimitOpened()
+    editSpendLimitOpened();
     dispatch(
       showModal({
         name: 'EDIT_APPROVAL_PERMISSION',
@@ -475,17 +408,17 @@
           const customPermissionAmount =
             newCustomPermissionAmount === ''
               ? originalApproveAmount
-              : newCustomPermissionAmount
+              : newCustomPermissionAmount;
           const newData = getCustomTxParamsData(approveTxParams.data, {
             customPermissionAmount,
             decimals: selectedFromToken.decimals,
-          })
+          });
 
           if (
             customPermissionAmount?.length &&
             approveTxParams.data !== newData
           ) {
-            dispatch(setCustomApproveTxData(newData))
+            dispatch(setCustomApproveTxData(newData));
           }
         },
         tokenAmount: originalApproveAmount,
@@ -498,39 +431,34 @@
           selectedFromToken.decimals,
         ),
       }),
-    )
-  }
-
-  const nonGasFeeIsPositive = new BigNumber(nonGasFee, 16).gt(0)
-  const approveGasTotal = calcGasTotal(approveGas || '0x0', gasPrice)
+    );
+  };
+
+  const nonGasFeeIsPositive = new BigNumber(nonGasFee, 16).gt(0);
+  const approveGasTotal = calcGasTotal(approveGas || '0x0', gasPrice);
   const extraNetworkFeeTotalInHexWEI = new BigNumber(nonGasFee, 16)
     .plus(approveGasTotal, 16)
-<<<<<<< HEAD
-    .toString(16)
-  const extraNetworkFeeTotalInEth = getValueFromWeiHex({
-=======
     .toString(16);
   const extraNetworkFeeTotalInChainCurrency = getValueFromWeiHex({
->>>>>>> 4c7dde7f
     value: extraNetworkFeeTotalInHexWEI,
     toDenomination: 'ETH',
     numberOfDecimals: 4,
-  })
-
-  let extraInfoRowLabel = ''
+  });
+
+  let extraInfoRowLabel = '';
   if (approveGas && nonGasFeeIsPositive) {
-    extraInfoRowLabel = t('approvalAndAggregatorTxFeeCost')
+    extraInfoRowLabel = t('approvalAndAggregatorTxFeeCost');
   } else if (approveGas) {
-    extraInfoRowLabel = t('approvalTxGasCost')
+    extraInfoRowLabel = t('approvalTxGasCost');
   } else if (nonGasFeeIsPositive) {
-    extraInfoRowLabel = t('aggregatorFeeCost')
+    extraInfoRowLabel = t('aggregatorFeeCost');
   }
 
   const onFeeCardMaxRowClick = () =>
     dispatch(
       showModal({
         name: 'CUSTOMIZE_METASWAP_GAS',
-        value: usedQuote.value,
+        value: tradeValue,
         customGasLimitMessage: approveGas
           ? t('extraApprovalGas', [hexToDecimal(approveGas)])
           : '',
@@ -543,16 +471,14 @@
           : null,
         initialGasPrice: gasPrice,
         initialGasLimit: maxGasLimit,
+        minimumGasLimit: new BigNumber(nonCustomMaxGasLimit, 16).toNumber(),
       }),
-    )
+    );
 
   const tokenApprovalTextComponent = (
     <span key="swaps-view-quote-approve-symbol-1" className="view-quote__bold">
       {sourceTokenSymbol}
     </span>
-<<<<<<< HEAD
-  )
-=======
   );
 
   const actionableBalanceErrorMessage = tokenBalanceUnavailable
@@ -610,50 +536,69 @@
       10,
     );
   }
->>>>>>> 4c7dde7f
-
-  const actionableMessage = t('swapApproveNeedMoreTokens', [
-    <span key="swapApproveNeedMoreTokens-1" className="view-quote__bold">
-      {tokenBalanceNeeded || ethBalanceNeeded}
-    </span>,
-    tokenBalanceNeeded && !(sourceTokenSymbol === 'ETH')
-      ? sourceTokenSymbol
-      : 'ETH',
-  ])
+
+  const shouldShowPriceDifferenceWarning =
+    !tokenBalanceUnavailable &&
+    !showInsufficientWarning &&
+    usedQuote &&
+    (priceDifferenceRiskyBuckets.includes(priceSlippageBucket) ||
+      priceSlippageUnknownFiatValue);
+
+  if (shouldShowPriceDifferenceWarning) {
+    viewQuotePriceDifferenceComponent = (
+      <ViewQuotePriceDifference
+        usedQuote={usedQuote}
+        sourceTokenValue={sourceTokenValue}
+        destinationTokenValue={destinationTokenValue}
+        priceSlippageFromSource={priceSlippageFromSource}
+        priceSlippageFromDestination={priceSlippageFromDestination}
+        priceDifferencePercentage={priceDifferencePercentage}
+        priceSlippageUnknownFiatValue={priceSlippageUnknownFiatValue}
+        onAcknowledgementClick={() => {
+          setAcknowledgedPriceDifference(true);
+        }}
+        acknowledged={acknowledgedPriceDifference}
+      />
+    );
+  }
+
+  const disableSubmissionDueToPriceWarning =
+    shouldShowPriceDifferenceWarning && !acknowledgedPriceDifference;
+
+  const isShowingWarning =
+    showInsufficientWarning || shouldShowPriceDifferenceWarning;
 
   return (
     <div className="view-quote">
-      <div className="view-quote__content">
+      <div
+        className={classnames('view-quote__content', {
+          'view-quote__content_modal': disableSubmissionDueToPriceWarning,
+        })}
+      >
         {selectQuotePopoverShown && (
           <SelectQuotePopover
             quoteDataRows={renderablePopoverData}
             onClose={() => setSelectQuotePopoverShown(false)}
-            onSubmit={(aggId) => {
-              dispatch(setSelectedQuoteAggId(aggId))
-              dispatch(setCustomGasLimit(null))
-              dispatch(setSwapsTxGasLimit(''))
-            }}
+            onSubmit={(aggId) => dispatch(swapsQuoteSelected(aggId))}
             swapToSymbol={destinationTokenSymbol}
             initialAggId={usedQuote.aggregator}
-            onQuoteDetailsIsOpened={() => {
-              anonymousQuoteDetailsOpened()
-              quoteDetailsOpened()
-            }}
+            onQuoteDetailsIsOpened={quoteDetailsOpened}
           />
         )}
-        <div className="view-quote__insufficient-eth-warning-wrapper">
-          {showWarning && (
+        <div
+          className={classnames('view-quote__warning-wrapper', {
+            'view-quote__warning-wrapper--thin': !isShowingWarning,
+          })}
+        >
+          {viewQuotePriceDifferenceComponent}
+          {(showInsufficientWarning || tokenBalanceUnavailable) && (
             <ActionableMessage
-              message={actionableMessage}
+              message={actionableBalanceErrorMessage}
               onClose={() => setWarningHidden(true)}
             />
           )}
         </div>
-        <div
-          className={classnames('view-quote__countdown-timer-container', {
-            'view-quote__countdown-timer-container--thin': showWarning,
-          })}
-        >
+        <div className="view-quote__countdown-timer-container">
           <CountdownTimer
             timeStarted={quotesLastFetched}
             warningTime="0:30"
@@ -674,36 +619,8 @@
           sourceIconUrl={sourceTokenIconUrl}
           destinationIconUrl={destinationIconUrl}
         />
-        <div className="view-quote__view-other-button-container">
-          <div className="view-quote__view-other-button">
-            {t('swapNQuotesAvailable', [Object.values(quotes).length])}
-            <i className="fa fa-arrow-right" />
-          </div>
-          <div
-            className="view-quote__view-other-button-fade"
-            onClick={() => {
-              anonymousAllAvailableQuotesOpened()
-              allAvailableQuotesOpened()
-              setSelectQuotePopoverShown(true)
-            }}
-          >
-            {t('swapNQuotesAvailable', [Object.values(quotes).length])}
-            <i className="fa fa-arrow-right" />
-          </div>
-        </div>
-        <div className="view-quote__metamask-rate">
-          <p className="view-quote__metamask-rate-text">
-            {t('swapQuoteIncludesRate', [metaMaskFee])}
-          </p>
-          <InfoTooltip
-            position="top"
-            contentText={t('swapMetaMaskFeeDescription', [metaMaskFee])}
-            wrapperClassName="view-quote__metamask-rate-info-icon"
-          />
-        </div>
         <div
           className={classnames('view-quote__fee-card-container', {
-            'view-quote__fee-card-container--thin': showWarning,
             'view-quote__fee-card-container--three-rows':
               approveTxParams && (!balanceError || warningHidden),
           })}
@@ -724,25 +641,45 @@
             tokenApprovalTextComponent={tokenApprovalTextComponent}
             tokenApprovalSourceTokenSymbol={sourceTokenSymbol}
             onTokenApprovalClick={onFeeCardTokenApprovalClick}
+            metaMaskFee={String(metaMaskFee)}
+            isBestQuote={isBestQuote}
+            numberOfQuotes={Object.values(quotes).length}
+            onQuotesClick={() => {
+              allAvailableQuotesOpened();
+              setSelectQuotePopoverShown(true);
+            }}
+            tokenConversionRate={
+              destinationTokenSymbol === defaultSwapsToken.symbol
+                ? 1
+                : memoizedTokenConversionRates[destinationToken.address]
+            }
           />
         </div>
       </div>
       <SwapsFooter
         onSubmit={() => {
+          setSubmitClicked(true);
           if (!balanceError) {
-            dispatch(signAndSendTransactions(history, metaMetricsEvent))
-          } else if (destinationToken.symbol === 'ETH') {
-            history.push(DEFAULT_ROUTE)
+            dispatch(signAndSendTransactions(history, metaMetricsEvent));
+          } else if (destinationToken.symbol === defaultSwapsToken.symbol) {
+            history.push(DEFAULT_ROUTE);
           } else {
-            history.push(`${ASSET_ROUTE}/${destinationToken.address}`)
+            history.push(`${ASSET_ROUTE}/${destinationToken.address}`);
           }
         }}
         submitText={t('swap')}
         onCancel={async () => await dispatch(navigateBackToBuildQuote(history))}
-        disabled={balanceError || gasPrice === null || gasPrice === undefined}
-        showTermsOfService
+        disabled={
+          submitClicked ||
+          balanceError ||
+          tokenBalanceUnavailable ||
+          disableSubmissionDueToPriceWarning ||
+          gasPrice === null ||
+          gasPrice === undefined
+        }
+        className={isShowingWarning && 'view-quote__thin-swaps-footer'}
         showTopBorder
       />
     </div>
-  )
+  );
 }