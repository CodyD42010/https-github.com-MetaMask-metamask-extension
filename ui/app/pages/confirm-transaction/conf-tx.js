--- conflicted
+++ resolved
@@ -1,10 +1,5 @@
-<<<<<<< HEAD
-=======
 import React, { Component } from 'react'
->>>>>>> cdaac779
 const inherits = require('util').inherits
-const Component = require('react').Component
-const h = require('react-hyperscript')
 const connect = require('react-redux').connect
 const { withRouter } = require('react-router-dom')
 const { compose } = require('recompose')
@@ -16,10 +11,7 @@
 const SignatureRequest = require('../../components/app/signature-request')
   .default
 const SignatureRequestOriginal = require('../../components/app/signature-request-original')
-<<<<<<< HEAD
-=======
   .default
->>>>>>> cdaac779
 const Loading = require('../../components/ui/loading-screen')
 const { DEFAULT_ROUTE } = require('../../helpers/constants/routes')
 
@@ -158,7 +150,7 @@
 
 ConfirmTxScreen.prototype.signatureSelect = function (type, version) {
   // Temporarily direct only v3 and v4 requests to new code.
-  if (type === 'cfx_signTypedData' && (version === 'V3' || version === 'V4')) {
+  if (type === 'eth_signTypedData' && (version === 'V3' || version === 'V4')) {
     return SignatureRequest
   }
 
@@ -166,16 +158,9 @@
 }
 
 ConfirmTxScreen.prototype.render = function () {
-<<<<<<< HEAD
-  const props = this.props
-  const { currentCurrency, blockGasLimit, conversionRate } = props
-
-  var txData = this.getTxData() || {}
-=======
   const { currentCurrency, blockGasLimit, conversionRate } = this.props
 
   const txData = this.getTxData() || {}
->>>>>>> cdaac779
   const {
     msgParams,
     type,
@@ -183,28 +168,6 @@
   } = txData
   log.debug('msgParams detected, rendering pending msg')
 
-<<<<<<< HEAD
-  return msgParams
-    ? h(this.signatureSelect(type, version), {
-      // Properties
-      txData: txData,
-      key: txData.id,
-      selectedAddress: props.selectedAddress,
-      accounts: props.accounts,
-      identities: props.identities,
-      conversionRate,
-      currentCurrency,
-      blockGasLimit,
-      // Actions
-      signMessage: this.signMessage.bind(this, txData),
-      signPersonalMessage: this.signPersonalMessage.bind(this, txData),
-      signTypedMessage: this.signTypedMessage.bind(this, txData),
-      cancelMessage: this.cancelMessage.bind(this, txData),
-      cancelPersonalMessage: this.cancelPersonalMessage.bind(this, txData),
-      cancelTypedMessage: this.cancelTypedMessage.bind(this, txData),
-    })
-    : h(Loading)
-=======
   if (!msgParams) {
     return <Loading />
   }
@@ -228,12 +191,11 @@
       cancelTypedMessage={this.cancelTypedMessage.bind(this, txData)}
     />
   )
->>>>>>> cdaac779
 }
 
 ConfirmTxScreen.prototype.signMessage = function (msgData, event) {
   log.info('conf-tx.js: signing message')
-  var params = msgData.msgParams
+  const params = msgData.msgParams
   params.metamaskId = msgData.id
   this.stopPropagation(event)
   return this.props.dispatch(actions.signMsg(params))
@@ -247,7 +209,7 @@
 
 ConfirmTxScreen.prototype.signPersonalMessage = function (msgData, event) {
   log.info('conf-tx.js: signing personal message')
-  var params = msgData.msgParams
+  const params = msgData.msgParams
   params.metamaskId = msgData.id
   this.stopPropagation(event)
   return this.props.dispatch(actions.signPersonalMsg(params))
@@ -255,7 +217,7 @@
 
 ConfirmTxScreen.prototype.signTypedMessage = function (msgData, event) {
   log.info('conf-tx.js: signing typed message')
-  var params = msgData.msgParams
+  const params = msgData.msgParams
   params.metamaskId = msgData.id
   this.stopPropagation(event)
   return this.props.dispatch(actions.signTypedMsg(params))
