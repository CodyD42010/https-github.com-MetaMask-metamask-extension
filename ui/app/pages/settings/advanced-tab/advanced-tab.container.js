import AdvancedTab from './advanced-tab.component'
import { compose } from 'recompose'
import { connect } from 'react-redux'
import { withRouter } from 'react-router-dom'
import {
  displayWarning,
  setFeatureFlag,
  showModal,
  setShowFiatConversionOnTestnetsPreference,
  setAutoLockTimeLimit,
  setThreeBoxSyncingPermission,
  turnThreeBoxSyncingOnAndInitialize,
  setUseIn3,
  setUseNonceField,
  setIpfsGateway,
} from '../../../store/actions'
import { preferencesSelector } from '../../../selectors/selectors'

export const mapStateToProps = (state) => {
  const { appState: { warning }, metamask } = state
  const {
    featureFlags: {
      sendHexData,
      advancedInlineGas,
    } = {},
    threeBoxSyncingAllowed,
    threeBoxDisabled,
    useIn3,
    useNonceField,
    ipfsGateway,
  } = metamask
  const { showFiatInTestnets, autoLockTimeLimit } = preferencesSelector(state)

  return {
    warning,
    sendHexData,
    advancedInlineGas,
    showFiatInTestnets,
    autoLockTimeLimit,
    threeBoxSyncingAllowed,
    threeBoxDisabled,
    useIn3,
    useNonceField,
    ipfsGateway,
  }
}

export const mapDispatchToProps = (dispatch) => {
  return {
    setHexDataFeatureFlag: (shouldShow) => dispatch(setFeatureFlag('sendHexData', shouldShow)),
    displayWarning: (warning) => dispatch(displayWarning(warning)),
    showResetAccountConfirmationModal: () => dispatch(showModal({ name: 'CONFIRM_RESET_ACCOUNT' })),
    setAdvancedInlineGasFeatureFlag: (shouldShow) => dispatch(setFeatureFlag('advancedInlineGas', shouldShow)),
    setUseNonceField: (value) => dispatch(setUseNonceField(value)),
    setShowFiatConversionOnTestnetsPreference: (value) => {
      return dispatch(setShowFiatConversionOnTestnetsPreference(value))
    },
<<<<<<< HEAD
    setUseIn3: value => {
      return dispatch(setUseIn3(value))
    },
    setAutoLockTimeLimit: value => {
=======
    setAutoLockTimeLimit: (value) => {
>>>>>>> 1d2c57a2
      return dispatch(setAutoLockTimeLimit(value))
    },
    setThreeBoxSyncingPermission: (newThreeBoxSyncingState) => {
      if (newThreeBoxSyncingState) {
        dispatch(turnThreeBoxSyncingOnAndInitialize())
      } else {
        dispatch(setThreeBoxSyncingPermission(newThreeBoxSyncingState))
      }
    },
    setIpfsGateway: (value) => {
      return dispatch(setIpfsGateway(value))
    },
  }
}

export default compose(
  withRouter,
  connect(mapStateToProps, mapDispatchToProps)
)(AdvancedTab)<|MERGE_RESOLUTION|>--- conflicted
+++ resolved
@@ -55,14 +55,10 @@
     setShowFiatConversionOnTestnetsPreference: (value) => {
       return dispatch(setShowFiatConversionOnTestnetsPreference(value))
     },
-<<<<<<< HEAD
-    setUseIn3: value => {
+    setUseIn3: (value) => {
       return dispatch(setUseIn3(value))
     },
-    setAutoLockTimeLimit: value => {
-=======
     setAutoLockTimeLimit: (value) => {
->>>>>>> 1d2c57a2
       return dispatch(setAutoLockTimeLimit(value))
     },
     setThreeBoxSyncingPermission: (newThreeBoxSyncingState) => {
