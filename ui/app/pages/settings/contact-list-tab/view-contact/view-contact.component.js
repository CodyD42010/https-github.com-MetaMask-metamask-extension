--- conflicted
+++ resolved
@@ -1,9 +1,6 @@
 import React from 'react'
 import PropTypes from 'prop-types'
-<<<<<<< HEAD
-=======
 import { Redirect } from 'react-router-dom'
->>>>>>> b378e57b
 
 import Identicon from '../../../../components/ui/identicon'
 import Copy from '../../../../components/ui/icon/copy-icon.component'
@@ -23,7 +20,6 @@
   )
 }
 
-<<<<<<< HEAD
 function ViewContact ({
   history,
   name,
@@ -31,34 +27,14 @@
   checkSummedAddress,
   memo,
   editRoute,
+  listRoute,
 }) {
   const t = useI18nContext()
-  const [copied, handleCopy] = useCopyToClipboard()
-=======
-export default class ViewContact extends PureComponent {
+  const [copied, handleCopy] = useCopyToClipboard()   
 
-  static contextTypes = {
-    t: PropTypes.func,
+  if (!address) {
+    return <Redirect to={{ pathname: listRoute }} />
   }
-
-  static propTypes = {
-    name: PropTypes.string,
-    address: PropTypes.string,
-    history: PropTypes.object,
-    checkSummedAddress: PropTypes.string,
-    memo: PropTypes.string,
-    editRoute: PropTypes.string,
-    listRoute: PropTypes.string.isRequired,
-  }
-
-  render () {
-    const { t } = this.context
-    const { history, name, address, checkSummedAddress, memo, editRoute, listRoute } = this.props
-
-    if (!address) {
-      return <Redirect to={{ pathname: listRoute }} />
-    }
->>>>>>> b378e57b
 
   return (
     <div className="settings-page__content-row">
@@ -120,6 +96,7 @@
   checkSummedAddress: PropTypes.string,
   memo: PropTypes.string,
   editRoute: PropTypes.string,
+  listRoute: PropTypes.string.isRequired,
 }
 
 export default React.memo(ViewContact)