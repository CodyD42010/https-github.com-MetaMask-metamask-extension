import React, { PureComponent } from 'react'
import PropTypes from 'prop-types'
import availableCurrencies from '../../../helpers/constants/available-conversions'
import SimpleDropdown from '../../../components/app/dropdowns/simple-dropdown'
import ToggleButton from '../../../components/ui/toggle-button'
import locales from '../../../../../app/_locales/index.json'

<<<<<<< HEAD
const sortedCurrencies = infuraCurrencies.objects.sort((a, b) => {
  return a.quote.name
    .toLocaleLowerCase()
    .localeCompare(b.quote.name.toLocaleLowerCase())
})

const infuraCurrencyOptions = sortedCurrencies.map(
  ({ quote: { code, name } }) => {
    return {
      displayValue: `${code.toUpperCase()} - ${name}`,
      key: code,
      value: code,
    }
=======
const sortedCurrencies = availableCurrencies.sort((a, b) => {
  return a.name.toLocaleLowerCase().localeCompare(b.name.toLocaleLowerCase())
})

const currencyOptions = sortedCurrencies.map(({ code, name }) => {
  return {
    displayValue: `${code.toUpperCase()} - ${name}`,
    key: code,
    value: code,
>>>>>>> cdaac779
  }
)

const localeOptions = locales.map(locale => {
  return {
    displayValue: `${locale.name}`,
    key: locale.code,
    value: locale.code,
  }
})

export default class SettingsTab extends PureComponent {
  static contextTypes = {
    t: PropTypes.func,
    metricsEvent: PropTypes.func,
  }

  static propTypes = {
    setUseBlockie: PropTypes.func,
    setCurrentCurrency: PropTypes.func,
    warning: PropTypes.string,
    updateCurrentLocale: PropTypes.func,
    currentLocale: PropTypes.string,
    useBlockie: PropTypes.bool,
    currentCurrency: PropTypes.string,
    conversionDate: PropTypes.number,
    nativeCurrency: PropTypes.string,
    useNativeCurrencyAsPrimaryCurrency: PropTypes.bool,
    setUseNativeCurrencyAsPrimaryCurrencyPreference: PropTypes.func,
  }

  renderCurrentConversion () {
    const { t } = this.context
    const { currentCurrency, conversionDate, setCurrentCurrency } = this.props

    return (
      <div className="settings-page__content-row">
        <div className="settings-page__content-item">
          <span>{t('currencyConversion')}</span>
          <span className="settings-page__content-description">
            {t('updatedWithDate', [Date(conversionDate)])}
          </span>
        </div>
        <div className="settings-page__content-item">
          <div className="settings-page__content-item-col">
            <SimpleDropdown
              placeholder={t('selectCurrency')}
              options={currencyOptions}
              selectedOption={currentCurrency}
              onSelect={newCurrency => setCurrentCurrency(newCurrency)}
            />
          </div>
        </div>
      </div>
    )
  }

  renderCurrentLocale () {
    const { t } = this.context
    const { updateCurrentLocale, currentLocale } = this.props
    const currentLocaleMeta = locales.find(
      locale => locale.code === currentLocale
    )
    const currentLocaleName = currentLocaleMeta ? currentLocaleMeta.name : ''

    return (
      <div className="settings-page__content-row">
        <div className="settings-page__content-item">
          <span className="settings-page__content-label">
            {t('currentLanguage')}
          </span>
          <span className="settings-page__content-description">
            {currentLocaleName}
          </span>
        </div>
        <div className="settings-page__content-item">
          <div className="settings-page__content-item-col">
            <SimpleDropdown
              placeholder={t('selectLocale')}
              options={localeOptions}
              selectedOption={currentLocale}
              onSelect={async newLocale => updateCurrentLocale(newLocale)}
            />
          </div>
        </div>
      </div>
    )
  }

  renderBlockieOptIn () {
    const { t } = this.context
    const { useBlockie, setUseBlockie } = this.props

    return (
      <div className="settings-page__content-row">
        <div className="settings-page__content-item">
          <span>{this.context.t('blockiesIdenticon')}</span>
        </div>
        <div className="settings-page__content-item">
          <div className="settings-page__content-item-col">
            <ToggleButton
              value={useBlockie}
              onToggle={value => setUseBlockie(!value)}
              offLabel={t('off')}
              onLabel={t('on')}
            />
          </div>
        </div>
      </div>
    )
  }

  renderUsePrimaryCurrencyOptions () {
    const { t } = this.context
    const {
      nativeCurrency,
      setUseNativeCurrencyAsPrimaryCurrencyPreference,
      useNativeCurrencyAsPrimaryCurrency,
    } = this.props

    return (
      <div className="settings-page__content-row">
        <div className="settings-page__content-item">
          <span>{t('primaryCurrencySetting')}</span>
          <div className="settings-page__content-description">
            {t('primaryCurrencySettingDescription')}
          </div>
        </div>
        <div className="settings-page__content-item">
          <div className="settings-page__content-item-col">
            <div className="settings-tab__radio-buttons">
              <div className="settings-tab__radio-button">
                <input
                  type="radio"
                  id="native-primary-currency"
                  onChange={() =>
                    setUseNativeCurrencyAsPrimaryCurrencyPreference(true)
                  }
                  checked={Boolean(useNativeCurrencyAsPrimaryCurrency)}
                />
                <label
                  htmlFor="native-primary-currency"
                  className="settings-tab__radio-label"
                >
                  {nativeCurrency}
                </label>
              </div>
              <div className="settings-tab__radio-button">
                <input
                  type="radio"
                  id="fiat-primary-currency"
                  onChange={() =>
                    setUseNativeCurrencyAsPrimaryCurrencyPreference(false)
                  }
                  checked={!useNativeCurrencyAsPrimaryCurrency}
                />
                <label
                  htmlFor="fiat-primary-currency"
                  className="settings-tab__radio-label"
                >
                  {t('fiat')}
                </label>
              </div>
            </div>
          </div>
        </div>
      </div>
    )
  }

  renderContent () {
    const { warning } = this.props

    return (
      <div className="settings-page__body">
        {warning && <div className="settings-tab__error">{warning}</div>}
        {this.renderCurrentConversion()}
        {this.renderUsePrimaryCurrencyOptions()}
        {this.renderCurrentLocale()}
        {this.renderBlockieOptIn()}
      </div>
    )
  }

  render () {
    return this.renderContent()
  }
}<|MERGE_RESOLUTION|>--- conflicted
+++ resolved
@@ -5,21 +5,6 @@
 import ToggleButton from '../../../components/ui/toggle-button'
 import locales from '../../../../../app/_locales/index.json'
 
-<<<<<<< HEAD
-const sortedCurrencies = infuraCurrencies.objects.sort((a, b) => {
-  return a.quote.name
-    .toLocaleLowerCase()
-    .localeCompare(b.quote.name.toLocaleLowerCase())
-})
-
-const infuraCurrencyOptions = sortedCurrencies.map(
-  ({ quote: { code, name } }) => {
-    return {
-      displayValue: `${code.toUpperCase()} - ${name}`,
-      key: code,
-      value: code,
-    }
-=======
 const sortedCurrencies = availableCurrencies.sort((a, b) => {
   return a.name.toLocaleLowerCase().localeCompare(b.name.toLocaleLowerCase())
 })
@@ -29,9 +14,8 @@
     displayValue: `${code.toUpperCase()} - ${name}`,
     key: code,
     value: code,
->>>>>>> cdaac779
-  }
-)
+  }
+})
 
 const localeOptions = locales.map(locale => {
   return {
