import React, { PureComponent } from 'react'
import PropTypes from 'prop-types'
import { Switch, Route, matchPath, withRouter } from 'react-router-dom'
import TabBar from '../../components/app/tab-bar'
import c from 'classnames'
import SettingsTab from './settings-tab'
import ConnectionsTab from './connections-tab'
import NetworksTab from './networks-tab'
import AdvancedTab from './advanced-tab'
import InfoTab from './info-tab'
import SecurityTab from './security-tab'
import ContactListTab from './contact-list-tab'
import {
  DEFAULT_ROUTE,
  ADVANCED_ROUTE,
  SECURITY_ROUTE,
  GENERAL_ROUTE,
  CONNECTIONS_ROUTE,
  ABOUT_US_ROUTE,
  SETTINGS_ROUTE,
  NETWORKS_ROUTE,
  CONTACT_LIST_ROUTE,
  CONTACT_ADD_ROUTE,
  CONTACT_EDIT_ROUTE,
  CONTACT_VIEW_ROUTE,
  CONTACT_MY_ACCOUNTS_ROUTE,
  CONTACT_MY_ACCOUNTS_VIEW_ROUTE,
  CONTACT_MY_ACCOUNTS_EDIT_ROUTE,
} from '../../helpers/constants/routes'

class SettingsPage extends PureComponent {
  static propTypes = {
    addressName: PropTypes.string,
    backRoute: PropTypes.string,
    currentPath: PropTypes.string,
    history: PropTypes.object,
    isAddressEntryPage: PropTypes.bool,
    isPopupView: PropTypes.bool,
    pathnameI18nKey: PropTypes.string,
    initialBreadCrumbRoute: PropTypes.string,
    breadCrumbTextKey: PropTypes.string,
    initialBreadCrumbKey: PropTypes.string,
  }

  static contextTypes = {
    t: PropTypes.func,
  }

  render () {
    const { history, backRoute, currentPath } = this.props

    return (
      <div
        className={c('main-container settings-page', {
          'settings-page--selected': currentPath !== SETTINGS_ROUTE,
        })}
      >
        <div className="settings-page__header">
          {currentPath !== SETTINGS_ROUTE && currentPath !== NETWORKS_ROUTE && (
            <div
              className="settings-page__back-button"
              onClick={() => history.push(backRoute)}
            />
          )}
          {this.renderTitle()}
          <div
            className="settings-page__close-button"
            onClick={() => history.push(DEFAULT_ROUTE)}
          />
        </div>
        <div className="settings-page__content">
          <div className="settings-page__content__tabs">
            {this.renderTabs()}
          </div>
          <div className="settings-page__content__modules">
            {this.renderSubHeader()}
            {this.renderContent()}
          </div>
        </div>
      </div>
    )
  }

  renderTitle () {
    const { t } = this.context
    const { isPopupView, pathnameI18nKey, addressName } = this.props

    let titleText

    if (isPopupView && addressName) {
      titleText = addressName
    } else if (pathnameI18nKey && isPopupView) {
      titleText = t(pathnameI18nKey)
    } else {
      titleText = t('settings')
    }

    return <div className="settings-page__header__title">{titleText}</div>
  }

  renderSubHeader () {
    const { t } = this.context
    const {
      currentPath,
      isPopupView,
      isAddressEntryPage,
      pathnameI18nKey,
      addressName,
      initialBreadCrumbRoute,
      breadCrumbTextKey,
      history,
      initialBreadCrumbKey,
    } = this.props

    let subheaderText

    if (isPopupView && isAddressEntryPage) {
      subheaderText = t('settings')
    } else if (initialBreadCrumbKey) {
      subheaderText = t(initialBreadCrumbKey)
    } else {
      subheaderText = t(pathnameI18nKey || 'general')
    }

    return (
      currentPath !== NETWORKS_ROUTE && (
        <div className="settings-page__subheader">
          <div
            className={c({
              'settings-page__subheader--link': initialBreadCrumbRoute,
            })}
            onClick={() =>
              initialBreadCrumbRoute && history.push(initialBreadCrumbRoute)
            }
          >
            {subheaderText}
          </div>
          {breadCrumbTextKey && (
            <div className="settings-page__subheader--break">
              <span>{' > '}</span>
              {t(breadCrumbTextKey)}
            </div>
          )}
          {isAddressEntryPage && (
            <div className="settings-page__subheader--break">
              <span>{' > '}</span>
              {addressName}
            </div>
          )}
        </div>
      )
    )
  }

  renderTabs () {
    const { history, currentPath } = this.props
    const { t } = this.context

    return (
      <TabBar
        tabs={[
          {
            content: t('general'),
            description: t('generalSettingsDescription'),
            key: GENERAL_ROUTE,
          },
          {
<<<<<<< HEAD
            content: t('connections'),
            description: t('connectionsSettingsDescription'),
            key: CONNECTIONS_ROUTE,
          },
          {
=======
>>>>>>> cdaac779
            content: t('advanced'),
            description: t('advancedSettingsDescription'),
            key: ADVANCED_ROUTE,
          },
          {
            content: t('contacts'),
            description: t('contactsSettingsDescription'),
            key: CONTACT_LIST_ROUTE,
          },
          {
            content: t('securityAndPrivacy'),
            description: t('securitySettingsDescription'),
            key: SECURITY_ROUTE,
          },
          {
            content: t('networks'),
            description: t('networkSettingsDescription'),
            key: NETWORKS_ROUTE,
          },
          {
            content: t('about'),
            description: t('aboutSettingsDescription'),
            key: ABOUT_US_ROUTE,
          },
        ]}
        isActive={key => {
          if (key === GENERAL_ROUTE && currentPath === SETTINGS_ROUTE) {
            return true
          }
          return matchPath(currentPath, { path: key, exact: true })
        }}
        onSelect={key => history.push(key)}
      />
    )
  }

  renderContent () {
    return (
      <Switch>
        <Route exact path={GENERAL_ROUTE} component={SettingsTab} />
<<<<<<< HEAD
        <Route exact path={CONNECTIONS_ROUTE} component={ConnectionsTab} />
=======
>>>>>>> cdaac779
        <Route exact path={ABOUT_US_ROUTE} component={InfoTab} />
        <Route exact path={ADVANCED_ROUTE} component={AdvancedTab} />
        <Route exact path={NETWORKS_ROUTE} component={NetworksTab} />
        <Route exact path={SECURITY_ROUTE} component={SecurityTab} />
        <Route exact path={CONTACT_LIST_ROUTE} component={ContactListTab} />
        <Route exact path={CONTACT_ADD_ROUTE} component={ContactListTab} />
        <Route
          exact
          path={CONTACT_MY_ACCOUNTS_ROUTE}
          component={ContactListTab}
        />
        <Route
          exact
          path={`${CONTACT_EDIT_ROUTE}/:id`}
          component={ContactListTab}
        />
        <Route
          exact
          path={`${CONTACT_VIEW_ROUTE}/:id`}
          component={ContactListTab}
        />
        <Route
          exact
          path={`${CONTACT_MY_ACCOUNTS_VIEW_ROUTE}/:id`}
          component={ContactListTab}
        />
        <Route
          exact
          path={`${CONTACT_MY_ACCOUNTS_EDIT_ROUTE}/:id`}
          component={ContactListTab}
        />
        <Route component={SettingsTab} />
      </Switch>
    )
  }
}

export default withRouter(SettingsPage)<|MERGE_RESOLUTION|>--- conflicted
+++ resolved
@@ -4,7 +4,6 @@
 import TabBar from '../../components/app/tab-bar'
 import c from 'classnames'
 import SettingsTab from './settings-tab'
-import ConnectionsTab from './connections-tab'
 import NetworksTab from './networks-tab'
 import AdvancedTab from './advanced-tab'
 import InfoTab from './info-tab'
@@ -15,7 +14,6 @@
   ADVANCED_ROUTE,
   SECURITY_ROUTE,
   GENERAL_ROUTE,
-  CONNECTIONS_ROUTE,
   ABOUT_US_ROUTE,
   SETTINGS_ROUTE,
   NETWORKS_ROUTE,
@@ -165,14 +163,6 @@
             key: GENERAL_ROUTE,
           },
           {
-<<<<<<< HEAD
-            content: t('connections'),
-            description: t('connectionsSettingsDescription'),
-            key: CONNECTIONS_ROUTE,
-          },
-          {
-=======
->>>>>>> cdaac779
             content: t('advanced'),
             description: t('advancedSettingsDescription'),
             key: ADVANCED_ROUTE,
@@ -213,10 +203,6 @@
     return (
       <Switch>
         <Route exact path={GENERAL_ROUTE} component={SettingsTab} />
-<<<<<<< HEAD
-        <Route exact path={CONNECTIONS_ROUTE} component={ConnectionsTab} />
-=======
->>>>>>> cdaac779
         <Route exact path={ABOUT_US_ROUTE} component={InfoTab} />
         <Route exact path={ADVANCED_ROUTE} component={AdvancedTab} />
         <Route exact path={NETWORKS_ROUTE} component={NetworksTab} />
