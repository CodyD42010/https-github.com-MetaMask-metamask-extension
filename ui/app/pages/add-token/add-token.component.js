--- conflicted
+++ resolved
@@ -14,8 +14,6 @@
 import { Tabs, Tab } from '../../components/ui/tabs'
 
 const emptyAddr = '0x0000000000000000000000000000000000000000'
-const SEARCH_TAB = 'SEARCH'
-const CUSTOM_TOKEN_TAB = 'CUSTOM_TOKEN'
 
 class AddToken extends Component {
   static contextTypes = {
@@ -31,25 +29,6 @@
     identities: PropTypes.object,
   }
 
-<<<<<<< HEAD
-  constructor (props) {
-    super(props)
-
-    this.state = {
-      customAddress: '',
-      customSymbol: '',
-      customDecimals: 0,
-      searchResults: [],
-      selectedTokens: {},
-      tokenSelectorError: null,
-      customAddressError: null,
-      customSymbolError: null,
-      customDecimalsError: null,
-      autoFilled: false,
-      displayedTab: SEARCH_TAB,
-      forceEditSymbol: false,
-    }
-=======
   state = {
     customAddress: '',
     customSymbol: '',
@@ -62,7 +41,6 @@
     customDecimalsError: null,
     autoFilled: false,
     forceEditSymbol: false,
->>>>>>> cdaac779
   }
 
   componentDidMount () {
@@ -91,20 +69,11 @@
         decimals: customDecimals = 0,
       } = customToken
 
-<<<<<<< HEAD
-      const displayedTab =
-        Object.keys(selectedTokens).length > 0 ? SEARCH_TAB : CUSTOM_TOKEN_TAB
-=======
->>>>>>> cdaac779
       this.setState({
         selectedTokens,
         customAddress,
         customSymbol,
         customDecimals,
-<<<<<<< HEAD
-        displayedTab,
-=======
->>>>>>> cdaac779
       })
     }
   }
@@ -281,21 +250,6 @@
         <TextField
           id="custom-symbol"
           label={
-<<<<<<< HEAD
-            <div className="add-token__custom-symbol__label-wrapper">
-              <span className="add-token__custom-symbol__label">
-                {this.context.t('tokenSymbol')}
-              </span>
-              {autoFilled && !forceEditSymbol && (
-                <div
-                  className="add-token__custom-symbol__edit"
-                  onClick={() => this.setState({ forceEditSymbol: true })}
-                >
-                  {this.context.t('edit')}
-                </div>
-              )}
-            </div>
-=======
             (
               <div className="add-token__custom-symbol__label-wrapper">
                 <span className="add-token__custom-symbol__label">
@@ -311,7 +265,6 @@
                 )}
               </div>
             )
->>>>>>> cdaac779
           }
           type="text"
           value={customSymbol}
