const { Component } = require('react')
const PropTypes = require('prop-types')
const h = require('react-hyperscript')
import Button from '../../../components/ui/button'

class ConnectScreen extends Component {
  constructor (props) {
    super(props)
    this.state = {
      selectedDevice: null,
    }
  }

  connect = () => {
    if (this.state.selectedDevice) {
      this.props.connectToHardwareWallet(this.state.selectedDevice)
    }
    return null
  }

  renderConnectToTrezorButton () {
<<<<<<< HEAD
    return h(
      `button.hw-connect__btn${
        this.state.selectedDevice === 'trezor' ? '.selected' : ''
      }`,
      { onClick: _ => this.setState({ selectedDevice: 'trezor' }) },
      h('img.hw-connect__btn__img', {
        src: 'images/trezor-logo.svg',
      })
=======
    return (
      <button
        className={classnames('hw-connect__btn', {
          selected: this.state.selectedDevice === 'trezor',
        })}
        onClick={_ => this.setState({ selectedDevice: 'trezor' })}
      >
        <img
          className="hw-connect__btn__img"
          src="images/trezor-logo.svg"
          alt=""
        />
      </button>
>>>>>>> cdaac779
    )
  }

  renderConnectToLedgerButton () {
<<<<<<< HEAD
    return h(
      `button.hw-connect__btn${
        this.state.selectedDevice === 'ledger' ? '.selected' : ''
      }`,
      { onClick: _ => this.setState({ selectedDevice: 'ledger' }) },
      h('img.hw-connect__btn__img', {
        src: 'images/ledger-logo.svg',
      })
=======
    return (
      <button
        className={classnames('hw-connect__btn', {
          selected: this.state.selectedDevice === 'ledger',
        })}
        onClick={_ => this.setState({ selectedDevice: 'ledger' })}
      >
        <img
          className="hw-connect__btn__img"
          src="images/ledger-logo.svg"
          alt=""
        />
      </button>
>>>>>>> cdaac779
    )
  }

  renderButtons () {
    return h('div', {}, [
      h('div.hw-connect__btn-wrapper', {}, [
        this.renderConnectToLedgerButton(),
        this.renderConnectToTrezorButton(),
      ]),
      h(
        Button,
        {
          type: 'primary',
          large: true,
          className: 'hw-connect__connect-btn',
          onClick: this.connect,
          disabled: !this.state.selectedDevice,
        },
        this.context.t('connect')
      ),
    ])
  }

  renderUnsupportedBrowser () {
<<<<<<< HEAD
    return h('div.new-account-connect-form.unsupported-browser', {}, [
      h('div.hw-connect', [
        h('h3.hw-connect__title', {}, this.context.t('browserNotSupported')),
        h(
          'p.hw-connect__msg',
          {},
          this.context.t('chromeRequiredForHardwareWallets')
        ),
      ]),
      h(
        Button,
        {
          type: 'primary',
          large: true,
          onClick: () =>
            global.platform.openWindow({
              url: 'https://google.com/chrome',
            }),
        },
        this.context.t('downloadGoogleChrome')
      ),
    ])
  }

  renderHeader () {
    return h('div.hw-connect__header', {}, [
      h('h3.hw-connect__header__title', {}, this.context.t('hardwareWallets')),
      h('p.hw-connect__header__msg', {}, this.context.t('hardwareWalletsMsg')),
    ])
=======
    return (
      <div className="new-account-connect-form unsupported-browser">
        <div className="hw-connect">
          <h3 className="hw-connect__title">
            {this.context.t('browserNotSupported')}
          </h3>
          <p className="hw-connect__msg">
            {this.context.t('chromeRequiredForHardwareWallets')}
          </p>
        </div>
        <Button
          type="primary"
          large
          onClick={() =>
            global.platform.openWindow({
              url: 'https://google.com/chrome',
            })
          }
        >
          {this.context.t('downloadGoogleChrome')}
        </Button>
      </div>
    )
  }

  renderHeader () {
    return (
      <div className="hw-connect__header">
        <h3 className="hw-connect__header__title">
          {this.context.t('hardwareWallets')}
        </h3>
        <p className="hw-connect__header__msg">
          {this.context.t('hardwareWalletsMsg')}
        </p>
      </div>
    )
>>>>>>> cdaac779
  }

  getAffiliateLinks () {
    const links = {
      trezor: `<a class='hw-connect__get-hw__link' href='https://shop.trezor.io/?a=metamask' target='_blank'>Trezor</a>`,
      ledger: `<a class='hw-connect__get-hw__link' href='https://www.ledger.com/products/ledger-nano-s?r=17c4991a03fa&tracker=MY_TRACKER' target='_blank'>Ledger</a>`,
    }

    const text = this.context.t('orderOneHere')
    const response = text
      .replace('Trezor', links.trezor)
      .replace('Ledger', links.ledger)

<<<<<<< HEAD
    return h('div.hw-connect__get-hw__msg', {
      dangerouslySetInnerHTML: { __html: response },
    })
  }

  renderTrezorAffiliateLink () {
    return h('div.hw-connect__get-hw', {}, [
      h(
        'p.hw-connect__get-hw__msg',
        {},
        this.context.t('dontHaveAHardwareWallet')
      ),
      this.getAffiliateLinks(),
    ])
=======
    return (
      <div
        className="hw-connect__get-hw__msg"
        dangerouslySetInnerHTML={{ __html: response }}
      />
    )
  }

  renderTrezorAffiliateLink () {
    return (
      <div className="hw-connect__get-hw">
        <p className="hw-connect__get-hw__msg">
          {this.context.t('dontHaveAHardwareWallet')}
        </p>
        {this.getAffiliateLinks()}
      </div>
    )
>>>>>>> cdaac779
  }

  scrollToTutorial = () => {
    if (this.referenceNode) {
      this.referenceNode.scrollIntoView({ behavior: 'smooth' })
    }
  }

  renderLearnMore () {
<<<<<<< HEAD
    return h(
      'p.hw-connect__learn-more',
      {
        onClick: this.scrollToTutorial,
      },
      [
        this.context.t('learnMore'),
        h('img.hw-connect__learn-more__arrow', {
          src: 'images/caret-right.svg',
        }),
      ]
=======
    return (
      <p className="hw-connect__learn-more" onClick={this.scrollToTutorial}>
        {this.context.t('learnMore')}
        <img
          className="hw-connect__learn-more__arrow"
          src="images/caret-right.svg"
          alt=""
        />
      </p>
>>>>>>> cdaac779
    )
  }

  renderTutorialSteps () {
    const steps = [
      {
        asset: 'hardware-wallet-step-1',
        dimensions: { width: '225px', height: '75px' },
        title: this.context.t('step1HardwareWallet'),
        message: this.context.t('step1HardwareWalletMsg'),
      },
      {
        asset: 'hardware-wallet-step-2',
        dimensions: { width: '300px', height: '100px' },
        title: this.context.t('step2HardwareWallet'),
        message: this.context.t('step2HardwareWalletMsg'),
      },
      {
        asset: 'hardware-wallet-step-3',
        dimensions: { width: '120px', height: '90px' },
        title: this.context.t('step3HardwareWallet'),
        message: this.context.t('step3HardwareWalletMsg'),
      },
    ]

    return h(
      '.hw-tutorial',
      {
        ref: node => {
          this.referenceNode = node
<<<<<<< HEAD
        },
      },
      steps.map(step =>
        h('div.hw-connect', {}, [
          h('h3.hw-connect__title', {}, step.title),
          h('p.hw-connect__msg', {}, step.message),
          h('img.hw-connect__step-asset', {
            src: `images/${step.asset}.svg`,
            ...step.dimensions,
          }),
        ])
      )
=======
        }}
      >
        {steps.map((step, index) => (
          <div className="hw-connect" key={index}>
            <h3 className="hw-connect__title">{step.title}</h3>
            <p className="hw-connect__msg">{step.message}</p>
            <img
              className="hw-connect__step-asset"
              src={`images/${step.asset}.svg`}
              {...step.dimensions}
              alt=""
            />
          </div>
        ))}
      </div>
>>>>>>> cdaac779
    )
  }

  renderFooter () {
<<<<<<< HEAD
    return h('div.hw-connect__footer', {}, [
      h('h3.hw-connect__footer__title', {}, this.context.t('readyToConnect')),
      this.renderButtons(),
      h('p.hw-connect__footer__msg', {}, [
        this.context.t('havingTroubleConnecting'),
        h(
          'a.hw-connect__footer__link',
          {
            href: 'https://support.metamask.io/',
            target: '_blank',
          },
          this.context.t('getHelp')
        ),
      ]),
    ])
=======
    return (
      <div className="hw-connect__footer">
        <h3 className="hw-connect__footer__title">
          {this.context.t('readyToConnect')}
        </h3>
        {this.renderButtons()}
        <p className="hw-connect__footer__msg">
          {this.context.t('havingTroubleConnecting')}
          <a
            className="hw-connect__footer__link"
            href="https://support.metamask.io/"
            target="_blank"
            rel="noopener noreferrer"
          >
            {this.context.t('getHelp')}
          </a>
        </p>
      </div>
    )
>>>>>>> cdaac779
  }

  renderConnectScreen () {
    return h('div.new-account-connect-form', {}, [
      this.renderHeader(),
      this.renderButtons(),
      this.renderTrezorAffiliateLink(),
      this.renderLearnMore(),
      this.renderTutorialSteps(),
      this.renderFooter(),
    ])
  }

  render () {
    if (this.props.browserSupported) {
      return this.renderConnectScreen()
    }
    return this.renderUnsupportedBrowser()
  }
}

<<<<<<< HEAD
ConnectScreen.propTypes = {
  connectToHardwareWallet: PropTypes.func.isRequired,
  browserSupported: PropTypes.bool.isRequired,
}

ConnectScreen.contextTypes = {
  t: PropTypes.func,
}

=======
>>>>>>> cdaac779
module.exports = ConnectScreen<|MERGE_RESOLUTION|>--- conflicted
+++ resolved
@@ -1,14 +1,20 @@
-const { Component } = require('react')
-const PropTypes = require('prop-types')
-const h = require('react-hyperscript')
+import classnames from 'classnames'
+import PropTypes from 'prop-types'
+import React, { Component } from 'react'
 import Button from '../../../components/ui/button'
 
 class ConnectScreen extends Component {
-  constructor (props) {
-    super(props)
-    this.state = {
-      selectedDevice: null,
-    }
+  static contextTypes = {
+    t: PropTypes.func,
+  }
+
+  static propTypes = {
+    connectToHardwareWallet: PropTypes.func.isRequired,
+    browserSupported: PropTypes.bool.isRequired,
+  }
+
+  state = {
+    selectedDevice: null,
   }
 
   connect = () => {
@@ -19,16 +25,6 @@
   }
 
   renderConnectToTrezorButton () {
-<<<<<<< HEAD
-    return h(
-      `button.hw-connect__btn${
-        this.state.selectedDevice === 'trezor' ? '.selected' : ''
-      }`,
-      { onClick: _ => this.setState({ selectedDevice: 'trezor' }) },
-      h('img.hw-connect__btn__img', {
-        src: 'images/trezor-logo.svg',
-      })
-=======
     return (
       <button
         className={classnames('hw-connect__btn', {
@@ -42,21 +38,10 @@
           alt=""
         />
       </button>
->>>>>>> cdaac779
     )
   }
 
   renderConnectToLedgerButton () {
-<<<<<<< HEAD
-    return h(
-      `button.hw-connect__btn${
-        this.state.selectedDevice === 'ledger' ? '.selected' : ''
-      }`,
-      { onClick: _ => this.setState({ selectedDevice: 'ledger' }) },
-      h('img.hw-connect__btn__img', {
-        src: 'images/ledger-logo.svg',
-      })
-=======
     return (
       <button
         className={classnames('hw-connect__btn', {
@@ -70,62 +55,30 @@
           alt=""
         />
       </button>
->>>>>>> cdaac779
     )
   }
 
   renderButtons () {
-    return h('div', {}, [
-      h('div.hw-connect__btn-wrapper', {}, [
-        this.renderConnectToLedgerButton(),
-        this.renderConnectToTrezorButton(),
-      ]),
-      h(
-        Button,
-        {
-          type: 'primary',
-          large: true,
-          className: 'hw-connect__connect-btn',
-          onClick: this.connect,
-          disabled: !this.state.selectedDevice,
-        },
-        this.context.t('connect')
-      ),
-    ])
+    return (
+      <div>
+        <div className="hw-connect__btn-wrapper">
+          {this.renderConnectToLedgerButton()}
+          {this.renderConnectToTrezorButton()}
+        </div>
+        <Button
+          type="primary"
+          large
+          className="hw-connect__connect-btn"
+          onClick={this.connect}
+          disabled={!this.state.selectedDevice}
+        >
+          {this.context.t('connect')}
+        </Button>
+      </div>
+    )
   }
 
   renderUnsupportedBrowser () {
-<<<<<<< HEAD
-    return h('div.new-account-connect-form.unsupported-browser', {}, [
-      h('div.hw-connect', [
-        h('h3.hw-connect__title', {}, this.context.t('browserNotSupported')),
-        h(
-          'p.hw-connect__msg',
-          {},
-          this.context.t('chromeRequiredForHardwareWallets')
-        ),
-      ]),
-      h(
-        Button,
-        {
-          type: 'primary',
-          large: true,
-          onClick: () =>
-            global.platform.openWindow({
-              url: 'https://google.com/chrome',
-            }),
-        },
-        this.context.t('downloadGoogleChrome')
-      ),
-    ])
-  }
-
-  renderHeader () {
-    return h('div.hw-connect__header', {}, [
-      h('h3.hw-connect__header__title', {}, this.context.t('hardwareWallets')),
-      h('p.hw-connect__header__msg', {}, this.context.t('hardwareWalletsMsg')),
-    ])
-=======
     return (
       <div className="new-account-connect-form unsupported-browser">
         <div className="hw-connect">
@@ -162,7 +115,6 @@
         </p>
       </div>
     )
->>>>>>> cdaac779
   }
 
   getAffiliateLinks () {
@@ -176,22 +128,6 @@
       .replace('Trezor', links.trezor)
       .replace('Ledger', links.ledger)
 
-<<<<<<< HEAD
-    return h('div.hw-connect__get-hw__msg', {
-      dangerouslySetInnerHTML: { __html: response },
-    })
-  }
-
-  renderTrezorAffiliateLink () {
-    return h('div.hw-connect__get-hw', {}, [
-      h(
-        'p.hw-connect__get-hw__msg',
-        {},
-        this.context.t('dontHaveAHardwareWallet')
-      ),
-      this.getAffiliateLinks(),
-    ])
-=======
     return (
       <div
         className="hw-connect__get-hw__msg"
@@ -209,7 +145,6 @@
         {this.getAffiliateLinks()}
       </div>
     )
->>>>>>> cdaac779
   }
 
   scrollToTutorial = () => {
@@ -219,19 +154,6 @@
   }
 
   renderLearnMore () {
-<<<<<<< HEAD
-    return h(
-      'p.hw-connect__learn-more',
-      {
-        onClick: this.scrollToTutorial,
-      },
-      [
-        this.context.t('learnMore'),
-        h('img.hw-connect__learn-more__arrow', {
-          src: 'images/caret-right.svg',
-        }),
-      ]
-=======
     return (
       <p className="hw-connect__learn-more" onClick={this.scrollToTutorial}>
         {this.context.t('learnMore')}
@@ -241,7 +163,6 @@
           alt=""
         />
       </p>
->>>>>>> cdaac779
     )
   }
 
@@ -267,25 +188,11 @@
       },
     ]
 
-    return h(
-      '.hw-tutorial',
-      {
-        ref: node => {
+    return (
+      <div
+        className="hw-tutorial"
+        ref={node => {
           this.referenceNode = node
-<<<<<<< HEAD
-        },
-      },
-      steps.map(step =>
-        h('div.hw-connect', {}, [
-          h('h3.hw-connect__title', {}, step.title),
-          h('p.hw-connect__msg', {}, step.message),
-          h('img.hw-connect__step-asset', {
-            src: `images/${step.asset}.svg`,
-            ...step.dimensions,
-          }),
-        ])
-      )
-=======
         }}
       >
         {steps.map((step, index) => (
@@ -301,28 +208,10 @@
           </div>
         ))}
       </div>
->>>>>>> cdaac779
     )
   }
 
   renderFooter () {
-<<<<<<< HEAD
-    return h('div.hw-connect__footer', {}, [
-      h('h3.hw-connect__footer__title', {}, this.context.t('readyToConnect')),
-      this.renderButtons(),
-      h('p.hw-connect__footer__msg', {}, [
-        this.context.t('havingTroubleConnecting'),
-        h(
-          'a.hw-connect__footer__link',
-          {
-            href: 'https://support.metamask.io/',
-            target: '_blank',
-          },
-          this.context.t('getHelp')
-        ),
-      ]),
-    ])
-=======
     return (
       <div className="hw-connect__footer">
         <h3 className="hw-connect__footer__title">
@@ -342,18 +231,19 @@
         </p>
       </div>
     )
->>>>>>> cdaac779
   }
 
   renderConnectScreen () {
-    return h('div.new-account-connect-form', {}, [
-      this.renderHeader(),
-      this.renderButtons(),
-      this.renderTrezorAffiliateLink(),
-      this.renderLearnMore(),
-      this.renderTutorialSteps(),
-      this.renderFooter(),
-    ])
+    return (
+      <div className="new-account-connect-form">
+        {this.renderHeader()}
+        {this.renderButtons()}
+        {this.renderTrezorAffiliateLink()}
+        {this.renderLearnMore()}
+        {this.renderTutorialSteps()}
+        {this.renderFooter()}
+      </div>
+    )
   }
 
   render () {
@@ -364,16 +254,4 @@
   }
 }
 
-<<<<<<< HEAD
-ConnectScreen.propTypes = {
-  connectToHardwareWallet: PropTypes.func.isRequired,
-  browserSupported: PropTypes.bool.isRequired,
-}
-
-ConnectScreen.contextTypes = {
-  t: PropTypes.func,
-}
-
-=======
->>>>>>> cdaac779
 module.exports = ConnectScreen