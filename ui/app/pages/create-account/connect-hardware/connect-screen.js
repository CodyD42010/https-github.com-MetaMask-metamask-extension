import classnames from 'classnames'
import PropTypes from 'prop-types'
import React, { Component } from 'react'
import Button from '../../../components/ui/button'

class ConnectScreen extends Component {
  static contextTypes = {
    t: PropTypes.func,
  }

  static propTypes = {
    connectToHardwareWallet: PropTypes.func.isRequired,
    browserSupported: PropTypes.bool.isRequired,
  }

  state = {
    selectedDevice: null,
  }

  connect = () => {
    if (this.state.selectedDevice) {
      this.props.connectToHardwareWallet(this.state.selectedDevice)
    }
    return null
  }

<<<<<<< HEAD
  renderConnectToTrezorButton () {
    return (
      <button
        className={classnames('hw-connect__btn', {
          'selected': this.state.selectedDevice === 'trezor',
        })}
        onClick={(_) => this.setState({ selectedDevice: 'trezor' })}
      >
        <img
          className="hw-connect__btn__img"
          src="images/trezor-logo.svg"
          alt=""
        />
      </button>
    )
  }
=======
    renderConnectToCoolWalletButton () {
      return h(
        `button.hw-connect__btn${this.state.selectedDevice === 'coolwallet' ? '.selected' : ''}`,
        { onClick: _ => this.setState({selectedDevice: 'coolwallet'}) },
        h('img.hw-connect__btn__img', {
          src: 'images/coolwallets-logo.svg',
        })
      )
    }

    renderButtons () {
      return (
        h('div', {}, [
          h('div.hw-connect__btn-wrapper', {}, [
            this.renderConnectToCoolWalletButton(),
            // this.renderConnectToLedgerButton(),
            this.renderConnectToTrezorButton(),
          ]),
          // h('div.hw-connect__btn-wrapper', {}, [
          //   this.renderConnectToCoolWalletButton(),
          // ]),
          h(Button, {
            type: 'primary',
            large: true,
            className: 'hw-connect__connect-btn',
            onClick: this.connect,
            disabled: !this.state.selectedDevice,
          }, this.context.t('connect')),
        ])
      )
    }
>>>>>>> 57311a33

  renderConnectToLedgerButton () {
    return (
      <button
        className={classnames('hw-connect__btn', {
          'selected': this.state.selectedDevice === 'ledger',
        })}
        onClick={(_) => this.setState({ selectedDevice: 'ledger' })}
      >
        <img
          className="hw-connect__btn__img"
          src="images/ledger-logo.svg"
          alt=""
        />
      </button>
    )
  }

  renderButtons () {
    return (
      <div>
        <div className="hw-connect__btn-wrapper">
          {this.renderConnectToLedgerButton()}
          {this.renderConnectToTrezorButton()}
        </div>
        <Button
          type="primary"
          large
          className="hw-connect__connect-btn"
          onClick={this.connect}
          disabled={!this.state.selectedDevice}
        >
          {this.context.t('connect')}
        </Button>
      </div>
    )
  }

<<<<<<< HEAD
  renderUnsupportedBrowser () {
    return (
      <div className="new-account-connect-form unsupported-browser">
        <div className="hw-connect">
          <h3 className="hw-connect__title">{this.context.t('browserNotSupported')}</h3>
          <p className="hw-connect__msg">{this.context.t('chromeRequiredForHardwareWallets')}</p>
        </div>
        <Button
          type="primary"
          large
          onClick={() => global.platform.openWindow({
            url: 'https://google.com/chrome',
          })}
        >
          {this.context.t('downloadGoogleChrome')}
        </Button>
      </div>
    )
  }

  renderHeader () {
    return (
      <div className="hw-connect__header">
        <h3 className="hw-connect__header__title">{this.context.t('hardwareWallets')}</h3>
        <p className="hw-connect__header__msg">{this.context.t('hardwareWalletsMsg')}</p>
      </div>
    )
  }
=======
    getAffiliateLinks () {
      const links = {
        trezor: `<a class='hw-connect__get-hw__link' href='https://shop.trezor.io/?a=metamask' target='_blank'>Trezor</a>`,
        ledger: `<a class='hw-connect__get-hw__link' href='https://www.ledger.com/products/ledger-nano-s?r=17c4991a03fa&tracker=MY_TRACKER' target='_blank'>Ledger</a>`,
        coolwallet: `<a class='hw-connect__get-hw__link' href='https://www.coolwallet.io/product/coolwallet/' target='_blank'>CoolWallet</a>`,
      }

      const text = this.context.t('orderOneHere')
      const response = text.replace('Trezor', links.trezor).replace('Ledger', links.ledger).replace('CoolWallet', links.coolwallet)
>>>>>>> 57311a33

  getAffiliateLinks () {
    const links = {
      trezor: `<a class='hw-connect__get-hw__link' href='https://shop.trezor.io/?a=metamask' target='_blank'>Trezor</a>`,
      ledger: `<a class='hw-connect__get-hw__link' href='https://www.ledger.com/products/ledger-nano-s?r=17c4991a03fa&tracker=MY_TRACKER' target='_blank'>Ledger</a>`,
    }

    const text = this.context.t('orderOneHere')
    const response = text.replace('Trezor', links.trezor).replace('Ledger', links.ledger)

    return (
      <div
        className="hw-connect__get-hw__msg"
        dangerouslySetInnerHTML={{ __html: response }}
      />
    )
  }

  renderTrezorAffiliateLink () {
    return (
      <div className="hw-connect__get-hw">
        <p className="hw-connect__get-hw__msg">{this.context.t('dontHaveAHardwareWallet')}</p>
        {this.getAffiliateLinks()}
      </div>
    )
  }


  scrollToTutorial = () => {
    if (this.referenceNode) {
      this.referenceNode.scrollIntoView({ behavior: 'smooth' })
    }
  }

  renderLearnMore () {
    return (
      <p className="hw-connect__learn-more" onClick={this.scrollToTutorial}>
        {this.context.t('learnMore')}
        <img className="hw-connect__learn-more__arrow" src="images/caret-right.svg" alt="" />
      </p>
    )
  }

  renderTutorialSteps () {
    const steps = [
      {
        asset: 'hardware-wallet-step-1',
        dimensions: { width: '225px', height: '75px' },
        title: this.context.t('step1HardwareWallet'),
        message: this.context.t('step1HardwareWalletMsg'),
      },
      {
        asset: 'hardware-wallet-step-2',
        dimensions: { width: '300px', height: '100px' },
        title: this.context.t('step2HardwareWallet'),
        message: this.context.t('step2HardwareWalletMsg'),
      },
      {
        asset: 'hardware-wallet-step-3',
        dimensions: { width: '120px', height: '90px' },
        title: this.context.t('step3HardwareWallet'),
        message: this.context.t('step3HardwareWalletMsg'),
      },
    ]

    return (
      <div
        className="hw-tutorial"
        ref={(node) => {
          this.referenceNode = node
        }}
      >
        {steps.map((step, index) => (
          <div className="hw-connect" key={index}>
            <h3 className="hw-connect__title">{step.title}</h3>
            <p className="hw-connect__msg">{step.message}</p>
            <img className="hw-connect__step-asset" src={`images/${step.asset}.svg`} {...step.dimensions} alt="" />
          </div>
        ))}
      </div>
    )
  }

  renderFooter () {
    return (
      <div className="hw-connect__footer">
        <h3 className="hw-connect__footer__title">{this.context.t('readyToConnect')}</h3>
        {this.renderButtons()}
        <p className="hw-connect__footer__msg">
          {this.context.t('havingTroubleConnecting')}
          <a className="hw-connect__footer__link" href="https://support.metamask.io/" target="_blank" rel="noopener noreferrer">
            {this.context.t('getHelp')}
          </a>
        </p>
      </div>
    )
  }

  renderConnectScreen () {
    return (
      <div className="new-account-connect-form">
        {this.renderHeader()}
        {this.renderButtons()}
        {this.renderTrezorAffiliateLink()}
        {this.renderLearnMore()}
        {this.renderTutorialSteps()}
        {this.renderFooter()}
      </div>
    )
  }

  render () {
    if (this.props.browserSupported) {
      return this.renderConnectScreen()
    }
    return this.renderUnsupportedBrowser()
  }
}

export default ConnectScreen
<|MERGE_RESOLUTION|>--- conflicted
+++ resolved
@@ -24,7 +24,6 @@
     return null
   }
 
-<<<<<<< HEAD
   renderConnectToTrezorButton () {
     return (
       <button
@@ -41,39 +40,23 @@
       </button>
     )
   }
-=======
-    renderConnectToCoolWalletButton () {
-      return h(
-        `button.hw-connect__btn${this.state.selectedDevice === 'coolwallet' ? '.selected' : ''}`,
-        { onClick: _ => this.setState({selectedDevice: 'coolwallet'}) },
-        h('img.hw-connect__btn__img', {
-          src: 'images/coolwallets-logo.svg',
-        })
-      )
-    }
-
-    renderButtons () {
-      return (
-        h('div', {}, [
-          h('div.hw-connect__btn-wrapper', {}, [
-            this.renderConnectToCoolWalletButton(),
-            // this.renderConnectToLedgerButton(),
-            this.renderConnectToTrezorButton(),
-          ]),
-          // h('div.hw-connect__btn-wrapper', {}, [
-          //   this.renderConnectToCoolWalletButton(),
-          // ]),
-          h(Button, {
-            type: 'primary',
-            large: true,
-            className: 'hw-connect__connect-btn',
-            onClick: this.connect,
-            disabled: !this.state.selectedDevice,
-          }, this.context.t('connect')),
-        ])
-      )
-    }
->>>>>>> 57311a33
+
+  renderConnectToCoolWalletButton () {
+    return (
+      <button
+        className={classnames('hw-connect__btn', {
+          'selected': this.state.selectedDevice === 'coolwallet',
+        })}
+        onClick={(_) => this.setState({ selectedDevice: 'coolwallet' })}
+      >
+        <img
+          className="hw-connect__btn__img"
+          src="images/coolwallets-logo.svg"
+          alt=""
+        />
+      </button>
+    )
+  }
 
   renderConnectToLedgerButton () {
     return (
@@ -98,6 +81,9 @@
         <div className="hw-connect__btn-wrapper">
           {this.renderConnectToLedgerButton()}
           {this.renderConnectToTrezorButton()}
+        </div>
+        <div>
+          {this.renderConnectToCoolWalletButton()}
         </div>
         <Button
           type="primary"
@@ -112,7 +98,6 @@
     )
   }
 
-<<<<<<< HEAD
   renderUnsupportedBrowser () {
     return (
       <div className="new-account-connect-form unsupported-browser">
@@ -141,26 +126,16 @@
       </div>
     )
   }
-=======
-    getAffiliateLinks () {
-      const links = {
-        trezor: `<a class='hw-connect__get-hw__link' href='https://shop.trezor.io/?a=metamask' target='_blank'>Trezor</a>`,
-        ledger: `<a class='hw-connect__get-hw__link' href='https://www.ledger.com/products/ledger-nano-s?r=17c4991a03fa&tracker=MY_TRACKER' target='_blank'>Ledger</a>`,
-        coolwallet: `<a class='hw-connect__get-hw__link' href='https://www.coolwallet.io/product/coolwallet/' target='_blank'>CoolWallet</a>`,
-      }
-
-      const text = this.context.t('orderOneHere')
-      const response = text.replace('Trezor', links.trezor).replace('Ledger', links.ledger).replace('CoolWallet', links.coolwallet)
->>>>>>> 57311a33
 
   getAffiliateLinks () {
     const links = {
       trezor: `<a class='hw-connect__get-hw__link' href='https://shop.trezor.io/?a=metamask' target='_blank'>Trezor</a>`,
       ledger: `<a class='hw-connect__get-hw__link' href='https://www.ledger.com/products/ledger-nano-s?r=17c4991a03fa&tracker=MY_TRACKER' target='_blank'>Ledger</a>`,
+      coolwallet: `<a class='hw-connect__get-hw__link' href='https://www.coolwallet.io/product/coolwallet/' target='_blank'>CoolWallet</a>`,
     }
 
     const text = this.context.t('orderOneHere')
-    const response = text.replace('Trezor', links.trezor).replace('Ledger', links.ledger)
+    const response = text.replace('Trezor', links.trezor).replace('Ledger', links.ledger).replace('CoolWallet', links.coolwallet)
 
     return (
       <div
