--- conflicted
+++ resolved
@@ -1,6 +1,5 @@
-const { Component } = require('react')
+import React, { Component } from 'react'
 const PropTypes = require('prop-types')
-const h = require('react-hyperscript')
 const connect = require('react-redux').connect
 const actions = require('../../../store/actions')
 const { getMetaMaskAccounts } = require('../../../selectors/selectors')
@@ -192,21 +191,6 @@
   }
 
   renderError () {
-<<<<<<< HEAD
-    return this.state.error
-      ? h(
-        'span.error',
-        {
-          style: {
-            margin: '20px 20px 10px',
-            display: 'block',
-            textAlign: 'center',
-          },
-        },
-        this.state.error
-      )
-      : null
-=======
     return this.state.error ? (
       <span
         className="error"
@@ -219,34 +203,18 @@
         {this.state.error}
       </span>
     ) : null
->>>>>>> cdaac779
   }
 
   renderContent () {
     if (!this.state.accounts.length) {
-      return h(ConnectScreen, {
-        connectToHardwareWallet: this.connectToHardwareWallet,
-        browserSupported: this.state.browserSupported,
-      })
+      return (
+        <ConnectScreen
+          connectToHardwareWallet={this.connectToHardwareWallet}
+          browserSupported={this.state.browserSupported}
+        />
+      )
     }
 
-<<<<<<< HEAD
-    return h(AccountList, {
-      onPathChange: this.onPathChange,
-      selectedPath: this.props.defaultHdPaths[this.state.device],
-      device: this.state.device,
-      accounts: this.state.accounts,
-      selectedAccount: this.state.selectedAccount,
-      onAccountChange: this.onAccountChange,
-      network: this.props.network,
-      getPage: this.getPage,
-      history: this.props.history,
-      onUnlockAccount: this.onUnlockAccount,
-      onForgetDevice: this.onForgetDevice,
-      onCancel: this.onCancel,
-      onAccountRestriction: this.onAccountRestriction,
-    })
-=======
     return (
       <AccountList
         onPathChange={this.onPathChange}
@@ -263,11 +231,15 @@
         onAccountRestriction={this.onAccountRestriction}
       />
     )
->>>>>>> cdaac779
   }
 
   render () {
-    return h('div', [this.renderError(), this.renderContent()])
+    return (
+      <div>
+        {this.renderError()}
+        {this.renderContent()}
+      </div>
+    )
   }
 }
 
@@ -322,11 +294,6 @@
         actions.unlockHardwareWalletAccount(index, deviceName, hdPath)
       )
     },
-<<<<<<< HEAD
-    showImportPage: () => dispatch(actions.showImportPage()),
-    showConnectPage: () => dispatch(actions.showConnectPage()),
-=======
->>>>>>> cdaac779
     showAlert: msg => dispatch(actions.showAlert(msg)),
     hideAlert: () => dispatch(actions.hideAlert()),
   }
