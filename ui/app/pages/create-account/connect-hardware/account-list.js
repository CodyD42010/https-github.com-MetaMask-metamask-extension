--- conflicted
+++ resolved
@@ -1,36 +1,3 @@
-<<<<<<< HEAD
-import PropTypes from 'prop-types'
-import React, { Component } from 'react'
-import Select from 'react-select'
-import genAccountLink from '../../../../lib/account-link.js'
-import Button from '../../../components/ui/button'
-
-class AccountList extends Component {
-  getHdPaths () {
-    return [
-      {
-        label: `Standard (m/44'/60'/0'/0)`,
-        value: `m/44'/60'/0'/0`,
-      },
-      {
-        label: `Ledger Live (m/44'/60'/0'/0/0)`,
-        value: `m/44'/60'/0'/0/0`,
-      },
-      {
-        label: `Legacy (MEW / MyCrypto, m/44'/60'/0')`,
-        value: `m/44'/60'/0'`,
-      },
-    ]
-  }
-
-    goToNextPage = () => {
-      // If we have < 5 accounts, it's restricted by BIP-44
-      if (this.props.accounts.length === 5) {
-        this.props.getPage(this.props.device, 1, this.props.selectedPath)
-      } else {
-        this.props.onAccountRestriction()
-      }
-=======
 import PropTypes from 'prop-types';
 import React, { Component } from 'react';
 import getAccountLink from '../../../../lib/account-link';
@@ -45,42 +12,13 @@
       this.props.getPage(this.props.device, 1, this.props.selectedPath);
     } else {
       this.props.onAccountRestriction();
->>>>>>> 983d2c9f
     }
-
-<<<<<<< HEAD
-    goToPreviousPage = () => {
-      this.props.getPage(this.props.device, -1, this.props.selectedPath)
-    }
-
-    renderHdPathSelector () {
-      const { onPathChange, selectedPath } = this.props
-
-      const options = this.getHdPaths()
-      return (
-        <div>
-          <h3 className="hw-connect__hdPath__title">
-            {this.context.t('selectHdPath')}
-          </h3>
-          <p className="hw-connect__msg">
-            {this.context.t('selectPathHelp')}
-          </p>
-          <div className="hw-connect__hdPath">
-            <Select
-              className="hw-connect__hdPath__select"
-              name="hd-path-select"
-              clearable={false}
-              value={selectedPath}
-              options={options}
-              onChange={(opt) => {
-                onPathChange(opt.value)
-              }}
-            />
-          </div>
-        </div>
-      )
-    }
-=======
+  };
+
+  goToPreviousPage = () => {
+    this.props.getPage(this.props.device, -1, this.props.selectedPath);
+  };
+
   renderHdPathSelector() {
     const { onPathChange, selectedPath, hdPaths } = this.props;
 
@@ -125,51 +63,60 @@
       </div>
     );
   }
->>>>>>> 983d2c9f
-
-    capitalizeDevice (device) {
-      return device.slice(0, 1).toUpperCase() + device.slice(1)
-    }
-
-    renderHeader () {
-      const { device } = this.props
-      return (
-        <div className="hw-connect">
-          <h3 className="hw-connect__unlock-title">
-            {`${this.context.t('unlock')} ${this.capitalizeDevice(device)}`}
-          </h3>
-          {device.toLowerCase() === 'ledger' ? this.renderHdPathSelector() : null}
-          <h3 className="hw-connect__hdPath__title">
-            {this.context.t('selectAnAccount')}
-          </h3>
-          <p className="hw-connect__msg">{this.context.t('selectAnAccountHelp')}</p>
-        </div>
-      )
-    }
-
-    renderAccounts () {
-      return (
-        <div className="hw-account-list">
-          {this.props.accounts.map((account, idx) => (
-            <div className="hw-account-list__item" key={account.address}>
-              <div className="hw-account-list__item__radio">
-                <input
-                  type="radio"
-                  name="selectedAccount"
+
+  renderAccounts() {
+    const { accounts, connectedAccounts } = this.props;
+
+    return (
+      <div className="hw-account-list">
+        {accounts.map((account, idx) => {
+          const accountAlreadyConnected = connectedAccounts.includes(
+            account.address.toLowerCase(),
+          );
+          const value = account.index;
+          const checked =
+            this.props.selectedAccounts.includes(account.index) ||
+            accountAlreadyConnected;
+
+          return (
+            <div
+              className="hw-account-list__item"
+              key={account.address}
+              title={
+                accountAlreadyConnected
+                  ? this.context.t('selectAnAccountAlreadyConnected')
+                  : ''
+              }
+            >
+              <div className="hw-account-list__item__checkbox">
+                <Checkbox
                   id={`address-${idx}`}
-                  value={account.index}
-                  onChange={(e) => this.props.onAccountChange(e.target.value)}
-                  checked={this.props.selectedAccount === account.index.toString()}
+                  checked={checked}
+                  disabled={accountAlreadyConnected}
+                  onClick={() => {
+                    this.props.onAccountChange(value);
+                  }}
                 />
-                <label className="hw-account-list__item__label" htmlFor={`address-${idx}`}>
-                  <span className="hw-account-list__item__index">{account.index + 1}</span>
-                  {`${account.address.slice(0, 4)}...${account.address.slice(-4)}`}
+                <label
+                  className="hw-account-list__item__label"
+                  htmlFor={`address-${idx}`}
+                >
+                  <span className="hw-account-list__item__index">
+                    {account.index + 1}
+                  </span>
+                  {`${account.address.slice(0, 4)}...${account.address.slice(
+                    -4,
+                  )}`}
                   <span className="hw-account-list__item__balance">{`${account.balance}`}</span>
                 </label>
               </div>
               <a
                 className="hw-account-list__item__link"
-                href={genAccountLink(account.address, this.props.network)}
+                href={getAccountLink(
+                  account.address,
+                  this.props.chainId,
+                  this.props.rpcPrefs,
+                )}
                 target="_blank"
                 rel="noopener noreferrer"
                 title={this.context.t('etherscanView')}
@@ -177,78 +124,75 @@
                 <img src="images/popout.svg" alt="" />
               </a>
             </div>
-          ))}
-        </div>
-      )
+          );
+        })}
+      </div>
+    );
+  }
+
+  renderPagination() {
+    return (
+      <div className="hw-list-pagination">
+        <button
+          className="hw-list-pagination__button"
+          onClick={this.goToPreviousPage}
+        >
+          {`< ${this.context.t('prev')}`}
+        </button>
+        <button
+          className="hw-list-pagination__button"
+          onClick={this.goToNextPage}
+        >
+          {`${this.context.t('next')} >`}
+        </button>
+      </div>
+    );
+  }
+
+  renderButtons() {
+    const disabled = this.props.selectedAccounts.length === 0;
+    const buttonProps = {};
+    if (disabled) {
+      buttonProps.disabled = true;
     }
 
-    renderPagination () {
-      return (
-        <div className="hw-list-pagination">
-          <button className="hw-list-pagination__button" onClick={this.goToPreviousPage}>
-            {`< ${this.context.t('prev')}`}
-          </button>
-          <button className="hw-list-pagination__button" onClick={this.goToNextPage}>
-            {`${this.context.t('next')} >`}
-          </button>
-        </div>
-      )
-    }
-
-<<<<<<< HEAD
-    renderButtons () {
-      const disabled = this.props.selectedAccount === null
-      const buttonProps = {}
-      if (disabled) {
-        buttonProps.disabled = true
-      }
-
-      return (
-        <div className="new-external-account-form__buttons">
-          <Button
-            type="default"
-            large
-            className="new-external-account-form__button"
-            onClick={this.props.onCancel.bind(this)}
-          >
-            {this.context.t('cancel')}
-          </Button>
-          <Button
-            type="primary"
-            large
-            className="new-external-account-form__button unlock"
-            disabled={disabled}
-            onClick={this.props.onUnlockAccount.bind(this, this.props.device)}
-          >
-            {this.context.t('unlock')}
-          </Button>
-        </div>
-      )
-    }
-
-    renderForgetDevice () {
-      return (
-        <div className="hw-forget-device-container">
-          <a onClick={this.props.onForgetDevice.bind(this, this.props.device)}>
-            {this.context.t('forgetDevice')}
-          </a>
-        </div>
-      )
-    }
-
-    render () {
-      return (
-        <div className="new-external-account-form account-list">
-          {this.renderHeader()}
-          {this.renderAccounts()}
-          {this.renderPagination()}
-          {this.renderButtons()}
-          {this.renderForgetDevice()}
-        </div>
-      )
-    }
-
-=======
+    return (
+      <div className="new-external-account-form__buttons">
+        <Button
+          type="default"
+          large
+          className="new-external-account-form__button"
+          onClick={this.props.onCancel.bind(this)}
+        >
+          {this.context.t('cancel')}
+        </Button>
+        <Button
+          type="primary"
+          large
+          className="new-external-account-form__button unlock"
+          disabled={disabled}
+          onClick={this.props.onUnlockAccounts.bind(
+            this,
+            this.props.device,
+            this.props.selectedPath,
+          )}
+        >
+          {this.context.t('unlock')}
+        </Button>
+      </div>
+    );
+  }
+
+  renderForgetDevice() {
+    return (
+      <div className="hw-forget-device-container">
+        <a onClick={this.props.onForgetDevice.bind(this, this.props.device)}>
+          {this.context.t('forgetDevice')}
+        </a>
+      </div>
+    );
+  }
+
   render() {
     return (
       <div className="new-external-account-form account-list">
@@ -260,27 +204,28 @@
       </div>
     );
   }
->>>>>>> 983d2c9f
 }
-
 
 AccountList.propTypes = {
   onPathChange: PropTypes.func.isRequired,
   selectedPath: PropTypes.string.isRequired,
   device: PropTypes.string.isRequired,
   accounts: PropTypes.array.isRequired,
+  connectedAccounts: PropTypes.array.isRequired,
   onAccountChange: PropTypes.func.isRequired,
   onForgetDevice: PropTypes.func.isRequired,
   getPage: PropTypes.func.isRequired,
-  network: PropTypes.string,
-  selectedAccount: PropTypes.string,
-  onUnlockAccount: PropTypes.func,
+  chainId: PropTypes.string,
+  rpcPrefs: PropTypes.object,
+  selectedAccounts: PropTypes.array.isRequired,
+  onUnlockAccounts: PropTypes.func,
   onCancel: PropTypes.func,
   onAccountRestriction: PropTypes.func,
-}
+  hdPaths: PropTypes.array.isRequired,
+};
 
 AccountList.contextTypes = {
   t: PropTypes.func,
-}
-
-export default AccountList+};
+
+export default AccountList;