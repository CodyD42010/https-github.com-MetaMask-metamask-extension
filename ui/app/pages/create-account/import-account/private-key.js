const inherits = require('util').inherits
const Component = require('react').Component
const h = require('react-hyperscript')
const { withRouter } = require('react-router-dom')
const { compose } = require('recompose')
const PropTypes = require('prop-types')
const connect = require('react-redux').connect
const actions = require('../../../store/actions')
const { DEFAULT_ROUTE } = require('../../../helpers/constants/routes')
const { getMetaMaskAccounts } = require('../../../selectors/selectors')
import Button from '../../../components/ui/button'

PrivateKeyImportView.contextTypes = {
  t: PropTypes.func,
  metricsEvent: PropTypes.func,
}

module.exports = compose(
  withRouter,
  connect(mapStateToProps, mapDispatchToProps)
)(PrivateKeyImportView)

function mapStateToProps (state) {
  return {
    error: state.appState.warning,
    firstAddress: Object.keys(getMetaMaskAccounts(state))[0],
  }
}

function mapDispatchToProps (dispatch) {
  return {
    importNewAccount: (strategy, [privateKey]) => {
      return dispatch(actions.importNewAccount(strategy, [privateKey]))
    },
    displayWarning: message =>
      dispatch(actions.displayWarning(message || null)),
    setSelectedAddress: address =>
      dispatch(actions.setSelectedAddress(address)),
  }
}

inherits(PrivateKeyImportView, Component)
function PrivateKeyImportView () {
  this.createKeyringOnEnter = this.createKeyringOnEnter.bind(this)
  Component.call(this)
}

PrivateKeyImportView.prototype.render = function () {
  const { error, displayWarning } = this.props

  return h('div.new-account-import-form__private-key', [
    h(
      'span.new-account-create-form__instruction',
      this.context.t('pastePrivateKey')
    ),

    h('div.new-account-import-form__private-key-password-container', [
      h('input.new-account-import-form__input-password', {
        type: 'password',
        id: 'private-key-box',
        onKeyPress: e => this.createKeyringOnEnter(e),
      }),
    ]),

    h('div.new-account-import-form__buttons', {}, [
      h(
        Button,
        {
          type: 'default',
          large: true,
          className: 'new-account-create-form__button',
          onClick: () => {
            displayWarning(null)
            this.props.history.push(DEFAULT_ROUTE)
<<<<<<< HEAD
          },
        },
        [this.context.t('cancel')]
      ),

      h(
        Button,
        {
          type: 'secondary',
          large: true,
          className: 'new-account-create-form__button',
          onClick: () => this.createNewKeychain(),
        },
        [this.context.t('import')]
      ),
    ]),

    error ? h('span.error', error) : null,
  ])
=======
          }}
        >
          {this.context.t('cancel')}
        </Button>
        <Button
          type="secondary"
          large
          className="new-account-create-form__button"
          onClick={() => this.createNewKeychain()}
        >
          {this.context.t('import')}
        </Button>
      </div>
      {error ? <span className="error">{error}</span> : null}
    </div>
  )
>>>>>>> cdaac779
}

PrivateKeyImportView.prototype.createKeyringOnEnter = function (event) {
  if (event.key === 'Enter') {
    event.preventDefault()
    this.createNewKeychain()
  }
}

PrivateKeyImportView.prototype.createNewKeychain = function () {
  const input = document.getElementById('private-key-box')
  const privateKey = input.value
  const {
    importNewAccount,
    history,
    displayWarning,
    setSelectedAddress,
    firstAddress,
  } = this.props

  importNewAccount('Private Key', [privateKey])
    .then(({ selectedAddress }) => {
      if (selectedAddress) {
        this.context.metricsEvent({
          eventOpts: {
            category: 'Accounts',
            action: 'Import Account',
            name: 'Imported Account with Private Key',
          },
        })
        history.push(DEFAULT_ROUTE)
        displayWarning(null)
      } else {
        displayWarning('Error importing account.')
        this.context.metricsEvent({
          eventOpts: {
            category: 'Accounts',
            action: 'Import Account',
            name: 'Error importing with Private Key',
          },
        })
        setSelectedAddress(firstAddress)
      }
    })
    .catch(err => err && displayWarning(err.message || err))
}<|MERGE_RESOLUTION|>--- conflicted
+++ resolved
@@ -1,6 +1,5 @@
+import React, { Component } from 'react'
 const inherits = require('util').inherits
-const Component = require('react').Component
-const h = require('react-hyperscript')
 const { withRouter } = require('react-router-dom')
 const { compose } = require('recompose')
 const PropTypes = require('prop-types')
@@ -45,54 +44,30 @@
   Component.call(this)
 }
 
-PrivateKeyImportView.prototype.render = function () {
+PrivateKeyImportView.prototype.render = function PrivateKeyImportView () {
   const { error, displayWarning } = this.props
 
-  return h('div.new-account-import-form__private-key', [
-    h(
-      'span.new-account-create-form__instruction',
-      this.context.t('pastePrivateKey')
-    ),
-
-    h('div.new-account-import-form__private-key-password-container', [
-      h('input.new-account-import-form__input-password', {
-        type: 'password',
-        id: 'private-key-box',
-        onKeyPress: e => this.createKeyringOnEnter(e),
-      }),
-    ]),
-
-    h('div.new-account-import-form__buttons', {}, [
-      h(
-        Button,
-        {
-          type: 'default',
-          large: true,
-          className: 'new-account-create-form__button',
-          onClick: () => {
+  return (
+    <div className="new-account-import-form__private-key">
+      <span className="new-account-create-form__instruction">
+        {this.context.t('pastePrivateKey')}
+      </span>
+      <div className="new-account-import-form__private-key-password-container">
+        <input
+          className="new-account-import-form__input-password"
+          type="password"
+          id="private-key-box"
+          onKeyPress={e => this.createKeyringOnEnter(e)}
+        />
+      </div>
+      <div className="new-account-import-form__buttons">
+        <Button
+          type="default"
+          large
+          className="new-account-create-form__button"
+          onClick={() => {
             displayWarning(null)
             this.props.history.push(DEFAULT_ROUTE)
-<<<<<<< HEAD
-          },
-        },
-        [this.context.t('cancel')]
-      ),
-
-      h(
-        Button,
-        {
-          type: 'secondary',
-          large: true,
-          className: 'new-account-create-form__button',
-          onClick: () => this.createNewKeychain(),
-        },
-        [this.context.t('import')]
-      ),
-    ]),
-
-    error ? h('span.error', error) : null,
-  ])
-=======
           }}
         >
           {this.context.t('cancel')}
@@ -109,7 +84,6 @@
       {error ? <span className="error">{error}</span> : null}
     </div>
   )
->>>>>>> cdaac779
 }
 
 PrivateKeyImportView.prototype.createKeyringOnEnter = function (event) {
