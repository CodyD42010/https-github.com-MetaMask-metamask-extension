const Component = require('react').Component
const PropTypes = require('prop-types')
const h = require('react-hyperscript')
const { withRouter } = require('react-router-dom')
const { compose } = require('recompose')
const connect = require('react-redux').connect
const actions = require('../../../store/actions')
const FileInput = require('react-simple-file-input').default
const { DEFAULT_ROUTE } = require('../../../helpers/constants/routes')
const { getMetaMaskAccounts } = require('../../../selectors/selectors')
import Button from '../../../components/ui/button'

const HELP_LINK =
  'https://metamask.zendesk.com/hc/en-us/articles/360015489351-Importing-Accounts'

class JsonImportSubview extends Component {
  constructor (props) {
    super(props)

    this.state = {
      file: null,
      fileContents: '',
    }
  }

  render () {
    const { error } = this.props

<<<<<<< HEAD
    return h('div.new-account-import-form__json', [
      h('p', this.context.t('usedByClients')),
      h(
        'a.warning',
        {
          href: HELP_LINK,
          target: '_blank',
        },
        this.context.t('fileImportFail')
      ),

      h(FileInput, {
        readAs: 'text',
        onLoad: this.onLoad.bind(this),
        style: {
          padding: '20px 0px 12px 15%',
          fontSize: '15px',
          display: 'flex',
          justifyContent: 'center',
          width: '100%',
        },
      }),

      h('input.new-account-import-form__input-password', {
        type: 'password',
        placeholder: this.context.t('enterPassword'),
        id: 'json-password-box',
        onKeyPress: this.createKeyringOnEnter.bind(this),
      }),

      h('div.new-account-create-form__buttons', {}, [
        h(
          Button,
          {
            type: 'default',
            large: true,
            className: 'new-account-create-form__button',
            onClick: () => this.props.history.push(DEFAULT_ROUTE),
          },
          [this.context.t('cancel')]
        ),

        h(
          Button,
          {
            type: 'secondary',
            large: true,
            className: 'new-account-create-form__button',
            onClick: () => this.createNewKeychain(),
          },
          [this.context.t('import')]
        ),
      ]),

      error ? h('span.error', error) : null,
    ])
=======
    return (
      <div className="new-account-import-form__json">
        <p>{this.context.t('usedByClients')}</p>
        <a className="warning" href={HELP_LINK} target="_blank">
          {this.context.t('fileImportFail')}
        </a>
        <FileInput
          readAs="text"
          onLoad={this.onLoad.bind(this)}
          style={{
            padding: '20px 0px 12px 15%',
            fontSize: '15px',
            display: 'flex',
            justifyContent: 'center',
            width: '100%',
          }}
        />
        <input
          className="new-account-import-form__input-password"
          type="password"
          placeholder={this.context.t('enterPassword')}
          id="json-password-box"
          onKeyPress={this.createKeyringOnEnter.bind(this)}
        />
        <div className="new-account-create-form__buttons">
          <Button
            type="default"
            large
            className="new-account-create-form__button"
            onClick={() => this.props.history.push(DEFAULT_ROUTE)}
          >
            {this.context.t('cancel')}
          </Button>
          <Button
            type="secondary"
            large
            className="new-account-create-form__button"
            onClick={() => this.createNewKeychain()}
          >
            {this.context.t('import')}
          </Button>
        </div>
        {error ? <span className="error">{error}</span> : null}
      </div>
    )
>>>>>>> cdaac779
  }

  onLoad (event, file) {
    this.setState({ file: file, fileContents: event.target.result })
  }

  createKeyringOnEnter (event) {
    if (event.key === 'Enter') {
      event.preventDefault()
      this.createNewKeychain()
    }
  }

  createNewKeychain () {
    const {
      firstAddress,
      displayWarning,
      importNewJsonAccount,
      setSelectedAddress,
      history,
    } = this.props
<<<<<<< HEAD
    const state = this.state

    if (!state) {
      const message = this.context.t('validFileImport')
      return displayWarning(message)
    }

    const { fileContents } = state
=======
    const { fileContents } = this.state
>>>>>>> cdaac779

    if (!fileContents) {
      const message = this.context.t('needImportFile')
      return displayWarning(message)
    }

    const passwordInput = document.getElementById('json-password-box')
    const password = passwordInput.value

    importNewJsonAccount([fileContents, password])
      .then(({ selectedAddress }) => {
        if (selectedAddress) {
          history.push(DEFAULT_ROUTE)
          this.context.metricsEvent({
            eventOpts: {
              category: 'Accounts',
              action: 'Import Account',
              name: 'Imported Account with JSON',
            },
          })
          displayWarning(null)
        } else {
          displayWarning('Error importing account.')
          this.context.metricsEvent({
            eventOpts: {
              category: 'Accounts',
              action: 'Import Account',
              name: 'Error importing JSON',
            },
          })
          setSelectedAddress(firstAddress)
        }
      })
      .catch(err => err && displayWarning(err.message || err))
  }
}

JsonImportSubview.propTypes = {
  error: PropTypes.string,
  displayWarning: PropTypes.func,
  firstAddress: PropTypes.string,
  importNewJsonAccount: PropTypes.func,
  history: PropTypes.object,
  setSelectedAddress: PropTypes.func,
}

const mapStateToProps = state => {
  return {
    error: state.appState.warning,
    firstAddress: Object.keys(getMetaMaskAccounts(state))[0],
  }
}

const mapDispatchToProps = dispatch => {
  return {
    displayWarning: warning => dispatch(actions.displayWarning(warning)),
    importNewJsonAccount: options =>
      dispatch(actions.importNewAccount('JSON File', options)),
    setSelectedAddress: address =>
      dispatch(actions.setSelectedAddress(address)),
  }
}

JsonImportSubview.contextTypes = {
  t: PropTypes.func,
  metricsEvent: PropTypes.func,
}

module.exports = compose(
  withRouter,
  connect(mapStateToProps, mapDispatchToProps)
)(JsonImportSubview)<|MERGE_RESOLUTION|>--- conflicted
+++ resolved
@@ -1,6 +1,5 @@
-const Component = require('react').Component
+import React, { Component } from 'react'
 const PropTypes = require('prop-types')
-const h = require('react-hyperscript')
 const { withRouter } = require('react-router-dom')
 const { compose } = require('recompose')
 const connect = require('react-redux').connect
@@ -14,76 +13,13 @@
   'https://metamask.zendesk.com/hc/en-us/articles/360015489351-Importing-Accounts'
 
 class JsonImportSubview extends Component {
-  constructor (props) {
-    super(props)
-
-    this.state = {
-      file: null,
-      fileContents: '',
-    }
+  state = {
+    fileContents: '',
   }
 
   render () {
     const { error } = this.props
 
-<<<<<<< HEAD
-    return h('div.new-account-import-form__json', [
-      h('p', this.context.t('usedByClients')),
-      h(
-        'a.warning',
-        {
-          href: HELP_LINK,
-          target: '_blank',
-        },
-        this.context.t('fileImportFail')
-      ),
-
-      h(FileInput, {
-        readAs: 'text',
-        onLoad: this.onLoad.bind(this),
-        style: {
-          padding: '20px 0px 12px 15%',
-          fontSize: '15px',
-          display: 'flex',
-          justifyContent: 'center',
-          width: '100%',
-        },
-      }),
-
-      h('input.new-account-import-form__input-password', {
-        type: 'password',
-        placeholder: this.context.t('enterPassword'),
-        id: 'json-password-box',
-        onKeyPress: this.createKeyringOnEnter.bind(this),
-      }),
-
-      h('div.new-account-create-form__buttons', {}, [
-        h(
-          Button,
-          {
-            type: 'default',
-            large: true,
-            className: 'new-account-create-form__button',
-            onClick: () => this.props.history.push(DEFAULT_ROUTE),
-          },
-          [this.context.t('cancel')]
-        ),
-
-        h(
-          Button,
-          {
-            type: 'secondary',
-            large: true,
-            className: 'new-account-create-form__button',
-            onClick: () => this.createNewKeychain(),
-          },
-          [this.context.t('import')]
-        ),
-      ]),
-
-      error ? h('span.error', error) : null,
-    ])
-=======
     return (
       <div className="new-account-import-form__json">
         <p>{this.context.t('usedByClients')}</p>
@@ -129,11 +65,12 @@
         {error ? <span className="error">{error}</span> : null}
       </div>
     )
->>>>>>> cdaac779
   }
 
-  onLoad (event, file) {
-    this.setState({ file: file, fileContents: event.target.result })
+  onLoad (event) {
+    this.setState({
+      fileContents: event.target.result,
+    })
   }
 
   createKeyringOnEnter (event) {
@@ -151,18 +88,7 @@
       setSelectedAddress,
       history,
     } = this.props
-<<<<<<< HEAD
-    const state = this.state
-
-    if (!state) {
-      const message = this.context.t('validFileImport')
-      return displayWarning(message)
-    }
-
-    const { fileContents } = state
-=======
     const { fileContents } = this.state
->>>>>>> cdaac779
 
     if (!fileContents) {
       const message = this.context.t('needImportFile')
