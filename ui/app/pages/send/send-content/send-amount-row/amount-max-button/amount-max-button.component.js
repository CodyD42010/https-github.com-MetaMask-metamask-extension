--- conflicted
+++ resolved
@@ -39,12 +39,8 @@
   }
 
   onMaxClick = (event) => {
-<<<<<<< HEAD
     const { setMaxModeTo, selectedToken, clearMaxAmount, maxModeOn } = this.props
-=======
-    const { setMaxModeTo } = this.props
     const { metricsEvent } = this.context
->>>>>>> 090d4a83
 
     metricsEvent({
       eventOpts: {
