import React, { PureComponent } from 'react';
import PropTypes from 'prop-types';
import { Redirect, Route } from 'react-router-dom';
import { formatDate } from '../../helpers/utils/util';
import AssetList from '../../components/app/asset-list';
import HomeNotification from '../../components/app/home-notification';
import MultipleNotifications from '../../components/app/multiple-notifications';
import TransactionList from '../../components/app/transaction-list';
import MenuBar from '../../components/app/menu-bar';
import Popover from '../../components/ui/popover';
import Button from '../../components/ui/button';
import ConnectedSites from '../connected-sites';
import ConnectedAccounts from '../connected-accounts';
import { Tabs, Tab } from '../../components/ui/tabs';
import { EthOverview } from '../../components/app/wallet-overview';
import WhatsNewPopup from '../../components/app/whats-new-popup';

import {
  ASSET_ROUTE,
  RESTORE_VAULT_ROUTE,
  CONFIRM_TRANSACTION_ROUTE,
  CONFIRM_ADD_SUGGESTED_TOKEN_ROUTE,
  INITIALIZE_BACKUP_SEED_PHRASE_ROUTE,
  CONNECT_ROUTE,
  CONNECTED_ROUTE,
  CONNECTED_ACCOUNTS_ROUTE,
  AWAITING_SWAP_ROUTE,
  BUILD_QUOTE_ROUTE,
  VIEW_QUOTE_ROUTE,
  CONFIRMATION_V_NEXT_ROUTE,
} from '../../helpers/constants/routes';

const LEARN_MORE_URL =
  'https://metamask.zendesk.com/hc/en-us/articles/360045129011-Intro-to-MetaMask-v8-extension';
const LEGACY_WEB3_URL =
  'https://metamask.zendesk.com/hc/en-us/articles/360053147012';

export default class Home extends PureComponent {
  static contextTypes = {
    t: PropTypes.func,
  };

  static propTypes = {
    history: PropTypes.object,
    forgottenPassword: PropTypes.bool,
    suggestedTokens: PropTypes.object,
    unconfirmedTransactionsCount: PropTypes.number,
    shouldShowSeedPhraseReminder: PropTypes.bool.isRequired,
    isPopup: PropTypes.bool,
    isNotification: PropTypes.bool.isRequired,
    threeBoxSynced: PropTypes.bool,
    setupThreeBox: PropTypes.func,
    turnThreeBoxSyncingOn: PropTypes.func,
    showRestorePrompt: PropTypes.bool,
    selectedAddress: PropTypes.string,
    restoreFromThreeBox: PropTypes.func,
    setShowRestorePromptToFalse: PropTypes.func,
    threeBoxLastUpdated: PropTypes.number,
    firstPermissionsRequestId: PropTypes.string,
    totalUnapprovedCount: PropTypes.number.isRequired,
    setConnectedStatusPopoverHasBeenShown: PropTypes.func,
    connectedStatusPopoverHasBeenShown: PropTypes.bool,
    defaultHomeActiveTabName: PropTypes.string,
    onTabClick: PropTypes.func.isRequired,
    haveSwapsQuotes: PropTypes.bool.isRequired,
    showAwaitingSwapScreen: PropTypes.bool.isRequired,
    swapsFetchParams: PropTypes.object,
    shouldShowWeb3ShimUsageNotification: PropTypes.bool.isRequired,
    setWeb3ShimUsageAlertDismissed: PropTypes.func.isRequired,
    originOfCurrentTab: PropTypes.string,
    disableWeb3ShimUsageAlert: PropTypes.func.isRequired,
<<<<<<< HEAD
    pendingApprovals: PropTypes.arrayOf(PropTypes.object).isRequired,
=======
    pendingConfirmations: PropTypes.arrayOf(PropTypes.object).isRequired,
>>>>>>> 0c882e32
    showWhatsNewPopup: PropTypes.bool.isRequired,
    hideWhatsNewPopup: PropTypes.func.isRequired,
    notificationsToShow: PropTypes.bool.isRequired,
  };

  state = {
    mounted: false,
  };

  componentDidMount() {
    const {
      firstPermissionsRequestId,
      history,
      isNotification,
      suggestedTokens = {},
      totalUnapprovedCount,
      unconfirmedTransactionsCount,
      haveSwapsQuotes,
      showAwaitingSwapScreen,
      swapsFetchParams,
      pendingApprovals,
    } = this.props;

    this.setState({ mounted: true });
    if (isNotification && totalUnapprovedCount === 0) {
      global.platform.closeCurrentWindow();
    } else if (!isNotification && showAwaitingSwapScreen) {
      history.push(AWAITING_SWAP_ROUTE);
    } else if (!isNotification && haveSwapsQuotes) {
      history.push(VIEW_QUOTE_ROUTE);
    } else if (!isNotification && swapsFetchParams) {
      history.push(BUILD_QUOTE_ROUTE);
    } else if (firstPermissionsRequestId) {
      history.push(`${CONNECT_ROUTE}/${firstPermissionsRequestId}`);
    } else if (unconfirmedTransactionsCount > 0) {
      history.push(CONFIRM_TRANSACTION_ROUTE);
    } else if (Object.keys(suggestedTokens).length > 0) {
      history.push(CONFIRM_ADD_SUGGESTED_TOKEN_ROUTE);
    } else if (pendingApprovals.length > 0) {
      history.push(CONFIRMATION_V_NEXT_ROUTE);
    }
  }

  static getDerivedStateFromProps(
    {
      firstPermissionsRequestId,
      isNotification,
      suggestedTokens,
      totalUnapprovedCount,
      unconfirmedTransactionsCount,
      haveSwapsQuotes,
      showAwaitingSwapScreen,
      swapsFetchParams,
    },
    { mounted },
  ) {
    if (!mounted) {
      if (isNotification && totalUnapprovedCount === 0) {
        return { closing: true };
      } else if (
        firstPermissionsRequestId ||
        unconfirmedTransactionsCount > 0 ||
        Object.keys(suggestedTokens).length > 0 ||
        (!isNotification &&
          (showAwaitingSwapScreen || haveSwapsQuotes || swapsFetchParams))
      ) {
        return { redirecting: true };
      }
    }
    return null;
  }

  componentDidUpdate(_, prevState) {
    const {
      setupThreeBox,
      showRestorePrompt,
      threeBoxLastUpdated,
      threeBoxSynced,
    } = this.props;

    if (!prevState.closing && this.state.closing) {
      global.platform.closeCurrentWindow();
    }

    if (threeBoxSynced && showRestorePrompt && threeBoxLastUpdated === null) {
      setupThreeBox();
    }
  }

  renderNotifications() {
    const { t } = this.context;
    const {
      history,
      shouldShowSeedPhraseReminder,
      isPopup,
      selectedAddress,
      restoreFromThreeBox,
      turnThreeBoxSyncingOn,
      setShowRestorePromptToFalse,
      showRestorePrompt,
      threeBoxLastUpdated,
      shouldShowWeb3ShimUsageNotification,
      setWeb3ShimUsageAlertDismissed,
      originOfCurrentTab,
      disableWeb3ShimUsageAlert,
    } = this.props;

    return (
      <MultipleNotifications>
        {shouldShowWeb3ShimUsageNotification ? (
          <HomeNotification
            descriptionText={t('web3ShimUsageNotification', [
              <span
                key="web3ShimUsageNotificationLink"
                className="home-notification__text-link"
                onClick={() =>
                  global.platform.openTab({ url: LEGACY_WEB3_URL })
                }
              >
                {t('here')}
              </span>,
            ])}
            ignoreText={t('dismiss')}
            onIgnore={(disable) => {
              setWeb3ShimUsageAlertDismissed(originOfCurrentTab);
              if (disable) {
                disableWeb3ShimUsageAlert();
              }
            }}
            checkboxText={t('dontShowThisAgain')}
            checkboxTooltipText={t('canToggleInSettings')}
            key="home-web3ShimUsageNotification"
          />
        ) : null}
        {shouldShowSeedPhraseReminder ? (
          <HomeNotification
            descriptionText={t('backupApprovalNotice')}
            acceptText={t('backupNow')}
            onAccept={() => {
              if (isPopup) {
                global.platform.openExtensionInBrowser(
                  INITIALIZE_BACKUP_SEED_PHRASE_ROUTE,
                );
              } else {
                history.push(INITIALIZE_BACKUP_SEED_PHRASE_ROUTE);
              }
            }}
            infoText={t('backupApprovalInfo')}
            key="home-backupApprovalNotice"
          />
        ) : null}
        {threeBoxLastUpdated && showRestorePrompt ? (
          <HomeNotification
            descriptionText={t('restoreWalletPreferences', [
              formatDate(threeBoxLastUpdated, 'M/d/y'),
            ])}
            acceptText={t('restore')}
            ignoreText={t('noThanks')}
            infoText={t('dataBackupFoundInfo')}
            onAccept={() => {
              restoreFromThreeBox(selectedAddress).then(() => {
                turnThreeBoxSyncingOn();
              });
            }}
            onIgnore={() => {
              setShowRestorePromptToFalse();
            }}
            key="home-privacyModeDefault"
          />
        ) : null}
      </MultipleNotifications>
    );
  }

  renderPopover = () => {
    const { setConnectedStatusPopoverHasBeenShown } = this.props;
    const { t } = this.context;
    return (
      <Popover
        title={t('whatsThis')}
        onClose={setConnectedStatusPopoverHasBeenShown}
        className="home__connected-status-popover"
        showArrow
        CustomBackground={({ onClose }) => {
          return (
            <div
              className="home__connected-status-popover-bg-container"
              onClick={onClose}
            >
              <div className="home__connected-status-popover-bg" />
            </div>
          );
        }}
        footer={
          <>
            <a href={LEARN_MORE_URL} target="_blank" rel="noopener noreferrer">
              {t('learnMore')}
            </a>
            <Button
              type="primary"
              onClick={setConnectedStatusPopoverHasBeenShown}
            >
              {t('dismiss')}
            </Button>
          </>
        }
      >
        <main className="home__connect-status-text">
          <div>{t('metaMaskConnectStatusParagraphOne')}</div>
          <div>{t('metaMaskConnectStatusParagraphTwo')}</div>
          <div>{t('metaMaskConnectStatusParagraphThree')}</div>
        </main>
      </Popover>
    );
  };

  render() {
    const { t } = this.context;
    const {
      defaultHomeActiveTabName,
      onTabClick,
      forgottenPassword,
      history,
      connectedStatusPopoverHasBeenShown,
      isPopup,
      notificationsToShow,
      showWhatsNewPopup,
      hideWhatsNewPopup,
    } = this.props;

    if (forgottenPassword) {
      return <Redirect to={{ pathname: RESTORE_VAULT_ROUTE }} />;
    } else if (this.state.closing || this.state.redirecting) {
      return null;
    }

    return (
      <div className="main-container">
        <Route path={CONNECTED_ROUTE} component={ConnectedSites} exact />
        <Route
          path={CONNECTED_ACCOUNTS_ROUTE}
          component={ConnectedAccounts}
          exact
        />
        <div className="home__container">
          {notificationsToShow && showWhatsNewPopup ? (
            <WhatsNewPopup onClose={hideWhatsNewPopup} />
          ) : null}
          {isPopup && !connectedStatusPopoverHasBeenShown
            ? this.renderPopover()
            : null}
          <div className="home__main-view">
            <MenuBar />
            <div className="home__balance-wrapper">
              <EthOverview />
            </div>
            <Tabs
              defaultActiveTabName={defaultHomeActiveTabName}
              onTabClick={onTabClick}
              tabsClassName="home__tabs"
            >
              <Tab
                activeClassName="home__tab--active"
                className="home__tab"
                data-testid="home__asset-tab"
                name={t('assets')}
              >
                <AssetList
                  onClickAsset={(asset) =>
                    history.push(`${ASSET_ROUTE}/${asset}`)
                  }
                />
              </Tab>
              <Tab
                activeClassName="home__tab--active"
                className="home__tab"
                data-testid="home__activity-tab"
                name={t('activity')}
              >
                <TransactionList />
              </Tab>
            </Tabs>
          </div>
          {this.renderNotifications()}
        </div>
      </div>
    );
  }
}<|MERGE_RESOLUTION|>--- conflicted
+++ resolved
@@ -69,11 +69,7 @@
     setWeb3ShimUsageAlertDismissed: PropTypes.func.isRequired,
     originOfCurrentTab: PropTypes.string,
     disableWeb3ShimUsageAlert: PropTypes.func.isRequired,
-<<<<<<< HEAD
-    pendingApprovals: PropTypes.arrayOf(PropTypes.object).isRequired,
-=======
     pendingConfirmations: PropTypes.arrayOf(PropTypes.object).isRequired,
->>>>>>> 0c882e32
     showWhatsNewPopup: PropTypes.bool.isRequired,
     hideWhatsNewPopup: PropTypes.func.isRequired,
     notificationsToShow: PropTypes.bool.isRequired,
@@ -94,7 +90,7 @@
       haveSwapsQuotes,
       showAwaitingSwapScreen,
       swapsFetchParams,
-      pendingApprovals,
+      pendingConfirmations,
     } = this.props;
 
     this.setState({ mounted: true });
@@ -112,7 +108,7 @@
       history.push(CONFIRM_TRANSACTION_ROUTE);
     } else if (Object.keys(suggestedTokens).length > 0) {
       history.push(CONFIRM_ADD_SUGGESTED_TOKEN_ROUTE);
-    } else if (pendingApprovals.length > 0) {
+    } else if (pendingConfirmations.length > 0) {
       history.push(CONFIRMATION_V_NEXT_ROUTE);
     }
   }
