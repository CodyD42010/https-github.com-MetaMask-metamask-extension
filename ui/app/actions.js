--- conflicted
+++ resolved
@@ -371,13 +371,9 @@
   getRequestAccountTabIds,
   setOpenMetamaskTabsIDs,
   getOpenMetamaskTabsIds,
-<<<<<<< HEAD
-
   isCreatedWithCorrectDPath,
-=======
   closeCurrentNotificationWindow,
   closeNotificationWindow,
->>>>>>> 502b69d5
 }
 
 module.exports = actions
