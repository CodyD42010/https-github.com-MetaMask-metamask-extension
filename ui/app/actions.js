--- conflicted
+++ resolved
@@ -2636,7 +2636,6 @@
   }
 }
 
-<<<<<<< HEAD
 function setPendingLayer2Apps (pendingLayer2Apps) {
   const { customLayer2App = {}, selectedLayer2Apps = {} } = pendingLayer2Apps
   const { address, name } = customLayer2App
@@ -2647,7 +2646,9 @@
   return {
     type: actions.SET_PENDING_LAYER2APPS,
     payload: layer2Apps,
-=======
+  }
+}
+
 function approveProviderRequest (origin) {
   return (dispatch) => {
     background.approveProviderRequest(origin)
@@ -2663,6 +2664,5 @@
 function clearApprovedOrigins () {
   return (dispatch) => {
     background.clearApprovedOrigins()
->>>>>>> 0ab5c1c6
   }
 }