--- conflicted
+++ resolved
@@ -220,17 +220,8 @@
   // const autoAddLayer2AppsThreshold = 1  
 
   const numberOfTransactions = state.metamask.selectedAddressTxList.length
-<<<<<<< HEAD
-  const numberOfAccounts = Object.keys(state.metamask.accounts).length
-  if (state.metamask.tokens){
-    const numberOfTokensAdded = state.metamask.tokens.length
-  }    
-  // const numberOfLayer2AppsAdded = state.metamask.layer2Apps.length  
-=======
   const numberOfAccounts = Object.keys(getMetaMaskAccounts(state)).length
   const numberOfTokensAdded = state.metamask.tokens.length
->>>>>>> 0ad77970
-
   const userPassesThreshold = (numberOfTransactions > autoAddTransactionThreshold) &&
     (numberOfAccounts > autoAddAccountsThreshold) &&
     (numberOfTokensAdded > autoAddTokensThreshold)
