const abi = require('human-standard-token-abi')

import {
  transactionsSelector,
} from './selectors/transactions'

const {
  multiplyCurrencies,
} = require('./conversion-util')

const selectors = {
  getSelectedAddress,
  getSelectedIdentity,
  getSelectedAccount,
  getSelectedToken,
  getSelectedTokenExchangeRate,
  getSelectedTokenAssetImage,
  getAssetImages,
  getTokenExchangeRate,
  conversionRateSelector,
  transactionsSelector,
  accountsWithSendEtherInfoSelector,
  getCurrentAccountWithSendEtherInfo,
  getGasIsLoading,
  getForceGasMin,
  getAddressBook,
  getSendFrom,
  getCurrentCurrency,
  getSendAmount,
  getSelectedTokenToFiatRate,
  getSelectedTokenContract,
  autoAddToBetaUI,
  getSendMaxModeState,
  getCurrentViewContext,
  getTotalUnapprovedCount,
}

module.exports = selectors

function getSelectedAddress (state) {
  const selectedAddress = state.metamask.selectedAddress || Object.keys(state.metamask.accounts)[0]

  return selectedAddress
}

function getSelectedIdentity (state) {
  const selectedAddress = getSelectedAddress(state)
  const identities = state.metamask.identities

  return identities[selectedAddress]
}

function getSelectedAccount (state) {
  const accounts = state.metamask.accounts
  const selectedAddress = getSelectedAddress(state)

  return accounts[selectedAddress]
}

function getSelectedToken (state) {
  const tokens = state.metamask.tokens || []
  const selectedTokenAddress = state.metamask.selectedTokenAddress
  const selectedToken = tokens.filter(({ address }) => address === selectedTokenAddress)[0]
  const sendToken = state.metamask.send.token

  return selectedToken || sendToken || null
}

function getSelectedTokenExchangeRate (state) {
  const contractExchangeRates = state.metamask.contractExchangeRates
  const selectedToken = getSelectedToken(state) || {}
  const { address } = selectedToken
  return contractExchangeRates[address] || 0
}

function getSelectedTokenAssetImage (state) {
  const assetImages = state.metamask.assetImages || {}
  const selectedToken = getSelectedToken(state) || {}
  const { address } = selectedToken
  return assetImages[address]
}

function getAssetImages (state) {
  const assetImages = state.metamask.assetImages || {}
  return assetImages
}

function getTokenExchangeRate (state, address) {
  const contractExchangeRates = state.metamask.contractExchangeRates
  return contractExchangeRates[address] || 0
}

function conversionRateSelector (state) {
  return state.metamask.conversionRate
}

function getAddressBook (state) {
  return state.metamask.addressBook
}

function accountsWithSendEtherInfoSelector (state) {
  const {
    accounts,
    identities,
  } = state.metamask

  const accountsWithSendEtherInfo = Object.entries(accounts).map(([key, account]) => {
    return Object.assign({}, account, identities[key])
  })

  return accountsWithSendEtherInfo
}

function getCurrentAccountWithSendEtherInfo (state) {
  const currentAddress = getSelectedAddress(state)
  const accounts = accountsWithSendEtherInfoSelector(state)

  return accounts.find(({ address }) => address === currentAddress)
}

<<<<<<< HEAD
function transactionsSelector (state) {
  const { network, selectedTokenAddress } = state.metamask
  const unapprovedMsgs = valuesFor(state.metamask.unapprovedMsgs)
  const shapeShiftTxList = (network === '1') ? state.metamask.shapeShiftTxList : undefined
  const transactions = state.metamask.selectedAddressTxList || []
  const txsToRender = !shapeShiftTxList ? transactions.concat(unapprovedMsgs) : transactions.concat(unapprovedMsgs, shapeShiftTxList)

  return selectedTokenAddress
    ? txsToRender
      .filter(({ txParams }) => txParams && txParams.to === selectedTokenAddress)
      .sort((a, b) => b.time - a.time)
    : txsToRender
      .sort((a, b) => b.time - a.time)
}

=======
>>>>>>> 0c97fc1d
function getGasIsLoading (state) {
  return state.appState.gasIsLoading
}

function getForceGasMin (state) {
  return state.metamask.send.forceGasMin
}

function getSendFrom (state) {
  return state.metamask.send.from
}

function getSendAmount (state) {
  return state.metamask.send.amount
}

function getSendMaxModeState (state) {
  return state.metamask.send.maxModeOn
}

function getCurrentCurrency (state) {
  return state.metamask.currentCurrency
}

function getSelectedTokenToFiatRate (state) {
  const selectedTokenExchangeRate = getSelectedTokenExchangeRate(state)
  const conversionRate = conversionRateSelector(state)

  const tokenToFiatRate = multiplyCurrencies(
    conversionRate,
    selectedTokenExchangeRate,
    { toNumericBase: 'dec' }
  )

  return tokenToFiatRate
}

function getSelectedTokenContract (state) {
  const selectedToken = getSelectedToken(state)
  return selectedToken
    ? global.eth.contract(abi).at(selectedToken.address)
    : null
}

function autoAddToBetaUI (state) {
  const autoAddTransactionThreshold = 12
  const autoAddAccountsThreshold = 2
  const autoAddTokensThreshold = 1

  const numberOfTransactions = state.metamask.selectedAddressTxList.length
  const numberOfAccounts = Object.keys(state.metamask.accounts).length
  const numberOfTokensAdded = state.metamask.tokens.length

  const userPassesThreshold = (numberOfTransactions > autoAddTransactionThreshold) &&
    (numberOfAccounts > autoAddAccountsThreshold) &&
    (numberOfTokensAdded > autoAddTokensThreshold)
  const userIsNotInBeta = !state.metamask.featureFlags.betaUI

  return userIsNotInBeta && userPassesThreshold
}

function getCurrentViewContext (state) {
  const { currentView = {} } = state.appState
  return currentView.context
}

function getTotalUnapprovedCount ({ metamask }) {
  const {
    unapprovedTxs = {},
    unapprovedMsgCount,
    unapprovedPersonalMsgCount,
    unapprovedTypedMessagesCount,
  } = metamask

  return Object.keys(unapprovedTxs).length + unapprovedMsgCount + unapprovedPersonalMsgCount +
    unapprovedTypedMessagesCount
}<|MERGE_RESOLUTION|>--- conflicted
+++ resolved
@@ -118,24 +118,6 @@
   return accounts.find(({ address }) => address === currentAddress)
 }
 
-<<<<<<< HEAD
-function transactionsSelector (state) {
-  const { network, selectedTokenAddress } = state.metamask
-  const unapprovedMsgs = valuesFor(state.metamask.unapprovedMsgs)
-  const shapeShiftTxList = (network === '1') ? state.metamask.shapeShiftTxList : undefined
-  const transactions = state.metamask.selectedAddressTxList || []
-  const txsToRender = !shapeShiftTxList ? transactions.concat(unapprovedMsgs) : transactions.concat(unapprovedMsgs, shapeShiftTxList)
-
-  return selectedTokenAddress
-    ? txsToRender
-      .filter(({ txParams }) => txParams && txParams.to === selectedTokenAddress)
-      .sort((a, b) => b.time - a.time)
-    : txsToRender
-      .sort((a, b) => b.time - a.time)
-}
-
-=======
->>>>>>> 0c97fc1d
 function getGasIsLoading (state) {
   return state.appState.gasIsLoading
 }
