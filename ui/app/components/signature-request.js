--- conflicted
+++ resolved
@@ -224,13 +224,8 @@
   return h('div.request-signature__footer', [
     h('button.btn-secondary--lg.request-signature__footer__cancel-button', {
       onClick: cancel,
-<<<<<<< HEAD
     }, this.props.t('cancel')),
-    h('button.request-signature__footer__sign-button', {
-=======
-    }, t('cancel')),
     h('button.btn-primary--lg', {
->>>>>>> 4efb1c6b
       onClick: sign,
     }, this.props.t('sign')),
   ])
