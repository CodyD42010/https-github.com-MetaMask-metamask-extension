--- conflicted
+++ resolved
@@ -13,11 +13,7 @@
 const BalanceComponent = require('./balance-component')
 const TokenList = require('./token-list')
 const selectors = require('../selectors')
-<<<<<<< HEAD
 const { ADD_TOKEN_ROUTE } = require('../routes')
-const t = require('../../i18n')
-=======
->>>>>>> 8766420f
 
 module.exports = compose(
   withRouter,
@@ -178,16 +174,8 @@
     h(TokenList),
 
     h('button.btn-primary.wallet-view__add-token-button', {
-<<<<<<< HEAD
       onClick: () => history.push(ADD_TOKEN_ROUTE),
-    }, t('addToken')),
-=======
-      onClick: () => {
-        showAddTokenPage()
-        hideSidebar()
-      },
     }, this.props.t('addToken')),
->>>>>>> 8766420f
   ])
 }
 
