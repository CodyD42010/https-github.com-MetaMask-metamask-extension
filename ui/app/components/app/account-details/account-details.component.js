--- conflicted
+++ resolved
@@ -19,6 +19,7 @@
   static propTypes = {
     hideSidebar: PropTypes.func,
     showAccountDetailModal: PropTypes.func,
+    showConnectedSites: PropTypes.func.isRequired,
     label: PropTypes.string.isRequired,
     checksummedAddress: PropTypes.string.isRequired,
     name: PropTypes.string.isRequired,
@@ -48,6 +49,7 @@
     const {
       hideSidebar,
       showAccountDetailModal,
+      showConnectedSites,
       label,
       checksummedAddress,
       name,
@@ -63,17 +65,6 @@
             onClick={hideSidebar}
           />
           <div className="account-details__keyring-label allcaps">{label}</div>
-<<<<<<< HEAD
-          <div
-            className="flex-column flex-center account-details__name-container"
-            onClick={showAccountDetailModal}
-          >
-            <Identicon diameter={54} address={checksummedAddress} />
-            <span className="account-details__account-name">{name}</span>
-            <button className="btn-secondary account-details__details-button">
-              {t('details')}
-            </button>
-=======
           <div className="flex-column flex-center account-details__name-container">
             <Identicon
               diameter={54}
@@ -95,7 +86,6 @@
                 {t('connectedSites')}
               </button>
             </div>
->>>>>>> cdaac779
           </div>
         </div>
         <Tooltip
