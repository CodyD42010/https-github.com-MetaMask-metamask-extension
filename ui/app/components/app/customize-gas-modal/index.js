--- conflicted
+++ resolved
@@ -1,6 +1,5 @@
-const Component = require('react').Component
+import React, { Component } from 'react'
 const PropTypes = require('prop-types')
-const h = require('react-hyperscript')
 const inherits = require('util').inherits
 const connect = require('react-redux').connect
 const BigNumber = require('bignumber.js')
@@ -340,78 +339,13 @@
     toNumericBase: 'dec',
   })
 
+  if (gasIsLoading) {
+    return null
+  }
+
+  const { t } = this.context
+
   return (
-<<<<<<< HEAD
-    !gasIsLoading &&
-    h('div.send-v2__customize-gas', {}, [
-      h('div.send-v2__customize-gas__content', {}, [
-        h('div.send-v2__customize-gas__header', {}, [
-          h('div.send-v2__customize-gas__title', this.context.t('customGas')),
-
-          h('div.send-v2__customize-gas__close', {
-            onClick: hideModal,
-          }),
-        ]),
-
-        h('div.send-v2__customize-gas__body', {}, [
-          h(GasModalCard, {
-            value: convertedGasPrice,
-            min: forceGasMin || MIN_GAS_PRICE_GWEI,
-            step: 1,
-            onChange: value => this.convertAndSetGasPrice(value),
-            title: this.context.t('gasPrice'),
-            copy: this.context.t('gasPriceCalculation'),
-            gasIsLoading,
-          }),
-
-          h(GasModalCard, {
-            value: convertedGasLimit,
-            min: 1,
-            step: 1,
-            onChange: value => this.convertAndSetGasLimit(value),
-            title: this.context.t('gasLimit'),
-            copy: this.context.t('gasLimitCalculation'),
-            gasIsLoading,
-          }),
-        ]),
-
-        h('div.send-v2__customize-gas__footer', {}, [
-          error && h('div.send-v2__customize-gas__error-message', [error]),
-
-          h(
-            'div.send-v2__customize-gas__revert',
-            {
-              onClick: () => this.revert(),
-            },
-            [this.context.t('revert')]
-          ),
-
-          h('div.send-v2__customize-gas__buttons', [
-            h(
-              Button,
-              {
-                type: 'default',
-                className: 'send-v2__customize-gas__cancel',
-                onClick: this.props.hideModal,
-              },
-              [this.context.t('cancel')]
-            ),
-            h(
-              Button,
-              {
-                type: 'secondary',
-                className: 'send-v2__customize-gas__save',
-                onClick: () =>
-                  !error && this.save(newGasPrice, gasLimit, gasTotal),
-                disabled: error,
-              },
-              [this.context.t('save')]
-            ),
-          ]),
-        ]),
-      ]),
-    ])
-=======
     <div className="send-v2__customize-gas">
       <div className="send-v2__customize-gas__content">
         <div className="send-v2__customize-gas__header">
@@ -472,6 +406,5 @@
         </div>
       </div>
     </div>
->>>>>>> cdaac779
   )
 }