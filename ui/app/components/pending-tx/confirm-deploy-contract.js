--- conflicted
+++ resolved
@@ -8,12 +8,8 @@
 const BN = ethUtil.BN
 const hexToBn = require('../../../../app/scripts/lib/hex-to-bn')
 const { conversionUtil } = require('../../conversion-util')
-<<<<<<< HEAD
 const t = global.getMessage
-=======
-const t = require('../../../i18n')
 const SenderToRecipient = require('../sender-to-recipient')
->>>>>>> a1db4004
 
 const { MIN_GAS_PRICE_HEX } = require('../send/send-constants')
 
