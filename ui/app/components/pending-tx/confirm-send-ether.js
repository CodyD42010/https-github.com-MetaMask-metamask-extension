const Component = require('react').Component
const { connect } = require('react-redux')
const h = require('react-hyperscript')
const inherits = require('util').inherits
const actions = require('../../actions')
const clone = require('clone')
const Identicon = require('../identicon')
const ethUtil = require('ethereumjs-util')
const BN = ethUtil.BN
const hexToBn = require('../../../../app/scripts/lib/hex-to-bn')
const {
  conversionUtil,
  addCurrencies,
  multiplyCurrencies,
} = require('../../conversion-util')
const GasFeeDisplay = require('../send/gas-fee-display-v2')
const t = require('../../../i18n')

const { MIN_GAS_PRICE_HEX } = require('../send/send-constants')

module.exports = connect(mapStateToProps, mapDispatchToProps)(ConfirmSendEther)

function mapStateToProps (state) {
  const {
    conversionRate,
    identities,
    currentCurrency,
    send,
  } = state.metamask
  const accounts = state.metamask.accounts
  const selectedAddress = state.metamask.selectedAddress || Object.keys(accounts)[0]
  return {
    conversionRate,
    identities,
    selectedAddress,
    currentCurrency,
    send,
  }
}

function mapDispatchToProps (dispatch) {
  return {
    clearSend: () => dispatch(actions.clearSend()),
    editTransaction: txMeta => {
      const { id, txParams } = txMeta
      const {
        gas: gasLimit,
        gasPrice,
        to,
        value: amount,
      } = txParams

      dispatch(actions.updateSend({
        gasLimit,
        gasPrice,
        gasTotal: null,
        to,
        amount,
        errors: { to: null, amount: null },
        editingTransactionId: id,
      }))
      dispatch(actions.showSendPage())
    },
    cancelTransaction: ({ id }) => dispatch(actions.cancelTx({ id })),
    showCustomizeGasModal: (txMeta, sendGasLimit, sendGasPrice, sendGasTotal) => {
      const { id, txParams, lastGasPrice } = txMeta
      const { gas: txGasLimit, gasPrice: txGasPrice } = txParams

      let forceGasMin
      if (lastGasPrice) {
        forceGasMin = ethUtil.addHexPrefix(multiplyCurrencies(lastGasPrice, 1.1, {
          multiplicandBase: 16,
          multiplierBase: 10,
          toNumericBase: 'hex',
          fromDenomination: 'WEI',
        }))
      }

      dispatch(actions.updateSend({
        gasLimit: sendGasLimit || txGasLimit,
        gasPrice: sendGasPrice || txGasPrice,
        editingTransactionId: id,
        gasTotal: sendGasTotal,
        forceGasMin,
      }))
      dispatch(actions.showModal({ name: 'CUSTOMIZE_GAS' }))
    },
  }
}

inherits(ConfirmSendEther, Component)
function ConfirmSendEther () {
  Component.call(this)
  this.state = {}
  this.onSubmit = this.onSubmit.bind(this)
}

ConfirmSendEther.prototype.getAmount = function () {
  const { conversionRate, currentCurrency } = this.props
  const txMeta = this.gatherTxMeta()
  const txParams = txMeta.txParams || {}

  const FIAT = conversionUtil(txParams.value, {
    fromNumericBase: 'hex',
    toNumericBase: 'dec',
    fromCurrency: 'ETH',
    toCurrency: currentCurrency,
    numberOfDecimals: 2,
    fromDenomination: 'WEI',
    conversionRate,
  })
  const ETH = conversionUtil(txParams.value, {
    fromNumericBase: 'hex',
    toNumericBase: 'dec',
    fromCurrency: 'ETH',
    toCurrency: 'ETH',
    fromDenomination: 'WEI',
    conversionRate,
    numberOfDecimals: 6,
  })

  return {
    FIAT,
    ETH,
  }

}

ConfirmSendEther.prototype.getGasFee = function () {
  const { conversionRate, currentCurrency } = this.props
  const txMeta = this.gatherTxMeta()
  const txParams = txMeta.txParams || {}

  // Gas
  const gas = txParams.gas
  const gasBn = hexToBn(gas)

  // From latest master
//   const gasLimit = new BN(parseInt(blockGasLimit))
//   const safeGasLimitBN = this.bnMultiplyByFraction(gasLimit, 19, 20)
//   const saferGasLimitBN = this.bnMultiplyByFraction(gasLimit, 18, 20)
//   const safeGasLimit = safeGasLimitBN.toString(10)

  // Gas Price
  const gasPrice = txParams.gasPrice || MIN_GAS_PRICE_HEX
  const gasPriceBn = hexToBn(gasPrice)

  const txFeeBn = gasBn.mul(gasPriceBn)

  const FIAT = conversionUtil(txFeeBn, {
    fromNumericBase: 'BN',
    toNumericBase: 'dec',
    fromDenomination: 'WEI',
    fromCurrency: 'ETH',
    toCurrency: currentCurrency,
    numberOfDecimals: 2,
    conversionRate,
  })
  const ETH = conversionUtil(txFeeBn, {
    fromNumericBase: 'BN',
    toNumericBase: 'dec',
    fromDenomination: 'WEI',
    fromCurrency: 'ETH',
    toCurrency: 'ETH',
    numberOfDecimals: 6,
    conversionRate,
  })

  return {
    FIAT,
    ETH,
    gasFeeInHex: txFeeBn.toString(16),
  }
}

ConfirmSendEther.prototype.getData = function () {
  const { identities } = this.props
  const txMeta = this.gatherTxMeta()
  const txParams = txMeta.txParams || {}
  const { FIAT: gasFeeInFIAT, ETH: gasFeeInETH, gasFeeInHex } = this.getGasFee()
  const { FIAT: amountInFIAT, ETH: amountInETH } = this.getAmount()

  const totalInFIAT = addCurrencies(gasFeeInFIAT, amountInFIAT, {
    toNumericBase: 'dec',
    numberOfDecimals: 2,
  })
  const totalInETH = addCurrencies(gasFeeInETH, amountInETH, {
    toNumericBase: 'dec',
    numberOfDecimals: 6,
  })

  return {
    from: {
      address: txParams.from,
      name: identities[txParams.from].name,
    },
    to: {
      address: txParams.to,
      name: identities[txParams.to] ? identities[txParams.to].name : t('newRecipient'),
    },
    memo: txParams.memo || '',
    gasFeeInFIAT,
    gasFeeInETH,
    amountInFIAT,
    amountInETH,
    totalInFIAT,
    totalInETH,
    gasFeeInHex,
  }
}

ConfirmSendEther.prototype.render = function () {
  const {
    editTransaction,
    currentCurrency,
    clearSend,
    conversionRate,
    currentCurrency: convertedCurrency,
    showCustomizeGasModal,
    send: { gasTotal, gasLimit: sendGasLimit, gasPrice: sendGasPrice },
  } = this.props
  const txMeta = this.gatherTxMeta()
  const txParams = txMeta.txParams || {}

  const {
    from: {
      address: fromAddress,
      name: fromName,
    },
    to: {
      address: toAddress,
      name: toName,
    },
    memo,
    gasFeeInHex,
    amountInFIAT,
    totalInFIAT,
    totalInETH,
  } = this.getData()

  const title = txMeta.lastGasPrice ? 'Reprice Transaction' : 'Confirm'
  const subtitle = txMeta.lastGasPrice
    ? 'Increase your gas fee to attempt to overwrite and speed up your transaction'
    : 'Please review your transaction.'

  // This is from the latest master
  // It handles some of the errors that we are not currently handling
  // Leaving as comments fo reference

  // const balanceBn = hexToBn(balance)
  // const insufficientBalance = balanceBn.lt(maxCost)
  // const buyDisabled = insufficientBalance || !this.state.valid || !isValidAddress || this.state.submitting
  // const showRejectAll = props.unconfTxListLength > 1
//   const dangerousGasLimit = gasBn.gte(saferGasLimitBN)
//   const gasLimitSpecified = txMeta.gasLimitSpecified

  this.inputs = []

  return (
    h('div.confirm-screen-container.confirm-send-ether', [
      // Main Send token Card
      h('div.page-container', [
        h('div.page-container__header', [
          !txMeta.lastGasPrice && h('button.confirm-screen-back-button', {
            onClick: () => editTransaction(txMeta),
          }, 'Edit'),
          h('div.page-container__title', title),
          h('div.page-container__subtitle', subtitle),
        ]),
        h('.page-container__content', [
          h('div.flex-row.flex-center.confirm-screen-identicons', [
            h('div.confirm-screen-account-wrapper', [
              h(
                Identicon,
                {
                  address: fromAddress,
                  diameter: 60,
                },
              ),
              h('span.confirm-screen-account-name', fromName),
              // h('span.confirm-screen-account-number', fromAddress.slice(fromAddress.length - 4)),
            ]),
            h('i.fa.fa-arrow-right.fa-lg'),
            h('div.confirm-screen-account-wrapper', [
              h(
                Identicon,
                {
                  address: txParams.to,
                  diameter: 60,
                },
              ),
              h('span.confirm-screen-account-name', toName),
              // h('span.confirm-screen-account-number', toAddress.slice(toAddress.length - 4)),
            ]),
          ]),

          // h('h3.flex-center.confirm-screen-sending-to-message', {
          //   style: {
          //     textAlign: 'center',
          //     fontSize: '16px',
          //   },
          // }, [
          //   `You're sending to Recipient ...${toAddress.slice(toAddress.length - 4)}`,
          // ]),

          h('h3.flex-center.confirm-screen-send-amount', [`${amountInFIAT}`]),
          h('h3.flex-center.confirm-screen-send-amount-currency', [ currentCurrency.toUpperCase() ]),
          h('div.flex-center.confirm-memo-wrapper', [
            h('h3.confirm-screen-send-memo', [ memo ? `"${memo}"` : '' ]),
          ]),

          h('div.confirm-screen-rows', [
            h('section.flex-row.flex-center.confirm-screen-row', [
              h('span.confirm-screen-label.confirm-screen-section-column', [ t('from') ]),
              h('div.confirm-screen-section-column', [
                h('div.confirm-screen-row-info', fromName),
                h('div.confirm-screen-row-detail', `...${fromAddress.slice(fromAddress.length - 4)}`),
              ]),
            ]),

            h('section.flex-row.flex-center.confirm-screen-row', [
              h('span.confirm-screen-label.confirm-screen-section-column', [ t('to') ]),
              h('div.confirm-screen-section-column', [
                h('div.confirm-screen-row-info', toName),
                h('div.confirm-screen-row-detail', `...${toAddress.slice(toAddress.length - 4)}`),
              ]),
            ]),

<<<<<<< HEAD
          h('section.flex-row.flex-center.confirm-screen-row', [
            h('span.confirm-screen-label.confirm-screen-section-column', [ t('gasFee') ]),
            h('div.confirm-screen-section-column', [
              h(GasFeeDisplay, {
                gasTotal: gasTotal || gasFeeInHex,
                conversionRate,
                convertedCurrency,
                onClick: () => showCustomizeGasModal(txMeta, sendGasLimit, sendGasPrice, gasTotal),
              }),
=======
            h('section.flex-row.flex-center.confirm-screen-row', [
              h('span.confirm-screen-label.confirm-screen-section-column', [ t('gasFee') ]),
              h('div.confirm-screen-section-column', [
                h('div.confirm-screen-row-info', `${gasFeeInFIAT} ${currentCurrency.toUpperCase()}`),

                h('div.confirm-screen-row-detail', `${gasFeeInETH} ETH`),
              ]),
>>>>>>> 424e98f6
            ]),


            h('section.flex-row.flex-center.confirm-screen-row.confirm-screen-total-box ', [
              h('div.confirm-screen-section-column', [
                h('span.confirm-screen-label', [ t('total') + ' ' ]),
                h('div.confirm-screen-total-box__subtitle', [ t('amountPlusGas') ]),
              ]),

              h('div.confirm-screen-section-column', [
                h('div.confirm-screen-row-info', `${totalInFIAT} ${currentCurrency.toUpperCase()}`),
                h('div.confirm-screen-row-detail', `${totalInETH} ETH`),
              ]),
            ]),
          ]),

  // These are latest errors handling from master
  // Leaving as comments as reference when we start implementing error handling
  //         h('style', `
  //           .conf-buttons button {
  //             margin-left: 10px;
  //             text-transform: uppercase;
  //           }
  //         `),

  //         txMeta.simulationFails ?
  //           h('.error', {
  //             style: {
  //               marginLeft: 50,
  //               fontSize: '0.9em',
  //             },
  //           }, 'Transaction Error. Exception thrown in contract code.')
  //         : null,

  //         !isValidAddress ?
  //           h('.error', {
  //             style: {
  //               marginLeft: 50,
  //               fontSize: '0.9em',
  //             },
  //           }, 'Recipient address is invalid. Sending this transaction will result in a loss of ETH.')
  //         : null,

  //         insufficientBalance ?
  //           h('span.error', {
  //             style: {
  //               marginLeft: 50,
  //               fontSize: '0.9em',
  //             },
  //           }, 'Insufficient balance for transaction')
  //         : null,

  //         // send + cancel
  //         h('.flex-row.flex-space-around.conf-buttons', {
  //           style: {
  //             display: 'flex',
  //             justifyContent: 'flex-end',
  //             margin: '14px 25px',
  //           },
  //         }, [
  //           h('button', {
  //             onClick: (event) => {
  //               this.resetGasFields()
  //               event.preventDefault()
  //             },
  //           }, 'Reset'),

  //           // Accept Button or Buy Button
  //           insufficientBalance ? h('button.btn-green', { onClick: props.buyEth }, 'Buy Ether') :
  //             h('input.confirm.btn-green', {
  //               type: 'submit',
  //               value: 'SUBMIT',
  //               style: { marginLeft: '10px' },
  //               disabled: buyDisabled,
  //             }),

  //           h('button.cancel.btn-red', {
  //             onClick: props.cancelTransaction,
  //           }, 'Reject'),
  //         ]),
  //         showRejectAll ? h('.flex-row.flex-space-around.conf-buttons', {
  //           style: {
  //             display: 'flex',
  //             justifyContent: 'flex-end',
  //             margin: '14px 25px',
  //           },
  //         }, [
  //           h('button.cancel.btn-red', {
  //             onClick: props.cancelAllTransactions,
  //           }, 'Reject All'),
  //         ]) : null,
  //       ]),
  //     ])
  //   )
  // }
        ]),

        h('form#pending-tx-form', {
          onSubmit: this.onSubmit,
        }, [
          h('.page-container__footer', [
            // Cancel Button
            h('button.btn-cancel.page-container__footer-button.allcaps', {
              onClick: (event) => {
                clearSend()
                this.cancel(event, txMeta)
              },
            }, t('cancel')),

            // Accept Button
            h('button.btn-confirm.page-container__footer-button.allcaps', [t('confirm')]),
          ]),
        ]),
      ]),
    ])
  )
}

ConfirmSendEther.prototype.onSubmit = function (event) {
  event.preventDefault()
  const txMeta = this.gatherTxMeta()
  const valid = this.checkValidity()
  this.setState({ valid, submitting: true })

  if (valid && this.verifyGasParams()) {
    this.props.sendTransaction(txMeta, event)
  } else {
    this.props.dispatch(actions.displayWarning(t('invalidGasParams')))
    this.setState({ submitting: false })
  }
}

ConfirmSendEther.prototype.cancel = function (event, txMeta) {
  event.preventDefault()
  const { cancelTransaction } = this.props

  cancelTransaction(txMeta)
}

ConfirmSendEther.prototype.checkValidity = function () {
  const form = this.getFormEl()
  const valid = form.checkValidity()
  return valid
}

ConfirmSendEther.prototype.getFormEl = function () {
  const form = document.querySelector('form#pending-tx-form')
  // Stub out form for unit tests:
  if (!form) {
    return { checkValidity () { return true } }
  }
  return form
}

// After a customizable state value has been updated,
ConfirmSendEther.prototype.gatherTxMeta = function () {
  const props = this.props
  const state = this.state
  const txData = clone(state.txData) || clone(props.txData)

  const { gasPrice: sendGasPrice, gas: sendGasLimit } = props.send
  const {
    lastGasPrice,
    txParams: {
      gasPrice: txGasPrice,
      gas: txGasLimit,
    },
  } = txData

  let forceGasMin
  if (lastGasPrice) {
    forceGasMin = ethUtil.addHexPrefix(multiplyCurrencies(lastGasPrice, 1.1, {
      multiplicandBase: 16,
      multiplierBase: 10,
      toNumericBase: 'hex',
    }))
  }

  txData.txParams.gasPrice = sendGasPrice || forceGasMin || txGasPrice
  txData.txParams.gas = sendGasLimit || txGasLimit

  // log.debug(`UI has defaulted to tx meta ${JSON.stringify(txData)}`)
  return txData
}

ConfirmSendEther.prototype.verifyGasParams = function () {
  // We call this in case the gas has not been modified at all
  if (!this.state) { return true }
  return (
    this._notZeroOrEmptyString(this.state.gas) &&
    this._notZeroOrEmptyString(this.state.gasPrice)
  )
}

ConfirmSendEther.prototype._notZeroOrEmptyString = function (obj) {
  return obj !== '' && obj !== '0x0'
}

ConfirmSendEther.prototype.bnMultiplyByFraction = function (targetBN, numerator, denominator) {
  const numBN = new BN(numerator)
  const denomBN = new BN(denominator)
  return targetBN.mul(numBN).div(denomBN)
}<|MERGE_RESOLUTION|>--- conflicted
+++ resolved
@@ -326,27 +326,17 @@
               ]),
             ]),
 
-<<<<<<< HEAD
-          h('section.flex-row.flex-center.confirm-screen-row', [
-            h('span.confirm-screen-label.confirm-screen-section-column', [ t('gasFee') ]),
-            h('div.confirm-screen-section-column', [
-              h(GasFeeDisplay, {
-                gasTotal: gasTotal || gasFeeInHex,
-                conversionRate,
-                convertedCurrency,
-                onClick: () => showCustomizeGasModal(txMeta, sendGasLimit, sendGasPrice, gasTotal),
-              }),
-=======
             h('section.flex-row.flex-center.confirm-screen-row', [
               h('span.confirm-screen-label.confirm-screen-section-column', [ t('gasFee') ]),
               h('div.confirm-screen-section-column', [
-                h('div.confirm-screen-row-info', `${gasFeeInFIAT} ${currentCurrency.toUpperCase()}`),
-
-                h('div.confirm-screen-row-detail', `${gasFeeInETH} ETH`),
+                h(GasFeeDisplay, {
+                  gasTotal: gasTotal || gasFeeInHex,
+                  conversionRate,
+                  convertedCurrency,
+                  onClick: () => showCustomizeGasModal(txMeta, sendGasLimit, sendGasPrice, gasTotal),
+                }),
               ]),
->>>>>>> 424e98f6
             ]),
-
 
             h('section.flex-row.flex-center.confirm-screen-row.confirm-screen-total-box ', [
               h('div.confirm-screen-section-column', [
