const Component = require('react').Component
const h = require('react-hyperscript')
const qrCode = require('qrcode-generator')
const inherits = require('util').inherits
const connect = require('react-redux').connect
const { isHexPrefixed } = require('ethereumjs-util')
const ReadOnlyInput = require('./readonly-input')
const { checksumAddress } = require('../../helpers/utils/util')

module.exports = connect(mapStateToProps)(QrCodeView)

function mapStateToProps (state) {
  return {
    // Qr code is not fetched from state. 'message' and 'data' props are passed instead.
    buyView: state.appState.buyView,
    warning: state.appState.warning,
  }
}

<<<<<<< HEAD
inherits(QrCodeView, Component)

function QrCodeView () {
  Component.call(this)
}

QrCodeView.prototype.render = function () {
  const props = this.props
  const { message, data, network } = props.Qr
  const address = `${isHexPrefixed(data) ? 'ethereum:' : ''}${checksumAddress(
    data,
    network
=======
function QrCodeView (props) {
  const { message, data } = props.Qr
  const address = `${isHexPrefixed(data) ? 'ethereum:' : ''}${checksumAddress(
    data
>>>>>>> cdaac779
  )}`
  const qrImage = qrCode(4, 'M')
  qrImage.addData(address)
  qrImage.make()

<<<<<<< HEAD
  return h('.div.flex-column.flex-center', [
    Array.isArray(message)
      ? h('.message-container', this.renderMultiMessage())
      : message && h('.qr-header', message),

    this.props.warning
      ? this.props.warning &&
        h(
          'span.error.flex-center',
          {
            style: {},
          },
          this.props.warning
        )
      : null,

    h('.div.qr-wrapper', {
      style: {},
      dangerouslySetInnerHTML: {
        __html: qrImage.createTableTag(4),
      },
    }),
    h(ReadOnlyInput, {
      wrapperClass: 'ellip-address-wrapper',
      inputClass: 'qr-ellip-address',
      value: checksumAddress(data, network),
    }),
  ])
=======
  return (
    <div className="div flex-column flex-center">
      {Array.isArray(message) ? (
        <div className="message-container">
          {props.Qr.message.map((message, index) => (
            <div className="qr-message" key={index}>
              {message}
            </div>
          ))}
        </div>
      ) : (
        message && <div className="qr-header">{message}</div>
      )}
      {props.warning
        ? props.warning && (
          <span className="error flex-center">{props.warning}</span>
        )
        : null}
      <div
        className="div qr-wrapper"
        dangerouslySetInnerHTML={{
          __html: qrImage.createTableTag(4),
        }}
      />
      <ReadOnlyInput
        wrapperClass="ellip-address-wrapper"
        inputClass="qr-ellip-address"
        value={checksumAddress(data)}
      />
    </div>
  )
>>>>>>> cdaac779
}

QrCodeView.prototype.renderMultiMessage = function () {
  var Qr = this.props.Qr
  var multiMessage = Qr.message.map(message => h('.qr-message', message))
  return multiMessage
}<|MERGE_RESOLUTION|>--- conflicted
+++ resolved
@@ -1,7 +1,6 @@
-const Component = require('react').Component
-const h = require('react-hyperscript')
+import PropTypes from 'prop-types'
+import React from 'react'
 const qrCode = require('qrcode-generator')
-const inherits = require('util').inherits
 const connect = require('react-redux').connect
 const { isHexPrefixed } = require('ethereumjs-util')
 const ReadOnlyInput = require('./readonly-input')
@@ -17,60 +16,15 @@
   }
 }
 
-<<<<<<< HEAD
-inherits(QrCodeView, Component)
-
-function QrCodeView () {
-  Component.call(this)
-}
-
-QrCodeView.prototype.render = function () {
-  const props = this.props
-  const { message, data, network } = props.Qr
-  const address = `${isHexPrefixed(data) ? 'ethereum:' : ''}${checksumAddress(
-    data,
-    network
-=======
 function QrCodeView (props) {
   const { message, data } = props.Qr
   const address = `${isHexPrefixed(data) ? 'ethereum:' : ''}${checksumAddress(
     data
->>>>>>> cdaac779
   )}`
   const qrImage = qrCode(4, 'M')
   qrImage.addData(address)
   qrImage.make()
 
-<<<<<<< HEAD
-  return h('.div.flex-column.flex-center', [
-    Array.isArray(message)
-      ? h('.message-container', this.renderMultiMessage())
-      : message && h('.qr-header', message),
-
-    this.props.warning
-      ? this.props.warning &&
-        h(
-          'span.error.flex-center',
-          {
-            style: {},
-          },
-          this.props.warning
-        )
-      : null,
-
-    h('.div.qr-wrapper', {
-      style: {},
-      dangerouslySetInnerHTML: {
-        __html: qrImage.createTableTag(4),
-      },
-    }),
-    h(ReadOnlyInput, {
-      wrapperClass: 'ellip-address-wrapper',
-      inputClass: 'qr-ellip-address',
-      value: checksumAddress(data, network),
-    }),
-  ])
-=======
   return (
     <div className="div flex-column flex-center">
       {Array.isArray(message) ? (
@@ -102,11 +56,15 @@
       />
     </div>
   )
->>>>>>> cdaac779
 }
 
-QrCodeView.prototype.renderMultiMessage = function () {
-  var Qr = this.props.Qr
-  var multiMessage = Qr.message.map(message => h('.qr-message', message))
-  return multiMessage
+QrCodeView.propTypes = {
+  warning: PropTypes.node,
+  Qr: PropTypes.shape({
+    message: PropTypes.oneOfType([
+      PropTypes.arrayOf(PropTypes.node),
+      PropTypes.node,
+    ]),
+    data: PropTypes.string.isRequired,
+  }).isRequired,
 }