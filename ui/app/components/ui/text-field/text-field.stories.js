--- conflicted
+++ resolved
@@ -7,23 +7,12 @@
   .add('password', () => <TextField label="Password" type="password" />)
   .add('error', () => (
     <TextField type="text" label="Name" error="Invalid value" />
-<<<<<<< HEAD
-=======
   ))
   .add('Mascara text', () => <TextField label="Text" type="text" largeLabel />)
   .add('Material text', () => (
     <TextField label="Text" type="text" theme="material" />
->>>>>>> cdaac779
   ))
-  .add('Mascara text', () => <TextField label="Text" type="text" largeLabel />)
-  .add('Material text', () => <TextField label="Text" type="text" material />)
   .add('Material password', () => (
-<<<<<<< HEAD
-    <TextField label="Password" type="password" material />
-  ))
-  .add('Material error', () => (
-    <TextField type="text" label="Name" error="Invalid value" material />
-=======
     <TextField label="Password" type="password" theme="material" />
   ))
   .add('Material error', () => (
@@ -33,5 +22,4 @@
       error="Invalid value"
       theme="material"
     />
->>>>>>> cdaac779
   ))