<<<<<<< HEAD
const { Component } = require('react')
const h = require('react-hyperscript')
=======
import React, { Component } from 'react'
>>>>>>> cdaac779
const PropTypes = require('prop-types')
const Spinner = require('../spinner')

class LoadingScreen extends Component {
  renderMessage () {
    const { loadingMessage } = this.props
<<<<<<< HEAD
    return loadingMessage && h('span', loadingMessage)
=======
    return loadingMessage ? <span>{loadingMessage}</span> : null
>>>>>>> cdaac779
  }

  render () {
    return h('.loading-overlay', [
      h('.loading-overlay__container', [
        h(Spinner, {
          color: '#F7C06C',
        }),

        this.renderMessage(),
      ]),
    ])
  }
}

LoadingScreen.propTypes = {
  loadingMessage: PropTypes.string,
}

module.exports = LoadingScreen<|MERGE_RESOLUTION|>--- conflicted
+++ resolved
@@ -1,37 +1,31 @@
-<<<<<<< HEAD
-const { Component } = require('react')
-const h = require('react-hyperscript')
-=======
 import React, { Component } from 'react'
->>>>>>> cdaac779
 const PropTypes = require('prop-types')
 const Spinner = require('../spinner')
 
 class LoadingScreen extends Component {
+  static defaultProps = {
+    loadingMessage: null,
+  }
+
+  static propTypes = {
+    loadingMessage: PropTypes.string,
+  }
+
   renderMessage () {
     const { loadingMessage } = this.props
-<<<<<<< HEAD
-    return loadingMessage && h('span', loadingMessage)
-=======
     return loadingMessage ? <span>{loadingMessage}</span> : null
->>>>>>> cdaac779
   }
 
   render () {
-    return h('.loading-overlay', [
-      h('.loading-overlay__container', [
-        h(Spinner, {
-          color: '#F7C06C',
-        }),
-
-        this.renderMessage(),
-      ]),
-    ])
+    return (
+      <div className="loading-overlay">
+        <div className="loading-overlay__container">
+          <Spinner color="#F7C06C" />
+          {this.renderMessage()}
+        </div>
+      </div>
+    )
   }
 }
 
-LoadingScreen.propTypes = {
-  loadingMessage: PropTypes.string,
-}
-
 module.exports = LoadingScreen