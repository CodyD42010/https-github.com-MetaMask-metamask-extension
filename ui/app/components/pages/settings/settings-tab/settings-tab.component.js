import React, { PureComponent } from 'react'
import PropTypes from 'prop-types'
import infuraCurrencies from '../../../../infura-conversion.json'
import validUrl from 'valid-url'
import { exportAsFile } from '../../../../util'
import SimpleDropdown from '../../../dropdowns/simple-dropdown'
import ToggleButton from 'react-toggle-button'
import { REVEAL_SEED_ROUTE, MOBILE_SYNC_ROUTE } from '../../../../routes'
import locales from '../../../../../../app/_locales/index.json'
import TextField from '../../../text-field'
import Button from '../../../button'

const sortedCurrencies = infuraCurrencies.objects.sort((a, b) => {
  return a.quote.name.toLocaleLowerCase().localeCompare(b.quote.name.toLocaleLowerCase())
})

const infuraCurrencyOptions = sortedCurrencies.map(({ quote: { code, name } }) => {
  return {
    displayValue: `${code.toUpperCase()} - ${name}`,
    key: code,
    value: code,
  }
})

const localeOptions = locales.map(locale => {
  return {
    displayValue: `${locale.name}`,
    key: locale.code,
    value: locale.code,
  }
})

export default class SettingsTab extends PureComponent {
  static contextTypes = {
    t: PropTypes.func,
  }

  static propTypes = {
    metamask: PropTypes.object,
    setUseBlockie: PropTypes.func,
    setHexDataFeatureFlag: PropTypes.func,
    setPrivacyMode: PropTypes.func,
    privacyMode: PropTypes.bool,
    setCurrentCurrency: PropTypes.func,
    setRpcTarget: PropTypes.func,
    delRpcTarget: PropTypes.func,
    displayWarning: PropTypes.func,
    revealSeedConfirmation: PropTypes.func,
    showClearApprovalModal: PropTypes.func,
    showResetAccountConfirmationModal: PropTypes.func,
    warning: PropTypes.string,
    history: PropTypes.object,
    updateCurrentLocale: PropTypes.func,
    currentLocale: PropTypes.string,
    useBlockie: PropTypes.bool,
    sendHexData: PropTypes.bool,
    currentCurrency: PropTypes.string,
    conversionDate: PropTypes.number,
    nativeCurrency: PropTypes.string,
    useNativeCurrencyAsPrimaryCurrency: PropTypes.bool,
    setUseNativeCurrencyAsPrimaryCurrencyPreference: PropTypes.func,
<<<<<<< HEAD
    mobileSync: PropTypes.bool,
=======
    setAdvancedInlineGasFeatureFlag: PropTypes.func,
    advancedInlineGas: PropTypes.bool,
>>>>>>> 24ed53bb
  }

  state = {
    newRpc: '',
    chainId: '',
    showOptions: false,
    ticker: '',
    nickname: '',
  }

  renderCurrentConversion () {
    const { t } = this.context
    const { currentCurrency, conversionDate, setCurrentCurrency } = this.props

    return (
      <div className="settings-page__content-row">
        <div className="settings-page__content-item">
          <span>{ t('currencyConversion') }</span>
          <span className="settings-page__content-description">
            { t('updatedWithDate', [Date(conversionDate)]) }
          </span>
        </div>
        <div className="settings-page__content-item">
          <div className="settings-page__content-item-col">
            <SimpleDropdown
              placeholder={t('selectCurrency')}
              options={infuraCurrencyOptions}
              selectedOption={currentCurrency}
              onSelect={newCurrency => setCurrentCurrency(newCurrency)}
            />
          </div>
        </div>
      </div>
    )
  }

  renderCurrentLocale () {
    const { t } = this.context
    const { updateCurrentLocale, currentLocale } = this.props
    const currentLocaleMeta = locales.find(locale => locale.code === currentLocale)
    const currentLocaleName = currentLocaleMeta ? currentLocaleMeta.name : ''

    return (
      <div className="settings-page__content-row">
        <div className="settings-page__content-item">
          <span className="settings-page__content-label">
            { t('currentLanguage') }
          </span>
          <span className="settings-page__content-description">
            { currentLocaleName }
          </span>
        </div>
        <div className="settings-page__content-item">
          <div className="settings-page__content-item-col">
            <SimpleDropdown
              placeholder={t('selectLocale')}
              options={localeOptions}
              selectedOption={currentLocale}
              onSelect={async newLocale => updateCurrentLocale(newLocale)}
            />
          </div>
        </div>
      </div>
    )
  }

  renderNewRpcUrl () {
    const { t } = this.context
    const { newRpc, chainId, ticker, nickname } = this.state

    return (
      <div className="settings-page__content-row">
        <div className="settings-page__content-item">
          <span>{ t('newNetwork') }</span>
        </div>
        <div className="settings-page__content-item">
          <div className="settings-page__content-item-col">
            <TextField
              type="text"
              id="new-rpc"
              placeholder={t('rpcURL')}
              value={newRpc}
              onChange={e => this.setState({ newRpc: e.target.value })}
              onKeyPress={e => {
                if (e.key === 'Enter') {
                  this.validateRpc(newRpc, chainId, ticker, nickname)
                }
              }}
              fullWidth
              margin="dense"
            />
            <TextField
              type="text"
              id="chainid"
              placeholder={t('optionalChainId')}
              value={chainId}
              onChange={e => this.setState({ chainId: e.target.value })}
              onKeyPress={e => {
                if (e.key === 'Enter') {
                  this.validateRpc(newRpc, chainId, ticker, nickname)
                }
              }}
              style={{
                display: this.state.showOptions ? null : 'none',
              }}
              fullWidth
              margin="dense"
            />
            <TextField
              type="text"
              id="ticker"
              placeholder={t('optionalSymbol')}
              value={ticker}
              onChange={e => this.setState({ ticker: e.target.value })}
              onKeyPress={e => {
                if (e.key === 'Enter') {
                  this.validateRpc(newRpc, chainId, ticker, nickname)
                }
              }}
              style={{
                display: this.state.showOptions ? null : 'none',
              }}
              fullWidth
              margin="dense"
            />
            <TextField
              type="text"
              id="nickname"
              placeholder={t('optionalNickname')}
              value={nickname}
              onChange={e => this.setState({ nickname: e.target.value })}
              onKeyPress={e => {
                if (e.key === 'Enter') {
                  this.validateRpc(newRpc, chainId, ticker, nickname)
                }
              }}
              style={{
                display: this.state.showOptions ? null : 'none',
              }}
              fullWidth
              margin="dense"
            />
            <div className="flex-row flex-align-center space-between">
              <span className="settings-tab__advanced-link"
                onClick={e => {
                  e.preventDefault()
                  this.setState({ showOptions: !this.state.showOptions })
                }}
              >
                { t(this.state.showOptions ? 'hideAdvancedOptions' : 'showAdvancedOptions') }
              </span>
              <button
                className="button btn-primary settings-tab__rpc-save-button"
                onClick={e => {
                  e.preventDefault()
                  this.validateRpc(newRpc, chainId, ticker, nickname)
                }}
              >
                { t('save') }
              </button>
            </div>
          </div>
        </div>
      </div>
    )
  }

  validateRpc (newRpc, chainId, ticker = 'ETH', nickname) {
    const { setRpcTarget, displayWarning } = this.props
    if (validUrl.isWebUri(newRpc)) {
      if (!!chainId && Number.isNaN(parseInt(chainId))) {
        return displayWarning(`${this.context.t('invalidInput')} chainId`)
      }
      setRpcTarget(newRpc, chainId, ticker, nickname)
    } else {
      const appendedRpc = `http://${newRpc}`

      if (validUrl.isWebUri(appendedRpc)) {
        displayWarning(this.context.t('uriErrorMsg'))
      } else {
        displayWarning(this.context.t('invalidRPC'))
      }
    }
  }

  renderStateLogs () {
    const { t } = this.context
    const { displayWarning } = this.props

    return (
      <div className="settings-page__content-row">
        <div className="settings-page__content-item">
          <span>{ t('stateLogs') }</span>
          <span className="settings-page__content-description">
            { t('stateLogsDescription') }
          </span>
        </div>
        <div className="settings-page__content-item">
          <div className="settings-page__content-item-col">
            <Button
              type="primary"
              large
              onClick={() => {
                window.logStateString((err, result) => {
                  if (err) {
                    displayWarning(t('stateLogError'))
                  } else {
                    exportAsFile('MetaMask State Logs.json', result)
                  }
                })
              }}
            >
              { t('downloadStateLogs') }
            </Button>
          </div>
        </div>
      </div>
    )
  }

  renderClearApproval () {
    const { t } = this.context
    const { showClearApprovalModal } = this.props
    return (
      <div className="settings-page__content-row">
        <div className="settings-page__content-item">
          <span>{ t('approvalData') }</span>
          <span className="settings-page__content-description">
            { t('approvalDataDescription') }
          </span>
        </div>
        <div className="settings-page__content-item">
          <div className="settings-page__content-item-col">
            <Button
              type="secondary"
              large
              className="settings-tab__button--orange"
              onClick={event => {
                event.preventDefault()
                showClearApprovalModal()
              }}
            >
              { t('clearApprovalData') }
            </Button>
          </div>
        </div>
      </div>
    )
  }

  renderSeedWords () {
    const { t } = this.context
    const { history } = this.props

    return (
      <div className="settings-page__content-row">
        <div className="settings-page__content-item">
          <span>{ t('revealSeedWords') }</span>
        </div>
        <div className="settings-page__content-item">
          <div className="settings-page__content-item-col">
            <Button
              type="secondary"
              large
              onClick={event => {
                event.preventDefault()
                history.push(REVEAL_SEED_ROUTE)
              }}
            >
              { t('revealSeedWords') }
            </Button>
          </div>
        </div>
      </div>
    )
  }

<<<<<<< HEAD
  renderMobileSync () {
    const { t } = this.context
    const { history, mobileSync } = this.props

    if (!mobileSync) {
      return
    }

    return (
      <div className="settings-page__content-row">
        <div className="settings-page__content-item">
          <span>{ t('syncWithMobile') }</span>
        </div>
        <div className="settings-page__content-item">
          <div className="settings-page__content-item-col">
            <Button
              type="primary"
              large
              onClick={event => {
                event.preventDefault()
                history.push(MOBILE_SYNC_ROUTE)
              }}
            >
              { t('syncWithMobile') }
            </Button>
          </div>
        </div>
      </div>
    )
  }


  renderOldUI () {
    const { t } = this.context
    const { setFeatureFlagToBeta } = this.props

    return (
      <div className="settings-page__content-row">
        <div className="settings-page__content-item">
          <span>{ t('useOldUI') }</span>
        </div>
        <div className="settings-page__content-item">
          <div className="settings-page__content-item-col">
            <Button
              type="secondary"
              large
              className="settings-tab__button--orange"
              onClick={event => {
                event.preventDefault()
                setFeatureFlagToBeta()
              }}
            >
              { t('useOldUI') }
            </Button>
          </div>
        </div>
      </div>
    )
  }

=======
>>>>>>> 24ed53bb
  renderResetAccount () {
    const { t } = this.context
    const { showResetAccountConfirmationModal } = this.props

    return (
      <div className="settings-page__content-row">
        <div className="settings-page__content-item">
          <span>{ t('resetAccount') }</span>
        </div>
        <div className="settings-page__content-item">
          <div className="settings-page__content-item-col">
            <Button
              type="secondary"
              large
              className="settings-tab__button--orange"
              onClick={event => {
                event.preventDefault()
                showResetAccountConfirmationModal()
              }}
            >
              { t('resetAccount') }
            </Button>
          </div>
        </div>
      </div>
    )
  }

  renderBlockieOptIn () {
    const { useBlockie, setUseBlockie } = this.props

    return (
      <div className="settings-page__content-row">
        <div className="settings-page__content-item">
          <span>{ this.context.t('blockiesIdenticon') }</span>
        </div>
        <div className="settings-page__content-item">
          <div className="settings-page__content-item-col">
            <ToggleButton
              value={useBlockie}
              onToggle={value => setUseBlockie(!value)}
              activeLabel=""
              inactiveLabel=""
            />
          </div>
        </div>
      </div>
    )
  }

  renderHexDataOptIn () {
    const { t } = this.context
    const { sendHexData, setHexDataFeatureFlag } = this.props

    return (
      <div className="settings-page__content-row">
        <div className="settings-page__content-item">
          <span>{ t('showHexData') }</span>
          <div className="settings-page__content-description">
            { t('showHexDataDescription') }
          </div>
        </div>
        <div className="settings-page__content-item">
          <div className="settings-page__content-item-col">
            <ToggleButton
              value={sendHexData}
              onToggle={value => setHexDataFeatureFlag(!value)}
              activeLabel=""
              inactiveLabel=""
            />
          </div>
        </div>
      </div>
    )
  }

  renderAdvancedGasInputInline () {
    const { t } = this.context
    const { advancedInlineGas, setAdvancedInlineGasFeatureFlag } = this.props

    return (
      <div className="settings-page__content-row">
        <div className="settings-page__content-item">
          <span>{ t('showAdvancedGasInline') }</span>
          <div className="settings-page__content-description">
            { t('showAdvancedGasInlineDescription') }
          </div>
        </div>
        <div className="settings-page__content-item">
          <div className="settings-page__content-item-col">
            <ToggleButton
              value={advancedInlineGas}
              onToggle={value => setAdvancedInlineGasFeatureFlag(!value)}
              activeLabel=""
              inactiveLabel=""
            />
          </div>
        </div>
      </div>
    )
  }

  renderUsePrimaryCurrencyOptions () {
    const { t } = this.context
    const {
      nativeCurrency,
      setUseNativeCurrencyAsPrimaryCurrencyPreference,
      useNativeCurrencyAsPrimaryCurrency,
    } = this.props

    return (
      <div className="settings-page__content-row">
        <div className="settings-page__content-item">
          <span>{ t('primaryCurrencySetting') }</span>
          <div className="settings-page__content-description">
            { t('primaryCurrencySettingDescription') }
          </div>
        </div>
        <div className="settings-page__content-item">
          <div className="settings-page__content-item-col">
            <div className="settings-tab__radio-buttons">
              <div className="settings-tab__radio-button">
                <input
                  type="radio"
                  id="native-primary-currency"
                  onChange={() => setUseNativeCurrencyAsPrimaryCurrencyPreference(true)}
                  checked={Boolean(useNativeCurrencyAsPrimaryCurrency)}
                />
                <label
                  htmlFor="native-primary-currency"
                  className="settings-tab__radio-label"
                >
                  { nativeCurrency }
                </label>
              </div>
              <div className="settings-tab__radio-button">
                <input
                  type="radio"
                  id="fiat-primary-currency"
                  onChange={() => setUseNativeCurrencyAsPrimaryCurrencyPreference(false)}
                  checked={!useNativeCurrencyAsPrimaryCurrency}
                />
                <label
                  htmlFor="fiat-primary-currency"
                  className="settings-tab__radio-label"
                >
                  { t('fiat') }
                </label>
              </div>
            </div>
          </div>
        </div>
      </div>
    )
  }

  renderPrivacyOptIn () {
    const { t } = this.context
    const { privacyMode, setPrivacyMode } = this.props

    return (
      <div className="settings-page__content-row">
        <div className="settings-page__content-item">
          <span>{ t('privacyMode') }</span>
          <div className="settings-page__content-description">
            { t('privacyModeDescription') }
          </div>
        </div>
        <div className="settings-page__content-item">
          <div className="settings-page__content-item-col">
            <ToggleButton
              value={privacyMode}
              onToggle={value => setPrivacyMode(!value)}
              activeLabel=""
              inactiveLabel=""
            />
          </div>
        </div>
      </div>
    )
  }

  render () {
    const { warning } = this.props

    return (
      <div className="settings-page__content">
        { warning && <div className="settings-tab__error">{ warning }</div> }
        { this.renderCurrentConversion() }
        { this.renderUsePrimaryCurrencyOptions() }
        { this.renderCurrentLocale() }
        { this.renderNewRpcUrl() }
        { this.renderStateLogs() }
        { this.renderSeedWords() }
        { this.renderResetAccount() }
        { this.renderClearApproval() }
        { this.renderPrivacyOptIn() }
        { this.renderHexDataOptIn() }
        { this.renderAdvancedGasInputInline() }
        { this.renderBlockieOptIn() }
        { this.renderMobileSync() }
      </div>
    )
  }
}<|MERGE_RESOLUTION|>--- conflicted
+++ resolved
@@ -46,6 +46,7 @@
     delRpcTarget: PropTypes.func,
     displayWarning: PropTypes.func,
     revealSeedConfirmation: PropTypes.func,
+    setFeatureFlagToBeta: PropTypes.func,
     showClearApprovalModal: PropTypes.func,
     showResetAccountConfirmationModal: PropTypes.func,
     warning: PropTypes.string,
@@ -59,12 +60,9 @@
     nativeCurrency: PropTypes.string,
     useNativeCurrencyAsPrimaryCurrency: PropTypes.bool,
     setUseNativeCurrencyAsPrimaryCurrencyPreference: PropTypes.func,
-<<<<<<< HEAD
-    mobileSync: PropTypes.bool,
-=======
     setAdvancedInlineGasFeatureFlag: PropTypes.func,
     advancedInlineGas: PropTypes.bool,
->>>>>>> 24ed53bb
+    mobileSync: PropTypes.bool,
   }
 
   state = {
@@ -342,7 +340,7 @@
     )
   }
 
-<<<<<<< HEAD
+
   renderMobileSync () {
     const { t } = this.context
     const { history, mobileSync } = this.props
@@ -375,36 +373,6 @@
   }
 
 
-  renderOldUI () {
-    const { t } = this.context
-    const { setFeatureFlagToBeta } = this.props
-
-    return (
-      <div className="settings-page__content-row">
-        <div className="settings-page__content-item">
-          <span>{ t('useOldUI') }</span>
-        </div>
-        <div className="settings-page__content-item">
-          <div className="settings-page__content-item-col">
-            <Button
-              type="secondary"
-              large
-              className="settings-tab__button--orange"
-              onClick={event => {
-                event.preventDefault()
-                setFeatureFlagToBeta()
-              }}
-            >
-              { t('useOldUI') }
-            </Button>
-          </div>
-        </div>
-      </div>
-    )
-  }
-
-=======
->>>>>>> 24ed53bb
   renderResetAccount () {
     const { t } = this.context
     const { showResetAccountConfirmationModal } = this.props
