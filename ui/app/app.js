--- conflicted
+++ resolved
@@ -41,13 +41,8 @@
   return {
     // state from plugin
     isLoading: state.appState.isLoading,
-<<<<<<< HEAD
     isDisclaimerConfirmed: state.metamask.isDisclaimerConfirmed,
-=======
-    isConfirmed: state.metamask.isConfirmed,
-    isEthConfirmed: state.metamask.isEthConfirmed,
     noActiveNotices: state.metamask.noActiveNotices,
->>>>>>> 6ce0bc4b
     isInitialized: state.metamask.isInitialized,
     isUnlocked: state.metamask.isUnlocked,
     currentView: state.appState.currentView,
