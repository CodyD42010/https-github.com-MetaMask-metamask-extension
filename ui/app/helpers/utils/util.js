const abi = require('human-standard-token-abi')
const ethUtil = require('ethereumjs-util')
import { DateTime } from 'luxon'

// formatData :: ( date: <Unix Timestamp> ) -> String
function formatDate (date, format = "M/d/y 'at' T") {
  return DateTime.fromMillis(date).toFormat(format)
}

var valueTable = {
  wei: '1000000000000000000',
  kwei: '1000000000000000',
  mwei: '1000000000000',
  gwei: '1000000000',
  szabo: '1000000',
  finney: '1000',
  ether: '1',
  kether: '0.001',
  mether: '0.000001',
  gether: '0.000000001',
  tether: '0.000000000001',
}
var bnTable = {}
for (var currency in valueTable) {
  bnTable[currency] = new ethUtil.BN(valueTable[currency], 10)
}

module.exports = {
  valuesFor: valuesFor,
  addressSummary: addressSummary,
  isValidAddress: isValidAddress,
  isValidENSAddress,
  numericBalance: numericBalance,
  parseBalance: parseBalance,
  formatBalance: formatBalance,
  generateBalanceObject: generateBalanceObject,
  normalizeToWei: normalizeToWei,
  normalizeEthStringToWei: normalizeEthStringToWei,
  normalizeNumberToWei: normalizeNumberToWei,
  valueTable: valueTable,
  bnTable: bnTable,
  isHex: isHex,
  formatDate,
  getContractAtAddress,
  exportAsFile: exportAsFile,
  getTokenAddressFromTokenObject,
  checksumAddress,
  addressSlicer,
  isEthNetwork,
  isValidAddressHead,
}

function isEthNetwork (netId) {
  if (
    !netId ||
    netId === '1' ||
    netId === '3' ||
    netId === '4' ||
    netId === '42' ||
    netId === '5777'
  ) {
    return true
  }

  return false
}

function valuesFor (obj) {
<<<<<<< HEAD
  if (!obj) return []
=======
  if (!obj) {
    return []
  }
>>>>>>> cdaac779
  return Object.keys(obj).map(function (key) {
    return obj[key]
  })
}

function addressSummary (
  address,
  firstSegLength = 10,
  lastSegLength = 4,
  includeHex = true
) {
<<<<<<< HEAD
  if (!address) return ''
=======
  if (!address) {
    return ''
  }
>>>>>>> cdaac779
  let checked = checksumAddress(address)
  if (!includeHex) {
    checked = ethUtil.stripHexPrefix(checked)
  }
  return checked
    ? checked.slice(0, firstSegLength) +
        '...' +
        checked.slice(checked.length - lastSegLength)
    : '...'
<<<<<<< HEAD
}

function miniAddressSummary (address) {
  if (!address) return ''
  var checked = checksumAddress(address)
  return checked ? checked.slice(0, 4) + '...' + checked.slice(-4) : '...'
}

function isValidAddress (address) {
  var prefixed = ethUtil.addHexPrefix(address)
  if (address === '0x0000000000000000000000000000000000000000') return false
=======
}

function isValidAddress (address) {
  const prefixed = ethUtil.addHexPrefix(address)
  if (address === '0x0000000000000000000000000000000000000000') {
    return false
  }
>>>>>>> cdaac779
  return (
    (isAllOneCase(prefixed) && ethUtil.isValidAddress(prefixed)) ||
    ethUtil.isValidChecksumAddress(prefixed)
  )
}

function isValidENSAddress (address) {
  return address.match(/^.{3,}\.(eth|test|xyz)$/)
}

<<<<<<< HEAD
function isInvalidChecksumAddress (address) {
  var prefixed = ethUtil.addHexPrefix(address)
  if (address === '0x0000000000000000000000000000000000000000') return false
  return (
    !isAllOneCase(prefixed) &&
    !ethUtil.isValidChecksumAddress(prefixed) &&
    ethUtil.isValidAddress(prefixed)
  )
}

=======
>>>>>>> cdaac779
function isAllOneCase (address) {
  if (!address) return true
  var lower = address.toLowerCase()
  var upper = address.toUpperCase()
  return address === lower || address === upper
}

// Takes wei Hex, returns wei BN, even if input is null
function numericBalance (balance) {
  if (!balance) return new ethUtil.BN(0, 16)
  var stripped = ethUtil.stripHexPrefix(balance)
  return new ethUtil.BN(stripped, 16)
}

// Takes  hex, returns [beforeDecimal, afterDecimal]
function parseBalance (balance) {
  var beforeDecimal, afterDecimal
  const wei = numericBalance(balance)
  var weiString = wei.toString()
  const trailingZeros = /0+$/

<<<<<<< HEAD
  beforeDecimal =
=======
  const beforeDecimal =
>>>>>>> cdaac779
    weiString.length > 18 ? weiString.slice(0, weiString.length - 18) : '0'
  afterDecimal = ('000000000000000000' + wei)
    .slice(-18)
    .replace(trailingZeros, '')
  if (afterDecimal === '') {
    afterDecimal = '0'
  }
  return [beforeDecimal, afterDecimal]
}

// Takes wei hex, returns an object with three properties.
// Its "formatted" property is what we generally use to render values.
function formatBalance (
  balance,
  decimalsToKeep,
  needsParse = true,
  ticker = 'ETH'
) {
<<<<<<< HEAD
  var parsed = needsParse ? parseBalance(balance) : balance.split('.')
  var beforeDecimal = parsed[0]
  var afterDecimal = parsed[1]
  var formatted = 'None'
=======
  const parsed = needsParse ? parseBalance(balance) : balance.split('.')
  const beforeDecimal = parsed[0]
  let afterDecimal = parsed[1]
  let formatted = 'None'
>>>>>>> cdaac779
  if (decimalsToKeep === undefined) {
    if (beforeDecimal === '0') {
      if (afterDecimal !== '0') {
        var sigFigs = afterDecimal.match(/^0*(.{2})/) // default: grabs 2 most significant digits
        if (sigFigs) {
          afterDecimal = sigFigs[0]
        }
        formatted = '0.' + afterDecimal + ` ${ticker}`
      }
    } else {
      formatted = beforeDecimal + '.' + afterDecimal.slice(0, 3) + ` ${ticker}`
    }
  } else {
    afterDecimal += Array(decimalsToKeep).join('0')
    formatted =
      beforeDecimal + '.' + afterDecimal.slice(0, decimalsToKeep) + ` ${ticker}`
  }
  return formatted
}

function generateBalanceObject (formattedBalance, decimalsToKeep = 1) {
  var balance = formattedBalance.split(' ')[0]
  var label = formattedBalance.split(' ')[1]
  var beforeDecimal = balance.split('.')[0]
  var afterDecimal = balance.split('.')[1]
  var shortBalance = shortenBalance(balance, decimalsToKeep)

  if (beforeDecimal === '0' && afterDecimal.substr(0, 5) === '00000') {
    // eslint-disable-next-line eqeqeq
    if (afterDecimal == 0) {
      balance = '0'
    } else {
      balance = '<1.0e-5'
    }
  } else if (beforeDecimal !== '0') {
    balance = `${beforeDecimal}.${afterDecimal.slice(0, decimalsToKeep)}`
  }

  return { balance, label, shortBalance }
}

function shortenBalance (balance, decimalsToKeep = 1) {
  var truncatedValue
  var convertedBalance = parseFloat(balance)
  if (convertedBalance > 1000000) {
    truncatedValue = (balance / 1000000).toFixed(decimalsToKeep)
    return `${truncatedValue}m`
  } else if (convertedBalance > 1000) {
    truncatedValue = (balance / 1000).toFixed(decimalsToKeep)
    return `${truncatedValue}k`
  } else if (convertedBalance === 0) {
    return '0'
  } else if (convertedBalance < 0.001) {
    return '<0.001'
  } else if (convertedBalance < 1) {
    var stringBalance = convertedBalance.toString()
    if (stringBalance.split('.')[1].length > 3) {
      return convertedBalance.toFixed(3)
    } else {
      return stringBalance
    }
  } else {
    return convertedBalance.toFixed(decimalsToKeep)
  }
}

<<<<<<< HEAD
function dataSize (data) {
  var size = data ? ethUtil.stripHexPrefix(data).length : 0
  return size + ' bytes'
}

=======
>>>>>>> cdaac779
// Takes a BN and an ethereum currency name,
// returns a BN in wei
function normalizeToWei (amount, currency) {
  try {
    return amount.mul(bnTable.wei).div(bnTable[currency])
  } catch (e) {}
  return amount
}

function normalizeEthStringToWei (str) {
  const parts = str.split('.')
  let eth = new ethUtil.BN(parts[0], 10).mul(bnTable.wei)
  if (parts[1]) {
    var decimal = parts[1]
    while (decimal.length < 18) {
      decimal += '0'
    }
    if (decimal.length > 18) {
      decimal = decimal.slice(0, 18)
    }
    const decimalBN = new ethUtil.BN(decimal, 10)
    eth = eth.add(decimalBN)
  }
  return eth
}

var multiple = new ethUtil.BN('10000', 10)
function normalizeNumberToWei (n, currency) {
  var enlarged = n * 10000
  var amount = new ethUtil.BN(String(enlarged), 10)
  return normalizeToWei(amount, currency).div(multiple)
}

<<<<<<< HEAD
function readableDate (ms) {
  var date = new Date(ms)
  var month = date.getMonth()
  var day = date.getDate()
  var year = date.getFullYear()
  var hours = date.getHours()
  var minutes = '0' + date.getMinutes()
  var seconds = '0' + date.getSeconds()

  var dateStr = `${month}/${day}/${year}`
  var time = `${hours}:${minutes.substr(-2)}:${seconds.substr(-2)}`
  return `${dateStr} ${time}`
}

=======
>>>>>>> cdaac779
function isHex (str) {
  return Boolean(str.match(/^(0x)?[0-9a-fA-F]+$/))
}

function getContractAtAddress (tokenAddress) {
  return global.eth.contract(abi).at(tokenAddress)
}

function exportAsFile (filename, data, type = 'text/csv') {
  // source: https://stackoverflow.com/a/33542499 by Ludovic Feltz
  const blob = new Blob([data], { type })
  if (window.navigator.msSaveOrOpenBlob) {
    window.navigator.msSaveBlob(blob, filename)
  } else {
    const elem = window.document.createElement('a')
    elem.target = '_blank'
    elem.href = window.URL.createObjectURL(blob)
    elem.download = filename
    document.body.appendChild(elem)
    elem.click()
    document.body.removeChild(elem)
  }
}

function getTokenAddressFromTokenObject (token) {
  return Object.values(token)[0].address.toLowerCase()
}

/**
 * Safely checksumms a potentially-null address
 *
 * @param {String} [address] - address to checksum
 * @returns {String} - checksummed address
 *
 */
function checksumAddress (address) {
  const checksummed = address ? ethUtil.toChecksumAddress(address) : ''
  return checksummed
}

function addressSlicer (address = '') {
  if (address.length < 11) {
    return address
  }

  return `${address.slice(0, 6)}...${address.slice(-4)}`
}

function isValidAddressHead (address) {
  const addressLengthIsLessThanFull = address.length < 42
  const addressIsHex = isHex(address)

  return addressLengthIsLessThanFull && addressIsHex
}<|MERGE_RESOLUTION|>--- conflicted
+++ resolved
@@ -7,7 +7,7 @@
   return DateTime.fromMillis(date).toFormat(format)
 }
 
-var valueTable = {
+const valueTable = {
   wei: '1000000000000000000',
   kwei: '1000000000000000',
   mwei: '1000000000000',
@@ -20,8 +20,8 @@
   gether: '0.000000001',
   tether: '0.000000000001',
 }
-var bnTable = {}
-for (var currency in valueTable) {
+const bnTable = {}
+for (const currency in valueTable) {
   bnTable[currency] = new ethUtil.BN(valueTable[currency], 10)
 }
 
@@ -48,6 +48,7 @@
   addressSlicer,
   isEthNetwork,
   isValidAddressHead,
+  getOriginFromUrl,
 }
 
 function isEthNetwork (netId) {
@@ -66,13 +67,9 @@
 }
 
 function valuesFor (obj) {
-<<<<<<< HEAD
-  if (!obj) return []
-=======
   if (!obj) {
     return []
   }
->>>>>>> cdaac779
   return Object.keys(obj).map(function (key) {
     return obj[key]
   })
@@ -84,13 +81,9 @@
   lastSegLength = 4,
   includeHex = true
 ) {
-<<<<<<< HEAD
-  if (!address) return ''
-=======
   if (!address) {
     return ''
   }
->>>>>>> cdaac779
   let checked = checksumAddress(address)
   if (!includeHex) {
     checked = ethUtil.stripHexPrefix(checked)
@@ -100,19 +93,6 @@
         '...' +
         checked.slice(checked.length - lastSegLength)
     : '...'
-<<<<<<< HEAD
-}
-
-function miniAddressSummary (address) {
-  if (!address) return ''
-  var checked = checksumAddress(address)
-  return checked ? checked.slice(0, 4) + '...' + checked.slice(-4) : '...'
-}
-
-function isValidAddress (address) {
-  var prefixed = ethUtil.addHexPrefix(address)
-  if (address === '0x0000000000000000000000000000000000000000') return false
-=======
 }
 
 function isValidAddress (address) {
@@ -120,7 +100,6 @@
   if (address === '0x0000000000000000000000000000000000000000') {
     return false
   }
->>>>>>> cdaac779
   return (
     (isAllOneCase(prefixed) && ethUtil.isValidAddress(prefixed)) ||
     ethUtil.isValidChecksumAddress(prefixed)
@@ -131,45 +110,32 @@
   return address.match(/^.{3,}\.(eth|test|xyz)$/)
 }
 
-<<<<<<< HEAD
-function isInvalidChecksumAddress (address) {
-  var prefixed = ethUtil.addHexPrefix(address)
-  if (address === '0x0000000000000000000000000000000000000000') return false
-  return (
-    !isAllOneCase(prefixed) &&
-    !ethUtil.isValidChecksumAddress(prefixed) &&
-    ethUtil.isValidAddress(prefixed)
-  )
-}
-
-=======
->>>>>>> cdaac779
 function isAllOneCase (address) {
-  if (!address) return true
-  var lower = address.toLowerCase()
-  var upper = address.toUpperCase()
+  if (!address) {
+    return true
+  }
+  const lower = address.toLowerCase()
+  const upper = address.toUpperCase()
   return address === lower || address === upper
 }
 
 // Takes wei Hex, returns wei BN, even if input is null
 function numericBalance (balance) {
-  if (!balance) return new ethUtil.BN(0, 16)
-  var stripped = ethUtil.stripHexPrefix(balance)
+  if (!balance) {
+    return new ethUtil.BN(0, 16)
+  }
+  const stripped = ethUtil.stripHexPrefix(balance)
   return new ethUtil.BN(stripped, 16)
 }
 
 // Takes  hex, returns [beforeDecimal, afterDecimal]
 function parseBalance (balance) {
-  var beforeDecimal, afterDecimal
+  let afterDecimal
   const wei = numericBalance(balance)
-  var weiString = wei.toString()
+  const weiString = wei.toString()
   const trailingZeros = /0+$/
 
-<<<<<<< HEAD
-  beforeDecimal =
-=======
   const beforeDecimal =
->>>>>>> cdaac779
     weiString.length > 18 ? weiString.slice(0, weiString.length - 18) : '0'
   afterDecimal = ('000000000000000000' + wei)
     .slice(-18)
@@ -188,21 +154,14 @@
   needsParse = true,
   ticker = 'ETH'
 ) {
-<<<<<<< HEAD
-  var parsed = needsParse ? parseBalance(balance) : balance.split('.')
-  var beforeDecimal = parsed[0]
-  var afterDecimal = parsed[1]
-  var formatted = 'None'
-=======
   const parsed = needsParse ? parseBalance(balance) : balance.split('.')
   const beforeDecimal = parsed[0]
   let afterDecimal = parsed[1]
   let formatted = 'None'
->>>>>>> cdaac779
   if (decimalsToKeep === undefined) {
     if (beforeDecimal === '0') {
       if (afterDecimal !== '0') {
-        var sigFigs = afterDecimal.match(/^0*(.{2})/) // default: grabs 2 most significant digits
+        const sigFigs = afterDecimal.match(/^0*(.{2})/) // default: grabs 2 most significant digits
         if (sigFigs) {
           afterDecimal = sigFigs[0]
         }
@@ -220,11 +179,11 @@
 }
 
 function generateBalanceObject (formattedBalance, decimalsToKeep = 1) {
-  var balance = formattedBalance.split(' ')[0]
-  var label = formattedBalance.split(' ')[1]
-  var beforeDecimal = balance.split('.')[0]
-  var afterDecimal = balance.split('.')[1]
-  var shortBalance = shortenBalance(balance, decimalsToKeep)
+  let balance = formattedBalance.split(' ')[0]
+  const label = formattedBalance.split(' ')[1]
+  const beforeDecimal = balance.split('.')[0]
+  const afterDecimal = balance.split('.')[1]
+  const shortBalance = shortenBalance(balance, decimalsToKeep)
 
   if (beforeDecimal === '0' && afterDecimal.substr(0, 5) === '00000') {
     // eslint-disable-next-line eqeqeq
@@ -241,8 +200,8 @@
 }
 
 function shortenBalance (balance, decimalsToKeep = 1) {
-  var truncatedValue
-  var convertedBalance = parseFloat(balance)
+  let truncatedValue
+  const convertedBalance = parseFloat(balance)
   if (convertedBalance > 1000000) {
     truncatedValue = (balance / 1000000).toFixed(decimalsToKeep)
     return `${truncatedValue}m`
@@ -254,7 +213,7 @@
   } else if (convertedBalance < 0.001) {
     return '<0.001'
   } else if (convertedBalance < 1) {
-    var stringBalance = convertedBalance.toString()
+    const stringBalance = convertedBalance.toString()
     if (stringBalance.split('.')[1].length > 3) {
       return convertedBalance.toFixed(3)
     } else {
@@ -265,14 +224,6 @@
   }
 }
 
-<<<<<<< HEAD
-function dataSize (data) {
-  var size = data ? ethUtil.stripHexPrefix(data).length : 0
-  return size + ' bytes'
-}
-
-=======
->>>>>>> cdaac779
 // Takes a BN and an ethereum currency name,
 // returns a BN in wei
 function normalizeToWei (amount, currency) {
@@ -286,7 +237,7 @@
   const parts = str.split('.')
   let eth = new ethUtil.BN(parts[0], 10).mul(bnTable.wei)
   if (parts[1]) {
-    var decimal = parts[1]
+    let decimal = parts[1]
     while (decimal.length < 18) {
       decimal += '0'
     }
@@ -299,30 +250,13 @@
   return eth
 }
 
-var multiple = new ethUtil.BN('10000', 10)
+const multiple = new ethUtil.BN('10000', 10)
 function normalizeNumberToWei (n, currency) {
-  var enlarged = n * 10000
-  var amount = new ethUtil.BN(String(enlarged), 10)
+  const enlarged = n * 10000
+  const amount = new ethUtil.BN(String(enlarged), 10)
   return normalizeToWei(amount, currency).div(multiple)
 }
 
-<<<<<<< HEAD
-function readableDate (ms) {
-  var date = new Date(ms)
-  var month = date.getMonth()
-  var day = date.getDate()
-  var year = date.getFullYear()
-  var hours = date.getHours()
-  var minutes = '0' + date.getMinutes()
-  var seconds = '0' + date.getSeconds()
-
-  var dateStr = `${month}/${day}/${year}`
-  var time = `${hours}:${minutes.substr(-2)}:${seconds.substr(-2)}`
-  return `${dateStr} ${time}`
-}
-
-=======
->>>>>>> cdaac779
 function isHex (str) {
   return Boolean(str.match(/^(0x)?[0-9a-fA-F]+$/))
 }
@@ -376,4 +310,10 @@
   const addressIsHex = isHex(address)
 
   return addressLengthIsLessThanFull && addressIsHex
+}
+
+function getOriginFromUrl (url) {
+  url = new URL(url)
+  const origin = url.hostname
+  return origin
 }