const inherits = require('util').inherits
const Component = require('react').Component
const connect = require('react-redux').connect
const h = require('react-hyperscript')
const { HashRouter } = require('react-router-dom')
const App = require('./app')
const OldApp = require('../../old-ui/app/app')
const { getShouldUseNewUi } = require('./selectors')
const { setFeatureFlag } = require('./actions')
const I18nProvider = require('./i18n-provider')

function mapStateToProps (state) {
  return {
<<<<<<< HEAD
    darkMode: state.metamask.featureFlags.darkMode,
    betaUI: state.metamask.featureFlags.betaUI,
    autoAdd: autoAddToBetaUI(state),
    isUnlocked: state.metamask.isUnlocked,
=======
>>>>>>> 35670e92
    isMascara: state.metamask.isMascara,
    shouldUseNewUi: getShouldUseNewUi(state),
  }
}

function mapDispatchToProps (dispatch) {
  return {
    setFeatureFlagWithModal: () => {
      return dispatch(setFeatureFlag('betaUI', true, 'BETA_UI_NOTIFICATION_MODAL'))
    },
    setFeatureFlagWithoutModal: () => {
      return dispatch(setFeatureFlag('betaUI', true))
    },
  }
}
module.exports = connect(mapStateToProps, mapDispatchToProps)(SelectedApp)

inherits(SelectedApp, Component)
function SelectedApp () {
  Component.call(this)
}

SelectedApp.prototype.componentWillReceiveProps = function (nextProps) {
  // Code commented out until we begin auto adding users to NewUI
  const {
    // isUnlocked,
    // setFeatureFlagWithModal,
    setFeatureFlagWithoutModal,
    isMascara,
    // firstTime,
  } = this.props

  // if (isMascara || firstTime) {
  if (isMascara) {
    setFeatureFlagWithoutModal()
  }
  // } else if (!isUnlocked && nextProps.isUnlocked && (nextProps.autoAdd)) {
  //   setFeatureFlagWithModal()
  // }
}

SelectedApp.prototype.render = function () {
  const { shouldUseNewUi } = this.props
  const newUi = h(HashRouter, {
    hashType: 'noslash',
  }, [
    h(I18nProvider, [
      h(App),
    ]),
  ])
  return shouldUseNewUi ? newUi : h(OldApp)
}<|MERGE_RESOLUTION|>--- conflicted
+++ resolved
@@ -5,19 +5,16 @@
 const { HashRouter } = require('react-router-dom')
 const App = require('./app')
 const OldApp = require('../../old-ui/app/app')
-const { getShouldUseNewUi } = require('./selectors')
+const { getShouldUseNewUi, autoAddToBetaUI } = require('./selectors')
 const { setFeatureFlag } = require('./actions')
 const I18nProvider = require('./i18n-provider')
 
 function mapStateToProps (state) {
   return {
-<<<<<<< HEAD
     darkMode: state.metamask.featureFlags.darkMode,
     betaUI: state.metamask.featureFlags.betaUI,
     autoAdd: autoAddToBetaUI(state),
     isUnlocked: state.metamask.isUnlocked,
-=======
->>>>>>> 35670e92
     isMascara: state.metamask.isMascara,
     shouldUseNewUi: getShouldUseNewUi(state),
   }
