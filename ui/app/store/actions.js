--- conflicted
+++ resolved
@@ -63,29 +63,6 @@
   // tx conf screen
   COMPLETED_TX: 'COMPLETED_TX',
   TRANSACTION_ERROR: 'TRANSACTION_ERROR',
-<<<<<<< HEAD
-  signMsg: signMsg,
-  cancelMsg: cancelMsg,
-  signPersonalMsg,
-  decryptMsg,
-  decryptMsgInline,
-  encryptionPublicKeyMsg,
-  cancelPersonalMsg,
-  cancelDecryptMsg,
-  cancelEncryptionPublicKeyMsg,
-  signTypedMsg,
-  cancelTypedMsg,
-  signTx: signTx,
-  signTokenTx: signTokenTx,
-  updateTransaction,
-  updateAndApproveTx,
-  cancelTx: cancelTx,
-  cancelTxs,
-  completedTx: completedTx,
-  txError: txError,
-  updateTransactionParams,
-=======
->>>>>>> 0d61f783
   UPDATE_TRANSACTION_PARAMS: 'UPDATE_TRANSACTION_PARAMS',
   SET_NEXT_NONCE: 'SET_NEXT_NONCE',
   // send screen
@@ -673,8 +650,7 @@
   }
 }
 
-<<<<<<< HEAD
-function decryptMsgInline (msgData) {
+export function decryptMsgInline (msgData) {
   log.debug('action - decryptMsgInline')
   return (dispatch) => {
     window.onbeforeunload = null
@@ -695,7 +671,7 @@
   }
 }
 
-function decryptMsg (msgData) {
+export function decryptMsg (msgData) {
   log.debug('action - decryptMsg')
   return (dispatch, getState) => {
     dispatch(actions.showLoadingIndication())
@@ -726,7 +702,7 @@
   }
 }
 
-function encryptionPublicKeyMsg (msgData) {
+export function encryptionPublicKeyMsg (msgData) {
   log.debug('action - encryptionPublicKeyMsg')
   return (dispatch, getState) => {
     dispatch(actions.showLoadingIndication())
@@ -757,10 +733,7 @@
   }
 }
 
-function signTypedMsg (msgData) {
-=======
 export function signTypedMsg (msgData) {
->>>>>>> 0d61f783
   log.debug('action - signTypedMsg')
   return (dispatch) => {
     dispatch(showLoadingIndication())
@@ -1124,8 +1097,7 @@
   }
 }
 
-<<<<<<< HEAD
-function cancelDecryptMsg (msgData) {
+export function cancelDecryptMsg (msgData) {
   return (dispatch) => {
     dispatch(actions.showLoadingIndication())
     window.onbeforeunload = null
@@ -1148,7 +1120,7 @@
   }
 }
 
-function cancelEncryptionPublicKeyMsg (msgData) {
+export function cancelEncryptionPublicKeyMsg (msgData) {
   return (dispatch) => {
     dispatch(actions.showLoadingIndication())
     window.onbeforeunload = null
@@ -1171,10 +1143,7 @@
   }
 }
 
-function cancelTypedMsg (msgData) {
-=======
 export function cancelTypedMsg (msgData) {
->>>>>>> 0d61f783
   return (dispatch) => {
     dispatch(showLoadingIndication())
     return new Promise((resolve, reject) => {
