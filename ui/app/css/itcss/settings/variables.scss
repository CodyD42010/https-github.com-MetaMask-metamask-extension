/*
  Variables
 */

// Base Colors
$white: #fff;
$black: #000;
$orange: #ffa500;
$red: #f00;
$gray: #808080;

/*
  Colors
  http://chir.ag/projects/name-that-color
 */
$white-linen: #faf6f0; // formerly 'faint orange (textfield shades)'
$rajah: #f5c26d; // formerly 'light orange (button shades)'
$buttercup: #f5a623; // formerly 'dark orange (text)'
$tundora: #4a4a4a; // formerly 'borders/font/any gray'
$gallery: #efefef;
$alabaster: #f7f7f7;
$shark: #22232c;
$wild-sand: #f6f6f6;
$white: #fff;
$dusty-gray: #9b9b9b;
$alto: #dedede;
$alabaster: #fafafa;
$silver-chalice: #aeaeae;
$curious-blue: #037DD6;
$concrete: #f3f3f3;
$tundora: #4d4d4d;
$nile-blue: #1b344d;
$scorpion: #5d5d5d;
$silver: #cdcdcd;
$caribbean-green: #02c9b1;
$monzo: #d0021b;
$crimson: #e91550;
$blue-lagoon: #038789;
$purple: #690496;
$tulip-tree: #ebb33f;
$malibu-blue: #7ac9fd;
$athens-grey: #e9edf0;
$jaffa: #f28930;
$geyser: #d2d8dd;
$manatee: #93949d;
$spindle: #c7ddec;
$mid-gray: #5b5d67;
$cape-cod: #38393a;
$onahau: #d1edff;
$java: #29b6af;
$wild-strawberry: #ff4a8d;
$cornflower-blue: #7057ff;
$saffron: #f6c343;
$dodger-blue: #3099f2;
$zumthor: #edf7ff;
$ecstasy: #f7861c;
$linen: #fdf4f4;
$oslo-gray: #8C8E94;
$polar: #fafcfe;
$blizzard-blue: #bfdef3;
$mischka: #dddee9;
$web-orange: #f2a202;

/*
  Z-Indicies
 */
$dropdown-z-index: 30;
$token-icon-z-index: 15;
$container-z-index: 15;
$header-z-index: 12;
$mobile-header-z-index: 26;
$main-container-z-index: 18;
$send-card-z-index: 20;
$sidebar-z-index: 26;
$sidebar-overlay-z-index: 25;

/*
  Z Indicies - Current
  app - 11
  hex/bn as decimal input - 1 - remove?
  dropdown - 11
  loading - 10 - higher?
  mascot - 0 - remove?
 */

/*
  Responsive Breakpoints
 */
$break-small: 575px;
$break-midpoint: 780px;
$break-large: 576px;


$primary-font-type: Roboto;

$Blue-000: #eaf6ff;
$Blue-400: #1098fc;
$Blue-500: #037DD6;
$Blue-600: #0260a4;

$Grey-000: #f2f3f4;
<<<<<<< HEAD
$Grey-200: #bbc0c5;
=======
$Grey-100: #D6D9DC;
$Grey-200: #bbc0c5;
$Grey-400: #848c96;
>>>>>>> f0218bdb
$Grey-500: #6A737D;
$Grey-800: #24272a;

$Red-000: #fcf2f3;
$Red-500: #D73A49;
$Red-600: #b92534;

$Orange-000: #fef5ef;
$Orange-500: #F66A0A;


<<<<<<< HEAD
// Input mixin

%input {
  border: 2px solid $Grey-200;
  border-radius: 6px;
  color: $Grey-800;
  padding: 0.875rem 1rem;
  font-size: 1.125rem;

  &:focus-within {
    border-color: $Blue-500;
  }
}
=======
/*
  Spacing Variables
*/
$no-spacing: 0px;
$xxs-spacing: 4px;
$xs-spacing: 8px;
$s-spacing: 16px;
$base-spacing: 24px;
$medium-spacing: 32px;
$large-spacing: 40px;
$xlarge-spacing: 48px;
$xxlarge-spacing: 64px;

>>>>>>> f0218bdb
<|MERGE_RESOLUTION|>--- conflicted
+++ resolved
@@ -99,13 +99,9 @@
 $Blue-600: #0260a4;
 
 $Grey-000: #f2f3f4;
-<<<<<<< HEAD
-$Grey-200: #bbc0c5;
-=======
 $Grey-100: #D6D9DC;
 $Grey-200: #bbc0c5;
 $Grey-400: #848c96;
->>>>>>> f0218bdb
 $Grey-500: #6A737D;
 $Grey-800: #24272a;
 
@@ -116,8 +112,6 @@
 $Orange-000: #fef5ef;
 $Orange-500: #F66A0A;
 
-
-<<<<<<< HEAD
 // Input mixin
 
 %input {
@@ -131,7 +125,7 @@
     border-color: $Blue-500;
   }
 }
-=======
+
 /*
   Spacing Variables
 */
@@ -144,5 +138,3 @@
 $large-spacing: 40px;
 $xlarge-spacing: 48px;
 $xxlarge-spacing: 64px;
-
->>>>>>> f0218bdb
