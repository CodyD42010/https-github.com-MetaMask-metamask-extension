/*
  Variables
 */

// Base Colors
$white: #fff;
$black: #000;
$orange: #ffa500;
$red: #f00;

/*
  Colors
  http://chir.ag/projects/name-that-color
 */
$white-linen: #faf6f0; // formerly 'faint orange (textfield shades)'
$rajah: #f5c26d; // formerly 'light orange (button shades)'
$buttercup: #f5a623; // formerly 'dark orange (text)'
$tundora: #4a4a4a; // formerly 'borders/font/any gray'
$gallery: #efefef;
$alabaster: #f7f7f7;
$shark: #22232c;
$wild-sand: #f6f6f6;
$white: #fff;
$dusty-gray: #9b9b9b;
$alto: #dedede;
$alabaster: #fafafa;
$silver-chalice: #aeaeae;
$curious-blue: #2f9ae0;
$concrete: #f3f3f3;
$tundora: #4d4d4d;
$nile-blue: #1b344d;
$scorpion: #5d5d5d;
$caribbean-green: #02C9B1;
$silver: #cdcdcd;
<<<<<<< HEAD
$caribbean-green: #02c9b1;
$monzo: #d0021b;
=======
$crimson: #e91550;
$blue-lagoon: #038789;
$purple: #690496;
$tulip-tree: #ebb33f;
>>>>>>> 7eb6dae4

/*
  Z-Indicies
 */
$dropdown-z-index: 30;
$token-icon-z-index: 15;
$container-z-index: 15;
$header-z-index: 12;
$mobile-header-z-index: 19;
$main-container-z-index: 18;
$send-card-z-index: 20;
$sidebar-z-index: 26;
$sidebar-overlay-z-index: 25;

/*
  Z Indicies - Current
  app - 11
  hex/bn as decimal input - 1 - remove?
  dropdown - 11
  loading - 10 - higher?
  mascot - 0 - remove?
 */

/*
  Responsive Breakpoints
 */
$break-small: 575px;
$break-midpoint: 780px;
$break-large: 576px;<|MERGE_RESOLUTION|>--- conflicted
+++ resolved
@@ -32,15 +32,12 @@
 $scorpion: #5d5d5d;
 $caribbean-green: #02C9B1;
 $silver: #cdcdcd;
-<<<<<<< HEAD
 $caribbean-green: #02c9b1;
 $monzo: #d0021b;
-=======
 $crimson: #e91550;
 $blue-lagoon: #038789;
 $purple: #690496;
 $tulip-tree: #ebb33f;
->>>>>>> 7eb6dae4
 
 /*
   Z-Indicies
