--- conflicted
+++ resolved
@@ -12,11 +12,7 @@
   let newState
 
   // clone + defaults
-<<<<<<< HEAD
-  var metamaskState = extend(
-=======
   const metamaskState = extend(
->>>>>>> cdaac779
     {
       isInitialized: false,
       isUnlocked: false,
@@ -103,7 +99,7 @@
       })
 
     case actions.COMPLETED_TX:
-      var stringId = String(action.id)
+      const stringId = String(action.id)
       newState = extend(metamaskState, {
         unapprovedTxs: {},
         unapprovedMsgs: {},
@@ -317,21 +313,6 @@
         },
       })
 
-<<<<<<< HEAD
-    case actions.SHAPESHIFT_SUBVIEW:
-      const {
-        value: { marketinfo: ssMarketInfo, coinOptions },
-      } = action
-      return extend(metamaskState, {
-        tokenExchangeRates: {
-          ...metamaskState.tokenExchangeRates,
-          [ssMarketInfo.pair]: ssMarketInfo,
-        },
-        coinOptions,
-      })
-
-=======
->>>>>>> cdaac779
     case actions.SET_PARTICIPATE_IN_METAMETRICS:
       return extend(metamaskState, {
         participateInMetaMetrics: action.value,
