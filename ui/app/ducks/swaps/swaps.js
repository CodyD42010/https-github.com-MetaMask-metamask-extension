--- conflicted
+++ resolved
@@ -1,8 +1,6 @@
-import { createSlice } from '@reduxjs/toolkit';
-import BigNumber from 'bignumber.js';
-import log from 'loglevel';
-
-import { getStorageItem, setStorageItem } from '../../../lib/storage-helpers';
+import { createSlice } from '@reduxjs/toolkit'
+import BigNumber from 'bignumber.js'
+import log from 'loglevel'
 
 import {
   loadLocalStorageData,
@@ -25,74 +23,43 @@
   updateTransaction,
   resetBackgroundSwapsState,
   setSwapsLiveness,
-  setSelectedQuoteAggId,
-  setSwapsTxGasLimit,
-  cancelTx,
-} from '../../store/actions';
+} from '../../store/actions'
 import {
   AWAITING_SWAP_ROUTE,
   BUILD_QUOTE_ROUTE,
   LOADING_QUOTES_ROUTE,
   SWAPS_ERROR_ROUTE,
   SWAPS_MAINTENANCE_ROUTE,
-<<<<<<< HEAD
-} from '../../helpers/constants/routes';
-import {
-  fetchSwapsFeatureLiveness,
-  fetchSwapsGasPrices,
-} from '../../pages/swaps/swaps.util';
-import { calcGasTotal } from '../../pages/send/send.utils';
-=======
 } from '../../helpers/constants/routes'
 import {
   fetchSwapsFeatureLiveness,
   fetchSwapsGasPrices,
 } from '../../pages/swaps/swaps.util'
 import { calcGasTotal } from '../../pages/send/send.utils'
->>>>>>> a417a682
 import {
   decimalToHex,
   getValueFromWeiHex,
+  hexMax,
   decGWEIToHexWEI,
+  hexToDecimal,
   hexWEIToDecGWEI,
-<<<<<<< HEAD
-} from '../../helpers/utils/conversions.util';
-import { conversionLessThan } from '../../helpers/utils/conversion-util';
-import { calcTokenAmount } from '../../helpers/utils/token-util';
-=======
 } from '../../helpers/utils/conversions.util'
 import { conversionLessThan } from '../../helpers/utils/conversion-util'
 import { calcTokenAmount } from '../../helpers/utils/token-util'
->>>>>>> a417a682
 import {
   getSelectedAccount,
   getTokenExchangeRates,
-  getUSDConversionRate,
-  getSwapsDefaultToken,
-  getCurrentChainId,
-} from '../../selectors';
+  conversionRateSelector as getConversionRate,
+} from '../../selectors'
 import {
   ERROR_FETCHING_QUOTES,
   QUOTES_NOT_AVAILABLE_ERROR,
+  ETH_SWAPS_TOKEN_OBJECT,
   SWAP_FAILED_ERROR,
   SWAPS_FETCH_ORDER_CONFLICT,
-<<<<<<< HEAD
-} from '../../../../shared/constants/swaps';
-import { TRANSACTION_TYPES } from '../../../../shared/constants/transaction';
-
-const GAS_PRICES_LOADING_STATES = {
-  INITIAL: 'INITIAL',
-  LOADING: 'LOADING',
-  FAILED: 'FAILED',
-  COMPLETED: 'COMPLETED',
-};
-
-export const FALLBACK_GAS_MULTIPLIER = 1.5;
-=======
 } from '../../helpers/constants/swaps'
 import { SWAP, SWAP_APPROVAL } from '../../helpers/constants/transactions'
 import { formatCurrency } from '../../helpers/utils/confirm-tx.util'
->>>>>>> a417a682
 
 const GAS_PRICES_LOADING_STATES = {
   INITIAL: 'INITIAL',
@@ -118,11 +85,7 @@
     priceEstimatesLastRetrieved: 0,
     fallBackPrice: null,
   },
-<<<<<<< HEAD
-};
-=======
-}
->>>>>>> a417a682
+}
 
 const slice = createSlice({
   name: 'swaps',
@@ -130,62 +93,35 @@
   reducers: {
     clearSwapsState: () => initialState,
     navigatedBackToBuildQuote: (state) => {
-      state.approveTxId = null;
-      state.balanceError = false;
-      state.fetchingQuotes = false;
-      state.customGas.limit = null;
-      state.customGas.price = null;
+      state.approveTxId = null
+      state.balanceError = false
+      state.fetchingQuotes = false
     },
     retriedGetQuotes: (state) => {
-      state.approveTxId = null;
-      state.balanceError = false;
-      state.fetchingQuotes = false;
+      state.approveTxId = null
+      state.balanceError = false
+      state.fetchingQuotes = false
     },
     setAggregatorMetadata: (state, action) => {
-      state.aggregatorMetadata = action.payload;
+      state.aggregatorMetadata = action.payload
     },
     setBalanceError: (state, action) => {
-      state.balanceError = action.payload;
+      state.balanceError = action.payload
     },
     setFetchingQuotes: (state, action) => {
-      state.fetchingQuotes = action.payload;
+      state.fetchingQuotes = action.payload
     },
     setFromToken: (state, action) => {
-      state.fromToken = action.payload;
+      state.fromToken = action.payload
     },
     setQuotesFetchStartTime: (state, action) => {
-      state.quotesFetchStartTime = action.payload;
+      state.quotesFetchStartTime = action.payload
     },
     setTopAssets: (state, action) => {
-      state.topAssets = action.payload;
+      state.topAssets = action.payload
     },
     setToToken: (state, action) => {
-      state.toToken = action.payload;
-    },
-    swapCustomGasModalClosed: (state) => {
-      state.customGas.price = null;
-      state.customGas.limit = null;
-    },
-    swapCustomGasModalPriceEdited: (state, action) => {
-      state.customGas.price = action.payload;
-    },
-    swapCustomGasModalLimitEdited: (state, action) => {
-      state.customGas.limit = action.payload;
-    },
-    swapGasPriceEstimatesFetchStarted: (state) => {
-      state.customGas.loading = GAS_PRICES_LOADING_STATES.LOADING;
-    },
-    swapGasPriceEstimatesFetchFailed: (state) => {
-      state.customGas.loading = GAS_PRICES_LOADING_STATES.FAILED;
-    },
-    swapGasPriceEstimatesFetchCompleted: (state, action) => {
-      state.customGas.priceEstimates = action.payload.priceEstimates;
-      state.customGas.loading = GAS_PRICES_LOADING_STATES.COMPLETED;
-      state.customGas.priceEstimatesLastRetrieved =
-        action.payload.priceEstimatesLastRetrieved;
-    },
-    retrievedFallbackSwapsGasPrice: (state, action) => {
-      state.customGas.fallBackPrice = action.payload;
+      state.toToken = action.payload
     },
     swapCustomGasModalPriceEdited: (state, action) => {
       state.customGas.price = action.payload
@@ -209,57 +145,57 @@
       state.customGas.fallBackPrice = action.payload
     },
   },
-});
-
-const { actions, reducer } = slice;
-
-export default reducer;
+})
+
+const { actions, reducer } = slice
+
+export default reducer
 
 // Selectors
 
-export const getAggregatorMetadata = (state) => state.swaps.aggregatorMetadata;
-
-export const getBalanceError = (state) => state.swaps.balanceError;
-
-export const getFromToken = (state) => state.swaps.fromToken;
-
-export const getTopAssets = (state) => state.swaps.topAssets;
-
-export const getToToken = (state) => state.swaps.toToken;
-
-export const getFetchingQuotes = (state) => state.swaps.fetchingQuotes;
+export const getAggregatorMetadata = (state) => state.swaps.aggregatorMetadata
+
+export const getBalanceError = (state) => state.swaps.balanceError
+
+export const getFromToken = (state) => state.swaps.fromToken
+
+export const getTopAssets = (state) => state.swaps.topAssets
+
+export const getToToken = (state) => state.swaps.toToken
+
+export const getFetchingQuotes = (state) => state.swaps.fetchingQuotes
 
 export const getQuotesFetchStartTime = (state) =>
-  state.swaps.quotesFetchStartTime;
+  state.swaps.quotesFetchStartTime
 
 export const getSwapsCustomizationModalPrice = (state) =>
-  state.swaps.customGas.price;
+  state.swaps.customGas.price
 
 export const getSwapsCustomizationModalLimit = (state) =>
-  state.swaps.customGas.limit;
+  state.swaps.customGas.limit
 
 export const swapGasPriceEstimateIsLoading = (state) =>
-  state.swaps.customGas.loading === GAS_PRICES_LOADING_STATES.LOADING;
+  state.swaps.customGas.loading === GAS_PRICES_LOADING_STATES.LOADING
 
 export const swapGasEstimateLoadingHasFailed = (state) =>
-  state.swaps.customGas.loading === GAS_PRICES_LOADING_STATES.INITIAL;
+  state.swaps.customGas.loading === GAS_PRICES_LOADING_STATES.INITIAL
 
 export const getSwapGasPriceEstimateData = (state) =>
-  state.swaps.customGas.priceEstimates;
+  state.swaps.customGas.priceEstimates
 
 export const getSwapsPriceEstimatesLastRetrieved = (state) =>
-  state.swaps.customGas.priceEstimatesLastRetrieved;
+  state.swaps.customGas.priceEstimatesLastRetrieved
 
 export const getSwapsFallbackGasPrice = (state) =>
-  state.swaps.customGas.fallBackPrice;
+  state.swaps.customGas.fallBackPrice
 
 export function shouldShowCustomPriceTooLowWarning(state) {
-  const { average } = getSwapGasPriceEstimateData(state);
-
-  const customGasPrice = getSwapsCustomizationModalPrice(state);
+  const { average } = getSwapGasPriceEstimateData(state)
+
+  const customGasPrice = getSwapsCustomizationModalPrice(state)
 
   if (!customGasPrice || average === undefined) {
-    return false;
+    return false
   }
 
   const customPriceRisksSwapFailure = conversionLessThan(
@@ -270,49 +206,6 @@
       toDenomination: 'GWEI',
     },
     { value: average, fromNumericBase: 'dec' },
-  );
-
-  return customPriceRisksSwapFailure;
-}
-
-export const getSwapsCustomizationModalPrice = (state) =>
-  state.swaps.customGas.price
-
-export const getSwapsCustomizationModalLimit = (state) =>
-  state.swaps.customGas.limit
-
-export const swapGasPriceEstimateIsLoading = (state) =>
-  state.swaps.customGas.loading === GAS_PRICES_LOADING_STATES.LOADING
-
-export const swapGasEstimateLoadingHasFailed = (state) =>
-  state.swaps.customGas.loading === GAS_PRICES_LOADING_STATES.INITIAL
-
-export const getSwapGasPriceEstimateData = (state) =>
-  state.swaps.customGas.priceEstimates
-
-export const getSwapsPriceEstimatesLastRetrieved = (state) =>
-  state.swaps.customGas.priceEstimatesLastRetrieved
-
-export const getSwapsFallbackGasPrice = (state) =>
-  state.swaps.customGas.fallBackPrice
-
-export function shouldShowCustomPriceTooLowWarning(state) {
-  const { average } = getSwapGasPriceEstimateData(state)
-
-  const customGasPrice = getSwapsCustomizationModalPrice(state)
-
-  if (!customGasPrice || average === undefined) {
-    return false
-  }
-
-  const customPriceRisksSwapFailure = conversionLessThan(
-    {
-      value: customGasPrice,
-      fromNumericBase: 'hex',
-      fromDenomination: 'WEI',
-      toDenomination: 'GWEI',
-    },
-    { value: average, fromNumericBase: 'dec' },
   )
 
   return customPriceRisksSwapFailure
@@ -320,81 +213,73 @@
 
 // Background selectors
 
-const getSwapsState = (state) => state.metamask.swapsState;
+const getSwapsState = (state) => state.metamask.swapsState
 
 export const getSwapsFeatureLiveness = (state) =>
-  state.metamask.swapsState.swapsFeatureIsLive;
-
-export const getSwapsQuoteRefreshTime = (state) =>
-  state.metamask.swapsState.swapsQuoteRefreshTime;
+  state.metamask.swapsState.swapsFeatureIsLive
 
 export const getBackgroundSwapRouteState = (state) =>
-  state.metamask.swapsState.routeState;
+  state.metamask.swapsState.routeState
 
 export const getCustomSwapsGas = (state) =>
-  state.metamask.swapsState.customMaxGas;
+  state.metamask.swapsState.customMaxGas
 
 export const getCustomSwapsGasPrice = (state) =>
-  state.metamask.swapsState.customGasPrice;
-
-export const getFetchParams = (state) => state.metamask.swapsState.fetchParams;
-
-export const getQuotes = (state) => state.metamask.swapsState.quotes;
+  state.metamask.swapsState.customGasPrice
+
+export const getFetchParams = (state) => state.metamask.swapsState.fetchParams
+
+export const getQuotes = (state) => state.metamask.swapsState.quotes
 
 export const getQuotesLastFetched = (state) =>
-  state.metamask.swapsState.quotesLastFetched;
+  state.metamask.swapsState.quotesLastFetched
 
 export const getSelectedQuote = (state) => {
-  const { selectedAggId, quotes } = getSwapsState(state);
-  return quotes[selectedAggId];
-};
-
-export const getSwapsErrorKey = (state) => getSwapsState(state)?.errorKey;
+  const { selectedAggId, quotes } = getSwapsState(state)
+  return quotes[selectedAggId]
+}
+
+export const getSwapsErrorKey = (state) => getSwapsState(state)?.errorKey
 
 export const getShowQuoteLoadingScreen = (state) =>
-  state.swaps.showQuoteLoadingScreen;
-
-export const getSwapsTokens = (state) => state.metamask.swapsState.tokens;
+  state.swaps.showQuoteLoadingScreen
+
+export const getSwapsTokens = (state) => state.metamask.swapsState.tokens
 
 export const getSwapsWelcomeMessageSeenStatus = (state) =>
-  state.metamask.swapsWelcomeMessageHasBeenShown;
+  state.metamask.swapsWelcomeMessageHasBeenShown
 
 export const getTopQuote = (state) => {
-  const { topAggId, quotes } = getSwapsState(state);
-  return quotes[topAggId];
-};
-
-export const getApproveTxId = (state) => state.metamask.swapsState.approveTxId;
-
-export const getTradeTxId = (state) => state.metamask.swapsState.tradeTxId;
+  const { topAggId, quotes } = getSwapsState(state)
+  return quotes[topAggId]
+}
+
+export const getApproveTxId = (state) => state.metamask.swapsState.approveTxId
+
+export const getTradeTxId = (state) => state.metamask.swapsState.tradeTxId
 
 export const getUsedQuote = (state) =>
-  getSelectedQuote(state) || getTopQuote(state);
+  getSelectedQuote(state) || getTopQuote(state)
 
 // Compound selectors
 
 export const getDestinationTokenInfo = (state) =>
-  getFetchParams(state)?.metaData?.destinationTokenInfo;
+  getFetchParams(state)?.metaData?.destinationTokenInfo
 
 export const getUsedSwapsGasPrice = (state) =>
-<<<<<<< HEAD
-  getCustomSwapsGasPrice(state) || getSwapsFallbackGasPrice(state);
-=======
   getCustomSwapsGasPrice(state) || getSwapsFallbackGasPrice(state)
->>>>>>> a417a682
 
 export const getApproveTxParams = (state) => {
-  const { approvalNeeded } =
-    getSelectedQuote(state) || getTopQuote(state) || {};
+  const { approvalNeeded } = getSelectedQuote(state) || getTopQuote(state) || {}
 
   if (!approvalNeeded) {
-    return null;
-  }
-  const data = getSwapsState(state)?.customApproveTxData || approvalNeeded.data;
-
-  const gasPrice = getUsedSwapsGasPrice(state);
-  return { ...approvalNeeded, gasPrice, data };
-};
+    return null
+  }
+  const data = getSwapsState(state)?.customApproveTxData || approvalNeeded.data
+
+  const gasPrice = getCustomSwapsGasPrice(state) || approvalNeeded.gasPrice
+  return { ...approvalNeeded, gasPrice, data }
+}
 
 // Actions / action-creators
 
@@ -415,12 +300,7 @@
   swapCustomGasModalPriceEdited,
   swapCustomGasModalLimitEdited,
   retrievedFallbackSwapsGasPrice,
-<<<<<<< HEAD
-  swapCustomGasModalClosed,
-} = actions;
-=======
 } = actions
->>>>>>> a417a682
 
 export {
   clearSwapsState,
@@ -433,56 +313,28 @@
   setToToken as setSwapToToken,
   swapCustomGasModalPriceEdited,
   swapCustomGasModalLimitEdited,
-<<<<<<< HEAD
-  swapCustomGasModalClosed,
-};
-=======
-}
->>>>>>> a417a682
+}
 
 export const navigateBackToBuildQuote = (history) => {
   return async (dispatch) => {
     // TODO: Ensure any fetch in progress is cancelled
-    await dispatch(setBackgroundSwapRouteState(''));
-    dispatch(navigatedBackToBuildQuote());
-    history.push(BUILD_QUOTE_ROUTE);
-  };
-};
+    await dispatch(resetSwapsPostFetchState())
+    dispatch(navigatedBackToBuildQuote())
+
+    history.push(BUILD_QUOTE_ROUTE)
+  }
+}
 
 export const prepareForRetryGetQuotes = () => {
   return async (dispatch) => {
     // TODO: Ensure any fetch in progress is cancelled
-    await dispatch(resetSwapsPostFetchState());
-    dispatch(retriedGetQuotes());
-  };
-};
+    await dispatch(resetSwapsPostFetchState())
+    dispatch(retriedGetQuotes())
+  }
+}
 
 export const prepareToLeaveSwaps = () => {
   return async (dispatch) => {
-<<<<<<< HEAD
-    dispatch(clearSwapsState());
-    await dispatch(resetBackgroundSwapsState());
-  };
-};
-
-export const swapsQuoteSelected = (aggId) => {
-  return (dispatch) => {
-    dispatch(swapCustomGasModalLimitEdited(null));
-    dispatch(setSelectedQuoteAggId(aggId));
-    dispatch(setSwapsTxGasLimit(''));
-  };
-};
-
-export const fetchAndSetSwapsGasPriceInfo = () => {
-  return async (dispatch) => {
-    const basicEstimates = await dispatch(fetchMetaSwapsGasPriceEstimates());
-
-    if (basicEstimates?.fast) {
-      dispatch(setSwapsTxGasPrice(decGWEIToHexWEI(basicEstimates.fast)));
-    }
-  };
-};
-=======
     dispatch(clearSwapsState())
     await dispatch(resetBackgroundSwapsState())
   }
@@ -497,7 +349,6 @@
     }
   }
 }
->>>>>>> a417a682
 
 export const fetchQuotesAndSetQuoteState = (
   history,
@@ -506,58 +357,60 @@
   metaMetricsEvent,
 ) => {
   return async (dispatch, getState) => {
-    const state = getState();
-    const chainId = getCurrentChainId(state);
-    let swapsFeatureIsLive = false;
+    let swapsFeatureIsLive = false
     try {
-      swapsFeatureIsLive = await fetchSwapsFeatureLiveness(chainId);
+      swapsFeatureIsLive = await fetchSwapsFeatureLiveness()
     } catch (error) {
-      log.error('Failed to fetch Swaps liveness, defaulting to false.', error);
-    }
-    await dispatch(setSwapsLiveness(swapsFeatureIsLive));
+      log.error('Failed to fetch Swaps liveness, defaulting to false.', error)
+    }
+    await dispatch(setSwapsLiveness(swapsFeatureIsLive))
 
     if (!swapsFeatureIsLive) {
-      await history.push(SWAPS_MAINTENANCE_ROUTE);
-      return;
-    }
-
-    const fetchParams = getFetchParams(state);
-    const selectedAccount = getSelectedAccount(state);
-    const balanceError = getBalanceError(state);
-    const swapsDefaultToken = getSwapsDefaultToken(state);
+      await history.push(SWAPS_MAINTENANCE_ROUTE)
+      return
+    }
+
+    const state = getState()
+    const fetchParams = getFetchParams(state)
+    const selectedAccount = getSelectedAccount(state)
+    const balanceError = getBalanceError(state)
     const fetchParamsFromToken =
-      fetchParams?.metaData?.sourceTokenInfo?.symbol ===
-      swapsDefaultToken.symbol
-        ? swapsDefaultToken
-        : fetchParams?.metaData?.sourceTokenInfo;
-    const selectedFromToken = getFromToken(state) || fetchParamsFromToken || {};
+      fetchParams?.metaData?.sourceTokenInfo?.symbol === 'ETH'
+        ? {
+            ...ETH_SWAPS_TOKEN_OBJECT,
+            string: getValueFromWeiHex({
+              value: selectedAccount.balance,
+              numberOfDecimals: 4,
+              toDenomination: 'ETH',
+            }),
+            balance: hexToDecimal(selectedAccount.balance),
+          }
+        : fetchParams?.metaData?.sourceTokenInfo
+    const selectedFromToken = getFromToken(state) || fetchParamsFromToken || {}
     const selectedToToken =
-      getToToken(state) || fetchParams?.metaData?.destinationTokenInfo || {};
+      getToToken(state) || fetchParams?.metaData?.destinationTokenInfo || {}
     const {
       address: fromTokenAddress,
       symbol: fromTokenSymbol,
       decimals: fromTokenDecimals,
       iconUrl: fromTokenIconUrl,
       balance: fromTokenBalance,
-    } = selectedFromToken;
+    } = selectedFromToken
     const {
       address: toTokenAddress,
       symbol: toTokenSymbol,
       decimals: toTokenDecimals,
       iconUrl: toTokenIconUrl,
-    } = selectedToToken;
-    await dispatch(setBackgroundSwapRouteState('loading'));
-    history.push(LOADING_QUOTES_ROUTE);
-    dispatch(setFetchingQuotes(true));
-
-    const contractExchangeRates = getTokenExchangeRates(state);
-
-    let destinationTokenAddedForSwap = false;
-    if (
-      toTokenSymbol !== swapsDefaultToken.symbol &&
-      !contractExchangeRates[toTokenAddress]
-    ) {
-      destinationTokenAddedForSwap = true;
+    } = selectedToToken
+    await dispatch(setBackgroundSwapRouteState('loading'))
+    history.push(LOADING_QUOTES_ROUTE)
+    dispatch(setFetchingQuotes(true))
+
+    const contractExchangeRates = getTokenExchangeRates(state)
+
+    let destinationTokenAddedForSwap = false
+    if (toTokenSymbol !== 'ETH' && !contractExchangeRates[toTokenAddress]) {
+      destinationTokenAddedForSwap = true
       await dispatch(
         addToken(
           toTokenAddress,
@@ -566,10 +419,10 @@
           toTokenIconUrl,
           true,
         ),
-      );
+      )
     }
     if (
-      fromTokenSymbol !== swapsDefaultToken.symbol &&
+      fromTokenSymbol !== 'ETH' &&
       !contractExchangeRates[fromTokenAddress] &&
       fromTokenBalance &&
       new BigNumber(fromTokenBalance, 16).gt(0)
@@ -582,24 +435,29 @@
           fromTokenIconUrl,
           true,
         ),
-      );
-    }
-
-    const swapsTokens = getSwapsTokens(state);
+      )
+    }
+
+    const swapsTokens = getSwapsTokens(state)
 
     const sourceTokenInfo =
       swapsTokens?.find(({ address }) => address === fromTokenAddress) ||
-      selectedFromToken;
+      selectedFromToken
     const destinationTokenInfo =
       swapsTokens?.find(({ address }) => address === toTokenAddress) ||
-      selectedToToken;
-
-    dispatch(setFromToken(selectedFromToken));
+      selectedToToken
+
+    dispatch(setFromToken(selectedFromToken))
 
     metaMetricsEvent({
       event: 'Quotes Requested',
       category: 'swaps',
-      sensitiveProperties: {
+    })
+    metaMetricsEvent({
+      event: 'Quotes Requested',
+      category: 'swaps',
+      excludeMetaMetricsId: true,
+      properties: {
         token_from: fromTokenSymbol,
         token_from_amount: String(inputValue),
         token_to: toTokenSymbol,
@@ -608,11 +466,11 @@
         custom_slippage: maxSlippage !== 2,
         anonymizedData: true,
       },
-    });
+    })
 
     try {
-      const fetchStartTime = Date.now();
-      dispatch(setQuotesFetchStartTime(fetchStartTime));
+      const fetchStartTime = Date.now()
+      dispatch(setQuotesFetchStartTime(fetchStartTime))
 
       const fetchAndSetQuotesPromise = dispatch(
         fetchAndSetQuotes(
@@ -630,23 +488,27 @@
             sourceTokenInfo,
             destinationTokenInfo,
             accountBalance: selectedAccount.balance,
-            chainId,
           },
         ),
-      );
-
-      const gasPriceFetchPromise = dispatch(fetchAndSetSwapsGasPriceInfo());
+      )
+
+      const gasPriceFetchPromise = dispatch(fetchAndSetSwapsGasPriceInfo())
 
       const [[fetchedQuotes, selectedAggId]] = await Promise.all([
         fetchAndSetQuotesPromise,
         gasPriceFetchPromise,
-      ]);
+      ])
 
       if (Object.values(fetchedQuotes)?.length === 0) {
         metaMetricsEvent({
           event: 'No Quotes Available',
           category: 'swaps',
-          sensitiveProperties: {
+        })
+        metaMetricsEvent({
+          event: 'No Quotes Available',
+          category: 'swaps',
+          excludeMetaMetricsId: true,
+          properties: {
             token_from: fromTokenSymbol,
             token_from_amount: String(inputValue),
             token_to: toTokenSymbol,
@@ -654,15 +516,20 @@
             slippage: maxSlippage,
             custom_slippage: maxSlippage !== 2,
           },
-        });
-        dispatch(setSwapsErrorKey(QUOTES_NOT_AVAILABLE_ERROR));
+        })
+        dispatch(setSwapsErrorKey(QUOTES_NOT_AVAILABLE_ERROR))
       } else {
-        const newSelectedQuote = fetchedQuotes[selectedAggId];
+        const newSelectedQuote = fetchedQuotes[selectedAggId]
 
         metaMetricsEvent({
           event: 'Quotes Received',
           category: 'swaps',
-          sensitiveProperties: {
+        })
+        metaMetricsEvent({
+          event: 'Quotes Received',
+          category: 'swaps',
+          excludeMetaMetricsId: true,
+          properties: {
             token_from: fromTokenSymbol,
             token_from_amount: String(inputValue),
             token_to: toTokenSymbol,
@@ -678,91 +545,65 @@
             available_quotes: Object.values(fetchedQuotes)?.length,
             anonymizedData: true,
           },
-        });
-
-        dispatch(setInitialGasEstimate(selectedAggId));
+        })
+
+        dispatch(setInitialGasEstimate(selectedAggId))
       }
     } catch (e) {
       // A newer swap request is running, so simply bail and let the newer request respond
       if (e.message === SWAPS_FETCH_ORDER_CONFLICT) {
-        log.debug(`Swap fetch order conflict detected; ignoring older request`);
-        return;
+        log.debug(`Swap fetch order conflict detected; ignoring older request`)
+        return
       }
       // TODO: Check for any errors we should expect to occur in production, and report others to Sentry
-<<<<<<< HEAD
-      log.error(`Error fetching quotes: `, e);
-
-      dispatch(setSwapsErrorKey(ERROR_FETCHING_QUOTES));
-=======
       log.error(`Error fetching quotes: `, e)
 
       dispatch(setSwapsErrorKey(ERROR_FETCHING_QUOTES))
->>>>>>> a417a682
-    }
-
-    dispatch(setFetchingQuotes(false));
-  };
-};
+    }
+
+    dispatch(setFetchingQuotes(false))
+  }
+}
 
 export const signAndSendTransactions = (history, metaMetricsEvent) => {
   return async (dispatch, getState) => {
-    const state = getState();
-    const chainId = getCurrentChainId(state);
-
-    let swapsFeatureIsLive = false;
+    let swapsFeatureIsLive = false
     try {
-      swapsFeatureIsLive = await fetchSwapsFeatureLiveness(chainId);
+      swapsFeatureIsLive = await fetchSwapsFeatureLiveness()
     } catch (error) {
-      log.error('Failed to fetch Swaps liveness, defaulting to false.', error);
-    }
-    await dispatch(setSwapsLiveness(swapsFeatureIsLive));
+      log.error('Failed to fetch Swaps liveness, defaulting to false.', error)
+    }
+    await dispatch(setSwapsLiveness(swapsFeatureIsLive))
 
     if (!swapsFeatureIsLive) {
-      await history.push(SWAPS_MAINTENANCE_ROUTE);
-      return;
-    }
-
-    const customSwapsGas = getCustomSwapsGas(state);
-    const fetchParams = getFetchParams(state);
-    const { metaData, value: swapTokenValue, slippage } = fetchParams;
-    const { sourceTokenInfo = {}, destinationTokenInfo = {} } = metaData;
-    await dispatch(setBackgroundSwapRouteState('awaiting'));
-    await dispatch(stopPollingForQuotes());
-    history.push(AWAITING_SWAP_ROUTE);
-
-    const { fast: fastGasEstimate } = getSwapGasPriceEstimateData(state);
-
-<<<<<<< HEAD
-    const usedQuote = getUsedQuote(state);
-    const usedTradeTxParams = usedQuote.trade;
-=======
+      await history.push(SWAPS_MAINTENANCE_ROUTE)
+      return
+    }
+
+    const state = getState()
+    const customSwapsGas = getCustomSwapsGas(state)
+    const fetchParams = getFetchParams(state)
+    const { metaData, value: swapTokenValue, slippage } = fetchParams
+    const { sourceTokenInfo = {}, destinationTokenInfo = {} } = metaData
+    await dispatch(setBackgroundSwapRouteState('awaiting'))
+    await dispatch(stopPollingForQuotes())
+    history.push(AWAITING_SWAP_ROUTE)
+
     const { fast: fastGasEstimate } = getSwapGasPriceEstimateData(state)
 
     const usedQuote = getUsedQuote(state)
     const usedTradeTxParams = usedQuote.trade
->>>>>>> a417a682
 
     const estimatedGasLimit = new BigNumber(
-      usedQuote?.gasEstimate || `0x0`,
+      usedQuote?.gasEstimate || decimalToHex(usedQuote?.averageGas || 0),
       16,
-    );
+    )
     const estimatedGasLimitWithMultiplier = estimatedGasLimit
-      .times(usedQuote?.gasMultiplier || FALLBACK_GAS_MULTIPLIER, 10)
+      .times(1.4, 10)
       .round(0)
-      .toString(16);
+      .toString(16)
     const maxGasLimit =
       customSwapsGas ||
-<<<<<<< HEAD
-      (usedQuote?.gasEstimate
-        ? estimatedGasLimitWithMultiplier
-        : `0x${decimalToHex(usedQuote?.maxGas || 0)}`);
-
-    const usedGasPrice = getUsedSwapsGasPrice(state);
-    usedTradeTxParams.gas = maxGasLimit;
-    usedTradeTxParams.gasPrice = usedGasPrice;
-
-    const usdConversionRate = getUSDConversionRate(state);
-=======
       hexMax(
         `0x${decimalToHex(usedQuote?.maxGas || 0)}`,
         estimatedGasLimitWithMultiplier,
@@ -773,23 +614,22 @@
     usedTradeTxParams.gasPrice = usedGasPrice
 
     const conversionRate = getConversionRate(state)
->>>>>>> a417a682
     const destinationValue = calcTokenAmount(
       usedQuote.destinationAmount,
       destinationTokenInfo.decimals || 18,
-    ).toPrecision(8);
+    ).toPrecision(8)
     const usedGasLimitEstimate =
       usedQuote?.gasEstimateWithRefund ||
-      `0x${decimalToHex(usedQuote?.averageGas || 0)}`;
+      `0x${decimalToHex(usedQuote?.averageGas || 0)}`
     const totalGasLimitEstimate = new BigNumber(usedGasLimitEstimate, 16)
       .plus(usedQuote.approvalNeeded?.gas || '0x0', 16)
-      .toString(16);
-    const gasEstimateTotalInUSD = getValueFromWeiHex({
+      .toString(16)
+    const gasEstimateTotalInEth = getValueFromWeiHex({
       value: calcGasTotal(totalGasLimitEstimate, usedGasPrice),
       toCurrency: 'usd',
-      conversionRate: usdConversionRate,
+      conversionRate,
       numberOfDecimals: 6,
-    });
+    })
 
     const swapMetaData = {
       token_from: sourceTokenInfo.symbol,
@@ -806,83 +646,65 @@
         usedQuote.aggregator === getTopQuote(state)?.aggregator
           ? ''
           : usedQuote.aggregator,
-      gas_fees: gasEstimateTotalInUSD,
+      gas_fees: formatCurrency(gasEstimateTotalInEth, 'usd')?.slice(1),
       estimated_gas: estimatedGasLimit.toString(10),
       suggested_gas_price: fastGasEstimate,
       used_gas_price: hexWEIToDecGWEI(usedGasPrice),
-<<<<<<< HEAD
-      average_savings: usedQuote.savings?.total,
-      performance_savings: usedQuote.savings?.performance,
-      fee_savings: usedQuote.savings?.fee,
-      median_metamask_fee: usedQuote.savings?.medianMetaMaskFee,
-    };
-=======
       average_savings: usedQuote.savings?.performance,
     }
->>>>>>> a417a682
-
-    metaMetricsEvent({
+
+    const metaMetricsConfig = {
       event: 'Swap Started',
       category: 'swaps',
-      sensitiveProperties: swapMetaData,
-    });
-
-    let finalApproveTxMeta;
-    const approveTxParams = getApproveTxParams(state);
+    }
+
+    metaMetricsEvent({ ...metaMetricsConfig })
+    metaMetricsEvent({
+      ...metaMetricsConfig,
+      excludeMetaMetricsId: true,
+      properties: swapMetaData,
+    })
+
+    let finalApproveTxMeta
+    const approveTxParams = getApproveTxParams(state)
     if (approveTxParams) {
       const approveTxMeta = await dispatch(
         addUnapprovedTransaction(
           { ...approveTxParams, amount: '0x0' },
           'metamask',
         ),
-      );
-      await dispatch(setApproveTxId(approveTxMeta.id));
+      )
+      await dispatch(setApproveTxId(approveTxMeta.id))
       finalApproveTxMeta = await dispatch(
         updateTransaction(
           {
             ...approveTxMeta,
-            type: TRANSACTION_TYPES.SWAP_APPROVAL,
+            transactionCategory: SWAP_APPROVAL,
             sourceTokenSymbol: sourceTokenInfo.symbol,
           },
           true,
         ),
-      );
+      )
       try {
-        await dispatch(updateAndApproveTx(finalApproveTxMeta, true));
+        await dispatch(updateAndApproveTx(finalApproveTxMeta, true))
       } catch (e) {
-        await dispatch(setSwapsErrorKey(SWAP_FAILED_ERROR));
-        history.push(SWAPS_ERROR_ROUTE);
-        return;
+        await dispatch(setSwapsErrorKey(SWAP_FAILED_ERROR))
+        history.push(SWAPS_ERROR_ROUTE)
+        return
       }
     }
 
     const tradeTxMeta = await dispatch(
       addUnapprovedTransaction(usedTradeTxParams, 'metamask'),
-    );
-    dispatch(setTradeTxId(tradeTxMeta.id));
-
-    // The simulationFails property is added during the transaction controllers
-    // addUnapprovedTransaction call if the estimateGas call fails. In cases
-    // when no approval is required, this indicates that the swap will likely
-    // fail. There was an earlier estimateGas call made by the swaps controller,
-    // but it is possible that external conditions have change since then, and
-    // a previously succeeding estimate gas call could now fail. By checking for
-    // the `simulationFails` property here, we can reduce the number of swap
-    // transactions that get published to the blockchain only to fail and thereby
-    // waste the user's funds on gas.
-    if (!approveTxParams && tradeTxMeta.simulationFails) {
-      await dispatch(cancelTx(tradeTxMeta, false));
-      await dispatch(setSwapsErrorKey(SWAP_FAILED_ERROR));
-      history.push(SWAPS_ERROR_ROUTE);
-      return;
-    }
+    )
+    dispatch(setTradeTxId(tradeTxMeta.id))
     const finalTradeTxMeta = await dispatch(
       updateTransaction(
         {
           ...tradeTxMeta,
           sourceTokenSymbol: sourceTokenInfo.symbol,
           destinationTokenSymbol: destinationTokenInfo.symbol,
-          type: TRANSACTION_TYPES.SWAP,
+          transactionCategory: SWAP,
           destinationTokenDecimals: destinationTokenInfo.decimals,
           destinationTokenAddress: destinationTokenInfo.address,
           swapMetaData,
@@ -891,59 +713,15 @@
         },
         true,
       ),
-    );
+    )
     try {
-      await dispatch(updateAndApproveTx(finalTradeTxMeta, true));
+      await dispatch(updateAndApproveTx(finalTradeTxMeta, true))
     } catch (e) {
-      await dispatch(setSwapsErrorKey(SWAP_FAILED_ERROR));
-      history.push(SWAPS_ERROR_ROUTE);
-      return;
-    }
-
-<<<<<<< HEAD
-    await forceUpdateMetamaskState(dispatch);
-  };
-};
-
-export function fetchMetaSwapsGasPriceEstimates() {
-  return async (dispatch, getState) => {
-    const state = getState();
-    const priceEstimatesLastRetrieved = getSwapsPriceEstimatesLastRetrieved(
-      state,
-    );
-    const timeLastRetrieved =
-      priceEstimatesLastRetrieved ||
-      (await getStorageItem('METASWAP_GAS_PRICE_ESTIMATES_LAST_RETRIEVED')) ||
-      0;
-
-    dispatch(swapGasPriceEstimatesFetchStarted());
-
-    let priceEstimates;
-    try {
-      if (Date.now() - timeLastRetrieved > 30000) {
-        priceEstimates = await fetchSwapsGasPrices();
-      } else {
-        const cachedPriceEstimates = await getStorageItem(
-          'METASWAP_GAS_PRICE_ESTIMATES',
-        );
-        priceEstimates = cachedPriceEstimates || (await fetchSwapsGasPrices());
-      }
-    } catch (e) {
-      log.warn('Fetching swaps gas prices failed:', e);
-
-      if (!e.message?.match(/NetworkError|Fetch failed with status:/u)) {
-        throw e;
-      }
-
-      dispatch(swapGasPriceEstimatesFetchFailed());
-
-      try {
-        const gasPrice = await global.ethQuery.gasPrice();
-        const gasPriceInDecGWEI = hexWEIToDecGWEI(gasPrice.toString(10));
-
-        dispatch(retrievedFallbackSwapsGasPrice(gasPriceInDecGWEI));
-        return null;
-=======
+      await dispatch(setSwapsErrorKey(SWAP_FAILED_ERROR))
+      history.push(SWAPS_ERROR_ROUTE)
+      return
+    }
+
     await forceUpdateMetamaskState(dispatch)
   }
 }
@@ -986,27 +764,10 @@
 
         dispatch(retrievedFallbackSwapsGasPrice(gasPriceInDecGWEI))
         return null
->>>>>>> a417a682
       } catch (networkGasPriceError) {
         console.error(
           `Failed to retrieve fallback gas price: `,
           networkGasPriceError,
-<<<<<<< HEAD
-        );
-        return null;
-      }
-    }
-
-    const timeRetrieved = Date.now();
-
-    await Promise.all([
-      setStorageItem('METASWAP_GAS_PRICE_ESTIMATES', priceEstimates),
-      setStorageItem(
-        'METASWAP_GAS_PRICE_ESTIMATES_LAST_RETRIEVED',
-        timeRetrieved,
-      ),
-    ]);
-=======
         )
         return null
       }
@@ -1019,20 +780,13 @@
       timeRetrieved,
       'METASWAP_GAS_PRICE_ESTIMATES_LAST_RETRIEVED',
     )
->>>>>>> a417a682
 
     dispatch(
       swapGasPriceEstimatesFetchCompleted({
         priceEstimates,
         priceEstimatesLastRetrieved: timeRetrieved,
       }),
-<<<<<<< HEAD
-    );
-    return priceEstimates;
-  };
-=======
     )
     return priceEstimates
   }
->>>>>>> a417a682
 }