--- conflicted
+++ resolved
@@ -5,14 +5,7 @@
   MAINNET_CHAIN_ID,
   TEST_CHAINS,
   NETWORK_TYPE_RPC,
-  NATIVE_CURRENCY_TOKEN_IMAGE_MAP,
 } from '../../../shared/constants/network';
-
-import {
-  SWAPS_CHAINID_DEFAULT_TOKEN_MAP,
-  ALLOWED_SWAPS_CHAIN_IDS,
-} from '../../../shared/constants/swaps';
-
 import {
   shortenAddress,
   checksumAddress,
@@ -22,18 +15,11 @@
   getValueFromWeiHex,
   hexToDecimal,
 } from '../helpers/utils/conversions.util';
-<<<<<<< HEAD
-
-import { TEMPLATED_CONFIRMATION_MESSAGE_TYPES } from '../pages/confirmation/templates';
-
-import { getNativeCurrency } from './send';
-=======
 import {
   SWAPS_CHAINID_DEFAULT_TOKEN_MAP,
   ALLOWED_SWAPS_CHAIN_IDS,
 } from '../../../shared/constants/swaps';
 import { getSwapsFeatureLiveness } from '../ducks/swaps/swaps';
->>>>>>> 8963fe39
 
 /**
  * One of the only remaining valid uses of selecting the network subkey of the
@@ -340,13 +326,6 @@
   return Object.values(pendingApprovals);
 }
 
-export function getUnapprovedTemplatedConfirmations(state) {
-  const unapprovedConfirmations = getUnapprovedConfirmations(state);
-  return unapprovedConfirmations.filter((approval) =>
-    TEMPLATED_CONFIRMATION_MESSAGE_TYPES.includes(approval.type),
-  );
-}
-
 function getSuggestedTokenCount(state) {
   const { suggestedTokens = {} } = state.metamask;
   return Object.keys(suggestedTokens).length;
@@ -490,11 +469,6 @@
   return ALLOWED_SWAPS_CHAIN_IDS[chainId];
 }
 
-<<<<<<< HEAD
-export function getNativeCurrencyImage(state) {
-  const nativeCurrency = getNativeCurrency(state).toUpperCase();
-  return NATIVE_CURRENCY_TOKEN_IMAGE_MAP[nativeCurrency];
-=======
 export function getShowWhatsNewPopup(state) {
   return state.appState.showWhatsNewPopup;
 }
@@ -538,5 +512,4 @@
     (a, b) => new Date(b.date) - new Date(a.date),
   );
   return notificationsSortedByDate;
->>>>>>> 8963fe39
 }