--- conflicted
+++ resolved
@@ -19,10 +19,7 @@
   SWAPS_CHAINID_DEFAULT_TOKEN_MAP,
   ALLOWED_SWAPS_CHAIN_IDS,
 } from '../../../shared/constants/swaps';
-<<<<<<< HEAD
-=======
 import { TEMPLATED_CONFIRMATION_MESSAGE_TYPES } from '../pages/confirmation/templates';
->>>>>>> 0c882e32
 import { getSwapsFeatureLiveness } from '../ducks/swaps/swaps';
 
 /**
@@ -330,6 +327,13 @@
   return Object.values(pendingApprovals);
 }
 
+export function getUnapprovedTemplatedConfirmations(state) {
+  const unapprovedConfirmations = getUnapprovedConfirmations(state);
+  return unapprovedConfirmations.filter((approval) =>
+    TEMPLATED_CONFIRMATION_MESSAGE_TYPES.includes(approval.type),
+  );
+}
+
 function getSuggestedTokenCount(state) {
   const { suggestedTokens = {} } = state.metamask;
   return Object.keys(suggestedTokens).length;
