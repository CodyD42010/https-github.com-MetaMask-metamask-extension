--- conflicted
+++ resolved
@@ -369,11 +369,7 @@
         },
       })
 
-<<<<<<< HEAD
     case actions.BUY_ETH_SUBVIEW:
-=======
-    case actions.SHOW_ETH_WARNING:
->>>>>>> 5b76f6f8
       return extend(appState, {
         transForward: true,
         currentView: {
@@ -381,7 +377,6 @@
           context: appState.currentView.context,
         },
         accountDetail: {
-<<<<<<< HEAD
           subview: 'buyForm',
           amount: '5.00',
           buyAddress: appState.currentView.context,
@@ -407,14 +402,6 @@
       })
   default:
     return appState
-=======
-          subview: 'buy-eth-warning',
-        },
-      })
-    default:
-      return appState
->>>>>>> 5b76f6f8
-  }
 }
 
 function hasPendingTxs (state) {
