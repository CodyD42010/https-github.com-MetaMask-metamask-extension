--- conflicted
+++ resolved
@@ -222,23 +222,24 @@
         transForward: action.value,
       })
 
-<<<<<<< HEAD
     case actions.SHOW_CONFIRM_ADD_TOKEN_PAGE:
       return extend(appState, {
         currentView: {
           name: 'confirm-add-token',
-=======
+          context: appState.currentView.context,
+        },
+        transForward: action.value,
+      })
+
     case actions.SHOW_ADD_SUGGESTED_TOKEN_PAGE:
       return extend(appState, {
         currentView: {
           name: 'add-suggested-token',
->>>>>>> 0c97fc1d
           context: appState.currentView.context,
         },
         transForward: action.value,
       })
 
-<<<<<<< HEAD
     case actions.SHOW_REMOVE_TOKEN_PAGE:
       return extend(appState, {
         currentView: {
@@ -248,8 +249,6 @@
         transForward: action.value,
       })
 
-=======
->>>>>>> 0c97fc1d
     case actions.SHOW_IMPORT_PAGE:
       return extend(appState, {
         currentView: {
