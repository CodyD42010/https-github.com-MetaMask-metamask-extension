const extend = require('xtend')
const actions = require('../actions')
const txHelper = require('../../lib/tx-helper')
const log = require('loglevel')

module.exports = reduceApp


function reduceApp (state, action) {
  log.debug('App Reducer got ' + action.type)
  // clone and defaults
  const selectedAddress = state.metamask.selectedAddress
  const hasUnconfActions = checkUnconfActions(state)
  let name = 'accounts'
  if (selectedAddress) {
    name = 'accountDetail'
  }

  if (hasUnconfActions) {
    log.debug('pending txs detected, defaulting to conf-tx view.')
    name = 'confTx'
  }

  var defaultView = {
    name,
    detailView: null,
    context: selectedAddress,
  }

  // confirm seed words
  var seedWords = state.metamask.seedWords
  var seedConfView = {
    name: 'createVaultComplete',
    seedWords,
  }

  // default state
  var appState = extend({
    shouldClose: false,
    menuOpen: false,
    modal: {
      open: false,
      modalState: {
        name: null,
        props: {},
      },
      previousModalState: {
        name: null,
      },
    },
    sidebarOpen: false,
    alertOpen: false,
    alertMessage: null,
    qrCodeData: null,
    networkDropdownOpen: false,
    currentView: seedWords ? seedConfView : defaultView,
    accountDetail: {
      subview: 'transactions',
    },
    // Used to render transition direction
    transForward: true,
    // Used to display loading indicator
    isLoading: false,
    // Used to display error text
    warning: null,
    buyView: {},
    isMouseUser: false,
    gasIsLoading: false,
    networkNonce: null,
    defaultHdPaths: {
      trezor: `m/44'/60'/0'/0`,
      ledger: `m/44'/60'/0'/0/0`,
    },
  }, state.appState)

  let curPendingTxIndex = appState.currentView.pendingTxIndex || 0

  switch (action.type) {
    // dropdown methods
    case actions.NETWORK_DROPDOWN_OPEN:
      return extend(appState, {
        networkDropdownOpen: true,
      })

    case actions.NETWORK_DROPDOWN_CLOSE:
      return extend(appState, {
        networkDropdownOpen: false,
      })

    // sidebar methods
    case actions.SIDEBAR_OPEN:
      return extend(appState, {
        sidebarOpen: true,
      })

    case actions.SIDEBAR_CLOSE:
      return extend(appState, {
        sidebarOpen: false,
      })

    // alert methods
    case actions.ALERT_OPEN:
      return extend(appState, {
        alertOpen: true,
        alertMessage: action.value,
      })

    case actions.ALERT_CLOSE:
      return extend(appState, {
        alertOpen: false,
        alertMessage: null,
      })

    // qr scanner methods
    case actions.QR_CODE_DETECTED:
      return extend(appState, {
        qrCodeData: action.value,
      })


    // modal methods:
    case actions.MODAL_OPEN:
      const { name, ...modalProps } = action.payload

      return extend(appState, {
        modal: {
          open: true,
          modalState: {
            name: name,
            props: { ...modalProps },
          },
          previousModalState: { ...appState.modal.modalState },
        },
      })

    case actions.MODAL_CLOSE:
      return extend(appState, {
        modal: Object.assign(
          state.appState.modal,
          { open: false },
          { modalState: { name: null, props: {} } },
          { previousModalState: appState.modal.modalState},
        ),
      })

    // transition methods
    case actions.TRANSITION_FORWARD:
      return extend(appState, {
        transForward: true,
      })

    case actions.TRANSITION_BACKWARD:
      return extend(appState, {
        transForward: false,
      })

    // intialize

    case actions.SHOW_CREATE_VAULT:
      return extend(appState, {
        currentView: {
          name: 'createVault',
        },
        transForward: true,
        warning: null,
      })

    case actions.SHOW_RESTORE_VAULT:
      return extend(appState, {
        currentView: {
          name: 'restoreVault',
        },
        transForward: true,
        forgottenPassword: true,
      })

    case actions.FORGOT_PASSWORD:
      const newState = extend(appState, {
        forgottenPassword: action.value,
      })

      if (action.value) {
        newState.currentView = {
          name: 'restoreVault',
        }
      }

      return newState

    case actions.SHOW_INIT_MENU:
      return extend(appState, {
        currentView: defaultView,
        transForward: false,
      })

    case actions.SHOW_CONFIG_PAGE:
      return extend(appState, {
        currentView: {
          name: 'config',
          context: appState.currentView.context,
        },
        transForward: action.value,
        warning: null,
      })

    case actions.SHOW_ADD_TOKEN_PAGE:
      return extend(appState, {
        currentView: {
          name: 'add-token',
          context: appState.currentView.context,
        },
        transForward: action.value,
      })

    case actions.SHOW_CONFIRM_ADD_TOKEN_PAGE:
      return extend(appState, {
        currentView: {
          name: 'confirm-add-token',
          context: appState.currentView.context,
        },
        transForward: action.value,
      })

    case actions.SHOW_REMOVE_TOKEN_PAGE:
      return extend(appState, {
        currentView: {
          name: 'remove-token',
          context: action.token,
        },
        transForward: action.value,
      })

    case actions.SHOW_IMPORT_PAGE:
      return extend(appState, {
        currentView: {
          name: 'import-menu',
        },
        transForward: true,
        warning: null,
      })

    case actions.SHOW_NEW_ACCOUNT_PAGE:
      return extend(appState, {
        currentView: {
          name: 'new-account-page',
          context: action.formToSelect,
        },
        transForward: true,
        warning: null,
      })

    case actions.SET_NEW_ACCOUNT_FORM:
      return extend(appState, {
        currentView: {
          name: appState.currentView.name,
          context: action.formToSelect,
        },
      })

    case actions.SHOW_INFO_PAGE:
      return extend(appState, {
        currentView: {
          name: 'info',
          context: appState.currentView.context,
        },
        transForward: true,
      })

  case actions.CREATE_NEW_VAULT_IN_PROGRESS:
      return extend(appState, {
        currentView: {
          name: 'createVault',
          inProgress: true,
        },
        transForward: true,
        isLoading: true,
      })

    case actions.SHOW_NEW_VAULT_SEED:
      return extend(appState, {
        currentView: {
          name: 'createVaultComplete',
          seedWords: action.value,
        },
        transForward: true,
        isLoading: false,
      })

    case actions.NEW_ACCOUNT_SCREEN:
      return extend(appState, {
        currentView: {
          name: 'new-account',
          context: appState.currentView.context,
        },
        transForward: true,
      })

    case actions.SHOW_SEND_PAGE:
      return extend(appState, {
        currentView: {
          name: 'sendTransaction',
          context: appState.currentView.context,
        },
        transForward: true,
        warning: null,
      })

    case actions.SHOW_SEND_TOKEN_PAGE:
      return extend(appState, {
        currentView: {
          name: 'sendToken',
          context: appState.currentView.context,
          tokenAddress: action.value,
        },
        transForward: true,
        warning: null,
      })

    case actions.SHOW_NEW_KEYCHAIN:
      return extend(appState, {
        currentView: {
          name: 'newKeychain',
          context: appState.currentView.context,
        },
        transForward: true,
      })

  // unlock

    case actions.UNLOCK_METAMASK:
      return extend(appState, {
        forgottenPassword: appState.forgottenPassword ? !appState.forgottenPassword : null,
        detailView: {},
        transForward: true,
        isLoading: false,
        warning: null,
      })

    case actions.LOCK_METAMASK:
      return extend(appState, {
        currentView: defaultView,
        transForward: false,
        warning: null,
      })

    case actions.BACK_TO_INIT_MENU:
      return extend(appState, {
        warning: null,
        transForward: false,
        forgottenPassword: true,
        currentView: {
          name: 'InitMenu',
        },
      })

    case actions.BACK_TO_UNLOCK_VIEW:
      return extend(appState, {
        warning: null,
        transForward: true,
        forgottenPassword: false,
        currentView: {
          name: 'UnlockScreen',
        },
      })
  // reveal seed words

    case actions.REVEAL_SEED_CONFIRMATION:
      return extend(appState, {
        currentView: {
          name: 'reveal-seed-conf',
        },
        transForward: true,
        warning: null,
      })

  // accounts

    case actions.SET_SELECTED_ACCOUNT:
      return extend(appState, {
        activeAddress: action.value,
      })

    case actions.GO_HOME:
      return extend(appState, {
        currentView: extend(appState.currentView, {
          name: 'accountDetail',
        }),
        accountDetail: {
          subview: 'transactions',
          accountExport: 'none',
          privateKey: '',
        },
        transForward: false,
        warning: null,
      })

    case actions.SHOW_ACCOUNT_DETAIL:
      return extend(appState, {
        forgottenPassword: appState.forgottenPassword ? !appState.forgottenPassword : null,
        currentView: {
          name: 'accountDetail',
          context: action.value,
        },
        accountDetail: {
          subview: 'transactions',
          accountExport: 'none',
          privateKey: '',
        },
        transForward: false,
      })

    case actions.BACK_TO_ACCOUNT_DETAIL:
      return extend(appState, {
        currentView: {
          name: 'accountDetail',
          context: action.value,
        },
        accountDetail: {
          subview: 'transactions',
          accountExport: 'none',
          privateKey: '',
        },
        transForward: false,
      })

    case actions.SHOW_ACCOUNTS_PAGE:
      return extend(appState, {
        currentView: {
          name: seedWords ? 'createVaultComplete' : 'accounts',
          seedWords,
        },
        transForward: true,
        isLoading: false,
        warning: null,
        scrollToBottom: false,
        forgottenPassword: false,
      })

    case actions.SHOW_NOTICE:
      return extend(appState, {
        transForward: true,
        isLoading: false,
      })

    case actions.REVEAL_ACCOUNT:
      return extend(appState, {
        scrollToBottom: true,
      })

    case actions.SHOW_CONF_TX_PAGE:
      return extend(appState, {
        currentView: {
          name: 'confTx',
          pendingTxIndex: action.id ? indexForPending(state, action.id) : 0,
          screenParams: action.value,
        },
        transForward: action.transForward,
        warning: null,
        isLoading: false,
      })

    case actions.SHOW_CONF_MSG_PAGE:
      return extend(appState, {
        currentView: {
          name: hasUnconfActions ? 'confTx' : 'account-detail',
          context: 0,
        },
        transForward: true,
        warning: null,
        isLoading: false,
      })

    case actions.COMPLETED_TX:
      log.debug('reducing COMPLETED_TX for tx ' + action.value)
      const otherUnconfActions = getUnconfActionList(state)
        .filter(tx => tx.id !== action.value)
      const hasOtherUnconfActions = otherUnconfActions.length > 0

      if (hasOtherUnconfActions) {
        log.debug('reducer detected txs - rendering confTx view')
        return extend(appState, {
          transForward: false,
          currentView: {
            name: 'confTx',
            context: 0,
          },
          warning: null,
        })
      } else {
        log.debug('attempting to close popup')
        return extend(appState, {
          // indicate notification should close
          shouldClose: true,
          transForward: false,
          warning: null,
          currentView: {
            name: 'accountDetail',
            context: state.metamask.selectedAddress,
          },
          accountDetail: {
            subview: 'transactions',
          },
        })
      }

    case actions.NEXT_TX:
      return extend(appState, {
        transForward: true,
        currentView: {
          name: 'confTx',
          pendingTxIndex: ++curPendingTxIndex,
          warning: null,
        },
      })

    case actions.VIEW_PENDING_TX:
      const pendingTxIndex = indexForPending(state, action.value)
      return extend(appState, {
        transForward: true,
        currentView: {
          name: 'confTx',
          pendingTxIndex,
          warning: null,
        },
      })

    case actions.PREVIOUS_TX:
      return extend(appState, {
        transForward: false,
        currentView: {
          name: 'confTx',
          pendingTxIndex: --curPendingTxIndex,
          warning: null,
        },
      })

    case actions.TRANSACTION_ERROR:
      return extend(appState, {
        currentView: {
          name: 'confTx',
          errorMessage: 'There was a problem submitting this transaction.',
        },
      })

    case actions.UNLOCK_FAILED:
      return extend(appState, {
        warning: action.value || 'Incorrect password. Try again.',
      })

    case actions.UNLOCK_SUCCEEDED:
      return extend(appState, {
        warning: '',
      })

    case actions.SET_HARDWARE_WALLET_DEFAULT_HD_PATH:
      const { device, path } = action.value
      const newDefaults = {...appState.defaultHdPaths}
      newDefaults[device] = path

      return extend(appState, {
        defaultHdPaths: newDefaults,
      })

    case actions.SHOW_LOADING:
      return extend(appState, {
        isLoading: true,
        loadingMessage: action.value,
      })

    case actions.HIDE_LOADING:
      return extend(appState, {
        isLoading: false,
      })

    case actions.SHOW_SUB_LOADING_INDICATION:
      return extend(appState, {
        isSubLoading: true,
      })

    case actions.HIDE_SUB_LOADING_INDICATION:
      return extend(appState, {
        isSubLoading: false,
      })
    case actions.CLEAR_SEED_WORD_CACHE:
      return extend(appState, {
        transForward: true,
        currentView: {},
        isLoading: false,
        accountDetail: {
          subview: 'transactions',
          accountExport: 'none',
          privateKey: '',
        },
      })

    case actions.DISPLAY_WARNING:
      return extend(appState, {
        warning: action.value,
        isLoading: false,
      })

    case actions.HIDE_WARNING:
      return extend(appState, {
        warning: undefined,
      })

    case actions.REQUEST_ACCOUNT_EXPORT:
      return extend(appState, {
        transForward: true,
        currentView: {
          name: 'accountDetail',
          context: appState.currentView.context,
        },
        accountDetail: {
          subview: 'export',
          accountExport: 'requested',
        },
      })

    case actions.EXPORT_ACCOUNT:
      return extend(appState, {
        accountDetail: {
          subview: 'export',
          accountExport: 'completed',
        },
      })

    case actions.SHOW_PRIVATE_KEY:
      return extend(appState, {
        accountDetail: {
          subview: 'export',
          accountExport: 'completed',
          privateKey: action.value,
        },
      })

    case actions.BUY_ETH_VIEW:
      return extend(appState, {
        transForward: true,
        currentView: {
          name: 'buyEth',
          context: appState.currentView.name,
        },
        identity: state.metamask.identities[action.value],
        buyView: {
          subview: 'Coinbase',
          amount: '15.00',
          buyAddress: action.value,
          formView: {
            coinbase: true,
            shapeshift: false,
          },
        },
      })

    case actions.ONBOARDING_BUY_ETH_VIEW:
      return extend(appState, {
        transForward: true,
        currentView: {
          name: 'onboardingBuyEth',
          context: appState.currentView.name,
        },
        identity: state.metamask.identities[action.value],
      })

    case actions.COINBASE_SUBVIEW:
      return extend(appState, {
        buyView: {
          subview: 'Coinbase',
          formView: {
            coinbase: true,
            shapeshift: false,
          },
          buyAddress: appState.buyView.buyAddress,
          amount: appState.buyView.amount,
        },
      })

    case actions.SHAPESHIFT_SUBVIEW:
      return extend(appState, {
        buyView: {
          subview: 'ShapeShift',
          formView: {
            coinbase: false,
            shapeshift: true,
            marketinfo: action.value.marketinfo,
            coinOptions: action.value.coinOptions,
          },
          buyAddress: action.value.buyAddress || appState.buyView.buyAddress,
          amount: appState.buyView.amount || 0,
        },
      })

    case actions.PAIR_UPDATE:
      return extend(appState, {
        buyView: {
          subview: 'ShapeShift',
          formView: {
            coinbase: false,
            shapeshift: true,
            marketinfo: action.value.marketinfo,
            coinOptions: appState.buyView.formView.coinOptions,
          },
          buyAddress: appState.buyView.buyAddress,
          amount: appState.buyView.amount,
          warning: null,
        },
      })

    case actions.SHOW_QR:
      return extend(appState, {
        qrRequested: true,
        transForward: true,

        Qr: {
          message: action.value.message,
          data: action.value.data,
        },
      })

    case actions.SHOW_QR_VIEW:
      return extend(appState, {
        currentView: {
          name: 'qr',
          context: appState.currentView.context,
        },
        transForward: true,
        Qr: {
          message: action.value.message,
          data: action.value.data,
        },
      })

    case actions.SET_MOUSE_USER_STATE:
      return extend(appState, {
        isMouseUser: action.value,
      })

    case actions.GAS_LOADING_STARTED:
      return extend(appState, {
        gasIsLoading: true,
      })

    case actions.GAS_LOADING_FINISHED:
      return extend(appState, {
        gasIsLoading: false,
      })

<<<<<<< HEAD
    case actions.SHOW_DELETE_RPC:
      return extend(appState, {
        currentView: {
          name: 'delete-rpc',
          context: appState.currentView.context,
        },
        transForward: action.value,
        RPC_URL: action.RPC_URL,
      })

    case actions.SHOW_DELETE_IMPORTED_ACCOUNT:
      return extend(appState, {
        currentView: {
          name: 'delete-imported-account',
          context: appState.currentView.context,
        },
        identity: action.identity,
      })

    case actions.CONFIRM_CHANGE_PASSWORD:
      return extend(appState, {
        currentView: {
          name: 'confirm-change-password',
          context: appState.currentView.context,
        },
=======
    case actions.SET_NETWORK_NONCE:
      return extend(appState, {
        networkNonce: action.value,
>>>>>>> 097c1e90
      })

    default:
      return appState
  }
}

function checkUnconfActions (state) {
  const unconfActionList = getUnconfActionList(state)
  const hasUnconfActions = unconfActionList.length > 0
  return hasUnconfActions
}

function getUnconfActionList (state) {
  const { unapprovedTxs, unapprovedMsgs,
    unapprovedPersonalMsgs, unapprovedTypedMessages, network } = state.metamask

  const unconfActionList = txHelper(unapprovedTxs, unapprovedMsgs, unapprovedPersonalMsgs, unapprovedTypedMessages, network)
  return unconfActionList
}

function indexForPending (state, txId) {
  const unconfTxList = getUnconfActionList(state)
  const match = unconfTxList.find((tx) => tx.id === txId)
  const index = unconfTxList.indexOf(match)
  return index
}

// function indexForLastPending (state) {
//   return getUnconfActionList(state).length
// }<|MERGE_RESOLUTION|>--- conflicted
+++ resolved
@@ -746,7 +746,6 @@
         gasIsLoading: false,
       })
 
-<<<<<<< HEAD
     case actions.SHOW_DELETE_RPC:
       return extend(appState, {
         currentView: {
@@ -772,11 +771,11 @@
           name: 'confirm-change-password',
           context: appState.currentView.context,
         },
-=======
+      })
+
     case actions.SET_NETWORK_NONCE:
       return extend(appState, {
         networkNonce: action.value,
->>>>>>> 097c1e90
       })
 
     default:
