--- conflicted
+++ resolved
@@ -54,11 +54,8 @@
     preferences: {
       useNativeCurrencyAsPrimaryCurrency: true,
     },
-<<<<<<< HEAD
     completedOnboarding: false,
-=======
     knownMethodData: {},
->>>>>>> 1d93d9a3
   }, state.metamask)
 
   switch (action.type) {
