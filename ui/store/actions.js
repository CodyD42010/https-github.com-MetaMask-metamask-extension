--- conflicted
+++ resolved
@@ -2,24 +2,14 @@
 import log from 'loglevel';
 import { captureException } from '@sentry/browser';
 import { capitalize, isEqual } from 'lodash';
-<<<<<<< HEAD
-import getBuyEthUrl from '../../app/scripts/lib/buy-eth-url';
-import {
-  fetchLocale,
-  loadRelativeTimeFormatLocaleData,
-} from '../helpers/utils/i18n-helper';
-import { getMethodDataAsync } from '../helpers/utils/transactions.util';
-import { getSymbolAndDecimals } from '../helpers/utils/token-util';
-import { isEqualCaseInsensitive } from '../helpers/utils/util';
-import switchDirection from '../helpers/utils/switch-direction';
-=======
 import getBuyUrl from '../../app/scripts/lib/buy-url';
 import { getMethodDataAsync } from '../helpers/utils/transactions.util';
 import switchDirection from '../../app/scripts/constants/switch-direction';
->>>>>>> 377d6699
 import {
   ENVIRONMENT_TYPE_NOTIFICATION,
+  ORIGIN_METAMASK,
   POLLING_TOKEN_ENVIRONMENT_TYPES,
+  MESSAGE_TYPE,
 } from '../../shared/constants/app';
 import { hasUnconfirmedTransactions } from '../helpers/utils/confirm-tx.util';
 import txHelper from '../helpers/utils/tx-helper';
@@ -28,9 +18,15 @@
   getMetaMaskAccounts,
   getPermittedAccountsForCurrentTab,
   getSelectedAddress,
-  getTokenList,
+  ///: BEGIN:ONLY_INCLUDE_IN(flask)
+  getNotifications,
+  ///: END:ONLY_INCLUDE_IN
 } from '../selectors';
-import { computeEstimatedGasLimit, resetSendState } from '../ducks/send';
+import {
+  computeEstimatedGasLimit,
+  initializeSendState,
+  resetSendState,
+} from '../ducks/send';
 import { switchedToUnconnectedAccount } from '../ducks/alerts/unconnected-account';
 import { getUnconnectedAccountAlertEnabledness } from '../ducks/metamask/metamask';
 import { toChecksumHexAddress } from '../../shared/modules/hexstring-utils';
@@ -39,10 +35,6 @@
   LEDGER_TRANSPORT_TYPES,
   LEDGER_USB_VENDOR_ID,
 } from '../../shared/constants/hardware-wallets';
-<<<<<<< HEAD
-import { TRANSACTION_STATUSES } from '../../shared/constants/transaction';
-import { removeTxFromFailedTxesToDisplay } from '../ducks/app/app';
-=======
 import { EVENT } from '../../shared/constants/metametrics';
 import { parseSmartTransactionsError } from '../pages/swaps/swaps.util';
 import { isEqualCaseInsensitive } from '../../shared/modules/string-utils';
@@ -55,7 +47,6 @@
   fetchLocale,
   loadRelativeTimeFormatLocaleData,
 } from '../../app/scripts/constants/error-utils';
->>>>>>> 377d6699
 import * as actionConstants from './actionConstants';
 
 let background = null;
@@ -91,19 +82,6 @@
       .then(() => {
         dispatch(unlockSucceeded());
         return forceUpdateMetamaskState(dispatch);
-      })
-      .then(() => {
-        return new Promise((resolve, reject) => {
-          background.verifySeedPhrase((err) => {
-            if (err) {
-              dispatch(displayWarning(err.message));
-              reject(err);
-              return;
-            }
-
-            resolve();
-          });
-        });
       })
       .then(() => {
         dispatch(hideLoadingIndication());
@@ -116,20 +94,39 @@
   };
 }
 
-export function createNewVaultAndRestore(password, seed) {
+/**
+ * Adds a new account where all data is encrypted using the given password and
+ * where all addresses are generated from a given seed phrase.
+ *
+ * @param {string} password - The password.
+ * @param {string} seedPhrase - The seed phrase.
+ * @returns {object} The updated state of the keyring controller.
+ */
+export function createNewVaultAndRestore(password, seedPhrase) {
   return (dispatch) => {
     dispatch(showLoadingIndication());
     log.debug(`background.createNewVaultAndRestore`);
+
+    // Encode the secret recovery phrase as an array of integers so that it is
+    // serialized as JSON properly.
+    const encodedSeedPhrase = Array.from(
+      Buffer.from(seedPhrase, 'utf8').values(),
+    );
+
     let vault;
     return new Promise((resolve, reject) => {
-      background.createNewVaultAndRestore(password, seed, (err, _vault) => {
-        if (err) {
-          reject(err);
-          return;
-        }
-        vault = _vault;
-        resolve();
-      });
+      background.createNewVaultAndRestore(
+        password,
+        encodedSeedPhrase,
+        (err, _vault) => {
+          if (err) {
+            reject(err);
+            return;
+          }
+          vault = _vault;
+          resolve();
+        },
+      );
     })
       .then(() => dispatch(unMarkPasswordForgotten()))
       .then(() => {
@@ -151,8 +148,8 @@
 
     try {
       await createNewVault(password);
-      const seedWords = await verifySeedPhrase();
-      return seedWords;
+      const seedPhrase = await verifySeedPhrase();
+      return seedPhrase;
     } catch (error) {
       dispatch(displayWarning(error.message));
       throw new Error(error.message);
@@ -168,9 +165,9 @@
 
     try {
       await submitPassword(password);
-      const seedWords = await verifySeedPhrase();
+      const seedPhrase = await verifySeedPhrase();
       await forceUpdateMetamaskState(dispatch);
-      return seedWords;
+      return seedPhrase;
     } catch (error) {
       dispatch(displayWarning(error.message));
       throw new Error(error.message);
@@ -219,17 +216,9 @@
   });
 }
 
-export function verifySeedPhrase() {
-  return new Promise((resolve, reject) => {
-    background.verifySeedPhrase((error, seedWords) => {
-      if (error) {
-        reject(error);
-        return;
-      }
-
-      resolve(seedWords);
-    });
-  });
+export async function verifySeedPhrase() {
+  const encodedSeedPhrase = await promisifiedBackground.verifySeedPhrase();
+  return Buffer.from(encodedSeedPhrase).toString('utf8');
 }
 
 export function requestRevealSeedWords(password) {
@@ -239,11 +228,11 @@
 
     try {
       await verifyPassword(password);
-      const seedWords = await verifySeedPhrase();
-      return seedWords;
+      const seedPhrase = await verifySeedPhrase();
+      return seedPhrase;
     } catch (error) {
       dispatch(displayWarning(error.message));
-      throw new Error(error.message);
+      throw error;
     } finally {
       dispatch(hideLoadingIndication());
     }
@@ -434,7 +423,7 @@
 
     let accounts;
     try {
-      if (deviceName === 'ledger') {
+      if (deviceName === DEVICE_NAMES.LEDGER) {
         await promisifiedBackground.establishLedgerTransportPreference();
       }
       if (
@@ -460,15 +449,16 @@
     } catch (error) {
       log.error(error);
       if (
-        deviceName === 'ledger' &&
+        deviceName === DEVICE_NAMES.LEDGER &&
         ledgerTransportType === LEDGER_TRANSPORT_TYPES.WEBHID &&
         error.message.match('Failed to open the device')
       ) {
         dispatch(displayWarning(t('ledgerDeviceOpenFailureMessage')));
         throw new Error(t('ledgerDeviceOpenFailureMessage'));
       } else {
-        if (deviceName !== DEVICE_NAMES.QR)
+        if (deviceName !== DEVICE_NAMES.QR) {
           dispatch(displayWarning(error.message));
+        }
         throw error;
       }
     } finally {
@@ -706,6 +696,122 @@
   });
 };
 
+export function updatePreviousGasParams(txId, previousGasParams) {
+  return async (dispatch) => {
+    let updatedTransaction;
+    try {
+      updatedTransaction = await promisifiedBackground.updatePreviousGasParams(
+        txId,
+        previousGasParams,
+      );
+    } catch (error) {
+      dispatch(txError(error));
+      log.error(error.message);
+      throw error;
+    }
+
+    return updatedTransaction;
+  };
+}
+
+export function updateSwapApprovalTransaction(txId, txSwapApproval) {
+  return async (dispatch) => {
+    let updatedTransaction;
+    try {
+      updatedTransaction = await promisifiedBackground.updateSwapApprovalTransaction(
+        txId,
+        txSwapApproval,
+      );
+    } catch (error) {
+      dispatch(txError(error));
+      log.error(error.message);
+      throw error;
+    }
+
+    return updatedTransaction;
+  };
+}
+
+export function updateEditableParams(txId, editableParams) {
+  return async (dispatch) => {
+    let updatedTransaction;
+    try {
+      updatedTransaction = await promisifiedBackground.updateEditableParams(
+        txId,
+        editableParams,
+      );
+    } catch (error) {
+      dispatch(txError(error));
+      log.error(error.message);
+      throw error;
+    }
+    await forceUpdateMetamaskState(dispatch);
+    return updatedTransaction;
+  };
+}
+
+/**
+ * Appends new send flow history to a transaction
+ *
+ * @param {string} txId - the id of the transaction to update
+ * @param {Array<{event: string, timestamp: number}>} sendFlowHistory - the new send flow history to append to the
+ *  transaction
+ * @returns {import('../../shared/constants/transaction').TransactionMeta}
+ */
+export function updateTransactionSendFlowHistory(txId, sendFlowHistory) {
+  return async (dispatch) => {
+    let updatedTransaction;
+    try {
+      updatedTransaction = await promisifiedBackground.updateTransactionSendFlowHistory(
+        txId,
+        sendFlowHistory,
+      );
+    } catch (error) {
+      dispatch(txError(error));
+      log.error(error.message);
+      throw error;
+    }
+
+    return updatedTransaction;
+  };
+}
+
+export function updateTransactionGasFees(txId, txGasFees) {
+  return async (dispatch) => {
+    let updatedTransaction;
+    try {
+      updatedTransaction = await promisifiedBackground.updateTransactionGasFees(
+        txId,
+        txGasFees,
+      );
+    } catch (error) {
+      dispatch(txError(error));
+      log.error(error.message);
+      throw error;
+    }
+
+    return updatedTransaction;
+  };
+}
+
+export function updateSwapTransaction(txId, txSwap) {
+  return async (dispatch) => {
+    let updatedTransaction;
+    try {
+      updatedTransaction = await promisifiedBackground.updateSwapTransaction(
+        txId,
+        txSwap,
+      );
+    } catch (error) {
+      dispatch(txError(error));
+      log.error(error.message);
+      throw error;
+    }
+
+    return updatedTransaction;
+  };
+}
+
 export function updateTransaction(txData, dontShowLoadingIndicator) {
   return async (dispatch) => {
     !dontShowLoadingIndicator && dispatch(showLoadingIndication());
@@ -733,20 +839,65 @@
   };
 }
 
-export function addUnapprovedTransaction(txParams, origin) {
+/**
+ * Action to create a new transaction in the controller and route to the
+ * confirmation page. Returns the newly created txMeta in case additional logic
+ * should be applied to the transaction after creation.
+ *
+ * @param {import('../../shared/constants/transaction').TxParams} txParams -
+ *  The transaction parameters
+ * @param {import(
+ *  '../../shared/constants/transaction'
+ * ).TransactionTypeString} type - The type of the transaction being added.
+ * @param {Array<{event: string, timestamp: number}>} sendFlowHistory - The
+ *  history of the send flow at time of creation.
+ * @returns {import('../../shared/constants/transaction').TransactionMeta}
+ */
+export function addUnapprovedTransactionAndRouteToConfirmationPage(
+  txParams,
+  type,
+  sendFlowHistory,
+) {
+  return async (dispatch) => {
+    try {
+      log.debug('background.addUnapprovedTransaction');
+      const txMeta = await promisifiedBackground.addUnapprovedTransaction(
+        txParams,
+        ORIGIN_METAMASK,
+        type,
+        sendFlowHistory,
+      );
+      dispatch(showConfTxPage());
+      return txMeta;
+    } catch (error) {
+      dispatch(hideLoadingIndication());
+      dispatch(displayWarning(error.message));
+    }
+    return null;
+  };
+}
+
+/**
+ * Wrapper around the promisifedBackground to create a new unapproved
+ * transaction in the background and return the newly created txMeta.
+ * This method does not show errors or route to a confirmation page and is
+ * used primarily for swaps functionality.
+ *
+ * @param {import('../../shared/constants/transaction').TxParams} txParams -
+ *  The transaction parameters
+ * @param {import(
+ *  '../../shared/constants/transaction'
+ * ).TransactionTypeString} type - The type of the transaction being added.
+ * @returns {import('../../shared/constants/transaction').TransactionMeta}
+ */
+export async function addUnapprovedTransaction(txParams, type) {
   log.debug('background.addUnapprovedTransaction');
-
-  return () => {
-    return new Promise((resolve, reject) => {
-      background.addUnapprovedTransaction(txParams, origin, (err, txMeta) => {
-        if (err) {
-          reject(err);
-          return;
-        }
-        resolve(txMeta);
-      });
-    });
-  };
+  const txMeta = await promisifiedBackground.addUnapprovedTransaction(
+    txParams,
+    ORIGIN_METAMASK,
+    type,
+  );
+  return txMeta;
 }
 
 export function updateAndApproveTx(txData, dontShowLoadingIndicator) {
@@ -784,6 +935,10 @@
         return Promise.reject(err);
       });
   };
+}
+
+export async function getTransactions(filters = {}) {
+  return await promisifiedBackground.getTransactions(filters);
 }
 
 export function completedTx(id) {
@@ -833,6 +988,71 @@
   };
 }
 
+///: BEGIN:ONLY_INCLUDE_IN(flask)
+export function disableSnap(snapId) {
+  return async (dispatch) => {
+    await promisifiedBackground.disableSnap(snapId);
+    await forceUpdateMetamaskState(dispatch);
+  };
+}
+
+export function enableSnap(snapId) {
+  return async (dispatch) => {
+    await promisifiedBackground.enableSnap(snapId);
+    await forceUpdateMetamaskState(dispatch);
+  };
+}
+
+export function removeSnap(snapId) {
+  return async (dispatch) => {
+    await promisifiedBackground.removeSnap(snapId);
+    await forceUpdateMetamaskState(dispatch);
+  };
+}
+
+export async function removeSnapError(msgData) {
+  return promisifiedBackground.removeSnapError(msgData);
+}
+
+export function dismissNotifications(ids) {
+  return async (dispatch) => {
+    await promisifiedBackground.dismissNotifications(ids);
+    await forceUpdateMetamaskState(dispatch);
+  };
+}
+
+export function deleteExpiredNotifications() {
+  return async (dispatch, getState) => {
+    const state = getState();
+    const notifications = getNotifications(state);
+
+    const notificationIdsToDelete = notifications
+      .filter((notification) => {
+        const expirationTime = new Date(
+          Date.now() - NOTIFICATIONS_EXPIRATION_DELAY,
+        );
+
+        return Boolean(
+          notification.readDate &&
+            new Date(notification.readDate) < expirationTime,
+        );
+      })
+      .map(({ id }) => id);
+    if (notificationIdsToDelete.length) {
+      await promisifiedBackground.dismissNotifications(notificationIdsToDelete);
+      await forceUpdateMetamaskState(dispatch);
+    }
+  };
+}
+
+export function markNotificationsAsRead(ids) {
+  return async (dispatch) => {
+    await promisifiedBackground.markNotificationsAsRead(ids);
+    await forceUpdateMetamaskState(dispatch);
+  };
+}
+///: END:ONLY_INCLUDE_IN
+
 export function cancelMsg(msgData) {
   return async (dispatch) => {
     dispatch(showLoadingIndication());
@@ -848,6 +1068,96 @@
     dispatch(completedTx(msgData.id));
     dispatch(closeCurrentNotificationWindow());
     return msgData;
+  };
+}
+
+/**
+ * Cancels all of the given messages
+ *
+ * @param {Array<object>} msgDataList - a list of msg data objects
+ * @returns {function(*): Promise<void>}
+ */
+export function cancelMsgs(msgDataList) {
+  return async (dispatch) => {
+    dispatch(showLoadingIndication());
+
+    try {
+      const msgIds = msgDataList.map((id) => id);
+      const cancellations = msgDataList.map(
+        ({ id, type }) =>
+          new Promise((resolve, reject) => {
+            switch (type) {
+              case MESSAGE_TYPE.ETH_SIGN_TYPED_DATA:
+                background.cancelTypedMessage(id, (err) => {
+                  if (err) {
+                    reject(err);
+                    return;
+                  }
+                  resolve();
+                });
+                return;
+              case MESSAGE_TYPE.PERSONAL_SIGN:
+                background.cancelPersonalMessage(id, (err) => {
+                  if (err) {
+                    reject(err);
+                    return;
+                  }
+                  resolve();
+                });
+                return;
+              case MESSAGE_TYPE.ETH_DECRYPT:
+                background.cancelDecryptMessage(id, (err) => {
+                  if (err) {
+                    reject(err);
+                    return;
+                  }
+                  resolve();
+                });
+                return;
+              case MESSAGE_TYPE.ETH_GET_ENCRYPTION_PUBLIC_KEY:
+                background.cancelEncryptionPublicKeyMsg(id, (err) => {
+                  if (err) {
+                    reject(err);
+                    return;
+                  }
+                  resolve();
+                });
+                return;
+              case MESSAGE_TYPE.ETH_SIGN:
+                background.cancelMessage(id, (err) => {
+                  if (err) {
+                    reject(err);
+                    return;
+                  }
+                  resolve();
+                });
+                return;
+              default:
+                reject(
+                  new Error(
+                    `MetaMask Message Signature: Unknown message type: ${id}`,
+                  ),
+                );
+            }
+          }),
+      );
+
+      await Promise.all(cancellations);
+      const newState = await updateMetamaskStateFromBackground();
+      dispatch(updateMetamaskState(newState));
+
+      msgIds.forEach((id) => {
+        dispatch(completedTx(id));
+      });
+    } catch (err) {
+      log.error(err);
+    } finally {
+      if (getEnvironmentType() === ENVIRONMENT_TYPE_NOTIFICATION) {
+        closeNotificationPopup();
+      } else {
+        dispatch(hideLoadingIndication());
+      }
+    }
   };
 }
 
@@ -957,6 +1267,7 @@
 
 /**
  * Cancels all of the given transactions
+ *
  * @param {Array<object>} txDataList - a list of tx data objects
  * @returns {function(*): Promise<void>}
  */
@@ -991,7 +1302,7 @@
       });
     } finally {
       if (getEnvironmentType() === ENVIRONMENT_TYPE_NOTIFICATION) {
-        global.platform.closeCurrentWindow();
+        closeNotificationPopup();
       } else {
         dispatch(hideLoadingIndication());
       }
@@ -1070,7 +1381,7 @@
 
 export function updateMetamaskState(newState) {
   return (dispatch, getState) => {
-    const { metamask: currentState, appState } = getState();
+    const { metamask: currentState } = getState();
 
     const { currentLocale, selectedAddress, provider } = currentState;
     const {
@@ -1078,11 +1389,6 @@
       selectedAddress: newSelectedAddress,
       provider: newProvider,
     } = newState;
-
-    const { currentNetworkTxList } = getState().metamask;
-    const { currentNetworkTxList: newNetworkTxList } = newState;
-
-    const { transactionsToDisplayOnFailure } = appState;
 
     if (currentLocale && newLocale && currentLocale !== newLocale) {
       dispatch(updateCurrentLocale(newLocale));
@@ -1141,32 +1447,15 @@
         type: actionConstants.CHAIN_CHANGED,
         payload: newProvider.chainId,
       });
+      // We dispatch this action to ensure that the send state stays up to date
+      // after the chain changes. This async thunk will fail gracefully in the
+      // event that we are not yet on the send flow with a draftTransaction in
+      // progress.
+      dispatch(initializeSendState({ chainHasChanged: true }));
     }
     dispatch({
       type: actionConstants.UPDATE_METAMASK_STATE,
       value: newState,
-    });
-
-    // Check that the transaction was not submitted successfully, and remove it from failed transactions if it was.
-
-    const transactionIdsToRemove = Object.keys(
-      transactionsToDisplayOnFailure,
-    ).filter((id) => {
-      const currentTx = currentNetworkTxList.find((tx) => tx.id === id);
-      const newTx = newNetworkTxList.find((tx) => tx.id === id);
-      if (currentTx && newTx) {
-        return (
-          newTx.status !== currentTx.status &&
-          newTx.status !== TRANSACTION_STATUSES.FAILED &&
-          newTx.status !== TRANSACTION_STATUSES.SIGNED &&
-          newTx.status !== TRANSACTION_STATUSES.APPROVED
-        );
-      }
-      return false;
-    });
-
-    transactionIdsToRemove.forEach((id) => {
-      dispatch(removeTxFromFailedTxesToDisplay(id));
     });
   };
 }
@@ -1343,6 +1632,79 @@
     }
   };
 }
+/**
+ * To add detected tokens to state
+ *
+ * @param newDetectedTokens
+ */
+export function addDetectedTokens(newDetectedTokens) {
+  return async (dispatch) => {
+    try {
+      await promisifiedBackground.addDetectedTokens(newDetectedTokens);
+    } catch (error) {
+      log.error(error);
+    } finally {
+      await forceUpdateMetamaskState(dispatch);
+    }
+  };
+}
+
+/**
+ * To add the tokens user selected to state
+ *
+ * @param tokensToImport
+ */
+export function addImportedTokens(tokensToImport) {
+  return async (dispatch) => {
+    try {
+      await promisifiedBackground.addImportedTokens(tokensToImport);
+    } catch (error) {
+      log.error(error);
+    } finally {
+      await forceUpdateMetamaskState(dispatch);
+    }
+  };
+}
+
+/**
+ * To add ignored token addresses to state
+ *
+ * @param options
+ * @param options.tokensToIgnore
+ * @param options.dontShowLoadingIndicator
+ */
+export function ignoreTokens({
+  tokensToIgnore,
+  dontShowLoadingIndicator = false,
+}) {
+  const _tokensToIgnore = Array.isArray(tokensToIgnore)
+    ? tokensToIgnore
+    : [tokensToIgnore];
+
+  return async (dispatch) => {
+    if (!dontShowLoadingIndicator) {
+      dispatch(showLoadingIndication());
+    }
+    try {
+      await promisifiedBackground.ignoreTokens(_tokensToIgnore);
+    } catch (error) {
+      log.error(error);
+      dispatch(displayWarning(error.message));
+    } finally {
+      await forceUpdateMetamaskState(dispatch);
+      dispatch(hideLoadingIndication());
+    }
+  };
+}
+
+/**
+ * To fetch the ERC20 tokens with non-zero balance in a single call
+ *
+ * @param tokens
+ */
+export async function getBalancesInSingleCall(tokens) {
+  return await promisifiedBackground.getBalancesInSingleCall(tokens);
+}
 
 export function addCollectible(address, tokenID, dontShowLoadingIndicator) {
   return async (dispatch) => {
@@ -1454,19 +1816,41 @@
   };
 }
 
-export function removeToken(address) {
-  return async (dispatch) => {
-    dispatch(showLoadingIndication());
-    try {
-      await promisifiedBackground.removeToken(address);
-    } catch (error) {
-      log.error(error);
-      dispatch(displayWarning(error.message));
-    } finally {
-      await forceUpdateMetamaskState(dispatch);
-      dispatch(hideLoadingIndication());
-    }
-  };
+export async function checkAndUpdateAllCollectiblesOwnershipStatus() {
+  await promisifiedBackground.checkAndUpdateAllCollectiblesOwnershipStatus();
+}
+
+export async function isCollectibleOwner(
+  ownerAddress,
+  collectibleAddress,
+  collectibleId,
+) {
+  return await promisifiedBackground.isCollectibleOwner(
+    ownerAddress,
+    collectibleAddress,
+    collectibleId,
+  );
+}
+
+export async function checkAndUpdateSingleCollectibleOwnershipStatus(
+  collectible,
+) {
+  await promisifiedBackground.checkAndUpdateSingleCollectibleOwnershipStatus(
+    collectible,
+    false,
+  );
+}
+
+export async function getTokenStandardAndDetails(
+  address,
+  userAddress,
+  tokenId,
+) {
+  return await promisifiedBackground.getTokenStandardAndDetails(
+    address,
+    userAddress,
+    tokenId,
+  );
 }
 
 export function addTokens(tokens) {
@@ -1491,6 +1875,7 @@
     dispatch(showLoadingIndication());
     try {
       await promisifiedBackground.rejectWatchAsset(suggestedAssetID);
+      await forceUpdateMetamaskState(dispatch);
     } catch (error) {
       log.error(error);
       dispatch(displayWarning(error.message));
@@ -1507,6 +1892,7 @@
     dispatch(showLoadingIndication());
     try {
       await promisifiedBackground.acceptWatchAsset(suggestedAssetID);
+      await forceUpdateMetamaskState(dispatch);
     } catch (error) {
       log.error(error);
       dispatch(displayWarning(error.message));
@@ -1789,6 +2175,7 @@
 
 /**
  * @description Calls the addressBookController to remove an existing address.
+ * @param chainId
  * @param {string} addressToRemove - Address of the entry to remove from the address book
  */
 export function removeFromAddressBook(chainId, addressToRemove) {
@@ -1834,7 +2221,7 @@
       getEnvironmentType() === ENVIRONMENT_TYPE_NOTIFICATION &&
       !hasUnconfirmedTransactions(getState())
     ) {
-      global.platform.closeCurrentWindow();
+      closeNotificationPopup();
     }
   };
 }
@@ -1849,6 +2236,13 @@
 export function hideAlert() {
   return {
     type: actionConstants.ALERT_CLOSE,
+  };
+}
+
+export function updateCollectibleDropDownState(value) {
+  return async (dispatch) => {
+    await promisifiedBackground.updateCollectibleDropDownState(value);
+    await forceUpdateMetamaskState(dispatch);
   };
 }
 
@@ -1856,6 +2250,8 @@
  * This action will receive two types of values via qrCodeData
  * an object with the following structure {type, values}
  * or null (used to clear the previous value)
+ *
+ * @param qrCodeData
  */
 export function qrCodeDetected(qrCodeData) {
   return async (dispatch) => {
@@ -2016,11 +2412,13 @@
 
 export function buyEth(opts) {
   return async (dispatch) => {
-    const url = await getBuyEthUrl(opts);
-    global.platform.openTab({ url });
-    dispatch({
-      type: actionConstants.BUY_ETH,
-    });
+    const url = await getBuyUrl(opts);
+    if (url) {
+      global.platform.openTab({ url });
+      dispatch({
+        type: actionConstants.BUY_ETH,
+      });
+    }
   };
 }
 
@@ -2198,27 +2596,40 @@
 }
 
 export function setUseNonceField(val) {
+  return async (dispatch) => {
+    dispatch(showLoadingIndication());
+    log.debug(`background.setUseNonceField`);
+    try {
+      await promisifiedBackground.setUseNonceField(val);
+    } catch (error) {
+      dispatch(displayWarning(error.message));
+    }
+    dispatch(hideLoadingIndication());
+    dispatch({
+      type: actionConstants.SET_USE_NONCEFIELD,
+      value: val,
+    });
+  };
+}
+
+export function setUsePhishDetect(val) {
   return (dispatch) => {
     dispatch(showLoadingIndication());
-    log.debug(`background.setUseNonceField`);
-    background.setUseNonceField(val, (err) => {
+    log.debug(`background.setUsePhishDetect`);
+    background.setUsePhishDetect(val, (err) => {
       dispatch(hideLoadingIndication());
       if (err) {
         dispatch(displayWarning(err.message));
       }
     });
-    dispatch({
-      type: actionConstants.SET_USE_NONCEFIELD,
-      value: val,
-    });
-  };
-}
-
-export function setUsePhishDetect(val) {
+  };
+}
+
+export function setUseTokenDetection(val) {
   return (dispatch) => {
     dispatch(showLoadingIndication());
-    log.debug(`background.setUsePhishDetect`);
-    background.setUsePhishDetect(val, (err) => {
+    log.debug(`background.setUseTokenDetection`);
+    background.setUseTokenDetection(val, (err) => {
       dispatch(hideLoadingIndication());
       if (err) {
         dispatch(displayWarning(err.message));
@@ -2227,11 +2638,11 @@
   };
 }
 
-export function setUseTokenDetection(val) {
+export function setUseCollectibleDetection(val) {
   return (dispatch) => {
     dispatch(showLoadingIndication());
-    log.debug(`background.setUseTokenDetection`);
-    background.setUseTokenDetection(val, (err) => {
+    log.debug(`background.setUseCollectibleDetection`);
+    background.setUseCollectibleDetection(val, (err) => {
       dispatch(hideLoadingIndication());
       if (err) {
         dispatch(displayWarning(err.message));
@@ -2240,11 +2651,11 @@
   };
 }
 
-export function setUseCollectibleDetection(val) {
+export function setOpenSeaEnabled(val) {
   return (dispatch) => {
     dispatch(showLoadingIndication());
-    log.debug(`background.setUseCollectibleDetection`);
-    background.setUseCollectibleDetection(val, (err) => {
+    log.debug(`background.setOpenSeaEnabled`);
+    background.setOpenSeaEnabled(val, (err) => {
       dispatch(hideLoadingIndication());
       if (err) {
         dispatch(displayWarning(err.message));
@@ -2253,6 +2664,16 @@
   };
 }
 
+export function detectCollectibles() {
+  return async (dispatch) => {
+    dispatch(showLoadingIndication());
+    log.debug(`background.detectCollectibles`);
+    await promisifiedBackground.detectCollectibles();
+    dispatch(hideLoadingIndication());
+    await forceUpdateMetamaskState(dispatch);
+  };
+}
+
 export function setAdvancedGasFee(val) {
   return (dispatch) => {
     dispatch(showLoadingIndication());
@@ -2263,6 +2684,30 @@
         dispatch(displayWarning(err.message));
       }
     });
+  };
+}
+
+export function setEIP1559V2Enabled(val) {
+  return async (dispatch) => {
+    dispatch(showLoadingIndication());
+    log.debug(`background.setEIP1559V2Enabled`);
+    try {
+      await promisifiedBackground.setEIP1559V2Enabled(val);
+    } finally {
+      dispatch(hideLoadingIndication());
+    }
+  };
+}
+
+export function setTheme(val) {
+  return async (dispatch) => {
+    dispatch(showLoadingIndication());
+    log.debug(`background.setTheme`);
+    try {
+      await promisifiedBackground.setTheme(val);
+    } finally {
+      dispatch(hideLoadingIndication());
+    }
   };
 }
 
@@ -2352,6 +2797,13 @@
   };
 }
 
+export function setSwapsFeatureFlags(featureFlags) {
+  return async (dispatch) => {
+    await promisifiedBackground.setSwapsFeatureFlags(featureFlags);
+    await forceUpdateMetamaskState(dispatch);
+  };
+}
+
 export function fetchAndSetQuotes(fetchParams, fetchParamsMetaData) {
   return async (dispatch) => {
     const [
@@ -2527,12 +2979,12 @@
 
 /**
  * Approves the permissions request.
- * @param {Object} request - The permissions request to approve
- * @param {string[]} accounts - The accounts to expose, if any.
+ *
+ * @param {object} request - The permissions request to approve.
  */
-export function approvePermissionsRequest(request, accounts) {
+export function approvePermissionsRequest(request) {
   return (dispatch) => {
-    background.approvePermissionsRequest(request, accounts, (err) => {
+    background.approvePermissionsRequest(request, (err) => {
       if (err) {
         dispatch(displayWarning(err.message));
       }
@@ -2542,6 +2994,7 @@
 
 /**
  * Rejects the permissions request with the given ID.
+ *
  * @param {string} requestId - The id of the request to be rejected
  */
 export function rejectPermissionsRequest(requestId) {
@@ -2561,10 +3014,12 @@
 
 /**
  * Clears the given permissions for the given origin.
+ *
+ * @param subjects
  */
-export function removePermissionsFor(domains) {
+export function removePermissionsFor(subjects) {
   return (dispatch) => {
-    background.removePermissionsFor(domains, (err) => {
+    background.removePermissionsFor(subjects, (err) => {
       if (err) {
         dispatch(displayWarning(err.message));
       }
@@ -2577,6 +3032,7 @@
 /**
  * Resolves a pending approval and closes the current notification window if no
  * further approvals are pending after the background state updates.
+ *
  * @param {string} id - The pending approval id
  * @param {any} [value] - The value required to confirm a pending approval
  */
@@ -2595,6 +3051,7 @@
 /**
  * Rejects a pending approval and closes the current notification window if no
  * further approvals are pending after the background state updates.
+ *
  * @param {string} id - The pending approval id
  * @param {Error} [error] - The error to throw when rejecting the approval
  */
@@ -2646,6 +3103,13 @@
   };
 }
 
+export function setNewTokensImported(newTokensImported) {
+  return {
+    type: actionConstants.SET_NEW_TOKENS_IMPORTED,
+    value: newTokensImported,
+  };
+}
+
 export function setLastActiveTime() {
   return (dispatch) => {
     background.setLastActiveTime((err) => {
@@ -2745,33 +3209,6 @@
 export function loadingTokenParamsFinished() {
   return {
     type: actionConstants.LOADING_TOKEN_PARAMS_FINISHED,
-  };
-}
-
-export function getTokenParams(tokenAddress) {
-  return (dispatch, getState) => {
-    const tokenList = getTokenList(getState());
-    const existingTokens = getState().metamask.tokens;
-    const existingToken = existingTokens.find(({ address }) =>
-      isEqualCaseInsensitive(tokenAddress, address),
-    );
-
-    if (existingToken) {
-      return Promise.resolve({
-        symbol: existingToken.symbol,
-        decimals: existingToken.decimals,
-      });
-    }
-
-    dispatch(loadingTokenParamsStarted());
-    log.debug(`loadingTokenParams`);
-
-    return getSymbolAndDecimals(tokenAddress, tokenList).then(
-      ({ symbol, decimals }) => {
-        dispatch(addToken(tokenAddress, symbol, Number(decimals)));
-        dispatch(loadingTokenParamsFinished());
-      },
-    );
   };
 }
 
@@ -2791,27 +3228,123 @@
   };
 }
 
-export function setNextNonce(nextNonce) {
-  return {
-    type: actionConstants.SET_NEXT_NONCE,
-    value: nextNonce,
-  };
-}
-
-export function getNextNonce() {
-  return (dispatch, getState) => {
-    const address = getState().metamask.selectedAddress;
+export function initializeThreeBox() {
+  return (dispatch) => {
     return new Promise((resolve, reject) => {
-      background.getNextNonce(address, (err, nextNonce) => {
+      background.initializeThreeBox((err) => {
         if (err) {
           dispatch(displayWarning(err.message));
           reject(err);
           return;
         }
-        dispatch(setNextNonce(nextNonce));
-        resolve(nextNonce);
-      });
-    });
+        resolve();
+      });
+    });
+  };
+}
+
+export function setShowRestorePromptToFalse() {
+  return (dispatch) => {
+    return new Promise((resolve, reject) => {
+      background.setShowRestorePromptToFalse((err) => {
+        if (err) {
+          dispatch(displayWarning(err.message));
+          reject(err);
+          return;
+        }
+        resolve();
+      });
+    });
+  };
+}
+
+export function turnThreeBoxSyncingOn() {
+  return (dispatch) => {
+    return new Promise((resolve, reject) => {
+      background.turnThreeBoxSyncingOn((err) => {
+        if (err) {
+          dispatch(displayWarning(err.message));
+          reject(err);
+          return;
+        }
+        resolve();
+      });
+    });
+  };
+}
+
+export function restoreFromThreeBox(accountAddress) {
+  return (dispatch) => {
+    return new Promise((resolve, reject) => {
+      background.restoreFromThreeBox(accountAddress, (err) => {
+        if (err) {
+          dispatch(displayWarning(err.message));
+          reject(err);
+          return;
+        }
+        resolve();
+      });
+    });
+  };
+}
+
+export function getThreeBoxLastUpdated() {
+  return (dispatch) => {
+    return new Promise((resolve, reject) => {
+      background.getThreeBoxLastUpdated((err, lastUpdated) => {
+        if (err) {
+          dispatch(displayWarning(err.message));
+          reject(err);
+          return;
+        }
+        resolve(lastUpdated);
+      });
+    });
+  };
+}
+
+export function setThreeBoxSyncingPermission(threeBoxSyncingAllowed) {
+  return (dispatch) => {
+    return new Promise((resolve, reject) => {
+      background.setThreeBoxSyncingPermission(threeBoxSyncingAllowed, (err) => {
+        if (err) {
+          dispatch(displayWarning(err.message));
+          reject(err);
+          return;
+        }
+        resolve();
+      });
+    });
+  };
+}
+
+export function turnThreeBoxSyncingOnAndInitialize() {
+  return async (dispatch) => {
+    await dispatch(setThreeBoxSyncingPermission(true));
+    await dispatch(turnThreeBoxSyncingOn());
+    await dispatch(initializeThreeBox(true));
+  };
+}
+
+export function setNextNonce(nextNonce) {
+  return {
+    type: actionConstants.SET_NEXT_NONCE,
+    value: nextNonce,
+  };
+}
+
+export function getNextNonce() {
+  return async (dispatch, getState) => {
+    const address = getState().metamask.selectedAddress;
+    let nextNonce;
+    try {
+      nextNonce = await promisifiedBackground.getNextNonce(address);
+    } catch (error) {
+      dispatch(displayWarning(error.message));
+      throw error;
+    }
+    dispatch(setNextNonce(nextNonce));
+    return nextNonce;
   };
 }
 
@@ -2921,7 +3454,6 @@
  *
  * @param {string} pollToken - Poll token received from calling
  *  `getGasFeeEstimatesAndStartPolling`.
- * @returns {void}
  */
 export function disconnectGasFeeEstimatePoller(pollToken) {
   return promisifiedBackground.disconnectGasFeeEstimatePoller(pollToken);
@@ -2946,6 +3478,11 @@
     maxPriorityFeePerGas,
     maxFeePerGas,
   );
+}
+
+export async function closeNotificationPopup() {
+  await promisifiedBackground.markNotificationPopupAsAutomaticallyClosed();
+  global.platform.closeCurrentWindow();
 }
 
 // MetaMetrics
@@ -2965,10 +3502,28 @@
   return promisifiedBackground.trackMetaMetricsEvent(payload, options);
 }
 
+export function createEventFragment(options) {
+  return promisifiedBackground.createEventFragment(options);
+}
+
+export function createTransactionEventFragment(transactionId, event) {
+  return promisifiedBackground.createTransactionEventFragment(
+    transactionId,
+    event,
+  );
+}
+
+export function updateEventFragment(id, payload) {
+  return promisifiedBackground.updateEventFragment(id, payload);
+}
+
+export function finalizeEventFragment(id, options) {
+  return promisifiedBackground.finalizeEventFragment(id, options);
+}
+
 /**
  * @param {MetaMetricsPagePayload} payload - details of the page viewed
  * @param {MetaMetricsPageOptions} options - options for handling the page view
- * @returns {void}
  */
 export function trackMetaMetricsPage(payload, options) {
   return promisifiedBackground.trackMetaMetricsPage(payload, options);
@@ -2992,13 +3547,206 @@
   await promisifiedBackground.setWeb3ShimUsageAlertDismissed(origin);
 }
 
+// Smart Transactions Controller
+export async function setSmartTransactionsOptInStatus(
+  optInState,
+  prevOptInState,
+) {
+  trackMetaMetricsEvent({
+    event: 'STX OptIn',
+    category: EVENT.CATEGORIES.SWAPS,
+    sensitiveProperties: {
+      stx_enabled: true,
+      current_stx_enabled: true,
+      stx_user_opt_in: optInState,
+      stx_prev_user_opt_in: prevOptInState,
+    },
+  });
+  await promisifiedBackground.setSmartTransactionsOptInStatus(optInState);
+}
+
+export function fetchSmartTransactionFees(
+  unsignedTransaction,
+  approveTxParams,
+) {
+  return async (dispatch) => {
+    if (approveTxParams) {
+      approveTxParams.value = '0x0';
+    }
+    try {
+      return await promisifiedBackground.fetchSmartTransactionFees(
+        unsignedTransaction,
+        approveTxParams,
+      );
+    } catch (e) {
+      log.error(e);
+      if (e.message.startsWith('Fetch error:')) {
+        const errorObj = parseSmartTransactionsError(e.message);
+        dispatch({
+          type: actionConstants.SET_SMART_TRANSACTIONS_ERROR,
+          payload: errorObj.type,
+        });
+      }
+      throw e;
+    }
+  };
+}
+
+const createSignedTransactions = async (
+  unsignedTransaction,
+  fees,
+  areCancelTransactions,
+) => {
+  const unsignedTransactionsWithFees = fees.map((fee) => {
+    const unsignedTransactionWithFees = {
+      ...unsignedTransaction,
+      maxFeePerGas: decimalToHex(fee.maxFeePerGas),
+      maxPriorityFeePerGas: decimalToHex(fee.maxPriorityFeePerGas),
+      gas: areCancelTransactions
+        ? decimalToHex(21000) // It has to be 21000 for cancel transactions, otherwise the API would reject it.
+        : unsignedTransaction.gas,
+      value: unsignedTransaction.value,
+    };
+    if (areCancelTransactions) {
+      unsignedTransactionWithFees.to = unsignedTransactionWithFees.from;
+      unsignedTransactionWithFees.data = '0x';
+    }
+    return unsignedTransactionWithFees;
+  });
+  const signedTransactions = await promisifiedBackground.approveTransactionsWithSameNonce(
+    unsignedTransactionsWithFees,
+  );
+  return signedTransactions;
+};
+
+export function signAndSendSmartTransaction({
+  unsignedTransaction,
+  smartTransactionFees,
+}) {
+  return async (dispatch) => {
+    const signedTransactions = await createSignedTransactions(
+      unsignedTransaction,
+      smartTransactionFees.fees,
+    );
+    const signedCanceledTransactions = await createSignedTransactions(
+      unsignedTransaction,
+      smartTransactionFees.cancelFees,
+      true,
+    );
+    try {
+      const response = await promisifiedBackground.submitSignedTransactions({
+        signedTransactions,
+        signedCanceledTransactions,
+        txParams: unsignedTransaction,
+      }); // Returns e.g.: { uuid: 'dP23W7c2kt4FK9TmXOkz1UM2F20' }
+      return response.uuid;
+    } catch (e) {
+      log.error(e);
+      if (e.message.startsWith('Fetch error:')) {
+        const errorObj = parseSmartTransactionsError(e.message);
+        dispatch({
+          type: actionConstants.SET_SMART_TRANSACTIONS_ERROR,
+          payload: errorObj.type,
+        });
+      }
+      throw e;
+    }
+  };
+}
+
+export function updateSmartTransaction(uuid, txData) {
+  return async (dispatch) => {
+    try {
+      await promisifiedBackground.updateSmartTransaction({
+        uuid,
+        ...txData,
+      });
+    } catch (e) {
+      log.error(e);
+      if (e.message.startsWith('Fetch error:')) {
+        const errorObj = parseSmartTransactionsError(e.message);
+        dispatch({
+          type: actionConstants.SET_SMART_TRANSACTIONS_ERROR,
+          payload: errorObj.type,
+        });
+      }
+      throw e;
+    }
+  };
+}
+
+export function setSmartTransactionsRefreshInterval(refreshInterval) {
+  return async () => {
+    try {
+      await promisifiedBackground.setStatusRefreshInterval(refreshInterval);
+    } catch (e) {
+      log.error(e);
+    }
+  };
+}
+
+export function cancelSmartTransaction(uuid) {
+  return async (dispatch) => {
+    try {
+      await promisifiedBackground.cancelSmartTransaction(uuid);
+    } catch (e) {
+      log.error(e);
+      if (e.message.startsWith('Fetch error:')) {
+        const errorObj = parseSmartTransactionsError(e.message);
+        dispatch({
+          type: actionConstants.SET_SMART_TRANSACTIONS_ERROR,
+          payload: errorObj.type,
+        });
+      }
+      throw e;
+    }
+  };
+}
+
+export function fetchSmartTransactionsLiveness() {
+  return async () => {
+    try {
+      await promisifiedBackground.fetchSmartTransactionsLiveness();
+    } catch (e) {
+      log.error(e);
+    }
+  };
+}
+
+export function dismissSmartTransactionsErrorMessage() {
+  return {
+    type: actionConstants.DISMISS_SMART_TRANSACTIONS_ERROR_MESSAGE,
+  };
+}
+
 // DetectTokenController
 export async function detectNewTokens() {
   return promisifiedBackground.detectNewTokens();
 }
 
+// App state
 export function hideTestNetMessage() {
   return promisifiedBackground.setShowTestnetMessageInDropdown(false);
+}
+
+export function setCollectiblesDetectionNoticeDismissed() {
+  return promisifiedBackground.setCollectiblesDetectionNoticeDismissed(true);
+}
+
+export function setEnableEIP1559V2NoticeDismissed() {
+  return promisifiedBackground.setEnableEIP1559V2NoticeDismissed(true);
+}
+
+export function setCustomNetworkListEnabled(customNetworkListEnabled) {
+  return async () => {
+    try {
+      await promisifiedBackground.setCustomNetworkListEnabled(
+        customNetworkListEnabled,
+      );
+    } catch (error) {
+      log.error(error);
+    }
+  };
 }
 
 // QR Hardware Wallets
@@ -3026,4 +3774,30 @@
     dispatch(hideLoadingIndication());
     await promisifiedBackground.cancelQRHardwareSignRequest();
   };
+}
+
+export function addCustomNetwork(customRpc) {
+  return async (dispatch) => {
+    try {
+      dispatch(setNewCustomNetworkAdded(customRpc));
+      await promisifiedBackground.addCustomNetwork(customRpc);
+    } catch (error) {
+      log.error(error);
+      dispatch(displayWarning('Had a problem changing networks!'));
+    }
+  };
+}
+
+export function requestAddNetworkApproval(customRpc, originIsMetaMask) {
+  return async (dispatch) => {
+    try {
+      await promisifiedBackground.requestAddNetworkApproval(
+        customRpc,
+        originIsMetaMask,
+      );
+    } catch (error) {
+      log.error(error);
+      dispatch(displayWarning('Had a problem changing networks!'));
+    }
+  };
 }