--- conflicted
+++ resolved
@@ -3002,7 +3002,7 @@
 }
 
 export function updateSmartTransaction(uuid, txData) {
-  return async () => {
+  return async (dispatch) => {
     try {
       await promisifiedBackground.updateSmartTransaction({
         uuid,
@@ -3020,7 +3020,6 @@
   };
 }
 
-<<<<<<< HEAD
 export function fetchSmartTransactionsStatus(uuids) {
   return async () => {
     try {
@@ -3035,9 +3034,6 @@
   };
 }
 
-export async function cancelSmartTransaction(uuid) {
-  await promisifiedBackground.cancelSmartTransaction(uuid);
-=======
 export function cancelSmartTransaction(uuid) {
   return async (dispatch) => {
     try {
@@ -3052,7 +3048,6 @@
       }
     }
   };
->>>>>>> 9dd7182d
 }
 
 export function fetchSmartTransactionsLiveness() {
