import { ReactFragment } from 'react';
import log from 'loglevel';
import { captureException } from '@sentry/browser';
import { capitalize, isEqual } from 'lodash';
import { ThunkAction } from 'redux-thunk';
import { Action, AnyAction } from 'redux';
import { ethErrors, serializeError } from 'eth-rpc-errors';
import { Hex, Json } from '@metamask/utils';
import {
  AssetsContractController,
  BalanceMap,
  Nft,
  Token,
} from '@metamask/assets-controllers';
import { PayloadAction } from '@reduxjs/toolkit';
import { GasFeeController } from '@metamask/gas-fee-controller';
import { PermissionsRequest } from '@metamask/permission-controller';
import { NonEmptyArray } from '@metamask/controller-utils';
<<<<<<< HEAD
///: BEGIN:ONLY_INCLUDE_IN(keyring-snaps)
import { HandlerType } from '@metamask/snaps-utils';
///: END:ONLY_INCLUDE_IN
import { InternalAccount } from '@metamask/keyring-api';
=======
>>>>>>> 30c05176
import {
  SetNameRequest,
  UpdateProposedNamesRequest,
  UpdateProposedNamesResult,
} from '@metamask/name-controller';
import { NetworkClientId } from '@metamask/network-controller';
import { getMethodDataAsync } from '../helpers/utils/transactions.util';
import switchDirection from '../../shared/lib/switch-direction';
import {
  ENVIRONMENT_TYPE_NOTIFICATION,
  ORIGIN_METAMASK,
  POLLING_TOKEN_ENVIRONMENT_TYPES,
} from '../../shared/constants/app';
import { getEnvironmentType, addHexPrefix } from '../../app/scripts/lib/util';
import {
  getMetaMaskAccounts,
  getPermittedAccountsForCurrentTab,
  hasTransactionPendingApprovals,
  getApprovalFlows,
  getInternalAccount,
  getSelectedInternalAccount,
  getCurrentNetworkTransactions,
  ///: BEGIN:ONLY_INCLUDE_IN(snaps)
  getNotifications,
  ///: END:ONLY_INCLUDE_IN
  ///: BEGIN:ONLY_INCLUDE_IN(keyring-snaps)
  getPermissionSubjects,
  ///: END:ONLY_INCLUDE_IN
} from '../selectors';
import {
  computeEstimatedGasLimit,
  initializeSendState,
  resetSendState,
  // NOTE: Until the send duck is typescript that this is importing a typedef
  // that does not have an explicit export statement. lets see if it breaks the
  // compiler
  DraftTransaction,
} from '../ducks/send';
import { switchedToUnconnectedAccount } from '../ducks/alerts/unconnected-account';
import {
  getProviderConfig,
  getUnconnectedAccountAlertEnabledness,
} from '../ducks/metamask/metamask';
import { toChecksumHexAddress } from '../../shared/modules/hexstring-utils';
import {
  HardwareDeviceNames,
  LedgerTransportTypes,
  LEDGER_USB_VENDOR_ID,
} from '../../shared/constants/hardware-wallets';
import {
  MetaMetricsEventCategory,
  MetaMetricsEventFragment,
  MetaMetricsEventOptions,
  MetaMetricsEventPayload,
  MetaMetricsPageObject,
  MetaMetricsPageOptions,
  MetaMetricsPagePayload,
  MetaMetricsReferrerObject,
} from '../../shared/constants/metametrics';
import { parseSmartTransactionsError } from '../pages/swaps/swaps.util';
import { isEqualCaseInsensitive } from '../../shared/modules/string-utils';
///: BEGIN:ONLY_INCLUDE_IN(snaps)
import { NOTIFICATIONS_EXPIRATION_DELAY } from '../helpers/constants/notifications';
///: END:ONLY_INCLUDE_IN
import {
  fetchLocale,
  loadRelativeTimeFormatLocaleData,
} from '../../shared/modules/i18n';
import { decimalToHex } from '../../shared/modules/conversion.utils';
import { TxGasFees, PriorityLevels } from '../../shared/constants/gas';
import {
  TransactionMeta,
  TransactionType,
} from '../../shared/constants/transaction';
import { NetworkType, RPCDefinition } from '../../shared/constants/network';
import { EtherDenomination } from '../../shared/constants/common';
import {
  isErrorWithMessage,
  logErrorWithMessage,
} from '../../shared/modules/error';
import { TxParams } from '../../app/scripts/controllers/transactions/tx-state-manager';
import { ThemeType } from '../../shared/constants/preferences';
import { CustomGasSettings } from '../../app/scripts/controllers/transactions';
import * as actionConstants from './actionConstants';
///: BEGIN:ONLY_INCLUDE_IN(build-mmi)
import { updateCustodyState } from './institutional/institution-actions';
///: END:ONLY_INCLUDE_IN
import {
  generateActionId,
  callBackgroundMethod,
  submitRequestToBackground,
} from './background-connection';
import {
  MetaMaskReduxDispatch,
  MetaMaskReduxState,
  TemporaryMessageDataType,
} from './store';

export function goHome() {
  return {
    type: actionConstants.GO_HOME,
  };
}
// async actions

export function tryUnlockMetamask(
  password: string,
): ThunkAction<void, MetaMaskReduxState, unknown, AnyAction> {
  return (dispatch: MetaMaskReduxDispatch) => {
    dispatch(showLoadingIndication());
    dispatch(unlockInProgress());
    log.debug(`background.submitPassword`);

    return new Promise<void>((resolve, reject) => {
      callBackgroundMethod('submitPassword', [password], (error) => {
        if (error) {
          reject(error);
          return;
        }

        resolve();
      });
    })
      .then(() => {
        dispatch(unlockSucceeded());
        return forceUpdateMetamaskState(dispatch);
      })
      .then(() => {
        dispatch(hideLoadingIndication());
      })
      .catch((err) => {
        dispatch(unlockFailed(err.message));
        dispatch(hideLoadingIndication());
        return Promise.reject(err);
      });
  };
}

/**
 * Adds a new account where all data is encrypted using the given password and
 * where all addresses are generated from a given seed phrase.
 *
 * @param password - The password.
 * @param seedPhrase - The seed phrase.
 * @returns The updated state of the keyring controller.
 */
export function createNewVaultAndRestore(
  password: string,
  seedPhrase: string,
): ThunkAction<void, MetaMaskReduxState, unknown, AnyAction> {
  return (dispatch: MetaMaskReduxDispatch) => {
    dispatch(showLoadingIndication());
    log.debug(`background.createNewVaultAndRestore`);

    // Encode the secret recovery phrase as an array of integers so that it is
    // serialized as JSON properly.
    const encodedSeedPhrase = Array.from(
      Buffer.from(seedPhrase, 'utf8').values(),
    );

    // TODO: Add types for vault
    let vault: any;
    return new Promise<void>((resolve, reject) => {
      callBackgroundMethod(
        'createNewVaultAndRestore',
        [password, encodedSeedPhrase],
        (err, _vault) => {
          if (err) {
            reject(err);
            return;
          }
          vault = _vault;
          resolve();
        },
      );
    })
      .then(() => dispatch(unMarkPasswordForgotten()))
      .then(() => {
        dispatch(showAccountsPage());
        dispatch(hideLoadingIndication());
        return vault;
      })
      .catch((err) => {
        dispatch(displayWarning(err.message));
        dispatch(hideLoadingIndication());
        return Promise.reject(err);
      });
  };
}

export function createNewVaultAndGetSeedPhrase(
  password: string,
): ThunkAction<void, MetaMaskReduxState, unknown, AnyAction> {
  return async (dispatch: MetaMaskReduxDispatch) => {
    dispatch(showLoadingIndication());

    try {
      await createNewVault(password);
      const seedPhrase = await verifySeedPhrase();
      return seedPhrase;
    } catch (error) {
      dispatch(displayWarning(error));
      if (isErrorWithMessage(error)) {
        throw new Error(error.message);
      } else {
        throw error;
      }
    } finally {
      dispatch(hideLoadingIndication());
    }
  };
}

export function unlockAndGetSeedPhrase(
  password: string,
): ThunkAction<void, MetaMaskReduxState, unknown, AnyAction> {
  return async (dispatch: MetaMaskReduxDispatch) => {
    dispatch(showLoadingIndication());

    try {
      await submitPassword(password);
      const seedPhrase = await verifySeedPhrase();
      await forceUpdateMetamaskState(dispatch);
      return seedPhrase;
    } catch (error) {
      dispatch(displayWarning(error));
      if (isErrorWithMessage(error)) {
        throw new Error(error.message);
      } else {
        throw error;
      }
    } finally {
      dispatch(hideLoadingIndication());
    }
  };
}

export function submitPassword(password: string): Promise<void> {
  return new Promise((resolve, reject) => {
    callBackgroundMethod('submitPassword', [password], (error) => {
      if (error) {
        reject(error);
        return;
      }

      resolve();
    });
  });
}

export function createNewVault(password: string): Promise<boolean> {
  return new Promise((resolve, reject) => {
    callBackgroundMethod('createNewVaultAndKeychain', [password], (error) => {
      if (error) {
        reject(error);
        return;
      }

      resolve(true);
    });
  });
}

export function verifyPassword(password: string): Promise<boolean> {
  return new Promise((resolve, reject) => {
    callBackgroundMethod('verifyPassword', [password], (error) => {
      if (error) {
        reject(error);
        return;
      }

      resolve(true);
    });
  });
}

export async function verifySeedPhrase() {
  const encodedSeedPhrase = await submitRequestToBackground<string>(
    'verifySeedPhrase',
  );
  return Buffer.from(encodedSeedPhrase).toString('utf8');
}

export function requestRevealSeedWords(
  password: string,
): ThunkAction<void, MetaMaskReduxState, unknown, AnyAction> {
  return async (dispatch: MetaMaskReduxDispatch) => {
    dispatch(showLoadingIndication());
    log.debug(`background.verifyPassword`);

    try {
      await verifyPassword(password);
      const seedPhrase = await verifySeedPhrase();
      return seedPhrase;
    } finally {
      dispatch(hideLoadingIndication());
    }
  };
}

export function tryReverseResolveAddress(
  address: string,
): ThunkAction<void, MetaMaskReduxState, unknown, AnyAction> {
  return () => {
    return new Promise<void>((resolve) => {
      callBackgroundMethod('tryReverseResolveAddress', [address], (err) => {
        if (err) {
          logErrorWithMessage(err);
        }
        resolve();
      });
    });
  };
}

export function resetAccount(): ThunkAction<
  Promise<string>,
  MetaMaskReduxState,
  unknown,
  AnyAction
> {
  return (dispatch: MetaMaskReduxDispatch) => {
    dispatch(showLoadingIndication());

    return new Promise<string>((resolve, reject) => {
      callBackgroundMethod<string>('resetAccount', [], (err, account) => {
        dispatch(hideLoadingIndication());
        if (err) {
          if (isErrorWithMessage(err)) {
            dispatch(displayWarning(err.message));
          }
          reject(err);
          return;
        }

        log.info(`Transaction history reset for ${account}`);
        dispatch(showAccountsPage());
        resolve(account as string);
      });
    });
  };
}

export function removeAccount(
  accountId: string,
): ThunkAction<void, MetaMaskReduxState, unknown, AnyAction> {
  return async (dispatch: MetaMaskReduxDispatch) => {
    dispatch(showLoadingIndication());

    try {
      await new Promise((resolve, reject) => {
        callBackgroundMethod('removeAccount', [accountId], (error, account) => {
          if (error) {
            reject(error);
            return;
          }
          resolve(account);
        });
      });
      await forceUpdateMetamaskState(dispatch);
    } catch (error) {
      dispatch(displayWarning(error));
      throw error;
    } finally {
      dispatch(hideLoadingIndication());
    }

    log.info(`Account removed: ${accountId}`);
    dispatch(showAccountsPage());
  };
}

export function importNewAccount(
  strategy: string,
  args: any[],
  loadingMessage: ReactFragment,
): ThunkAction<
  Promise<MetaMaskReduxState['metamask']>,
  MetaMaskReduxState,
  unknown,
  AnyAction
> {
  return async (dispatch: MetaMaskReduxDispatch) => {
    let newState;

    dispatch(showLoadingIndication(loadingMessage));

    try {
      log.debug(`background.importAccountWithStrategy`);
      await submitRequestToBackground('importAccountWithStrategy', [
        strategy,
        args,
      ]);
      log.debug(`background.getState`);
      newState = await submitRequestToBackground<
        MetaMaskReduxState['metamask']
      >('getState');
    } finally {
      dispatch(hideLoadingIndication());
    }

    dispatch(updateMetamaskState(newState));
    return newState;
  };
}

export function addNewAccount(
  accountName: string,
): ThunkAction<void, MetaMaskReduxState, unknown, AnyAction> {
  log.debug(`background.addNewAccount`);
  return async (dispatch, getState) => {
    const oldAccounts = getState().metamask.internalAccounts.accounts;
    const oldHdAccounts = Object.values(oldAccounts).filter(
      (account) => account.metadata.keyring.type === 'HD Key Tree',
    );

    dispatch(showLoadingIndication());

    let newAccount;
    try {
      const { accounts }: { accounts: InternalAccount[] } =
        await submitRequestToBackground('addNewAccount', [
          oldHdAccounts.length,
        ]);
      newAccount = accounts.find((account) => !oldAccounts[account.id]);
    } catch (error) {
      dispatch(displayWarning(error));
      throw error;
    } finally {
      dispatch(hideLoadingIndication());
    }
    await forceUpdateMetamaskState(dispatch);
    if (accountName && newAccount) {
      dispatch(setAccountLabel(newAccount.id, accountName));
    }
    return newAccount;
  };
}

export function checkHardwareStatus(
  deviceName: HardwareDeviceNames,
  hdPath: string,
): ThunkAction<Promise<boolean>, MetaMaskReduxState, unknown, AnyAction> {
  log.debug(`background.checkHardwareStatus`, deviceName, hdPath);
  return async (dispatch: MetaMaskReduxDispatch) => {
    dispatch(showLoadingIndication());

    let unlocked = false;
    try {
      unlocked = await submitRequestToBackground<boolean>(
        'checkHardwareStatus',
        [deviceName, hdPath],
      );
    } catch (error) {
      logErrorWithMessage(error);
      dispatch(displayWarning(error));
      throw error;
    } finally {
      dispatch(hideLoadingIndication());
    }

    await forceUpdateMetamaskState(dispatch);
    return unlocked;
  };
}

export function forgetDevice(
  deviceName: HardwareDeviceNames,
): ThunkAction<void, MetaMaskReduxState, unknown, AnyAction> {
  log.debug(`background.forgetDevice`, deviceName);
  return async (dispatch: MetaMaskReduxDispatch) => {
    dispatch(showLoadingIndication());
    try {
      await submitRequestToBackground('forgetDevice', [deviceName]);
    } catch (error) {
      logErrorWithMessage(error);
      dispatch(displayWarning(error));
      throw error;
    } finally {
      dispatch(hideLoadingIndication());
    }

    await forceUpdateMetamaskState(dispatch);
  };
}

// TODO: Define an Account Type for the return type of this method and anywhere
// else dealing with accounts.
export function connectHardware(
  deviceName: HardwareDeviceNames,
  page: string,
  hdPath: string,
  t: (key: string) => string,
): ThunkAction<
  Promise<{ address: string }[]>,
  MetaMaskReduxState,
  unknown,
  AnyAction
> {
  log.debug(`background.connectHardware`, deviceName, page, hdPath);
  return async (dispatch, getState) => {
    const { ledgerTransportType } = getState().metamask;

    dispatch(
      showLoadingIndication(`Looking for your ${capitalize(deviceName)}...`),
    );

    let accounts: { address: string }[];
    try {
      if (deviceName === HardwareDeviceNames.ledger) {
        await submitRequestToBackground('establishLedgerTransportPreference');
      }
      if (
        deviceName === HardwareDeviceNames.ledger &&
        ledgerTransportType === LedgerTransportTypes.webhid
      ) {
        const connectedDevices = await window.navigator.hid.requestDevice({
          // The types for web hid were provided by @types/w3c-web-hid and may
          // not be fully formed or correct, because LEDGER_USB_VENDOR_ID is a
          // string and this integration with Navigator.hid works before
          // TypeScript. As a note, on the next declaration we convert the
          // LEDGER_USB_VENDOR_ID to a number for a different API so....
          // TODO: Get David Walsh's opinion here
          filters: [{ vendorId: LEDGER_USB_VENDOR_ID as unknown as number }],
        });
        const userApprovedWebHidConnection = connectedDevices.some(
          (device) => device.vendorId === Number(LEDGER_USB_VENDOR_ID),
        );
        if (!userApprovedWebHidConnection) {
          throw new Error(t('ledgerWebHIDNotConnectedErrorMessage'));
        }
      }

      accounts = await submitRequestToBackground<{ address: string }[]>(
        'connectHardware',
        [deviceName, page, hdPath],
      );
    } catch (error) {
      logErrorWithMessage(error);
      if (
        deviceName === HardwareDeviceNames.ledger &&
        ledgerTransportType === LedgerTransportTypes.webhid &&
        isErrorWithMessage(error) &&
        error.message.match('Failed to open the device')
      ) {
        dispatch(displayWarning(t('ledgerDeviceOpenFailureMessage')));
        throw new Error(t('ledgerDeviceOpenFailureMessage'));
      } else {
        if (deviceName !== HardwareDeviceNames.qr) {
          dispatch(displayWarning(error));
        }
        throw error;
      }
    } finally {
      dispatch(hideLoadingIndication());
    }

    await forceUpdateMetamaskState(dispatch);
    return accounts;
  };
}

export function unlockHardwareWalletAccounts(
  indexes: string[],
  deviceName: HardwareDeviceNames,
  hdPath: string,
  hdPathDescription: string,
): ThunkAction<Promise<undefined>, MetaMaskReduxState, unknown, AnyAction> {
  log.debug(
    `background.unlockHardwareWalletAccount`,
    indexes,
    deviceName,
    hdPath,
    hdPathDescription,
  );
  return async (dispatch: MetaMaskReduxDispatch) => {
    dispatch(showLoadingIndication());

    for (const index of indexes) {
      try {
        await submitRequestToBackground('unlockHardwareWalletAccount', [
          index,
          deviceName,
          hdPath,
          hdPathDescription,
        ]);
      } catch (err) {
        logErrorWithMessage(err);
        dispatch(displayWarning(err));
        dispatch(hideLoadingIndication());
        throw err;
      }
    }

    dispatch(hideLoadingIndication());
    return undefined;
  };
}

export function showQrScanner(): ThunkAction<
  void,
  MetaMaskReduxState,
  unknown,
  AnyAction
> {
  return (dispatch: MetaMaskReduxDispatch) => {
    dispatch(
      showModal({
        name: 'QR_SCANNER',
      }),
    );
  };
}

export function setCurrentCurrency(
  currencyCode: string,
): ThunkAction<void, MetaMaskReduxState, unknown, AnyAction> {
  return async (dispatch: MetaMaskReduxDispatch) => {
    dispatch(showLoadingIndication());
    log.debug(`background.setCurrentCurrency`);
    try {
      await submitRequestToBackground('setCurrentCurrency', [currencyCode]);
      await forceUpdateMetamaskState(dispatch);
    } catch (error) {
      logErrorWithMessage(error);
      dispatch(displayWarning(error));
      return;
    } finally {
      dispatch(hideLoadingIndication());
    }
  };
}

export function decryptMsgInline(
  decryptedMsgData: TemporaryMessageDataType['msgParams'],
): ThunkAction<
  Promise<TemporaryMessageDataType>,
  MetaMaskReduxState,
  unknown,
  AnyAction
> {
  log.debug('action - decryptMsgInline');
  return async (dispatch: MetaMaskReduxDispatch) => {
    log.debug(`actions calling background.decryptMessageInline`);

    let newState;
    try {
      newState = await submitRequestToBackground<
        MetaMaskReduxState['metamask']
      >('decryptMessageInline', [decryptedMsgData]);
    } catch (error) {
      logErrorWithMessage(error);
      dispatch(displayWarning(error));
      throw error;
    }

    dispatch(updateMetamaskState(newState));
    return newState.unapprovedDecryptMsgs[decryptedMsgData.metamaskId];
  };
}

export function decryptMsg(
  decryptedMsgData: TemporaryMessageDataType['msgParams'],
): ThunkAction<
  Promise<TemporaryMessageDataType['msgParams']>,
  MetaMaskReduxState,
  unknown,
  AnyAction
> {
  log.debug('action - decryptMsg');
  return async (dispatch: MetaMaskReduxDispatch) => {
    dispatch(showLoadingIndication());
    log.debug(`actions calling background.decryptMessage`);

    let newState: MetaMaskReduxState['metamask'];
    try {
      newState = await submitRequestToBackground<
        MetaMaskReduxState['metamask']
      >('decryptMessage', [decryptedMsgData]);
    } catch (error) {
      logErrorWithMessage(error);
      dispatch(displayWarning(error));
      throw error;
    } finally {
      dispatch(hideLoadingIndication());
    }

    dispatch(updateMetamaskState(newState));
    dispatch(completedTx(decryptedMsgData.metamaskId));
    dispatch(closeCurrentNotificationWindow());
    return decryptedMsgData;
  };
}

export function encryptionPublicKeyMsg(
  msgData: TemporaryMessageDataType['msgParams'],
): ThunkAction<
  Promise<TemporaryMessageDataType['msgParams']>,
  MetaMaskReduxState,
  unknown,
  AnyAction
> {
  log.debug('action - encryptionPublicKeyMsg');
  return async (dispatch: MetaMaskReduxDispatch) => {
    dispatch(showLoadingIndication());
    log.debug(`actions calling background.encryptionPublicKey`);

    let newState: MetaMaskReduxState['metamask'];
    try {
      newState = await submitRequestToBackground<
        MetaMaskReduxState['metamask']
      >('encryptionPublicKey', [msgData]);
    } catch (error) {
      logErrorWithMessage(error);
      dispatch(displayWarning(error));
      throw error;
    } finally {
      dispatch(hideLoadingIndication());
    }

    dispatch(updateMetamaskState(newState));
    dispatch(completedTx(msgData.metamaskId));
    dispatch(closeCurrentNotificationWindow());
    return msgData;
  };
}

export function updateCustomNonce(value: string) {
  return {
    type: actionConstants.UPDATE_CUSTOM_NONCE,
    value,
  };
}

const updateMetamaskStateFromBackground = (): Promise<
  MetaMaskReduxState['metamask']
> => {
  log.debug(`background.getState`);

  return new Promise((resolve, reject) => {
    callBackgroundMethod<MetaMaskReduxState['metamask']>(
      'getState',
      [],
      (error, newState) => {
        if (error) {
          reject(error);
          return;
        }

        resolve(newState as MetaMaskReduxState['metamask']);
      },
    );
  });
};

/**
 * TODO: update previousGasParams to use typed gas params object
 * TODO: codeword: NOT_A_THUNK @brad-decker
 *
 * @param txId - MetaMask internal transaction id
 * @param previousGasParams - Object of gas params to set as previous
 */
export function updatePreviousGasParams(
  txId: string,
  previousGasParams: Record<string, any>,
): ThunkAction<
  Promise<TransactionMeta>,
  MetaMaskReduxState,
  unknown,
  AnyAction
> {
  return async () => {
    let updatedTransaction: TransactionMeta;
    try {
      updatedTransaction = await submitRequestToBackground(
        'updatePreviousGasParams',
        [txId, previousGasParams],
      );
    } catch (error) {
      logErrorWithMessage(error);
      throw error;
    }

    return updatedTransaction;
  };
}

export function updateEditableParams(
  txId: string,
  editableParams: Partial<TxParams>,
): ThunkAction<
  Promise<TransactionMeta>,
  MetaMaskReduxState,
  unknown,
  AnyAction
> {
  return async (dispatch: MetaMaskReduxDispatch) => {
    let updatedTransaction: TransactionMeta;
    try {
      updatedTransaction = await submitRequestToBackground(
        'updateEditableParams',
        [txId, editableParams],
      );
    } catch (error) {
      logErrorWithMessage(error);
      throw error;
    }
    await forceUpdateMetamaskState(dispatch);
    return updatedTransaction;
  };
}

/**
 * Appends new send flow history to a transaction
 * TODO: codeword: NOT_A_THUNK @brad-decker
 *
 * @param txId - the id of the transaction to update
 * @param currentSendFlowHistoryLength - sendFlowHistory entries currently
 * @param sendFlowHistory - the new send flow history to append to the
 * transaction
 * @returns
 */
export function updateTransactionSendFlowHistory(
  txId: string,
  currentSendFlowHistoryLength: number,
  sendFlowHistory: DraftTransaction['history'],
): ThunkAction<
  Promise<TransactionMeta>,
  MetaMaskReduxState,
  unknown,
  AnyAction
> {
  return async () => {
    let updatedTransaction: TransactionMeta;
    try {
      updatedTransaction = await submitRequestToBackground(
        'updateTransactionSendFlowHistory',
        [txId, currentSendFlowHistoryLength, sendFlowHistory],
      );
    } catch (error) {
      logErrorWithMessage(error);
      throw error;
    }

    return updatedTransaction;
  };
}

export async function backupUserData(): Promise<{
  filename: string;
  data: string;
}> {
  let backedupData;
  try {
    backedupData = await submitRequestToBackground<{
      filename: string;
      data: string;
    }>('backupUserData');
  } catch (error) {
    logErrorWithMessage(error);
    throw error;
  }

  return backedupData;
}

export async function restoreUserData(jsonString: Json): Promise<true> {
  try {
    await submitRequestToBackground('restoreUserData', [jsonString]);
  } catch (error) {
    logErrorWithMessage(error);
    throw error;
  }

  return true;
}

// TODO: codeword: NOT_A_THUNK @brad-decker
export function updateTransactionGasFees(
  txId: string,
  txGasFees: Partial<TxGasFees>,
): ThunkAction<
  Promise<TransactionMeta>,
  MetaMaskReduxState,
  unknown,
  AnyAction
> {
  return async () => {
    let updatedTransaction: TransactionMeta;
    try {
      updatedTransaction = await submitRequestToBackground(
        'updateTransactionGasFees',
        [txId, txGasFees],
      );
    } catch (error) {
      logErrorWithMessage(error);
      throw error;
    }

    return updatedTransaction;
  };
}

export function updateTransaction(
  txMeta: TransactionMeta,
  dontShowLoadingIndicator: boolean,
): ThunkAction<
  Promise<TransactionMeta>,
  MetaMaskReduxState,
  unknown,
  AnyAction
> {
  return async (dispatch: MetaMaskReduxDispatch) => {
    !dontShowLoadingIndicator && dispatch(showLoadingIndication());

    try {
      await submitRequestToBackground('updateTransaction', [txMeta]);
    } catch (error) {
      dispatch(updateTransactionParams(txMeta.id, txMeta.txParams));
      dispatch(hideLoadingIndication());
      dispatch(goHome());
      logErrorWithMessage(error);
      throw error;
    }

    try {
      dispatch(updateTransactionParams(txMeta.id, txMeta.txParams));
      const newState = await updateMetamaskStateFromBackground();
      dispatch(updateMetamaskState(newState));
      dispatch(showConfTxPage({ id: txMeta.id }));
      return txMeta;
    } finally {
      dispatch(hideLoadingIndication());
    }
  };
}

/**
 * Action to create a new transaction in the controller and route to the
 * confirmation page. Returns the newly created txMeta in case additional logic
 * should be applied to the transaction after creation.
 *
 * @param txParams - The transaction parameters
 * @param options
 * @param options.sendFlowHistory - The history of the send flow at time of creation.
 * @param options.type - The type of the transaction being added.
 * @returns
 */
export function addTransactionAndRouteToConfirmationPage(
  txParams: TxParams,
  options?: {
    sendFlowHistory?: DraftTransaction['history'];
    type?: TransactionType;
  },
): ThunkAction<
  Promise<TransactionMeta | null>,
  MetaMaskReduxState,
  unknown,
  AnyAction
> {
  return async (dispatch: MetaMaskReduxDispatch) => {
    const actionId = generateActionId();

    try {
      log.debug('background.addTransaction');

      const transactionMeta = await submitRequestToBackground<TransactionMeta>(
        'addTransaction',
        [txParams, { ...options, actionId, origin: ORIGIN_METAMASK }],
      );

      dispatch(showConfTxPage());
      return transactionMeta;
    } catch (error) {
      dispatch(hideLoadingIndication());
      dispatch(displayWarning(error));
    }
    return null;
  };
}

/**
 * Wrapper around the promisifedBackground to create a new unapproved
 * transaction in the background and return the newly created txMeta.
 * This method does not show errors or route to a confirmation page and is
 * used primarily for swaps functionality.
 *
 * @param txParams - the transaction parameters
 * @param options - Additional options for the transaction.
 * @param options.method
 * @param options.requireApproval - Whether the transaction requires approval.
 * @param options.swaps - Options specific to swaps transactions.
 * @param options.swaps.hasApproveTx - Whether the swap required an approval transaction.
 * @param options.swaps.meta - Additional transaction metadata required by swaps.
 * @param options.type
 * @returns
 */
export async function addTransactionAndWaitForPublish(
  txParams: TxParams,
  options: {
    method?: string;
    requireApproval?: boolean;
    swaps?: { hasApproveTx?: boolean; meta?: Record<string, unknown> };
    type?: TransactionType;
  },
): Promise<TransactionMeta> {
  log.debug('background.addTransactionAndWaitForPublish');

  const actionId = generateActionId();

  return await submitRequestToBackground<TransactionMeta>(
    'addTransactionAndWaitForPublish',
    [
      txParams,
      {
        ...options,
        origin: ORIGIN_METAMASK,
        actionId,
      },
    ],
  );
}

export function updateAndApproveTx(
  txMeta: TransactionMeta,
  dontShowLoadingIndicator: boolean,
  loadingIndicatorMessage: string,
): ThunkAction<
  Promise<TransactionMeta | null>,
  MetaMaskReduxState,
  unknown,
  AnyAction
> {
  return (dispatch: MetaMaskReduxDispatch) => {
    !dontShowLoadingIndicator &&
      dispatch(showLoadingIndication(loadingIndicatorMessage));
    return new Promise((resolve, reject) => {
      const actionId = generateActionId();
      callBackgroundMethod(
        'resolvePendingApproval',
        [String(txMeta.id), { txMeta, actionId }, { waitForResult: true }],
        (err) => {
          dispatch(updateTransactionParams(txMeta.id, txMeta.txParams));
          dispatch(resetSendState());

          if (err) {
            dispatch(goHome());
            logErrorWithMessage(err);
            reject(err);
            return;
          }

          resolve(txMeta);
        },
      );
    })
      .then(() => updateMetamaskStateFromBackground())
      .then((newState) => dispatch(updateMetamaskState(newState)))
      .then(() => {
        dispatch(resetSendState());
        dispatch(completedTx(txMeta.id));
        dispatch(hideLoadingIndication());
        dispatch(updateCustomNonce(''));
        ///: BEGIN:ONLY_INCLUDE_IN(build-main,build-beta,build-flask)
        dispatch(closeCurrentNotificationWindow());
        ///: END:ONLY_INCLUDE_IN
        return txMeta;
      })
      .catch((err) => {
        dispatch(hideLoadingIndication());
        return Promise.reject(err);
      });
  };
}

export async function getTransactions(
  filters: {
    filterToCurrentNetwork?: boolean;
    searchCriteria?: Partial<TransactionMeta> & Partial<TxParams>;
  } = {},
): Promise<TransactionMeta[]> {
  return await submitRequestToBackground<TransactionMeta[]>('getTransactions', [
    filters,
  ]);
}

export function completedTx(
  txId: string,
): ThunkAction<void, MetaMaskReduxState, unknown, AnyAction> {
  return (dispatch: MetaMaskReduxDispatch) => {
    dispatch({
      type: actionConstants.COMPLETED_TX,
      value: {
        id: txId,
      },
    });
  };
}

export function updateTransactionParams(txId: string, txParams: TxParams) {
  return {
    type: actionConstants.UPDATE_TRANSACTION_PARAMS,
    id: txId,
    value: txParams,
  };
}

///: BEGIN:ONLY_INCLUDE_IN(snaps)
export function disableSnap(
  snapId: string,
): ThunkAction<void, MetaMaskReduxState, unknown, AnyAction> {
  return async (dispatch: MetaMaskReduxDispatch) => {
    await submitRequestToBackground('disableSnap', [snapId]);
    await forceUpdateMetamaskState(dispatch);
  };
}

export function enableSnap(
  snapId: string,
): ThunkAction<void, MetaMaskReduxState, unknown, AnyAction> {
  return async (dispatch: MetaMaskReduxDispatch) => {
    await submitRequestToBackground('enableSnap', [snapId]);
    await forceUpdateMetamaskState(dispatch);
  };
}

export async function getPhishingResult(website: string) {
  return await submitRequestToBackground('getPhishingResult', [website]);
}
///: END:ONLY_INCLUDE_IN

// TODO: Clean this up.
///: BEGIN:ONLY_INCLUDE_IN(snaps)
export function removeSnap(
  snapId: string,
): ThunkAction<Promise<void>, MetaMaskReduxState, unknown, AnyAction> {
  return async (
    dispatch: MetaMaskReduxDispatch,
    ///: END:ONLY_INCLUDE_IN
    ///: BEGIN:ONLY_INCLUDE_IN(keyring-snaps)
    getState,
    ///: END:ONLY_INCLUDE_IN
    ///: BEGIN:ONLY_INCLUDE_IN(snaps)
  ) => {
    dispatch(showLoadingIndication());
    ///: END:ONLY_INCLUDE_IN
    ///: BEGIN:ONLY_INCLUDE_IN(keyring-snaps)
    const subjects = getPermissionSubjects(getState()) as {
      [k: string]: { permissions: Record<string, any> };
    };

    const isAccountsSnap =
      subjects[snapId]?.permissions?.snap_manageAccounts !== undefined;
    ///: END:ONLY_INCLUDE_IN

    ///: BEGIN:ONLY_INCLUDE_IN(snaps)
    try {
      ///: END:ONLY_INCLUDE_IN
      ///: BEGIN:ONLY_INCLUDE_IN(keyring-snaps)
      if (isAccountsSnap) {
<<<<<<< HEAD
        const accounts = (await handleSnapRequest({
          snapId,
          origin: 'metamask',
          handler: HandlerType.OnRpcRequest,
          request: {
            id: uuidV4(),
            jsonrpc: '2.0',
            method: 'keyring_listAccounts',
          },
        })) as unknown as any[];
        for (const account of accounts) {
          dispatch(removeAccount(account.id));
=======
        const addresses: string[] = await submitRequestToBackground(
          'getAccountsBySnapId',
          [snapId],
        );
        for (const address of addresses) {
          await submitRequestToBackground('removeAccount', [address]);
>>>>>>> 30c05176
        }
      }
      ///: END:ONLY_INCLUDE_IN
      ///: BEGIN:ONLY_INCLUDE_IN(snaps)

      await submitRequestToBackground('removeSnap', [snapId]);
      await forceUpdateMetamaskState(dispatch);
    } catch (error) {
      dispatch(displayWarning(error));
      throw error;
    } finally {
      dispatch(hideLoadingIndication());
    }
  };
}

export async function handleSnapRequest(args: {
  snapId: string;
  origin: string;
  handler: string;
  request: {
    id?: string;
    jsonrpc: '2.0';
    method: string;
    params?: Record<string, any>;
  };
}): Promise<void> {
  return submitRequestToBackground('handleSnapRequest', [args]);
}

export function dismissNotifications(
  ids: string[],
): ThunkAction<void, MetaMaskReduxState, unknown, AnyAction> {
  return async (dispatch: MetaMaskReduxDispatch) => {
    await submitRequestToBackground('dismissNotifications', [ids]);
    await forceUpdateMetamaskState(dispatch);
  };
}

export function deleteExpiredNotifications(): ThunkAction<
  void,
  MetaMaskReduxState,
  unknown,
  AnyAction
> {
  return async (dispatch, getState) => {
    const state = getState();
    const notifications = getNotifications(state);

    const notificationIdsToDelete = notifications
      .filter((notification) => {
        const expirationTime = new Date(
          Date.now() - NOTIFICATIONS_EXPIRATION_DELAY,
        );

        return Boolean(
          notification.readDate &&
            new Date(notification.readDate) < expirationTime,
        );
      })
      .map(({ id }) => id);
    if (notificationIdsToDelete.length) {
      await submitRequestToBackground('dismissNotifications', [
        notificationIdsToDelete,
      ]);
      await forceUpdateMetamaskState(dispatch);
    }
  };
}

export function markNotificationsAsRead(
  ids: string[],
): ThunkAction<void, MetaMaskReduxState, unknown, AnyAction> {
  return async (dispatch: MetaMaskReduxDispatch) => {
    await submitRequestToBackground('markNotificationsAsRead', [ids]);
    await forceUpdateMetamaskState(dispatch);
  };
}

export function revokeDynamicSnapPermissions(
  snapId: string,
  permissionNames: string[],
): ThunkAction<void, MetaMaskReduxState, unknown, AnyAction> {
  return async (dispatch: MetaMaskReduxDispatch) => {
    await submitRequestToBackground('revokeDynamicSnapPermissions', [
      snapId,
      permissionNames,
    ]);
    await forceUpdateMetamaskState(dispatch);
  };
}

///: END:ONLY_INCLUDE_IN
///: BEGIN:ONLY_INCLUDE_IN(desktop)

export function setDesktopEnabled(desktopEnabled: boolean) {
  return async () => {
    try {
      await submitRequestToBackground('setDesktopEnabled', [desktopEnabled]);
    } catch (error) {
      log.error(error);
    }
  };
}

export async function generateDesktopOtp() {
  return await submitRequestToBackground('generateDesktopOtp');
}

export async function testDesktopConnection() {
  return await submitRequestToBackground('testDesktopConnection');
}

export async function disableDesktop() {
  return await submitRequestToBackground('disableDesktop');
}
///: END:ONLY_INCLUDE_IN

export function cancelDecryptMsg(
  msgData: TemporaryMessageDataType,
): ThunkAction<
  Promise<TemporaryMessageDataType>,
  MetaMaskReduxState,
  unknown,
  AnyAction
> {
  return async (dispatch: MetaMaskReduxDispatch) => {
    dispatch(showLoadingIndication());

    let newState;
    try {
      newState = await submitRequestToBackground<
        MetaMaskReduxState['metamask']
      >('cancelDecryptMessage', [msgData.id]);
    } finally {
      dispatch(hideLoadingIndication());
    }

    dispatch(updateMetamaskState(newState));
    dispatch(completedTx(msgData.id));
    dispatch(closeCurrentNotificationWindow());
    return msgData;
  };
}

export function cancelEncryptionPublicKeyMsg(
  msgData: TemporaryMessageDataType,
): ThunkAction<
  Promise<TemporaryMessageDataType>,
  MetaMaskReduxState,
  unknown,
  AnyAction
> {
  return async (dispatch: MetaMaskReduxDispatch) => {
    dispatch(showLoadingIndication());

    let newState;
    try {
      newState = await submitRequestToBackground<
        MetaMaskReduxState['metamask']
      >('cancelEncryptionPublicKey', [msgData.id]);
    } finally {
      dispatch(hideLoadingIndication());
    }

    dispatch(updateMetamaskState(newState));
    dispatch(completedTx(msgData.id));
    dispatch(closeCurrentNotificationWindow());
    return msgData;
  };
}

export function cancelTx(
  txMeta: TransactionMeta,
  _showLoadingIndication = true,
): ThunkAction<
  Promise<TransactionMeta>,
  MetaMaskReduxState,
  unknown,
  AnyAction
> {
  return (dispatch: MetaMaskReduxDispatch) => {
    _showLoadingIndication && dispatch(showLoadingIndication());
    return new Promise<void>((resolve, reject) => {
      callBackgroundMethod(
        'rejectPendingApproval',
        [
          String(txMeta.id),
          ethErrors.provider.userRejectedRequest().serialize(),
        ],
        (error) => {
          if (error) {
            reject(error);
            return;
          }

          resolve();
        },
      );
    })
      .then(() => updateMetamaskStateFromBackground())
      .then((newState) => dispatch(updateMetamaskState(newState)))
      .then(() => {
        dispatch(resetSendState());
        dispatch(completedTx(txMeta.id));
        dispatch(hideLoadingIndication());
        dispatch(closeCurrentNotificationWindow());

        return txMeta;
      })
      .catch((error) => {
        dispatch(hideLoadingIndication());
        throw error;
      });
  };
}

/**
 * Cancels all of the given transactions
 *
 * @param txMetaList
 * @returns
 */
export function cancelTxs(
  txMetaList: TransactionMeta[],
): ThunkAction<void, MetaMaskReduxState, unknown, AnyAction> {
  return async (dispatch: MetaMaskReduxDispatch) => {
    dispatch(showLoadingIndication());

    try {
      const txIds = txMetaList.map(({ id }) => id);
      const cancellations = txIds.map(
        (id) =>
          new Promise<void>((resolve, reject) => {
            callBackgroundMethod(
              'rejectPendingApproval',
              [
                String(id),
                ethErrors.provider.userRejectedRequest().serialize(),
              ],
              (err) => {
                if (err) {
                  reject(err);
                  return;
                }

                resolve();
              },
            );
          }),
      );

      await Promise.all(cancellations);

      const newState = await updateMetamaskStateFromBackground();
      dispatch(updateMetamaskState(newState));
      dispatch(resetSendState());

      txIds.forEach((id) => {
        dispatch(completedTx(id));
      });
    } finally {
      if (getEnvironmentType() === ENVIRONMENT_TYPE_NOTIFICATION) {
        closeNotificationPopup();
      } else {
        dispatch(hideLoadingIndication());
      }
    }
  };
}

export function markPasswordForgotten(): ThunkAction<
  void,
  MetaMaskReduxState,
  unknown,
  AnyAction
> {
  return async (dispatch: MetaMaskReduxDispatch) => {
    try {
      await new Promise<void>((resolve, reject) => {
        callBackgroundMethod('markPasswordForgotten', [], (error) => {
          if (error) {
            reject(error);
            return;
          }
          resolve();
        });
      });
    } finally {
      // TODO: handle errors
      dispatch(hideLoadingIndication());
      await forceUpdateMetamaskState(dispatch);
    }
  };
}

export function unMarkPasswordForgotten(): ThunkAction<
  void,
  MetaMaskReduxState,
  unknown,
  AnyAction
> {
  return (dispatch: MetaMaskReduxDispatch) => {
    return new Promise<void>((resolve) => {
      callBackgroundMethod('unMarkPasswordForgotten', [], () => {
        resolve();
      });
    }).then(() => forceUpdateMetamaskState(dispatch));
  };
}

export function closeWelcomeScreen() {
  return {
    type: actionConstants.CLOSE_WELCOME_SCREEN,
  };
}

//
// unlock screen
//

export function unlockInProgress() {
  return {
    type: actionConstants.UNLOCK_IN_PROGRESS,
  };
}

export function unlockFailed(message?: string) {
  return {
    type: actionConstants.UNLOCK_FAILED,
    value: message,
  };
}

export function unlockSucceeded(message?: string) {
  return {
    type: actionConstants.UNLOCK_SUCCEEDED,
    value: message,
  };
}

export function updateMetamaskState(
  newState: MetaMaskReduxState['metamask'],
): ThunkAction<void, MetaMaskReduxState, unknown, AnyAction> {
  return (dispatch, getState) => {
    const state = getState();
    const providerConfig = getProviderConfig(state);
    const { metamask: currentState } = state;

    const {
      currentLocale,
      internalAccounts: { selectedAccount: selectedAccountId },
    } = currentState;
    const {
      currentLocale: newLocale,
      providerConfig: newProviderConfig,
      internalAccounts: { selectedAccount: newSelectedAccountId },
    } = newState;

    if (currentLocale && newLocale && currentLocale !== newLocale) {
      dispatch(updateCurrentLocale(newLocale));
    }

    if (selectedAccountId !== newSelectedAccountId) {
      dispatch({ type: actionConstants.SELECTED_ADDRESS_CHANGED });
    }

    const newAddressBook =
      newState.addressBook?.[newProviderConfig?.chainId] ?? {};
    const oldAddressBook =
      currentState.addressBook?.[providerConfig?.chainId] ?? {};
    const newAccounts: { [address: string]: Record<string, any> } =
      getMetaMaskAccounts({ metamask: newState });
    const oldAccounts: { [address: string]: Record<string, any> } =
      getMetaMaskAccounts({ metamask: currentState });
    const newSelectedAccount = newAccounts[newSelectedAccountId];
    const oldSelectedAccount = newAccounts[selectedAccountId];
    // dispatch an ACCOUNT_CHANGED for any account whose balance or other
    // properties changed in this update
    Object.entries(oldAccounts).forEach(([address, oldAccount]) => {
      if (!isEqual(oldAccount, newAccounts[address])) {
        dispatch({
          type: actionConstants.ACCOUNT_CHANGED,
          payload: { account: newAccounts[address] },
        });
      }
    });

    // Also emit an event for the selected account changing, either due to a
    // property update or if the entire account changes.
    if (isEqual(oldSelectedAccount, newSelectedAccount) === false) {
      dispatch({
        type: actionConstants.SELECTED_ACCOUNT_CHANGED,
        payload: { account: newSelectedAccount },
      });
    }
    // We need to keep track of changing address book entries
    if (isEqual(oldAddressBook, newAddressBook) === false) {
      dispatch({
        type: actionConstants.ADDRESS_BOOK_UPDATED,
        payload: { addressBook: newAddressBook },
      });
    }

    // track when gasFeeEstimates change
    if (
      isEqual(currentState.gasFeeEstimates, newState.gasFeeEstimates) === false
    ) {
      dispatch({
        type: actionConstants.GAS_FEE_ESTIMATES_UPDATED,
        payload: {
          gasFeeEstimates: newState.gasFeeEstimates,
          gasEstimateType: newState.gasEstimateType,
        },
      });
    }
    dispatch({
      type: actionConstants.UPDATE_METAMASK_STATE,
      value: newState,
    });
    if (providerConfig.chainId !== newProviderConfig.chainId) {
      dispatch({
        type: actionConstants.CHAIN_CHANGED,
        payload: newProviderConfig.chainId,
      });
      // We dispatch this action to ensure that the send state stays up to date
      // after the chain changes. This async thunk will fail gracefully in the
      // event that we are not yet on the send flow with a draftTransaction in
      // progress.

      dispatch(initializeSendState({ chainHasChanged: true }));
    }

    ///: BEGIN:ONLY_INCLUDE_IN(build-mmi)
    updateCustodyState(dispatch, newState, getState());
    ///: END:ONLY_INCLUDE_IN
  };
}

const backgroundSetLocked = (): Promise<void> => {
  return new Promise<void>((resolve, reject) => {
    callBackgroundMethod('setLocked', [], (error) => {
      if (error) {
        reject(error);
        return;
      }
      resolve();
    });
  });
};

export function lockMetamask(): ThunkAction<
  void,
  MetaMaskReduxState,
  unknown,
  AnyAction
> {
  log.debug(`background.setLocked`);

  return (dispatch: MetaMaskReduxDispatch) => {
    dispatch(showLoadingIndication());

    return backgroundSetLocked()
      .then(() => updateMetamaskStateFromBackground())
      .catch((error) => {
        dispatch(displayWarning(error.message));
        return Promise.reject(error);
      })
      .then((newState) => {
        dispatch(updateMetamaskState(newState));
        dispatch(hideLoadingIndication());
        dispatch({ type: actionConstants.LOCK_METAMASK });
      })
      .catch(() => {
        dispatch(hideLoadingIndication());
        dispatch({ type: actionConstants.LOCK_METAMASK });
      });
  };
}

async function _setSelectedInternalAccount(accountId: string): Promise<void> {
  log.debug(`background.setSelectedInternalAccount`);
  await submitRequestToBackground('setSelectedInternalAccount', [accountId]);
}

export function setSelectedAccount(
  accountId: string,
): ThunkAction<void, MetaMaskReduxState, unknown, AnyAction> {
  return async (dispatch: MetaMaskReduxDispatch) => {
    dispatch(showLoadingIndication());
    log.debug(`background.setSelectedInternalAccount`);
    try {
      await _setSelectedInternalAccount(accountId);
    } catch (error) {
      dispatch(displayWarning(error));
      return;
    } finally {
      dispatch(hideLoadingIndication());
    }
  };
}

export function setSelectedInternalAccount(
  accountId: string,
): ThunkAction<void, MetaMaskReduxState, unknown, AnyAction> {
  return async (dispatch, getState) => {
    dispatch(showLoadingIndication());
    log.debug(`background.setSelectedInternalAccount`);

    const state = getState();
    const unconnectedAccountAccountAlertIsEnabled =
      getUnconnectedAccountAlertEnabledness(state);
    const activeTabOrigin = state.activeTab.origin;
    const selectedAccount = getSelectedInternalAccount(state);
    const accountToBeSet = getInternalAccount(state, accountId);
    const permittedAccountsForCurrentTab =
      getPermittedAccountsForCurrentTab(state);

    // TODO: ACCOUNTS_CONTROLLER change to account id
    const currentTabIsConnectedToPreviousAddress =
      Boolean(activeTabOrigin) &&
      permittedAccountsForCurrentTab.includes(selectedAccount.address);
    // TODO: ACCOUNTS_CONTROLLER change to account id
    const currentTabIsConnectedToNextAddress =
      Boolean(activeTabOrigin) &&
      permittedAccountsForCurrentTab.includes(accountToBeSet.address);
    const switchingToUnconnectedAddress =
      currentTabIsConnectedToPreviousAddress &&
      !currentTabIsConnectedToNextAddress;

    try {
      await _setSelectedInternalAccount(accountId);
      await forceUpdateMetamaskState(dispatch);
    } catch (error) {
      dispatch(displayWarning(error));
      return;
    } finally {
      dispatch(hideLoadingIndication());
    }

    if (
      unconnectedAccountAccountAlertIsEnabled &&
      switchingToUnconnectedAddress
    ) {
      dispatch(switchedToUnconnectedAccount());
      await setUnconnectedAccountAlertShown(activeTabOrigin);
    }
  };
}

export function addPermittedAccount(
  origin: string,
  address: string,
): ThunkAction<void, MetaMaskReduxState, unknown, AnyAction> {
  return async (dispatch: MetaMaskReduxDispatch) => {
    await new Promise<void>((resolve, reject) => {
      callBackgroundMethod(
        'addPermittedAccount',
        [origin, address],
        (error) => {
          if (error) {
            reject(error);
            return;
          }
          resolve();
        },
      );
    });
    await forceUpdateMetamaskState(dispatch);
  };
}

export function removePermittedAccount(
  origin: string,
  address: string,
): ThunkAction<void, MetaMaskReduxState, unknown, AnyAction> {
  return async (dispatch: MetaMaskReduxDispatch) => {
    await new Promise<void>((resolve, reject) => {
      callBackgroundMethod(
        'removePermittedAccount',
        [origin, address],
        (error) => {
          if (error) {
            reject(error);
            return;
          }
          resolve();
        },
      );
    });
    await forceUpdateMetamaskState(dispatch);
  };
}

export function showAccountsPage() {
  return {
    type: actionConstants.SHOW_ACCOUNTS_PAGE,
  };
}

export function showConfTxPage({ id }: Partial<TransactionMeta> = {}) {
  return {
    type: actionConstants.SHOW_CONF_TX_PAGE,
    id,
  };
}

export function addToken(
  {
    address,
    symbol,
    decimals,
    image,
    networkClientId,
  }: {
    address?: string;
    symbol?: string;
    decimals?: number;
    image?: string;
    networkClientId?: NetworkClientId;
  },
  dontShowLoadingIndicator?: boolean,
): ThunkAction<void, MetaMaskReduxState, unknown, AnyAction> {
  return async (dispatch: MetaMaskReduxDispatch) => {
    if (!address) {
      throw new Error('MetaMask - Cannot add token without address');
    }
    if (!dontShowLoadingIndicator) {
      dispatch(showLoadingIndication());
    }
    try {
      await submitRequestToBackground('addToken', [
        {
          address,
          symbol,
          decimals,
          image,
          networkClientId,
        },
      ]);
    } catch (error) {
      logErrorWithMessage(error);
      dispatch(displayWarning(error));
    } finally {
      await forceUpdateMetamaskState(dispatch);
      dispatch(hideLoadingIndication());
    }
  };
}

/**
 * To add the tokens user selected to state
 *
 * @param tokensToImport
 * @param networkClientId
 */
export function addImportedTokens(
  tokensToImport: Token[],
  networkClientId?: NetworkClientId,
): ThunkAction<void, MetaMaskReduxState, unknown, AnyAction> {
  return async (dispatch: MetaMaskReduxDispatch) => {
    try {
      await submitRequestToBackground('addImportedTokens', [
        tokensToImport,
        networkClientId,
      ]);
    } catch (error) {
      logErrorWithMessage(error);
    } finally {
      await forceUpdateMetamaskState(dispatch);
    }
  };
}

/**
 * To add ignored token addresses to state
 *
 * @param options
 * @param options.tokensToIgnore
 * @param options.dontShowLoadingIndicator
 */
export function ignoreTokens({
  tokensToIgnore,
  dontShowLoadingIndicator = false,
}: {
  tokensToIgnore: string[];
  dontShowLoadingIndicator: boolean;
}): ThunkAction<void, MetaMaskReduxState, unknown, AnyAction> {
  const _tokensToIgnore = Array.isArray(tokensToIgnore)
    ? tokensToIgnore
    : [tokensToIgnore];

  return async (dispatch: MetaMaskReduxDispatch) => {
    if (!dontShowLoadingIndicator) {
      dispatch(showLoadingIndication());
    }
    try {
      await submitRequestToBackground('ignoreTokens', [_tokensToIgnore]);
    } catch (error) {
      logErrorWithMessage(error);
      dispatch(displayWarning(error));
    } finally {
      await forceUpdateMetamaskState(dispatch);
      dispatch(hideLoadingIndication());
    }
  };
}

/**
 * To fetch the ERC20 tokens with non-zero balance in a single call
 *
 * @param tokens
 */
export async function getBalancesInSingleCall(
  tokens: string[],
): Promise<BalanceMap> {
  return await submitRequestToBackground('getBalancesInSingleCall', [tokens]);
}

export function addNft(
  address: string,
  tokenID: string,
  dontShowLoadingIndicator: boolean,
): ThunkAction<void, MetaMaskReduxState, unknown, AnyAction> {
  return async (dispatch: MetaMaskReduxDispatch) => {
    if (!address) {
      throw new Error('MetaMask - Cannot add NFT without address');
    }
    if (!tokenID) {
      throw new Error('MetaMask - Cannot add NFT without tokenID');
    }
    if (!dontShowLoadingIndicator) {
      dispatch(showLoadingIndication());
    }
    try {
      await submitRequestToBackground('addNft', [address, tokenID]);
    } catch (error) {
      logErrorWithMessage(error);
      dispatch(displayWarning(error));
    } finally {
      await forceUpdateMetamaskState(dispatch);
      dispatch(hideLoadingIndication());
    }
  };
}

export function addNftVerifyOwnership(
  address: string,
  tokenID: string,
  dontShowLoadingIndicator: boolean,
): ThunkAction<void, MetaMaskReduxState, unknown, AnyAction> {
  return async (dispatch: MetaMaskReduxDispatch) => {
    if (!address) {
      throw new Error('MetaMask - Cannot add NFT without address');
    }
    if (!tokenID) {
      throw new Error('MetaMask - Cannot add NFT without tokenID');
    }
    if (!dontShowLoadingIndicator) {
      dispatch(showLoadingIndication());
    }
    try {
      await submitRequestToBackground('addNftVerifyOwnership', [
        address,
        tokenID,
      ]);
    } catch (error) {
      if (
        isErrorWithMessage(error) &&
        (error.message.includes('This NFT is not owned by the user') ||
          error.message.includes('Unable to verify ownership'))
      ) {
        throw error;
      } else {
        logErrorWithMessage(error);
        dispatch(displayWarning(error));
      }
    } finally {
      await forceUpdateMetamaskState(dispatch);
      dispatch(hideLoadingIndication());
    }
  };
}

export function removeAndIgnoreNft(
  address: string,
  tokenID: string,
  dontShowLoadingIndicator: boolean,
): ThunkAction<void, MetaMaskReduxState, unknown, AnyAction> {
  return async (dispatch: MetaMaskReduxDispatch) => {
    if (!address) {
      throw new Error('MetaMask - Cannot ignore NFT without address');
    }
    if (!tokenID) {
      throw new Error('MetaMask - Cannot ignore NFT without tokenID');
    }
    if (!dontShowLoadingIndicator) {
      dispatch(showLoadingIndication());
    }
    try {
      await submitRequestToBackground('removeAndIgnoreNft', [address, tokenID]);
    } catch (error) {
      logErrorWithMessage(error);
      dispatch(displayWarning(error));
    } finally {
      await forceUpdateMetamaskState(dispatch);
      dispatch(hideLoadingIndication());
    }
  };
}

export function removeNft(
  address: string,
  tokenID: string,
  dontShowLoadingIndicator: boolean,
): ThunkAction<void, MetaMaskReduxState, unknown, AnyAction> {
  return async (dispatch: MetaMaskReduxDispatch) => {
    if (!address) {
      throw new Error('MetaMask - Cannot remove NFT without address');
    }
    if (!tokenID) {
      throw new Error('MetaMask - Cannot remove NFT without tokenID');
    }
    if (!dontShowLoadingIndicator) {
      dispatch(showLoadingIndication());
    }
    try {
      await submitRequestToBackground('removeNft', [address, tokenID]);
    } catch (error) {
      logErrorWithMessage(error);
      dispatch(displayWarning(error));
    } finally {
      await forceUpdateMetamaskState(dispatch);
      dispatch(hideLoadingIndication());
    }
  };
}

export async function checkAndUpdateAllNftsOwnershipStatus() {
  await submitRequestToBackground('checkAndUpdateAllNftsOwnershipStatus');
}

export async function isNftOwner(
  ownerAddress: string,
  nftAddress: string,
  nftId: string,
): Promise<boolean> {
  return await submitRequestToBackground('isNftOwner', [
    ownerAddress,
    nftAddress,
    nftId,
  ]);
}

export async function checkAndUpdateSingleNftOwnershipStatus(nft: Nft) {
  await submitRequestToBackground('checkAndUpdateSingleNftOwnershipStatus', [
    nft,
    false,
  ]);
}
// When we upgrade to TypeScript 4.5 this is part of the language. It will get
// the underlying type of a Promise generic type. So Awaited<Promise<void>> is
// void.
type Awaited<T> = T extends PromiseLike<infer U> ? U : T;

export async function getTokenStandardAndDetails(
  address: string,
  userAddress: string,
  tokenId: string,
): Promise<
  Awaited<
    ReturnType<AssetsContractController['getTokenStandardAndDetails']>
  > & { balance?: string }
> {
  return await submitRequestToBackground('getTokenStandardAndDetails', [
    address,
    userAddress,
    tokenId,
  ]);
}

export function clearPendingTokens(): Action {
  return {
    type: actionConstants.CLEAR_PENDING_TOKENS,
  };
}

export function createCancelTransaction(
  txId: string,
  customGasSettings: CustomGasSettings,
  options: { estimatedBaseFee?: string } = {},
): ThunkAction<void, MetaMaskReduxState, unknown, AnyAction> {
  log.debug('background.cancelTransaction');
  let newTxId: string;

  return (dispatch: MetaMaskReduxDispatch) => {
    const actionId = generateActionId();
    return new Promise<MetaMaskReduxState['metamask']>((resolve, reject) => {
      callBackgroundMethod<MetaMaskReduxState['metamask']>(
        'createCancelTransaction',
        [txId, customGasSettings, { ...options, actionId }],
        (err, newState) => {
          if (err) {
            dispatch(displayWarning(err));
            reject(err);
            return;
          }
          if (newState) {
            const currentNetworkTxList = getCurrentNetworkTransactions({
              metamask: newState,
            });
            const { id } =
              currentNetworkTxList[currentNetworkTxList.length - 1];
            newTxId = id;
            resolve(newState);
          }
        },
      );
    })
      .then((newState) => dispatch(updateMetamaskState(newState)))
      .then(() => newTxId);
  };
}

export function createSpeedUpTransaction(
  txId: string,
  customGasSettings: CustomGasSettings,
  options: { estimatedBaseFee?: string } = {},
): ThunkAction<void, MetaMaskReduxState, unknown, AnyAction> {
  log.debug('background.createSpeedUpTransaction');
  let newTx: TransactionMeta;

  return (dispatch: MetaMaskReduxDispatch) => {
    const actionId = generateActionId();
    return new Promise<MetaMaskReduxState['metamask']>((resolve, reject) => {
      callBackgroundMethod<MetaMaskReduxState['metamask']>(
        'createSpeedUpTransaction',
        [txId, customGasSettings, { ...options, actionId }],
        (err, newState) => {
          if (err) {
            dispatch(displayWarning(err));
            reject(err);
            return;
          }

          if (newState) {
            const currentNetworkTxList =
              getCurrentNetworkTransactions(newState);
            newTx = currentNetworkTxList[currentNetworkTxList.length - 1];
            resolve(newState);
          }
        },
      );
    })
      .then((newState) => dispatch(updateMetamaskState(newState)))
      .then(() => newTx);
  };
}

export function createRetryTransaction(
  txId: string,
  customGasSettings: CustomGasSettings,
): ThunkAction<void, MetaMaskReduxState, unknown, AnyAction> {
  let newTx: TransactionMeta;

  return (dispatch: MetaMaskReduxDispatch) => {
    return new Promise<MetaMaskReduxState['metamask']>((resolve, reject) => {
      const actionId = generateActionId();
      callBackgroundMethod<MetaMaskReduxState['metamask']>(
        'createSpeedUpTransaction',
        [txId, customGasSettings, { actionId }],
        (err, newState) => {
          if (err) {
            dispatch(displayWarning(err));
            reject(err);
            return;
          }
          if (newState) {
            const currentNetworkTxList =
              getCurrentNetworkTransactions(newState);
            newTx = currentNetworkTxList[currentNetworkTxList.length - 1];
            resolve(newState);
          }
        },
      );
    })
      .then((newState) => dispatch(updateMetamaskState(newState)))
      .then(() => newTx);
  };
}

//
// config
//

export function setProviderType(
  type: NetworkType,
): ThunkAction<void, MetaMaskReduxState, unknown, AnyAction> {
  return async (dispatch: MetaMaskReduxDispatch) => {
    log.debug(`background.setProviderType`, type);

    try {
      await submitRequestToBackground('setProviderType', [type]);
    } catch (error) {
      logErrorWithMessage(error);
      dispatch(displayWarning('Had a problem changing networks!'));
    }
  };
}

export function upsertNetworkConfiguration(
  {
    rpcUrl,
    chainId,
    nickname,
    rpcPrefs,
    ticker = EtherDenomination.ETH,
  }: {
    rpcUrl: string;
    chainId: string;
    nickname: string;
    rpcPrefs: RPCDefinition['rpcPrefs'];
    ticker: string;
  },
  {
    setActive,
    source,
  }: {
    setActive: boolean;
    source: string;
  },
): ThunkAction<void, MetaMaskReduxState, unknown, AnyAction> {
  return async (dispatch) => {
    log.debug(
      `background.upsertNetworkConfiguration: ${rpcUrl} ${chainId} ${ticker} ${nickname}`,
    );
    let networkConfigurationId;
    try {
      networkConfigurationId = await submitRequestToBackground(
        'upsertNetworkConfiguration',
        [
          { rpcUrl, chainId, ticker, nickname: nickname || rpcUrl, rpcPrefs },
          { setActive, source, referrer: ORIGIN_METAMASK },
        ],
      );
    } catch (error) {
      log.error(error);
      dispatch(displayWarning('Had a problem adding network!'));
    }
    return networkConfigurationId;
  };
}

export function editAndSetNetworkConfiguration(
  {
    networkConfigurationId,
    rpcUrl,
    chainId,
    nickname,
    rpcPrefs,
    ticker = EtherDenomination.ETH,
  }: {
    networkConfigurationId: string;
    rpcUrl: string;
    chainId: string;
    nickname: string;
    rpcPrefs: RPCDefinition['rpcPrefs'];
    ticker: string;
  },
  { source }: { source: string },
): ThunkAction<void, MetaMaskReduxState, unknown, AnyAction> {
  return async (dispatch) => {
    log.debug(
      `background.removeNetworkConfiguration: ${networkConfigurationId}`,
    );
    try {
      await submitRequestToBackground('removeNetworkConfiguration', [
        networkConfigurationId,
      ]);
    } catch (error) {
      logErrorWithMessage(error);
      dispatch(displayWarning('Had a problem removing network!'));
      return;
    }

    try {
      await submitRequestToBackground('upsertNetworkConfiguration', [
        {
          rpcUrl,
          chainId,
          ticker,
          nickname: nickname || rpcUrl,
          rpcPrefs,
        },
        { setActive: true, referrer: ORIGIN_METAMASK, source },
      ]);
    } catch (error) {
      logErrorWithMessage(error);
      dispatch(displayWarning('Had a problem changing networks!'));
    }
  };
}

export function setActiveNetwork(
  networkConfigurationId: string,
): ThunkAction<void, MetaMaskReduxState, unknown, AnyAction> {
  return async (dispatch) => {
    log.debug(`background.setActiveNetwork: ${networkConfigurationId}`);
    try {
      await submitRequestToBackground('setActiveNetwork', [
        networkConfigurationId,
      ]);
    } catch (error) {
      logErrorWithMessage(error);
      dispatch(displayWarning('Had a problem changing networks!'));
    }
  };
}

export function rollbackToPreviousProvider(): ThunkAction<
  void,
  MetaMaskReduxState,
  unknown,
  AnyAction
> {
  return async (dispatch: MetaMaskReduxDispatch) => {
    try {
      await submitRequestToBackground('rollbackToPreviousProvider');
    } catch (error) {
      logErrorWithMessage(error);
      dispatch(displayWarning('Had a problem changing networks!'));
    }
  };
}

export function removeNetworkConfiguration(
  networkConfigurationId: string,
): ThunkAction<Promise<void>, MetaMaskReduxState, unknown, AnyAction> {
  return (dispatch) => {
    log.debug(
      `background.removeNetworkConfiguration: ${networkConfigurationId}`,
    );
    return new Promise((resolve, reject) => {
      callBackgroundMethod(
        'removeNetworkConfiguration',
        [networkConfigurationId],
        (err) => {
          if (err) {
            logErrorWithMessage(err);
            dispatch(displayWarning('Had a problem removing network!'));
            reject(err);
            return;
          }
          resolve();
        },
      );
    });
  };
}

// Calls the addressBookController to add a new address.
export function addToAddressBook(
  recipient: string,
  nickname = '',
  memo = '',
): ThunkAction<void, MetaMaskReduxState, unknown, AnyAction> {
  log.debug(`background.addToAddressBook`);

  return async (dispatch, getState) => {
    const { chainId } = getProviderConfig(getState());

    let set;
    try {
      set = await submitRequestToBackground('setAddressBook', [
        toChecksumHexAddress(recipient),
        nickname,
        chainId,
        memo,
      ]);
    } catch (error) {
      logErrorWithMessage(error);
      dispatch(displayWarning('Address book failed to update'));
      throw error;
    }
    if (!set) {
      dispatch(displayWarning('Address book failed to update'));
    }
  };
}

/**
 * @description Calls the addressBookController to remove an existing address.
 * @param chainId
 * @param addressToRemove - Address of the entry to remove from the address book
 */
export function removeFromAddressBook(
  chainId: string,
  addressToRemove: string,
): ThunkAction<void, MetaMaskReduxState, unknown, AnyAction> {
  log.debug(`background.removeFromAddressBook`);

  return async () => {
    await submitRequestToBackground('removeFromAddressBook', [
      chainId,
      toChecksumHexAddress(addressToRemove),
    ]);
  };
}

export function showNetworkDropdown(): Action {
  return {
    type: actionConstants.NETWORK_DROPDOWN_OPEN,
  };
}

export function hideNetworkDropdown() {
  return {
    type: actionConstants.NETWORK_DROPDOWN_CLOSE,
  };
}

export function showImportTokensModal(): Action {
  return {
    type: actionConstants.IMPORT_TOKENS_POPOVER_OPEN,
  };
}

export function hideImportTokensModal(): Action {
  return {
    type: actionConstants.IMPORT_TOKENS_POPOVER_CLOSE,
  };
}

type ModalPayload = { name: string } & Record<string, any>;

export function showModal(payload: ModalPayload): PayloadAction<ModalPayload> {
  return {
    type: actionConstants.MODAL_OPEN,
    payload,
  };
}

export function hideModal(): Action {
  return {
    type: actionConstants.MODAL_CLOSE,
  };
}

export function showImportNftsModal(payload: {
  tokenAddress?: string;
  tokenId?: string;
  ignoreErc20Token?: boolean;
}) {
  return {
    type: actionConstants.IMPORT_NFTS_MODAL_OPEN,
    payload,
  };
}

export function hideImportNftsModal(): Action {
  return {
    type: actionConstants.IMPORT_NFTS_MODAL_CLOSE,
  };
}

export function showIpfsModal(): Action {
  return {
    type: actionConstants.SHOW_IPFS_MODAL_OPEN,
  };
}

export function hideIpfsModal(): Action {
  return {
    type: actionConstants.SHOW_IPFS_MODAL_CLOSE,
  };
}
export function closeCurrentNotificationWindow(): ThunkAction<
  void,
  MetaMaskReduxState,
  unknown,
  AnyAction
> {
  return (_, getState) => {
    const state = getState();
    const approvalFlows = getApprovalFlows(state);
    if (
      getEnvironmentType() === ENVIRONMENT_TYPE_NOTIFICATION &&
      !hasTransactionPendingApprovals(state) &&
      approvalFlows.length === 0
    ) {
      closeNotificationPopup();
    }
  };
}

export function showAlert(msg: string): PayloadAction<string> {
  return {
    type: actionConstants.ALERT_OPEN,
    payload: msg,
  };
}

export function hideAlert(): Action {
  return {
    type: actionConstants.ALERT_CLOSE,
  };
}

/**
 * TODO: this should be moved somewhere else when it makese sense to do so
 */
interface NftDropDownState {
  [address: string]: {
    [chainId: string]: {
      [nftAddress: string]: boolean;
    };
  };
}

export function updateNftDropDownState(
  value: NftDropDownState,
): ThunkAction<void, MetaMaskReduxState, unknown, AnyAction> {
  return async (dispatch: MetaMaskReduxDispatch) => {
    await submitRequestToBackground('updateNftDropDownState', [value]);
    await forceUpdateMetamaskState(dispatch);
  };
}

interface QrCodeData {
  // Address when a Ethereum Address has been detected
  type?: 'address' | string;
  // contains an address key when Ethereum Address detected
  values?: { address?: string } & Json;
}

/**
 * This action will receive two types of values via qrCodeData
 * an object with the following structure {type, values}
 * or null (used to clear the previous value)
 *
 * @param qrCodeData
 */
export function qrCodeDetected(
  qrCodeData: QrCodeData,
): ThunkAction<void, MetaMaskReduxState, unknown, AnyAction> {
  return async (dispatch: MetaMaskReduxDispatch) => {
    await dispatch({
      type: actionConstants.QR_CODE_DETECTED,
      value: qrCodeData,
    });

    // If on the send page, the send slice will listen for the QR_CODE_DETECTED
    // action and update its state. Address changes need to recompute gasLimit
    // so we fire this method so that the send page gasLimit can be recomputed
    dispatch(computeEstimatedGasLimit());
  };
}

export function showLoadingIndication(
  message?: string | ReactFragment,
): PayloadAction<string | ReactFragment | undefined> {
  return {
    type: actionConstants.SHOW_LOADING,
    payload: message,
  };
}

export function setHardwareWalletDefaultHdPath({
  device,
  path,
}: {
  device: HardwareDeviceNames;
  path: string;
}): PayloadAction<{ device: HardwareDeviceNames; path: string }> {
  return {
    type: actionConstants.SET_HARDWARE_WALLET_DEFAULT_HD_PATH,
    payload: { device, path },
  };
}

export function hideLoadingIndication(): Action {
  return {
    type: actionConstants.HIDE_LOADING,
  };
}

export function displayWarning(payload: unknown): PayloadAction<string> {
  if (isErrorWithMessage(payload)) {
    return {
      type: actionConstants.DISPLAY_WARNING,
      payload: payload.message,
    };
  } else if (typeof payload === 'string') {
    return {
      type: actionConstants.DISPLAY_WARNING,
      payload,
    };
  }
  return {
    type: actionConstants.DISPLAY_WARNING,
    payload: `${payload}`,
  };
}

export function hideWarning() {
  return {
    type: actionConstants.HIDE_WARNING,
  };
}

export function exportAccount(
  password: string,
  address: string,
  setPrivateKey: (key: string) => void,
  setShowHoldToReveal: (show: boolean) => void,
): ThunkAction<void, MetaMaskReduxState, unknown, AnyAction> {
  return function (dispatch) {
    dispatch(showLoadingIndication());

    log.debug(`background.verifyPassword`);
    return new Promise<string>((resolve, reject) => {
      callBackgroundMethod('verifyPassword', [password], function (err) {
        if (err) {
          log.error('Error in verifying password.');
          dispatch(hideLoadingIndication());
          dispatch(displayWarning('Incorrect Password.'));
          reject(err);
          return;
        }
        log.debug(`background.exportAccount`);
        callBackgroundMethod<string>(
          'exportAccount',
          [address, password],
          function (err2, result) {
            dispatch(hideLoadingIndication());

            if (err2) {
              logErrorWithMessage(err2);
              dispatch(displayWarning('Had a problem exporting the account.'));
              reject(err2);
              return;
            }

            setPrivateKey(result as string);
            setShowHoldToReveal(true);
            resolve(result as string);
          },
        );
      });
    });
  };
}

export function exportAccounts(
  password: string,
  addresses: string[],
): ThunkAction<Promise<string[]>, MetaMaskReduxState, unknown, AnyAction> {
  return function (dispatch) {
    log.debug(`background.verifyPassword`);
    return new Promise<string[]>((resolve, reject) => {
      callBackgroundMethod('verifyPassword', [password], function (err) {
        if (err) {
          log.error('Error in submitting password.');
          reject(err);
          return;
        }
        log.debug(`background.exportAccounts`);
        const accountPromises = addresses.map(
          (address) =>
            new Promise<string>((resolve2, reject2) =>
              callBackgroundMethod<string>(
                'exportAccount',
                [address, password],
                function (err2, result) {
                  if (err2) {
                    logErrorWithMessage(err2);
                    dispatch(
                      displayWarning('Had a problem exporting the account.'),
                    );
                    reject2(err2);
                    return;
                  }
                  resolve2(result as string);
                },
              ),
            ),
        );
        resolve(Promise.all(accountPromises));
      });
    });
  };
}

export function showPrivateKey(key: string): PayloadAction<string> {
  return {
    type: actionConstants.SHOW_PRIVATE_KEY,
    payload: key,
  };
}

export function setAccountLabel(
  accountId: string,
  label: string,
): ThunkAction<Promise<string>, MetaMaskReduxState, unknown, AnyAction> {
  return (dispatch: MetaMaskReduxDispatch) => {
    dispatch(showLoadingIndication());
    log.debug(`background.setAccountLabel`);

    return new Promise((resolve, reject) => {
      callBackgroundMethod('setAccountLabel', [accountId, label], (err) => {
        dispatch(hideLoadingIndication());

        if (err) {
          dispatch(displayWarning(err));
          reject(err);
          return;
        }

        dispatch({
          type: actionConstants.SET_ACCOUNT_LABEL,
          value: { accountId, label },
        });
        resolve(accountId);
      });
    });
  };
}

export function clearAccountDetails(): Action {
  return {
    type: actionConstants.CLEAR_ACCOUNT_DETAILS,
  };
}

export function showSendTokenPage(): Action {
  return {
    type: actionConstants.SHOW_SEND_TOKEN_PAGE,
  };
}

// TODO: Lift to shared folder when it makes sense
interface TemporaryFeatureFlagDef {
  [feature: string]: boolean;
}
interface TemporaryPreferenceFlagDef {
  [preference: string]: boolean | object;
}

export function setFeatureFlag(
  feature: string,
  activated: boolean,
  notificationType: string,
): ThunkAction<
  Promise<TemporaryFeatureFlagDef>,
  MetaMaskReduxState,
  unknown,
  AnyAction
> {
  return (dispatch: MetaMaskReduxDispatch) => {
    dispatch(showLoadingIndication());
    return new Promise((resolve, reject) => {
      callBackgroundMethod<TemporaryFeatureFlagDef>(
        'setFeatureFlag',
        [feature, activated],
        (err, updatedFeatureFlags) => {
          dispatch(hideLoadingIndication());
          if (err) {
            dispatch(displayWarning(err));
            reject(err);
            return;
          }
          notificationType && dispatch(showModal({ name: notificationType }));
          resolve(updatedFeatureFlags as TemporaryFeatureFlagDef);
        },
      );
    });
  };
}

export function setPreference(
  preference: string,
  value: boolean | string | object,
): ThunkAction<
  Promise<TemporaryPreferenceFlagDef>,
  MetaMaskReduxState,
  unknown,
  AnyAction
> {
  return (dispatch: MetaMaskReduxDispatch) => {
    dispatch(showLoadingIndication());
    return new Promise<TemporaryPreferenceFlagDef>((resolve, reject) => {
      callBackgroundMethod<TemporaryPreferenceFlagDef>(
        'setPreference',
        [preference, value],
        (err, updatedPreferences) => {
          dispatch(hideLoadingIndication());
          if (err) {
            dispatch(displayWarning(err));
            reject(err);
            return;
          }
          resolve(updatedPreferences as TemporaryPreferenceFlagDef);
        },
      );
    });
  };
}

export function setDefaultHomeActiveTabName(
  value: string,
): ThunkAction<void, MetaMaskReduxState, unknown, AnyAction> {
  return async (dispatch: MetaMaskReduxDispatch) => {
    await submitRequestToBackground('setDefaultHomeActiveTabName', [value]);
    await forceUpdateMetamaskState(dispatch);
  };
}

export function setUseNativeCurrencyAsPrimaryCurrencyPreference(
  value: boolean,
) {
  return setPreference('useNativeCurrencyAsPrimaryCurrency', value);
}

export function setHideZeroBalanceTokens(value: boolean) {
  return setPreference('hideZeroBalanceTokens', value);
}

export function setShowFiatConversionOnTestnetsPreference(value: boolean) {
  return setPreference('showFiatInTestnets', value);
}

export function setShowTestNetworks(value: boolean) {
  return setPreference('showTestNetworks', value);
}

export function setAutoLockTimeLimit(value: boolean) {
  return setPreference('autoLockTimeLimit', value);
}

export function setIncomingTransactionsPreferences(
  chainId: string,
  value: boolean,
): ThunkAction<void, MetaMaskReduxState, unknown, AnyAction> {
  return async (dispatch: MetaMaskReduxDispatch) => {
    dispatch(showLoadingIndication());
    log.debug(`background.setIncomingTransactionsPreferences`);
    await submitRequestToBackground('setIncomingTransactionsPreferences', [
      chainId,
      value,
    ]);
    dispatch(hideLoadingIndication());
  };
}

export function setCompletedOnboarding(): ThunkAction<
  void,
  MetaMaskReduxState,
  unknown,
  AnyAction
> {
  return async (dispatch: MetaMaskReduxDispatch) => {
    dispatch(showLoadingIndication());

    try {
      await submitRequestToBackground('completeOnboarding');
      dispatch(completeOnboarding());
    } catch (err) {
      dispatch(displayWarning(err));
      throw err;
    } finally {
      dispatch(hideLoadingIndication());
    }
  };
}

export function completeOnboarding() {
  return {
    type: actionConstants.COMPLETE_ONBOARDING,
  };
}

export async function forceUpdateMetamaskState(
  dispatch: MetaMaskReduxDispatch,
) {
  log.debug(`background.getState`);

  let newState;
  try {
    newState = await submitRequestToBackground<MetaMaskReduxState['metamask']>(
      'getState',
    );
  } catch (error) {
    dispatch(displayWarning(error));
    throw error;
  }

  dispatch(updateMetamaskState(newState));
  return newState;
}

export function toggleAccountMenu() {
  return {
    type: actionConstants.TOGGLE_ACCOUNT_MENU,
  };
}

export function toggleNetworkMenu() {
  return {
    type: actionConstants.TOGGLE_NETWORK_MENU,
  };
}

export function setAccountDetailsAccountId(accountId: string) {
  return {
    type: actionConstants.SET_ACCOUNT_DETAILS_ACCOUNT_ID,
    payload: accountId,
  };
}

export function setParticipateInMetaMetrics(
  participationPreference: boolean,
): ThunkAction<
  Promise<[boolean, string]>,
  MetaMaskReduxState,
  unknown,
  AnyAction
> {
  return (dispatch: MetaMaskReduxDispatch) => {
    log.debug(`background.setParticipateInMetaMetrics`);
    return new Promise((resolve, reject) => {
      callBackgroundMethod<string>(
        'setParticipateInMetaMetrics',
        [participationPreference],
        (err, metaMetricsId) => {
          log.debug(err);
          if (err) {
            dispatch(displayWarning(err));
            reject(err);
            return;
          }
          /**
           * We need to inform sentry that the user's optin preference may have
           * changed. The logic to determine which way to toggle is in the
           * toggleSession handler in setupSentry.js.
           */
          window.sentry?.toggleSession();

          dispatch({
            type: actionConstants.SET_PARTICIPATE_IN_METAMETRICS,
            value: participationPreference,
          });
          resolve([participationPreference, metaMetricsId as string]);
        },
      );
    });
  };
}

export function setUseBlockie(
  val: boolean,
): ThunkAction<void, MetaMaskReduxState, unknown, AnyAction> {
  return (dispatch: MetaMaskReduxDispatch) => {
    dispatch(showLoadingIndication());
    log.debug(`background.setUseBlockie`);
    callBackgroundMethod('setUseBlockie', [val], (err) => {
      dispatch(hideLoadingIndication());
      if (err) {
        dispatch(displayWarning(err));
      }
    });
  };
}

export function setUseNonceField(
  val: boolean,
): ThunkAction<void, MetaMaskReduxState, unknown, AnyAction> {
  return async (dispatch: MetaMaskReduxDispatch) => {
    dispatch(showLoadingIndication());
    log.debug(`background.setUseNonceField`);
    try {
      await submitRequestToBackground('setUseNonceField', [val]);
    } catch (error) {
      dispatch(displayWarning(error));
    }
    dispatch(hideLoadingIndication());
  };
}

export function setUsePhishDetect(
  val: boolean,
): ThunkAction<void, MetaMaskReduxState, unknown, AnyAction> {
  return (dispatch: MetaMaskReduxDispatch) => {
    dispatch(showLoadingIndication());
    log.debug(`background.setUsePhishDetect`);
    callBackgroundMethod('setUsePhishDetect', [val], (err) => {
      dispatch(hideLoadingIndication());
      if (err) {
        dispatch(displayWarning(err));
      }
    });
  };
}

export function setUseMultiAccountBalanceChecker(
  val: boolean,
): ThunkAction<void, MetaMaskReduxState, unknown, AnyAction> {
  return (dispatch: MetaMaskReduxDispatch) => {
    dispatch(showLoadingIndication());
    log.debug(`background.setUseMultiAccountBalanceChecker`);
    callBackgroundMethod('setUseMultiAccountBalanceChecker', [val], (err) => {
      dispatch(hideLoadingIndication());
      if (err) {
        dispatch(displayWarning(err));
      }
    });
  };
}

export function setUseSafeChainsListValidation(
  val: boolean,
): ThunkAction<void, MetaMaskReduxState, unknown, AnyAction> {
  return (dispatch: MetaMaskReduxDispatch) => {
    dispatch(showLoadingIndication());
    log.debug(`background.setUseSafeChainsListValidation`);
    callBackgroundMethod('setUseSafeChainsListValidation', [val], (err) => {
      dispatch(hideLoadingIndication());
      if (err) {
        dispatch(displayWarning(err));
      }
    });
  };
}

export function setUseTokenDetection(
  val: boolean,
): ThunkAction<void, MetaMaskReduxState, unknown, AnyAction> {
  return (dispatch: MetaMaskReduxDispatch) => {
    dispatch(showLoadingIndication());
    log.debug(`background.setUseTokenDetection`);
    callBackgroundMethod('setUseTokenDetection', [val], (err) => {
      dispatch(hideLoadingIndication());
      if (err) {
        dispatch(displayWarning(err));
      }
    });
  };
}

export function setOpenSeaEnabled(
  val: boolean,
): ThunkAction<void, MetaMaskReduxState, unknown, AnyAction> {
  return async (dispatch: MetaMaskReduxDispatch) => {
    dispatch(showLoadingIndication());
    log.debug(`background.setOpenSeaEnabled`);
    try {
      await submitRequestToBackground('setOpenSeaEnabled', [val]);
    } finally {
      dispatch(hideLoadingIndication());
    }
  };
}

export function setUseNftDetection(
  val: boolean,
): ThunkAction<void, MetaMaskReduxState, unknown, AnyAction> {
  return async (dispatch: MetaMaskReduxDispatch) => {
    dispatch(showLoadingIndication());
    log.debug(`background.setUseNftDetection`);
    try {
      await submitRequestToBackground('setUseNftDetection', [val]);
    } finally {
      dispatch(hideLoadingIndication());
    }
  };
}

export function setUse4ByteResolution(
  val: boolean,
): ThunkAction<void, MetaMaskReduxState, unknown, AnyAction> {
  return async (dispatch: MetaMaskReduxDispatch) => {
    dispatch(showLoadingIndication());
    log.debug(`background.setUse4ByteResolution`);
    try {
      await submitRequestToBackground('setUse4ByteResolution', [val]);
    } catch (error) {
      dispatch(displayWarning(error));
    } finally {
      dispatch(hideLoadingIndication());
    }
  };
}

export function setUseCurrencyRateCheck(
  val: boolean,
): ThunkAction<void, MetaMaskReduxState, unknown, AnyAction> {
  return (dispatch: MetaMaskReduxDispatch) => {
    dispatch(showLoadingIndication());
    log.debug(`background.setUseCurrencyRateCheck`);
    callBackgroundMethod('setUseCurrencyRateCheck', [val], (err) => {
      dispatch(hideLoadingIndication());
      if (err) {
        dispatch(displayWarning(err));
      }
    });
  };
}

// DetectTokenController
export function detectNewTokens(): ThunkAction<
  void,
  MetaMaskReduxState,
  unknown,
  AnyAction
> {
  return async (dispatch: MetaMaskReduxDispatch) => {
    dispatch(showLoadingIndication());
    log.debug(`background.detectNewTokens`);
    await submitRequestToBackground('detectNewTokens');
    dispatch(hideLoadingIndication());
    await forceUpdateMetamaskState(dispatch);
  };
}

export function detectNfts(): ThunkAction<
  void,
  MetaMaskReduxState,
  unknown,
  AnyAction
> {
  return async (dispatch: MetaMaskReduxDispatch) => {
    dispatch(showLoadingIndication());
    log.debug(`background.detectNfts`);
    await submitRequestToBackground('detectNfts');
    dispatch(hideLoadingIndication());
    await forceUpdateMetamaskState(dispatch);
  };
}

export function setAdvancedGasFee(
  val: { chainId: Hex; maxBaseFee?: Hex; priorityFee?: Hex } | null,
): ThunkAction<void, MetaMaskReduxState, unknown, AnyAction> {
  return (dispatch: MetaMaskReduxDispatch) => {
    dispatch(showLoadingIndication());
    log.debug(`background.setAdvancedGasFee`);
    callBackgroundMethod('setAdvancedGasFee', [val], (err) => {
      dispatch(hideLoadingIndication());
      if (err) {
        dispatch(displayWarning(err));
      }
    });
  };
}

export function setTheme(
  val: ThemeType,
): ThunkAction<void, MetaMaskReduxState, unknown, AnyAction> {
  return async (dispatch: MetaMaskReduxDispatch) => {
    dispatch(showLoadingIndication());
    log.debug(`background.setTheme`);
    try {
      await submitRequestToBackground('setTheme', [val]);
    } finally {
      dispatch(hideLoadingIndication());
    }
  };
}

export function setIpfsGateway(
  val: string,
): ThunkAction<void, MetaMaskReduxState, unknown, AnyAction> {
  return (dispatch: MetaMaskReduxDispatch) => {
    log.debug(`background.setIpfsGateway`);
    callBackgroundMethod('setIpfsGateway', [val], (err) => {
      if (err) {
        dispatch(displayWarning(err));
      }
    });
  };
}

export function setUseAddressBarEnsResolution(
  val: string,
): ThunkAction<void, MetaMaskReduxState, unknown, AnyAction> {
  return (dispatch: MetaMaskReduxDispatch) => {
    log.debug(`background.setUseAddressBarEnsResolution`);
    callBackgroundMethod('setUseAddressBarEnsResolution', [val], (err) => {
      if (err) {
        dispatch(displayWarning(err));
      }
    });
  };
}

export function updateCurrentLocale(
  key: string,
): ThunkAction<void, MetaMaskReduxState, unknown, AnyAction> {
  return async (dispatch: MetaMaskReduxDispatch) => {
    dispatch(showLoadingIndication());

    try {
      await loadRelativeTimeFormatLocaleData(key);
      const localeMessages = await fetchLocale(key);
      const textDirection = await submitRequestToBackground<
        'rtl' | 'ltr' | 'auto'
      >('setCurrentLocale', [key]);
      await switchDirection(textDirection);
      dispatch(setCurrentLocale(key, localeMessages));
    } catch (error) {
      dispatch(displayWarning(error));
      return;
    } finally {
      dispatch(hideLoadingIndication());
    }
  };
}

export function setCurrentLocale(
  locale: string,
  messages: {
    [translationKey: string]: { message: string; description?: string };
  },
): PayloadAction<{
  locale: string;
  messages: {
    [translationKey: string]: { message: string; description?: string };
  };
}> {
  return {
    type: actionConstants.SET_CURRENT_LOCALE,
    payload: {
      locale,
      messages,
    },
  };
}

export function setPendingTokens(pendingTokens: {
  customToken?: Token;
  selectedTokens?: {
    [address: string]: Token & { isCustom?: boolean; unlisted?: boolean };
  };
  tokenAddressList: string[];
}) {
  const {
    customToken,
    selectedTokens = {},
    tokenAddressList = [],
  } = pendingTokens;
  const tokens =
    customToken?.address &&
    customToken?.symbol &&
    Boolean(customToken?.decimals >= 0 && customToken?.decimals <= 36)
      ? {
          ...selectedTokens,
          [customToken.address]: {
            ...customToken,
            isCustom: true,
          },
        }
      : selectedTokens;

  Object.keys(tokens).forEach((tokenAddress) => {
    tokens[tokenAddress].unlisted = !tokenAddressList.find((addr) =>
      isEqualCaseInsensitive(addr, tokenAddress),
    );
  });

  return {
    type: actionConstants.SET_PENDING_TOKENS,
    payload: tokens,
  };
}

// Swaps

export function setSwapsLiveness(
  swapsLiveness: boolean,
): ThunkAction<void, MetaMaskReduxState, unknown, AnyAction> {
  return async (dispatch: MetaMaskReduxDispatch) => {
    await submitRequestToBackground('setSwapsLiveness', [swapsLiveness]);
    await forceUpdateMetamaskState(dispatch);
  };
}

export function setSwapsFeatureFlags(
  featureFlags: TemporaryFeatureFlagDef,
): ThunkAction<void, MetaMaskReduxState, unknown, AnyAction> {
  return async (dispatch: MetaMaskReduxDispatch) => {
    await submitRequestToBackground('setSwapsFeatureFlags', [featureFlags]);
    await forceUpdateMetamaskState(dispatch);
  };
}

export function fetchAndSetQuotes(
  fetchParams: {
    slippage: string;
    sourceToken: string;
    destinationToken: string;
    value: string;
    fromAddress: string;
    balanceError: string;
    sourceDecimals: number;
  },
  fetchParamsMetaData: {
    sourceTokenInfo: Token;
    destinationTokenInfo: Token;
    accountBalance: string;
    chainId: string;
  },
): ThunkAction<
  Promise<
    [
      { destinationAmount: string; decimals: number; aggregator: string },
      string,
    ]
  >,
  MetaMaskReduxState,
  unknown,
  AnyAction
> {
  return async (dispatch: MetaMaskReduxDispatch) => {
    const [quotes, selectedAggId] = await submitRequestToBackground(
      'fetchAndSetQuotes',
      [fetchParams, fetchParamsMetaData],
    );
    await forceUpdateMetamaskState(dispatch);
    return [quotes, selectedAggId];
  };
}

export function setSelectedQuoteAggId(
  aggId: string,
): ThunkAction<void, MetaMaskReduxState, unknown, AnyAction> {
  return async (dispatch: MetaMaskReduxDispatch) => {
    await submitRequestToBackground('setSelectedQuoteAggId', [aggId]);
    await forceUpdateMetamaskState(dispatch);
  };
}

export function setSwapsTokens(
  tokens: Token[],
): ThunkAction<void, MetaMaskReduxState, unknown, AnyAction> {
  return async (dispatch: MetaMaskReduxDispatch) => {
    await submitRequestToBackground('setSwapsTokens', [tokens]);
    await forceUpdateMetamaskState(dispatch);
  };
}

export function clearSwapsQuotes(): ThunkAction<
  void,
  MetaMaskReduxState,
  unknown,
  AnyAction
> {
  return async (dispatch: MetaMaskReduxDispatch) => {
    await submitRequestToBackground('clearSwapsQuotes');
    await forceUpdateMetamaskState(dispatch);
  };
}

export function resetBackgroundSwapsState(): ThunkAction<
  void,
  MetaMaskReduxState,
  unknown,
  AnyAction
> {
  return async (dispatch: MetaMaskReduxDispatch) => {
    await submitRequestToBackground('resetSwapsState');
    await forceUpdateMetamaskState(dispatch);
  };
}

export function setCustomApproveTxData(
  data: string,
): ThunkAction<void, MetaMaskReduxState, unknown, AnyAction> {
  return async (dispatch: MetaMaskReduxDispatch) => {
    await submitRequestToBackground('setCustomApproveTxData', [data]);
    await forceUpdateMetamaskState(dispatch);
  };
}

export function setSwapsTxGasPrice(
  gasPrice: string,
): ThunkAction<void, MetaMaskReduxState, unknown, AnyAction> {
  return async (dispatch: MetaMaskReduxDispatch) => {
    await submitRequestToBackground('setSwapsTxGasPrice', [gasPrice]);
    await forceUpdateMetamaskState(dispatch);
  };
}

export function setSwapsTxGasLimit(
  gasLimit: string,
): ThunkAction<void, MetaMaskReduxState, unknown, AnyAction> {
  return async (dispatch: MetaMaskReduxDispatch) => {
    await submitRequestToBackground('setSwapsTxGasLimit', [gasLimit, true]);
    await forceUpdateMetamaskState(dispatch);
  };
}

export function updateCustomSwapsEIP1559GasParams({
  gasLimit,
  maxFeePerGas,
  maxPriorityFeePerGas,
}: {
  gasLimit: string;
  maxFeePerGas: string;
  maxPriorityFeePerGas: string;
}): ThunkAction<void, MetaMaskReduxState, unknown, AnyAction> {
  return async (dispatch: MetaMaskReduxDispatch) => {
    await Promise.all([
      submitRequestToBackground('setSwapsTxGasLimit', [gasLimit]),
      submitRequestToBackground('setSwapsTxMaxFeePerGas', [maxFeePerGas]),
      submitRequestToBackground('setSwapsTxMaxFeePriorityPerGas', [
        maxPriorityFeePerGas,
      ]),
    ]);
    await forceUpdateMetamaskState(dispatch);
  };
}

// Note that the type widening happening below will resolve when we switch gas
// constants to TypeScript, at which point we'll get better type safety.
// TODO: Remove this comment when gas constants is typescript
export function updateSwapsUserFeeLevel(
  swapsCustomUserFeeLevel: PriorityLevels,
): ThunkAction<void, MetaMaskReduxState, unknown, AnyAction> {
  return async (dispatch: MetaMaskReduxDispatch) => {
    await submitRequestToBackground('setSwapsUserFeeLevel', [
      swapsCustomUserFeeLevel,
    ]);
    await forceUpdateMetamaskState(dispatch);
  };
}

export function setSwapsQuotesPollingLimitEnabled(
  quotesPollingLimitEnabled: boolean,
): ThunkAction<void, MetaMaskReduxState, unknown, AnyAction> {
  return async (dispatch: MetaMaskReduxDispatch) => {
    await submitRequestToBackground('setSwapsQuotesPollingLimitEnabled', [
      quotesPollingLimitEnabled,
    ]);
    await forceUpdateMetamaskState(dispatch);
  };
}

export function safeRefetchQuotes(): ThunkAction<
  void,
  MetaMaskReduxState,
  unknown,
  AnyAction
> {
  return async (dispatch: MetaMaskReduxDispatch) => {
    await submitRequestToBackground('safeRefetchQuotes');
    await forceUpdateMetamaskState(dispatch);
  };
}

export function stopPollingForQuotes(): ThunkAction<
  void,
  MetaMaskReduxState,
  unknown,
  AnyAction
> {
  return async (dispatch: MetaMaskReduxDispatch) => {
    await submitRequestToBackground('stopPollingForQuotes');
    await forceUpdateMetamaskState(dispatch);
  };
}

export function setBackgroundSwapRouteState(
  routeState: '' | 'loading' | 'awaiting' | 'smartTransactionStatus',
): ThunkAction<void, MetaMaskReduxState, unknown, AnyAction> {
  return async (dispatch: MetaMaskReduxDispatch) => {
    await submitRequestToBackground('setBackgroundSwapRouteState', [
      routeState,
    ]);
    await forceUpdateMetamaskState(dispatch);
  };
}

export function resetSwapsPostFetchState(): ThunkAction<
  void,
  MetaMaskReduxState,
  unknown,
  AnyAction
> {
  return async (dispatch: MetaMaskReduxDispatch) => {
    await submitRequestToBackground('resetPostFetchState');
    await forceUpdateMetamaskState(dispatch);
  };
}

export function setSwapsErrorKey(
  errorKey: string,
): ThunkAction<void, MetaMaskReduxState, unknown, AnyAction> {
  return async (dispatch: MetaMaskReduxDispatch) => {
    await submitRequestToBackground('setSwapsErrorKey', [errorKey]);
    await forceUpdateMetamaskState(dispatch);
  };
}

export function setInitialGasEstimate(
  initialAggId: string,
): ThunkAction<void, MetaMaskReduxState, unknown, AnyAction> {
  return async (dispatch: MetaMaskReduxDispatch) => {
    await submitRequestToBackground('setInitialGasEstimate', [initialAggId]);
    await forceUpdateMetamaskState(dispatch);
  };
}

// Permissions

export function requestAccountsPermissionWithId(
  origin: string,
): ThunkAction<void, MetaMaskReduxState, unknown, AnyAction> {
  return async (dispatch: MetaMaskReduxDispatch) => {
    const id = await submitRequestToBackground(
      'requestAccountsPermissionWithId',
      [origin],
    );
    await forceUpdateMetamaskState(dispatch);
    return id;
  };
}

/**
 * Approves the permissions request.
 *
 * @param request - The permissions request to approve.
 */
export function approvePermissionsRequest(
  request: PermissionsRequest,
): ThunkAction<void, MetaMaskReduxState, unknown, AnyAction> {
  return (dispatch: MetaMaskReduxDispatch) => {
    callBackgroundMethod('approvePermissionsRequest', [request], (err) => {
      if (err) {
        dispatch(displayWarning(err));
      }
      forceUpdateMetamaskState(dispatch);
    });
  };
}

/**
 * Rejects the permissions request with the given ID.
 *
 * @param requestId - The id of the request to be rejected
 */
export function rejectPermissionsRequest(
  requestId: string,
): ThunkAction<void, MetaMaskReduxState, unknown, AnyAction> {
  return (dispatch: MetaMaskReduxDispatch) => {
    return new Promise((resolve, reject) => {
      callBackgroundMethod('rejectPermissionsRequest', [requestId], (err) => {
        if (err) {
          dispatch(displayWarning(err));
          reject(err);
          return;
        }
        forceUpdateMetamaskState(dispatch).then(resolve).catch(reject);
      });
    });
  };
}

/**
 * Clears the given permissions for the given origin.
 *
 * @param subjects
 */
export function removePermissionsFor(
  subjects: Record<string, NonEmptyArray<string>>,
): ThunkAction<void, MetaMaskReduxState, unknown, AnyAction> {
  return (dispatch: MetaMaskReduxDispatch) => {
    callBackgroundMethod('removePermissionsFor', [subjects], (err) => {
      if (err) {
        dispatch(displayWarning(err));
      }
    });
  };
}

///: BEGIN:ONLY_INCLUDE_IN(snaps)
/**
 * Updates the caveat value for the specified origin, permission and caveat type.
 *
 * @param origin
 * @param target
 * @param caveatType
 * @param caveatValue
 */
export function updateCaveat(
  origin: string,
  target: string,
  caveatType: string,
  caveatValue: Record<string, Json>,
): ThunkAction<void, MetaMaskReduxState, unknown, AnyAction> {
  return (dispatch) => {
    callBackgroundMethod(
      'updateCaveat',
      [origin, target, caveatType, caveatValue],
      (err) => {
        if (err) {
          dispatch(displayWarning(err));
        }
      },
    );
  };
}
///: END:ONLY_INCLUDE_IN

// Pending Approvals

/**
 * Resolves a pending approval and closes the current notification window if no
 * further approvals are pending after the background state updates.
 *
 * @param id - The pending approval id
 * @param [value] - The value required to confirm a pending approval
 */
export function resolvePendingApproval(
  id: string,
  value: unknown,
): ThunkAction<void, MetaMaskReduxState, unknown, AnyAction> {
  return async (_dispatch: MetaMaskReduxDispatch) => {
    await submitRequestToBackground('resolvePendingApproval', [id, value]);
    // Before closing the current window, check if any additional confirmations
    // are added as a result of this confirmation being accepted

    ///: BEGIN:ONLY_INCLUDE_IN(build-main,build-beta,build-flask)
    const { pendingApprovals } = await forceUpdateMetamaskState(_dispatch);
    if (Object.values(pendingApprovals).length === 0) {
      _dispatch(closeCurrentNotificationWindow());
    }
    ///: END:ONLY_INCLUDE_IN
  };
}

/**
 * Rejects a pending approval and closes the current notification window if no
 * further approvals are pending after the background state updates.
 *
 * @param id - The pending approval id
 * @param [error] - The error to throw when rejecting the approval
 */
export function rejectPendingApproval(
  id: string,
  error: unknown,
): ThunkAction<void, MetaMaskReduxState, unknown, AnyAction> {
  return async (dispatch: MetaMaskReduxDispatch) => {
    await submitRequestToBackground('rejectPendingApproval', [id, error]);
    // Before closing the current window, check if any additional confirmations
    // are added as a result of this confirmation being rejected
    const { pendingApprovals } = await forceUpdateMetamaskState(dispatch);
    if (Object.values(pendingApprovals).length === 0) {
      dispatch(closeCurrentNotificationWindow());
    }
  };
}

/**
 * Rejects all approvals for the given messages
 *
 * @param messageList - The list of messages to reject
 */
export function rejectAllMessages(
  messageList: [],
): ThunkAction<void, MetaMaskReduxState, unknown, AnyAction> {
  return async (dispatch: MetaMaskReduxDispatch) => {
    const userRejectionError = serializeError(
      ethErrors.provider.userRejectedRequest(),
    );
    await Promise.all(
      messageList.map(
        async ({ id }) =>
          await submitRequestToBackground('rejectPendingApproval', [
            id,
            userRejectionError,
          ]),
      ),
    );
    const { pendingApprovals } = await forceUpdateMetamaskState(dispatch);
    if (Object.values(pendingApprovals).length === 0) {
      dispatch(closeCurrentNotificationWindow());
    }
  };
}

export function setFirstTimeFlowType(
  type: 'create' | 'import',
): ThunkAction<void, MetaMaskReduxState, unknown, AnyAction> {
  return (dispatch: MetaMaskReduxDispatch) => {
    log.debug(`background.setFirstTimeFlowType`);
    callBackgroundMethod('setFirstTimeFlowType', [type], (err) => {
      if (err) {
        dispatch(displayWarning(err));
      }
    });
    dispatch({
      type: actionConstants.SET_FIRST_TIME_FLOW_TYPE,
      value: type,
    });
  };
}

export function setSelectedNetworkConfigurationId(
  networkConfigurationId: string,
): PayloadAction<string> {
  return {
    type: actionConstants.SET_SELECTED_NETWORK_CONFIGURATION_ID,
    payload: networkConfigurationId,
  };
}

export function setNewNetworkAdded({
  networkConfigurationId,
  nickname,
}: {
  networkConfigurationId: string;
  nickname: string;
}): PayloadAction<object> {
  return {
    type: actionConstants.SET_NEW_NETWORK_ADDED,
    payload: { networkConfigurationId, nickname },
  };
}

export function setNewNftAddedMessage(
  newNftAddedMessage: string,
): PayloadAction<string> {
  return {
    type: actionConstants.SET_NEW_NFT_ADDED_MESSAGE,
    payload: newNftAddedMessage,
  };
}

export function setRemoveNftMessage(
  removeNftMessage: string,
): PayloadAction<string> {
  return {
    type: actionConstants.SET_REMOVE_NFT_MESSAGE,
    payload: removeNftMessage,
  };
}

export function setNewTokensImported(
  newTokensImported: string,
): PayloadAction<string> {
  return {
    type: actionConstants.SET_NEW_TOKENS_IMPORTED,
    payload: newTokensImported,
  };
}

export function setLastActiveTime(): ThunkAction<
  void,
  MetaMaskReduxState,
  unknown,
  AnyAction
> {
  return (dispatch: MetaMaskReduxDispatch) => {
    callBackgroundMethod('setLastActiveTime', [], (err) => {
      if (err) {
        dispatch(displayWarning(err));
      }
    });
  };
}

export function setDismissSeedBackUpReminder(
  value: boolean,
): ThunkAction<void, MetaMaskReduxState, unknown, AnyAction> {
  return async (dispatch: MetaMaskReduxDispatch) => {
    dispatch(showLoadingIndication());
    await submitRequestToBackground('setDismissSeedBackUpReminder', [value]);
    dispatch(hideLoadingIndication());
  };
}

export function setDisabledRpcMethodPreference(
  methodName: string,
  value: number,
): ThunkAction<void, MetaMaskReduxState, unknown, AnyAction> {
  return async (dispatch: MetaMaskReduxDispatch) => {
    dispatch(showLoadingIndication());
    await submitRequestToBackground('setDisabledRpcMethodPreference', [
      methodName,
      value,
    ]);
    dispatch(hideLoadingIndication());
  };
}

export function getRpcMethodPreferences(): ThunkAction<
  void,
  MetaMaskReduxState,
  unknown,
  AnyAction
> {
  return async (dispatch: MetaMaskReduxDispatch) => {
    dispatch(showLoadingIndication());
    await submitRequestToBackground('getRpcMethodPreferences', []);
    dispatch(hideLoadingIndication());
  };
}

export function setConnectedStatusPopoverHasBeenShown(): ThunkAction<
  void,
  MetaMaskReduxState,
  unknown,
  AnyAction
> {
  return () => {
    callBackgroundMethod('setConnectedStatusPopoverHasBeenShown', [], (err) => {
      if (isErrorWithMessage(err)) {
        throw new Error(err.message);
      }
    });
  };
}

export function setRecoveryPhraseReminderHasBeenShown() {
  return () => {
    callBackgroundMethod('setRecoveryPhraseReminderHasBeenShown', [], (err) => {
      if (isErrorWithMessage(err)) {
        throw new Error(err.message);
      }
    });
  };
}

export function setRecoveryPhraseReminderLastShown(
  lastShown: number,
): ThunkAction<void, MetaMaskReduxState, unknown, AnyAction> {
  return () => {
    callBackgroundMethod(
      'setRecoveryPhraseReminderLastShown',
      [lastShown],
      (err) => {
        if (isErrorWithMessage(err)) {
          throw new Error(err.message);
        }
      },
    );
  };
}

export function setTermsOfUseLastAgreed(lastAgreed: number) {
  return async () => {
    await submitRequestToBackground('setTermsOfUseLastAgreed', [lastAgreed]);
  };
}

export function setOutdatedBrowserWarningLastShown(lastShown: number) {
  return async () => {
    await submitRequestToBackground('setOutdatedBrowserWarningLastShown', [
      lastShown,
    ]);
  };
}

export function getContractMethodData(
  data = '',
): ThunkAction<void, MetaMaskReduxState, unknown, AnyAction> {
  return async (dispatch: MetaMaskReduxDispatch, getState) => {
    const prefixedData = addHexPrefix(data);
    const fourBytePrefix = prefixedData.slice(0, 10);
    if (fourBytePrefix.length < 10) {
      return {};
    }
    const { knownMethodData, use4ByteResolution } = getState().metamask;
    if (
      knownMethodData?.[fourBytePrefix] &&
      Object.keys(knownMethodData[fourBytePrefix]).length !== 0
    ) {
      return knownMethodData[fourBytePrefix];
    }

    log.debug(`loadingMethodData`);

    const { name, params } = (await getMethodDataAsync(
      fourBytePrefix,
      use4ByteResolution,
    )) as {
      name: string;
      params: unknown;
    };

    callBackgroundMethod(
      'addKnownMethodData',
      [fourBytePrefix, { name, params }],
      (err) => {
        if (err) {
          dispatch(displayWarning(err));
        }
      },
    );
    return { name, params };
  };
}

export function setSeedPhraseBackedUp(
  seedPhraseBackupState: boolean,
): ThunkAction<void, MetaMaskReduxState, unknown, AnyAction> {
  return (dispatch: MetaMaskReduxDispatch) => {
    log.debug(`background.setSeedPhraseBackedUp`);
    return new Promise((resolve, reject) => {
      callBackgroundMethod(
        'setSeedPhraseBackedUp',
        [seedPhraseBackupState],
        (err) => {
          if (err) {
            dispatch(displayWarning(err));
            reject(err);
            return;
          }
          forceUpdateMetamaskState(dispatch).then(resolve).catch(reject);
        },
      );
    });
  };
}

export function setNextNonce(nextNonce: string): PayloadAction<string> {
  return {
    type: actionConstants.SET_NEXT_NONCE,
    payload: nextNonce,
  };
}

/**
 * This function initiates the nonceLock in the background for the given
 * address, and returns the next nonce to use. It then calls setNextNonce which
 * sets the nonce in state on the nextNonce key. NOTE: The nextNonce key is
 * actually ephemeral application state. It does not appear to be part of the
 * background state.
 *
 * TODO: move this to a different slice, MetaMask slice will eventually be
 * deprecated because it should not contain any ephemeral/app state but just
 * background state. In addition we should key nextNonce by address to prevent
 * accidental usage of a stale nonce as the call to getNextNonce only works for
 * the currently selected address.
 *
 * @returns
 */
export function getNextNonce(): ThunkAction<
  Promise<string>,
  MetaMaskReduxState,
  unknown,
  AnyAction
> {
  return async (dispatch, getState) => {
    const { address } = getSelectedInternalAccount(getState());
    let nextNonce;
    try {
      nextNonce = await submitRequestToBackground<string>('getNextNonce', [
        address,
      ]);
    } catch (error) {
      dispatch(displayWarning(error));
      throw error;
    }
    dispatch(setNextNonce(nextNonce));
    return nextNonce;
  };
}

export function setRequestAccountTabIds(requestAccountTabIds: {
  [origin: string]: string;
}): PayloadAction<{
  [origin: string]: string;
}> {
  return {
    type: actionConstants.SET_REQUEST_ACCOUNT_TABS,
    payload: requestAccountTabIds,
  };
}

export function getRequestAccountTabIds(): ThunkAction<
  void,
  MetaMaskReduxState,
  unknown,
  AnyAction
> {
  return async (dispatch: MetaMaskReduxDispatch) => {
    const requestAccountTabIds = await submitRequestToBackground<{
      [origin: string]: string;
    }>('getRequestAccountTabIds');
    dispatch(setRequestAccountTabIds(requestAccountTabIds));
  };
}

export function setOpenMetamaskTabsIDs(openMetaMaskTabIDs: {
  [tabId: string]: boolean;
}): PayloadAction<{ [tabId: string]: boolean }> {
  return {
    type: actionConstants.SET_OPEN_METAMASK_TAB_IDS,
    payload: openMetaMaskTabIDs,
  };
}

export function getOpenMetamaskTabsIds(): ThunkAction<
  void,
  MetaMaskReduxState,
  unknown,
  AnyAction
> {
  return async (dispatch: MetaMaskReduxDispatch) => {
    const openMetaMaskTabIDs = await submitRequestToBackground<{
      [tabId: string]: boolean;
    }>('getOpenMetamaskTabsIds');
    dispatch(setOpenMetamaskTabsIDs(openMetaMaskTabIDs));
  };
}

export function setLedgerTransportPreference(
  value: LedgerTransportTypes,
): ThunkAction<void, MetaMaskReduxState, unknown, AnyAction> {
  return async (dispatch: MetaMaskReduxDispatch) => {
    dispatch(showLoadingIndication());
    await submitRequestToBackground('setLedgerTransportPreference', [value]);
    dispatch(hideLoadingIndication());
  };
}

export async function attemptLedgerTransportCreation() {
  return await submitRequestToBackground('attemptLedgerTransportCreation');
}

/**
 * This method deduplicates error reports to sentry by maintaining a state
 * object 'singleExceptions' in the app slice. The only place this state object
 * is accessed from is within this method, to check if it has already seen and
 * therefore tracked this error. This is to avoid overloading sentry with lots
 * of duplicate errors.
 *
 * @param error
 * @returns
 */
export function captureSingleException(
  error: string,
): ThunkAction<void, MetaMaskReduxState, unknown, AnyAction> {
  return async (dispatch, getState) => {
    const { singleExceptions } = getState().appState;
    if (!(error in singleExceptions)) {
      dispatch({
        type: actionConstants.CAPTURE_SINGLE_EXCEPTION,
        value: error,
      });
      captureException(Error(error));
    }
  };
}

// Wrappers around promisifedBackground
/**
 * The "actions" below are not actions nor action creators. They cannot use
 * dispatch nor should they be dispatched when used. Instead they can be
 * called directly. These wrappers will be moved into their location at some
 * point in the future.
 */

export function estimateGas(params: TxParams): Promise<Hex> {
  return submitRequestToBackground('estimateGas', [params]);
}

export async function updateTokenType(
  tokenAddress: string,
): Promise<Token | undefined> {
  try {
    return await submitRequestToBackground('updateTokenType', [tokenAddress]);
  } catch (error) {
    logErrorWithMessage(error);
  }
  return undefined;
}

/**
 * initiates polling for gas fee estimates.
 *
 * @returns a unique identify of the polling request that can be used
 * to remove that request from consideration of whether polling needs to
 * continue.
 */
export function getGasFeeEstimatesAndStartPolling(): Promise<string> {
  return submitRequestToBackground('getGasFeeEstimatesAndStartPolling');
}

/**
 * Informs the GasFeeController that a specific token is no longer requiring
 * gas fee estimates. If all tokens unsubscribe the controller stops polling.
 *
 * @param pollToken - Poll token received from calling
 * `getGasFeeEstimatesAndStartPolling`.
 */
export function disconnectGasFeeEstimatePoller(pollToken: string) {
  return submitRequestToBackground('disconnectGasFeeEstimatePoller', [
    pollToken,
  ]);
}

export async function addPollingTokenToAppState(pollingToken: string) {
  return submitRequestToBackground('addPollingTokenToAppState', [
    pollingToken,
    POLLING_TOKEN_ENVIRONMENT_TYPES[getEnvironmentType()],
  ]);
}

export async function removePollingTokenFromAppState(pollingToken: string) {
  return submitRequestToBackground('removePollingTokenFromAppState', [
    pollingToken,
    POLLING_TOKEN_ENVIRONMENT_TYPES[getEnvironmentType()],
  ]);
}

export function getGasFeeTimeEstimate(
  maxPriorityFeePerGas: string,
  maxFeePerGas: string,
): Promise<ReturnType<GasFeeController['getTimeEstimate']>> {
  return submitRequestToBackground('getGasFeeTimeEstimate', [
    maxPriorityFeePerGas,
    maxFeePerGas,
  ]);
}

export async function closeNotificationPopup() {
  await submitRequestToBackground('markNotificationPopupAsAutomaticallyClosed');
  global.platform.closeCurrentWindow();
}

/**
 * @param payload - details of the event to track
 * @param options - options for routing/handling of event
 * @returns
 */
export function trackMetaMetricsEvent(
  payload: MetaMetricsEventPayload,
  options?: MetaMetricsEventOptions,
) {
  return submitRequestToBackground('trackMetaMetricsEvent', [
    { ...payload, actionId: generateActionId() },
    options,
  ]);
}

export function createEventFragment(
  options: MetaMetricsEventFragment,
): Promise<string> {
  const actionId = generateActionId();
  return submitRequestToBackground('createEventFragment', [
    { ...options, actionId },
  ]);
}

export function createTransactionEventFragment(
  transactionId: string,
): Promise<string> {
  const actionId = generateActionId();
  return submitRequestToBackground('createTransactionEventFragment', [
    {
      transactionId,
      actionId,
    },
  ]);
}

export function updateEventFragment(
  id: string,
  payload: MetaMetricsEventFragment,
) {
  return submitRequestToBackground('updateEventFragment', [id, payload]);
}

export function finalizeEventFragment(
  id: string,
  options?: {
    abandoned?: boolean;
    page?: MetaMetricsPageObject;
    referrer?: MetaMetricsReferrerObject;
  },
) {
  return submitRequestToBackground('finalizeEventFragment', [id, options]);
}

/**
 * @param payload - details of the page viewed
 * @param options - options for handling the page view
 */
export function trackMetaMetricsPage(
  payload: MetaMetricsPagePayload,
  options: MetaMetricsPageOptions,
) {
  return submitRequestToBackground('trackMetaMetricsPage', [
    { ...payload, actionId: generateActionId() },
    options,
  ]);
}

export function updateViewedNotifications(notificationIdViewedStatusMap: {
  [notificationId: string]: boolean;
}) {
  return submitRequestToBackground('updateViewedNotifications', [
    notificationIdViewedStatusMap,
  ]);
}

export async function setAlertEnabledness(
  alertId: string,
  enabledness: boolean,
) {
  await submitRequestToBackground('setAlertEnabledness', [
    alertId,
    enabledness,
  ]);
}

export async function setUnconnectedAccountAlertShown(origin: string) {
  await submitRequestToBackground('setUnconnectedAccountAlertShown', [origin]);
}

export async function setWeb3ShimUsageAlertDismissed(origin: string) {
  await submitRequestToBackground('setWeb3ShimUsageAlertDismissed', [origin]);
}

// Smart Transactions Controller
export async function setSmartTransactionsOptInStatus(
  optInState: boolean,
  prevOptInState: boolean,
) {
  trackMetaMetricsEvent({
    actionId: generateActionId(),
    event: 'STX OptIn',
    category: MetaMetricsEventCategory.Swaps,
    sensitiveProperties: {
      stx_enabled: true,
      current_stx_enabled: true,
      stx_user_opt_in: optInState,
      stx_prev_user_opt_in: prevOptInState,
    },
  });
  await submitRequestToBackground('setSmartTransactionsOptInStatus', [
    optInState,
  ]);
}

export function clearSmartTransactionFees() {
  submitRequestToBackground('clearSmartTransactionFees');
}

export function fetchSmartTransactionFees(
  unsignedTransaction: Partial<TxParams> & { chainId: string },
  approveTxParams: TxParams,
): ThunkAction<void, MetaMaskReduxState, unknown, AnyAction> {
  return async (dispatch: MetaMaskReduxDispatch) => {
    if (approveTxParams) {
      approveTxParams.value = '0x0';
    }
    try {
      const smartTransactionFees = await await submitRequestToBackground(
        'fetchSmartTransactionFees',
        [unsignedTransaction, approveTxParams],
      );
      dispatch({
        type: actionConstants.SET_SMART_TRANSACTIONS_ERROR,
        payload: null,
      });
      return smartTransactionFees;
    } catch (err) {
      logErrorWithMessage(err);
      if (isErrorWithMessage(err) && err.message.startsWith('Fetch error:')) {
        const errorObj = parseSmartTransactionsError(err.message);
        dispatch({
          type: actionConstants.SET_SMART_TRANSACTIONS_ERROR,
          payload: errorObj,
        });
      }
      throw err;
    }
  };
}

interface TemporarySmartTransactionGasFees {
  maxFeePerGas: string;
  maxPriorityFeePerGas: string;
  gas: string;
  value: string;
}

const createSignedTransactions = async (
  unsignedTransaction: Partial<TxParams> & { chainId: string },
  fees: TemporarySmartTransactionGasFees[],
  areCancelTransactions?: boolean,
): Promise<TxParams[]> => {
  const unsignedTransactionsWithFees = fees.map((fee) => {
    const unsignedTransactionWithFees = {
      ...unsignedTransaction,
      maxFeePerGas: decimalToHex(fee.maxFeePerGas),
      maxPriorityFeePerGas: decimalToHex(fee.maxPriorityFeePerGas),
      gas: areCancelTransactions
        ? decimalToHex(21000) // It has to be 21000 for cancel transactions, otherwise the API would reject it.
        : unsignedTransaction.gas,
      value: unsignedTransaction.value,
    };
    if (areCancelTransactions) {
      unsignedTransactionWithFees.to = unsignedTransactionWithFees.from;
      unsignedTransactionWithFees.data = '0x';
    }
    return unsignedTransactionWithFees;
  });
  const signedTransactions = await submitRequestToBackground<TxParams[]>(
    'approveTransactionsWithSameNonce',
    [unsignedTransactionsWithFees],
  );
  return signedTransactions;
};

export function signAndSendSmartTransaction({
  unsignedTransaction,
  smartTransactionFees,
}: {
  unsignedTransaction: Partial<TxParams> & { chainId: string };
  smartTransactionFees: {
    fees: TemporarySmartTransactionGasFees[];
    cancelFees: TemporarySmartTransactionGasFees[];
  };
}): ThunkAction<Promise<string>, MetaMaskReduxState, unknown, AnyAction> {
  return async (dispatch: MetaMaskReduxDispatch) => {
    const signedTransactions = await createSignedTransactions(
      unsignedTransaction,
      smartTransactionFees.fees,
    );
    const signedCanceledTransactions = await createSignedTransactions(
      unsignedTransaction,
      smartTransactionFees.cancelFees,
      true,
    );
    try {
      const response = await submitRequestToBackground<{ uuid: string }>(
        'submitSignedTransactions',
        [
          {
            signedTransactions,
            signedCanceledTransactions,
            txParams: unsignedTransaction,
          },
        ],
      ); // Returns e.g.: { uuid: 'dP23W7c2kt4FK9TmXOkz1UM2F20' }
      return response.uuid;
    } catch (err) {
      logErrorWithMessage(err);
      if (isErrorWithMessage(err) && err.message.startsWith('Fetch error:')) {
        const errorObj = parseSmartTransactionsError(err.message);
        dispatch({
          type: actionConstants.SET_SMART_TRANSACTIONS_ERROR,
          payload: errorObj,
        });
      }
      throw err;
    }
  };
}

export function updateSmartTransaction(
  uuid: string,
  txMeta: TransactionMeta,
): ThunkAction<void, MetaMaskReduxState, unknown, AnyAction> {
  return async (dispatch: MetaMaskReduxDispatch) => {
    try {
      await submitRequestToBackground('updateSmartTransaction', [
        {
          uuid,
          ...txMeta,
        },
      ]);
    } catch (err) {
      logErrorWithMessage(err);
      if (isErrorWithMessage(err) && err.message.startsWith('Fetch error:')) {
        const errorObj = parseSmartTransactionsError(err.message);
        dispatch({
          type: actionConstants.SET_SMART_TRANSACTIONS_ERROR,
          payload: errorObj,
        });
      }
      throw err;
    }
  };
}

export function setSmartTransactionsRefreshInterval(
  refreshInterval: number,
): ThunkAction<void, MetaMaskReduxState, unknown, AnyAction> {
  return async () => {
    try {
      await submitRequestToBackground('setStatusRefreshInterval', [
        refreshInterval,
      ]);
    } catch (err) {
      logErrorWithMessage(err);
    }
  };
}

export function cancelSmartTransaction(
  uuid: string,
): ThunkAction<void, MetaMaskReduxState, unknown, AnyAction> {
  return async (dispatch: MetaMaskReduxDispatch) => {
    try {
      await submitRequestToBackground('cancelSmartTransaction', [uuid]);
    } catch (err) {
      logErrorWithMessage(err);
      if (isErrorWithMessage(err) && err.message.startsWith('Fetch error:')) {
        const errorObj = parseSmartTransactionsError(err.message);
        dispatch({
          type: actionConstants.SET_SMART_TRANSACTIONS_ERROR,
          payload: errorObj,
        });
      }
      throw err;
    }
  };
}

// TODO: codeword NOT_A_THUNK @brad-decker
export function fetchSmartTransactionsLiveness() {
  return async () => {
    try {
      await submitRequestToBackground('fetchSmartTransactionsLiveness');
    } catch (err) {
      logErrorWithMessage(err);
    }
  };
}

export function dismissSmartTransactionsErrorMessage(): Action {
  return {
    type: actionConstants.DISMISS_SMART_TRANSACTIONS_ERROR_MESSAGE,
  };
}

// App state
export function hideTestNetMessage() {
  return submitRequestToBackground('setShowTestnetMessageInDropdown', [false]);
}

export function hideBetaHeader() {
  return submitRequestToBackground('setShowBetaHeader', [false]);
}

export function hideProductTour() {
  return submitRequestToBackground('setShowProductTour', [false]);
}

// TODO: codeword NOT_A_THUNK @brad-decker
export function setTransactionSecurityCheckEnabled(
  transactionSecurityCheckEnabled: boolean,
): ThunkAction<void, MetaMaskReduxState, unknown, AnyAction> {
  return async () => {
    try {
      await submitRequestToBackground('setTransactionSecurityCheckEnabled', [
        transactionSecurityCheckEnabled,
      ]);
    } catch (error) {
      logErrorWithMessage(error);
    }
  };
}

///: BEGIN:ONLY_INCLUDE_IN(blockaid)
export function setSecurityAlertsEnabled(val: boolean): void {
  try {
    submitRequestToBackground('setSecurityAlertsEnabled', [val]);
  } catch (error) {
    logErrorWithMessage(error);
  }
}
///: END:ONLY_INCLUDE_IN

///: BEGIN:ONLY_INCLUDE_IN(keyring-snaps)
export async function setAddSnapAccountEnabled(value: boolean): Promise<void> {
  try {
    await submitRequestToBackground('setAddSnapAccountEnabled', [value]);
  } catch (error) {
    logErrorWithMessage(error);
  }
}

export function showKeyringSnapRemovalModal(payload: {
  snapName: string;
  result: 'success' | 'failed';
}) {
  return {
    type: actionConstants.SHOW_KEYRING_SNAP_REMOVAL_RESULT,
    payload,
  };
}

export function hideKeyringRemovalResultModal() {
  return {
    type: actionConstants.HIDE_KEYRING_SNAP_REMOVAL_RESULT,
  };
}

export async function getSnapAccountsById(snapId: string): Promise<string[]> {
  const addresses: string[] = await submitRequestToBackground(
    'getAccountsBySnapId',
    [snapId],
  );

  return addresses;
}
///: END:ONLY_INCLUDE_IN

///: BEGIN:ONLY_INCLUDE_IN(petnames)
export function setUseExternalNameSources(val: boolean): void {
  try {
    submitRequestToBackground('setUseExternalNameSources', [val]);
  } catch (error) {
    logErrorWithMessage(error);
  }
}
///: END:ONLY_INCLUDE_IN

export function setFirstTimeUsedNetwork(chainId: string) {
  return submitRequestToBackground('setFirstTimeUsedNetwork', [chainId]);
}

// QR Hardware Wallets
export async function submitQRHardwareCryptoHDKey(cbor: Hex) {
  await submitRequestToBackground('submitQRHardwareCryptoHDKey', [cbor]);
}

export async function submitQRHardwareCryptoAccount(cbor: Hex) {
  await submitRequestToBackground('submitQRHardwareCryptoAccount', [cbor]);
}

export function cancelSyncQRHardware(): ThunkAction<
  void,
  MetaMaskReduxState,
  unknown,
  AnyAction
> {
  return async (dispatch: MetaMaskReduxDispatch) => {
    dispatch(hideLoadingIndication());
    await submitRequestToBackground('cancelSyncQRHardware');
  };
}

export async function submitQRHardwareSignature(requestId: string, cbor: Hex) {
  await submitRequestToBackground('submitQRHardwareSignature', [
    requestId,
    cbor,
  ]);
}

export function cancelQRHardwareSignRequest(): ThunkAction<
  void,
  MetaMaskReduxState,
  unknown,
  AnyAction
> {
  return async (dispatch: MetaMaskReduxDispatch) => {
    dispatch(hideLoadingIndication());
    await submitRequestToBackground('cancelQRHardwareSignRequest');
  };
}

export function requestUserApproval({
  origin,
  type,
  requestData,
}: {
  origin: string;
  type: string;
  requestData: object;
}): ThunkAction<void, MetaMaskReduxState, unknown, AnyAction> {
  return async (dispatch: MetaMaskReduxDispatch) => {
    try {
      await submitRequestToBackground('requestUserApproval', [
        {
          origin,
          type,
          requestData,
        },
      ]);
    } catch (error) {
      logErrorWithMessage(error);
      dispatch(displayWarning('Had trouble requesting user approval'));
    }
  };
}

export async function getCurrentNetworkEIP1559Compatibility(): Promise<
  boolean | undefined
> {
  let networkEIP1559Compatibility;
  try {
    networkEIP1559Compatibility = await submitRequestToBackground<boolean>(
      'getCurrentNetworkEIP1559Compatibility',
    );
  } catch (error) {
    console.error(error);
  }
  return networkEIP1559Compatibility;
}

export function updateProposedNames(
  request: UpdateProposedNamesRequest,
): ThunkAction<
  UpdateProposedNamesResult,
  MetaMaskReduxState,
  unknown,
  AnyAction
> {
  return (async () => {
    const data = await submitRequestToBackground<UpdateProposedNamesResult>(
      'updateProposedNames',
      [request],
    );

    return data;
  }) as any;
}

export function setName(
  request: SetNameRequest,
): ThunkAction<void, MetaMaskReduxState, unknown, AnyAction> {
  return (async () => {
    await submitRequestToBackground<void>('setName', [request]);
  }) as any;
}

/**
 * Throw an error in the background for testing purposes.
 *
 * @param message - The error message.
 * @deprecated This is only mean to facilitiate E2E testing. We should not use
 * this for handling errors.
 */
export async function throwTestBackgroundError(message: string): Promise<void> {
  await submitRequestToBackground('throwTestError', [message]);
}

///: BEGIN:ONLY_INCLUDE_IN(snaps)
/**
 * Set status of popover warning for the first snap installation.
 *
 * @param shown - True if popover has been shown.
 * @returns Promise Resolved on successfully submitted background request.
 */
export function setSnapsInstallPrivacyWarningShownStatus(shown: boolean) {
  return async () => {
    await submitRequestToBackground(
      'setSnapsInstallPrivacyWarningShownStatus',
      [shown],
    );
  };
}
///: END:ONLY_INCLUDE_IN

///: BEGIN:ONLY_INCLUDE_IN(keyring-snaps)
export async function setSnapsAddSnapAccountModalDismissed() {
  await submitRequestToBackground('setSnapsAddSnapAccountModalDismissed', [
    true,
  ]);
}

export async function updateSnapRegistry() {
  await submitRequestToBackground('updateSnapRegistry', []);
}
///: END:ONLY_INCLUDE_IN<|MERGE_RESOLUTION|>--- conflicted
+++ resolved
@@ -16,13 +16,6 @@
 import { GasFeeController } from '@metamask/gas-fee-controller';
 import { PermissionsRequest } from '@metamask/permission-controller';
 import { NonEmptyArray } from '@metamask/controller-utils';
-<<<<<<< HEAD
-///: BEGIN:ONLY_INCLUDE_IN(keyring-snaps)
-import { HandlerType } from '@metamask/snaps-utils';
-///: END:ONLY_INCLUDE_IN
-import { InternalAccount } from '@metamask/keyring-api';
-=======
->>>>>>> 30c05176
 import {
   SetNameRequest,
   UpdateProposedNamesRequest,
@@ -40,10 +33,9 @@
 import {
   getMetaMaskAccounts,
   getPermittedAccountsForCurrentTab,
+  getSelectedAddress,
   hasTransactionPendingApprovals,
   getApprovalFlows,
-  getInternalAccount,
-  getSelectedInternalAccount,
   getCurrentNetworkTransactions,
   ///: BEGIN:ONLY_INCLUDE_IN(snaps)
   getNotifications,
@@ -367,14 +359,14 @@
 }
 
 export function removeAccount(
-  accountId: string,
+  address: string,
 ): ThunkAction<void, MetaMaskReduxState, unknown, AnyAction> {
   return async (dispatch: MetaMaskReduxDispatch) => {
     dispatch(showLoadingIndication());
 
     try {
       await new Promise((resolve, reject) => {
-        callBackgroundMethod('removeAccount', [accountId], (error, account) => {
+        callBackgroundMethod('removeAccount', [address], (error, account) => {
           if (error) {
             reject(error);
             return;
@@ -390,7 +382,7 @@
       dispatch(hideLoadingIndication());
     }
 
-    log.info(`Account removed: ${accountId}`);
+    log.info(`Account removed: ${address}`);
     dispatch(showAccountsPage());
   };
 }
@@ -429,36 +421,31 @@
   };
 }
 
-export function addNewAccount(
-  accountName: string,
-): ThunkAction<void, MetaMaskReduxState, unknown, AnyAction> {
+export function addNewAccount(): ThunkAction<
+  void,
+  MetaMaskReduxState,
+  unknown,
+  AnyAction
+> {
   log.debug(`background.addNewAccount`);
   return async (dispatch, getState) => {
-    const oldAccounts = getState().metamask.internalAccounts.accounts;
-    const oldHdAccounts = Object.values(oldAccounts).filter(
-      (account) => account.metadata.keyring.type === 'HD Key Tree',
-    );
-
+    const oldIdentities = getState().metamask.identities;
     dispatch(showLoadingIndication());
 
-    let newAccount;
-    try {
-      const { accounts }: { accounts: InternalAccount[] } =
-        await submitRequestToBackground('addNewAccount', [
-          oldHdAccounts.length,
-        ]);
-      newAccount = accounts.find((account) => !oldAccounts[account.id]);
+    let addedAccountAddress;
+    try {
+      addedAccountAddress = await submitRequestToBackground('addNewAccount', [
+        Object.keys(oldIdentities).length,
+      ]);
     } catch (error) {
       dispatch(displayWarning(error));
       throw error;
     } finally {
       dispatch(hideLoadingIndication());
     }
+
     await forceUpdateMetamaskState(dispatch);
-    if (accountName && newAccount) {
-      dispatch(setAccountLabel(newAccount.id, accountName));
-    }
-    return newAccount;
+    return addedAccountAddress;
   };
 }
 
@@ -1183,27 +1170,12 @@
       ///: END:ONLY_INCLUDE_IN
       ///: BEGIN:ONLY_INCLUDE_IN(keyring-snaps)
       if (isAccountsSnap) {
-<<<<<<< HEAD
-        const accounts = (await handleSnapRequest({
-          snapId,
-          origin: 'metamask',
-          handler: HandlerType.OnRpcRequest,
-          request: {
-            id: uuidV4(),
-            jsonrpc: '2.0',
-            method: 'keyring_listAccounts',
-          },
-        })) as unknown as any[];
-        for (const account of accounts) {
-          dispatch(removeAccount(account.id));
-=======
         const addresses: string[] = await submitRequestToBackground(
           'getAccountsBySnapId',
           [snapId],
         );
         for (const address of addresses) {
           await submitRequestToBackground('removeAccount', [address]);
->>>>>>> 30c05176
         }
       }
       ///: END:ONLY_INCLUDE_IN
@@ -1553,21 +1525,18 @@
     const providerConfig = getProviderConfig(state);
     const { metamask: currentState } = state;
 
-    const {
-      currentLocale,
-      internalAccounts: { selectedAccount: selectedAccountId },
-    } = currentState;
+    const { currentLocale, selectedAddress } = currentState;
     const {
       currentLocale: newLocale,
+      selectedAddress: newSelectedAddress,
       providerConfig: newProviderConfig,
-      internalAccounts: { selectedAccount: newSelectedAccountId },
     } = newState;
 
     if (currentLocale && newLocale && currentLocale !== newLocale) {
       dispatch(updateCurrentLocale(newLocale));
     }
 
-    if (selectedAccountId !== newSelectedAccountId) {
+    if (selectedAddress !== newSelectedAddress) {
       dispatch({ type: actionConstants.SELECTED_ADDRESS_CHANGED });
     }
 
@@ -1579,8 +1548,8 @@
       getMetaMaskAccounts({ metamask: newState });
     const oldAccounts: { [address: string]: Record<string, any> } =
       getMetaMaskAccounts({ metamask: currentState });
-    const newSelectedAccount = newAccounts[newSelectedAccountId];
-    const oldSelectedAccount = newAccounts[selectedAccountId];
+    const newSelectedAccount = newAccounts[newSelectedAddress];
+    const oldSelectedAccount = newAccounts[selectedAddress];
     // dispatch an ACCOUNT_CHANGED for any account whose balance or other
     // properties changed in this update
     Object.entries(oldAccounts).forEach(([address, oldAccount]) => {
@@ -1684,19 +1653,19 @@
   };
 }
 
-async function _setSelectedInternalAccount(accountId: string): Promise<void> {
-  log.debug(`background.setSelectedInternalAccount`);
-  await submitRequestToBackground('setSelectedInternalAccount', [accountId]);
-}
-
-export function setSelectedAccount(
-  accountId: string,
+async function _setSelectedAddress(address: string): Promise<void> {
+  log.debug(`background.setSelectedAddress`);
+  await submitRequestToBackground('setSelectedAddress', [address]);
+}
+
+export function setSelectedAddress(
+  address: string,
 ): ThunkAction<void, MetaMaskReduxState, unknown, AnyAction> {
   return async (dispatch: MetaMaskReduxDispatch) => {
     dispatch(showLoadingIndication());
-    log.debug(`background.setSelectedInternalAccount`);
-    try {
-      await _setSelectedInternalAccount(accountId);
+    log.debug(`background.setSelectedAddress`);
+    try {
+      await _setSelectedAddress(address);
     } catch (error) {
       dispatch(displayWarning(error));
       return;
@@ -1706,36 +1675,32 @@
   };
 }
 
-export function setSelectedInternalAccount(
-  accountId: string,
+export function setSelectedAccount(
+  address: string,
 ): ThunkAction<void, MetaMaskReduxState, unknown, AnyAction> {
   return async (dispatch, getState) => {
     dispatch(showLoadingIndication());
-    log.debug(`background.setSelectedInternalAccount`);
+    log.debug(`background.setSelectedAddress`);
 
     const state = getState();
     const unconnectedAccountAccountAlertIsEnabled =
       getUnconnectedAccountAlertEnabledness(state);
     const activeTabOrigin = state.activeTab.origin;
-    const selectedAccount = getSelectedInternalAccount(state);
-    const accountToBeSet = getInternalAccount(state, accountId);
+    const selectedAddress = getSelectedAddress(state);
     const permittedAccountsForCurrentTab =
       getPermittedAccountsForCurrentTab(state);
-
-    // TODO: ACCOUNTS_CONTROLLER change to account id
     const currentTabIsConnectedToPreviousAddress =
       Boolean(activeTabOrigin) &&
-      permittedAccountsForCurrentTab.includes(selectedAccount.address);
-    // TODO: ACCOUNTS_CONTROLLER change to account id
+      permittedAccountsForCurrentTab.includes(selectedAddress);
     const currentTabIsConnectedToNextAddress =
       Boolean(activeTabOrigin) &&
-      permittedAccountsForCurrentTab.includes(accountToBeSet.address);
+      permittedAccountsForCurrentTab.includes(address);
     const switchingToUnconnectedAddress =
       currentTabIsConnectedToPreviousAddress &&
       !currentTabIsConnectedToNextAddress;
 
     try {
-      await _setSelectedInternalAccount(accountId);
+      await _setSelectedAddress(address);
       await forceUpdateMetamaskState(dispatch);
     } catch (error) {
       dispatch(displayWarning(error));
@@ -2705,7 +2670,7 @@
 }
 
 export function setAccountLabel(
-  accountId: string,
+  account: string,
   label: string,
 ): ThunkAction<Promise<string>, MetaMaskReduxState, unknown, AnyAction> {
   return (dispatch: MetaMaskReduxDispatch) => {
@@ -2713,7 +2678,7 @@
     log.debug(`background.setAccountLabel`);
 
     return new Promise((resolve, reject) => {
-      callBackgroundMethod('setAccountLabel', [accountId, label], (err) => {
+      callBackgroundMethod('setAccountLabel', [account, label], (err) => {
         dispatch(hideLoadingIndication());
 
         if (err) {
@@ -2724,9 +2689,9 @@
 
         dispatch({
           type: actionConstants.SET_ACCOUNT_LABEL,
-          value: { accountId, label },
+          value: { account, label },
         });
-        resolve(accountId);
+        resolve(account);
       });
     });
   };
@@ -2916,10 +2881,10 @@
   };
 }
 
-export function setAccountDetailsAccountId(accountId: string) {
+export function setAccountDetailsAddress(address: string) {
   return {
-    type: actionConstants.SET_ACCOUNT_DETAILS_ACCOUNT_ID,
-    payload: accountId,
+    type: actionConstants.SET_ACCOUNT_DETAILS_ADDRESS,
+    payload: address,
   };
 }
 
@@ -3956,7 +3921,7 @@
   AnyAction
 > {
   return async (dispatch, getState) => {
-    const { address } = getSelectedInternalAccount(getState());
+    const address = getState().metamask.selectedAddress;
     let nextNonce;
     try {
       nextNonce = await submitRequestToBackground<string>('getNextNonce', [
