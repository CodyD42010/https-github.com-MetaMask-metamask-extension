--- conflicted
+++ resolved
@@ -47,17 +47,11 @@
   ///: END:ONLY_INCLUDE_IF
   ///: BEGIN:ONLY_INCLUDE_IF(keyring-snaps)
   getPermissionSubjects,
-<<<<<<< HEAD
-  ///: END:ONLY_INCLUDE_IN
-  getInternalAccountByAddress,
-  getSelectedInternalAccount,
-  getInternalAccounts,
-=======
   getFirstSnapInstallOrUpdateRequest,
   ///: END:ONLY_INCLUDE_IF
   getInternalAccountByAddress,
   getSelectedInternalAccount,
->>>>>>> 263f84b8
+  getInternalAccounts,
 } from '../selectors';
 import {
   computeEstimatedGasLimit,
