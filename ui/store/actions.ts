--- conflicted
+++ resolved
@@ -2416,8 +2416,6 @@
   };
 }
 
-<<<<<<< HEAD
-=======
 export function showIpfsModal(): Action {
   return {
     type: actionConstants.SHOW_IPFS_MODAL_OPEN,
@@ -2429,7 +2427,6 @@
     type: actionConstants.SHOW_IPFS_MODAL_CLOSE,
   };
 }
->>>>>>> 877e184b
 export function closeCurrentNotificationWindow(): ThunkAction<
   void,
   MetaMaskReduxState,
