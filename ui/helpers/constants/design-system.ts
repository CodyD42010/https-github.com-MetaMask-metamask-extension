/**
 * A note about the existence of both singular and plural variable names here:
 * When dealing with a literal property name, e.g. AlignItems, the constant
 * should match the property. When detailing a collection of things, it should
 * match the plural form of the thing. e.g. Color, TextVariant, Size
 */

export enum Color {
  backgroundDefault = 'background-default',
  backgroundAlternative = 'background-alternative',
  textDefault = 'text-default',
  textAlternative = 'text-alternative',
  textMuted = 'text-muted',
  iconDefault = 'icon-default',
  iconAlternative = 'icon-alternative',
  iconMuted = 'icon-muted',
  borderDefault = 'border-default',
  borderMuted = 'border-muted',
  overlayDefault = 'overlay-default',
  overlayInverse = 'overlay-inverse',
  primaryDefault = 'primary-default',
  primaryAlternative = 'primary-alternative',
  primaryMuted = 'primary-muted',
  primaryInverse = 'primary-inverse',
  primaryDisabled = 'primary-disabled',
  errorDefault = 'error-default',
  errorAlternative = 'error-alternative',
  errorMuted = 'error-muted',
  errorInverse = 'error-inverse',
  errorDisabled = 'error-disabled',
  warningDefault = 'warning-default',
  warningAlternative = 'warning-alternative',
  warningMuted = 'warning-muted',
  warningInverse = 'warning-inverse',
  warningDisabled = 'warning-disabled',
  successDefault = 'success-default',
  successAlternative = 'success-alternative',
  successMuted = 'success-muted',
  successInverse = 'success-inverse',
  successDisabled = 'success-disabled',
  infoDefault = 'info-default',
  infoAlternative = 'info-alternative',
  infoMuted = 'info-muted',
  infoInverse = 'info-inverse',
  infoDisabled = 'info-disabled',
  mainnet = 'mainnet',
  goerli = 'goerli',
  sepolia = 'sepolia',
  lineaTestnet = 'lineatestnet',
  lineaTestnetInverse = 'lineatestnet-inverse',
  transparent = 'transparent',
  localhost = 'localhost',
  inherit = 'inherit',
  goerliInverse = 'goerli-inverse',
  sepoliaInverse = 'sepolia-inverse',
}

export enum BackgroundColor {
  backgroundDefault = 'background-default',
  backgroundAlternative = 'background-alternative',
  overlayDefault = 'overlay-default',
  primaryDefault = 'primary-default',
  primaryAlternative = 'primary-alternative',
  primaryMuted = 'primary-muted',
  errorDefault = 'error-default',
  errorAlternative = 'error-alternative',
  errorMuted = 'error-muted',
  warningDefault = 'warning-default',
  warningAlternative = 'warning-alternative',
  warningMuted = 'warning-muted',
  successDefault = 'success-default',
  successAlternative = 'success-alternative',
  successMuted = 'success-muted',
  infoDefault = 'info-default',
  infoAlternative = 'info-alternative',
  infoMuted = 'info-muted',
  mainnet = 'mainnet',
  goerli = 'goerli',
  sepolia = 'sepolia',
  lineaTestnet = 'lineatestnet',
  transparent = 'transparent',
  localhost = 'localhost',
}

export enum BorderColor {
  borderDefault = 'border-default',
  borderMuted = 'border-muted',
  primaryDefault = 'primary-default',
  primaryAlternative = 'primary-alternative',
  primaryMuted = 'primary-muted',
  errorDefault = 'error-default',
  errorAlternative = 'error-alternative',
  errorMuted = 'error-muted',
  warningDefault = 'warning-default',
  warningAlternative = 'warning-alternative',
  warningMuted = 'warning-muted',
  successDefault = 'success-default',
  successAlternative = 'success-alternative',
  successMuted = 'success-muted',
  infoDefault = 'info-default',
  infoAlternative = 'info-alternative',
  infoMuted = 'info-muted',
  mainnet = 'mainnet',
  goerli = 'goerli',
  sepolia = 'sepolia',
  lineaTestnet = 'lineatestnet',
  transparent = 'transparent',
  localhost = 'localhost',
}

export enum TextColor {
  textDefault = 'text-default',
  textAlternative = 'text-alternative',
  textMuted = 'text-muted',
  overlayInverse = 'overlay-inverse',
  primaryDefault = 'primary-default',
  primaryInverse = 'primary-inverse',
  errorDefault = 'error-default',
  errorInverse = 'error-inverse',
  successDefault = 'success-default',
  successInverse = 'success-inverse',
  warningDefault = 'warning-default',
  warningInverse = 'warning-inverse',
  infoDefault = 'info-default',
  infoInverse = 'info-inverse',
  inherit = 'inherit',
  goerli = 'goerli',
  sepolia = 'sepolia',
  lineaTestnet = 'lineatestnet',
  lineaTestnetInverse = 'lineatestnet-inverse',
  goerliInverse = 'goerli-inverse',
  sepoliaInverse = 'sepolia-inverse',
  transparent = 'transparent',
}

export enum IconColor {
  iconDefault = 'icon-default',
  iconAlternative = 'icon-alternative',
  iconMuted = 'icon-muted',
  overlayInverse = 'overlay-inverse',
  primaryDefault = 'primary-default',
  primaryInverse = 'primary-inverse',
  errorDefault = 'error-default',
  errorInverse = 'error-inverse',
  successDefault = 'success-default',
  successInverse = 'success-inverse',
  warningDefault = 'warning-default',
  warningInverse = 'warning-inverse',
  infoDefault = 'info-default',
  infoInverse = 'info-inverse',
  inherit = 'inherit',
  goerli = 'goerli',
  sepolia = 'sepolia',
  lineaTestnet = 'lineatestnet',
  lineaTestnetInverse = 'lineatestnet-inverse',
  goerliInverse = 'goerli-inverse',
  sepoliaInverse = 'sepolia-inverse',
}

export enum TypographyVariant {
  H1 = 'h1',
  H2 = 'h2',
  H3 = 'h3',
  H4 = 'h4',
  H5 = 'h5',
  H6 = 'h6',
  H7 = 'h7',
  H8 = 'h8',
  H9 = 'h9',
  paragraph = 'p',
  span = 'span',
}

export enum TextVariant {
  displayMd = 'display-md',
  headingLg = 'heading-lg',
  headingMd = 'heading-md',
  headingSm = 'heading-sm',
  bodyLgMedium = 'body-lg-medium',
  bodyMd = 'body-md',
  bodyMdBold = 'body-md-bold',
  bodySm = 'body-sm',
  bodySmBold = 'body-sm-bold',
  bodyXs = 'body-xs',
  inherit = 'inherit',
}

export enum Size {
  XXS = 'xxs',
  XS = 'xs',
  SM = 'sm',
  MD = 'md',
  LG = 'lg',
  XL = 'xl',
  inherit = 'inherit', // Used for Text, Icon, and Button components to inherit the parent elements font-size
  auto = 'auto',
  none = 'none',
}

export enum BorderStyle {
  dashed = 'dashed',
  solid = 'solid',
  dotted = 'dotted',
  double = 'double',
  none = 'none',
}

export enum BorderRadius {
  XS = 'xs',
  SM = 'sm',
  MD = 'md',
  LG = 'lg',
  XL = 'xl',
  none = 'none',
  pill = 'pill',
  full = 'full',
}

// NOTE: The name of this enum is plural due to the name of property in css is `align-items`,
// which is for aligning all items not one
export enum AlignItems {
  flexStart = 'flex-start',
  flexEnd = 'flex-end',
  center = 'center',
  baseline = 'baseline',
  stretch = 'stretch',
}

export enum JustifyContent {
  flexStart = 'flex-start',
  flexEnd = 'flex-end',
  center = 'center',
  spaceAround = 'space-around',
  spaceBetween = 'space-between',
  spaceEvenly = 'space-evenly',
}

export enum FlexDirection {
  Row = 'row',
  RowReverse = 'row-reverse',
  Column = 'column',
  ColumnReverse = 'column-reverse',
}

/**
 * @deprecated `FLEX_DIRECTION` const has been deprecated in favour of the `FlexDirection` enum which can still be imported from `ui/helpers/constants/design-system.ts`
 *
 * Help to replace `FLEX_DIRECTION` with `FlexDirection` by submitting PRs against https://github.com/MetaMask/metamask-extension/issues/18714
 */

export const FLEX_DIRECTION = {
  ROW: 'row',
  ROW_REVERSE: 'row-reverse',
  COLUMN: 'column',
  COLUMN_REVERSE: 'column-reverse',
};

export enum FlexWrap {
  Wrap = 'wrap',
  WrapReverse = 'wrap-reverse',
  NoWrap = 'nowrap',
}

/**
 * @deprecated `FLEX_WRAP` const has been deprecated in favour of the `FlexWrap` enum which can still be imported from `ui/helpers/constants/design-system.ts`
 *
 * Help to replace `FLEX_WRAP` with `FlexWrap` by submitting PRs against https://github.com/MetaMask/metamask-extension/issues/18714
 */

export const FLEX_WRAP = {
  WRAP: 'wrap',
  WRAP_REVERSE: 'wrap-reverse',
  NO_WRAP: 'nowrap',
};

export enum Display {
  Block = 'block',
  Flex = 'flex',
  Grid = 'grid',
  InlineBlock = 'inline-block',
  Inline = 'inline',
  InlineFlex = 'inline-flex',
  InlineGrid = 'inline-grid',
  ListItem = 'list-item',
  None = 'none',
}

/**
 * @deprecated `DISPLAY` const has been deprecated in favour of the `Display` enum which can still be imported from `ui/helpers/constants/design-system.ts`
 *
 * Help to replace `DISPLAY` with `Display` by submitting PRs against https://github.com/MetaMask/metamask-extension/issues/18714
 */

export const DISPLAY = {
  BLOCK: 'block',
  FLEX: 'flex',
  GRID: 'grid',
  INLINE_BLOCK: 'inline-block',
  INLINE: 'inline',
  INLINE_FLEX: 'inline-flex',
  INLINE_GRID: 'inline-grid',
  LIST_ITEM: 'list-item',
  NONE: 'none',
};

/**
 * @deprecated `FRACTIONS` const has been deprecated in favour of the `BlockSize` enum which can still be imported from `ui/helpers/constants/design-system.ts`
 *
 * Help to replace `FRACTIONS` with `BlockSize` by submitting PRs against https://github.com/MetaMask/metamask-extension/issues/18714
 */

export const FRACTIONS = {
  HALF: '1/2',
  ONE_THIRD: '1/3',
  TWO_THIRDS: '2/3',
  ONE_FOURTH: '1/4',
  TWO_FOURTHS: '2/4',
  THREE_FOURTHS: '3/4',
  ONE_FIFTH: '1/5',
  TWO_FIFTHS: '2/5',
  THREE_FIFTHS: '3/5',
  FOUR_FIFTHS: '4/5',
  ONE_SIXTH: '1/6',
  TWO_SIXTHS: '2/6',
  THREE_SIXTHS: '3/6',
  FOUR_SIXTHS: '4/6',
  FIVE_SIXTHS: '5/6',
  ONE_TWELFTH: '1/12',
  TWO_TWELFTHS: '2/12',
  THREE_TWELFTHS: '3/12',
  FOUR_TWELFTHS: '4/12',
  FIVE_TWELFTHS: '5/12',
  SIX_TWELFTHS: '6/12',
  SEVEN_TWELFTHS: '7/12',
  EIGHT_TWELFTHS: '8/12',
  NINE_TWELFTHS: '9/12',
  TEN_TWELFTHS: '10/12',
  ELEVEN_TWELFTHS: '11/12',
};

export enum BlockSize {
  Half = '1/2',
  OneThird = '1/3',
  TwoThirds = '2/3',
  OneFourth = '1/4',
  TwoFourths = '2/4',
  ThreeFourths = '3/4',
  OneFifth = '1/5',
  TwoFifths = '2/5',
  ThreeFifths = '3/5',
  FourFifths = '4/5',
  OneSixth = '1/6',
  TwoSixths = '2/6',
  ThreeSixths = '3/6',
  FourSixths = '4/6',
  FiveSixths = '5/6',
  OneTwelfth = '1/12',
  TwoTwelfths = '2/12',
  ThreeTwelfths = '3/12',
  FourTwelfths = '4/12',
  FiveTwelfths = '5/12',
  SixTwelfths = '6/12',
  SevenTwelfths = '7/12',
  EightTwelfths = '8/12',
  NineTwelfths = '9/12',
  TenTwelfths = '10/12',
  ElevenTwelfths = '11/12',
  Screen = 'screen',
  Max = 'max',
  Min = 'min',
  Full = 'full',
}

/**
 * @deprecated `BLOCK_SIZES` const has been deprecated in favour of the `BlockSize` enum which can still be imported from `ui/helpers/constants/design-system.ts`
 *
 * Help to replace `BLOCK_SIZES` with `BlockSize` by submitting PRs against https://github.com/MetaMask/metamask-extension/issues/18714
 */

export const BLOCK_SIZES = {
  ...FRACTIONS,
  SCREEN: 'screen',
  MAX: 'max',
  MIN: 'min',
  FULL: 'full',
};

export enum TextAlign {
  Left = 'left',
  Center = 'center',
  Right = 'right',
  Justify = 'justify',
  End = 'end',
  Start = 'start',
}

/**
 * @deprecated `TEXT_ALIGN` const has been deprecated in favour of the `TextAlign` enum which can still be imported from `ui/helpers/constants/design-system.ts`
 *
 * Help to replace `TEXT_ALIGN` with `TextAlign` by submitting PRs against https://github.com/MetaMask/metamask-extension/issues/18714
 */
export const TEXT_ALIGN = {
  LEFT: 'left',
  CENTER: 'center',
  RIGHT: 'right',
  JUSTIFY: 'justify',
  END: 'end',
  START: 'start',
};

export enum TextTransform {
  // eslint-disable-next-line @typescript-eslint/no-shadow
  Uppercase = 'uppercase',
  // eslint-disable-next-line @typescript-eslint/no-shadow
  Lowercase = 'lowercase',
  // eslint-disable-next-line @typescript-eslint/no-shadow
  Capitalize = 'capitalize',
}

/**
 * @deprecated `TEXT_TRANSFORM` const has been deprecated in favour of the `TextTransform` enum which can still be imported from `ui/helpers/constants/design-system.ts`
 *
 * Help to replace `TEXT_TRANSFORM` with `TextTransform` by submitting PRs against https://github.com/MetaMask/metamask-extension/issues/18714
 */
export const TEXT_TRANSFORM = {
  UPPERCASE: 'uppercase',
  LOWERCASE: 'lowercase',
  CAPITALIZE: 'capitalize',
};

export enum FontWeight {
  Bold = 'bold',
  Medium = 'medium',
  Normal = 'normal',
}

/**
 * @deprecated `FONT_WEIGHT` const has been deprecated in favour of the `FontWeight` enum which can still be imported from `ui/helpers/constants/design-system.ts`
 *
 * Help to replace `FONT_WEIGHT` with `FontWeight` by submitting PRs against https://github.com/MetaMask/metamask-extension/issues/18714
 */
export const FONT_WEIGHT = {
  BOLD: 'bold',
  MEDIUM: 'medium',
  NORMAL: 'normal',
};

export enum OverflowWrap {
  BreakWord = 'break-word',
  Anywhere = 'anywhere',
  Normal = 'normal',
}

/**
 * @deprecated `OVERFLOW_WRAP` const has been deprecated in favour of the `OverflowWrap` enum which can still be imported from `ui/helpers/constants/design-system.ts`
 *
 * Help to replace `OVERFLOW_WRAP` with `OverflowWrap` by submitting PRs against https://github.com/MetaMask/metamask-extension/issues/18714
 */
export const OVERFLOW_WRAP = {
  BREAK_WORD: 'break-word',
  ANYWHERE: 'anywhere',
  NORMAL: 'normal',
};

export enum FontStyle {
  Italic = 'italic',
  Normal = 'normal',
}

/**
 * @deprecated `FONT_STYLE` const has been deprecated in favour of the `FontStyle` enum which can still be imported from `ui/helpers/constants/design-system.ts`
 *
 * Help to replace `FONT_STYLE` with `FontStyle` by submitting PRs against https://github.com/MetaMask/metamask-extension/issues/18714
 */
export const FONT_STYLE = {
  ITALIC: 'italic',
  NORMAL: 'normal',
};

export enum Severity {
  Danger = 'danger',
  Warning = 'warning',
  Info = 'info',
  Success = 'success',
}

/**
 * @deprecated `SEVERITIES` const has been deprecated in favour of the `Severity` enum which can still be imported from `ui/helpers/constants/design-system.ts`
 *
<<<<<<< HEAD
 * This `SEVERITIES` object can be removed once the migration from banner-alert.js to TS is done.
 */
=======
 * Help to replace `SEVERITIES` with `FontStyle` by submitting PRs against https://github.com/MetaMask/metamask-extension/issues/18714
 */

>>>>>>> 52109a18
export const SEVERITIES = {
  DANGER: 'danger',
  WARNING: 'warning',
  INFO: 'info',
  SUCCESS: 'success',
};

export const RESIZE = {
  NONE: 'none',
  BOTH: 'both',
  HORIZONTAL: 'horizontal',
  VERTICAL: 'vertical',
  INITIAL: 'initial',
  INHERIT: 'inherit',
};

export const BREAKPOINTS = ['base', 'sm', 'md', 'lg'];<|MERGE_RESOLUTION|>--- conflicted
+++ resolved
@@ -487,14 +487,11 @@
 /**
  * @deprecated `SEVERITIES` const has been deprecated in favour of the `Severity` enum which can still be imported from `ui/helpers/constants/design-system.ts`
  *
-<<<<<<< HEAD
  * This `SEVERITIES` object can be removed once the migration from banner-alert.js to TS is done.
- */
-=======
+ *
  * Help to replace `SEVERITIES` with `FontStyle` by submitting PRs against https://github.com/MetaMask/metamask-extension/issues/18714
  */
 
->>>>>>> 52109a18
 export const SEVERITIES = {
   DANGER: 'danger',
   WARNING: 'warning',
