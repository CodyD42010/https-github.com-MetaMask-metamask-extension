import {
  ALERTS_ROUTE,
  ADVANCED_ROUTE,
  SECURITY_ROUTE,
  GENERAL_ROUTE,
  ABOUT_US_ROUTE,
  NETWORKS_ROUTE,
  CONTACT_LIST_ROUTE,
  EXPERIMENTAL_ROUTE,
  ///: BEGIN:ONLY_INCLUDE_IN(flask)
  SNAPS_LIST_ROUTE,
  ///: END:ONLY_INCLUDE_IN
} from './routes';

export const SETTINGS_CONSTANTS = [
  {
    tabMessage: (t) => t('general'),
    sectionMessage: (t) => t('currencyConversion'),
    descriptionMessage: (t) => t('currencyConversion'),
    route: `${GENERAL_ROUTE}#currency-conversion`,
    icon: 'fa fa-cog',
  },
  {
    tabMessage: (t) => t('general'),
    sectionMessage: (t) => t('primaryCurrencySetting'),
    descriptionMessage: (t) => t('primaryCurrencySettingDescription'),
    route: `${GENERAL_ROUTE}#primary-currency`,
    icon: 'fa fa-cog',
  },
  {
    tabMessage: (t) => t('general'),
    sectionMessage: (t) => t('currentLanguage'),
    descriptionMessage: (t) => t('currentLanguage'),
    route: `${GENERAL_ROUTE}#current-language`,
    icon: 'fa fa-cog',
  },
  {
    tabMessage: (t) => t('general'),
    sectionMessage: (t) => t('theme'),
    descriptionMessage: (t) => t('themeDescription'),
    route: `${GENERAL_ROUTE}#theme`,
    icon: 'fa fa-flask',
  },
  {
    tabMessage: (t) => t('general'),
    sectionMessage: (t) => t('accountIdenticon'),
    descriptionMessage: (t) => t('accountIdenticon'),
    route: `${GENERAL_ROUTE}#account-identicon`,
    icon: 'fa fa-cog',
  },
  {
    tabMessage: (t) => t('general'),
    sectionMessage: (t) => t('hideZeroBalanceTokens'),
    descriptionMessage: (t) => t('hideZeroBalanceTokens'),
    route: `${GENERAL_ROUTE}#zero-balancetokens`,
    icon: 'fa fa-cog',
  },
  {
    tabMessage: (t) => t('advanced'),
    sectionMessage: (t) => t('stateLogs'),
    descriptionMessage: (t) => t('stateLogsDescription'),
    route: `${ADVANCED_ROUTE}#state-logs`,
    icon: 'fas fa-sliders-h',
  },
  {
    tabMessage: (t) => t('advanced'),
    sectionMessage: (t) => t('syncWithMobile'),
    descriptionMessage: (t) => t('syncWithMobile'),
    route: `${ADVANCED_ROUTE}#sync-withmobile`,
    icon: 'fas fa-sliders-h',
  },
  {
    tabMessage: (t) => t('advanced'),
    sectionMessage: (t) => t('resetAccount'),
    descriptionMessage: (t) => t('resetAccountDescription'),
    route: `${ADVANCED_ROUTE}#reset-account`,
    icon: 'fas fa-sliders-h',
  },
  {
    tabMessage: (t) => t('advanced'),
    sectionMessage: (t) => t('showAdvancedGasInline'),
    descriptionMessage: (t) => t('showAdvancedGasInlineDescription'),
    route: `${ADVANCED_ROUTE}#advanced-gascontrols`,
    icon: 'fas fa-sliders-h',
  },
  {
    tabMessage: (t) => t('advanced'),
    sectionMessage: (t) => t('showHexData'),
    descriptionMessage: (t) => t('showHexDataDescription'),
    route: `${ADVANCED_ROUTE}#show-hexdata`,
    icon: 'fas fa-sliders-h',
  },
  {
    tabMessage: (t) => t('advanced'),
    sectionMessage: (t) => t('showFiatConversionInTestnets'),
    descriptionMessage: (t) => t('showFiatConversionInTestnetsDescription'),
    route: `${ADVANCED_ROUTE}#conversion-testnetworks`,
    icon: 'fas fa-sliders-h',
  },
  {
    tabMessage: (t) => t('advanced'),
    sectionMessage: (t) => t('showTestnetNetworks'),
    descriptionMessage: (t) => t('showTestnetNetworksDescription'),
    route: `${ADVANCED_ROUTE}#show-testnets`,
    icon: 'fas fa-sliders-h',
  },
  {
    tabMessage: (t) => t('advanced'),
    sectionMessage: (t) => t('nonceField'),
    descriptionMessage: (t) => t('nonceFieldDescription'),
    route: `${ADVANCED_ROUTE}#customize-nonce`,
    icon: 'fas fa-sliders-h',
  },
  {
    tabMessage: (t) => t('advanced'),
    sectionMessage: (t) => t('autoLockTimeLimit'),
    descriptionMessage: (t) => t('autoLockTimeLimitDescription'),
    route: `${ADVANCED_ROUTE}#autolock-timer`,
    icon: 'fas fa-sliders-h',
  },
  {
    tabMessage: (t) => t('advanced'),
    sectionMessage: (t) => t('preferredLedgerConnectionType'),
    descriptionMessage: (t) => t('preferredLedgerConnectionType'),
    route: `${ADVANCED_ROUTE}#ledger-connection`,
    icon: 'fas fa-sliders-h',
  },
  {
    tabMessage: (t) => t('advanced'),
    sectionMessage: (t) => t('dismissReminderField'),
    descriptionMessage: (t) => t('dismissReminderDescriptionField'),
    route: `${ADVANCED_ROUTE}#dimiss-secretrecovery`,
    icon: 'fas fa-sliders-h',
  },
  {
    tabMessage: (t) => t('contacts'),
    sectionMessage: (t) => t('contacts'),
    descriptionMessage: (t) => t('contacts'),
    route: CONTACT_LIST_ROUTE,
    icon: 'fa fa-address-book',
  },
  ///: BEGIN:ONLY_INCLUDE_IN(flask)
  {
    tabMessage: (t) => t('snaps'),
    sectionMessage: (t) => t('snaps'),
    descriptionMessage: (t) => t('snaps'),
    route: SNAPS_LIST_ROUTE,
    icon: 'fa fa-flask',
  },
  ///: END:ONLY_INCLUDE_IN
  {
    tabMessage: (t) => t('securityAndPrivacy'),
    sectionMessage: (t) => t('revealSeedWords'),
    descriptionMessage: (t) => t('revealSeedWords'),
    route: `${SECURITY_ROUTE}#reveal-secretrecovery`,
    icon: 'fa fa-lock',
  },
  {
    tabMessage: (t) => t('securityAndPrivacy'),
    sectionMessage: (t) => t('showIncomingTransactions'),
    descriptionMessage: (t) => t('showIncomingTransactionsDescription'),
    route: `${SECURITY_ROUTE}#incoming-transaction`,
    icon: 'fa fa-lock',
  },
  {
    tabMessage: (t) => t('securityAndPrivacy'),
    sectionMessage: (t) => t('usePhishingDetection'),
    descriptionMessage: (t) => t('usePhishingDetectionDescription'),
    route: `${SECURITY_ROUTE}#phishing-detection`,
    icon: 'fa fa-lock',
  },
  {
    tabMessage: (t) => t('securityAndPrivacy'),
    sectionMessage: (t) => t('participateInMetaMetrics'),
    descriptionMessage: (t) => t('participateInMetaMetricsDescription'),
    route: `${SECURITY_ROUTE}#metrametrics`,
    icon: 'fa fa-lock',
  },
  {
    tabMessage: (t) => t('securityAndPrivacy'),
    sectionMessage: (t) => t('enhancedTokenDetection'),
    descriptionMessage: (t) => t('enhancedTokenDetectionDescription'),
    route: `${SECURITY_ROUTE}#token-description`,
    icon: 'fas fa-sliders-h',
  },
  {
    tabMessage: (t) => t('securityAndPrivacy'),
    sectionMessage: (t) => t('chooseYourNetwork'),
    descriptionMessage: (t) => t('chooseYourNetworkDescription'),
    route: `${SECURITY_ROUTE}#-chose-your-network`,
    icon: 'fa fa-lock',
  },
  {
    tabMessage: (t) => t('securityAndPrivacy'),
    sectionMessage: (t) => t('addCustomIPFSGateway'),
    descriptionMessage: (t) => t('addCustomIPFSGatewayDescription'),
    route: `${SECURITY_ROUTE}#-add-custom-ipfs-gateway`,
    icon: 'fa fa-lock',
  },
  {
    tabMessage: (t) => t('securityAndPrivacy'),
    sectionMessage: (t) => t('autoDetectTokens'),
    descriptionMessage: (t) => t('autoDetectTokensDescription'),
    route: `${SECURITY_ROUTE}#-auto-detect-tokens`,
    icon: 'fa fa-lock',
  },
  {
    tabMessage: (t) => t('securityAndPrivacy'),
    sectionMessage: (t) => t('useMultiAccountBalanceChecker'),
    descriptionMessage: (t) => t('useMultiAccountBalanceCheckerDescription'),
    route: `${SECURITY_ROUTE}#-use-milti-account-balance-checker`,
    icon: 'fa fa-lock',
  },
  {
    tabMessage: (t) => t('securityAndPrivacy'),
<<<<<<< HEAD
    sectionMessage: (t) => t('currencyRateCheckToggle'),
    descriptionMessage: (t) => t('currencyRateCheckToggleDescription'),
    route: `${SECURITY_ROUTE}#price-checker`,
    icon: 'fa fa-lock',
=======
    sectionMessage: (t) => t('useCollectibleDetection'),
    descriptionMessage: (t) => t('useCollectibleDetectionDescription'),
    route: `${SECURITY_ROUTE}#autodetect-nfts`,
    icon: 'fa fa-flask',
    featureFlag: 'COLLECTIBLES_V1',
>>>>>>> 25e9184d
  },
  {
    tabMessage: (t) => t('alerts'),
    sectionMessage: (t) => t('alertSettingsUnconnectedAccount'),
    descriptionMessage: (t) => t('alertSettingsUnconnectedAccount'),
    route: `${ALERTS_ROUTE}#unconnected-account`,
    icon: 'fa fa-bell',
  },
  {
    tabMessage: (t) => t('alerts'),
    sectionMessage: (t) => t('alertSettingsWeb3ShimUsage'),
    descriptionMessage: (t) => t('alertSettingsWeb3ShimUsage'),
    route: `${ALERTS_ROUTE}#web3-shimusage`,
    icon: 'fa fa-bell',
  },
  {
    tabMessage: (t) => t('networks'),
    sectionMessage: (t) => t('mainnet'),
    descriptionMessage: (t) => t('mainnet'),
    route: `${NETWORKS_ROUTE}#networks-mainnet`,
    icon: 'fa fa-plug',
  },
  {
    tabMessage: (t) => t('networks'),
    sectionMessage: (t) => t('goerli'),
    descriptionMessage: (t) => t('goerli'),
    route: `${NETWORKS_ROUTE}#networks-goerli`,
    icon: 'fa fa-plug',
  },
  {
    tabMessage: (t) => t('networks'),
    sectionMessage: (t) => t('sepolia'),
    descriptionMessage: (t) => t('sepolia'),
    route: `${NETWORKS_ROUTE}#networks-sepolia`,
    icon: 'fa fa-plug',
  },
  {
    tabMessage: (t) => t('networks'),
    sectionMessage: (t) => t('localhost'),
    descriptionMessage: (t) => t('localhost'),
    route: `${NETWORKS_ROUTE}#networks-localhost`,
    icon: 'fa fa-plug',
  },
  {
    tabMessage: (t) => t('about'),
    sectionMessage: (t) => t('metamaskVersion'),
    descriptionMessage: (t) => t('builtAroundTheWorld'),
    route: `${ABOUT_US_ROUTE}#version`,
    icon: 'fa fa-info-circle',
  },
  {
    tabMessage: (t) => t('about'),
    sectionMessage: (t) => t('links'),
    descriptionMessage: (t) => t('links'),
    route: `${ABOUT_US_ROUTE}#links`,
    icon: 'fa fa-info-circle',
  },
  {
    tabMessage: (t) => t('about'),
    sectionMessage: (t) => t('privacyMsg'),
    descriptionMessage: (t) => t('privacyMsg'),
    route: `${ABOUT_US_ROUTE}#privacy-policy`,
    icon: 'fa fa-info-circle',
  },
  {
    tabMessage: (t) => t('about'),
    sectionMessage: (t) => t('terms'),
    descriptionMessage: (t) => t('terms'),
    route: `${ABOUT_US_ROUTE}#terms`,
    icon: 'fa fa-info-circle',
  },

  {
    tabMessage: (t) => t('about'),
    sectionMessage: (t) => t('attributions'),
    descriptionMessage: (t) => t('attributions'),
    route: `${ABOUT_US_ROUTE}#attributions`,
    icon: 'fa fa-info-circle',
  },

  {
    tabMessage: (t) => t('about'),
    sectionMessage: (t) => t('supportCenter'),
    descriptionMessage: (t) => t('supportCenter'),
    route: `${ABOUT_US_ROUTE}#supportcenter`,
    icon: 'fa fa-info-circle',
  },

  {
    tabMessage: (t) => t('about'),
    sectionMessage: (t) => t('visitWebSite'),
    descriptionMessage: (t) => t('visitWebSite'),
    route: `${ABOUT_US_ROUTE}#visitwebsite`,
    icon: 'fa fa-info-circle',
  },

  {
    tabMessage: (t) => t('about'),
    sectionMessage: (t) => t('contactUs'),
    descriptionMessage: (t) => t('contactUs'),
    route: `${ABOUT_US_ROUTE}#contactus`,
    icon: 'fa fa-info-circle',
  },
  {
    tabMessage: (t) => t('about'),
    sectionMessage: (t) => t('betaTerms'),
    descriptionMessage: (t) => t('betaTerms'),
    route: `${ABOUT_US_ROUTE}#beta-terms`,
    icon: 'fa fa-info-circle',
  },
  {
    tabMessage: (t) => t('advanced'),
    sectionMessage: (t) => t('enhancedTokenDetection'),
    descriptionMessage: (t) => t('enhancedTokenDetectionDescription'),
    route: `${ADVANCED_ROUTE}#token-description`,
    icon: 'fas fa-sliders-h',
  },
  {
    tabMessage: (t) => t('experimental'),
    sectionMessage: (t) => t('enableOpenSeaAPI'),
    descriptionMessage: (t) => t('enableOpenSeaAPIDescription'),
    route: `${EXPERIMENTAL_ROUTE}#opensea-api`,
    icon: 'fa fa-flask',
    featureFlag: 'NFTS_V1',
  },
  {
    tabMessage: (t) => t('advanced'),
    sectionMessage: (t) => t('backupUserData'),
    descriptionMessage: (t) => t('backupUserDataDescription'),
    route: `${ADVANCED_ROUTE}#backup-userdata`,
    icon: 'fas fa-download',
  },
  {
    tabMessage: (t) => t('advanced'),
    sectionMessage: (t) => t('restoreUserData'),
    descriptionMessage: (t) => t('restoreUserDataDescription'),
    route: `${ADVANCED_ROUTE}#restore-userdata`,
    icon: 'fas fa-upload',
  },
  {
    tabMessage: (t) => t('experimental'),
    sectionMessage: (t) => t('improvedTokenAllowance'),
    descriptionMessage: (t) => t('improvedTokenAllowanceDescription'),
    route: `${EXPERIMENTAL_ROUTE}#improved-token-allowance`,
    icon: 'fa fa-flask',
  },
  {
    tabMessage: (t) => t('experimental'),
    sectionMessage: (t) => t('transactionSecurityCheck'),
    descriptionMessage: (t) => t('transactionSecurityCheckDescription'),
    route: `${EXPERIMENTAL_ROUTE}#transaction-security-check`,
    icon: 'fa fa-flask',
  },
];<|MERGE_RESOLUTION|>--- conflicted
+++ resolved
@@ -213,18 +213,18 @@
   },
   {
     tabMessage: (t) => t('securityAndPrivacy'),
-<<<<<<< HEAD
     sectionMessage: (t) => t('currencyRateCheckToggle'),
     descriptionMessage: (t) => t('currencyRateCheckToggleDescription'),
     route: `${SECURITY_ROUTE}#price-checker`,
     icon: 'fa fa-lock',
-=======
+  },
+  {
+    tabMessage: (t) => t('securityAndPrivacy'),
     sectionMessage: (t) => t('useCollectibleDetection'),
     descriptionMessage: (t) => t('useCollectibleDetectionDescription'),
     route: `${SECURITY_ROUTE}#autodetect-nfts`,
     icon: 'fa fa-flask',
     featureFlag: 'COLLECTIBLES_V1',
->>>>>>> 25e9184d
   },
   {
     tabMessage: (t) => t('alerts'),
