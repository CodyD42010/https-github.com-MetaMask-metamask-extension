import { IconName } from '../../components/component-library';
import {
  ALERTS_ROUTE,
  ADVANCED_ROUTE,
  SECURITY_ROUTE,
  GENERAL_ROUTE,
  ABOUT_US_ROUTE,
  NETWORKS_ROUTE,
  CONTACT_LIST_ROUTE,
  EXPERIMENTAL_ROUTE,
} from './routes';

/**
 * @typedef SettingRouteConfig
 * # @param {Function} tabMessage
 * # @param {Function} sectionMessage
 * # @param {Function} descriptionMessage
 * # @param {string} route tab route with appended arbitrary, unique anchor tag / hash route
 * # @param {string} iconName
 * # @param {string} featureFlag ENV variable name. If the ENV value exists, the route will be searchable; else, route will not be searchable.
 */

/** @type {SettingRouteConfig[]} */
export const SETTINGS_CONSTANTS = [
  {
    tabMessage: (t) => t('general'),
    sectionMessage: (t) => t('currencyConversion'),
    descriptionMessage: (t) => t('currencyConversion'),
    route: `${GENERAL_ROUTE}#currency-conversion`,
    iconName: IconName.Setting,
  },
  {
    tabMessage: (t) => t('general'),
    sectionMessage: (t) => t('primaryCurrencySetting'),
    descriptionMessage: (t) => t('primaryCurrencySettingDescription'),
    route: `${GENERAL_ROUTE}#primary-currency`,
    iconName: IconName.Setting,
  },
  {
    tabMessage: (t) => t('general'),
    sectionMessage: (t) => t('currentLanguage'),
    descriptionMessage: (t) => t('currentLanguage'),
    route: `${GENERAL_ROUTE}#current-language`,
    iconName: IconName.Setting,
  },
  {
    tabMessage: (t) => t('general'),
    sectionMessage: (t) => t('theme'),
    descriptionMessage: (t) => t('themeDescription'),
    route: `${GENERAL_ROUTE}#theme`,
    icon: 'fa fa-flask',
  },
  {
    tabMessage: (t) => t('general'),
    sectionMessage: (t) => t('accountIdenticon'),
    descriptionMessage: (t) => t('accountIdenticon'),
    route: `${GENERAL_ROUTE}#account-identicon`,
    iconName: IconName.Setting,
  },
  {
    tabMessage: (t) => t('general'),
    sectionMessage: (t) => t('hideZeroBalanceTokens'),
    descriptionMessage: (t) => t('hideZeroBalanceTokens'),
    route: `${GENERAL_ROUTE}#zero-balancetokens`,
    iconName: IconName.Setting,
  },
  {
    tabMessage: (t) => t('advanced'),
    sectionMessage: (t) => t('stateLogs'),
    descriptionMessage: (t) => t('stateLogsDescription'),
    route: `${ADVANCED_ROUTE}#state-logs`,
    icon: 'fas fa-sliders-h',
  },
  {
    tabMessage: (t) => t('advanced'),
    sectionMessage: (t) => t('clearActivity'),
    descriptionMessage: (t) => t('clearActivityDescription'),
    route: `${ADVANCED_ROUTE}#clear-activity`,
    icon: 'fas fa-sliders-h',
  },
  {
    tabMessage: (t) => t('advanced'),
    sectionMessage: (t) => t('showHexData'),
    descriptionMessage: (t) => t('showHexDataDescription'),
    route: `${ADVANCED_ROUTE}#show-hexdata`,
    icon: 'fas fa-sliders-h',
  },
  {
    tabMessage: (t) => t('advanced'),
    sectionMessage: (t) => t('showFiatConversionInTestnets'),
    descriptionMessage: (t) => t('showFiatConversionInTestnetsDescription'),
    route: `${ADVANCED_ROUTE}#conversion-testnetworks`,
    icon: 'fas fa-sliders-h',
  },
  {
    tabMessage: (t) => t('advanced'),
    sectionMessage: (t) => t('showTestnetNetworks'),
    descriptionMessage: (t) => t('showTestnetNetworksDescription'),
    route: `${ADVANCED_ROUTE}#show-testnets`,
    icon: 'fas fa-sliders-h',
  },
  {
    tabMessage: (t) => t('advanced'),
    sectionMessage: (t) => t('nonceField'),
    descriptionMessage: (t) => t('nonceFieldDescription'),
    route: `${ADVANCED_ROUTE}#customize-nonce`,
    icon: 'fas fa-sliders-h',
  },
  {
    tabMessage: (t) => t('advanced'),
    sectionMessage: (t) => t('autoLockTimeLimit'),
    descriptionMessage: (t) => t('autoLockTimeLimitDescription'),
    route: `${ADVANCED_ROUTE}#autolock-timer`,
    icon: 'fas fa-sliders-h',
  },
  {
    tabMessage: (t) => t('advanced'),
    sectionMessage: (t) => t('showExtensionInFullSizeView'),
    descriptionMessage: (t) => t('showExtensionInFullSizeViewDescription'),
    route: `${ADVANCED_ROUTE}#extension-full-size-view`,
    icon: 'fas fa-sliders-h',
  },
  {
    tabMessage: (t) => t('advanced'),
    sectionMessage: (t) => t('dismissReminderField'),
    descriptionMessage: (t) => t('dismissReminderDescriptionField'),
    route: `${ADVANCED_ROUTE}#dismiss-secretrecovery`,
    icon: 'fas fa-sliders-h',
  },
  {
    tabMessage: (t) => t('advanced'),
    sectionMessage: (t) => t('toggleEthSignField'),
    descriptionMessage: (t) => t('toggleEthSignDescriptionField'),
    route: `${ADVANCED_ROUTE}#toggle-ethsign`,
    icon: 'fas fa-sliders-h',
  },
  {
    tabMessage: (t) => t('contacts'),
    sectionMessage: (t) => t('contacts'),
    descriptionMessage: (t) => t('contacts'),
    route: CONTACT_LIST_ROUTE,
    iconName: IconName.Book,
  },
  // securityAndPrivacy settingsRefs[0]
  {
    tabMessage: (t) => t('securityAndPrivacy'),
    sectionMessage: (t) => t('revealSeedWords'),
    descriptionMessage: (t) => t('revealSeedWords'),
    route: `${SECURITY_ROUTE}#reveal-secretrecovery`,
    icon: 'fa fa-lock',
  },
  // securityAndPrivacy settingsRefs[1]
  {
    tabMessage: (t) => t('securityAndPrivacy'),
    sectionMessage: (t) => t('showIncomingTransactions'),
    descriptionMessage: (t) => t('showIncomingTransactionsDescription'),
    route: `${SECURITY_ROUTE}#incoming-transaction`,
    icon: 'fa fa-lock',
  },
  // securityAndPrivacy settingsRefs[2]
  {
    tabMessage: (t) => t('securityAndPrivacy'),
    sectionMessage: (t) => t('usePhishingDetection'),
    descriptionMessage: (t) => t('usePhishingDetectionDescription'),
    route: `${SECURITY_ROUTE}#phishing-detection`,
    icon: 'fa fa-lock',
  },
  // securityAndPrivacy settingsRefs[3]
  {
    tabMessage: (t) => t('securityAndPrivacy'),
    sectionMessage: (t) => t('use4ByteResolution'),
    descriptionMessage: (t) => t('use4ByteResolutionDescription'),
    route: `${SECURITY_ROUTE}#decode-smart-contracts`,
    icon: 'fa fa-lock',
  },
  // securityAndPrivacy settingsRefs[4]
  {
    tabMessage: (t) => t('securityAndPrivacy'),
    sectionMessage: (t) => t('participateInMetaMetrics'),
    descriptionMessage: (t) => t('participateInMetaMetricsDescription'),
    route: `${SECURITY_ROUTE}#metametrics`,
    icon: 'fa fa-lock',
  },
  // securityAndPrivacy settingsRefs[5]
  {
    tabMessage: (t) => t('securityAndPrivacy'),
    sectionMessage: (t) => t('networkProvider'),
    descriptionMessage: (t) =>
      `${t('chooseYourNetwork')} ${t('chooseYourNetworkDescription')}`,
    route: `${SECURITY_ROUTE}#network-provider`,
    icon: 'fa fa-lock',
  },
  // securityAndPrivacy settingsRefs[6]
  {
    tabMessage: (t) => t('securityAndPrivacy'),
    sectionMessage: (t) => t('ipfsGateway'),
    descriptionMessage: (t) => t('ipfsGatewayDescription'),
    route: `${SECURITY_ROUTE}#add-custom-ipfs-gateway`,
    icon: 'fa fa-lock',
  },
  // securityAndPrivacy settingsRefs[7]
  {
    tabMessage: (t) => t('securityAndPrivacy'),
    sectionMessage: (t) => t('autoDetectTokens'),
    descriptionMessage: (t) => t('autoDetectTokensDescription'),
    route: `${SECURITY_ROUTE}#auto-detect-tokens`,
    icon: 'fa fa-lock',
  },
  // securityAndPrivacy settingsRefs[8]
  {
    tabMessage: (t) => t('securityAndPrivacy'),
    sectionMessage: (t) => t('useMultiAccountBalanceChecker'),
    descriptionMessage: (t) =>
      t('useMultiAccountBalanceCheckerSettingDescription'),
    route: `${SECURITY_ROUTE}#batch-account-balance-requests`,
    icon: 'fa fa-lock',
  },
  // securityAndPrivacy settingsRefs[9]
  {
    tabMessage: (t) => t('securityAndPrivacy'),
    sectionMessage: (t) => t('currencyRateCheckToggle'),
    descriptionMessage: (t) => t('currencyRateCheckToggleDescription'),
    route: `${SECURITY_ROUTE}#price-checker`,
    icon: 'fa fa-lock',
  },
  // securityAndPrivacy settingsRefs[10]
  {
    tabMessage: (t) => t('securityAndPrivacy'),
    sectionMessage: (t) => t('ensDomainsSettingTitle'),
    descriptionMessage: (t) => t('ensDomainsSettingDescriptionIntroduction'),
    route: `${SECURITY_ROUTE}#ens-domains`,
    icon: 'fa fa-lock',
  },
  // securityAndPrivacy settingsRefs[11]
  {
    tabMessage: (t) => t('securityAndPrivacy'),
    sectionMessage: (t) => t('displayNftMedia'),
    descriptionMessage: (t) => t('displayNftMediaDescription'),
    route: `${SECURITY_ROUTE}#display-nft-media`,
    icon: 'fa fa-lock',
  },
  // securityAndPrivacy settingsRefs[12]
  {
    tabMessage: (t) => t('securityAndPrivacy'),
    sectionMessage: (t) => t('useNftDetection'),
    descriptionMessage: (t) => t('useNftDetectionDescriptionText'),
    route: `${SECURITY_ROUTE}#autodetect-nfts`,
    icon: 'fa fa-lock',
  },
  // securityAndPrivacy settingsRefs[13]
  {
    tabMessage: (t) => t('securityAndPrivacy'),
    sectionMessage: (t) => t('useSafeChainsListValidation'),
    descriptionMessage: (t) => t('useSafeChainsListValidationDescription'),
    route: `${SECURITY_ROUTE}#network-details-check`,
    icon: 'fa fa-lock',
  },
  // securityAndPrivacy settingsRefs[14]
  {
    tabMessage: (t) => t('securityAndPrivacy'),
    sectionMessage: (t) => t('externalNameSourcesSetting'),
    descriptionMessage: (t) => t('externalNameSourcesSettingDescription'),
    route: `${SECURITY_ROUTE}#proposed-nicknames`,
    icon: 'fa fa-lock',
  },
  // securityAndPrivacy settingsRefs[15]
  {
    tabMessage: (t) => t('securityAndPrivacy'),
    sectionMessage: (t) => t('securityAlerts'),
    descriptionMessage: (t) => t('securityAlertsDescription'),
    route: `${SECURITY_ROUTE}#security-alerts`,
    icon: 'fa fa-lock',
  },
  // securityAndPrivacy settingsRefs[16]
  {
    tabMessage: (t) => t('securityAndPrivacy'),
    sectionMessage: (t) => t('blockaid'),
    descriptionMessage: (t) => t('blockaidMessage'),
    route: `${SECURITY_ROUTE}#security-alerts-blockaid`,
    icon: 'fa fa-lock',
  },
<<<<<<< HEAD
  // securityAndPrivacy settingsRefs[17]
  {
    tabMessage: (t) => t('securityAndPrivacy'),
    sectionMessage: (t) => t('openSeaLabel'),
    descriptionMessage: (t) => t('openSeaMessage'),
    route: `${SECURITY_ROUTE}#security-alerts-opensea`,
    icon: 'fa fa-lock',
  },
=======
  ///: BEGIN:ONLY_INCLUDE_IF(transaction-simulation)
>>>>>>> da80c51a
  // securityAndPrivacy settingsRefs[18]
  {
    tabMessage: (t) => t('securityAndPrivacy'),
    sectionMessage: (t) => t('simulationsSettingSubHeader'),
    descriptionMessage: (t) => t('simulationsSettingDescription'),
    route: `${SECURITY_ROUTE}#transaction-simulations`,
    icon: 'fa fa-lock',
  },
  {
    tabMessage: (t) => t('alerts'),
    sectionMessage: (t) => t('alertSettingsUnconnectedAccount'),
    descriptionMessage: (t) => t('alertSettingsUnconnectedAccount'),
    route: `${ALERTS_ROUTE}#unconnected-account`,
    iconName: IconName.Notification,
  },
  {
    tabMessage: (t) => t('alerts'),
    sectionMessage: (t) => t('alertSettingsWeb3ShimUsage'),
    descriptionMessage: (t) => t('alertSettingsWeb3ShimUsage'),
    route: `${ALERTS_ROUTE}#web3-shimusage`,
    icon: 'fa fa-bell',
  },
  {
    tabMessage: (t) => t('networks'),
    sectionMessage: (t) => t('mainnet'),
    descriptionMessage: (t) => t('mainnet'),
    route: `${NETWORKS_ROUTE}#networks-mainnet`,
    icon: 'fa fa-plug',
  },
  {
    tabMessage: (t) => t('networks'),
    sectionMessage: (t) => t('lineaMainnet'),
    descriptionMessage: (t) => t('lineaMainnet'),
    route: `${NETWORKS_ROUTE}#networks-linea-mainnet`,
    icon: 'fa fa-plug',
  },
  {
    tabMessage: (t) => t('networks'),
    sectionMessage: (t) => t('goerli'),
    descriptionMessage: (t) => t('goerli'),
    route: `${NETWORKS_ROUTE}#networks-goerli`,
    icon: 'fa fa-plug',
  },
  {
    tabMessage: (t) => t('networks'),
    sectionMessage: (t) => t('sepolia'),
    descriptionMessage: (t) => t('sepolia'),
    route: `${NETWORKS_ROUTE}#networks-sepolia`,
    icon: 'fa fa-plug',
  },
  {
    tabMessage: (t) => t('networks'),
    sectionMessage: (t) => t('lineaGoerli'),
    descriptionMessage: (t) => t('lineaGoerli'),
    route: `${NETWORKS_ROUTE}#networks-linea-goerli`,
    icon: 'fa fa-plug',
  },
  {
    tabMessage: (t) => t('networks'),
    sectionMessage: (t) => t('localhost'),
    descriptionMessage: (t) => t('localhost'),
    route: `${NETWORKS_ROUTE}#networks-localhost`,
    icon: 'fa fa-plug',
  },
  {
    tabMessage: (t) => t('about'),
    sectionMessage: (t) => t('metamaskVersion'),
    descriptionMessage: (t) => t('builtAroundTheWorld'),
    route: `${ABOUT_US_ROUTE}#version`,
    iconName: IconName.Info,
  },
  {
    tabMessage: (t) => t('about'),
    sectionMessage: (t) => t('links'),
    descriptionMessage: (t) => t('links'),
    route: `${ABOUT_US_ROUTE}#links`,
    iconName: IconName.Info,
  },
  {
    tabMessage: (t) => t('about'),
    sectionMessage: (t) => t('privacyMsg'),
    descriptionMessage: (t) => t('privacyMsg'),
    route: `${ABOUT_US_ROUTE}#privacy-policy`,
    iconName: IconName.Info,
  },
  {
    tabMessage: (t) => t('about'),
    sectionMessage: (t) => t('terms'),
    descriptionMessage: (t) => t('terms'),
    route: `${ABOUT_US_ROUTE}#terms`,
    iconName: IconName.Info,
  },

  {
    tabMessage: (t) => t('about'),
    sectionMessage: (t) => t('attributions'),
    descriptionMessage: (t) => t('attributions'),
    route: `${ABOUT_US_ROUTE}#attributions`,
    iconName: IconName.Info,
  },

  {
    tabMessage: (t) => t('about'),
    sectionMessage: (t) => t('supportCenter'),
    descriptionMessage: (t) => t('supportCenter'),
    route: `${ABOUT_US_ROUTE}#supportcenter`,
    iconName: IconName.Info,
  },

  {
    tabMessage: (t) => t('about'),
    sectionMessage: (t) => t('visitWebSite'),
    descriptionMessage: (t) => t('visitWebSite'),
    route: `${ABOUT_US_ROUTE}#visitwebsite`,
    iconName: IconName.Info,
  },

  {
    tabMessage: (t) => t('about'),
    sectionMessage: (t) => t('contactUs'),
    descriptionMessage: (t) => t('contactUs'),
    route: `${ABOUT_US_ROUTE}#contactus`,
    iconName: IconName.Info,
  },
  {
    tabMessage: (t) => t('about'),
    sectionMessage: (t) => t('betaTerms'),
    descriptionMessage: (t) => t('betaTerms'),
    route: `${ABOUT_US_ROUTE}#beta-terms`,
    iconName: IconName.Info,
  },
  {
    tabMessage: (t) => t('advanced'),
    sectionMessage: (t) => t('backupUserData'),
    descriptionMessage: (t) => t('backupUserDataDescription'),
    route: `${ADVANCED_ROUTE}#backup-userdata`,
    icon: 'fas fa-download',
  },
  {
    tabMessage: (t) => t('advanced'),
    sectionMessage: (t) => t('restoreUserData'),
    descriptionMessage: (t) => t('restoreUserDataDescription'),
    route: `${ADVANCED_ROUTE}#restore-userdata`,
    icon: 'fas fa-upload',
  },
  // experimental settingsRefs[0]
  {
    tabMessage: (t) => t('experimental'),
    sectionMessage: (t) => t('petnamesEnabledToggle'),
    descriptionMessage: (t) => t('petnamesEnabledToggleDescription'),
    route: `${EXPERIMENTAL_ROUTE}#nicknames`,
    icon: 'fas fa-flask',
  },

  ///: BEGIN:ONLY_INCLUDE_IF(keyring-snaps)
  // since this route is only included with keyring-snaps feature flag, this needs to be the last settingsRef for the experimental tab
  // experimental settingsRefs[1]
  {
    tabMessage: (t) => t('experimental'),
    sectionMessage: (t) => t('snaps'),
    descriptionMessage: (t) => t('addSnapAccountToggle'),
    route: `${EXPERIMENTAL_ROUTE}#snaps`,
    icon: 'fas fa-flask',
  },
  ///: END:ONLY_INCLUDE_IF
];<|MERGE_RESOLUTION|>--- conflicted
+++ resolved
@@ -279,18 +279,6 @@
     route: `${SECURITY_ROUTE}#security-alerts-blockaid`,
     icon: 'fa fa-lock',
   },
-<<<<<<< HEAD
-  // securityAndPrivacy settingsRefs[17]
-  {
-    tabMessage: (t) => t('securityAndPrivacy'),
-    sectionMessage: (t) => t('openSeaLabel'),
-    descriptionMessage: (t) => t('openSeaMessage'),
-    route: `${SECURITY_ROUTE}#security-alerts-opensea`,
-    icon: 'fa fa-lock',
-  },
-=======
-  ///: BEGIN:ONLY_INCLUDE_IF(transaction-simulation)
->>>>>>> da80c51a
   // securityAndPrivacy settingsRefs[18]
   {
     tabMessage: (t) => t('securityAndPrivacy'),
