--- conflicted
+++ resolved
@@ -5,70 +5,26 @@
  * match the plural form of the thing. e.g. COLORS, TYPOGRAPHY
  */
 export const COLORS = {
-  BACKGROUND_DEFAULT: 'background-default',
-  BACKGROUND_ALTERNATIVE: 'background-alternative',
-  TEXT_DEFAULT: 'text-default',
-  TEXT_ALTERNATIVE: 'text-alternative',
-  TEXT_MUTED: 'text-muted',
-  ICON_DEFAULT: 'icon-default',
-  ICON_MUTED: 'icon-muted',
-  BORDER_DEFAULT: 'border-default',
-  BORDER_MUTED: 'border-muted',
-  OVERLAY_DEFAULT: 'overlay-default',
-  OVERLAY_INVERSE: 'overlay-inverse',
-  PRIMARY_DEFAULT: 'primary-default',
-  PRIMARY_ALTERNATIVE: 'primary-alternative',
-  PRIMARY_MUTED: 'primary-muted',
-  PRIMARY_INVERSE: 'primary-inverse',
-  PRIMARY_DISABLED: 'primary-disabled',
-  SECONDARY_DEFAULT: 'secondary-default',
-  SECONDARY_ALTERNATIVE: 'secondary-alternative',
-  SECONDARY_MUTED: 'secondary-muted',
-  SECONDARY_INVERSE: 'secondary-inverse',
-  SECONDARY_DISABLED: 'secondary-disabled',
-  ERROR_DEFAULT: 'error-default',
-  ERROR_ALTERNATIVE: 'error-alternative',
-  ERROR_MUTED: 'error-muted',
-  ERROR_INVERSE: 'error-inverse',
-  ERROR_DISABLED: 'error-disabled',
-  WARNING_DEFAULT: 'warning-default',
-  WARNING_ALTERNATIVE: 'warning-alternative',
-  WARNING_MUTED: 'warning-muted',
-  WARNING_INVERSE: 'warning-inverse',
-  WARNING_DISABLED: 'warning-disabled',
-  SUCCESS_DEFAULT: 'success-default',
-  SUCCESS_ALTERNATIVE: 'success-alternative',
-  SUCCESS_MUTED: 'success-muted',
-  SUCCESS_INVERSE: 'success-inverse',
-  SUCCESS_DISABLED: 'success-disabled',
-  INFO_DEFAULT: 'info-default',
-  INFO_ALTERNATIVE: 'info-alternative',
-  INFO_MUTED: 'info-muted',
-  INFO_INVERSE: 'info-inverse',
-  INFO_DISABLED: 'info-disabled',
-  MAINNET: 'mainnet',
-  ROPSTEN: 'ropsten',
-  KOVAN: 'kovan',
-  RINKEBY: 'rinkeby',
-  GOERLI: 'goerli',
-  TRANSPARENT: 'transparent',
-  LOCALHOST: 'localhost',
-  /**
-   * !!! DEPRECATED DO NOT USE!!!
-   */
-  GREY: 'grey',
-  NEUTRAL_GREY: 'neutral-grey',
+  UI1: 'ui-1',
+  UI2: 'ui-2',
+  UI3: 'ui-3',
+  UI4: 'ui-4',
+  BLACK: 'black',
+  GRAY: 'gray',
   WHITE: 'white',
   PRIMARY1: 'primary-1',
+  PRIMARY2: 'primary-2',
   PRIMARY3: 'primary-3',
   SECONDARY1: 'secondary-1',
+  SECONDARY2: 'secondary-2',
   SECONDARY3: 'secondary-3',
   SUCCESS1: 'success-1',
+  SUCCESS2: 'success-2',
   SUCCESS3: 'success-3',
   ERROR1: 'error-1',
+  ERROR2: 'error-2',
+  ERROR3: 'error-3',
   ALERT1: 'alert-1',
-<<<<<<< HEAD
-=======
   ALERT2: 'alert-2',
   ALERT3: 'alert-3',
   MAINNET: 'mainnet',
@@ -78,7 +34,6 @@
   GOERLI: 'goerli',
   TRANSPARENT: 'transparent',
   LOCALHOST: 'localhost',
->>>>>>> 49d0467a
 };
 
 export const TYPOGRAPHY = {
@@ -141,12 +96,6 @@
   COLUMN_REVERSE: 'column-reverse',
 };
 
-export const FLEX_WRAP = {
-  WRAP: 'wrap',
-  WRAP_REVERSE: 'wrap-reverse',
-  NO_WRAP: 'nowrap',
-};
-
 export const DISPLAY = {
   BLOCK: 'block',
   FLEX: 'flex',
@@ -157,7 +106,7 @@
   LIST_ITEM: 'list-item',
 };
 
-export const FRACTIONS = {
+const FRACTIONS = {
   HALF: '1/2',
   ONE_THIRD: '1/3',
   TWO_THIRDS: '2/3',
@@ -205,16 +154,21 @@
 export const FONT_WEIGHT = {
   BOLD: 'bold',
   NORMAL: 'normal',
-};
-
-export const OVERFLOW_WRAP = {
-  BREAK_WORD: 'break-word',
-  NORMAL: 'normal',
+  100: 100,
+  200: 200,
+  300: 300,
+  400: 400,
+  500: 500,
+  600: 600,
+  700: 700,
+  800: 800,
+  900: 900,
 };
 
 export const FONT_STYLE = {
   ITALIC: 'italic',
   NORMAL: 'normal',
+  OBLIQUE: 'oblique',
 };
 
 export const SEVERITIES = {
@@ -222,13 +176,4 @@
   WARNING: 'warning',
   INFO: 'info',
   SUCCESS: 'success',
-};
-
-export const RESIZE = {
-  NONE: 'none',
-  BOTH: 'both',
-  HORIZONTAL: 'horizontal',
-  VERTICAL: 'vertical',
-  INITIAL: 'initial',
-  INHERIT: 'inherit',
 };