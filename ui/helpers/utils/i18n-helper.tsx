--- conflicted
+++ resolved
@@ -1,50 +1,11 @@
 import React from 'react';
 import * as Sentry from '@sentry/browser';
-<<<<<<< HEAD
 import {
   I18NMessageDict,
   I18NSubstitution,
   getMessage as getMessageShared,
 } from '../../../shared/modules/i18n';
-=======
-import getFetchWithTimeout from '../../../shared/modules/fetch-with-timeout';
 import { NETWORK_TYPES } from '../../../shared/constants/network';
-
-const fetchWithTimeout = getFetchWithTimeout();
-
-// From app/_locales folders there is a messages.json file such as app/_locales/en, comes with key and translated results
-// and we use as t('reject') to get the translated message in the codebase
-// and in i18n lib, the translated message is an object (I18NMessage) with message & description -
-// message is the string that will replace the translationKey, and that message may contain replacement variables such as $1, $2, etc.
-// Description is key describing the usage of the message.
-interface I18NMessage {
-  message: string;
-  description?: string;
-}
-
-// The overall translation file is made of same entries
-// translationKey (string) and the I18NMessage as the value.
-interface I18NMessageDict {
-  [translationKey: string]: I18NMessage;
-}
-
-// A parameterized type (or generic type) of maps that use the same structure (translationKey) key
-interface I18NMessageDictMap<R> {
-  [translationKey: string]: R;
-}
-
-const warned: { [localeCode: string]: I18NMessageDictMap<boolean> } = {};
-const missingMessageErrors: I18NMessageDictMap<Error> = {};
-const missingSubstitutionErrors: {
-  [localeCode: string]: I18NMessageDictMap<boolean>;
-} = {};
-
-function getHasSubstitutions(
-  substitutions?: string[],
-): substitutions is string[] {
-  return (substitutions?.length ?? 0) > 0;
-}
->>>>>>> e4923399
 
 /**
  * Returns a localized message for the given key
@@ -83,11 +44,7 @@
     onError,
     join,
   );
-<<<<<<< HEAD
 };
-=======
-  return await response.json();
-}
 
 export function getNetworkLabelKey(network: string): string {
   if (network === NETWORK_TYPES.LINEA_GOERLI) {
@@ -97,5 +54,4 @@
     return 'lineaMainnet';
   }
   return network;
-}
->>>>>>> e4923399
+}