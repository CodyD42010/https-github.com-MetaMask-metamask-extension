--- conflicted
+++ resolved
@@ -5,11 +5,8 @@
 import { DateTime } from 'luxon';
 import { getFormattedIpfsUrl } from '@metamask/assets-controllers';
 import slip44 from '@metamask/slip44';
-<<<<<<< HEAD
 import { isString } from 'lodash';
-=======
 import bowser from 'bowser';
->>>>>>> 68ea3a72
 import { CHAIN_IDS } from '../../../shared/constants/network';
 import {
   toChecksumHexAddress,
