--- conflicted
+++ resolved
@@ -532,24 +532,6 @@
   return value === null || value === undefined;
 }
 
-<<<<<<< HEAD
-/**
- * The method escape RTL character in string
- *
- * @param {string} str
- * @returns {(string|*)} escaped string or original param value
- */
-export const sanitizeString = (value) => {
-  if (!value) {
-    return value;
-  }
-  if (!isString(value)) {
-    return value;
-  }
-  const regex = /\u202E/giu;
-  return value.replaceAll(regex, '\\u202E');
-};
-=======
 ///: BEGIN:ONLY_INCLUDE_IN(flask)
 /**
  * @param {string[]} path
@@ -565,4 +547,20 @@
   return pathMetadata?.name ?? null;
 }
 ///: END:ONLY_INCLUDE_IN
->>>>>>> 31afc76f
+
+/**
+ * The method escape RTL character in string
+ *
+ * @param {string} str
+ * @returns {(string|*)} escaped string or original param value
+ */
+export const sanitizeString = (value) => {
+  if (!value) {
+    return value;
+  }
+  if (!isString(value)) {
+    return value;
+  }
+  const regex = /\u202E/giu;
+  return value.replaceAll(regex, '\\u202E');
+};