import punycode from 'punycode/punycode';
import abi from 'human-standard-token-abi';
import BigNumber from 'bignumber.js';
import * as ethUtil from 'ethereumjs-util';
import { DateTime } from 'luxon';
import { addHexPrefix } from '../../../app/scripts/lib/util';
import {
  GOERLI_CHAIN_ID,
  KOVAN_CHAIN_ID,
  LOCALHOST_CHAIN_ID,
  MAINNET_CHAIN_ID,
  RINKEBY_CHAIN_ID,
  ROPSTEN_CHAIN_ID,
} from '../../../shared/constants/network';
import { toChecksumHexAddress } from '../../../shared/modules/hexstring-utils';
import {
  TRUNCATED_ADDRESS_START_CHARS,
  TRUNCATED_NAME_CHAR_LIMIT,
  TRUNCATED_ADDRESS_END_CHARS,
} from '../../../shared/constants/labels';

// formatData :: ( date: <Unix Timestamp> ) -> String
export function formatDate(date, format = "M/d/y 'at' T") {
  if (!date) {
    return '';
  }
  return DateTime.fromMillis(date).toFormat(format);
}

export function formatDateWithYearContext(
  date,
  formatThisYear = 'MMM d',
  fallback = 'MMM d, y',
) {
  if (!date) {
    return '';
  }
  const dateTime = DateTime.fromMillis(date);
  const now = DateTime.local();
  return dateTime.toFormat(
    now.year === dateTime.year ? formatThisYear : fallback,
  );
}
/**
 * Determines if the provided chainId is a default MetaMask chain
 * @param {string} chainId - chainId to check
 */
export function isDefaultMetaMaskChain(chainId) {
  if (
    !chainId ||
    chainId === MAINNET_CHAIN_ID ||
    chainId === ROPSTEN_CHAIN_ID ||
    chainId === RINKEBY_CHAIN_ID ||
    chainId === KOVAN_CHAIN_ID ||
    chainId === GOERLI_CHAIN_ID ||
    chainId === LOCALHOST_CHAIN_ID
  ) {
    return true;
  }

  return false;
}

// Both inputs should be strings. This method is currently used to compare tokenAddress hex strings.
export function isEqualCaseInsensitive(value1, value2) {
  if (typeof value1 !== 'string' || typeof value2 !== 'string') return false;
  return value1.toLowerCase() === value2.toLowerCase();
}

export function valuesFor(obj) {
  if (!obj) {
    return [];
  }
  return Object.keys(obj).map(function (key) {
    return obj[key];
  });
}

export function addressSummary(
  address,
  firstSegLength = 10,
  lastSegLength = 4,
  includeHex = true,
) {
  if (!address) {
    return '';
  }
  let checked = toChecksumHexAddress(address);
  if (!includeHex) {
    checked = ethUtil.stripHexPrefix(checked);
  }
  return checked
    ? `${checked.slice(0, firstSegLength)}...${checked.slice(
        checked.length - lastSegLength,
      )}`
    : '...';
}

export function isValidDomainName(address) {
  const match = punycode
    .toASCII(address)
    .toLowerCase()
    // Checks that the domain consists of at least one valid domain pieces separated by periods, followed by a tld
    // Each piece of domain name has only the characters a-z, 0-9, and a hyphen (but not at the start or end of chunk)
    // A chunk has minimum length of 1, but minimum tld is set to 2 for now (no 1-character tlds exist yet)
    .match(
      /^(?:[a-z0-9](?:[-a-z0-9]*[a-z0-9])?\.)+[a-z0-9][-a-z0-9]*[a-z0-9]$/u,
    );
  return match !== null;
}

export function isOriginContractAddress(to, sendTokenAddress) {
  if (!to || !sendTokenAddress) {
    return false;
  }
  return to.toLowerCase() === sendTokenAddress.toLowerCase();
}

// Takes wei Hex, returns wei BN, even if input is null
export function numericBalance(balance) {
  if (!balance) {
    return new ethUtil.BN(0, 16);
  }
  const stripped = ethUtil.stripHexPrefix(balance);
  return new ethUtil.BN(stripped, 16);
}

// Takes  hex, returns [beforeDecimal, afterDecimal]
export function parseBalance(balance) {
  let afterDecimal;
  const wei = numericBalance(balance);
  const weiString = wei.toString();
  const trailingZeros = /0+$/u;

  const beforeDecimal =
    weiString.length > 18 ? weiString.slice(0, weiString.length - 18) : '0';
  afterDecimal = `000000000000000000${wei}`
    .slice(-18)
    .replace(trailingZeros, '');
  if (afterDecimal === '') {
    afterDecimal = '0';
  }
  return [beforeDecimal, afterDecimal];
}

// Takes wei hex, returns an object with three properties.
// Its "formatted" property is what we generally use to render values.
export function formatBalance(
  balance,
  decimalsToKeep,
  needsParse = true,
  ticker = 'ETH',
) {
  const parsed = needsParse ? parseBalance(balance) : balance.split('.');
  const beforeDecimal = parsed[0];
  let afterDecimal = parsed[1];
  let formatted = 'None';
  if (decimalsToKeep === undefined) {
    if (beforeDecimal === '0') {
      if (afterDecimal !== '0') {
        const sigFigs = afterDecimal.match(/^0*(.{2})/u); // default: grabs 2 most significant digits
        if (sigFigs) {
          afterDecimal = sigFigs[0];
        }
        formatted = `0.${afterDecimal} ${ticker}`;
      }
    } else {
      formatted = `${beforeDecimal}.${afterDecimal.slice(0, 3)} ${ticker}`;
    }
  } else {
    afterDecimal += Array(decimalsToKeep).join('0');
    formatted = `${beforeDecimal}.${afterDecimal.slice(
      0,
      decimalsToKeep,
    )} ${ticker}`;
  }
  return formatted;
}

export function getContractAtAddress(tokenAddress) {
  return global.eth.contract(abi).at(tokenAddress);
}

export function getRandomFileName() {
  let fileName = '';
  const charBank = [
    ...'abcdefghijklmnopqrstuvwxyzABCDEFGHIJKLMNOPQRSTUVWXYZ0123456789',
  ];
  const fileNameLength = Math.floor(Math.random() * 7 + 6);

  for (let i = 0; i < fileNameLength; i++) {
    fileName += charBank[Math.floor(Math.random() * charBank.length)];
  }

  return fileName;
}

export function exportAsFile(filename, data, type = 'text/csv') {
  // eslint-disable-next-line no-param-reassign
  filename = filename || getRandomFileName();
  // source: https://stackoverflow.com/a/33542499 by Ludovic Feltz
  const blob = new window.Blob([data], { type });
  if (window.navigator.msSaveOrOpenBlob) {
    window.navigator.msSaveBlob(blob, filename);
  } else {
    const elem = window.document.createElement('a');
    elem.target = '_blank';
    elem.href = window.URL.createObjectURL(blob);
    elem.download = filename;
    document.body.appendChild(elem);
    elem.click();
    document.body.removeChild(elem);
  }
}

/**
 * Shortens an Ethereum address for display, preserving the beginning and end.
 * Returns the given address if it is no longer than 10 characters.
 * Shortened addresses are 13 characters long.
 *
 * Example output: 0xabcd...1234
 *
 * @param {string} address - The address to shorten.
 * @returns {string} The shortened address, or the original if it was no longer
 * than 10 characters.
 */
export function shortenAddress(address = '') {
  if (address.length < TRUNCATED_NAME_CHAR_LIMIT) {
    return address;
  }

  return `${address.slice(0, TRUNCATED_ADDRESS_START_CHARS)}...${address.slice(
    -TRUNCATED_ADDRESS_END_CHARS,
  )}`;
}

export function getAccountByAddress(accounts = [], targetAddress) {
  return accounts.find(({ address }) => address === targetAddress);
}

/**
 * Strips the following schemes from URL strings:
 * - http
 * - https
 *
 * @param {string} urlString - The URL string to strip the scheme from.
 * @returns {string} The URL string, without the scheme, if it was stripped.
 */
export function stripHttpSchemes(urlString) {
  return urlString.replace(/^https?:\/\//u, '');
}

/**
 * Strips the following schemes from URL strings:
 * - https
 *
 * @param {string} urlString - The URL string to strip the scheme from.
 * @returns {string} The URL string, without the scheme, if it was stripped.
 */
export function stripHttpsScheme(urlString) {
  return urlString.replace(/^https:\/\//u, '');
}

/**
 * Strips `https` schemes from URL strings, if the URL does not have a port.
 * This is useful
 *
 * @param {string} urlString - The URL string to strip the scheme from.
 * @returns {string} The URL string, without the scheme, if it was stripped.
 */
export function stripHttpsSchemeWithoutPort(urlString) {
  if (getURL(urlString).port) {
    return urlString;
  }

  return stripHttpsScheme(urlString);
}

/**
 * Checks whether a URL-like value (object or string) is an extension URL.
 *
 * @param {string | URL | object} urlLike - The URL-like value to test.
 * @returns {boolean} Whether the URL-like value is an extension URL.
 */
export function isExtensionUrl(urlLike) {
  const EXT_PROTOCOLS = ['chrome-extension:', 'moz-extension:'];

  if (typeof urlLike === 'string') {
    for (const protocol of EXT_PROTOCOLS) {
      if (urlLike.startsWith(protocol)) {
        return true;
      }
    }
  }

  if (urlLike?.protocol) {
    return EXT_PROTOCOLS.includes(urlLike.protocol);
  }
  return false;
}

/**
 * Checks whether an address is in a passed list of objects with address properties. The check is performed on the
 * lowercased version of the addresses.
 *
 * @param {string} address - The hex address to check
 * @param {Array} list - The array of objects to check
 * @returns {boolean} Whether or not the address is in the list
 */
export function checkExistingAddresses(address, list = []) {
  if (!address) {
    return false;
  }

  const matchesAddress = (obj) => {
    return obj.address.toLowerCase() === address.toLowerCase();
  };

  return list.some(matchesAddress);
}

/**
 * Given a number and specified precision, returns that number in base 10 with a maximum of precision
 * significant digits, but without any trailing zeros after the decimal point To be used when wishing
 * to display only as much digits to the user as necessary
 *
 * @param {string | number | BigNumber} n - The number to format
 * @param {number} precision - The maximum number of significant digits in the return value
 * @returns {string} The number in decimal form, with <= precision significant digits and no decimal trailing zeros
 */
export function toPrecisionWithoutTrailingZeros(n, precision) {
  return new BigNumber(n)
    .toPrecision(precision)
    .replace(/(\.[0-9]*[1-9])0*|(\.0*)/u, '$1');
}

/**
 * Given and object where all values are strings, returns the same object with all values
 * now prefixed with '0x'
 */
export function addHexPrefixToObjectValues(obj) {
  return Object.keys(obj).reduce((newObj, key) => {
    return { ...newObj, [key]: addHexPrefix(obj[key]) };
  }, {});
}

/**
 * Given the standard set of information about a transaction, returns a transaction properly formatted for
 * publishing via JSON RPC and web3
 *
 * @param {boolean} [sendToken] - Indicates whether or not the transaciton is a token transaction
 * @param {string} data - A hex string containing the data to include in the transaction
 * @param {string} to - A hex address of the tx recipient address
 * @param {string} from - A hex address of the tx sender address
 * @param {string} gas - A hex representation of the gas value for the transaction
 * @param {string} gasPrice - A hex representation of the gas price for the transaction
 * @returns {Object} An object ready for submission to the blockchain, with all values appropriately hex prefixed
 */
export function constructTxParams({
  sendToken,
  data,
  to,
  amount,
  from,
  gas,
  gasPrice,
}) {
  const txParams = {
    data,
    from,
    value: '0',
    gas,
    gasPrice,
  };

  if (!sendToken) {
    txParams.value = amount;
    txParams.to = to;
  }
  return addHexPrefixToObjectValues(txParams);
}

export function bnGreaterThan(a, b) {
  if (a === null || a === undefined || b === null || b === undefined) {
    return null;
  }
  return new BigNumber(a, 10).gt(b, 10);
}

export function bnLessThan(a, b) {
  if (a === null || a === undefined || b === null || b === undefined) {
    return null;
  }
  return new BigNumber(a, 10).lt(b, 10);
}

export function bnGreaterThanEqualTo(a, b) {
  if (a === null || a === undefined || b === null || b === undefined) {
    return null;
  }
  return new BigNumber(a, 10).gte(b, 10);
}

export function bnLessThanEqualTo(a, b) {
  if (a === null || a === undefined || b === null || b === undefined) {
    return null;
  }
  return new BigNumber(a, 10).lte(b, 10);
}

export function getURL(url) {
  try {
    return new URL(url);
  } catch (err) {
    return '';
  }
}

export function getURLHost(url) {
  return getURL(url)?.host || '';
}

export function getURLHostName(url) {
  return getURL(url)?.hostname || '';
}

// Once we reach this threshold, we switch to higher unit
const MINUTE_CUTOFF = 90 * 60;
const SECOND_CUTOFF = 90;

export const toHumanReadableTime = (t, milliseconds) => {
  if (milliseconds === undefined || milliseconds === null) return '';
  const seconds = Math.ceil(milliseconds / 1000);
  if (seconds <= SECOND_CUTOFF) {
    return t('gasTimingSecondsShort', [seconds]);
  }
  if (seconds <= MINUTE_CUTOFF) {
    return t('gasTimingMinutesShort', [Math.ceil(seconds / 60)]);
  }
  return t('gasTimingHoursShort', [Math.ceil(seconds / 3600)]);
};

export function clearClipboard() {
  window.navigator.clipboard.writeText('');
<<<<<<< HEAD
}
=======
}

const solidityTypes = () => {
  const types = [
    'bool',
    'address',
    'string',
    'bytes',
    'int',
    'uint',
    'fixed',
    'ufixed',
  ];

  const ints = Array.from(new Array(32)).map(
    (_, index) => `int${(index + 1) * 8}`,
  );
  const uints = Array.from(new Array(32)).map(
    (_, index) => `uint${(index + 1) * 8}`,
  );
  const bytes = Array.from(new Array(32)).map(
    (_, index) => `bytes${index + 1}`,
  );

  /**
   * fixed and ufixed
   * This value type also can be declared keywords such as ufixedMxN and fixedMxN.
   * The M represents the amount of bits that the type takes,
   * with N representing the number of decimal points that are available.
   *  M has to be divisible by 8, and a number from 8 to 256.
   * N has to be a value between 0 and 80, also being inclusive.
   */
  const fixedM = Array.from(new Array(32)).map(
    (_, index) => `fixed${(index + 1) * 8}`,
  );
  const ufixedM = Array.from(new Array(32)).map(
    (_, index) => `ufixed${(index + 1) * 8}`,
  );
  const fixed = Array.from(new Array(80)).map((_, index) =>
    fixedM.map((aFixedM) => `${aFixedM}x${index + 1}`),
  );
  const ufixed = Array.from(new Array(80)).map((_, index) =>
    ufixedM.map((auFixedM) => `${auFixedM}x${index + 1}`),
  );

  return [
    ...types,
    ...ints,
    ...uints,
    ...bytes,
    ...fixed.flat(),
    ...ufixed.flat(),
  ];
};

export const sanitizeMessage = (msg, baseType, types) => {
  if (!types) {
    throw new Error(`Invalid types definition`);
  }

  const baseTypeDefinitions = types[baseType];
  if (!baseTypeDefinitions) {
    throw new Error(`Invalid primary type definition`);
  }

  const sanitizedMessage = {};
  const msgKeys = Object.keys(msg);
  msgKeys.forEach((msgKey) => {
    const definedType = Object.values(baseTypeDefinitions).find(
      (baseTypeDefinition) => baseTypeDefinition.name === msgKey,
    );

    if (!definedType) {
      return;
    }

    // key has a type. check if the definedType is also a type
    const nestedType = definedType.type.replace(/\[\]$/u, '');
    const nestedTypeDefinition = types[nestedType];

    if (nestedTypeDefinition) {
      if (definedType.type.endsWith('[]') > 0) {
        // nested array
        sanitizedMessage[msgKey] = msg[msgKey].map((value) =>
          sanitizeMessage(value, nestedType, types),
        );
      } else {
        // nested object
        sanitizedMessage[msgKey] = sanitizeMessage(
          msg[msgKey],
          definedType.type,
          types,
        );
      }
    } else {
      // check if it's a valid solidity type
      const isSolidityType = solidityTypes().includes(nestedType);
      if (isSolidityType) {
        sanitizedMessage[msgKey] = msg[msgKey];
      }
    }
  });
  return sanitizedMessage;
};
>>>>>>> 69e27c8a
<|MERGE_RESOLUTION|>--- conflicted
+++ resolved
@@ -442,9 +442,6 @@
 
 export function clearClipboard() {
   window.navigator.clipboard.writeText('');
-<<<<<<< HEAD
-}
-=======
 }
 
 const solidityTypes = () => {
@@ -548,5 +545,4 @@
     }
   });
   return sanitizedMessage;
-};
->>>>>>> 69e27c8a
+};