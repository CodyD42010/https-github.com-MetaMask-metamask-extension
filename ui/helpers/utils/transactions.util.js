--- conflicted
+++ resolved
@@ -1,6 +1,4 @@
 import { MethodRegistry } from 'eth-method-registry';
-import abi from 'human-standard-token-abi';
-import { ethers } from 'ethers';
 import log from 'loglevel';
 
 import { addHexPrefix } from '../../../app/scripts/lib/util';
@@ -8,17 +6,11 @@
   TRANSACTION_TYPES,
   TRANSACTION_GROUP_STATUSES,
   TRANSACTION_STATUSES,
+  TRANSACTION_ENVELOPE_TYPES,
 } from '../../../shared/constants/transaction';
-<<<<<<< HEAD
-import { addCurrencies } from '../../../shared/modules/conversion-util';
-import fetchWithCache from '../../../shared/modules/fetch-with-cache';
-
-const hstInterface = new ethers.utils.Interface(abi);
-=======
 import { addCurrencies } from '../../../shared/modules/conversion.utils';
 import { readAddressAsContract } from '../../../shared/modules/contract-utils';
 import fetchWithCache from '../../../app/scripts/constants/fetch-with-cache';
->>>>>>> 377d6699
 
 /**
  * @typedef EthersContractCall
@@ -33,18 +25,6 @@
  * representation of the function.
  */
 
-/**
- * @returns {EthersContractCall | undefined}
- */
-export function getTokenData(data) {
-  try {
-    return hstInterface.parseTransaction({ data });
-  } catch (error) {
-    log.debug('Failed to parse transaction data.', error, data);
-    return undefined;
-  }
-}
-
 async function getMethodFrom4Byte(fourBytePrefix) {
   const fourByteResponse = await fetchWithCache(
     `https://www.4byte.directory/api/v1/signatures/?hex_signature=${fourBytePrefix}`,
@@ -55,22 +35,25 @@
       mode: 'cors',
     },
   );
-
-  if (fourByteResponse.count === 1) {
-    return fourByteResponse.results[0].text_signature;
-  }
-  return null;
-}
+  fourByteResponse.results.sort((a, b) => {
+    return new Date(a.created_at).getTime() < new Date(b.created_at).getTime()
+      ? -1
+      : 1;
+  });
+  return fourByteResponse.results[0].text_signature;
+}
+
 let registry;
 
 /**
  * Attempts to return the method data from the MethodRegistry library, the message registry library and the token abi, in that order of preference
+ *
  * @param {string} fourBytePrefix - The prefix from the method code associated with the data
- * @returns {Object}
+ * @returns {object}
  */
 export async function getMethodDataAsync(fourBytePrefix) {
   try {
-    const fourByteSig = getMethodFrom4Byte(fourBytePrefix).catch((e) => {
+    const fourByteSig = await getMethodFrom4Byte(fourBytePrefix).catch((e) => {
       log.error(e);
       return null;
     });
@@ -79,17 +62,11 @@
       registry = new MethodRegistry({ provider: global.ethereumProvider });
     }
 
-    let sig = await registry.lookup(fourBytePrefix);
-
-    if (!sig) {
-      sig = await fourByteSig;
-    }
-
-    if (!sig) {
+    if (!fourByteSig) {
       return {};
     }
 
-    const parsedResult = registry.parse(sig);
+    const parsedResult = registry.parse(fourByteSig);
 
     return {
       name: parsedResult.name,
@@ -123,7 +100,9 @@
   return [
     TRANSACTION_TYPES.TOKEN_METHOD_TRANSFER,
     TRANSACTION_TYPES.TOKEN_METHOD_APPROVE,
+    TRANSACTION_TYPES.TOKEN_METHOD_SET_APPROVAL_FOR_ALL,
     TRANSACTION_TYPES.TOKEN_METHOD_TRANSFER_FROM,
+    TRANSACTION_TYPES.TOKEN_METHOD_SAFE_TRANSFER_FROM,
   ].includes(type);
 }
 
@@ -149,10 +128,8 @@
 }
 
 export async function isSmartContractAddress(address) {
-  const code = await global.eth.getCode(address);
-  // Geth will return '0x', and ganache-core v2.2.1 will return '0x0'
-  const codeIsEmpty = !code || code === '0x' || code === '0x0';
-  return !codeIsEmpty;
+  const { isContractCode } = await readAddressAsContract(global.eth, address);
+  return isContractCode;
 }
 
 export function sumHexes(...args) {
@@ -167,11 +144,16 @@
   return addHexPrefix(total);
 }
 
+export function isLegacyTransaction(txParams) {
+  return txParams?.type === TRANSACTION_ENVELOPE_TYPES.LEGACY;
+}
+
 /**
  * Returns a status key for a transaction. Requires parsing the txMeta.txReceipt on top of
  * txMeta.status because txMeta.status does not reflect on-chain errors.
- * @param {Object} transaction - The txMeta object of a transaction.
- * @param {Object} transaction.txReceipt - The transaction receipt.
+ *
+ * @param {object} transaction - The txMeta object of a transaction.
+ * @param {object} transaction.txReceipt - The transaction receipt.
  * @returns {string}
  */
 export function getStatusKey(transaction) {
@@ -200,11 +182,13 @@
  * Returns a title for the given transaction category.
  *
  * This will throw an error if the transaction category is unrecognized and no default is provided.
- * @param {function} t - The translation function
+ *
+ * @param {Function} t - The translation function
  * @param {TRANSACTION_TYPES[keyof TRANSACTION_TYPES]} type - The transaction type constant
+ * @param {string} nativeCurrency - The native currency of the currently selected network
  * @returns {string} The transaction category title
  */
-export function getTransactionTypeTitle(t, type) {
+export function getTransactionTypeTitle(t, type, nativeCurrency = 'ETH') {
   switch (type) {
     case TRANSACTION_TYPES.TOKEN_METHOD_TRANSFER: {
       return t('transfer');
@@ -212,11 +196,17 @@
     case TRANSACTION_TYPES.TOKEN_METHOD_TRANSFER_FROM: {
       return t('transferFrom');
     }
+    case TRANSACTION_TYPES.TOKEN_METHOD_SAFE_TRANSFER_FROM: {
+      return t('safeTransferFrom');
+    }
     case TRANSACTION_TYPES.TOKEN_METHOD_APPROVE: {
       return t('approve');
     }
-    case TRANSACTION_TYPES.SENT_ETHER: {
-      return t('sentEther');
+    case TRANSACTION_TYPES.TOKEN_METHOD_SET_APPROVAL_FOR_ALL: {
+      return t('setApprovalForAll');
+    }
+    case TRANSACTION_TYPES.SIMPLE_SEND: {
+      return t('sendingNativeAsset', [nativeCurrency]);
     }
     case TRANSACTION_TYPES.CONTRACT_INTERACTION: {
       return t('contractInteraction');
