--- conflicted
+++ resolved
@@ -35,13 +35,8 @@
   TextColor,
   TextVariant,
 } from '../constants/design-system';
-<<<<<<< HEAD
-import { coinTypeToProtocolName, getSnapDerivationPathName } from './util';
-///: END:ONLY_INCLUDE_IN
-=======
 import { getSnapName } from './util';
 ///: END:ONLY_INCLUDE_IF
->>>>>>> 263f84b8
 
 const UNKNOWN_PERMISSION = Symbol('unknown');
 
@@ -63,20 +58,14 @@
   );
 }
 
-/**
- * Get a component for the Snap name.
- *
- * @param {string} snapName - The snap name.
- * @returns {JSX.Element} The Snap name component.
- */
-function getSnapNameComponent(snapName) {
+function getSnapNameComponent(targetSubjectMetadata) {
   return (
     <Text
       fontWeight={FontWeight.Medium}
       variant={TextVariant.inherit}
       color={TextColor.inherit}
     >
-      {snapName}
+      {getSnapName(targetSubjectMetadata?.origin, targetSubjectMetadata)}
     </Text>
   );
 }
@@ -88,24 +77,19 @@
     rightIcon: null,
     weight: 3,
   }),
-<<<<<<< HEAD
-  ///: BEGIN:ONLY_INCLUDE_IN(snaps)
-  [RestrictedMethods.snap_dialog]: ({ t, snapName }) => ({
-=======
   ///: BEGIN:ONLY_INCLUDE_IF(snaps)
   [RestrictedMethods.snap_dialog]: ({ t, targetSubjectMetadata }) => ({
->>>>>>> 263f84b8
     label: t('permission_dialog'),
     description: t('permission_dialogDescription', [
-      getSnapNameComponent(snapName),
+      getSnapNameComponent(targetSubjectMetadata),
     ]),
     leftIcon: IconName.Messages,
     weight: 4,
   }),
-  [RestrictedMethods.snap_notify]: ({ t, snapName }) => ({
+  [RestrictedMethods.snap_notify]: ({ t, targetSubjectMetadata }) => ({
     label: t('permission_notifications'),
     description: t('permission_notificationsDescription', [
-      getSnapNameComponent(snapName),
+      getSnapNameComponent(targetSubjectMetadata),
     ]),
     leftIcon: IconName.Notification,
     weight: 4,
@@ -113,7 +97,7 @@
   [RestrictedMethods.snap_getBip32PublicKey]: ({
     t,
     permissionValue,
-    snapName,
+    targetSubjectMetadata,
   }) =>
     permissionValue.caveats[0].value.map(({ path, curve }, i) => {
       const baseDescription = {
@@ -176,14 +160,14 @@
           >
             {path.join('/')}
           </Text>,
-          getSnapNameComponent(snapName),
+          getSnapNameComponent(targetSubjectMetadata),
         ]),
       };
     }),
   [RestrictedMethods.snap_getBip32Entropy]: ({
     t,
     permissionValue,
-    snapName,
+    targetSubjectMetadata,
   }) =>
     permissionValue.caveats[0].value.map(({ path, curve }, i) => {
       const baseDescription = {
@@ -212,7 +196,7 @@
             </Text>,
           ]),
           description: t('permission_manageBip44AndBip32KeysDescription', [
-            getSnapNameComponent(snapName),
+            getSnapNameComponent(targetSubjectMetadata),
           ]),
         };
       }
@@ -230,14 +214,14 @@
           </Text>,
         ]),
         description: t('permission_manageBip44AndBip32KeysDescription', [
-          getSnapNameComponent(snapName),
+          getSnapNameComponent(targetSubjectMetadata),
         ]),
       };
     }),
   [RestrictedMethods.snap_getBip44Entropy]: ({
     t,
     permissionValue,
-    snapName,
+    targetSubjectMetadata,
   }) =>
     permissionValue.caveats[0].value.map(({ coinType }, i) => ({
       label: t('permission_manageBip44Keys', [
@@ -252,7 +236,7 @@
         </Text>,
       ]),
       description: t('permission_manageBip44AndBip32KeysDescription', [
-        getSnapNameComponent(snapName),
+        getSnapNameComponent(targetSubjectMetadata),
       ]),
       leftIcon: IconName.Key,
       weight: 1,
@@ -261,32 +245,38 @@
         getSlip44ProtocolName(coinType) ??
         `${t('unknownNetworkForKeyEntropy')} m/44'/${coinType}'`,
     })),
-  [RestrictedMethods.snap_getEntropy]: ({ t, snapName }) => ({
-    label: t('permission_getEntropy', [getSnapNameComponent(snapName)]),
+  [RestrictedMethods.snap_getEntropy]: ({ t, targetSubjectMetadata }) => ({
+    label: t('permission_getEntropy', [
+      getSnapNameComponent(targetSubjectMetadata),
+    ]),
     description: t('permission_getEntropyDescription', [
-      getSnapNameComponent(snapName),
+      getSnapNameComponent(targetSubjectMetadata),
     ]),
     leftIcon: IconName.SecurityKey,
     weight: 4,
   }),
 
-  [RestrictedMethods.snap_manageState]: ({ t, snapName }) => ({
+  [RestrictedMethods.snap_manageState]: ({ t, targetSubjectMetadata }) => ({
     label: t('permission_manageState'),
     description: t('permission_manageStateDescription', [
-      getSnapNameComponent(snapName),
+      getSnapNameComponent(targetSubjectMetadata),
     ]),
     leftIcon: IconName.AddSquare,
     weight: 4,
   }),
-  [RestrictedMethods.snap_getLocale]: ({ t, snapName }) => ({
+  [RestrictedMethods.snap_getLocale]: ({ t, targetSubjectMetadata }) => ({
     label: t('permission_getLocale'),
     description: t('permission_getLocaleDescription', [
-      getSnapNameComponent(snapName),
+      getSnapNameComponent(targetSubjectMetadata),
     ]),
     leftIcon: IconName.Global,
     weight: 4,
   }),
-  [RestrictedMethods.wallet_snap]: ({ t, permissionValue, getSnapName }) => {
+  [RestrictedMethods.wallet_snap]: ({
+    t,
+    permissionValue,
+    targetSubjectMetadata,
+  }) => {
     const snaps = permissionValue.caveats[0].value;
     const baseDescription = {
       leftIcon: getLeftIcon(IconName.Flash),
@@ -294,7 +284,7 @@
     };
 
     return Object.keys(snaps).map((snapId) => {
-      const friendlyName = getSnapName(snapId);
+      const friendlyName = getSnapName(snapId, targetSubjectMetadata);
       if (friendlyName) {
         return {
           ...baseDescription,
@@ -319,18 +309,24 @@
       };
     });
   },
-  [EndowmentPermissions['endowment:network-access']]: ({ t, snapName }) => ({
+  [EndowmentPermissions['endowment:network-access']]: ({
+    t,
+    targetSubjectMetadata,
+  }) => ({
     label: t('permission_accessNetwork'),
     description: t('permission_accessNetworkDescription', [
-      getSnapNameComponent(snapName),
+      getSnapNameComponent(targetSubjectMetadata),
     ]),
     leftIcon: IconName.Wifi,
     weight: 3,
   }),
-  [EndowmentPermissions['endowment:webassembly']]: ({ t, snapName }) => ({
+  [EndowmentPermissions['endowment:webassembly']]: ({
+    t,
+    targetSubjectMetadata,
+  }) => ({
     label: t('permission_webAssembly'),
     description: t('permission_webAssemblyDescription', [
-      getSnapNameComponent(snapName),
+      getSnapNameComponent(targetSubjectMetadata),
     ]),
     leftIcon: IconName.DocumentCode,
     rightIcon: null,
@@ -339,7 +335,7 @@
   [EndowmentPermissions['endowment:transaction-insight']]: ({
     t,
     permissionValue,
-    snapName,
+    targetSubjectMetadata,
   }) => {
     const baseDescription = {
       leftIcon: IconName.Speedometer,
@@ -351,7 +347,7 @@
         ...baseDescription,
         label: t('permission_transactionInsight'),
         description: t('permission_transactionInsightDescription', [
-          getSnapNameComponent(snapName),
+          getSnapNameComponent(targetSubjectMetadata),
         ]),
       },
     ];
@@ -365,7 +361,7 @@
         ...baseDescription,
         label: t('permission_transactionInsightOrigin'),
         description: t('permission_transactionInsightOriginDescription', [
-          getSnapNameComponent(snapName),
+          getSnapNameComponent(targetSubjectMetadata),
         ]),
         leftIcon: IconName.Explore,
       });
@@ -373,28 +369,36 @@
 
     return result;
   },
-  [EndowmentPermissions['endowment:cronjob']]: ({ t, snapName }) => ({
+  [EndowmentPermissions['endowment:cronjob']]: ({
+    t,
+    targetSubjectMetadata,
+  }) => ({
     label: t('permission_cronjob'),
     description: t('permission_cronjobDescription', [
-      getSnapNameComponent(snapName),
+      getSnapNameComponent(targetSubjectMetadata),
     ]),
     leftIcon: IconName.Clock,
     weight: 3,
   }),
-  [EndowmentPermissions['endowment:ethereum-provider']]: ({ t, snapName }) => ({
+  [EndowmentPermissions['endowment:ethereum-provider']]: ({
+    t,
+    targetSubjectMetadata,
+  }) => ({
     label: t('permission_ethereumProvider'),
     description: t('permission_ethereumProviderDescription', [
-      getSnapNameComponent(snapName),
+      getSnapNameComponent(targetSubjectMetadata),
     ]),
     leftIcon: IconName.Ethereum,
     weight: 3,
     id: 'ethereum-provider-access',
-    message: t('ethereumProviderAccess', [getSnapNameComponent(snapName)]),
+    message: t('ethereumProviderAccess', [
+      getSnapNameComponent(targetSubjectMetadata),
+    ]),
   }),
   [EndowmentPermissions['endowment:rpc']]: ({
     t,
     permissionValue,
-    snapName,
+    targetSubjectMetadata,
   }) => {
     const baseDescription = {
       leftIcon: IconName.Hierarchy,
@@ -409,11 +413,11 @@
         ...baseDescription,
         label: t('permission_rpc', [
           t('otherSnaps'),
-          getSnapNameComponent(snapName),
+          getSnapNameComponent(targetSubjectMetadata),
         ]),
         description: t('permission_rpcDescription', [
           t('otherSnaps'),
-          getSnapNameComponent(snapName),
+          getSnapNameComponent(targetSubjectMetadata),
         ]),
       });
     }
@@ -423,11 +427,11 @@
         ...baseDescription,
         label: t('permission_rpc', [
           t('websites'),
-          getSnapNameComponent(snapName),
+          getSnapNameComponent(targetSubjectMetadata),
         ]),
         description: t('permission_rpcDescription', [
           t('websites'),
-          getSnapNameComponent(snapName),
+          getSnapNameComponent(targetSubjectMetadata),
         ]),
       });
     }
@@ -477,21 +481,24 @@
         ...baseDescription,
         label: t('permission_rpc', [
           originsMessage,
-          getSnapNameComponent(snapName),
+          getSnapNameComponent(targetSubjectMetadata),
         ]),
         description: t('permission_rpcDescription', [
           originsMessage,
-          getSnapNameComponent(snapName),
+          getSnapNameComponent(targetSubjectMetadata),
         ]),
       });
     }
 
     return results;
   },
-  [EndowmentPermissions['endowment:lifecycle-hooks']]: ({ t, snapName }) => ({
+  [EndowmentPermissions['endowment:lifecycle-hooks']]: ({
+    t,
+    targetSubjectMetadata,
+  }) => ({
     label: t('permission_lifecycleHooks'),
     description: t('permission_lifecycleHooksDescription', [
-      getSnapNameComponent(snapName),
+      getSnapNameComponent(targetSubjectMetadata),
     ]),
     leftIcon: IconName.Hierarchy,
     weight: 4,
@@ -507,27 +514,24 @@
     leftIcon: IconName.Home,
     weight: 4,
   }),
-<<<<<<< HEAD
-  ///: END:ONLY_INCLUDE_IN
-  ///: BEGIN:ONLY_INCLUDE_IN(keyring-snaps)
-  [RestrictedMethods.snap_manageAccounts]: ({ t, snapName }) => ({
-=======
   ///: END:ONLY_INCLUDE_IF
   ///: BEGIN:ONLY_INCLUDE_IF(keyring-snaps)
   [RestrictedMethods.snap_manageAccounts]: ({ t, targetSubjectMetadata }) => ({
->>>>>>> 263f84b8
     label: t('permission_manageAccounts'),
     description: t('permission_manageAccountsDescription', [
-      getSnapNameComponent(snapName),
+      getSnapNameComponent(targetSubjectMetadata),
     ]),
     leftIcon: getLeftIcon(IconName.UserCircleAdd),
     rightIcon: null,
     weight: 3,
   }),
-  [EndowmentPermissions['endowment:keyring']]: ({ t, snapName }) => ({
+  [EndowmentPermissions['endowment:keyring']]: ({
+    t,
+    targetSubjectMetadata,
+  }) => ({
     label: t('permission_keyring'),
     description: t('permission_keyringDescription', [
-      getSnapNameComponent(snapName),
+      getSnapNameComponent(targetSubjectMetadata),
     ]),
     leftIcon: getLeftIcon(IconName.UserCircleAdd),
     rightIcon: null,
@@ -575,10 +579,6 @@
  * @param {Function} params.t - The translation function.
  * @param {string} params.permissionName - The name of the permission to request
  * @param {object} params.permissionValue - The value of the permission to request
- * @param {object} params.targetSubjectMetadata - The subject metadata.
- * @param {string} params.snapName - The snap name.
- * @param {Function} [params.getSnapName] - The function to get the snap name
- * from a snap ID.
  * @returns {PermissionLabelObject[]}
  */
 export const getPermissionDescription = ({
@@ -586,8 +586,6 @@
   permissionName,
   permissionValue,
   targetSubjectMetadata,
-  snapName,
-  getSnapName,
 }) => {
   let value = PERMISSION_DESCRIPTIONS[UNKNOWN_PERMISSION];
 
@@ -600,10 +598,7 @@
     permissionName,
     permissionValue,
     targetSubjectMetadata,
-    snapName,
-    getSnapName,
   });
-
   if (!Array.isArray(result)) {
     return [{ ...result, permissionName, permissionValue }];
   }
@@ -622,18 +617,9 @@
  * @param {Function} t - The translation function
  * @param {object} permissions - The permissions object.
  * @param {object} targetSubjectMetadata - The subject metadata.
- * @param {string} [snapName] - The snap name.
- * @param {Function} [getSnapName] - The function to get the snap name from a
- * snap ID.
  * @returns {PermissionLabelObject[]}
  */
-export function getWeightedPermissions(
-  t,
-  permissions,
-  targetSubjectMetadata,
-  snapName,
-  getSnapName,
-) {
+export function getWeightedPermissions(t, permissions, targetSubjectMetadata) {
   return Object.entries(permissions)
     .reduce(
       (target, [permissionName, permissionValue]) =>
@@ -643,8 +629,6 @@
             permissionName,
             permissionValue,
             targetSubjectMetadata,
-            snapName,
-            getSnapName,
           }),
         ),
       [],
