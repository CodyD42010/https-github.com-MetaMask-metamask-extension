import React from 'react';
import {
  getSettingsRoutes,
  getNumberOfSettingsInSection,
  handleSettingsRefs,
} from './settings-search';

const t = (key) => {
  switch (key) {
    case 'general':
      return 'General';
    case 'currencyConversion':
      return 'Currency conversion';
    case 'primaryCurrencySetting':
      return 'Primary currency';
    case 'primaryCurrencySettingDescription':
      return 'Select native to prioritize displaying values in the native currency of the chain (e.g. ETH). Select Fiat to prioritize displaying values in your selected fiat currency.';
    case 'currentLanguage':
      return 'Current language';
    case 'accountIdenticon':
      return 'Current language"';
    case 'hideZeroBalanceTokens':
      return 'Hide tokens without balance';
    case 'advanced':
      return 'Advanced';
    case 'stateLogs':
      return 'State logs';
    case 'stateLogsDescription':
      return 'State logs contain your public account addresses and sent transactions.';
    case 'syncWithMobile':
      return 'Sync with mobile';
    case 'resetAccount':
      return 'Reset account';
    case 'resetAccountDescription':
      return 'Resetting your account will clear your transaction history. This will not change the balances in your accounts or require you to re-enter your Secret Recovery Phrase.';
    case 'showAdvancedGasInline':
      return 'Advanced gas controls';
    case 'showAdvancedGasInlineDescription':
      return 'Select this to show gas price and limit controls directly on the send and confirm screens.';
    case 'showHexData':
      return 'Show hex data';
    case 'showHexDataDescription':
      return 'Select this to show the hex data field on the send screen';
    case 'showFiatConversionInTestnets':
      return 'Show conversion on test networks';
    case 'showFiatConversionInTestnetsDescription':
      return 'Select this to show fiat conversion on test network';
    case 'showTestnetNetworks':
      return 'Show test networks';
    case 'showTestnetNetworksDescription':
      return 'Select this to show test networks in network list';
    case 'nonceField':
      return 'Customize transaction nonce';
    case 'nonceFieldDescription':
      return 'Turn this on to change the nonce (transaction number) on confirmation screens. This is an advanced feature, use cautiously.';
    case 'autoLockTimeLimit':
      return 'Auto-lock timer (minutes)';
    case 'autoLockTimeLimitDescription':
      return 'Set the idle time in minutes before MetaMask will become locked.';
    case 'ipfsGateway':
      return 'IPFS Gateway';
    case 'ipfsGatewayDescription':
      return 'Enter the URL of the IPFS CID gateway to use for ENS content resolution.';
    case 'preferredLedgerConnectionType':
      return 'Preferred ledger connection type';
    case 'dismissReminderField':
      return 'Dismiss Secret Recovery Phrase backup reminder';
    case 'dismissReminderDescriptionField':
      return 'Turn this on to dismiss the Secret Recovery Phrase backup reminder message. We highly recommend that you back up your Secret Recovery Phrase to avoid loss of funds';
    case 'Contacts':
      return 'Contacts';
    case 'securityAndPrivacy':
      return 'Security & privacy';
    case 'revealSeedWords':
      return 'Reveal Secret Recovery Phrase';
    case 'showIncomingTransactions':
      return 'Show incoming transactions';
    case 'showIncomingTransactionsDescription':
      return 'Select this to use Etherscan to show incoming transactions in the transactions list';
    case 'usePhishingDetection':
      return 'Use phishing detection';
    case 'usePhishingDetectionDescription':
      return 'Display a warning for phishing domains targeting Ethereum users';
    case 'participateInMetaMetrics':
      return 'Participate in MetaMetrics';
    case 'participateInMetaMetricsDescription':
      return 'Participate in MetaMetrics to help us make MetaMask better';
    case 'alerts':
      return 'Alerts';
    case 'alertSettingsUnconnectedAccount':
      return 'Browsing a website with an unconnected account selected';
    case 'alertSettingsWeb3ShimUsage':
      return 'When a website tries to use the removed window.web3 API';
    case 'networks':
      return 'Networks';
    case 'mainnet':
      return 'Ethereum Mainnet';
    case 'goerli':
      return 'Goerli test network';
    case 'sepolia':
      return 'Sepolia test network';
    case 'localhost':
      return 'Localhost 8545';
    case 'experimental':
      return 'Experimental';
<<<<<<< HEAD
    case 'enableEIP1559V2':
      return 'Enable enhanced gas fee UI';
    case 'enableEIP1559V2Description':
      return "We've updated how gas estimation and customization works. Turn on if you'd like to use the new gas experience. Learn more";
=======
>>>>>>> 90d2ca07
    case 'autoDetectTokens':
      return 'Autodetect tokens';
    case 'autoDetectTokensDescription':
      return 'We use third-party APIs to detect and display new tokens sent to your wallet. Turn off if you don’t want the app to pull data from those services.';
    case 'enableOpenSeaAPI':
      return 'Enable OpenSea API';
    case 'enableOpenSeaAPIDescription':
      return "Use OpenSea's API to fetch NFT data. NFT auto-detection relies on OpenSea's API, and will not be available when this is turned off.";
    case 'useCollectibleDetection':
      return 'Autodetect NFTs';
    case 'useCollectibleDetectionDescription':
      return 'Displaying NFTs media & data may expose your IP address to centralized servers. Third-party APIs (like OpenSea) are used to detect NFTs in your wallet. This exposes your account address with those services. Leave this disabled if you don’t want the app to pull data from those those services.';
    case 'about':
      return 'About';
    case 'metamaskVersion':
      return 'MetaMask Version';
    case 'builtAroundTheWorld':
      return 'MetaMask is designed and built around the world.';
    case 'links':
      return 'Links';
    case 'privacyMsg':
      return 'Privacy policy';
    case 'terms':
      return 'Terms of use';
    case 'attributions':
      return 'Attributions';
    case 'supportCenter':
      return 'Visit our support center';
    case 'visitWebSite':
      return 'Visit our web site';
    case 'contactUs':
      return 'Contact us';
    case 'snaps':
      return 'Snaps';
    case 'currencyRateCheckToggle':
      return 'Show balance and token price checker';
    case 'currencyRateCheckToggleDescription':
      return 'We use Coingecko and CryptoCompare APIs to display your balance and token price. Privacy Policy';
    default:
      return '';
  }
};

describe('Settings Search Utils', () => {
  describe('settingsRoutes', () => {
    it('should be an array of settings routes objects', () => {
      expect(getSettingsRoutes().length).toBeGreaterThan(0);
    });
  });

  describe('getNumberOfSettingsInSection', () => {
    it('should get good general section number', () => {
      expect(getNumberOfSettingsInSection(t, t('general'))).toStrictEqual(6);
    });

    it('should get good advanced section number', () => {
      expect(getNumberOfSettingsInSection(t, t('advanced'))).toStrictEqual(13);
    });

    it('should get good contact section number', () => {
      expect(getNumberOfSettingsInSection(t, t('contacts'))).toStrictEqual(1);
    });

    it('should get good security & privacy section number', () => {
      expect(
        getNumberOfSettingsInSection(t, t('securityAndPrivacy')),
      ).toStrictEqual(9);
    });

    it('should get good alerts section number', () => {
      expect(getNumberOfSettingsInSection(t, t('alerts'))).toStrictEqual(2);
    });

    it('should get good network section number', () => {
      expect(getNumberOfSettingsInSection(t, t('networks'))).toStrictEqual(4);
    });

    it('should get good experimental section number', () => {
      expect(getNumberOfSettingsInSection(t, t('experimental'))).toStrictEqual(
<<<<<<< HEAD
        3,
=======
        2,
>>>>>>> 90d2ca07
      );
    });

    it('should get good about section number', () => {
      expect(getNumberOfSettingsInSection(t, t('about'))).toStrictEqual(9);
    });
  });

  // Can't be tested without DOM element
  describe('handleSettingsRefs', () => {
    it('should handle general refs', () => {
      const settingsRefs = Array(getNumberOfSettingsInSection(t, t('general')))
        .fill(undefined)
        .map(() => {
          return React.createRef();
        });
      expect(handleSettingsRefs(t, t('general'), settingsRefs)).toBeUndefined();
    });
  });
});<|MERGE_RESOLUTION|>--- conflicted
+++ resolved
@@ -103,13 +103,6 @@
       return 'Localhost 8545';
     case 'experimental':
       return 'Experimental';
-<<<<<<< HEAD
-    case 'enableEIP1559V2':
-      return 'Enable enhanced gas fee UI';
-    case 'enableEIP1559V2Description':
-      return "We've updated how gas estimation and customization works. Turn on if you'd like to use the new gas experience. Learn more";
-=======
->>>>>>> 90d2ca07
     case 'autoDetectTokens':
       return 'Autodetect tokens';
     case 'autoDetectTokensDescription':
@@ -189,11 +182,7 @@
 
     it('should get good experimental section number', () => {
       expect(getNumberOfSettingsInSection(t, t('experimental'))).toStrictEqual(
-<<<<<<< HEAD
-        3,
-=======
         2,
->>>>>>> 90d2ca07
       );
     });
 
