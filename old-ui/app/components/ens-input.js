--- conflicted
+++ resolved
@@ -150,7 +150,6 @@
     })
   }
 
-<<<<<<< HEAD
   componentDidUpdate (prevProps, prevState) {
     const state = this.state || {}
     const ensResolution = state.ensResolution
@@ -160,99 +159,6 @@
     if (prevState && ensResolution && this.props.onChange &&
         ensResolution !== prevState.ensResolution) {
       this.props.onChange({ toAddress: ensResolution, nickname, toError: state.toError, toWarning: state.toWarning })
-=======
-  return (
-    h('div', {
-      style: { width: '100%' },
-    }, [
-      h('input.large-input', {
-        name: props.name,
-        placeholder: props.placeholder,
-        list: 'addresses',
-        onChange: onInputChange.bind(this),
-      }),
-      // The address book functionality.
-      h('datalist#addresses',
-        [
-          // Corresponds to the addresses owned.
-          Object.keys(props.identities).map((key) => {
-            const identity = props.identities[key]
-            return h('option', {
-              value: identity.address,
-              label: identity.name,
-              key: identity.address,
-            })
-          }),
-          // Corresponds to previously sent-to addresses.
-          props.addressBook.map((identity) => {
-            return h('option', {
-              value: identity.address,
-              label: identity.name,
-              key: identity.address,
-            })
-          }),
-        ]),
-      this.ensIcon(),
-    ])
-  )
-}
-
-EnsInput.prototype.componentDidMount = function () {
-  const network = this.props.network
-  const networkHasEnsSupport = getNetworkEnsSupport(network)
-  const networkHasRnsSupport = getNetworkRnsSupport(network)
-
-  this.setState({ ensResolution: ZERO_ADDRESS })
-
-  if (networkHasEnsSupport) {
-    const provider = global.ethereumProvider
-    this.ens = new ENS({ provider, network })
-    this.checkName = debounce(this.lookupEnsName.bind(this, 'ENS'), 200)
-  } else if (networkHasRnsSupport) {
-    const registryAddress = getRnsRegistryAddress(network)
-    const provider = global.ethereumProvider
-    this.ens = new ENS({ provider, network, registryAddress })
-    this.checkName = debounce(this.lookupEnsName.bind(this, 'RNS'), 200)
-  }
-}
-
-EnsInput.prototype.lookupEnsName = function (nameService) {
-  const recipient = document.querySelector('input[name="address"]').value
-  const { ensResolution } = this.state
-
-  log.info(`${nameService} attempting to resolve name: ${recipient}`)
-  this.ens.lookup(recipient.trim())
-  .then((address) => {
-    if (address === ZERO_ADDRESS) throw new Error('No address has been set for this name.')
-    if (address !== ensResolution) {
-      this.setState({
-        loadingEns: false,
-        ensResolution: address,
-        nickname: recipient.trim(),
-        hoverText: address + '\nClick to Copy',
-        ensFailure: false,
-        toError: null,
-      })
-    }
-  })
-  .catch((reason) => {
-    const setStateObj = {
-      loadingEns: false,
-      ensResolution: recipient,
-      ensFailure: true,
-      toError: null,
-    }
-    if (
-      (isValidENSAddress(recipient) || isValidRNSAddress(recipient)) &&
-      reason.message === 'ENS name not defined.'
-    ) {
-      setStateObj.hoverText = `${nameService} name not found`
-      setStateObj.toError = `${nameService.toLowerCase()}NameNotFound`
-      setStateObj.ensFailure = false
-    } else {
-      log.error(reason)
-      setStateObj.hoverText = reason.message
->>>>>>> b13e1b8b
     }
   }
 
@@ -328,12 +234,7 @@
     return RNSRegistryData.address.rskTestnet
   };
 
-<<<<<<< HEAD
-  return;
+  return
 }
     
-module.exports = EnsInput
-=======
-  return
-}
->>>>>>> b13e1b8b
+module.exports = EnsInput