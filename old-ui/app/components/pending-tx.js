const Component = require('react').Component
const h = require('react-hyperscript')
const actions = require('../../../ui/app/actions')
import PropTypes from 'prop-types'
import clone from 'clone'
import log from 'loglevel'

import ethUtil from 'ethereumjs-util'
const BN = ethUtil.BN
const hexToBn = require('../../../app/scripts/lib/hex-to-bn')
const util = require('../util')
const MiniAccountPanel = require('./mini-account-panel')
const Copyable = require('./copy/copyable')
const EthBalance = require('./eth-balance')
const TokenBalance = require('./token-balance')
const { addressSummary, accountSummary, toChecksumAddress } = util
const nameForAddress = require('../../lib/contract-namer')
const BNInput = require('./bn-as-decimal-input')
const { getEnvironmentType } = require('../../../app/scripts/lib/util')
const NetworkIndicator = require('../components/network')
const { ENVIRONMENT_TYPE_NOTIFICATION } = require('../../../app/scripts/lib/enums')
import { connect } from 'react-redux'
import abiDecoder from 'abi-decoder'
const { tokenInfoGetter, calcTokenAmount } = require('../../../ui/app/token-util')
import BigNumber from 'bignumber.js'
import ethNetProps from 'eth-net-props'
import { getMetaMaskAccounts } from '../../../ui/app/selectors'
import * as Toast from './toast'

const MIN_GAS_PRICE_BN = new BN('0')
const MIN_GAS_LIMIT_BN = new BN('21000')
const emptyAddress = '0x0000000000000000000000000000000000000000'

class PendingTx extends Component {
  static propTypes = {
    network: PropTypes.string,
    buyEth: PropTypes.func,
    cancelTransaction: PropTypes.func,
    cancelAllTransactions: PropTypes.func,
    sendTransaction: PropTypes.func,
    actions: PropTypes.object,
    txData: PropTypes.object,
    selectedAddress: PropTypes.string,
    identities: PropTypes.object,
    accounts: PropTypes.object,
    isToken: PropTypes.bool,
    isUnlocked: PropTypes.bool,
    currentCurrency: PropTypes.string,
    conversionRate: PropTypes.number,
    provider: PropTypes.object,
    index: PropTypes.number,
    blockGasLimit: PropTypes.string,
    tokensToSend: PropTypes.objectOf(BigNumber),
    tokensTransferTo: PropTypes.string,
    unapprovedTxs: PropTypes.object,
  }

  constructor (opts = {}) {
    super()
    this.state = {
      valid: true,
      txData: null,
      submitting: false,
      token: {
        address: emptyAddress,
        symbol: '',
        decimals: 0,
        dataRetrieved: false,
      },
      isToken: false,
      coinName: ethNetProps.props.getNetworkCoinName(opts.network),
    }
    this.tokenInfoGetter = tokenInfoGetter()
  }

  render () {
    const props = this.props
    if (props.isToken || this.state.isToken) {
      if (!this.state.token.dataRetrieved) return null
    }
    const { currentCurrency, blockGasLimit, network, provider, isUnlocked } = props

    const conversionRate = props.conversionRate
    const txMeta = this.gatherTxMeta()
    const txParams = txMeta.txParams || {}
    let { isToken, tokensToSend, tokensTransferTo } = props

    const decodedData = txParams.data && abiDecoder.decodeMethod(txParams.data)
    if (decodedData && decodedData.name === 'transfer') {
      isToken = true
      const tokenValBN = new BigNumber(calcTokenAmount(decodedData.params[1].value, this.state.token.decimals))
      const multiplier = Math.pow(10, 18)
      tokensToSend = tokenValBN.mul(multiplier).toString(16)
      tokensTransferTo = decodedData.params[0].value
    }

    // Allow retry txs
    const { lastGasPrice } = txMeta
    let forceGasMin
    if (lastGasPrice) {
      const stripped = ethUtil.stripHexPrefix(lastGasPrice)
      const lastGas = new BN(stripped, 16)
      const priceBump = lastGas.divn('10')
      forceGasMin = lastGas.add(priceBump)
    }

    // Account Details
    const address = txParams.from || props.selectedAddress
    const identity = props.identities[address] || { address: address }
    const account = props.accounts[address]
    const balance = account ? account.balance : '0x0'

    // recipient check
    const isValidAddress = !txParams.to || util.isValidAddress(txParams.to, network)

    // Gas
    const gas = txParams.gas
    const gasBn = hexToBn(gas)
    // default to 8MM gas limit
    const gasLimit = new BN(parseInt(blockGasLimit) || '8000000')
    const safeGasLimitBN = this.bnMultiplyByFraction(gasLimit, 99, 100)
    const saferGasLimitBN = this.bnMultiplyByFraction(gasLimit, 98, 100)
    const safeGasLimit = safeGasLimitBN.toString(10)

    // Gas Price
    const gasPrice = txParams.gasPrice || MIN_GAS_PRICE_BN.toString(16)
    const gasPriceBn = hexToBn(gasPrice)

    const txFeeBn = gasBn.mul(gasPriceBn)
    const valueBn = hexToBn(txParams.value)
    const maxCost = txFeeBn.add(valueBn)

    const dataLength = txParams.data ? (txParams.data.length - 2) / 2 : 0

    const { totalTx, positionOfCurrentTx, nextTxId, prevTxId, showNavigation } = this.getNavigateTxData()

<<<<<<< HEAD
    h('div', {
      key: txMeta.id,
    }, [
      h(Toast.ToastComponent, {
        type: Toast.TOAST_TYPE_ERROR,
      }),
=======
    const balanceBn = hexToBn(balance)
    const insufficientBalance = balanceBn.lt(maxCost)
    const dangerousGasLimit = gasBn.gte(saferGasLimitBN)
    const gasLimitSpecified = txMeta.gasLimitSpecified
    const buyDisabled = insufficientBalance || !this.state.valid || !isValidAddress || this.state.submitting
>>>>>>> d1611a4e

    const isNotification = getEnvironmentType(window.location.href) === ENVIRONMENT_TYPE_NOTIFICATION

    this.inputs = []

    const valueStyle = {
      fontFamily: 'Nunito Bold',
      width: '100%',
      textAlign: 'right',
      fontSize: '14px',
      color: '#333333',
    }

    const dimStyle = {
      color: '#333333',
      marginLeft: '5px',
      fontSize: '14px',
    }

    const isError = txMeta.simulationFails || !isValidAddress || insufficientBalance || (dangerousGasLimit && !gasLimitSpecified)
    return (

      h('div', {
        key: txMeta.id,
      }, [
        h(ToastComponent, {
          isSuccess: false,
        }),

        h('form#pending-tx-form', {
          onSubmit: this.onSubmit.bind(this),

        }, [

          // tx info
          h('div', [

            h('.flex-row.flex-center', {
              style: {
                maxWidth: '100%',
                padding: showNavigation ? '20px 20px 50px 20px' : '20px 20px 20px 20px',
                background: 'linear-gradient(rgb(84, 36, 147), rgb(104, 45, 182))',
                position: 'relative',
              },
            }, [

              h('div', {
                style: {
                  position: 'absolute',
                  bottom: '20px',
                  width: '100%',
                  textAlign: 'center',
                  color: '#ffffff',
                },
              }, [
                h('h3', {
                  style: {
                    alignSelf: 'center',
                    display: showNavigation ? 'block' : 'none',
                    fontSize: '14px',
                  },
                }, [
                  h('i.fa.white-arrow-left.fa-lg.cursor-pointer', {
                    style: {
                      display: positionOfCurrentTx === 1 ? 'none' : 'inline-block',
                    },
                    onClick: () => props.actions.nextTx(prevTxId),
                  }),
                  ` ${positionOfCurrentTx} of ${totalTx} `,
                  h('i.fa.white-arrow-right.fa-lg.cursor-pointer', {
                    style: {
                      display: positionOfCurrentTx === totalTx ? 'none' : 'inline-block',
                    },
                    onClick: () => props.actions.nextTx(nextTxId),
                  }),
                ])],
              ),

              h(MiniAccountPanel, {
                imageSeed: address,
                picOrder: 'left',
              }, [
                h('div', {
                  style: {
                    marginLeft: '10px',
                  },
                }, [
                  h('div.font-pre-medium', {
                    style: {
                      fontFamily: 'Nunito SemiBold',
                      color: '#ffffff',
                      whiteSpace: 'nowrap',
                    },
                  }, accountSummary(identity.name, 6, 4)),

                  h(Copyable, {
                    value: toChecksumAddress(network, address),
                  }, [
                    h('span.font-small', {
                      style: {
                        fontFamily: 'Nunito Regular',
                        color: 'rgba(255, 255, 255, 0.7)',
                      },
                    }, addressSummary(network, address, 6, 4, false)),
                  ]),

                  h('span.font-small', {
                    style: {
                      fontFamily: 'Nunito Regular',
                    },
                  }, [
                    isToken ? h(TokenBalance, {
                      token: this.state.token,
                      fontSize: '12px',
                    }) : h(EthBalance, {
                      fontSize: '12px',
                      value: balance,
                      conversionRate,
                      currentCurrency,
                      network,
                      inline: true,
                    }),
                  ]),
                ]),
              ]),

              forwardCarrat(),

              this.miniAccountPanelForRecipient(isToken, tokensTransferTo),
            ]),

            h('style', `
              .table-box {
                margin: 7px 0px 0px 0px;
                width: 100%;
                position: relative;
              }
              .table-box .row {
                margin: 0px;
                background: #ffffff;
                display: flex;
                justify-content: space-between;
                font-family: Nunito Regular;
                font-size: 14px;
                padding: 5px 30px;
              }
              .table-box .row .value {
                font-family: Nunito Regular;
              }
            `),

            h('.table-box', [

              h('.flex-row.flex-center', {
                style: {
                  marginTop: '20px',
                  marginBottom: '30px',
                },
              }, [
                !isNotification ? h('i.fa.fa-arrow-left.fa-lg.cursor-pointer', {
                  onClick: this.goHome.bind(this),
                  style: {
                    position: 'absolute',
                    left: '30px',
                  },
                }) : null,
                'Confirm Transaction',
                isNotification ? h(NetworkIndicator, {
                  network: network,
                  provider: provider,
                  isUnlocked: isUnlocked,
                }) : null,
              ]),

              isError ? h('div', {
                style: {
                  textAlign: 'center',
                  position: 'absolute',
                  top: '25px',
                  background: 'rgba(255, 255, 255, 0.85)',
                  width: '100%',
                  paddingLeft: '30px',
                  paddingRight: '30px',
                },
              }, [
                txMeta.simulationFails ?
                  h('.error', {
                    style: {
                      fontSize: '12px',
                    },
                  }, 'Transaction Error. Exception thrown in contract code.')
                : null,

                !isValidAddress ?
                  h('.error', {
                    style: {
                      fontSize: '12px',
                    },
                  }, 'Recipient address is invalid. Sending this transaction will result in a loss of ETH. ')
                : null,

                insufficientBalance ?
                  h('.error', {
                    style: {
                      fontSize: '12px',
                    },
                  }, 'Insufficient balance for transaction. ')
                : null,

                (dangerousGasLimit && !gasLimitSpecified) ?
                  h('.error', {
                    style: {
                      fontSize: '12px',
                    },
                  }, 'Gas limit set dangerously high. Approving this transaction is liable to fail. ')
                : null,
              ]) : null,

              // Ether Value
              // Currently not customizable, but easily modified
              // in the way that gas and gasLimit currently are.
              h('.row', [
                h('.cell.label', 'Amount'),
                h(EthBalance, {
                  valueStyle,
                  dimStyle,
                  value: isToken ? tokensToSend/* (new BN(tokensToSend)).mul(1e18)*/ : txParams.value,
                  currentCurrency,
                  conversionRate,
                  network,
                  isToken,
                  tokenSymbol: this.state.token.symbol,
                  showFiat: !isToken,
                }),
              ]),

              // Gas Limit (customizable)
              h('.cell.row', [
                h('.cell.label', 'Gas Limit'),
                h('.cell.value', {
                }, [
                  h(BNInput, {
                    id: 'gas_limit',
                    name: 'Gas Limit',
                    value: gasBn,
                    precision: 0,
                    scale: 0,
                    // The hard lower limit for gas.
                    min: MIN_GAS_LIMIT_BN,
                    max: safeGasLimit,
                    suffix: 'UNITS',
                    style: {
                      position: 'relative',
                      width: '91px',
                    },
                    onChange: this.gasLimitChanged.bind(this),

                    ref: (hexInput) => { this.inputs.push(hexInput) },
                  }),
                ]),
              ]),

              // Gas Price (customizable)
              h('.cell.row', [
                h('.cell.label', 'Gas Price'),
                h('.cell.value', {
                }, [
                  h(BNInput, {
                    id: 'gas_price',
                    name: 'Gas Price',
                    value: gasPriceBn,
                    precision: 9,
                    scale: 9,
                    suffix: 'GWEI',
                    min: forceGasMin || MIN_GAS_PRICE_BN,
                    style: {
                      position: 'relative',
                      width: '91px',
                    },
                    onChange: this.gasPriceChanged.bind(this),
                    ref: (hexInput) => { this.inputs.push(hexInput) },
                  }),
                ]),
              ]),

              // Max Transaction Fee (calculated)
              h('.cell.row', [
                h('.cell.label', 'Max Transaction Fee'),
                h(EthBalance, {
                  valueStyle,
                  dimStyle,
                  value: txFeeBn.toString(16),
                  currentCurrency,
                  conversionRate,
                  network,
                }),
              ]),

              h('.cell.row', {
                style: {
                  fontFamily: 'Nunito Regular',
                },
              }, [
                h('.cell.label', 'Max Total'),
                h('.cell.value', {
                  style: {
                    display: 'flex',
                    alignItems: 'center',
                  },
                }, [
                  h(EthBalance, {
                    valueStyle,
                    dimStyle,
                    value: maxCost.toString(16),
                    currentCurrency,
                    conversionRate,
                    inline: true,
                    network,
                    labelColor: 'black',
                    fontSize: '16px',
                  }),
                ]),
              ]),

              // Data size row:
              h('.cell.row', {
                style: {
                  background: '#ffffff',
                  paddingBottom: '0px',
                },
              }, [
                h('.cell.label'),
                h('.cell.value', {
                  style: {
                    fontFamily: 'Nunito Regular',
                    fontSize: '14px',
                  },
                }, `Data included: ${dataLength} bytes`),
              ]),
            ]), // End of Table

          ]),

          h('style', `
            .conf-buttons button {
              margin-left: 10px;
            }
          `),

          // send + cancel
          h('.flex-row.flex-space-around.conf-buttons', {
            style: {
              display: 'flex',
              justifyContent: 'flex-end',
              margin: '14px 30px',
            },
          }, [
            h('button.btn-violet', {
              onClick: (event) => {
                this.resetGasFields()
                event.preventDefault()
              },
              style: {
                marginRight: 0,
              },
            }, 'Reset'),

            // Accept Button or Buy Button
            insufficientBalance ? h('button.btn-green', { onClick: props.buyEth }, `Buy ${this.state.coinName}`) :
              h('input.confirm', {
                type: 'submit',
                value: 'Submit',
                style: { marginLeft: '10px' },
                disabled: buyDisabled,
              }),

            h('button.cancel.btn-red', {
              onClick: props.cancelTransaction,
            }, 'Reject'),
          ]),
          showNavigation ? h('.flex-row.flex-space-around.conf-buttons', {
            style: {
              display: 'flex',
              justifyContent: 'flex-end',
              margin: '14px 30px',
            },
          }, [
            h('button.cancel.btn-red', {
              onClick: props.cancelAllTransactions,
            }, 'Reject All'),
          ]) : null,
        ]),
      ])
    )
  }

  miniAccountPanelForRecipient (isToken, tokensTransferTo) {
    const props = this.props
    const txData = props.txData
    const txParams = txData.txParams || {}
    const isContractDeploy = !('to' in txParams)
    const to = isToken ? tokensTransferTo : txParams.to

    // If it's not a contract deploy, send to the account
    if (!isContractDeploy) {
      return h(MiniAccountPanel, {
          imageSeed: txParams.to,
          picOrder: 'right',
        }, [
          h('div', {
            style: {
              marginRight: '10px',
            },
          }, [
            h('span.font-pre-medium', {
              style: {
                fontFamily: 'Nunito SemiBold',
                color: '#ffffff',
                display: 'inline-block',
                whiteSpace: 'nowrap',
              },
            }, accountSummary(nameForAddress(to, props.identities, props.network)), 6, 4),

            h(Copyable, {
              value: toChecksumAddress(props.network, to),
            }, [
              h('span.font-small', {
                style: {
                  fontFamily: 'Nunito Regular',
                  color: 'rgba(255, 255, 255, 0.7)',
                },
              }, addressSummary(props.network, to, 6, 4, false)),
            ]),
          ]),
        ])
    } else {
      return h(MiniAccountPanel, {
        picOrder: 'right',
      }, [

        h('span.font-small', {
          style: {
            fontFamily: 'Nunito Bold',
            color: '#ffffff',
          },
        }, 'New Contract'),

      ])
    }
  }

  componentWillMount () {
    const txMeta = this.gatherTxMeta()
    const txParams = txMeta.txParams || {}
    if (this.props.isToken || this.state.isToken) {
      return this.updateTokenInfo(txParams)
    }
    const decodedData = txParams.data && abiDecoder.decodeMethod(txParams.data)
    if (decodedData && decodedData.name === 'transfer') {
      return this.updateTokenInfo(txParams)
    }
  }

  componentWillUnmount () {
    this.setState({
      token: {
        address: emptyAddress,
        symbol: '',
        decimals: 0,
        dataRetrieved: false,
      },
      isToken: false,
    })
  }

  updateTokenInfo = async function (txParams) {
    const tokenParams = await this.tokenInfoGetter(txParams.to)
    this.setState({
      token: {
        address: txParams.to,
        symbol: tokenParams.symbol,
        decimals: tokenParams.decimals,
        dataRetrieved: true,
      },
      isToken: true,
    })
  }

  gasPriceChanged (newBN, valid) {
    log.info(`Gas price changed to: ${newBN.toString(10)}`)
    const txMeta = this.gatherTxMeta()
    txMeta.txParams.gasPrice = '0x' + newBN.toString('hex')
    this.setState({
      txData: clone(txMeta),
      valid,
    })
  }

  gasLimitChanged (newBN, valid) {
    log.info(`Gas limit changed to ${newBN.toString(10)}`)
    const txMeta = this.gatherTxMeta()
    txMeta.txParams.gas = '0x' + newBN.toString('hex')
    this.setState({
      txData: clone(txMeta),
      valid,
    })
  }

  resetGasFields () {
    log.debug(`pending-tx resetGasFields`)

    this.inputs.forEach((hexInput) => {
      if (hexInput) {
        hexInput.setValid()
      }
    })

    this.setState({
      txData: null,
      valid: true,
    })
  }

  onSubmit (event) {
    event.preventDefault()
    const txMeta = this.gatherTxMeta()
    const valid = this.checkValidity()
    this.setState({ valid, submitting: true })
    if (valid && this.verifyGasParams()) {
      this.props.sendTransaction(txMeta, event)
    } else {
      this.props.actions.displayWarning('Invalid Gas Parameters')
      this.setState({ submitting: false })
    }
  }

  checkValidity () {
    const form = this.getFormEl()
    const valid = form.checkValidity()
    return valid
  }

  getFormEl () {
    const form = document.querySelector('form#pending-tx-form')
    // Stub out form for unit tests:
    if (!form) {
      return { checkValidity () { return true } }
    }
    return form
  }

// After a customizable state value has been updated,
  gatherTxMeta () {
    log.debug(`pending-tx gatherTxMeta`)
    const props = this.props
    const state = this.state
    const txData = clone(state.txData) || clone(props.txData)

    log.debug(`UI has defaulted to tx meta ${JSON.stringify(txData)}`)
    return txData
  }

  verifyGasParams () {
    // We call this in case the gas has not been modified at all
    if (!this.state) { return true }
    return (
      this._notZeroOrEmptyString(this.state.gas) &&
      this._notZeroOrEmptyString(this.state.gasPrice)
    )
  }

  _notZeroOrEmptyString (obj) {
    return obj !== '' && obj !== '0x0'
  }

  bnMultiplyByFraction (targetBN, numerator, denominator) {
    const numBN = new BN(numerator)
    const denomBN = new BN(denominator)
    return targetBN.mul(numBN).div(denomBN)
  }

  goHome (event) {
    this.stopPropagation(event)
    this.props.actions.goHome()
  }

  stopPropagation (event) {
    if (event.stopPropagation) {
      event.stopPropagation()
    }
  }

  getNavigateTxData () {
    const { unapprovedTxs, network, txData: { id } = {} } = this.props
    const currentNetworkUnapprovedTxs = Object.keys(unapprovedTxs)
    .filter((key) => unapprovedTxs[key].metamaskNetworkId === network)
    .reduce((acc, key) => ({ ...acc, [key]: unapprovedTxs[key] }), {})
    const enumUnapprovedTxs = Object.keys(currentNetworkUnapprovedTxs)
    const currentPosition = enumUnapprovedTxs.indexOf(id ? id.toString() : '')

    return {
      totalTx: enumUnapprovedTxs.length,
      positionOfCurrentTx: currentPosition + 1,
      nextTxId: enumUnapprovedTxs[currentPosition + 1],
      prevTxId: enumUnapprovedTxs[currentPosition - 1],
      showNavigation: enumUnapprovedTxs.length > 1,
    }
  }

}

function forwardCarrat () {
  return (
    h('img', {
      src: 'images/forward-carrat-light.svg',
      style: {
        padding: '0px 20px 0px',
        height: '62px',
      },
    })
  )
}

function mapStateToProps (state) {
  const accounts = getMetaMaskAccounts(state)
  return {
    identities: state.metamask.identities,
    accounts,
    selectedAddress: state.metamask.selectedAddress,
    unapprovedTxs: state.metamask.unapprovedTxs,
    unapprovedMsgs: state.metamask.unapprovedMsgs,
    unapprovedPersonalMsgs: state.metamask.unapprovedPersonalMsgs,
    unapprovedTypedMessages: state.metamask.unapprovedTypedMessages,
    index: state.appState.currentView.key || 0,
    warning: state.appState.warning,
    network: state.metamask.network,
    provider: state.metamask.provider,
    isUnlocked: state.metamask.isUnlocked,
    conversionRate: state.metamask.conversionRate,
    currentCurrency: state.metamask.currentCurrency,
    blockGasLimit: state.metamask.currentBlockGasLimit,
    computedBalances: state.metamask.computedBalances,
    pendingTxIndex: state.appState.currentView.pendingTxIndex || 0,
  }
}

const mapDispatchToProps = (dispatch) => {
  return {
    actions: {
      nextTx: (txId) => dispatch(actions.nextTx(txId)),
      displayWarning: (msg) => dispatch(actions.displayWarning(msg)),
      goHome: () => dispatch(actions.goHome()),
    },
  }
}

module.exports = connect(mapStateToProps, mapDispatchToProps)(PendingTx)<|MERGE_RESOLUTION|>--- conflicted
+++ resolved
@@ -134,20 +134,11 @@
 
     const { totalTx, positionOfCurrentTx, nextTxId, prevTxId, showNavigation } = this.getNavigateTxData()
 
-<<<<<<< HEAD
-    h('div', {
-      key: txMeta.id,
-    }, [
-      h(Toast.ToastComponent, {
-        type: Toast.TOAST_TYPE_ERROR,
-      }),
-=======
     const balanceBn = hexToBn(balance)
     const insufficientBalance = balanceBn.lt(maxCost)
     const dangerousGasLimit = gasBn.gte(saferGasLimitBN)
     const gasLimitSpecified = txMeta.gasLimitSpecified
     const buyDisabled = insufficientBalance || !this.state.valid || !isValidAddress || this.state.submitting
->>>>>>> d1611a4e
 
     const isNotification = getEnvironmentType(window.location.href) === ENVIRONMENT_TYPE_NOTIFICATION
 
@@ -173,8 +164,8 @@
       h('div', {
         key: txMeta.id,
       }, [
-        h(ToastComponent, {
-          isSuccess: false,
+        h(Toast.ToastComponent, {
+          type: Toast.TOAST_TYPE_ERROR,
         }),
 
         h('form#pending-tx-form', {
