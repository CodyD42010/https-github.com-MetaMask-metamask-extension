--- conflicted
+++ resolved
@@ -65,11 +65,7 @@
 
   let isLinkable = false
   const numericNet = parseInt(network)
-<<<<<<< HEAD
-  isLinkable = numericNet === 1 || numericNet === 3 || numericNet === 4 || numericNet === 42 || numericNet === 99
-=======
-  isLinkable = numericNet === 1 || numericNet === 3 || numericNet === 4 || numericNet === 42 || numericNet === 77
->>>>>>> 67a0e50f
+  isLinkable = numericNet === 1 || numericNet === 3 || numericNet === 4 || numericNet === 42 || numericNet === 77 || numericNet === 99
 
   var isMsg = ('msgParams' in transaction)
   var isTx = ('txParams' in transaction)
