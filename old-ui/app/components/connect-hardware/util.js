--- conflicted
+++ resolved
@@ -1,9 +1,5 @@
-<<<<<<< HEAD
 import { LEDGER, TREZOR } from './enum'
-=======
-import { LEDGER } from './enum'
 
->>>>>>> d5ad5f0a
 function isLedger (device) {
 	return device && device.toLowerCase().includes(LEDGER)
 }
