const inherits = require('util').inherits
const Component = require('react').Component
const h = require('react-hyperscript')
const ReactMarkdown = require('react-markdown')
const linker = require('extension-link-enabler')
const findDOMNode = require('react-dom').findDOMNode

module.exports = Notice

inherits(Notice, Component)
function Notice () {
  Component.call(this)
}

Notice.prototype.render = function () {
  const { notice, onConfirm } = this.props
  const { title, body } = notice
  const state = this.state || { disclaimerDisabled: false }
  const disabled = state.disclaimerDisabled

  return (
    h('.flex-column.flex-center.flex-grow', {
      style: {
        width: '100%',
        fontFamily: 'Nunito SemiBold',
      },
    }, [
      h('style', `

        .markdown {
          overflow-x: hidden;
        }

        .markdown h1, .markdown h2, .markdown h3 {
          margin: 20px 0;
          line-height: 18px;
          font-weight: normal;
        }

        .markdown strong {
          font-weight: normal;
        }
        .markdown em {
          font-style: italic;
        }

        .markdown p {
          margin: 20px 0;
          line-height: 18px;
          font-weight: normal;
        }

        .markdown a {
          color: #60db97;
        }

        .markdown::-webkit-scrollbar {
            width: 16px;
        }
         
        .markdown::-webkit-scrollbar-track {
            background-color: transparent;
        }
         
        .markdown::-webkit-scrollbar-thumb {
          background-color: #411a6a;
          border-radius: 2px;
          border: 6px solid transparent;
          background-clip: content-box;
        }

      `), [
        h('h3.flex-center.terms-header', {
          key: 'notice-key',
          style: {
            color: '#ffffff',
            width: '100%',
            fontSize: '16px',
            textAlign: 'center',
            margin: '20px 0px',
          },
        }, [
          title,
        ]),
        h('div.markdown', {
          key: 'notice-div-key',
          onScroll: (e) => {
            var object = e.currentTarget
            if (object.offsetHeight + object.scrollTop + 100 >= object.scrollHeight) {
              this.setState({disclaimerDisabled: false})
            }
          },
          style: {
            background: '#542289',
            color: '#ffffff',
            height: '430px',
            width: '90%',
            overflowY: 'scroll',
            scroll: 'auto',
            borderRadius: '3px',
            fontSize: '14px',
          },
        }, [
          h(ReactMarkdown, {
            className: 'notice-box',
            source: body,
            skipHtml: true,
          }),
        ]),

        h('button', {
          key: 'notice-button-key',
          disabled,
          onClick: () => {
            this.setState({disclaimerDisabled: true})
            onConfirm()
          },
          style: {
            marginTop: '18px',
          },
        }, 'Accept'),
      ],
    ])
  )
}

Notice.prototype.setInitialDisclaimerState = function () {
  if (document.getElementsByClassName('notice-box')[0].clientHeight < 310) {
    this.setState({disclaimerDisabled: false})
  }
}

Notice.prototype.componentDidMount = function () {
  // eslint-disable-next-line react/no-find-dom-node
  var node = findDOMNode(this)
  linker.setupListener(node)
<<<<<<< HEAD
  if (document.getElementsByClassName('notice-box')[0].clientHeight < 300) {
    this.setState({disclaimerDisabled: false})
=======
  this.setInitialDisclaimerState()
}

Notice.prototype.componentDidUpdate = function (prevProps) {
  const { notice: { id } = {} } = this.props
  const { notice: { id: prevNoticeId } = {} } = prevProps

  if (id !== prevNoticeId) {
    this.setInitialDisclaimerState()
>>>>>>> 0c97fc1d
  }
}

Notice.prototype.componentWillUnmount = function () {
  // eslint-disable-next-line react/no-find-dom-node
  var node = findDOMNode(this)
  linker.teardownListener(node)
}<|MERGE_RESOLUTION|>--- conflicted
+++ resolved
@@ -134,10 +134,9 @@
   // eslint-disable-next-line react/no-find-dom-node
   var node = findDOMNode(this)
   linker.setupListener(node)
-<<<<<<< HEAD
   if (document.getElementsByClassName('notice-box')[0].clientHeight < 300) {
     this.setState({disclaimerDisabled: false})
-=======
+  }
   this.setInitialDisclaimerState()
 }
 
@@ -147,7 +146,6 @@
 
   if (id !== prevNoticeId) {
     this.setInitialDisclaimerState()
->>>>>>> 0c97fc1d
   }
 }
 
