--- conflicted
+++ resolved
@@ -142,15 +142,12 @@
     case '1':
       return this.mainnetSubview()
 
-    // Ropsten, Rinkeby, Kovan, POA
+    // Ropsten, Rinkeby, Kovan, Sokol, POA
     case '3':
     case '4':
     case '42':
-<<<<<<< HEAD
+    case '77':
     case '99':
-=======
-    case '77':
->>>>>>> 67a0e50f
       const networkName = getNetworkDisplayName(network)
       const label = `${networkName} Test Faucet`
       return (
