const inherits = require('util').inherits
const Component = require('react').Component
const connect = require('react-redux').connect
const h = require('react-hyperscript')
const actions = require('../../ui/app/actions')
const log = require('loglevel')
// mascara
const MascaraFirstTime = require('../../mascara/src/app/first-time').default
const MascaraBuyEtherScreen = require('../../mascara/src/app/first-time/buy-ether-screen').default
// init
const InitializeMenuScreen = require('./first-time/init-menu')
const NewKeyChainScreen = require('./new-keychain')
// unlock
const UnlockScreen = require('./unlock')
// accounts
const AccountDetailScreen = require('./account-detail')
const AccountQrScreen = require('./account-qr')
const SendTransactionScreen = require('./send')
const SendTokenScreen = require('./send-token')
const ConfirmTxScreen = require('./conf-tx')
// notice
const NoticeScreen = require('./components/notice')
const generateLostAccountsNotice = require('../lib/lost-accounts-notice')
// other views
const ConfigScreen = require('./config')
<<<<<<< HEAD
const AddTokenScreen = require('./components/add-token')
const ConfirmAddTokenScreen = require('./components/confirm-add-token')
const RemoveTokenScreen = require('./remove-token')
=======
const AddTokenScreen = require('./add-token')
const AddSuggestedTokenScreen = require('./add-suggested-token')
>>>>>>> 0c97fc1d
const Import = require('./accounts/import')
const InfoScreen = require('./info')
const AppBar = require('./components/app-bar')
const Loading = require('./components/loading')
const BuyView = require('./components/buy-button-subview')
const HDCreateVaultComplete = require('./keychains/hd/create-vault-complete')
const HDRestoreVaultScreen = require('./keychains/hd/restore-vault')
const RevealSeedConfirmation = require('./keychains/hd/recover-seed/confirmation')
const DeleteRpc = require('./components/delete-rpc')
const DeleteImportedAccount = require('./components/delete-imported-account')
const ConfirmChangePassword = require('./components/confirm-change-password')
const ethNetProps = require('eth-net-props')

module.exports = connect(mapStateToProps)(App)

inherits(App, Component)
function App () { Component.call(this) }

function mapStateToProps (state) {
  const {
    identities,
    accounts,
    address,
    keyrings,
    isInitialized,
    noActiveNotices,
    seedWords,
    featureFlags,
  } = state.metamask
  const selected = address || Object.keys(accounts)[0]

  return {
    // state from plugin
    isLoading: state.appState.isLoading,
    loadingMessage: state.appState.loadingMessage,
    noActiveNotices: state.metamask.noActiveNotices,
    isInitialized: state.metamask.isInitialized,
    isUnlocked: state.metamask.isUnlocked,
    currentView: state.appState.currentView,
    selectedAddress: state.metamask.selectedAddress,
    transForward: state.appState.transForward,
    isMascara: state.metamask.isMascara,
    isOnboarding: Boolean(!noActiveNotices || seedWords || !isInitialized),
    seedWords: state.metamask.seedWords,
    unapprovedTxs: state.metamask.unapprovedTxs,
    unapprovedMsgs: state.metamask.unapprovedMsgs,
    menuOpen: state.appState.menuOpen,
    network: state.metamask.network,
    provider: state.metamask.provider,
    forgottenPassword: state.appState.forgottenPassword,
    nextUnreadNotice: state.metamask.nextUnreadNotice,
    lostAccounts: state.metamask.lostAccounts,
    frequentRpcList: state.metamask.frequentRpcList || [],
    featureFlags,
    suggestedTokens: state.metamask.suggestedTokens,

    // state needed to get account dropdown temporarily rendering from app bar
    identities,
    selected,
    keyrings,
  }
}

App.prototype.render = function () {
  var props = this.props
  const {
    currentView,
    isLoading,
    loadingMessage,
    transForward,
    network,
    provider,
  } = props
  const isLoadingNetwork = network === 'loading' && currentView.name !== 'config' && currentView.name !== 'delete-rpc'
  const networkName = provider.type === 'rpc' ? `${this.getNetworkName()} (${provider.rpcTarget})` : this.getNetworkName()
  const loadMessage = loadingMessage || isLoadingNetwork ?
    `Connecting to ${networkName}` : null
  log.debug('Main ui render function')

  return (
    h('.flex-column.full-height', {
      style: {
        // Windows was showing a vertical scroll bar:
        overflow: 'hidden',
        position: 'relative',
        alignItems: 'center',
        background: (props.isUnlocked || props.currentView.name === 'restoreVault' || props.currentView.name === 'config') ? 'white' : 'linear-gradient(rgb(84, 36, 147), rgb(104, 45, 182))',
      },
    }, [
      h(AppBar, {
        ...this.props,
      }),
      this.renderLoadingIndicator({ isLoading, isLoadingNetwork, loadMessage }),

      // panel content
      h('.app-primary' + (transForward ? '.from-right' : '.from-left'), {
        style: {
          background: (props.isUnlocked || props.currentView.name === 'restoreVault' || props.currentView.name === 'config') ? 'white' : 'transparent',
        },
      }, [
        this.renderPrimary(),
      ]),
    ])
  )
}

App.prototype.renderLoadingIndicator = function ({ isLoading, isLoadingNetwork, loadMessage }) {
  const { isMascara } = this.props

  return isMascara
    ? null
    : h(Loading, {
      isLoading: isLoading || isLoadingNetwork,
      loadingMessage: loadMessage,
    })
}

App.prototype.renderPrimary = function () {
  log.debug('rendering primary')
  var props = this.props
  const {isMascara, isOnboarding} = props

  if (isMascara && isOnboarding) {
    return h(MascaraFirstTime)
  }

  // notices
  if (!props.noActiveNotices) {
    log.debug('rendering notice screen for unread notices.')
    return h('div', {
      style: { width: '100%' },
    }, [

      h(NoticeScreen, {
        notice: props.nextUnreadNotice,
        key: 'NoticeScreen',
        onConfirm: () => props.dispatch(actions.markNoticeRead(props.nextUnreadNotice)),
      }),
    ])
  } else if (props.lostAccounts && props.lostAccounts.length > 0) {
    log.debug('rendering notice screen for lost accounts view.')
    return h(NoticeScreen, {
      notice: generateLostAccountsNotice(props.lostAccounts),
      key: 'LostAccountsNotice',
      onConfirm: () => props.dispatch(actions.markAccountsFound()),
    })
  }

  // show initialize screen
  if (!props.isInitialized || props.forgottenPassword) {
    // show current view
    log.debug('rendering an initialize screen')
    switch (props.currentView.name) {

      case 'restoreVault':
        log.debug('rendering restore vault screen')
        return h(HDRestoreVaultScreen, {key: 'HDRestoreVaultScreen'})

      default:
        log.debug('rendering menu screen')
        return h(InitializeMenuScreen, {key: 'menuScreenInit'})
    }
  }

  // show unlock screen
  if (!props.isUnlocked) {
    switch (props.currentView.name) {

      case 'restoreVault':
        log.debug('rendering restore vault screen')
        return h(HDRestoreVaultScreen, {key: 'HDRestoreVaultScreen'})

      case 'config':
        log.debug('rendering config screen from unlock screen.')
        return h(ConfigScreen, {key: 'config'})

      default:
        log.debug('rendering locked screen')
        return h(UnlockScreen, {key: 'locked'})
    }
  }

  // show seed words screen
  if (props.seedWords) {
    log.debug('rendering seed words')
    return h(HDCreateVaultComplete, {key: 'HDCreateVaultComplete'})
  }

  // show current view
  switch (props.currentView.name) {

    case 'accountDetail':
      log.debug('rendering account detail screen')
      return h(AccountDetailScreen, {key: 'account-detail'})

    case 'sendTransaction':
      log.debug('rendering send tx screen')
      return h(SendTransactionScreen, {key: 'send-transaction'})

    case 'sendToken':
      log.debug('rendering send tx screen')
      return h(SendTokenScreen, {key: 'send-token'})

    case 'newKeychain':
      log.debug('rendering new keychain screen')
      return h(NewKeyChainScreen, {key: 'new-keychain'})

    case 'confTx':
      log.debug('rendering confirm tx screen')
      return h(ConfirmTxScreen, {key: 'confirm-tx'})

    case 'add-token':
      log.debug('rendering add-token screen from unlock screen.')
      return h(AddTokenScreen, {key: 'add-token'})

<<<<<<< HEAD
    case 'confirm-add-token':
      log.debug('rendering confirm-add-token screen from unlock screen.')
      return h(ConfirmAddTokenScreen, {key: 'confirm-add-token'})

    case 'remove-token':
      log.debug('rendering remove-token screen from unlock screen.')
      return h(RemoveTokenScreen, {key: 'remove-token', ...props.currentView.context })
=======
    case 'add-suggested-token':
      log.debug('rendering add-suggested-token screen from unlock screen.')
      return h(AddSuggestedTokenScreen, {key: 'add-suggested-token'})
>>>>>>> 0c97fc1d

    case 'config':
      log.debug('rendering config screen')
      return h(ConfigScreen, {key: 'config'})

    case 'import-menu':
      log.debug('rendering import screen')
      return h(Import, {key: 'import-menu'})

    case 'reveal-seed-conf':
      log.debug('rendering reveal seed confirmation screen')
      return h(RevealSeedConfirmation, {key: 'reveal-seed-conf'})

    case 'info':
      log.debug('rendering info screen')
      return h(InfoScreen, {key: 'info'})

    case 'buyEth':
      log.debug('rendering buy ether screen')
      return h(BuyView, {key: 'buyEthView'})

    case 'onboardingBuyEth':
      log.debug('rendering onboarding buy ether screen')
      return h(MascaraBuyEtherScreen, {key: 'buyEthView'})

    case 'qr':
      log.debug('rendering show qr screen')
      return h('div', {
        style: {
          height: '100%',
          top: '0px',
          left: '0px',
          width: '100%',
        },
      }, [
        h('.section-title.flex-row.flex-center', [
          h('i.fa.fa-arrow-left.fa-lg.cursor-pointer', {
            onClick: () => props.dispatch(actions.backToAccountDetail(props.selectedAddress)),
            style: {
              marginLeft: '30px',
              marginTop: '5px',
              position: 'absolute',
              left: '0',
            },
          }),
          h('h2.page-subtitle', {
            style: {
              fontFamily: 'Nunito SemiBold',
              marginTop: '10px',
              marginBottom: '0px',
              textAlign: 'center',
            },
          }, 'QR Code'),
        ]),
        h('div', [
          h(AccountQrScreen, {
            key: 'account-qr',
          }),
        ]),
      ])
    case 'delete-rpc':
      log.debug('rendering delete rpc confirmation screen')
      return h(DeleteRpc, {key: 'delete-rpc'})
    case 'delete-imported-account':
      log.debug('rendering delete imported account confirmation screen')
      return h(DeleteImportedAccount, {key: 'delete-imported-account'})
    case 'confirm-change-password':
      log.debug('rendering confirm password changing screen')
      return h(ConfirmChangePassword, {key: 'confirm-change-password'})
    default:
      log.debug('rendering default, account detail screen')
      return h(AccountDetailScreen, {key: 'account-detail'})
  }
}

App.prototype.getNetworkName = function () {
  const { network } = this.props
  return ethNetProps.props.getNetworkDisplayName(network)
}<|MERGE_RESOLUTION|>--- conflicted
+++ resolved
@@ -23,14 +23,10 @@
 const generateLostAccountsNotice = require('../lib/lost-accounts-notice')
 // other views
 const ConfigScreen = require('./config')
-<<<<<<< HEAD
 const AddTokenScreen = require('./components/add-token')
 const ConfirmAddTokenScreen = require('./components/confirm-add-token')
 const RemoveTokenScreen = require('./remove-token')
-=======
-const AddTokenScreen = require('./add-token')
 const AddSuggestedTokenScreen = require('./add-suggested-token')
->>>>>>> 0c97fc1d
 const Import = require('./accounts/import')
 const InfoScreen = require('./info')
 const AppBar = require('./components/app-bar')
@@ -246,7 +242,6 @@
       log.debug('rendering add-token screen from unlock screen.')
       return h(AddTokenScreen, {key: 'add-token'})
 
-<<<<<<< HEAD
     case 'confirm-add-token':
       log.debug('rendering confirm-add-token screen from unlock screen.')
       return h(ConfirmAddTokenScreen, {key: 'confirm-add-token'})
@@ -254,11 +249,10 @@
     case 'remove-token':
       log.debug('rendering remove-token screen from unlock screen.')
       return h(RemoveTokenScreen, {key: 'remove-token', ...props.currentView.context })
-=======
+
     case 'add-suggested-token':
       log.debug('rendering add-suggested-token screen from unlock screen.')
       return h(AddSuggestedTokenScreen, {key: 'add-suggested-token'})
->>>>>>> 0c97fc1d
 
     case 'config':
       log.debug('rendering config screen')
