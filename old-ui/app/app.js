--- conflicted
+++ resolved
@@ -389,12 +389,6 @@
       ]
     ),
 
-<<<<<<< HEAD
-=======
-    this.renderSelectedCustomOption(props.provider),
-    this.renderCommonRpc(rpcList, props.provider),
-
->>>>>>> 07aa88be
     h(
       DropdownMenuItem,
       {
