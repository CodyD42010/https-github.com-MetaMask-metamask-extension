const inherits = require('util').inherits
const Component = require('react').Component
const connect = require('react-redux').connect
const h = require('react-hyperscript')
const actions = require('../../ui/app/actions')
const log = require('loglevel')
// mascara
const MascaraFirstTime = require('../../mascara/src/app/first-time').default
const MascaraBuyEtherScreen = require('../../mascara/src/app/first-time/buy-ether-screen').default
// init
const InitializeMenuScreen = require('./first-time/init-menu')
const NewKeyChainScreen = require('./new-keychain')
// unlock
const UnlockScreen = require('./unlock')
// accounts
const AccountDetailScreen = require('./account-detail')
const AccountQrScreen = require('./account-qr')
const SendTransactionScreen = require('./send')
const SendTokenScreen = require('./send-token')
const ConfirmTxScreen = require('./conf-tx')
// notice
const NoticeScreen = require('./components/notice')
const generateLostAccountsNotice = require('../lib/lost-accounts-notice')
// other views
const ConfigScreen = require('./config')
const AddTokenScreen = require('./components/add-token')
const ConfirmAddTokenScreen = require('./components/confirm-add-token')
const RemoveTokenScreen = require('./remove-token')
const Import = require('./accounts/import')
const InfoScreen = require('./info')
const NewUiAnnouncement = require('./new-ui-annoucement')
const AppBar = require('./components/app-bar')
const Loading = require('./components/loading')
<<<<<<< HEAD
const Dropdown = require('./components/dropdown').Dropdown
const DropdownMenuItem = require('./components/dropdown').DropdownMenuItem
const NetworkIndicator = require('./components/network')
=======
>>>>>>> 097c1e90
const BuyView = require('./components/buy-button-subview')
const HDCreateVaultComplete = require('./keychains/hd/create-vault-complete')
const HDRestoreVaultScreen = require('./keychains/hd/restore-vault')
const RevealSeedConfirmation = require('./keychains/hd/recover-seed/confirmation')
<<<<<<< HEAD
const AccountDropdowns = require('./components/account-dropdowns').AccountDropdowns
const DeleteRpc = require('./components/delete-rpc')
const DeleteImportedAccount = require('./components/delete-imported-account')
const ConfirmChangePassword = require('./components/confirm-change-password')
const ethNetProps = require('eth-net-props')
=======
>>>>>>> 097c1e90

module.exports = connect(mapStateToProps)(App)

inherits(App, Component)
function App () { Component.call(this) }

function mapStateToProps (state) {
  const {
    identities,
    accounts,
    address,
    keyrings,
    isInitialized,
    noActiveNotices,
    seedWords,
    featureFlags,
  } = state.metamask
  const selected = address || Object.keys(accounts)[0]

  return {
    // state from plugin
    isLoading: state.appState.isLoading,
    loadingMessage: state.appState.loadingMessage,
    noActiveNotices: state.metamask.noActiveNotices,
    isInitialized: state.metamask.isInitialized,
    isUnlocked: state.metamask.isUnlocked,
    currentView: state.appState.currentView,
    selectedAddress: state.metamask.selectedAddress,
    transForward: state.appState.transForward,
    isMascara: state.metamask.isMascara,
    isOnboarding: Boolean(!noActiveNotices || seedWords || !isInitialized),
    seedWords: state.metamask.seedWords,
    unapprovedTxs: state.metamask.unapprovedTxs,
    unapprovedMsgs: state.metamask.unapprovedMsgs,
    menuOpen: state.appState.menuOpen,
    network: state.metamask.network,
    provider: state.metamask.provider,
    forgottenPassword: state.appState.forgottenPassword,
    nextUnreadNotice: state.metamask.nextUnreadNotice,
    lostAccounts: state.metamask.lostAccounts,
    frequentRpcList: state.metamask.frequentRpcList || [],
    featureFlags,

    // state needed to get account dropdown temporarily rendering from app bar
    identities,
    selected,
    keyrings,
  }
}

App.prototype.render = function () {
<<<<<<< HEAD
  var props = this.props
  const { isLoading, loadingMessage, transForward, network, provider } = props
  const isLoadingNetwork = network === 'loading' && props.currentView.name !== 'config' && props.currentView.name !== 'delete-rpc'
  const networkName = provider.type === 'rpc' ? `${this.getNetworkName()} (${provider.rpcTarget})` : this.getNetworkName()
  const loadMessage = loadingMessage || isLoadingNetwork ?
    `Connecting to ${networkName}` : null
=======
  const {
    currentView,
    dispatch,
    isLoading,
    loadingMessage,
    transForward,
    network,
    featureFlags,
  } = this.props
  const isLoadingNetwork = network === 'loading' && currentView.name !== 'config'
  const loadMessage = loadingMessage || isLoadingNetwork
    ? `Connecting to ${this.getNetworkName()}`
    : null
>>>>>>> 097c1e90
  log.debug('Main ui render function')

  if (!featureFlags.skipAnnounceBetaUI) {
    return (
      h(NewUiAnnouncement, {
        dispatch,
      })
    )
  }

  return (
    h('.flex-column.full-height', {
      style: {
        // Windows was showing a vertical scroll bar:
        overflow: 'hidden',
        position: 'relative',
        alignItems: 'center',
        background: (props.isUnlocked || props.currentView.name === 'restoreVault' || props.currentView.name === 'config') ? 'white' : 'linear-gradient(rgb(84, 36, 147), rgb(104, 45, 182))',
      },
    }, [
      h(AppBar, {
        ...this.props,
      }),
      this.renderLoadingIndicator({ isLoading, isLoadingNetwork, loadMessage }),

      // panel content
      h('.app-primary' + (transForward ? '.from-right' : '.from-left'), {
        style: {
          background: (props.isUnlocked || props.currentView.name === 'restoreVault' || props.currentView.name === 'config') ? 'white' : 'transparent',
        },
      }, [
        this.renderPrimary(),
      ]),
    ])
  )
}
<<<<<<< HEAD

App.prototype.changeState = function (isMainMenuOpen) {
  this.setState({
    isMainMenuOpen,
    sandwichClass: isMainMenuOpen ? 'sandwich-expando expanded' : 'sandwich-expando',
  })
}

App.prototype.renderAppBar = function () {
  if (window.METAMASK_UI_TYPE === 'notification') {
    return null
  }

  const props = this.props
  const state = this.state || {}
  const isNetworkMenuOpen = state.isNetworkMenuOpen || false
  const {isMascara, isOnboarding} = props

  // Do not render header if user is in mascara onboarding
  if (isMascara && isOnboarding) {
    return null
  }

  // Do not render header if user is in mascara buy ether
  if (isMascara && props.currentView.name === 'buyEth') {
    return null
  }

  return (

    h('.full-width', {
      height: '38px',
    }, [

      h('.app-header.flex-row.flex-space-between', {
        style: {
          alignItems: 'center',
          visibility: props.isUnlocked ? 'visible' : 'none',
          background: 'white',
          height: '38px',
          position: 'relative',
          zIndex: 12,
        },
      }, [

        h('div.left-menu-section', {
          style: {
            display: 'flex',
            flexDirection: 'row',
            alignItems: 'center',
          },
        }, [

          // mini logo
          h('img', {
            height: 24,
            width: 24,
            src: './images/icon-128.png',
          }),

          h(NetworkIndicator, {
            network: this.props.network,
            provider: this.props.provider,
            isUnlocked: this.props.isUnlocked,
            onClick: (event) => {
              event.preventDefault()
              event.stopPropagation()
              this.setState({ isNetworkMenuOpen: !isNetworkMenuOpen })
            },
          }),

        ]),

        props.isUnlocked && h('div', {
          style: {
            display: 'flex',
            flexDirection: 'row',
            alignItems: 'center',
          },
        }, [
          h(AccountDropdowns, {
            style: {},
            enableAccountsSelector: true,
            identities: this.props.identities,
            selected: this.props.selectedAddress,
            network: this.props.network,
            keyrings: this.props.keyrings,
          }, []),

          // hamburger
          h('div', {
            className: state.sandwichClass || 'sandwich-expando',
            style: {
              width: 16,
              height: 16,
              padding: 0,
            },
            onClick: () => this.changeState(!state.isMainMenuOpen),
          }),
        ]),
      ]),
    ])
  )
}

App.prototype.renderNetworkDropdown = function () {
  const props = this.props
  const { provider: { type: providerType } } = props
  const rpcList = props.frequentRpcList
  const state = this.state || {}
  const isOpen = state.isNetworkMenuOpen

  return h(Dropdown, {
    useCssTransition: true,
    isOpen,
    onClickOutside: (event) => {
      const { classList } = event.target
      const isNotToggleElement = [
        classList.contains('menu-icon'),
        classList.contains('network-name'),
        classList.contains('network-indicator'),
      ].filter(bool => bool).length === 0
      // classes from three constituent nodes of the toggle element

      if (isNotToggleElement) {
        this.setState({ isNetworkMenuOpen: false })
      }
    },
    zIndex: 11,
    style: {
      position: 'absolute',
      left: '2px',
      top: '38px',
      width: '270px',
      maxHeight: isOpen ? '524px' : '0px',
    },
    innerStyle: {
      padding: '2px 16px 2px 0px',
    },
  }, [

    h(
      DropdownMenuItem,
      {
        key: 'poa',
        closeMenu: () => this.setState({ isNetworkMenuOpen: !isOpen }),
        onClick: () => props.dispatch(actions.setProviderType('poa')),
        style: {
          paddingLeft: '20px',
          fontSize: '16px',
          color: providerType === 'poa' ? 'white' : '',
        },
      },
      [h(providerType === 'poa' ? 'div.selected-network' : ''),
        ethNetProps.props.getNetworkDisplayName(99),
      ]
    ),

    h(
      DropdownMenuItem,
      {
        key: 'dai',
        closeMenu: () => this.setState({ isNetworkMenuOpen: !isOpen }),
        onClick: () => props.dispatch(actions.setProviderType('dai')),
        style: {
          paddingLeft: '20px',
          fontSize: '16px',
          color: providerType === 'dai' ? 'white' : '',
        },
      },
      [h(providerType === 'dai' ? 'div.selected-network' : ''),
        ethNetProps.props.getNetworkDisplayName(100),
      ]
    ),

    h(
      DropdownMenuItem,
      {
        key: 'sokol',
        closeMenu: () => this.setState({ isNetworkMenuOpen: !isOpen }),
        onClick: () => props.dispatch(actions.setProviderType('sokol')),
        style: {
          paddingLeft: '20px',
          fontSize: '16px',
          color: providerType === 'sokol' ? 'white' : '',
        },
      },
      [h(providerType === 'sokol' ? 'div.selected-network' : ''),
        ethNetProps.props.getNetworkDisplayName(77),
      ]
    ),

    h(
      DropdownMenuItem,
      {
        key: 'main',
        closeMenu: () => this.setState({ isNetworkMenuOpen: !isOpen }),
        onClick: () => props.dispatch(actions.setProviderType('mainnet')),
        style: {
          paddingLeft: '20px',
          fontSize: '16px',
          color: providerType === 'mainnet' ? 'white' : '',
        },
      },
      [h(providerType === 'mainnet' ? 'div.selected-network' : ''),
        ethNetProps.props.getNetworkDisplayName(1),
      ]
    ),

    h(
      DropdownMenuItem,
      {
        key: 'ropsten',
        closeMenu: () => this.setState({ isNetworkMenuOpen: !isOpen }),
        onClick: () => props.dispatch(actions.setProviderType('ropsten')),
        style: {
          paddingLeft: '20px',
          fontSize: '16px',
          color: providerType === 'ropsten' ? 'white' : '',
        },
      },
      [h(providerType === 'ropsten' ? 'div.selected-network' : ''),
        ethNetProps.props.getNetworkDisplayName(3),
      ]
    ),

    h(
      DropdownMenuItem,
      {
        key: 'kovan',
        closeMenu: () => this.setState({ isNetworkMenuOpen: !isOpen }),
        onClick: () => props.dispatch(actions.setProviderType('kovan')),
        style: {
          paddingLeft: '20px',
          fontSize: '16px',
          color: providerType === 'kovan' ? 'white' : '',
        },
      },
      [h(providerType === 'kovan' ? 'div.selected-network' : ''),
        ethNetProps.props.getNetworkDisplayName(42),
      ]
    ),

    h(
      DropdownMenuItem,
      {
        key: 'rinkeby',
        closeMenu: () => this.setState({ isNetworkMenuOpen: !isOpen }),
        onClick: () => props.dispatch(actions.setProviderType('rinkeby')),
        style: {
          paddingLeft: '20px',
          fontSize: '16px',
          color: providerType === 'rinkeby' ? 'white' : '',
        },
      },
      [h(providerType === 'rinkeby' ? 'div.selected-network' : ''),
        ethNetProps.props.getNetworkDisplayName(4),
      ]
    ),

    h(
      DropdownMenuItem,
      {
        key: 'default',
        closeMenu: () => this.setState({ isNetworkMenuOpen: !isOpen }),
        onClick: () => {
          props.dispatch(actions.setRpcTarget('http://localhost:8545'))
          props.dispatch(actions.setProviderType('localhost'))
        },
        style: {
          paddingLeft: '20px',
          fontSize: '16px',
          color: providerType === 'localhost' ? 'white' : '',
        },
      },
      [h(providerType === 'localhost' ? 'div.selected-network' : ''),
        'Localhost 8545',
      ]
    ),

    h(
      DropdownMenuItem,
      {
        closeMenu: () => this.setState({ isNetworkMenuOpen: !isOpen }),
        onClick: () => this.props.dispatch(actions.showConfigPage()),
        style: {
          paddingLeft: '20px',
          fontSize: '16px',
          color: '#60db97',
        },
      },
      [
        'Custom RPC',
      ]
    ),

    this.renderSelectedCustomOption(props.provider),
    this.renderCommonRpc(rpcList, props.provider),

  ])
}

App.prototype.renderDropdown = function () {
  const state = this.state || {}
  const isOpen = state.isMainMenuOpen
  const isMainMenuOpen = !isOpen

  return h(Dropdown, {
    useCssTransition: true,
    isOpen: isOpen,
    zIndex: 11,
    constOverflow: true,
    onClickOutside: (event) => {
      const classList = event.target.classList
      const parentClassList = event.target.parentElement.classList

      const isToggleElement = classList.contains('sandwich-expando') ||
        parentClassList.contains('sandwich-expando')

      if (isOpen && !isToggleElement) {
        this.setState({
          isMainMenuOpen: false,
          sandwichClass: 'sandwich-expando',
        })
      }
    },
    style: {
      position: 'absolute',
      right: '2px',
      top: '38px',
      width: '126px',
      maxHeight: isOpen ? '186px' : '0px',
      overflow: 'hidden',
    },
    innerStyle: {},
  }, [
    h(DropdownMenuItem, {
      closeMenu: () => this.changeState(isMainMenuOpen),
      onClick: () => { this.props.dispatch(actions.showConfigPage()) },
    }, 'Settings'),

    h(DropdownMenuItem, {
      closeMenu: () => this.changeState(isMainMenuOpen),
      onClick: () => { this.props.dispatch(actions.lockMetamask()) },
    }, 'Log Out'),

    h(DropdownMenuItem, {
      closeMenu: () => this.changeState(isMainMenuOpen),
      onClick: () => { this.props.dispatch(actions.showInfoPage()) },
    }, 'Info/Help'),
  ])
}

=======
>>>>>>> 097c1e90
App.prototype.renderLoadingIndicator = function ({ isLoading, isLoadingNetwork, loadMessage }) {
  const { isMascara } = this.props

  return isMascara
    ? null
    : h(Loading, {
      isLoading: isLoading || isLoadingNetwork,
      loadingMessage: loadMessage,
    })
}

App.prototype.renderPrimary = function () {
  log.debug('rendering primary')
  var props = this.props
  const {isMascara, isOnboarding} = props

  if (isMascara && isOnboarding) {
    return h(MascaraFirstTime)
  }

  // notices
  if (!props.noActiveNotices) {
    log.debug('rendering notice screen for unread notices.')
    return h('div', {
      style: { width: '100%' },
    }, [

      h(NoticeScreen, {
        notice: props.nextUnreadNotice,
        key: 'NoticeScreen',
        onConfirm: () => props.dispatch(actions.markNoticeRead(props.nextUnreadNotice)),
      }),
<<<<<<< HEAD

=======
>>>>>>> 097c1e90
    ])
  } else if (props.lostAccounts && props.lostAccounts.length > 0) {
    log.debug('rendering notice screen for lost accounts view.')
    return h(NoticeScreen, {
      notice: generateLostAccountsNotice(props.lostAccounts),
      key: 'LostAccountsNotice',
      onConfirm: () => props.dispatch(actions.markAccountsFound()),
    })
  }

  // show initialize screen
  if (!props.isInitialized || props.forgottenPassword) {
    // show current view
    log.debug('rendering an initialize screen')
    switch (props.currentView.name) {

      case 'restoreVault':
        log.debug('rendering restore vault screen')
        return h(HDRestoreVaultScreen, {key: 'HDRestoreVaultScreen'})

      default:
        log.debug('rendering menu screen')
        return h(InitializeMenuScreen, {key: 'menuScreenInit'})
    }
  }

  // show unlock screen
  if (!props.isUnlocked) {
    switch (props.currentView.name) {

      case 'restoreVault':
        log.debug('rendering restore vault screen')
        return h(HDRestoreVaultScreen, {key: 'HDRestoreVaultScreen'})

      case 'config':
        log.debug('rendering config screen from unlock screen.')
        return h(ConfigScreen, {key: 'config'})

      default:
        log.debug('rendering locked screen')
        return h(UnlockScreen, {key: 'locked'})
    }
  }

  // show seed words screen
  if (props.seedWords) {
    log.debug('rendering seed words')
    return h(HDCreateVaultComplete, {key: 'HDCreateVaultComplete'})
  }

  // show current view
  switch (props.currentView.name) {

    case 'accountDetail':
      log.debug('rendering account detail screen')
      return h(AccountDetailScreen, {key: 'account-detail'})

    case 'sendTransaction':
      log.debug('rendering send tx screen')
      return h(SendTransactionScreen, {key: 'send-transaction'})

    case 'sendToken':
      log.debug('rendering send tx screen')
      return h(SendTokenScreen, {key: 'send-token'})

    case 'newKeychain':
      log.debug('rendering new keychain screen')
      return h(NewKeyChainScreen, {key: 'new-keychain'})

    case 'confTx':
      log.debug('rendering confirm tx screen')
      return h(ConfirmTxScreen, {key: 'confirm-tx'})

    case 'add-token':
      log.debug('rendering add-token screen from unlock screen.')
      return h(AddTokenScreen, {key: 'add-token'})

    case 'confirm-add-token':
      log.debug('rendering confirm-add-token screen from unlock screen.')
      return h(ConfirmAddTokenScreen, {key: 'confirm-add-token'})

    case 'remove-token':
      log.debug('rendering remove-token screen from unlock screen.')
      return h(RemoveTokenScreen, {key: 'remove-token', ...props.currentView.context })

    case 'config':
      log.debug('rendering config screen')
      return h(ConfigScreen, {key: 'config'})

    case 'import-menu':
      log.debug('rendering import screen')
      return h(Import, {key: 'import-menu'})

    case 'reveal-seed-conf':
      log.debug('rendering reveal seed confirmation screen')
      return h(RevealSeedConfirmation, {key: 'reveal-seed-conf'})

    case 'info':
      log.debug('rendering info screen')
      return h(InfoScreen, {key: 'info'})

    case 'buyEth':
      log.debug('rendering buy ether screen')
      return h(BuyView, {key: 'buyEthView'})

    case 'onboardingBuyEth':
      log.debug('rendering onboarding buy ether screen')
      return h(MascaraBuyEtherScreen, {key: 'buyEthView'})

    case 'qr':
      log.debug('rendering show qr screen')
<<<<<<< HEAD
      return h('div', {
        style: {
          height: '100%',
          top: '0px',
          left: '0px',
          width: '100%',
        },
      }, [
        h('.section-title.flex-row.flex-center', [
          h('i.fa.fa-arrow-left.fa-lg.cursor-pointer', {
            onClick: () => props.dispatch(actions.backToAccountDetail(props.selectedAddress)),
            style: {
              marginLeft: '30px',
              marginTop: '5px',
              position: 'absolute',
              left: '0',
            },
          }),
          h('h2.page-subtitle', {
            style: {
              fontFamily: 'Nunito SemiBold',
              marginTop: '10px',
              marginBottom: '0px',
              textAlign: 'center',
            },
          }, 'QR Code'),
        ]),
        h('div', [
          h(QrView, {key: 'qr'}),
        ]),
      ])
    case 'delete-rpc':
      log.debug('rendering delete rpc confirmation screen')
      return h(DeleteRpc, {key: 'delete-rpc'})
    case 'delete-imported-account':
      log.debug('rendering delete imported account confirmation screen')
      return h(DeleteImportedAccount, {key: 'delete-imported-account'})
    case 'confirm-change-password':
      log.debug('rendering confirm password changing screen')
      return h(ConfirmChangePassword, {key: 'confirm-change-password'})
=======
      return h(AccountQrScreen, {
        key: 'account-qr',
        selectedAddress: props.selectedAddress,
      })

>>>>>>> 097c1e90
    default:
      log.debug('rendering default, account detail screen')
      return h(AccountDetailScreen, {key: 'account-detail'})
  }
}

App.prototype.toggleMetamaskActive = function () {
  if (!this.props.isUnlocked) {
    // currently inactive: redirect to password box
    var passwordBox = document.querySelector('input[type=password]')
    if (!passwordBox) return
    passwordBox.focus()
  } else {
    // currently active: deactivate
    this.props.dispatch(actions.lockMetamask(false))
  }
}
<<<<<<< HEAD

App.prototype.renderSelectedCustomOption = function (provider) {
  const { rpcTarget, type } = provider
  const props = this.props
  if (type !== 'rpc') return null

  // Concatenate long URLs
  let label = rpcTarget
  if (rpcTarget.length > 31) {
    label = label.substr(0, 34) + '...'
  }

  switch (rpcTarget) {

    default:
      return h(
        DropdownMenuItem,
        {
          key: rpcTarget,
          onClick: () => props.dispatch(actions.setRpcTarget(rpcTarget)),
          closeMenu: () => this.setState({ isNetworkMenuOpen: false }),
          style: {
            paddingLeft: '20px',
            fontSize: '16px',
            color: 'white',
          },
        },
        [h('div.selected-network'),
          h('.span.custom-rpc', label),
          h('.remove', {
            onClick: (event) => {
              event.preventDefault()
              event.stopPropagation()
              this.setState({ isNetworkMenuOpen: false })
              props.dispatch(actions.showDeleteRPC(label))
            },
          }),
        ]
      )
  }
}

App.prototype.getNetworkName = function () {
  const { network } = this.props
  return ethNetProps.props.getNetworkDisplayName(network)
}

App.prototype.renderCommonRpc = function (rpcList, provider) {
  const props = this.props
  const { rpcTarget, type } = provider

  return rpcList.map((rpc) => {
    if (type === 'rpc' && rpc === rpcTarget) {
      return null
    } else {
      return h(
        DropdownMenuItem,
        {
          key: `common${rpc}`,
          closeMenu: () => this.setState({ isNetworkMenuOpen: false }),
          onClick: () => props.dispatch(actions.setRpcTarget(rpc)),
          style: {
            paddingLeft: '20px',
            fontSize: '16px',
          },
        },
        [
          h('.span.custom-rpc', rpc),
          h('.remove', {
            onClick: (event) => {
              event.preventDefault()
              event.stopPropagation()
              this.setState({ isNetworkMenuOpen: false })
              props.dispatch(actions.showDeleteRPC(rpc))
            },
          }),
        ]
      )
    }
  })
=======
App.prototype.getNetworkName = function () {
  const { provider } = this.props
  const providerName = provider.type

  let name

  if (providerName === 'mainnet') {
    name = 'Main Ethereum Network'
  } else if (providerName === 'ropsten') {
    name = 'Ropsten Test Network'
  } else if (providerName === 'kovan') {
    name = 'Kovan Test Network'
  } else if (providerName === 'rinkeby') {
    name = 'Rinkeby Test Network'
  } else {
    name = 'Unknown Private Network'
  }

  return name
>>>>>>> 097c1e90
}<|MERGE_RESOLUTION|>--- conflicted
+++ resolved
@@ -28,27 +28,16 @@
 const RemoveTokenScreen = require('./remove-token')
 const Import = require('./accounts/import')
 const InfoScreen = require('./info')
-const NewUiAnnouncement = require('./new-ui-annoucement')
 const AppBar = require('./components/app-bar')
 const Loading = require('./components/loading')
-<<<<<<< HEAD
-const Dropdown = require('./components/dropdown').Dropdown
-const DropdownMenuItem = require('./components/dropdown').DropdownMenuItem
-const NetworkIndicator = require('./components/network')
-=======
->>>>>>> 097c1e90
 const BuyView = require('./components/buy-button-subview')
 const HDCreateVaultComplete = require('./keychains/hd/create-vault-complete')
 const HDRestoreVaultScreen = require('./keychains/hd/restore-vault')
 const RevealSeedConfirmation = require('./keychains/hd/recover-seed/confirmation')
-<<<<<<< HEAD
-const AccountDropdowns = require('./components/account-dropdowns').AccountDropdowns
 const DeleteRpc = require('./components/delete-rpc')
 const DeleteImportedAccount = require('./components/delete-imported-account')
 const ConfirmChangePassword = require('./components/confirm-change-password')
 const ethNetProps = require('eth-net-props')
-=======
->>>>>>> 097c1e90
 
 module.exports = connect(mapStateToProps)(App)
 
@@ -100,37 +89,20 @@
 }
 
 App.prototype.render = function () {
-<<<<<<< HEAD
   var props = this.props
-  const { isLoading, loadingMessage, transForward, network, provider } = props
-  const isLoadingNetwork = network === 'loading' && props.currentView.name !== 'config' && props.currentView.name !== 'delete-rpc'
-  const networkName = provider.type === 'rpc' ? `${this.getNetworkName()} (${provider.rpcTarget})` : this.getNetworkName()
-  const loadMessage = loadingMessage || isLoadingNetwork ?
-    `Connecting to ${networkName}` : null
-=======
   const {
     currentView,
-    dispatch,
     isLoading,
     loadingMessage,
     transForward,
     network,
-    featureFlags,
-  } = this.props
-  const isLoadingNetwork = network === 'loading' && currentView.name !== 'config'
-  const loadMessage = loadingMessage || isLoadingNetwork
-    ? `Connecting to ${this.getNetworkName()}`
-    : null
->>>>>>> 097c1e90
+    provider,
+  } = props
+  const isLoadingNetwork = network === 'loading' && currentView.name !== 'config' && currentView.name !== 'delete-rpc'
+  const networkName = provider.type === 'rpc' ? `${this.getNetworkName()} (${provider.rpcTarget})` : this.getNetworkName()
+  const loadMessage = loadingMessage || isLoadingNetwork ?
+    `Connecting to ${networkName}` : null
   log.debug('Main ui render function')
-
-  if (!featureFlags.skipAnnounceBetaUI) {
-    return (
-      h(NewUiAnnouncement, {
-        dispatch,
-      })
-    )
-  }
 
   return (
     h('.flex-column.full-height', {
@@ -158,362 +130,7 @@
     ])
   )
 }
-<<<<<<< HEAD
-
-App.prototype.changeState = function (isMainMenuOpen) {
-  this.setState({
-    isMainMenuOpen,
-    sandwichClass: isMainMenuOpen ? 'sandwich-expando expanded' : 'sandwich-expando',
-  })
-}
-
-App.prototype.renderAppBar = function () {
-  if (window.METAMASK_UI_TYPE === 'notification') {
-    return null
-  }
-
-  const props = this.props
-  const state = this.state || {}
-  const isNetworkMenuOpen = state.isNetworkMenuOpen || false
-  const {isMascara, isOnboarding} = props
-
-  // Do not render header if user is in mascara onboarding
-  if (isMascara && isOnboarding) {
-    return null
-  }
-
-  // Do not render header if user is in mascara buy ether
-  if (isMascara && props.currentView.name === 'buyEth') {
-    return null
-  }
-
-  return (
-
-    h('.full-width', {
-      height: '38px',
-    }, [
-
-      h('.app-header.flex-row.flex-space-between', {
-        style: {
-          alignItems: 'center',
-          visibility: props.isUnlocked ? 'visible' : 'none',
-          background: 'white',
-          height: '38px',
-          position: 'relative',
-          zIndex: 12,
-        },
-      }, [
-
-        h('div.left-menu-section', {
-          style: {
-            display: 'flex',
-            flexDirection: 'row',
-            alignItems: 'center',
-          },
-        }, [
-
-          // mini logo
-          h('img', {
-            height: 24,
-            width: 24,
-            src: './images/icon-128.png',
-          }),
-
-          h(NetworkIndicator, {
-            network: this.props.network,
-            provider: this.props.provider,
-            isUnlocked: this.props.isUnlocked,
-            onClick: (event) => {
-              event.preventDefault()
-              event.stopPropagation()
-              this.setState({ isNetworkMenuOpen: !isNetworkMenuOpen })
-            },
-          }),
-
-        ]),
-
-        props.isUnlocked && h('div', {
-          style: {
-            display: 'flex',
-            flexDirection: 'row',
-            alignItems: 'center',
-          },
-        }, [
-          h(AccountDropdowns, {
-            style: {},
-            enableAccountsSelector: true,
-            identities: this.props.identities,
-            selected: this.props.selectedAddress,
-            network: this.props.network,
-            keyrings: this.props.keyrings,
-          }, []),
-
-          // hamburger
-          h('div', {
-            className: state.sandwichClass || 'sandwich-expando',
-            style: {
-              width: 16,
-              height: 16,
-              padding: 0,
-            },
-            onClick: () => this.changeState(!state.isMainMenuOpen),
-          }),
-        ]),
-      ]),
-    ])
-  )
-}
-
-App.prototype.renderNetworkDropdown = function () {
-  const props = this.props
-  const { provider: { type: providerType } } = props
-  const rpcList = props.frequentRpcList
-  const state = this.state || {}
-  const isOpen = state.isNetworkMenuOpen
-
-  return h(Dropdown, {
-    useCssTransition: true,
-    isOpen,
-    onClickOutside: (event) => {
-      const { classList } = event.target
-      const isNotToggleElement = [
-        classList.contains('menu-icon'),
-        classList.contains('network-name'),
-        classList.contains('network-indicator'),
-      ].filter(bool => bool).length === 0
-      // classes from three constituent nodes of the toggle element
-
-      if (isNotToggleElement) {
-        this.setState({ isNetworkMenuOpen: false })
-      }
-    },
-    zIndex: 11,
-    style: {
-      position: 'absolute',
-      left: '2px',
-      top: '38px',
-      width: '270px',
-      maxHeight: isOpen ? '524px' : '0px',
-    },
-    innerStyle: {
-      padding: '2px 16px 2px 0px',
-    },
-  }, [
-
-    h(
-      DropdownMenuItem,
-      {
-        key: 'poa',
-        closeMenu: () => this.setState({ isNetworkMenuOpen: !isOpen }),
-        onClick: () => props.dispatch(actions.setProviderType('poa')),
-        style: {
-          paddingLeft: '20px',
-          fontSize: '16px',
-          color: providerType === 'poa' ? 'white' : '',
-        },
-      },
-      [h(providerType === 'poa' ? 'div.selected-network' : ''),
-        ethNetProps.props.getNetworkDisplayName(99),
-      ]
-    ),
-
-    h(
-      DropdownMenuItem,
-      {
-        key: 'dai',
-        closeMenu: () => this.setState({ isNetworkMenuOpen: !isOpen }),
-        onClick: () => props.dispatch(actions.setProviderType('dai')),
-        style: {
-          paddingLeft: '20px',
-          fontSize: '16px',
-          color: providerType === 'dai' ? 'white' : '',
-        },
-      },
-      [h(providerType === 'dai' ? 'div.selected-network' : ''),
-        ethNetProps.props.getNetworkDisplayName(100),
-      ]
-    ),
-
-    h(
-      DropdownMenuItem,
-      {
-        key: 'sokol',
-        closeMenu: () => this.setState({ isNetworkMenuOpen: !isOpen }),
-        onClick: () => props.dispatch(actions.setProviderType('sokol')),
-        style: {
-          paddingLeft: '20px',
-          fontSize: '16px',
-          color: providerType === 'sokol' ? 'white' : '',
-        },
-      },
-      [h(providerType === 'sokol' ? 'div.selected-network' : ''),
-        ethNetProps.props.getNetworkDisplayName(77),
-      ]
-    ),
-
-    h(
-      DropdownMenuItem,
-      {
-        key: 'main',
-        closeMenu: () => this.setState({ isNetworkMenuOpen: !isOpen }),
-        onClick: () => props.dispatch(actions.setProviderType('mainnet')),
-        style: {
-          paddingLeft: '20px',
-          fontSize: '16px',
-          color: providerType === 'mainnet' ? 'white' : '',
-        },
-      },
-      [h(providerType === 'mainnet' ? 'div.selected-network' : ''),
-        ethNetProps.props.getNetworkDisplayName(1),
-      ]
-    ),
-
-    h(
-      DropdownMenuItem,
-      {
-        key: 'ropsten',
-        closeMenu: () => this.setState({ isNetworkMenuOpen: !isOpen }),
-        onClick: () => props.dispatch(actions.setProviderType('ropsten')),
-        style: {
-          paddingLeft: '20px',
-          fontSize: '16px',
-          color: providerType === 'ropsten' ? 'white' : '',
-        },
-      },
-      [h(providerType === 'ropsten' ? 'div.selected-network' : ''),
-        ethNetProps.props.getNetworkDisplayName(3),
-      ]
-    ),
-
-    h(
-      DropdownMenuItem,
-      {
-        key: 'kovan',
-        closeMenu: () => this.setState({ isNetworkMenuOpen: !isOpen }),
-        onClick: () => props.dispatch(actions.setProviderType('kovan')),
-        style: {
-          paddingLeft: '20px',
-          fontSize: '16px',
-          color: providerType === 'kovan' ? 'white' : '',
-        },
-      },
-      [h(providerType === 'kovan' ? 'div.selected-network' : ''),
-        ethNetProps.props.getNetworkDisplayName(42),
-      ]
-    ),
-
-    h(
-      DropdownMenuItem,
-      {
-        key: 'rinkeby',
-        closeMenu: () => this.setState({ isNetworkMenuOpen: !isOpen }),
-        onClick: () => props.dispatch(actions.setProviderType('rinkeby')),
-        style: {
-          paddingLeft: '20px',
-          fontSize: '16px',
-          color: providerType === 'rinkeby' ? 'white' : '',
-        },
-      },
-      [h(providerType === 'rinkeby' ? 'div.selected-network' : ''),
-        ethNetProps.props.getNetworkDisplayName(4),
-      ]
-    ),
-
-    h(
-      DropdownMenuItem,
-      {
-        key: 'default',
-        closeMenu: () => this.setState({ isNetworkMenuOpen: !isOpen }),
-        onClick: () => {
-          props.dispatch(actions.setRpcTarget('http://localhost:8545'))
-          props.dispatch(actions.setProviderType('localhost'))
-        },
-        style: {
-          paddingLeft: '20px',
-          fontSize: '16px',
-          color: providerType === 'localhost' ? 'white' : '',
-        },
-      },
-      [h(providerType === 'localhost' ? 'div.selected-network' : ''),
-        'Localhost 8545',
-      ]
-    ),
-
-    h(
-      DropdownMenuItem,
-      {
-        closeMenu: () => this.setState({ isNetworkMenuOpen: !isOpen }),
-        onClick: () => this.props.dispatch(actions.showConfigPage()),
-        style: {
-          paddingLeft: '20px',
-          fontSize: '16px',
-          color: '#60db97',
-        },
-      },
-      [
-        'Custom RPC',
-      ]
-    ),
-
-    this.renderSelectedCustomOption(props.provider),
-    this.renderCommonRpc(rpcList, props.provider),
-
-  ])
-}
-
-App.prototype.renderDropdown = function () {
-  const state = this.state || {}
-  const isOpen = state.isMainMenuOpen
-  const isMainMenuOpen = !isOpen
-
-  return h(Dropdown, {
-    useCssTransition: true,
-    isOpen: isOpen,
-    zIndex: 11,
-    constOverflow: true,
-    onClickOutside: (event) => {
-      const classList = event.target.classList
-      const parentClassList = event.target.parentElement.classList
-
-      const isToggleElement = classList.contains('sandwich-expando') ||
-        parentClassList.contains('sandwich-expando')
-
-      if (isOpen && !isToggleElement) {
-        this.setState({
-          isMainMenuOpen: false,
-          sandwichClass: 'sandwich-expando',
-        })
-      }
-    },
-    style: {
-      position: 'absolute',
-      right: '2px',
-      top: '38px',
-      width: '126px',
-      maxHeight: isOpen ? '186px' : '0px',
-      overflow: 'hidden',
-    },
-    innerStyle: {},
-  }, [
-    h(DropdownMenuItem, {
-      closeMenu: () => this.changeState(isMainMenuOpen),
-      onClick: () => { this.props.dispatch(actions.showConfigPage()) },
-    }, 'Settings'),
-
-    h(DropdownMenuItem, {
-      closeMenu: () => this.changeState(isMainMenuOpen),
-      onClick: () => { this.props.dispatch(actions.lockMetamask()) },
-    }, 'Log Out'),
-
-    h(DropdownMenuItem, {
-      closeMenu: () => this.changeState(isMainMenuOpen),
-      onClick: () => { this.props.dispatch(actions.showInfoPage()) },
-    }, 'Info/Help'),
-  ])
-}
-
-=======
->>>>>>> 097c1e90
+
 App.prototype.renderLoadingIndicator = function ({ isLoading, isLoadingNetwork, loadMessage }) {
   const { isMascara } = this.props
 
@@ -546,10 +163,6 @@
         key: 'NoticeScreen',
         onConfirm: () => props.dispatch(actions.markNoticeRead(props.nextUnreadNotice)),
       }),
-<<<<<<< HEAD
-
-=======
->>>>>>> 097c1e90
     ])
   } else if (props.lostAccounts && props.lostAccounts.length > 0) {
     log.debug('rendering notice screen for lost accounts view.')
@@ -661,7 +274,6 @@
 
     case 'qr':
       log.debug('rendering show qr screen')
-<<<<<<< HEAD
       return h('div', {
         style: {
           height: '100%',
@@ -690,7 +302,9 @@
           }, 'QR Code'),
         ]),
         h('div', [
-          h(QrView, {key: 'qr'}),
+          h(AccountQrScreen, {
+            key: 'account-qr',
+          }),
         ]),
       ])
     case 'delete-rpc':
@@ -702,130 +316,13 @@
     case 'confirm-change-password':
       log.debug('rendering confirm password changing screen')
       return h(ConfirmChangePassword, {key: 'confirm-change-password'})
-=======
-      return h(AccountQrScreen, {
-        key: 'account-qr',
-        selectedAddress: props.selectedAddress,
-      })
-
->>>>>>> 097c1e90
     default:
       log.debug('rendering default, account detail screen')
       return h(AccountDetailScreen, {key: 'account-detail'})
   }
 }
 
-App.prototype.toggleMetamaskActive = function () {
-  if (!this.props.isUnlocked) {
-    // currently inactive: redirect to password box
-    var passwordBox = document.querySelector('input[type=password]')
-    if (!passwordBox) return
-    passwordBox.focus()
-  } else {
-    // currently active: deactivate
-    this.props.dispatch(actions.lockMetamask(false))
-  }
-}
-<<<<<<< HEAD
-
-App.prototype.renderSelectedCustomOption = function (provider) {
-  const { rpcTarget, type } = provider
-  const props = this.props
-  if (type !== 'rpc') return null
-
-  // Concatenate long URLs
-  let label = rpcTarget
-  if (rpcTarget.length > 31) {
-    label = label.substr(0, 34) + '...'
-  }
-
-  switch (rpcTarget) {
-
-    default:
-      return h(
-        DropdownMenuItem,
-        {
-          key: rpcTarget,
-          onClick: () => props.dispatch(actions.setRpcTarget(rpcTarget)),
-          closeMenu: () => this.setState({ isNetworkMenuOpen: false }),
-          style: {
-            paddingLeft: '20px',
-            fontSize: '16px',
-            color: 'white',
-          },
-        },
-        [h('div.selected-network'),
-          h('.span.custom-rpc', label),
-          h('.remove', {
-            onClick: (event) => {
-              event.preventDefault()
-              event.stopPropagation()
-              this.setState({ isNetworkMenuOpen: false })
-              props.dispatch(actions.showDeleteRPC(label))
-            },
-          }),
-        ]
-      )
-  }
-}
-
 App.prototype.getNetworkName = function () {
   const { network } = this.props
   return ethNetProps.props.getNetworkDisplayName(network)
-}
-
-App.prototype.renderCommonRpc = function (rpcList, provider) {
-  const props = this.props
-  const { rpcTarget, type } = provider
-
-  return rpcList.map((rpc) => {
-    if (type === 'rpc' && rpc === rpcTarget) {
-      return null
-    } else {
-      return h(
-        DropdownMenuItem,
-        {
-          key: `common${rpc}`,
-          closeMenu: () => this.setState({ isNetworkMenuOpen: false }),
-          onClick: () => props.dispatch(actions.setRpcTarget(rpc)),
-          style: {
-            paddingLeft: '20px',
-            fontSize: '16px',
-          },
-        },
-        [
-          h('.span.custom-rpc', rpc),
-          h('.remove', {
-            onClick: (event) => {
-              event.preventDefault()
-              event.stopPropagation()
-              this.setState({ isNetworkMenuOpen: false })
-              props.dispatch(actions.showDeleteRPC(rpc))
-            },
-          }),
-        ]
-      )
-    }
-  })
-=======
-App.prototype.getNetworkName = function () {
-  const { provider } = this.props
-  const providerName = provider.type
-
-  let name
-
-  if (providerName === 'mainnet') {
-    name = 'Main Ethereum Network'
-  } else if (providerName === 'ropsten') {
-    name = 'Ropsten Test Network'
-  } else if (providerName === 'kovan') {
-    name = 'Kovan Test Network'
-  } else if (providerName === 'rinkeby') {
-    name = 'Rinkeby Test Network'
-  } else {
-    name = 'Unknown Private Network'
-  }
-
-  return name
->>>>>>> 097c1e90
 }