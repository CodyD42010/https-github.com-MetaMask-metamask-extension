/*
faint orange (textfield shades) #FAF6F0
light orange (button shades): #F5C26D
dark orange (text): #F5A623
borders/font/any gray: #4A4A4A
*/

/*
application specific styles
*/

* {
  box-sizing: border-box;
}

html, body {
  font-family: 'Nunito Regular';
  color: #333333;
  font-weight: 300;
  line-height: 1.4em;
  background: #F7F7F7;
  margin: 0;
  padding: 0;
  height: 100%;
}

html {
  min-height: 500px;
  overflow: -moz-scrollbars-none;
}

.account-detail-section::-webkit-scrollbar {
    width: 0;
}
 
.account-detail-section::-webkit-scrollbar-track {
    -webkit-box-shadow: inset 0 0 6px rgba(0,0,0,0.3);
}
 
.account-detail-section::-webkit-scrollbar-thumb {
  background-color: darkgrey;
  outline: 1px solid slategrey;
}

.app-root {
  overflow: hidden;
  position: relative
}

.app-primary {
  display: flex;
  background: #ffffff;
  width: 100%;
}

input:focus, textarea:focus {
  outline: none;
}

.full-size {
  height: 100%;
  width: 100%;
}

.full-width {
  width: 100%;
}

.full-height {
  height: 100%;
}

.full-flex-height {
  display: flex;
  flex: 1 1 auto;
  flex-direction: column;
}

#app-content {
  overflow-x: hidden;
  height: 100%;
  display: flex;
  flex-direction: column;
  background: #ffffff;
}

button, input[type="submit"] {
  font-family: 'Nunito Bold';
  outline: none;
  cursor: pointer;
  padding-left: 15px;
  padding-right: 15px;
  height: 32px;
  border: none;
  color: white;
  transform-origin: center center;
  transition: transform 50ms ease-in;
  border-radius: 3px;
  font-size: 14px;
  /* default green */
  background: #60db97;
  /*box-shadow: 0px 5px 10px 0px rgba(92, 52, 162, 0.3);*/
}

.btn-green, input[type="submit"].btn-green {
  background: #60db97;
}

.btn-red {
  background: #df2265;
}

.btn-violet {
  background: #6729a8;
}

button[disabled], input[type="submit"][disabled] {
  cursor: not-allowed;
  background: rgba(197, 197, 197, 1);
  box-shadow: 0px 3px 6px rgba(197, 197, 197, 0.36);
}

button.spaced {
  margin: 2px;
}

button:not([disabled]):hover, input[type="submit"]:not([disabled]):hover {
  transform: scale(1.1);
}
button:not([disabled]):active, input[type="submit"]:not([disabled]):active {
  transform: scale(0.95);
}

.grow-on-hover:hover {
  transform: scale(1.05);
}

a {
  text-decoration: none;
  color: inherit;
}

a:hover{
  color: rgba(143, 220, 151, 0.5);
}

/*
app
*/

.active {
  color: #909090;
}

button.btn-thin {
  border: 1px solid;
  border-color: #4D4D4D;
  color: #4D4D4D;
  background: rgb(255, 174, 41);
  border-radius: 4px;
  min-width: 200px;
  margin: 12px 0;
  padding: 6px;
  font-size: 13px;
}

.app-header {
  padding: 6px 8px;
}

.app-header h1 {
  font-family: 'Nunito Regular';
  text-transform: uppercase;
  color: #AEAEAE;
  background: #ffffff;
}

.notice-box {
  margin: 20px;
}

h2.page-subtitle {
  font-family: 'Nunito Regular';
  color: #333333;
  font-size: 1em;
  margin: 12px;
}

.app-footer {
  padding-bottom: 10px;
  align-items: center;
}

.identicon {
  height: 46px;
  width: 46px;
  background-size: cover;
  border-radius: 100%;
  border: 3px solid gray;
}

textarea {
  border: 1px solid #e2e2e2;
  border-radius: 3px;
}

textarea.twelve-word-phrase {
  font-family: 'Nunito Regular';
  padding: 12px;
  width: 300px;
  height: 140px;
  font-size: 14px;
  background: white;
  resize: none;
}

.network-indicator {
  display: flex;
  align-items: center;
  font-size: 0.6em;

}

.network-name {
  width: 5.2em;
  line-height: 9px;
  text-rendering: geometricPrecision;
  padding-left: 9px;
  color: #6729a8;
}

.check {
  margin-left: 12px;
  color: #60db97;
  flex: 1 0 auto;
  display: flex;
  justify-content: flex-end;
}
/*
app sections
*/

/* initialize */

.initialize-screen hr {
  width: 60px;
  margin: 12px;
  border-color: #6729a8;
  border-style: solid;
}

.initialize-screen label {
  margin-top: 20px;
}

.initialize-screen button.create-vault {
  margin-top: 40px;
}

.initialize-screen .warning {
  font-size: 14px;
  margin: 0 16px;
}

/* unlock */
.error {
  margin-bottom: 9px;
  border: 1px solid #ff1345 !important;
  color: #ff1345 !important;
  font-size: 12px;
  background: rgba(255,19,69, 0.1);
  border-radius: 3px;
  text-align: left;
  padding: 10px 10px 10px 34px;
  background-image: url('../images/warning.svg');
  background-position: 10px 10px;
  background-repeat: no-repeat;
  width: 100%;
  line-height: 14px;
}

.warning {
  color: #60db97;
}

p.exchanges {
  margin-bottom: 10px;
}

.new-tx {
  background-image: url('../images/new-tx.svg');
  width: 21px;
  height: 5px;
}

.lock {
  width: 50px;
  height: 50px;
}

.lock.locked {
  transform: scale(1.5);
  opacity: 0.0;
  transition: opacity 400ms ease-in, transform 400ms ease-in;
}
.lock.unlocked {
  transform: scale(1);
  opacity: 1;
  transition: opacity 500ms ease-out, transform 500ms ease-out, background 200ms ease-in;
}

.lock.locked .lock-top {
  transform: scaleX(1) translateX(0);
  transition: transform 250ms ease-in;
}
.lock.unlocked .lock-top {
  transform: scaleX(-1) translateX(-12px);
  transition: transform 250ms ease-in;
}
.lock.unlocked:hover {
  border-radius: 4px;
  background: #e5e5e5;
  border: 1px solid #b1b1b1;
}
.lock.unlocked:active {
  background: #c3c3c3;
}

.fa-arrow-left {
  content: url('../images/icon-back.svg');
  width: 14px;
  height: 14px;
}

.arrow-right::before {
  content: url('../images/arrow-right.svg');
  width: 14px;
  height: 14px;
}

<<<<<<< HEAD
.clipboard::before {
=======
.clipboard {
>>>>>>> b294f920
  content: url('../images/copy.svg');
  width: 14px;
  height: 14px;
}

.clipboard.white::before {
  content: url('../images/copy-white.svg');
}

.sandwich-expando {
  background-image: url('../images/menu.svg');
  background-size: 14px 12px;
  background-repeat: no-repeat;
  background-position: right;
}

.sandwich-expando.expanded {
  background-image: url('../images/close.svg');
  background-size: 12px 12px;
  background-repeat: no-repeat;
  background-position: right;
}

.remove {
  background-image: url('../images/remove.svg');
  background-size: 12px 12px;
  background-repeat: no-repeat;
  background-position: center;
  width: 12px;
  height: 12px;
  position: absolute;
  right: 0;
}


@media (min--moz-device-pixel-ratio: 1.3),
         (-o-min-device-pixel-ratio: 2.6/2),
         (-webkit-min-device-pixel-ratio: 1.3),
         (min-device-pixel-ratio: 1.3),
         (min-resolution: 1.3dppx) {
  .logo {
    background-image: url(../images/logo-1@2x.png);
    background-size: 146px 134px;
  }
}

.logo {
  background-image: url(../images/logo-1.png);
  background-repeat: no-repeat;
  width: 146px;
  height: 134px;
  margin-top: 30px;
}

.selected-network {
  width: 4px;
  height: 26px;
  background: #60db97;
  position: absolute;
  left: 0;
}

.section-title {
  border-top: 1px solid #e2e2e2;
  height: 80px;
  font-family: 'Nunito Semibold';
}

.trash:after {
  content: url('../images/close.svg');
  width: 12px;
  height: 12px;
}

.section-title .fa-arrow-left {
  /*margin: -2px 8px 0px -8px;*/
}

.unlock-screen #metamask-mascot-container {
  margin-top: 80px;
}

.unlock-screen h1 {
  margin-top: -28px;
  margin-bottom: 42px;
}

.unlock-screen input[type=password] {
  width: 210px;
  border-radius: 3px;
  border: none;
  /*height: 36px;
  margin-bottom: 24px;
  padding: 8px;*/
}

.sizing-input{
  font-size: 14px;
  height: 32px;
  padding-left: 5px;
  border-radius: 3px;
  border: 1px solid #e2e2e2;
}
.editable-label{
  display: flex;
  margin-bottom: 10px;
}
.editable-button{
  margin-left: 10px;
}
/* Webkit */
.unlock-screen input::-webkit-input-placeholder {
  text-align: left;
  font-size: 14px;
}
/* Firefox 18- */
.unlock-screen input:-moz-placeholder {
  text-align: left;
  font-size: 14pxm;
}
/* Firefox 19+ */
.unlock-screen input::-moz-placeholder {
  text-align: left;
  font-size: 14px;
}
/* IE */
.unlock-screen input:-ms-input-placeholder {
  text-align: left;
  font-size: 14px;
}

input.large-input, textarea.large-input {
  /*margin-bottom: 24px;*/
  padding: 10px;
  border-radius: 3px;
  border: 1px solid #e2e2e2;
  font-family: 'Nunito Regular';
  font-size: 14px;
}

input.large-input {
  height: 32px;
}

.letter-spacey {
  letter-spacing: 0.1em;
}

.in-progress-notification {
  color: #db60a4;
}

/* accounts */

.accounts-section {
  margin: 0 0px;
}

.accounts-section .horizontal-line {
  margin: 0px 20px;
}

.accounts-list-option {
  height: 120px;
}

.accounts-list-option .identicon-wrapper {
  width: 100px;
}

.unconftx-link {
  margin-top: 24px;
  cursor: pointer;
}

.unconftx-link .fa-arrow-right {
  margin: 0px -8px 0px 8px;
}

.white-arrow-left {
  content: url('../images/arrow-left-white.svg');
  width: 14px;
  height: 14px;
}

.white-arrow-right {
  content: url('../images/arrow-right-white.svg');
  width: 14px;
  height: 14px;
}

/* identity panel */

.identity-panel {
  font-weight: 500;
}

.identity-panel .identicon-wrapper {
  display: flex;
  align-items: center;
}

.identity-panel .identicon-wrapper span {
  margin: 0 auto;
}

.identity-panel .identity-data {
  margin: 8px 8px 8px 18px;
}

.identity-panel i {
  margin-left: 6px;
  color: #ffffff;
}

.identity-panel .arrow-right {
  padding-left: 18px;
  width: 42px;
  min-width: 18px;
  height: 100%;
}

.identity-copy.flex-column {
  flex: 0.25 0 auto;
  justify-content: center;
}

/* accounts screen */

.identity-section {

}

.identity-section .identity-panel {
  background: #E9E9E9;
  border-bottom: 1px solid #B1B1B1;
  cursor: pointer;
}

.identity-section .identity-panel.selected {
  background: white;
  color: #F3C83E;
}

.identity-section .identity-panel.selected .identicon {
  border-color: orange;
}

.identity-section .accounts-list-option:hover,
.identity-section .accounts-list-option.selected {
  background:white;
}

/* account detail screen */

.account-detail-section {
  display: flex;
  flex-wrap: wrap;
  overflow-x: hidden;
  /*overflow-y: auto;*/
  overflow-y: -moz-scrollbars-none;
  max-height: 585px;
  flex-direction: inherit;
}

.grow-tenx {
  flex-grow: 10;
}

.name-label{

}

.unapproved-tx-icon {
  height: 16px;
  width: 16px;
  background: rgb(47, 174, 244);
  border-color: #AEAEAE;
  border-radius: 13px;
  margin-left: 10px;
}

.tx-warning {
  width: 40px;
  height: 40px;
  border-radius: 20px;
  background: #6729a8;
  background-image: url('../images/invalid-name.svg');
  background-size: 2px 18px;
  background-position: center;
  background-repeat: no-repeat;
  line-height: 60px;
}

.cell.label {
  font-family: 'Nunito Regular';
  font-size: 14px;
  white-space: nowrap;
}

.cell.value {
  font-family: 'Nunito Bold';
  font-size: 14px;
}

.edit-text {
  height: 100%;
  visibility: hidden;
}
.editing-label {
  display: flex;
  justify-content: flex-start;
  margin-left: 50px;
  font-size: 11px;
  text-rendering: geometricPrecision;
  color: #60db97;
}
.name-label:hover .edit-text {
  visibility: visible;
}
/* tx confirm */

.unconftx-section input[type=password] {
  height: 22px;
  padding: 2px;
  margin: 12px;
  margin-bottom: 24px;
  border-radius: 4px;
  border: 2px solid #F3C83E;
  background: #FAF6F0;
}

/* Send Screen */

.send-screen {

}

.send-screen section {
  margin: 10px 30px;
}

.send-screen input {
  width: 100%;
  font-size: 14px;
  border: 1px solid #e2e2e2;
  border-radius: 3px;
}

/* Ether Balance Widget */

.ether-balance-label {
  color: #ABA9AA;
}

.icon-size{
  width: 20px;
}

.info{
  font-family: 'Nunito Regular';
  padding-bottom: 10px;
  display: inline-block;
}

.custom-rpc {
  width: 210px;
  overflow: hidden;
  text-overflow: ellipsis;
}

/* buy eth warning screen */
.custom-radios {
  justify-content: space-around;
  align-items: center;
}


.custom-radio-selected {
  width: 18px;
  height: 18px;
  border: solid;
  border-style: double;
  border-radius: 6px;
  border-width: 5px;
  background: #6729a8;
  border-color: #F7F7F7;
}

.custom-radio-inactive {
  width: 14px;
  height: 14px;
  border: solid;
  border-width: 1px;
  border-radius: 4px;
  border-color: #e2e2e2;
}

.radio-titles {
  color: #6729a8;
}

.radio-titles-subtext {
  color: #777777;
  font-family: 'Nunito SemiBold';
}

.selected-exchange {

}

.buy-radio {

}

.eth-warning{
  transition: opacity 400ms ease-in, transform 400ms ease-in;
}

.buy-subview{
  transition: opacity 400ms ease-in, transform 400ms ease-in;
}

.input-container:hover .edit-text{
  visibility: visible;
}

.buy-inputs{
  font-family: 'Nunito Light';
  font-size: 13px;
  height: 20px;
  background: transparent;
  box-sizing: border-box;
  border: solid;
  border-color: transparent;
  border-width: 0.5px;
  border-radius: 2px;

}
.input-container:hover .buy-inputs{
  box-sizing: inherit;
  border: solid;
  border-color: #6729a8;
  border-width: 0.5px;
  border-radius: 2px;
}

.buy-inputs:focus{
  border: solid;
  border-color: #6729a8;
  border-width: 0.5px;
  border-radius: 2px;
}

.activeForm {
  background: #ffffff;
  color: #333333;
  border: none;
  border-radius: 8px 8px 0px 0px;
  width: 50%;
  text-align: center;
}

.activeForm.left {
  border-radius: 0px 8px 0px 0px;
}

.activeForm.right {
  border-radius: 8px 0px 0px 0px;
}

.inactiveForm {
  background: #60269c;
  color: #ffffff;
  border: none;
  border-radius: 8px 8px 0px 0px;
  width: 50%;
  text-align: center;
}

.ex-coins {
  font-family: 'Nunito SemiBold';
  text-align: center;
  font-size: 16px;
  width: 70px;
  padding: 1px;
  color: #333333;
}

.marketinfo{
  font-family: 'Nunito SemiBold';
  color: #777777;
  font-size: 14px;
  line-height: 17px;
}

#fromCoin::-webkit-calendar-picker-indicator {
  display: none;
}

#coinList {
  width: 400px;
  height: 500px;
  overflow: scroll;
}

.icon-control .fa-refresh{
  visibility: hidden;
}

.icon-control:hover .fa-refresh{
  visibility: visible;
}

.icon-control:hover .fa-chevron-right{
  visibility: hidden;
}

.inactive {
    color: #AEAEAE;
}

.inactive button{
    background: #AEAEAE;
    color: white;
}

.ellip-address {
  overflow: hidden;
  text-overflow: ellipsis;
  width: 5em;
  font-size: 14px;
  font-family: "Nunito Regular";
  margin-left: 5px;
  color: #777777;
}

.qr-header {
  font-family: "Nunito SemiBold";
  font-size: 16px;
  margin-bottom: 30px;
}

.qr-message {
  font-size: 12px;
  color: #6729a8;
}

div.message-container > div:first-child {
  margin-top: 18px;
  font-size: 15px;
  color: #4D4D4D;
}

.pop-hover:hover {
    transform: scale(1.1);
}

//Notification Modal

.notification-modal-wrapper {
  display: flex;
  flex-direction: column;
  justify-content: flex-start;
  align-items: center;
  position: relative;
  border: 1px solid #dedede;
  box-shadow: 0 0 2px 2px #dedede;
  font-family: Roboto;
}

.notification-modal-header {
  background: #f6f6f6;
  width: 100%;
  display: flex;
  justify-content: center;
  padding: 30px;
  font-size: 22px;
  color: #1b344d;
  height: 79px;
}

.notification-modal-message {
  padding: 20px;
}

.notification-modal-message {
  width: 100%;
  display: flex;
  justify-content: center;
  font-size: 17px;
  color: #1b344d;
}

.modal-close-x::after {
  content: '\00D7';
  font-size: 2em;
  color: #9b9b9b;
  position: absolute;
  top: 25px;
  right: 17.5px;
  font-family: sans-serif;
  cursor: pointer;
}

.notification-modal__wrapper {
  display: flex;
  flex-direction: column;
  justify-content: flex-start;
  align-items: center;
  position: relative;
  border: 1px solid #dedede;
  box-shadow: 0 0 2px 2px #dedede;
  font-family: Roboto;
}

.notification-modal__header {
  background: #f6f6f6;
  width: 100%;
  display: flex;
  justify-content: center;
  padding: 30px;
  font-size: 22px;
  color: #1b344d;
  height: 79px;
}

.notification-modal__message {
  padding: 20px;
  width: 100%;
  display: flex;
  justify-content: center;
  font-size: 17px;
  color: #1b344d;
}

.notification-modal__buttons {
  display: flex;
  justify-content: space-evenly;
  width: 100%;
  margin-bottom: 24px;
  padding: 0px 42px;
}

.notification-modal__buttons__btn {
  cursor: pointer;
}

.notification-modal__link {
  color: #2f9ae0;
}

.confirm-label {
  padding: 20px 50px;
  color: #6729a8;
  border: solid 1px #6729a8;
  border-radius: 5px;
  background-color: rgba(103,41,168, 0.2);
  word-wrap: break-word;
}

.contract::after {
  content: url('../images/contract.svg');
  width: 36px;
  height: 42px;
}

.contract-small::after {
  content: url('../images/contract-small.svg');
  width: 19px;
  height: 22px;
}

.menu-droppo-container::-webkit-scrollbar {
  width: 0px;
}
 
.menu-droppo-container::-webkit-scrollbar-thumb {
  border: none;
  background-clip: content-box;
}

.hidden {
  visibility: hidden;
}<|MERGE_RESOLUTION|>--- conflicted
+++ resolved
@@ -338,11 +338,7 @@
   height: 14px;
 }
 
-<<<<<<< HEAD
 .clipboard::before {
-=======
-.clipboard {
->>>>>>> b294f920
   content: url('../images/copy.svg');
   width: 14px;
   height: 14px;
