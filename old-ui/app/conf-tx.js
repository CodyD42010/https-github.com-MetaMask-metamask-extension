const inherits = require('util').inherits
const Component = require('react').Component
const h = require('react-hyperscript')
const connect = require('react-redux').connect
const actions = require('../../ui/app/actions')
const LoadingIndicator = require('./components/loading')
const txHelper = require('../lib/tx-helper')
const log = require('loglevel')
const { getCurrentKeyring, ifContractAcc } = require('./util')

const PendingTx = require('./components/pending-tx')
import PendingMsg from './components/pending-msg'
import PendingPersonalMsg from './components/pending-personal-msg'
import PendingTypedMsg from './components/pending-typed-msg'
const Loading = require('./components/loading')
const { getMetaMaskAccounts } = require('../../ui/app/selectors')

module.exports = connect(mapStateToProps)(ConfirmTxScreen)

function mapStateToProps (state) {
  const { metamask, appState } = state
  const { screenParams, pendingTxIndex } = appState.currentView
  return {
    identities: metamask.identities,
<<<<<<< HEAD
    accounts: getMetaMaskAccounts(state),
=======
    keyrings: metamask.keyrings,
    accounts: metamask.accounts,
>>>>>>> 798256fb
    selectedAddress: metamask.selectedAddress,
    unapprovedTxs: metamask.unapprovedTxs,
    unapprovedMsgs: metamask.unapprovedMsgs,
    unapprovedPersonalMsgs: metamask.unapprovedPersonalMsgs,
    unapprovedTypedMessages: metamask.unapprovedTypedMessages,
    index: pendingTxIndex || 0,
    warning: appState.warning,
    network: metamask.network,
    provider: metamask.provider,
    conversionRate: metamask.conversionRate,
    currentCurrency: metamask.currentCurrency,
    blockGasLimit: metamask.currentBlockGasLimit,
    computedBalances: metamask.computedBalances,
    isToken: (screenParams && screenParams.isToken),
    tokenSymbol: (screenParams && screenParams.tokenSymbol),
    tokensToSend: (screenParams && screenParams.tokensToSend),
    tokensTransferTo: (screenParams && screenParams.tokensTransferTo),
    isContractExecutionByUser: (screenParams && screenParams.isContractExecutionByUser),
  }
}

inherits(ConfirmTxScreen, Component)
function ConfirmTxScreen () {
  Component.call(this)
}

ConfirmTxScreen.prototype.render = function () {
  const props = this.props
  const { network, unapprovedTxs, currentCurrency, computedBalances,
    unapprovedMsgs, unapprovedPersonalMsgs, unapprovedTypedMessages, blockGasLimit } = props
  let { conversionRate } = props

  const isSokol = parseInt(network) === 77
  const isDai = parseInt(network) === 100
  if (isSokol) {
    conversionRate = 0
  } else if (isDai) {
    conversionRate = 1
  }

  var unconfTxList = txHelper(unapprovedTxs, unapprovedMsgs, unapprovedPersonalMsgs, unapprovedTypedMessages, network)
  const ind = props.index || 0
  var txData = unconfTxList[ind] || {}
  var txParams = txData.params || {}

  log.info(`rendering a combined ${unconfTxList.length} unconf msg & txs`)
  if (unconfTxList.length === 0) return h(Loading, { isLoading: true })

  const unconfTxListLength = unconfTxList.length

  return (

    h('.flex-column.flex-grow', {
      style: {
        width: '100%',
      },
    }, [

      h(LoadingIndicator, {
        isLoading: this.state ? !this.state.bypassLoadingScreen : txData.loadingDefaults,
        loadingMessage: 'Estimating transaction cost…',
        canBypass: true,
        bypass: () => {
          this.setState({bypassLoadingScreen: true})
        },
      }),

      // subtitle and nav

      warningIfExists(props.warning),

      currentTxView({
        // Properties
        txData: txData,
        key: txData.id,
        selectedAddress: props.selectedAddress,
        accounts: props.accounts,
        identities: props.identities,
        conversionRate,
        currentCurrency,
        blockGasLimit,
        unconfTxListLength,
        computedBalances,
        network,
        isToken: props.isToken,
        tokenSymbol: props.tokenSymbol,
        tokensToSend: props.tokensToSend,
        tokensTransferTo: props.tokensTransferTo,
        // Actions
        buyEth: this.buyEth.bind(this, txParams.from || props.selectedAddress, props.isContractExecutionByUser),
        sendTransaction: this.sendTransaction.bind(this),
        cancelTransaction: this.cancelTransaction.bind(this, txData),
        cancelAllTransactions: this.cancelAllTransactions.bind(this, unconfTxList),
        signMessage: this.signMessage.bind(this, txData),
        signPersonalMessage: this.signPersonalMessage.bind(this, txData),
        signTypedMessage: this.signTypedMessage.bind(this, txData),
        cancelMessage: this.cancelMessage.bind(this, txData),
        cancelPersonalMessage: this.cancelPersonalMessage.bind(this, txData),
        cancelTypedMessage: this.cancelTypedMessage.bind(this, txData),
      }),
    ])
  )
}

function currentTxView (opts) {
  log.info('rendering current tx view')
  const { txData } = opts
  const { txParams, msgParams, type } = txData

  if (txParams) {
    log.debug('txParams detected, rendering pending tx')
    return h(PendingTx, opts)
  } else if (msgParams) {
    log.debug('msgParams detected, rendering pending msg')

    if (type === 'eth_sign') {
      log.debug('rendering eth_sign message')
      return h(PendingMsg, opts)
    } else if (type === 'personal_sign') {
      log.debug('rendering personal_sign message')
      return h(PendingPersonalMsg, opts)
    } else if (type === 'eth_signTypedData') {
      log.debug('rendering eth_signTypedData message')
      return h(PendingTypedMsg, opts)
    }
  }
}

ConfirmTxScreen.prototype.buyEth = function (address, isContractExecutionByUser, event) {
  event.preventDefault()
  this.props.dispatch(actions.buyEthView(address, isContractExecutionByUser))
}

ConfirmTxScreen.prototype.sendTransaction = function (txData, event) {
  this.stopPropagation(event)
  this.props.dispatch(actions.updateAndApproveTx(txData))
  this._checkIfContractExecutionAndUnlockContract(txData)
}

ConfirmTxScreen.prototype.cancelTransaction = function (txData, event) {
  this.stopPropagation(event)
  event.preventDefault()
  this.props.dispatch(actions.cancelTx(txData))
  this._checkIfContractExecutionAndUnlockContract(txData)
}

ConfirmTxScreen.prototype.cancelAllTransactions = function (unconfTxList, event) {
  this.stopPropagation(event)
  event.preventDefault()
  this.props.dispatch(actions.cancelAllTx(unconfTxList))
  this._checkIfMultipleContractExecutionAndUnlockContract(unconfTxList)
}

ConfirmTxScreen.prototype.signMessage = function (msgData, event) {
  log.info('conf-tx.js: signing message')
  var params = msgData.msgParams
  params.metamaskId = msgData.id
  this.stopPropagation(event)
  this.props.dispatch(actions.signMsg(params))
}

ConfirmTxScreen.prototype.stopPropagation = function (event) {
  if (event.stopPropagation) {
    event.stopPropagation()
  }
}

ConfirmTxScreen.prototype.signPersonalMessage = function (msgData, event) {
  log.info('conf-tx.js: signing personal message')
  var params = msgData.msgParams
  params.metamaskId = msgData.id
  this.stopPropagation(event)
  this.props.dispatch(actions.signPersonalMsg(params))
}

ConfirmTxScreen.prototype.signTypedMessage = function (msgData, event) {
  log.info('conf-tx.js: signing typed message')
  var params = msgData.msgParams
  params.metamaskId = msgData.id
  this.stopPropagation(event)
  this.props.dispatch(actions.signTypedMsg(params))
}

ConfirmTxScreen.prototype.cancelMessage = function (msgData, event) {
  log.info('canceling message')
  this.stopPropagation(event)
  this.props.dispatch(actions.cancelMsg(msgData))
}

ConfirmTxScreen.prototype.cancelPersonalMessage = function (msgData, event) {
  log.info('canceling personal message')
  this.stopPropagation(event)
  this.props.dispatch(actions.cancelPersonalMsg(msgData))
}

ConfirmTxScreen.prototype.cancelTypedMessage = function (msgData, event) {
  log.info('canceling typed message')
  this.stopPropagation(event)
  this.props.dispatch(actions.cancelTypedMsg(msgData))
}

ConfirmTxScreen.prototype._checkIfMultipleContractExecutionAndUnlockContract = function (unconfTxList) {
  const areTxsToOneContractFromTheList = unconfTxList.slice(0).reduce((res, txData, ind, unconfTxList) => {
    if (txData.txParams.data && this.props.isContractExecutionByUser) {
      const to = txData && txData.txParams && txData.txParams.to
      const targetContractIsInTheList = Object.keys(this.props.accounts).some((acc) => acc === to)
      if (targetContractIsInTheList && Object.keys(res).length === 0) {
        res = { status: true, to }
      } else if (res.status && res.to !== to) {
        res = { status: false }
        unconfTxList.splice(1)
      }
    } else {
      res = { status: false }
      unconfTxList.splice(1)
    }
    return res
  }, {})

  if (areTxsToOneContractFromTheList.status) {
    this._unlockContract(areTxsToOneContractFromTheList.to)
  }
}

ConfirmTxScreen.prototype._checkIfContractExecutionAndUnlockContract = function (txData) {
  if (txData.txParams.data && this.props.isContractExecutionByUser) {
    const to = txData && txData.txParams && txData.txParams.to
    const targetContractIsInTheList = Object.keys(this.props.accounts).some((acc) => acc === to)
    if (targetContractIsInTheList) {
      this._unlockContract(to)
    }
  }
}

ConfirmTxScreen.prototype._unlockContract = function (to) {
  const currentKeyring = getCurrentKeyring(to, this.props.network, this.props.keyrings, this.props.identities)
  if (ifContractAcc(currentKeyring)) {
    this.props.dispatch(actions.showAccountDetail(to))
  }
}

function warningIfExists (warning) {
  if (warning &&
     // Do not display user rejections on this screen:
     warning.indexOf('User denied transaction signature') === -1) {
    return h('.error', {
      style: {
        margin: 'auto',
      },
    }, warning)
  }
}<|MERGE_RESOLUTION|>--- conflicted
+++ resolved
@@ -22,12 +22,8 @@
   const { screenParams, pendingTxIndex } = appState.currentView
   return {
     identities: metamask.identities,
-<<<<<<< HEAD
     accounts: getMetaMaskAccounts(state),
-=======
     keyrings: metamask.keyrings,
-    accounts: metamask.accounts,
->>>>>>> 798256fb
     selectedAddress: metamask.selectedAddress,
     unapprovedTxs: metamask.unapprovedTxs,
     unapprovedMsgs: metamask.unapprovedMsgs,
