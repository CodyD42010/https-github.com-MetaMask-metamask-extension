# Changelog

## Current Develop Branch

## 4.14.0 Thursday October 11 2018

- Update transaction statuses when switching networks.
- [#5470](https://github.com/MetaMask/metamask-extension/pull/5470) 100% coverage in French locale, fixed the procedure to verify proposed locale.
<<<<<<< HEAD
- [#5502](https://github.com/MetaMask/metamask-extension/pull/5502) Update Italian translation.
=======
- Added rudimentary support for the subscription API to support web3 1.0 and Truffle's Drizzle.
>>>>>>> 5504c8b9

## 4.12.0 Thursday September 27 2018

- Reintroduces changes from 4.10.0
## 4.13.0

- A rollback release, equivalent to `v4.11.1` to be deployed in the case that `v4.12.0` is found to have bugs.

## 4.11.1 Tuesday September 25 2018

- Adds Ledger support.

## 4.11.0 Monday September 24 2018

- Identical to 4.9.3. A rollback version to give time to fix bugs in the 4.10.x branch.

## 4.10.0 Mon Sep 17 2018

- [#4803](https://github.com/MetaMask/metamask-extension/pull/4803): Implement EIP-712: Sign typed data, but continue to support v1.
- [#4898](https://github.com/MetaMask/metamask-extension/pull/4898): Restore multiple consecutive accounts with balances.
- [#4279](https://github.com/MetaMask/metamask-extension/pull/4279): New BlockTracker and Json-Rpc-Engine based Provider.
- [#5050](https://github.com/MetaMask/metamask-extension/pull/5050): Add Ledger hardware wallet support.
- [#4919](https://github.com/MetaMask/metamask-extension/pull/4919): Refactor and Redesign Transaction List.
- [#5182](https://github.com/MetaMask/metamask-extension/pull/5182): Add Transaction Details to the Transaction List view.
- [#5229](https://github.com/MetaMask/metamask-extension/pull/5229): Clear old seed words when importing new seed words.
- [#5264](https://github.com/MetaMask/metamask-extension/pull/5264): Improve click area for adjustment arrows buttons.
- [#4606](https://github.com/MetaMask/metamask-extension/pull/4606): Add new metamask_watchAsset method.
- [#5189](https://github.com/MetaMask/metamask-extension/pull/5189): Fix bug where Ropsten loading message is shown when connecting to Kovan.
- [#5256](https://github.com/MetaMask/metamask-extension/pull/5256): Add mock EIP-1102 support

## 4.9.3 Wed Aug 15 2018

- [#4897](https://github.com/MetaMask/metamask-extension/pull/4897): QR code scan for recipient addresses.
- [#4961](https://github.com/MetaMask/metamask-extension/pull/4961): Add a download seed phrase link.
- [#5060](https://github.com/MetaMask/metamask-extension/pull/5060): Fix bug where gas was not updating properly.

## 4.9.2 Mon Aug 09 2018

- [#5020](https://github.com/MetaMask/metamask-extension/pull/5020): Fix bug in migration #28 ( moving tokens to specific accounts )

## 4.9.1 Mon Aug 09 2018

- [#4884](https://github.com/MetaMask/metamask-extension/pull/4884): Allow to have tokens per account and network.
- [#4989](https://github.com/MetaMask/metamask-extension/pull/4989): Continue to use original signedTypedData.
- [#5010](https://github.com/MetaMask/metamask-extension/pull/5010): Fix ENS resolution issues.
- [#5000](https://github.com/MetaMask/metamask-extension/pull/5000): Show error while allowing confirmation of tx where simulation fails.
- [#4995](https://github.com/MetaMask/metamask-extension/pull/4995): Shows retry button on dApp initialized transactions.

## 4.9.0 Mon Aug 07 2018

- [#4926](https://github.com/MetaMask/metamask-extension/pull/4926): Show retry button on the latest tx of the earliest nonce.
- [#4888](https://github.com/MetaMask/metamask-extension/pull/4888): Suggest using the new user interface.
- [#4947](https://github.com/MetaMask/metamask-extension/pull/4947): Prevent sending multiple transasctions on multiple confirm clicks.
- [#4844](https://github.com/MetaMask/metamask-extension/pull/4844): Add new tokens auto detection.
- [#4667](https://github.com/MetaMask/metamask-extension/pull/4667): Remove rejected transactions from transaction history.
- [#4625](https://github.com/MetaMask/metamask-extension/pull/4625): Add Trezor Support.
- [#4625](https://github.com/MetaMask/metamask-extension/pull/4625/commits/523cf9ad33d88719520ae5e7293329d133b64d4d): Allow to remove accounts (Imported and Hardware Wallets)
- [#4814](https://github.com/MetaMask/metamask-extension/pull/4814): Add hex data input to send screen.
- [#4691](https://github.com/MetaMask/metamask-extension/pull/4691): Redesign of the Confirm Transaction Screen.
- [#4840](https://github.com/MetaMask/metamask-extension/pull/4840): Now shows notifications when transactions are completed.
- [#4855](https://github.com/MetaMask/metamask-extension/pull/4855): Allow the use of HTTP prefix for custom rpc urls.
- [#4855](https://github.com/MetaMask/metamask-extension/pull/4855): network.js: convert rpc protocol to lower case.
- [#4898](https://github.com/MetaMask/metamask-extension/pull/4898): Restore multiple consecutive accounts with balances.

## 4.8.0 Thur Jun 14 2018

- [#4513](https://github.com/MetaMask/metamask-extension/pull/4513): Attempting to import an empty private key will now show a clear error.
- [#4570](https://github.com/MetaMask/metamask-extension/pull/4570): Fix bug where metamask data would stop being written to disk after prolonged use.
- [#4523](https://github.com/MetaMask/metamask-extension/pull/4523): Fix bug where account reset did not work with custom RPC providers.
- [#4524](https://github.com/MetaMask/metamask-extension/pull/4524): Fix for Brave i18n getAcceptLanguages.
- [#4557](https://github.com/MetaMask/metamask-extension/pull/4557): Fix bug where nonce mutex was never released.
- [#4566](https://github.com/MetaMask/metamask-extension/pull/4566): Add phishing notice.
- [#4591](https://github.com/MetaMask/metamask-extension/pull/4591): Allow Copying Token Addresses and link to Token on Etherscan.

## 4.7.4 Tue Jun 05 2018

- Add diagnostic reporting for users with multiple HD keyrings
- Throw explicit error when selected account is unset

## 4.7.3 Mon Jun 04 2018

- Hide token now uses new modal
- Indicate the current selected account on the popup account view
- Reduce height of notice container in onboarding
- Fixes issue where old nicknames were kept around causing errors

## 4.7.2 Sun Jun 03 2018

- Fix bug preventing users from logging in. Internally accounts and identities were out of sync.
- Fix support links to point to new support system (Zendesk)
- Fix bug in migration #26 ( moving account nicknames to preferences )
- Clears account nicknames on restore from seedPhrase

## 4.7.1 Fri Jun 01 2018

- Fix bug where errors were not returned to Dapps.

## 4.7.0 Wed May 30 2018

- Fix Brave support
- Adds error messages when passwords don't match in onboarding flow.
- Adds modal notification if a retry in the process of being confirmed is dropped.
- New unlock screen design.
- Design improvements to the add token screen.
- Fix inconsistencies in confirm screen between extension and browser window modes.
- Fix scrolling in deposit ether modal.
- Fix styling of app spinner.
- Font weight changed from 300 to 400.
- New reveal screen design.
- Styling improvements to labels in first time flow and signature request headers.

## 4.6.1 Mon Apr 30 2018

- Fix bug where sending a transaction resulted in an infinite spinner
- Allow transactions with a 0 gwei gas price
- Handle encoding errors in ERC20 symbol + digits
- Fix ShapeShift forms (new + old ui)
- Fix sourcemaps

## 4.6.0 Thu Apr 26 2018

- Correctly format currency conversion for locally selected preferred currency.
- Improved performance of 3D fox logo.
- Fetch token prices based on contract address, not symbol
- Fix bug that prevents setting language locale in settings.
- Show checksum addresses throughout the UI
- Allow transactions with a 0 gwei gas price
- Made provider RPC errors contain useful messages

## 4.5.5 Fri Apr 06 2018

- Graceful handling of unknown keys in txParams
- Fixes buggy handling of historical transactions with unknown keys in txParams
- Fix link for 'Learn More' in the Add Token Screen to open to a new tab.
- Fix Download State Logs button [#3791](https://github.com/MetaMask/metamask-extension/issues/3791)
- Enhanced migration error handling + reporting

## 4.5.4 (aborted) Thu Apr 05 2018

- Graceful handling of unknown keys in txParams
- Fix link for 'Learn More' in the Add Token Screen to open to a new tab.
- Fix Download State Logs button [#3791](https://github.com/MetaMask/metamask-extension/issues/3791)
- Fix migration error reporting

## 4.5.3 Wed Apr 04 2018

- Fix bug where checksum address are messing with balance issue [#3843](https://github.com/MetaMask/metamask-extension/issues/3843)
- new ui: fix the confirm transaction screen

## 4.5.2 Wed Apr 04 2018

- Fix overly strict validation where transactions were rejected with hex encoded "chainId"

## 4.5.1 Tue Apr 03 2018

- Fix default network (should be mainnet not Rinkeby)
- Fix Sentry automated error reporting endpoint

## 4.5.0 Mon Apr 02 2018

- (beta ui) Internationalization: Select your preferred language in the settings screen
- Internationalization: various locale improvements
- Fix bug where the "Reset account" feature would not clear the network cache.
- Increase maximum gas limit, to allow very gas heavy transactions, since block gas limits have been stable.

## 4.4.0 Mon Mar 26 2018

- Internationalization: Taiwanese, Thai, Slovenian
- Fixes bug where MetaMask would not open once its storage grew too large.
- Updates design of new-ui Add Token screen
- New-ui can send to ens addresses
- Update new-ui button styles
- Signed-type-data notification handles long messages
- Popup extension in new-ui uses new on-boarding designs
- Buy ether step of new-ui on-boarding uses new buy ether modal designs

## 4.3.0 Wed Mar 21 2018

- (beta) Add internationalization support! Includes translations for 13 (!!) new languages: French, Spanish, Italian, German, Dutch, Portuguese, Japanese, Korean, Vietnamese, Mandarin, Hindi, Tagalog, and Russian! Select "Try Beta" in the menu to take them for a spin. Read more about the community effort [here](https://medium.com/gitcoin/metamask-internationalizes-via-gitcoin-bf1390c0301c)
- No longer uses nonces specified by the dapp
- Will now throw an error if the `to` field in txParams is not valid.
- Will strip null values from the `to` field.
- (beta) No longer shows token confirmation screen when performing a non-send
- (beta) Fixes bug where tx data was nullified when repricing a tx
- Fix flashing Login screen after logging in or restoring from seed phrase.
- Increase tap areas for menu buttons on mobile
- Change all fonts in new-ui onboarding to Roboto, size 400
- Add a welcome screen to new-ui onboarding flow
- Make new-ui create password screen responsive
- Hide network dropdown before account is initialized
- Fix bug that could prevent MetaMask from saving the latest vault.

## 4.2.0 Tue Mar 06 2018

- Replace "Loose" wording to "Imported".
- Replace "Unlock" wording with "Log In".
- Add Imported Account disclaimer.
- Allow adding custom tokens to classic ui when balance is 0
- Allow editing of symbol and decimal info when adding custom token in new-ui
- NewUI shapeshift form can select all coins (not just BTC)
- Add most of Microsoft Edge support.

## 4.1.3 2018-2-28

- Ensure MetaMask's inpage provider is named MetamaskInpageProvider to keep some sites from breaking.
- Add retry transaction button back into classic ui.
- Add network dropdown styles to support long custom RPC urls

## 4.1.2 2018-2-28

- Actually includes all the fixes mentioned in 4.1.1 (sorry)

## 4.1.1 2018-2-28

- Fix "Add Token" screen referencing missing token logo urls
- Prevent user from switching network during signature request
- Fix misleading language "Contract Published" -> "Contract Deployment"
- Fix cancel button on "Buy Eth" screen
- Improve new-ui onboarding flow style

## 4.1.0 2018-2-27

- Report failed txs to Sentry with more specific message
- Fix internal feature flags being sometimes undefined
- Standardized license to MIT

## 4.0.0 2018-2-22

- Introduce new MetaMask user interface.

## 3.14.2 2018-2-15

- Fix bug where log subscriptions would break when switching network.
- Fix bug where storage values were cached across blocks.
- Add MetaMask light client [testing container](https://github.com/MetaMask/mesh-testing)

## 3.14.1 2018-2-1

- Further fix scrolling for Firefox.

## 3.14.0 2018-2-1

- Removed unneeded data from storage
- Add a "reset account" feature to Settings
- Add warning for importing some kinds of files.
- Scrollable Setting view for Firefox.

## 3.13.8 2018-1-29

- Fix provider for Kovan network.
- Bump limit for EventEmitter listeners before warning.
- Display Error when empty string is entered as a token address.

## 3.13.7 2018-1-22

- Add ability to bypass gas estimation loading indicator.
- Forward failed transactions to Sentry error reporting service
- Re-add changes from 3.13.5

## 3.13.6 2017-1-18

- Roll back changes to 3.13.4 to fix some issues with the new Infura REST provider.

## 3.13.5 2018-1-16

- Estimating gas limit for simple ether sends now faster & cheaper, by avoiding VM usage on recipients with no code.
- Add an extra px to address for Firefox clipping.
- Fix Firefox scrollbar.
- Open metamask popup for transaction confirmation before gas estimation finishes and add a loading screen over transaction confirmation.
- Fix bug that prevented eth_signTypedData from signing bytes.
- Further improve gas price estimation.

## 3.13.4 2018-1-9

- Remove recipient field if application initializes a tx with an empty string, or 0x, and tx data. Throw an error with the same condition, but without tx data.
- Improve gas price suggestion to be closer to the lowest that will be accepted.
- Throw an error if a application tries to submit a tx whose value is a decimal, and inform that it should be in wei.
- Fix bug that prevented updating custom token details.
- No longer mark long-pending transactions as failed, since we now have button to retry with higher gas.
- Fix rounding error when specifying an ether amount that has too much precision.
- Fix bug where incorrectly inputting seed phrase would prevent any future attempts from succeeding.

## 3.13.3 2017-12-14

- Show tokens that are held that have no balance.
- Reduce load on Infura by using a new block polling endpoint.

## 3.13.2 2017-12-9

- Reduce new block polling interval to 8000 ms, to ease server load.

## 3.13.1 2017-12-7

- Allow Dapps to specify a transaction nonce, allowing dapps to propose resubmit and force-cancel transactions.

## 3.13.0 2017-12-7

- Allow resubmitting transactions that are taking long to complete.

## 3.12.1 2017-11-29

- Fix bug where a user could be shown two different seed phrases.
- Detect when multiple web3 extensions are active, and provide useful error.
- Adds notice about seed phrase backup.

## 3.12.0 2017-10-25

- Add support for alternative ENS TLDs (Ethereum Name Service Top-Level Domains).
- Lower minimum gas price to 0.1 GWEI.
- Remove web3 injection message from production (thanks to @ChainsawBaby)
- Add additional debugging info to our state logs, specifically OS version and browser version.

## 3.11.2 2017-10-21

- Fix bug where reject button would sometimes not work.
- Fixed bug where sometimes MetaMask's connection to a page would be unreliable.

## 3.11.1 2017-10-20

- Fix bug where log filters were not populated correctly
- Fix bug where web3 API was sometimes injected after the page loaded.
- Fix bug where first account was sometimes not selected correctly after creating or restoring a vault.
- Fix bug where imported accounts could not use new eth_signTypedData method.

## 3.11.0 2017-10-11

- Add support for new eth_signTypedData method per EIP 712.
- Fix bug where some transactions would be shown as pending forever, even after successfully mined.
- Fix bug where a transaction might be shown as pending forever if another tx with the same nonce was mined.
- Fix link to support article on token addresses.

## 3.10.9 2017-10-5

- Only rebrodcast transactions for a day not a days worth of blocks
- Remove Slack link from info page, since it is a big phishing target.
- Stop computing balance based on pending transactions, to avoid edge case where users are unable to send transactions.

## 3.10.8 2017-9-28

- Fixed usage of new currency fetching API.

## 3.10.7 2017-9-28

- Fixed bug where sometimes the current account was not correctly set and exposed to web apps.
- Added AUD, HKD, SGD, IDR, PHP to currency conversion list

## 3.10.6 2017-9-27

- Fix bug where newly created accounts were not selected.
- Fix bug where selected account was not persisted between lockings.

## 3.10.5 2017-9-27

- Fix block gas limit estimation.

## 3.10.4 2017-9-27

- Fix bug that could mis-render token balances when very small. (Not actually included in 3.9.9)
- Fix memory leak warning.
- Fix bug where new event filters would not include historical events.

## 3.10.3 2017-9-21

- Fix bug where metamask-dapp connections are lost on rpc error
- Fix bug that would sometimes display transactions as failed that could be successfully mined.

## 3.10.2 2017-9-18

rollback to 3.10.0 due to bug

## 3.10.1 2017-9-18

- Add ability to export private keys as a file.
- Add ability to export seed words as a file.
- Changed state logs to a file download than a clipboard copy.
- Add specific error for failed recipient address checksum.
- Fixed a long standing memory leak associated with filters installed by dapps
- Fix link to support center.
- Fixed tooltip icon locations to avoid overflow.
- Warn users when a dapp proposes a high gas limit (90% of blockGasLimit or higher
- Sort currencies by currency name (thanks to strelok1: https://github.com/strelok1).

## 3.10.0 2017-9-11

- Readded loose keyring label back into the account list.
- Remove cryptonator from chrome permissions.
- Add info on token contract addresses.
- Add validation preventing users from inputting their own addresses as token tracking addresses.
- Added button to reject all transactions (thanks to davidp94! https://github.com/davidp94)


## 3.9.13 2017-9-8

- Changed the way we initialize the inpage provider to fix a bug affecting some developers.

## 3.9.12 2017-9-6

- Fix bug that prevented Web3 1.0 compatibility
- Make eth_sign deprecation warning less noisy
- Add useful link to eth_sign deprecation warning.
- Fix bug with network version serialization over synchronous RPC
- Add MetaMask version to state logs.
- Add the total amount of tokens when multiple tokens are added under the token list
- Use HTTPS links for Etherscan.
- Update Support center link to new one with HTTPS.
- Make web3 deprecation notice more useful by linking to a descriptive article.

## 3.9.11 2017-8-24

- Fix nonce calculation bug that would sometimes generate very wrong nonces.
- Give up resubmitting a transaction after 3500 blocks.

## 3.9.10 2017-8-23

- Improve nonce calculation, to prevent bug where people are unable to send transactions reliably.
- Remove link to eth-tx-viz from identicons in tx history.

## 3.9.9 2017-8-18

- Fix bug where some transaction submission errors would show an empty screen.
- Fix bug that could mis-render token balances when very small.
- Fix formatting of eth_sign "Sign Message" view.
- Add deprecation warning to eth_sign "Sign Message" view.

## 3.9.8 2017-8-16

- Reenable token list.
- Remove default tokens.

## 3.9.7 2017-8-15

- hotfix - disable token list
- Added a deprecation warning for web3 https://github.com/ethereum/mist/releases/tag/v0.9.0

## 3.9.6 2017-8-09

- Replace account screen with an account drop-down menu.
- Replace account buttons with a new account-specific drop-down menu.

## 3.9.5 2017-8-04

- Improved phishing detection configuration update rate

## 3.9.4 2017-8-03

- Fixed bug that prevented transactions from being rejected.

## 3.9.3 2017-8-03

- Add support for EGO ujo token
- Continuously update blacklist for known phishing sites in background.
- Automatically detect suspicious URLs too similar to common phishing targets, and blacklist them.

## 3.9.2 2017-7-26

- Fix bugs that could sometimes result in failed transactions after switching networks.
- Include stack traces in txMeta's to better understand the life cycle of transactions
- Enhance blacklister functionality to include levenshtein logic. (credit to @sogoiii and @409H for their help!)

## 3.9.1 2017-7-19

- No longer automatically request 1 ropsten ether for the first account in a new vault.
- Now redirects from known malicious sites faster.
- Added a link to our new support page to the help screen.
- Fixed bug where a new transaction would be shown over the current transaction, creating a possible timing attack against user confirmation.
- Fixed bug in nonce tracker where an incorrect nonce would be calculated.
- Lowered minimum gas price to 1 Gwei.

## 3.9.0 2017-7-12

- Now detects and blocks known phishing sites.

## 3.8.6 2017-7-11

- Make transaction resubmission more resilient.
- No longer validate nonce client-side in retry loop.
- Fix bug where insufficient balance error was sometimes shown on successful transactions.

## 3.8.5 2017-7-7

- Fix transaction resubmit logic to fail slightly less eagerly.

## 3.8.4 2017-7-7

- Improve transaction resubmit logic to fail more eagerly when a user would expect it to.

## 3.8.3 2017-7-6

- Re-enable default token list.
- Add origin header to dapp-bound requests to allow providers to throttle sites.
- Fix bug that could sometimes resubmit a transaction that had been stalled due to low balance after balance was restored.

## 3.8.2 2017-7-3

- No longer show network loading indication on config screen, to allow selecting custom RPCs.
- Visually indicate that network spinner is a menu.
- Indicate what network is being searched for when disconnected.

## 3.8.1 2017-6-30

- Temporarily disabled loading popular tokens by default to improve performance.
- Remove SEND token button until a better token sending form can be built, due to some precision issues.
- Fix precision bug in token balances.
- Cache token symbol and precisions to reduce network load.
- Transpile some newer JavaScript, restores compatibility with some older browsers.

## 3.8.0 2017-6-28

- No longer stop rebroadcasting transactions
- Add list of popular tokens held to the account detail view.
- Add ability to add Tokens to token list.
- Add a warning to JSON file import.
- Add "send" link to token list, which goes to TokenFactory.
- Fix bug where slowly mined txs would sometimes be incorrectly marked as failed.
- Fix bug where badge count did not reflect personal_sign pending messages.
- Seed word confirmation wording is now scarier.
- Fix error for invalid seed words.
- Prevent users from submitting two duplicate transactions by disabling submit.
- Allow Dapps to specify gas price as hex string.
- Add button for copying state logs to clipboard.

## 3.7.8 2017-6-12

- Add an `ethereum:` prefix to the QR code address
- The default network on installation is now MainNet
- Fix currency API URL from cryptonator.
- Update gasLimit params with every new block seen.
- Fix ENS resolver symbol UI.

## 3.7.7 2017-6-8

- Fix bug where metamask would show old data after computer being asleep or disconnected from the internet.

## 3.7.6 2017-6-5

- Fix bug that prevented publishing contracts.

## 3.7.5 2017-6-5

- Prevent users from sending to the `0x0` address.
- Provide useful errors when entering bad characters in ENS name.
- Add ability to copy addresses from transaction confirmation view.

## 3.7.4 2017-6-2

- Fix bug with inflight cache that caused some block lookups to return bad values (affected OasisDex).
- Fixed bug with gas limit calculation that would sometimes create unsubmittable gas limits.

## 3.7.3 2017-6-1

- Rebuilt to fix cache clearing bug.

## 3.7.2 2017-5-31

- Now when switching networks sites that use web3 will reload
- Now when switching networks the extension does not restart
- Cleanup decimal bugs in our gas inputs.
- Fix bug where submit button was enabled for invalid gas inputs.
- Now enforce 95% of block's gasLimit to protect users.
- Removing provider-engine from the inpage provider. This fixes some error handling inconsistencies introduced in 3.7.0.
- Added "inflight cache", which prevents identical requests from clogging up the network, dramatically improving ENS performance.
- Fixed bug where filter subscriptions would sometimes fail to unsubscribe.
- Some contracts will now display logos instead of jazzicons.
- Some contracts will now have names displayed in the confirmation view.

## 3.7.0 2017-5-23

- Add Transaction Number (nonce) to transaction list.
- Label the pending tx icon with a tooltip.
- Fix bug where website filters would pile up and not deallocate when leaving a site.
- Continually resubmit pending txs for a period of time to ensure successful broadcast.
- ENS names will no longer resolve to their owner if no resolver is set. Resolvers must be explicitly set and configured.

## 3.6.5 2017-5-17

- Fix bug where edited gas parameters would not take effect.
- Trim currency list.
- Enable decimals in our gas prices.
- Fix reset button.
- Fix event filter bug introduced by newer versions of Geth.
- Fix bug where decimals in gas inputs could result in strange values.

## 3.6.4 2017-5-8

- Fix main-net ENS resolution.

## 3.6.3 2017-5-8

- Fix bug that could stop newer versions of Geth from working with MetaMask.

## 3.6.2 2017-5-8

- Input gas price in Gwei.
- Enforce Safe Gas Minimum recommended by EthGasStation.
- Fix bug where block-tracker could stop polling for new blocks.
- Reduce UI size by removing internal web3.
- Fix bug where gas parameters would not properly update on adjustment.

## 3.6.1 2017-4-30

- Made fox less nosy.
- Fix bug where error was reported in debugger console when Chrome opened a new window.

## 3.6.0 2017-4-26

- Add Rinkeby Test Network to our network list.

## 3.5.4 2017-4-25

- Fix occasional nonce tracking issue.
- Fix bug where some events would not be emitted by web3.
- Fix bug where an error would be thrown when composing signatures for networks with large ID values.

## 3.5.3 2017-4-24

- Popup new transactions in Firefox.
- Fix transition issue from account detail screen.
- Revise buy screen for more modularity.
- Fixed some other small bugs.

## 3.5.2 2017-3-28

- Fix bug where gas estimate totals were sometimes wrong.
- Add link to Kovan Test Faucet instructions on buy view.
- Inject web3 into loaded iFrames.

## 3.5.1 2017-3-27

- Fix edge case where users were unable to enable the notice button if notices were short enough to not require a scrollbar.

## 3.5.0 2017-3-27

- Add better error messages for when a transaction fails on approval
- Allow sending to ENS names in send form on Ropsten.
- Added an address book functionality that remembers the last 15 unique addresses sent to.
- Can now change network to custom RPC URL from lock screen.
- Removed support for old, lightwallet based vault. Users who have not opened app in over a month will need to recover with their seed phrase. This will allow Firefox support sooner.
- Fixed bug where spinner wouldn't disappear on incorrect password submission on seed word reveal.
- Polish the private key UI.
- Enforce minimum values for gas price and gas limit.
- Fix bug where total gas was sometimes not live-updated.
- Fix bug where editing gas value could have some abrupt behaviors (#1233)
- Add Kovan as an option on our network list.
- Fixed bug where transactions on other networks would disappear when submitting a transaction on another network.

## 3.4.0 2017-3-8

- Add two most recently used custom RPCs to network dropdown menu.
- Add personal_sign method support.
- Add personal_ecRecover method support.
- Add ability to customize gas and gasPrice on the transaction approval screen.
- Increase default gas buffer to 1.5x estimated gas value.

## 3.3.0 2017-2-20

- net_version has been made synchronous.
- Test suite for migrations expanded.
- Network now changeable from lock screen.
- Improve test coverage of eth.sign behavior, including a code example of verifying a signature.

## 3.2.2 2017-2-8

- Revert eth.sign behavior to the previous one with a big warning.  We will be gradually implementing the new behavior over the coming time. https://github.com/ethereum/wiki/wiki/JSON-RPC#eth_sign

- Improve test coverage of eth.sign behavior, including a code example of verifying a signature.

## 3.2.2 2017-2-8

- Revert eth.sign behavior to the previous one with a big warning.  We will be gradually implementing the new behavior over the coming time. https://github.com/ethereum/wiki/wiki/JSON-RPC#eth_sign

## 3.2.1 2017-2-8

- Revert back to old style message signing.
- Fixed some build errors that were causing a variety of bugs.

## 3.2.0 2017-2-8

- Add ability to import accounts in JSON file format (used by Mist, Geth, MyEtherWallet, and more!)
- Fix unapproved messages not being included in extension badge.
- Fix rendering bug where the Confirm transaction view would let you approve transactions when the account has insufficient balance.

## 3.1.2 2017-1-24

- Fix "New Account" default keychain

## 3.1.1 2017-1-20

- Fix HD wallet seed export

## 3.1.0 2017-1-18

- Add ability to import accounts by private key.
- Fixed bug that returned the wrong transaction hashes on private networks that had not implemented EIP 155 replay protection (like TestRPC).

## 3.0.1 2017-1-17

- Fixed bug that prevented eth.sign from working.
- Fix the displaying of transactions that have been submitted to the network in Transaction History

## 3.0.0 2017-1-16

- Fix seed word account generation (https://medium.com/metamask/metamask-3-migration-guide-914b79533cdd#.t4i1qmmsz).
- Fix Bug where you see an empty transaction flash by on the confirm transaction view.
- Create visible difference in transaction history between an approved but not yet included in a block transaction and a transaction who has been confirmed.
- Fix memory leak in RPC Cache
- Override RPC commands eth_syncing and web3_clientVersion
- Remove certain non-essential permissions from certain builds.
- Add a check for when a tx is included in a block.
- Fix bug where browser-solidity would sometimes warn of a contract creation error when there was none.
- Minor modifications to network display.
- Network now displays properly for pending transactions.
- Implement replay attack protections allowed by EIP 155.
- Fix bug where sometimes loading account data would fail by querying a future block.

## 2.14.1 2016-12-20

- Update Coinbase info. and increase the buy amount to $15
- Fixed ropsten transaction links
- Temporarily disable extension reload detection causing infinite reload bug.
- Implemented basic checking for valid RPC URIs.

## 2.14.0 2016-12-16

- Removed Morden testnet provider from provider menu.
- Add support for notices.
- Fix broken reload detection.
- Fix transaction forever cached-as-pending bug.

## 2.13.11 2016-11-23

- Add support for synchronous RPC method "eth_uninstallFilter".
- Forgotten password prompts now send users directly to seed word restoration.

## 2.13.10 2016-11-22

- Improve gas calculation logic.
- Default to Dapp-specified gas limits for transactions.
- Ropsten networks now properly point to the faucet when attempting to buy ether.
- Ropsten transactions now link to etherscan correctly.

## 2.13.9 2016-11-21

- Add support for the new, default Ropsten Test Network.
- Fix bug that would cause MetaMask to occasionally lose its StreamProvider connection and drop requests.
- Fix bug that would cause the Custom RPC menu item to not appear when Localhost 8545 was selected.
- Point ropsten faucet button to actual faucet.
- Phase out ethereumjs-util from our encryptor module.

## 2.13.8 2016-11-16

- Show a warning when a transaction fails during simulation.
- Fix bug where 20% of gas estimate was not being added properly.
- Render error messages in confirmation screen more gracefully.

## 2.13.7 2016-11-8

- Fix bug where gas estimate would sometimes be very high.
- Increased our gas estimate from 100k gas to 20% of estimate.
- Fix GitHub link on info page to point at current repository.

## 2.13.6 2016-10-26

- Add a check for improper Transaction data.
- Inject up to date version of web3.js
- Now nicknaming new accounts "Account #" instead of "Wallet #" for clarity.
- Fix bug where custom provider selection could show duplicate items.
- Fix bug where connecting to a local morden node would make two providers appear selected.
- Fix bug that was sometimes preventing transactions from being sent.

## 2.13.5 2016-10-18

- Increase default max gas to `100000` over the RPC's `estimateGas` response.
- Fix bug where slow-loading dapps would sometimes trigger infinite reload loops.

## 2.13.4 2016-10-17

- Add custom transaction fee field to send form.
- Fix bug where web3 was being injected into XML files.
- Fix bug where changing network would not reload current Dapps.

## 2.13.3 2016-10-4

- Fix bug where log queries were filtered out.
- Decreased vault confirmation button font size to help some Linux users who could not see it.
- Made popup a little taller because it would sometimes cut off buttons.
- Fix bug where long account lists would get scrunched instead of scrolling.
- Add legal information to relevant pages.
- Rename UI elements to be more consistent with one another.
- Updated Terms of Service and Usage.
- Prompt users to re-agree to the Terms of Service when they are updated.

## 2.13.2 2016-10-4

- Fix bug where chosen FIAT exchange rate does no persist when switching networks
- Fix additional parameters that made MetaMask sometimes receive errors from Parity.
- Fix bug where invalid transactions would still open the MetaMask popup.
- Removed hex prefix from private key export, to increase compatibility with Geth, MyEtherWallet, and Jaxx.

## 2.13.1 2016-09-23

- Fix a bug with estimating gas on Parity
- Show loading indication when selecting ShapeShift as purchasing method.

## 2.13.0 2016-09-18

- Add Parity compatibility, fixing Geth dependency issues.
- Add a link to the transaction in history that goes to https://metamask.github.io/eth-tx-viz
too help visualize transactions and to where they are going.
- Show "Buy Ether" button and warning on tx confirmation when sender balance is insufficient

## 2.12.1 2016-09-14

- Fixed bug where if you send a transaction from within MetaMask extension the
popup notification opens up.
- Fixed bug where some tx errors would block subsequent txs until the plugin was refreshed.

## 2.12.0 2016-09-14

- Add a QR button to the Account detail screen
- Fixed bug where opening MetaMask could close a non-metamask popup.
- Fixed memory leak that caused occasional crashes.

## 2.11.1 2016-09-12

- Fix bug that prevented caches from being cleared in Opera.

## 2.11.0 2016-09-12

- Fix bug where pending transactions from Test net (or other networks) show up In Main net.
- Add fiat conversion values to more views.
- On fresh install, open a new tab with the MetaMask Introduction video. Does not open on update.
- Block negative values from transactions.
- Fixed a memory leak.
- MetaMask logo now renders as super lightweight SVG, improving compatibility and performance.
- Now showing loading indication during vault unlocking, to clarify behavior for users who are experiencing slow unlocks.
- Now only initially creates one wallet when restoring a vault, to reduce some users' confusion.

## 2.10.2 2016-09-02

- Fix bug where notification popup would not display.

## 2.10.1 2016-09-02

- Fix bug where provider menu did not allow switching to custom network from a custom network.
- Sending a transaction from within MetaMask no longer triggers a popup.
- The ability to build without livereload features (such as for production) can be enabled with the gulp --disableLiveReload flag.
- Fix Ethereum JSON RPC Filters bug.

## 2.10.0 2016-08-29

- Changed transaction approval from notifications system to popup system.
- Add a back button to locked screen to allow restoring vault from seed words when password is forgotten.
- Forms now retain their values even when closing the popup and reopening it.
- Fixed a spelling error in provider menu.

## 2.9.2 2016-08-24

- Fixed shortcut bug from preventing installation.

## 2.9.1 2016-08-24

- Added static image as fallback for when WebGL isn't supported.
- Transaction history now has a hard limit.
- Added info link on account screen that visits Etherscan.
- Fixed bug where a message signing request would be lost if the vault was locked.
- Added shortcut to open MetaMask (Ctrl+Alt+M or Cmd+Opt/Alt+M)
- Prevent API calls in tests.
- Fixed bug where sign message confirmation would sometimes render blank.

## 2.9.0 2016-08-22

- Added ShapeShift to the transaction history
- Added affiliate key to Shapeshift requests
- Added feature to reflect current conversion rates of current vault balance.
- Modify balance display logic.

## 2.8.0 2016-08-15

- Integrate ShapeShift
- Add a form for Coinbase to specify amount to buy
- Fix various typos.
- Make dapp-metamask connection more reliable
- Remove Ethereum Classic from provider menu.

## 2.7.3 2016-07-29

- Fix bug where changing an account would not update in a live Dapp.

## 2.7.2 2016-07-29

- Add Ethereum Classic to provider menu
- Fix bug where host store would fail to receive updates.

## 2.7.1 2016-07-27

- Fix bug where web3 would sometimes not be injected in time for the application.
- Fixed bug where sometimes when opening the plugin, it would not fully open until closing and re-opening.
- Got most functionality working within Firefox (still working on review process before it can be available).
- Fixed menu dropdown bug introduced in Chrome 52.

## 2.7.0 2016-07-21

- Added a Warning screen about storing ETH
- Add buy Button!
- MetaMask now throws descriptive errors when apps try to use synchronous web3 methods.
- Removed firefox-specific line in manifest.

## 2.6.2 2016-07-20

- Fixed bug that would prevent the plugin from reopening on the first try after receiving a new transaction while locked.
- Fixed bug that would render 0 ETH as a non-exact amount.

## 2.6.1 2016-07-13

- Fix tool tips on Eth balance to show the 6 decimals
- Fix rendering of recipient SVG in tx approval notification.
- New vaults now generate only one wallet instead of three.
- Bumped version of web3 provider engine.
- Fixed bug where some lowercase or uppercase addresses were not being recognized as valid.
- Fixed bug where gas cost was misestimated on the tx confirmation view.

## 2.6.0 2016-07-11

- Fix formatting of ETH balance
- Fix formatting of account details.
- Use web3 minified dist for faster inject times
- Fix issue where dropdowns were not in front of icons.
- Update transaction approval styles.
- Align failed and successful transaction history text.
- Fix issue where large domain names and large transaction values would misalign the transaction history.
- Abbreviate ether balances on transaction details to maintain formatting.
- General code cleanup.

## 2.5.0 2016-06-29

- Implement new account design.
- Added a network indicator mark in dropdown menu
- Added network name next to network indicator
- Add copy transaction hash button to completed transaction list items.
- Unify wording for transaction approve/reject options on notifications and the extension.
- Fix bug where confirmation view would be shown twice.

## 2.4.5 2016-06-29

- Fixed bug where MetaMask interfered with PDF loading.
- Moved switch account icon into menu bar.
- Changed status shapes to be a yellow warning sign for failure and ellipsis for pending transactions.
- Now enforce 20 character limit on wallet names.
- Wallet titles are now properly truncated in transaction confirmation.
- Fix formatting on terms & conditions page.
- Now enforce 30 character limit on wallet names.
- Fix out-of-place positioning of pending transaction badges on wallet list.
- Change network status icons to reflect current design.

## 2.4.4 2016-06-23

- Update web3-stream-provider for batch payload bug fix

## 2.4.3 2016-06-23

- Remove redundant network option buttons from settings page
- Switch out font family Transat for Montserrat

## 2.4.2 2016-06-22

- Change out export icon for key.
- Unify copy to clipboard icon
- Fixed eth.sign behavior.
- Fix behavior of batched outbound transactions.

## 2.4.0 2016-06-20

- Clean up UI.
- Remove nonfunctional QR code button.
- Make network loading indicator clickable to select accessible network.
- Show more characters of addresses when space permits.
- Fixed bug when signing messages under 64 hex characters long.
- Add disclaimer view with placeholder text for first time users.

## 2.3.1 2016-06-09

- Style up the info page
- Cache identicon images to optimize for long lists of transactions.
- Fix out of gas errors

## 2.3.0 2016-06-06

- Show network status in title bar
- Added seed word recovery to config screen.
- Clicking network status indicator now reveals a provider menu.

## 2.2.0 2016-06-02

- Redesigned init, vault create, vault restore and seed confirmation screens.
- Added pending transactions to transaction list on account screen.
- Clicking a pending transaction takes you back to the transaction approval screen.
- Update provider-engine to fix intermittent out of gas errors.

## 2.1.0 2016-05-26

- Added copy address button to account list.
- Fixed back button on confirm transaction screen.
- Add indication of pending transactions to account list screen.
- Fixed bug where error warning was sometimes not cleared on view transition.
- Updated eth-lightwallet to fix a critical security issue.

## 2.0.0 2016-05-23

- UI Overhaul per Vlad Todirut's designs.
- Replaced identicons with jazzicons.
- Fixed glitchy transitions.
- Added support for capitalization-based address checksums.
- Send value is no longer limited by javascript number precision, and is always in ETH.
- Added ability to generate new accounts.
- Added ability to locally nickname accounts.

## 1.8.4 2016-05-13

- Point rpc servers to https endpoints.

## 1.8.3 2016-05-12

- Bumped web3 to 0.6.0
- Really fixed `eth_syncing` method response.

## 1.8.2 2016-05-11

- Fixed bug where send view would not load correctly the first time it was visited per account.
- Migrated all users to new scalable backend.
- Fixed `eth_syncing` method response.

## 1.8.1 2016-05-10

- Initial usage of scalable blockchain backend.
- Made official providers more easily configurable for us internally.

## 1.8.0 2016-05-10

- Add support for calls to `eth.sign`.
- Moved account exporting within subview of the account detail view.
- Added buttons to the account export process.
- Improved visual appearance of account detail transition where button heights would change.
- Restored back button to account detail view.
- Show transaction list always, never collapsed.
- Changing provider now reloads current Dapps
- Improved appearance of transaction list in account detail view.

## 1.7.0 2016-04-29

- Account detail view is now the primary view.
- The account detail view now has a "Change acct" button which shows the account list.
- Clicking accounts in the account list now both selects that account and displays that account's detail view.
- Selected account is now persisted between sessions, so the current account stays selected.
- Account icons are now "identicons" (deterministically generated from the address).
- Fixed link to Slack channel.
- Added a context guard for "define" to avoid UMD's exporting themselves to the wrong module system, fixing interference with some websites.
- Transaction list now only shows transactions for the current account.
- Transaction list now only shows transactions for the current network (mainnet, testnet, testrpc).
- Fixed transaction links to etherscan blockchain explorer.
- Fixed some UI transitions that had weird behavior.

## 1.6.0 2016-04-22

- Pending transactions are now persisted to localStorage and resume even after browser is closed.
- Completed transactions are now persisted and can be displayed via UI.
- Added transaction list to account detail view.
- Fix bug on config screen where current RPC address was always displayed wrong.
- Fixed bug where entering a decimal value when sending a transaction would result in sending the wrong amount.
- Add save button to custom RPC input field.
- Add quick-select button for RPC on `localhost:8545`.
- Improve config view styling.
- Users have been migrated from old test-net RPC to a newer test-net RPC.

## 1.5.1 2016-04-15

- Corrected text above account list. Selected account is visible to all sites, not just the current domain.
- Merged the UI codebase into the main plugin codebase for simpler maintenance.
- Fix Ether display rounding error. Now rendering to four decimal points.
- Fix some inpage synchronous methods
- Change account rendering to show four decimals and a leading zero.

## 1.5.0 2016-04-13

- Added ability to send ether.
- Fixed bugs related to using Javascript numbers, which lacked appropriate precision.
- Replaced Etherscan main-net provider with our own production RPC.

## 1.4.0 2016-04-08

- Removed extra entropy text field for simplified vault creation.
- Now supports exporting an account's private key.
- Unified button and input styles across the app.
- Removed some non-working placeholder UI until it works.
- Fix popup's web3 stream provider
- Temporarily deactivated fauceting indication because it would activate when restoring an empty account.

## 1.3.2 2016-04-04

 - When unlocking, first account is auto-selected.
 - When creating a first vault on the test-net, the first account is auto-funded.
 - Fixed some styling issues.

## 1.0.1-1.3.1

Many changes not logged. Hopefully beginning to log consistently now!

## 1.0.0

Made seed word restoring BIP44 compatible.

## 0.14.0

Added the ability to restore accounts from seed words.<|MERGE_RESOLUTION|>--- conflicted
+++ resolved
@@ -6,11 +6,8 @@
 
 - Update transaction statuses when switching networks.
 - [#5470](https://github.com/MetaMask/metamask-extension/pull/5470) 100% coverage in French locale, fixed the procedure to verify proposed locale.
-<<<<<<< HEAD
+- Added rudimentary support for the subscription API to support web3 1.0 and Truffle's Drizzle.
 - [#5502](https://github.com/MetaMask/metamask-extension/pull/5502) Update Italian translation.
-=======
-- Added rudimentary support for the subscription API to support web3 1.0 and Truffle's Drizzle.
->>>>>>> 5504c8b9
 
 ## 4.12.0 Thursday September 27 2018
 
