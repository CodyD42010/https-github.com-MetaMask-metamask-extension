# Changelog

## Current Master

<<<<<<< HEAD
- [#317](https://github.com/poanetwork/nifty-wallet/pull/317) - Fix path to derive accounts in HD wallets for RSK, ETC
=======
- [#318](https://github.com/poanetwork/nifty-wallet/pull/318) - (Fix) pasting of ABI for contract type account
>>>>>>> 7e40ea91

## 4.11.10 Tue Feb 04 2020

- [#313](https://github.com/poanetwork/nifty-wallet/pull/313) - Change Ethereum classic RPC endpoint

## 4.11.9 Thu Aug 22 2019

- [#303](https://github.com/poanetwork/nifty-wallet/pull/303): (Feature) Add Pocket Network
- [#308](https://github.com/poanetwork/nifty-wallet/pull/308): (Fix) Fix gas price calculation

## 4.11.8 Wed Jul 03 2019

- [#305](https://github.com/poanetwork/nifty-wallet/pull/305): (Feature) gas price for RSK from the last block
- [#298](https://github.com/poanetwork/nifty-wallet/pull/298): (Feature) isNiftyWallet property added
- [#299](https://github.com/poanetwork/nifty-wallet/pull/299): (Upgrade) Node 10 support
- [#306](https://github.com/poanetwork/nifty-wallet/pull/306): (Fix) Replace Goerli RPC endpoint
- [#302](https://github.com/poanetwork/nifty-wallet/pull/302): (Fix) Return scrolls in dropdowns

## 4.11.7 Tue Jun 25 2019

- [#294](https://github.com/poanetwork/nifty-wallet/pull/294): Address checksum for RSK chains. RSKIP60
- [#293](https://github.com/poanetwork/nifty-wallet/pull/293): RSK tx status fix
- [#292](https://github.com/poanetwork/nifty-wallet/pull/292): Fix gas price for RSK
- [#291](https://github.com/poanetwork/nifty-wallet/pull/291): Fix fiat value for RSK
- [#290](https://github.com/poanetwork/nifty-wallet/pull/290): gas limit fix for RSK chain
- [#289](https://github.com/poanetwork/nifty-wallet/pull/289): RSK testnet support

## 4.11.6 Thu Jun 06 2019

- [#285](https://github.com/poanetwork/nifty-wallet/pull/285): (Feature) Add RSK mainnet support
- [#284](https://github.com/poanetwork/nifty-wallet/pull/284): (Feature) Blockscout links for all chains
- [#286](https://github.com/poanetwork/nifty-wallet/pull/286): (Fix) Import of proxy contracts for eth chains
- [#283](https://github.com/poanetwork/nifty-wallet/pull/283): (Fix) Display POA Core name

## 4.11.5 Thu Apr 18 2019

- [#279](https://github.com/poanetwork/nifty-wallet/pull/279): (Fix) utf8 encoding in contentscript.js

## 4.11.4 Mon Apr 15 2019

- [#277](https://github.com/poanetwork/nifty-wallet/pull/277): (Fix) USD price for ETC coin
- [#276](https://github.com/poanetwork/nifty-wallet/pull/276): (Fix) Remove js obfuscation

## 4.11.3 Fri Mar 29 2019

- [#272](https://github.com/poanetwork/nifty-wallet/pull/272): Update Classic RPC endpoint

## 4.11.2 Wed Mar 27 2019

- [#270](https://github.com/poanetwork/nifty-wallet/pull/270): (Feature) Support of gas price oracles for ETH, ETC
- [#268](https://github.com/poanetwork/nifty-wallet/pull/268): (Feature) Support of Ethereum Classic chain

## 4.11.1 Wed Mar 20 2019

- [#266](https://github.com/poanetwork/nifty-wallet/pull/266): (Fix) Support of the latest trezor-connect version 7
- [#263](https://github.com/poanetwork/nifty-wallet/pull/263): (Refactoring) Refine dropdown components

## 4.11.0 Fri Feb 08 2019

### Features

- [#262](https://github.com/poanetwork/nifty-wallet/pull/262): (Feature) Add native support of Görli testnet
- [#254](https://github.com/poanetwork/nifty-wallet/pull/254): (Feature) HitBTC exchange for core POA network
- [#251](https://github.com/poanetwork/nifty-wallet/pull/251): (Feature) Delegate Proxy contract type (EIP-897)
- [#252](https://github.com/poanetwork/nifty-wallet/pull/252): (Feature) Simultaneous support of Trezor and Ledger HD wallets
- [#250](https://github.com/poanetwork/nifty-wallet/pull/250): (Feature) Support of multiple accounts from Trezor HD wallet for single session
- [#237](https://github.com/poanetwork/nifty-wallet/pull/237): (Feature) Multiple Ledger accounts for one session
- [#249](https://github.com/poanetwork/nifty-wallet/pull/249): (Feature) Textarea instead of input for array type outputs in contract calls
- [#247](https://github.com/poanetwork/nifty-wallet/pull/247): (Update) Change exchange rate API endpoint

### Fixes

- [#261](https://github.com/poanetwork/nifty-wallet/pull/261): (Fix) Clear timeout on componentWillUnmount in connect hardware screen
- [#260](https://github.com/poanetwork/nifty-wallet/pull/260): (Fix) Remove unit && integration tests for unused components
- [#258](https://github.com/poanetwork/nifty-wallet/pull/258): (Fix) ENS validation fix for Send transaction screen
- [#257](https://github.com/poanetwork/nifty-wallet/pull/257): (Fix) Replace poa.infura.io with core.poa.network in e2e
- [#248](https://github.com/poanetwork/nifty-wallet/pull/248): (Fix) validation for calling data from contract: Default `0x` value for _bytes_ field type should be set only for input fields

### Refactoring

- [#259](https://github.com/poanetwork/nifty-wallet/pull/259): (Refactoring) Refactor copy component
- [#256](https://github.com/poanetwork/nifty-wallet/pull/256): (Refactoring) Send-token component
- [#253](https://github.com/poanetwork/nifty-wallet/pull/253): (Refactoring) Refactor network props enums

## 4.10.1 Sat Dec 29 2018

- [#219](https://github.com/poanetwork/nifty-wallet/pull/219): (Feature) Multiple output fields support for contract call
- [#229](https://github.com/poanetwork/nifty-wallet/pull/229): (Feature) Select for Boolean type input in contract call/execution
- [#239](https://github.com/poanetwork/nifty-wallet/pull/239): (Feature) Reorder contract executors: owners are first
- [#233](https://github.com/poanetwork/nifty-wallet/pull/233): (Feature) Copy contract ABI from account menu
- [#226](https://github.com/poanetwork/nifty-wallet/pull/226): (Feature) Different label for HD account
- [#238](https://github.com/poanetwork/nifty-wallet/pull/238): (Fix) Unlock back contract account on rejecting/accepting of contract execution transaction
- [#224](https://github.com/poanetwork/nifty-wallet/pull/224): (Fix) Bytes is not a mandatory input in contract call/execution
- [#232](https://github.com/poanetwork/nifty-wallet/pull/232): (Fix) *Execute methods* button instead of *Buy*/*Send* for contract type account


## 4.10.0 Tue Dec 04 2018

- [#212](https://github.com/poanetwork/nifty-wallet/pull/212): (Feature) Interact with smart-contracts
- [#209](https://github.com/poanetwork/nifty-wallet/pull/209): (Fix) Enhance custom RPC validation

## 4.9.0 Mon Nov 26 2018

- [#183](https://github.com/poanetwork/nifty-wallet/pull/183), [#205](https://github.com/poanetwork/nifty-wallet/pull/205): HD wallets support
- [#199](https://github.com/poanetwork/nifty-wallet/pull/199): (Fix) Doubled fired events
- [#190](https://github.com/poanetwork/nifty-wallet/pull/190): (Fix) Display non-zero fiat value
- [#189](https://github.com/poanetwork/nifty-wallet/pull/189): (Fix) Branding of phishing detection page
- [#207](https://github.com/poanetwork/nifty-wallet/pull/207): (Fix) Format of token balance in the tokens list
- [#191](https://github.com/poanetwork/nifty-wallet/pull/191): (Fix) Handle: Cannot read property address of undefined
- [#202](https://github.com/poanetwork/nifty-wallet/pull/202): (Fix) Detect tokens: handle undefined tokenAddresses
- [#203](https://github.com/poanetwork/nifty-wallet/pull/203): (Fix) Handle undefined txParams
- [#204](https://github.com/poanetwork/nifty-wallet/pull/204): (Fix) Handle e.trim is not a function

## 4.8.8 Fri Nov 09 2018

- [#186](https://github.com/poanetwork/nifty-wallet/pull/186): (Fix) Do not retrieve token metadata for non-token pending tx
- [#184](https://github.com/poanetwork/nifty-wallet/pull/184): (Update) Rename repository
- [#182](https://github.com/poanetwork/nifty-wallet/pull/182): (Refactoring) Generalizing of retrieving of faucets/exchanges links

## 4.8.7 Tue Nov 06 2018

- [#180](https://github.com/poanetwork/metamask-extension/pull/180), [#172](https://github.com/poanetwork/metamask-extension/pull/172), [#169](https://github.com/poanetwork/metamask-extension/pull/169), [#165](https://github.com/poanetwork/metamask-extension/pull/165), [#160](https://github.com/poanetwork/metamask-extension/pull/160): (Fix) Memory leaks
- [#177](https://github.com/poanetwork/metamask-extension/pull/177): (Fix) Zero balance display instead of "None"
- [#175](https://github.com/poanetwork/metamask-extension/pull/175), [#176](https://github.com/poanetwork/metamask-extension/pull/176), [#178](https://github.com/poanetwork/metamask-extension/pull/178): (Feature) Auto-detect tokens for POA
- [#164](https://github.com/poanetwork/metamask-extension/pull/164): (Fix) Confirm token transfer page display fix

## 4.8.6 Thu Oct 18 2018

- [#153](https://github.com/poanetwork/metamask-extension/pull/153), [#154](https://github.com/poanetwork/metamask-extension/pull/154), [#158](https://github.com/poanetwork/metamask-extension/pull/158): (Feature) xDai chain support
- [#149](https://github.com/poanetwork/metamask-extension/pull/149), [#150](https://github.com/poanetwork/metamask-extension/pull/150): (Fix) Add custom tokens validation
- [#145](https://github.com/poanetwork/metamask-extension/pull/145), [#146](https://github.com/poanetwork/metamask-extension/pull/146): (Feature) Transfer tokens
- [#142](https://github.com/poanetwork/metamask-extension/pull/142), [#143](https://github.com/poanetwork/metamask-extension/pull/143): (Feature) Token menu: view in explorer/copy/remove
- [#140](https://github.com/poanetwork/metamask-extension/pull/140): (Feature) Search tokens in POA network
- [#135](https://github.com/poanetwork/metamask-extension/pull/135), [#138](https://github.com/poanetwork/metamask-extension/pull/138), [#141](https://github.com/poanetwork/metamask-extension/pull/141): (Feature) Search tokens (in Mainnet)
- [#132](https://github.com/poanetwork/metamask-extension/pull/132), [#133](https://github.com/poanetwork/metamask-extension/pull/133): (Fix) empty keyring on wrong password
- [#130](https://github.com/poanetwork/metamask-extension/pull/130): (Fix) remove test domains form ENS resolver
- [#128](https://github.com/poanetwork/metamask-extension/pull/128): (Fix) Clear an error on successful response from tokens balances
- [#127](https://github.com/poanetwork/metamask-extension/pull/127): (Fix) Error is constantly shown through screens
- [#122](https://github.com/poanetwork/metamask-extension/pull/122): (Fix) Remove fox animation components
- [#120](https://github.com/poanetwork/metamask-extension/pull/120): (Feature) Update token's balance on account switch
- [#119](https://github.com/poanetwork/metamask-extension/pull/119): (Fix) Shapeshift logo from local storage
- [#118](https://github.com/poanetwork/metamask-extension/pull/118), [#123](https://github.com/poanetwork/metamask-extension/pull/123): (Feature) Copy button from main account page
- [#104](https://github.com/poanetwork/metamask-extension/pull/104), [#108](https://github.com/poanetwork/metamask-extension/pull/108), [#109](https://github.com/poanetwork/metamask-extension/pull/109), [#116](https://github.com/poanetwork/metamask-extension/pull/116), [#121](https://github.com/poanetwork/metamask-extension/pull/121): (Feature) Support of Firefox
- [#103](https://github.com/poanetwork/metamask-extension/pull/103): (Fix) to display localhost:8545 in Settings
- [#101](https://github.com/poanetwork/metamask-extension/pull/101): (Fix) Catch Promises errors
- [#99](https://github.com/poanetwork/metamask-extension/pull/99), [#100](https://github.com/poanetwork/metamask-extension/pull/100): (Fix) Validate custom RPC
- [#98](https://github.com/poanetwork/metamask-extension/pull/98): (Feature) Unlimited amount of custom RPC

## 4.8.5 Mon Aug 27 2018

- [#94](https://github.com/poanetwork/metamask-extension/pull/94): (Fix) Force open notification popup
- [#93](https://github.com/poanetwork/metamask-extension/pull/93): (Fix) Empty pending tx screen after logout/login
- [#91](https://github.com/poanetwork/metamask-extension/pull/91): (Fix) Confirm tx notification popup: network name
- [#89](https://github.com/poanetwork/metamask-extension/pull/89), [#95](https://github.com/poanetwork/metamask-extension/pull/95): (Feature) Support of token per network basis
- [#85](https://github.com/poanetwork/metamask-extension/pull/85): (Upgrade) node, npm packages versions
- [#84](https://github.com/poanetwork/metamask-extension/pull/84): (Fix) Change green color
- [#83](https://github.com/poanetwork/metamask-extension/pull/83), [#92](https://github.com/poanetwork/metamask-extension/pull/92): (Feature) Changing of password
- [#81](https://github.com/poanetwork/metamask-extension/pull/81): (Feature) Deanonymize private network
- [#80](https://github.com/poanetwork/metamask-extension/pull/80): (Feature) Remove imported account
- [#78](https://github.com/poanetwork/metamask-extension/pull/78): (Fix) Link to POA explorer for POA networks

## 4.8.4 Thu Aug 09 2018

- [#70](https://github.com/poanetwork/metamask-extension/pull/70): Change ShapeShift API key
- [#69](https://github.com/poanetwork/metamask-extension/pull/69): Restyling: fix page headers, redesigned warnings, fix paddings, update some icons, redesigned page for buying, redesigned confirm screens, redesigned account menu
- [#67](https://github.com/poanetwork/metamask-extension/pull/67): Improve performance when big list of sent transactions from account
- [#66](https://github.com/poanetwork/metamask-extension/pull/66): Added possibility to remove custom RPC from the list of networks

## 4.8.3 Fri Aug 03 2018

- [#59](https://github.com/poanetwork/metamask-extension/pull/59): Update e2e test of Terms of Use page
- [#58](https://github.com/poanetwork/metamask-extension/pull/58): Update Terms of Use page style
- [#57](https://github.com/poanetwork/metamask-extension/pull/57): Optimized images for release.
- [#55](https://github.com/poanetwork/metamask-extension/pull/55): Tests fix.
- [#52](https://github.com/poanetwork/metamask-extension/pull/52): Nifty Wallet restyling.
- [#54](https://github.com/poanetwork/metamask-extension/pull/54): Fix explorer url for POA network on confirmed transaction.
- [#50](https://github.com/poanetwork/metamask-extension/pull/50): Update sentry links.
- [#45](https://github.com/poanetwork/metamask-extension/pull/45): Automate release publish.
- [#39](https://github.com/poanetwork/metamask-extension/pull/39): Swap npm Jazzicon dependency to Rockicon with changed palette for identicon

## 4.8.2 Thu Jul 26 2018

- Add new tokens auto detection
- Remove rejected transactions from transaction history
- Add Trezor Support
- Allow to remove accounts (Imported and Hardware Wallets)

## 4.8.0 Thur Jun 14 2018

- [#4513](https://github.com/MetaMask/metamask-extension/pull/4513): Attempting to import an empty private key will now show a clear error.
- [#4570](https://github.com/MetaMask/metamask-extension/pull/4570): Fix bug where metamask data would stop being written to disk after prolonged use.
- [#4523](https://github.com/MetaMask/metamask-extension/pull/4523): Fix bug where account reset did not work with custom RPC providers.
- [#4524](https://github.com/MetaMask/metamask-extension/pull/4524): Fix for Brave i18n getAcceptLanguages.
- [#4557](https://github.com/MetaMask/metamask-extension/pull/4557): Fix bug where nonce mutex was never released.
- [#4566](https://github.com/MetaMask/metamask-extension/pull/4566): Add phishing notice.
- [#4591](https://github.com/MetaMask/metamask-extension/pull/4591): Allow Copying Token Addresses and link to Token on Etherscan.

## 4.7.4 Tue Jun 05 2018

- Add diagnostic reporting for users with multiple HD keyrings
- Throw explicit error when selected account is unset

## 4.7.3 Mon Jun 04 2018

- Hide token now uses new modal
- Indicate the current selected account on the popup account view
- Reduce height of notice container in onboarding
- Fixes issue where old nicknames were kept around causing errors

## 4.7.2 Sun Jun 03 2018

- Fix bug preventing users from logging in. Internally accounts and identities were out of sync.
- Fix support links to point to new support system (Zendesk)
- Fix bug in migration #26 ( moving account nicknames to preferences )
- Clears account nicknames on restore from seedPhrase

## 4.7.1 Fri Jun 01 2018

- Fix bug where errors were not returned to Dapps.

## 4.7.0 Wed May 30 2018

- Fix Brave support
- Adds error messages when passwords don't match in onboarding flow.
- Adds modal notification if a retry in the process of being confirmed is dropped.
- New unlock screen design.
- Design improvements to the add token screen.
- Fix inconsistencies in confirm screen between extension and browser window modes.
- Fix scrolling in deposit ether modal.
- Fix styling of app spinner.
- Font weight changed from 300 to 400.
- New reveal screen design.
- Styling improvements to labels in first time flow and signature request headers.

## 4.6.1 Mon Apr 30 2018

- Fix bug where sending a transaction resulted in an infinite spinner
- Allow transactions with a 0 gwei gas price
- Handle encoding errors in ERC20 symbol + digits
- Fix ShapeShift forms (new + old ui)
- Fix sourcemaps

## 4.6.0 Thu Apr 26 2018

- Correctly format currency conversion for locally selected preferred currency.
- Improved performance of 3D fox logo.
- Fetch token prices based on contract address, not symbol
- Fix bug that prevents setting language locale in settings.
- Show checksum addresses throughout the UI
- Allow transactions with a 0 gwei gas price
- Made provider RPC errors contain useful messages

## 4.5.5 Fri Apr 06 2018

- Graceful handling of unknown keys in txParams
- Fixes buggy handling of historical transactions with unknown keys in txParams
- Fix link for 'Learn More' in the Add Token Screen to open to a new tab.
- Fix Download State Logs button [#3791](https://github.com/MetaMask/metamask-extension/issues/3791)
- Enhanced migration error handling + reporting

## 4.5.4 (aborted) Thu Apr 05 2018

- Graceful handling of unknown keys in txParams
- Fix link for 'Learn More' in the Add Token Screen to open to a new tab.
- Fix Download State Logs button [#3791](https://github.com/MetaMask/metamask-extension/issues/3791)
- Fix migration error reporting

## 4.5.3 Wed Apr 04 2018

- Fix bug where checksum address are messing with balance issue [#3843](https://github.com/MetaMask/metamask-extension/issues/3843)
- new ui: fix the confirm transaction screen

## 4.5.2 Wed Apr 04 2018

- Fix overly strict validation where transactions were rejected with hex encoded "chainId"

## 4.5.1 Tue Apr 03 2018

- Fix default network (should be mainnet not Rinkeby)
- Fix Sentry automated error reporting endpoint

## 4.5.0 Mon Apr 02 2018

- (beta ui) Internationalization: Select your preferred language in the settings screen
- Internationalization: various locale improvements
- Fix bug where the "Reset account" feature would not clear the network cache.
- Increase maximum gas limit, to allow very gas heavy transactions, since block gas limits have been stable.

## 4.4.0 Mon Mar 26 2018

- Internationalization: Taiwanese, Thai, Slovenian
- Fixes bug where MetaMask would not open once its storage grew too large.
- Updates design of new-ui Add Token screen
- New-ui can send to ens addresses
- Update new-ui button styles
- Signed-type-data notification handles long messages
- Popup extension in new-ui uses new on-boarding designs
- Buy ether step of new-ui on-boarding uses new buy ether modal designs

## 4.3.0 Wed Mar 21 2018

- (beta) Add internationalization support! Includes translations for 13 (!!) new languages: French, Spanish, Italian, German, Dutch, Portuguese, Japanese, Korean, Vietnamese, Mandarin, Hindi, Tagalog, and Russian! Select "Try Beta" in the menu to take them for a spin. Read more about the community effort [here](https://medium.com/gitcoin/metamask-internationalizes-via-gitcoin-bf1390c0301c)
- No longer uses nonces specified by the dapp
- Will now throw an error if the `to` field in txParams is not valid.
- Will strip null values from the `to` field.
- (beta) No longer shows token confirmation screen when performing a non-send
- (beta) Fixes bug where tx data was nullified when repricing a tx
- Fix flashing Login screen after logging in or restoring from seed phrase.
- Increase tap areas for menu buttons on mobile
- Change all fonts in new-ui onboarding to Roboto, size 400
- Add a welcome screen to new-ui onboarding flow
- Make new-ui create password screen responsive
- Hide network dropdown before account is initialized
- Fix bug that could prevent MetaMask from saving the latest vault.

## 4.2.0 Tue Mar 06 2018

- Replace "Loose" wording to "Imported".
- Replace "Unlock" wording with "Log In".
- Add Imported Account disclaimer.
- Allow adding custom tokens to classic ui when balance is 0
- Allow editing of symbol and decimal info when adding custom token in new-ui
- NewUI shapeshift form can select all coins (not just BTC)
- Add most of Microsoft Edge support.

## 4.1.3 2018-2-28

- Ensure MetaMask's inpage provider is named MetamaskInpageProvider to keep some sites from breaking.
- Add retry transaction button back into classic ui.
- Add network dropdown styles to support long custom RPC urls

## 4.1.2 2018-2-28

- Actually includes all the fixes mentioned in 4.1.1 (sorry)

## 4.1.1 2018-2-28

- Fix "Add Token" screen referencing missing token logo urls
- Prevent user from switching network during signature request
- Fix misleading language "Contract Published" -> "Contract Deployment"
- Fix cancel button on "Buy Eth" screen
- Improve new-ui onboarding flow style

## 4.1.0 2018-2-27

- Report failed txs to Sentry with more specific message
- Fix internal feature flags being sometimes undefined
- Standardized license to MIT

## 4.0.0 2018-2-22

- Introduce new MetaMask user interface.

## 3.14.2 2018-2-15

- Fix bug where log subscriptions would break when switching network.
- Fix bug where storage values were cached across blocks.
- Add MetaMask light client [testing container](https://github.com/MetaMask/mesh-testing)

## 3.14.1 2018-2-1

- Further fix scrolling for Firefox.

## 3.14.0 2018-2-1

- Removed unneeded data from storage
- Add a "reset account" feature to Settings
- Add warning for importing some kinds of files.
- Scrollable Setting view for Firefox.

## 3.13.8 2018-1-29

- Fix provider for Kovan network.
- Bump limit for EventEmitter listeners before warning.
- Display Error when empty string is entered as a token address.

## 3.13.7 2018-1-22

- Add ability to bypass gas estimation loading indicator.
- Forward failed transactions to Sentry error reporting service
- Re-add changes from 3.13.5

## 3.13.6 2017-1-18

- Roll back changes to 3.13.4 to fix some issues with the new Infura REST provider.

## 3.13.5 2018-1-16

- Estimating gas limit for simple ether sends now faster & cheaper, by avoiding VM usage on recipients with no code.
- Add an extra px to address for Firefox clipping.
- Fix Firefox scrollbar.
- Open metamask popup for transaction confirmation before gas estimation finishes and add a loading screen over transaction confirmation.
- Fix bug that prevented eth_signTypedData from signing bytes.
- Further improve gas price estimation.

## 3.13.4 2018-1-9

- Remove recipient field if application initializes a tx with an empty string, or 0x, and tx data. Throw an error with the same condition, but without tx data.
- Improve gas price suggestion to be closer to the lowest that will be accepted.
- Throw an error if a application tries to submit a tx whose value is a decimal, and inform that it should be in wei.
- Fix bug that prevented updating custom token details.
- No longer mark long-pending transactions as failed, since we now have button to retry with higher gas.
- Fix rounding error when specifying an ether amount that has too much precision.
- Fix bug where incorrectly inputting seed phrase would prevent any future attempts from succeeding.

## 3.13.3 2017-12-14

- Show tokens that are held that have no balance.
- Reduce load on Infura by using a new block polling endpoint.

## 3.13.2 2017-12-9

- Reduce new block polling interval to 8000 ms, to ease server load.

## 3.13.1 2017-12-7

- Allow Dapps to specify a transaction nonce, allowing dapps to propose resubmit and force-cancel transactions.

## 3.13.0 2017-12-7

- Allow resubmitting transactions that are taking long to complete.

## 3.12.1 2017-11-29

- Fix bug where a user could be shown two different seed phrases.
- Detect when multiple web3 extensions are active, and provide useful error.
- Adds notice about seed phrase backup.

## 3.12.0 2017-10-25

- Add support for alternative ENS TLDs (Ethereum Name Service Top-Level Domains).
- Lower minimum gas price to 0.1 GWEI.
- Remove web3 injection message from production (thanks to @ChainsawBaby)
- Add additional debugging info to our state logs, specifically OS version and browser version.

## 3.11.2 2017-10-21

- Fix bug where reject button would sometimes not work.
- Fixed bug where sometimes MetaMask's connection to a page would be unreliable.

## 3.11.1 2017-10-20

- Fix bug where log filters were not populated correctly
- Fix bug where web3 API was sometimes injected after the page loaded.
- Fix bug where first account was sometimes not selected correctly after creating or restoring a vault.
- Fix bug where imported accounts could not use new eth_signTypedData method.

## 3.11.0 2017-10-11

- Add support for new eth_signTypedData method per EIP 712.
- Fix bug where some transactions would be shown as pending forever, even after successfully mined.
- Fix bug where a transaction might be shown as pending forever if another tx with the same nonce was mined.
- Fix link to support article on token addresses.

## 3.10.9 2017-10-5

- Only rebrodcast transactions for a day not a days worth of blocks
- Remove Slack link from info page, since it is a big phishing target.
- Stop computing balance based on pending transactions, to avoid edge case where users are unable to send transactions.

## 3.10.8 2017-9-28

- Fixed usage of new currency fetching API.

## 3.10.7 2017-9-28

- Fixed bug where sometimes the current account was not correctly set and exposed to web apps.
- Added AUD, HKD, SGD, IDR, PHP to currency conversion list

## 3.10.6 2017-9-27

- Fix bug where newly created accounts were not selected.
- Fix bug where selected account was not persisted between lockings.

## 3.10.5 2017-9-27

- Fix block gas limit estimation.

## 3.10.4 2017-9-27

- Fix bug that could mis-render token balances when very small. (Not actually included in 3.9.9)
- Fix memory leak warning.
- Fix bug where new event filters would not include historical events.

## 3.10.3 2017-9-21

- Fix bug where metamask-dapp connections are lost on rpc error
- Fix bug that would sometimes display transactions as failed that could be successfully mined.

## 3.10.2 2017-9-18

rollback to 3.10.0 due to bug

## 3.10.1 2017-9-18

- Add ability to export private keys as a file.
- Add ability to export seed words as a file.
- Changed state logs to a file download than a clipboard copy.
- Add specific error for failed recipient address checksum.
- Fixed a long standing memory leak associated with filters installed by dapps
- Fix link to support center.
- Fixed tooltip icon locations to avoid overflow.
- Warn users when a dapp proposes a high gas limit (90% of blockGasLimit or higher
- Sort currencies by currency name (thanks to strelok1: https://github.com/strelok1).

## 3.10.0 2017-9-11

- Readded loose keyring label back into the account list.
- Remove cryptonator from chrome permissions.
- Add info on token contract addresses.
- Add validation preventing users from inputting their own addresses as token tracking addresses.
- Added button to reject all transactions (thanks to davidp94! https://github.com/davidp94)


## 3.9.13 2017-9-8

- Changed the way we initialize the inpage provider to fix a bug affecting some developers.

## 3.9.12 2017-9-6

- Fix bug that prevented Web3 1.0 compatibility
- Make eth_sign deprecation warning less noisy
- Add useful link to eth_sign deprecation warning.
- Fix bug with network version serialization over synchronous RPC
- Add MetaMask version to state logs.
- Add the total amount of tokens when multiple tokens are added under the token list
- Use HTTPS links for Etherscan.
- Update Support center link to new one with HTTPS.
- Make web3 deprecation notice more useful by linking to a descriptive article.

## 3.9.11 2017-8-24

- Fix nonce calculation bug that would sometimes generate very wrong nonces.
- Give up resubmitting a transaction after 3500 blocks.

## 3.9.10 2017-8-23

- Improve nonce calculation, to prevent bug where people are unable to send transactions reliably.
- Remove link to eth-tx-viz from identicons in tx history.

## 3.9.9 2017-8-18

- Fix bug where some transaction submission errors would show an empty screen.
- Fix bug that could mis-render token balances when very small.
- Fix formatting of eth_sign "Sign Message" view.
- Add deprecation warning to eth_sign "Sign Message" view.

## 3.9.8 2017-8-16

- Reenable token list.
- Remove default tokens.

## 3.9.7 2017-8-15

- hotfix - disable token list
- Added a deprecation warning for web3 https://github.com/ethereum/mist/releases/tag/v0.9.0

## 3.9.6 2017-8-09

- Replace account screen with an account drop-down menu.
- Replace account buttons with a new account-specific drop-down menu.

## 3.9.5 2017-8-04

- Improved phishing detection configuration update rate

## 3.9.4 2017-8-03

- Fixed bug that prevented transactions from being rejected.

## 3.9.3 2017-8-03

- Add support for EGO ujo token
- Continuously update blacklist for known phishing sites in background.
- Automatically detect suspicious URLs too similar to common phishing targets, and blacklist them.

## 3.9.2 2017-7-26

- Fix bugs that could sometimes result in failed transactions after switching networks.
- Include stack traces in txMeta's to better understand the life cycle of transactions
- Enhance blacklister functionality to include levenshtein logic. (credit to @sogoiii and @409H for their help!)

## 3.9.1 2017-7-19

- No longer automatically request 1 ropsten ether for the first account in a new vault.
- Now redirects from known malicious sites faster.
- Added a link to our new support page to the help screen.
- Fixed bug where a new transaction would be shown over the current transaction, creating a possible timing attack against user confirmation.
- Fixed bug in nonce tracker where an incorrect nonce would be calculated.
- Lowered minimum gas price to 1 Gwei.

## 3.9.0 2017-7-12

- Now detects and blocks known phishing sites.

## 3.8.6 2017-7-11

- Make transaction resubmission more resilient.
- No longer validate nonce client-side in retry loop.
- Fix bug where insufficient balance error was sometimes shown on successful transactions.

## 3.8.5 2017-7-7

- Fix transaction resubmit logic to fail slightly less eagerly.

## 3.8.4 2017-7-7

- Improve transaction resubmit logic to fail more eagerly when a user would expect it to.

## 3.8.3 2017-7-6

- Re-enable default token list.
- Add origin header to dapp-bound requests to allow providers to throttle sites.
- Fix bug that could sometimes resubmit a transaction that had been stalled due to low balance after balance was restored.

## 3.8.2 2017-7-3

- No longer show network loading indication on config screen, to allow selecting custom RPCs.
- Visually indicate that network spinner is a menu.
- Indicate what network is being searched for when disconnected.

## 3.8.1 2017-6-30

- Temporarily disabled loading popular tokens by default to improve performance.
- Remove SEND token button until a better token sending form can be built, due to some precision issues.
- Fix precision bug in token balances.
- Cache token symbol and precisions to reduce network load.
- Transpile some newer JavaScript, restores compatibility with some older browsers.

## 3.8.0 2017-6-28

- No longer stop rebroadcasting transactions
- Add list of popular tokens held to the account detail view.
- Add ability to add Tokens to token list.
- Add a warning to JSON file import.
- Add "send" link to token list, which goes to TokenFactory.
- Fix bug where slowly mined txs would sometimes be incorrectly marked as failed.
- Fix bug where badge count did not reflect personal_sign pending messages.
- Seed word confirmation wording is now scarier.
- Fix error for invalid seed words.
- Prevent users from submitting two duplicate transactions by disabling submit.
- Allow Dapps to specify gas price as hex string.
- Add button for copying state logs to clipboard.

## 3.7.8 2017-6-12

- Add an `ethereum:` prefix to the QR code address
- The default network on installation is now MainNet
- Fix currency API URL from cryptonator.
- Update gasLimit params with every new block seen.
- Fix ENS resolver symbol UI.

## 3.7.7 2017-6-8

- Fix bug where metamask would show old data after computer being asleep or disconnected from the internet.

## 3.7.6 2017-6-5

- Fix bug that prevented publishing contracts.

## 3.7.5 2017-6-5

- Prevent users from sending to the `0x0` address.
- Provide useful errors when entering bad characters in ENS name.
- Add ability to copy addresses from transaction confirmation view.

## 3.7.4 2017-6-2

- Fix bug with inflight cache that caused some block lookups to return bad values (affected OasisDex).
- Fixed bug with gas limit calculation that would sometimes create unsubmittable gas limits.

## 3.7.3 2017-6-1

- Rebuilt to fix cache clearing bug.

## 3.7.2 2017-5-31

- Now when switching networks sites that use web3 will reload
- Now when switching networks the extension does not restart
- Cleanup decimal bugs in our gas inputs.
- Fix bug where submit button was enabled for invalid gas inputs.
- Now enforce 95% of block's gasLimit to protect users.
- Removing provider-engine from the inpage provider. This fixes some error handling inconsistencies introduced in 3.7.0.
- Added "inflight cache", which prevents identical requests from clogging up the network, dramatically improving ENS performance.
- Fixed bug where filter subscriptions would sometimes fail to unsubscribe.
- Some contracts will now display logos instead of jazzicons.
- Some contracts will now have names displayed in the confirmation view.

## 3.7.0 2017-5-23

- Add Transaction Number (nonce) to transaction list.
- Label the pending tx icon with a tooltip.
- Fix bug where website filters would pile up and not deallocate when leaving a site.
- Continually resubmit pending txs for a period of time to ensure successful broadcast.
- ENS names will no longer resolve to their owner if no resolver is set. Resolvers must be explicitly set and configured.

## 3.6.5 2017-5-17

- Fix bug where edited gas parameters would not take effect.
- Trim currency list.
- Enable decimals in our gas prices.
- Fix reset button.
- Fix event filter bug introduced by newer versions of Geth.
- Fix bug where decimals in gas inputs could result in strange values.

## 3.6.4 2017-5-8

- Fix main-net ENS resolution.

## 3.6.3 2017-5-8

- Fix bug that could stop newer versions of Geth from working with MetaMask.

## 3.6.2 2017-5-8

- Input gas price in Gwei.
- Enforce Safe Gas Minimum recommended by EthGasStation.
- Fix bug where block-tracker could stop polling for new blocks.
- Reduce UI size by removing internal web3.
- Fix bug where gas parameters would not properly update on adjustment.

## 3.6.1 2017-4-30

- Made fox less nosy.
- Fix bug where error was reported in debugger console when Chrome opened a new window.

## 3.6.0 2017-4-26

- Add Rinkeby Test Network to our network list.

## 3.5.4 2017-4-25

- Fix occasional nonce tracking issue.
- Fix bug where some events would not be emitted by web3.
- Fix bug where an error would be thrown when composing signatures for networks with large ID values.

## 3.5.3 2017-4-24

- Popup new transactions in Firefox.
- Fix transition issue from account detail screen.
- Revise buy screen for more modularity.
- Fixed some other small bugs.

## 3.5.2 2017-3-28

- Fix bug where gas estimate totals were sometimes wrong.
- Add link to Kovan Test Faucet instructions on buy view.
- Inject web3 into loaded iFrames.

## 3.5.1 2017-3-27

- Fix edge case where users were unable to enable the notice button if notices were short enough to not require a scrollbar.

## 3.5.0 2017-3-27

- Add better error messages for when a transaction fails on approval
- Allow sending to ENS names in send form on Ropsten.
- Added an address book functionality that remembers the last 15 unique addresses sent to.
- Can now change network to custom RPC URL from lock screen.
- Removed support for old, lightwallet based vault. Users who have not opened app in over a month will need to recover with their seed phrase. This will allow Firefox support sooner.
- Fixed bug where spinner wouldn't disappear on incorrect password submission on seed word reveal.
- Polish the private key UI.
- Enforce minimum values for gas price and gas limit.
- Fix bug where total gas was sometimes not live-updated.
- Fix bug where editing gas value could have some abrupt behaviors (#1233)
- Add Kovan as an option on our network list.
- Fixed bug where transactions on other networks would disappear when submitting a transaction on another network.

## 3.4.0 2017-3-8

- Add two most recently used custom RPCs to network dropdown menu.
- Add personal_sign method support.
- Add personal_ecRecover method support.
- Add ability to customize gas and gasPrice on the transaction approval screen.
- Increase default gas buffer to 1.5x estimated gas value.

## 3.3.0 2017-2-20

- net_version has been made synchronous.
- Test suite for migrations expanded.
- Network now changeable from lock screen.
- Improve test coverage of eth.sign behavior, including a code example of verifying a signature.

## 3.2.2 2017-2-8

- Revert eth.sign behavior to the previous one with a big warning.  We will be gradually implementing the new behavior over the coming time. https://github.com/ethereum/wiki/wiki/JSON-RPC#eth_sign

- Improve test coverage of eth.sign behavior, including a code example of verifying a signature.

## 3.2.2 2017-2-8

- Revert eth.sign behavior to the previous one with a big warning.  We will be gradually implementing the new behavior over the coming time. https://github.com/ethereum/wiki/wiki/JSON-RPC#eth_sign

## 3.2.1 2017-2-8

- Revert back to old style message signing.
- Fixed some build errors that were causing a variety of bugs.

## 3.2.0 2017-2-8

- Add ability to import accounts in JSON file format (used by Mist, Geth, MyEtherWallet, and more!)
- Fix unapproved messages not being included in extension badge.
- Fix rendering bug where the Confirm transaction view would let you approve transactions when the account has insufficient balance.

## 3.1.2 2017-1-24

- Fix "New Account" default keychain

## 3.1.1 2017-1-20

- Fix HD wallet seed export

## 3.1.0 2017-1-18

- Add ability to import accounts by private key.
- Fixed bug that returned the wrong transaction hashes on private networks that had not implemented EIP 155 replay protection (like TestRPC).

## 3.0.1 2017-1-17

- Fixed bug that prevented eth.sign from working.
- Fix the displaying of transactions that have been submitted to the network in Transaction History

## 3.0.0 2017-1-16

- Fix seed word account generation (https://medium.com/metamask/metamask-3-migration-guide-914b79533cdd#.t4i1qmmsz).
- Fix Bug where you see an empty transaction flash by on the confirm transaction view.
- Create visible difference in transaction history between an approved but not yet included in a block transaction and a transaction who has been confirmed.
- Fix memory leak in RPC Cache
- Override RPC commands eth_syncing and web3_clientVersion
- Remove certain non-essential permissions from certain builds.
- Add a check for when a tx is included in a block.
- Fix bug where browser-solidity would sometimes warn of a contract creation error when there was none.
- Minor modifications to network display.
- Network now displays properly for pending transactions.
- Implement replay attack protections allowed by EIP 155.
- Fix bug where sometimes loading account data would fail by querying a future block.

## 2.14.1 2016-12-20

- Update Coinbase info. and increase the buy amount to $15
- Fixed ropsten transaction links
- Temporarily disable extension reload detection causing infinite reload bug.
- Implemented basic checking for valid RPC URIs.

## 2.14.0 2016-12-16

- Removed Morden testnet provider from provider menu.
- Add support for notices.
- Fix broken reload detection.
- Fix transaction forever cached-as-pending bug.

## 2.13.11 2016-11-23

- Add support for synchronous RPC method "eth_uninstallFilter".
- Forgotten password prompts now send users directly to seed word restoration.

## 2.13.10 2016-11-22

- Improve gas calculation logic.
- Default to Dapp-specified gas limits for transactions.
- Ropsten networks now properly point to the faucet when attempting to buy ether.
- Ropsten transactions now link to etherscan correctly.

## 2.13.9 2016-11-21

- Add support for the new, default Ropsten Test Network.
- Fix bug that would cause MetaMask to occasionally lose its StreamProvider connection and drop requests.
- Fix bug that would cause the Custom RPC menu item to not appear when Localhost 8545 was selected.
- Point ropsten faucet button to actual faucet.
- Phase out ethereumjs-util from our encryptor module.

## 2.13.8 2016-11-16

- Show a warning when a transaction fails during simulation.
- Fix bug where 20% of gas estimate was not being added properly.
- Render error messages in confirmation screen more gracefully.

## 2.13.7 2016-11-8

- Fix bug where gas estimate would sometimes be very high.
- Increased our gas estimate from 100k gas to 20% of estimate.
- Fix GitHub link on info page to point at current repository.

## 2.13.6 2016-10-26

- Add a check for improper Transaction data.
- Inject up to date version of web3.js
- Now nicknaming new accounts "Account #" instead of "Wallet #" for clarity.
- Fix bug where custom provider selection could show duplicate items.
- Fix bug where connecting to a local morden node would make two providers appear selected.
- Fix bug that was sometimes preventing transactions from being sent.

## 2.13.5 2016-10-18

- Increase default max gas to `100000` over the RPC's `estimateGas` response.
- Fix bug where slow-loading dapps would sometimes trigger infinite reload loops.

## 2.13.4 2016-10-17

- Add custom transaction fee field to send form.
- Fix bug where web3 was being injected into XML files.
- Fix bug where changing network would not reload current Dapps.

## 2.13.3 2016-10-4

- Fix bug where log queries were filtered out.
- Decreased vault confirmation button font size to help some Linux users who could not see it.
- Made popup a little taller because it would sometimes cut off buttons.
- Fix bug where long account lists would get scrunched instead of scrolling.
- Add legal information to relevant pages.
- Rename UI elements to be more consistent with one another.
- Updated Terms of Service and Usage.
- Prompt users to re-agree to the Terms of Service when they are updated.

## 2.13.2 2016-10-4

- Fix bug where chosen FIAT exchange rate does no persist when switching networks
- Fix additional parameters that made MetaMask sometimes receive errors from Parity.
- Fix bug where invalid transactions would still open the MetaMask popup.
- Removed hex prefix from private key export, to increase compatibility with Geth, MyEtherWallet, and Jaxx.

## 2.13.1 2016-09-23

- Fix a bug with estimating gas on Parity
- Show loading indication when selecting ShapeShift as purchasing method.

## 2.13.0 2016-09-18

- Add Parity compatibility, fixing Geth dependency issues.
- Add a link to the transaction in history that goes to https://metamask.github.io/eth-tx-viz
too help visualize transactions and to where they are going.
- Show "Buy Ether" button and warning on tx confirmation when sender balance is insufficient

## 2.12.1 2016-09-14

- Fixed bug where if you send a transaction from within MetaMask extension the
popup notification opens up.
- Fixed bug where some tx errors would block subsequent txs until the plugin was refreshed.

## 2.12.0 2016-09-14

- Add a QR button to the Account detail screen
- Fixed bug where opening MetaMask could close a non-metamask popup.
- Fixed memory leak that caused occasional crashes.

## 2.11.1 2016-09-12

- Fix bug that prevented caches from being cleared in Opera.

## 2.11.0 2016-09-12

- Fix bug where pending transactions from Test net (or other networks) show up In Main net.
- Add fiat conversion values to more views.
- On fresh install, open a new tab with the MetaMask Introduction video. Does not open on update.
- Block negative values from transactions.
- Fixed a memory leak.
- MetaMask logo now renders as super lightweight SVG, improving compatibility and performance.
- Now showing loading indication during vault unlocking, to clarify behavior for users who are experiencing slow unlocks.
- Now only initially creates one wallet when restoring a vault, to reduce some users' confusion.

## 2.10.2 2016-09-02

- Fix bug where notification popup would not display.

## 2.10.1 2016-09-02

- Fix bug where provider menu did not allow switching to custom network from a custom network.
- Sending a transaction from within MetaMask no longer triggers a popup.
- The ability to build without livereload features (such as for production) can be enabled with the gulp --disableLiveReload flag.
- Fix Ethereum JSON RPC Filters bug.

## 2.10.0 2016-08-29

- Changed transaction approval from notifications system to popup system.
- Add a back button to locked screen to allow restoring vault from seed words when password is forgotten.
- Forms now retain their values even when closing the popup and reopening it.
- Fixed a spelling error in provider menu.

## 2.9.2 2016-08-24

- Fixed shortcut bug from preventing installation.

## 2.9.1 2016-08-24

- Added static image as fallback for when WebGL isn't supported.
- Transaction history now has a hard limit.
- Added info link on account screen that visits Etherscan.
- Fixed bug where a message signing request would be lost if the vault was locked.
- Added shortcut to open MetaMask (Ctrl+Alt+M or Cmd+Opt/Alt+M)
- Prevent API calls in tests.
- Fixed bug where sign message confirmation would sometimes render blank.

## 2.9.0 2016-08-22

- Added ShapeShift to the transaction history
- Added affiliate key to Shapeshift requests
- Added feature to reflect current conversion rates of current vault balance.
- Modify balance display logic.

## 2.8.0 2016-08-15

- Integrate ShapeShift
- Add a form for Coinbase to specify amount to buy
- Fix various typos.
- Make dapp-metamask connection more reliable
- Remove Ethereum Classic from provider menu.

## 2.7.3 2016-07-29

- Fix bug where changing an account would not update in a live Dapp.

## 2.7.2 2016-07-29

- Add Ethereum Classic to provider menu
- Fix bug where host store would fail to receive updates.

## 2.7.1 2016-07-27

- Fix bug where web3 would sometimes not be injected in time for the application.
- Fixed bug where sometimes when opening the plugin, it would not fully open until closing and re-opening.
- Got most functionality working within Firefox (still working on review process before it can be available).
- Fixed menu dropdown bug introduced in Chrome 52.

## 2.7.0 2016-07-21

- Added a Warning screen about storing ETH
- Add buy Button!
- MetaMask now throws descriptive errors when apps try to use synchronous web3 methods.
- Removed firefox-specific line in manifest.

## 2.6.2 2016-07-20

- Fixed bug that would prevent the plugin from reopening on the first try after receiving a new transaction while locked.
- Fixed bug that would render 0 ETH as a non-exact amount.

## 2.6.1 2016-07-13

- Fix tool tips on Eth balance to show the 6 decimals
- Fix rendering of recipient SVG in tx approval notification.
- New vaults now generate only one wallet instead of three.
- Bumped version of web3 provider engine.
- Fixed bug where some lowercase or uppercase addresses were not being recognized as valid.
- Fixed bug where gas cost was misestimated on the tx confirmation view.

## 2.6.0 2016-07-11

- Fix formatting of ETH balance
- Fix formatting of account details.
- Use web3 minified dist for faster inject times
- Fix issue where dropdowns were not in front of icons.
- Update transaction approval styles.
- Align failed and successful transaction history text.
- Fix issue where large domain names and large transaction values would misalign the transaction history.
- Abbreviate ether balances on transaction details to maintain formatting.
- General code cleanup.

## 2.5.0 2016-06-29

- Implement new account design.
- Added a network indicator mark in dropdown menu
- Added network name next to network indicator
- Add copy transaction hash button to completed transaction list items.
- Unify wording for transaction approve/reject options on notifications and the extension.
- Fix bug where confirmation view would be shown twice.

## 2.4.5 2016-06-29

- Fixed bug where MetaMask interfered with PDF loading.
- Moved switch account icon into menu bar.
- Changed status shapes to be a yellow warning sign for failure and ellipsis for pending transactions.
- Now enforce 20 character limit on wallet names.
- Wallet titles are now properly truncated in transaction confirmation.
- Fix formatting on terms & conditions page.
- Now enforce 30 character limit on wallet names.
- Fix out-of-place positioning of pending transaction badges on wallet list.
- Change network status icons to reflect current design.

## 2.4.4 2016-06-23

- Update web3-stream-provider for batch payload bug fix

## 2.4.3 2016-06-23

- Remove redundant network option buttons from settings page
- Switch out font family Transat for Montserrat

## 2.4.2 2016-06-22

- Change out export icon for key.
- Unify copy to clipboard icon
- Fixed eth.sign behavior.
- Fix behavior of batched outbound transactions.

## 2.4.0 2016-06-20

- Clean up UI.
- Remove nonfunctional QR code button.
- Make network loading indicator clickable to select accessible network.
- Show more characters of addresses when space permits.
- Fixed bug when signing messages under 64 hex characters long.
- Add disclaimer view with placeholder text for first time users.

## 2.3.1 2016-06-09

- Style up the info page
- Cache identicon images to optimize for long lists of transactions.
- Fix out of gas errors

## 2.3.0 2016-06-06

- Show network status in title bar
- Added seed word recovery to config screen.
- Clicking network status indicator now reveals a provider menu.

## 2.2.0 2016-06-02

- Redesigned init, vault create, vault restore and seed confirmation screens.
- Added pending transactions to transaction list on account screen.
- Clicking a pending transaction takes you back to the transaction approval screen.
- Update provider-engine to fix intermittent out of gas errors.

## 2.1.0 2016-05-26

- Added copy address button to account list.
- Fixed back button on confirm transaction screen.
- Add indication of pending transactions to account list screen.
- Fixed bug where error warning was sometimes not cleared on view transition.
- Updated eth-lightwallet to fix a critical security issue.

## 2.0.0 2016-05-23

- UI Overhaul per Vlad Todirut's designs.
- Replaced identicons with jazzicons.
- Fixed glitchy transitions.
- Added support for capitalization-based address checksums.
- Send value is no longer limited by javascript number precision, and is always in ETH.
- Added ability to generate new accounts.
- Added ability to locally nickname accounts.

## 1.8.4 2016-05-13

- Point rpc servers to https endpoints.

## 1.8.3 2016-05-12

- Bumped web3 to 0.6.0
- Really fixed `eth_syncing` method response.

## 1.8.2 2016-05-11

- Fixed bug where send view would not load correctly the first time it was visited per account.
- Migrated all users to new scalable backend.
- Fixed `eth_syncing` method response.

## 1.8.1 2016-05-10

- Initial usage of scalable blockchain backend.
- Made official providers more easily configurable for us internally.

## 1.8.0 2016-05-10

- Add support for calls to `eth.sign`.
- Moved account exporting within subview of the account detail view.
- Added buttons to the account export process.
- Improved visual appearance of account detail transition where button heights would change.
- Restored back button to account detail view.
- Show transaction list always, never collapsed.
- Changing provider now reloads current Dapps
- Improved appearance of transaction list in account detail view.

## 1.7.0 2016-04-29

- Account detail view is now the primary view.
- The account detail view now has a "Change acct" button which shows the account list.
- Clicking accounts in the account list now both selects that account and displays that account's detail view.
- Selected account is now persisted between sessions, so the current account stays selected.
- Account icons are now "identicons" (deterministically generated from the address).
- Fixed link to Slack channel.
- Added a context guard for "define" to avoid UMD's exporting themselves to the wrong module system, fixing interference with some websites.
- Transaction list now only shows transactions for the current account.
- Transaction list now only shows transactions for the current network (mainnet, testnet, testrpc).
- Fixed transaction links to etherscan blockchain explorer.
- Fixed some UI transitions that had weird behavior.

## 1.6.0 2016-04-22

- Pending transactions are now persisted to localStorage and resume even after browser is closed.
- Completed transactions are now persisted and can be displayed via UI.
- Added transaction list to account detail view.
- Fix bug on config screen where current RPC address was always displayed wrong.
- Fixed bug where entering a decimal value when sending a transaction would result in sending the wrong amount.
- Add save button to custom RPC input field.
- Add quick-select button for RPC on `localhost:8545`.
- Improve config view styling.
- Users have been migrated from old test-net RPC to a newer test-net RPC.

## 1.5.1 2016-04-15

- Corrected text above account list. Selected account is visible to all sites, not just the current domain.
- Merged the UI codebase into the main plugin codebase for simpler maintenance.
- Fix Ether display rounding error. Now rendering to four decimal points.
- Fix some inpage synchronous methods
- Change account rendering to show four decimals and a leading zero.

## 1.5.0 2016-04-13

- Added ability to send ether.
- Fixed bugs related to using Javascript numbers, which lacked appropriate precision.
- Replaced Etherscan main-net provider with our own production RPC.

## 1.4.0 2016-04-08

- Removed extra entropy text field for simplified vault creation.
- Now supports exporting an account's private key.
- Unified button and input styles across the app.
- Removed some non-working placeholder UI until it works.
- Fix popup's web3 stream provider
- Temporarily deactivated fauceting indication because it would activate when restoring an empty account.

## 1.3.2 2016-04-04

 - When unlocking, first account is auto-selected.
 - When creating a first vault on the test-net, the first account is auto-funded.
 - Fixed some styling issues.

## 1.0.1-1.3.1

Many changes not logged. Hopefully beginning to log consistently now!

## 1.0.0

Made seed word restoring BIP44 compatible.

## 0.14.0

Added the ability to restore accounts from seed words.<|MERGE_RESOLUTION|>--- conflicted
+++ resolved
@@ -2,11 +2,8 @@
 
 ## Current Master
 
-<<<<<<< HEAD
 - [#317](https://github.com/poanetwork/nifty-wallet/pull/317) - Fix path to derive accounts in HD wallets for RSK, ETC
-=======
 - [#318](https://github.com/poanetwork/nifty-wallet/pull/318) - (Fix) pasting of ABI for contract type account
->>>>>>> 7e40ea91
 
 ## 4.11.10 Tue Feb 04 2020
 
