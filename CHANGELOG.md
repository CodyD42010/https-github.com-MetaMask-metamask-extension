# Changelog

## Current Master

<<<<<<< HEAD
- [#356](https://github.com/poanetwork/nifty-wallet/pull/356) - (Backwards-compatibility feature) Custom derivation paths and access to funds in accounts derived from ETH dPath
=======
- [#379](https://github.com/poanetwork/nifty-wallet/pull/379) - (Feature) Ability to set custom nonce of tx
- [#377](https://github.com/poanetwork/nifty-wallet/pull/377) - (Fix) Sign message screen: do not decode message if it is not hex encoded
- [#364](https://github.com/poanetwork/nifty-wallet/pull/364) - (Fix) notifications order in batch requests

## 5.0.3 Fri May 01 2020

- [#373](https://github.com/poanetwork/nifty-wallet/pull/373) - (Feature) Add STAKE token
- [#372](https://github.com/poanetwork/nifty-wallet/pull/372) - (Chore) Update RSK contracts metadata repo
- [#369](https://github.com/poanetwork/nifty-wallet/pull/369) - (Fix) RSK: fix GasPrice calculation (changed interface of minimumGasPrice - hex instead of integer)
- [#368](https://github.com/poanetwork/nifty-wallet/pull/368) - (Fix) Ability to import Keystore file if it is not secured by password
- [#366](https://github.com/poanetwork/nifty-wallet/pull/366) - (Fix) Increase max token symbol length up to 12
- [#363](https://github.com/poanetwork/nifty-wallet/pull/363) - (Fix) token decimals display in pending tx screen
>>>>>>> d1611a4e

## 5.0.2 Thu Apr 16 2020

- [#359](https://github.com/poanetwork/nifty-wallet/pull/359) - (Fix) Fix exposed accounts in wallet locked state
- [#355](https://github.com/poanetwork/nifty-wallet/pull/355) - (Feature) Add RSK/testnet default tokens
- [#354](https://github.com/poanetwork/nifty-wallet/pull/354) - (Fix) `accountsChanged` event emittance (a part of EIP-1193)
- [#353](https://github.com/poanetwork/nifty-wallet/pull/353) - (Fix) synchronous eth_accounts request

## 5.0.1 Mon Apr 06 2020

- [#347](https://github.com/poanetwork/nifty-wallet/pull/347) - Rollback custom dPath for RSK/ETC

## 5.0.0 Tue Mar 31 2020

- [#340](https://github.com/poanetwork/nifty-wallet/pull/340), [#342](https://github.com/poanetwork/nifty-wallet/pull/342) - (Feature) Update in-page provider (EIP-1193)
- [#334](https://github.com/poanetwork/nifty-wallet/pull/334) - (Feature) Ability to set tx value for payable methods
- [#333](https://github.com/poanetwork/nifty-wallet/pull/333) - (Fix) Support RSK testnet explorer links
- [#332](https://github.com/poanetwork/nifty-wallet/pull/332) - (Chore) Return to main screen from removal of imported account
- [#330](https://github.com/poanetwork/nifty-wallet/pull/330) - (Fix) Derive correct addresses for custom networks (RSK/ETC)
- [#329](https://github.com/poanetwork/nifty-wallet/pull/329) - (Fix) Connect to unknown private network fix
- [#326](https://github.com/poanetwork/nifty-wallet/pull/326) - (Chore) HTTP2 RPC endpoints for POA and xDai
- [#324](https://github.com/poanetwork/nifty-wallet/pull/324) - (Chore) Whitelist Geon token
- [#323](https://github.com/poanetwork/nifty-wallet/pull/323) - (Chore) update Mainnet tokens metadata
- [#322](https://github.com/poanetwork/nifty-wallet/pull/322) - (Fix) Update explorers links
- [#318](https://github.com/poanetwork/nifty-wallet/pull/318) - (Fix) pasting of ABI for contract type account
- [#317](https://github.com/poanetwork/nifty-wallet/pull/317) - (Fix) path to derive accounts in HD wallets for RSK, ETC

## 4.11.10 Tue Feb 04 2020

- [#313](https://github.com/poanetwork/nifty-wallet/pull/313) - Change Ethereum classic RPC endpoint

## 4.11.9 Thu Aug 22 2019

- [#303](https://github.com/poanetwork/nifty-wallet/pull/303): (Feature) Add Pocket Network
- [#308](https://github.com/poanetwork/nifty-wallet/pull/308): (Fix) Fix gas price calculation

## 4.11.8 Wed Jul 03 2019

- [#305](https://github.com/poanetwork/nifty-wallet/pull/305): (Feature) gas price for RSK from the last block
- [#298](https://github.com/poanetwork/nifty-wallet/pull/298): (Feature) isNiftyWallet property added
- [#299](https://github.com/poanetwork/nifty-wallet/pull/299): (Upgrade) Node 10 support
- [#306](https://github.com/poanetwork/nifty-wallet/pull/306): (Fix) Replace Goerli RPC endpoint
- [#302](https://github.com/poanetwork/nifty-wallet/pull/302): (Fix) Return scrolls in dropdowns

## 4.11.7 Tue Jun 25 2019

- [#294](https://github.com/poanetwork/nifty-wallet/pull/294): Address checksum for RSK chains. RSKIP60
- [#293](https://github.com/poanetwork/nifty-wallet/pull/293): RSK tx status fix
- [#292](https://github.com/poanetwork/nifty-wallet/pull/292): Fix gas price for RSK
- [#291](https://github.com/poanetwork/nifty-wallet/pull/291): Fix fiat value for RSK
- [#290](https://github.com/poanetwork/nifty-wallet/pull/290): gas limit fix for RSK chain
- [#289](https://github.com/poanetwork/nifty-wallet/pull/289): RSK testnet support

## 4.11.6 Thu Jun 06 2019

- [#285](https://github.com/poanetwork/nifty-wallet/pull/285): (Feature) Add RSK mainnet support
- [#284](https://github.com/poanetwork/nifty-wallet/pull/284): (Feature) Blockscout links for all chains
- [#286](https://github.com/poanetwork/nifty-wallet/pull/286): (Fix) Import of proxy contracts for eth chains
- [#283](https://github.com/poanetwork/nifty-wallet/pull/283): (Fix) Display POA Core name

## 4.11.5 Thu Apr 18 2019

- [#279](https://github.com/poanetwork/nifty-wallet/pull/279): (Fix) utf8 encoding in contentscript.js

## 4.11.4 Mon Apr 15 2019

- [#277](https://github.com/poanetwork/nifty-wallet/pull/277): (Fix) USD price for ETC coin
- [#276](https://github.com/poanetwork/nifty-wallet/pull/276): (Fix) Remove js obfuscation

## 4.11.3 Fri Mar 29 2019

- [#272](https://github.com/poanetwork/nifty-wallet/pull/272): Update Classic RPC endpoint

## 4.11.2 Wed Mar 27 2019

- [#270](https://github.com/poanetwork/nifty-wallet/pull/270): (Feature) Support of gas price oracles for ETH, ETC
- [#268](https://github.com/poanetwork/nifty-wallet/pull/268): (Feature) Support of Ethereum Classic chain

## 4.11.1 Wed Mar 20 2019

- [#266](https://github.com/poanetwork/nifty-wallet/pull/266): (Fix) Support of the latest trezor-connect version 7
- [#263](https://github.com/poanetwork/nifty-wallet/pull/263): (Refactoring) Refine dropdown components

## 4.11.0 Fri Feb 08 2019

### Features

- [#262](https://github.com/poanetwork/nifty-wallet/pull/262): (Feature) Add native support of Görli testnet
- [#254](https://github.com/poanetwork/nifty-wallet/pull/254): (Feature) HitBTC exchange for core POA network
- [#251](https://github.com/poanetwork/nifty-wallet/pull/251): (Feature) Delegate Proxy contract type (EIP-897)
- [#252](https://github.com/poanetwork/nifty-wallet/pull/252): (Feature) Simultaneous support of Trezor and Ledger HD wallets
- [#250](https://github.com/poanetwork/nifty-wallet/pull/250): (Feature) Support of multiple accounts from Trezor HD wallet for single session
- [#237](https://github.com/poanetwork/nifty-wallet/pull/237): (Feature) Multiple Ledger accounts for one session
- [#249](https://github.com/poanetwork/nifty-wallet/pull/249): (Feature) Textarea instead of input for array type outputs in contract calls
- [#247](https://github.com/poanetwork/nifty-wallet/pull/247): (Update) Change exchange rate API endpoint

### Fixes

- [#261](https://github.com/poanetwork/nifty-wallet/pull/261): (Fix) Clear timeout on componentWillUnmount in connect hardware screen
- [#260](https://github.com/poanetwork/nifty-wallet/pull/260): (Fix) Remove unit && integration tests for unused components
- [#258](https://github.com/poanetwork/nifty-wallet/pull/258): (Fix) ENS validation fix for Send transaction screen
- [#257](https://github.com/poanetwork/nifty-wallet/pull/257): (Fix) Replace poa.infura.io with core.poa.network in e2e
- [#248](https://github.com/poanetwork/nifty-wallet/pull/248): (Fix) validation for calling data from contract: Default `0x` value for _bytes_ field type should be set only for input fields

### Refactoring

- [#259](https://github.com/poanetwork/nifty-wallet/pull/259): (Refactoring) Refactor copy component
- [#256](https://github.com/poanetwork/nifty-wallet/pull/256): (Refactoring) Send-token component
- [#253](https://github.com/poanetwork/nifty-wallet/pull/253): (Refactoring) Refactor network props enums

## 4.10.1 Sat Dec 29 2018

- [#219](https://github.com/poanetwork/nifty-wallet/pull/219): (Feature) Multiple output fields support for contract call
- [#229](https://github.com/poanetwork/nifty-wallet/pull/229): (Feature) Select for Boolean type input in contract call/execution
- [#239](https://github.com/poanetwork/nifty-wallet/pull/239): (Feature) Reorder contract executors: owners are first
- [#233](https://github.com/poanetwork/nifty-wallet/pull/233): (Feature) Copy contract ABI from account menu
- [#226](https://github.com/poanetwork/nifty-wallet/pull/226): (Feature) Different label for HD account
- [#238](https://github.com/poanetwork/nifty-wallet/pull/238): (Fix) Unlock back contract account on rejecting/accepting of contract execution transaction
- [#224](https://github.com/poanetwork/nifty-wallet/pull/224): (Fix) Bytes is not a mandatory input in contract call/execution
- [#232](https://github.com/poanetwork/nifty-wallet/pull/232): (Fix) *Execute methods* button instead of *Buy*/*Send* for contract type account


## 4.10.0 Tue Dec 04 2018

- [#212](https://github.com/poanetwork/nifty-wallet/pull/212): (Feature) Interact with smart-contracts
- [#209](https://github.com/poanetwork/nifty-wallet/pull/209): (Fix) Enhance custom RPC validation

## 4.9.0 Mon Nov 26 2018

- [#183](https://github.com/poanetwork/nifty-wallet/pull/183), [#205](https://github.com/poanetwork/nifty-wallet/pull/205): HD wallets support
- [#199](https://github.com/poanetwork/nifty-wallet/pull/199): (Fix) Doubled fired events
- [#190](https://github.com/poanetwork/nifty-wallet/pull/190): (Fix) Display non-zero fiat value
- [#189](https://github.com/poanetwork/nifty-wallet/pull/189): (Fix) Branding of phishing detection page
- [#207](https://github.com/poanetwork/nifty-wallet/pull/207): (Fix) Format of token balance in the tokens list
- [#191](https://github.com/poanetwork/nifty-wallet/pull/191): (Fix) Handle: Cannot read property address of undefined
- [#202](https://github.com/poanetwork/nifty-wallet/pull/202): (Fix) Detect tokens: handle undefined tokenAddresses
- [#203](https://github.com/poanetwork/nifty-wallet/pull/203): (Fix) Handle undefined txParams
- [#204](https://github.com/poanetwork/nifty-wallet/pull/204): (Fix) Handle e.trim is not a function

## 4.8.8 Fri Nov 09 2018

- [#186](https://github.com/poanetwork/nifty-wallet/pull/186): (Fix) Do not retrieve token metadata for non-token pending tx
- [#184](https://github.com/poanetwork/nifty-wallet/pull/184): (Update) Rename repository
- [#182](https://github.com/poanetwork/nifty-wallet/pull/182): (Refactoring) Generalizing of retrieving of faucets/exchanges links

## 4.8.7 Tue Nov 06 2018

- [#180](https://github.com/poanetwork/metamask-extension/pull/180), [#172](https://github.com/poanetwork/metamask-extension/pull/172), [#169](https://github.com/poanetwork/metamask-extension/pull/169), [#165](https://github.com/poanetwork/metamask-extension/pull/165), [#160](https://github.com/poanetwork/metamask-extension/pull/160): (Fix) Memory leaks
- [#177](https://github.com/poanetwork/metamask-extension/pull/177): (Fix) Zero balance display instead of "None"
- [#175](https://github.com/poanetwork/metamask-extension/pull/175), [#176](https://github.com/poanetwork/metamask-extension/pull/176), [#178](https://github.com/poanetwork/metamask-extension/pull/178): (Feature) Auto-detect tokens for POA
- [#164](https://github.com/poanetwork/metamask-extension/pull/164): (Fix) Confirm token transfer page display fix

## 4.8.6 Thu Oct 18 2018

- [#153](https://github.com/poanetwork/metamask-extension/pull/153), [#154](https://github.com/poanetwork/metamask-extension/pull/154), [#158](https://github.com/poanetwork/metamask-extension/pull/158): (Feature) xDai chain support
- [#149](https://github.com/poanetwork/metamask-extension/pull/149), [#150](https://github.com/poanetwork/metamask-extension/pull/150): (Fix) Add custom tokens validation
- [#145](https://github.com/poanetwork/metamask-extension/pull/145), [#146](https://github.com/poanetwork/metamask-extension/pull/146): (Feature) Transfer tokens
- [#142](https://github.com/poanetwork/metamask-extension/pull/142), [#143](https://github.com/poanetwork/metamask-extension/pull/143): (Feature) Token menu: view in explorer/copy/remove
- [#140](https://github.com/poanetwork/metamask-extension/pull/140): (Feature) Search tokens in POA network
- [#135](https://github.com/poanetwork/metamask-extension/pull/135), [#138](https://github.com/poanetwork/metamask-extension/pull/138), [#141](https://github.com/poanetwork/metamask-extension/pull/141): (Feature) Search tokens (in Mainnet)
- [#132](https://github.com/poanetwork/metamask-extension/pull/132), [#133](https://github.com/poanetwork/metamask-extension/pull/133): (Fix) empty keyring on wrong password
- [#130](https://github.com/poanetwork/metamask-extension/pull/130): (Fix) remove test domains form ENS resolver
- [#128](https://github.com/poanetwork/metamask-extension/pull/128): (Fix) Clear an error on successful response from tokens balances
- [#127](https://github.com/poanetwork/metamask-extension/pull/127): (Fix) Error is constantly shown through screens
- [#122](https://github.com/poanetwork/metamask-extension/pull/122): (Fix) Remove fox animation components
- [#120](https://github.com/poanetwork/metamask-extension/pull/120): (Feature) Update token's balance on account switch
- [#119](https://github.com/poanetwork/metamask-extension/pull/119): (Fix) Shapeshift logo from local storage
- [#118](https://github.com/poanetwork/metamask-extension/pull/118), [#123](https://github.com/poanetwork/metamask-extension/pull/123): (Feature) Copy button from main account page
- [#104](https://github.com/poanetwork/metamask-extension/pull/104), [#108](https://github.com/poanetwork/metamask-extension/pull/108), [#109](https://github.com/poanetwork/metamask-extension/pull/109), [#116](https://github.com/poanetwork/metamask-extension/pull/116), [#121](https://github.com/poanetwork/metamask-extension/pull/121): (Feature) Support of Firefox
- [#103](https://github.com/poanetwork/metamask-extension/pull/103): (Fix) to display localhost:8545 in Settings
- [#101](https://github.com/poanetwork/metamask-extension/pull/101): (Fix) Catch Promises errors
- [#99](https://github.com/poanetwork/metamask-extension/pull/99), [#100](https://github.com/poanetwork/metamask-extension/pull/100): (Fix) Validate custom RPC
- [#98](https://github.com/poanetwork/metamask-extension/pull/98): (Feature) Unlimited amount of custom RPC

## 4.8.5 Mon Aug 27 2018

- [#94](https://github.com/poanetwork/metamask-extension/pull/94): (Fix) Force open notification popup
- [#93](https://github.com/poanetwork/metamask-extension/pull/93): (Fix) Empty pending tx screen after logout/login
- [#91](https://github.com/poanetwork/metamask-extension/pull/91): (Fix) Confirm tx notification popup: network name
- [#89](https://github.com/poanetwork/metamask-extension/pull/89), [#95](https://github.com/poanetwork/metamask-extension/pull/95): (Feature) Support of token per network basis
- [#85](https://github.com/poanetwork/metamask-extension/pull/85): (Upgrade) node, npm packages versions
- [#84](https://github.com/poanetwork/metamask-extension/pull/84): (Fix) Change green color
- [#83](https://github.com/poanetwork/metamask-extension/pull/83), [#92](https://github.com/poanetwork/metamask-extension/pull/92): (Feature) Changing of password
- [#81](https://github.com/poanetwork/metamask-extension/pull/81): (Feature) Deanonymize private network
- [#80](https://github.com/poanetwork/metamask-extension/pull/80): (Feature) Remove imported account
- [#78](https://github.com/poanetwork/metamask-extension/pull/78): (Fix) Link to POA explorer for POA networks

## 4.8.4 Thu Aug 09 2018

- [#70](https://github.com/poanetwork/metamask-extension/pull/70): Change ShapeShift API key
- [#69](https://github.com/poanetwork/metamask-extension/pull/69): Restyling: fix page headers, redesigned warnings, fix paddings, update some icons, redesigned page for buying, redesigned confirm screens, redesigned account menu
- [#67](https://github.com/poanetwork/metamask-extension/pull/67): Improve performance when big list of sent transactions from account
- [#66](https://github.com/poanetwork/metamask-extension/pull/66): Added possibility to remove custom RPC from the list of networks

## 4.8.3 Fri Aug 03 2018

- [#59](https://github.com/poanetwork/metamask-extension/pull/59): Update e2e test of Terms of Use page
- [#58](https://github.com/poanetwork/metamask-extension/pull/58): Update Terms of Use page style
- [#57](https://github.com/poanetwork/metamask-extension/pull/57): Optimized images for release.
- [#55](https://github.com/poanetwork/metamask-extension/pull/55): Tests fix.
- [#52](https://github.com/poanetwork/metamask-extension/pull/52): Nifty Wallet restyling.
- [#54](https://github.com/poanetwork/metamask-extension/pull/54): Fix explorer url for POA network on confirmed transaction.
- [#50](https://github.com/poanetwork/metamask-extension/pull/50): Update sentry links.
- [#45](https://github.com/poanetwork/metamask-extension/pull/45): Automate release publish.
- [#39](https://github.com/poanetwork/metamask-extension/pull/39): Swap npm Jazzicon dependency to Rockicon with changed palette for identicon

## 4.8.2 Thu Jul 26 2018

- Add new tokens auto detection
- Remove rejected transactions from transaction history
- Add Trezor Support
- Allow to remove accounts (Imported and Hardware Wallets)

## 4.8.0 Thur Jun 14 2018

- [#4513](https://github.com/MetaMask/metamask-extension/pull/4513): Attempting to import an empty private key will now show a clear error.
- [#4570](https://github.com/MetaMask/metamask-extension/pull/4570): Fix bug where metamask data would stop being written to disk after prolonged use.
- [#4523](https://github.com/MetaMask/metamask-extension/pull/4523): Fix bug where account reset did not work with custom RPC providers.
- [#4524](https://github.com/MetaMask/metamask-extension/pull/4524): Fix for Brave i18n getAcceptLanguages.
- [#4557](https://github.com/MetaMask/metamask-extension/pull/4557): Fix bug where nonce mutex was never released.
- [#4566](https://github.com/MetaMask/metamask-extension/pull/4566): Add phishing notice.
- [#4591](https://github.com/MetaMask/metamask-extension/pull/4591): Allow Copying Token Addresses and link to Token on Etherscan.

## 4.7.4 Tue Jun 05 2018

- Add diagnostic reporting for users with multiple HD keyrings
- Throw explicit error when selected account is unset

## 4.7.3 Mon Jun 04 2018

- Hide token now uses new modal
- Indicate the current selected account on the popup account view
- Reduce height of notice container in onboarding
- Fixes issue where old nicknames were kept around causing errors

## 4.7.2 Sun Jun 03 2018

- Fix bug preventing users from logging in. Internally accounts and identities were out of sync.
- Fix support links to point to new support system (Zendesk)
- Fix bug in migration #26 ( moving account nicknames to preferences )
- Clears account nicknames on restore from seedPhrase

## 4.7.1 Fri Jun 01 2018

- Fix bug where errors were not returned to Dapps.

## 4.7.0 Wed May 30 2018

- Fix Brave support
- Adds error messages when passwords don't match in onboarding flow.
- Adds modal notification if a retry in the process of being confirmed is dropped.
- New unlock screen design.
- Design improvements to the add token screen.
- Fix inconsistencies in confirm screen between extension and browser window modes.
- Fix scrolling in deposit ether modal.
- Fix styling of app spinner.
- Font weight changed from 300 to 400.
- New reveal screen design.
- Styling improvements to labels in first time flow and signature request headers.

## 4.6.1 Mon Apr 30 2018

- Fix bug where sending a transaction resulted in an infinite spinner
- Allow transactions with a 0 gwei gas price
- Handle encoding errors in ERC20 symbol + digits
- Fix ShapeShift forms (new + old ui)
- Fix sourcemaps

## 4.6.0 Thu Apr 26 2018

- Correctly format currency conversion for locally selected preferred currency.
- Improved performance of 3D fox logo.
- Fetch token prices based on contract address, not symbol
- Fix bug that prevents setting language locale in settings.
- Show checksum addresses throughout the UI
- Allow transactions with a 0 gwei gas price
- Made provider RPC errors contain useful messages

## 4.5.5 Fri Apr 06 2018

- Graceful handling of unknown keys in txParams
- Fixes buggy handling of historical transactions with unknown keys in txParams
- Fix link for 'Learn More' in the Add Token Screen to open to a new tab.
- Fix Download State Logs button [#3791](https://github.com/MetaMask/metamask-extension/issues/3791)
- Enhanced migration error handling + reporting

## 4.5.4 (aborted) Thu Apr 05 2018

- Graceful handling of unknown keys in txParams
- Fix link for 'Learn More' in the Add Token Screen to open to a new tab.
- Fix Download State Logs button [#3791](https://github.com/MetaMask/metamask-extension/issues/3791)
- Fix migration error reporting

## 4.5.3 Wed Apr 04 2018

- Fix bug where checksum address are messing with balance issue [#3843](https://github.com/MetaMask/metamask-extension/issues/3843)
- new ui: fix the confirm transaction screen

## 4.5.2 Wed Apr 04 2018

- Fix overly strict validation where transactions were rejected with hex encoded "chainId"

## 4.5.1 Tue Apr 03 2018

- Fix default network (should be mainnet not Rinkeby)
- Fix Sentry automated error reporting endpoint

## 4.5.0 Mon Apr 02 2018

- (beta ui) Internationalization: Select your preferred language in the settings screen
- Internationalization: various locale improvements
- Fix bug where the "Reset account" feature would not clear the network cache.
- Increase maximum gas limit, to allow very gas heavy transactions, since block gas limits have been stable.

## 4.4.0 Mon Mar 26 2018

- Internationalization: Taiwanese, Thai, Slovenian
- Fixes bug where MetaMask would not open once its storage grew too large.
- Updates design of new-ui Add Token screen
- New-ui can send to ens addresses
- Update new-ui button styles
- Signed-type-data notification handles long messages
- Popup extension in new-ui uses new on-boarding designs
- Buy ether step of new-ui on-boarding uses new buy ether modal designs

## 4.3.0 Wed Mar 21 2018

- (beta) Add internationalization support! Includes translations for 13 (!!) new languages: French, Spanish, Italian, German, Dutch, Portuguese, Japanese, Korean, Vietnamese, Mandarin, Hindi, Tagalog, and Russian! Select "Try Beta" in the menu to take them for a spin. Read more about the community effort [here](https://medium.com/gitcoin/metamask-internationalizes-via-gitcoin-bf1390c0301c)
- No longer uses nonces specified by the dapp
- Will now throw an error if the `to` field in txParams is not valid.
- Will strip null values from the `to` field.
- (beta) No longer shows token confirmation screen when performing a non-send
- (beta) Fixes bug where tx data was nullified when repricing a tx
- Fix flashing Login screen after logging in or restoring from seed phrase.
- Increase tap areas for menu buttons on mobile
- Change all fonts in new-ui onboarding to Roboto, size 400
- Add a welcome screen to new-ui onboarding flow
- Make new-ui create password screen responsive
- Hide network dropdown before account is initialized
- Fix bug that could prevent MetaMask from saving the latest vault.

## 4.2.0 Tue Mar 06 2018

- Replace "Loose" wording to "Imported".
- Replace "Unlock" wording with "Log In".
- Add Imported Account disclaimer.
- Allow adding custom tokens to classic ui when balance is 0
- Allow editing of symbol and decimal info when adding custom token in new-ui
- NewUI shapeshift form can select all coins (not just BTC)
- Add most of Microsoft Edge support.

## 4.1.3 2018-2-28

- Ensure MetaMask's inpage provider is named MetamaskInpageProvider to keep some sites from breaking.
- Add retry transaction button back into classic ui.
- Add network dropdown styles to support long custom RPC urls

## 4.1.2 2018-2-28

- Actually includes all the fixes mentioned in 4.1.1 (sorry)

## 4.1.1 2018-2-28

- Fix "Add Token" screen referencing missing token logo urls
- Prevent user from switching network during signature request
- Fix misleading language "Contract Published" -> "Contract Deployment"
- Fix cancel button on "Buy Eth" screen
- Improve new-ui onboarding flow style

## 4.1.0 2018-2-27

- Report failed txs to Sentry with more specific message
- Fix internal feature flags being sometimes undefined
- Standardized license to MIT

## 4.0.0 2018-2-22

- Introduce new MetaMask user interface.

## 3.14.2 2018-2-15

- Fix bug where log subscriptions would break when switching network.
- Fix bug where storage values were cached across blocks.
- Add MetaMask light client [testing container](https://github.com/MetaMask/mesh-testing)

## 3.14.1 2018-2-1

- Further fix scrolling for Firefox.

## 3.14.0 2018-2-1

- Removed unneeded data from storage
- Add a "reset account" feature to Settings
- Add warning for importing some kinds of files.
- Scrollable Setting view for Firefox.

## 3.13.8 2018-1-29

- Fix provider for Kovan network.
- Bump limit for EventEmitter listeners before warning.
- Display Error when empty string is entered as a token address.

## 3.13.7 2018-1-22

- Add ability to bypass gas estimation loading indicator.
- Forward failed transactions to Sentry error reporting service
- Re-add changes from 3.13.5

## 3.13.6 2017-1-18

- Roll back changes to 3.13.4 to fix some issues with the new Infura REST provider.

## 3.13.5 2018-1-16

- Estimating gas limit for simple ether sends now faster & cheaper, by avoiding VM usage on recipients with no code.
- Add an extra px to address for Firefox clipping.
- Fix Firefox scrollbar.
- Open metamask popup for transaction confirmation before gas estimation finishes and add a loading screen over transaction confirmation.
- Fix bug that prevented eth_signTypedData from signing bytes.
- Further improve gas price estimation.

## 3.13.4 2018-1-9

- Remove recipient field if application initializes a tx with an empty string, or 0x, and tx data. Throw an error with the same condition, but without tx data.
- Improve gas price suggestion to be closer to the lowest that will be accepted.
- Throw an error if a application tries to submit a tx whose value is a decimal, and inform that it should be in wei.
- Fix bug that prevented updating custom token details.
- No longer mark long-pending transactions as failed, since we now have button to retry with higher gas.
- Fix rounding error when specifying an ether amount that has too much precision.
- Fix bug where incorrectly inputting seed phrase would prevent any future attempts from succeeding.

## 3.13.3 2017-12-14

- Show tokens that are held that have no balance.
- Reduce load on Infura by using a new block polling endpoint.

## 3.13.2 2017-12-9

- Reduce new block polling interval to 8000 ms, to ease server load.

## 3.13.1 2017-12-7

- Allow Dapps to specify a transaction nonce, allowing dapps to propose resubmit and force-cancel transactions.

## 3.13.0 2017-12-7

- Allow resubmitting transactions that are taking long to complete.

## 3.12.1 2017-11-29

- Fix bug where a user could be shown two different seed phrases.
- Detect when multiple web3 extensions are active, and provide useful error.
- Adds notice about seed phrase backup.

## 3.12.0 2017-10-25

- Add support for alternative ENS TLDs (Ethereum Name Service Top-Level Domains).
- Lower minimum gas price to 0.1 GWEI.
- Remove web3 injection message from production (thanks to @ChainsawBaby)
- Add additional debugging info to our state logs, specifically OS version and browser version.

## 3.11.2 2017-10-21

- Fix bug where reject button would sometimes not work.
- Fixed bug where sometimes MetaMask's connection to a page would be unreliable.

## 3.11.1 2017-10-20

- Fix bug where log filters were not populated correctly
- Fix bug where web3 API was sometimes injected after the page loaded.
- Fix bug where first account was sometimes not selected correctly after creating or restoring a vault.
- Fix bug where imported accounts could not use new eth_signTypedData method.

## 3.11.0 2017-10-11

- Add support for new eth_signTypedData method per EIP 712.
- Fix bug where some transactions would be shown as pending forever, even after successfully mined.
- Fix bug where a transaction might be shown as pending forever if another tx with the same nonce was mined.
- Fix link to support article on token addresses.

## 3.10.9 2017-10-5

- Only rebrodcast transactions for a day not a days worth of blocks
- Remove Slack link from info page, since it is a big phishing target.
- Stop computing balance based on pending transactions, to avoid edge case where users are unable to send transactions.

## 3.10.8 2017-9-28

- Fixed usage of new currency fetching API.

## 3.10.7 2017-9-28

- Fixed bug where sometimes the current account was not correctly set and exposed to web apps.
- Added AUD, HKD, SGD, IDR, PHP to currency conversion list

## 3.10.6 2017-9-27

- Fix bug where newly created accounts were not selected.
- Fix bug where selected account was not persisted between lockings.

## 3.10.5 2017-9-27

- Fix block gas limit estimation.

## 3.10.4 2017-9-27

- Fix bug that could mis-render token balances when very small. (Not actually included in 3.9.9)
- Fix memory leak warning.
- Fix bug where new event filters would not include historical events.

## 3.10.3 2017-9-21

- Fix bug where metamask-dapp connections are lost on rpc error
- Fix bug that would sometimes display transactions as failed that could be successfully mined.

## 3.10.2 2017-9-18

rollback to 3.10.0 due to bug

## 3.10.1 2017-9-18

- Add ability to export private keys as a file.
- Add ability to export seed words as a file.
- Changed state logs to a file download than a clipboard copy.
- Add specific error for failed recipient address checksum.
- Fixed a long standing memory leak associated with filters installed by dapps
- Fix link to support center.
- Fixed tooltip icon locations to avoid overflow.
- Warn users when a dapp proposes a high gas limit (90% of blockGasLimit or higher
- Sort currencies by currency name (thanks to strelok1: https://github.com/strelok1).

## 3.10.0 2017-9-11

- Readded loose keyring label back into the account list.
- Remove cryptonator from chrome permissions.
- Add info on token contract addresses.
- Add validation preventing users from inputting their own addresses as token tracking addresses.
- Added button to reject all transactions (thanks to davidp94! https://github.com/davidp94)


## 3.9.13 2017-9-8

- Changed the way we initialize the inpage provider to fix a bug affecting some developers.

## 3.9.12 2017-9-6

- Fix bug that prevented Web3 1.0 compatibility
- Make eth_sign deprecation warning less noisy
- Add useful link to eth_sign deprecation warning.
- Fix bug with network version serialization over synchronous RPC
- Add MetaMask version to state logs.
- Add the total amount of tokens when multiple tokens are added under the token list
- Use HTTPS links for Etherscan.
- Update Support center link to new one with HTTPS.
- Make web3 deprecation notice more useful by linking to a descriptive article.

## 3.9.11 2017-8-24

- Fix nonce calculation bug that would sometimes generate very wrong nonces.
- Give up resubmitting a transaction after 3500 blocks.

## 3.9.10 2017-8-23

- Improve nonce calculation, to prevent bug where people are unable to send transactions reliably.
- Remove link to eth-tx-viz from identicons in tx history.

## 3.9.9 2017-8-18

- Fix bug where some transaction submission errors would show an empty screen.
- Fix bug that could mis-render token balances when very small.
- Fix formatting of eth_sign "Sign Message" view.
- Add deprecation warning to eth_sign "Sign Message" view.

## 3.9.8 2017-8-16

- Reenable token list.
- Remove default tokens.

## 3.9.7 2017-8-15

- hotfix - disable token list
- Added a deprecation warning for web3 https://github.com/ethereum/mist/releases/tag/v0.9.0

## 3.9.6 2017-8-09

- Replace account screen with an account drop-down menu.
- Replace account buttons with a new account-specific drop-down menu.

## 3.9.5 2017-8-04

- Improved phishing detection configuration update rate

## 3.9.4 2017-8-03

- Fixed bug that prevented transactions from being rejected.

## 3.9.3 2017-8-03

- Add support for EGO ujo token
- Continuously update blacklist for known phishing sites in background.
- Automatically detect suspicious URLs too similar to common phishing targets, and blacklist them.

## 3.9.2 2017-7-26

- Fix bugs that could sometimes result in failed transactions after switching networks.
- Include stack traces in txMeta's to better understand the life cycle of transactions
- Enhance blacklister functionality to include levenshtein logic. (credit to @sogoiii and @409H for their help!)

## 3.9.1 2017-7-19

- No longer automatically request 1 ropsten ether for the first account in a new vault.
- Now redirects from known malicious sites faster.
- Added a link to our new support page to the help screen.
- Fixed bug where a new transaction would be shown over the current transaction, creating a possible timing attack against user confirmation.
- Fixed bug in nonce tracker where an incorrect nonce would be calculated.
- Lowered minimum gas price to 1 Gwei.

## 3.9.0 2017-7-12

- Now detects and blocks known phishing sites.

## 3.8.6 2017-7-11

- Make transaction resubmission more resilient.
- No longer validate nonce client-side in retry loop.
- Fix bug where insufficient balance error was sometimes shown on successful transactions.

## 3.8.5 2017-7-7

- Fix transaction resubmit logic to fail slightly less eagerly.

## 3.8.4 2017-7-7

- Improve transaction resubmit logic to fail more eagerly when a user would expect it to.

## 3.8.3 2017-7-6

- Re-enable default token list.
- Add origin header to dapp-bound requests to allow providers to throttle sites.
- Fix bug that could sometimes resubmit a transaction that had been stalled due to low balance after balance was restored.

## 3.8.2 2017-7-3

- No longer show network loading indication on config screen, to allow selecting custom RPCs.
- Visually indicate that network spinner is a menu.
- Indicate what network is being searched for when disconnected.

## 3.8.1 2017-6-30

- Temporarily disabled loading popular tokens by default to improve performance.
- Remove SEND token button until a better token sending form can be built, due to some precision issues.
- Fix precision bug in token balances.
- Cache token symbol and precisions to reduce network load.
- Transpile some newer JavaScript, restores compatibility with some older browsers.

## 3.8.0 2017-6-28

- No longer stop rebroadcasting transactions
- Add list of popular tokens held to the account detail view.
- Add ability to add Tokens to token list.
- Add a warning to JSON file import.
- Add "send" link to token list, which goes to TokenFactory.
- Fix bug where slowly mined txs would sometimes be incorrectly marked as failed.
- Fix bug where badge count did not reflect personal_sign pending messages.
- Seed word confirmation wording is now scarier.
- Fix error for invalid seed words.
- Prevent users from submitting two duplicate transactions by disabling submit.
- Allow Dapps to specify gas price as hex string.
- Add button for copying state logs to clipboard.

## 3.7.8 2017-6-12

- Add an `ethereum:` prefix to the QR code address
- The default network on installation is now MainNet
- Fix currency API URL from cryptonator.
- Update gasLimit params with every new block seen.
- Fix ENS resolver symbol UI.

## 3.7.7 2017-6-8

- Fix bug where metamask would show old data after computer being asleep or disconnected from the internet.

## 3.7.6 2017-6-5

- Fix bug that prevented publishing contracts.

## 3.7.5 2017-6-5

- Prevent users from sending to the `0x0` address.
- Provide useful errors when entering bad characters in ENS name.
- Add ability to copy addresses from transaction confirmation view.

## 3.7.4 2017-6-2

- Fix bug with inflight cache that caused some block lookups to return bad values (affected OasisDex).
- Fixed bug with gas limit calculation that would sometimes create unsubmittable gas limits.

## 3.7.3 2017-6-1

- Rebuilt to fix cache clearing bug.

## 3.7.2 2017-5-31

- Now when switching networks sites that use web3 will reload
- Now when switching networks the extension does not restart
- Cleanup decimal bugs in our gas inputs.
- Fix bug where submit button was enabled for invalid gas inputs.
- Now enforce 95% of block's gasLimit to protect users.
- Removing provider-engine from the inpage provider. This fixes some error handling inconsistencies introduced in 3.7.0.
- Added "inflight cache", which prevents identical requests from clogging up the network, dramatically improving ENS performance.
- Fixed bug where filter subscriptions would sometimes fail to unsubscribe.
- Some contracts will now display logos instead of jazzicons.
- Some contracts will now have names displayed in the confirmation view.

## 3.7.0 2017-5-23

- Add Transaction Number (nonce) to transaction list.
- Label the pending tx icon with a tooltip.
- Fix bug where website filters would pile up and not deallocate when leaving a site.
- Continually resubmit pending txs for a period of time to ensure successful broadcast.
- ENS names will no longer resolve to their owner if no resolver is set. Resolvers must be explicitly set and configured.

## 3.6.5 2017-5-17

- Fix bug where edited gas parameters would not take effect.
- Trim currency list.
- Enable decimals in our gas prices.
- Fix reset button.
- Fix event filter bug introduced by newer versions of Geth.
- Fix bug where decimals in gas inputs could result in strange values.

## 3.6.4 2017-5-8

- Fix main-net ENS resolution.

## 3.6.3 2017-5-8

- Fix bug that could stop newer versions of Geth from working with MetaMask.

## 3.6.2 2017-5-8

- Input gas price in Gwei.
- Enforce Safe Gas Minimum recommended by EthGasStation.
- Fix bug where block-tracker could stop polling for new blocks.
- Reduce UI size by removing internal web3.
- Fix bug where gas parameters would not properly update on adjustment.

## 3.6.1 2017-4-30

- Made fox less nosy.
- Fix bug where error was reported in debugger console when Chrome opened a new window.

## 3.6.0 2017-4-26

- Add Rinkeby Test Network to our network list.

## 3.5.4 2017-4-25

- Fix occasional nonce tracking issue.
- Fix bug where some events would not be emitted by web3.
- Fix bug where an error would be thrown when composing signatures for networks with large ID values.

## 3.5.3 2017-4-24

- Popup new transactions in Firefox.
- Fix transition issue from account detail screen.
- Revise buy screen for more modularity.
- Fixed some other small bugs.

## 3.5.2 2017-3-28

- Fix bug where gas estimate totals were sometimes wrong.
- Add link to Kovan Test Faucet instructions on buy view.
- Inject web3 into loaded iFrames.

## 3.5.1 2017-3-27

- Fix edge case where users were unable to enable the notice button if notices were short enough to not require a scrollbar.

## 3.5.0 2017-3-27

- Add better error messages for when a transaction fails on approval
- Allow sending to ENS names in send form on Ropsten.
- Added an address book functionality that remembers the last 15 unique addresses sent to.
- Can now change network to custom RPC URL from lock screen.
- Removed support for old, lightwallet based vault. Users who have not opened app in over a month will need to recover with their seed phrase. This will allow Firefox support sooner.
- Fixed bug where spinner wouldn't disappear on incorrect password submission on seed word reveal.
- Polish the private key UI.
- Enforce minimum values for gas price and gas limit.
- Fix bug where total gas was sometimes not live-updated.
- Fix bug where editing gas value could have some abrupt behaviors (#1233)
- Add Kovan as an option on our network list.
- Fixed bug where transactions on other networks would disappear when submitting a transaction on another network.

## 3.4.0 2017-3-8

- Add two most recently used custom RPCs to network dropdown menu.
- Add personal_sign method support.
- Add personal_ecRecover method support.
- Add ability to customize gas and gasPrice on the transaction approval screen.
- Increase default gas buffer to 1.5x estimated gas value.

## 3.3.0 2017-2-20

- net_version has been made synchronous.
- Test suite for migrations expanded.
- Network now changeable from lock screen.
- Improve test coverage of eth.sign behavior, including a code example of verifying a signature.

## 3.2.2 2017-2-8

- Revert eth.sign behavior to the previous one with a big warning.  We will be gradually implementing the new behavior over the coming time. https://github.com/ethereum/wiki/wiki/JSON-RPC#eth_sign

- Improve test coverage of eth.sign behavior, including a code example of verifying a signature.

## 3.2.2 2017-2-8

- Revert eth.sign behavior to the previous one with a big warning.  We will be gradually implementing the new behavior over the coming time. https://github.com/ethereum/wiki/wiki/JSON-RPC#eth_sign

## 3.2.1 2017-2-8

- Revert back to old style message signing.
- Fixed some build errors that were causing a variety of bugs.

## 3.2.0 2017-2-8

- Add ability to import accounts in JSON file format (used by Mist, Geth, MyEtherWallet, and more!)
- Fix unapproved messages not being included in extension badge.
- Fix rendering bug where the Confirm transaction view would let you approve transactions when the account has insufficient balance.

## 3.1.2 2017-1-24

- Fix "New Account" default keychain

## 3.1.1 2017-1-20

- Fix HD wallet seed export

## 3.1.0 2017-1-18

- Add ability to import accounts by private key.
- Fixed bug that returned the wrong transaction hashes on private networks that had not implemented EIP 155 replay protection (like TestRPC).

## 3.0.1 2017-1-17

- Fixed bug that prevented eth.sign from working.
- Fix the displaying of transactions that have been submitted to the network in Transaction History

## 3.0.0 2017-1-16

- Fix seed word account generation (https://medium.com/metamask/metamask-3-migration-guide-914b79533cdd#.t4i1qmmsz).
- Fix Bug where you see an empty transaction flash by on the confirm transaction view.
- Create visible difference in transaction history between an approved but not yet included in a block transaction and a transaction who has been confirmed.
- Fix memory leak in RPC Cache
- Override RPC commands eth_syncing and web3_clientVersion
- Remove certain non-essential permissions from certain builds.
- Add a check for when a tx is included in a block.
- Fix bug where browser-solidity would sometimes warn of a contract creation error when there was none.
- Minor modifications to network display.
- Network now displays properly for pending transactions.
- Implement replay attack protections allowed by EIP 155.
- Fix bug where sometimes loading account data would fail by querying a future block.

## 2.14.1 2016-12-20

- Update Coinbase info. and increase the buy amount to $15
- Fixed ropsten transaction links
- Temporarily disable extension reload detection causing infinite reload bug.
- Implemented basic checking for valid RPC URIs.

## 2.14.0 2016-12-16

- Removed Morden testnet provider from provider menu.
- Add support for notices.
- Fix broken reload detection.
- Fix transaction forever cached-as-pending bug.

## 2.13.11 2016-11-23

- Add support for synchronous RPC method "eth_uninstallFilter".
- Forgotten password prompts now send users directly to seed word restoration.

## 2.13.10 2016-11-22

- Improve gas calculation logic.
- Default to Dapp-specified gas limits for transactions.
- Ropsten networks now properly point to the faucet when attempting to buy ether.
- Ropsten transactions now link to etherscan correctly.

## 2.13.9 2016-11-21

- Add support for the new, default Ropsten Test Network.
- Fix bug that would cause MetaMask to occasionally lose its StreamProvider connection and drop requests.
- Fix bug that would cause the Custom RPC menu item to not appear when Localhost 8545 was selected.
- Point ropsten faucet button to actual faucet.
- Phase out ethereumjs-util from our encryptor module.

## 2.13.8 2016-11-16

- Show a warning when a transaction fails during simulation.
- Fix bug where 20% of gas estimate was not being added properly.
- Render error messages in confirmation screen more gracefully.

## 2.13.7 2016-11-8

- Fix bug where gas estimate would sometimes be very high.
- Increased our gas estimate from 100k gas to 20% of estimate.
- Fix GitHub link on info page to point at current repository.

## 2.13.6 2016-10-26

- Add a check for improper Transaction data.
- Inject up to date version of web3.js
- Now nicknaming new accounts "Account #" instead of "Wallet #" for clarity.
- Fix bug where custom provider selection could show duplicate items.
- Fix bug where connecting to a local morden node would make two providers appear selected.
- Fix bug that was sometimes preventing transactions from being sent.

## 2.13.5 2016-10-18

- Increase default max gas to `100000` over the RPC's `estimateGas` response.
- Fix bug where slow-loading dapps would sometimes trigger infinite reload loops.

## 2.13.4 2016-10-17

- Add custom transaction fee field to send form.
- Fix bug where web3 was being injected into XML files.
- Fix bug where changing network would not reload current Dapps.

## 2.13.3 2016-10-4

- Fix bug where log queries were filtered out.
- Decreased vault confirmation button font size to help some Linux users who could not see it.
- Made popup a little taller because it would sometimes cut off buttons.
- Fix bug where long account lists would get scrunched instead of scrolling.
- Add legal information to relevant pages.
- Rename UI elements to be more consistent with one another.
- Updated Terms of Service and Usage.
- Prompt users to re-agree to the Terms of Service when they are updated.

## 2.13.2 2016-10-4

- Fix bug where chosen FIAT exchange rate does no persist when switching networks
- Fix additional parameters that made MetaMask sometimes receive errors from Parity.
- Fix bug where invalid transactions would still open the MetaMask popup.
- Removed hex prefix from private key export, to increase compatibility with Geth, MyEtherWallet, and Jaxx.

## 2.13.1 2016-09-23

- Fix a bug with estimating gas on Parity
- Show loading indication when selecting ShapeShift as purchasing method.

## 2.13.0 2016-09-18

- Add Parity compatibility, fixing Geth dependency issues.
- Add a link to the transaction in history that goes to https://metamask.github.io/eth-tx-viz
too help visualize transactions and to where they are going.
- Show "Buy Ether" button and warning on tx confirmation when sender balance is insufficient

## 2.12.1 2016-09-14

- Fixed bug where if you send a transaction from within MetaMask extension the
popup notification opens up.
- Fixed bug where some tx errors would block subsequent txs until the plugin was refreshed.

## 2.12.0 2016-09-14

- Add a QR button to the Account detail screen
- Fixed bug where opening MetaMask could close a non-metamask popup.
- Fixed memory leak that caused occasional crashes.

## 2.11.1 2016-09-12

- Fix bug that prevented caches from being cleared in Opera.

## 2.11.0 2016-09-12

- Fix bug where pending transactions from Test net (or other networks) show up In Main net.
- Add fiat conversion values to more views.
- On fresh install, open a new tab with the MetaMask Introduction video. Does not open on update.
- Block negative values from transactions.
- Fixed a memory leak.
- MetaMask logo now renders as super lightweight SVG, improving compatibility and performance.
- Now showing loading indication during vault unlocking, to clarify behavior for users who are experiencing slow unlocks.
- Now only initially creates one wallet when restoring a vault, to reduce some users' confusion.

## 2.10.2 2016-09-02

- Fix bug where notification popup would not display.

## 2.10.1 2016-09-02

- Fix bug where provider menu did not allow switching to custom network from a custom network.
- Sending a transaction from within MetaMask no longer triggers a popup.
- The ability to build without livereload features (such as for production) can be enabled with the gulp --disableLiveReload flag.
- Fix Ethereum JSON RPC Filters bug.

## 2.10.0 2016-08-29

- Changed transaction approval from notifications system to popup system.
- Add a back button to locked screen to allow restoring vault from seed words when password is forgotten.
- Forms now retain their values even when closing the popup and reopening it.
- Fixed a spelling error in provider menu.

## 2.9.2 2016-08-24

- Fixed shortcut bug from preventing installation.

## 2.9.1 2016-08-24

- Added static image as fallback for when WebGL isn't supported.
- Transaction history now has a hard limit.
- Added info link on account screen that visits Etherscan.
- Fixed bug where a message signing request would be lost if the vault was locked.
- Added shortcut to open MetaMask (Ctrl+Alt+M or Cmd+Opt/Alt+M)
- Prevent API calls in tests.
- Fixed bug where sign message confirmation would sometimes render blank.

## 2.9.0 2016-08-22

- Added ShapeShift to the transaction history
- Added affiliate key to Shapeshift requests
- Added feature to reflect current conversion rates of current vault balance.
- Modify balance display logic.

## 2.8.0 2016-08-15

- Integrate ShapeShift
- Add a form for Coinbase to specify amount to buy
- Fix various typos.
- Make dapp-metamask connection more reliable
- Remove Ethereum Classic from provider menu.

## 2.7.3 2016-07-29

- Fix bug where changing an account would not update in a live Dapp.

## 2.7.2 2016-07-29

- Add Ethereum Classic to provider menu
- Fix bug where host store would fail to receive updates.

## 2.7.1 2016-07-27

- Fix bug where web3 would sometimes not be injected in time for the application.
- Fixed bug where sometimes when opening the plugin, it would not fully open until closing and re-opening.
- Got most functionality working within Firefox (still working on review process before it can be available).
- Fixed menu dropdown bug introduced in Chrome 52.

## 2.7.0 2016-07-21

- Added a Warning screen about storing ETH
- Add buy Button!
- MetaMask now throws descriptive errors when apps try to use synchronous web3 methods.
- Removed firefox-specific line in manifest.

## 2.6.2 2016-07-20

- Fixed bug that would prevent the plugin from reopening on the first try after receiving a new transaction while locked.
- Fixed bug that would render 0 ETH as a non-exact amount.

## 2.6.1 2016-07-13

- Fix tool tips on Eth balance to show the 6 decimals
- Fix rendering of recipient SVG in tx approval notification.
- New vaults now generate only one wallet instead of three.
- Bumped version of web3 provider engine.
- Fixed bug where some lowercase or uppercase addresses were not being recognized as valid.
- Fixed bug where gas cost was misestimated on the tx confirmation view.

## 2.6.0 2016-07-11

- Fix formatting of ETH balance
- Fix formatting of account details.
- Use web3 minified dist for faster inject times
- Fix issue where dropdowns were not in front of icons.
- Update transaction approval styles.
- Align failed and successful transaction history text.
- Fix issue where large domain names and large transaction values would misalign the transaction history.
- Abbreviate ether balances on transaction details to maintain formatting.
- General code cleanup.

## 2.5.0 2016-06-29

- Implement new account design.
- Added a network indicator mark in dropdown menu
- Added network name next to network indicator
- Add copy transaction hash button to completed transaction list items.
- Unify wording for transaction approve/reject options on notifications and the extension.
- Fix bug where confirmation view would be shown twice.

## 2.4.5 2016-06-29

- Fixed bug where MetaMask interfered with PDF loading.
- Moved switch account icon into menu bar.
- Changed status shapes to be a yellow warning sign for failure and ellipsis for pending transactions.
- Now enforce 20 character limit on wallet names.
- Wallet titles are now properly truncated in transaction confirmation.
- Fix formatting on terms & conditions page.
- Now enforce 30 character limit on wallet names.
- Fix out-of-place positioning of pending transaction badges on wallet list.
- Change network status icons to reflect current design.

## 2.4.4 2016-06-23

- Update web3-stream-provider for batch payload bug fix

## 2.4.3 2016-06-23

- Remove redundant network option buttons from settings page
- Switch out font family Transat for Montserrat

## 2.4.2 2016-06-22

- Change out export icon for key.
- Unify copy to clipboard icon
- Fixed eth.sign behavior.
- Fix behavior of batched outbound transactions.

## 2.4.0 2016-06-20

- Clean up UI.
- Remove nonfunctional QR code button.
- Make network loading indicator clickable to select accessible network.
- Show more characters of addresses when space permits.
- Fixed bug when signing messages under 64 hex characters long.
- Add disclaimer view with placeholder text for first time users.

## 2.3.1 2016-06-09

- Style up the info page
- Cache identicon images to optimize for long lists of transactions.
- Fix out of gas errors

## 2.3.0 2016-06-06

- Show network status in title bar
- Added seed word recovery to config screen.
- Clicking network status indicator now reveals a provider menu.

## 2.2.0 2016-06-02

- Redesigned init, vault create, vault restore and seed confirmation screens.
- Added pending transactions to transaction list on account screen.
- Clicking a pending transaction takes you back to the transaction approval screen.
- Update provider-engine to fix intermittent out of gas errors.

## 2.1.0 2016-05-26

- Added copy address button to account list.
- Fixed back button on confirm transaction screen.
- Add indication of pending transactions to account list screen.
- Fixed bug where error warning was sometimes not cleared on view transition.
- Updated eth-lightwallet to fix a critical security issue.

## 2.0.0 2016-05-23

- UI Overhaul per Vlad Todirut's designs.
- Replaced identicons with jazzicons.
- Fixed glitchy transitions.
- Added support for capitalization-based address checksums.
- Send value is no longer limited by javascript number precision, and is always in ETH.
- Added ability to generate new accounts.
- Added ability to locally nickname accounts.

## 1.8.4 2016-05-13

- Point rpc servers to https endpoints.

## 1.8.3 2016-05-12

- Bumped web3 to 0.6.0
- Really fixed `eth_syncing` method response.

## 1.8.2 2016-05-11

- Fixed bug where send view would not load correctly the first time it was visited per account.
- Migrated all users to new scalable backend.
- Fixed `eth_syncing` method response.

## 1.8.1 2016-05-10

- Initial usage of scalable blockchain backend.
- Made official providers more easily configurable for us internally.

## 1.8.0 2016-05-10

- Add support for calls to `eth.sign`.
- Moved account exporting within subview of the account detail view.
- Added buttons to the account export process.
- Improved visual appearance of account detail transition where button heights would change.
- Restored back button to account detail view.
- Show transaction list always, never collapsed.
- Changing provider now reloads current Dapps
- Improved appearance of transaction list in account detail view.

## 1.7.0 2016-04-29

- Account detail view is now the primary view.
- The account detail view now has a "Change acct" button which shows the account list.
- Clicking accounts in the account list now both selects that account and displays that account's detail view.
- Selected account is now persisted between sessions, so the current account stays selected.
- Account icons are now "identicons" (deterministically generated from the address).
- Fixed link to Slack channel.
- Added a context guard for "define" to avoid UMD's exporting themselves to the wrong module system, fixing interference with some websites.
- Transaction list now only shows transactions for the current account.
- Transaction list now only shows transactions for the current network (mainnet, testnet, testrpc).
- Fixed transaction links to etherscan blockchain explorer.
- Fixed some UI transitions that had weird behavior.

## 1.6.0 2016-04-22

- Pending transactions are now persisted to localStorage and resume even after browser is closed.
- Completed transactions are now persisted and can be displayed via UI.
- Added transaction list to account detail view.
- Fix bug on config screen where current RPC address was always displayed wrong.
- Fixed bug where entering a decimal value when sending a transaction would result in sending the wrong amount.
- Add save button to custom RPC input field.
- Add quick-select button for RPC on `localhost:8545`.
- Improve config view styling.
- Users have been migrated from old test-net RPC to a newer test-net RPC.

## 1.5.1 2016-04-15

- Corrected text above account list. Selected account is visible to all sites, not just the current domain.
- Merged the UI codebase into the main plugin codebase for simpler maintenance.
- Fix Ether display rounding error. Now rendering to four decimal points.
- Fix some inpage synchronous methods
- Change account rendering to show four decimals and a leading zero.

## 1.5.0 2016-04-13

- Added ability to send ether.
- Fixed bugs related to using Javascript numbers, which lacked appropriate precision.
- Replaced Etherscan main-net provider with our own production RPC.

## 1.4.0 2016-04-08

- Removed extra entropy text field for simplified vault creation.
- Now supports exporting an account's private key.
- Unified button and input styles across the app.
- Removed some non-working placeholder UI until it works.
- Fix popup's web3 stream provider
- Temporarily deactivated fauceting indication because it would activate when restoring an empty account.

## 1.3.2 2016-04-04

 - When unlocking, first account is auto-selected.
 - When creating a first vault on the test-net, the first account is auto-funded.
 - Fixed some styling issues.

## 1.0.1-1.3.1

Many changes not logged. Hopefully beginning to log consistently now!

## 1.0.0

Made seed word restoring BIP44 compatible.

## 0.14.0

Added the ability to restore accounts from seed words.<|MERGE_RESOLUTION|>--- conflicted
+++ resolved
@@ -2,9 +2,7 @@
 
 ## Current Master
 
-<<<<<<< HEAD
 - [#356](https://github.com/poanetwork/nifty-wallet/pull/356) - (Backwards-compatibility feature) Custom derivation paths and access to funds in accounts derived from ETH dPath
-=======
 - [#379](https://github.com/poanetwork/nifty-wallet/pull/379) - (Feature) Ability to set custom nonce of tx
 - [#377](https://github.com/poanetwork/nifty-wallet/pull/377) - (Fix) Sign message screen: do not decode message if it is not hex encoded
 - [#364](https://github.com/poanetwork/nifty-wallet/pull/364) - (Fix) notifications order in batch requests
@@ -17,7 +15,6 @@
 - [#368](https://github.com/poanetwork/nifty-wallet/pull/368) - (Fix) Ability to import Keystore file if it is not secured by password
 - [#366](https://github.com/poanetwork/nifty-wallet/pull/366) - (Fix) Increase max token symbol length up to 12
 - [#363](https://github.com/poanetwork/nifty-wallet/pull/363) - (Fix) token decimals display in pending tx screen
->>>>>>> d1611a4e
 
 ## 5.0.2 Thu Apr 16 2020
 
