# Changelog

## Current Master

<<<<<<< HEAD
- Fix bug where web3 would sometimes not be injected in time for the application.
=======
## 2.7.0 2016-07-21

>>>>>>> 5d93e8fa
- Added a Warning screen about storing ETH
- Add buy Button!
- MetaMask now throws descriptive errors when apps try to use synchronous web3 methods.
- Removed firefox-specific line in manifest.
- Got most functionality working within Firefox.
- Fixed bug where sometimes when opening the plugin, it would not fully open until closing and re-opening.

## 2.6.2 2016-07-20

- Fixed bug that would prevent the plugin from reopening on the first try after receiving a new transaction while locked.
- Fixed bug that would render 0 ETH as a non-exact amount.

## 2.6.1 2016-07-13

- Fix tool tips on Eth balance to show the 6 decimals
- Fix rendering of recipient SVG in tx approval notification.
- New vaults now generate only one wallet instead of three.
- Bumped version of web3 provider engine.
- Fixed bug where some lowercase or uppercase addresses were not being recognized as valid.
- Fixed bug where gas cost was misestimated on the tx confirmation view.

## 2.6.0 2016-07-11

- Fix formatting of ETH balance
- Fix formatting of account details.
- Use web3 minified dist for faster inject times
- Fix issue where dropdowns were not in front of icons.
- Update transaction approval styles.
- Align failed and successful transaction history text.
- Fix issue where large domain names and large transaction values would misalign the transaction history.
- Abbreviate ether balances on transaction details to maintain formatting.
- General code cleanup.

## 2.5.0 2016-06-29

- Implement new account design.
- Added a network indicator mark in dropdown menu
- Added network name next to network indicator
- Add copy transaction hash button to completed transaction list items.
- Unify wording for transaction approve/reject options on notifications and the extension.
- Fix bug where confirmation view would be shown twice.

## 2.4.5 2016-06-29

- Fixed bug where MetaMask interfered with PDF loading.
- Moved switch account icon into menu bar.
- Changed status shapes to be a yellow warning sign for failure and ellipsis for pending transactions.
- Now enforce 20 character limit on wallet names.
- Wallet titles are now properly truncated in transaction confirmation.
- Fix formatting on terms & conditions page.
- Now enforce 30 character limit on wallet names.
- Fix out-of-place positioning of pending transaction badges on wallet list.
- Change network status icons to reflect current design.

## 2.4.4 2016-06-23

- Update web3-stream-provider for batch payload bug fix

## 2.4.3 2016-06-23

- Remove redundant network option buttons from settings page
- Switch out font family Transat for Montserrat

## 2.4.2 2016-06-22

- Change out export icon for key.
- Unify copy to clipboard icon
- Fixed eth.sign behavior.
- Fix behavior of batched outbound transactions.

## 2.4.0 2016-06-20

- Clean up UI.
- Remove nonfunctional QR code button.
- Make network loading indicator clickable to select accessible network.
- Show more characters of addresses when space permits.
- Fixed bug when signing messages under 64 hex characters long.
- Add disclaimer view with placeholder text for first time users.

## 2.3.1 2016-06-09

- Style up the info page
- Cache identicon images to optimize for long lists of transactions.
- Fix out of gas errors

## 2.3.0 2016-06-06

- Show network status in title bar
- Added seed word recovery to config screen.
- Clicking network status indicator now reveals a provider menu.

## 2.2.0 2016-06-02

- Redesigned init, vault create, vault restore and seed confirmation screens.
- Added pending transactions to transaction list on account screen.
- Clicking a pending transaction takes you back to the transaction approval screen.
- Update provider-engine to fix intermittent out of gas errors.

## 2.1.0 2016-05-26

- Added copy address button to account list.
- Fixed back button on confirm transaction screen.
- Add indication of pending transactions to account list screen.
- Fixed bug where error warning was sometimes not cleared on view transition.
- Updated eth-lightwallet to fix a critical security issue.

## 2.0.0 2016-05-23

- UI Overhaul per Vlad Todirut's designs.
- Replaced identicons with jazzicons.
- Fixed glitchy transitions.
- Added support for capitalization-based address checksums.
- Send value is no longer limited by javascript number precision, and is always in ETH.
- Added ability to generate new accounts.
- Added ability to locally nickname accounts.

## 1.8.4 2016-05-13

- Point rpc servers to https endpoints.

## 1.8.3 2016-05-12

- Bumped web3 to 0.6.0
- Really fixed `eth_syncing` method response.

## 1.8.2 2016-05-11

- Fixed bug where send view would not load correctly the first time it was visited per account.
- Migrated all users to new scalable backend.
- Fixed `eth_syncing` method response.

## 1.8.1 2016-05-10

- Initial usage of scalable blockchain backend.
- Made official providers more easily configurable for us internally.

## 1.8.0 2016-05-10

- Add support for calls to `eth.sign`.
- Moved account exporting within subview of the account detail view.
- Added buttons to the account export process.
- Improved visual appearance of account detail transition where button heights would change.
- Restored back button to account detail view.
- Show transaction list always, never collapsed.
- Changing provider now reloads current Dapps
- Improved appearance of transaction list in account detail view.

## 1.7.0 2016-04-29

- Account detail view is now the primary view.
- The account detail view now has a "Change acct" button which shows the account list.
- Clicking accounts in the account list now both selects that account and displays that account's detail view.
- Selected account is now persisted between sessions, so the current account stays selected.
- Account icons are now "identicons" (deterministically generated from the address).
- Fixed link to Slack channel.
- Added a context guard for "define" to avoid UMD's exporting themselves to the wrong module system, fixing interference with some websites.
- Transaction list now only shows transactions for the current account.
- Transaction list now only shows transactions for the current network (mainnet, testnet, testrpc).
- Fixed transaction links to etherscan blockchain explorer.
- Fixed some UI transitions that had weird behavior.

## 1.6.0 2016-04-22

- Pending transactions are now persisted to localStorage and resume even after browser is closed.
- Completed transactions are now persisted and can be displayed via UI.
- Added transaction list to account detail view.
- Fix bug on config screen where current RPC address was always displayed wrong.
- Fixed bug where entering a decimal value when sending a transaction would result in sending the wrong amount.
- Add save button to custom RPC input field.
- Add quick-select button for RPC on `localhost:8545`.
- Improve config view styling.
- Users have been migrated from old test-net RPC to a newer test-net RPC.

## 1.5.1 2016-04-15

- Corrected text above account list. Selected account is visible to all sites, not just the current domain.
- Merged the UI codebase into the main plugin codebase for simpler maintenance.
- Fix Ether display rounding error. Now rendering to four decimal points.
- Fix some inpage synchronous methods
- Change account rendering to show four decimals and a leading zero.

## 1.5.0 2016-04-13

- Added ability to send ether.
- Fixed bugs related to using Javascript numbers, which lacked appropriate precision.
- Replaced Etherscan main-net provider with our own production RPC.

## 1.4.0 2016-04-08

- Removed extra entropy text field for simplified vault creation.
- Now supports exporting an account's private key.
- Unified button and input styles across the app.
- Removed some non-working placeholder UI until it works.
- Fix popup's web3 stream provider
- Temporarily deactivated fauceting indication because it would activate when restoring an empty account.

## 1.3.2 2016-04-04

 - When unlocking, first account is auto-selected.
 - When creating a first vault on the test-net, the first account is auto-funded.
 - Fixed some styling issues.

## 1.0.1-1.3.1

Many changes not logged. Hopefully beginning to log consistently now!

## 1.0.0

Made seed word restoring BIP44 compatible.

## 0.14.0

Added the ability to restore accounts from seed words.<|MERGE_RESOLUTION|>--- conflicted
+++ resolved
@@ -2,12 +2,9 @@
 
 ## Current Master
 
-<<<<<<< HEAD
 - Fix bug where web3 would sometimes not be injected in time for the application.
-=======
 ## 2.7.0 2016-07-21
 
->>>>>>> 5d93e8fa
 - Added a Warning screen about storing ETH
 - Add buy Button!
 - MetaMask now throws descriptive errors when apps try to use synchronous web3 methods.
