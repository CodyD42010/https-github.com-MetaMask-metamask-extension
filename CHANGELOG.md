--- conflicted
+++ resolved
@@ -6,11 +6,8 @@
 - Improved performance of 3D fox logo.
 - Fetch token prices based on contract address, not symbol
 - Fix bug that prevents setting language locale in settings.
-<<<<<<< HEAD
+- Show checksum addresses throughout the UI
 - Allow zero gas price on testnet.
-=======
-- Show checksum addresses throughout the UI
->>>>>>> 74c419f9
 
 ## 4.5.5 Fri Apr 06 2018
 
