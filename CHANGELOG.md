--- conflicted
+++ resolved
@@ -2,9 +2,8 @@
 
 ## Current Develop Branch
 
-<<<<<<< HEAD
 -[#5973] (https://github.com/MetaMask/metamask-extension/pull/5973): Fix incorrectly showing checksums on non-ETH blockchains (issue 5838)
-=======
+
 ## 6.0.1 Tue Feb 12 2019
 
 - [#6139](https://github.com/MetaMask/metamask-extension/pull/6139) Fix advanced gas controls on the confirm screen
@@ -23,7 +22,6 @@
 - [#5929](https://github.com/MetaMask/metamask-extension/pull/5929): Update design of phishing warning screen
 - [#6120](https://github.com/MetaMask/metamask-extension/pull/6120): Add class to sign footer button
 - [#6116](https://github.com/MetaMask/metamask-extension/pull/6116): Fix locale codes contains underscore never being preferred
->>>>>>> ff292dcb
 
 ## 5.3.5 Mon Feb 4 2019
 
