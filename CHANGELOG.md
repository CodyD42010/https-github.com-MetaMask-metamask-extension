# Changelog

<<<<<<< HEAD
## Current Master

- [#164](https://github.com/poanetwork/metamask-extension/pull/164): (Fix) Confirm token transfer page display fix

## 4.8.6 Thu Oct 18 2018

- [#153](https://github.com/poanetwork/metamask-extension/pull/153), [#154](https://github.com/poanetwork/metamask-extension/pull/154), [#158](https://github.com/poanetwork/metamask-extension/pull/158): (Feature) xDai chain support
- [#149](https://github.com/poanetwork/metamask-extension/pull/149), [#150](https://github.com/poanetwork/metamask-extension/pull/150): (Fix) Add custom tokens validation
- [#145](https://github.com/poanetwork/metamask-extension/pull/145), [#146](https://github.com/poanetwork/metamask-extension/pull/146): (Feature) Transfer tokens
- [#142](https://github.com/poanetwork/metamask-extension/pull/142), [#143](https://github.com/poanetwork/metamask-extension/pull/143): (Feature) Token menu: view in explorer/copy/remove
- [#140](https://github.com/poanetwork/metamask-extension/pull/140): (Feature) Search tokens in POA network
- [#135](https://github.com/poanetwork/metamask-extension/pull/135), [#138](https://github.com/poanetwork/metamask-extension/pull/138), [#141](https://github.com/poanetwork/metamask-extension/pull/141): (Feature) Search tokens (in Mainnet)
- [#132](https://github.com/poanetwork/metamask-extension/pull/132), [#133](https://github.com/poanetwork/metamask-extension/pull/133): (Fix) empty keyring on wrong password
- [#130](https://github.com/poanetwork/metamask-extension/pull/130): (Fix) remove test domains form ENS resolver
- [#128](https://github.com/poanetwork/metamask-extension/pull/128): (Fix) Clear an error on successful response from tokens balances
- [#127](https://github.com/poanetwork/metamask-extension/pull/127): (Fix) Error is constantly shown through screens
- [#122](https://github.com/poanetwork/metamask-extension/pull/122): (Fix) Remove fox animation components
- [#120](https://github.com/poanetwork/metamask-extension/pull/120): (Feature) Update token's balance on account switch
- [#119](https://github.com/poanetwork/metamask-extension/pull/119): (Fix) Shapeshift logo from local storage
- [#118](https://github.com/poanetwork/metamask-extension/pull/118), [#123](https://github.com/poanetwork/metamask-extension/pull/123): (Feature) Copy button from main account page
- [#104](https://github.com/poanetwork/metamask-extension/pull/104), [#108](https://github.com/poanetwork/metamask-extension/pull/108), [#109](https://github.com/poanetwork/metamask-extension/pull/109), [#116](https://github.com/poanetwork/metamask-extension/pull/116), [#121](https://github.com/poanetwork/metamask-extension/pull/121): (Feature) Support of Firefox
- [#103](https://github.com/poanetwork/metamask-extension/pull/103): (Fix) to display localhost:8545 in Settings
- [#101](https://github.com/poanetwork/metamask-extension/pull/101): (Fix) Catch Promises errors
- [#99](https://github.com/poanetwork/metamask-extension/pull/99), [#100](https://github.com/poanetwork/metamask-extension/pull/100): (Fix) Validate custom RPC
- [#98](https://github.com/poanetwork/metamask-extension/pull/98): (Feature) Unlimited amount of custom RPC

## 4.8.5 Mon Aug 27 2018

- [#94](https://github.com/poanetwork/metamask-extension/pull/94): (Fix) Force open notification popup
- [#93](https://github.com/poanetwork/metamask-extension/pull/93): (Fix) Empty pending tx screen after logout/login
- [#91](https://github.com/poanetwork/metamask-extension/pull/91): (Fix) Confirm tx notification popup: network name
- [#89](https://github.com/poanetwork/metamask-extension/pull/89), [#95](https://github.com/poanetwork/metamask-extension/pull/95): (Feature) Support of token per network basis
- [#85](https://github.com/poanetwork/metamask-extension/pull/85): (Upgrade) node, npm packages versions
- [#84](https://github.com/poanetwork/metamask-extension/pull/84): (Fix) Change green color
- [#83](https://github.com/poanetwork/metamask-extension/pull/83), [#92](https://github.com/poanetwork/metamask-extension/pull/92): (Feature) Changing of password
- [#81](https://github.com/poanetwork/metamask-extension/pull/81): (Feature) Deanonymize private network
- [#80](https://github.com/poanetwork/metamask-extension/pull/80): (Feature) Remove imported account
- [#78](https://github.com/poanetwork/metamask-extension/pull/78): (Fix) Link to POA explorer for POA networks

## 4.8.4 Thu Aug 09 2018

- [#70](https://github.com/poanetwork/metamask-extension/pull/70): Change ShapeShift API key
- [#69](https://github.com/poanetwork/metamask-extension/pull/69): Restyling: fix page headers, redesigned warnings, fix paddings, update some icons, redesigned page for buying, redesigned confirm screens, redesigned account menu
- [#67](https://github.com/poanetwork/metamask-extension/pull/67): Improve performance when big list of sent transactions from account
- [#66](https://github.com/poanetwork/metamask-extension/pull/66): Added possibility to remove custom RPC from the list of networks

## 4.8.3 Fri Aug 03 2018

- [#59](https://github.com/poanetwork/metamask-extension/pull/59): Update e2e test of Terms of Use page
- [#58](https://github.com/poanetwork/metamask-extension/pull/58): Update Terms of Use page style
- [#57](https://github.com/poanetwork/metamask-extension/pull/57): Optimized images for release.
- [#55](https://github.com/poanetwork/metamask-extension/pull/55): Tests fix.
- [#52](https://github.com/poanetwork/metamask-extension/pull/52): Nifty Wallet restyling.
- [#54](https://github.com/poanetwork/metamask-extension/pull/54): Fix explorer url for POA network on confirmed transaction.
- [#50](https://github.com/poanetwork/metamask-extension/pull/50): Update sentry links.
- [#45](https://github.com/poanetwork/metamask-extension/pull/45): Automate release publish.
- [#39](https://github.com/poanetwork/metamask-extension/pull/39): Swap npm Jazzicon dependency to Rockicon with changed palette for identicon

## 4.8.2 Thu Jul 26 2018

- Add new tokens auto detection
- Remove rejected transactions from transaction history
- Add Trezor Support
- Allow to remove accounts (Imported and Hardware Wallets)
=======
## Current Develop Branch

## 4.16.0 Wednesday October 17 2018

- Feature: Add toggle for primary currency (eth/fiat)
- Feature: add tooltip for view etherscan tx
- Feature: add Polish translations
- Feature: improve Korean translations
- Feature: improve Italian translations
- Bug Fix: Fix bug with "pending" block reference
- Bug Fix: Force AccountTracker to update balances on network change
- Bug Fix: Fix document extension check when injecting web3
- Bug Fix: Fix some support links

## 4.15.0 Thursday October 11 2018

- A rollback release, equivalent to `v4.11.1` to be deployed in the case that `v4.14.0` is found to have bugs.

## 4.14.0 Thursday October 11 2018

- Update transaction statuses when switching networks.
- [#5470](https://github.com/MetaMask/metamask-extension/pull/5470) 100% coverage in French locale, fixed the procedure to verify proposed locale.
- Added rudimentary support for the subscription API to support web3 1.0 and Truffle's Drizzle.
- [#5502](https://github.com/MetaMask/metamask-extension/pull/5502) Update Italian translation.

## 4.13.0

- A rollback release, equivalent to `v4.11.1` to be deployed in the case that `v4.12.0` is found to have bugs.

## 4.12.0 Thursday September 27 2018

- Reintroduces changes from 4.10.0

## 4.11.1 Tuesday September 25 2018

- Adds Ledger support.

## 4.11.0 Monday September 24 2018

- Identical to 4.9.3. A rollback version to give time to fix bugs in the 4.10.x branch.

## 4.10.0 Mon Sep 17 2018

- [#4803](https://github.com/MetaMask/metamask-extension/pull/4803): Implement EIP-712: Sign typed data, but continue to support v1.
- [#4898](https://github.com/MetaMask/metamask-extension/pull/4898): Restore multiple consecutive accounts with balances.
- [#4279](https://github.com/MetaMask/metamask-extension/pull/4279): New BlockTracker and Json-Rpc-Engine based Provider.
- [#5050](https://github.com/MetaMask/metamask-extension/pull/5050): Add Ledger hardware wallet support.
- [#4919](https://github.com/MetaMask/metamask-extension/pull/4919): Refactor and Redesign Transaction List.
- [#5182](https://github.com/MetaMask/metamask-extension/pull/5182): Add Transaction Details to the Transaction List view.
- [#5229](https://github.com/MetaMask/metamask-extension/pull/5229): Clear old seed words when importing new seed words.
- [#5264](https://github.com/MetaMask/metamask-extension/pull/5264): Improve click area for adjustment arrows buttons.
- [#4606](https://github.com/MetaMask/metamask-extension/pull/4606): Add new metamask_watchAsset method.
- [#5189](https://github.com/MetaMask/metamask-extension/pull/5189): Fix bug where Ropsten loading message is shown when connecting to Kovan.
- [#5256](https://github.com/MetaMask/metamask-extension/pull/5256): Add mock EIP-1102 support

## 4.9.3 Wed Aug 15 2018

- [#4897](https://github.com/MetaMask/metamask-extension/pull/4897): QR code scan for recipient addresses.
- [#4961](https://github.com/MetaMask/metamask-extension/pull/4961): Add a download seed phrase link.
- [#5060](https://github.com/MetaMask/metamask-extension/pull/5060): Fix bug where gas was not updating properly.

## 4.9.2 Mon Aug 09 2018

- [#5020](https://github.com/MetaMask/metamask-extension/pull/5020): Fix bug in migration #28 ( moving tokens to specific accounts )

## 4.9.1 Mon Aug 09 2018

- [#4884](https://github.com/MetaMask/metamask-extension/pull/4884): Allow to have tokens per account and network.
- [#4989](https://github.com/MetaMask/metamask-extension/pull/4989): Continue to use original signedTypedData.
- [#5010](https://github.com/MetaMask/metamask-extension/pull/5010): Fix ENS resolution issues.
- [#5000](https://github.com/MetaMask/metamask-extension/pull/5000): Show error while allowing confirmation of tx where simulation fails.
- [#4995](https://github.com/MetaMask/metamask-extension/pull/4995): Shows retry button on dApp initialized transactions.

## 4.9.0 Mon Aug 07 2018

- [#4926](https://github.com/MetaMask/metamask-extension/pull/4926): Show retry button on the latest tx of the earliest nonce.
- [#4888](https://github.com/MetaMask/metamask-extension/pull/4888): Suggest using the new user interface.
- [#4947](https://github.com/MetaMask/metamask-extension/pull/4947): Prevent sending multiple transasctions on multiple confirm clicks.
- [#4844](https://github.com/MetaMask/metamask-extension/pull/4844): Add new tokens auto detection.
- [#4667](https://github.com/MetaMask/metamask-extension/pull/4667): Remove rejected transactions from transaction history.
- [#4625](https://github.com/MetaMask/metamask-extension/pull/4625): Add Trezor Support.
- [#4625](https://github.com/MetaMask/metamask-extension/pull/4625/commits/523cf9ad33d88719520ae5e7293329d133b64d4d): Allow to remove accounts (Imported and Hardware Wallets)
- [#4814](https://github.com/MetaMask/metamask-extension/pull/4814): Add hex data input to send screen.
- [#4691](https://github.com/MetaMask/metamask-extension/pull/4691): Redesign of the Confirm Transaction Screen.
>>>>>>> 17372e15
- [#4840](https://github.com/MetaMask/metamask-extension/pull/4840): Now shows notifications when transactions are completed.
- [#4855](https://github.com/MetaMask/metamask-extension/pull/4855): network.js: convert rpc protocol to lower case.
## Current Develop Branch

## 4.8.0 Thur Jun 14 2018

- [#4513](https://github.com/MetaMask/metamask-extension/pull/4513): Attempting to import an empty private key will now show a clear error.
- [#4570](https://github.com/MetaMask/metamask-extension/pull/4570): Fix bug where metamask data would stop being written to disk after prolonged use.
- [#4523](https://github.com/MetaMask/metamask-extension/pull/4523): Fix bug where account reset did not work with custom RPC providers.
- [#4524](https://github.com/MetaMask/metamask-extension/pull/4524): Fix for Brave i18n getAcceptLanguages.
- [#4557](https://github.com/MetaMask/metamask-extension/pull/4557): Fix bug where nonce mutex was never released.
- [#4566](https://github.com/MetaMask/metamask-extension/pull/4566): Add phishing notice.
- [#4591](https://github.com/MetaMask/metamask-extension/pull/4591): Allow Copying Token Addresses and link to Token on Etherscan.

## 4.7.4 Tue Jun 05 2018

- Add diagnostic reporting for users with multiple HD keyrings
- Throw explicit error when selected account is unset

## 4.7.3 Mon Jun 04 2018

- Hide token now uses new modal
- Indicate the current selected account on the popup account view
- Reduce height of notice container in onboarding
- Fixes issue where old nicknames were kept around causing errors

## 4.7.2 Sun Jun 03 2018

- Fix bug preventing users from logging in. Internally accounts and identities were out of sync.
- Fix support links to point to new support system (Zendesk)
- Fix bug in migration #26 ( moving account nicknames to preferences )
- Clears account nicknames on restore from seedPhrase

## 4.7.1 Fri Jun 01 2018

- Fix bug where errors were not returned to Dapps.

## 4.7.0 Wed May 30 2018

- Fix Brave support
- Adds error messages when passwords don't match in onboarding flow.
- Adds modal notification if a retry in the process of being confirmed is dropped.
- New unlock screen design.
- Design improvements to the add token screen.
- Fix inconsistencies in confirm screen between extension and browser window modes.
- Fix scrolling in deposit ether modal.
- Fix styling of app spinner.
- Font weight changed from 300 to 400.
- New reveal screen design.
- Styling improvements to labels in first time flow and signature request headers.

## 4.6.1 Mon Apr 30 2018

- Fix bug where sending a transaction resulted in an infinite spinner
- Allow transactions with a 0 gwei gas price
- Handle encoding errors in ERC20 symbol + digits
- Fix ShapeShift forms (new + old ui)
- Fix sourcemaps

## 4.6.0 Thu Apr 26 2018

- Correctly format currency conversion for locally selected preferred currency.
- Improved performance of 3D fox logo.
- Fetch token prices based on contract address, not symbol
- Fix bug that prevents setting language locale in settings.
- Show checksum addresses throughout the UI
- Allow transactions with a 0 gwei gas price
- Made provider RPC errors contain useful messages

## 4.5.5 Fri Apr 06 2018

- Graceful handling of unknown keys in txParams
- Fixes buggy handling of historical transactions with unknown keys in txParams
- Fix link for 'Learn More' in the Add Token Screen to open to a new tab.
- Fix Download State Logs button [#3791](https://github.com/MetaMask/metamask-extension/issues/3791)
- Enhanced migration error handling + reporting

## 4.5.4 (aborted) Thu Apr 05 2018

- Graceful handling of unknown keys in txParams
- Fix link for 'Learn More' in the Add Token Screen to open to a new tab.
- Fix Download State Logs button [#3791](https://github.com/MetaMask/metamask-extension/issues/3791)
- Fix migration error reporting

## 4.5.3 Wed Apr 04 2018

- Fix bug where checksum address are messing with balance issue [#3843](https://github.com/MetaMask/metamask-extension/issues/3843)
- new ui: fix the confirm transaction screen

## 4.5.2 Wed Apr 04 2018

- Fix overly strict validation where transactions were rejected with hex encoded "chainId"

## 4.5.1 Tue Apr 03 2018

- Fix default network (should be mainnet not Rinkeby)
- Fix Sentry automated error reporting endpoint

## 4.5.0 Mon Apr 02 2018

- (beta ui) Internationalization: Select your preferred language in the settings screen
- Internationalization: various locale improvements
- Fix bug where the "Reset account" feature would not clear the network cache.
- Increase maximum gas limit, to allow very gas heavy transactions, since block gas limits have been stable.

## 4.4.0 Mon Mar 26 2018

- Internationalization: Taiwanese, Thai, Slovenian
- Fixes bug where MetaMask would not open once its storage grew too large.
- Updates design of new-ui Add Token screen
- New-ui can send to ens addresses
- Update new-ui button styles
- Signed-type-data notification handles long messages
- Popup extension in new-ui uses new on-boarding designs
- Buy ether step of new-ui on-boarding uses new buy ether modal designs

## 4.3.0 Wed Mar 21 2018

- (beta) Add internationalization support! Includes translations for 13 (!!) new languages: French, Spanish, Italian, German, Dutch, Portuguese, Japanese, Korean, Vietnamese, Mandarin, Hindi, Tagalog, and Russian! Select "Try Beta" in the menu to take them for a spin. Read more about the community effort [here](https://medium.com/gitcoin/metamask-internationalizes-via-gitcoin-bf1390c0301c)
- No longer uses nonces specified by the dapp
- Will now throw an error if the `to` field in txParams is not valid.
- Will strip null values from the `to` field.
- (beta) No longer shows token confirmation screen when performing a non-send
- (beta) Fixes bug where tx data was nullified when repricing a tx
- Fix flashing Login screen after logging in or restoring from seed phrase.
- Increase tap areas for menu buttons on mobile
- Change all fonts in new-ui onboarding to Roboto, size 400
- Add a welcome screen to new-ui onboarding flow
- Make new-ui create password screen responsive
- Hide network dropdown before account is initialized
- Fix bug that could prevent MetaMask from saving the latest vault.

## 4.2.0 Tue Mar 06 2018

- Replace "Loose" wording to "Imported".
- Replace "Unlock" wording with "Log In".
- Add Imported Account disclaimer.
- Allow adding custom tokens to classic ui when balance is 0
- Allow editing of symbol and decimal info when adding custom token in new-ui
- NewUI shapeshift form can select all coins (not just BTC)
- Add most of Microsoft Edge support.

## 4.1.3 2018-2-28

- Ensure MetaMask's inpage provider is named MetamaskInpageProvider to keep some sites from breaking.
- Add retry transaction button back into classic ui.
- Add network dropdown styles to support long custom RPC urls

## 4.1.2 2018-2-28

- Actually includes all the fixes mentioned in 4.1.1 (sorry)

## 4.1.1 2018-2-28

- Fix "Add Token" screen referencing missing token logo urls
- Prevent user from switching network during signature request
- Fix misleading language "Contract Published" -> "Contract Deployment"
- Fix cancel button on "Buy Eth" screen
- Improve new-ui onboarding flow style

## 4.1.0 2018-2-27

- Report failed txs to Sentry with more specific message
- Fix internal feature flags being sometimes undefined
- Standardized license to MIT

## 4.0.0 2018-2-22

- Introduce new MetaMask user interface.

## 3.14.2 2018-2-15

- Fix bug where log subscriptions would break when switching network.
- Fix bug where storage values were cached across blocks.
- Add MetaMask light client [testing container](https://github.com/MetaMask/mesh-testing)

## 3.14.1 2018-2-1

- Further fix scrolling for Firefox.

## 3.14.0 2018-2-1

- Removed unneeded data from storage
- Add a "reset account" feature to Settings
- Add warning for importing some kinds of files.
- Scrollable Setting view for Firefox.

## 3.13.8 2018-1-29

- Fix provider for Kovan network.
- Bump limit for EventEmitter listeners before warning.
- Display Error when empty string is entered as a token address.

## 3.13.7 2018-1-22

- Add ability to bypass gas estimation loading indicator.
- Forward failed transactions to Sentry error reporting service
- Re-add changes from 3.13.5

## 3.13.6 2017-1-18

- Roll back changes to 3.13.4 to fix some issues with the new Infura REST provider.

## 3.13.5 2018-1-16

- Estimating gas limit for simple ether sends now faster & cheaper, by avoiding VM usage on recipients with no code.
- Add an extra px to address for Firefox clipping.
- Fix Firefox scrollbar.
- Open metamask popup for transaction confirmation before gas estimation finishes and add a loading screen over transaction confirmation.
- Fix bug that prevented eth_signTypedData from signing bytes.
- Further improve gas price estimation.

## 3.13.4 2018-1-9

- Remove recipient field if application initializes a tx with an empty string, or 0x, and tx data. Throw an error with the same condition, but without tx data.
- Improve gas price suggestion to be closer to the lowest that will be accepted.
- Throw an error if a application tries to submit a tx whose value is a decimal, and inform that it should be in wei.
- Fix bug that prevented updating custom token details.
- No longer mark long-pending transactions as failed, since we now have button to retry with higher gas.
- Fix rounding error when specifying an ether amount that has too much precision.
- Fix bug where incorrectly inputting seed phrase would prevent any future attempts from succeeding.

## 3.13.3 2017-12-14

- Show tokens that are held that have no balance.
- Reduce load on Infura by using a new block polling endpoint.

## 3.13.2 2017-12-9

- Reduce new block polling interval to 8000 ms, to ease server load.

## 3.13.1 2017-12-7

- Allow Dapps to specify a transaction nonce, allowing dapps to propose resubmit and force-cancel transactions.

## 3.13.0 2017-12-7

- Allow resubmitting transactions that are taking long to complete.

## 3.12.1 2017-11-29

- Fix bug where a user could be shown two different seed phrases.
- Detect when multiple web3 extensions are active, and provide useful error.
- Adds notice about seed phrase backup.

## 3.12.0 2017-10-25

- Add support for alternative ENS TLDs (Ethereum Name Service Top-Level Domains).
- Lower minimum gas price to 0.1 GWEI.
- Remove web3 injection message from production (thanks to @ChainsawBaby)
- Add additional debugging info to our state logs, specifically OS version and browser version.

## 3.11.2 2017-10-21

- Fix bug where reject button would sometimes not work.
- Fixed bug where sometimes MetaMask's connection to a page would be unreliable.

## 3.11.1 2017-10-20

- Fix bug where log filters were not populated correctly
- Fix bug where web3 API was sometimes injected after the page loaded.
- Fix bug where first account was sometimes not selected correctly after creating or restoring a vault.
- Fix bug where imported accounts could not use new eth_signTypedData method.

## 3.11.0 2017-10-11

- Add support for new eth_signTypedData method per EIP 712.
- Fix bug where some transactions would be shown as pending forever, even after successfully mined.
- Fix bug where a transaction might be shown as pending forever if another tx with the same nonce was mined.
- Fix link to support article on token addresses.

## 3.10.9 2017-10-5

- Only rebrodcast transactions for a day not a days worth of blocks
- Remove Slack link from info page, since it is a big phishing target.
- Stop computing balance based on pending transactions, to avoid edge case where users are unable to send transactions.

## 3.10.8 2017-9-28

- Fixed usage of new currency fetching API.

## 3.10.7 2017-9-28

- Fixed bug where sometimes the current account was not correctly set and exposed to web apps.
- Added AUD, HKD, SGD, IDR, PHP to currency conversion list

## 3.10.6 2017-9-27

- Fix bug where newly created accounts were not selected.
- Fix bug where selected account was not persisted between lockings.

## 3.10.5 2017-9-27

- Fix block gas limit estimation.

## 3.10.4 2017-9-27

- Fix bug that could mis-render token balances when very small. (Not actually included in 3.9.9)
- Fix memory leak warning.
- Fix bug where new event filters would not include historical events.

## 3.10.3 2017-9-21

- Fix bug where metamask-dapp connections are lost on rpc error
- Fix bug that would sometimes display transactions as failed that could be successfully mined.

## 3.10.2 2017-9-18

rollback to 3.10.0 due to bug

## 3.10.1 2017-9-18

- Add ability to export private keys as a file.
- Add ability to export seed words as a file.
- Changed state logs to a file download than a clipboard copy.
- Add specific error for failed recipient address checksum.
- Fixed a long standing memory leak associated with filters installed by dapps
- Fix link to support center.
- Fixed tooltip icon locations to avoid overflow.
- Warn users when a dapp proposes a high gas limit (90% of blockGasLimit or higher
- Sort currencies by currency name (thanks to strelok1: https://github.com/strelok1).

## 3.10.0 2017-9-11

- Readded loose keyring label back into the account list.
- Remove cryptonator from chrome permissions.
- Add info on token contract addresses.
- Add validation preventing users from inputting their own addresses as token tracking addresses.
- Added button to reject all transactions (thanks to davidp94! https://github.com/davidp94)


## 3.9.13 2017-9-8

- Changed the way we initialize the inpage provider to fix a bug affecting some developers.

## 3.9.12 2017-9-6

- Fix bug that prevented Web3 1.0 compatibility
- Make eth_sign deprecation warning less noisy
- Add useful link to eth_sign deprecation warning.
- Fix bug with network version serialization over synchronous RPC
- Add MetaMask version to state logs.
- Add the total amount of tokens when multiple tokens are added under the token list
- Use HTTPS links for Etherscan.
- Update Support center link to new one with HTTPS.
- Make web3 deprecation notice more useful by linking to a descriptive article.

## 3.9.11 2017-8-24

- Fix nonce calculation bug that would sometimes generate very wrong nonces.
- Give up resubmitting a transaction after 3500 blocks.

## 3.9.10 2017-8-23

- Improve nonce calculation, to prevent bug where people are unable to send transactions reliably.
- Remove link to eth-tx-viz from identicons in tx history.

## 3.9.9 2017-8-18

- Fix bug where some transaction submission errors would show an empty screen.
- Fix bug that could mis-render token balances when very small.
- Fix formatting of eth_sign "Sign Message" view.
- Add deprecation warning to eth_sign "Sign Message" view.

## 3.9.8 2017-8-16

- Reenable token list.
- Remove default tokens.

## 3.9.7 2017-8-15

- hotfix - disable token list
- Added a deprecation warning for web3 https://github.com/ethereum/mist/releases/tag/v0.9.0

## 3.9.6 2017-8-09

- Replace account screen with an account drop-down menu.
- Replace account buttons with a new account-specific drop-down menu.

## 3.9.5 2017-8-04

- Improved phishing detection configuration update rate

## 3.9.4 2017-8-03

- Fixed bug that prevented transactions from being rejected.

## 3.9.3 2017-8-03

- Add support for EGO ujo token
- Continuously update blacklist for known phishing sites in background.
- Automatically detect suspicious URLs too similar to common phishing targets, and blacklist them.

## 3.9.2 2017-7-26

- Fix bugs that could sometimes result in failed transactions after switching networks.
- Include stack traces in txMeta's to better understand the life cycle of transactions
- Enhance blacklister functionality to include levenshtein logic. (credit to @sogoiii and @409H for their help!)

## 3.9.1 2017-7-19

- No longer automatically request 1 ropsten ether for the first account in a new vault.
- Now redirects from known malicious sites faster.
- Added a link to our new support page to the help screen.
- Fixed bug where a new transaction would be shown over the current transaction, creating a possible timing attack against user confirmation.
- Fixed bug in nonce tracker where an incorrect nonce would be calculated.
- Lowered minimum gas price to 1 Gwei.

## 3.9.0 2017-7-12

- Now detects and blocks known phishing sites.

## 3.8.6 2017-7-11

- Make transaction resubmission more resilient.
- No longer validate nonce client-side in retry loop.
- Fix bug where insufficient balance error was sometimes shown on successful transactions.

## 3.8.5 2017-7-7

- Fix transaction resubmit logic to fail slightly less eagerly.

## 3.8.4 2017-7-7

- Improve transaction resubmit logic to fail more eagerly when a user would expect it to.

## 3.8.3 2017-7-6

- Re-enable default token list.
- Add origin header to dapp-bound requests to allow providers to throttle sites.
- Fix bug that could sometimes resubmit a transaction that had been stalled due to low balance after balance was restored.

## 3.8.2 2017-7-3

- No longer show network loading indication on config screen, to allow selecting custom RPCs.
- Visually indicate that network spinner is a menu.
- Indicate what network is being searched for when disconnected.

## 3.8.1 2017-6-30

- Temporarily disabled loading popular tokens by default to improve performance.
- Remove SEND token button until a better token sending form can be built, due to some precision issues.
- Fix precision bug in token balances.
- Cache token symbol and precisions to reduce network load.
- Transpile some newer JavaScript, restores compatibility with some older browsers.

## 3.8.0 2017-6-28

- No longer stop rebroadcasting transactions
- Add list of popular tokens held to the account detail view.
- Add ability to add Tokens to token list.
- Add a warning to JSON file import.
- Add "send" link to token list, which goes to TokenFactory.
- Fix bug where slowly mined txs would sometimes be incorrectly marked as failed.
- Fix bug where badge count did not reflect personal_sign pending messages.
- Seed word confirmation wording is now scarier.
- Fix error for invalid seed words.
- Prevent users from submitting two duplicate transactions by disabling submit.
- Allow Dapps to specify gas price as hex string.
- Add button for copying state logs to clipboard.

## 3.7.8 2017-6-12

- Add an `ethereum:` prefix to the QR code address
- The default network on installation is now MainNet
- Fix currency API URL from cryptonator.
- Update gasLimit params with every new block seen.
- Fix ENS resolver symbol UI.

## 3.7.7 2017-6-8

- Fix bug where metamask would show old data after computer being asleep or disconnected from the internet.

## 3.7.6 2017-6-5

- Fix bug that prevented publishing contracts.

## 3.7.5 2017-6-5

- Prevent users from sending to the `0x0` address.
- Provide useful errors when entering bad characters in ENS name.
- Add ability to copy addresses from transaction confirmation view.

## 3.7.4 2017-6-2

- Fix bug with inflight cache that caused some block lookups to return bad values (affected OasisDex).
- Fixed bug with gas limit calculation that would sometimes create unsubmittable gas limits.

## 3.7.3 2017-6-1

- Rebuilt to fix cache clearing bug.

## 3.7.2 2017-5-31

- Now when switching networks sites that use web3 will reload
- Now when switching networks the extension does not restart
- Cleanup decimal bugs in our gas inputs.
- Fix bug where submit button was enabled for invalid gas inputs.
- Now enforce 95% of block's gasLimit to protect users.
- Removing provider-engine from the inpage provider. This fixes some error handling inconsistencies introduced in 3.7.0.
- Added "inflight cache", which prevents identical requests from clogging up the network, dramatically improving ENS performance.
- Fixed bug where filter subscriptions would sometimes fail to unsubscribe.
- Some contracts will now display logos instead of jazzicons.
- Some contracts will now have names displayed in the confirmation view.

## 3.7.0 2017-5-23

- Add Transaction Number (nonce) to transaction list.
- Label the pending tx icon with a tooltip.
- Fix bug where website filters would pile up and not deallocate when leaving a site.
- Continually resubmit pending txs for a period of time to ensure successful broadcast.
- ENS names will no longer resolve to their owner if no resolver is set. Resolvers must be explicitly set and configured.

## 3.6.5 2017-5-17

- Fix bug where edited gas parameters would not take effect.
- Trim currency list.
- Enable decimals in our gas prices.
- Fix reset button.
- Fix event filter bug introduced by newer versions of Geth.
- Fix bug where decimals in gas inputs could result in strange values.

## 3.6.4 2017-5-8

- Fix main-net ENS resolution.

## 3.6.3 2017-5-8

- Fix bug that could stop newer versions of Geth from working with MetaMask.

## 3.6.2 2017-5-8

- Input gas price in Gwei.
- Enforce Safe Gas Minimum recommended by EthGasStation.
- Fix bug where block-tracker could stop polling for new blocks.
- Reduce UI size by removing internal web3.
- Fix bug where gas parameters would not properly update on adjustment.

## 3.6.1 2017-4-30

- Made fox less nosy.
- Fix bug where error was reported in debugger console when Chrome opened a new window.

## 3.6.0 2017-4-26

- Add Rinkeby Test Network to our network list.

## 3.5.4 2017-4-25

- Fix occasional nonce tracking issue.
- Fix bug where some events would not be emitted by web3.
- Fix bug where an error would be thrown when composing signatures for networks with large ID values.

## 3.5.3 2017-4-24

- Popup new transactions in Firefox.
- Fix transition issue from account detail screen.
- Revise buy screen for more modularity.
- Fixed some other small bugs.

## 3.5.2 2017-3-28

- Fix bug where gas estimate totals were sometimes wrong.
- Add link to Kovan Test Faucet instructions on buy view.
- Inject web3 into loaded iFrames.

## 3.5.1 2017-3-27

- Fix edge case where users were unable to enable the notice button if notices were short enough to not require a scrollbar.

## 3.5.0 2017-3-27

- Add better error messages for when a transaction fails on approval
- Allow sending to ENS names in send form on Ropsten.
- Added an address book functionality that remembers the last 15 unique addresses sent to.
- Can now change network to custom RPC URL from lock screen.
- Removed support for old, lightwallet based vault. Users who have not opened app in over a month will need to recover with their seed phrase. This will allow Firefox support sooner.
- Fixed bug where spinner wouldn't disappear on incorrect password submission on seed word reveal.
- Polish the private key UI.
- Enforce minimum values for gas price and gas limit.
- Fix bug where total gas was sometimes not live-updated.
- Fix bug where editing gas value could have some abrupt behaviors (#1233)
- Add Kovan as an option on our network list.
- Fixed bug where transactions on other networks would disappear when submitting a transaction on another network.

## 3.4.0 2017-3-8

- Add two most recently used custom RPCs to network dropdown menu.
- Add personal_sign method support.
- Add personal_ecRecover method support.
- Add ability to customize gas and gasPrice on the transaction approval screen.
- Increase default gas buffer to 1.5x estimated gas value.

## 3.3.0 2017-2-20

- net_version has been made synchronous.
- Test suite for migrations expanded.
- Network now changeable from lock screen.
- Improve test coverage of eth.sign behavior, including a code example of verifying a signature.

## 3.2.2 2017-2-8

- Revert eth.sign behavior to the previous one with a big warning.  We will be gradually implementing the new behavior over the coming time. https://github.com/ethereum/wiki/wiki/JSON-RPC#eth_sign

- Improve test coverage of eth.sign behavior, including a code example of verifying a signature.

## 3.2.2 2017-2-8

- Revert eth.sign behavior to the previous one with a big warning.  We will be gradually implementing the new behavior over the coming time. https://github.com/ethereum/wiki/wiki/JSON-RPC#eth_sign

## 3.2.1 2017-2-8

- Revert back to old style message signing.
- Fixed some build errors that were causing a variety of bugs.

## 3.2.0 2017-2-8

- Add ability to import accounts in JSON file format (used by Mist, Geth, MyEtherWallet, and more!)
- Fix unapproved messages not being included in extension badge.
- Fix rendering bug where the Confirm transaction view would let you approve transactions when the account has insufficient balance.

## 3.1.2 2017-1-24

- Fix "New Account" default keychain

## 3.1.1 2017-1-20

- Fix HD wallet seed export

## 3.1.0 2017-1-18

- Add ability to import accounts by private key.
- Fixed bug that returned the wrong transaction hashes on private networks that had not implemented EIP 155 replay protection (like TestRPC).

## 3.0.1 2017-1-17

- Fixed bug that prevented eth.sign from working.
- Fix the displaying of transactions that have been submitted to the network in Transaction History

## 3.0.0 2017-1-16

- Fix seed word account generation (https://medium.com/metamask/metamask-3-migration-guide-914b79533cdd#.t4i1qmmsz).
- Fix Bug where you see an empty transaction flash by on the confirm transaction view.
- Create visible difference in transaction history between an approved but not yet included in a block transaction and a transaction who has been confirmed.
- Fix memory leak in RPC Cache
- Override RPC commands eth_syncing and web3_clientVersion
- Remove certain non-essential permissions from certain builds.
- Add a check for when a tx is included in a block.
- Fix bug where browser-solidity would sometimes warn of a contract creation error when there was none.
- Minor modifications to network display.
- Network now displays properly for pending transactions.
- Implement replay attack protections allowed by EIP 155.
- Fix bug where sometimes loading account data would fail by querying a future block.

## 2.14.1 2016-12-20

- Update Coinbase info. and increase the buy amount to $15
- Fixed ropsten transaction links
- Temporarily disable extension reload detection causing infinite reload bug.
- Implemented basic checking for valid RPC URIs.

## 2.14.0 2016-12-16

- Removed Morden testnet provider from provider menu.
- Add support for notices.
- Fix broken reload detection.
- Fix transaction forever cached-as-pending bug.

## 2.13.11 2016-11-23

- Add support for synchronous RPC method "eth_uninstallFilter".
- Forgotten password prompts now send users directly to seed word restoration.

## 2.13.10 2016-11-22

- Improve gas calculation logic.
- Default to Dapp-specified gas limits for transactions.
- Ropsten networks now properly point to the faucet when attempting to buy ether.
- Ropsten transactions now link to etherscan correctly.

## 2.13.9 2016-11-21

- Add support for the new, default Ropsten Test Network.
- Fix bug that would cause MetaMask to occasionally lose its StreamProvider connection and drop requests.
- Fix bug that would cause the Custom RPC menu item to not appear when Localhost 8545 was selected.
- Point ropsten faucet button to actual faucet.
- Phase out ethereumjs-util from our encryptor module.

## 2.13.8 2016-11-16

- Show a warning when a transaction fails during simulation.
- Fix bug where 20% of gas estimate was not being added properly.
- Render error messages in confirmation screen more gracefully.

## 2.13.7 2016-11-8

- Fix bug where gas estimate would sometimes be very high.
- Increased our gas estimate from 100k gas to 20% of estimate.
- Fix GitHub link on info page to point at current repository.

## 2.13.6 2016-10-26

- Add a check for improper Transaction data.
- Inject up to date version of web3.js
- Now nicknaming new accounts "Account #" instead of "Wallet #" for clarity.
- Fix bug where custom provider selection could show duplicate items.
- Fix bug where connecting to a local morden node would make two providers appear selected.
- Fix bug that was sometimes preventing transactions from being sent.

## 2.13.5 2016-10-18

- Increase default max gas to `100000` over the RPC's `estimateGas` response.
- Fix bug where slow-loading dapps would sometimes trigger infinite reload loops.

## 2.13.4 2016-10-17

- Add custom transaction fee field to send form.
- Fix bug where web3 was being injected into XML files.
- Fix bug where changing network would not reload current Dapps.

## 2.13.3 2016-10-4

- Fix bug where log queries were filtered out.
- Decreased vault confirmation button font size to help some Linux users who could not see it.
- Made popup a little taller because it would sometimes cut off buttons.
- Fix bug where long account lists would get scrunched instead of scrolling.
- Add legal information to relevant pages.
- Rename UI elements to be more consistent with one another.
- Updated Terms of Service and Usage.
- Prompt users to re-agree to the Terms of Service when they are updated.

## 2.13.2 2016-10-4

- Fix bug where chosen FIAT exchange rate does no persist when switching networks
- Fix additional parameters that made MetaMask sometimes receive errors from Parity.
- Fix bug where invalid transactions would still open the MetaMask popup.
- Removed hex prefix from private key export, to increase compatibility with Geth, MyEtherWallet, and Jaxx.

## 2.13.1 2016-09-23

- Fix a bug with estimating gas on Parity
- Show loading indication when selecting ShapeShift as purchasing method.

## 2.13.0 2016-09-18

- Add Parity compatibility, fixing Geth dependency issues.
- Add a link to the transaction in history that goes to https://metamask.github.io/eth-tx-viz
too help visualize transactions and to where they are going.
- Show "Buy Ether" button and warning on tx confirmation when sender balance is insufficient

## 2.12.1 2016-09-14

- Fixed bug where if you send a transaction from within MetaMask extension the
popup notification opens up.
- Fixed bug where some tx errors would block subsequent txs until the plugin was refreshed.

## 2.12.0 2016-09-14

- Add a QR button to the Account detail screen
- Fixed bug where opening MetaMask could close a non-metamask popup.
- Fixed memory leak that caused occasional crashes.

## 2.11.1 2016-09-12

- Fix bug that prevented caches from being cleared in Opera.

## 2.11.0 2016-09-12

- Fix bug where pending transactions from Test net (or other networks) show up In Main net.
- Add fiat conversion values to more views.
- On fresh install, open a new tab with the MetaMask Introduction video. Does not open on update.
- Block negative values from transactions.
- Fixed a memory leak.
- MetaMask logo now renders as super lightweight SVG, improving compatibility and performance.
- Now showing loading indication during vault unlocking, to clarify behavior for users who are experiencing slow unlocks.
- Now only initially creates one wallet when restoring a vault, to reduce some users' confusion.

## 2.10.2 2016-09-02

- Fix bug where notification popup would not display.

## 2.10.1 2016-09-02

- Fix bug where provider menu did not allow switching to custom network from a custom network.
- Sending a transaction from within MetaMask no longer triggers a popup.
- The ability to build without livereload features (such as for production) can be enabled with the gulp --disableLiveReload flag.
- Fix Ethereum JSON RPC Filters bug.

## 2.10.0 2016-08-29

- Changed transaction approval from notifications system to popup system.
- Add a back button to locked screen to allow restoring vault from seed words when password is forgotten.
- Forms now retain their values even when closing the popup and reopening it.
- Fixed a spelling error in provider menu.

## 2.9.2 2016-08-24

- Fixed shortcut bug from preventing installation.

## 2.9.1 2016-08-24

- Added static image as fallback for when WebGL isn't supported.
- Transaction history now has a hard limit.
- Added info link on account screen that visits Etherscan.
- Fixed bug where a message signing request would be lost if the vault was locked.
- Added shortcut to open MetaMask (Ctrl+Alt+M or Cmd+Opt/Alt+M)
- Prevent API calls in tests.
- Fixed bug where sign message confirmation would sometimes render blank.

## 2.9.0 2016-08-22

- Added ShapeShift to the transaction history
- Added affiliate key to Shapeshift requests
- Added feature to reflect current conversion rates of current vault balance.
- Modify balance display logic.

## 2.8.0 2016-08-15

- Integrate ShapeShift
- Add a form for Coinbase to specify amount to buy
- Fix various typos.
- Make dapp-metamask connection more reliable
- Remove Ethereum Classic from provider menu.

## 2.7.3 2016-07-29

- Fix bug where changing an account would not update in a live Dapp.

## 2.7.2 2016-07-29

- Add Ethereum Classic to provider menu
- Fix bug where host store would fail to receive updates.

## 2.7.1 2016-07-27

- Fix bug where web3 would sometimes not be injected in time for the application.
- Fixed bug where sometimes when opening the plugin, it would not fully open until closing and re-opening.
- Got most functionality working within Firefox (still working on review process before it can be available).
- Fixed menu dropdown bug introduced in Chrome 52.

## 2.7.0 2016-07-21

- Added a Warning screen about storing ETH
- Add buy Button!
- MetaMask now throws descriptive errors when apps try to use synchronous web3 methods.
- Removed firefox-specific line in manifest.

## 2.6.2 2016-07-20

- Fixed bug that would prevent the plugin from reopening on the first try after receiving a new transaction while locked.
- Fixed bug that would render 0 ETH as a non-exact amount.

## 2.6.1 2016-07-13

- Fix tool tips on Eth balance to show the 6 decimals
- Fix rendering of recipient SVG in tx approval notification.
- New vaults now generate only one wallet instead of three.
- Bumped version of web3 provider engine.
- Fixed bug where some lowercase or uppercase addresses were not being recognized as valid.
- Fixed bug where gas cost was misestimated on the tx confirmation view.

## 2.6.0 2016-07-11

- Fix formatting of ETH balance
- Fix formatting of account details.
- Use web3 minified dist for faster inject times
- Fix issue where dropdowns were not in front of icons.
- Update transaction approval styles.
- Align failed and successful transaction history text.
- Fix issue where large domain names and large transaction values would misalign the transaction history.
- Abbreviate ether balances on transaction details to maintain formatting.
- General code cleanup.

## 2.5.0 2016-06-29

- Implement new account design.
- Added a network indicator mark in dropdown menu
- Added network name next to network indicator
- Add copy transaction hash button to completed transaction list items.
- Unify wording for transaction approve/reject options on notifications and the extension.
- Fix bug where confirmation view would be shown twice.

## 2.4.5 2016-06-29

- Fixed bug where MetaMask interfered with PDF loading.
- Moved switch account icon into menu bar.
- Changed status shapes to be a yellow warning sign for failure and ellipsis for pending transactions.
- Now enforce 20 character limit on wallet names.
- Wallet titles are now properly truncated in transaction confirmation.
- Fix formatting on terms & conditions page.
- Now enforce 30 character limit on wallet names.
- Fix out-of-place positioning of pending transaction badges on wallet list.
- Change network status icons to reflect current design.

## 2.4.4 2016-06-23

- Update web3-stream-provider for batch payload bug fix

## 2.4.3 2016-06-23

- Remove redundant network option buttons from settings page
- Switch out font family Transat for Montserrat

## 2.4.2 2016-06-22

- Change out export icon for key.
- Unify copy to clipboard icon
- Fixed eth.sign behavior.
- Fix behavior of batched outbound transactions.

## 2.4.0 2016-06-20

- Clean up UI.
- Remove nonfunctional QR code button.
- Make network loading indicator clickable to select accessible network.
- Show more characters of addresses when space permits.
- Fixed bug when signing messages under 64 hex characters long.
- Add disclaimer view with placeholder text for first time users.

## 2.3.1 2016-06-09

- Style up the info page
- Cache identicon images to optimize for long lists of transactions.
- Fix out of gas errors

## 2.3.0 2016-06-06

- Show network status in title bar
- Added seed word recovery to config screen.
- Clicking network status indicator now reveals a provider menu.

## 2.2.0 2016-06-02

- Redesigned init, vault create, vault restore and seed confirmation screens.
- Added pending transactions to transaction list on account screen.
- Clicking a pending transaction takes you back to the transaction approval screen.
- Update provider-engine to fix intermittent out of gas errors.

## 2.1.0 2016-05-26

- Added copy address button to account list.
- Fixed back button on confirm transaction screen.
- Add indication of pending transactions to account list screen.
- Fixed bug where error warning was sometimes not cleared on view transition.
- Updated eth-lightwallet to fix a critical security issue.

## 2.0.0 2016-05-23

- UI Overhaul per Vlad Todirut's designs.
- Replaced identicons with jazzicons.
- Fixed glitchy transitions.
- Added support for capitalization-based address checksums.
- Send value is no longer limited by javascript number precision, and is always in ETH.
- Added ability to generate new accounts.
- Added ability to locally nickname accounts.

## 1.8.4 2016-05-13

- Point rpc servers to https endpoints.

## 1.8.3 2016-05-12

- Bumped web3 to 0.6.0
- Really fixed `eth_syncing` method response.

## 1.8.2 2016-05-11

- Fixed bug where send view would not load correctly the first time it was visited per account.
- Migrated all users to new scalable backend.
- Fixed `eth_syncing` method response.

## 1.8.1 2016-05-10

- Initial usage of scalable blockchain backend.
- Made official providers more easily configurable for us internally.

## 1.8.0 2016-05-10

- Add support for calls to `eth.sign`.
- Moved account exporting within subview of the account detail view.
- Added buttons to the account export process.
- Improved visual appearance of account detail transition where button heights would change.
- Restored back button to account detail view.
- Show transaction list always, never collapsed.
- Changing provider now reloads current Dapps
- Improved appearance of transaction list in account detail view.

## 1.7.0 2016-04-29

- Account detail view is now the primary view.
- The account detail view now has a "Change acct" button which shows the account list.
- Clicking accounts in the account list now both selects that account and displays that account's detail view.
- Selected account is now persisted between sessions, so the current account stays selected.
- Account icons are now "identicons" (deterministically generated from the address).
- Fixed link to Slack channel.
- Added a context guard for "define" to avoid UMD's exporting themselves to the wrong module system, fixing interference with some websites.
- Transaction list now only shows transactions for the current account.
- Transaction list now only shows transactions for the current network (mainnet, testnet, testrpc).
- Fixed transaction links to etherscan blockchain explorer.
- Fixed some UI transitions that had weird behavior.

## 1.6.0 2016-04-22

- Pending transactions are now persisted to localStorage and resume even after browser is closed.
- Completed transactions are now persisted and can be displayed via UI.
- Added transaction list to account detail view.
- Fix bug on config screen where current RPC address was always displayed wrong.
- Fixed bug where entering a decimal value when sending a transaction would result in sending the wrong amount.
- Add save button to custom RPC input field.
- Add quick-select button for RPC on `localhost:8545`.
- Improve config view styling.
- Users have been migrated from old test-net RPC to a newer test-net RPC.

## 1.5.1 2016-04-15

- Corrected text above account list. Selected account is visible to all sites, not just the current domain.
- Merged the UI codebase into the main plugin codebase for simpler maintenance.
- Fix Ether display rounding error. Now rendering to four decimal points.
- Fix some inpage synchronous methods
- Change account rendering to show four decimals and a leading zero.

## 1.5.0 2016-04-13

- Added ability to send ether.
- Fixed bugs related to using Javascript numbers, which lacked appropriate precision.
- Replaced Etherscan main-net provider with our own production RPC.

## 1.4.0 2016-04-08

- Removed extra entropy text field for simplified vault creation.
- Now supports exporting an account's private key.
- Unified button and input styles across the app.
- Removed some non-working placeholder UI until it works.
- Fix popup's web3 stream provider
- Temporarily deactivated fauceting indication because it would activate when restoring an empty account.

## 1.3.2 2016-04-04

 - When unlocking, first account is auto-selected.
 - When creating a first vault on the test-net, the first account is auto-funded.
 - Fixed some styling issues.

## 1.0.1-1.3.1

Many changes not logged. Hopefully beginning to log consistently now!

## 1.0.0

Made seed word restoring BIP44 compatible.

## 0.14.0

Added the ability to restore accounts from seed words.<|MERGE_RESOLUTION|>--- conflicted
+++ resolved
@@ -1,6 +1,5 @@
 # Changelog
 
-<<<<<<< HEAD
 ## Current Master
 
 - [#164](https://github.com/poanetwork/metamask-extension/pull/164): (Fix) Confirm token transfer page display fix
@@ -65,95 +64,6 @@
 - Remove rejected transactions from transaction history
 - Add Trezor Support
 - Allow to remove accounts (Imported and Hardware Wallets)
-=======
-## Current Develop Branch
-
-## 4.16.0 Wednesday October 17 2018
-
-- Feature: Add toggle for primary currency (eth/fiat)
-- Feature: add tooltip for view etherscan tx
-- Feature: add Polish translations
-- Feature: improve Korean translations
-- Feature: improve Italian translations
-- Bug Fix: Fix bug with "pending" block reference
-- Bug Fix: Force AccountTracker to update balances on network change
-- Bug Fix: Fix document extension check when injecting web3
-- Bug Fix: Fix some support links
-
-## 4.15.0 Thursday October 11 2018
-
-- A rollback release, equivalent to `v4.11.1` to be deployed in the case that `v4.14.0` is found to have bugs.
-
-## 4.14.0 Thursday October 11 2018
-
-- Update transaction statuses when switching networks.
-- [#5470](https://github.com/MetaMask/metamask-extension/pull/5470) 100% coverage in French locale, fixed the procedure to verify proposed locale.
-- Added rudimentary support for the subscription API to support web3 1.0 and Truffle's Drizzle.
-- [#5502](https://github.com/MetaMask/metamask-extension/pull/5502) Update Italian translation.
-
-## 4.13.0
-
-- A rollback release, equivalent to `v4.11.1` to be deployed in the case that `v4.12.0` is found to have bugs.
-
-## 4.12.0 Thursday September 27 2018
-
-- Reintroduces changes from 4.10.0
-
-## 4.11.1 Tuesday September 25 2018
-
-- Adds Ledger support.
-
-## 4.11.0 Monday September 24 2018
-
-- Identical to 4.9.3. A rollback version to give time to fix bugs in the 4.10.x branch.
-
-## 4.10.0 Mon Sep 17 2018
-
-- [#4803](https://github.com/MetaMask/metamask-extension/pull/4803): Implement EIP-712: Sign typed data, but continue to support v1.
-- [#4898](https://github.com/MetaMask/metamask-extension/pull/4898): Restore multiple consecutive accounts with balances.
-- [#4279](https://github.com/MetaMask/metamask-extension/pull/4279): New BlockTracker and Json-Rpc-Engine based Provider.
-- [#5050](https://github.com/MetaMask/metamask-extension/pull/5050): Add Ledger hardware wallet support.
-- [#4919](https://github.com/MetaMask/metamask-extension/pull/4919): Refactor and Redesign Transaction List.
-- [#5182](https://github.com/MetaMask/metamask-extension/pull/5182): Add Transaction Details to the Transaction List view.
-- [#5229](https://github.com/MetaMask/metamask-extension/pull/5229): Clear old seed words when importing new seed words.
-- [#5264](https://github.com/MetaMask/metamask-extension/pull/5264): Improve click area for adjustment arrows buttons.
-- [#4606](https://github.com/MetaMask/metamask-extension/pull/4606): Add new metamask_watchAsset method.
-- [#5189](https://github.com/MetaMask/metamask-extension/pull/5189): Fix bug where Ropsten loading message is shown when connecting to Kovan.
-- [#5256](https://github.com/MetaMask/metamask-extension/pull/5256): Add mock EIP-1102 support
-
-## 4.9.3 Wed Aug 15 2018
-
-- [#4897](https://github.com/MetaMask/metamask-extension/pull/4897): QR code scan for recipient addresses.
-- [#4961](https://github.com/MetaMask/metamask-extension/pull/4961): Add a download seed phrase link.
-- [#5060](https://github.com/MetaMask/metamask-extension/pull/5060): Fix bug where gas was not updating properly.
-
-## 4.9.2 Mon Aug 09 2018
-
-- [#5020](https://github.com/MetaMask/metamask-extension/pull/5020): Fix bug in migration #28 ( moving tokens to specific accounts )
-
-## 4.9.1 Mon Aug 09 2018
-
-- [#4884](https://github.com/MetaMask/metamask-extension/pull/4884): Allow to have tokens per account and network.
-- [#4989](https://github.com/MetaMask/metamask-extension/pull/4989): Continue to use original signedTypedData.
-- [#5010](https://github.com/MetaMask/metamask-extension/pull/5010): Fix ENS resolution issues.
-- [#5000](https://github.com/MetaMask/metamask-extension/pull/5000): Show error while allowing confirmation of tx where simulation fails.
-- [#4995](https://github.com/MetaMask/metamask-extension/pull/4995): Shows retry button on dApp initialized transactions.
-
-## 4.9.0 Mon Aug 07 2018
-
-- [#4926](https://github.com/MetaMask/metamask-extension/pull/4926): Show retry button on the latest tx of the earliest nonce.
-- [#4888](https://github.com/MetaMask/metamask-extension/pull/4888): Suggest using the new user interface.
-- [#4947](https://github.com/MetaMask/metamask-extension/pull/4947): Prevent sending multiple transasctions on multiple confirm clicks.
-- [#4844](https://github.com/MetaMask/metamask-extension/pull/4844): Add new tokens auto detection.
-- [#4667](https://github.com/MetaMask/metamask-extension/pull/4667): Remove rejected transactions from transaction history.
-- [#4625](https://github.com/MetaMask/metamask-extension/pull/4625): Add Trezor Support.
-- [#4625](https://github.com/MetaMask/metamask-extension/pull/4625/commits/523cf9ad33d88719520ae5e7293329d133b64d4d): Allow to remove accounts (Imported and Hardware Wallets)
-- [#4814](https://github.com/MetaMask/metamask-extension/pull/4814): Add hex data input to send screen.
-- [#4691](https://github.com/MetaMask/metamask-extension/pull/4691): Redesign of the Confirm Transaction Screen.
->>>>>>> 17372e15
-- [#4840](https://github.com/MetaMask/metamask-extension/pull/4840): Now shows notifications when transactions are completed.
-- [#4855](https://github.com/MetaMask/metamask-extension/pull/4855): network.js: convert rpc protocol to lower case.
-## Current Develop Branch
 
 ## 4.8.0 Thur Jun 14 2018
 
