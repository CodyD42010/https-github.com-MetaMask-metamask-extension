# Changelog

## Current Master

<<<<<<< HEAD
- Mark transactions as failed when gas estimation fails for unknown reasons.
=======
## 3.13.5 2018-1-16

>>>>>>> b259c293
- Estimating gas limit for simple ether sends now faster & cheaper, by avoiding VM usage on recipients with no code.
- Add an extra px to address for Firefox clipping.
- Fix Firefox scrollbar.
- Open metamask popup for transaction confirmation before gas estimation finishes and add a loading screen over transaction confirmation.
- Fix bug that prevented eth_signTypedData from signing bytes.
- Further improve gas price estimation.

## 3.13.4 2018-1-9

- Remove recipient field if application initializes a tx with an empty string, or 0x, and tx data. Throw an error with the same condition, but without tx data.
- Improve gas price suggestion to be closer to the lowest that will be accepted.
- Throw an error if a application tries to submit a tx whose value is a decimal, and inform that it should be in wei.
- Fix bug that prevented updating custom token details.
- No longer mark long-pending transactions as failed, since we now have button to retry with higher gas.
- Fix rounding error when specifying an ether amount that has too much precision.
- Fix bug where incorrectly inputting seed phrase would prevent any future attempts from succeeding.

## 3.13.3 2017-12-14

- Show tokens that are held that have no balance.
- Reduce load on Infura by using a new block polling endpoint.

## 3.13.2 2017-12-9

- Reduce new block polling interval to 8000 ms, to ease server load.

## 3.13.1 2017-12-7

- Allow Dapps to specify a transaction nonce, allowing dapps to propose resubmit and force-cancel transactions.

## 3.13.0 2017-12-7

- Allow resubmitting transactions that are taking long to complete.

## 3.12.1 2017-11-29

- Fix bug where a user could be shown two different seed phrases.
- Detect when multiple web3 extensions are active, and provide useful error.
- Adds notice about seed phrase backup.

## 3.12.0 2017-10-25

- Add support for alternative ENS TLDs (Ethereum Name Service Top-Level Domains).
- Lower minimum gas price to 0.1 GWEI.
- Remove web3 injection message from production (thanks to @ChainsawBaby)
- Add additional debugging info to our state logs, specifically OS version and browser version.

## 3.11.2 2017-10-21

- Fix bug where reject button would sometimes not work.
- Fixed bug where sometimes MetaMask's connection to a page would be unreliable.

## 3.11.1 2017-10-20

- Fix bug where log filters were not populated correctly
- Fix bug where web3 API was sometimes injected after the page loaded.
- Fix bug where first account was sometimes not selected correctly after creating or restoring a vault.
- Fix bug where imported accounts could not use new eth_signTypedData method.

## 3.11.0 2017-10-11

- Add support for new eth_signTypedData method per EIP 712.
- Fix bug where some transactions would be shown as pending forever, even after successfully mined.
- Fix bug where a transaction might be shown as pending forever if another tx with the same nonce was mined.
- Fix link to support article on token addresses.

## 3.10.9 2017-10-5

- Only rebrodcast transactions for a day not a days worth of blocks
- Remove Slack link from info page, since it is a big phishing target.
- Stop computing balance based on pending transactions, to avoid edge case where users are unable to send transactions.

## 3.10.8 2017-9-28

- Fixed usage of new currency fetching API.

## 3.10.7 2017-9-28

- Fixed bug where sometimes the current account was not correctly set and exposed to web apps.
- Added AUD, HKD, SGD, IDR, PHP to currency conversion list

## 3.10.6 2017-9-27

- Fix bug where newly created accounts were not selected.
- Fix bug where selected account was not persisted between lockings.

## 3.10.5 2017-9-27

- Fix block gas limit estimation.

## 3.10.4 2017-9-27

- Fix bug that could mis-render token balances when very small. (Not actually included in 3.9.9)
- Fix memory leak warning.
- Fix bug where new event filters would not include historical events.

## 3.10.3 2017-9-21

- Fix bug where metamask-dapp connections are lost on rpc error
- Fix bug that would sometimes display transactions as failed that could be successfully mined.

## 3.10.2 2017-9-18

rollback to 3.10.0 due to bug

## 3.10.1 2017-9-18

- Add ability to export private keys as a file.
- Add ability to export seed words as a file.
- Changed state logs to a file download than a clipboard copy.
- Add specific error for failed recipient address checksum.
- Fixed a long standing memory leak associated with filters installed by dapps
- Fix link to support center.
- Fixed tooltip icon locations to avoid overflow.
- Warn users when a dapp proposes a high gas limit (90% of blockGasLimit or higher
- Sort currencies by currency name (thanks to strelok1: https://github.com/strelok1).

## 3.10.0 2017-9-11

- Readded loose keyring label back into the account list.
- Remove cryptonator from chrome permissions.
- Add info on token contract addresses.
- Add validation preventing users from inputting their own addresses as token tracking addresses.
- Added button to reject all transactions (thanks to davidp94! https://github.com/davidp94)


## 3.9.13 2017-9-8

- Changed the way we initialize the inpage provider to fix a bug affecting some developers.

## 3.9.12 2017-9-6

- Fix bug that prevented Web3 1.0 compatibility
- Make eth_sign deprecation warning less noisy
- Add useful link to eth_sign deprecation warning.
- Fix bug with network version serialization over synchronous RPC
- Add MetaMask version to state logs.
- Add the total amount of tokens when multiple tokens are added under the token list
- Use HTTPS links for Etherscan.
- Update Support center link to new one with HTTPS.
- Make web3 deprecation notice more useful by linking to a descriptive article.

## 3.9.11 2017-8-24

- Fix nonce calculation bug that would sometimes generate very wrong nonces.
- Give up resubmitting a transaction after 3500 blocks.

## 3.9.10 2017-8-23

- Improve nonce calculation, to prevent bug where people are unable to send transactions reliably.
- Remove link to eth-tx-viz from identicons in tx history.

## 3.9.9 2017-8-18

- Fix bug where some transaction submission errors would show an empty screen.
- Fix bug that could mis-render token balances when very small.
- Fix formatting of eth_sign "Sign Message" view.
- Add deprecation warning to eth_sign "Sign Message" view.

## 3.9.8 2017-8-16

- Reenable token list.
- Remove default tokens.

## 3.9.7 2017-8-15

- hotfix - disable token list
- Added a deprecation warning for web3 https://github.com/ethereum/mist/releases/tag/v0.9.0

## 3.9.6 2017-8-09

- Replace account screen with an account drop-down menu.
- Replace account buttons with a new account-specific drop-down menu.

## 3.9.5 2017-8-04

- Improved phishing detection configuration update rate

## 3.9.4 2017-8-03

- Fixed bug that prevented transactions from being rejected.

## 3.9.3 2017-8-03

- Add support for EGO ujo token
- Continuously update blacklist for known phishing sites in background.
- Automatically detect suspicious URLs too similar to common phishing targets, and blacklist them.

## 3.9.2 2017-7-26

- Fix bugs that could sometimes result in failed transactions after switching networks.
- Include stack traces in txMeta's to better understand the life cycle of transactions
- Enhance blacklister functionality to include levenshtein logic. (credit to @sogoiii and @409H for their help!)

## 3.9.1 2017-7-19

- No longer automatically request 1 ropsten ether for the first account in a new vault.
- Now redirects from known malicious sites faster.
- Added a link to our new support page to the help screen.
- Fixed bug where a new transaction would be shown over the current transaction, creating a possible timing attack against user confirmation.
- Fixed bug in nonce tracker where an incorrect nonce would be calculated.
- Lowered minimum gas price to 1 Gwei.

## 3.9.0 2017-7-12

- Now detects and blocks known phishing sites.

## 3.8.6 2017-7-11

- Make transaction resubmission more resilient.
- No longer validate nonce client-side in retry loop.
- Fix bug where insufficient balance error was sometimes shown on successful transactions.

## 3.8.5 2017-7-7

- Fix transaction resubmit logic to fail slightly less eagerly.

## 3.8.4 2017-7-7

- Improve transaction resubmit logic to fail more eagerly when a user would expect it to.

## 3.8.3 2017-7-6

- Re-enable default token list.
- Add origin header to dapp-bound requests to allow providers to throttle sites.
- Fix bug that could sometimes resubmit a transaction that had been stalled due to low balance after balance was restored.

## 3.8.2 2017-7-3

- No longer show network loading indication on config screen, to allow selecting custom RPCs.
- Visually indicate that network spinner is a menu.
- Indicate what network is being searched for when disconnected.

## 3.8.1 2017-6-30

- Temporarily disabled loading popular tokens by default to improve performance.
- Remove SEND token button until a better token sending form can be built, due to some precision issues.
- Fix precision bug in token balances.
- Cache token symbol and precisions to reduce network load.
- Transpile some newer JavaScript, restores compatibility with some older browsers.

## 3.8.0 2017-6-28

- No longer stop rebroadcasting transactions
- Add list of popular tokens held to the account detail view.
- Add ability to add Tokens to token list.
- Add a warning to JSON file import.
- Add "send" link to token list, which goes to TokenFactory.
- Fix bug where slowly mined txs would sometimes be incorrectly marked as failed.
- Fix bug where badge count did not reflect personal_sign pending messages.
- Seed word confirmation wording is now scarier.
- Fix error for invalid seed words.
- Prevent users from submitting two duplicate transactions by disabling submit.
- Allow Dapps to specify gas price as hex string.
- Add button for copying state logs to clipboard.

## 3.7.8 2017-6-12

- Add an `ethereum:` prefix to the QR code address
- The default network on installation is now MainNet
- Fix currency API URL from cryptonator.
- Update gasLimit params with every new block seen.
- Fix ENS resolver symbol UI.

## 3.7.7 2017-6-8

- Fix bug where metamask would show old data after computer being asleep or disconnected from the internet.

## 3.7.6 2017-6-5

- Fix bug that prevented publishing contracts.

## 3.7.5 2017-6-5

- Prevent users from sending to the `0x0` address.
- Provide useful errors when entering bad characters in ENS name.
- Add ability to copy addresses from transaction confirmation view.

## 3.7.4 2017-6-2

- Fix bug with inflight cache that caused some block lookups to return bad values (affected OasisDex).
- Fixed bug with gas limit calculation that would sometimes create unsubmittable gas limits.

## 3.7.3 2017-6-1

- Rebuilt to fix cache clearing bug.

## 3.7.2 2017-5-31

- Now when switching networks sites that use web3 will reload
- Now when switching networks the extension does not restart
- Cleanup decimal bugs in our gas inputs.
- Fix bug where submit button was enabled for invalid gas inputs.
- Now enforce 95% of block's gasLimit to protect users.
- Removing provider-engine from the inpage provider. This fixes some error handling inconsistencies introduced in 3.7.0.
- Added "inflight cache", which prevents identical requests from clogging up the network, dramatically improving ENS performance.
- Fixed bug where filter subscriptions would sometimes fail to unsubscribe.
- Some contracts will now display logos instead of jazzicons.
- Some contracts will now have names displayed in the confirmation view.

## 3.7.0 2017-5-23

- Add Transaction Number (nonce) to transaction list.
- Label the pending tx icon with a tooltip.
- Fix bug where website filters would pile up and not deallocate when leaving a site.
- Continually resubmit pending txs for a period of time to ensure successful broadcast.
- ENS names will no longer resolve to their owner if no resolver is set. Resolvers must be explicitly set and configured.

## 3.6.5 2017-5-17

- Fix bug where edited gas parameters would not take effect.
- Trim currency list.
- Enable decimals in our gas prices.
- Fix reset button.
- Fix event filter bug introduced by newer versions of Geth.
- Fix bug where decimals in gas inputs could result in strange values.

## 3.6.4 2017-5-8

- Fix main-net ENS resolution.

## 3.6.3 2017-5-8

- Fix bug that could stop newer versions of Geth from working with MetaMask.

## 3.6.2 2017-5-8

- Input gas price in Gwei.
- Enforce Safe Gas Minimum recommended by EthGasStation.
- Fix bug where block-tracker could stop polling for new blocks.
- Reduce UI size by removing internal web3.
- Fix bug where gas parameters would not properly update on adjustment.

## 3.6.1 2017-4-30

- Made fox less nosy.
- Fix bug where error was reported in debugger console when Chrome opened a new window.

## 3.6.0 2017-4-26

- Add Rinkeby Test Network to our network list.

## 3.5.4 2017-4-25

- Fix occasional nonce tracking issue.
- Fix bug where some events would not be emitted by web3.
- Fix bug where an error would be thrown when composing signatures for networks with large ID values.

## 3.5.3 2017-4-24

- Popup new transactions in Firefox.
- Fix transition issue from account detail screen.
- Revise buy screen for more modularity.
- Fixed some other small bugs.

## 3.5.2 2017-3-28

- Fix bug where gas estimate totals were sometimes wrong.
- Add link to Kovan Test Faucet instructions on buy view.
- Inject web3 into loaded iFrames.

## 3.5.1 2017-3-27

- Fix edge case where users were unable to enable the notice button if notices were short enough to not require a scrollbar.

## 3.5.0 2017-3-27

- Add better error messages for when a transaction fails on approval
- Allow sending to ENS names in send form on Ropsten.
- Added an address book functionality that remembers the last 15 unique addresses sent to.
- Can now change network to custom RPC URL from lock screen.
- Removed support for old, lightwallet based vault. Users who have not opened app in over a month will need to recover with their seed phrase. This will allow Firefox support sooner.
- Fixed bug where spinner wouldn't disappear on incorrect password submission on seed word reveal.
- Polish the private key UI.
- Enforce minimum values for gas price and gas limit.
- Fix bug where total gas was sometimes not live-updated.
- Fix bug where editing gas value could have some abrupt behaviors (#1233)
- Add Kovan as an option on our network list.
- Fixed bug where transactions on other networks would disappear when submitting a transaction on another network.

## 3.4.0 2017-3-8

- Add two most recently used custom RPCs to network dropdown menu.
- Add personal_sign method support.
- Add personal_ecRecover method support.
- Add ability to customize gas and gasPrice on the transaction approval screen.
- Increase default gas buffer to 1.5x estimated gas value.

## 3.3.0 2017-2-20

- net_version has been made synchronous.
- Test suite for migrations expanded.
- Network now changeable from lock screen.
- Improve test coverage of eth.sign behavior, including a code example of verifying a signature.

## 3.2.2 2017-2-8

- Revert eth.sign behavior to the previous one with a big warning.  We will be gradually implementing the new behavior over the coming time. https://github.com/ethereum/wiki/wiki/JSON-RPC#eth_sign

- Improve test coverage of eth.sign behavior, including a code example of verifying a signature.

## 3.2.2 2017-2-8

- Revert eth.sign behavior to the previous one with a big warning.  We will be gradually implementing the new behavior over the coming time. https://github.com/ethereum/wiki/wiki/JSON-RPC#eth_sign

## 3.2.1 2017-2-8

- Revert back to old style message signing.
- Fixed some build errors that were causing a variety of bugs.

## 3.2.0 2017-2-8

- Add ability to import accounts in JSON file format (used by Mist, Geth, MyEtherWallet, and more!)
- Fix unapproved messages not being included in extension badge.
- Fix rendering bug where the Confirm transaction view would let you approve transactions when the account has insufficient balance.

## 3.1.2 2017-1-24

- Fix "New Account" default keychain

## 3.1.1 2017-1-20

- Fix HD wallet seed export

## 3.1.0 2017-1-18

- Add ability to import accounts by private key.
- Fixed bug that returned the wrong transaction hashes on private networks that had not implemented EIP 155 replay protection (like TestRPC).

## 3.0.1 2017-1-17

- Fixed bug that prevented eth.sign from working.
- Fix the displaying of transactions that have been submitted to the network in Transaction History

## 3.0.0 2017-1-16

- Fix seed word account generation (https://medium.com/metamask/metamask-3-migration-guide-914b79533cdd#.t4i1qmmsz).
- Fix Bug where you see an empty transaction flash by on the confirm transaction view.
- Create visible difference in transaction history between an approved but not yet included in a block transaction and a transaction who has been confirmed.
- Fix memory leak in RPC Cache
- Override RPC commands eth_syncing and web3_clientVersion
- Remove certain non-essential permissions from certain builds.
- Add a check for when a tx is included in a block.
- Fix bug where browser-solidity would sometimes warn of a contract creation error when there was none.
- Minor modifications to network display.
- Network now displays properly for pending transactions.
- Implement replay attack protections allowed by EIP 155.
- Fix bug where sometimes loading account data would fail by querying a future block.

## 2.14.1 2016-12-20

- Update Coinbase info. and increase the buy amount to $15
- Fixed ropsten transaction links
- Temporarily disable extension reload detection causing infinite reload bug.
- Implemented basic checking for valid RPC URIs.

## 2.14.0 2016-12-16

- Removed Morden testnet provider from provider menu.
- Add support for notices.
- Fix broken reload detection.
- Fix transaction forever cached-as-pending bug.

## 2.13.11 2016-11-23

- Add support for synchronous RPC method "eth_uninstallFilter".
- Forgotten password prompts now send users directly to seed word restoration.

## 2.13.10 2016-11-22

- Improve gas calculation logic.
- Default to Dapp-specified gas limits for transactions.
- Ropsten networks now properly point to the faucet when attempting to buy ether.
- Ropsten transactions now link to etherscan correctly.

## 2.13.9 2016-11-21

- Add support for the new, default Ropsten Test Network.
- Fix bug that would cause MetaMask to occasionally lose its StreamProvider connection and drop requests.
- Fix bug that would cause the Custom RPC menu item to not appear when Localhost 8545 was selected.
- Point ropsten faucet button to actual faucet.
- Phase out ethereumjs-util from our encryptor module.

## 2.13.8 2016-11-16

- Show a warning when a transaction fails during simulation.
- Fix bug where 20% of gas estimate was not being added properly.
- Render error messages in confirmation screen more gracefully.

## 2.13.7 2016-11-8

- Fix bug where gas estimate would sometimes be very high.
- Increased our gas estimate from 100k gas to 20% of estimate.
- Fix GitHub link on info page to point at current repository.

## 2.13.6 2016-10-26

- Add a check for improper Transaction data.
- Inject up to date version of web3.js
- Now nicknaming new accounts "Account #" instead of "Wallet #" for clarity.
- Fix bug where custom provider selection could show duplicate items.
- Fix bug where connecting to a local morden node would make two providers appear selected.
- Fix bug that was sometimes preventing transactions from being sent.

## 2.13.5 2016-10-18

- Increase default max gas to `100000` over the RPC's `estimateGas` response.
- Fix bug where slow-loading dapps would sometimes trigger infinite reload loops.

## 2.13.4 2016-10-17

- Add custom transaction fee field to send form.
- Fix bug where web3 was being injected into XML files.
- Fix bug where changing network would not reload current Dapps.

## 2.13.3 2016-10-4

- Fix bug where log queries were filtered out.
- Decreased vault confirmation button font size to help some Linux users who could not see it.
- Made popup a little taller because it would sometimes cut off buttons.
- Fix bug where long account lists would get scrunched instead of scrolling.
- Add legal information to relevant pages.
- Rename UI elements to be more consistent with one another.
- Updated Terms of Service and Usage.
- Prompt users to re-agree to the Terms of Service when they are updated.

## 2.13.2 2016-10-4

- Fix bug where chosen FIAT exchange rate does no persist when switching networks
- Fix additional parameters that made MetaMask sometimes receive errors from Parity.
- Fix bug where invalid transactions would still open the MetaMask popup.
- Removed hex prefix from private key export, to increase compatibility with Geth, MyEtherWallet, and Jaxx.

## 2.13.1 2016-09-23

- Fix a bug with estimating gas on Parity
- Show loading indication when selecting ShapeShift as purchasing method.

## 2.13.0 2016-09-18

- Add Parity compatibility, fixing Geth dependency issues.
- Add a link to the transaction in history that goes to https://metamask.github.io/eth-tx-viz
too help visualize transactions and to where they are going.
- Show "Buy Ether" button and warning on tx confirmation when sender balance is insufficient

## 2.12.1 2016-09-14

- Fixed bug where if you send a transaction from within MetaMask extension the
popup notification opens up.
- Fixed bug where some tx errors would block subsequent txs until the plugin was refreshed.

## 2.12.0 2016-09-14

- Add a QR button to the Account detail screen
- Fixed bug where opening MetaMask could close a non-metamask popup.
- Fixed memory leak that caused occasional crashes.

## 2.11.1 2016-09-12

- Fix bug that prevented caches from being cleared in Opera.

## 2.11.0 2016-09-12

- Fix bug where pending transactions from Test net (or other networks) show up In Main net.
- Add fiat conversion values to more views.
- On fresh install, open a new tab with the MetaMask Introduction video. Does not open on update.
- Block negative values from transactions.
- Fixed a memory leak.
- MetaMask logo now renders as super lightweight SVG, improving compatibility and performance.
- Now showing loading indication during vault unlocking, to clarify behavior for users who are experiencing slow unlocks.
- Now only initially creates one wallet when restoring a vault, to reduce some users' confusion.

## 2.10.2 2016-09-02

- Fix bug where notification popup would not display.

## 2.10.1 2016-09-02

- Fix bug where provider menu did not allow switching to custom network from a custom network.
- Sending a transaction from within MetaMask no longer triggers a popup.
- The ability to build without livereload features (such as for production) can be enabled with the gulp --disableLiveReload flag.
- Fix Ethereum JSON RPC Filters bug.

## 2.10.0 2016-08-29

- Changed transaction approval from notifications system to popup system.
- Add a back button to locked screen to allow restoring vault from seed words when password is forgotten.
- Forms now retain their values even when closing the popup and reopening it.
- Fixed a spelling error in provider menu.

## 2.9.2 2016-08-24

- Fixed shortcut bug from preventing installation.

## 2.9.1 2016-08-24

- Added static image as fallback for when WebGL isn't supported.
- Transaction history now has a hard limit.
- Added info link on account screen that visits Etherscan.
- Fixed bug where a message signing request would be lost if the vault was locked.
- Added shortcut to open MetaMask (Ctrl+Alt+M or Cmd+Opt/Alt+M)
- Prevent API calls in tests.
- Fixed bug where sign message confirmation would sometimes render blank.

## 2.9.0 2016-08-22

- Added ShapeShift to the transaction history
- Added affiliate key to Shapeshift requests
- Added feature to reflect current conversion rates of current vault balance.
- Modify balance display logic.

## 2.8.0 2016-08-15

- Integrate ShapeShift
- Add a form for Coinbase to specify amount to buy
- Fix various typos.
- Make dapp-metamask connection more reliable
- Remove Ethereum Classic from provider menu.

## 2.7.3 2016-07-29

- Fix bug where changing an account would not update in a live Dapp.

## 2.7.2 2016-07-29

- Add Ethereum Classic to provider menu
- Fix bug where host store would fail to receive updates.

## 2.7.1 2016-07-27

- Fix bug where web3 would sometimes not be injected in time for the application.
- Fixed bug where sometimes when opening the plugin, it would not fully open until closing and re-opening.
- Got most functionality working within Firefox (still working on review process before it can be available).
- Fixed menu dropdown bug introduced in Chrome 52.

## 2.7.0 2016-07-21

- Added a Warning screen about storing ETH
- Add buy Button!
- MetaMask now throws descriptive errors when apps try to use synchronous web3 methods.
- Removed firefox-specific line in manifest.

## 2.6.2 2016-07-20

- Fixed bug that would prevent the plugin from reopening on the first try after receiving a new transaction while locked.
- Fixed bug that would render 0 ETH as a non-exact amount.

## 2.6.1 2016-07-13

- Fix tool tips on Eth balance to show the 6 decimals
- Fix rendering of recipient SVG in tx approval notification.
- New vaults now generate only one wallet instead of three.
- Bumped version of web3 provider engine.
- Fixed bug where some lowercase or uppercase addresses were not being recognized as valid.
- Fixed bug where gas cost was misestimated on the tx confirmation view.

## 2.6.0 2016-07-11

- Fix formatting of ETH balance
- Fix formatting of account details.
- Use web3 minified dist for faster inject times
- Fix issue where dropdowns were not in front of icons.
- Update transaction approval styles.
- Align failed and successful transaction history text.
- Fix issue where large domain names and large transaction values would misalign the transaction history.
- Abbreviate ether balances on transaction details to maintain formatting.
- General code cleanup.

## 2.5.0 2016-06-29

- Implement new account design.
- Added a network indicator mark in dropdown menu
- Added network name next to network indicator
- Add copy transaction hash button to completed transaction list items.
- Unify wording for transaction approve/reject options on notifications and the extension.
- Fix bug where confirmation view would be shown twice.

## 2.4.5 2016-06-29

- Fixed bug where MetaMask interfered with PDF loading.
- Moved switch account icon into menu bar.
- Changed status shapes to be a yellow warning sign for failure and ellipsis for pending transactions.
- Now enforce 20 character limit on wallet names.
- Wallet titles are now properly truncated in transaction confirmation.
- Fix formatting on terms & conditions page.
- Now enforce 30 character limit on wallet names.
- Fix out-of-place positioning of pending transaction badges on wallet list.
- Change network status icons to reflect current design.

## 2.4.4 2016-06-23

- Update web3-stream-provider for batch payload bug fix

## 2.4.3 2016-06-23

- Remove redundant network option buttons from settings page
- Switch out font family Transat for Montserrat

## 2.4.2 2016-06-22

- Change out export icon for key.
- Unify copy to clipboard icon
- Fixed eth.sign behavior.
- Fix behavior of batched outbound transactions.

## 2.4.0 2016-06-20

- Clean up UI.
- Remove nonfunctional QR code button.
- Make network loading indicator clickable to select accessible network.
- Show more characters of addresses when space permits.
- Fixed bug when signing messages under 64 hex characters long.
- Add disclaimer view with placeholder text for first time users.

## 2.3.1 2016-06-09

- Style up the info page
- Cache identicon images to optimize for long lists of transactions.
- Fix out of gas errors

## 2.3.0 2016-06-06

- Show network status in title bar
- Added seed word recovery to config screen.
- Clicking network status indicator now reveals a provider menu.

## 2.2.0 2016-06-02

- Redesigned init, vault create, vault restore and seed confirmation screens.
- Added pending transactions to transaction list on account screen.
- Clicking a pending transaction takes you back to the transaction approval screen.
- Update provider-engine to fix intermittent out of gas errors.

## 2.1.0 2016-05-26

- Added copy address button to account list.
- Fixed back button on confirm transaction screen.
- Add indication of pending transactions to account list screen.
- Fixed bug where error warning was sometimes not cleared on view transition.
- Updated eth-lightwallet to fix a critical security issue.

## 2.0.0 2016-05-23

- UI Overhaul per Vlad Todirut's designs.
- Replaced identicons with jazzicons.
- Fixed glitchy transitions.
- Added support for capitalization-based address checksums.
- Send value is no longer limited by javascript number precision, and is always in ETH.
- Added ability to generate new accounts.
- Added ability to locally nickname accounts.

## 1.8.4 2016-05-13

- Point rpc servers to https endpoints.

## 1.8.3 2016-05-12

- Bumped web3 to 0.6.0
- Really fixed `eth_syncing` method response.

## 1.8.2 2016-05-11

- Fixed bug where send view would not load correctly the first time it was visited per account.
- Migrated all users to new scalable backend.
- Fixed `eth_syncing` method response.

## 1.8.1 2016-05-10

- Initial usage of scalable blockchain backend.
- Made official providers more easily configurable for us internally.

## 1.8.0 2016-05-10

- Add support for calls to `eth.sign`.
- Moved account exporting within subview of the account detail view.
- Added buttons to the account export process.
- Improved visual appearance of account detail transition where button heights would change.
- Restored back button to account detail view.
- Show transaction list always, never collapsed.
- Changing provider now reloads current Dapps
- Improved appearance of transaction list in account detail view.

## 1.7.0 2016-04-29

- Account detail view is now the primary view.
- The account detail view now has a "Change acct" button which shows the account list.
- Clicking accounts in the account list now both selects that account and displays that account's detail view.
- Selected account is now persisted between sessions, so the current account stays selected.
- Account icons are now "identicons" (deterministically generated from the address).
- Fixed link to Slack channel.
- Added a context guard for "define" to avoid UMD's exporting themselves to the wrong module system, fixing interference with some websites.
- Transaction list now only shows transactions for the current account.
- Transaction list now only shows transactions for the current network (mainnet, testnet, testrpc).
- Fixed transaction links to etherscan blockchain explorer.
- Fixed some UI transitions that had weird behavior.

## 1.6.0 2016-04-22

- Pending transactions are now persisted to localStorage and resume even after browser is closed.
- Completed transactions are now persisted and can be displayed via UI.
- Added transaction list to account detail view.
- Fix bug on config screen where current RPC address was always displayed wrong.
- Fixed bug where entering a decimal value when sending a transaction would result in sending the wrong amount.
- Add save button to custom RPC input field.
- Add quick-select button for RPC on `localhost:8545`.
- Improve config view styling.
- Users have been migrated from old test-net RPC to a newer test-net RPC.

## 1.5.1 2016-04-15

- Corrected text above account list. Selected account is visible to all sites, not just the current domain.
- Merged the UI codebase into the main plugin codebase for simpler maintenance.
- Fix Ether display rounding error. Now rendering to four decimal points.
- Fix some inpage synchronous methods
- Change account rendering to show four decimals and a leading zero.

## 1.5.0 2016-04-13

- Added ability to send ether.
- Fixed bugs related to using Javascript numbers, which lacked appropriate precision.
- Replaced Etherscan main-net provider with our own production RPC.

## 1.4.0 2016-04-08

- Removed extra entropy text field for simplified vault creation.
- Now supports exporting an account's private key.
- Unified button and input styles across the app.
- Removed some non-working placeholder UI until it works.
- Fix popup's web3 stream provider
- Temporarily deactivated fauceting indication because it would activate when restoring an empty account.

## 1.3.2 2016-04-04

 - When unlocking, first account is auto-selected.
 - When creating a first vault on the test-net, the first account is auto-funded.
 - Fixed some styling issues.

## 1.0.1-1.3.1

Many changes not logged. Hopefully beginning to log consistently now!

## 1.0.0

Made seed word restoring BIP44 compatible.

## 0.14.0

Added the ability to restore accounts from seed words.<|MERGE_RESOLUTION|>--- conflicted
+++ resolved
@@ -2,12 +2,10 @@
 
 ## Current Master
 
-<<<<<<< HEAD
 - Mark transactions as failed when gas estimation fails for unknown reasons.
-=======
+
 ## 3.13.5 2018-1-16
 
->>>>>>> b259c293
 - Estimating gas limit for simple ether sends now faster & cheaper, by avoiding VM usage on recipients with no code.
 - Add an extra px to address for Firefox clipping.
 - Fix Firefox scrollbar.
