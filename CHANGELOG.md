# Changelog

## Current Master

- Add list of popular tokens held to the account detail view.
- Add ability to add Tokens to token list.
- Add a warning to JSON file import.
<<<<<<< HEAD
- Add "send" link to token list, which goes to TokenFactory.
=======
- Fix bug where slowly mined txs would sometimes be incorrectly marked as failed.
>>>>>>> 41d992cc

## 3.7.8 2017-6-12

- Add a `ethereum:` prefix to the QR code address
- The default network on installation is now MainNet
- Fix currency API URL from cryptonator.
- Update gasLimit params with every new block seen.
- Fix ENS resolver symbol UI.

## 3.7.7 2017-6-8

- Fix bug where metamask would show old data after computer being asleep or disconnected from the internet.

## 3.7.6 2017-6-5

- Fix bug that prevented publishing contracts.

## 3.7.5 2017-6-5

- Prevent users from sending to the `0x0` address.
- Provide useful errors when entering bad characters in ENS name.
- Add ability to copy addresses from transaction confirmation view.

## 3.7.4 2017-6-2

- Fix bug with inflight cache that caused some block lookups to return bad values (affected OasisDex).
- Fixed bug with gas limit calculation that would sometimes create unsubmittable gas limits.

## 3.7.3 2017-6-1

- Rebuilt to fix cache clearing bug.

## 3.7.2 2017-5-31

- Now when switching networks sites that use web3 will reload
- Now when switching networks the extension does not restart
- Cleanup decimal bugs in our gas inputs.
- Fix bug where submit button was enabled for invalid gas inputs.
- Now enforce 95% of block's gasLimit to protect users.
- Removing provider-engine from the inpage provider. This fixes some error handling inconsistencies introduced in 3.7.0.
- Added "inflight cache", which prevents identical requests from clogging up the network, dramatically improving ENS performance.
- Fixed bug where filter subscriptions would sometimes fail to unsubscribe.
- Some contracts will now display logos instead of jazzicons.
- Some contracts will now have names displayed in the confirmation view.

## 3.7.0 2017-5-23

- Add Transaction Number (nonce) to transaction list.
- Label the pending tx icon with a tooltip.
- Fix bug where website filters would pile up and not deallocate when leaving a site.
- Continually resubmit pending txs for a period of time to ensure successful broadcast.
- ENS names will no longer resolve to their owner if no resolver is set. Resolvers must be explicitly set and configured.

## 3.6.5 2017-5-17

- Fix bug where edited gas parameters would not take effect.
- Trim currency list.
- Enable decimals in our gas prices.
- Fix reset button.
- Fix event filter bug introduced by newer versions of Geth.
- Fix bug where decimals in gas inputs could result in strange values.

## 3.6.4 2017-5-8

- Fix main-net ENS resolution.

## 3.6.3 2017-5-8

- Fix bug that could stop newer versions of Geth from working with MetaMask.

## 3.6.2 2017-5-8

- Input gas price in Gwei.
- Enforce Safe Gas Minimum recommended by EthGasStation.
- Fix bug where block-tracker could stop polling for new blocks.
- Reduce UI size by removing internal web3.
- Fix bug where gas parameters would not properly update on adjustment.

## 3.6.1 2017-4-30

- Made fox less nosy.
- Fix bug where error was reported in debugger console when Chrome opened a new window.

## 3.6.0 2017-4-26

- Add Rinkeby Test Network to our network list.

## 3.5.4 2017-4-25

- Fix occasional nonce tracking issue.
- Fix bug where some events would not be emitted by web3.
- Fix bug where an error would be thrown when composing signatures for networks with large ID values.

## 3.5.3 2017-4-24

- Popup new transactions in Firefox.
- Fix transition issue from account detail screen.
- Revise buy screen for more modularity.
- Fixed some other small bugs.

## 3.5.2 2017-3-28

- Fix bug where gas estimate totals were sometimes wrong.
- Add link to Kovan Test Faucet instructions on buy view.
- Inject web3 into loaded iFrames.

## 3.5.1 2017-3-27

- Fix edge case where users were unable to enable the notice button if notices were short enough to not require a scrollbar.

## 3.5.0 2017-3-27

- Add better error messages for when a transaction fails on approval
- Allow sending to ENS names in send form on Ropsten.
- Added an address book functionality that remembers the last 15 unique addresses sent to.
- Can now change network to custom RPC URL from lock screen.
- Removed support for old, lightwallet based vault. Users who have not opened app in over a month will need to recover with their seed phrase. This will allow Firefox support sooner.
- Fixed bug where spinner wouldn't disappear on incorrect password submission on seed word reveal.
- Polish the private key UI.
- Enforce minimum values for gas price and gas limit.
- Fix bug where total gas was sometimes not live-updated.
- Fix bug where editing gas value could have some abrupt behaviors (#1233)
- Add Kovan as an option on our network list.
- Fixed bug where transactions on other networks would disappear when submitting a transaction on another network.

## 3.4.0 2017-3-8

- Add two most recently used custom RPCs to network dropdown menu.
- Add personal_sign method support.
- Add personal_ecRecover method support.
- Add ability to customize gas and gasPrice on the transaction approval screen.
- Increase default gas buffer to 1.5x estimated gas value.

## 3.3.0 2017-2-20

- net_version has been made synchronous.
- Test suite for migrations expanded.
- Network now changeable from lock screen.
- Improve test coverage of eth.sign behavior, including a code example of verifying a signature.

## 3.2.2 2017-2-8

- Revert eth.sign behavior to the previous one with a big warning.  We will be gradually implementing the new behavior over the coming time. https://github.com/ethereum/wiki/wiki/JSON-RPC#eth_sign

- Improve test coverage of eth.sign behavior, including a code example of verifying a signature.

## 3.2.2 2017-2-8

- Revert eth.sign behavior to the previous one with a big warning.  We will be gradually implementing the new behavior over the coming time. https://github.com/ethereum/wiki/wiki/JSON-RPC#eth_sign

## 3.2.1 2017-2-8

- Revert back to old style message signing.
- Fixed some build errors that were causing a variety of bugs.

## 3.2.0 2017-2-8

- Add ability to import accounts in JSON file format (used by Mist, Geth, MyEtherWallet, and more!)
- Fix unapproved messages not being included in extension badge.
- Fix rendering bug where the Confirm transaction view would lets you approve transactions when the account has insufficient balance.

## 3.1.2 2017-1-24

- Fix "New Account" default keychain

## 3.1.1 2017-1-20

- Fix HD wallet seed export

## 3.1.0 2017-1-18

- Add ability to import accounts by private key.
- Fixed bug that returned the wrong transaction hashes on private networks that had not implemented EIP 155 replay protection (like TestRPC).

## 3.0.1 2017-1-17

- Fixed bug that prevented eth.sign from working.
- Fix the displaying of transactions that have been submitted to the network in Transaction History

## 3.0.0 2017-1-16

- Fix seed word account generation (https://medium.com/metamask/metamask-3-migration-guide-914b79533cdd#.t4i1qmmsz).
- Fix Bug where you see a empty transaction flash by on the confirm transaction view.
- Create visible difference in transaction history between a approved but not yet included in a block transaction and a transaction who has been confirmed.
- Fix memory leak in RPC Cache
- Override RPC commands eth_syncing and web3_clientVersion
- Remove certain non-essential permissions from certain builds.
- Add a check for when a tx is included in a block.
- Fix bug where browser-solidity would sometimes warn of a contract creation error when there was none.
- Minor modifications to network display.
- Network now displays properly for pending transactions.
- Implement replay attack protections allowed by EIP 155.
- Fix bug where sometimes loading account data would fail by querying a future block.

## 2.14.1 2016-12-20

- Update Coinbase info. and increase the buy amount to $15
- Fixed ropsten transaction links
- Temporarily disable extension reload detection causing infinite reload bug.
- Implemented basic checking for valid RPC URIs.

## 2.14.0 2016-12-16

- Removed Morden testnet provider from provider menu.
- Add support for notices.
- Fix broken reload detection.
- Fix transaction forever cached-as-pending bug.

## 2.13.11 2016-11-23

- Add support for synchronous RPC method "eth_uninstallFilter".
- Forgotten password prompts now send users directly to seed word restoration.

## 2.13.10 2016-11-22

- Improve gas calculation logic.
- Default to Dapp-specified gas limits for transactions.
- Ropsten networks now properly point to the faucet when attempting to buy ether.
- Ropsten transactions now link to etherscan correctly.

## 2.13.9 2016-11-21

- Add support for the new, default Ropsten Test Network.
- Fix bug that would cause MetaMask to occasionally lose its StreamProvider connection and drop requests.
- Fix bug that would cause the Custom RPC menu item to not appear when Localhost 8545 was selected.
- Point ropsten faucet button to actual faucet.
- Phase out ethereumjs-util from our encryptor module.

## 2.13.8 2016-11-16

- Show a warning when a transaction fails during simulation.
- Fix bug where 20% of gas estimate was not being added properly.
- Render error messages in confirmation screen more gracefully.

## 2.13.7 2016-11-8

- Fix bug where gas estimate would sometimes be very high.
- Increased our gas estimate from 100k gas to 20% of estimate.
- Fix github link on info page to point at current repository.

## 2.13.6 2016-10-26

- Add a check for improper Transaction data.
- Inject up to date version of web3.js
- Now nicknaming new accounts "Account #" instead of "Wallet #" for clarity.
- Fix bug where custom provider selection could show duplicate items.
- Fix bug where connecting to a local morden node would make two providers appear selected.
- Fix bug that was sometimes preventing transactions from being sent.

## 2.13.5 2016-10-18

- Increase default max gas to `100000` over the RPC's `estimateGas` response.
- Fix bug where slow-loading dapps would sometimes trigger infinite reload loops.

## 2.13.4 2016-10-17

- Add custom transaction fee field to send form.
- Fix bug where web3 was being injected into XML files.
- Fix bug where changing network would not reload current Dapps.

## 2.13.3 2016-10-4

- Fix bug where log queries were filtered out.
- Decreased vault confirmation button font size to help some Linux users who could not see it.
- Made popup a little taller because it would sometimes cut off buttons.
- Fix bug where long account lists would get scrunched instead of scrolling.
- Add legal information to relevant pages.
- Rename UI elements to be more consistent with one another.
- Updated Terms of Service and Usage.
- Prompt users to re-agree to the Terms of Service when they are updated.

## 2.13.2 2016-10-4

- Fix bug where chosen FIAT exchange rate does no persist when switching networks
- Fix additional parameters that made MetaMask sometimes receive errors from Parity.
- Fix bug where invalid transactions would still open the MetaMask popup.
- Removed hex prefix from private key export, to increase compatibility with Geth, MyEtherWallet, and Jaxx.

## 2.13.1 2016-09-23

- Fix a bug with estimating gas on Parity
- Show loading indication when selecting ShapeShift as purchasing method.

## 2.13.0 2016-09-18

- Add Parity compatibility, fixing Geth dependency issues.
- Add a link to the transaction in history that goes to https://metamask.github.io/eth-tx-viz
too help visualize transactions and to where they are going.
- Show "Buy Ether" button and warning on tx confirmation when sender balance is insufficient

## 2.12.1 2016-09-14

- Fixed bug where if you send a transaction from within MetaMask extension the
popup notification opens up.
- Fixed bug where some tx errors would block subsequent txs until the plugin was refreshed.

## 2.12.0 2016-09-14

- Add a QR button to the Account detail screen
- Fixed bug where opening MetaMask could close a non-metamask popup.
- Fixed memory leak that caused occasional crashes.

## 2.11.1 2016-09-12

- Fix bug that prevented caches from being cleared in Opera.

## 2.11.0 2016-09-12

- Fix bug where pending transactions from Test net (or other networks) show up In Main net.
- Add fiat conversion values to more views.
- On fresh install, open a new tab with the MetaMask Introduction video. Does not open on update.
- Block negative values from transactions.
- Fixed a memory leak.
- MetaMask logo now renders as super lightweight SVG, improving compatibility and performance.
- Now showing loading indication during vault unlocking, to clarify behavior for users who are experience slow unlocks.
- Now only initially creates one wallet when restoring a vault, to reduce some users' confusion.

## 2.10.2 2016-09-02

- Fix bug where notification popup would not display.

## 2.10.1 2016-09-02

- Fix bug where provider menu did not allow switching to custom network from a custom network.
- Sending a transaction from within MetaMask no longer triggers a popup.
- The ability to build without livereload features (such as for production) can be enabled with the gulp --disableLiveReload flag.
- Fix Ethereum JSON RPC Filters bug.

## 2.10.0 2016-08-29

- Changed transaction approval from notifications system to popup system.
- Add a back button to locked screen to allow restoring vault from seed words when password is forgotten.
- Forms now retain their values even when closing the popup and reopening it.
- Fixed a spelling error in provider menu.

## 2.9.2 2016-08-24

- Fixed shortcut bug from preventing installation.

## 2.9.1 2016-08-24

- Added static image as fallback for when WebGL isn't supported.
- Transaction history now has a hard limit.
- Added info link on account screen that visits Etherscan.
- Fixed bug where a message signing request would be lost if the vault was locked.
- Added shortcut to open MetaMask (Ctrl+Alt+M or Cmd+Opt/Alt+M)
- Prevent API calls in  tests.
- Fixed bug where sign message confirmation would sometimes render blank.

## 2.9.0 2016-08-22

- Added ShapeShift to the transaction history
- Added affiliate key to Shapeshift requests
- Added feature to reflect current conversion rates of current vault balance.
- Modify balance display logic.

## 2.8.0 2016-08-15

- Integrate ShapeShift
- Add a form for Coinbase to specify amount to buy
- Fix various typos.
- Make dapp-metamask connection more reliable
- Remove Ethereum Classic from provider menu.

## 2.7.3 2016-07-29

- Fix bug where changing an account would not update in a live Dapp.

## 2.7.2 2016-07-29

- Add Ethereum Classic to provider menu
- Fix bug where host store would fail to receive updates.

## 2.7.1 2016-07-27

- Fix bug where web3 would sometimes not be injected in time for the application.
- Fixed bug where sometimes when opening the plugin, it would not fully open until closing and re-opening.
- Got most functionality working within Firefox (still working on review process before it can be available).
- Fixed menu dropdown bug introduced in Chrome 52.

## 2.7.0 2016-07-21

- Added a Warning screen about storing ETH
- Add buy Button!
- MetaMask now throws descriptive errors when apps try to use synchronous web3 methods.
- Removed firefox-specific line in manifest.

## 2.6.2 2016-07-20

- Fixed bug that would prevent the plugin from reopening on the first try after receiving a new transaction while locked.
- Fixed bug that would render 0 ETH as a non-exact amount.

## 2.6.1 2016-07-13

- Fix tool tips on Eth balance to show the 6 decimals
- Fix rendering of recipient SVG in tx approval notification.
- New vaults now generate only one wallet instead of three.
- Bumped version of web3 provider engine.
- Fixed bug where some lowercase or uppercase addresses were not being recognized as valid.
- Fixed bug where gas cost was misestimated on the tx confirmation view.

## 2.6.0 2016-07-11

- Fix formatting of ETH balance
- Fix formatting of account details.
- Use web3 minified dist for faster inject times
- Fix issue where dropdowns were not in front of icons.
- Update transaction approval styles.
- Align failed and successful transaction history text.
- Fix issue where large domain names and large transaction values would misalign the transaction history.
- Abbreviate ether balances on transaction details to maintain formatting.
- General code cleanup.

## 2.5.0 2016-06-29

- Implement new account design.
- Added a network indicator mark in dropdown menu
- Added network name next to network indicator
- Add copy transaction hash button to completed transaction list items.
- Unify wording for transaction approve/reject options on notifications and the extension.
- Fix bug where confirmation view would be shown twice.

## 2.4.5 2016-06-29

- Fixed bug where MetaMask interfered with PDF loading.
- Moved switch account icon into menu bar.
- Changed status shapes to be a yellow warning sign for failure and ellipsis for pending transactions.
- Now enforce 20 character limit on wallet names.
- Wallet titles are now properly truncated in transaction confirmation.
- Fix formatting on terms & conditions page.
- Now enforce 30 character limit on wallet names.
- Fix out-of-place positioning of pending transaction badges on wallet list.
- Change network status icons to reflect current design.

## 2.4.4 2016-06-23

- Update web3-stream-provider for batch payload bug fix

## 2.4.3 2016-06-23

- Remove redundant network option buttons from settings page
- Switch out font family Transat for Montserrat

## 2.4.2 2016-06-22

- Change out export icon for key.
- Unify copy to clipboard icon
- Fixed eth.sign behavior.
- Fix behavior of batched outbound transactions.

## 2.4.0 2016-06-20

- Clean up UI.
- Remove nonfunctional QR code button.
- Make network loading indicator clickable to select accessible network.
- Show more characters of addresses when space permits.
- Fixed bug when signing messages under 64 hex characters long.
- Add disclaimer view with placeholder text for first time users.

## 2.3.1 2016-06-09

- Style up the info page
- Cache identicon images to optimize for long lists of transactions.
- Fix out of gas errors

## 2.3.0 2016-06-06

- Show network status in title bar
- Added seed word recovery to config screen.
- Clicking network status indicator now reveals a provider menu.

## 2.2.0 2016-06-02

- Redesigned init, vault create, vault restore and seed confirmation screens.
- Added pending transactions to transaction list on account screen.
- Clicking a pending transaction takes you back to the transaction approval screen.
- Update provider-engine to fix intermittent out of gas errors.

## 2.1.0 2016-05-26

- Added copy address button to account list.
- Fixed back button on confirm transaction screen.
- Add indication of pending transactions to account list screen.
- Fixed bug where error warning was sometimes not cleared on view transition.
- Updated eth-lightwallet to fix a critical security issue.

## 2.0.0 2016-05-23

- UI Overhaul per Vlad Todirut's designs.
- Replaced identicons with jazzicons.
- Fixed glitchy transitions.
- Added support for capitalization-based address checksums.
- Send value is no longer limited by javascript number precision, and is always in ETH.
- Added ability to generate new accounts.
- Added ability to locally nickname accounts.

## 1.8.4 2016-05-13

- Point rpc servers to https endpoints.

## 1.8.3 2016-05-12

- Bumped web3 to 0.6.0
- Really fixed `eth_syncing` method response.

## 1.8.2 2016-05-11

- Fixed bug where send view would not load correctly the first time it was visited per account.
- Migrated all users to new scalable backend.
- Fixed `eth_syncing` method response.

## 1.8.1 2016-05-10

- Initial usage of scalable blockchain backend.
- Made official providers more easily configurable for us internally.

## 1.8.0 2016-05-10

- Add support for calls to `eth.sign`.
- Moved account exporting within subview of the account detail view.
- Added buttons to the account export process.
- Improved visual appearance of account detail transition where button heights would change.
- Restored back button to account detail view.
- Show transaction list always, never collapsed.
- Changing provider now reloads current Dapps
- Improved appearance of transaction list in account detail view.

## 1.7.0 2016-04-29

- Account detail view is now the primary view.
- The account detail view now has a "Change acct" button which shows the account list.
- Clicking accounts in the account list now both selects that account and displays that account's detail view.
- Selected account is now persisted between sessions, so the current account stays selected.
- Account icons are now "identicons" (deterministically generated from the address).
- Fixed link to Slack channel.
- Added a context guard for "define" to avoid UMD's exporting themselves to the wrong module system, fixing interference with some websites.
- Transaction list now only shows transactions for the current account.
- Transaction list now only shows transactions for the current network (mainnet, testnet, testrpc).
- Fixed transaction links to etherscan blockchain explorer.
- Fixed some UI transitions that had weird behavior.

## 1.6.0 2016-04-22

- Pending transactions are now persisted to localStorage and resume even after browser is closed.
- Completed transactions are now persisted and can be displayed via UI.
- Added transaction list to account detail view.
- Fix bug on config screen where current RPC address was always displayed wrong.
- Fixed bug where entering a decimal value when sending a transaction would result in sending the wrong amount.
- Add save button to custom RPC input field.
- Add quick-select button for RPC on `localhost:8545`.
- Improve config view styling.
- Users have been migrated from old test-net RPC to a newer test-net RPC.

## 1.5.1 2016-04-15

- Corrected text above account list. Selected account is visible to all sites, not just the current domain.
- Merged the UI codebase into the main plugin codebase for simpler maintenance.
- Fix Ether display rounding error. Now rendering to four decimal points.
- Fix some inpage synchronous methods
- Change account rendering to show four decimals and a leading zero.

## 1.5.0 2016-04-13

- Added ability to send ether.
- Fixed bugs related to using Javascript numbers, which lacked appropriate precision.
- Replaced Etherscan main-net provider with our own production RPC.

## 1.4.0 2016-04-08

- Removed extra entropy text field for simplified vault creation.
- Now supports exporting an account's private key.
- Unified button and input styles across the app.
- Removed some non-working placeholder UI until it works.
- Fix popup's web3 stream provider
- Temporarily deactivated fauceting indication because it would activate when restoring an empty account.

## 1.3.2 2016-04-04

 - When unlocking, first account is auto-selected.
 - When creating a first vault on the test-net, the first account is auto-funded.
 - Fixed some styling issues.

## 1.0.1-1.3.1

Many changes not logged. Hopefully beginning to log consistently now!

## 1.0.0

Made seed word restoring BIP44 compatible.

## 0.14.0

Added the ability to restore accounts from seed words.<|MERGE_RESOLUTION|>--- conflicted
+++ resolved
@@ -5,11 +5,8 @@
 - Add list of popular tokens held to the account detail view.
 - Add ability to add Tokens to token list.
 - Add a warning to JSON file import.
-<<<<<<< HEAD
 - Add "send" link to token list, which goes to TokenFactory.
-=======
 - Fix bug where slowly mined txs would sometimes be incorrectly marked as failed.
->>>>>>> 41d992cc
 
 ## 3.7.8 2017-6-12
 
