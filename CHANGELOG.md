--- conflicted
+++ resolved
@@ -9,11 +9,8 @@
 - Wallet titles are now properly truncated in transaction confirmation.
 - Fix formatting on terms & conditions page.
 - Now enforce 30 character limit on wallet names.
-<<<<<<< HEAD
+- Fix out-of-place positioning of pending transaction badges on wallet list.
 - Change network status icons to reflect current design.
-=======
-- Fix out-of-place positioning of pending transaction badges on wallet list.
->>>>>>> c6187b08
 
 ## 2.4.4 2016-06-23
 
