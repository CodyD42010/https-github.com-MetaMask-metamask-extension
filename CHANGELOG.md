--- conflicted
+++ resolved
@@ -1,18 +1,8 @@
 # Changelog
 
-<<<<<<< HEAD
-## Current Master
+## Current Develop Branch
 
 - [#4884](https://github.com/MetaMask/metamask-extension/pull/4884): Allow to have tokens per account and network.
-
-## 4.9.0 Tue Aug 07 2018
-
-- Add new tokens auto detection
-- Remove rejected transactions from transaction history
-- Add Trezor Support
-- Allow to remove accounts (Imported and Hardware Wallets)
-=======
-## Current Develop Branch
 
 ## 4.9.0 Mon Aug 06 2018
 
@@ -25,7 +15,6 @@
 - [#4625](https://github.com/MetaMask/metamask-extension/pull/4625/commits/523cf9ad33d88719520ae5e7293329d133b64d4d): Allow to remove accounts (Imported and Hardware Wallets)
 - [#4814](https://github.com/MetaMask/metamask-extension/pull/4814): Add hex data input to send screen.
 - [#4691](https://github.com/MetaMask/metamask-extension/pull/4691): Redesign of the Confirm Transaction Screen.
->>>>>>> 0601df9d
 - [#4840](https://github.com/MetaMask/metamask-extension/pull/4840): Now shows notifications when transactions are completed.
 - [#4855](https://github.com/MetaMask/metamask-extension/pull/4855): Allow the use of HTTP prefix for custom rpc urls.
 
