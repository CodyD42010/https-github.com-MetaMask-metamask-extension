--- conflicted
+++ resolved
@@ -4,18 +4,15 @@
 The format is based on [Keep a Changelog](https://keepachangelog.com/en/1.0.0/),
 and this project adheres to [Semantic Versioning](https://semver.org/spec/v2.0.0.html).
 
-<<<<<<< HEAD
 ## [Unreleased]
 
 ## [9.3.0] - 2021-04-02
 ### Added
-=======
 ## 9.4.0 Thu Apr 15 2021
 - [#10883](https://github.com/MetaMask/metamask-extension/pull/10883): Notify users when MetaMask is unable to connect to the blockchain host
 
 ## 9.3.0 Fri Mar 26 2021
 - [#10777](https://github.com/MetaMask/metamask-extension/pull/10777): Display BNB token image for default currency on BSC network home screen
->>>>>>> 16a3731a
 - [#10721](https://github.com/MetaMask/metamask-extension/pull/10721): Swaps support for the Binance network
 - [#10658](https://github.com/MetaMask/metamask-extension/pull/10658): Swaps support for forked Mainnet on localhost
 
