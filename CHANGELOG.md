# Changelog

## Current Master

<<<<<<< HEAD
- Add Import Account message
- Change Loose label to Imported
=======
## 3.14.2 2018-2-15

- Fix bug where log subscriptions would break when switching network.
- Fix bug where storage values were cached across blocks.
- Add MetaMask light client [testing container](https://github.com/MetaMask/mesh-testing)
>>>>>>> 16754fa3

## 3.14.1 2018-2-1

- Further fix scrolling for Firefox.

## 3.14.0 2018-2-1

- Removed unneeded data from storage
- Add a "reset account" feature to Settings
- Add warning for importing some kinds of files.
- Scrollable Setting view for Firefox.

## 3.13.8 2018-1-29

- Fix provider for Kovan network.
- Bump limit for EventEmitter listeners before warning.
- Display Error when empty string is entered as a token address.

## 3.13.7 2018-1-22

- Add ability to bypass gas estimation loading indicator.
- Forward failed transactions to Sentry error reporting service
- Re-add changes from 3.13.5

## 3.13.6 2017-1-18

- Roll back changes to 3.13.4 to fix some issues with the new Infura REST provider.

## 3.13.5 2018-1-16

- Estimating gas limit for simple ether sends now faster & cheaper, by avoiding VM usage on recipients with no code.
- Add an extra px to address for Firefox clipping.
- Fix Firefox scrollbar.
- Open metamask popup for transaction confirmation before gas estimation finishes and add a loading screen over transaction confirmation.
- Fix bug that prevented eth_signTypedData from signing bytes.
- Further improve gas price estimation.

## 3.13.4 2018-1-9

- Remove recipient field if application initializes a tx with an empty string, or 0x, and tx data. Throw an error with the same condition, but without tx data.
- Improve gas price suggestion to be closer to the lowest that will be accepted.
- Throw an error if a application tries to submit a tx whose value is a decimal, and inform that it should be in wei.
- Fix bug that prevented updating custom token details.
- No longer mark long-pending transactions as failed, since we now have button to retry with higher gas.
- Fix rounding error when specifying an ether amount that has too much precision.
- Fix bug where incorrectly inputting seed phrase would prevent any future attempts from succeeding.

## 3.13.3 2017-12-14

- Show tokens that are held that have no balance.
- Reduce load on Infura by using a new block polling endpoint.

## 3.13.2 2017-12-9

- Reduce new block polling interval to 8000 ms, to ease server load.

## 3.13.1 2017-12-7

- Allow Dapps to specify a transaction nonce, allowing dapps to propose resubmit and force-cancel transactions.

## 3.13.0 2017-12-7

- Allow resubmitting transactions that are taking long to complete.

## 3.12.1 2017-11-29

- Fix bug where a user could be shown two different seed phrases.
- Detect when multiple web3 extensions are active, and provide useful error.
- Adds notice about seed phrase backup.

## 3.12.0 2017-10-25

- Add support for alternative ENS TLDs (Ethereum Name Service Top-Level Domains).
- Lower minimum gas price to 0.1 GWEI.
- Remove web3 injection message from production (thanks to @ChainsawBaby)
- Add additional debugging info to our state logs, specifically OS version and browser version.

## 3.11.2 2017-10-21

- Fix bug where reject button would sometimes not work.
- Fixed bug where sometimes MetaMask's connection to a page would be unreliable.

## 3.11.1 2017-10-20

- Fix bug where log filters were not populated correctly
- Fix bug where web3 API was sometimes injected after the page loaded.
- Fix bug where first account was sometimes not selected correctly after creating or restoring a vault.
- Fix bug where imported accounts could not use new eth_signTypedData method.

## 3.11.0 2017-10-11

- Add support for new eth_signTypedData method per EIP 712.
- Fix bug where some transactions would be shown as pending forever, even after successfully mined.
- Fix bug where a transaction might be shown as pending forever if another tx with the same nonce was mined.
- Fix link to support article on token addresses.

## 3.10.9 2017-10-5

- Only rebrodcast transactions for a day not a days worth of blocks
- Remove Slack link from info page, since it is a big phishing target.
- Stop computing balance based on pending transactions, to avoid edge case where users are unable to send transactions.

## 3.10.8 2017-9-28

- Fixed usage of new currency fetching API.

## 3.10.7 2017-9-28

- Fixed bug where sometimes the current account was not correctly set and exposed to web apps.
- Added AUD, HKD, SGD, IDR, PHP to currency conversion list

## 3.10.6 2017-9-27

- Fix bug where newly created accounts were not selected.
- Fix bug where selected account was not persisted between lockings.

## 3.10.5 2017-9-27

- Fix block gas limit estimation.

## 3.10.4 2017-9-27

- Fix bug that could mis-render token balances when very small. (Not actually included in 3.9.9)
- Fix memory leak warning.
- Fix bug where new event filters would not include historical events.

## 3.10.3 2017-9-21

- Fix bug where metamask-dapp connections are lost on rpc error
- Fix bug that would sometimes display transactions as failed that could be successfully mined.

## 3.10.2 2017-9-18

rollback to 3.10.0 due to bug

## 3.10.1 2017-9-18

- Add ability to export private keys as a file.
- Add ability to export seed words as a file.
- Changed state logs to a file download than a clipboard copy.
- Add specific error for failed recipient address checksum.
- Fixed a long standing memory leak associated with filters installed by dapps
- Fix link to support center.
- Fixed tooltip icon locations to avoid overflow.
- Warn users when a dapp proposes a high gas limit (90% of blockGasLimit or higher
- Sort currencies by currency name (thanks to strelok1: https://github.com/strelok1).

## 3.10.0 2017-9-11

- Readded loose keyring label back into the account list.
- Remove cryptonator from chrome permissions.
- Add info on token contract addresses.
- Add validation preventing users from inputting their own addresses as token tracking addresses.
- Added button to reject all transactions (thanks to davidp94! https://github.com/davidp94)


## 3.9.13 2017-9-8

- Changed the way we initialize the inpage provider to fix a bug affecting some developers.

## 3.9.12 2017-9-6

- Fix bug that prevented Web3 1.0 compatibility
- Make eth_sign deprecation warning less noisy
- Add useful link to eth_sign deprecation warning.
- Fix bug with network version serialization over synchronous RPC
- Add MetaMask version to state logs.
- Add the total amount of tokens when multiple tokens are added under the token list
- Use HTTPS links for Etherscan.
- Update Support center link to new one with HTTPS.
- Make web3 deprecation notice more useful by linking to a descriptive article.

## 3.9.11 2017-8-24

- Fix nonce calculation bug that would sometimes generate very wrong nonces.
- Give up resubmitting a transaction after 3500 blocks.

## 3.9.10 2017-8-23

- Improve nonce calculation, to prevent bug where people are unable to send transactions reliably.
- Remove link to eth-tx-viz from identicons in tx history.

## 3.9.9 2017-8-18

- Fix bug where some transaction submission errors would show an empty screen.
- Fix bug that could mis-render token balances when very small.
- Fix formatting of eth_sign "Sign Message" view.
- Add deprecation warning to eth_sign "Sign Message" view.

## 3.9.8 2017-8-16

- Reenable token list.
- Remove default tokens.

## 3.9.7 2017-8-15

- hotfix - disable token list
- Added a deprecation warning for web3 https://github.com/ethereum/mist/releases/tag/v0.9.0

## 3.9.6 2017-8-09

- Replace account screen with an account drop-down menu.
- Replace account buttons with a new account-specific drop-down menu.

## 3.9.5 2017-8-04

- Improved phishing detection configuration update rate

## 3.9.4 2017-8-03

- Fixed bug that prevented transactions from being rejected.

## 3.9.3 2017-8-03

- Add support for EGO ujo token
- Continuously update blacklist for known phishing sites in background.
- Automatically detect suspicious URLs too similar to common phishing targets, and blacklist them.

## 3.9.2 2017-7-26

- Fix bugs that could sometimes result in failed transactions after switching networks.
- Include stack traces in txMeta's to better understand the life cycle of transactions
- Enhance blacklister functionality to include levenshtein logic. (credit to @sogoiii and @409H for their help!)

## 3.9.1 2017-7-19

- No longer automatically request 1 ropsten ether for the first account in a new vault.
- Now redirects from known malicious sites faster.
- Added a link to our new support page to the help screen.
- Fixed bug where a new transaction would be shown over the current transaction, creating a possible timing attack against user confirmation.
- Fixed bug in nonce tracker where an incorrect nonce would be calculated.
- Lowered minimum gas price to 1 Gwei.

## 3.9.0 2017-7-12

- Now detects and blocks known phishing sites.

## 3.8.6 2017-7-11

- Make transaction resubmission more resilient.
- No longer validate nonce client-side in retry loop.
- Fix bug where insufficient balance error was sometimes shown on successful transactions.

## 3.8.5 2017-7-7

- Fix transaction resubmit logic to fail slightly less eagerly.

## 3.8.4 2017-7-7

- Improve transaction resubmit logic to fail more eagerly when a user would expect it to.

## 3.8.3 2017-7-6

- Re-enable default token list.
- Add origin header to dapp-bound requests to allow providers to throttle sites.
- Fix bug that could sometimes resubmit a transaction that had been stalled due to low balance after balance was restored.

## 3.8.2 2017-7-3

- No longer show network loading indication on config screen, to allow selecting custom RPCs.
- Visually indicate that network spinner is a menu.
- Indicate what network is being searched for when disconnected.

## 3.8.1 2017-6-30

- Temporarily disabled loading popular tokens by default to improve performance.
- Remove SEND token button until a better token sending form can be built, due to some precision issues.
- Fix precision bug in token balances.
- Cache token symbol and precisions to reduce network load.
- Transpile some newer JavaScript, restores compatibility with some older browsers.

## 3.8.0 2017-6-28

- No longer stop rebroadcasting transactions
- Add list of popular tokens held to the account detail view.
- Add ability to add Tokens to token list.
- Add a warning to JSON file import.
- Add "send" link to token list, which goes to TokenFactory.
- Fix bug where slowly mined txs would sometimes be incorrectly marked as failed.
- Fix bug where badge count did not reflect personal_sign pending messages.
- Seed word confirmation wording is now scarier.
- Fix error for invalid seed words.
- Prevent users from submitting two duplicate transactions by disabling submit.
- Allow Dapps to specify gas price as hex string.
- Add button for copying state logs to clipboard.

## 3.7.8 2017-6-12

- Add an `ethereum:` prefix to the QR code address
- The default network on installation is now MainNet
- Fix currency API URL from cryptonator.
- Update gasLimit params with every new block seen.
- Fix ENS resolver symbol UI.

## 3.7.7 2017-6-8

- Fix bug where metamask would show old data after computer being asleep or disconnected from the internet.

## 3.7.6 2017-6-5

- Fix bug that prevented publishing contracts.

## 3.7.5 2017-6-5

- Prevent users from sending to the `0x0` address.
- Provide useful errors when entering bad characters in ENS name.
- Add ability to copy addresses from transaction confirmation view.

## 3.7.4 2017-6-2

- Fix bug with inflight cache that caused some block lookups to return bad values (affected OasisDex).
- Fixed bug with gas limit calculation that would sometimes create unsubmittable gas limits.

## 3.7.3 2017-6-1

- Rebuilt to fix cache clearing bug.

## 3.7.2 2017-5-31

- Now when switching networks sites that use web3 will reload
- Now when switching networks the extension does not restart
- Cleanup decimal bugs in our gas inputs.
- Fix bug where submit button was enabled for invalid gas inputs.
- Now enforce 95% of block's gasLimit to protect users.
- Removing provider-engine from the inpage provider. This fixes some error handling inconsistencies introduced in 3.7.0.
- Added "inflight cache", which prevents identical requests from clogging up the network, dramatically improving ENS performance.
- Fixed bug where filter subscriptions would sometimes fail to unsubscribe.
- Some contracts will now display logos instead of jazzicons.
- Some contracts will now have names displayed in the confirmation view.

## 3.7.0 2017-5-23

- Add Transaction Number (nonce) to transaction list.
- Label the pending tx icon with a tooltip.
- Fix bug where website filters would pile up and not deallocate when leaving a site.
- Continually resubmit pending txs for a period of time to ensure successful broadcast.
- ENS names will no longer resolve to their owner if no resolver is set. Resolvers must be explicitly set and configured.

## 3.6.5 2017-5-17

- Fix bug where edited gas parameters would not take effect.
- Trim currency list.
- Enable decimals in our gas prices.
- Fix reset button.
- Fix event filter bug introduced by newer versions of Geth.
- Fix bug where decimals in gas inputs could result in strange values.

## 3.6.4 2017-5-8

- Fix main-net ENS resolution.

## 3.6.3 2017-5-8

- Fix bug that could stop newer versions of Geth from working with MetaMask.

## 3.6.2 2017-5-8

- Input gas price in Gwei.
- Enforce Safe Gas Minimum recommended by EthGasStation.
- Fix bug where block-tracker could stop polling for new blocks.
- Reduce UI size by removing internal web3.
- Fix bug where gas parameters would not properly update on adjustment.

## 3.6.1 2017-4-30

- Made fox less nosy.
- Fix bug where error was reported in debugger console when Chrome opened a new window.

## 3.6.0 2017-4-26

- Add Rinkeby Test Network to our network list.

## 3.5.4 2017-4-25

- Fix occasional nonce tracking issue.
- Fix bug where some events would not be emitted by web3.
- Fix bug where an error would be thrown when composing signatures for networks with large ID values.

## 3.5.3 2017-4-24

- Popup new transactions in Firefox.
- Fix transition issue from account detail screen.
- Revise buy screen for more modularity.
- Fixed some other small bugs.

## 3.5.2 2017-3-28

- Fix bug where gas estimate totals were sometimes wrong.
- Add link to Kovan Test Faucet instructions on buy view.
- Inject web3 into loaded iFrames.

## 3.5.1 2017-3-27

- Fix edge case where users were unable to enable the notice button if notices were short enough to not require a scrollbar.

## 3.5.0 2017-3-27

- Add better error messages for when a transaction fails on approval
- Allow sending to ENS names in send form on Ropsten.
- Added an address book functionality that remembers the last 15 unique addresses sent to.
- Can now change network to custom RPC URL from lock screen.
- Removed support for old, lightwallet based vault. Users who have not opened app in over a month will need to recover with their seed phrase. This will allow Firefox support sooner.
- Fixed bug where spinner wouldn't disappear on incorrect password submission on seed word reveal.
- Polish the private key UI.
- Enforce minimum values for gas price and gas limit.
- Fix bug where total gas was sometimes not live-updated.
- Fix bug where editing gas value could have some abrupt behaviors (#1233)
- Add Kovan as an option on our network list.
- Fixed bug where transactions on other networks would disappear when submitting a transaction on another network.

## 3.4.0 2017-3-8

- Add two most recently used custom RPCs to network dropdown menu.
- Add personal_sign method support.
- Add personal_ecRecover method support.
- Add ability to customize gas and gasPrice on the transaction approval screen.
- Increase default gas buffer to 1.5x estimated gas value.

## 3.3.0 2017-2-20

- net_version has been made synchronous.
- Test suite for migrations expanded.
- Network now changeable from lock screen.
- Improve test coverage of eth.sign behavior, including a code example of verifying a signature.

## 3.2.2 2017-2-8

- Revert eth.sign behavior to the previous one with a big warning.  We will be gradually implementing the new behavior over the coming time. https://github.com/ethereum/wiki/wiki/JSON-RPC#eth_sign

- Improve test coverage of eth.sign behavior, including a code example of verifying a signature.

## 3.2.2 2017-2-8

- Revert eth.sign behavior to the previous one with a big warning.  We will be gradually implementing the new behavior over the coming time. https://github.com/ethereum/wiki/wiki/JSON-RPC#eth_sign

## 3.2.1 2017-2-8

- Revert back to old style message signing.
- Fixed some build errors that were causing a variety of bugs.

## 3.2.0 2017-2-8

- Add ability to import accounts in JSON file format (used by Mist, Geth, MyEtherWallet, and more!)
- Fix unapproved messages not being included in extension badge.
- Fix rendering bug where the Confirm transaction view would let you approve transactions when the account has insufficient balance.

## 3.1.2 2017-1-24

- Fix "New Account" default keychain

## 3.1.1 2017-1-20

- Fix HD wallet seed export

## 3.1.0 2017-1-18

- Add ability to import accounts by private key.
- Fixed bug that returned the wrong transaction hashes on private networks that had not implemented EIP 155 replay protection (like TestRPC).

## 3.0.1 2017-1-17

- Fixed bug that prevented eth.sign from working.
- Fix the displaying of transactions that have been submitted to the network in Transaction History

## 3.0.0 2017-1-16

- Fix seed word account generation (https://medium.com/metamask/metamask-3-migration-guide-914b79533cdd#.t4i1qmmsz).
- Fix Bug where you see an empty transaction flash by on the confirm transaction view.
- Create visible difference in transaction history between an approved but not yet included in a block transaction and a transaction who has been confirmed.
- Fix memory leak in RPC Cache
- Override RPC commands eth_syncing and web3_clientVersion
- Remove certain non-essential permissions from certain builds.
- Add a check for when a tx is included in a block.
- Fix bug where browser-solidity would sometimes warn of a contract creation error when there was none.
- Minor modifications to network display.
- Network now displays properly for pending transactions.
- Implement replay attack protections allowed by EIP 155.
- Fix bug where sometimes loading account data would fail by querying a future block.

## 2.14.1 2016-12-20

- Update Coinbase info. and increase the buy amount to $15
- Fixed ropsten transaction links
- Temporarily disable extension reload detection causing infinite reload bug.
- Implemented basic checking for valid RPC URIs.

## 2.14.0 2016-12-16

- Removed Morden testnet provider from provider menu.
- Add support for notices.
- Fix broken reload detection.
- Fix transaction forever cached-as-pending bug.

## 2.13.11 2016-11-23

- Add support for synchronous RPC method "eth_uninstallFilter".
- Forgotten password prompts now send users directly to seed word restoration.

## 2.13.10 2016-11-22

- Improve gas calculation logic.
- Default to Dapp-specified gas limits for transactions.
- Ropsten networks now properly point to the faucet when attempting to buy ether.
- Ropsten transactions now link to etherscan correctly.

## 2.13.9 2016-11-21

- Add support for the new, default Ropsten Test Network.
- Fix bug that would cause MetaMask to occasionally lose its StreamProvider connection and drop requests.
- Fix bug that would cause the Custom RPC menu item to not appear when Localhost 8545 was selected.
- Point ropsten faucet button to actual faucet.
- Phase out ethereumjs-util from our encryptor module.

## 2.13.8 2016-11-16

- Show a warning when a transaction fails during simulation.
- Fix bug where 20% of gas estimate was not being added properly.
- Render error messages in confirmation screen more gracefully.

## 2.13.7 2016-11-8

- Fix bug where gas estimate would sometimes be very high.
- Increased our gas estimate from 100k gas to 20% of estimate.
- Fix GitHub link on info page to point at current repository.

## 2.13.6 2016-10-26

- Add a check for improper Transaction data.
- Inject up to date version of web3.js
- Now nicknaming new accounts "Account #" instead of "Wallet #" for clarity.
- Fix bug where custom provider selection could show duplicate items.
- Fix bug where connecting to a local morden node would make two providers appear selected.
- Fix bug that was sometimes preventing transactions from being sent.

## 2.13.5 2016-10-18

- Increase default max gas to `100000` over the RPC's `estimateGas` response.
- Fix bug where slow-loading dapps would sometimes trigger infinite reload loops.

## 2.13.4 2016-10-17

- Add custom transaction fee field to send form.
- Fix bug where web3 was being injected into XML files.
- Fix bug where changing network would not reload current Dapps.

## 2.13.3 2016-10-4

- Fix bug where log queries were filtered out.
- Decreased vault confirmation button font size to help some Linux users who could not see it.
- Made popup a little taller because it would sometimes cut off buttons.
- Fix bug where long account lists would get scrunched instead of scrolling.
- Add legal information to relevant pages.
- Rename UI elements to be more consistent with one another.
- Updated Terms of Service and Usage.
- Prompt users to re-agree to the Terms of Service when they are updated.

## 2.13.2 2016-10-4

- Fix bug where chosen FIAT exchange rate does no persist when switching networks
- Fix additional parameters that made MetaMask sometimes receive errors from Parity.
- Fix bug where invalid transactions would still open the MetaMask popup.
- Removed hex prefix from private key export, to increase compatibility with Geth, MyEtherWallet, and Jaxx.

## 2.13.1 2016-09-23

- Fix a bug with estimating gas on Parity
- Show loading indication when selecting ShapeShift as purchasing method.

## 2.13.0 2016-09-18

- Add Parity compatibility, fixing Geth dependency issues.
- Add a link to the transaction in history that goes to https://metamask.github.io/eth-tx-viz
too help visualize transactions and to where they are going.
- Show "Buy Ether" button and warning on tx confirmation when sender balance is insufficient

## 2.12.1 2016-09-14

- Fixed bug where if you send a transaction from within MetaMask extension the
popup notification opens up.
- Fixed bug where some tx errors would block subsequent txs until the plugin was refreshed.

## 2.12.0 2016-09-14

- Add a QR button to the Account detail screen
- Fixed bug where opening MetaMask could close a non-metamask popup.
- Fixed memory leak that caused occasional crashes.

## 2.11.1 2016-09-12

- Fix bug that prevented caches from being cleared in Opera.

## 2.11.0 2016-09-12

- Fix bug where pending transactions from Test net (or other networks) show up In Main net.
- Add fiat conversion values to more views.
- On fresh install, open a new tab with the MetaMask Introduction video. Does not open on update.
- Block negative values from transactions.
- Fixed a memory leak.
- MetaMask logo now renders as super lightweight SVG, improving compatibility and performance.
- Now showing loading indication during vault unlocking, to clarify behavior for users who are experiencing slow unlocks.
- Now only initially creates one wallet when restoring a vault, to reduce some users' confusion.

## 2.10.2 2016-09-02

- Fix bug where notification popup would not display.

## 2.10.1 2016-09-02

- Fix bug where provider menu did not allow switching to custom network from a custom network.
- Sending a transaction from within MetaMask no longer triggers a popup.
- The ability to build without livereload features (such as for production) can be enabled with the gulp --disableLiveReload flag.
- Fix Ethereum JSON RPC Filters bug.

## 2.10.0 2016-08-29

- Changed transaction approval from notifications system to popup system.
- Add a back button to locked screen to allow restoring vault from seed words when password is forgotten.
- Forms now retain their values even when closing the popup and reopening it.
- Fixed a spelling error in provider menu.

## 2.9.2 2016-08-24

- Fixed shortcut bug from preventing installation.

## 2.9.1 2016-08-24

- Added static image as fallback for when WebGL isn't supported.
- Transaction history now has a hard limit.
- Added info link on account screen that visits Etherscan.
- Fixed bug where a message signing request would be lost if the vault was locked.
- Added shortcut to open MetaMask (Ctrl+Alt+M or Cmd+Opt/Alt+M)
- Prevent API calls in tests.
- Fixed bug where sign message confirmation would sometimes render blank.

## 2.9.0 2016-08-22

- Added ShapeShift to the transaction history
- Added affiliate key to Shapeshift requests
- Added feature to reflect current conversion rates of current vault balance.
- Modify balance display logic.

## 2.8.0 2016-08-15

- Integrate ShapeShift
- Add a form for Coinbase to specify amount to buy
- Fix various typos.
- Make dapp-metamask connection more reliable
- Remove Ethereum Classic from provider menu.

## 2.7.3 2016-07-29

- Fix bug where changing an account would not update in a live Dapp.

## 2.7.2 2016-07-29

- Add Ethereum Classic to provider menu
- Fix bug where host store would fail to receive updates.

## 2.7.1 2016-07-27

- Fix bug where web3 would sometimes not be injected in time for the application.
- Fixed bug where sometimes when opening the plugin, it would not fully open until closing and re-opening.
- Got most functionality working within Firefox (still working on review process before it can be available).
- Fixed menu dropdown bug introduced in Chrome 52.

## 2.7.0 2016-07-21

- Added a Warning screen about storing ETH
- Add buy Button!
- MetaMask now throws descriptive errors when apps try to use synchronous web3 methods.
- Removed firefox-specific line in manifest.

## 2.6.2 2016-07-20

- Fixed bug that would prevent the plugin from reopening on the first try after receiving a new transaction while locked.
- Fixed bug that would render 0 ETH as a non-exact amount.

## 2.6.1 2016-07-13

- Fix tool tips on Eth balance to show the 6 decimals
- Fix rendering of recipient SVG in tx approval notification.
- New vaults now generate only one wallet instead of three.
- Bumped version of web3 provider engine.
- Fixed bug where some lowercase or uppercase addresses were not being recognized as valid.
- Fixed bug where gas cost was misestimated on the tx confirmation view.

## 2.6.0 2016-07-11

- Fix formatting of ETH balance
- Fix formatting of account details.
- Use web3 minified dist for faster inject times
- Fix issue where dropdowns were not in front of icons.
- Update transaction approval styles.
- Align failed and successful transaction history text.
- Fix issue where large domain names and large transaction values would misalign the transaction history.
- Abbreviate ether balances on transaction details to maintain formatting.
- General code cleanup.

## 2.5.0 2016-06-29

- Implement new account design.
- Added a network indicator mark in dropdown menu
- Added network name next to network indicator
- Add copy transaction hash button to completed transaction list items.
- Unify wording for transaction approve/reject options on notifications and the extension.
- Fix bug where confirmation view would be shown twice.

## 2.4.5 2016-06-29

- Fixed bug where MetaMask interfered with PDF loading.
- Moved switch account icon into menu bar.
- Changed status shapes to be a yellow warning sign for failure and ellipsis for pending transactions.
- Now enforce 20 character limit on wallet names.
- Wallet titles are now properly truncated in transaction confirmation.
- Fix formatting on terms & conditions page.
- Now enforce 30 character limit on wallet names.
- Fix out-of-place positioning of pending transaction badges on wallet list.
- Change network status icons to reflect current design.

## 2.4.4 2016-06-23

- Update web3-stream-provider for batch payload bug fix

## 2.4.3 2016-06-23

- Remove redundant network option buttons from settings page
- Switch out font family Transat for Montserrat

## 2.4.2 2016-06-22

- Change out export icon for key.
- Unify copy to clipboard icon
- Fixed eth.sign behavior.
- Fix behavior of batched outbound transactions.

## 2.4.0 2016-06-20

- Clean up UI.
- Remove nonfunctional QR code button.
- Make network loading indicator clickable to select accessible network.
- Show more characters of addresses when space permits.
- Fixed bug when signing messages under 64 hex characters long.
- Add disclaimer view with placeholder text for first time users.

## 2.3.1 2016-06-09

- Style up the info page
- Cache identicon images to optimize for long lists of transactions.
- Fix out of gas errors

## 2.3.0 2016-06-06

- Show network status in title bar
- Added seed word recovery to config screen.
- Clicking network status indicator now reveals a provider menu.

## 2.2.0 2016-06-02

- Redesigned init, vault create, vault restore and seed confirmation screens.
- Added pending transactions to transaction list on account screen.
- Clicking a pending transaction takes you back to the transaction approval screen.
- Update provider-engine to fix intermittent out of gas errors.

## 2.1.0 2016-05-26

- Added copy address button to account list.
- Fixed back button on confirm transaction screen.
- Add indication of pending transactions to account list screen.
- Fixed bug where error warning was sometimes not cleared on view transition.
- Updated eth-lightwallet to fix a critical security issue.

## 2.0.0 2016-05-23

- UI Overhaul per Vlad Todirut's designs.
- Replaced identicons with jazzicons.
- Fixed glitchy transitions.
- Added support for capitalization-based address checksums.
- Send value is no longer limited by javascript number precision, and is always in ETH.
- Added ability to generate new accounts.
- Added ability to locally nickname accounts.

## 1.8.4 2016-05-13

- Point rpc servers to https endpoints.

## 1.8.3 2016-05-12

- Bumped web3 to 0.6.0
- Really fixed `eth_syncing` method response.

## 1.8.2 2016-05-11

- Fixed bug where send view would not load correctly the first time it was visited per account.
- Migrated all users to new scalable backend.
- Fixed `eth_syncing` method response.

## 1.8.1 2016-05-10

- Initial usage of scalable blockchain backend.
- Made official providers more easily configurable for us internally.

## 1.8.0 2016-05-10

- Add support for calls to `eth.sign`.
- Moved account exporting within subview of the account detail view.
- Added buttons to the account export process.
- Improved visual appearance of account detail transition where button heights would change.
- Restored back button to account detail view.
- Show transaction list always, never collapsed.
- Changing provider now reloads current Dapps
- Improved appearance of transaction list in account detail view.

## 1.7.0 2016-04-29

- Account detail view is now the primary view.
- The account detail view now has a "Change acct" button which shows the account list.
- Clicking accounts in the account list now both selects that account and displays that account's detail view.
- Selected account is now persisted between sessions, so the current account stays selected.
- Account icons are now "identicons" (deterministically generated from the address).
- Fixed link to Slack channel.
- Added a context guard for "define" to avoid UMD's exporting themselves to the wrong module system, fixing interference with some websites.
- Transaction list now only shows transactions for the current account.
- Transaction list now only shows transactions for the current network (mainnet, testnet, testrpc).
- Fixed transaction links to etherscan blockchain explorer.
- Fixed some UI transitions that had weird behavior.

## 1.6.0 2016-04-22

- Pending transactions are now persisted to localStorage and resume even after browser is closed.
- Completed transactions are now persisted and can be displayed via UI.
- Added transaction list to account detail view.
- Fix bug on config screen where current RPC address was always displayed wrong.
- Fixed bug where entering a decimal value when sending a transaction would result in sending the wrong amount.
- Add save button to custom RPC input field.
- Add quick-select button for RPC on `localhost:8545`.
- Improve config view styling.
- Users have been migrated from old test-net RPC to a newer test-net RPC.

## 1.5.1 2016-04-15

- Corrected text above account list. Selected account is visible to all sites, not just the current domain.
- Merged the UI codebase into the main plugin codebase for simpler maintenance.
- Fix Ether display rounding error. Now rendering to four decimal points.
- Fix some inpage synchronous methods
- Change account rendering to show four decimals and a leading zero.

## 1.5.0 2016-04-13

- Added ability to send ether.
- Fixed bugs related to using Javascript numbers, which lacked appropriate precision.
- Replaced Etherscan main-net provider with our own production RPC.

## 1.4.0 2016-04-08

- Removed extra entropy text field for simplified vault creation.
- Now supports exporting an account's private key.
- Unified button and input styles across the app.
- Removed some non-working placeholder UI until it works.
- Fix popup's web3 stream provider
- Temporarily deactivated fauceting indication because it would activate when restoring an empty account.

## 1.3.2 2016-04-04

 - When unlocking, first account is auto-selected.
 - When creating a first vault on the test-net, the first account is auto-funded.
 - Fixed some styling issues.

## 1.0.1-1.3.1

Many changes not logged. Hopefully beginning to log consistently now!

## 1.0.0

Made seed word restoring BIP44 compatible.

## 0.14.0

Added the ability to restore accounts from seed words.<|MERGE_RESOLUTION|>--- conflicted
+++ resolved
@@ -2,16 +2,14 @@
 
 ## Current Master
 
-<<<<<<< HEAD
 - Add Import Account message
 - Change Loose label to Imported
-=======
+
 ## 3.14.2 2018-2-15
 
 - Fix bug where log subscriptions would break when switching network.
 - Fix bug where storage values were cached across blocks.
 - Add MetaMask light client [testing container](https://github.com/MetaMask/mesh-testing)
->>>>>>> 16754fa3
 
 ## 3.14.1 2018-2-1
 
