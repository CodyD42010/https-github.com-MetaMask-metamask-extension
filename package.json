--- conflicted
+++ resolved
@@ -126,13 +126,8 @@
     "@metamask/rpc-methods": "^0.23.0",
     "@metamask/slip44": "^2.1.0",
     "@metamask/smart-transactions-controller": "^3.0.0",
-<<<<<<< HEAD
-    "@metamask/snap-controllers": "^0.22.2",
-    "@metamask/snap-utils": "^0.22.2",
-=======
     "@metamask/snap-controllers": "^0.23.0",
     "@metamask/snap-utils": "^0.23.0",
->>>>>>> 23b412c1
     "@ngraveio/bc-ur": "^1.1.6",
     "@popperjs/core": "^2.4.0",
     "@reduxjs/toolkit": "^1.6.2",
