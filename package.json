{
  "name": "metamask-crx",
  "version": "11.10.0",
  "private": true,
  "repository": {
    "type": "git",
    "url": "https://github.com/MetaMask/metamask-extension.git"
  },
  "scripts": {
    "start": "yarn build:dev dev --apply-lavamoat=false --snow=false",
    "start:mv3": "ENABLE_MV3=true yarn build:dev dev --apply-lavamoat=false",
    "start:flask": "yarn start --build-type flask",
    "start:mmi": "yarn start --build-type mmi",
    "start:lavamoat": "yarn build:dev dev --apply-lavamoat=true",
    "dist": "yarn build dist",
    "dist:mv3": "ENABLE_MV3=true yarn build dist",
    "dist:mmi": "yarn dist --build-type mmi",
    "dist:mmi:debug": "yarn dist --build-type mmi --apply-lavamoat=false",
    "build": "yarn lavamoat:build",
    "build:dev": "node development/build/index.js",
    "start:test": "BLOCKAID_FILE_CDN=static.metafi.codefi.network/api/v1/confirmations/ppom SEGMENT_HOST='https://api.segment.io' SEGMENT_WRITE_KEY='FAKE' SENTRY_DSN_DEV=https://fake@sentry.io/0000000 yarn build:dev testDev --apply-lavamoat=false --snow=false",
    "start:test:flask": "SEGMENT_HOST='https://api.segment.io' SEGMENT_WRITE_KEY='FAKE' SENTRY_DSN_DEV=https://fake@sentry.io/0000000 yarn build:dev testDev --build-type flask --apply-lavamoat=false --snow=false",
    "start:test:mv3": "ENABLE_MV3=true SEGMENT_HOST='https://api.segment.io' SEGMENT_WRITE_KEY='FAKE' SENTRY_DSN_DEV=https://fake@sentry.io/0000000 yarn build:dev testDev",
    "benchmark:chrome": "SELENIUM_BROWSER=chrome ts-node test/e2e/benchmark.js",
    "mv3:stats:chrome": "SELENIUM_BROWSER=chrome ENABLE_MV3=true ts-node test/e2e/mv3-perf-stats/index.js",
    "user-actions-benchmark:chrome": "SELENIUM_BROWSER=chrome ts-node test/e2e/user-actions-benchmark.js",
    "benchmark:firefox": "SELENIUM_BROWSER=firefox ts-node test/e2e/benchmark.js",
    "build:test": "BLOCKAID_FILE_CDN=static.metafi.codefi.network/api/v1/confirmations/ppom SEGMENT_HOST='https://api.segment.io' SEGMENT_WRITE_KEY='FAKE' SENTRY_DSN_DEV=https://fake@sentry.io/0000000 yarn build test",
    "build:test:flask": "SEGMENT_HOST='https://api.segment.io' SEGMENT_WRITE_KEY='FAKE' yarn build test --build-type flask",
    "build:test:mmi": "SEGMENT_HOST='https://api.segment.io' SEGMENT_WRITE_KEY='FAKE' yarn build test --build-type mmi",
    "build:test:mv3": "ENABLE_MV3=true SEGMENT_HOST='https://api.segment.io' SEGMENT_WRITE_KEY='FAKE' SENTRY_DSN_DEV=https://fake@sentry.io/0000000 yarn build test",
    "build:test:dev:mv3": "ENABLE_MV3=true SEGMENT_HOST='https://api.segment.io' SEGMENT_WRITE_KEY='FAKE' SENTRY_DSN_DEV=https://fake@sentry.io/0000000 yarn build:dev testDev --apply-lavamoat=false",
    "test": "yarn lint && yarn test:unit && yarn test:unit:jest",
    "dapp": "node development/static-server.js node_modules/@metamask/test-dapp/dist --port 8080",
    "dapp-chain": "GANACHE_ARGS='-b 2' concurrently -k -n ganache,dapp -p '[{time}][{name}]' 'yarn ganache:start' 'sleep 5 && yarn dapp'",
    "forwarder": "node ./development/static-server.js ./node_modules/@metamask/forwarder/dist/ --port 9010",
    "dapp-forwarder": "concurrently -k -n forwarder,dapp -p '[{time}][{name}]' 'yarn forwarder' 'yarn dapp'",
    "test:unit": "node ./test/run-unit-tests.js --mocha --jestGlobal --jestDev",
    "test:unit:jest": "node ./test/run-unit-tests.js --jestGlobal --jestDev",
    "test:unit:jest:watch": "node --inspect ./node_modules/.bin/jest --watch",
    "test:unit:global": "mocha test/unit-global/*.test.js",
    "test:unit:mocha": "node ./test/run-unit-tests.js --mocha",
    "test:e2e:chrome": "SELENIUM_BROWSER=chrome node test/e2e/run-all.js",
    "test:e2e:chrome:mmi": "SELENIUM_BROWSER=chrome node test/e2e/run-all.js --mmi",
    "test:e2e:chrome:flask": "SELENIUM_BROWSER=chrome node test/e2e/run-all.js --build-type flask",
    "test:e2e:mmi:ci": "yarn playwright test",
    "test:e2e:mmi:all": "yarn playwright test --project=mmi && yarn test:e2e:mmi:visual",
    "test:e2e:mmi:regular": "yarn playwright test --project=mmi",
    "test:e2e:mmi:visual": "./test/e2e/mmi/scripts/run-visual-test.sh check",
    "test:e2e:mmi:visual:update": "./test/e2e/mmi/scripts/run-visual-test.sh update",
    "test:e2e:pw:report": "yarn playwright show-report public/playwright/playwright-reports/html",
    "test:e2e:chrome:mv3": "ENABLE_MV3=true SELENIUM_BROWSER=chrome node test/e2e/run-all.js",
    "test:e2e:chrome:rpc": "SELENIUM_BROWSER=chrome node test/e2e/run-all.js --rpc",
    "test:e2e:chrome:multi-provider": "MULTIPROVIDER=true SELENIUM_BROWSER=chrome node test/e2e/run-all.js --multi-provider",
    "test:e2e:firefox": "SELENIUM_BROWSER=firefox node test/e2e/run-all.js",
    "test:e2e:firefox:flask": "SELENIUM_BROWSER=firefox node test/e2e/run-all.js --build-type flask",
    "test:e2e:single": "node test/e2e/run-e2e-test.js",
    "test:coverage:mocha": "node ./test/run-unit-tests.js --mocha --coverage",
    "test:coverage:jest": "node ./test/run-unit-tests.js --jestGlobal --coverage",
    "test:coverage:jest:dev": "node ./test/run-unit-tests.js --jestDev --coverage",
    "test:coverage:validate": "node ./test/merge-coverage.js",
    "test:coverage": "node ./test/run-unit-tests.js --mocha --jestGlobal --jestDev --coverage && yarn test:coverage:validate",
    "test:coverage:html": "yarn test:coverage --html",
    "ganache:start": "./development/run-ganache.sh",
    "sentry:publish": "node ./development/sentry-publish.js",
    "lint": "yarn lint:prettier && yarn lint:eslint && yarn lint:tsc && yarn lint:styles",
    "lint:fix": "yarn lint:prettier:fix && yarn lint:eslint:fix && yarn lint:styles:fix",
    "lint:prettier": "prettier --check --cache -- '**/*.json'",
    "lint:prettier:fix": "prettier --write --cache -- '**/*.json'",
    "lint:changed": "./development/get-changed-file-names.sh | grep -E --regexp='[.](js|ts|tsx)$' | tr '\\n' '\\0' | xargs -0 eslint --cache --cache-location node_modules/.cache/eslint/.eslint-cache",
    "lint:changed:fix": "./development/get-changed-file-names.sh | grep -E --regexp='[.](js|ts|tsx)$' | tr '\\n' '\\0' | xargs -0 eslint --fix --cache --cache-location node_modules/.cache/eslint/.eslint-cache",
    "lint:changelog": "auto-changelog validate",
    "lint:changelog:rc": "auto-changelog validate --rc",
    "lint:eslint": "eslint . --ext js,ts,tsx,snap --cache --cache-location node_modules/.cache/eslint/.eslint-cache",
    "lint:eslint:fix": "yarn lint:eslint --fix --cache --cache-location node_modules/.cache/eslint/.eslint-cache",
    "lint:lockfile:dedupe": "yarn dedupe --check",
    "lint:lockfile:dedupe:fix": "yarn dedupe",
    "lint:lockfile": "lockfile-lint --path yarn.lock --allowed-hosts npm yarn github.com codeload.github.com --empty-hostname true --allowed-schemes \"https:\" \"git+https:\" \"npm:\" \"patch:\" \"workspace:\"",
    "lint:shellcheck": "./development/shellcheck.sh",
    "lint:styles": "stylelint '*/**/*.scss'",
    "lint:styles:fix": "yarn lint:styles --fix",
    "lint:tsc": "tsc",
    "validate-source-maps": "node ./development/sourcemap-validator.js",
    "verify-locales": "node ./development/verify-locale-strings.js",
    "verify-locales:fix": "node ./development/verify-locale-strings.js --fix",
    "mozilla-lint": "addons-linter dist/firefox",
    "devtools:react": "react-devtools",
    "devtools:redux": "remotedev --hostname=localhost --port=8000",
    "start:dev": "concurrently -k -n build,react,redux yarn:start yarn:devtools:react yarn:devtools:redux",
    "announce": "node development/announcer.js",
    "storybook": "storybook dev -p 6006 -c .storybook",
    "storybook:build": "storybook build -c .storybook -o storybook-build",
    "storybook:deploy": "storybook-to-ghpages --existing-output-dir storybook-build --remote storybook --branch master",
    "update-changelog": "auto-changelog update",
    "generate:migration": "./development/generate-migration.sh",
    "lavamoat:build": "lavamoat development/build/index.js --policy lavamoat/build-system/policy.json --policyOverride lavamoat/build-system/policy-override.json",
    "lavamoat:build:auto": "yarn lavamoat:build --writeAutoPolicy",
    "lavamoat:debug:build": "yarn lavamoat:build --writeAutoPolicyDebug --policydebug lavamoat/build-system/policy-debug.json",
    "lavamoat:webapp:auto": "node ./development/generate-lavamoat-policies.js --devMode=true",
    "lavamoat:webapp:auto:ci": "node ./development/generate-lavamoat-policies.js --parallel=false",
    "lavamoat:auto": "yarn lavamoat:build:auto && yarn lavamoat:webapp:auto",
    "ts-migration:dashboard:build": "ts-node development/ts-migration-dashboard/scripts/build-app.ts",
    "ts-migration:dashboard:deploy": "gh-pages --dist development/ts-migration-dashboard/build/final --remote ts-migration-dashboard",
    "ts-migration:dashboard:watch": "yarn ts-migration:dashboard:build --watch",
    "ts-migration:enumerate": "ts-node development/ts-migration-dashboard/scripts/write-list-of-files-to-convert.ts",
    "test-storybook": "test-storybook -c .storybook",
    "test-storybook:ci": "concurrently -k -s first -n \"SB,TEST\" -c \"magenta,blue\" \"yarn storybook:build && npx http-server storybook-build --port 6006 \" \"wait-on tcp:6006 && echo 'Build done. Running storybook tests...' && npx playwright install && yarn test-storybook --maxWorkers=2\"",
    "githooks:install": "husky install",
    "fitness-functions": "ts-node development/fitness-functions/index.ts",
    "generate-beta-commit": "node ./development/generate-beta-commit.js",
    "validate-branch-name": "validate-branch-name",
    "add-release-label-to-pr-and-linked-issues": "ts-node ./.github/scripts/add-release-label-to-pr-and-linked-issues.ts",
    "check-pr-has-required-labels": "ts-node ./.github/scripts/check-pr-has-required-labels.ts",
    "close-release-bug-report-issue": "ts-node ./.github/scripts/close-release-bug-report-issue.ts",
    "check-template-and-add-labels": "ts-node ./.github/scripts/check-template-and-add-labels.ts",
    "audit": "yarn npm audit --recursive --environment production --severity moderate --ignore '@metamask/types (deprecation)'",
    "download-builds": "tsx .devcontainer/download-builds.ts prep-build",
    "download-builds:test": "tsx .devcontainer/download-builds.ts prep-build-test",
    "master-sync": "node development/master-sync.js"
  },
  "resolutions": {
    "simple-update-notifier@^1.0.0": "^2.0.0",
    "@babel/core": "patch:@babel/core@npm%3A7.23.2#~/.yarn/patches/@babel-core-npm-7.23.2-b93f586907.patch",
    "@babel/runtime": "patch:@babel/runtime@npm%3A7.23.2#~/.yarn/patches/@babel-runtime-npm-7.23.2-d013d6cf7e.patch",
    "@types/react": "^16.9.53",
    "analytics-node/axios": "^0.21.2",
    "bn.js": "^5.2.1",
    "ganache-core/lodash": "^4.17.21",
    "git-url-parse@^12.0.0": "^13.1.0",
    "glob-parent": "^6.0.2",
    "netmask": "^2.0.1",
    "js-sha3": "^0.9.2",
    "json-schema": "^0.4.0",
    "ast-types": "^0.14.2",
    "x-default-browser": "^0.5.2",
    "web3-provider-engine/eth-json-rpc-filters": "^6.0.0",
    "acorn@^7.0.0": "patch:acorn@npm:7.4.1#.yarn/patches/acorn-npm-7.4.1-f450b4646c.patch",
    "acorn@^7.4.1": "patch:acorn@npm:7.4.1#.yarn/patches/acorn-npm-7.4.1-f450b4646c.patch",
    "acorn@^7.1.1": "patch:acorn@npm:7.4.1#.yarn/patches/acorn-npm-7.4.1-f450b4646c.patch",
    "acorn@7.4.1": "patch:acorn@npm:7.4.1#.yarn/patches/acorn-npm-7.4.1-f450b4646c.patch",
    "object.values@^1.1.0": "patch:object.values@npm%3A1.1.5#./.yarn/patches/object.values-npm-1.1.5-f1de7f3742.patch",
    "object.values@^1.1.5": "patch:object.values@npm%3A1.1.5#./.yarn/patches/object.values-npm-1.1.5-f1de7f3742.patch",
    "object.values@^1.0.4": "patch:object.values@npm%3A1.1.5#./.yarn/patches/object.values-npm-1.1.5-f1de7f3742.patch",
    "error@^7.0.0": "patch:error@npm%3A7.0.2#./.yarn/patches/error-npm-7.0.2-6dfbeab4da.patch",
    "eslint-import-resolver-typescript@^2.5.0": "patch:eslint-import-resolver-typescript@npm%3A2.5.0#./.yarn/patches/eslint-import-resolver-typescript-npm-2.5.0-3b8adf0d03.patch",
    "colors@1.4.0": "patch:colors@npm%3A1.4.0#./.yarn/patches/colors-npm-1.4.0-7e2cf12234.patch",
    "colors@0.5.x": "patch:colors@npm%3A1.4.0#./.yarn/patches/colors-npm-1.4.0-7e2cf12234.patch",
    "borc@^2.1.2": "patch:borc@npm%3A2.1.2#./.yarn/patches/borc-npm-2.1.2-8ffcc2dd81.patch",
    "borc@^2.1.0": "patch:borc@npm%3A2.1.2#./.yarn/patches/borc-npm-2.1.2-8ffcc2dd81.patch",
    "convert-source-map@^1.7.0": "patch:convert-source-map@npm%3A1.1.3#./.yarn/patches/convert-source-map-npm-1.1.3-7f1bfeabd4.patch",
    "convert-source-map@1.7.0": "patch:convert-source-map@npm%3A1.1.3#./.yarn/patches/convert-source-map-npm-1.1.3-7f1bfeabd4.patch",
    "convert-source-map@^1.0.0": "patch:convert-source-map@npm%3A1.1.3#./.yarn/patches/convert-source-map-npm-1.1.3-7f1bfeabd4.patch",
    "convert-source-map@^1.8.0": "patch:convert-source-map@npm%3A1.1.3#./.yarn/patches/convert-source-map-npm-1.1.3-7f1bfeabd4.patch",
    "convert-source-map@~1.1.0": "patch:convert-source-map@npm%3A1.1.3#./.yarn/patches/convert-source-map-npm-1.1.3-7f1bfeabd4.patch",
    "convert-source-map@^0.3.3": "patch:convert-source-map@npm%3A1.1.3#./.yarn/patches/convert-source-map-npm-1.1.3-7f1bfeabd4.patch",
    "convert-source-map@^1.5.1": "patch:convert-source-map@npm%3A1.1.3#./.yarn/patches/convert-source-map-npm-1.1.3-7f1bfeabd4.patch",
    "convert-source-map@^1.5.0": "patch:convert-source-map@npm%3A1.1.3#./.yarn/patches/convert-source-map-npm-1.1.3-7f1bfeabd4.patch",
    "convert-source-map@^1.4.0": "patch:convert-source-map@npm%3A1.1.3#./.yarn/patches/convert-source-map-npm-1.1.3-7f1bfeabd4.patch",
    "convert-source-map@^1.6.0": "patch:convert-source-map@npm%3A1.1.3#./.yarn/patches/convert-source-map-npm-1.1.3-7f1bfeabd4.patch",
    "abort-controller@^3.0.0": "patch:abort-controller@npm%3A3.0.0#./.yarn/patches/abort-controller-npm-3.0.0-2f3a9a2bcb.patch",
    "await-semaphore@^0.1.1": "patch:await-semaphore@npm%3A0.1.3#./.yarn/patches/await-semaphore-npm-0.1.3-b7a0001fab.patch",
    "await-semaphore@^0.1.3": "patch:await-semaphore@npm%3A0.1.3#./.yarn/patches/await-semaphore-npm-0.1.3-b7a0001fab.patch",
    "eslint@8.36.0": "patch:eslint@npm%3A8.36.0#./.yarn/patches/eslint-npm-8.36.0-f8482bce95.patch",
    "eslint@^8.7.0": "patch:eslint@npm%3A8.36.0#./.yarn/patches/eslint-npm-8.36.0-f8482bce95.patch",
    "eslint@^8.36.0": "patch:eslint@npm%3A8.36.0#./.yarn/patches/eslint-npm-8.36.0-f8482bce95.patch",
    "eth-query@^2.1.2": "patch:eth-query@npm%3A2.1.2#./.yarn/patches/eth-query-npm-2.1.2-7c6adc825f.patch",
    "eth-query@^2.1.0": "patch:eth-query@npm%3A2.1.2#./.yarn/patches/eth-query-npm-2.1.2-7c6adc825f.patch",
    "ethereumjs-util@^5.1.1": "patch:ethereumjs-util@npm%3A5.2.1#./.yarn/patches/ethereumjs-util-npm-5.2.1-72b39f4e7e.patch",
    "ethereumjs-util@^5.1.2": "patch:ethereumjs-util@npm%3A5.2.1#./.yarn/patches/ethereumjs-util-npm-5.2.1-72b39f4e7e.patch",
    "ethereumjs-util@^5.1.5": "patch:ethereumjs-util@npm%3A5.2.1#./.yarn/patches/ethereumjs-util-npm-5.2.1-72b39f4e7e.patch",
    "ethereumjs-util@^5.0.0": "patch:ethereumjs-util@npm%3A5.2.1#./.yarn/patches/ethereumjs-util-npm-5.2.1-72b39f4e7e.patch",
    "ethereumjs-util@^5.2.0": "patch:ethereumjs-util@npm%3A5.2.1#./.yarn/patches/ethereumjs-util-npm-5.2.1-72b39f4e7e.patch",
    "ethereumjs-util@^7.0.10": "patch:ethereumjs-util@npm%3A7.1.5#./.yarn/patches/ethereumjs-util-npm-7.1.5-5bb4d00000.patch",
    "ethereumjs-util@^7.1.5": "patch:ethereumjs-util@npm%3A7.1.5#./.yarn/patches/ethereumjs-util-npm-7.1.5-5bb4d00000.patch",
    "ethereumjs-util@^7.1.4": "patch:ethereumjs-util@npm%3A7.1.5#./.yarn/patches/ethereumjs-util-npm-7.1.5-5bb4d00000.patch",
    "ethereumjs-util@^7.0.9": "patch:ethereumjs-util@npm%3A7.1.5#./.yarn/patches/ethereumjs-util-npm-7.1.5-5bb4d00000.patch",
    "ethereumjs-util@^7.1.0": "patch:ethereumjs-util@npm%3A7.1.5#./.yarn/patches/ethereumjs-util-npm-7.1.5-5bb4d00000.patch",
    "ethereumjs-util@^7.0.2": "patch:ethereumjs-util@npm%3A7.1.5#./.yarn/patches/ethereumjs-util-npm-7.1.5-5bb4d00000.patch",
    "ethereumjs-util@^7.0.8": "patch:ethereumjs-util@npm%3A7.1.5#./.yarn/patches/ethereumjs-util-npm-7.1.5-5bb4d00000.patch",
    "ethereumjs-util@^7.0.7": "patch:ethereumjs-util@npm%3A7.1.5#./.yarn/patches/ethereumjs-util-npm-7.1.5-5bb4d00000.patch",
    "fast-json-patch@^2.2.1": "patch:fast-json-patch@npm%3A2.2.1#./.yarn/patches/fast-json-patch-npm-2.2.1-63b021bb37.patch",
    "fast-json-patch@^2.0.6": "patch:fast-json-patch@npm%3A2.2.1#./.yarn/patches/fast-json-patch-npm-2.2.1-63b021bb37.patch",
    "gulp-sourcemaps@^3.0.0": "patch:gulp-sourcemaps@npm%3A3.0.0#./.yarn/patches/gulp-sourcemaps-npm-3.0.0-1ae0fbef6d.patch",
    "inline-source-map@~0.6.0": "patch:inline-source-map@npm%3A0.6.2#./.yarn/patches/inline-source-map-npm-0.6.2-96902459a0.patch",
    "plugin-error@^1.0.1": "patch:plugin-error@npm%3A1.0.1#./.yarn/patches/plugin-error-npm-1.0.1-7d15e880d6.patch",
    "plugin-error@1.0.1": "patch:plugin-error@npm%3A1.0.1#./.yarn/patches/plugin-error-npm-1.0.1-7d15e880d6.patch",
    "regenerator-runtime@^0.13.4": "patch:regenerator-runtime@npm%3A0.13.7#./.yarn/patches/regenerator-runtime-npm-0.13.7-41bcbe64ea.patch",
    "regenerator-runtime@^0.13.7": "patch:regenerator-runtime@npm%3A0.13.7#./.yarn/patches/regenerator-runtime-npm-0.13.7-41bcbe64ea.patch",
    "regenerator-runtime@^0.11.0": "patch:regenerator-runtime@npm%3A0.13.7#./.yarn/patches/regenerator-runtime-npm-0.13.7-41bcbe64ea.patch",
    "jsdom@^16.7.0": "patch:jsdom@npm%3A16.7.0#./.yarn/patches/jsdom-npm-16.7.0-216c5c4bf9.patch",
    "trim": "^0.0.3",
    "@eslint/eslintrc@^2.0.1": "patch:@eslint/eslintrc@npm%3A2.0.2#./.yarn/patches/@eslint-eslintrc-npm-2.0.2-d308674d86.patch",
    "@fortawesome/fontawesome-free@^5.13.0": "patch:@fortawesome/fontawesome-free@npm%3A5.13.0#./.yarn/patches/@fortawesome-fontawesome-free-npm-5.13.0-f20fc0388d.patch",
    "@keystonehq/bc-ur-registry@^0.5.0-alpha.5": "patch:@keystonehq/bc-ur-registry@npm%3A0.5.0-alpha.5#./.yarn/patches/@keystonehq-bc-ur-registry-npm-0.5.0-alpha.5-b95c7992a6.patch",
    "fast-json-patch@^3.1.0": "patch:fast-json-patch@npm%3A3.1.1#./.yarn/patches/fast-json-patch-npm-3.1.1-7e8bb70a45.patch",
    "@reduxjs/toolkit@^1.6.2": "patch:@reduxjs/toolkit@npm%3A1.6.2#./.yarn/patches/@reduxjs-toolkit-npm-1.6.2-67af09515f.patch",
    "parse5@^7.0.0": "patch:parse5@npm%3A7.1.2#./.yarn/patches/parse5-npm-7.1.2-aa9a92c270.patch",
    "@types/madge@^5.0.0": "patch:@types/madge@npm%3A5.0.0#./.yarn/patches/@types-madge-npm-5.0.0-654566c2d2.patch",
    "zxcvbn@^4.4.2": "patch:zxcvbn@npm%3A4.4.2#./.yarn/patches/zxcvbn-npm-4.4.2-6527983856.patch",
    "web3@^0.20.7": "patch:web3@npm%3A0.20.7#./.yarn/patches/web3-npm-0.20.7-ee7ef00c57.patch",
    "watchify@^4.0.0": "patch:watchify@npm%3A4.0.0#./.yarn/patches/watchify-npm-4.0.0-4fd965dd49.patch",
    "undeclared-identifiers@^1.1.2": "patch:undeclared-identifiers@npm%3A1.1.2#./.yarn/patches/undeclared-identifiers-npm-1.1.2-13d6792e9e.patch",
    "squirrelly@^9.0.0": "patch:squirrelly@npm%3A9.0.0#./.yarn/patches/squirrelly-npm-9.0.0-3cf710c7bb.patch",
    "stylelint@^13.6.1": "patch:stylelint@npm%3A13.6.1#./.yarn/patches/stylelint-npm-13.6.1-47aaddf62b.patch",
    "luxon@^3.0.1": "patch:luxon@npm%3A3.2.1#./.yarn/patches/luxon-npm-3.2.1-56f8d97395.patch",
    "luxon@^3.2.1": "patch:luxon@npm%3A3.2.1#./.yarn/patches/luxon-npm-3.2.1-56f8d97395.patch",
    "symbol-observable": "^2.0.3",
    "async-done@~1.3.2": "patch:async-done@npm%3A1.3.2#./.yarn/patches/async-done-npm-1.3.2-1f0a4a8997.patch",
    "async-done@^1.2.0": "patch:async-done@npm%3A1.3.2#./.yarn/patches/async-done-npm-1.3.2-1f0a4a8997.patch",
    "async-done@^1.2.2": "patch:async-done@npm%3A1.3.2#./.yarn/patches/async-done-npm-1.3.2-1f0a4a8997.patch",
    "fast-json-patch@^3.1.1": "patch:fast-json-patch@npm%3A3.1.1#./.yarn/patches/fast-json-patch-npm-3.1.1-7e8bb70a45.patch",
    "request@^2.83.0": "patch:request@npm%3A2.88.2#./.yarn/patches/request-npm-2.88.2-f4a57c72c4.patch",
    "request@^2.88.2": "patch:request@npm%3A2.88.2#./.yarn/patches/request-npm-2.88.2-f4a57c72c4.patch",
    "request@^2.85.0": "patch:request@npm%3A2.88.2#./.yarn/patches/request-npm-2.88.2-f4a57c72c4.patch",
    "semver@7.3.7": "^7.5.4",
    "semver@7.3.8": "^7.5.4",
    "@metamask/eth-keyring-controller@npm:^13.0.1": "patch:@metamask/eth-keyring-controller@npm%3A13.0.1#~/.yarn/patches/@metamask-eth-keyring-controller-npm-13.0.1-06ff83faad.patch",
    "nonce-tracker@npm:^3.0.0": "patch:nonce-tracker@npm%3A3.0.0#~/.yarn/patches/nonce-tracker-npm-3.0.0-c5e9a93f9d.patch",
    "@trezor/connect-web": "9.0.11",
    "lavamoat-core@npm:^15.1.1": "patch:lavamoat-core@npm%3A15.1.1#~/.yarn/patches/lavamoat-core-npm-15.1.1-51fbe39988.patch",
    "@metamask/snaps-sdk": "^2.1.0"
  },
  "dependencies": {
    "@babel/runtime": "^7.23.2",
    "@blockaid/ppom_release": "^1.4.1",
    "@ensdomains/content-hash": "^2.5.7",
    "@ethereumjs/common": "^3.1.1",
    "@ethereumjs/tx": "^4.1.1",
    "@ethersproject/abi": "^5.6.4",
    "@ethersproject/bignumber": "^5.7.0",
    "@ethersproject/contracts": "^5.7.0",
    "@ethersproject/hdnode": "^5.6.2",
    "@ethersproject/providers": "^5.7.2",
    "@fortawesome/fontawesome-free": "^5.13.0",
    "@keystonehq/bc-ur-registry-eth": "^0.19.1",
    "@keystonehq/metamask-airgapped-keyring": "^0.13.1",
    "@lavamoat/lavadome-react": "0.0.11",
    "@lavamoat/snow": "^2.0.1",
    "@material-ui/core": "^4.11.0",
    "@metamask-institutional/custody-controller": "^0.2.22",
    "@metamask-institutional/custody-keyring": "^1.0.10",
    "@metamask-institutional/extension": "^0.3.16",
    "@metamask-institutional/institutional-features": "^1.2.11",
    "@metamask-institutional/portfolio-dashboard": "^1.4.0",
    "@metamask-institutional/rpc-allowlist": "^1.0.0",
    "@metamask-institutional/sdk": "^0.1.23",
    "@metamask-institutional/transaction-update": "^0.1.32",
    "@metamask/accounts-controller": "patch:@metamask/accounts-controller@npm%3A10.0.0#~/.yarn/patches/@metamask-accounts-controller-npm-10.0.0-247993ca9a.patch",
    "@metamask/address-book-controller": "^3.0.0",
    "@metamask/announcement-controller": "^5.0.1",
    "@metamask/approval-controller": "^5.1.2",
    "@metamask/assets-controllers": "patch:@metamask/assets-controllers@npm%3A24.0.0#~/.yarn/patches/@metamask-assets-controllers-npm-24.0.0-dfef136464.patch",
    "@metamask/base-controller": "^4.1.0",
    "@metamask/browser-passworder": "^4.3.0",
    "@metamask/contract-metadata": "^2.3.1",
    "@metamask/controller-utils": "^8.0.1",
    "@metamask/design-tokens": "^2.1.1",
    "@metamask/desktop": "^0.3.0",
    "@metamask/eth-json-rpc-middleware": "^12.1.0",
    "@metamask/eth-keyring-controller": "^15.1.0",
    "@metamask/eth-ledger-bridge-keyring": "^2.0.1",
    "@metamask/eth-query": "^4.0.0",
    "@metamask/eth-snap-keyring": "^2.1.2",
    "@metamask/eth-token-tracker": "^7.0.2",
    "@metamask/eth-trezor-keyring": "^3.0.0",
    "@metamask/etherscan-link": "^3.0.0",
    "@metamask/ethjs": "^0.6.0",
    "@metamask/ethjs-contract": "^0.4.1",
    "@metamask/ethjs-query": "^0.7.1",
    "@metamask/gas-fee-controller": "^13.0.0",
    "@metamask/jazzicon": "^2.0.0",
    "@metamask/keyring-api": "^3.0.0",
    "@metamask/keyring-controller": "patch:@metamask/keyring-controller@npm%3A12.2.0#~/.yarn/patches/@metamask-keyring-controller-npm-12.2.0-2b196324d1.patch",
    "@metamask/logging-controller": "^2.0.2",
    "@metamask/logo": "^3.1.2",
    "@metamask/message-manager": "^7.3.0",
    "@metamask/metamask-eth-abis": "^3.0.0",
    "@metamask/name-controller": "^4.2.0",
    "@metamask/network-controller": "^17.2.0",
    "@metamask/notification-controller": "^3.0.0",
    "@metamask/obs-store": "^8.1.0",
    "@metamask/permission-controller": "^8.0.0",
    "@metamask/phishing-controller": "^8.0.0",
    "@metamask/polling-controller": "^4.0.0",
    "@metamask/post-message-stream": "^8.0.0",
    "@metamask/ppom-validator": "^0.26.0",
    "@metamask/providers": "^14.0.2",
    "@metamask/queued-request-controller": "^0.3.0",
    "@metamask/rate-limit-controller": "^3.0.0",
    "@metamask/safe-event-emitter": "^2.0.0",
    "@metamask/scure-bip39": "^2.0.3",
    "@metamask/selected-network-controller": "^6.0.0",
    "@metamask/signature-controller": "^12.0.0",
    "@metamask/smart-transactions-controller": "^6.2.2",
    "@metamask/snaps-controllers": "^5.0.1",
    "@metamask/snaps-rpc-methods": "^6.0.0",
    "@metamask/snaps-sdk": "^2.1.0",
    "@metamask/snaps-utils": "^6.1.0",
<<<<<<< HEAD
    "@metamask/transaction-controller": "^23.1.0",
    "@metamask/user-operation-controller": "^1.0.0",
=======
    "@metamask/transaction-controller": "^23.0.0",
    "@metamask/user-operation-controller": "^4.0.0",
>>>>>>> cb36096c
    "@metamask/utils": "^8.2.1",
    "@ngraveio/bc-ur": "^1.1.6",
    "@popperjs/core": "^2.4.0",
    "@reduxjs/toolkit": "^1.6.2",
    "@segment/loosely-validate-event": "^2.0.0",
    "@sentry/browser": "^7.53.0",
    "@sentry/integrations": "^7.53.0",
    "@sentry/types": "^7.53.0",
    "@sentry/utils": "^7.53.0",
    "@trezor/connect-web": "9.0.11",
    "@zxing/browser": "^0.1.4",
    "@zxing/library": "0.20.0",
    "await-semaphore": "^0.1.1",
    "base32-encode": "^1.2.0",
    "base64-js": "^1.5.1",
    "bignumber.js": "^4.1.0",
    "blo": "1.1.1",
    "bn.js": "^5.2.1",
    "bowser": "^2.11.0",
    "classnames": "^2.2.6",
    "copy-to-clipboard": "^3.3.3",
    "currency-formatter": "^1.4.2",
    "debounce-stream": "^2.0.0",
    "deep-freeze-strict": "1.1.1",
    "end-of-stream": "^1.4.4",
    "eth-ens-namehash": "^2.0.8",
    "eth-json-rpc-filters": "^6.0.0",
    "eth-lattice-keyring": "^0.12.4",
    "eth-method-registry": "^4.0.0",
    "eth-rpc-errors": "^4.0.2",
    "eth-sig-util": "^3.0.0",
    "ethereum-ens-network-map": "^1.0.2",
    "ethereumjs-abi": "^0.6.4",
    "ethereumjs-util": "^7.0.10",
    "extension-port-stream": "^3.0.0",
    "fast-json-patch": "^3.1.1",
    "fuse.js": "^3.2.0",
    "human-standard-token-abi": "^2.0.0",
    "immer": "^9.0.6",
    "is-retry-allowed": "^2.2.0",
    "jest-junit": "^14.0.1",
    "json-rpc-engine": "^6.1.0",
    "json-rpc-middleware-stream": "^5.0.1",
    "labeled-stream-splicer": "^2.0.2",
    "localforage": "^1.9.0",
    "lodash": "^4.17.21",
    "loglevel": "^1.8.1",
    "luxon": "^3.2.1",
    "nanoid": "^2.1.6",
    "obj-multiplex": "^1.0.0",
    "pify": "^5.0.0",
    "promise-to-callback": "^1.0.0",
    "prop-types": "^15.6.1",
    "pump": "^3.0.0",
    "punycode": "^2.1.1",
    "qrcode-generator": "1.4.1",
    "qrcode.react": "^1.0.1",
    "react": "^16.12.0",
    "react-beautiful-dnd": "^13.1.1",
    "react-dom": "^16.12.0",
    "react-focus-lock": "^2.9.4",
    "react-idle-timer": "^4.2.5",
    "react-inspector": "^6.0.2",
    "react-markdown": "^6.0.3",
    "react-popper": "^2.2.3",
    "react-redux": "^7.2.0",
    "react-responsive-carousel": "^3.2.21",
    "react-router-dom": "^5.1.2",
    "react-simple-file-input": "^2.0.0",
    "react-tippy": "^1.2.2",
    "react-toggle-button": "^2.2.0",
    "react-transition-group": "^1.2.1",
    "readable-stream": "^2.3.3",
    "redux": "^4.0.5",
    "redux-thunk": "^2.3.0",
    "remove-trailing-slash": "^0.1.1",
    "reselect": "^3.0.1",
    "ses": "^1.1.0",
    "simple-git": "^3.20.0",
    "single-call-balance-checker-abi": "^1.0.0",
    "unicode-confusables": "^0.1.1",
    "uuid": "^8.3.2",
    "web3-stream-provider": "^4.0.0",
    "zxcvbn": "^4.4.2"
  },
  "devDependencies": {
    "@actions/core": "^1.10.0",
    "@actions/github": "^5.1.1",
    "@babel/code-frame": "^7.22.13",
    "@babel/core": "^7.23.2",
    "@babel/eslint-parser": "^7.23.10",
    "@babel/eslint-plugin": "^7.23.5",
    "@babel/plugin-transform-logical-assignment-operators": "^7.23.4",
    "@babel/preset-env": "^7.23.2",
    "@babel/preset-react": "^7.22.15",
    "@babel/preset-typescript": "^7.23.2",
    "@babel/register": "^7.22.15",
    "@lavamoat/allow-scripts": "^3.0.1",
    "@lavamoat/lavadome-core": "0.0.10",
    "@lavamoat/lavapack": "^6.1.0",
    "@metamask/auto-changelog": "^2.1.0",
    "@metamask/build-utils": "^1.0.0",
    "@metamask/eslint-config": "^9.0.0",
    "@metamask/eslint-config-jest": "^9.0.0",
    "@metamask/eslint-config-mocha": "^9.0.0",
    "@metamask/eslint-config-nodejs": "^9.0.0",
    "@metamask/eslint-config-typescript": "^9.0.1",
    "@metamask/forwarder": "^1.1.0",
    "@metamask/phishing-warning": "^3.0.3",
    "@metamask/test-dapp": "^7.3.1",
    "@playwright/test": "^1.39.0",
    "@sentry/cli": "^2.19.4",
    "@storybook/addon-a11y": "^7.4.6",
    "@storybook/addon-actions": "^7.4.6",
    "@storybook/addon-designs": "^7.0.5",
    "@storybook/addon-docs": "^7.4.6",
    "@storybook/addon-essentials": "^7.4.6",
    "@storybook/addon-knobs": "^7.0.2",
    "@storybook/addon-mdx-gfm": "^7.4.6",
    "@storybook/addons": "^7.4.6",
    "@storybook/api": "^7.4.6",
    "@storybook/client-api": "^7.4.6",
    "@storybook/components": "^7.4.6",
    "@storybook/core-events": "^7.4.6",
    "@storybook/react": "^7.4.6",
    "@storybook/react-webpack5": "^7.4.6",
    "@storybook/storybook-deployer": "^2.8.16",
    "@storybook/test-runner": "^0.14.1",
    "@storybook/theming": "^7.4.6",
    "@testing-library/jest-dom": "^5.11.10",
    "@testing-library/react": "^10.4.8",
    "@testing-library/react-hooks": "^8.0.1",
    "@testing-library/user-event": "^14.4.3",
    "@tsconfig/node20": "^20.1.2",
    "@types/babelify": "^7.3.7",
    "@types/browserify": "^12.0.37",
    "@types/currency-formatter": "^1.5.1",
    "@types/end-of-stream": "^1.4.1",
    "@types/fs-extra": "^9.0.13",
    "@types/gulp": "^4.0.9",
    "@types/gulp-autoprefixer": "^0.0.33",
    "@types/gulp-sass": "^5.0.0",
    "@types/gulp-sourcemaps": "^0.0.35",
    "@types/jest": "^29.1.2",
    "@types/madge": "^5.0.0",
    "@types/mocha": "^10.0.3",
    "@types/node": "^20",
    "@types/pify": "^5.0.1",
    "@types/pump": "^1.1.1",
    "@types/react": "^16.9.53",
    "@types/react-beautiful-dnd": "^13",
    "@types/react-dom": "^17.0.11",
    "@types/react-redux": "^7.1.25",
    "@types/react-router-dom": "^5.3.3",
    "@types/readable-stream": "^4.0.4",
    "@types/redux-mock-store": "1.0.6",
    "@types/remote-redux-devtools": "^0.5.5",
    "@types/selenium-webdriver": "^4.1.19",
    "@types/sinon": "^10.0.13",
    "@types/sprintf-js": "^1",
    "@types/w3c-web-hid": "^1.0.3",
    "@types/watchify": "^3.11.1",
    "@types/webextension-polyfill": "^0.10.4",
    "@types/yargs": "^17.0.8",
    "@typescript-eslint/eslint-plugin": "^6.21.0",
    "@typescript-eslint/parser": "^6.21.0",
    "@whitespace/storybook-addon-html": "^5.1.6",
    "addons-linter": "^5.2.0",
    "autoprefixer": "^10.4.16",
    "axios": "^1.1.3",
    "babelify": "^10.0.0",
    "bify-module-groups": "^2.0.0",
    "brfs": "^2.0.2",
    "browserify": "^17.0.0",
    "chalk": "^4.1.2",
    "chokidar": "^3.5.3",
    "concurrently": "^8.2.2",
    "copy-webpack-plugin": "^6.0.3",
    "cross-spawn": "^7.0.3",
    "css-loader": "^2.1.1",
    "css-to-xpath": "^0.1.0",
    "csstype": "^3.0.11",
    "del": "^6.1.1",
    "depcheck": "^1.4.3",
    "dependency-tree": "^10.0.9",
    "detect-port": "^1.5.1",
    "dotenv": "^16.3.1",
    "duplexify": "^4.1.1",
    "eslint": "^8.36.0",
    "eslint-config-prettier": "^8.5.0",
    "eslint-import-resolver-node": "^0.3.4",
    "eslint-import-resolver-typescript": "^2.5.0",
    "eslint-plugin-import": "^2.22.1",
    "eslint-plugin-jest": "^26.6.0",
    "eslint-plugin-jsdoc": "41.1.2",
    "eslint-plugin-mocha": "^10.1.0",
    "eslint-plugin-node": "^11.1.0",
    "eslint-plugin-prettier": "^4.2.1",
    "eslint-plugin-react": "^7.23.1",
    "eslint-plugin-react-hooks": "^4.2.0",
    "eslint-plugin-storybook": "^0.6.15",
    "fake-indexeddb": "^4.0.1",
    "fancy-log": "^1.3.3",
    "fast-glob": "^3.2.2",
    "fs-extra": "^8.1.0",
    "ganache": "^7.9.2",
    "gh-pages": "^5.0.0",
    "globby": "^11.0.4",
    "gulp": "^4.0.2",
    "gulp-autoprefixer": "^8.0.0",
    "gulp-livereload": "4.0.0",
    "gulp-postcss": "^9.0.1",
    "gulp-sass": "^5.1.0",
    "gulp-sort": "^2.0.0",
    "gulp-sourcemaps": "^3.0.0",
    "gulp-stylelint": "^13.0.0",
    "gulp-watch": "^5.0.1",
    "gulp-zip": "^5.1.0",
    "history": "^5.0.0",
    "husky": "^8.0.3",
    "ini": "^3.0.0",
    "istanbul-lib-coverage": "^3.2.0",
    "istanbul-lib-report": "^3.0.0",
    "istanbul-reports": "^3.1.5",
    "jest": "^29.1.2",
    "jest-canvas-mock": "^2.3.1",
    "jest-environment-jsdom": "^29.1.2",
    "js-yaml": "^4.1.0",
    "jsdom": "^16.7.0",
    "koa": "^2.7.0",
    "lavamoat": "^8.0.2",
    "lavamoat-browserify": "^17.0.4",
    "lavamoat-viz": "^7.0.2",
    "lockfile-lint": "^4.10.6",
    "loose-envify": "^1.4.0",
    "madge": "^6.1.0",
    "mocha": "^10.2.0",
    "mocha-junit-reporter": "^2.2.1",
    "mockttp": "^3.10.1",
    "nock": "^13.2.9",
    "node-fetch": "^2.6.1",
    "nyc": "^15.0.0",
    "polyfill-crypto.getrandomvalues": "^1.0.0",
    "postcss": "^8.4.32",
    "postcss-rtlcss": "^4.0.9",
    "prettier": "^2.7.1",
    "prettier-eslint": "^16.3.0",
    "prettier-plugin-sort-json": "^1.0.0",
    "proxyquire": "^2.1.3",
    "pumpify": "^2.0.1",
    "randomcolor": "^0.5.4",
    "react-devtools": "^4.11.0",
    "react-syntax-highlighter": "^15.5.0",
    "read-installed": "^4.0.3",
    "redux-mock-store": "^1.5.4",
    "remote-redux-devtools": "^0.5.16",
    "resolve-url-loader": "^3.1.5",
    "sass-embedded": "^1.71.0",
    "sass-loader": "^10.1.1",
    "selenium-webdriver": "^4.15.0",
    "semver": "^7.5.4",
    "serve-handler": "^6.1.2",
    "sinon": "^9.0.0",
    "source-map": "^0.7.4",
    "source-map-explorer": "^2.4.2",
    "sprintf-js": "^1.1.3",
    "squirrelly": "^9.0.0",
    "storybook": "^7.4.6",
    "storybook-dark-mode": "^3.0.1",
    "stream-browserify": "^3.0.0",
    "string.prototype.matchall": "^4.0.2",
    "style-loader": "^0.21.0",
    "stylelint": "^13.6.1",
    "superstruct": "^1.0.3",
    "terser": "^5.7.0",
    "through2": "^4.0.2",
    "ts-node": "^10.9.2",
    "tsx": "^4.7.1",
    "ttest": "^2.1.1",
    "typescript": "~5.3.3",
    "vinyl": "^2.2.1",
    "vinyl-buffer": "^1.0.1",
    "vinyl-source-stream": "^2.0.0",
    "vinyl-sourcemaps-apply": "^0.2.1",
    "wait-on": "^7.0.1",
    "watchify": "^4.0.0",
    "webextension-polyfill": "^0.8.0",
    "webpack": "^5.75.0",
    "yargs": "^17.0.1"
  },
  "engines": {
    "node": ">= 20",
    "yarn": "^4.0.2"
  },
  "lavamoat": {
    "allowScripts": {
      "@sentry/cli": true,
      "react-devtools>electron": true,
      "@eth-optimism/contracts>@ethersproject/hardware-wallets>@ledgerhq/hw-transport-node-hid>@ledgerhq/hw-transport-node-hid-noevents>node-hid": false,
      "@eth-optimism/contracts>@ethersproject/hardware-wallets>@ledgerhq/hw-transport-node-hid>node-hid": false,
      "@eth-optimism/contracts>@ethersproject/hardware-wallets>@ledgerhq/hw-transport-node-hid>usb": false,
      "@metamask/controllers>web3-provider-engine>ethereumjs-util>keccak": false,
      "@metamask/controllers>web3-provider-engine>ethereumjs-util>secp256k1": false,
      "@metamask/controllers>web3-provider-engine>ethereumjs-vm>merkle-patricia-tree>ethereumjs-util>keccak": false,
      "@metamask/controllers>web3-provider-engine>ethereumjs-vm>merkle-patricia-tree>ethereumjs-util>secp256k1": false,
      "@metamask/eth-ledger-bridge-keyring>eth-sig-util>ethereumjs-util>keccak": false,
      "@metamask/eth-ledger-bridge-keyring>hdkey>secp256k1": false,
      "@storybook/api>core-js": false,
      "@storybook/core>@storybook/core-client>@storybook/ui>core-js-pure": false,
      "@storybook/test-runner>@storybook/core-common>esbuild": false,
      "eth-json-rpc-filters>eth-json-rpc-middleware>ethereumjs-util>keccak": false,
      "eth-json-rpc-filters>eth-json-rpc-middleware>ethereumjs-util>secp256k1": false,
      "eth-json-rpc-middleware>eth-sig-util>ethereumjs-util>keccak": false,
      "eth-json-rpc-middleware>eth-sig-util>ethereumjs-util>secp256k1": false,
      "eth-lattice-keyring>gridplus-sdk": false,
      "eth-sig-util>ethereumjs-util>keccak": false,
      "eth-sig-util>ethereumjs-util>secp256k1": false,
      "eth-trezor-keyring>hdkey>secp256k1": false,
      "ethereumjs-util>ethereum-cryptography>keccak": false,
      "ganache>@trufflesuite/bigint-buffer": false,
      "ganache>bufferutil": false,
      "ganache>keccak": false,
      "ganache>leveldown": false,
      "ganache>secp256k1": false,
      "ganache>utf-8-validate": false,
      "ethereumjs-util>ethereum-cryptography>secp256k1": false,
      "gulp-watch>chokidar>fsevents": false,
      "gulp>glob-watcher>chokidar>fsevents": false,
      "webpack>watchpack>watchpack-chokidar2>chokidar>fsevents": false,
      "@keystonehq/bc-ur-registry-eth>hdkey>secp256k1": false,
      "eth-lattice-keyring>gridplus-sdk>secp256k1": false,
      "eth-lattice-keyring>secp256k1": false,
      "@storybook/react>@pmmmwh/react-refresh-webpack-plugin>core-js-pure": false,
      "@testing-library/jest-dom>aria-query>@babel/runtime-corejs3>core-js-pure": false,
      "web3": false,
      "web3>web3-bzz": false,
      "web3>web3-core>web3-core-requestmanager>web3-providers-ws>websocket>bufferutil": false,
      "web3>web3-core>web3-core-requestmanager>web3-providers-ws>websocket>es5-ext": false,
      "web3>web3-core>web3-core-requestmanager>web3-providers-ws>websocket>utf-8-validate": false,
      "web3>web3-shh": false,
      "@keystonehq/metamask-airgapped-keyring>@keystonehq/base-eth-keyring>hdkey>secp256k1": false,
      "@metamask/base-controller>simple-git-hooks": false,
      "@storybook/core>@storybook/core-server>webpack>watchpack>watchpack-chokidar2>chokidar>fsevents": false,
      "resolve-url-loader>es6-iterator>es5-ext": false,
      "@storybook/test-runner>playwright": true,
      "@metamask/eth-trezor-keyring>@trezor/connect-web>@trezor/connect>@trezor/transport>protobufjs": false,
      "@metamask/eth-trezor-keyring>@trezor/connect-web>@trezor/connect>@trezor/utxo-lib>blake-hash": false,
      "@metamask/eth-trezor-keyring>@trezor/connect-web>@trezor/connect>@trezor/utxo-lib>tiny-secp256k1": false,
      "@metamask/eth-trezor-keyring>hdkey>secp256k1": false,
      "@storybook/addon-knobs>core-js": false,
      "@storybook/manager-webpack5>core-js": false,
      "@storybook/react-webpack5>@storybook/preset-react-webpack>@pmmmwh/react-refresh-webpack-plugin>core-js-pure": false,
      "ts-node>@swc/core": false,
      "jsdom>ws>bufferutil": false,
      "jsdom>ws>utf-8-validate": false,
      "@trezor/connect-web>@trezor/connect>@trezor/transport>protobufjs": false,
      "@trezor/connect-web>@trezor/connect>@trezor/transport>usb": false,
      "@trezor/connect-web>@trezor/connect>@trezor/utxo-lib>blake-hash": false,
      "@trezor/connect-web>@trezor/connect>@trezor/utxo-lib>tiny-secp256k1": false,
      "@metamask/eth-trezor-keyring>@trezor/connect-web>@trezor/connect>@trezor/transport>usb": false,
      "@storybook/test-runner>@swc/core": false,
      "@lavamoat/lavadome-react>@lavamoat/preinstall-always-fail": false,
      "tsx>esbuild": false
    }
  },
  "packageManager": "yarn@4.0.2"
}<|MERGE_RESOLUTION|>--- conflicted
+++ resolved
@@ -296,13 +296,8 @@
     "@metamask/snaps-rpc-methods": "^6.0.0",
     "@metamask/snaps-sdk": "^2.1.0",
     "@metamask/snaps-utils": "^6.1.0",
-<<<<<<< HEAD
     "@metamask/transaction-controller": "^23.1.0",
-    "@metamask/user-operation-controller": "^1.0.0",
-=======
-    "@metamask/transaction-controller": "^23.0.0",
     "@metamask/user-operation-controller": "^4.0.0",
->>>>>>> cb36096c
     "@metamask/utils": "^8.2.1",
     "@ngraveio/bc-ur": "^1.1.6",
     "@popperjs/core": "^2.4.0",
