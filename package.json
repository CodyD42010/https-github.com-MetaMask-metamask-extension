--- conflicted
+++ resolved
@@ -284,13 +284,8 @@
     "@metamask/permission-controller": "^8.0.0",
     "@metamask/phishing-controller": "^8.0.0",
     "@metamask/polling-controller": "^4.0.0",
-<<<<<<< HEAD
-    "@metamask/post-message-stream": "^7.0.0",
+    "@metamask/post-message-stream": "^8.0.0",
     "@metamask/ppom-validator": "^0.26.0",
-=======
-    "@metamask/post-message-stream": "^8.0.0",
-    "@metamask/ppom-validator": "^0.24.0",
->>>>>>> afb1b66a
     "@metamask/providers": "^14.0.2",
     "@metamask/queued-request-controller": "^0.3.0",
     "@metamask/rate-limit-controller": "^3.0.0",
