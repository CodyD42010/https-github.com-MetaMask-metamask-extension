{
  "name": "metamask-crx",
  "version": "10.16.2",
  "private": true,
  "repository": {
    "type": "git",
    "url": "https://github.com/MetaMask/metamask-extension.git"
  },
  "scripts": {
    "setup": "yarn install && yarn setup:postinstall",
    "setup:postinstall": "yarn patch-package && yarn allow-scripts",
    "start": "yarn build:dev dev --apply-lavamoat=false",
    "start:lavamoat": "yarn build:dev dev --apply-lavamoat=true",
    "start:mv3": "ENABLE_MV3=true yarn build:dev dev --apply-lavamoat=true",
    "dist": "yarn build prod",
    "build": "yarn lavamoat:build",
    "build:dev": "node development/build/index.js",
    "start:test": "SEGMENT_HOST='https://api.segment.io' SEGMENT_WRITE_KEY='FAKE' yarn build testDev",
    "start:test:mv3": "ENABLE_MV3=true SEGMENT_HOST='https://api.segment.io' SEGMENT_WRITE_KEY='FAKE' yarn build testDev",
<<<<<<< HEAD
    "benchmark:chrome": "SELENIUM_BROWSER=chrome node test/e2e/benchmark.js",
    "lavamoat:stats:chrome": "SELENIUM_BROWSER=chrome node test/e2e/lavamoat-stats.js",
=======
    "benchmark:chrome": "SELENIUM_BROWSER=chrome node test/e2e/benchmark.js",    
>>>>>>> 4d4b48d8
    "benchmark:firefox": "SELENIUM_BROWSER=firefox node test/e2e/benchmark.js",
    "build:test": "SEGMENT_HOST='https://api.segment.io' SEGMENT_WRITE_KEY='FAKE' yarn build test",
    "build:test:flask": "yarn build test --build-type flask",
    "build:test:mv3": "ENABLE_MV3=true yarn build test",
    "test": "yarn lint && yarn test:unit && yarn test:unit:jest",
    "dapp": "node development/static-server.js node_modules/@metamask/test-dapp/dist --port 8080",
    "dapp-chain": "GANACHE_ARGS='-b 2' concurrently -k -n ganache,dapp -p '[{time}][{name}]' 'yarn ganache:start' 'sleep 5 && yarn dapp'",
    "forwarder": "node ./development/static-server.js ./node_modules/@metamask/forwarder/dist/ --port 9010",
    "dapp-forwarder": "concurrently -k -n forwarder,dapp -p '[{time}][{name}]' 'yarn forwarder' 'yarn dapp'",
    "test:unit": "./test/test-unit-combined.sh",
    "test:unit:jest": "./test/test-unit-jest.sh",
    "test:unit:global": "mocha test/unit-global/*.test.js",
    "test:unit:mocha": "mocha './app/**/*.test.js'",
    "test:e2e:chrome": "SELENIUM_BROWSER=chrome node test/e2e/run-all.js",
    "test:e2e:chrome:mv3": "SELENIUM_BROWSER=chrome node test/e2e/run-all.js --mv3",
    "test:e2e:chrome:snaps": "SELENIUM_BROWSER=chrome node test/e2e/run-all.js --snaps",
    "test:e2e:firefox": "SELENIUM_BROWSER=firefox node test/e2e/run-all.js",
    "test:e2e:firefox:mv3": "SELENIUM_BROWSER=firefox node test/e2e/run-all.js --mv3",
    "test:e2e:firefox:snaps": "SELENIUM_BROWSER=firefox node test/e2e/run-all.js --snaps",
    "test:e2e:single": "node test/e2e/run-e2e-test.js",
    "test:coverage:mocha": "nyc --reporter=text --reporter=html yarn test:unit:mocha",
    "test:coverage:jest": "yarn test:unit:jest --coverage --maxWorkers=2 && yarn jest-it-up -m 5",
    "ganache:start": "./development/run-ganache.sh",
    "sentry:publish": "node ./development/sentry-publish.js",
    "lint": "yarn lint:prettier && yarn lint:eslint && yarn lint:tsc && yarn lint:styles",
    "lint:fix": "yarn lint:prettier:fix && yarn lint:eslint:fix && yarn lint:styles:fix",
    "lint:prettier": "prettier '**/*.json' --check",
    "lint:prettier:fix": "prettier '**/*.json' --write",
    "lint:changed": "{ git ls-files --others --exclude-standard ; git diff-index --name-only --diff-filter=d HEAD ; } | grep --regexp='[.]js$' | tr '\\n' '\\0' | xargs -0 eslint",
    "lint:changed:fix": "{ git ls-files --others --exclude-standard ; git diff-index --name-only --diff-filter=d HEAD ; } | grep --regexp='[.]js$' | tr '\\n' '\\0' | xargs -0 eslint --fix",
    "lint:changelog": "auto-changelog validate",
    "lint:changelog:rc": "auto-changelog validate --rc",
    "lint:eslint": "eslint . --ext js,ts,tsx,snap --cache",
    "lint:eslint:fix": "yarn lint:eslint --fix",
    "lint:lockfile": "lockfile-lint --path yarn.lock --allowed-hosts npm yarn github.com codeload.github.com --empty-hostname false --allowed-schemes \"https:\" \"git+https:\"",
    "lint:shellcheck": "./development/shellcheck.sh",
    "lint:styles": "stylelint '*/**/*.scss'",
    "lint:styles:fix": "yarn lint:styles --fix",
    "lint:tsc": "tsc --project tsconfig.json --noEmit",
    "validate-source-maps": "node ./development/sourcemap-validator.js",
    "verify-locales": "node ./development/verify-locale-strings.js",
    "verify-locales:fix": "node ./development/verify-locale-strings.js --fix",
    "mozilla-lint": "addons-linter dist/firefox",
    "devtools:react": "react-devtools",
    "devtools:redux": "remotedev --hostname=localhost --port=8000",
    "start:dev": "concurrently -k -n build,react,redux yarn:start yarn:devtools:react yarn:devtools:redux",
    "announce": "node development/announcer.js",
    "storybook": "start-storybook -p 6006 -c .storybook -s ./app,./.storybook/images",
    "storybook:test": "jest --config=./jest.stories.config.js",
    "storybook:build": "build-storybook -c .storybook -o storybook-build -s ./app,./.storybook/images",
    "storybook:deploy": "storybook-to-ghpages --existing-output-dir storybook-build --remote storybook --branch master",
    "update-changelog": "auto-changelog update",
    "generate:migration": "./development/generate-migration.sh",
    "lavamoat:build": "lavamoat development/build/index.js --policy lavamoat/build-system/policy.json --policyOverride lavamoat/build-system/policy-override.json",
    "lavamoat:build:auto": "yarn lavamoat:build --writeAutoPolicy",
    "lavamoat:debug:build": "yarn lavamoat:build --writeAutoPolicyDebug --policydebug lavamoat/build-system/policy-debug.json",
    "lavamoat:background:auto": "./development/generate-lavamoat-policies.sh",
    "lavamoat:auto": "yarn lavamoat:build:auto && yarn lavamoat:background:auto",
    "lavamoat:stats:chrome": "SELENIUM_BROWSER=chrome ENABLE_MV3=true node test/e2e/lavamoat-stats.js"
  },
  "resolutions": {
    "**/regenerator-runtime": "^0.13.7",
    "**/caniuse-lite": "1.0.30001265",
    "**/cross-fetch": "^3.1.5",
    "**/configstore/dot-prop": "^5.1.1",
    "**/ethers/elliptic": "^6.5.4",
    "**/knex/minimist": "^1.2.6",
    "**/optimist/minimist": "^1.2.6",
    "**/socketcluster/minimist": "^1.2.6",
    "**/redux/symbol-observable": "^2.0.3",
    "**/redux-devtools-instrument/symbol-observable": "^2.0.3",
    "**/rxjs/symbol-observable": "^2.0.3",
    "**/xmlhttprequest-ssl": "^1.6.2",
    "3box/ipfs/ipld-zcash/zcash-bitcore-lib/lodash": "^4.17.21",
    "3box/ipfs/ipld-zcash/zcash-bitcore-lib/elliptic": "^6.5.4",
    "3box/ipfs/libp2p-mdns/multicast-dns/dns-packet": "^5.2.2",
    "3box/ipfs/prometheus-gc-stats/gc-stats/node-pre-gyp/tar": "^6.1.2",
    "3box/**/libp2p-crypto/node-forge": "^1.3.0",
    "3box/**/libp2p-keychain/node-forge": "^1.3.0",
    "3box/ipfs/libp2p-webrtc-star/socket.io/engine.io": "^4.0.0",
    "analytics-node/axios": "^0.21.2",
    "ganache-core/lodash": "^4.17.21",
    "netmask": "^2.0.1",
    "pubnub/superagent-proxy": "^3.0.0",
    "pull-ws": "^3.3.2",
    "ws": "^7.4.6",
    "json-schema": "^0.4.0",
    "simple-get": "^4.0.1"
  },
  "dependencies": {
    "3box": "^1.10.2",
    "@babel/runtime": "^7.5.5",
    "@download/blockies": "^1.0.3",
    "@ensdomains/content-hash": "^2.5.6",
    "@eth-optimism/contracts": "0.0.0-2021919175625",
    "@ethereumjs/common": "^2.3.1",
    "@ethereumjs/tx": "^3.2.1",
    "@formatjs/intl-relativetimeformat": "^5.2.6",
    "@fortawesome/fontawesome-free": "^5.13.0",
    "@keystonehq/bc-ur-registry-eth": "^0.6.8",
    "@keystonehq/metamask-airgapped-keyring": "0.2.1",
    "@material-ui/core": "^4.11.0",
    "@metamask/contract-metadata": "^1.31.0",
    "@metamask/controllers": "^29.0.1",
    "@metamask/design-tokens": "^1.6.5",
    "@metamask/eth-ledger-bridge-keyring": "^0.13.0",
    "@metamask/eth-token-tracker": "^4.0.0",
    "@metamask/etherscan-link": "^2.1.0",
    "@metamask/jazzicon": "^2.0.0",
    "@metamask/logo": "^3.1.1",
    "@metamask/metamask-eth-abis": "^3.0.0",
    "@metamask/obs-store": "^5.0.0",
    "@metamask/post-message-stream": "^4.0.0",
    "@metamask/providers": "^9.0.0",
    "@metamask/rpc-methods": "^0.16.0",
    "@metamask/slip44": "^2.1.0",
    "@metamask/smart-transactions-controller": "^2.1.0",
    "@metamask/snap-controllers": "^0.16.0",
    "@ngraveio/bc-ur": "^1.1.6",
    "@popperjs/core": "^2.4.0",
    "@reduxjs/toolkit": "^1.6.2",
    "@sentry/browser": "^6.0.0",
    "@sentry/integrations": "^6.0.0",
    "@truffle/codec": "^0.11.18",
    "@truffle/decoder": "^5.1.0",
    "@zxing/browser": "^0.0.10",
    "@zxing/library": "0.8.0",
    "analytics-node": "^3.4.0-beta.3",
    "await-semaphore": "^0.1.1",
    "base32-encode": "^1.2.0",
    "base64-js": "^1.5.1",
    "bignumber.js": "^4.1.0",
    "bn.js": "^4.11.7",
    "classnames": "^2.2.6",
    "copy-to-clipboard": "^3.0.8",
    "currency-formatter": "^1.4.2",
    "debounce-stream": "^2.0.0",
    "deep-freeze-strict": "1.1.1",
    "end-of-stream": "^1.4.4",
    "eth-block-tracker": "^5.0.1",
    "eth-ens-namehash": "^2.0.8",
    "eth-json-rpc-filters": "^4.2.1",
    "eth-json-rpc-infura": "^5.1.0",
    "eth-json-rpc-middleware": "^8.0.0",
    "eth-keyring-controller": "^7.0.2",
    "eth-lattice-keyring": "^0.7.3",
    "eth-method-registry": "^2.0.0",
    "eth-query": "^2.1.2",
    "eth-rpc-errors": "^4.0.2",
    "eth-sig-util": "^3.0.0",
    "eth-trezor-keyring": "^0.10.0",
    "ethereum-ens-network-map": "^1.0.2",
    "ethereumjs-abi": "^0.6.4",
    "ethereumjs-util": "^7.0.10",
    "ethereumjs-wallet": "^0.6.4",
    "ethers": "^5.0.8",
    "ethjs": "^0.4.0",
    "ethjs-contract": "^0.2.3",
    "ethjs-ens": "^2.0.0",
    "ethjs-query": "^0.3.4",
    "extension-port-stream": "^2.0.0",
    "fast-json-patch": "^2.2.1",
    "fuse.js": "^3.2.0",
    "globalthis": "^1.0.1",
    "human-standard-token-abi": "^2.0.0",
    "immer": "^9.0.6",
    "json-rpc-engine": "^6.1.0",
    "json-rpc-middleware-stream": "^2.1.1",
    "jsonschema": "^1.2.4",
    "labeled-stream-splicer": "^2.0.2",
    "localforage": "^1.9.0",
    "lodash": "^4.17.21",
    "loglevel": "^1.4.1",
    "luxon": "^1.26.0",
    "nanoid": "^2.1.6",
    "nonce-tracker": "^1.0.0",
    "obj-multiplex": "^1.0.0",
    "pify": "^5.0.0",
    "promise-to-callback": "^1.0.0",
    "prop-types": "^15.6.1",
    "pubnub": "4.27.3",
    "pump": "^3.0.0",
    "punycode": "^2.1.1",
    "qrcode-generator": "1.4.1",
    "qrcode.react": "^1.0.1",
    "react": "^16.12.0",
    "react-dnd": "^3.0.2",
    "react-dnd-html5-backend": "^7.4.4",
    "react-dom": "^16.12.0",
    "react-idle-timer": "^4.2.5",
    "react-inspector": "^2.3.0",
    "react-popper": "^2.2.3",
    "react-redux": "^7.2.0",
    "react-responsive-carousel": "^3.2.21",
    "react-router-dom": "^5.1.2",
    "react-simple-file-input": "^2.0.0",
    "react-tippy": "^1.2.2",
    "react-toggle-button": "^2.2.0",
    "react-transition-group": "^1.2.1",
    "readable-stream": "^2.3.3",
    "redux": "^4.0.5",
    "redux-thunk": "^2.3.0",
    "reselect": "^3.0.1",
    "safe-event-emitter": "^1.0.1",
    "ses": "^0.12.4",
    "single-call-balance-checker-abi": "^1.0.0",
    "swappable-obj-proxy": "^1.1.0",
    "textarea-caret": "^3.0.1",
    "unicode-confusables": "^0.1.1",
    "uuid": "^8.3.2",
    "valid-url": "^1.0.9",
    "web3": "^0.20.7",
    "web3-stream-provider": "^4.0.0",
    "zxcvbn": "^4.4.2"
  },
  "devDependencies": {
    "@babel/code-frame": "^7.12.13",
    "@babel/core": "^7.12.1",
    "@babel/eslint-parser": "^7.13.14",
    "@babel/eslint-plugin": "^7.12.1",
    "@babel/plugin-proposal-class-properties": "^7.5.5",
    "@babel/plugin-proposal-nullish-coalescing-operator": "^7.10.4",
    "@babel/plugin-proposal-object-rest-spread": "^7.5.5",
    "@babel/plugin-proposal-optional-chaining": "^7.8.3",
    "@babel/plugin-transform-runtime": "^7.5.5",
    "@babel/preset-env": "^7.5.5",
    "@babel/preset-react": "^7.0.0",
    "@babel/preset-typescript": "^7.16.7",
    "@babel/register": "^7.5.5",
    "@lavamoat/allow-scripts": "^2.0.3",
    "@lavamoat/lavapack": "^3.1.0",
    "@metamask/auto-changelog": "^2.1.0",
    "@metamask/eslint-config": "^9.0.0",
    "@metamask/eslint-config-jest": "^9.0.0",
    "@metamask/eslint-config-mocha": "^9.0.0",
    "@metamask/eslint-config-nodejs": "^9.0.0",
    "@metamask/eslint-config-typescript": "^9.0.1",
    "@metamask/forwarder": "^1.1.0",
    "@metamask/phishing-warning": "^1.1.0",
    "@metamask/test-dapp": "^5.1.1",
    "@sentry/cli": "^1.58.0",
    "@storybook/addon-a11y": "^6.3.12",
    "@storybook/addon-actions": "^6.3.12",
    "@storybook/addon-essentials": "^6.3.12",
    "@storybook/addon-knobs": "^6.3.1",
    "@storybook/addons": "^6.3.12",
    "@storybook/api": "^6.3.12",
    "@storybook/client-api": "^6.3.12",
    "@storybook/components": "^6.3.12",
    "@storybook/core": "^6.3.12",
    "@storybook/core-events": "^6.3.0",
    "@storybook/react": "^6.3.12",
    "@storybook/storybook-deployer": "^2.8.10",
    "@storybook/theming": "^6.3.0",
    "@testing-library/jest-dom": "^5.11.10",
    "@testing-library/react": "^10.4.8",
    "@testing-library/react-hooks": "^3.2.1",
    "@testing-library/user-event": "^14.0.0-beta.12",
    "@tsconfig/node14": "^1.0.1",
    "@types/react": "^16.9.53",
    "@typescript-eslint/eslint-plugin": "^4.20.0",
    "@typescript-eslint/parser": "^4.20.0",
    "addons-linter": "^5.2.0",
    "babelify": "^10.0.0",
    "bify-module-groups": "^2.0.0",
    "brfs": "^2.0.2",
    "browser-util-inspect": "^0.2.0",
    "browserify": "^16.5.1",
    "chalk": "^3.0.0",
    "chromedriver": "^103.0.0",
    "concurrently": "^5.2.0",
    "copy-webpack-plugin": "^6.0.3",
    "cross-spawn": "^7.0.3",
    "css-loader": "^2.1.1",
    "css-to-xpath": "^0.1.0",
    "del": "^3.0.0",
    "depcheck": "^1.4.2",
    "dependency-tree": "^8.1.1",
    "duplexify": "^4.1.1",
    "enzyme": "^3.10.0",
    "enzyme-adapter-react-16": "^1.15.1",
    "eslint": "^7.23.0",
    "eslint-config-prettier": "^8.1.0",
    "eslint-import-resolver-node": "^0.3.4",
    "eslint-import-resolver-typescript": "^2.5.0",
    "eslint-plugin-import": "^2.22.1",
    "eslint-plugin-jest": "^24.3.4",
    "eslint-plugin-jsdoc": "^37.0.3",
    "eslint-plugin-mocha": "^8.1.0",
    "eslint-plugin-node": "^11.1.0",
    "eslint-plugin-prettier": "^3.3.1",
    "eslint-plugin-react": "^7.23.1",
    "eslint-plugin-react-hooks": "^4.2.0",
    "fancy-log": "^1.3.3",
    "fast-glob": "^3.2.2",
    "fs-extra": "^8.1.0",
    "ganache": "^v7.0.4",
    "geckodriver": "^1.21.0",
    "globby": "^11.0.4",
    "gulp": "^4.0.2",
    "gulp-autoprefixer": "^5.0.0",
    "gulp-dart-sass": "^1.0.2",
    "gulp-livereload": "4.0.0",
    "gulp-rename": "^2.0.0",
    "gulp-rtlcss": "^1.4.0",
    "gulp-sort": "^2.0.0",
    "gulp-sourcemaps": "^3.0.0",
    "gulp-stylelint": "^13.0.0",
    "gulp-watch": "^5.0.1",
    "gulp-zip": "^5.1.0",
    "history": "^5.0.0",
    "improved-yarn-audit": "^3.0.0",
    "jest": "^26.6.3",
    "jest-canvas-mock": "^2.3.1",
    "jest-it-up": "^2.0.2",
    "jsdom": "^11.2.0",
    "koa": "^2.7.0",
    "lavamoat": "^6.2.0",
    "lavamoat-browserify": "^15.2.0",
    "lavamoat-viz": "^6.0.9",
    "lockfile-lint": "^4.0.0",
    "loose-envify": "^1.4.0",
    "mocha": "^7.2.0",
    "mockttp": "^2.6.0",
    "nock": "^9.0.14",
    "node-fetch": "^2.6.1",
    "nyc": "^15.0.0",
    "patch-package": "^6.4.7",
    "polyfill-crypto.getrandomvalues": "^1.0.0",
    "prettier": "^2.2.1",
    "prettier-plugin-sort-json": "^0.0.1",
    "proxyquire": "^2.1.3",
    "pumpify": "^2.0.1",
    "randomcolor": "^0.5.4",
    "rc": "^1.2.8",
    "react-devtools": "^4.11.0",
    "read-installed": "^4.0.3",
    "redux-mock-store": "^1.5.4",
    "remote-redux-devtools": "^0.5.16",
    "resolve-url-loader": "^3.1.2",
    "sass": "^1.32.4",
    "sass-loader": "^10.1.1",
    "selenium-webdriver": "^4.1.0",
    "semver": "^7.3.5",
    "serve-handler": "^6.1.2",
    "sinon": "^9.0.0",
    "source-map": "^0.7.2",
    "source-map-explorer": "^2.4.2",
    "squirrelly": "^8.0.8",
    "storybook-dark-mode": "^1.0.9",
    "string.prototype.matchall": "^4.0.2",
    "style-loader": "^0.21.0",
    "stylelint": "^13.6.1",
    "terser": "^5.7.0",
    "through2": "^4.0.2",
    "ttest": "^2.1.1",
    "typescript": "~4.4.0",
    "vinyl": "^2.2.1",
    "vinyl-buffer": "^1.0.1",
    "vinyl-source-stream": "^2.0.0",
    "vinyl-sourcemaps-apply": "^0.2.1",
    "watchify": "^4.0.0",
    "webextension-polyfill": "^0.8.0",
    "webpack": "^4.41.6",
    "yargs": "^17.0.1",
    "yarn-deduplicate": "^3.1.0"
  },
  "engines": {
    "node": "^16.0.0",
    "yarn": "^1.16.0"
  },
  "lavamoat": {
    "allowScripts": {
      "@sentry/cli": true,
      "chromedriver": true,
      "geckodriver": true,
      "react-devtools>electron": true,
      "3box>ipfs-postmsg-proxy>peer-id>libp2p-crypto>libp2p-crypto-secp256k1>secp256k1": false,
      "3box>ipfs>ipfs-repo>datastore-level>leveldown": false,
      "3box>ipfs>ipfs-unixfs-importer>rabin-wasm>assemblyscript": false,
      "3box>ipfs>ipld-ethereum>ethereumjs-account>ethereumjs-util>keccak": false,
      "3box>ipfs>ipld-ethereum>ethereumjs-account>ethereumjs-util>secp256k1": false,
      "3box>ipfs>ipld-ethereum>ethereumjs-block>ethereumjs-util>keccak": false,
      "3box>ipfs>ipld-ethereum>ethereumjs-block>ethereumjs-util>secp256k1": false,
      "3box>ipfs>ipld-ethereum>ethereumjs-tx>ethereumjs-util>keccak": false,
      "3box>ipfs>ipld-ethereum>ethereumjs-tx>ethereumjs-util>secp256k1": false,
      "3box>ipfs>ipld-ethereum>merkle-patricia-tree>ethereumjs-util>keccak": false,
      "3box>ipfs>ipld-ethereum>merkle-patricia-tree>ethereumjs-util>secp256k1": false,
      "3box>ipfs>libp2p-crypto>libp2p-crypto-secp256k1>secp256k1": false,
      "3box>ipfs>libp2p-crypto>ursa-optional": false,
      "3box>ipfs>prometheus-gc-stats>gc-stats": false,
      "3box>orbit-db>orbit-db-cache>leveldown": false,
      "3box>orbit-db>orbit-db-keystore>leveldown": false,
      "3box>orbit-db>orbit-db-keystore>libp2p-crypto-secp256k1>secp256k1": false,
      "@eth-optimism/contracts>@ethersproject/hardware-wallets>@ledgerhq/hw-transport-node-hid>@ledgerhq/hw-transport-node-hid-noevents>node-hid": false,
      "@eth-optimism/contracts>@ethersproject/hardware-wallets>@ledgerhq/hw-transport-node-hid>node-hid": false,
      "@eth-optimism/contracts>@ethersproject/hardware-wallets>@ledgerhq/hw-transport-node-hid>usb": false,
      "@metamask/controllers>web3-provider-engine>ethereumjs-util>keccak": false,
      "@metamask/controllers>web3-provider-engine>ethereumjs-util>secp256k1": false,
      "@metamask/controllers>web3-provider-engine>ethereumjs-vm>merkle-patricia-tree>ethereumjs-util>keccak": false,
      "@metamask/controllers>web3-provider-engine>ethereumjs-vm>merkle-patricia-tree>ethereumjs-util>secp256k1": false,
      "@metamask/eth-ledger-bridge-keyring>eth-sig-util>ethereumjs-util>keccak": false,
      "@metamask/eth-ledger-bridge-keyring>hdkey>secp256k1": false,
      "@storybook/api>core-js": false,
      "@storybook/core>@storybook/core-client>@storybook/ui>core-js-pure": false,
      "eth-json-rpc-filters>eth-json-rpc-middleware>ethereumjs-util>keccak": false,
      "eth-json-rpc-filters>eth-json-rpc-middleware>ethereumjs-util>secp256k1": false,
      "eth-json-rpc-infura>eth-json-rpc-middleware>ethereumjs-util>keccak": false,
      "eth-json-rpc-infura>eth-json-rpc-middleware>ethereumjs-util>secp256k1": false,
      "eth-json-rpc-middleware>eth-sig-util>ethereumjs-util>keccak": false,
      "eth-json-rpc-middleware>eth-sig-util>ethereumjs-util>secp256k1": false,
      "eth-lattice-keyring>gridplus-sdk": false,
      "eth-sig-util>ethereumjs-util>keccak": false,
      "eth-sig-util>ethereumjs-util>secp256k1": false,
      "eth-trezor-keyring>hdkey>secp256k1": false,
      "eth-trezor-keyring>trezor-connect>@trezor/transport>protobufjs": false,
      "eth-trezor-keyring>trezor-connect>@trezor/utxo-lib>blake-hash": false,
      "eth-trezor-keyring>trezor-connect>@trezor/utxo-lib>tiny-secp256k1": false,
      "ethereumjs-util>ethereum-cryptography>keccak": false,
      "ethjs-query>babel-runtime>core-js": false,
      "ganache>@trufflesuite/bigint-buffer": false,
      "ganache>bufferutil": false,
      "ganache>keccak": false,
      "ganache>leveldown": false,
      "ganache>secp256k1": false,
      "ganache>utf-8-validate": false,
      "ethereumjs-util>ethereum-cryptography>secp256k1": false,
      "gulp-watch>chokidar>fsevents": false,
      "gulp>glob-watcher>chokidar>fsevents": false,
      "webpack>watchpack>watchpack-chokidar2>chokidar>fsevents": false,
      "@keystonehq/bc-ur-registry-eth>hdkey>secp256k1": false,
      "@metamask/rpc-methods>@metamask/key-tree>secp256k1": false,
      "eth-lattice-keyring>gridplus-sdk>secp256k1": false,
      "eth-lattice-keyring>secp256k1": false
    }
  }
}<|MERGE_RESOLUTION|>--- conflicted
+++ resolved
@@ -17,12 +17,8 @@
     "build:dev": "node development/build/index.js",
     "start:test": "SEGMENT_HOST='https://api.segment.io' SEGMENT_WRITE_KEY='FAKE' yarn build testDev",
     "start:test:mv3": "ENABLE_MV3=true SEGMENT_HOST='https://api.segment.io' SEGMENT_WRITE_KEY='FAKE' yarn build testDev",
-<<<<<<< HEAD
     "benchmark:chrome": "SELENIUM_BROWSER=chrome node test/e2e/benchmark.js",
-    "lavamoat:stats:chrome": "SELENIUM_BROWSER=chrome node test/e2e/lavamoat-stats.js",
-=======
-    "benchmark:chrome": "SELENIUM_BROWSER=chrome node test/e2e/benchmark.js",    
->>>>>>> 4d4b48d8
+    "mv3:stats:chrome": "SELENIUM_BROWSER=chrome ENABLE_MV3=true node test/e2e/lavamoat-stats.js",
     "benchmark:firefox": "SELENIUM_BROWSER=firefox node test/e2e/benchmark.js",
     "build:test": "SEGMENT_HOST='https://api.segment.io' SEGMENT_WRITE_KEY='FAKE' yarn build test",
     "build:test:flask": "yarn build test --build-type flask",
@@ -80,8 +76,7 @@
     "lavamoat:build:auto": "yarn lavamoat:build --writeAutoPolicy",
     "lavamoat:debug:build": "yarn lavamoat:build --writeAutoPolicyDebug --policydebug lavamoat/build-system/policy-debug.json",
     "lavamoat:background:auto": "./development/generate-lavamoat-policies.sh",
-    "lavamoat:auto": "yarn lavamoat:build:auto && yarn lavamoat:background:auto",
-    "lavamoat:stats:chrome": "SELENIUM_BROWSER=chrome ENABLE_MV3=true node test/e2e/lavamoat-stats.js"
+    "lavamoat:auto": "yarn lavamoat:build:auto && yarn lavamoat:background:auto"
   },
   "resolutions": {
     "**/regenerator-runtime": "^0.13.7",
