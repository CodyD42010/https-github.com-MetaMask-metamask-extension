{
  "name": "metamask-crx",
  "version": "11.7.3",
  "private": true,
  "repository": {
    "type": "git",
    "url": "https://github.com/MetaMask/metamask-extension.git"
  },
  "scripts": {
    "start": "yarn build:dev dev --apply-lavamoat=false --snow=false",
    "start:mv3": "ENABLE_MV3=true yarn build:dev dev --apply-lavamoat=false",
    "start:flask": "yarn start --build-type flask",
    "start:mmi": "yarn start --build-type mmi",
    "start:lavamoat": "yarn build:dev dev --apply-lavamoat=true",
    "dist": "yarn build dist",
    "dist:mv3": "ENABLE_MV3=true yarn build dist",
    "dist:mmi": "yarn dist --build-type mmi",
    "dist:mmi:debug": "yarn dist --build-type mmi --apply-lavamoat=false",
    "build": "yarn lavamoat:build",
    "build:dev": "node development/build/index.js",
    "start:test": "BLOCKAID_FILE_CDN=static.metafi.codefi.network/api/v1/confirmations/ppom SEGMENT_HOST='https://api.segment.io' SEGMENT_WRITE_KEY='FAKE' SENTRY_DSN_DEV=https://fake@sentry.io/0000000 yarn build:dev testDev --apply-lavamoat=false --snow=false",
    "start:test:flask": "SEGMENT_HOST='https://api.segment.io' SEGMENT_WRITE_KEY='FAKE' SENTRY_DSN_DEV=https://fake@sentry.io/0000000 yarn build:dev testDev --build-type flask --apply-lavamoat=false --snow=false",
    "start:test:mv3": "ENABLE_MV3=true SEGMENT_HOST='https://api.segment.io' SEGMENT_WRITE_KEY='FAKE' SENTRY_DSN_DEV=https://fake@sentry.io/0000000 yarn build:dev testDev",
    "benchmark:chrome": "SELENIUM_BROWSER=chrome ts-node test/e2e/benchmark.js",
    "mv3:stats:chrome": "SELENIUM_BROWSER=chrome ENABLE_MV3=true ts-node test/e2e/mv3-perf-stats/index.js",
    "user-actions-benchmark:chrome": "SELENIUM_BROWSER=chrome ts-node test/e2e/user-actions-benchmark.js",
    "benchmark:firefox": "SELENIUM_BROWSER=firefox ts-node test/e2e/benchmark.js",
    "build:test": "BLOCKAID_FILE_CDN=static.metafi.codefi.network/api/v1/confirmations/ppom SEGMENT_HOST='https://api.segment.io' SEGMENT_WRITE_KEY='FAKE' SENTRY_DSN_DEV=https://fake@sentry.io/0000000 yarn build test",
    "build:test:flask": "SEGMENT_HOST='https://api.segment.io' SEGMENT_WRITE_KEY='FAKE' yarn build test --build-type flask",
    "build:test:mmi": "SEGMENT_HOST='https://api.segment.io' SEGMENT_WRITE_KEY='FAKE' yarn build test --build-type mmi",
    "build:test:mv3": "ENABLE_MV3=true SEGMENT_HOST='https://api.segment.io' SEGMENT_WRITE_KEY='FAKE' SENTRY_DSN_DEV=https://fake@sentry.io/0000000 yarn build test",
    "build:test:dev:mv3": "ENABLE_MV3=true SEGMENT_HOST='https://api.segment.io' SEGMENT_WRITE_KEY='FAKE' SENTRY_DSN_DEV=https://fake@sentry.io/0000000 yarn build:dev testDev --apply-lavamoat=false",
    "test": "yarn lint && yarn test:unit && yarn test:unit:jest",
    "dapp": "node development/static-server.js node_modules/@metamask/test-dapp/dist --port 8080",
    "dapp-chain": "GANACHE_ARGS='-b 2' concurrently -k -n ganache,dapp -p '[{time}][{name}]' 'yarn ganache:start' 'sleep 5 && yarn dapp'",
    "forwarder": "node ./development/static-server.js ./node_modules/@metamask/forwarder/dist/ --port 9010",
    "dapp-forwarder": "concurrently -k -n forwarder,dapp -p '[{time}][{name}]' 'yarn forwarder' 'yarn dapp'",
    "test:unit": "node ./test/run-unit-tests.js --mocha --jestGlobal --jestDev",
    "test:unit:jest": "node ./test/run-unit-tests.js --jestGlobal --jestDev",
    "test:unit:jest:watch": "node --inspect ./node_modules/.bin/jest --watch",
    "test:unit:global": "mocha test/unit-global/*.test.js",
    "test:unit:mocha": "node ./test/run-unit-tests.js --mocha",
    "test:e2e:chrome": "SELENIUM_BROWSER=chrome node test/e2e/run-all.js",
    "test:e2e:chrome:mmi": "SELENIUM_BROWSER=chrome node test/e2e/run-all.js --mmi",
    "test:e2e:chrome:flask": "SELENIUM_BROWSER=chrome node test/e2e/run-all.js --build-type flask",
    "test:e2e:mmi:ci": "yarn playwright test",
    "test:e2e:mmi:all": "yarn playwright test --project=mmi && yarn test:e2e:mmi:visual",
    "test:e2e:mmi:regular": "yarn playwright test --project=mmi",
    "test:e2e:mmi:visual": "./test/e2e/mmi/scripts/run-visual-test.sh check",
    "test:e2e:mmi:visual:update": "./test/e2e/mmi/scripts/run-visual-test.sh update",
    "test:e2e:pw:report": "yarn playwright show-report public/playwright/playwright-reports/html",
    "test:e2e:chrome:mv3": "ENABLE_MV3=true SELENIUM_BROWSER=chrome node test/e2e/run-all.js",
    "test:e2e:chrome:rpc": "SELENIUM_BROWSER=chrome node test/e2e/run-all.js --rpc",
    "test:e2e:chrome:multi-provider": "MULTIPROVIDER=true SELENIUM_BROWSER=chrome node test/e2e/run-all.js --multi-provider",
    "test:e2e:firefox": "SELENIUM_BROWSER=firefox node test/e2e/run-all.js",
    "test:e2e:firefox:flask": "SELENIUM_BROWSER=firefox node test/e2e/run-all.js --build-type flask",
    "test:e2e:single": "node test/e2e/run-e2e-test.js",
    "test:coverage:mocha": "node ./test/run-unit-tests.js --mocha --coverage",
    "test:coverage:jest": "node ./test/run-unit-tests.js --jestGlobal --coverage",
    "test:coverage:jest:dev": "node ./test/run-unit-tests.js --jestDev --coverage",
    "test:coverage:validate": "node ./test/merge-coverage.js",
    "test:coverage": "node ./test/run-unit-tests.js --mocha --jestGlobal --jestDev --coverage && yarn test:coverage:validate",
    "test:coverage:html": "yarn test:coverage --html",
    "ganache:start": "./development/run-ganache.sh",
    "sentry:publish": "node ./development/sentry-publish.js",
    "lint": "yarn lint:prettier && yarn lint:eslint && yarn lint:tsc && yarn lint:styles",
    "lint:fix": "yarn lint:prettier:fix && yarn lint:eslint:fix && yarn lint:styles:fix",
    "lint:prettier": "prettier --check -- '**/*.json'",
    "lint:prettier:fix": "prettier --write -- '**/*.json'",
    "lint:changed": "./development/get-changed-file-names.sh | grep -E --regexp='[.](js|ts|tsx)$' | tr '\\n' '\\0' | xargs -0 eslint",
    "lint:changed:fix": "./development/get-changed-file-names.sh | grep -E --regexp='[.](js|ts|tsx)$' | tr '\\n' '\\0' | xargs -0 eslint --fix",
    "lint:changelog": "auto-changelog validate",
    "lint:changelog:rc": "auto-changelog validate --rc",
    "lint:eslint": "eslint . --ext js,ts,tsx,snap --cache",
    "lint:eslint:fix": "yarn lint:eslint --fix",
    "lint:lockfile:dedupe": "yarn dedupe --check",
    "lint:lockfile:dedupe:fix": "yarn dedupe",
    "lint:lockfile": "lockfile-lint --path yarn.lock --allowed-hosts npm yarn github.com codeload.github.com --empty-hostname true --allowed-schemes \"https:\" \"git+https:\" \"npm:\" \"patch:\" \"workspace:\"",
    "lint:shellcheck": "./development/shellcheck.sh",
    "lint:styles": "stylelint '*/**/*.scss'",
    "lint:styles:fix": "yarn lint:styles --fix",
    "lint:tsc": "tsc --project tsconfig.json --noEmit",
    "validate-source-maps": "node ./development/sourcemap-validator.js",
    "verify-locales": "node ./development/verify-locale-strings.js",
    "verify-locales:fix": "node ./development/verify-locale-strings.js --fix",
    "mozilla-lint": "addons-linter dist/firefox",
    "devtools:react": "react-devtools",
    "devtools:redux": "remotedev --hostname=localhost --port=8000",
    "start:dev": "concurrently -k -n build,react,redux yarn:start yarn:devtools:react yarn:devtools:redux",
    "announce": "node development/announcer.js",
    "storybook": "storybook dev -p 6006 -c .storybook",
    "storybook:build": "storybook build -c .storybook -o storybook-build",
    "storybook:deploy": "storybook-to-ghpages --existing-output-dir storybook-build --remote storybook --branch master",
    "update-changelog": "auto-changelog update",
    "generate:migration": "./development/generate-migration.sh",
    "lavamoat:build": "lavamoat development/build/index.js --policy lavamoat/build-system/policy.json --policyOverride lavamoat/build-system/policy-override.json",
    "lavamoat:build:auto": "yarn lavamoat:build --writeAutoPolicy",
    "lavamoat:debug:build": "yarn lavamoat:build --writeAutoPolicyDebug --policydebug lavamoat/build-system/policy-debug.json",
    "lavamoat:webapp:auto": "node ./development/generate-lavamoat-policies.js --devMode=true",
    "lavamoat:webapp:auto:ci": "node ./development/generate-lavamoat-policies.js --parallel=false",
    "lavamoat:auto": "yarn lavamoat:build:auto && yarn lavamoat:webapp:auto",
    "ts-migration:dashboard:build": "ts-node development/ts-migration-dashboard/scripts/build-app.ts",
    "ts-migration:dashboard:deploy": "gh-pages --dist development/ts-migration-dashboard/build/final --remote ts-migration-dashboard",
    "ts-migration:dashboard:watch": "yarn ts-migration:dashboard:build --watch",
    "ts-migration:enumerate": "ts-node development/ts-migration-dashboard/scripts/write-list-of-files-to-convert.ts",
    "test-storybook": "test-storybook -c .storybook",
    "test-storybook:ci": "concurrently -k -s first -n \"SB,TEST\" -c \"magenta,blue\" \"yarn storybook:build && npx http-server storybook-build --port 6006 \" \"wait-on tcp:6006 && echo 'Build done. Running storybook tests...' && npx playwright install && yarn test-storybook --maxWorkers=2\"",
    "githooks:install": "husky install",
    "fitness-functions": "ts-node development/fitness-functions/index.ts",
    "generate-beta-commit": "node ./development/generate-beta-commit.js",
    "validate-branch-name": "validate-branch-name",
    "add-release-label-to-pr-and-linked-issues": "ts-node ./.github/scripts/add-release-label-to-pr-and-linked-issues.ts",
    "check-pr-has-required-labels": "ts-node ./.github/scripts/check-pr-has-required-labels.ts",
    "close-release-bug-report-issue": "ts-node ./.github/scripts/close-release-bug-report-issue.ts",
    "check-template-and-add-labels": "ts-node ./.github/scripts/check-template-and-add-labels.ts",
    "audit": "yarn npm audit --recursive --environment production --severity moderate --ignore '@metamask/types (deprecation)'"
  },
  "resolutions": {
    "simple-update-notifier@^1.0.0": "^2.0.0",
    "@babel/core": "patch:@babel/core@npm%3A7.23.2#~/.yarn/patches/@babel-core-npm-7.23.2-b93f586907.patch",
    "@babel/runtime": "patch:@babel/runtime@npm%3A7.23.2#~/.yarn/patches/@babel-runtime-npm-7.23.2-d013d6cf7e.patch",
    "@metamask/approval-controller": "^5.1.1",
    "@types/react": "^16.9.53",
    "analytics-node/axios": "^0.21.2",
    "bn.js": "^5.2.1",
    "ganache-core/lodash": "^4.17.21",
    "git-url-parse@^12.0.0": "^13.1.0",
    "glob-parent": "^6.0.2",
    "globalthis@^1.0.1": "1.0.1",
    "netmask": "^2.0.1",
    "json-schema": "^0.4.0",
    "ast-types": "^0.14.2",
    "x-default-browser": "^0.5.2",
    "web3-provider-engine/eth-json-rpc-filters": "^6.0.0",
    "acorn@^7.0.0": "patch:acorn@npm:7.4.1#.yarn/patches/acorn-npm-7.4.1-f450b4646c.patch",
    "acorn@^7.4.1": "patch:acorn@npm:7.4.1#.yarn/patches/acorn-npm-7.4.1-f450b4646c.patch",
    "acorn@^7.1.1": "patch:acorn@npm:7.4.1#.yarn/patches/acorn-npm-7.4.1-f450b4646c.patch",
    "acorn@7.4.1": "patch:acorn@npm:7.4.1#.yarn/patches/acorn-npm-7.4.1-f450b4646c.patch",
    "object.values@^1.1.0": "patch:object.values@npm%3A1.1.5#./.yarn/patches/object.values-npm-1.1.5-f1de7f3742.patch",
    "object.values@^1.1.5": "patch:object.values@npm%3A1.1.5#./.yarn/patches/object.values-npm-1.1.5-f1de7f3742.patch",
    "object.values@^1.0.4": "patch:object.values@npm%3A1.1.5#./.yarn/patches/object.values-npm-1.1.5-f1de7f3742.patch",
    "error@^7.0.0": "patch:error@npm%3A7.0.2#./.yarn/patches/error-npm-7.0.2-6dfbeab4da.patch",
    "eslint-import-resolver-typescript@^2.5.0": "patch:eslint-import-resolver-typescript@npm%3A2.5.0#./.yarn/patches/eslint-import-resolver-typescript-npm-2.5.0-3b8adf0d03.patch",
    "colors@1.4.0": "patch:colors@npm%3A1.4.0#./.yarn/patches/colors-npm-1.4.0-7e2cf12234.patch",
    "colors@0.5.x": "patch:colors@npm%3A1.4.0#./.yarn/patches/colors-npm-1.4.0-7e2cf12234.patch",
    "borc@^2.1.2": "patch:borc@npm%3A2.1.2#./.yarn/patches/borc-npm-2.1.2-8ffcc2dd81.patch",
    "borc@^2.1.0": "patch:borc@npm%3A2.1.2#./.yarn/patches/borc-npm-2.1.2-8ffcc2dd81.patch",
    "convert-source-map@^1.7.0": "patch:convert-source-map@npm%3A1.1.3#./.yarn/patches/convert-source-map-npm-1.1.3-7f1bfeabd4.patch",
    "convert-source-map@1.7.0": "patch:convert-source-map@npm%3A1.1.3#./.yarn/patches/convert-source-map-npm-1.1.3-7f1bfeabd4.patch",
    "convert-source-map@^1.0.0": "patch:convert-source-map@npm%3A1.1.3#./.yarn/patches/convert-source-map-npm-1.1.3-7f1bfeabd4.patch",
    "convert-source-map@^1.8.0": "patch:convert-source-map@npm%3A1.1.3#./.yarn/patches/convert-source-map-npm-1.1.3-7f1bfeabd4.patch",
    "convert-source-map@~1.1.0": "patch:convert-source-map@npm%3A1.1.3#./.yarn/patches/convert-source-map-npm-1.1.3-7f1bfeabd4.patch",
    "convert-source-map@^0.3.3": "patch:convert-source-map@npm%3A1.1.3#./.yarn/patches/convert-source-map-npm-1.1.3-7f1bfeabd4.patch",
    "convert-source-map@^1.5.1": "patch:convert-source-map@npm%3A1.1.3#./.yarn/patches/convert-source-map-npm-1.1.3-7f1bfeabd4.patch",
    "convert-source-map@^1.5.0": "patch:convert-source-map@npm%3A1.1.3#./.yarn/patches/convert-source-map-npm-1.1.3-7f1bfeabd4.patch",
    "convert-source-map@^1.4.0": "patch:convert-source-map@npm%3A1.1.3#./.yarn/patches/convert-source-map-npm-1.1.3-7f1bfeabd4.patch",
    "convert-source-map@^1.6.0": "patch:convert-source-map@npm%3A1.1.3#./.yarn/patches/convert-source-map-npm-1.1.3-7f1bfeabd4.patch",
    "abort-controller@^3.0.0": "patch:abort-controller@npm%3A3.0.0#./.yarn/patches/abort-controller-npm-3.0.0-2f3a9a2bcb.patch",
    "await-semaphore@^0.1.1": "patch:await-semaphore@npm%3A0.1.3#./.yarn/patches/await-semaphore-npm-0.1.3-b7a0001fab.patch",
    "await-semaphore@^0.1.3": "patch:await-semaphore@npm%3A0.1.3#./.yarn/patches/await-semaphore-npm-0.1.3-b7a0001fab.patch",
    "eslint@8.36.0": "patch:eslint@npm%3A8.36.0#./.yarn/patches/eslint-npm-8.36.0-f8482bce95.patch",
    "eslint@^8.36.0": "patch:eslint@npm%3A8.36.0#./.yarn/patches/eslint-npm-8.36.0-f8482bce95.patch",
    "eth-query@^2.1.2": "patch:eth-query@npm%3A2.1.2#./.yarn/patches/eth-query-npm-2.1.2-7c6adc825f.patch",
    "eth-query@^2.1.0": "patch:eth-query@npm%3A2.1.2#./.yarn/patches/eth-query-npm-2.1.2-7c6adc825f.patch",
    "ethereumjs-util@^5.1.1": "patch:ethereumjs-util@npm%3A5.2.1#./.yarn/patches/ethereumjs-util-npm-5.2.1-72b39f4e7e.patch",
    "ethereumjs-util@^5.1.2": "patch:ethereumjs-util@npm%3A5.2.1#./.yarn/patches/ethereumjs-util-npm-5.2.1-72b39f4e7e.patch",
    "ethereumjs-util@^5.1.5": "patch:ethereumjs-util@npm%3A5.2.1#./.yarn/patches/ethereumjs-util-npm-5.2.1-72b39f4e7e.patch",
    "ethereumjs-util@^5.0.0": "patch:ethereumjs-util@npm%3A5.2.1#./.yarn/patches/ethereumjs-util-npm-5.2.1-72b39f4e7e.patch",
    "ethereumjs-util@^5.2.0": "patch:ethereumjs-util@npm%3A5.2.1#./.yarn/patches/ethereumjs-util-npm-5.2.1-72b39f4e7e.patch",
    "ethereumjs-util@^7.0.10": "patch:ethereumjs-util@npm%3A7.1.5#./.yarn/patches/ethereumjs-util-npm-7.1.5-5bb4d00000.patch",
    "ethereumjs-util@^7.1.5": "patch:ethereumjs-util@npm%3A7.1.5#./.yarn/patches/ethereumjs-util-npm-7.1.5-5bb4d00000.patch",
    "ethereumjs-util@^7.1.4": "patch:ethereumjs-util@npm%3A7.1.5#./.yarn/patches/ethereumjs-util-npm-7.1.5-5bb4d00000.patch",
    "ethereumjs-util@^7.0.9": "patch:ethereumjs-util@npm%3A7.1.5#./.yarn/patches/ethereumjs-util-npm-7.1.5-5bb4d00000.patch",
    "ethereumjs-util@^7.1.0": "patch:ethereumjs-util@npm%3A7.1.5#./.yarn/patches/ethereumjs-util-npm-7.1.5-5bb4d00000.patch",
    "ethereumjs-util@^7.0.2": "patch:ethereumjs-util@npm%3A7.1.5#./.yarn/patches/ethereumjs-util-npm-7.1.5-5bb4d00000.patch",
    "ethereumjs-util@^7.0.8": "patch:ethereumjs-util@npm%3A7.1.5#./.yarn/patches/ethereumjs-util-npm-7.1.5-5bb4d00000.patch",
    "ethereumjs-util@^7.0.7": "patch:ethereumjs-util@npm%3A7.1.5#./.yarn/patches/ethereumjs-util-npm-7.1.5-5bb4d00000.patch",
    "fast-json-patch@^2.2.1": "patch:fast-json-patch@npm%3A2.2.1#./.yarn/patches/fast-json-patch-npm-2.2.1-63b021bb37.patch",
    "fast-json-patch@^2.0.6": "patch:fast-json-patch@npm%3A2.2.1#./.yarn/patches/fast-json-patch-npm-2.2.1-63b021bb37.patch",
    "gulp-sourcemaps@^3.0.0": "patch:gulp-sourcemaps@npm%3A3.0.0#./.yarn/patches/gulp-sourcemaps-npm-3.0.0-1ae0fbef6d.patch",
    "inline-source-map@~0.6.0": "patch:inline-source-map@npm%3A0.6.2#./.yarn/patches/inline-source-map-npm-0.6.2-96902459a0.patch",
    "plugin-error@^1.0.1": "patch:plugin-error@npm%3A1.0.1#./.yarn/patches/plugin-error-npm-1.0.1-7d15e880d6.patch",
    "plugin-error@1.0.1": "patch:plugin-error@npm%3A1.0.1#./.yarn/patches/plugin-error-npm-1.0.1-7d15e880d6.patch",
    "regenerator-runtime@^0.13.4": "patch:regenerator-runtime@npm%3A0.13.7#./.yarn/patches/regenerator-runtime-npm-0.13.7-41bcbe64ea.patch",
    "regenerator-runtime@^0.13.7": "patch:regenerator-runtime@npm%3A0.13.7#./.yarn/patches/regenerator-runtime-npm-0.13.7-41bcbe64ea.patch",
    "regenerator-runtime@^0.11.0": "patch:regenerator-runtime@npm%3A0.13.7#./.yarn/patches/regenerator-runtime-npm-0.13.7-41bcbe64ea.patch",
    "jsdom@^16.7.0": "patch:jsdom@npm%3A16.7.0#./.yarn/patches/jsdom-npm-16.7.0-216c5c4bf9.patch",
    "trim": "^0.0.3",
    "@eslint/eslintrc@^2.0.1": "patch:@eslint/eslintrc@npm%3A2.0.2#./.yarn/patches/@eslint-eslintrc-npm-2.0.2-d308674d86.patch",
    "@fortawesome/fontawesome-free@^5.13.0": "patch:@fortawesome/fontawesome-free@npm%3A5.13.0#./.yarn/patches/@fortawesome-fontawesome-free-npm-5.13.0-f20fc0388d.patch",
    "@keystonehq/bc-ur-registry@^0.5.0-alpha.5": "patch:@keystonehq/bc-ur-registry@npm%3A0.5.0-alpha.5#./.yarn/patches/@keystonehq-bc-ur-registry-npm-0.5.0-alpha.5-b95c7992a6.patch",
    "fast-json-patch@^3.1.0": "patch:fast-json-patch@npm%3A3.1.1#./.yarn/patches/fast-json-patch-npm-3.1.1-7e8bb70a45.patch",
    "@reduxjs/toolkit@^1.6.2": "patch:@reduxjs/toolkit@npm%3A1.6.2#./.yarn/patches/@reduxjs-toolkit-npm-1.6.2-67af09515f.patch",
    "parse5@^7.0.0": "patch:parse5@npm%3A7.1.2#./.yarn/patches/parse5-npm-7.1.2-aa9a92c270.patch",
    "@types/madge@^5.0.0": "patch:@types/madge@npm%3A5.0.0#./.yarn/patches/@types-madge-npm-5.0.0-654566c2d2.patch",
    "zxcvbn@^4.4.2": "patch:zxcvbn@npm%3A4.4.2#./.yarn/patches/zxcvbn-npm-4.4.2-6527983856.patch",
    "web3@^0.20.7": "patch:web3@npm%3A0.20.7#./.yarn/patches/web3-npm-0.20.7-ee7ef00c57.patch",
    "watchify@^4.0.0": "patch:watchify@npm%3A4.0.0#./.yarn/patches/watchify-npm-4.0.0-4fd965dd49.patch",
    "undeclared-identifiers@^1.1.2": "patch:undeclared-identifiers@npm%3A1.1.2#./.yarn/patches/undeclared-identifiers-npm-1.1.2-13d6792e9e.patch",
    "sass@^1.32.4": "patch:sass@npm%3A1.35.2#./.yarn/patches/sass-npm-1.35.2-6df4e15d13.patch",
    "sass@^1.26.3": "patch:sass@npm%3A1.35.2#./.yarn/patches/sass-npm-1.35.2-6df4e15d13.patch",
    "sass@^1.29.0": "patch:sass@npm%3A1.35.2#./.yarn/patches/sass-npm-1.35.2-6df4e15d13.patch",
    "squirrelly@^9.0.0": "patch:squirrelly@npm%3A9.0.0#./.yarn/patches/squirrelly-npm-9.0.0-3cf710c7bb.patch",
    "stylelint@^13.6.1": "patch:stylelint@npm%3A13.6.1#./.yarn/patches/stylelint-npm-13.6.1-47aaddf62b.patch",
    "luxon@^3.0.1": "patch:luxon@npm%3A3.2.1#./.yarn/patches/luxon-npm-3.2.1-56f8d97395.patch",
    "luxon@^3.2.1": "patch:luxon@npm%3A3.2.1#./.yarn/patches/luxon-npm-3.2.1-56f8d97395.patch",
    "symbol-observable": "^2.0.3",
    "async-done@~1.3.2": "patch:async-done@npm%3A1.3.2#./.yarn/patches/async-done-npm-1.3.2-1f0a4a8997.patch",
    "async-done@^1.2.0": "patch:async-done@npm%3A1.3.2#./.yarn/patches/async-done-npm-1.3.2-1f0a4a8997.patch",
    "async-done@^1.2.2": "patch:async-done@npm%3A1.3.2#./.yarn/patches/async-done-npm-1.3.2-1f0a4a8997.patch",
    "fast-json-patch@^3.1.1": "patch:fast-json-patch@npm%3A3.1.1#./.yarn/patches/fast-json-patch-npm-3.1.1-7e8bb70a45.patch",
    "request@^2.83.0": "patch:request@npm%3A2.88.2#./.yarn/patches/request-npm-2.88.2-f4a57c72c4.patch",
    "request@^2.88.2": "patch:request@npm%3A2.88.2#./.yarn/patches/request-npm-2.88.2-f4a57c72c4.patch",
    "request@^2.85.0": "patch:request@npm%3A2.88.2#./.yarn/patches/request-npm-2.88.2-f4a57c72c4.patch",
    "@metamask/signature-controller@^6.1.2": "patch:@metamask/signature-controller@npm%3A6.1.2#~/.yarn/patches/@metamask-signature-controller-npm-6.1.2-f60d8a4960.patch",
    "semver@7.3.7": "^7.5.4",
    "semver@7.3.8": "^7.5.4",
    "@metamask/eth-keyring-controller@npm:^13.0.1": "patch:@metamask/eth-keyring-controller@npm%3A13.0.1#~/.yarn/patches/@metamask-eth-keyring-controller-npm-13.0.1-06ff83faad.patch",
    "nonce-tracker@npm:^3.0.0": "patch:nonce-tracker@npm%3A3.0.0#~/.yarn/patches/nonce-tracker-npm-3.0.0-c5e9a93f9d.patch",
<<<<<<< HEAD
    "@metamask/accounts-controller@npm:^4.0.0": "patch:@metamask/accounts-controller@npm%3A4.0.0#~/.yarn/patches/@metamask-accounts-controller-npm-4.0.0-3127b56d14.patch",
    "@trezor/connect-web": "9.0.11",
    "lavamoat-core@npm:^15.0.0": "patch:lavamoat-core@npm%3A15.0.0#~/.yarn/patches/lavamoat-core-npm-15.0.0-5f5fd568f9.patch"
=======
    "@trezor/connect-web": "9.0.11",
    "lavamoat-core@npm:^15.1.1": "patch:lavamoat-core@npm%3A15.1.1#~/.yarn/patches/lavamoat-core-npm-15.1.1-51fbe39988.patch"
>>>>>>> 39eb576b
  },
  "dependencies": {
    "@babel/runtime": "^7.23.2",
    "@blockaid/ppom_release": "^1.4.0",
    "@ensdomains/content-hash": "^2.5.6",
    "@ethereumjs/common": "^3.1.1",
    "@ethereumjs/tx": "^4.1.1",
    "@ethersproject/abi": "^5.6.4",
    "@ethersproject/bignumber": "^5.7.0",
    "@ethersproject/contracts": "^5.7.0",
    "@ethersproject/hdnode": "^5.6.2",
    "@ethersproject/providers": "^5.7.2",
    "@fortawesome/fontawesome-free": "^5.13.0",
    "@keystonehq/bc-ur-registry-eth": "^0.19.1",
    "@keystonehq/metamask-airgapped-keyring": "^0.13.1",
    "@lavamoat/snow": "^2.0.1",
    "@material-ui/core": "^4.11.0",
    "@metamask-institutional/custody-controller": "^0.2.18",
    "@metamask-institutional/custody-keyring": "^1.0.7",
    "@metamask-institutional/extension": "^0.3.12",
    "@metamask-institutional/institutional-features": "^1.2.9",
    "@metamask-institutional/portfolio-dashboard": "^1.4.0",
    "@metamask-institutional/rpc-allowlist": "^1.0.0",
    "@metamask-institutional/sdk": "^0.1.23",
    "@metamask-institutional/transaction-update": "^0.1.32",
    "@metamask/accounts-controller": "patch:@metamask/accounts-controller@npm%3A5.0.0#~/.yarn/patches/@metamask-accounts-controller-npm-5.0.0-f877105fa0.patch",
    "@metamask/address-book-controller": "^3.0.0",
    "@metamask/announcement-controller": "^5.0.1",
    "@metamask/approval-controller": "^5.1.1",
    "@metamask/assets-controllers": "^24.0.0",
    "@metamask/base-controller": "^4.0.0",
    "@metamask/browser-passworder": "^4.3.0",
    "@metamask/contract-metadata": "^2.3.1",
    "@metamask/controller-utils": "^5.0.0",
    "@metamask/design-tokens": "^1.12.0",
    "@metamask/desktop": "^0.3.0",
    "@metamask/eth-json-rpc-middleware": "^12.0.1",
    "@metamask/eth-keyring-controller": "^15.1.0",
    "@metamask/eth-ledger-bridge-keyring": "^2.0.1",
    "@metamask/eth-query": "^4.0.0",
    "@metamask/eth-snap-keyring": "^2.1.1",
    "@metamask/eth-token-tracker": "^4.0.0",
    "@metamask/eth-trezor-keyring": "^3.0.0",
    "@metamask/etherscan-link": "^3.0.0",
    "@metamask/ethjs-query": "^0.5.0",
    "@metamask/gas-fee-controller": "^12.0.0",
    "@metamask/jazzicon": "^2.0.0",
    "@metamask/keyring-api": "^1.0.0",
    "@metamask/keyring-controller": "patch:@metamask/keyring-controller@npm%3A9.0.0#~/.yarn/patches/@metamask-keyring-controller-npm-9.0.0-f57ed3ebea.patch",
    "@metamask/logging-controller": "^1.0.1",
    "@metamask/logo": "^3.1.2",
    "@metamask/message-manager": "^7.3.0",
    "@metamask/metamask-eth-abis": "^3.0.0",
    "@metamask/name-controller": "^4.0.0",
    "@metamask/network-controller": "^17.1.0",
    "@metamask/notification-controller": "^3.0.0",
    "@metamask/obs-store": "^8.1.0",
    "@metamask/permission-controller": "^7.1.0",
    "@metamask/phishing-controller": "^8.0.0",
    "@metamask/polling-controller": "^4.0.0",
    "@metamask/post-message-stream": "^7.0.0",
    "@metamask/ppom-validator": "^0.10.0",
    "@metamask/providers": "^14.0.2",
    "@metamask/queued-request-controller": "^0.3.0",
    "@metamask/rate-limit-controller": "^3.0.0",
    "@metamask/safe-event-emitter": "^2.0.0",
    "@metamask/scure-bip39": "^2.0.3",
    "@metamask/selected-network-controller": "^6.0.0",
    "@metamask/signature-controller": "^6.1.2",
    "@metamask/smart-transactions-controller": "^6.2.2",
    "@metamask/snaps-controllers": "^4.0.0",
    "@metamask/snaps-rpc-methods": "^4.1.0",
    "@metamask/snaps-sdk": "^1.3.2",
    "@metamask/snaps-utils": "^5.1.2",
    "@metamask/transaction-controller": "^20.0.0",
    "@metamask/user-operation-controller": "^1.0.0",
    "@metamask/utils": "^8.2.1",
    "@ngraveio/bc-ur": "^1.1.6",
    "@popperjs/core": "^2.4.0",
    "@reduxjs/toolkit": "^1.6.2",
    "@segment/loosely-validate-event": "^2.0.0",
    "@sentry/browser": "^7.53.0",
    "@sentry/integrations": "^7.53.0",
    "@sentry/types": "^7.53.0",
    "@sentry/utils": "^7.53.0",
    "@trezor/connect-web": "9.0.11",
    "@zxing/browser": "^0.1.4",
    "@zxing/library": "0.20.0",
    "await-semaphore": "^0.1.1",
    "base32-encode": "^1.2.0",
    "base64-js": "^1.5.1",
    "bignumber.js": "^4.1.0",
    "blo": "1.1.1",
    "bn.js": "^5.2.1",
    "bowser": "^2.11.0",
    "classnames": "^2.2.6",
    "copy-to-clipboard": "^3.3.3",
    "currency-formatter": "^1.4.2",
    "debounce-stream": "^2.0.0",
    "deep-freeze-strict": "1.1.1",
    "end-of-stream": "^1.4.4",
    "eth-ens-namehash": "^2.0.8",
    "eth-json-rpc-filters": "^6.0.0",
    "eth-lattice-keyring": "^0.12.4",
    "eth-method-registry": "^2.0.0",
    "eth-rpc-errors": "^4.0.2",
    "eth-sig-util": "^3.0.0",
    "ethereum-ens-network-map": "^1.0.2",
    "ethereumjs-abi": "^0.6.4",
    "ethereumjs-util": "^7.0.10",
    "ethjs": "^0.4.0",
    "ethjs-contract": "^0.2.3",
    "extension-port-stream": "^3.0.0",
    "fast-json-patch": "^3.1.1",
    "fuse.js": "^3.2.0",
    "globalthis": "^1.0.1",
    "human-standard-token-abi": "^2.0.0",
    "immer": "^9.0.6",
    "is-retry-allowed": "^2.2.0",
    "jest-junit": "^14.0.1",
    "json-rpc-engine": "^6.1.0",
    "json-rpc-middleware-stream": "^5.0.1",
    "labeled-stream-splicer": "^2.0.2",
    "localforage": "^1.9.0",
    "lodash": "^4.17.21",
    "loglevel": "^1.8.1",
    "luxon": "^3.2.1",
    "nanoid": "^2.1.6",
    "obj-multiplex": "^1.0.0",
    "pify": "^5.0.0",
    "promise-to-callback": "^1.0.0",
    "prop-types": "^15.6.1",
    "pump": "^3.0.0",
    "punycode": "^2.1.1",
    "qrcode-generator": "1.4.1",
    "qrcode.react": "^1.0.1",
    "react": "^16.12.0",
    "react-beautiful-dnd": "^13.1.1",
    "react-dom": "^16.12.0",
    "react-focus-lock": "^2.9.4",
    "react-idle-timer": "^4.2.5",
    "react-inspector": "^6.0.2",
    "react-markdown": "^6.0.3",
    "react-popper": "^2.2.3",
    "react-redux": "^7.2.0",
    "react-responsive-carousel": "^3.2.21",
    "react-router-dom": "^5.1.2",
    "react-simple-file-input": "^2.0.0",
    "react-tippy": "^1.2.2",
    "react-toggle-button": "^2.2.0",
    "react-transition-group": "^1.2.1",
    "readable-stream": "^2.3.3",
    "redux": "^4.0.5",
    "redux-thunk": "^2.3.0",
    "remove-trailing-slash": "^0.1.1",
    "reselect": "^3.0.1",
    "ses": "^1.1.0",
    "single-call-balance-checker-abi": "^1.0.0",
    "unicode-confusables": "^0.1.1",
    "uuid": "^8.3.2",
    "web3-stream-provider": "^4.0.0",
    "zxcvbn": "^4.4.2"
  },
  "devDependencies": {
    "@actions/core": "^1.10.0",
    "@actions/github": "^5.1.1",
    "@babel/code-frame": "^7.22.13",
    "@babel/core": "^7.23.2",
    "@babel/eslint-parser": "^7.22.15",
    "@babel/eslint-plugin": "^7.22.10",
    "@babel/plugin-transform-logical-assignment-operators": "^7.23.4",
    "@babel/preset-env": "^7.23.2",
    "@babel/preset-react": "^7.22.15",
    "@babel/preset-typescript": "^7.23.2",
    "@babel/register": "^7.22.15",
<<<<<<< HEAD
    "@lavamoat/allow-scripts": "^3.0.0",
    "@lavamoat/lavapack": "^6.0.0",
=======
    "@lavamoat/allow-scripts": "^3.0.1",
    "@lavamoat/lavapack": "^6.0.2",
>>>>>>> 39eb576b
    "@metamask/auto-changelog": "^2.1.0",
    "@metamask/build-utils": "^1.0.0",
    "@metamask/eslint-config": "^9.0.0",
    "@metamask/eslint-config-jest": "^9.0.0",
    "@metamask/eslint-config-mocha": "^9.0.0",
    "@metamask/eslint-config-nodejs": "^9.0.0",
    "@metamask/eslint-config-typescript": "^9.0.1",
    "@metamask/forwarder": "^1.1.0",
    "@metamask/phishing-warning": "^3.0.0",
    "@metamask/test-dapp": "^7.3.1",
    "@playwright/test": "^1.39.0",
    "@sentry/cli": "^2.19.4",
    "@storybook/addon-a11y": "^7.4.6",
    "@storybook/addon-actions": "^7.4.6",
    "@storybook/addon-designs": "^7.0.5",
    "@storybook/addon-docs": "^7.4.6",
    "@storybook/addon-essentials": "^7.4.6",
    "@storybook/addon-knobs": "^7.0.2",
    "@storybook/addon-mdx-gfm": "^7.4.6",
    "@storybook/addons": "^7.4.6",
    "@storybook/api": "^7.4.6",
    "@storybook/client-api": "^7.4.6",
    "@storybook/components": "^7.4.6",
    "@storybook/core-events": "^7.4.6",
    "@storybook/react": "^7.4.6",
    "@storybook/react-webpack5": "^7.4.6",
    "@storybook/storybook-deployer": "^2.8.16",
    "@storybook/test-runner": "^0.10.0",
    "@storybook/theming": "^7.4.6",
    "@testing-library/jest-dom": "^5.11.10",
    "@testing-library/react": "^10.4.8",
    "@testing-library/react-hooks": "^8.0.1",
    "@testing-library/user-event": "^14.4.3",
    "@tsconfig/node16": "^1.0.3",
    "@types/babelify": "^7.3.7",
    "@types/browserify": "^12.0.37",
    "@types/currency-formatter": "^1.5.1",
    "@types/end-of-stream": "^1.4.1",
    "@types/fs-extra": "^9.0.13",
    "@types/gulp": "^4.0.9",
    "@types/gulp-autoprefixer": "^0.0.33",
    "@types/gulp-sass": "^5.0.0",
    "@types/gulp-sourcemaps": "^0.0.35",
    "@types/jest": "^29.1.2",
    "@types/madge": "^5.0.0",
    "@types/mocha": "^10.0.3",
    "@types/node": "^18",
    "@types/pify": "^5.0.1",
    "@types/pump": "^1.1.1",
    "@types/react": "^16.9.53",
    "@types/react-beautiful-dnd": "^13",
    "@types/react-dom": "^17.0.11",
    "@types/react-redux": "^7.1.25",
    "@types/react-router-dom": "^5.3.3",
    "@types/readable-stream": "^4.0.4",
    "@types/remote-redux-devtools": "^0.5.5",
    "@types/sass": "^1.43.1",
    "@types/selenium-webdriver": "^4.1.19",
    "@types/sinon": "^10.0.13",
    "@types/sprintf-js": "^1",
    "@types/w3c-web-hid": "^1.0.3",
    "@types/watchify": "^3.11.1",
    "@types/webextension-polyfill": "^0.10.4",
    "@types/yargs": "^17.0.8",
    "@typescript-eslint/eslint-plugin": "^5.30.7",
    "@typescript-eslint/parser": "^5.30.7",
    "@whitespace/storybook-addon-html": "^5.1.6",
    "addons-linter": "^5.2.0",
    "axios": "^1.1.3",
    "babelify": "^10.0.0",
    "bify-module-groups": "^2.0.0",
    "brfs": "^2.0.2",
    "browserify": "^17.0.0",
    "chalk": "^4.1.2",
    "chokidar": "^3.5.3",
    "concurrently": "^7.6.0",
    "copy-webpack-plugin": "^6.0.3",
    "cross-spawn": "^7.0.3",
    "css-loader": "^2.1.1",
    "css-to-xpath": "^0.1.0",
    "csstype": "^3.0.11",
    "del": "^6.1.1",
    "depcheck": "^1.4.3",
    "dependency-tree": "^10.0.9",
    "detect-port": "^1.5.1",
    "dotenv": "^16.3.1",
    "duplexify": "^4.1.1",
    "eslint": "^8.36.0",
    "eslint-config-prettier": "^8.5.0",
    "eslint-import-resolver-node": "^0.3.4",
    "eslint-import-resolver-typescript": "^2.5.0",
    "eslint-plugin-import": "^2.22.1",
    "eslint-plugin-jest": "^26.6.0",
    "eslint-plugin-jsdoc": "^39.3.3",
    "eslint-plugin-mocha": "^10.1.0",
    "eslint-plugin-node": "^11.1.0",
    "eslint-plugin-prettier": "^4.2.1",
    "eslint-plugin-react": "^7.23.1",
    "eslint-plugin-react-hooks": "^4.2.0",
    "eslint-plugin-storybook": "^0.6.15",
    "fake-indexeddb": "^4.0.1",
    "fancy-log": "^1.3.3",
    "fast-glob": "^3.2.2",
    "fs-extra": "^8.1.0",
    "ganache": "^v7.0.4",
    "gh-pages": "^5.0.0",
    "globby": "^11.0.4",
    "gulp": "^4.0.2",
    "gulp-autoprefixer": "^8.0.0",
    "gulp-livereload": "4.0.0",
    "gulp-rename": "^2.0.0",
    "gulp-rtlcss": "^1.4.0",
    "gulp-sass": "^5.1.0",
    "gulp-sort": "^2.0.0",
    "gulp-sourcemaps": "^3.0.0",
    "gulp-stylelint": "^13.0.0",
    "gulp-watch": "^5.0.1",
    "gulp-zip": "^5.1.0",
    "history": "^5.0.0",
    "husky": "^8.0.3",
    "ini": "^3.0.0",
    "istanbul-lib-coverage": "^3.2.0",
    "istanbul-lib-report": "^3.0.0",
    "istanbul-reports": "^3.1.5",
    "jest": "^29.1.2",
    "jest-canvas-mock": "^2.3.1",
    "jest-environment-jsdom": "^29.1.2",
    "js-yaml": "^4.1.0",
    "jsdom": "^16.7.0",
    "koa": "^2.7.0",
<<<<<<< HEAD
    "lavamoat": "^8.0.0",
    "lavamoat-browserify": "^17.0.0",
    "lavamoat-viz": "^7.0.0",
=======
    "lavamoat": "^8.0.2",
    "lavamoat-browserify": "^17.0.2",
    "lavamoat-viz": "^7.0.2",
>>>>>>> 39eb576b
    "lockfile-lint": "^4.10.6",
    "loose-envify": "^1.4.0",
    "madge": "^6.1.0",
    "mocha": "^10.2.0",
    "mocha-junit-reporter": "^2.2.1",
    "mockttp": "^2.6.0",
    "nock": "^13.2.9",
    "node-fetch": "^2.6.1",
    "nyc": "^15.0.0",
    "polyfill-crypto.getrandomvalues": "^1.0.0",
    "prettier": "^2.7.1",
    "prettier-plugin-sort-json": "^1.0.0",
    "proxyquire": "^2.1.3",
    "pumpify": "^2.0.1",
    "randomcolor": "^0.5.4",
    "react-devtools": "^4.11.0",
    "react-syntax-highlighter": "^15.5.0",
    "read-installed": "^4.0.3",
    "redux-mock-store": "^1.5.4",
    "remote-redux-devtools": "^0.5.16",
    "resolve-url-loader": "^3.1.5",
    "sass": "^1.32.4",
    "sass-loader": "^10.1.1",
    "selenium-webdriver": "^4.15.0",
    "semver": "^7.5.4",
    "serve-handler": "^6.1.2",
    "sinon": "^9.0.0",
    "source-map": "^0.7.4",
    "source-map-explorer": "^2.4.2",
    "sprintf-js": "^1.1.3",
    "squirrelly": "^9.0.0",
    "storybook": "^7.4.6",
    "storybook-dark-mode": "^3.0.1",
    "stream-browserify": "^3.0.0",
    "string.prototype.matchall": "^4.0.2",
    "style-loader": "^0.21.0",
    "stylelint": "^13.6.1",
    "superstruct": "^1.0.3",
    "terser": "^5.7.0",
    "through2": "^4.0.2",
    "ts-node": "^10.5.0",
    "ttest": "^2.1.1",
    "typescript": "~4.5.0",
    "vinyl": "^2.2.1",
    "vinyl-buffer": "^1.0.1",
    "vinyl-source-stream": "^2.0.0",
    "vinyl-sourcemaps-apply": "^0.2.1",
    "wait-on": "^7.0.1",
    "watchify": "^4.0.0",
    "webextension-polyfill": "^0.8.0",
    "webpack": "^5.75.0",
    "yargs": "^17.0.1"
  },
  "engines": {
    "node": ">= 18",
    "yarn": "^4.0.0-rc.48"
  },
  "lavamoat": {
    "allowScripts": {
      "@sentry/cli": true,
      "react-devtools>electron": true,
      "@eth-optimism/contracts>@ethersproject/hardware-wallets>@ledgerhq/hw-transport-node-hid>@ledgerhq/hw-transport-node-hid-noevents>node-hid": false,
      "@eth-optimism/contracts>@ethersproject/hardware-wallets>@ledgerhq/hw-transport-node-hid>node-hid": false,
      "@eth-optimism/contracts>@ethersproject/hardware-wallets>@ledgerhq/hw-transport-node-hid>usb": false,
      "@metamask/controllers>web3-provider-engine>ethereumjs-util>keccak": false,
      "@metamask/controllers>web3-provider-engine>ethereumjs-util>secp256k1": false,
      "@metamask/controllers>web3-provider-engine>ethereumjs-vm>merkle-patricia-tree>ethereumjs-util>keccak": false,
      "@metamask/controllers>web3-provider-engine>ethereumjs-vm>merkle-patricia-tree>ethereumjs-util>secp256k1": false,
      "@metamask/eth-ledger-bridge-keyring>eth-sig-util>ethereumjs-util>keccak": false,
      "@metamask/eth-ledger-bridge-keyring>hdkey>secp256k1": false,
      "@storybook/api>core-js": false,
      "@storybook/core>@storybook/core-client>@storybook/ui>core-js-pure": false,
      "@storybook/test-runner>@storybook/core-common>esbuild": false,
      "eth-json-rpc-filters>eth-json-rpc-middleware>ethereumjs-util>keccak": false,
      "eth-json-rpc-filters>eth-json-rpc-middleware>ethereumjs-util>secp256k1": false,
      "eth-json-rpc-middleware>eth-sig-util>ethereumjs-util>keccak": false,
      "eth-json-rpc-middleware>eth-sig-util>ethereumjs-util>secp256k1": false,
      "eth-lattice-keyring>gridplus-sdk": false,
      "eth-sig-util>ethereumjs-util>keccak": false,
      "eth-sig-util>ethereumjs-util>secp256k1": false,
      "eth-trezor-keyring>hdkey>secp256k1": false,
      "ethereumjs-util>ethereum-cryptography>keccak": false,
      "ganache>@trufflesuite/bigint-buffer": false,
      "ganache>bufferutil": false,
      "ganache>keccak": false,
      "ganache>leveldown": false,
      "ganache>secp256k1": false,
      "ganache>utf-8-validate": false,
      "ethereumjs-util>ethereum-cryptography>secp256k1": false,
      "gulp-watch>chokidar>fsevents": false,
      "gulp>glob-watcher>chokidar>fsevents": false,
      "webpack>watchpack>watchpack-chokidar2>chokidar>fsevents": false,
      "@keystonehq/bc-ur-registry-eth>hdkey>secp256k1": false,
      "eth-lattice-keyring>gridplus-sdk>secp256k1": false,
      "eth-lattice-keyring>secp256k1": false,
      "@storybook/react>@pmmmwh/react-refresh-webpack-plugin>core-js-pure": false,
      "@testing-library/jest-dom>aria-query>@babel/runtime-corejs3>core-js-pure": false,
      "web3": false,
      "web3>web3-bzz": false,
      "web3>web3-core>web3-core-requestmanager>web3-providers-ws>websocket>bufferutil": false,
      "web3>web3-core>web3-core-requestmanager>web3-providers-ws>websocket>es5-ext": false,
      "web3>web3-core>web3-core-requestmanager>web3-providers-ws>websocket>utf-8-validate": false,
      "web3>web3-shh": false,
      "@keystonehq/metamask-airgapped-keyring>@keystonehq/base-eth-keyring>hdkey>secp256k1": false,
      "@metamask/base-controller>simple-git-hooks": false,
      "@storybook/core>@storybook/core-server>webpack>watchpack>watchpack-chokidar2>chokidar>fsevents": false,
      "resolve-url-loader>es6-iterator>es5-ext": false,
      "@storybook/test-runner>playwright": true,
      "@metamask/eth-trezor-keyring>@trezor/connect-web>@trezor/connect>@trezor/transport>protobufjs": false,
      "@metamask/eth-trezor-keyring>@trezor/connect-web>@trezor/connect>@trezor/utxo-lib>blake-hash": false,
      "@metamask/eth-trezor-keyring>@trezor/connect-web>@trezor/connect>@trezor/utxo-lib>tiny-secp256k1": false,
      "@metamask/eth-trezor-keyring>hdkey>secp256k1": false,
      "@storybook/addon-knobs>core-js": false,
      "@storybook/manager-webpack5>core-js": false,
      "@storybook/react-webpack5>@storybook/preset-react-webpack>@pmmmwh/react-refresh-webpack-plugin>core-js-pure": false,
      "ethjs-contract>babel-runtime>core-js": false,
      "ts-node>@swc/core": false,
      "@trezor/connect-web>@trezor/connect>@trezor/transport>protobufjs": false,
      "@trezor/connect-web>@trezor/connect>@trezor/transport>usb": false,
      "@trezor/connect-web>@trezor/connect>@trezor/utxo-lib>blake-hash": false,
      "@trezor/connect-web>@trezor/connect>@trezor/utxo-lib>tiny-secp256k1": false,
      "@metamask/eth-trezor-keyring>@trezor/connect-web>@trezor/connect>@trezor/transport>usb": false
    }
  },
  "packageManager": "yarn@4.0.2"
}<|MERGE_RESOLUTION|>--- conflicted
+++ resolved
@@ -217,14 +217,8 @@
     "semver@7.3.8": "^7.5.4",
     "@metamask/eth-keyring-controller@npm:^13.0.1": "patch:@metamask/eth-keyring-controller@npm%3A13.0.1#~/.yarn/patches/@metamask-eth-keyring-controller-npm-13.0.1-06ff83faad.patch",
     "nonce-tracker@npm:^3.0.0": "patch:nonce-tracker@npm%3A3.0.0#~/.yarn/patches/nonce-tracker-npm-3.0.0-c5e9a93f9d.patch",
-<<<<<<< HEAD
-    "@metamask/accounts-controller@npm:^4.0.0": "patch:@metamask/accounts-controller@npm%3A4.0.0#~/.yarn/patches/@metamask-accounts-controller-npm-4.0.0-3127b56d14.patch",
     "@trezor/connect-web": "9.0.11",
     "lavamoat-core@npm:^15.0.0": "patch:lavamoat-core@npm%3A15.0.0#~/.yarn/patches/lavamoat-core-npm-15.0.0-5f5fd568f9.patch"
-=======
-    "@trezor/connect-web": "9.0.11",
-    "lavamoat-core@npm:^15.1.1": "patch:lavamoat-core@npm%3A15.1.1#~/.yarn/patches/lavamoat-core-npm-15.1.1-51fbe39988.patch"
->>>>>>> 39eb576b
   },
   "dependencies": {
     "@babel/runtime": "^7.23.2",
@@ -400,13 +394,8 @@
     "@babel/preset-react": "^7.22.15",
     "@babel/preset-typescript": "^7.23.2",
     "@babel/register": "^7.22.15",
-<<<<<<< HEAD
-    "@lavamoat/allow-scripts": "^3.0.0",
-    "@lavamoat/lavapack": "^6.0.0",
-=======
     "@lavamoat/allow-scripts": "^3.0.1",
     "@lavamoat/lavapack": "^6.0.2",
->>>>>>> 39eb576b
     "@metamask/auto-changelog": "^2.1.0",
     "@metamask/build-utils": "^1.0.0",
     "@metamask/eslint-config": "^9.0.0",
@@ -537,15 +526,9 @@
     "js-yaml": "^4.1.0",
     "jsdom": "^16.7.0",
     "koa": "^2.7.0",
-<<<<<<< HEAD
-    "lavamoat": "^8.0.0",
-    "lavamoat-browserify": "^17.0.0",
-    "lavamoat-viz": "^7.0.0",
-=======
     "lavamoat": "^8.0.2",
     "lavamoat-browserify": "^17.0.2",
     "lavamoat-viz": "^7.0.2",
->>>>>>> 39eb576b
     "lockfile-lint": "^4.10.6",
     "loose-envify": "^1.4.0",
     "madge": "^6.1.0",
