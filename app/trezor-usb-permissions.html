<!DOCTYPE html>
<html lang="en" dir="ltr">
<head>
<<<<<<< HEAD
  <script src="./snow.js" charset="utf-8"></script>
  <script src="./use-snow.js" charset="utf-8"></script>
=======
>>>>>>> 207f6afe
    <meta charset="UTF-8" />
  <script src="./snow.js" type="text/javascript"></script>
  <script src="./use-snow.js" type="text/javascript"></script>
    <meta http-equiv="X-UA-Compatible" content="IE=Edge" />
    <meta name="viewport" content="width=device-width,initial-scale=1.0,maximum-scale=1.0,user-scalable=0" />
    <title>TrezorConnect | Trezor</title>
    <meta name="description" content="" />
    <meta name="keywords" content="" />
    <meta name="author" content="Trezor info@trezor.io" />
    <meta name="robots" content="noindex, nofollow" />
    <meta name="title" content="Trezor Connect" />
    <meta name="theme-color" content="#ffffff" />
    <meta http-equiv="Pragma" content="no-cache" />
    <meta http-equiv="Expires" content="-1" />
    <style>
        * {
            margin: 0;
            padding: 0;
        }
        html, body {
            position: relative;
            width: 100%;
            height: 100%;
            min-height: 500px;
            min-width: 328px;
        }
    </style>
</head>
<body>
    <iframe id="trezor-usb-permissions" src="https://connect.trezor.io/9/extension-permissions.html" allow="usb" frameborder="0" width="100%" height="100%"></iframe>
    <script src="./vendor/trezor/usb-permissions.js"></script>
</body><|MERGE_RESOLUTION|>--- conflicted
+++ resolved
@@ -1,14 +1,9 @@
 <!DOCTYPE html>
 <html lang="en" dir="ltr">
 <head>
-<<<<<<< HEAD
-  <script src="./snow.js" charset="utf-8"></script>
-  <script src="./use-snow.js" charset="utf-8"></script>
-=======
->>>>>>> 207f6afe
     <meta charset="UTF-8" />
-  <script src="./snow.js" type="text/javascript"></script>
-  <script src="./use-snow.js" type="text/javascript"></script>
+  <script src="./snow.js"></script>
+  <script src="./use-snow.js"></script>
     <meta http-equiv="X-UA-Compatible" content="IE=Edge" />
     <meta name="viewport" content="width=device-width,initial-scale=1.0,maximum-scale=1.0,user-scalable=0" />
     <title>TrezorConnect | Trezor</title>
