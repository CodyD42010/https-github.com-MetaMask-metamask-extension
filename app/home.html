--- conflicted
+++ resolved
@@ -12,21 +12,16 @@
     <div id="popover-content"></div>
     <script src="./globalthis.js" type="text/javascript" charset="utf-8"></script>
     <script src="./sentry-install.js" type="text/javascript" charset="utf-8"></script>
-<<<<<<< HEAD
     {{@if(it.useLavamoat)}}
       <script src="./runtime-lavamoat.js" type="text/javascript" charset="utf-8"></script>
+      <script src="./lockdown-more.js" type="text/javascript" charset="utf-8"></script>
       <script src="./policy-load.js" type="text/javascript" charset="utf-8"></script>
     {{#else}}
       <script src="./lockdown-install.js" type="text/javascript" charset="utf-8"></script>
       <script src="./lockdown-run.js" type="text/javascript" charset="utf-8"></script>
+      <script src="./lockdown-more.js" type="text/javascript" charset="utf-8"></script>
       <script src="./runtime-cjs.js" type="text/javascript" charset="utf-8"></script>
     {{/if}}
-=======
-    <script src="./lockdown-install.js" type="text/javascript" charset="utf-8"></script>
-    <script src="./lockdown-run.js" type="text/javascript" charset="utf-8"></script>
-    <script src="./lockdown-more.js" type="text/javascript" charset="utf-8"></script>
-    <script src="./runtime-cjs.js" type="text/javascript" charset="utf-8"></script>
->>>>>>> a174d50b
     {{@each(it.jsBundles) => val}}
       <script src="{{val}}" type="text/javascript" charset="utf-8"></script>
     {{/each}}
