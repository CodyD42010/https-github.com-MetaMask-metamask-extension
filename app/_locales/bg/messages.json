{
  "QRHardwareSignRequestCancel": {
    "message": "Отхвърляне"
  },
  "QRHardwareWalletImporterTitle": {
    "message": "Сканиране на QR код"
  },
  "about": {
    "message": "Информация"
  },
  "accessingYourCamera": {
    "message": "Достъп до вашата камера ..."
  },
  "account": {
    "message": "Профил"
  },
  "accountDetails": {
    "message": "Детайли за акаунта"
  },
  "accountName": {
    "message": "Име на акаунта"
  },
  "accountOptions": {
    "message": "Опции за акаунт"
  },
  "accountSelectionRequired": {
    "message": "Трябва да изберете акаунт!"
  },
  "activityLog": {
    "message": "Дневник на дейността"
  },
  "addAcquiredTokens": {
    "message": "Добавете жетоните, които сте придобили с помощта на MetaMask"
  },
  "addAlias": {
    "message": "Добавете псевдоним"
  },
  "addNetwork": {
    "message": "Добавяне на мрежа"
  },
  "addSuggestedTokens": {
    "message": "Добавете препоръчани жетони"
  },
  "addToken": {
    "message": "Добавяне на жетон"
  },
  "advanced": {
    "message": "Разширени"
  },
  "amount": {
    "message": "Сума"
  },
  "appDescription": {
    "message": "\nПортфейл за етереум в браузъра Ви",
    "description": "The description of the application"
  },
  "appName": {
    "message": "MetaMask",
    "description": "The name of the application"
  },
  "appNameBeta": {
    "message": "MetaMask Beta",
    "description": "The name of the application (Beta)"
  },
  "appNameFlask": {
    "message": "MetaMask Flask",
    "description": "The name of the application (Flask)"
  },
  "approve": {
    "message": "Одобри"
  },
  "approved": {
    "message": "Одобрено"
  },
  "asset": {
    "message": "Актив"
  },
  "attemptingConnect": {
    "message": "Опит за свързване с blockchain."
  },
  "attributions": {
    "message": "Функции"
  },
  "autoLockTimeLimit": {
    "message": "Таймер за автоматично излизане (минути)"
  },
  "autoLockTimeLimitDescription": {
    "message": "Задайте времето на неактивност в минути, преди MetaMask автоматично да Ви отпише от акаунта"
  },
  "average": {
    "message": "Средно аритметично"
  },
  "back": {
    "message": "Назад"
  },
  "backupApprovalInfo": {
    "message": "Този секретен код е необходим за възстановяване на портфейла ви, в случай че загубите устройството си, забравите паролата си, трябва да инсталирате отново MetaMask или искате да получите достъп до портфейла си на друго устройство."
  },
  "backupApprovalNotice": {
    "message": "Раправете резервно копие на вашия Secret Recovery код, за да запазите портфейла и средствата си."
  },
  "backupNow": {
    "message": "Архивиране сега"
  },
  "balance": {
    "message": "Баланс"
  },
  "balanceOutdated": {
    "message": "Балансът може да е остарял"
  },
  "basic": {
    "message": "Основни"
  },
  "blockExplorerUrl": {
    "message": "Блокиране на Explorer"
  },
  "blockExplorerView": {
    "message": "Преглед на акаунт на $1",
    "description": "$1 replaced by URL for custom block explorer"
  },
  "browserNotSupported": {
    "message": "Браузърът ви не се поддържа ..."
  },
  "bytes": {
    "message": "Байта"
  },
  "cancel": {
    "message": "Отказ"
  },
  "cancelled": {
    "message": "Отменен"
  },
  "chainId": {
    "message": "Идентификатор на веригата"
  },
  "chromeRequiredForHardwareWallets": {
    "message": "За да се свържете с хардуерния си портфейл, трябва да използвате MetaMask в Google Chrome."
  },
  "close": {
    "message": "Затваряне"
  },
  "confirm": {
    "message": "Потвърждаване"
  },
  "confirmPassword": {
    "message": "Потвърдете паролата"
  },
  "confirmed": {
    "message": "Потвърден"
  },
  "connect": {
    "message": "Свързване"
  },
  "connectingTo": {
    "message": "Свързване с $1"
  },
  "connectingToGoerli": {
    "message": "Свързване с тестова мрежа на Goerli"
  },
  "connectingToLineaGoerli": {
    "message": "Свързване с тестова мрежа на Linea Goerli"
  },
  "connectingToMainnet": {
    "message": "Свързване с главната мрежа Ethereum"
  },
  "contractDeployment": {
    "message": "Разгръщане на договор"
  },
  "contractInteraction": {
    "message": "Взаимодействие с договор"
  },
  "copiedExclamation": {
    "message": "Копирано!"
  },
  "copyAddress": {
    "message": "Копирайте адреса в клипборда"
  },
  "copyToClipboard": {
    "message": "Копиране в буферната памет"
  },
  "copyTransactionId": {
    "message": "Копирайте идентификационния номер на транзакцията"
  },
  "create": {
    "message": "Създаване"
  },
  "createPassword": {
    "message": "Създаване на парола"
  },
  "currencyConversion": {
    "message": "Конвертиране на валута"
  },
  "currentLanguage": {
    "message": "Настоящ език"
  },
  "custom": {
    "message": "Разширени"
  },
  "customToken": {
    "message": "Персонализиран маркер"
  },
  "decimal": {
    "message": "Точност до десетични знаци"
  },
  "decimalsMustZerotoTen": {
    "message": "Десетичните знаци трябва да бъдат най-малко 0 и не повече от 36."
  },
  "delete": {
    "message": "Изтриване"
  },
  "deleteNetwork": {
    "message": "Да се изтрие ли мрежата?"
  },
  "details": {
    "message": "Подробности"
  },
  "done": {
    "message": "Готово"
  },
  "dontHaveAHardwareWallet": {
    "message": "Нямате хардуерен портфейл?"
  },
  "downloadGoogleChrome": {
    "message": "Изтеглете Google Chrome"
  },
  "downloadStateLogs": {
    "message": "Изтеглете държавни дневници"
  },
  "dropped": {
    "message": "Пуснат"
  },
  "edit": {
    "message": "Редактиране"
  },
  "editContact": {
    "message": "Редактиране на контакт"
  },
  "ensNotFoundOnCurrentNetwork": {
    "message": "Името на ENS не е намерено в текущата мрежа. Опитайте да преминете към основната мрежа на етереум."
  },
  "ensRegistrationError": {
    "message": "Грешка при регистрацията на име на ENS"
  },
  "enterPasswordContinue": {
    "message": "Въведете парола, за да продължите"
  },
  "ethereumPublicAddress": {
    "message": "Публичен адрес за етереум"
  },
  "etherscanView": {
    "message": "Преглед на акаунта в Etherscan"
  },
  "expandView": {
    "message": "Разгъване на изглед"
  },
  "failed": {
    "message": "Неуспешно"
  },
  "fast": {
    "message": "Бързо"
  },
  "fileImportFail": {
    "message": "Импортирането на файл не работи? Натиснете тук!",
    "description": "Helps user import their account from a JSON file"
  },
  "forgetDevice": {
    "message": "Забравяне на това устройство"
  },
  "from": {
    "message": "От"
  },
  "functionType": {
    "message": "Тип функция"
  },
  "gasLimit": {
    "message": "Ограничение на газ"
  },
  "gasLimitInfoTooltipContent": {
    "message": "Ограничението за газ е максималното количество единици газ, което сте готови да похарчите."
  },
  "gasLimitTooLow": {
    "message": "Ограничението за газ трябва да бъде поне 21000"
  },
  "gasPrice": {
    "message": "Цената на газа (GWEI)"
  },
  "gasPriceExtremelyLow": {
    "message": "Цена на газа е изключително ниска"
  },
  "gasPriceInfoTooltipContent": {
    "message": "Цената на газа определя количеството етер, което сте готови да платите за всяка единица газ."
  },
  "gasUsed": {
    "message": "Използван газ"
  },
  "general": {
    "message": "Общ"
  },
<<<<<<< HEAD
=======
  "generalSettingsDescription": {
    "message": "Конвертиране на валута, първична валута, език, блокчейн идентичност"
  },
  "getEther": {
    "message": "Вземете етер"
  },
  "getEtherFromFaucet": {
    "message": "Вземете Ether от фосет за $1",
    "description": "Displays network name for Ether faucet"
  },
  "getHelp": {
    "message": "Получете помощ."
  },
  "getStarted": {
    "message": "Първи стъпки"
  },
>>>>>>> 983d2c9f
  "goerli": {
    "message": "Тестова мрежа на Goerli"
  },
  "hardware": {
    "message": "хардуер"
  },
  "hardwareWalletConnected": {
    "message": "Свързан е хардуерен портфейл"
  },
  "hardwareWallets": {
    "message": "Свържете хардуерен портфейл"
  },
  "hardwareWalletsMsg": {
    "message": "Изберете хардуерен портфейл, който искате да използвате с MetaMask"
  },
  "havingTroubleConnecting": {
    "message": "Имате проблеми със свързването?"
  },
  "here": {
    "message": "тук",
    "description": "as in -click here- for more information (goes with troubleTokenBalances)"
  },
  "hexData": {
    "message": "Шестнадесетични данни"
  },
  "hide": {
    "message": "Скриване"
  },
  "hideTokenPrompt": {
    "message": "Скриване на жетон?"
  },
  "history": {
    "message": "История"
  },
  "import": {
    "message": "Импортиране",
    "description": "Button to import an account from a selected file"
  },
  "importAccount": {
    "message": "Импортиране на акаунт"
  },
  "importAccountMsg": {
    "message": "Импортираните акаунти няма да бъдат свързани с първоначално създадената ви фраза за метаМаск акаунт. Научете повече за импортираните акаунти"
  },
  "imported": {
    "message": "Импортирани",
    "description": "status showing that an account has been fully loaded into the keyring"
  },
  "initialTransactionConfirmed": {
    "message": "Първоначалната транзакция беше потвърдена от мрежата. Кликнете върху OK, за да се върнете обратно."
  },
  "insufficientBalance": {
    "message": "Недостатъчно салдо."
  },
  "insufficientFunds": {
    "message": "Недостатъчно средства."
  },
  "insufficientTokens": {
    "message": "Недостатъчен брой жетони."
  },
  "invalidAddress": {
    "message": "Невалиден адрес"
  },
  "invalidAddressRecipient": {
    "message": "Адресът на получателя е невалиден"
  },
  "invalidAddressRecipientNotEthNetwork": {
    "message": "Не е ETH мрежа, задаване на малки букви"
  },
  "invalidBlockExplorerURL": {
    "message": "Невалиден Block Explorer URL адрес"
  },
  "invalidRPC": {
    "message": "Невалиден RPC URL адрес"
  },
  "invalidSeedPhrase": {
    "message": "Невалидна фраза зародиш"
  },
  "jsonFile": {
    "message": "JSON файл",
    "description": "format for importing an account"
  },
  "knownAddressRecipient": {
    "message": "Известен адрес на договора."
  },
  "learnMore": {
    "message": "Научете повече"
  },
  "learnMoreUpperCase": {
    "message": "Научете повече"
  },
  "ledgerAccountRestriction": {
    "message": "Трябва да използвате последния си акаунт, преди да можете да добавите нов."
  },
  "likeToImportTokens": {
    "message": "Искате ли да добавите тези жетони?"
  },
  "lineaGoerli": {
    "message": "Тестова мрежа на Linea Goerli"
  },
  "links": {
    "message": "Връзки"
  },
  "loadMore": {
    "message": "Зареди повече"
  },
  "loading": {
    "message": "Зарежда се..."
  },
  "loadingTokens": {
    "message": "Зареждане на жетони..."
  },
  "localhost": {
    "message": "Локален хост 8545"
  },
  "lock": {
    "message": "Излизане"
  },
  "mainnet": {
    "message": "Основна мрежа на Етереум"
  },
  "max": {
    "message": "Макс"
  },
  "memo": {
    "message": "бележка"
  },
  "message": {
    "message": "Съобщение"
  },
  "metamaskVersion": {
    "message": "Версия на MetaMask"
  },
  "mustSelectOne": {
    "message": "Трябва да изберете поне 1 жетон."
  },
  "needImportFile": {
    "message": "Трябва да изберете файл за импортиране.",
    "description": "User is important an account and needs to add a file to continue"
  },
  "negativeETH": {
    "message": "Не може да изпраща отрицателни суми от ETH."
  },
  "networkName": {
    "message": "Име на мрежата"
  },
  "networks": {
    "message": "Mрежи"
  },
  "nevermind": {
    "message": "Няма значение"
  },
  "newAccount": {
    "message": "Нов акаунт"
  },
  "newAccountNumberName": {
    "message": "Акаунт $1",
    "description": "Default name of next account to be created on create account screen"
  },
  "newContact": {
    "message": "Нов контакт"
  },
  "newContract": {
    "message": "Нов договор"
  },
  "newPassword": {
    "message": "Нова парола (мин. 8 символа)"
  },
  "next": {
    "message": "Напред"
  },
  "noAddressForName": {
    "message": "За това име не е зададен адрес."
  },
  "noConversionRateAvailable": {
    "message": "Няма наличен процент на преобръщане"
  },
  "noTransactions": {
    "message": "Нямате транзакции"
  },
  "noWebcamFound": {
    "message": "Уеб камерата на компютърa Ви не беше намерена. Моля, опитайте отново."
  },
  "noWebcamFoundTitle": {
    "message": "Уебкамерата не е намерена"
  },
  "notEnoughGas": {
    "message": "Няма достатъчно газ"
  },
  "ofTextNofM": {
    "message": "на"
  },
  "off": {
    "message": "Изкл"
  },
  "ok": {
    "message": "ОК"
  },
  "on": {
    "message": "Включено"
  },
<<<<<<< HEAD
=======
  "optionalBlockExplorerUrl": {
    "message": "Блокиране на Explorer URL (по избор)"
  },
  "optionalCurrencySymbol": {
    "message": "Символ (по избор)"
  },
  "orderOneHere": {
    "message": "Поръчайте Trezor или Ledger и запазете средствата си "
  },
>>>>>>> 983d2c9f
  "origin": {
    "message": "Произход"
  },
  "parameters": {
    "message": "Параметри"
  },
  "participateInMetaMetrics": {
    "message": "Участвайте в MetaMetrics"
  },
  "participateInMetaMetricsDescription": {
    "message": "Участвайте в MetaMetrics, за да ни помогнете да подобрим MetaMask"
  },
  "password": {
    "message": "Парола"
  },
  "passwordNotLongEnough": {
    "message": "Паролата не е достатъчно дълга"
  },
  "passwordsDontMatch": {
    "message": "Паролите не съвпадат"
  },
  "pastePrivateKey": {
    "message": "Поставете низ от личния си ключ тук:",
    "description": "For importing an account from a private key"
  },
  "pending": {
    "message": "в изчакване"
  },
  "personalAddressDetected": {
    "message": "Открит е личен адрес. Въведете адреса на договора за жетони."
  },
  "prev": {
    "message": "Предишен"
  },
  "primaryCurrencySetting": {
    "message": "Основна валута"
  },
  "primaryCurrencySettingDescription": {
    "message": "Изберете местна, за да приоритизирате показването на стойности в основната валута на веригата (например ETH). Изберете Fiat, за да поставите приоритет на показването на стойности в избраната от вас fiat валута."
  },
  "privacyMsg": {
    "message": "Политика за поверителност"
  },
  "privateKey": {
    "message": "Частен ключ",
    "description": "select this type of file to use to import an account"
  },
  "privateKeyWarning": {
    "message": "Предупреждение: Никога не разкривайте този ключ. Всеки с достъп до вашите лични ключове може да открадне всички активи, съхранявани във вашия акаунт."
  },
  "privateNetwork": {
    "message": "Частна мрежа"
  },
  "readdToken": {
    "message": "Можете да добавите този жетон в бъдеще, като отидете на „Добавяне на жетон“ в менюто с опции на акаунти."
  },
<<<<<<< HEAD
=======
  "readyToConnect": {
    "message": "Готови ли сте да се свържете? "
  },
  "recents": {
    "message": "Скорошни"
  },
  "recipientAddress": {
    "message": "Адрес на получателя"
  },
>>>>>>> 983d2c9f
  "recipientAddressPlaceholder": {
    "message": "Търсене, публичен адрес (0x) или ENS"
  },
  "reject": {
    "message": "Отхвърляне"
  },
  "rejectAll": {
    "message": "Отхвърлете всички"
  },
  "rejectTxsDescription": {
    "message": "На път сте да отхвърлите партида от $1 транзакции."
  },
  "rejectTxsN": {
    "message": "Отхвърлете $1 транзакции"
  },
  "rejected": {
    "message": "Отказан"
  },
  "remove": {
    "message": "Премахване"
  },
  "removeAccount": {
    "message": "Премахване на профила"
  },
  "removeAccountDescription": {
    "message": "Този акаунт ще бъде премахнат от портфейла ви. Моля, уверете се, че имате оригиналната фраза или частен ключ за този импортиран акаунт, преди да продължите. Можете да импортирате или създавате отново акаунти от падащото меню."
  },
  "requestsAwaitingAcknowledgement": {
    "message": "искания, които чакат да бъдат потвърдени"
  },
  "required": {
    "message": "Задължително"
  },
  "reset": {
    "message": "Нулиране"
  },
  "restore": {
    "message": "Възстановяване"
  },
  "revealSeedWords": {
    "message": "Разкрий думите зародиш"
  },
  "revealSeedWordsWarning": {
    "message": "Тези думи могат да бъдат използвани за кражба на всички ваши акаунти.",
    "description": "$1 is bolded text using the message from 'revealSeedWordsWarning2'"
  },
  "rpcUrl": {
    "message": "Нов URL адрес за RPC"
  },
  "save": {
    "message": "Запазване"
  },
  "scanInstructions": {
    "message": "Поставете QR кода пред камерата"
  },
  "scanQrCode": {
    "message": "Сканиране на QR код"
  },
  "search": {
    "message": "Търсене"
  },
  "searchResults": {
    "message": "Резултати от търсенето"
  },
  "securityAndPrivacy": {
    "message": "Сигурност и поверителност"
  },
  "seedPhraseReq": {
    "message": "Фразите зародиш се състоят от 12 думи"
  },
  "selectAnAccount": {
    "message": "Изберете акаунт"
  },
  "selectHdPath": {
    "message": "Изберете HD Path"
  },
  "selectPathHelp": {
    "message": "Ако не виждате съществуващите си акаунти в Ledger по-долу, опитайте да превключите пътеки към „Legacy (MEW / MyCrypto)“"
  },
  "selectType": {
    "message": "Изберете тип"
  },
  "send": {
    "message": "Изпращане"
  },
  "sendTokens": {
    "message": "Изпращане на жетони"
  },
  "settings": {
    "message": "Настройки"
  },
  "showFiatConversionInTestnets": {
    "message": "Показване на преобразуването на Testnets"
  },
  "showFiatConversionInTestnetsDescription": {
    "message": "Изберете това, за да покажете фиат  преобразуване на Testnets"
  },
  "showHexData": {
    "message": "Показване на шестнадесетични данни"
  },
  "showHexDataDescription": {
    "message": "Изберете това, за да се покаже полето с шестнадесетични данни на екрана за изпращане"
  },
  "sigRequest": {
    "message": "Заявка за подпис"
  },
  "sign": {
    "message": "Подпис"
  },
  "signatureRequest": {
    "message": "Заявка за подпис"
  },
  "signed": {
    "message": "Подписан"
  },
  "somethingWentWrong": {
    "message": "Упс! Нещо се обърка."
  },
  "speedUp": {
    "message": "Ускори"
  },
  "speedUpCancellation": {
    "message": "Ускорете това анулиране"
  },
  "speedUpTransaction": {
    "message": "Ускорете тази транзакция"
  },
  "stateLogError": {
    "message": "Грешка при извличането на дневници на състоянието."
  },
  "stateLogs": {
    "message": "Държавни дневници"
  },
  "stateLogsDescription": {
    "message": "Държавните дневници съдържат адресите на публичните ви акаунти и изпратените транзакции."
  },
<<<<<<< HEAD
=======
  "step1HardwareWallet": {
    "message": "1. Свържете хардуерния портфейл"
  },
  "step1HardwareWalletMsg": {
    "message": "Свържете хардуерния си портфейл директно към компютъра."
  },
  "step2HardwareWallet": {
    "message": "2. Изберете акаунт"
  },
  "step2HardwareWalletMsg": {
    "message": "Изберете акаунта, който искате да видите. В даден момент можете да изберете само един."
  },
  "step3HardwareWallet": {
    "message": "3. Започнете да използвате dApps и други!"
  },
  "step3HardwareWalletMsg": {
    "message": "Използвайте хардуерния си акаунт, както бихте правили с всеки акаунт в Ethereum. Влезте в dApps, изпратете Eth, купете и съхранявайте жетони ERC20 и незаменими жетони като CryptoKitties."
  },
  "storePhrase": {
    "message": "Съхранявайте тази фраза в мениджър на пароли като 1Password."
  },
>>>>>>> 983d2c9f
  "submitted": {
    "message": "Изпратен"
  },
  "supportCenter": {
    "message": "Посетете нашия център за поддръжка"
  },
  "switchNetworks": {
    "message": "Превключване на мрежи"
  },
  "symbol": {
    "message": "Символ"
  },
  "symbolBetweenZeroTwelve": {
    "message": "Символът трябва да е 11 символа или по-малко."
  },
  "terms": {
    "message": "Условия за ползване"
  },
  "tips": {
    "message": "Дарения"
  },
  "to": {
    "message": "На"
  },
  "token": {
    "message": "Жетон"
  },
  "tokenAlreadyAdded": {
    "message": "Жетонът вече е добавен."
  },
  "tokenContractAddress": {
    "message": "Адрес на договор за жетони"
  },
  "tokenSymbol": {
    "message": "Символ на маркер"
  },
  "total": {
    "message": "Общо"
  },
  "transaction": {
    "message": "транзакция"
  },
  "transactionCancelAttempted": {
    "message": "Опит за отмяна на транзакцията с такса за газ от $1 при $2"
  },
  "transactionCancelSuccess": {
    "message": "Транзакцията беше успешно отменена при $2"
  },
  "transactionConfirmed": {
    "message": "Транзакцията беше потвърдена при $2."
  },
  "transactionCreated": {
    "message": "Транзакцията е създадена със стойност от $1 при $2."
  },
  "transactionDropped": {
    "message": "Транзакцията спадна на $2."
  },
  "transactionError": {
    "message": "Грешка при транзакцията. Беше върнато изключение в кода на договора."
  },
  "transactionErrorNoContract": {
    "message": "Опит за извикване на функция на извъндоговорния адрес."
  },
  "transactionErrored": {
    "message": "Възникна грешка в транзакцията."
  },
  "transactionFee": {
    "message": "Такса за транзакция"
  },
  "transactionResubmitted": {
    "message": "Повторната транзакция с такса за газ се увеличи до $1 при $2"
  },
  "transactionSubmitted": {
    "message": "Транзакция, изпратена с такса за газ от $1 при $2."
  },
  "transactionUpdated": {
    "message": "Транзакцията е актуализирана на $2."
  },
  "transfer": {
    "message": "Трансфер"
  },
  "transferFrom": {
    "message": "Трансфер от"
  },
  "tryAgain": {
    "message": "Нов опит"
  },
  "unapproved": {
    "message": "Неодобрено"
  },
  "units": {
    "message": "елементи"
  },
  "unknown": {
    "message": "Неизвестно"
  },
  "unknownCameraError": {
    "message": "При опита за достъп до камерата Ви възникна грешка. Моля, опитайте отново..."
  },
  "unknownCameraErrorTitle": {
    "message": "Упс! Нещо се обърка...."
  },
  "unknownNetwork": {
    "message": "Неизвестна частна мрежа"
  },
  "unknownQrCode": {
    "message": "Грешка: Не можахме да идентифицираме този QR код"
  },
  "unlock": {
    "message": "Отключване"
  },
  "unlockMessage": {
    "message": "Децентрализираната мрежа очаква"
  },
  "updatedWithDate": {
    "message": "Актуализирано $1 "
  },
  "urlErrorMsg": {
    "message": "URI изискват съответния HTTP / HTTPS префикс."
  },
  "usedByClients": {
    "message": "Използва се от различни клиенти"
  },
  "userName": {
    "message": "Потребителско име"
  },
  "viewContact": {
    "message": "Преглед на контакта"
  },
  "visitWebSite": {
    "message": "Посетете нашият уеб сайт"
  },
  "welcomeBack": {
    "message": "Добре дошли отново!"
  },
  "youNeedToAllowCameraAccess": {
    "message": "Трябва да разрешите достъпа на камерата, за да използвате тази функция."
  },
  "youSign": {
    "message": "Вие подписвате"
  },
  "yourPrivateSeedPhrase": {
    "message": "Вашата лична фраза зародиш"
  },
  "zeroGasPriceOnSpeedUpError": {
    "message": "Нулева цена на газ при ускоряване"
  }
}<|MERGE_RESOLUTION|>--- conflicted
+++ resolved
@@ -1,13 +1,13 @@
 {
-  "QRHardwareSignRequestCancel": {
-    "message": "Отхвърляне"
-  },
-  "QRHardwareWalletImporterTitle": {
-    "message": "Сканиране на QR код"
-  },
   "about": {
     "message": "Информация"
   },
+  "aboutSettingsDescription": {
+    "message": "Версия, център за поддръжка и информация за контакт"
+  },
+  "acceleratingATransaction": {
+    "message": "* Ускоряването на транзакция чрез използване на по-висока цена на газа увеличава шансовете й да се обработва по-бързо от мрежата, но това не винаги е гарантирано."
+  },
   "accessingYourCamera": {
     "message": "Достъп до вашата камера ..."
   },
@@ -38,14 +38,32 @@
   "addNetwork": {
     "message": "Добавяне на мрежа"
   },
+  "addRecipient": {
+    "message": "Добавете получател"
+  },
   "addSuggestedTokens": {
     "message": "Добавете препоръчани жетони"
   },
+  "addToAddressBook": {
+    "message": "Добавяне към адресната книга"
+  },
+  "addToAddressBookModalPlaceholder": {
+    "message": "напр. Джон Д."
+  },
   "addToken": {
     "message": "Добавяне на жетон"
   },
+  "addTokens": {
+    "message": "Добавяне на жетони"
+  },
   "advanced": {
     "message": "Разширени"
+  },
+  "advancedOptions": {
+    "message": "Разширени опции"
+  },
+  "advancedSettingsDescription": {
+    "message": "Достъп до функции за разработчици, изтегляйте дневници, нулиране на акаунта, тестови мрежи за настройка и персонализиран RPC"
   },
   "amount": {
     "message": "Сума"
@@ -58,14 +76,6 @@
     "message": "MetaMask",
     "description": "The name of the application"
   },
-  "appNameBeta": {
-    "message": "MetaMask Beta",
-    "description": "The name of the application (Beta)"
-  },
-  "appNameFlask": {
-    "message": "MetaMask Flask",
-    "description": "The name of the application (Flask)"
-  },
   "approve": {
     "message": "Одобри"
   },
@@ -75,6 +85,12 @@
   "asset": {
     "message": "Актив"
   },
+  "attemptToCancel": {
+    "message": "Опит за отказ?"
+  },
+  "attemptToCancelDescription": {
+    "message": "Подаването на този опит не гарантира, че първоначалната транзакция ще бъде анулирана. Ако опитът за анулиране е успешен, ще ви бъде начислена таксата за транзакцията по-горе."
+  },
   "attemptingConnect": {
     "message": "Опит за свързване с blockchain."
   },
@@ -92,6 +108,9 @@
   },
   "back": {
     "message": "Назад"
+  },
+  "backToAll": {
+    "message": "Назад към всички"
   },
   "backupApprovalInfo": {
     "message": "Този секретен код е необходим за възстановяване на портфейла ви, в случай че загубите устройството си, забравите паролата си, трябва да инсталирате отново MetaMask или искате да получите достъп до портфейла си на друго устройство."
@@ -118,15 +137,30 @@
     "message": "Преглед на акаунт на $1",
     "description": "$1 replaced by URL for custom block explorer"
   },
+  "blockiesIdenticon": {
+    "message": "Използване на Blockies Identicon"
+  },
   "browserNotSupported": {
     "message": "Браузърът ви не се поддържа ..."
   },
+  "builtInCalifornia": {
+    "message": "MetaMask е проектиран и създаден в Калифорния."
+  },
+  "buyWithWyre": {
+    "message": "Купете ETH с Wyre"
+  },
+  "buyWithWyreDescription": {
+    "message": "Wyre ви позволява да използвате кредитна карта, за да депозирате ETH право във вашата MetaMask сметка."
+  },
   "bytes": {
     "message": "Байта"
   },
   "cancel": {
     "message": "Отказ"
   },
+  "cancellationGasFee": {
+    "message": "Такса в газ за анулиране "
+  },
   "cancelled": {
     "message": "Отменен"
   },
@@ -136,6 +170,9 @@
   "chromeRequiredForHardwareWallets": {
     "message": "За да се свържете с хардуерния си портфейл, трябва да използвате MetaMask в Google Chrome."
   },
+  "clickToRevealSeed": {
+    "message": "Кликнете тук, за да разкриете тайните думи"
+  },
   "close": {
     "message": "Затваряне"
   },
@@ -145,24 +182,42 @@
   "confirmPassword": {
     "message": "Потвърдете паролата"
   },
+  "confirmSecretBackupPhrase": {
+    "message": "Потвърдете своята тайна резервна фраза"
+  },
   "confirmed": {
     "message": "Потвърден"
   },
+  "congratulations": {
+    "message": "Поздравления"
+  },
   "connect": {
     "message": "Свързване"
   },
+  "connectHardwareWallet": {
+    "message": "Свържете хардуерен портфейл"
+  },
   "connectingTo": {
     "message": "Свързване с $1"
   },
   "connectingToGoerli": {
     "message": "Свързване с тестова мрежа на Goerli"
   },
-  "connectingToLineaGoerli": {
-    "message": "Свързване с тестова мрежа на Linea Goerli"
+  "connectingToKovan": {
+    "message": "Свързване с тестовата мрежа на Kovan"
   },
   "connectingToMainnet": {
     "message": "Свързване с главната мрежа Ethereum"
   },
+  "connectingToRinkeby": {
+    "message": "Свързване с тестова мрежа на Rinkeby"
+  },
+  "connectingToRopsten": {
+    "message": "Свързване с тестова мрежа Ropsten"
+  },
+  "continueToWyre": {
+    "message": "Продължете към Wyre"
+  },
   "contractDeployment": {
     "message": "Разгръщане на договор"
   },
@@ -172,9 +227,15 @@
   "copiedExclamation": {
     "message": "Копирано!"
   },
+  "copiedTransactionId": {
+    "message": "Копиран идентификационен номер на транзакцията"
+  },
   "copyAddress": {
     "message": "Копирайте адреса в клипборда"
   },
+  "copyPrivateKey": {
+    "message": "Това е Вашият личен ключ (кликнете, за да го копирате)"
+  },
   "copyToClipboard": {
     "message": "Копиране в буферната памет"
   },
@@ -184,6 +245,12 @@
   "create": {
     "message": "Създаване"
   },
+  "createAWallet": {
+    "message": "Създайте портфейл"
+  },
+  "createAccount": {
+    "message": "Създай акаунт"
+  },
   "createPassword": {
     "message": "Създаване на парола"
   },
@@ -193,8 +260,14 @@
   "currentLanguage": {
     "message": "Настоящ език"
   },
-  "custom": {
-    "message": "Разширени"
+  "customGas": {
+    "message": "Персонализирайте газ"
+  },
+  "customGasSubTitle": {
+    "message": "Увеличаването на таксата може да намали времето за обработка, но това не е гарантирано."
+  },
+  "customRPC": {
+    "message": "RPC по избор"
   },
   "customToken": {
     "message": "Персонализиран маркер"
@@ -205,15 +278,33 @@
   "decimalsMustZerotoTen": {
     "message": "Десетичните знаци трябва да бъдат най-малко 0 и не повече от 36."
   },
+  "defaultNetwork": {
+    "message": "Мрежата по подразбиране за Ether транзакции е Main Net."
+  },
   "delete": {
     "message": "Изтриване"
   },
+  "deleteAccount": {
+    "message": "Изтриване на акаунт"
+  },
   "deleteNetwork": {
     "message": "Да се изтрие ли мрежата?"
   },
+  "deleteNetworkDescription": {
+    "message": "Наистина ли искате да изтриете тази мрежа?"
+  },
+  "depositEther": {
+    "message": "Депозирайте етер"
+  },
   "details": {
     "message": "Подробности"
   },
+  "directDepositEther": {
+    "message": "Директно депозиране на етер"
+  },
+  "directDepositEtherExplainer": {
+    "message": "Ако вече имате някакъв етер, най-бързият начин да получите етер в новия си портфейл е чрез директен депозит."
+  },
   "done": {
     "message": "Готово"
   },
@@ -223,6 +314,9 @@
   "downloadGoogleChrome": {
     "message": "Изтеглете Google Chrome"
   },
+  "downloadSecretBackup": {
+    "message": "Изтеглете тази секретна резервна фраза и я съхранявайте безопасно на външен криптиран твърд диск или носител за съхранение."
+  },
   "downloadStateLogs": {
     "message": "Изтеглете държавни дневници"
   },
@@ -235,15 +329,51 @@
   "editContact": {
     "message": "Редактиране на контакт"
   },
+  "endOfFlowMessage1": {
+    "message": "Преминахте теста - пазете основната си фраза на сигурно място, това е Ваша отговорност!"
+  },
+  "endOfFlowMessage10": {
+    "message": "Всичко е готово"
+  },
+  "endOfFlowMessage2": {
+    "message": "Съвети за безопасното му съхраняване"
+  },
+  "endOfFlowMessage3": {
+    "message": "Запазете резервно копие на няколко места."
+  },
+  "endOfFlowMessage4": {
+    "message": "Никога не споделяйте фразата с никого."
+  },
+  "endOfFlowMessage5": {
+    "message": "Внимавайте с фишинга! MetaMask никога няма да поиска спонтанно вашата фраза зародиш."
+  },
+  "endOfFlowMessage6": {
+    "message": "Ако отново трябва да архивирате основната си фраза, можете да я намерите в Настройки -> Защита."
+  },
+  "endOfFlowMessage8": {
+    "message": "MetaMask не може да възстанови ключовата Ви фраза. Научете повече."
+  },
+  "endOfFlowMessage9": {
+    "message": "Научете повече."
+  },
   "ensNotFoundOnCurrentNetwork": {
     "message": "Името на ENS не е намерено в текущата мрежа. Опитайте да преминете към основната мрежа на етереум."
   },
   "ensRegistrationError": {
     "message": "Грешка при регистрацията на име на ENS"
   },
+  "enterAnAlias": {
+    "message": "Въведете псевдоним"
+  },
+  "enterPassword": {
+    "message": "Въведете парола"
+  },
   "enterPasswordContinue": {
     "message": "Въведете парола, за да продължите"
   },
+  "estimatedProcessingTimes": {
+    "message": "Приблизителни времена за обработка"
+  },
   "ethereumPublicAddress": {
     "message": "Публичен адрес за етереум"
   },
@@ -252,6 +382,9 @@
   },
   "expandView": {
     "message": "Разгъване на изглед"
+  },
+  "exportPrivateKey": {
+    "message": "Експортиране на частен ключ"
   },
   "failed": {
     "message": "Неуспешно"
@@ -296,8 +429,6 @@
   "general": {
     "message": "Общ"
   },
-<<<<<<< HEAD
-=======
   "generalSettingsDescription": {
     "message": "Конвертиране на валута, първична валута, език, блокчейн идентичност"
   },
@@ -314,9 +445,11 @@
   "getStarted": {
     "message": "Първи стъпки"
   },
->>>>>>> 983d2c9f
   "goerli": {
     "message": "Тестова мрежа на Goerli"
+  },
+  "happyToSeeYou": {
+    "message": "Радваме се да Ви видим."
   },
   "hardware": {
     "message": "хардуер"
@@ -359,6 +492,12 @@
   "importAccountMsg": {
     "message": "Импортираните акаунти няма да бъдат свързани с първоначално създадената ви фраза за метаМаск акаунт. Научете повече за импортираните акаунти"
   },
+  "importAccountSeedPhrase": {
+    "message": "Импортирайте акаунт с фраза зародиш"
+  },
+  "importWallet": {
+    "message": "Импортиране на портфейла"
+  },
   "imported": {
     "message": "Импортирани",
     "description": "status showing that an account has been fully loaded into the keyring"
@@ -400,20 +539,20 @@
   "knownAddressRecipient": {
     "message": "Известен адрес на договора."
   },
+  "kovan": {
+    "message": "Тестова мрежа на Кован"
+  },
   "learnMore": {
     "message": "Научете повече"
   },
-  "learnMoreUpperCase": {
-    "message": "Научете повече"
-  },
   "ledgerAccountRestriction": {
     "message": "Трябва да използвате последния си акаунт, преди да можете да добавите нов."
   },
-  "likeToImportTokens": {
+  "letsGoSetUp": {
+    "message": "Да, нека да настроим нещата!"
+  },
+  "likeToAddTokens": {
     "message": "Искате ли да добавите тези жетони?"
-  },
-  "lineaGoerli": {
-    "message": "Тестова мрежа на Linea Goerli"
   },
   "links": {
     "message": "Връзки"
@@ -442,14 +581,29 @@
   "memo": {
     "message": "бележка"
   },
+  "memorizePhrase": {
+    "message": "Запомнете тази фраза."
+  },
   "message": {
     "message": "Съобщение"
   },
+  "metamaskDescription": {
+    "message": "Свързва ви с Ethereum и децентрализираната мрежа."
+  },
   "metamaskVersion": {
     "message": "Версия на MetaMask"
   },
+  "mobileSyncText": {
+    "message": "Моля, въведете вашата парола, за да потвърдите, че сте вие!"
+  },
   "mustSelectOne": {
     "message": "Трябва да изберете поне 1 жетон."
+  },
+  "myAccounts": {
+    "message": "Моите акаунти"
+  },
+  "needEtherInWallet": {
+    "message": "За да взаимодействате с децентрализираните приложения, използвайки MetaMask, ще ви е необходим етер в портфейла ви."
   },
   "needImportFile": {
     "message": "Трябва да изберете файл за импортиране.",
@@ -461,6 +615,9 @@
   "networkName": {
     "message": "Име на мрежата"
   },
+  "networkSettingsDescription": {
+    "message": "Добавете и редактирайте персонализирани RPC мрежи"
+  },
   "networks": {
     "message": "Mрежи"
   },
@@ -469,6 +626,9 @@
   },
   "newAccount": {
     "message": "Нов акаунт"
+  },
+  "newAccountDetectedDialogMessage": {
+    "message": "Открит е нов адрес! Кликнете тук, за да го добавите към вашата адресна книга."
   },
   "newAccountNumberName": {
     "message": "Акаунт $1",
@@ -480,15 +640,30 @@
   "newContract": {
     "message": "Нов договор"
   },
+  "newNetwork": {
+    "message": "Нова мрежа"
+  },
   "newPassword": {
     "message": "Нова парола (мин. 8 символа)"
   },
+  "newToMetaMask": {
+    "message": "Нови ли сте в MetaMask?"
+  },
+  "newTotal": {
+    "message": "Ново общо"
+  },
+  "newTransactionFee": {
+    "message": "Нова такса за транзакция"
+  },
   "next": {
     "message": "Напред"
   },
   "noAddressForName": {
     "message": "За това име не е зададен адрес."
   },
+  "noAlreadyHaveSeed": {
+    "message": "Не, вече имам фраза зародиш"
+  },
   "noConversionRateAvailable": {
     "message": "Няма наличен процент на преобръщане"
   },
@@ -516,8 +691,6 @@
   "on": {
     "message": "Включено"
   },
-<<<<<<< HEAD
-=======
   "optionalBlockExplorerUrl": {
     "message": "Блокиране на Explorer URL (по избор)"
   },
@@ -527,7 +700,6 @@
   "orderOneHere": {
     "message": "Поръчайте Trezor или Ledger и запазете средствата си "
   },
->>>>>>> 983d2c9f
   "origin": {
     "message": "Произход"
   },
@@ -581,11 +753,12 @@
   "privateNetwork": {
     "message": "Частна мрежа"
   },
+  "queue": {
+    "message": "Опашка"
+  },
   "readdToken": {
     "message": "Можете да добавите този жетон в бъдеще, като отидете на „Добавяне на жетон“ в менюто с опции на акаунти."
   },
-<<<<<<< HEAD
-=======
   "readyToConnect": {
     "message": "Готови ли сте да се свържете? "
   },
@@ -595,7 +768,6 @@
   "recipientAddress": {
     "message": "Адрес на получателя"
   },
->>>>>>> 983d2c9f
   "recipientAddressPlaceholder": {
     "message": "Търсене, публичен адрес (0x) или ENS"
   },
@@ -614,6 +786,9 @@
   "rejected": {
     "message": "Отказан"
   },
+  "remindMeLater": {
+    "message": "Напомни ми по-късно"
+  },
   "remove": {
     "message": "Премахване"
   },
@@ -632,15 +807,38 @@
   "reset": {
     "message": "Нулиране"
   },
+  "resetAccount": {
+    "message": "Нулиране на акаунта"
+  },
+  "resetAccountDescription": {
+    "message": "Нулирането на вашия акаунт ще изчисти историята на транзакциите ви."
+  },
   "restore": {
     "message": "Възстановяване"
   },
+  "restoreAccountWithSeed": {
+    "message": "Възстановете акаунта си с фраза зародиш"
+  },
   "revealSeedWords": {
     "message": "Разкрий думите зародиш"
   },
+  "revealSeedWordsDescription": {
+    "message": "Ако някога смените браузъра или компютъра си, тази ключова фраза ще Ви трябва за достъп до Вашите акаунти. Запазете я някъде на сигурно и тайно място."
+  },
+  "revealSeedWordsTitle": {
+    "message": "Фраза зародиш"
+  },
   "revealSeedWordsWarning": {
-    "message": "Тези думи могат да бъдат използвани за кражба на всички ваши акаунти.",
-    "description": "$1 is bolded text using the message from 'revealSeedWordsWarning2'"
+    "message": "Тези думи могат да бъдат използвани за кражба на всички ваши акаунти."
+  },
+  "revealSeedWordsWarningTitle": {
+    "message": "НЕ споделяйте тази фраза с никого!"
+  },
+  "rinkeby": {
+    "message": "Тестова мрежа на Rinkeby"
+  },
+  "ropsten": {
+    "message": "Тестова мрежа Ropsten"
   },
   "rpcUrl": {
     "message": "Нов URL адрес за RPC"
@@ -648,6 +846,9 @@
   "save": {
     "message": "Запазване"
   },
+  "saveAsCsvFile": {
+    "message": "Запазване като CSV файл"
+  },
   "scanInstructions": {
     "message": "Поставете QR кода пред камерата"
   },
@@ -660,15 +861,42 @@
   "searchResults": {
     "message": "Резултати от търсенето"
   },
+  "searchTokens": {
+    "message": "Търсене на маркери"
+  },
+  "secretBackupPhrase": {
+    "message": "Тайна резервна фраза"
+  },
+  "secretBackupPhraseDescription": {
+    "message": "Вашата тайна резервна фраза улеснява архивирането и възстановяването на акаунта ви."
+  },
+  "secretBackupPhraseWarning": {
+    "message": "ВНИМАНИЕ: Никога не разкривайте резервната си фраза. Всеки с тази фраза може да вземе вашия етер завинаги."
+  },
   "securityAndPrivacy": {
     "message": "Сигурност и поверителност"
   },
+  "securitySettingsDescription": {
+    "message": "Настройки за поверителност и фраза зародиш за портфейла"
+  },
+  "seedPhrasePlaceholder": {
+    "message": "Отделете всяка дума с един интервал"
+  },
   "seedPhraseReq": {
     "message": "Фразите зародиш се състоят от 12 думи"
   },
+  "selectAHigherGasFee": {
+    "message": "\nИзберете по-висока такса за газ, за ​​да ускорите обработката на Вашата транзакция.*"
+  },
   "selectAnAccount": {
     "message": "Изберете акаунт"
   },
+  "selectAnAccountHelp": {
+    "message": "Изберете акаунта за преглед в MetaMask"
+  },
+  "selectEachPhrase": {
+    "message": "Моля, изберете всяка фраза, за да се уверите, че е правилна."
+  },
   "selectHdPath": {
     "message": "Изберете HD Path"
   },
@@ -681,12 +909,27 @@
   "send": {
     "message": "Изпращане"
   },
+  "sendAmount": {
+    "message": "Изпратете сумата"
+  },
   "sendTokens": {
     "message": "Изпращане на жетони"
   },
+  "sentEther": {
+    "message": "изпратен етер"
+  },
+  "separateEachWord": {
+    "message": "Отделете всяка дума с интервал"
+  },
   "settings": {
     "message": "Настройки"
   },
+  "showAdvancedGasInline": {
+    "message": "Разширено управление на газа"
+  },
+  "showAdvancedGasInlineDescription": {
+    "message": "Изберете това, за да покажете цените на газа и ограничите контрола директно на екраните за изпращане и потвърждение."
+  },
   "showFiatConversionInTestnets": {
     "message": "Показване на преобразуването на Testnets"
   },
@@ -699,18 +942,27 @@
   "showHexDataDescription": {
     "message": "Изберете това, за да се покаже полето с шестнадесетични данни на екрана за изпращане"
   },
+  "showPrivateKeys": {
+    "message": "Показване на частни ключове"
+  },
   "sigRequest": {
     "message": "Заявка за подпис"
   },
   "sign": {
     "message": "Подпис"
   },
+  "signNotice": {
+    "message": "Подписването на това съобщение може да има\nопасни странични ефекти. Подписвайте само съобщения от\nсайтове, на които имате пълно доверие с целия си акаунт.\nТози опасен метод ще бъде премахнат в бъдеща версия."
+  },
   "signatureRequest": {
     "message": "Заявка за подпис"
   },
   "signed": {
     "message": "Подписан"
   },
+  "slow": {
+    "message": "Бавно"
+  },
   "somethingWentWrong": {
     "message": "Упс! Нещо се обърка."
   },
@@ -732,8 +984,6 @@
   "stateLogsDescription": {
     "message": "Държавните дневници съдържат адресите на публичните ви акаунти и изпратените транзакции."
   },
-<<<<<<< HEAD
-=======
   "step1HardwareWallet": {
     "message": "1. Свържете хардуерния портфейл"
   },
@@ -755,7 +1005,6 @@
   "storePhrase": {
     "message": "Съхранявайте тази фраза в мениджър на пароли като 1Password."
   },
->>>>>>> 983d2c9f
   "submitted": {
     "message": "Изпратен"
   },
@@ -771,9 +1020,36 @@
   "symbolBetweenZeroTwelve": {
     "message": "Символът трябва да е 11 символа или по-малко."
   },
+  "syncWithMobile": {
+    "message": "Синхронизиране с мобилни устройства"
+  },
+  "syncWithMobileBeCareful": {
+    "message": "Уверете се, че никой друг не гледа екрана ви, когато сканирате този код"
+  },
+  "syncWithMobileComplete": {
+    "message": "Вашите данни са синхронизирани успешно. Насладете се на мобилното приложение MetaMask!"
+  },
+  "syncWithMobileDesc": {
+    "message": "Можете да синхронизирате вашите акаунти и информация с мобилното си устройство. Отворете мобилното приложение MetaMask, отидете на „Настройки“ и докоснете „Синхронизиране от разширението на браузъра“"
+  },
+  "syncWithMobileDescNewUsers": {
+    "message": "Ако отворите приложението MetaMask Mobile за първи път, просто следвайте стъпките в телефона си."
+  },
+  "syncWithMobileScanThisCode": {
+    "message": "Сканирайте този код с вашето мобилно приложение MetaMask"
+  },
+  "syncWithMobileTitle": {
+    "message": "Синхронизиране с мобилни устройства"
+  },
   "terms": {
     "message": "Условия за ползване"
   },
+  "testFaucet": {
+    "message": "Тест Faucet"
+  },
+  "thisWillCreate": {
+    "message": "Това ще създаде нова фраза за портфейл и зародиш"
+  },
   "tips": {
     "message": "Дарения"
   },
@@ -837,12 +1113,22 @@
   "transfer": {
     "message": "Трансфер"
   },
+  "transferBetweenAccounts": {
+    "message": "Прехвърляне между моите акаунти"
+  },
   "transferFrom": {
     "message": "Трансфер от"
   },
+  "troubleTokenBalances": {
+    "message": "Имахме проблеми със зареждането на вашите символи. Можете да ги видите",
+    "description": "Followed by a link (here) to view token balances"
+  },
   "tryAgain": {
     "message": "Нов опит"
   },
+  "typePassword": {
+    "message": "Въведете паролата си за MetaMask"
+  },
   "unapproved": {
     "message": "Неодобрено"
   },
@@ -882,14 +1168,38 @@
   "userName": {
     "message": "Потребителско име"
   },
+  "viewAccount": {
+    "message": "Преглед на профила"
+  },
   "viewContact": {
     "message": "Преглед на контакта"
   },
+  "viewOnCustomBlockExplorer": {
+    "message": "Преглед на $1"
+  },
+  "viewOnEtherscan": {
+    "message": "Преглед на Etherscan"
+  },
+  "viewinExplorer": {
+    "message": "Преглед в Explorer"
+  },
   "visitWebSite": {
     "message": "Посетете нашият уеб сайт"
   },
+  "walletSeed": {
+    "message": "Начална фраза за портфейл "
+  },
+  "welcome": {
+    "message": "Добре дошли в MetaMask"
+  },
   "welcomeBack": {
     "message": "Добре дошли отново!"
+  },
+  "writePhrase": {
+    "message": "Напишете тази фраза на лист хартия и я съхранявайте на сигурно място. Ако искате още по-голяма сигурност, запишете я на няколко листа хартия и ги съхранявайте на 2 - 3 различни места."
+  },
+  "yesLetsTry": {
+    "message": "Да, нека опитаме"
   },
   "youNeedToAllowCameraAccess": {
     "message": "Трябва да разрешите достъпа на камерата, за да използвате тази функция."
