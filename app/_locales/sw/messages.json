--- conflicted
+++ resolved
@@ -1,13 +1,13 @@
 {
-  "QRHardwareSignRequestCancel": {
-    "message": "Kataa"
-  },
-  "QRHardwareWalletImporterTitle": {
-    "message": "Kagua Msimbo wa QR"
-  },
   "about": {
     "message": "Kuhusu"
   },
+  "aboutSettingsDescription": {
+    "message": "Toleo, kituo cha msaada, na taarifa za mawasiliano"
+  },
+  "acceleratingATransaction": {
+    "message": "*Kuwezesha muamala kwa kutumia bei ya juu ya gesi huongeza uwezekano wake wa kushughulikiwa na mtandao haraka, lakini hauhakikishiwi siku zote."
+  },
   "accessingYourCamera": {
     "message": "Kufikia kamera yako..."
   },
@@ -38,14 +38,32 @@
   "addNetwork": {
     "message": "Ongeza Mtandao"
   },
+  "addRecipient": {
+    "message": "Ongeza Mpokeaji"
+  },
   "addSuggestedTokens": {
     "message": "Ongeza Vianzio Vilivyopendekezwa"
   },
+  "addToAddressBook": {
+    "message": "Ongeza kwenye kitabu cha anwani"
+  },
+  "addToAddressBookModalPlaceholder": {
+    "message": "k.m John D."
+  },
   "addToken": {
     "message": "Ongeza Kianzio"
   },
+  "addTokens": {
+    "message": "Ongeza Vianzio"
+  },
   "advanced": {
     "message": "Mipangilio ya kina"
+  },
+  "advancedOptions": {
+    "message": "Machaguo ya Juu"
+  },
+  "advancedSettingsDescription": {
+    "message": "Vipengele vya idhini ya msanidi, Kumbukumbu za Hali ya kupakua, Kufuta Akaunti, mitando ya majaribio ya kuweka mipangilio na RPC maalumu"
   },
   "amount": {
     "message": "Kiasi"
@@ -58,14 +76,6 @@
     "message": "MetaMask",
     "description": "The name of the application"
   },
-  "appNameBeta": {
-    "message": "MetaMask Beta",
-    "description": "The name of the application (Beta)"
-  },
-  "appNameFlask": {
-    "message": "MetaMask Flask",
-    "description": "The name of the application (Flask)"
-  },
   "approve": {
     "message": "Idhinisha"
   },
@@ -75,6 +85,12 @@
   "asset": {
     "message": "Rasilimali"
   },
+  "attemptToCancel": {
+    "message": "Unajaribu Kubatilisha?"
+  },
+  "attemptToCancelDescription": {
+    "message": "Kuwasilisha jaribio hili hakukuhakikishii muamala wako wa awali utabatilishwa. Ikiwa jaribio la kuffuta litafanikiwa, utatozwa ada ya muamala hapo juu."
+  },
   "attemptingConnect": {
     "message": "Inajaribu kuunganisha kwenye blockchain."
   },
@@ -92,6 +108,9 @@
   },
   "back": {
     "message": "Nyuma"
+  },
+  "backToAll": {
+    "message": "Rudi kwenye Zote"
   },
   "backupApprovalInfo": {
     "message": "Msimbo huu wa siri unahitajika ili kurejesha waleti yako ikitokea umepoteza kifaa chako, umesahau nenosiri lako, umelazimika kusakinisha MetaMask, au unataka kufikia waleti yako kwenye kifaa kingine."
@@ -115,12 +134,27 @@
     "message": "Tazama akaunti kwenye $1",
     "description": "$1 replaced by URL for custom block explorer"
   },
+  "blockiesIdenticon": {
+    "message": "Tumia Blockies Identicon"
+  },
   "browserNotSupported": {
     "message": "Kivinjari chaku hakiwezeshwi..."
   },
+  "builtInCalifornia": {
+    "message": "MetaMask imeundwa na kutengenezwa California."
+  },
+  "buyWithWyre": {
+    "message": "Nunua ETH kwa kutumia Wyre"
+  },
+  "buyWithWyreDescription": {
+    "message": "Wyre inakuwezesha kutumia kadi ya benki kuweka ETH moja kwa moja kwenye akaunti yako ya MetaMask."
+  },
   "cancel": {
     "message": "Ghairi"
   },
+  "cancellationGasFee": {
+    "message": "Ada ya Kubatilisha Gesi"
+  },
   "cancelled": {
     "message": "Imebatilishwa"
   },
@@ -130,6 +164,9 @@
   "chromeRequiredForHardwareWallets": {
     "message": "Unapaswa kutumia MetaMask kwenye Google Chrome ili kuungnisha kwenye Waleti yako ya Programu Maunzi."
   },
+  "clickToRevealSeed": {
+    "message": "Bofya hapa ili uonyeshe maneno ya siri"
+  },
   "close": {
     "message": "Funga"
   },
@@ -139,24 +176,42 @@
   "confirmPassword": {
     "message": "Thibitisha Nenosiri"
   },
+  "confirmSecretBackupPhrase": {
+    "message": "Thibitisha Kirai chako cha Siri cha Kuhifadhi Data"
+  },
   "confirmed": {
     "message": "Imethibitishwa"
   },
+  "congratulations": {
+    "message": "Hongera"
+  },
   "connect": {
     "message": "Unganisha"
   },
+  "connectHardwareWallet": {
+    "message": "Unganisha Waleti ya Programu Maunzi"
+  },
   "connectingTo": {
     "message": "Inaunganisha kwenye $1"
   },
   "connectingToGoerli": {
     "message": "Inaunganisha kwenye Mtandao wa Majaribio wa Goerli"
   },
-  "connectingToLineaGoerli": {
-    "message": "Inaunganisha kwenye Mtandao wa Majaribio wa Linea Goerli"
+  "connectingToKovan": {
+    "message": "Inaunganisha kwenye Mtandao wa Majaribio wa Kovan"
   },
   "connectingToMainnet": {
     "message": "Inaunganisha kwenye Mtandao Mkuu wa Ethereum"
   },
+  "connectingToRinkeby": {
+    "message": "Inaunganisha kwenye Mtandao wa Majaribio wa Rinkeby"
+  },
+  "connectingToRopsten": {
+    "message": "Inaunganisha kwenye Mtandao wa Majaribio wa Ropsten"
+  },
+  "continueToWyre": {
+    "message": "Endelea kwenye Wyre"
+  },
   "contractDeployment": {
     "message": "Kutoa Mkataba"
   },
@@ -166,9 +221,15 @@
   "copiedExclamation": {
     "message": "Imenakiliwa!"
   },
+  "copiedTransactionId": {
+    "message": "Imenakili Utambulisho wa Muamala"
+  },
   "copyAddress": {
     "message": "Nakili anwani kwenye ubao wa kunakilia"
   },
+  "copyPrivateKey": {
+    "message": "Huu ni ufunguo wako wa kibinafsi (bofya ili unakili)"
+  },
   "copyToClipboard": {
     "message": "Nakili kwenye ubao wa kunakili"
   },
@@ -178,6 +239,12 @@
   "create": {
     "message": "Unda"
   },
+  "createAWallet": {
+    "message": "Fungua Waleti"
+  },
+  "createAccount": {
+    "message": "Fungua Akaunti"
+  },
   "createPassword": {
     "message": "Unda Nenosiri"
   },
@@ -187,8 +254,14 @@
   "currentLanguage": {
     "message": "Lugha ya Sasa"
   },
-  "custom": {
-    "message": "Mipangilio ya kina"
+  "customGas": {
+    "message": "Weka Mipangilio ya Gesi Upendavyo"
+  },
+  "customGasSubTitle": {
+    "message": "Ada iliyoongezeka inaweza kupunguza muda wa uchakataji, lakini haihakikishwi."
+  },
+  "customRPC": {
+    "message": "RPC Maalumu"
   },
   "customToken": {
     "message": "Kianzio Maalumu"
@@ -199,15 +272,33 @@
   "decimalsMustZerotoTen": {
     "message": "Desimali zinapaswa kuwa angalau 0, na si zaidi ya 36."
   },
+  "defaultNetwork": {
+    "message": "Mtandao chaguomsingi wa miamala ya Ether ni Main Net."
+  },
   "delete": {
     "message": "Futa"
   },
+  "deleteAccount": {
+    "message": "Futa Akaunti"
+  },
   "deleteNetwork": {
     "message": "Futa Mtandao?"
   },
+  "deleteNetworkDescription": {
+    "message": "Una uhakika unataka kufuta mtandao huu?"
+  },
+  "depositEther": {
+    "message": "Weka Ether"
+  },
   "details": {
     "message": "Maelezo"
   },
+  "directDepositEther": {
+    "message": "Weka Ether Moja kwa Moja"
+  },
+  "directDepositEtherExplainer": {
+    "message": "Ikiwa tayari una sarafu kadhaa za Ether, njia rahisi ya kupata Ether kwenye waleti yako mpya kupitia kuweka moja kwa moja."
+  },
   "done": {
     "message": "Imekamilika"
   },
@@ -217,6 +308,9 @@
   "downloadGoogleChrome": {
     "message": "Pakua Google chrome"
   },
+  "downloadSecretBackup": {
+    "message": "Pakuwa Kirai hiki cha Hifadhi Mbadala ya Siri na na kitunze kwa usalama kwenye kihifadhi cha nje chenye neneosiri au kifaa cha kuhifadhia."
+  },
   "downloadStateLogs": {
     "message": "Pakua Kumbukumbu za Hali"
   },
@@ -229,15 +323,51 @@
   "editContact": {
     "message": "Hariri Mawasiliano"
   },
+  "endOfFlowMessage1": {
+    "message": "Umefaulu jaribio - weka kirai chako cha kuanzia mahali salama, ni wajibu wako!"
+  },
+  "endOfFlowMessage10": {
+    "message": "Yote Imekamilika"
+  },
+  "endOfFlowMessage2": {
+    "message": "Dondoo kuhusu kukihifadhi salama"
+  },
+  "endOfFlowMessage3": {
+    "message": "Hifadhi hifadhimbadala kwenye maeneo kadhaa."
+  },
+  "endOfFlowMessage4": {
+    "message": "Kamwe usimpatia mtu yeye kirai hicho."
+  },
+  "endOfFlowMessage5": {
+    "message": "Kuwa makini na walaghai! MetaMask kamwe haitakuomba kirai chako kianzio."
+  },
+  "endOfFlowMessage6": {
+    "message": "Ikiwa unataka kuhifadhi tena kwa njia mbadla kirai chako kianzio, unaweza kukipata kwenye Mipangilio -> Usalama."
+  },
+  "endOfFlowMessage8": {
+    "message": "MetaMask haiwezi kurejesha kirai chako kianzio. Pata maelezo ziadi."
+  },
+  "endOfFlowMessage9": {
+    "message": "Jifunze zaidi."
+  },
   "ensNotFoundOnCurrentNetwork": {
     "message": "Jina la ENS halipatikani kwenye mtandao wa sasa. Jaribu kuhamia kwenye Mtandao Mkuu wa Ethereum."
   },
   "ensRegistrationError": {
     "message": "Hitilafu imetokea kwenye usajili wa jina la ENS"
   },
+  "enterAnAlias": {
+    "message": "Ingiza majina mengine"
+  },
+  "enterPassword": {
+    "message": "Ingiza nenosiri"
+  },
   "enterPasswordContinue": {
     "message": "Ingiza nenosiri ili uendelee"
   },
+  "estimatedProcessingTimes": {
+    "message": "Muda wa Kuchakata Uliokadiriwa"
+  },
   "ethereumPublicAddress": {
     "message": "Anwani ya Umma ya Ethereum"
   },
@@ -245,6 +375,9 @@
     "message": "Tazama akaunti kwenye Etherscan"
   },
   "expandView": {
+    "message": "Panua Mwonekano"
+  },
+  "exportPrivateKey": {
     "message": "Panua Mwonekano"
   },
   "failed": {
@@ -290,8 +423,6 @@
   "general": {
     "message": "Jumla"
   },
-<<<<<<< HEAD
-=======
   "generalSettingsDescription": {
     "message": "Ubadilishaji wa fedha, sarafu ya msingi, lugha, blockies identicon"
   },
@@ -308,9 +439,11 @@
   "getStarted": {
     "message": "Anza"
   },
->>>>>>> 983d2c9f
   "goerli": {
     "message": "Mtandao wa Majaribio wa Goerli"
+  },
+  "happyToSeeYou": {
+    "message": "Tuna furaha kukuona"
   },
   "hardware": {
     "message": "programu maunzi"
@@ -350,6 +483,12 @@
   "importAccountMsg": {
     "message": "Akaunti zilizoingizwa hazitahusishwa na kirai chako cha kianzio cha akaunti ya MetaMask iliyoundwa awali. Pata maelezo zaidi kuhusu akaunti zilizoingizwa"
   },
+  "importAccountSeedPhrase": {
+    "message": "Hamisha Akaunti kwa kutumia Kirai Kianzio"
+  },
+  "importWallet": {
+    "message": "Hamisha Waleti"
+  },
   "imported": {
     "message": "Zilizoingizwa",
     "description": "status showing that an account has been fully loaded into the keyring"
@@ -391,20 +530,20 @@
   "knownAddressRecipient": {
     "message": "Anwani za mkataba zinazofahamika."
   },
+  "kovan": {
+    "message": "Mtandao wa Majaribio wa Kovan"
+  },
   "learnMore": {
     "message": "Jifunze zaidi"
   },
-  "learnMoreUpperCase": {
-    "message": "Jifunze zaidi"
-  },
   "ledgerAccountRestriction": {
     "message": "Unapaswa kutumia akaunti yako ya mwisho kabla hujaongeza mpya."
   },
-  "likeToImportTokens": {
+  "letsGoSetUp": {
+    "message": "Ndiyo, hebu tuweke mipangilio!"
+  },
+  "likeToAddTokens": {
     "message": "Je, ungependa kuongeza vianzio hivi?"
-  },
-  "lineaGoerli": {
-    "message": "Mtandao wa Majaribio wa Linea Goerli"
   },
   "links": {
     "message": "Viungo"
@@ -424,14 +563,29 @@
   "mainnet": {
     "message": "Mtandao Mkuu wa Ethereum"
   },
+  "memorizePhrase": {
+    "message": "Kariri kirai hiki"
+  },
   "message": {
     "message": "Ujumbe"
   },
+  "metamaskDescription": {
+    "message": "Kukuunganisha kwenye Ethereum na Wavutiu Uliotawanywa."
+  },
   "metamaskVersion": {
     "message": "Toleo la MetaMask"
   },
+  "mobileSyncText": {
+    "message": "Tafadhali ingiza nenosiri lako ili kuthibitisha kuwa ni wewe!"
+  },
   "mustSelectOne": {
     "message": "Lazima uchague angalau kianzio 1."
+  },
+  "myAccounts": {
+    "message": "Akaunti zangu"
+  },
+  "needEtherInWallet": {
+    "message": "Ili kuingiliana na programu zilizosambazwa kwa kutumia MetaMask, utahitaji kuwa na Ether kwenye waleti yako."
   },
   "needImportFile": {
     "message": "Unapaswa kuchagua faili la kuhamisha.",
@@ -443,6 +597,9 @@
   "networkName": {
     "message": "Jina la mtandao"
   },
+  "networkSettingsDescription": {
+    "message": "Ongeza na hariri mitandao maalumu ya RPC"
+  },
   "networks": {
     "message": "Mitandao"
   },
@@ -451,6 +608,9 @@
   },
   "newAccount": {
     "message": "Akaunti Mpya"
+  },
+  "newAccountDetectedDialogMessage": {
+    "message": "Anwani mpya zimegunduliwa! Bofya hapa ili uongeze kitabu chako cha anwani."
   },
   "newAccountNumberName": {
     "message": "Akaunti $1",
@@ -462,15 +622,30 @@
   "newContract": {
     "message": "Mkataba Mpya"
   },
+  "newNetwork": {
+    "message": "Mtandao Mpya"
+  },
   "newPassword": {
     "message": "Nenosiri Jipya (kiwango cha chini herufi 8)"
   },
+  "newToMetaMask": {
+    "message": "MetaMask mpya?"
+  },
+  "newTotal": {
+    "message": "Jumla Mpya"
+  },
+  "newTransactionFee": {
+    "message": "Ada Mpya ya Muamala"
+  },
   "next": {
     "message": "Inayofuata"
   },
   "noAddressForName": {
     "message": "Hakuna anwani iliyoundwa kwa jina hili."
   },
+  "noAlreadyHaveSeed": {
+    "message": "Hapana, tayari nini kirai cha kuanzia"
+  },
   "noConversionRateAvailable": {
     "message": "Hakuna Kiwango cha Ubadilishaji"
   },
@@ -498,8 +673,6 @@
   "on": {
     "message": "Imewashwa"
   },
-<<<<<<< HEAD
-=======
   "optionalBlockExplorerUrl": {
     "message": "URL ya Block Explorer URL (hiari)"
   },
@@ -509,7 +682,6 @@
   "orderOneHere": {
     "message": "Agiza Trezor au Leja na weka fedha zako kwenye ifadhi ya baridi"
   },
->>>>>>> 983d2c9f
   "origin": {
     "message": "Asili"
   },
@@ -563,11 +735,12 @@
   "privateNetwork": {
     "message": "Mtandao Binafsi"
   },
+  "queue": {
+    "message": "Foleni"
+  },
   "readdToken": {
     "message": "Unaweza kuongeza tena kianzio hiki hapo baadaye kwa kwenda kwenye \"Ongeza kianzio\" kwenye machaguo yako ya menyu ya akaunti."
   },
-<<<<<<< HEAD
-=======
   "readyToConnect": {
     "message": "Uko tayari Kuunganisha?"
   },
@@ -577,7 +750,6 @@
   "recipientAddress": {
     "message": "Anwani ya Mpokeaji"
   },
->>>>>>> 983d2c9f
   "recipientAddressPlaceholder": {
     "message": "Tafuta, anwani za umma (0x), au ENS"
   },
@@ -596,6 +768,9 @@
   "rejected": {
     "message": "Imekataliwa"
   },
+  "remindMeLater": {
+    "message": "Nikumbushe baadaye"
+  },
   "remove": {
     "message": "Ondoa"
   },
@@ -614,15 +789,38 @@
   "reset": {
     "message": "Weka upya"
   },
+  "resetAccount": {
+    "message": "Futa Akaunti"
+  },
+  "resetAccountDescription": {
+    "message": "Kufuta Akaunti yako kutafuta histori ya akaunti yako."
+  },
   "restore": {
     "message": "Rejesha"
   },
+  "restoreAccountWithSeed": {
+    "message": "Rejesha Akaunti yako kwa kutumia Kirai Kianzio."
+  },
   "revealSeedWords": {
     "message": "Onyesha Maneno ya Kianzio"
   },
+  "revealSeedWordsDescription": {
+    "message": "Ikiwa utabadilisha kisakuzi au kuhamisha kompyuta, utahitaji kirai hiki kianzio ili kufikia akaunti zako. Vihifadhi mahali fulani ambapo ni salamana pa siri."
+  },
+  "revealSeedWordsTitle": {
+    "message": "Kiari Kianzio"
+  },
   "revealSeedWordsWarning": {
-    "message": "Maneno haya yanaweza kutumika kuiba akanti zako zote.",
-    "description": "$1 is bolded text using the message from 'revealSeedWordsWarning2'"
+    "message": "Maneno haya yanaweza kutumika kuiba akanti zako zote."
+  },
+  "revealSeedWordsWarningTitle": {
+    "message": "USISHIRIKI kirai hiki na mtu yeyote!"
+  },
+  "rinkeby": {
+    "message": "Mtandao wa Majaribio wa Rinkeby"
+  },
+  "ropsten": {
+    "message": "Mtandao wa Majaribio wa Ropsten"
   },
   "rpcUrl": {
     "message": "RPC URL mpya"
@@ -630,6 +828,9 @@
   "save": {
     "message": "Hifadhi"
   },
+  "saveAsCsvFile": {
+    "message": "Hifadhi kama Faili la CSV"
+  },
   "scanInstructions": {
     "message": "Weka msimbo wa QR mbele ya kamera yako"
   },
@@ -642,15 +843,42 @@
   "searchResults": {
     "message": "Matokeo ya Utafutaji"
   },
+  "searchTokens": {
+    "message": "Tafuta Vianzio"
+  },
+  "secretBackupPhrase": {
+    "message": "Kirai cha Siri cha Hifadhi Mbadala"
+  },
+  "secretBackupPhraseDescription": {
+    "message": "Kirai chako cha siri cha hifadhi mbadala kinafanya iwe rahisi kuhifadhi kwa njia mbadala na kurejesha akaunti yako."
+  },
+  "secretBackupPhraseWarning": {
+    "message": "ONYO: Kamwe usiweke wazi kirai chako cha hifadhi mbadala. Mtu yeyote mwenye kirai hiki anaweza kuchukua Ether yako daima."
+  },
   "securityAndPrivacy": {
     "message": "Ulinzi na Faragha"
   },
+  "securitySettingsDescription": {
+    "message": "Mipangilio ya Faragha na kirai kianzio cha waleti"
+  },
+  "seedPhrasePlaceholder": {
+    "message": "Tenganisha kila neno kwa nafasi moja"
+  },
   "seedPhraseReq": {
     "message": "Virai vianzio vina urefu wa maneno 12"
   },
+  "selectAHigherGasFee": {
+    "message": "Chagua ada ya juu ya gesi ili kuharakisha uchakataji wa muamala wako.*"
+  },
   "selectAnAccount": {
     "message": "Chagua Akaunti"
   },
+  "selectAnAccountHelp": {
+    "message": "Chagua akaunti kuangalia kwenye MetaMask"
+  },
+  "selectEachPhrase": {
+    "message": "Tafadhali chagua kila kirai ili kuhakikisha kuwa hii ni sahihi."
+  },
   "selectHdPath": {
     "message": "Chagua Njia ya HD"
   },
@@ -663,12 +891,27 @@
   "send": {
     "message": "Tuma"
   },
+  "sendAmount": {
+    "message": "Tuma Kiasi"
+  },
   "sendTokens": {
     "message": "Tuma Vianzio"
   },
+  "sentEther": {
+    "message": "ether iliyotumwa"
+  },
+  "separateEachWord": {
+    "message": "Tenganisha kila neno kwa nafasi moja"
+  },
   "settings": {
     "message": "Mipangilio"
   },
+  "showAdvancedGasInline": {
+    "message": "Udhibiti wa juu wa gesi"
+  },
+  "showAdvancedGasInlineDescription": {
+    "message": "Chagua hii ili uonyeshe bei ya gesi na punguza vidhibiti moja kwa moja kwenye skrini za tuma na thibitisha."
+  },
   "showFiatConversionInTestnets": {
     "message": "Onyesha Ubadilishaji kwenye Testnets"
   },
@@ -681,18 +924,27 @@
   "showHexDataDescription": {
     "message": "Chagua hii ili uonyeshe sehemu ya data ya hex kwenye skrini ya tuma"
   },
+  "showPrivateKeys": {
+    "message": "Onyesha Fungo Binafsi"
+  },
   "sigRequest": {
     "message": "Ombi la Saini"
   },
   "sign": {
     "message": "Ingia kwenye akaunti"
   },
+  "signNotice": {
+    "message": "Kusaini ujumbe huu kunaweza kuwa \nmadhara hatari. Saini ujumbe kutoka kwenye\ntovuti unazoziamini kabisa na akaunti yako yote tu.\nNjia hii ya hatari itaondolewa kwenye toleo la baadaye."
+  },
   "signatureRequest": {
     "message": "Ombi la Saini"
   },
   "signed": {
     "message": "Imesainiwa"
   },
+  "slow": {
+    "message": "Polepole"
+  },
   "somethingWentWrong": {
     "message": "Ayaa! Hitilafu fulani imetokea."
   },
@@ -714,8 +966,6 @@
   "stateLogsDescription": {
     "message": "Kumbukumbu za hali zinajumusiha anwani zako za akaunti za umma na miamala iliyotumwa."
   },
-<<<<<<< HEAD
-=======
   "step1HardwareWallet": {
     "message": "1. Unganisha Programu Maunzi ya Waleti"
   },
@@ -737,7 +987,6 @@
   "storePhrase": {
     "message": "Hifadhi kirai hiki kwenye kidhibiti nenosiri kama vile 1Password."
   },
->>>>>>> 983d2c9f
   "submitted": {
     "message": "Imewasilishwa"
   },
@@ -753,9 +1002,36 @@
   "symbolBetweenZeroTwelve": {
     "message": "Alama lazima iwe na herufi 11 au chache."
   },
+  "syncWithMobile": {
+    "message": "Oanisha na simu"
+  },
+  "syncWithMobileBeCareful": {
+    "message": "Hakikisha hakuna mtu mwingine anayeangalia kwenye skrini yako unapokuwa unakagua msimbo huu."
+  },
+  "syncWithMobileComplete": {
+    "message": "Umefanikiwa kuoanisha data yako. Furahia programu yako ya simu ya MetaMask!"
+  },
+  "syncWithMobileDesc": {
+    "message": "Unaweza kuoanisha akaunti zako na taarifa kwa kifaa chako cha simu ya mkononi. Fungua programu ya simu ya MetaMask, kisha nenda kwenye \"Mipangilio\" na bofya kwenye \"Oanisha kutoka kwenye Kiendelezi cha Kivinjari\""
+  },
+  "syncWithMobileDescNewUsers": {
+    "message": "Ikiwa ndio umefungua tu programu ya simu ya MetaMask kwa mara ya kwanza, fuata hatua kwenye simu yako."
+  },
+  "syncWithMobileScanThisCode": {
+    "message": "Kagua msimbo huu kwa kutumia programu yako ya simu ya MetaMask"
+  },
+  "syncWithMobileTitle": {
+    "message": "Oanisha na simu"
+  },
   "terms": {
     "message": "Masharti ya Matumizi"
   },
+  "testFaucet": {
+    "message": "Mfereji wa Jaribio"
+  },
+  "thisWillCreate": {
+    "message": "Hatua hiiitaunda waleti mpya na kirai kianzio"
+  },
   "tips": {
     "message": "Michango"
   },
@@ -819,12 +1095,22 @@
   "transfer": {
     "message": "Kutuma"
   },
+  "transferBetweenAccounts": {
+    "message": "Kutuma baina ya akaunti zangu"
+  },
   "transferFrom": {
     "message": "Tuma Kutoka"
   },
+  "troubleTokenBalances": {
+    "message": "Tulipata shida kupakia salio lako la kianzio. Unaweza kuliona",
+    "description": "Followed by a link (here) to view token balances"
+  },
   "tryAgain": {
     "message": "Jaribu tena"
   },
+  "typePassword": {
+    "message": "Andika nenosiri lako la MetaMask"
+  },
   "unapproved": {
     "message": "Haijaidhinishwa"
   },
@@ -864,14 +1150,38 @@
   "userName": {
     "message": "Jina la mtumiaji"
   },
+  "viewAccount": {
+    "message": "Angalia Akaunti"
+  },
   "viewContact": {
     "message": "Tazama Mawasiliano"
   },
+  "viewOnCustomBlockExplorer": {
+    "message": "Tazama kwenye $1"
+  },
+  "viewOnEtherscan": {
+    "message": "Tazama kwenye Etherscan"
+  },
+  "viewinExplorer": {
+    "message": "Tazama kwenye Explorer"
+  },
   "visitWebSite": {
     "message": "Tembelea Tovuti yetu"
   },
+  "walletSeed": {
+    "message": "Kianzio cha Waleti"
+  },
+  "welcome": {
+    "message": "Karibu kwenye MetaMask"
+  },
   "welcomeBack": {
     "message": "Karibu Tena!"
+  },
+  "writePhrase": {
+    "message": "Andika kirai hiki kwenye karatasi na kihifadhi kwenye sehemu salama. Ikiwa unahitaji usalama zaidi, andika kwenye vipande kadhaa vya karatasi na tunza kila kimoja kwenye maeneo tofauti 2-3. "
+  },
+  "yesLetsTry": {
+    "message": "Ndiyo, ngoja tujaribu"
   },
   "youNeedToAllowCameraAccess": {
     "message": "Unapaswa kuruhusu kamera ili utumie kipengele hiki."
