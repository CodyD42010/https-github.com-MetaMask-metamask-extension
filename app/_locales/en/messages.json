--- conflicted
+++ resolved
@@ -513,11 +513,7 @@
     "message": "Import Account"
   },
   "importAccountMsg": {
-<<<<<<< HEAD
-    "message":" Imported accounts will not be associated with your originally created Nifty Wallet account seedphrase. Learn more about imported accounts "
-=======
-    "message": " Imported accounts will not be associated with your originally created MetaMask account seedphrase. Learn more about imported accounts "
->>>>>>> 17372e15
+    "message": " Imported accounts will not be associated with your originally created Nifty Wallet account seedphrase. Learn more about imported accounts "
   },
   "importAnAccount": {
     "message": "Import an account"
@@ -930,7 +926,6 @@
   "rpc": {
     "message": "Custom RPC"
   },
-<<<<<<< HEAD
   "currentRpc": {
     "message": "Current RPC"
   },
@@ -952,8 +947,6 @@
   "connectingToUnknown": {
     "message": "Connecting to Unknown Network"
   },
-=======
->>>>>>> 17372e15
   "sampleAccountName": {
     "message": "E.g. My new account",
     "description": "Help user understand concept of adding a human-readable name to their account"
