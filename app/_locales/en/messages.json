--- conflicted
+++ resolved
@@ -1,8 +1,6 @@
 {
-<<<<<<< HEAD
   "IUnderstand": {
     "message": "I Understand"
-=======
   "QRHardwareInvalidTransactionTitle": {
     "message": "Error"
   },
@@ -47,7 +45,6 @@
   },
   "QRHardwareWalletSteps2Description": {
     "message": "AirGap Vault & Ngrave (Coming Soon)"
->>>>>>> 5a14a1a5
   },
   "about": {
     "message": "About"
