{
  "QRHardwareInvalidTransactionTitle": {
    "message": "Error"
  },
  "QRHardwareMismatchedSignId": {
    "message": "Incongruent transaction data. Please check the transaction details."
  },
  "QRHardwarePubkeyAccountOutOfRange": {
    "message": "No more accounts. If you would like to access another account unlisted below, please reconnect your hardware wallet and select it."
  },
  "QRHardwareScanInstructions": {
    "message": "Place the QR code in front of your camera. The screen is blurred, but it will not affect the reading."
  },
  "QRHardwareSignRequestCancel": {
    "message": "Reject"
  },
  "QRHardwareSignRequestDescription": {
    "message": "After you’ve signed with your wallet, click on 'Get Signature' to receive the signature"
  },
  "QRHardwareSignRequestGetSignature": {
    "message": "Get signature"
  },
  "QRHardwareSignRequestSubtitle": {
    "message": "Scan the QR code with your wallet"
  },
  "QRHardwareSignRequestTitle": {
    "message": "Request signature"
  },
  "QRHardwareUnknownQRCodeTitle": {
    "message": "Error"
  },
  "QRHardwareUnknownWalletQRCode": {
    "message": "Invalid QR code. Please scan the sync QR code of the hardware wallet."
  },
  "QRHardwareWalletImporterTitle": {
    "message": "Scan QR code"
  },
  "QRHardwareWalletSteps1Description": {
    "message": "You can choose from a list of official QR-code supporting partners below."
  },
  "QRHardwareWalletSteps1Title": {
    "message": "Connect your QR hardware wallet"
  },
  "QRHardwareWalletSteps2Description": {
    "message": "Ngrave (coming soon)"
  },
  "SIWEAddressInvalid": {
    "message": "The address in the sign-in request does not match the address of the account you are using to sign in."
  },
  "SIWEDomainInvalidText": {
    "message": "The site you're attempting to sign into doesn't match the domain in the request. Proceed with caution."
  },
  "SIWEDomainInvalidTitle": {
    "message": "Deceptive site request."
  },
  "SIWEDomainWarningBody": {
    "message": "The website ($1) is asking you to sign in to the wrong domain. This may be a phishing attack.",
    "description": "$1 represents the website domain"
  },
  "SIWEDomainWarningLabel": {
    "message": "Unsafe"
  },
  "SIWELabelChainID": {
    "message": "Chain ID:"
  },
  "SIWELabelExpirationTime": {
    "message": "Expires At:"
  },
  "SIWELabelIssuedAt": {
    "message": "Issued At:"
  },
  "SIWELabelMessage": {
    "message": "Message:"
  },
  "SIWELabelNonce": {
    "message": "Nonce:"
  },
  "SIWELabelNotBefore": {
    "message": "Not Before:"
  },
  "SIWELabelRequestID": {
    "message": "Request ID:"
  },
  "SIWELabelResources": {
    "message": "Resources: $1",
    "description": "$1 represents the number of resources"
  },
  "SIWELabelURI": {
    "message": "URI:"
  },
  "SIWELabelVersion": {
    "message": "Version:"
  },
  "SIWESiteRequestSubtitle": {
    "message": "This site is requesting to sign in with"
  },
  "SIWESiteRequestTitle": {
    "message": "Sign-in request"
  },
  "SIWEWarningSubtitle": {
    "message": "To confirm you understand, check:"
  },
  "SIWEWarningTitle": {
    "message": "Are you sure?"
  },
  "about": {
    "message": "About"
  },
  "acceptTermsOfUse": {
    "message": "I have read and agree to the $1",
    "description": "$1 is the `terms` message"
  },
  "accessAndSpendNoticeNFT": {
    "message": "$1 may access and spend this asset",
    "description": "$1 is the url of the site requesting ability to spend"
  },
  "accessYourWalletWithSRP": {
    "message": "Access your wallet with your Secret Recovery Phrase"
  },
  "accessYourWalletWithSRPDescription": {
    "message": "MetaMask cannot recover your password. We will use your Secret Recovery Phrase to validate your ownership, restore your wallet and set up a new password. First, enter the Secret Recovery Phrase that you were given when you created your wallet. $1",
    "description": "$1 is the words 'Learn More' from key 'learnMore', separated here so that it can be added as a link"
  },
  "accessingYourCamera": {
    "message": "Accessing your camera..."
  },
  "account": {
    "message": "Account"
  },
  "accountDetails": {
    "message": "Account details"
  },
  "accountIdenticon": {
    "message": "Account identicon"
  },
  "accountName": {
    "message": "Account name"
  },
  "accountNameDuplicate": {
    "message": "This account name already exists",
    "description": "This is an error message shown when the user enters a new account name that matches an existing account name"
  },
  "accountNameReserved": {
    "message": "This account name is reserved",
    "description": "This is an error message shown when the user enters a new account name that is reserved for future use"
  },
  "accountOptions": {
    "message": "Account options"
  },
  "accountSelectionRequired": {
    "message": "You need to select an account!"
  },
  "active": {
    "message": "Active"
  },
  "activity": {
    "message": "Activity"
  },
  "activityLog": {
    "message": "Activity log"
  },
  "add": {
    "message": "Add"
  },
  "addANetwork": {
    "message": "Add a network"
  },
  "addANetworkManually": {
    "message": "Add a network manually"
  },
  "addANickname": {
    "message": "Add a nickname"
  },
  "addAcquiredTokens": {
    "message": "Add the tokens you've acquired using MetaMask"
  },
  "addAlias": {
    "message": "Add alias"
  },
  "addBlockExplorer": {
    "message": "Add a block explorer"
  },
  "addContact": {
    "message": "Add contact"
  },
  "addCustomIPFSGateway": {
    "message": "Add custom IPFS gateway"
  },
  "addCustomIPFSGatewayDescription": {
    "message": "The IPFS gateway makes it possible to access and view data hosted by third parties. You can add a custom IPFS gateway or continue using the default."
  },
  "addCustomNetwork": {
    "message": "Add custom network"
  },
  "addCustomToken": {
    "message": "Add custom token"
  },
  "addCustomTokenByContractAddress": {
    "message": "Can’t find a token? You can manually add any token by pasting its address. Token contract addresses can be found on $1.",
    "description": "$1 is a blockchain explorer for a specific network, e.g. Etherscan for Ethereum"
  },
  "addEthereumChainConfirmationDescription": {
    "message": "This will allow this network to be used within MetaMask."
  },
  "addEthereumChainConfirmationRisks": {
    "message": "MetaMask does not verify custom networks."
  },
  "addEthereumChainConfirmationRisksLearnMore": {
    "message": "Learn about $1.",
    "description": "$1 is a link with text that is provided by the 'addEthereumChainConfirmationRisksLearnMoreLink' key"
  },
  "addEthereumChainConfirmationRisksLearnMoreLink": {
    "message": "scams and network security risks",
    "description": "Link text for the 'addEthereumChainConfirmationRisksLearnMore' translation key"
  },
  "addEthereumChainConfirmationTitle": {
    "message": "Allow this site to add a network?"
  },
  "addEthereumChainWarningModalHeader": {
    "message": "Only add this RPC provider if you’re sure you can trust it. $1",
    "description": "$1 is addEthereumChainWarningModalHeaderPartTwo passed separately so that it can be bolded"
  },
  "addEthereumChainWarningModalHeaderPartTwo": {
    "message": "Malicious providers may lie about the state of the blockchain and record your network activity."
  },
  "addEthereumChainWarningModalListHeader": {
    "message": "It's important that your provider is reliable, as it has the power to:"
  },
  "addEthereumChainWarningModalListPointOne": {
    "message": "See your accounts and IP address, and associate them together"
  },
  "addEthereumChainWarningModalListPointThree": {
    "message": "Show account balances and other on-chain states"
  },
  "addEthereumChainWarningModalListPointTwo": {
    "message": "Broadcast your transactions"
  },
  "addEthereumChainWarningModalTitle": {
    "message": "You are adding a new RPC provider for Ethereum Mainnet"
  },
  "addFriendsAndAddresses": {
    "message": "Add friends and addresses you trust"
  },
  "addFromAListOfPopularNetworks": {
    "message": "Add from a list of popular networks or add a network manually. Only interact with the entities you trust."
  },
  "addMemo": {
    "message": "Add memo"
  },
  "addMoreNetworks": {
    "message": "add more networks manually"
  },
  "addNetwork": {
    "message": "Add network"
  },
  "addNetworkTooltipWarning": {
    "message": "This network connection relies on third parties. This connection may be less reliable or enable third-parties to track activity. $1",
    "description": "$1 is Learn more link"
  },
  "addSuggestedTokens": {
    "message": "Add suggested tokens"
  },
  "addToken": {
    "message": "Add token"
  },
  "address": {
    "message": "Address"
  },
  "advanced": {
    "message": "Advanced"
  },
  "advancedBaseGasFeeToolTip": {
    "message": "When your transaction gets included in the block, any difference between your max base fee and the actual base fee will be refunded. Total amount is calculated as max base fee (in GWEI) * gas limit."
  },
  "advancedConfiguration": {
    "message": "Advanced configuration"
  },
  "advancedGasFeeDefaultOptIn": {
    "message": "Save these $1 as my default for \"Advanced\""
  },
  "advancedGasFeeDefaultOptOut": {
    "message": "Always use these values and advanced setting as default."
  },
  "advancedGasFeeModalTitle": {
    "message": "Advanced gas fee"
  },
  "advancedGasPriceTitle": {
    "message": "Gas price"
  },
  "advancedPriorityFeeToolTip": {
    "message": "Priority fee (aka “miner tip”) goes directly to miners and incentivizes them to prioritize your transaction."
  },
  "airgapVault": {
    "message": "AirGap Vault"
  },
  "alertDisableTooltip": {
    "message": "This can be changed in \"Settings > Alerts\""
  },
  "alertSettingsUnconnectedAccount": {
    "message": "Browsing a website with an unconnected account selected"
  },
  "alertSettingsUnconnectedAccountDescription": {
    "message": "This alert is shown in the popup when you are browsing a connected web3 site, but the currently selected account is not connected."
  },
  "alertSettingsWeb3ShimUsage": {
    "message": "When a website tries to use the removed window.web3 API"
  },
  "alertSettingsWeb3ShimUsageDescription": {
    "message": "This alert is shown in the popup when you are browsing a site that tries to use the removed window.web3 API, and may be broken as a result."
  },
  "alerts": {
    "message": "Alerts"
  },
  "allOfYour": {
    "message": "All of your $1",
    "description": "$1 is the symbol or name of the token that the user is approving spending"
  },
  "allowExternalExtensionTo": {
    "message": "Allow this external extension to:"
  },
  "allowSpendToken": {
    "message": "Give permission to access your $1?",
    "description": "$1 is the symbol of the token that are requesting to spend"
  },
  "allowThisSiteTo": {
    "message": "Allow this site to:"
  },
  "allowWithdrawAndSpend": {
    "message": "Allow $1 to withdraw and spend up to the following amount:",
    "description": "The url of the site that requested permission to 'withdraw and spend'"
  },
  "alwaysBeSureTo": {
    "message": "Always be sure to do your own due diligence before approving any requests."
  },
  "amount": {
    "message": "Amount"
  },
  "appDescription": {
    "message": "An Ethereum Wallet in your Browser",
    "description": "The description of the application"
  },
  "appName": {
    "message": "MetaMask",
    "description": "The name of the application"
  },
  "appNameBeta": {
    "message": "MetaMask Beta",
    "description": "The name of the application (Beta)"
  },
  "appNameFlask": {
    "message": "MetaMask Flask",
    "description": "The name of the application (Flask)"
  },
  "appNameMmi": {
    "message": "MetaMask Institutional",
    "description": "The name of the application (MMI)"
  },
  "approve": {
    "message": "Approve spend limit"
  },
  "approveAllTokensTitle": {
    "message": "Allow access to and transfer of all your $1?",
    "description": "$1 is the symbol of the token for which the user is granting approval"
  },
  "approveAndInstall": {
    "message": "Approve & install"
  },
  "approveAndUpdate": {
    "message": "Approve & update"
  },
  "approveButtonText": {
    "message": "Approve"
  },
  "approveSpendingCap": {
    "message": "Approve $1 spending cap",
    "description": "The token symbol that is being approved"
  },
  "approveTokenDescription": {
    "message": "This allows a third party to access and transfer the following NFTs without further notice until you revoke its access."
  },
  "approveTokenTitle": {
    "message": "Allow access to and transfer of your $1?",
    "description": "$1 is the symbol of the token for which the user is granting approval"
  },
  "approved": {
    "message": "Approved"
  },
  "approvedAsset": {
    "message": "Approved asset"
  },
  "approvedOn": {
    "message": "Approved on $1",
    "description": "$1 is the approval date for a permission"
  },
  "areYouSure": {
    "message": "Are you sure?"
  },
  "asset": {
    "message": "Asset"
  },
  "assetOptions": {
    "message": "Asset options"
  },
  "assets": {
    "message": "Assets"
  },
  "attemptSendingAssets": {
    "message": "If you attempt to send assets directly from one network to another, this may result in permanent asset loss. Make sure to use a bridge."
  },
  "attemptingConnect": {
    "message": "Attempting to connect to blockchain."
  },
  "attributions": {
    "message": "Attributions"
  },
  "authorizedPermissions": {
    "message": "You have authorized the following permissions"
  },
  "autoDetectTokens": {
    "message": "Autodetect tokens"
  },
  "autoDetectTokensDescription": {
    "message": "We use third-party APIs to detect and display new tokens sent to your wallet. Turn off if you don’t want the app to automatically pull data from those services. $1",
    "description": "$1 is a link to a support article"
  },
  "autoLockTimeLimit": {
    "message": "Auto-lock timer (minutes)"
  },
  "autoLockTimeLimitDescription": {
    "message": "Set the idle time in minutes before MetaMask will become locked."
  },
  "average": {
    "message": "Average"
  },
  "back": {
    "message": "Back"
  },
  "backToAll": {
    "message": "Back to all"
  },
  "backup": {
    "message": "Backup"
  },
  "backupApprovalInfo": {
    "message": "This secret code is required to recover your wallet in case you lose your device, forget your password, have to re-install MetaMask, or want to access your wallet on another device."
  },
  "backupApprovalNotice": {
    "message": "Backup your Secret Recovery Phrase to keep your wallet and funds secure."
  },
  "backupNow": {
    "message": "Backup now"
  },
  "backupUserData": {
    "message": "Backup your data"
  },
  "backupUserDataDescription": {
    "message": "You can backup user settings containing preferences and account addresses into a JSON file."
  },
  "balance": {
    "message": "Balance"
  },
  "balanceOutdated": {
    "message": "Balance may be outdated"
  },
  "baseFee": {
    "message": "Base fee"
  },
  "basic": {
    "message": "Basic"
  },
  "beCareful": {
    "message": "Be careful"
  },
  "beta": {
    "message": "Beta"
  },
  "betaHeaderText": {
    "message": "This is a beta version. Please report bugs $1",
    "description": "$1 represents the word 'here' in a hyperlink"
  },
  "betaMetamaskVersion": {
    "message": "MetaMask Beta Version"
  },
  "betaTerms": {
    "message": "Beta Terms of use"
  },
  "betaWalletCreationSuccessReminder1": {
    "message": "MetaMask Beta can’t recover your Secret Recovery Phrase."
  },
  "betaWalletCreationSuccessReminder2": {
    "message": "MetaMask Beta will never ask you for your Secret Recovery Phrase."
  },
  "blockExplorerAccountAction": {
    "message": "Account",
    "description": "This is used with viewOnEtherscan and viewInExplorer e.g View Account in Explorer"
  },
  "blockExplorerAssetAction": {
    "message": "Asset",
    "description": "This is used with viewOnEtherscan and viewInExplorer e.g View Asset in Explorer"
  },
  "blockExplorerSwapAction": {
    "message": "Swap",
    "description": "This is used with viewOnEtherscan e.g View Swap on Etherscan"
  },
  "blockExplorerUrl": {
    "message": "Block explorer URL"
  },
  "blockExplorerUrlDefinition": {
    "message": "The URL used as the block explorer for this network."
  },
  "blockExplorerView": {
    "message": "View account at $1",
    "description": "$1 replaced by URL for custom block explorer"
  },
  "blockies": {
    "message": "Blockies"
  },
  "browserNotSupported": {
    "message": "Your browser is not supported..."
  },
  "buildContactList": {
    "message": "Build your contact list"
  },
  "builtAroundTheWorld": {
    "message": "MetaMask is designed and built around the world."
  },
  "busy": {
    "message": "Busy"
  },
  "buy": {
    "message": "Buy"
  },
  "buyAsset": {
    "message": "Buy $1",
    "description": "$1 is the ticker symbol of a an asset the user is being prompted to purchase"
  },
  "buyNow": {
    "message": "Buy Now"
  },
  "bytes": {
    "message": "Bytes"
  },
  "canToggleInSettings": {
    "message": "You can re-enable this notification in Settings > Alerts."
  },
  "cancel": {
    "message": "Cancel"
  },
  "cancelEdit": {
    "message": "Cancel edit"
  },
  "cancelPopoverTitle": {
    "message": "Cancel transaction"
  },
  "cancelSpeedUp": {
    "message": "cancel or speed up a transaction."
  },
  "cancelSpeedUpLabel": {
    "message": "This gas fee will $1 the original.",
    "description": "$1 is text 'replace' in bold"
  },
  "cancelSpeedUpTransactionTooltip": {
    "message": "To $1 a transaction the gas fee must be increased by at least 10% for it to be recognized by the network.",
    "description": "$1 is string 'cancel' or 'speed up'"
  },
  "cancelSwapForFee": {
    "message": "Cancel swap for ~$1",
    "description": "$1 could be e.g. $2.98, it is a cost for cancelling a Smart Transaction"
  },
  "cancelSwapForFree": {
    "message": "Cancel swap for free"
  },
  "cancelled": {
    "message": "Cancelled"
  },
  "chainId": {
    "message": "Chain ID"
  },
  "chainIdDefinition": {
    "message": "The chain ID used to sign transactions for this network."
  },
  "chainIdExistsErrorMsg": {
    "message": "This Chain ID is currently used by the $1 network."
  },
  "chainListReturnedDifferentTickerSymbol": {
    "message": "The network with chain ID $1 may use a different currency symbol ($2) than the one you have entered. Please verify before continuing.",
    "description": "$1 is the chain id currently entered in the network form and $2 is the return value of nativeCurrency.symbol from chainlist.network"
  },
  "chooseYourNetwork": {
    "message": "Choose your network"
  },
  "chooseYourNetworkDescription": {
    "message": "We use Infura as our remote procedure call (RPC) provider to offer the most reliable and private access to Ethereum data we can. You can choose your own RPC, but remember that any RPC will receive your IP address and Ethereum wallet to make transactions. Read our $1 to learn more about how Infura handles data.",
    "description": "$1 is a link to the privacy policy"
  },
  "chromeRequiredForHardwareWallets": {
    "message": "You need to use MetaMask on Google Chrome in order to connect to your Hardware Wallet."
  },
  "clear": {
    "message": "Clear"
  },
  "clearActivity": {
    "message": "Clear activity and nonce data"
  },
  "clearActivityButton": {
    "message": "Clear activity tab data"
  },
  "clearActivityDescription": {
    "message": "This resets the account's nonce and erases data from the activity tab in your wallet. Only the current account and network will be affected. Your balances and incoming transactions won't change."
  },
  "clickToConnectLedgerViaWebHID": {
    "message": "Click here to connect your Ledger via WebHID",
    "description": "Text that can be clicked to open a browser popup for connecting the ledger device via webhid"
  },
  "clickToManuallyAdd": {
    "message": "Click here to manually add the tokens."
  },
  "close": {
    "message": "Close"
  },
  "coingecko": {
    "message": "CoinGecko"
  },
  "confirm": {
    "message": "Confirm"
  },
  "confirmPassword": {
    "message": "Confirm password"
  },
  "confirmRecoveryPhrase": {
    "message": "Confirm Secret Recovery Phrase"
  },
  "confirmed": {
    "message": "Confirmed"
  },
  "confusableUnicode": {
    "message": "'$1' is similar to '$2'."
  },
  "confusableZeroWidthUnicode": {
    "message": "Zero-width character found."
  },
  "confusingEnsDomain": {
    "message": "We have detected a confusable character in the ENS name. Check the ENS name to avoid a potential scam."
  },
  "connect": {
    "message": "Connect"
  },
  "connectAccountOrCreate": {
    "message": "Connect account or create new"
  },
  "connectHardwareWallet": {
    "message": "Connect hardware wallet"
  },
  "connectManually": {
    "message": "Manually connect to current site"
  },
  "connectTo": {
    "message": "Connect to $1",
    "description": "$1 is the name/origin of a web3 site/application that the user can connect to metamask"
  },
  "connectToAll": {
    "message": "Connect to all your $1",
    "description": "$1 will be replaced by the translation of connectToAllAccounts"
  },
  "connectToAllAccounts": {
    "message": "accounts",
    "description": "will replace $1 in connectToAll, completing the sentence 'connect to all of your accounts', will be text that shows list of accounts on hover"
  },
  "connectToMultiple": {
    "message": "Connect to $1",
    "description": "$1 will be replaced by the translation of connectToMultipleNumberOfAccounts"
  },
  "connectToMultipleNumberOfAccounts": {
    "message": "$1 accounts",
    "description": "$1 is the number of accounts to which the web3 site/application is asking to connect; this will substitute $1 in connectToMultiple"
  },
  "connectWithMetaMask": {
    "message": "Connect with MetaMask"
  },
  "connectedAccountsDescriptionPlural": {
    "message": "You have $1 accounts connected to this site.",
    "description": "$1 is the number of accounts"
  },
  "connectedAccountsDescriptionSingular": {
    "message": "You have 1 account connected to this site."
  },
  "connectedAccountsEmptyDescription": {
    "message": "MetaMask is not connected to this site. To connect to a web3 site, find and click the connect button."
  },
  "connectedSites": {
    "message": "Connected sites"
  },
  "connectedSitesDescription": {
    "message": "$1 is connected to these sites. They can view your account address.",
    "description": "$1 is the account name"
  },
  "connectedSitesEmptyDescription": {
    "message": "$1 is not connected to any sites.",
    "description": "$1 is the account name"
  },
  "connectedSnapSites": {
    "message": "$1 snap is connected to these sites. They have access to the permissions listed above.",
    "description": "$1 represents the name of the snap"
  },
  "connecting": {
    "message": "Connecting..."
  },
  "connectingTo": {
    "message": "Connecting to $1"
  },
  "connectingToGoerli": {
    "message": "Connecting to Goerli test network"
  },
  "connectingToMainnet": {
    "message": "Connecting to Ethereum Mainnet"
  },
  "connectingToSepolia": {
    "message": "Connecting to Sepolia test network"
  },
  "contactUs": {
    "message": "Contact us"
  },
  "contacts": {
    "message": "Contacts"
  },
  "contentFromSnap": {
    "message": "Content from $1",
    "description": "$1 represents the name of the snap"
  },
  "continue": {
    "message": "Continue"
  },
  "contract": {
    "message": "Contract"
  },
  "contractAddress": {
    "message": "Contract address"
  },
  "contractAddressError": {
    "message": "You are sending tokens to the token's contract address. This may result in the loss of these tokens."
  },
  "contractDeployment": {
    "message": "Contract deployment"
  },
  "contractDescription": {
    "message": "To protect yourself against scammers, take a moment to verify contract details."
  },
  "contractInteraction": {
    "message": "Contract interaction"
  },
  "contractNFT": {
    "message": "NFT contract"
  },
  "contractRequestingAccess": {
    "message": "Contract requesting access"
  },
  "contractRequestingSignature": {
    "message": "Contract requesting signature"
  },
  "contractRequestingSpendingCap": {
    "message": "Contract requesting spending cap"
  },
  "contractTitle": {
    "message": "Contract details"
  },
  "contractToken": {
    "message": "Token contract"
  },
  "convertTokenToNFTDescription": {
    "message": "We've detected that this asset is an NFT. MetaMask now has full native support for NFTs. Would you like to remove it from your token list and add it as an NFT?"
  },
  "convertTokenToNFTExistDescription": {
    "message": "We’ve detected that this asset has been added as an NFT. Would you like to remove it from your token list?"
  },
  "coolWallet": {
    "message": "CoolWallet"
  },
  "copiedExclamation": {
    "message": "Copied."
  },
  "copyAddress": {
    "message": "Copy address to clipboard"
  },
  "copyPrivateKey": {
    "message": "This is your private key (click to copy)"
  },
  "copyRawTransactionData": {
    "message": "Copy raw transaction data"
  },
  "copyToClipboard": {
    "message": "Copy to clipboard"
  },
  "copyTransactionId": {
    "message": "Copy transaction ID"
  },
  "create": {
    "message": "Create"
  },
  "createAccount": {
    "message": "Create account"
  },
  "createNewWallet": {
    "message": "Create a new wallet"
  },
  "createPassword": {
    "message": "Create password"
  },
  "cryptoCompare": {
    "message": "CryptoCompare"
  },
  "currencyConversion": {
    "message": "Currency conversion"
  },
  "currencyRateCheckToggle": {
    "message": "Show balance and token price checker"
  },
  "currencyRateCheckToggleDescription": {
    "message": "We use $1 and $2 APIs to display your balance and token price. $3",
    "description": "$1 represents Coingecko, $2 represents CryptoCompare and $3 represents Privacy Policy"
  },
  "currencySymbol": {
    "message": "Currency symbol"
  },
  "currencySymbolDefinition": {
    "message": "The ticker symbol displayed for this network’s currency."
  },
  "currentAccountNotConnected": {
    "message": "Your current account is not connected"
  },
  "currentExtension": {
    "message": "Current extension page"
  },
  "currentLanguage": {
    "message": "Current language"
  },
  "currentRpcUrlDeprecated": {
    "message": "The current rpc url for this network has been deprecated."
  },
  "currentTitle": {
    "message": "Current:"
  },
  "currentlyUnavailable": {
    "message": "Unavailable on this network"
  },
  "curveHighGasEstimate": {
    "message": "Aggressive gas estimate graph"
  },
  "curveLowGasEstimate": {
    "message": "Low gas estimate graph"
  },
  "curveMediumGasEstimate": {
    "message": "Market gas estimate graph"
  },
  "custom": {
    "message": "Advanced"
  },
  "customContentSearch": {
    "message": "Search for a previously added network"
  },
  "customGasSettingToolTipMessage": {
    "message": "Use $1 to customize the gas price. This can be confusing if you aren’t familiar. Interact at your own risk.",
    "description": "$1 is key 'advanced' (text: 'Advanced') separated here so that it can be passed in with bold font-weight"
  },
  "customSpendLimit": {
    "message": "Custom spend limit"
  },
  "customSpendingCap": {
    "message": "Custom spending cap"
  },
  "customToken": {
    "message": "Custom token"
  },
  "customTokenWarningInNonTokenDetectionNetwork": {
    "message": "Token detection is not available on this network yet. Please import token manually and make sure you trust it. Learn about $1"
  },
  "customTokenWarningInTokenDetectionNetwork": {
    "message": "Before manually importing a token, make sure you trust it. Learn about $1"
  },
  "customTokenWarningInTokenDetectionNetworkWithTDOFF": {
    "message": "Make sure you trust a token before you import it. Learn how to avoid $1. You can also enable token detection $2."
  },
  "customerSupport": {
    "message": "customer support"
  },
  "dappSuggested": {
    "message": "Site suggested"
  },
  "dappSuggestedGasSettingToolTipMessage": {
    "message": "$1 has suggested this price.",
    "description": "$1 is url for the dapp that has suggested gas settings"
  },
  "dappSuggestedShortLabel": {
    "message": "Site"
  },
  "dappSuggestedTooltip": {
    "message": "$1 has recommended this price.",
    "description": "$1 represents the Dapp's origin"
  },
  "darkTheme": {
    "message": "Dark"
  },
  "data": {
    "message": "Data"
  },
  "dataBackupSeemsCorrupt": {
    "message": "Can not restore your data. The file appears to be corrupt."
  },
  "dataHex": {
    "message": "Hex"
  },
  "dcent": {
    "message": "D'Cent"
  },
  "decimal": {
    "message": "Token decimal"
  },
  "decimalsMustZerotoTen": {
    "message": "Decimals must be at least 0, and not over 36."
  },
  "decrypt": {
    "message": "Decrypt"
  },
  "decryptCopy": {
    "message": "Copy encrypted message"
  },
  "decryptInlineError": {
    "message": "This message cannot be decrypted due to error: $1",
    "description": "$1 is error message"
  },
  "decryptMessageNotice": {
    "message": "$1 would like to read this message to complete your action",
    "description": "$1 is the web3 site name"
  },
  "decryptMetamask": {
    "message": "Decrypt message"
  },
  "decryptRequest": {
    "message": "Decrypt request"
  },
  "delete": {
    "message": "Delete"
  },
  "deleteAccount": {
    "message": "Delete account"
  },
  "deleteNetwork": {
    "message": "Delete network?"
  },
  "deleteNetworkDescription": {
    "message": "Are you sure you want to delete this network?"
  },
  "deposit": {
    "message": "Deposit"
  },
  "deprecatedTestNetworksLink": {
    "message": "Learn more"
  },
  "deprecatedTestNetworksMsg": {
    "message": "Due to the protocol changes of Ethereum: Rinkeby, Ropsten and Kovan test networks may not work as reliably and will be deprecated soon."
  },
  "description": {
    "message": "Description"
  },
  "desktopConnectionCriticalErrorDescription": {
    "message": "This error could be intermittent, so try restarting the extension or disable MetaMask Desktop."
  },
  "desktopConnectionCriticalErrorTitle": {
    "message": "MetaMask had trouble starting"
  },
  "desktopConnectionLostErrorDescription": {
    "message": "Please make sure you have the desktop app up and running or disable MetaMask Desktop."
  },
  "desktopConnectionLostErrorTitle": {
    "message": "MetaMask Desktop connection was lost"
  },
  "desktopDisableButton": {
    "message": "Disable Desktop App"
  },
  "desktopDisableErrorCTA": {
    "message": "Disable MetaMask Desktop"
  },
  "desktopEnableButton": {
    "message": "Enable Desktop App"
  },
  "desktopEnableButtonDescription": {
    "message": "Click to run all background processes in the desktop app."
  },
  "desktopErrorNavigateSettingsCTA": {
    "message": "Return to Settings Page"
  },
  "desktopErrorRestartMMCTA": {
    "message": "Restart MetaMask"
  },
  "desktopNotFoundErrorCTA": {
    "message": "Download MetaMask Desktop"
  },
  "desktopNotFoundErrorDescription1": {
    "message": "Please make sure you have the desktop app up and running."
  },
  "desktopNotFoundErrorDescription2": {
    "message": "If you have no desktop app installed, please download it on the MetaMask website."
  },
  "desktopNotFoundErrorTitle": {
    "message": "MetaMask Desktop was not found"
  },
  "desktopOpenOrDownloadCTA": {
    "message": "Open MetaMask Desktop"
  },
  "desktopOutdatedErrorCTA": {
    "message": "Update MetaMask Desktop"
  },
  "desktopOutdatedErrorDescription": {
    "message": "Your MetaMask desktop app needs to be upgraded."
  },
  "desktopOutdatedErrorTitle": {
    "message": "MetaMask Desktop is outdated"
  },
  "desktopOutdatedExtensionErrorCTA": {
    "message": "Update MetaMask Extension"
  },
  "desktopOutdatedExtensionErrorDescription": {
    "message": "Your MetaMask extension needs to be upgraded."
  },
  "desktopOutdatedExtensionErrorTitle": {
    "message": "MetaMask Extension is outdated"
  },
  "desktopPageDescription": {
    "message": "If the pairing is successful, extension will restart and you'll have to re-enter your password."
  },
  "desktopPageSubTitle": {
    "message": "Open your MetaMask Desktop and type this code"
  },
  "desktopPageTitle": {
    "message": "Pair with Desktop"
  },
  "desktopPairedWarningDeepLink": {
    "message": "Go to Settings in MetaMask Desktop"
  },
  "desktopPairedWarningDescription": {
    "message": "If you want to start a new pairing, please remove the current connection."
  },
  "desktopPairedWarningTitle": {
    "message": "MM Desktop is already paired"
  },
  "desktopPairingExpireMessage": {
    "message": "Code expires in $1 seconds"
  },
  "desktopRouteNotFoundErrorDescription": {
    "message": "desktopRouteNotFoundErrorDescription"
  },
  "desktopRouteNotFoundErrorTitle": {
    "message": "desktopRouteNotFoundErrorTitle"
  },
  "desktopUnexpectedErrorCTA": {
    "message": "Return MetaMask Home"
  },
  "desktopUnexpectedErrorDescription": {
    "message": "Check your MetaMask Desktop to restore connection"
  },
  "desktopUnexpectedErrorTitle": {
    "message": "Something went wrong..."
  },
  "details": {
    "message": "Details"
  },
  "disabledGasOptionToolTipMessage": {
    "message": "“$1” is disabled because it does not meet the minimum of a 10% increase from the original gas fee.",
    "description": "$1 is gas estimate type which can be market or aggressive"
  },
  "disconnect": {
    "message": "Disconnect"
  },
  "disconnectAllAccounts": {
    "message": "Disconnect all accounts"
  },
  "disconnectAllAccountsConfirmationDescription": {
    "message": "Are you sure you want to disconnect? You may lose site functionality."
  },
  "disconnectPrompt": {
    "message": "Disconnect $1"
  },
  "disconnectThisAccount": {
    "message": "Disconnect this account"
  },
  "dismiss": {
    "message": "Dismiss"
  },
  "dismissReminderDescriptionField": {
    "message": "Turn this on to dismiss the Secret Recovery Phrase backup reminder message. We highly recommend that you back up your Secret Recovery Phrase to avoid loss of funds"
  },
  "dismissReminderField": {
    "message": "Dismiss Secret Recovery Phrase backup reminder"
  },
  "domain": {
    "message": "Domain"
  },
  "done": {
    "message": "Done"
  },
  "dontShowThisAgain": {
    "message": "Don't show this again"
  },
  "downArrow": {
    "message": "down arrow"
  },
  "downloadGoogleChrome": {
    "message": "Download Google Chrome"
  },
  "downloadNow": {
    "message": "Download Now"
  },
  "downloadStateLogs": {
    "message": "Download state logs"
  },
  "dropped": {
    "message": "Dropped"
  },
  "edit": {
    "message": "Edit"
  },
  "editANickname": {
    "message": "Edit nickname"
  },
  "editAddressNickname": {
    "message": "Edit address nickname"
  },
  "editCancellationGasFeeModalTitle": {
    "message": "Edit cancellation gas fee"
  },
  "editContact": {
    "message": "Edit contact"
  },
  "editGasFeeModalTitle": {
    "message": "Edit gas fee"
  },
  "editGasLimitOutOfBounds": {
    "message": "Gas limit must be at least $1"
  },
  "editGasLimitOutOfBoundsV2": {
    "message": "Gas limit must be greater than $1 and less than $2",
    "description": "$1 is the minimum limit for gas and $2 is the maximum limit"
  },
  "editGasLimitTooltip": {
    "message": "Gas limit is the maximum units of gas you are willing to use. Units of gas are a multiplier to “Max priority fee” and “Max fee”."
  },
  "editGasMaxBaseFeeGWEIImbalance": {
    "message": "Max base fee cannot be lower than priority fee"
  },
  "editGasMaxBaseFeeHigh": {
    "message": "Max base fee is higher than necessary"
  },
  "editGasMaxBaseFeeLow": {
    "message": "Max base fee is low for current network conditions"
  },
  "editGasMaxFeeHigh": {
    "message": "Max fee is higher than necessary"
  },
  "editGasMaxFeeLow": {
    "message": "Max fee too low for network conditions"
  },
  "editGasMaxFeePriorityImbalance": {
    "message": "Max fee cannot be lower than max priority fee"
  },
  "editGasMaxPriorityFeeBelowMinimum": {
    "message": "Max priority fee must be greater than 0 GWEI"
  },
  "editGasMaxPriorityFeeBelowMinimumV2": {
    "message": "Priority fee must be greater than 0."
  },
  "editGasMaxPriorityFeeHigh": {
    "message": "Max priority fee is higher than necessary. You may pay more than needed."
  },
  "editGasMaxPriorityFeeHighV2": {
    "message": "Priority fee is higher than necessary. You may pay more than needed"
  },
  "editGasMaxPriorityFeeLow": {
    "message": "Max priority fee is low for current network conditions"
  },
  "editGasMaxPriorityFeeLowV2": {
    "message": "Priority fee is low for current network conditions"
  },
  "editGasPriceTooLow": {
    "message": "Gas price must be greater than 0"
  },
  "editGasPriceTooltip": {
    "message": "This network requires a “Gas price” field when submitting a transaction. Gas price is the amount you will pay pay per unit of gas."
  },
  "editGasSubTextAmountLabel": {
    "message": "Max amount:",
    "description": "This is meant to be used as the $1 substitution editGasSubTextAmount"
  },
  "editGasSubTextFeeLabel": {
    "message": "Max fee:"
  },
  "editGasTitle": {
    "message": "Edit priority"
  },
  "editGasTooLow": {
    "message": "Unknown processing time"
  },
  "editNonceField": {
    "message": "Edit nonce"
  },
  "editNonceMessage": {
    "message": "This is an advanced feature, use cautiously."
  },
  "editPermission": {
    "message": "Edit permission"
  },
  "editSpeedUpEditGasFeeModalTitle": {
    "message": "Edit speed up gas fee"
  },
  "enableAutoDetect": {
    "message": " Enable autodetect"
  },
  "enableFromSettings": {
    "message": " Enable it from Settings."
  },
  "enableOpenSeaAPI": {
    "message": "Enable OpenSea API"
  },
  "enableOpenSeaAPIDescription": {
    "message": "Use OpenSea's API to fetch NFT data. NFT auto-detection relies on OpenSea's API, and will not be available when this is turned off."
  },
  "enableOpenSeaSecurityProvider": {
    "message": "Enable security provider"
  },
  "enableSmartTransactions": {
    "message": "Enable smart transactions"
  },
  "enableToken": {
    "message": "enable $1",
    "description": "$1 is a token symbol, e.g. ETH"
  },
  "encryptionPublicKeyNotice": {
    "message": "$1 would like your public encryption key. By consenting, this site will be able to compose encrypted messages to you.",
    "description": "$1 is the web3 site name"
  },
  "encryptionPublicKeyRequest": {
    "message": "Request encryption public key"
  },
  "endpointReturnedDifferentChainId": {
    "message": "The RPC URL you have entered returned a different chain ID ($1). Please update the Chain ID to match the RPC URL of the network you are trying to add.",
    "description": "$1 is the return value of eth_chainId from an RPC endpoint"
  },
  "enhancedTokenDetectionAlertMessage": {
    "message": "Enhanced token detection is currently available on $1. $2"
  },
  "ensIllegalCharacter": {
    "message": "Illegal character for ENS."
  },
  "ensNotFoundOnCurrentNetwork": {
    "message": "ENS name not found on the current network. Try switching to Ethereum Mainnet."
  },
  "ensNotSupportedOnNetwork": {
    "message": "Network does not support ENS"
  },
  "ensRegistrationError": {
    "message": "Error in ENS name registration"
  },
  "ensUnknownError": {
    "message": "ENS lookup failed."
  },
  "enterANumber": {
    "message": "Enter a number"
  },
  "enterMaxSpendLimit": {
    "message": "Enter max spend limit"
  },
  "enterPassword": {
    "message": "Enter password"
  },
  "enterPasswordContinue": {
    "message": "Enter password to continue"
  },
  "errorCode": {
    "message": "Code: $1",
    "description": "Displayed error code for debugging purposes. $1 is the error code"
  },
  "errorDetails": {
    "message": "Error details",
    "description": "Title for collapsible section that displays error details for debugging purposes"
  },
  "errorMessage": {
    "message": "Message: $1",
    "description": "Displayed error message for debugging purposes. $1 is the error message"
  },
  "errorName": {
    "message": "Code: $1",
    "description": "Displayed error name for debugging purposes. $1 is the error name"
  },
  "errorPageMessage": {
    "message": "Try again by reloading the page, or contact support $1.",
    "description": "Message displayed on generic error page in the fullscreen or notification UI, $1 is a clickable link with text defined by the 'here' key. The link will open to a form where users can file support tickets."
  },
  "errorPagePopupMessage": {
    "message": "Try again by closing and reopening the popup, or contact support $1.",
    "description": "Message displayed on generic error page in the popup UI, $1 is a clickable link with text defined by the 'here' key. The link will open to a form where users can file support tickets."
  },
  "errorPageTitle": {
    "message": "MetaMask encountered an error",
    "description": "Title of generic error page"
  },
  "errorStack": {
    "message": "Stack:",
    "description": "Title for error stack, which is displayed for debugging purposes"
  },
  "ethGasPriceFetchWarning": {
    "message": "Backup gas price is provided as the main gas estimation service is unavailable right now."
  },
  "ethereumPublicAddress": {
    "message": "Ethereum public address"
  },
  "etherscan": {
    "message": "Etherscan"
  },
  "etherscanView": {
    "message": "View account on Etherscan"
  },
  "etherscanViewOn": {
    "message": "View on Etherscan"
  },
  "expandExperience": {
    "message": "Expand your web3 experience with MetaMask Snaps"
  },
  "expandView": {
    "message": "Expand view"
  },
  "experimental": {
    "message": "Experimental"
  },
  "exportPrivateKey": {
    "message": "Export private key"
  },
  "externalExtension": {
    "message": "External extension"
  },
  "failed": {
    "message": "Failed"
  },
  "failedToFetchChainId": {
    "message": "Could not fetch chain ID. Is your RPC URL correct?"
  },
  "failedToFetchTickerSymbolData": {
    "message": "Ticker symbol verification data is currently unavailable, make sure that the symbol you have entered is correct. It will impact the conversion rates that you see for this network"
  },
  "failureMessage": {
    "message": "Something went wrong, and we were unable to complete the action"
  },
  "fast": {
    "message": "Fast"
  },
  "feeAssociatedRequest": {
    "message": "A fee is associated with this request."
  },
  "fiat": {
    "message": "Fiat",
    "description": "Exchange type"
  },
  "fileImportFail": {
    "message": "File import not working? Click here!",
    "description": "Helps user import their account from a JSON file"
  },
  "flaskSnapSettingsCardButtonCta": {
    "message": "See details",
    "description": "Call to action a user can take to see more information about the snap that is installed"
  },
  "flaskSnapSettingsCardDateAddedOn": {
    "message": "Added on",
    "description": "Start of the sentence describing when and where snap was added"
  },
  "flaskSnapSettingsCardFrom": {
    "message": "from",
    "description": "Part of the sentence describing when and where snap was added"
  },
  "flaskWelcomeUninstall": {
    "message": "you should uninstall this extension",
    "description": "This request is shown on the Flask Welcome screen. It is intended for non-developers, and will be bolded."
  },
  "flaskWelcomeWarning1": {
    "message": "Flask is for developers to experiment with new unstable APIs. Unless you are a developer or beta tester, $1.",
    "description": "This is a warning shown on the Flask Welcome screen, intended to encourage non-developers not to proceed any further. $1 is the bolded message 'flaskWelcomeUninstall'"
  },
  "flaskWelcomeWarning2": {
    "message": "We do not guarantee the safety or stability of this extension. The new APIs offered by Flask are not hardened against phishing attacks, meaning that any site or snap that requires Flask might be a malicious attempt to steal your assets.",
    "description": "This explains the risks of using MetaMask Flask"
  },
  "flaskWelcomeWarning3": {
    "message": "All Flask APIs are experimental. They may be changed or removed without notice, or they might stay on Flask indefinitely without ever being migrated to stable MetaMask. Use them at your own risk.",
    "description": "This message warns developers about unstable Flask APIs"
  },
  "flaskWelcomeWarning4": {
    "message": "Make sure to disable your regular MetaMask extension when using Flask.",
    "description": "This message calls to pay attention about multiple versions of MetaMask running on the same site (Flask + Prod)"
  },
  "flaskWelcomeWarningAcceptButton": {
    "message": "I accept the risks",
    "description": "this text is shown on a button, which the user presses to confirm they understand the risks of using Flask"
  },
  "followUsOnTwitter": {
    "message": "Follow us on Twitter"
  },
  "forbiddenIpfsGateway": {
    "message": "Forbidden IPFS Gateway: Please specify a CID gateway"
  },
  "forgetDevice": {
    "message": "Forget this device"
  },
  "forgotPassword": {
    "message": "Forgot password?"
  },
  "from": {
    "message": "From"
  },
  "fromAddress": {
    "message": "From: $1",
    "description": "$1 is the address to include in the From label. It is typically shortened first using shortenAddress"
  },
  "fromTokenLists": {
    "message": "From token lists: $1"
  },
  "functionApprove": {
    "message": "Function: Approve"
  },
  "functionSetApprovalForAll": {
    "message": "Function: SetApprovalForAll"
  },
  "functionType": {
    "message": "Function type"
  },
  "gas": {
    "message": "Gas"
  },
  "gasDisplayAcknowledgeDappButtonText": {
    "message": "Edit suggested gas fee"
  },
  "gasDisplayDappWarning": {
    "message": "This gas fee has been suggested by $1. Overriding this may cause a problem with your transaction. Please reach out to $1 if you have questions.",
    "description": "$1 represents the Dapp's origin"
  },
  "gasFee": {
    "message": "Gas fee"
  },
  "gasLimit": {
    "message": "Gas limit"
  },
  "gasLimitInfoTooltipContent": {
    "message": "Gas limit is the maximum amount of units of gas you are willing to spend."
  },
  "gasLimitRecommended": {
    "message": "Recommended gas limit is $1. If the gas limit is less than that, it may fail."
  },
  "gasLimitTooLow": {
    "message": "Gas limit must be at least 21000"
  },
  "gasLimitTooLowWithDynamicFee": {
    "message": "Gas limit must be at least $1",
    "description": "$1 is the custom gas limit, in decimal."
  },
  "gasLimitV2": {
    "message": "Gas limit"
  },
  "gasOption": {
    "message": "Gas option"
  },
  "gasPrice": {
    "message": "Gas price (GWEI)"
  },
  "gasPriceExcessive": {
    "message": "Your gas fee is set unnecessarily high. Consider lowering the amount."
  },
  "gasPriceExcessiveInput": {
    "message": "Gas price is excessive"
  },
  "gasPriceExtremelyLow": {
    "message": "Gas price extremely low"
  },
  "gasPriceFetchFailed": {
    "message": "Gas price estimation failed due to network error."
  },
  "gasPriceInfoTooltipContent": {
    "message": "Gas price specifies the amount of Ether you are willing to pay for each unit of gas."
  },
  "gasTimingHoursShort": {
    "message": "$1 hrs",
    "description": "$1 represents a number of hours"
  },
  "gasTimingMinutes": {
    "message": "$1 minutes",
    "description": "$1 represents a number of minutes"
  },
  "gasTimingMinutesShort": {
    "message": "$1 min",
    "description": "$1 represents a number of minutes"
  },
  "gasTimingNegative": {
    "message": "Maybe in $1",
    "description": "$1 represents an amount of time"
  },
  "gasTimingPositive": {
    "message": "Likely in < $1",
    "description": "$1 represents an amount of time"
  },
  "gasTimingSeconds": {
    "message": "$1 seconds",
    "description": "$1 represents a number of seconds"
  },
  "gasTimingSecondsShort": {
    "message": "$1 sec",
    "description": "$1 represents a number of seconds"
  },
  "gasTimingVeryPositive": {
    "message": "Very likely in < $1",
    "description": "$1 represents an amount of time"
  },
  "gasUsed": {
    "message": "Gas used"
  },
  "general": {
    "message": "General"
  },
  "getWarningsFromOpenSea": {
    "message": "Get warnings from OpenSea whenever you receive a known malicious request."
  },
  "goBack": {
    "message": "Go back"
  },
  "goerli": {
    "message": "Goerli test network"
  },
  "gotIt": {
    "message": "Got it!"
  },
  "grantedToWithColon": {
    "message": "Granted to:"
  },
  "gwei": {
    "message": "GWEI"
  },
  "hardware": {
    "message": "Hardware"
  },
  "hardwareWalletConnected": {
    "message": "Hardware wallet connected"
  },
  "hardwareWalletLegacyDescription": {
    "message": "(legacy)",
    "description": "Text representing the MEW path"
  },
  "hardwareWalletSupportLinkConversion": {
    "message": "click here"
  },
  "hardwareWallets": {
    "message": "Connect a hardware wallet"
  },
  "hardwareWalletsMsg": {
    "message": "Select a hardware wallet you'd like to use with MetaMask."
  },
  "here": {
    "message": "here",
    "description": "as in -click here- for more information (goes with troubleTokenBalances)"
  },
  "hexData": {
    "message": "Hex data"
  },
  "hide": {
    "message": "Hide"
  },
  "hideFullTransactionDetails": {
    "message": "Hide full transaction details"
  },
  "hideSeedPhrase": {
    "message": "Hide seed phrase"
  },
  "hideToken": {
    "message": "Hide token"
  },
  "hideTokenPrompt": {
    "message": "Hide token?"
  },
  "hideTokenSymbol": {
    "message": "Hide $1",
    "description": "$1 is the symbol for a token (e.g. 'DAI')"
  },
  "hideZeroBalanceTokens": {
    "message": "Hide tokens without balance"
  },
  "high": {
    "message": "Aggressive"
  },
  "highGasSettingToolTipMessage": {
    "message": "High probability, even in volatile markets. Use $1 to cover surges in network traffic due to things like popular NFT drops.",
    "description": "$1 is key 'high' (text: 'Aggressive') separated here so that it can be passed in with bold font-weight"
  },
  "highLowercase": {
    "message": "high"
  },
  "history": {
    "message": "History"
  },
  "holdToReveal": {
    "message": "Hold to reveal SRP"
  },
  "holdToRevealContent1": {
    "message": "Your Secret Recovery Phrase provides $1",
    "description": "$1 is a bolded text with the message from 'holdToRevealContent2'"
  },
  "holdToRevealContent2": {
    "message": "full access to your wallet and funds.",
    "description": "Is the bolded text in 'holdToRevealContent1'"
  },
  "holdToRevealContent3": {
    "message": "Do not share this with anyone. $1 $2",
    "description": "$1 is a message from 'holdToRevealContent4' and $2 is a text link with the message from 'holdToRevealContent5'"
  },
  "holdToRevealContent4": {
    "message": "MetaMask Support will not request this,",
    "description": "Part of 'holdToRevealContent3'"
  },
  "holdToRevealContent5": {
    "message": "but phishers might.",
    "description": "The text link in 'holdToRevealContent3'"
  },
  "holdToRevealTitle": {
    "message": "Keep your SRP safe"
  },
  "ignoreAll": {
    "message": "Ignore all"
  },
  "ignoreTokenWarning": {
    "message": "If you hide tokens, they will not be shown in your wallet. However, you can still add them by searching for them."
  },
  "import": {
    "message": "Import",
    "description": "Button to import an account from a selected file"
  },
  "importAccount": {
    "message": "Import account"
  },
  "importAccountError": {
    "message": "Error importing account."
  },
  "importAccountMsg": {
    "message": "Imported accounts will not be associated with your originally created MetaMask account Secret Recovery Phrase. Learn more about imported accounts"
  },
  "importMyWallet": {
    "message": "Import my wallet"
  },
  "importNFT": {
    "message": "Import NFT"
  },
  "importNFTAddressToolTip": {
    "message": "On OpenSea, for example, on the NFT's page under Details, there is a blue hyperlinked value labeled 'Contract Address'. If you click on this, it will take you to the contract's address on Etherscan; at the top-left of that page, there should be an icon labeled 'Contract', and to the right, a long string of letters and numbers. This is the address of the contract that created your NFT. Click on the 'copy' icon to the right of the address, and you'll have it on your clipboard."
  },
  "importNFTPage": {
    "message": "Import NFT page"
  },
  "importNFTTokenIdToolTip": {
    "message": "An NFT's ID is a unique identifier since no two NFTs are alike. Again, on OpenSea this number is under 'Details'. Make a note of it, or copy it onto your clipboard."
  },
  "importNFTs": {
    "message": "Import NFTs"
  },
  "importSelectedTokens": {
    "message": "Import selected tokens?"
  },
  "importSelectedTokensDescription": {
    "message": "Only the tokens you've selected will appear in your wallet. You can always import hidden tokens later by searching for them."
  },
  "importTokenQuestion": {
    "message": "Import token?"
  },
  "importTokenWarning": {
    "message": "Anyone can create a token with any name, including fake versions of existing tokens. Add and trade at your own risk!"
  },
  "importTokens": {
    "message": "import tokens"
  },
  "importTokensCamelCase": {
    "message": "Import tokens"
  },
  "importWithCount": {
    "message": "Import $1",
    "description": "$1 will the number of detected tokens that are selected for importing, if all of them are selected then $1 will be all"
  },
  "imported": {
    "message": "Imported",
    "description": "status showing that an account has been fully loaded into the keyring"
  },
  "inYourSettings": {
    "message": "in your Settings"
  },
  "infuraBlockedNotification": {
    "message": "MetaMask is unable to connect to the blockchain host. Review possible reasons $1.",
    "description": "$1 is a clickable link with with text defined by the 'here' key"
  },
  "initialTransactionConfirmed": {
    "message": "Your initial transaction was confirmed by the network. Click OK to go back."
  },
  "inputLogicEmptyState": {
    "message": "Only enter a number that you're comfortable with the contract spending now or in the future. You can always increase the spending cap later."
  },
  "inputLogicEqualOrSmallerNumber": {
    "message": "This allows the contract to spend $1 from your current balance.",
    "description": "$1 is the current token balance in the account and the name of the current token"
  },
  "inputLogicHigherNumber": {
    "message": "This allows the contract to spend all your token balance until it reaches the cap or you revoke the spending cap. If this is not intended, consider setting a lower spending cap."
  },
  "install": {
    "message": "Install"
  },
  "insufficientBalance": {
    "message": "Insufficient balance."
  },
  "insufficientCurrencyBuyOrDeposit": {
    "message": "You do not have enough $1 in your account to pay for transaction fees on $2 network. $3 or deposit from another account.",
    "description": "$1 is the native currency of the network, $2 is the name of the current network, $3 is the key 'buy' + the ticker symbol of the native currency of the chain wrapped in a button"
  },
  "insufficientCurrencyBuyOrReceive": {
    "message": "You do not have enough $1 in your account to pay for transaction fees on $2 network. $3 or $4 from another account.",
    "description": "$1 is the native currency of the network, $2 is the name of the current network, $3 is the key 'buy' + the ticker symbol of the native currency of the chain wrapped in a button, $4 is the key 'deposit' button"
  },
  "insufficientCurrencyDeposit": {
    "message": "You do not have enough $1 in your account to pay for transaction fees on $2 network. Deposit $1 from another account.",
    "description": "$1 is the native currency of the network, $2 is the name of the current network"
  },
  "insufficientFunds": {
    "message": "Insufficient funds."
  },
  "insufficientFundsForGas": {
    "message": "Insufficient funds for gas"
  },
  "insufficientTokens": {
    "message": "Insufficient tokens."
  },
  "invalidAddress": {
    "message": "Invalid address"
  },
  "invalidAddressRecipient": {
    "message": "Recipient address is invalid"
  },
  "invalidAddressRecipientNotEthNetwork": {
    "message": "Not ETH network, set to lowercase"
  },
  "invalidAssetType": {
    "message": "This asset is an NFT and needs to be re-added on the Import NFTs page found under the NFTs tab"
  },
  "invalidBlockExplorerURL": {
    "message": "Invalid block explorer URL"
  },
  "invalidChainIdTooBig": {
    "message": "Invalid chain ID. The chain ID is too big."
  },
  "invalidCustomNetworkAlertContent1": {
    "message": "The chain ID for custom network '$1' has to be re-entered.",
    "description": "$1 is the name/identifier of the network."
  },
  "invalidCustomNetworkAlertContent2": {
    "message": "To protect you from malicious or faulty network providers, chain IDs are now required for all custom networks."
  },
  "invalidCustomNetworkAlertContent3": {
    "message": "Go to Settings > Network and enter the chain ID. You can find the chain IDs of most popular networks on $1.",
    "description": "$1 is a link to https://chainid.network"
  },
  "invalidCustomNetworkAlertTitle": {
    "message": "Invalid custom network"
  },
  "invalidHexNumber": {
    "message": "Invalid hexadecimal number."
  },
  "invalidHexNumberLeadingZeros": {
    "message": "Invalid hexadecimal number. Remove any leading zeros."
  },
  "invalidIpfsGateway": {
    "message": "Invalid IPFS Gateway: The value must be a valid URL"
  },
  "invalidNumber": {
    "message": "Invalid number. Enter a decimal or '0x'-prefixed hexadecimal number."
  },
  "invalidNumberLeadingZeros": {
    "message": "Invalid number. Remove any leading zeros."
  },
  "invalidRPC": {
    "message": "Invalid RPC URL"
  },
  "invalidSeedPhrase": {
    "message": "Invalid Secret Recovery Phrase"
  },
  "invalidSeedPhraseCaseSensitive": {
    "message": "Invalid input! Secret Recovery Phrase is case sensitive."
  },
  "jazzAndBlockies": {
    "message": "Jazzicons and Blockies are two different styles of unique icons that help you identify an account at a glance."
  },
  "jazzicons": {
    "message": "Jazzicons"
  },
  "jsDeliver": {
    "message": "jsDeliver"
  },
  "jsonFile": {
    "message": "JSON File",
    "description": "format for importing an account"
  },
  "keystone": {
    "message": "Keystone"
  },
  "knownAddressRecipient": {
    "message": "Known contract address."
  },
  "knownTokenWarning": {
    "message": "This action will edit tokens that are already listed in your wallet, which can be used to phish you. Only approve if you are certain that you mean to change what these tokens represent. Learn more about $1"
  },
  "lastConnected": {
    "message": "Last connected"
  },
  "lastPriceSold": {
    "message": "Last price sold"
  },
  "lastSold": {
    "message": "Last sold"
  },
  "learnCancelSpeeedup": {
    "message": "Learn how to $1",
    "description": "$1 is link to cancel or speed up transactions"
  },
  "learnMore": {
    "message": "learn more"
  },
  "learnMoreAboutGas": {
    "message": "Want to $1 about gas?",
    "description": "$1 will be replaced by the learnMore translation key"
  },
  "learnMoreUpperCase": {
    "message": "Learn more"
  },
  "learnScamRisk": {
    "message": "scams and security risks."
  },
  "ledgerAccountRestriction": {
    "message": "You need to make use your last account before you can add a new one."
  },
  "ledgerConnectionInstructionCloseOtherApps": {
    "message": "Close any other software connected to your device and then click here to refresh."
  },
  "ledgerConnectionInstructionHeader": {
    "message": "Prior to clicking confirm:"
  },
  "ledgerConnectionInstructionStepFour": {
    "message": "Enable \"smart contract data\" or \"blind signing\" on your Ledger device"
  },
  "ledgerConnectionInstructionStepOne": {
    "message": "Enable Use Ledger Live under Settings > Advanced"
  },
  "ledgerConnectionInstructionStepThree": {
    "message": "Plug in your Ledger device and select the Ethereum app"
  },
  "ledgerConnectionInstructionStepTwo": {
    "message": "Open and unlock Ledger Live App"
  },
  "ledgerConnectionPreferenceDescription": {
    "message": "Customize how you connect your Ledger to MetaMask. $1 is recommended, but other options are available. Read more here: $2",
    "description": "A description that appears above a dropdown where users can select between up to three options - Ledger Live, U2F or WebHID - depending on what is supported in their browser. $1 is the recommended browser option, it will be either WebHID or U2f. $2 is a link to an article where users can learn more, but will be the translation of the learnMore message."
  },
  "ledgerDeviceOpenFailureMessage": {
    "message": "The Ledger device failed to open. Your Ledger might be connected to other software. Please close Ledger Live or other applications connected to your Ledger device, and try to connect again."
  },
  "ledgerLive": {
    "message": "Ledger Live",
    "description": "The name of a desktop app that can be used with your ledger device. We can also use it to connect a users Ledger device to MetaMask."
  },
  "ledgerLiveApp": {
    "message": "Ledger Live App"
  },
  "ledgerLocked": {
    "message": "Cannot connect to Ledger device. Please make sure your device is unlocked and Ethereum app is opened."
  },
  "ledgerTimeout": {
    "message": "Ledger Live is taking too long to respond or connection timeout. Make sure Ledger Live app is opened and your device is unlocked."
  },
  "ledgerTransportChangeWarning": {
    "message": "If your Ledger Live app is open, please disconnect any open Ledger Live connection and close the Ledger Live app."
  },
  "ledgerWebHIDNotConnectedErrorMessage": {
    "message": "The ledger device was not connected. If you wish to connect your Ledger, please click 'Continue' again and approve HID connection",
    "description": "An error message shown to the user during the hardware connect flow."
  },
  "levelArrow": {
    "message": "level arrow"
  },
  "lightTheme": {
    "message": "Light"
  },
  "likeToImportTokens": {
    "message": "Would you like to import these tokens?"
  },
  "link": {
    "message": "Link"
  },
  "links": {
    "message": "Links"
  },
  "loadMore": {
    "message": "Load more"
  },
  "loading": {
    "message": "Loading..."
  },
  "loadingNFTs": {
    "message": "Loading NFTs..."
  },
  "loadingTokens": {
    "message": "Loading tokens..."
  },
  "localhost": {
    "message": "Localhost 8545"
  },
  "lock": {
    "message": "Lock"
  },
  "lockTimeTooGreat": {
    "message": "Lock time is too great"
  },
  "logo": {
    "message": "$1 logo",
    "description": "$1 is the name of the ticker"
  },
  "low": {
    "message": "Low"
  },
  "lowGasSettingToolTipMessage": {
    "message": "Use $1 to wait for a cheaper price. Time estimates are much less accurate as prices are somewhat unpredictable.",
    "description": "$1 is key 'low' separated here so that it can be passed in with bold font-weight"
  },
  "lowLowercase": {
    "message": "low"
  },
  "lowPriorityMessage": {
    "message": "Future transactions will queue after this one."
  },
  "mainnet": {
    "message": "Ethereum Mainnet"
  },
  "mainnetToken": {
    "message": "This address matches a known Ethereum Mainnet token address. Recheck the contract address and network for the token you are trying to add."
  },
  "makeAnotherSwap": {
    "message": "Create a new swap"
  },
  "makeSureNoOneWatching": {
    "message": "Make sure nobody is looking",
    "description": "Warning to users to be care while creating and saving their new Secret Recovery Phrase"
  },
  "malformedData": {
    "message": "Malformed data"
  },
  "manageSnaps": {
    "message": "Manage your installed snaps"
  },
  "max": {
    "message": "Max"
  },
  "maxBaseFee": {
    "message": "Max base fee"
  },
  "maxFee": {
    "message": "Max fee"
  },
  "maxPriorityFee": {
    "message": "Max priority fee"
  },
  "medium": {
    "message": "Market"
  },
  "mediumGasSettingToolTipMessage": {
    "message": "Use $1 for fast processing at current market price.",
    "description": "$1 is key 'medium' (text: 'Market') separated here so that it can be passed in with bold font-weight"
  },
  "memo": {
    "message": "memo"
  },
  "message": {
    "message": "Message"
  },
  "metaMaskConnectStatusParagraphOne": {
    "message": "You now have more control over your account connections in MetaMask."
  },
  "metaMaskConnectStatusParagraphThree": {
    "message": "Click it to manage your connected accounts."
  },
  "metaMaskConnectStatusParagraphTwo": {
    "message": "The connection status button shows if the website you’re visiting is connected to your currently selected account."
  },
  "metamaskSwapsOfflineDescription": {
    "message": "MetaMask Swaps is undergoing maintenance. Please check back later."
  },
  "metamaskVersion": {
    "message": "MetaMask Version"
  },
  "metrics": {
    "message": "Metrics"
  },
  "mismatchedChainLinkText": {
    "message": "verify the network details",
    "description": "Serves as link text for the 'mismatchedChain' key. This text will be embedded inside the translation for that key."
  },
  "mismatchedChainRecommendation": {
    "message": "We recommend that you $1 before proceeding.",
    "description": "$1 is a clickable link with text defined by the 'mismatchedChainLinkText' key. The link will open to instructions for users to validate custom network details."
  },
  "mismatchedNetworkName": {
    "message": "According to our record the network name may not correctly match this chain ID."
  },
  "mismatchedNetworkSymbol": {
    "message": "The submitted currency symbol does not match what we expect for this chain ID."
  },
  "mismatchedRpcUrl": {
    "message": "According to our records the submitted RPC URL value does not match a known provider for this chain ID."
  },
  "missingNFT": {
    "message": "Don't see your NFT?"
  },
  "missingSetting": {
    "message": "Can't find a setting?"
  },
  "missingSettingRequest": {
    "message": "Request here"
  },
  "missingToken": {
    "message": "Don't see your token?"
  },
  "mobileSyncWarning": {
    "message": "The 'Sync with extension' feature is temporarily disabled. If you want to use your extension wallet on MetaMask mobile, then on your mobile app: go back to the wallet setup options and select the 'Import with Secret Recovery Phrase' option. Use your extension wallet's secret phrase to then import your wallet into mobile."
  },
  "moreComingSoon": {
    "message": "More coming soon..."
  },
  "mustSelectOne": {
    "message": "Must select at least 1 token."
  },
  "myAccounts": {
    "message": "My accounts"
  },
  "name": {
    "message": "Name"
  },
  "nativeToken": {
    "message": "The native token on this network is $1. It is the token used for gas fees.",
    "description": "$1 represents the name of the native token on the current network"
  },
  "needHelp": {
    "message": "Need help? Contact $1",
    "description": "$1 represents `needHelpLinkText`, the text which goes in the help link"
  },
  "needHelpFeedback": {
    "message": "Share your feedback"
  },
  "needHelpLinkText": {
    "message": "MetaMask support"
  },
  "needHelpSubmitTicket": {
    "message": "Submit a ticket"
  },
  "needImportFile": {
    "message": "You must select a file to import.",
    "description": "User is important an account and needs to add a file to continue"
  },
  "negativeETH": {
    "message": "Can not send negative amounts of ETH."
  },
  "network": {
    "message": "Network:"
  },
  "networkAddedSuccessfully": {
    "message": "Network added successfully!"
  },
  "networkDetails": {
    "message": "Network details"
  },
  "networkIsBusy": {
    "message": "Network is busy. Gas prices are high and estimates are less accurate."
  },
  "networkName": {
    "message": "Network name"
  },
  "networkNameArbitrum": {
    "message": "Arbitrum"
  },
  "networkNameAvalanche": {
    "message": "Avalanche"
  },
  "networkNameBSC": {
    "message": "BSC"
  },
  "networkNameDefinition": {
    "message": "The name associated with this network."
  },
  "networkNameEthereum": {
    "message": "Ethereum"
  },
  "networkNameGoerli": {
    "message": "Goerli"
  },
  "networkNameOptimism": {
    "message": "Optimism"
  },
  "networkNamePolygon": {
    "message": "Polygon"
  },
  "networkNameTestnet": {
    "message": "Testnet"
  },
  "networkProvider": {
    "message": "Network provider"
  },
  "networkSettingsChainIdDescription": {
    "message": "The chain ID is used for signing transactions. It must match the chain ID returned by the network. You can enter a decimal or '0x'-prefixed hexadecimal number, but we will display the number in decimal."
  },
  "networkStatus": {
    "message": "Network status"
  },
  "networkStatusBaseFeeTooltip": {
    "message": "The base fee is set by the network and changes every 13-14 seconds. Our $1 and $2 options account for sudden increases.",
    "description": "$1 and $2 are bold text for Medium and Aggressive respectively."
  },
  "networkStatusPriorityFeeTooltip": {
    "message": "Range of priority fees (aka “miner tip”). This goes to miners and incentivizes them to prioritize your transaction."
  },
  "networkStatusStabilityFeeTooltip": {
    "message": "Gas fees are $1 relative to the past 72 hours.",
    "description": "$1 is networks stability value - stable, low, high"
  },
  "networkURL": {
    "message": "Network URL"
  },
  "networkURLDefinition": {
    "message": "The URL used to access this network."
  },
  "networks": {
    "message": "Networks"
  },
  "nevermind": {
    "message": "Nevermind"
  },
  "new": {
    "message": "New!"
  },
  "newAccount": {
    "message": "New account"
  },
  "newAccountNumberName": {
    "message": "Account $1",
    "description": "Default name of next account to be created on create account screen"
  },
  "newContact": {
    "message": "New contact"
  },
  "newContract": {
    "message": "New contract"
  },
  "newNFTDetectedMessage": {
    "message": "Allow MetaMask to automatically detect NFTs from Opensea and display in your wallet."
  },
  "newNFTsDetected": {
    "message": "New! NFT detection"
  },
  "newNetworkAdded": {
    "message": "“$1” was successfully added!"
  },
  "newNftAddedMessage": {
    "message": "NFT was successfully added!"
  },
  "newPassword": {
    "message": "New password (8 characters min)"
  },
  "newTokensImportedMessage": {
    "message": "You’ve successfully imported $1.",
    "description": "$1 is the string of symbols of all the tokens imported"
  },
  "newTokensImportedTitle": {
    "message": "Token imported"
  },
  "newValues": {
    "message": "new values"
  },
  "next": {
    "message": "Next"
  },
  "nextNonceWarning": {
    "message": "Nonce is higher than suggested nonce of $1",
    "description": "The next nonce according to MetaMask's internal logic"
  },
  "nft": {
    "message": "NFT"
  },
  "nftAddFailedMessage": {
    "message": "NFT can’t be added as the ownership details do not match. Make sure you have entered correct information."
  },
  "nftAddressError": {
    "message": "This token is an NFT. Add on the $1",
    "description": "$1 is a clickable link with text defined by the 'importNFTPage' key"
  },
  "nftDisclaimer": {
    "message": "Disclaimer: MetaMask pulls the media file from the source url. This url sometimes is changed by the marketplace the NFT was minted on."
  },
  "nftOptions": {
    "message": "NFT Options"
  },
  "nftTokenIdPlaceholder": {
    "message": "Enter the token id"
  },
  "nftWarningContent": {
    "message": "You're granting access to $1, including any you might own in the future. The party on the other end can transfer these NFTs from your wallet at any time without asking you until you revoke this approval. $2",
    "description": "$1 is nftWarningContentBold bold part, $2 is Learn more link"
  },
  "nftWarningContentBold": {
    "message": "all your $1 NFTs",
    "description": "$1 is name of the collection"
  },
  "nftWarningContentGrey": {
    "message": "Proceed with caution."
  },
  "nfts": {
    "message": "NFTs"
  },
  "nickname": {
    "message": "Nickname"
  },
  "noAccountsFound": {
    "message": "No accounts found for the given search query"
  },
  "noAddressForName": {
    "message": "No address has been set for this name."
  },
  "noConversionDateAvailable": {
    "message": "No currency conversion date available"
  },
  "noConversionRateAvailable": {
    "message": "No conversion rate available"
  },
  "noNFTs": {
    "message": "No NFTs yet"
  },
  "noSnaps": {
    "message": "No Snaps installed"
  },
  "noThanksVariant2": {
    "message": "No, thanks."
  },
  "noTransactions": {
    "message": "You have no transactions"
  },
  "noWebcamFound": {
    "message": "Your computer's webcam was not found. Please try again."
  },
  "noWebcamFoundTitle": {
    "message": "Webcam not found"
  },
  "nonce": {
    "message": "Nonce"
  },
  "nonceField": {
    "message": "Customize transaction nonce"
  },
  "nonceFieldDescription": {
    "message": "Turn this on to change the nonce (transaction number) on confirmation screens. This is an advanced feature, use cautiously."
  },
  "nonceFieldHeading": {
    "message": "Custom nonce"
  },
  "notBusy": {
    "message": "Not busy"
  },
  "notCurrentAccount": {
    "message": "Is this the correct account? It's different from the currently selected account in your wallet"
  },
  "notEnoughGas": {
    "message": "Not enough gas"
  },
  "notNow": {
    "message": "Not now"
  },
  "notifications": {
    "message": "Notifications"
  },
  "notifications10ActionText": {
    "message": "Visit in Settings",
    "description": "The 'call to action' on the button, or link, of the 'Visit in Settings' notification. Upon clicking, users will be taken to Settings page."
  },
  "notifications10DescriptionOne": {
    "message": "Improved token detection is currently available on Ethereum Mainnet, Polygon, BSC, and Avalanche networks. More to come!"
  },
  "notifications10DescriptionThree": {
    "message": "Token detection feature is currently OFF by default. You can enable it from Settings."
  },
  "notifications10DescriptionTwo": {
    "message": "We source tokens from third party tokens lists. Tokens listed on more than two token lists will be automatically detected."
  },
  "notifications10Title": {
    "message": "Improved token detection is here"
  },
  "notifications11Description": {
    "message": "Tokens can be created by anyone and can have duplicate names. If you see a token appear that you don’t trust or haven’t interacted with - it’s safer to not trust it."
  },
  "notifications11Title": {
    "message": "Scam and security risks"
  },
  "notifications12ActionText": {
    "message": "Enable dark mode"
  },
  "notifications12Description": {
    "message": "Dark mode on Extension is finally here! To turn it on, go to Settings > Experimental and select one of the display options: Light, Dark, System."
  },
  "notifications12Title": {
    "message": "Wen dark mode? Now dark mode! 🕶️🦊"
  },
  "notifications13ActionText": {
    "message": "Show custom network list"
  },
  "notifications13Description": {
    "message": "You can now add the following popular custom networks easily: Arbitrum, Avalanche, Binance Smart Chain, Fantom, Harmony, Optimism, Palm and Polygon! To enable this feature, go to Settings > Experimental and turn \"Show custom network list\" on!",
    "description": "Description of a notification in the 'See What's New' popup. Describes popular network feature."
  },
  "notifications13Title": {
    "message": "Add Popular Networks"
  },
  "notifications14ActionText": {
    "message": "Show backup settings"
  },
  "notifications14Description": {
    "message": "We're deprecating our 3Box data feature in early October. To backup and restore your wallet manually, use the \"Backup now\" button in Advanced Settings.",
    "description": "Description of a notification in the 'See What's New' popup. Describes 3box deprecation."
  },
  "notifications14Title": {
    "message": "3Box Deprecation"
  },
  "notifications15Description": {
    "message": "There's no action required from you, so keep using your wallet as usual. Be aware of potential scams around the Merge.",
    "description": "Description of a notification in the 'See What's New' popup. Advises users about the ethereum merge (https://ethereum.org/en/upgrades/merge/#main-content) and potential scams."
  },
  "notifications15Title": {
    "message": "The Ethereum Merge is here!"
  },
  "notifications17ActionText": {
    "message": "Show Security & Privacy settings"
  },
  "notifications17Description": {
    "message": "This update provides more options so you can better control your own privacy. We've added more transparency about how data is collected and clearer options for sharing it. Change your preferences or delete extension usage data via Security & Privacy settings."
  },
  "notifications17Title": {
    "message": "Security & Privacy Settings"
  },
  "notifications1Description": {
    "message": "MetaMask Mobile users can now swap tokens inside their mobile wallet. Scan the QR code to get the mobile app and start swapping.",
    "description": "Description of a notification in the 'See What's New' popup. Describes the swapping on mobile feature."
  },
  "notifications1Title": {
    "message": "Swapping on mobile is here!",
    "description": "Title for a notification in the 'See What's New' popup. Tells users that they can now use MetaMask Swaps on Mobile."
  },
  "notifications3ActionText": {
    "message": "Read more",
    "description": "The 'call to action' on the button, or link, of the 'Stay secure' notification. Upon clicking, users will be taken to a page about security on the metamask support website."
  },
  "notifications3Description": {
    "message": "Stay up to date on MetaMask security best practices and get the latest security tips from official MetaMask support.",
    "description": "Description of a notification in the 'See What's New' popup. Describes the information they can get on security from the linked support page."
  },
  "notifications3Title": {
    "message": "Stay secure",
    "description": "Title for a notification in the 'See What's New' popup. Encourages users to consider security."
  },
  "notifications4ActionText": {
    "message": "Start swapping",
    "description": "The 'call to action' on the button, or link, of the 'Swap on Binance Smart Chain!' notification. Upon clicking, users will be taken to a page where then can swap tokens on Binance Smart Chain."
  },
  "notifications4Description": {
    "message": "Get the best prices on token swaps right inside your wallet. MetaMask now connects you to multiple decentralized exchange aggregators and professional market makers on Binance Smart Chain.",
    "description": "Description of a notification in the 'See What's New' popup."
  },
  "notifications4Title": {
    "message": "Swap on Binance Smart Chain",
    "description": "Title for a notification in the 'See What's New' popup. Encourages users to do swaps on Binance Smart Chain."
  },
  "notifications5Description": {
    "message": "Your \"Seed Phrase\" is now called your \"Secret Recovery Phrase.\"",
    "description": "Description of a notification in the 'See What's New' popup. Describes the seed phrase wording update."
  },
  "notifications6DescriptionOne": {
    "message": "As of Chrome version 91, the API that enabled our Ledger support (U2F) no longer supports hardware wallets. MetaMask has implemented a new Ledger Live support that allows you to continue to connect to your Ledger device via the Ledger Live desktop app.",
    "description": "Description of a notification in the 'See What's New' popup. Describes the Ledger support update."
  },
  "notifications6DescriptionThree": {
    "message": "When interacting with your Ledger account in MetaMask, a new tab will open and you will be asked to open the Ledger Live app.  Once the app opens, you'll be asked to allow a WebSocket connection to your MetaMask account.  That's all!",
    "description": "Description of a notification in the 'See What's New' popup. Describes the Ledger support update."
  },
  "notifications6DescriptionTwo": {
    "message": "You can enable Ledger Live support by clicking Settings > Advanced > Use Ledger Live.",
    "description": "Description of a notification in the 'See What's New' popup. Describes the Ledger support update."
  },
  "notifications6Title": {
    "message": "Ledger support update for Chrome users",
    "description": "Title for a notification in the 'See What's New' popup. Lets users know about the Ledger support update"
  },
  "notifications7DescriptionOne": {
    "message": "MetaMask v10.1.0 included new support for EIP-1559 transactions when using Ledger devices.",
    "description": "Description of a notification in the 'See What's New' popup. Describes changes for ledger and EIP1559 in v10.1.0"
  },
  "notifications7DescriptionTwo": {
    "message": "To complete transactions on Ethereum Mainnet, make sure your Ledger device has the latest firmware.",
    "description": "Description of a notification in the 'See What's New' popup. Describes the need to update ledger firmware."
  },
  "notifications7Title": {
    "message": "Ledger firmware update",
    "description": "Title for a notification in the 'See What's New' popup. Notifies ledger users of the need to update firmware."
  },
  "notifications8ActionText": {
    "message": "Go to Settings > Advanced",
    "description": "Description on an action button that appears in the What's New popup. Tells the user that if they click it, they will go to our Advanced settings page."
  },
  "notifications8DescriptionOne": {
    "message": "As of MetaMask v10.4.0, you no longer need Ledger Live to connect your Ledger device to MetaMask.",
    "description": "Description of a notification in the 'See What's New' popup. Describes changes for how Ledger Live is no longer needed to connect the device."
  },
  "notifications8DescriptionTwo": {
    "message": "For an easier and more stable ledger experience, go to Settings > Advanced and switch the 'Preferred Ledger Connection Type' to 'WebHID'.",
    "description": "Description of a notification in the 'See What's New' popup. Describes how the user can turn off the Ledger Live setting."
  },
  "notifications8Title": {
    "message": "Ledger connection improvement",
    "description": "Title for a notification in the 'See What's New' popup. Notifies ledger users that there is an improvement in how they can connect their device."
  },
  "notifications9DescriptionOne": {
    "message": "We now provide you with more insights on the 'Data' tab when confirming smart contract transactions."
  },
  "notifications9DescriptionTwo": {
    "message": "You can now get a better understanding of your transaction’s details before confirming, and more easily add transaction addresses to your address book, helping you make safe and informed decisions."
  },
  "notifications9Title": {
    "message": "👓 We are making transactions easier to read."
  },
  "notificationsEmptyText": {
    "message": "Nothing to see here."
  },
  "notificationsHeader": {
    "message": "Notifications"
  },
  "notificationsInfos": {
    "message": "$1 from $2",
    "description": "$1 is the date at which the notification has been dispatched and $2 is the link to the snap that dispatched the notification."
  },
  "notificationsMarkAllAsRead": {
    "message": "Mark all as read"
  },
  "numberOfNewTokensDetectedPlural": {
    "message": "$1 new tokens found in this account",
    "description": "$1 is the number of new tokens detected"
  },
  "numberOfNewTokensDetectedSingular": {
    "message": "1 new token found in this account"
  },
  "ofTextNofM": {
    "message": "of"
  },
  "off": {
    "message": "Off"
  },
  "offlineForMaintenance": {
    "message": "Offline for maintenance"
  },
  "ok": {
    "message": "Ok"
  },
  "on": {
    "message": "On"
  },
  "onboardingAdvancedPrivacyIPFSDescription": {
    "message": "The IPFS gateway makes it possible to access and view data hosted by third parties. You can add a custom IPFS gateway or continue using the default."
  },
  "onboardingAdvancedPrivacyIPFSInvalid": {
    "message": "Please enter a valid URL"
  },
  "onboardingAdvancedPrivacyIPFSTitle": {
    "message": "Add custom IPFS Gateway"
  },
  "onboardingAdvancedPrivacyIPFSValid": {
    "message": "IPFS gateway URL is valid"
  },
  "onboardingAdvancedPrivacyNetworkButton": {
    "message": "Add custom network"
  },
  "onboardingAdvancedPrivacyNetworkDescription": {
    "message": "We use Infura as our remote procedure call (RPC) provider to offer the most reliable and private access to Ethereum data we can. You can choose your own RPC, but remember that any RPC will receive your IP address and Ethereum wallet to make transactions. Read our $1 to learn more about how Infura handles data."
  },
  "onboardingAdvancedPrivacyNetworkTitle": {
    "message": "Choose your network"
  },
  "onboardingCreateWallet": {
    "message": "Create a new wallet"
  },
  "onboardingImportWallet": {
    "message": "Import an existing wallet"
  },
  "onboardingMetametricsAgree": {
    "message": "I agree"
  },
  "onboardingMetametricsAllowOptOut": {
    "message": "Always allow you to opt-out via Settings"
  },
  "onboardingMetametricsDataTerms": {
    "message": "This data is aggregated and is therefore anonymous for the purposes of General Data Protection Regulation (EU) 2016/679."
  },
  "onboardingMetametricsDescription": {
    "message": "MetaMask would like to gather usage data to better understand how our users interact with MetaMask. This data will be used to provide the service, which includes improving the service based on your use."
  },
  "onboardingMetametricsDescription2": {
    "message": "MetaMask will..."
  },
  "onboardingMetametricsDisagree": {
    "message": "No thanks"
  },
  "onboardingMetametricsInfuraTerms": {
    "message": "* When you use Infura as your default RPC provider in MetaMask, Infura will collect your IP address and your Ethereum wallet address when you send a transaction. We don’t store this information in a way that allows our systems to associate those two pieces of data. For more information on how MetaMask and Infura interact from a data collection perspective, see our update $1. For more information on our privacy practices in general, see our $2.",
    "description": "$1 represents `onboardingMetametricsInfuraTermsPolicyLink`, $2 represents `onboardingMetametricsInfuraTermsPolicy`"
  },
  "onboardingMetametricsInfuraTermsPolicy": {
    "message": "Privacy Policy here"
  },
  "onboardingMetametricsInfuraTermsPolicyLink": {
    "message": "here"
  },
  "onboardingMetametricsModalTitle": {
    "message": "Add custom network"
  },
  "onboardingMetametricsNeverCollect": {
    "message": "$1 collect information we don’t need to provide the service (such as keys, addresses, transaction hashes, or balances)",
    "description": "$1 represents `onboardingMetametricsNeverEmphasis`"
  },
  "onboardingMetametricsNeverCollectIP": {
    "message": "$1 collect your full IP address*",
    "description": "$1 represents `onboardingMetametricsNeverEmphasis`"
  },
  "onboardingMetametricsNeverEmphasis": {
    "message": "Never"
  },
  "onboardingMetametricsNeverSellData": {
    "message": "$1 sell data.  Ever!",
    "description": "$1 represents `onboardingMetametricsNeverEmphasis`"
  },
  "onboardingMetametricsSendAnonymize": {
    "message": "Send anonymized click and pageview events"
  },
  "onboardingMetametricsTitle": {
    "message": "Help us improve MetaMask"
  },
  "onboardingPinExtensionBillboardAccess": {
    "message": "Full access"
  },
  "onboardingPinExtensionBillboardDescription": {
    "message": "These extensions can see and change information"
  },
  "onboardingPinExtensionBillboardDescription2": {
    "message": "on this site."
  },
  "onboardingPinExtensionBillboardTitle": {
    "message": "Extensions"
  },
  "onboardingPinExtensionChrome": {
    "message": "Click the browser extension icon"
  },
  "onboardingPinExtensionDescription": {
    "message": "Pin MetaMask on your browser so it's accessible and easy to view transaction confirmations."
  },
  "onboardingPinExtensionDescription2": {
    "message": "You can open MetaMask by clicking on the extension and access your wallet with 1 click."
  },
  "onboardingPinExtensionDescription3": {
    "message": "Click browser extension icon to access it instantly"
  },
  "onboardingPinExtensionLabel": {
    "message": "Pin MetaMask"
  },
  "onboardingPinExtensionStep1": {
    "message": "1"
  },
  "onboardingPinExtensionStep2": {
    "message": "2"
  },
  "onboardingPinExtensionTitle": {
    "message": "Your MetaMask install is complete!"
  },
  "onboardingShowIncomingTransactionsDescription": {
    "message": "Showing incoming transactions in your wallet relies on communication with $1. Etherscan will have access to your Ethereum address and your IP address. View $2.",
    "description": "$1 is a clickable link with text defined by the 'etherscan' key. $2 is a clickable link with text defined by the 'privacyMsg' key."
  },
  "onboardingUsePhishingDetectionDescription": {
    "message": "Phishing detection alerts rely on communication with $1. jsDeliver will have access to your IP address. View $2.",
    "description": "The $1 is the word 'jsDeliver', from key 'jsDeliver' and $2 is the words Privacy Policy from key 'privacyMsg', both separated here so that it can be wrapped as a link"
  },
  "onlyAddTrustedNetworks": {
    "message": "A malicious network provider can lie about the state of the blockchain and record your network activity. Only add custom networks you trust."
  },
  "onlyConnectTrust": {
    "message": "Only connect with sites you trust."
  },
  "openFullScreenForLedgerWebHid": {
    "message": "Open MetaMask in full screen to connect your ledger via WebHID.",
    "description": "Shown to the user on the confirm screen when they are viewing MetaMask in a popup window but need to connect their ledger via webhid."
  },
  "openInBlockExplorer": {
    "message": "Open in block explorer"
  },
  "openSea": {
    "message": "OpenSea (Beta)"
  },
  "openSeaAltText": {
    "message": "OpenSea security provider"
  },
  "openSeaDescription": {
    "message": "OpenSea is the first security provider for this feature. More providers coming soon!"
  },
  "openSeaNew": {
    "message": "OpenSea"
  },
  "optional": {
    "message": "Optional"
  },
  "optionalWithParanthesis": {
    "message": "(Optional)"
  },
  "options": {
    "message": "Options"
  },
  "or": {
    "message": "or"
  },
  "origin": {
    "message": "Origin"
  },
  "osTheme": {
    "message": "System"
  },
  "otherSnaps": {
    "message": "other snaps",
    "description": "Used in the 'permission_rpc' message."
  },
  "outdatedBrowserNotification": {
    "message": "Your browser is out of date. If you don't update your browser, you won't be able to get security patches and new features from MetaMask."
  },
  "padlock": {
    "message": "Padlock"
  },
  "parameters": {
    "message": "Parameters"
  },
  "participateInMetaMetrics": {
    "message": "Participate in MetaMetrics"
  },
  "participateInMetaMetricsDescription": {
    "message": "Participate in MetaMetrics to help us make MetaMask better"
  },
  "password": {
    "message": "Password"
  },
  "passwordNotLongEnough": {
    "message": "Password not long enough"
  },
  "passwordSetupDetails": {
    "message": "This password will unlock your MetaMask wallet only on this device. MetaMask can not recover this password."
  },
  "passwordStrength": {
    "message": "Password strength: $1",
    "description": "Return password strength to the user when user wants to create password."
  },
  "passwordStrengthDescription": {
    "message": "A strong password can improve the security of your wallet should your device be stolen or compromised."
  },
  "passwordTermsWarning": {
    "message": "I understand that MetaMask cannot recover this password for me. $1"
  },
  "passwordsDontMatch": {
    "message": "Passwords don't match"
  },
  "pastePrivateKey": {
    "message": "Enter your private key string here:",
    "description": "For importing an account from a private key"
  },
  "pending": {
    "message": "Pending"
  },
  "pendingTransactionInfo": {
    "message": "This transaction will not process until that one is complete."
  },
  "pendingTransactionMultiple": {
    "message": "You have ($1) pending transactions."
  },
  "pendingTransactionSingle": {
    "message": "You have (1) pending transaction.",
    "description": "$1 is count of pending transactions"
  },
  "permissionRequest": {
    "message": "Permission request"
  },
  "permissionRequestCapitalized": {
    "message": "Permission request"
  },
  "permissionRequested": {
    "message": "Requested now"
  },
  "permissionRevoked": {
    "message": "Revoked in this update"
  },
  "permission_accessNamedSnap": {
    "message": "Connect to $1.",
<<<<<<< HEAD
    "description": "The description for the `wallet_snap` permission. $1 is the human-readable name of the Snap."
=======
    "description": "The description for the `wallet_snap_*` permission. $1 is the human-readable name of the snap."
>>>>>>> e8c92c3d
  },
  "permission_accessNetwork": {
    "message": "Access the internet.",
    "description": "The description of the `endowment:network-access` permission."
  },
  "permission_accessSnap": {
<<<<<<< HEAD
    "message": "Connect to the $1 Snap.",
    "description": "The description for the `wallet_snap` permission. $1 is the name of the Snap."
=======
    "message": "Connect to the $1 snap.",
    "description": "The description for the `wallet_snap_*` permission. $1 is the name of the snap."
>>>>>>> e8c92c3d
  },
  "permission_cronjob": {
    "message": "Schedule and execute periodic actions.",
    "description": "The description for the `snap_cronjob` permission"
  },
  "permission_customConfirmation": {
    "message": "Display a confirmation in MetaMask.",
    "description": "The description for the `snap_confirm` permission"
  },
  "permission_dialog": {
    "message": "Display dialog windows in MetaMask.",
    "description": "The description for the `snap_dialog` permission"
  },
  "permission_ethereumAccounts": {
    "message": "See address, account balance, activity and suggest transactions to approve",
    "description": "The description for the `eth_accounts` permission"
  },
  "permission_ethereumProvider": {
    "message": "Access the Ethereum provider.",
    "description": "The description for the `endowment:ethereum-provider` permission"
  },
  "permission_getEntropy": {
    "message": "Derive arbitrary keys unique to this snap.",
    "description": "The description for the `snap_getEntropy` permission"
  },
  "permission_longRunning": {
    "message": "Run indefinitely.",
    "description": "The description for the `endowment:long-running` permission"
  },
  "permission_manageBip32Keys": {
    "message": "Control your accounts and assets under $1 ($2).",
    "description": "The description for the `snap_getBip32Entropy` permission. $1 is a derivation path, e.g. 'm/44'/0'/0''. $2 is the elliptic curve name, e.g. 'secp256k1'."
  },
  "permission_manageBip44Keys": {
    "message": "Control your \"$1\" accounts and assets.",
    "description": "The description for the `snap_getBip44Entropy` permission. $1 is the name of a protocol, e.g. 'Filecoin'."
  },
  "permission_manageNamedBip32Keys": {
    "message": "Control your $1 accounts and assets.",
    "description": "The description for the `snap_getBip32Entropy` permission. $1 is a name for the derivation path, e.g., 'Ethereum accounts'. $2 is the plain derivation path, e.g. 'm/44'/0'/0''."
  },
  "permission_manageState": {
    "message": "Store and manage its data on your device.",
    "description": "The description for the `snap_manageState` permission"
  },
  "permission_notifications": {
    "message": "Show notifications.",
    "description": "The description for the `snap_notify` permission"
  },
  "permission_rpc": {
    "message": "Allow $1 to communicate directly with this snap.",
    "description": "The description for the `endowment:rpc` permission. $1 is 'other snaps' or 'websites'."
  },
  "permission_transactionInsight": {
    "message": "Fetch and display transaction insights.",
    "description": "The description for the `endowment:transaction-insight` permission"
  },
  "permission_transactionInsightOrigin": {
    "message": "See the origins of websites that suggest transactions",
    "description": "The description for the `transactionOrigin` caveat, to be used with the `endowment:transaction-insight` permission"
  },
  "permission_unknown": {
    "message": "Unknown permission: $1",
    "description": "$1 is the name of a requested permission that is not recognized."
  },
  "permission_viewBip32PublicKeys": {
    "message": "View your public key for $1 ($2).",
    "description": "The description for the `snap_getBip32PublicKey` permission. $1 is a derivation path, e.g. 'm/44'/0'/0''. $2 is the elliptic curve name, e.g. 'secp256k1'."
  },
  "permission_viewNamedBip32PublicKeys": {
    "message": "View your public key for $1.",
    "description": "The description for the `snap_getBip32PublicKey` permission. $1 is a name for the derivation path, e.g., 'Ethereum accounts'."
  },
  "permissions": {
    "message": "Permissions"
  },
  "personalAddressDetected": {
    "message": "Personal address detected. Input the token contract address."
  },
  "pleaseConfirm": {
    "message": "Please confirm"
  },
  "plusXMore": {
    "message": "+ $1 more",
    "description": "$1 is a number of additional but unshown items in a list- this message will be shown in place of those items"
  },
  "popularCustomNetworks": {
    "message": "Popular custom networks"
  },
  "portfolio": {
    "message": "Portfolio"
  },
  "preferredLedgerConnectionType": {
    "message": "Preferred Ledger connection type",
    "description": "A header for a dropdown in Settings > Advanced. Appears above the ledgerConnectionPreferenceDescription message"
  },
  "preparingSwap": {
    "message": "Preparing swap..."
  },
  "prev": {
    "message": "Prev"
  },
  "primaryCurrencySetting": {
    "message": "Primary currency"
  },
  "primaryCurrencySettingDescription": {
    "message": "Select native to prioritize displaying values in the native currency of the chain (e.g. ETH). Select Fiat to prioritize displaying values in your selected fiat currency."
  },
  "priorityFee": {
    "message": "Priority fee"
  },
  "priorityFeeProperCase": {
    "message": "Priority Fee"
  },
  "privacy": {
    "message": "Privacy"
  },
  "privacyMsg": {
    "message": "Privacy policy"
  },
  "privateKey": {
    "message": "Private Key",
    "description": "select this type of file to use to import an account"
  },
  "privateKeyWarning": {
    "message": "Warning: Never disclose this key. Anyone with your private keys can steal any assets held in your account."
  },
  "privateNetwork": {
    "message": "Private network"
  },
  "proceedWithTransaction": {
    "message": "I want to proceed anyway"
  },
  "proposedApprovalLimit": {
    "message": "Proposed approval limit"
  },
  "provide": {
    "message": "Provide"
  },
  "publicAddress": {
    "message": "Public address"
  },
  "queue": {
    "message": "Queue"
  },
  "queued": {
    "message": "Queued"
  },
  "reAddAccounts": {
    "message": "re-add any other accounts"
  },
  "reAdded": {
    "message": "re-added"
  },
  "readdToken": {
    "message": "You can add this token back in the future by going to “Import token” in your accounts options menu."
  },
  "receive": {
    "message": "Receive"
  },
  "recents": {
    "message": "Recents"
  },
  "recipientAddressPlaceholder": {
    "message": "Search, public address (0x), or ENS"
  },
  "recommendedGasLabel": {
    "message": "Recommended"
  },
  "recoveryPhraseReminderBackupStart": {
    "message": "Start here"
  },
  "recoveryPhraseReminderConfirm": {
    "message": "Got it"
  },
  "recoveryPhraseReminderHasBackedUp": {
    "message": "Always keep your Secret Recovery Phrase in a secure and secret place"
  },
  "recoveryPhraseReminderHasNotBackedUp": {
    "message": "Need to backup your Secret Recovery Phrase again?"
  },
  "recoveryPhraseReminderItemOne": {
    "message": "Never share your Secret Recovery Phrase with anyone"
  },
  "recoveryPhraseReminderItemTwo": {
    "message": "The MetaMask team will never ask for your Secret Recovery Phrase"
  },
  "recoveryPhraseReminderSubText": {
    "message": "Your Secret Recovery Phrase controls all of your accounts."
  },
  "recoveryPhraseReminderTitle": {
    "message": "Protect your funds"
  },
  "refreshList": {
    "message": "Refresh list"
  },
  "reject": {
    "message": "Reject"
  },
  "rejectAll": {
    "message": "Reject all"
  },
  "rejectRequestsDescription": {
    "message": "You are about to batch reject $1 requests."
  },
  "rejectRequestsN": {
    "message": "Reject $1 requests"
  },
  "rejectTxsDescription": {
    "message": "You are about to batch reject $1 transactions."
  },
  "rejectTxsN": {
    "message": "Reject $1 transactions"
  },
  "rejected": {
    "message": "Rejected"
  },
  "remember": {
    "message": "Remember:"
  },
  "remove": {
    "message": "Remove"
  },
  "removeAccount": {
    "message": "Remove account"
  },
  "removeAccountDescription": {
    "message": "This account will be removed from your wallet. Please make sure you have the original Secret Recovery Phrase or private key for this imported account before continuing. You can import or create accounts again from the account drop-down. "
  },
  "removeNFT": {
    "message": "Remove NFT"
  },
  "removeNftMessage": {
    "message": "NFT was successfully removed!"
  },
  "removeSnap": {
    "message": "Remove snap"
  },
  "removeSnapConfirmation": {
    "message": "Are you sure you want to remove $1?",
    "description": "$1 represents the name of the snap"
  },
  "removeSnapDescription": {
    "message": "This action will delete the snap, its data and revoke your given permissions."
  },
  "replace": {
    "message": "replace"
  },
  "requestFlaggedAsMaliciousFallbackCopyReason": {
    "message": "The security provider has not shared additional details"
  },
  "requestFlaggedAsMaliciousFallbackCopyReasonTitle": {
    "message": "Request flagged as malicious"
  },
  "requestMayNotBeSafe": {
    "message": "Request may not be safe"
  },
  "requestMayNotBeSafeError": {
    "message": "The security provider didn't detect any known malicious activity, but it still may not be safe to continue."
  },
  "requestNotVerified": {
    "message": "Request not verified"
  },
  "requestNotVerifiedError": {
    "message": "Because of an error, this request was not verified by the security provider. Proceed with caution."
  },
  "requestsAwaitingAcknowledgement": {
    "message": "requests waiting to be acknowledged"
  },
  "required": {
    "message": "Required"
  },
  "reset": {
    "message": "Reset"
  },
  "resetWallet": {
    "message": "Reset wallet"
  },
  "resetWalletSubHeader": {
    "message": "MetaMask does not keep a copy of your password. If you’re having trouble unlocking your account, you will need to reset your wallet. You can do this by providing the Secret Recovery Phrase you used when you set up your wallet."
  },
  "resetWalletUsingSRP": {
    "message": "This action will delete your current wallet and Secret Recovery Phrase from this device, along with the list of accounts you’ve curated. After resetting with a Secret Recovery Phrase, you’ll see a list of accounts based on the Secret Recovery Phrase you use to reset. This new list will automatically include accounts that have a balance. You’ll also be able to $1 created previously. Custom accounts that you’ve imported will need to be $2, and any custom tokens you’ve added to an account will need to be $3 as well."
  },
  "resetWalletWarning": {
    "message": "Make sure you’re using the correct Secret Recovery Phrase before proceeding. You will not be able to undo this."
  },
  "restartMetamask": {
    "message": "Restart MetaMask"
  },
  "restore": {
    "message": "Restore"
  },
  "restoreFailed": {
    "message": "Can not restore your data from the file provided"
  },
  "restoreSuccessful": {
    "message": "Your data has been restored successfully"
  },
  "restoreUserData": {
    "message": "Restore user data"
  },
  "restoreUserDataDescription": {
    "message": "You can restore user settings containing preferences and account addresses from a previously backed up JSON file."
  },
  "retryTransaction": {
    "message": "Retry transaction"
  },
  "reusedTokenNameWarning": {
    "message": "A token here reuses a symbol from another token you watch, this can be confusing or deceptive."
  },
  "revealSeedWords": {
    "message": "Reveal Secret Recovery Phrase"
  },
  "revealSeedWordsDescription1": {
    "message": "The $1 provides $2",
    "description": "This is a sentence consisting of link using 'revealSeedWordsSRPName' as $1 and bolded text using 'revealSeedWordsDescription3' as $2."
  },
  "revealSeedWordsDescription2": {
    "message": "MetaMask is a $1. That means you're the owner of your SRP.",
    "description": "$1 is text link with the message from 'revealSeedWordsNonCustodialWallet'"
  },
  "revealSeedWordsDescription3": {
    "message": "full access to your wallet and funds.\n"
  },
  "revealSeedWordsNonCustodialWallet": {
    "message": "non-custodial wallet"
  },
  "revealSeedWordsQR": {
    "message": "QR"
  },
  "revealSeedWordsSRPName": {
    "message": "Secret Recovery Phrase (SRP)"
  },
  "revealSeedWordsText": {
    "message": "Text"
  },
  "revealSeedWordsWarning": {
    "message": "Make sure no one is looking at your screen. $1",
    "description": "$1 is bolded text using the message from 'revealSeedWordsWarning2'"
  },
  "revealSeedWordsWarning2": {
    "message": "MetaMask Support will never request this.",
    "description": "The bolded texted in the second part of 'revealSeedWordsWarning'"
  },
  "revealTheSeedPhrase": {
    "message": "Reveal seed phrase"
  },
  "reviewSpendingCap": {
    "message": "Review your spending cap"
  },
  "revokeAllTokensTitle": {
    "message": "Revoke permission to access and transfer all of your $1?",
    "description": "$1 is the symbol of the token for which the user is revoking approval"
  },
  "revokeApproveForAllDescription": {
    "message": "This revokes the permission for a third party to access and transfer all of your $1 without further notice.",
    "description": "$1 is either a string or link of a given token symbol or name"
  },
  "revokeSpendingCap": {
    "message": "Revoke spending cap for your $1",
    "description": "$1 is a token symbol"
  },
  "revokeSpendingCapTooltipText": {
    "message": "This contract will be unable to spend any more of your current or future tokens."
  },
  "rpcUrl": {
    "message": "New RPC URL"
  },
  "safeTransferFrom": {
    "message": "Safe transfer from"
  },
  "save": {
    "message": "Save"
  },
  "scanInstructions": {
    "message": "Place the QR code in front of your camera"
  },
  "scanQrCode": {
    "message": "Scan QR code"
  },
  "scrollDown": {
    "message": "Scroll down"
  },
  "search": {
    "message": "Search"
  },
  "searchAccounts": {
    "message": "Search accounts"
  },
  "searchResults": {
    "message": "Search results"
  },
  "searchSettings": {
    "message": "Search in Settings"
  },
  "searchTokens": {
    "message": "Search tokens"
  },
  "secretRecoveryPhrase": {
    "message": "Secret Recovery Phrase"
  },
  "secureWallet": {
    "message": "Secure wallet"
  },
  "security": {
    "message": "Security"
  },
  "securityAndPrivacy": {
    "message": "Security & privacy"
  },
  "seedPhraseConfirm": {
    "message": "Confirm Secret Recovery Phrase"
  },
  "seedPhraseEnterMissingWords": {
    "message": "Confirm Secret Recovery Phrase"
  },
  "seedPhraseIntroNotRecommendedButtonCopy": {
    "message": "Remind me later (not recommended)"
  },
  "seedPhraseIntroRecommendedButtonCopy": {
    "message": "Secure my wallet (recommended)"
  },
  "seedPhraseIntroSidebarBulletFour": {
    "message": "Write down and store in multiple secret places"
  },
  "seedPhraseIntroSidebarBulletOne": {
    "message": "Save in a password manager"
  },
  "seedPhraseIntroSidebarBulletThree": {
    "message": "Store in a safe deposit box"
  },
  "seedPhraseIntroSidebarCopyOne": {
    "message": "Your Secret Recovery Phrase is a 12-word phrase that is the “master key” to your wallet and your funds"
  },
  "seedPhraseIntroSidebarCopyThree": {
    "message": "If someone asks for your recovery phrase they are likely trying to scam you and steal your wallet funds."
  },
  "seedPhraseIntroSidebarCopyTwo": {
    "message": "Never, ever share your Secret Recovery Phrase, not even with MetaMask!"
  },
  "seedPhraseIntroSidebarTitleOne": {
    "message": "What is a Secret Recovery Phrase?"
  },
  "seedPhraseIntroSidebarTitleThree": {
    "message": "Should I share my Secret Recovery Phrase?"
  },
  "seedPhraseIntroSidebarTitleTwo": {
    "message": "How do I save my Secret Recovery Phrase?"
  },
  "seedPhraseIntroTitle": {
    "message": "Secure your wallet"
  },
  "seedPhraseIntroTitleCopy": {
    "message": "Before getting started, watch this short video to learn about your Secret Recovery Phrase and how to keep your wallet safe."
  },
  "seedPhraseReq": {
    "message": "Secret Recovery Phrases contain 12, 15, 18, 21, or 24 words"
  },
  "seedPhraseWriteDownDetails": {
    "message": "Write down this 12-word Secret Recovery Phrase and save it in a place that you trust and only you can access."
  },
  "seedPhraseWriteDownHeader": {
    "message": "Write down your Secret Recovery Phrase"
  },
  "selectAccounts": {
    "message": "Select the account(s) to use on this site"
  },
  "selectAll": {
    "message": "Select all"
  },
  "selectAnAccount": {
    "message": "Select an account"
  },
  "selectAnAccountAlreadyConnected": {
    "message": "This account has already been connected to MetaMask"
  },
  "selectHdPath": {
    "message": "Select HD path"
  },
  "selectNFTPrivacyPreference": {
    "message": "Turn on NFT detection in Settings"
  },
  "selectPathHelp": {
    "message": "If you don't see the accounts you expect, try switching the HD path."
  },
  "selectProvider": {
    "message": "Select providers:"
  },
  "selectType": {
    "message": "Select Type"
  },
  "selectingAllWillAllow": {
    "message": "Selecting all will allow this site to view all of your current accounts. Make sure you trust this site."
  },
  "send": {
    "message": "Send"
  },
  "sendBugReport": {
    "message": "Send us a bug report."
  },
  "sendSpecifiedTokens": {
    "message": "Send $1",
    "description": "Symbol of the specified token"
  },
  "sendTo": {
    "message": "Send to"
  },
  "sendTokens": {
    "message": "Send tokens"
  },
  "sendingDisabled": {
    "message": "Sending of ERC-1155 NFT assets is not yet supported."
  },
  "sendingNativeAsset": {
    "message": "Sending $1",
    "description": "$1 represents the native currency symbol for the current network (e.g. ETH or BNB)"
  },
  "sendingToTokenContractWarning": {
    "message": "Warning: you are about to send to a token contract which could result in a loss of funds. $1",
    "description": "$1 is a clickable link with text defined by the 'learnMoreUpperCase' key. The link will open to a support article regarding the known contract address warning"
  },
  "sepolia": {
    "message": "Sepolia test network"
  },
  "setAdvancedPrivacySettingsDetails": {
    "message": "MetaMask uses these trusted third-party services to enhance product usability and safety."
  },
  "setApprovalForAll": {
    "message": "Set approval for all"
  },
  "setApprovalForAllTitle": {
    "message": "Approve $1 with no spend limit",
    "description": "The token symbol that is being approved"
  },
  "setSpendingCap": {
    "message": "Set a spending cap for your $1",
    "description": "$1 is a token symbol"
  },
  "settings": {
    "message": "Settings"
  },
  "settingsSearchMatchingNotFound": {
    "message": "No matching results found."
  },
  "shorthandVersion": {
    "message": "v$1",
    "description": "$1 is replaced by a version string (e.g. 1.2.3)"
  },
  "show": {
    "message": "Show"
  },
  "showAdvancedGasInline": {
    "message": "Advanced gas controls"
  },
  "showAdvancedGasInlineDescription": {
    "message": "Select this to show gas price and limit controls directly on the send and confirm screens."
  },
  "showFiatConversionInTestnets": {
    "message": "Show conversion on test networks"
  },
  "showFiatConversionInTestnetsDescription": {
    "message": "Select this to show fiat conversion on test networks"
  },
  "showHexData": {
    "message": "Show hex data"
  },
  "showHexDataDescription": {
    "message": "Select this to show the hex data field on the send screen"
  },
  "showHide": {
    "message": "Show/hide"
  },
  "showIncomingTransactions": {
    "message": "Show incoming transactions"
  },
  "showIncomingTransactionsDescription": {
    "message": "This relies on $1 which will have access to your Ethereum address and your IP address. $2",
    "description": "$1 is the link to etherscan url and $2 is the link to the privacy policy of consensys APIs"
  },
  "showPermissions": {
    "message": "Show permissions"
  },
  "showPrivateKeys": {
    "message": "Show Private Keys"
  },
  "showTestnetNetworks": {
    "message": "Show test networks"
  },
  "showTestnetNetworksDescription": {
    "message": "Select this to show test networks in network list"
  },
  "sigRequest": {
    "message": "Signature request"
  },
  "sign": {
    "message": "Sign"
  },
  "signatureRequest": {
    "message": "Signature request"
  },
  "signatureRequestGuidance": {
    "message": "Only sign this message if you fully understand the content and trust the requesting site."
  },
  "signatureRequestWarning": {
    "message": "Signing this message could be dangerous. You may be giving total control of your account and assets to the party on the other end of this message. That means they could drain your account at any time. Proceed with caution. $1."
  },
  "signed": {
    "message": "Signed"
  },
  "signin": {
    "message": "Sign-In"
  },
  "simulationErrorMessageV2": {
    "message": "We were not able to estimate gas. There might be an error in the contract and this transaction may fail."
  },
  "skip": {
    "message": "Skip"
  },
  "skipAccountSecurity": {
    "message": "Skip account security?"
  },
  "skipAccountSecurityDetails": {
    "message": "I understand that until I back up my Secret Recovery Phrase, I may lose my accounts and all of their assets."
  },
  "smartTransaction": {
    "message": "Smart transaction"
  },
  "snapAccess": {
    "message": "$1 snap has access to:",
    "description": "$1 represents the name of the snap"
  },
  "snapAdded": {
    "message": "Added on $1 from $2",
    "description": "$1 represents the date the snap was installed, $2 represents which origin installed the snap."
  },
  "snapContent": {
    "message": "This content is coming from $1",
    "description": "This is shown when a snap shows transaction insight information in the confirmation UI. $1 is a link to the snap's settings page with the link text being the name of the snap."
  },
  "snapError": {
    "message": "Snap Error: '$1'. Error Code: '$2'",
    "description": "This is shown when a snap encounters an error. $1 is the error message from the snap, and $2 is the error code."
  },
  "snapInstall": {
    "message": "Install snap"
  },
  "snapInstallWarningCheck": {
    "message": "To confirm that you understand, check the box."
  },
  "snapInstallWarningCheckPlural": {
    "message": "To confirm that you understand, check all the boxes."
  },
  "snapInstallWarningKeyAccess": {
    "message": "You are granting $2 key access to the snap \"$1\". This is irrevocable and grants \"$1\" control of your $2 accounts and assets. Make sure you trust \"$1\" before proceeding.",
    "description": "The first parameter is the name of the snap and the second one is the protocol"
  },
  "snapRequestsPermission": {
    "message": "This snap is requesting the following permissions:"
  },
  "snapUpdate": {
    "message": "Update snap"
  },
  "snapUpdateExplanation": {
    "message": "$1 needs a newer version of your snap.",
    "description": "$1 is the dapp that is requesting an update to the snap."
  },
  "snaps": {
    "message": "Snaps"
  },
  "snapsInsightError": {
    "message": "An error occured with $1: $2",
    "description": "This is shown when the insight snap throws an error. $1 is the snap name, $2 is the error message."
  },
  "snapsInsightLoading": {
    "message": "Loading transaction insight..."
  },
  "snapsNoInsight": {
    "message": "The snap didn't return any insight"
  },
  "snapsSettingsDescription": {
    "message": "Manage your Snaps"
  },
  "snapsStatus": {
    "message": "Snap status is dependent on activity."
  },
  "snapsToggle": {
    "message": "A snap will only run if it is enabled"
  },
  "snapsUIError": {
    "message": "The UI specified by the snap is invalid."
  },
  "someNetworksMayPoseSecurity": {
    "message": "Some networks may pose security and/or privacy risks. Understand the risks before adding & using a network."
  },
  "somethingIsWrong": {
    "message": "Something's gone wrong. Try reloading the page."
  },
  "somethingWentWrong": {
    "message": "Oops! Something went wrong."
  },
  "source": {
    "message": "Source"
  },
  "speedUp": {
    "message": "Speed up"
  },
  "speedUpCancellation": {
    "message": "Speed up this cancellation"
  },
  "speedUpExplanation": {
    "message": "We’ve updated the gas fee based on current network conditions and have increased it by at least 10% (required by the network)."
  },
  "speedUpPopoverTitle": {
    "message": "Speed up transaction"
  },
  "speedUpTooltipText": {
    "message": "New gas fee"
  },
  "speedUpTransaction": {
    "message": "Speed up this transaction"
  },
  "spendLimitInsufficient": {
    "message": "Spend limit insufficient"
  },
  "spendLimitInvalid": {
    "message": "Spend limit invalid; must be a positive number"
  },
  "spendLimitPermission": {
    "message": "Spend limit permission"
  },
  "spendLimitRequestedBy": {
    "message": "Spend limit requested by $1",
    "description": "Origin of the site requesting the spend limit"
  },
  "spendLimitTooLarge": {
    "message": "Spend limit too large"
  },
  "spendingCap": {
    "message": "Spending cap"
  },
  "spendingCapError": {
    "message": "Error: Enter numbers only"
  },
  "spendingCapErrorDescription": {
    "message": "Only enter a number that you're comfortable with $1 accessing now or in the future. You can always increase the token limit later.",
    "description": "$1 is origin of the site requesting the token limit"
  },
  "srpInputNumberOfWords": {
    "message": "I have a $1-word phrase",
    "description": "This is the text for each option in the dropdown where a user selects how many words their secret recovery phrase has during import. The $1 is the number of words (either 12, 15, 18, 21, or 24)."
  },
  "srpPasteFailedTooManyWords": {
    "message": "Paste failed because it contained over 24 words. A secret recovery phrase can have a maximum of 24 words.",
    "description": "Description of SRP paste erorr when the pasted content has too many words"
  },
  "srpPasteTip": {
    "message": "You can paste your entire secret recovery phrase into any field",
    "description": "Our secret recovery phrase input is split into one field per word. This message explains to users that they can paste their entire secrete recovery phrase into any field, and we will handle it correctly."
  },
  "srpToggleShow": {
    "message": "Show/Hide this word of the secret recovery phrase",
    "description": "Describes a toggle that is used to show or hide a single word of the secret recovery phrase"
  },
  "srpWordHidden": {
    "message": "This word is hidden",
    "description": "Explains that a word in the secret recovery phrase is hidden"
  },
  "srpWordShown": {
    "message": "This word is being shown",
    "description": "Explains that a word in the secret recovery phrase is being shown"
  },
  "stable": {
    "message": "Stable"
  },
  "stableLowercase": {
    "message": "stable"
  },
  "stateLogError": {
    "message": "Error in retrieving state logs."
  },
  "stateLogFileName": {
    "message": "MetaMask state logs"
  },
  "stateLogs": {
    "message": "State logs"
  },
  "stateLogsDescription": {
    "message": "State logs contain your public account addresses and sent transactions."
  },
  "status": {
    "message": "Status"
  },
  "statusConnected": {
    "message": "Connected"
  },
  "statusNotConnected": {
    "message": "Not connected"
  },
  "staySafeWithOpenSea": {
    "message": "Stay safe with OpenSea"
  },
  "step1LatticeWallet": {
    "message": "Connect your Lattice1"
  },
  "step1LatticeWalletMsg": {
    "message": "You can connect MetaMask to your Lattice1 device once it is set up and online. Unlock your device and have your Device ID ready.",
    "description": "$1 represents the `hardwareWalletSupportLinkConversion` localization key"
  },
  "step1LedgerWallet": {
    "message": "Download Ledger app"
  },
  "step1LedgerWalletMsg": {
    "message": "Download, set up, and enter your password to unlock $1.",
    "description": "$1 represents the `ledgerLiveApp` localization value"
  },
  "step1TrezorWallet": {
    "message": "Connect your Trezor"
  },
  "step1TrezorWalletMsg": {
    "message": "Plug your Trezor directly into your computer and unlock it. Make sure you use the correct passphrase.",
    "description": "$1 represents the `hardwareWalletSupportLinkConversion` localization key"
  },
  "step2LedgerWallet": {
    "message": "Connect your Ledger"
  },
  "step2LedgerWalletMsg": {
    "message": "Plug your Ledger directly into your computer, then  unlock it and open the Ethereum app.",
    "description": "$1 represents the `hardwareWalletSupportLinkConversion` localization key"
  },
  "stillGettingMessage": {
    "message": "Still getting this message?"
  },
  "strong": {
    "message": "Strong"
  },
  "stxAreHere": {
    "message": "Smart Transactions are here!"
  },
  "stxBenefit1": {
    "message": "Minimize transaction costs"
  },
  "stxBenefit2": {
    "message": "Reduce transaction failures"
  },
  "stxBenefit3": {
    "message": "Eliminate stuck transactions"
  },
  "stxBenefit4": {
    "message": "Prevent front-running"
  },
  "stxCancelled": {
    "message": "Swap would have failed"
  },
  "stxCancelledDescription": {
    "message": "Your transaction would have failed and was cancelled to protect you from paying unnecessary gas fees."
  },
  "stxCancelledSubDescription": {
    "message": "Try your swap again. We’ll be here to protect you against similar risks next time."
  },
  "stxDescription": {
    "message": "MetaMask Swaps just got a whole lot smarter! Enabling Smart Transactions will allow MetaMask to programmatically optimize your Swap to help:"
  },
  "stxErrorNotEnoughFunds": {
    "message": "Not enough funds for a smart transaction."
  },
  "stxErrorUnavailable": {
    "message": "Smart Transactions are temporarily unavailable."
  },
  "stxFailure": {
    "message": "Swap failed"
  },
  "stxFailureDescription": {
    "message": "Sudden market changes can cause failures. If the problem persists, please reach out to $1.",
    "description": "This message is shown to a user if their swap fails. The $1 will be replaced by support.metamask.io"
  },
  "stxPendingPrivatelySubmittingSwap": {
    "message": "Privately submitting your Swap..."
  },
  "stxPendingPubliclySubmittingSwap": {
    "message": "Publicly submitting your Swap..."
  },
  "stxSubDescription": {
    "message": "* Smart Transactions will attempt to submit your transaction privately, multiple times. If all attempts fail, the transaction will be broadcast publicly to ensure your Swap successfully goes through."
  },
  "stxSuccess": {
    "message": "Swap complete!"
  },
  "stxSuccessDescription": {
    "message": "Your $1 is now available.",
    "description": "$1 is a token symbol, e.g. ETH"
  },
  "stxSwapCompleteIn": {
    "message": "Swap will complete in <",
    "description": "'<' means 'less than', e.g. Swap will complete in < 2:59"
  },
  "stxTooltip": {
    "message": "Simulate transactions before submitting to decrease transaction costs and reduce failures."
  },
  "stxTryingToCancel": {
    "message": "Trying to cancel your transaction..."
  },
  "stxUnknown": {
    "message": "Status unknown"
  },
  "stxUnknownDescription": {
    "message": "A transaction has been successful but we’re unsure what it is. This may be due to submitting another transaction while this swap was processing."
  },
  "stxUserCancelled": {
    "message": "Swap cancelled"
  },
  "stxUserCancelledDescription": {
    "message": "Your transaction has been cancelled and you did not pay any unnecessary gas fees."
  },
  "stxYouCanOptOut": {
    "message": "You can opt-out in advanced settings any time."
  },
  "submit": {
    "message": "Submit"
  },
  "submitted": {
    "message": "Submitted"
  },
  "support": {
    "message": "Support"
  },
  "supportCenter": {
    "message": "Visit our support center"
  },
  "swap": {
    "message": "Swap"
  },
  "swapAggregator": {
    "message": "Aggregator"
  },
  "swapAllowSwappingOf": {
    "message": "Allow swapping of $1",
    "description": "Shows a user that they need to allow a token for swapping on their hardware wallet"
  },
  "swapAmountReceived": {
    "message": "Guaranteed amount"
  },
  "swapAmountReceivedInfo": {
    "message": "This is the minimum amount you will receive. You may receive more depending on slippage."
  },
  "swapApproval": {
    "message": "Approve $1 for swaps",
    "description": "Used in the transaction display list to describe a transaction that is an approve call on a token that is to be swapped.. $1 is the symbol of a token that has been approved."
  },
  "swapApproveNeedMoreTokens": {
    "message": "You need $1 more $2 to complete this swap",
    "description": "Tells the user how many more of a given token they need for a specific swap. $1 is an amount of tokens and $2 is the token symbol."
  },
  "swapBestOfNQuotes": {
    "message": "Best of $1 quotes.",
    "description": "$1 is the number of quotes that the user can select from when opening the list of quotes on the 'view quote' screen"
  },
  "swapBuildQuotePlaceHolderText": {
    "message": "No tokens available matching $1",
    "description": "Tells the user that a given search string does not match any tokens in our token lists. $1 can be any string of text"
  },
  "swapConfirmWithHwWallet": {
    "message": "Confirm with your hardware wallet"
  },
  "swapContractDataDisabledErrorDescription": {
    "message": "In the Ethereum app on your Ledger, go to \"Settings\" and allow contract data. Then, try your swap again."
  },
  "swapContractDataDisabledErrorTitle": {
    "message": "Contract data is not enabled on your Ledger"
  },
  "swapCustom": {
    "message": "custom"
  },
  "swapDecentralizedExchange": {
    "message": "Decentralized exchange"
  },
  "swapDirectContract": {
    "message": "Direct contract"
  },
  "swapEditLimit": {
    "message": "Edit limit"
  },
  "swapEnableDescription": {
    "message": "This is required and gives MetaMask permission to swap your $1.",
    "description": "Gives the user info about the required approval transaction for swaps. $1 will be the symbol of a token being approved for swaps."
  },
  "swapEnableTokenForSwapping": {
    "message": "This will $1 for swapping",
    "description": "$1 is for the 'enableToken' key, e.g. 'enable ETH'"
  },
  "swapEstimatedNetworkFees": {
    "message": "Estimated network fees"
  },
  "swapEstimatedNetworkFeesInfo": {
    "message": "This is an estimate of the network fee that will be used to complete your swap. The actual amount may change according to network conditions."
  },
  "swapFailedErrorDescriptionWithSupportLink": {
    "message": "Transaction failures happen and we are here to help. If this issue persists, you can reach our customer support at $1 for further assistance.",
    "description": "This message is shown to a user if their swap fails. The $1 will be replaced by support.metamask.io"
  },
  "swapFailedErrorTitle": {
    "message": "Swap failed"
  },
  "swapFetchingQuoteNofN": {
    "message": "Fetching quote $1 of $2",
    "description": "A count of possible quotes shown to the user while they are waiting for quotes to be fetched. $1 is the number of quotes already loaded, and $2 is the total number of resources that we check for quotes. Keep in mind that not all resources will have a quote for a particular swap."
  },
  "swapFetchingQuotes": {
    "message": "Fetching quotes"
  },
  "swapFetchingQuotesErrorDescription": {
    "message": "Hmmm... something went wrong. Try again, or if errors persist, contact customer support."
  },
  "swapFetchingQuotesErrorTitle": {
    "message": "Error fetching quotes"
  },
  "swapFetchingTokens": {
    "message": "Fetching tokens..."
  },
  "swapFromTo": {
    "message": "The swap of $1 to $2",
    "description": "Tells a user that they need to confirm on their hardware wallet a swap of 2 tokens. $1 is a source token and $2 is a destination token"
  },
  "swapGasFeesDetails": {
    "message": "Gas fees are estimated and will fluctuate based on network traffic and transaction complexity."
  },
  "swapGasFeesLearnMore": {
    "message": "Learn more about gas fees"
  },
  "swapGasFeesSplit": {
    "message": "Gas fees on the previous screen are split between these two transactions."
  },
  "swapGasFeesSummary": {
    "message": "Gas fees are paid to crypto miners who process transactions on the $1 network. MetaMask does not profit from gas fees.",
    "description": "$1 is the selected network, e.g. Ethereum or BSC"
  },
  "swapHighSlippageWarning": {
    "message": "Slippage amount is very high."
  },
  "swapIncludesMMFee": {
    "message": "Includes a $1% MetaMask fee.",
    "description": "Provides information about the fee that metamask takes for swaps. $1 is a decimal number."
  },
  "swapLowSlippageError": {
    "message": "Transaction may fail, max slippage too low."
  },
  "swapMaxSlippage": {
    "message": "Max slippage"
  },
  "swapMetaMaskFee": {
    "message": "MetaMask fee"
  },
  "swapMetaMaskFeeDescription": {
    "message": "The fee of $1% is automatically factored into this quote. You pay it in exchange for a license to use MetaMask's liquidity provider information aggregation software.",
    "description": "Provides information about the fee that metamask takes for swaps. $1 is a decimal number."
  },
  "swapNQuotesWithDot": {
    "message": "$1 quotes.",
    "description": "$1 is the number of quotes that the user can select from when opening the list of quotes on the 'view quote' screen"
  },
  "swapNewQuoteIn": {
    "message": "New quotes in $1",
    "description": "Tells the user the amount of time until the currently displayed quotes are update. $1 is a time that is counting down from 1:00 to 0:00"
  },
  "swapOnceTransactionHasProcess": {
    "message": "Your $1 will be added to your account once this transaction has processed.",
    "description": "This message communicates the token that is being transferred. It is shown on the awaiting swap screen. The $1 will be a token symbol."
  },
  "swapPriceDifference": {
    "message": "You are about to swap $1 $2 (~$3) for $4 $5 (~$6).",
    "description": "This message represents the price slippage for the swap.  $1 and $4 are a number (ex: 2.89), $2 and $5 are symbols (ex: ETH), and $3 and $6 are fiat currency amounts."
  },
  "swapPriceDifferenceTitle": {
    "message": "Price difference of ~$1%",
    "description": "$1 is a number (ex: 1.23) that represents the price difference."
  },
  "swapPriceImpactTooltip": {
    "message": "Price impact is the difference between the current market price and the amount received during transaction execution. Price impact is a function of the size of your trade relative to the size of the liquidity pool."
  },
  "swapPriceUnavailableDescription": {
    "message": "Price impact could not be determined due to lack of market price data. Please confirm that you are comfortable with the amount of tokens you are about to receive before swapping."
  },
  "swapPriceUnavailableTitle": {
    "message": "Check your rate before proceeding"
  },
  "swapProcessing": {
    "message": "Processing"
  },
  "swapQuoteDetails": {
    "message": "Quote details"
  },
  "swapQuoteSource": {
    "message": "Quote source"
  },
  "swapQuotesExpiredErrorDescription": {
    "message": "Please request new quotes to get the latest rates."
  },
  "swapQuotesExpiredErrorTitle": {
    "message": "Quotes timeout"
  },
  "swapQuotesNotAvailableErrorDescription": {
    "message": "Try adjusting the amount or slippage settings and try again."
  },
  "swapQuotesNotAvailableErrorTitle": {
    "message": "No quotes available"
  },
  "swapRate": {
    "message": "Rate"
  },
  "swapReceiving": {
    "message": "Receiving"
  },
  "swapReceivingInfoTooltip": {
    "message": "This is an estimate. The exact amount depends on slippage."
  },
  "swapRequestForQuotation": {
    "message": "Request for quotation"
  },
  "swapReviewSwap": {
    "message": "Review swap"
  },
  "swapSearchNameOrAddress": {
    "message": "Search name or paste address"
  },
  "swapSelect": {
    "message": "Select"
  },
  "swapSelectAQuote": {
    "message": "Select a quote"
  },
  "swapSelectAToken": {
    "message": "Select a token"
  },
  "swapSelectQuotePopoverDescription": {
    "message": "Below are all the quotes gathered from multiple liquidity sources."
  },
  "swapSlippageNegative": {
    "message": "Slippage must be greater or equal to zero"
  },
  "swapSlippagePercent": {
    "message": "$1%",
    "description": "$1 is the amount of % for slippage"
  },
  "swapSlippageTooltip": {
    "message": "If the price changes between the time your order is placed and confirmed it’s called “slippage”. Your swap will automatically cancel if slippage exceeds your “slippage tolerance” setting."
  },
  "swapSource": {
    "message": "Liquidity source"
  },
  "swapSourceInfo": {
    "message": "We search multiple liquidity sources (exchanges, aggregators and professional market makers) to find the best rates and lowest network fees."
  },
  "swapSuggested": {
    "message": "Swap suggested"
  },
  "swapSuggestedGasSettingToolTipMessage": {
    "message": "Swaps are complex and time sensitive transactions. We recommend this gas fee for a good balance between cost and confidence of a successful Swap."
  },
  "swapSwapFrom": {
    "message": "Swap from"
  },
  "swapSwapSwitch": {
    "message": "Switch from and to tokens"
  },
  "swapSwapTo": {
    "message": "Swap to"
  },
  "swapToConfirmWithHwWallet": {
    "message": "to confirm with your hardware wallet"
  },
  "swapTokenAvailable": {
    "message": "Your $1 has been added to your account.",
    "description": "This message is shown after a swap is successful and communicates the exact amount of tokens the user has received for a swap. The $1 is a decimal number of tokens followed by the token symbol."
  },
  "swapTokenBalanceUnavailable": {
    "message": "We were unable to retrieve your $1 balance",
    "description": "This message communicates to the user that their balance of a given token is currently unavailable. $1 will be replaced by a token symbol"
  },
  "swapTokenToToken": {
    "message": "Swap $1 to $2",
    "description": "Used in the transaction display list to describe a swap. $1 and $2 are the symbols of tokens in involved in a swap."
  },
  "swapTokenVerificationAddedManually": {
    "message": "This token has been added manually."
  },
  "swapTokenVerificationMessage": {
    "message": "Always confirm the token address on $1.",
    "description": "Points the user to Etherscan as a place they can verify information about a token. $1 is replaced with the translation for \"Etherscan\" followed by an info icon that shows more info on hover."
  },
  "swapTokenVerificationOnlyOneSource": {
    "message": "Only verified on 1 source."
  },
  "swapTokenVerificationSources": {
    "message": "Verified on $1 sources.",
    "description": "Indicates the number of token information sources that recognize the symbol + address. $1 is a decimal number."
  },
  "swapTooManyDecimalsError": {
    "message": "$1 allows up to $2 decimals",
    "description": "$1 is a token symbol and $2 is the max. number of decimals allowed for the token"
  },
  "swapTransactionComplete": {
    "message": "Transaction complete"
  },
  "swapTwoTransactions": {
    "message": "2 transactions"
  },
  "swapUnknown": {
    "message": "Unknown"
  },
  "swapVerifyTokenExplanation": {
    "message": "Multiple tokens can use the same name and symbol. Check $1 to verify this is the token you're looking for.",
    "description": "This appears in a tooltip next to the verifyThisTokenOn message. It gives the user more information about why they should check the token on a block explorer. $1 will be the name or url of the block explorer, which will be the translation of 'etherscan' or a block explorer url specified for a custom network."
  },
  "swapYourTokenBalance": {
    "message": "$1 $2 available to swap",
    "description": "Tells the user how much of a token they have in their balance. $1 is a decimal number amount of tokens, and $2 is a token symbol"
  },
  "swapZeroSlippage": {
    "message": "0% Slippage"
  },
  "swapsAdvancedOptions": {
    "message": "Advanced options"
  },
  "swapsExcessiveSlippageWarning": {
    "message": "Slippage amount is too high and will result in a bad rate. Please reduce your slippage tolerance to a value below 15%."
  },
  "swapsMaxSlippage": {
    "message": "Slippage tolerance"
  },
  "swapsNotEnoughForTx": {
    "message": "Not enough $1 to complete this transaction",
    "description": "Tells the user that they don't have enough of a token for a proposed swap. $1 is a token symbol"
  },
  "swapsViewInActivity": {
    "message": "View in activity"
  },
  "switchEthereumChainConfirmationDescription": {
    "message": "This will switch the selected network within MetaMask to a previously added network:"
  },
  "switchEthereumChainConfirmationTitle": {
    "message": "Allow this site to switch the network?"
  },
  "switchNetwork": {
    "message": "Switch network"
  },
  "switchNetworks": {
    "message": "Switch networks"
  },
  "switchToNetwork": {
    "message": "Switch to $1",
    "description": "$1 represents the custom network that has previously been added"
  },
  "switchToThisAccount": {
    "message": "Switch to this account"
  },
  "switchedTo": {
    "message": "You have switched to"
  },
  "switchingNetworksCancelsPendingConfirmations": {
    "message": "Switching networks will cancel all pending confirmations"
  },
  "symbol": {
    "message": "Symbol"
  },
  "symbolBetweenZeroTwelve": {
    "message": "Symbol must be 11 characters or fewer."
  },
  "syncFailed": {
    "message": "Sync failed"
  },
  "syncInProgress": {
    "message": "Sync in progress"
  },
  "syncWithMobile": {
    "message": "Sync with mobile"
  },
  "syncWithMobileBeCareful": {
    "message": "Make sure nobody else is looking at your screen when you scan this code"
  },
  "syncWithMobileComplete": {
    "message": "Your data has been synced successfully. Enjoy the MetaMask mobile app!"
  },
  "syncWithMobileDesc": {
    "message": "You can sync your accounts and information with your mobile device. Open the MetaMask mobile app, go to \"Settings\" and tap on \"Sync from Browser Extension\""
  },
  "syncWithMobileDescNewUsers": {
    "message": "If you just open the MetaMask Mobile app for the first time, just follow the steps in your phone."
  },
  "syncWithMobileScanThisCode": {
    "message": "Scan this code with your MetaMask mobile app"
  },
  "syncWithMobileTitle": {
    "message": "Sync with mobile"
  },
  "tenPercentIncreased": {
    "message": "10% increase"
  },
  "terms": {
    "message": "Terms of use"
  },
  "termsOfService": {
    "message": "Terms of service"
  },
  "testNetworks": {
    "message": "Test networks"
  },
  "theme": {
    "message": "Theme"
  },
  "themeDescription": {
    "message": "Choose your preferred MetaMask theme."
  },
  "thingsToKeep": {
    "message": "Things to keep in mind:"
  },
  "thisIsBasedOn": {
    "message": "This is based on information from "
  },
  "thisServiceIsExperimental": {
    "message": "This service is experimental"
  },
  "time": {
    "message": "Time"
  },
  "tips": {
    "message": "Tips"
  },
  "to": {
    "message": "To"
  },
  "toAddress": {
    "message": "To: $1",
    "description": "$1 is the address to include in the To label. It is typically shortened first using shortenAddress"
  },
  "toggleEthSignDescriptionField": {
    "message": "Turn this on to let dapps request your signature using eth_sign requests. eth_sign is an open-ended signing method that lets you sign an arbitrary hash, making it a dangerous phishing risk. Only sign eth_sign requests if you can read what you are signing and trust the origin of the request."
  },
  "toggleEthSignField": {
    "message": "Toggle eth_sign requests"
  },
  "toggleTestNetworks": {
    "message": "$1 test networks",
    "description": "$1 is a clickable link with text defined by the 'showHide' key. The link will open Settings > Advanced where users can enable the display of test networks in the network dropdown."
  },
  "token": {
    "message": "Token"
  },
  "tokenAddress": {
    "message": "Token address"
  },
  "tokenAlreadyAdded": {
    "message": "Token has already been added."
  },
  "tokenAutoDetection": {
    "message": "Token autodetection"
  },
  "tokenContractAddress": {
    "message": "Token contract address"
  },
  "tokenDecimalFetchFailed": {
    "message": "Token decimal required."
  },
  "tokenDecimalTitle": {
    "message": "Token decimal:"
  },
  "tokenDetails": {
    "message": "Token details"
  },
  "tokenFoundTitle": {
    "message": "1 new token found"
  },
  "tokenId": {
    "message": "Token ID"
  },
  "tokenList": {
    "message": "Token lists:"
  },
  "tokenScamSecurityRisk": {
    "message": "token scams and security risks"
  },
  "tokenShowUp": {
    "message": "Your tokens may not automatically show up in your wallet."
  },
  "tokenSymbol": {
    "message": "Token symbol"
  },
  "tokensFoundTitle": {
    "message": "$1 new tokens found",
    "description": "$1 is the number of new tokens detected"
  },
  "tooltipApproveButton": {
    "message": "I understand"
  },
  "total": {
    "message": "Total"
  },
  "transaction": {
    "message": "transaction"
  },
  "transactionCancelAttempted": {
    "message": "Transaction cancel attempted with estimated gas fee of $1 at $2"
  },
  "transactionCancelSuccess": {
    "message": "Transaction successfully cancelled at $2"
  },
  "transactionConfirmed": {
    "message": "Transaction confirmed at $2."
  },
  "transactionCreated": {
    "message": "Transaction created with a value of $1 at $2."
  },
  "transactionData": {
    "message": "Transaction data"
  },
  "transactionDecodingAccreditationDecoded": {
    "message": "Decoded by Truffle"
  },
  "transactionDecodingAccreditationVerified": {
    "message": "Verified contract on $1"
  },
  "transactionDecodingUnsupportedNetworkError": {
    "message": "Transaction decoding is not available for chainId $1"
  },
  "transactionDetailDappGasMoreInfo": {
    "message": "Site suggested"
  },
  "transactionDetailDappGasTooltip": {
    "message": "Edit to use MetaMask's recommended gas fee based on the latest block."
  },
  "transactionDetailGasHeading": {
    "message": "Estimated gas fee"
  },
  "transactionDetailGasInfoV2": {
    "message": "estimated"
  },
  "transactionDetailGasTooltipConversion": {
    "message": "Learn more about gas fees"
  },
  "transactionDetailGasTooltipExplanation": {
    "message": "Gas fees are set by the network and fluctuate based on network traffic and transaction complexity."
  },
  "transactionDetailGasTooltipIntro": {
    "message": "Gas fees are paid to crypto miners who process transactions on the $1 network. MetaMask does not profit from gas fees."
  },
  "transactionDetailGasTotalSubtitle": {
    "message": "Amount + gas fee"
  },
  "transactionDetailLayer2GasHeading": {
    "message": "Layer 2 gas fee"
  },
  "transactionDetailMultiLayerTotalSubtitle": {
    "message": "Amount + fees"
  },
  "transactionDropped": {
    "message": "Transaction dropped at $2."
  },
  "transactionError": {
    "message": "Transaction error. Exception thrown in contract code."
  },
  "transactionErrorNoContract": {
    "message": "Trying to call a function on a non-contract address."
  },
  "transactionErrored": {
    "message": "Transaction encountered an error."
  },
  "transactionFee": {
    "message": "Transaction fee"
  },
  "transactionHistoryBaseFee": {
    "message": "Base fee (GWEI)"
  },
  "transactionHistoryL1GasLabel": {
    "message": "Total L1 gas fee"
  },
  "transactionHistoryL2GasLimitLabel": {
    "message": "L2 gas limit"
  },
  "transactionHistoryL2GasPriceLabel": {
    "message": "L2 gas price"
  },
  "transactionHistoryMaxFeePerGas": {
    "message": "Max fee per gas"
  },
  "transactionHistoryPriorityFee": {
    "message": "Priority fee (GWEI)"
  },
  "transactionHistoryTotalGasFee": {
    "message": "Total gas fee"
  },
  "transactionResubmitted": {
    "message": "Transaction resubmitted with estimated gas fee increased to $1 at $2"
  },
  "transactionSecurityCheck": {
    "message": "Enable transaction security providers"
  },
  "transactionSecurityCheckDescription": {
    "message": "We use third-party APIs to detect and display risks involved in unsigned transaction and signature requests before you sign them. These services will have access to your unsigned transaction and signature requests, your account address,  and your preferred language."
  },
  "transactionSubmitted": {
    "message": "Transaction submitted with estimated gas fee of $1 at $2."
  },
  "transactionUpdated": {
    "message": "Transaction updated at $2."
  },
  "transactions": {
    "message": "Transactions"
  },
  "transfer": {
    "message": "Transfer"
  },
  "transferBetweenAccounts": {
    "message": "Transfer between my accounts"
  },
  "transferFrom": {
    "message": "Transfer from"
  },
  "troubleConnectingToWallet": {
    "message": "We had trouble connecting to your $1, try reviewing $2 and try again.",
    "description": "$1 is the wallet device name; $2 is a link to wallet connection guide"
  },
  "troubleStarting": {
    "message": "MetaMask had trouble starting. This error could be intermittent, so try restarting the extension."
  },
  "troubleTokenBalances": {
    "message": "We had trouble loading your token balances. You can view them ",
    "description": "Followed by a link (here) to view token balances"
  },
  "trustSiteApprovePermission": {
    "message": "By granting permission, you are allowing the following $1 to access your funds"
  },
  "tryAgain": {
    "message": "Try again"
  },
  "turnOnTokenDetection": {
    "message": "Turn on enhanced token detection"
  },
  "tutorial": {
    "message": "Tutorial"
  },
  "twelveHrTitle": {
    "message": "12hr:"
  },
  "txInsightsNotSupported": {
    "message": "Transaction insights not supported for this contract at this time."
  },
  "typePassword": {
    "message": "Type your MetaMask password"
  },
  "typeYourSRP": {
    "message": "Type your Secret Recovery Phrase"
  },
  "u2f": {
    "message": "U2F",
    "description": "A name on an API for the browser to interact with devices that support the U2F protocol. On some browsers we use it to connect MetaMask to Ledger devices."
  },
  "unapproved": {
    "message": "Unapproved"
  },
  "units": {
    "message": "units"
  },
  "unknown": {
    "message": "Unknown"
  },
  "unknownCameraError": {
    "message": "There was an error while trying to access your camera. Please try again..."
  },
  "unknownCameraErrorTitle": {
    "message": "Ooops! Something went wrong...."
  },
  "unknownCollection": {
    "message": "Unnamed collection"
  },
  "unknownNetwork": {
    "message": "Unknown private network"
  },
  "unknownQrCode": {
    "message": "Error: We couldn't identify that QR code"
  },
  "unlimited": {
    "message": "Unlimited"
  },
  "unlock": {
    "message": "Unlock"
  },
  "unlockMessage": {
    "message": "The decentralized web awaits"
  },
  "unrecognizedChain": {
    "message": "This custom network is not recognized",
    "description": "$1 is a clickable link with text defined by the 'unrecognizedChanLinkText' key. The link will open to instructions for users to validate custom network details."
  },
  "unrecognizedProtocol": {
    "message": "$1 (Unrecognized protocol)",
    "description": "Shown when the protocol is unknown by the extension. $1 is the protocol code."
  },
  "unsendableAsset": {
    "message": "Sending NFT (ERC-721) tokens is not currently supported",
    "description": "This is an error message we show the user if they attempt to send an NFT asset type, for which currently don't support sending"
  },
  "unverifiedContractAddressMessage": {
    "message": "We cannot verify this contract. Make sure you trust this address."
  },
  "upArrow": {
    "message": "up arrow"
  },
  "updatedWithDate": {
    "message": "Updated $1"
  },
  "urlErrorMsg": {
    "message": "URLs require the appropriate HTTP/HTTPS prefix."
  },
  "urlExistsErrorMsg": {
    "message": "This URL is currently used by the $1 network."
  },
  "useDefault": {
    "message": "Use default"
  },
  "useMultiAccountBalanceChecker": {
    "message": "Batch account balance requests"
  },
  "useMultiAccountBalanceCheckerDescription": {
    "message": "We batch accounts and query Infura to responsively show your balances. If you turn this off, only active accounts will be queried. Some dapps won't work unless you connect your wallet."
  },
  "useNftDetection": {
    "message": "Autodetect NFTs"
  },
  "useNftDetectionDescription": {
    "message": "We use third-party APIs to detect NFTs in your wallet, which means your IP address may be exposed to centralized servers. There are a few things to be cautious about when enabling this feature."
  },
  "useNftDetectionDescriptionLine2": {
    "message": "Your account address will be viewable to third-party APIs."
  },
  "useNftDetectionDescriptionLine3": {
    "message": "NFT metadata may contain links to scams or phishing sites."
  },
  "useNftDetectionDescriptionLine4": {
    "message": "Anyone can airdrop NFTs to your account. This can include offensive content that might be automatically displayed in your wallet."
  },
  "useNftDetectionDescriptionLine5": {
    "message": "Leave this feature off if you don't want the app to pull data from those services."
  },
  "usePhishingDetection": {
    "message": "Use phishing detection"
  },
  "usePhishingDetectionDescription": {
    "message": "Display a warning for phishing domains targeting Ethereum users"
  },
  "useTokenDetectionPrivacyDesc": {
    "message": "Automatically displaying tokens sent to your account involves communication with third party servers to fetch token’s images. Those serves will have access to your IP address."
  },
  "usedByClients": {
    "message": "Used by a variety of different clients"
  },
  "userName": {
    "message": "Username"
  },
  "verifyContractDetails": {
    "message": "Verify contract details"
  },
  "verifyThisTokenDecimalOn": {
    "message": "Token decimal can be found on $1",
    "description": "Points the user to etherscan as a place they can verify information about a token. $1 is replaced with the translation for \"etherscan\""
  },
  "verifyThisTokenOn": {
    "message": "Verify this token on $1",
    "description": "Points the user to etherscan as a place they can verify information about a token. $1 is replaced with the translation for \"etherscan\""
  },
  "verifyThisUnconfirmedTokenOn": {
    "message": "Verify this token on $1 and make sure this is the token you want to trade.",
    "description": "Points the user to etherscan as a place they can verify information about a token. $1 is replaced with the translation for \"etherscan\""
  },
  "view": {
    "message": "View"
  },
  "viewAllDetails": {
    "message": "View all details"
  },
  "viewContact": {
    "message": "View contact"
  },
  "viewDetails": {
    "message": "View details"
  },
  "viewFullTransactionDetails": {
    "message": "View full transaction details"
  },
  "viewMore": {
    "message": "View more"
  },
  "viewOnBlockExplorer": {
    "message": "View on block explorer"
  },
  "viewOnCustomBlockExplorer": {
    "message": "View $1 at $2",
    "description": "$1 is the action type. e.g (Account, Transaction, Swap) and $2 is the Custom Block Exporer URL"
  },
  "viewOnEtherscan": {
    "message": "View $1 on Etherscan",
    "description": "$1 is the action type. e.g (Account, Transaction, Swap)"
  },
  "viewOnOpensea": {
    "message": "View on Opensea"
  },
  "viewinExplorer": {
    "message": "View $1 in explorer",
    "description": "$1 is the action type. e.g (Account, Transaction, Swap)"
  },
  "visitWebSite": {
    "message": "Visit our website"
  },
  "walletConnectionGuide": {
    "message": "our hardware wallet connection guide"
  },
  "walletCreationSuccessDetail": {
    "message": "You’ve successfully protected your wallet. Keep your Secret Recovery Phrase safe and secret -- it’s your responsibility!"
  },
  "walletCreationSuccessReminder1": {
    "message": "MetaMask can’t recover your Secret Recovery Phrase."
  },
  "walletCreationSuccessReminder2": {
    "message": "MetaMask will never ask you for your Secret Recovery Phrase."
  },
  "walletCreationSuccessReminder3": {
    "message": "$1 with anyone or risk your funds being stolen",
    "description": "$1 is separated as walletCreationSuccessReminder3BoldSection so that we can bold it"
  },
  "walletCreationSuccessReminder3BoldSection": {
    "message": "Never share your Secret Recovery Phrase",
    "description": "This string is localized separately from walletCreationSuccessReminder3 so that we can bold it"
  },
  "walletCreationSuccessTitle": {
    "message": "Wallet creation successful"
  },
  "wantToAddThisNetwork": {
    "message": "Want to add this network?"
  },
  "warning": {
    "message": "Warning"
  },
  "warningTooltipText": {
    "message": "$1 The contract could spend your entire token balance without further notice or consent. Protect yourself by customizing a lower spending cap.",
    "description": "$1 is a warning icon with text 'Be careful' in 'warning' colour"
  },
  "weak": {
    "message": "Weak"
  },
  "web3ShimUsageNotification": {
    "message": "We noticed that the current website tried to use the removed window.web3 API. If the site appears to be broken, please click $1 for more information.",
    "description": "$1 is a clickable link."
  },
  "webhid": {
    "message": "WebHID",
    "description": "Refers to a interface for connecting external devices to the browser. Used for connecting ledger to the browser. Read more here https://developer.mozilla.org/en-US/docs/Web/API/WebHID_API"
  },
  "websites": {
    "message": "websites",
    "description": "Used in the 'permission_rpc' message."
  },
  "welcomeBack": {
    "message": "Welcome back!"
  },
  "welcomeExploreDescription": {
    "message": "Store, send and spend crypto currencies and assets."
  },
  "welcomeExploreTitle": {
    "message": "Explore decentralized apps"
  },
  "welcomeLoginDescription": {
    "message": "Use your MetaMask to login to decentralized apps - no signup needed."
  },
  "welcomeLoginTitle": {
    "message": "Say hello to your wallet"
  },
  "welcomeToMetaMask": {
    "message": "Let's get started"
  },
  "welcomeToMetaMaskIntro": {
    "message": "Trusted by millions, MetaMask is a secure wallet making the world of web3 accessible to all."
  },
  "whatsNew": {
    "message": "What's new",
    "description": "This is the title of a popup that gives users notifications about new features and updates to MetaMask."
  },
  "whatsThis": {
    "message": "What's this?"
  },
  "xOfY": {
    "message": "$1 of $2",
    "description": "$1 and $2 are intended to be two numbers, where $2 is a total, and $1 is a count towards that total"
  },
  "xOfYPending": {
    "message": "$1 of $2 pending",
    "description": "$1 and $2 are intended to be two numbers, where $2 is a total number of pending confirmations, and $1 is a count towards that total"
  },
  "yes": {
    "message": "Yes"
  },
  "youHaveAddedAll": {
    "message": "You've added all the popular networks. You can discover more networks $1 Or you can $2",
    "description": "$1 is a link with the text 'here' and $2 is a button with the text 'add more networks manually'"
  },
  "youNeedToAllowCameraAccess": {
    "message": "You need to allow camera access to use this feature."
  },
  "youSign": {
    "message": "You are signing"
  },
  "yourFundsMayBeAtRisk": {
    "message": "Your funds may be at risk"
  },
  "yourNFTmayBeAtRisk": {
    "message": "Your NFT may be at risk"
  },
  "yourPrivateSeedPhrase": {
    "message": "Your Secret Recovery Phrase"
  },
  "zeroGasPriceOnSpeedUpError": {
    "message": "Zero gas price on speed up"
  }
}<|MERGE_RESOLUTION|>--- conflicted
+++ resolved
@@ -2713,24 +2713,15 @@
   },
   "permission_accessNamedSnap": {
     "message": "Connect to $1.",
-<<<<<<< HEAD
     "description": "The description for the `wallet_snap` permission. $1 is the human-readable name of the Snap."
-=======
-    "description": "The description for the `wallet_snap_*` permission. $1 is the human-readable name of the snap."
->>>>>>> e8c92c3d
   },
   "permission_accessNetwork": {
     "message": "Access the internet.",
     "description": "The description of the `endowment:network-access` permission."
   },
   "permission_accessSnap": {
-<<<<<<< HEAD
     "message": "Connect to the $1 Snap.",
     "description": "The description for the `wallet_snap` permission. $1 is the name of the Snap."
-=======
-    "message": "Connect to the $1 snap.",
-    "description": "The description for the `wallet_snap_*` permission. $1 is the name of the snap."
->>>>>>> e8c92c3d
   },
   "permission_cronjob": {
     "message": "Schedule and execute periodic actions.",
