--- conflicted
+++ resolved
@@ -1717,13 +1717,10 @@
   "holdToRevealTitle": {
     "message": "Keep your SRP safe"
   },
-<<<<<<< HEAD
   "holdToRevealUnlockedLabel": { "message": "hold to reveal circle unlocked" },
-=======
   "id": {
     "message": "Id"
   },
->>>>>>> baee6f18
   "ignoreAll": {
     "message": "Ignore all"
   },
