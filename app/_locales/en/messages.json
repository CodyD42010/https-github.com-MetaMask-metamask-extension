{
  "privacyMode": {
    "message": "Privacy Mode"
  },
  "privacyModeDescription": {
    "message": "Websites must request access to view your account information."
  },
  "exposeAccounts": {
    "message": "Expose Accounts"
  },
  "exposeDescription": {
    "message": "Expose accounts to the current website. Useful for legacy dapps."
  },
  "confirmExpose": {
    "message": "Are you sure you want to expose your accounts to the current website?"
  },
  "confirmClear": {
    "message": "Are you sure you want to clear approved websites?"
  },
  "contractInteraction": {
    "message": "Contract Interaction"
  },
  "clearApprovalDataSuccess": {
    "message": "Approved website data cleared successfully."
  },
  "approvalData": {
    "message": "Privacy Data"
  },
  "approvalDataDescription": {
    "message": "Clear privacy data so all websites must request access to view account information again."
  },
  "clearApprovalData": {
    "message": "Clear Privacy Data"
  },
  "reject": {
    "message": "Reject"
  },
  "providerRequest": {
    "message": "$1 would like to connect to your account"
  },
  "providerRequestInfo": {
    "message": "This site is requesting access to view your current account address. Always make sure you trust the sites you interact with."
  },
  "accept": {
    "message": "Accept"
  },
  "acceleratingATransaction": {
    "message": "* Accelerating a transaction by using a higher gas price increases its chances of getting processed by the network faster, but it is not always guaranteed."
  },
  "accessingYourCamera": {
    "message": "Accessing your camera..."
  },
  "account": {
    "message": "Account"
  },
  "accountDetails": {
    "message": "Account Details"
  },
  "accountName": {
    "message": "Account Name"
  },
  "accountOptions": {
    "message": "Account Options"
  },
  "accountSelectionRequired": {
    "message": "You need to select an account!"
  },
  "activityLog": {
    "message": "activity log"
  },
  "address": {
    "message": "Address"
  },
  "advancedOptions": {
    "message": "Advanced Options"
  },
  "addCustomToken": {
    "message": "Add custom token"
  },
  "addToken": {
    "message": "Add Token"
  },
  "addTokens": {
    "message": "Add Tokens"
  },
  "addSuggestedTokens": {
    "message": "Add Suggested Tokens"
  },
  "addAcquiredTokens": {
    "message": "Add the tokens you've acquired using MetaMask"
  },
  "advanced": {
    "message": "Advanced"
  },
  "amount": {
    "message": "Amount"
  },
  "amountPlusGas": {
    "message": "Amount + Gas"
  },
  "amountPlusTxFee": {
    "message": "Amount + TX Fee"
  },
  "appDescription": {
    "message": "Ethereum Browser Extension",
    "description": "The description of the application"
  },
  "appName": {
    "message": "MetaMask",
    "description": "The name of the application"
  },
  "approve": {
    "message": "Approve"
  },
  "approved": {
    "message": "Approved"
  },
  "attemptingConnect": {
    "message": "Attempting to connect to blockchain."
  },
  "attemptToCancel": {
    "message": "Attempt to Cancel?"
  },
  "attemptToCancelDescription": {
    "message": "Submitting this attempt does not guarantee your original transaction will be cancelled. If the cancellation attempt is successful, you will be charged the transaction fee above."
  },
  "attributions": {
    "message": "Attributions"
  },
  "available": {
    "message": "Available"
  },
  "average": {
    "message": "Average"
  },
  "back": {
    "message": "Back"
  },
  "balance": {
    "message": "Balance"
  },
  "balances": {
    "message": "Token balance(s)"
  },
  "balanceIsInsufficientGas": {
    "message": "Insufficient balance for current gas total"
  },
  "basic": {
    "message": "Basic"
  },
  "beta": {
    "message": "BETA"
  },
  "betweenMinAndMax": {
    "message": "must be greater than or equal to $1 and less than or equal to $2.",
    "description": "helper for inputting hex as decimal input"
  },
  "blockiesIdenticon": {
    "message": "Use Blockies Identicon"
  },
  "borrowDharma": {
    "message": "Borrow With Dharma (Beta)"
  },
  "browserNotSupported": {
    "message": "Your Browser is not supported..."
  },
  "builtInCalifornia": {
    "message": "MetaMask is designed and built in California."
  },
  "buy": {
    "message": "Buy"
  },
  "buyCoinbase": {
    "message": "Buy on Coinbase"
  },
  "buyCoinbaseExplainer": {
    "message": "Coinbase is the world’s most popular way to buy and sell Bitcoin, Ethereum, and Litecoin."
  },
  "bytes": {
    "message": "Bytes"
  },
  "ok": {
    "message": "Ok"
  },
  "cancel": {
    "message": "Cancel"
  },
  "cancelAttempt": {
    "message": "Cancel Attempt"
  },
  "cancellationGasFee": {
    "message": "Cancellation Gas Fee"
  },
  "cancelled": {
    "message": "Cancelled"
  },
  "cancelN": {
    "message": "Cancel all $1 transactions"
  },
  "classicInterface": {
    "message": "Use classic interface"
  },
  "clickCopy": {
    "message": "Click to Copy"
  },
  "clickToAdd": {
    "message": "Click on $1 to add them to your account"
  },
  "close": {
    "message": "Close"
  },
  "chromeRequiredForHardwareWallets": {
    "message": "You need to use MetaMask on Google Chrome in order to connect to your Hardware Wallet."
  },
  "confirm": {
    "message": "Confirm"
  },
  "confirmationTime": {
    "message": "Confirmation time (sec)"
  },
  "confirmed": {
    "message": "Confirmed"
  },
  "confirmContract": {
    "message": "Confirm Contract"
  },
  "confirmPassword": {
    "message": "Confirm Password"
  },
  "confirmTransaction": {
    "message": "Confirm Transaction"
  },
  "connectHardwareWallet": {
    "message": "Connect Hardware Wallet"
  },
  "connect": {
    "message": "Connect"
  },
  "connectRequest": {
    "message": "Connect Request"
  },
  "connecting": {
    "message": "Connecting..."
  },
  "connectingTo": {
    "message": "Connecting to $1"
  },
  "connectingToKovan": {
    "message": "Connecting to Kovan Test Network"
  },
  "connectingToMainnet": {
    "message": "Connecting to Main Ethereum Network"
  },
  "connectingToRopsten": {
    "message": "Connecting to Ropsten Test Network"
  },
  "connectingToRinkeby": {
    "message": "Connecting to Rinkeby Test Network"
  },
  "connectingToUnknown": {
    "message": "Connecting to Unknown Network"
  },
  "connectToLedger": {
    "message": "Connect to Ledger"
  },
  "connectToTrezor": {
    "message": "Connect to Trezor"
  },
  "continue": {
    "message": "Continue"
  },
  "continueToCoinbase": {
    "message": "Continue to Coinbase"
  },
  "contractDeployment": {
    "message": "Contract Deployment"
  },
  "conversionProgress": {
    "message": "Conversion in progress"
  },
  "copiedButton": {
    "message": "Copied"
  },
  "copiedClipboard": {
    "message": "Copied to Clipboard"
  },
  "copiedExclamation": {
    "message": "Copied!"
  },
  "copiedSafe": {
    "message": "I've copied it somewhere safe"
  },
  "copy": {
    "message": "Copy"
  },
  "copyAddress": {
    "message": "Copy address to clipboard"
  },
  "copyToClipboard": {
    "message": "Copy to clipboard"
  },
  "copyButton": {
    "message": " Copy "
  },
  "copyPrivateKey": {
    "message": "This is your private key (click to copy)"
  },
  "create": {
    "message": "Create"
  },
  "createAccount": {
    "message": "Create Account"
  },
  "createDen": {
    "message": "Create"
  },
  "crypto": {
    "message": "Crypto",
    "description": "Exchange type (cryptocurrencies)"
  },
  "currentConversion": {
    "message": "Current Conversion"
  },
  "currentLanguage": {
    "message": "Current Language"
  },
  "currentNetwork": {
    "message": "Current Network"
  },
  "currentRpc": {
    "message": "Current RPC"
  },
  "customGas": {
    "message": "Customize Gas"
  },
  "customGasSubTitle": {
    "message": "Increasing fee may decrease processing times, but it is not guaranteed."
  },
  "customToken": {
    "message": "Custom Token"
  },
  "customize": {
    "message": "Customize"
  },
  "customRPC": {
    "message": "Custom RPC"
  },
  "decimalsMustZerotoTen": {
    "message": "Decimals must be at least 0, and not over 36."
  },
  "decimal": {
    "message": "Decimals of Precision"
  },
  "defaultNetwork": {
    "message": "The default network for Ether transactions is Main Net."
  },
  "denExplainer": {
    "message": "Your DEN is your password-encrypted storage within MetaMask."
  },
  "deposit": {
    "message": "Deposit"
  },
  "depositBTC": {
    "message": "Deposit your BTC to the address below:"
  },
  "depositCoin": {
    "message": "Deposit your $1 to the address below",
    "description": "Tells the user what coin they have selected to deposit with shapeshift"
  },
  "depositEth": {
    "message": "Deposit Eth"
  },
  "depositEther": {
    "message": "Deposit Ether"
  },
  "depositFiat": {
    "message": "Deposit with Fiat"
  },
  "depositFromAccount": {
    "message": "Deposit from another account"
  },
  "depositShapeShift": {
    "message": "Deposit with ShapeShift"
  },
  "depositShapeShiftExplainer": {
    "message": "If you own other cryptocurrencies, you can trade and deposit Ether directly into your MetaMask wallet. No Account Needed."
  },
  "details": {
    "message": "Details"
  },
  "directDeposit": {
    "message": "Direct Deposit"
  },
  "directDepositEther": {
    "message": "Directly Deposit Ether"
  },
  "directDepositEtherExplainer": {
    "message": "If you already have some Ether, the quickest way to get Ether in your new wallet by direct deposit."
  },
  "done": {
    "message": "Done"
  },
  "downloadGoogleChrome": {
    "message": "Download Google Chrome"
  },
  "downloadStateLogs": {
    "message": "Download State Logs"
  },
  "dontHaveAHardwareWallet": {
    "message": "Don’t have a hardware wallet?"
  },
  "dropped": {
    "message": "Dropped"
  },
  "edit": {
    "message": "Edit"
  },
  "editAccountName": {
    "message": "Edit Account Name"
  },
  "editingTransaction": {
    "message": "Make changes to your transaction"
  },
  "emailUs": {
    "message": "Email us!"
  },
  "encryptNewDen": {
    "message": "Encrypt your new DEN"
  },
  "ensNameNotFound": {
    "message": "ENS name not found"
  },
  "enterPassword": {
    "message": "Enter password"
  },
  "enterPasswordConfirm": {
    "message": "Enter your password to confirm"
  },
  "enterPasswordContinue": {
    "message": "Enter password to continue"
  },
  "eth": {
    "message": "ETH"
  },
  "etherscanView": {
    "message": "View account on Etherscan"
  },
  "estimatedProcessingTimes": {
    "message": "Estimated Processing Times"
  },
  "exchangeRate": {
    "message": "Exchange Rate"
  },
  "expandView": {
    "message": "Expand View"
  },
  "exportPrivateKey": {
    "message": "Export Private Key"
  },
  "exportPrivateKeyWarning": {
    "message": "Export private keys at your own risk."
  },
  "failed": {
    "message": "Failed"
  },
  "fast": {
    "message": "Fast"
  },
  "faster": {
    "message": "Faster"
  },
  "fastest": {
    "message": "Fastest"
  },
  "feeChartTitle": {
    "message": "Live Transaction Fee Predictions"
  },
  "fiat": {
    "message": "Fiat",
    "description": "Exchange type"
  },
  "fileImportFail": {
    "message": "File import not working? Click here!",
    "description": "Helps user import their account from a JSON file"
  },
  "followTwitter": {
    "message": "Follow us on Twitter"
  },
  "forgetDevice": {
    "message": "Forget this device"
  },
  "from": {
    "message": "From"
  },
  "fromToSame": {
    "message": "From and To address cannot be the same"
  },
  "fromShapeShift": {
    "message": "From ShapeShift"
  },
  "functionType": {
    "message": "Function Type"
  },
  "gas": {
    "message": "Gas",
    "description": "Short indication of gas cost"
  },
  "gasFee": {
    "message": "Gas Fee"
  },
  "gasLimit": {
    "message": "Gas Limit"
  },
  "gasLimitCalculation": {
    "message": "We calculate the suggested gas limit based on network success rates."
  },
  "gasLimitRequired": {
    "message": "Gas Limit Required"
  },
  "gasLimitTooLow": {
    "message": "Gas limit must be at least 21000"
  },
  "gasUsed": {
    "message": "Gas Used"
  },
  "generatingSeed": {
    "message": "Generating Seed..."
  },
  "gasPrice": {
    "message": "Gas Price (GWEI)"
  },
  "gasPriceExtremelyLow": {
    "message": "Gas Price Extremely Low"
  },
  "gasPriceNoDenom": {
    "message": "Gas Price"
  },
  "gasPriceCalculation": {
    "message": "We calculate the suggested gas prices based on network success rates."
  },
  "gasPriceRequired": {
    "message": "Gas Price Required"
  },
  "generatingTransaction": {
    "message": "Generating transaction"
  },
  "getEther": {
    "message": "Get Ether"
  },
  "getEtherFromFaucet": {
    "message": "Get Ether from a faucet for the $1",
    "description": "Displays network name for Ether faucet"
  },
  "getHelp": {
    "message": "Get Help."
  },
  "greaterThanMin": {
    "message": "must be greater than or equal to $1.",
    "description": "helper for inputting hex as decimal input"
  },
  "hardware": {
    "message": "hardware"
  },
  "hardwareWalletConnected": {
    "message": "Hardware wallet connected"
  },
  "hardwareWallets": {
    "message": "Connect a hardware wallet"
  },
  "hardwareWalletsMsg": {
    "message": "Select a hardware wallet you'd like to use with MetaMask"
  },
  "havingTroubleConnecting": {
    "message": "Having trouble connecting?"
  },
  "here": {
    "message": "here",
    "description": "as in -click here- for more information (goes with troubleTokenBalances)"
  },
  "hereList": {
    "message": "Here's a list!!!!"
  },
  "hexData": {
    "message": "Hex Data"
  },
  "hide": {
    "message": "Hide"
  },
  "hideToken": {
    "message": "Hide Token"
  },
  "hideTokenPrompt": {
    "message": "Hide Token?"
  },
  "history": {
    "message": "History"
  },
  "howToDeposit": {
    "message": "How would you like to deposit Ether?"
  },
  "holdEther": {
    "message": "It allows you to hold ether & tokens, and serves as your bridge to decentralized applications."
  },
  "import": {
    "message": "Import",
    "description": "Button to import an account from a selected file"
  },
  "importAccount": {
    "message": "Import Account"
  },
  "importAccountMsg": {
    "message": " Imported accounts will not be associated with your originally created MetaMask account seedphrase. Learn more about imported accounts "
  },
  "importAnAccount": {
    "message": "Import an account"
  },
  "importDen": {
    "message": "Import Existing DEN"
  },
  "imported": {
    "message": "Imported",
    "description": "status showing that an account has been fully loaded into the keyring"
  },
  "importUsingSeed": {
    "message": "Import using account seed phrase"
  },
  "info": {
    "message": "Info"
  },
  "infoHelp": {
    "message": "Info & Help"
  },
  "initialTransactionConfirmed": {
    "message": "Your initial transaction was confirmed by the network. Click OK to go back."
  },
  "insufficientBalance": {
    "message": "Insufficient balance."
  },
  "insufficientFunds": {
    "message": "Insufficient funds."
  },
  "insufficientTokens": {
    "message": "Insufficient tokens."
  },
  "invalidAddress": {
    "message": "Invalid address"
  },
  "invalidAddressRecipient": {
    "message": "Recipient address is invalid"
  },
  "invalidGasParams": {
    "message": "Invalid Gas Parameters"
  },
  "invalidInput": {
    "message": "Invalid input."
  },
  "invalidRequest": {
    "message": "Invalid Request"
  },
  "invalidRPC": {
    "message": "Invalid RPC URL"
  },
  "invalidSeedPhrase": {
    "message": "Invalid seed phrase"
  },
  "jsonFail": {
    "message": "Something went wrong. Please make sure your JSON file is properly formatted."
  },
  "jsonFile": {
    "message": "JSON File",
    "description": "format for importing an account"
  },
  "keepTrackTokens": {
    "message": "Keep track of the tokens you’ve bought with your MetaMask account."
  },
  "kovan": {
    "message": "Kovan Test Network"
  },
  "knowledgeDataBase": {
    "message": "Visit our Knowledge Base"
  },
  "max": {
    "message": "Max"
  },
  "learnMore": {
    "message": "Learn more"
  },
  "ledgerAccountRestriction": {
    "message": "You need to make use your last account before you can add a new one."
  },
  "lessThanMax": {
    "message": "must be less than or equal to $1.",
    "description": "helper for inputting hex as decimal input"
  },
  "likeToAddTokens": {
    "message": "Would you like to add these tokens?"
  },
  "links": {
    "message": "Links"
  },
  "limit": {
    "message": "Limit"
  },
  "liveGasPricePredictions": {
    "message": "Live Gas Price Predictions"
  },
  "loading": {
    "message": "Loading..."
  },
  "loadingTokens": {
    "message": "Loading Tokens..."
  },
  "localhost": {
    "message": "Localhost 8545"
  },
  "login": {
    "message": "Log In"
  },
  "logout": {
    "message": "Log out"
  },
  "loose": {
    "message": "Loose"
  },
  "loweCaseWords": {
    "message": "seed words only have lowercase characters"
  },
  "mainnet": {
    "message": "Main Ethereum Network"
  },
  "menu": {
    "message": "Menu"
  },
  "message": {
    "message": "Message"
  },
  "metamaskDescription": {
    "message": "MetaMask is a secure identity vault for Ethereum."
  },
  "metamaskSeedWords": {
    "message": "MetaMask Seed Words"
  },
  "metamaskVersion": {
    "message": "MetaMask Version"
  },
  "min": {
    "message": "Minimum"
  },
  "missingYourTokens": {
    "message": "Don't see your tokens?"
  },
<<<<<<< HEAD
  "mobileSyncTitle": {
    "message": "Sync accounts with mobile"
  },
  "mobileSyncText": {
    "message": "Please enter your password to confirm it's you!"
=======
  "minutesShorthand": {
    "message": "Min"
>>>>>>> 435fdae8
  },
  "myAccounts": {
    "message": "My Accounts"
  },
  "mustSelectOne": {
    "message": "Must select at least 1 token."
  },
  "needEtherInWallet": {
    "message": "To interact with decentralized applications using MetaMask, you’ll need Ether in your wallet."
  },
  "needImportFile": {
    "message": "You must select a file to import.",
    "description": "User is important an account and needs to add a file to continue"
  },
  "needImportPassword": {
    "message": "You must enter a password for the selected file.",
    "description": "Password and file needed to import an account"
  },
  "negativeETH": {
    "message": "Can not send negative amounts of ETH."
  },
  "networks": {
    "message": "Networks"
  },
  "nevermind": {
    "message": "Nevermind"
  },
  "newAccount": {
    "message": "New Account"
  },
  "newAccountNumberName": {
    "message": "Account $1",
    "description": "Default name of next account to be created on create account screen"
  },
  "newContract": {
    "message": "New Contract"
  },
  "newPassword": {
    "message": "New Password (min 8 chars)"
  },
  "newPassword8Chars": {
    "message": "New Password (min 8 chars)"
  },
  "newRecipient": {
    "message": "New Recipient"
  },
  "newNetwork": {
    "message": "New Network"
  },
  "rpcURL": {
    "message": "New RPC URL"
  },
  "showAdvancedOptions": {
    "message": "Show Advanced Options"
  },
  "hideAdvancedOptions": {
    "message": "Hide Advanced Options"
  },
  "optionalChainId": {
    "message": "ChainID (optional)"
  },
  "optionalSymbol": {
    "message": "Symbol (optional)"
  },
  "optionalNickname": {
    "message": "Nickname (optional)"
  },
  "newTotal": {
    "message": "New Total"
  },
  "newTransactionFee": {
    "message": "New Transaction Fee"
  },
  "next": {
    "message": "Next"
  },
  "noAddressForName": {
    "message": "No address has been set for this name."
  },
  "noDeposits": {
    "message": "No deposits received"
  },
  "noConversionRateAvailable": {
    "message": "No Conversion Rate Available"
  },
  "noTransactionHistory": {
    "message": "No transaction history."
  },
  "noTransactions": {
    "message": "You have no transactions"
  },
  "notFound": {
    "message": "Not Found"
  },
  "notStarted": {
    "message": "Not Started"
  },
  "noWebcamFoundTitle": {
    "message": "Webcam not found"
  },
  "noWebcamFound": {
    "message": "Your computer's webcam was not found. Please try again."
  },
  "ofTextNofM": {
    "message": "of"
  },
  "oldUI": {
    "message": "Old UI"
  },
  "oldUIMessage": {
    "message": "You have returned to the old UI. You can switch back to the New UI through the option in the top right dropdown menu."
  },
  "onlySendToEtherAddress": {
    "message": "Only send ETH to an Ethereum address."
  },
  "onlySendTokensToAccountAddress": {
    "message": "Only send $1 to an Ethereum account address.",
    "description": "displays token symbol"
  },
  "openInTab": {
    "message": "Open in tab"
  },
  "or": {
    "message": "or",
    "description": "choice between creating or importing a new account"
  },
  "orderOneHere": {
    "message": "Order a Trezor or Ledger and keep your funds in cold storage"
  },
  "origin": {
    "message": "Origin"
  },
  "outgoing": {
    "message": "Outgoing"
  },
  "parameters": {
    "message": "Parameters"
  },
  "originalTotal": {
    "message": "Original Total"
  },
  "password": {
    "message": "Password"
  },
  "passwordCorrect": {
    "message": "Please make sure your password is correct."
  },
  "passwordsDontMatch": {
    "message": "Passwords Don't Match"
  },
  "passwordMismatch": {
    "message": "passwords don't match",
    "description": "in password creation process, the two new password fields did not match"
  },
  "passwordNotLongEnough": {
    "message": "Password not long enough"
  },
  "passwordShort": {
    "message": "password not long enough",
    "description": "in password creation process, the password is not long enough to be secure"
  },
  "pastePrivateKey": {
    "message": "Paste your private key string here:",
    "description": "For importing an account from a private key"
  },
  "pasteSeed": {
    "message": "Paste your seed phrase here!"
  },
  "pending": {
    "message": "pending"
  },
  "personalAddressDetected": {
    "message": "Personal address detected. Input the token contract address."
  },
  "pleaseReviewTransaction": {
    "message": "Please review your transaction."
  },
  "popularTokens": {
    "message": "Popular Tokens"
  },
  "prev": {
    "message": "Prev"
  },
  "primaryCurrencySetting": {
    "message": "Primary Currency"
  },
  "primaryCurrencySettingDescription": {
    "message": "Select native to prioritize displaying values in the native currency of the chain (e.g. ETH). Select Fiat to prioritize displaying values in your selected fiat currency."
  },
  "privacyMsg": {
    "message": "Privacy Policy"
  },
  "privateKey": {
    "message": "Private Key",
    "description": "select this type of file to use to import an account"
  },
  "privateKeyWarning": {
    "message": "Warning: Never disclose this key. Anyone with your private keys can steal any assets held in your account."
  },
  "privateNetwork": {
    "message": "Private Network"
  },
  "qrCode": {
    "message": "Show QR Code"
  },
  "queue": {
    "message": "Queue"
  },
  "readdToken": {
    "message": "You can add this token back in the future by going go to “Add token” in your accounts options menu."
  },
  "readMore": {
    "message": "Read more here."
  },
  "readMore2": {
    "message": "Read more."
  },
  "receive": {
    "message": "Receive"
  },
  "recipientAddress": {
    "message": "Recipient Address"
  },
  "refundAddress": {
    "message": "Your Refund Address"
  },
  "rejectAll": {
    "message": "Reject All"
  },
  "rejectTxsN": {
    "message": "Reject $1 transactions"
  },
  "rejectTxsDescription": {
    "message": "You are about to batch reject $1 transactions."
  },
  "rejected": {
    "message": "Rejected"
  },
  "reset": {
    "message": "Reset"
  },
  "resetAccount": {
    "message": "Reset Account"
  },
  "resetAccountDescription": {
    "message": "Resetting your account will clear your transaction history."
  },
  "restoreFromSeed": {
    "message": "Restore account?"
  },
  "restoreVault": {
    "message": "Restore Vault"
  },
  "restoreAccountWithSeed": {
    "message": "Restore your Account with Seed Phrase"
  },
  "requestsAwaitingAcknowledgement": {
    "message": "requests waiting to be acknowledged"
  },
  "required": {
    "message": "Required"
  },
  "retryWithMoreGas": {
    "message": "Retry with a higher gas price here"
  },
  "restore": {
    "message": "Restore"
  },
  "revealSeedWords": {
    "message": "Reveal Seed Words"
  },
  "revealSeedWordsTitle": {
    "message": "Seed Phrase"
  },
  "revealSeedWordsDescription": {
    "message": "If you ever change browsers or move computers, you will need this seed phrase to access your accounts. Save them somewhere safe and secret."
  },
  "revealSeedWordsWarningTitle": {
    "message": "DO NOT share this phrase with anyone!"
  },
  "revealSeedWordsWarning": {
    "message": "These words can be used to steal all your accounts."
  },
  "revert": {
    "message": "Revert"
  },
  "remove": {
    "message": "remove"
  },
  "removeAccount": {
    "message": "Remove account"
  },
  "removeAccountDescription": {
    "message": "This account will be removed from your wallet. Please make sure you have the original seed phrase or private key for this imported account before continuing. You can import or create accounts again from the account drop-down. "
  },
  "readyToConnect": {
    "message": "Ready to Connect?"
  },
  "rinkeby": {
    "message": "Rinkeby Test Network"
  },
  "ropsten": {
    "message": "Ropsten Test Network"
  },
  "rpc": {
    "message": "Custom RPC"
  },
  "sampleAccountName": {
    "message": "E.g. My new account",
    "description": "Help user understand concept of adding a human-readable name to their account"
  },
  "save": {
    "message": "Save"
  },
  "slow": {
    "message": "Slow"
  },
  "slower": {
    "message": "Slower"
  },
  "saveAsCsvFile": {
    "message": "Save as CSV File"
  },
  "saveAsFile": {
    "message": "Save as File",
    "description": "Account export process"
  },
  "saveSeedAsFile": {
    "message": "Save Seed Words As File"
  },
  "scanInstructions": {
    "message": "Place the QR code in front of your camera"
  },
  "scanQrCode": {
    "message": "Scan QR Code"
  },
  "search": {
    "message": "Search"
  },
  "searchResults": {
    "message": "Search Results"
  },
  "secretPhrase": {
    "message": "Enter your secret twelve word phrase here to restore your vault."
  },
  "secondsShorthand": {
    "message": "Sec"
  },
  "seedPhraseReq": {
    "message": "Seed phrases are 12 words long"
  },
  "select": {
    "message": "Select"
  },
  "selectCurrency": {
    "message": "Select Currency"
  },
  "selectLocale": {
    "message": "Select Locale"
  },
  "selectService": {
    "message": "Select Service"
  },
  "selectType": {
    "message": "Select Type"
  },
  "send": {
    "message": "Send"
  },
  "sendAmount": {
    "message": "Send Amount"
  },
  "sendETH": {
    "message": "Send ETH"
  },
  "sendTokens": {
    "message": "Send Tokens"
  },
  "sentEther": {
    "message": "sent ether"
  },
  "sentTokens": {
    "message": "sent tokens"
  },
  "separateEachWord": {
    "message": "Separate each word with a single space"
  },
  "searchTokens": {
    "message": "Search Tokens"
  },
  "selectAnAddress": {
    "message": "Select an Address"
  },
  "selectAnAccount": {
    "message": "Select an Account"
  },
  "selectAnAccountHelp": {
    "message": "Select the account to view in MetaMask"
  },
  "selectAHigherGasFee": {
    "message": "Select a higher gas fee to accelerate the processing of your transaction.*"
  },
  "selectHdPath": {
    "message": "Select HD Path"
  },
  "selectPathHelp": {
    "message": "If you don't see your existing Ledger accounts below, try switching paths to \"Legacy (MEW / MyCrypto)\""
  },
  "sendTokensAnywhere": {
    "message": "Send Tokens to anyone with an Ethereum account"
  },
  "settings": {
    "message": "Settings"
  },
  "shapeshiftBuy": {
    "message": "Buy with Shapeshift"
  },
  "showPrivateKeys": {
    "message": "Show Private Keys"
  },
  "showQRCode": {
    "message": "Show QR Code"
  },
  "showHexData": {
    "message": "Show Hex Data"
  },
  "showHexDataDescription": {
    "message": "Select this to show the hex data field on the send screen"
  },
  "sign": {
    "message": "Sign"
  },
  "signatureRequest": {
    "message": "Signature Request"
  },
  "signed": {
    "message": "Signed"
  },
  "signMessage": {
    "message": "Sign Message"
  },
  "signNotice": {
    "message": "Signing this message can have \ndangerous side effects. Only sign messages from \nsites you fully trust with your entire account.\n This dangerous method will be removed in a future version. "
  },
  "sigRequest": {
    "message": "Signature Request"
  },
  "sigRequested": {
    "message": "Signature Requested"
  },
  "somethingWentWrong": {
    "message": "Oops! Something went wrong."
  },
  "spaceBetween": {
    "message": "there can only be a space between words"
  },
  "speedUp": {
    "message": "speed up"
  },
  "speedUpTitle": {
    "message": "Speed Up Transaction"
  },
  "speedUpSubtitle": {
    "message": "Increase your gas price to attempt to overwrite and speed up your transaction"
  },
  "speedUpCancellation": {
    "message": "Speed up this cancellation"
  },
  "speedUpTransaction": {
    "message": "Speed up this transaction"
  },
  "switchNetworks": {
    "message": "Switch Networks"
  },
  "status": {
    "message": "Status"
  },
  "stateLogs": {
    "message": "State Logs"
  },
  "stateLogsDescription": {
    "message": "State logs contain your public account addresses and sent transactions."
  },
  "stateLogError": {
    "message": "Error in retrieving state logs."
  },
  "step1HardwareWallet": {
    "message": "1. Connect Hardware Wallet"
  },
  "step1HardwareWalletMsg": {
    "message": "Connect your hardware wallet directly to your computer."
  },
  "step2HardwareWallet": {
    "message": "2. Select an Account"
  },
  "step2HardwareWalletMsg": {
    "message": "Select the account you want to view. You can only choose one at a time."
  },
  "step3HardwareWallet": {
    "message": "3. Start using dApps and more!"
  },
  "step3HardwareWalletMsg": {
    "message": "Use your hardware account like you would with any Ethereum account. Log in to dApps, send Eth, buy and store ERC20 tokens and Non-Fungible tokens like CryptoKitties."
  },
  "submit": {
    "message": "Submit"
  },
  "submitted": {
    "message": "Submitted"
  },
  "supportCenter": {
    "message": "Visit our Support Center"
  },
  "symbolBetweenZeroTwelve": {
    "message": "Symbol must be between 0 and 12 characters."
  },
  "syncWithMobile": {
    "message": "Sync with mobile"
  },
  "syncWithMobileTitle": {
    "message": "Sync with mobile"
  },
  "syncWithMobileDesc": {
    "message": "You can sync your accounts and information with your mobile device. Open the MetaMask mobile app, go to \"Settings\" and tap on \"Sync from Browser Extension\""
  },
  "syncWithMobileDescNewUsers": {
    "message": "If you just open the MetaMask Mobile app for the first time, just follow the steps in your phone."
  },
  "syncWithMobileScanThisCode": {
    "message": "Scan this code with your MetaMask mobile app"
  },
  "syncWithMobileBeCareful": {
    "message": "Make sure nobody else is looking at your screen when you scan this code"
  },
  "syncWithMobileComplete": {
    "message": "Your data has been synced succesfully. Enjoy the MetaMask mobile app!"
  },
  "takesTooLong": {
    "message": "Taking too long?"
  },
  "terms": {
    "message": "Terms of Use"
  },
  "testFaucet": {
    "message": "Test Faucet"
  },
  "to": {
    "message": "To"
  },
  "toETHviaShapeShift": {
    "message": "$1 to ETH via ShapeShift",
    "description": "system will fill in deposit type in start of message"
  },
  "token": {
    "message": "Token"
  },
  "tokenAddress": {
    "message": "Token Address"
  },
  "tokenAlreadyAdded": {
    "message": "Token has already been added."
  },
  "tokenBalance": {
    "message": "Your Token Balance is:"
  },
  "tokenSelection": {
    "message": "Search for tokens or select from our list of popular tokens."
  },
  "tokenSymbol": {
    "message": "Token Symbol"
  },
  "tokenWarning1": {
    "message": "Keep track of the tokens you’ve bought with your MetaMask account. If you bought tokens using a different account, those tokens will not appear here."
  },
  "total": {
    "message": "Total"
  },
  "transaction": {
    "message": "transaction"
  },
  "transactionConfirmed": {
    "message": "Transaction confirmed at $2."
  },
  "transactionCreated": {
    "message": "Transaction created with a value of $1 at $2."
  },
  "transactionWithNonce": {
    "message": "Transaction $1"
  },
  "transactionDropped": {
    "message": "Transaction dropped at $2."
  },
  "transactionSubmitted": {
    "message": "Transaction submitted with gas fee of $1 at $2."
  },
  "transactionResubmitted": {
    "message": "Transaction resubmitted with gas fee increased to $1 at $2"
  },
  "transactionUpdated": {
    "message": "Transaction updated at $2."
  },
  "transactionUpdatedGas": {
    "message": "Transaction updated with a gas fee of $1 at $2."
  },
  "transactionErrored": {
    "message": "Transaction encountered an error."
  },
  "transactionCancelAttempted": {
    "message": "Transaction cancel attempted with gas fee of $1 at $2"
  },
  "transactionCancelSuccess": {
    "message": "Transaction successfully cancelled at $2"
  },
  "transactions": {
    "message": "transactions"
  },
  "transactionError": {
    "message": "Transaction Error. Exception thrown in contract code."
  },
  "transactionErrorNoContract": {
    "message": "Trying to call a function on a non-contract address."
  },
  "transactionFee": {
    "message": "Transaction Fee"
  },
  "transactionMemo": {
    "message": "Transaction memo (optional)"
  },
  "transactionNumber": {
    "message": "Transaction Number"
  },
  "transactionTime": {
    "message": "Transaction Time"
  },
  "transfer": {
    "message": "Transfer"
  },
  "transferFrom": {
    "message": "Transfer From"
  },
  "transfers": {
    "message": "Transfers"
  },
  "trezorHardwareWallet": {
    "message": "TREZOR Hardware Wallet"
  },
  "troubleTokenBalances": {
    "message": "We had trouble loading your token balances. You can view them ",
    "description": "Followed by a link (here) to view token balances"
  },
  "tryAgain": {
    "message": "Try again"
  },
  "twelveWords": {
    "message": "These 12 words are the only way to restore your MetaMask accounts.\nSave them somewhere safe and secret."
  },
  "typePassword": {
    "message": "Type your MetaMask password"
  },
  "uiWelcome": {
    "message": "Welcome to the New UI (Beta)"
  },
  "uiWelcomeMessage": {
    "message": "You are now using the new MetaMask UI."
  },
  "unapproved": {
    "message": "Unapproved"
  },
  "unavailable": {
    "message": "Unavailable"
  },
  "units": {
    "message": "units"
  },
  "unknown": {
    "message": "Unknown"
  },
  "unknownNetwork": {
    "message": "Unknown Private Network"
  },
  "unknownNetworkId": {
    "message": "Unknown network ID"
  },
  "unknownQrCode": {
    "message": "Error: We couldn't identify that QR code"
  },
  "unknownCameraErrorTitle": {
    "message": "Ooops! Something went wrong...."
  },
  "unknownCameraError": {
    "message": "There was an error while trying to access your camera. Please try again..."
  },
  "unlock": {
    "message": "Unlock"
  },
  "unlockMessage": {
    "message": "The decentralized web awaits"
  },
  "updatedWithDate": {
    "message": "Updated $1"
  },
  "uriErrorMsg": {
    "message": "URIs require the appropriate HTTP/HTTPS prefix."
  },
  "usaOnly": {
    "message": "USA only",
    "description": "Using this exchange is limited to people inside the USA"
  },
  "usedByClients": {
    "message": "Used by a variety of different clients"
  },
  "useOldUI": {
    "message": "Use old UI"
  },
  "validFileImport": {
    "message": "You must select a valid file to import."
  },
  "vaultCreated": {
    "message": "Vault Created"
  },
  "viewAccount": {
    "message": "View Account"
  },
  "viewOnEtherscan": {
    "message": "View on Etherscan"
  },
  "visitWebSite": {
    "message": "Visit our web site"
  },
  "walletSeed": {
    "message": "Wallet Seed"
  },
  "warning": {
    "message": "Warning"
  },
  "welcomeBack": {
    "message": "Welcome Back!"
  },
  "welcome": {
    "message": "Welcome to MetaMask"
  },
  "whatsThis": {
    "message": "What's this?"
  },
  "yesLetsTry": {
    "message": "Yes, let's try"
  },
  "youNeedToAllowCameraAccess": {
    "message": "You need to allow camera access to use this feature."
  },
  "yourSigRequested": {
    "message": "Your signature is being requested"
  },
  "youSign": {
    "message": "You are signing"
  },
  "yourPrivateSeedPhrase": {
    "message": "Your private seed phrase"
  },
  "zeroGasPriceOnSpeedUpError": {
    "message":"Zero gas price on speed up"
  }
}<|MERGE_RESOLUTION|>--- conflicted
+++ resolved
@@ -749,16 +749,14 @@
   "missingYourTokens": {
     "message": "Don't see your tokens?"
   },
-<<<<<<< HEAD
+  "minutesShorthand": {
+    "message": "Min"
+  },
   "mobileSyncTitle": {
     "message": "Sync accounts with mobile"
   },
   "mobileSyncText": {
     "message": "Please enter your password to confirm it's you!"
-=======
-  "minutesShorthand": {
-    "message": "Min"
->>>>>>> 435fdae8
   },
   "myAccounts": {
     "message": "My Accounts"
