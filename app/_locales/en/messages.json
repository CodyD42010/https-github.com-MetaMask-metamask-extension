--- conflicted
+++ resolved
@@ -1,4 +1,49 @@
 {
+  "QRHardwareInvalidTransactionTitle": {
+    "message": "Error"
+  },
+  "QRHardwareMismatchedSignId": {
+    "message": "Incongruent transaction data. Please check the transaction details."
+  },
+  "QRHardwarePubkeyAccountOutOfRange": {
+    "message": "No more accounts. If you would like to access another account unlisted below, please reconnect your hardware wallet and select it."
+  },
+  "QRHardwareScanInstructions": {
+    "message": "Place the QR code in front of your camera. The screen is blurred, but it will not affect the reading."
+  },
+  "QRHardwareSignRequestCancel": {
+    "message": "Reject"
+  },
+  "QRHardwareSignRequestDescription": {
+    "message": "After you’ve signed with your wallet, click on 'Get Signature' to receive the signature"
+  },
+  "QRHardwareSignRequestGetSignature": {
+    "message": "Get Signature"
+  },
+  "QRHardwareSignRequestSubtitle": {
+    "message": "Scan the QR code with your wallet"
+  },
+  "QRHardwareSignRequestTitle": {
+    "message": "Request Signature"
+  },
+  "QRHardwareUnknownQRCodeTitle": {
+    "message": "Error"
+  },
+  "QRHardwareUnknownWalletQRCode": {
+    "message": "Invalid QR code. Please scan the sync QR code of the hardware wallet."
+  },
+  "QRHardwareWalletImporterTitle": {
+    "message": "Scan QR Code"
+  },
+  "QRHardwareWalletSteps1Description": {
+    "message": "Connect an airgapped hardware wallet that communicates through QR-codes. Officially supported airgapped hardware wallets include:"
+  },
+  "QRHardwareWalletSteps1Title": {
+    "message": "QR-based HW Wallet"
+  },
+  "QRHardwareWalletSteps2Description": {
+    "message": "AirGap Vault & Ngrave (Coming Soon)"
+  },
   "about": {
     "message": "About"
   },
@@ -43,8 +88,14 @@
   "activityLog": {
     "message": "activity log"
   },
+  "add": {
+    "message": "Add"
+  },
   "addANetwork": {
     "message": "Add a network"
+  },
+  "addANickname": {
+    "message": "Add a nickname"
   },
   "addAcquiredTokens": {
     "message": "Add the tokens you've acquired using MetaMask"
@@ -82,9 +133,15 @@
   "addFriendsAndAddresses": {
     "message": "Add friends and addresses you trust"
   },
+  "addMemo": {
+    "message": "Add memo"
+  },
   "addNFT": {
     "message": "Add NFT"
   },
+  "addNFTLowerCase": {
+    "message": "add NFT"
+  },
   "addNetwork": {
     "message": "Add Network"
   },
@@ -100,17 +157,29 @@
   "addToken": {
     "message": "Add Token"
   },
+  "address": {
+    "message": "Address"
+  },
   "addressBookIcon": {
     "message": "Address book icon"
   },
   "advanced": {
     "message": "Advanced"
   },
+  "advancedBaseGasFeeToolTip": {
+    "message": "Any difference between your max base fee and the current base fee will be refunded after completion."
+  },
+  "advancedGasFeeModalTitle": {
+    "message": "Advanced gas fee"
+  },
   "advancedGasPriceTitle": {
     "message": "Gas price"
   },
   "advancedOptions": {
     "message": "Advanced Options"
+  },
+  "advancedPriorityFeeToolTip": {
+    "message": "Priority fee (aka “miner tip”) goes directly to miners and incentivizes them to prioritize your transaction."
   },
   "advancedSettingsDescription": {
     "message": "Access developer features, download State Logs, Reset Account, setup test networks and custom RPC"
@@ -167,6 +236,14 @@
     "message": "MetaMask",
     "description": "The name of the application"
   },
+  "appNameBeta": {
+    "message": "MetaMask Beta",
+    "description": "The name of the application (Beta)"
+  },
+  "appNameFlask": {
+    "message": "MetaMask Flask",
+    "description": "The name of the application (Flask)"
+  },
   "approvalAndAggregatorTxFeeCost": {
     "message": "Approval and aggregator network fee"
   },
@@ -187,7 +264,7 @@
     "message": "Approved"
   },
   "approvedAmountWithColon": {
-    "message": "Approved Amount:"
+    "message": "Approved amount:"
   },
   "asset": {
     "message": "Asset"
@@ -303,6 +380,9 @@
   "builtAroundTheWorld": {
     "message": "MetaMask is designed and built around the world."
   },
+  "busy": {
+    "message": "Busy"
+  },
   "buy": {
     "message": "Buy"
   },
@@ -332,6 +412,9 @@
   },
   "cancelPopoverTitle": {
     "message": "Cancel transaction"
+  },
+  "cancelSpeedUp": {
+    "message": "cancel or speed up a tranaction."
   },
   "cancellationGasFee": {
     "message": "Cancellation Gas Fee"
@@ -549,9 +632,15 @@
   "currentLanguage": {
     "message": "Current Language"
   },
+  "currentTitle": {
+    "message": "Current:"
+  },
   "currentlyUnavailable": {
     "message": "Unavailable on this network"
   },
+  "custom": {
+    "message": "Advanced"
+  },
   "customGas": {
     "message": "Customize Gas"
   },
@@ -563,6 +652,16 @@
   },
   "customToken": {
     "message": "Custom Token"
+  },
+  "dappSuggested": {
+    "message": "Site suggested"
+  },
+  "dappSuggestedShortLabel": {
+    "message": "Site"
+  },
+  "dappSuggestedTooltip": {
+    "message": "$1 has recommended this price.",
+    "description": "$1 represents the Dapp's origin"
   },
   "data": {
     "message": "Data"
@@ -599,10 +698,6 @@
   "decryptRequest": {
     "message": "Decrypt request"
   },
-  "defaultNetwork": {
-    "message": "The default network for Ether transactions is Mainnet. You can also $1 test networks $2.",
-    "description": "$1 is the 'enable' or 'disable' key, depending on whether the display of test networks is enabled or not. $2 is a clickable link with text defined by the 'here' key. The link will open to the advanced settings where users can enable the display of test networks in the network dropdown."
-  },
   "delete": {
     "message": "Delete"
   },
@@ -627,9 +722,6 @@
   "directDepositEtherExplainer": {
     "message": "If you already have some Ether, the quickest way to get Ether in your new wallet by direct deposit."
   },
-  "disable": {
-    "message": "disable"
-  },
   "disconnect": {
     "message": "Disconnect"
   },
@@ -678,15 +770,12 @@
   "edit": {
     "message": "Edit"
   },
-<<<<<<< HEAD
-=======
   "editANickname": {
     "message": "Edit nickname"
   },
   "editAddressNickname": {
     "message": "Edit address nickname"
   },
->>>>>>> ee2f330f
   "editContact": {
     "message": "Edit Contact"
   },
@@ -708,6 +797,9 @@
   "editGasEducationModalTitle": {
     "message": "How to choose?"
   },
+  "editGasFeeModalTitle": {
+    "message": "Edit gas fee"
+  },
   "editGasHigh": {
     "message": "High"
   },
@@ -752,22 +844,13 @@
   },
   "editGasPriceTooltip": {
     "message": "This network requires a “Gas price” field when submitting a transaction. Gas price is the amount you will pay pay per unit of gas."
-  },
-  "editGasSubTextAmount": {
-    "message": "$1 $2",
-    "description": "$1 will be passed the editGasSubTextAmountLabel and $2 will be passed the amount in either cryptocurrency or fiat"
   },
   "editGasSubTextAmountLabel": {
     "message": "Max amount:",
     "description": "This is meant to be used as the $1 substitution editGasSubTextAmount"
   },
-  "editGasSubTextFee": {
-    "message": "$1 $2",
-    "description": "$1 will be passed the editGasSubTextFeeLabel and $2 will be passed the fee amount in either cryptocurrency or fiat"
-  },
   "editGasSubTextFeeLabel": {
-    "message": "Max fee:",
-    "description": "$1 represents a dollar amount"
+    "message": "Max fee:"
   },
   "editGasTitle": {
     "message": "Edit priority"
@@ -781,6 +864,12 @@
   "editGasTooLowWarningTooltip": {
     "message": "This lowers your maximum fee but if network traffic increases your transaction may be delayed or fail."
   },
+  "editInGwei": {
+    "message": "Edit in GWEI"
+  },
+  "editInMultiplier": {
+    "message": "Edit in multiplier"
+  },
   "editNonceField": {
     "message": "Edit Nonce"
   },
@@ -789,9 +878,6 @@
   },
   "editPermission": {
     "message": "Edit Permission"
-  },
-  "enable": {
-    "message": "enable"
   },
   "enableFromSettings": {
     "message": " Enable it from Settings."
@@ -1012,6 +1098,9 @@
     "message": "Gas limit must be at least $1",
     "description": "$1 is the custom gas limit, in decimal."
   },
+  "gasOption": {
+    "message": "Gas option"
+  },
   "gasPrice": {
     "message": "Gas Price (GWEI)"
   },
@@ -1029,11 +1118,19 @@
   },
   "gasPriceInfoTooltipContent": {
     "message": "Gas price specifies the amount of Ether you are willing to pay for each unit of gas."
+  },
+  "gasTimingHoursShort": {
+    "message": "$1 hrs",
+    "description": "$1 represents a number of hours"
   },
   "gasTimingMinutes": {
     "message": "$1 minutes",
     "description": "$1 represents a number of minutes"
   },
+  "gasTimingMinutesShort": {
+    "message": "$1 min",
+    "description": "$1 represents a number of minutes"
+  },
   "gasTimingNegative": {
     "message": "Maybe in $1",
     "description": "$1 represents an amount of time"
@@ -1046,6 +1143,10 @@
     "message": "$1 seconds",
     "description": "$1 represents a number of seconds"
   },
+  "gasTimingSecondsShort": {
+    "message": "$1 sec",
+    "description": "$1 represents a number of seconds"
+  },
   "gasTimingVeryPositive": {
     "message": "Very likely in < $1",
     "description": "$1 represents an amount of time"
@@ -1084,7 +1185,7 @@
     "message": "Goerli Test Network"
   },
   "grantedToWithColon": {
-    "message": "Granted To:"
+    "message": "Granted to:"
   },
   "happyToSeeYou": {
     "message": "We’re happy to see you."
@@ -1128,8 +1229,14 @@
   "hideZeroBalanceTokens": {
     "message": "Hide Tokens Without Balance"
   },
+  "high": {
+    "message": "Aggressive"
+  },
   "history": {
     "message": "History"
+  },
+  "id": {
+    "message": "ID"
   },
   "import": {
     "message": "Import",
@@ -1268,6 +1375,12 @@
     "message": "JSON File",
     "description": "format for importing an account"
   },
+  "keystone": {
+    "message": "Keystone"
+  },
+  "keystoneTutorial": {
+    "message": " (Tutorials)"
+  },
   "knownAddressRecipient": {
     "message": "Known contract address."
   },
@@ -1280,8 +1393,18 @@
   "lastConnected": {
     "message": "Last Connected"
   },
+  "layer1Fees": {
+    "message": "Layer 1 fees"
+  },
+  "learmMoreAboutGas": {
+    "message": "Want to $1 about gas?"
+  },
+  "learnCancelSpeeedup": {
+    "message": "Learn how to $1",
+    "description": "$1 is link to cancel or speed up transactions"
+  },
   "learnMore": {
-    "message": "Learn more"
+    "message": "learn more"
   },
   "learnScamRisk": {
     "message": "scams and security risks."
@@ -1361,6 +1484,12 @@
   "lockTimeTooGreat": {
     "message": "Lock time is too great"
   },
+  "low": {
+    "message": "Low"
+  },
+  "lowPriorityMessage": {
+    "message": "Future transactions will queue after this one. This price was last seen was some time ago."
+  },
   "mainnet": {
     "message": "Ethereum Mainnet"
   },
@@ -1374,11 +1503,17 @@
   "max": {
     "message": "Max"
   },
+  "maxBaseFee": {
+    "message": "Max base fee"
+  },
   "maxFee": {
     "message": "Max fee"
   },
   "maxPriorityFee": {
     "message": "Max priority fee"
+  },
+  "medium": {
+    "message": "Market"
   },
   "memo": {
     "message": "memo"
@@ -1473,8 +1608,8 @@
   "mobileSyncWarning": {
     "message": "The 'Sync with extension' feature is temporarily disabled. If you want to use your extension wallet on MetaMask mobile, then on your mobile app: go back to the wallet setup options and select the 'Import with Secret Recovery Phrase' option. Use your extension wallet's secret phrase to then import your wallet into mobile."
   },
-  "multilayerNetworkGasInfo": {
-    "message": "The current layer 2 network requires that fees be paid on layer 1 (ethereum mainnet) and the layer 2 network itself."
+  "multiplier": {
+    "message": "multiplier"
   },
   "mustSelectOne": {
     "message": "Must select at least 1 token."
@@ -1538,6 +1673,9 @@
   "networkSettingsDescription": {
     "message": "Add and edit custom RPC networks"
   },
+  "networkStatus": {
+    "message": "Network status"
+  },
   "networkURL": {
     "message": "Network URL"
   },
@@ -1572,6 +1710,12 @@
   "newContract": {
     "message": "New Contract"
   },
+  "newNFTsDetected": {
+    "message": "New NFTs detected"
+  },
+  "newNFTsDetectedInfo": {
+    "message": "One or more new NFTs were detected in your wallet."
+  },
   "newNetworkAdded": {
     "message": "“$1” was successfully added!"
   },
@@ -1594,9 +1738,15 @@
     "message": "Nonce is higher than suggested nonce of $1",
     "description": "The next nonce according to MetaMask's internal logic"
   },
+  "nftTokenIdPlaceholder": {
+    "message": "Enter the collectible ID"
+  },
   "nfts": {
     "message": "NFTs"
   },
+  "nickname": {
+    "message": "Nickname"
+  },
   "noAccountsFound": {
     "message": "No accounts found for the given search query"
   },
@@ -1635,6 +1785,9 @@
   },
   "nonceFieldHeading": {
     "message": "Custom Nonce"
+  },
+  "notBusy": {
+    "message": "Not busy"
   },
   "notCurrentAccount": {
     "message": "Is this the correct account? It's different from the currently selected account in your wallet"
@@ -1844,11 +1997,21 @@
   "pending": {
     "message": "Pending"
   },
+  "pendingTransactionInfo": {
+    "message": "This transaction will not process until that one is complete."
+  },
+  "pendingTransactionMultiple": {
+    "message": "You have ($1) pending transactions."
+  },
+  "pendingTransactionSingle": {
+    "message": "You have (1) pending transaction.",
+    "description": "$1 is count of pending transactions"
+  },
   "permissionCheckedIconDescription": {
     "message": "You have approved this permission"
   },
   "permissionRequest": {
-    "message": "Permission Request"
+    "message": "Permission request"
   },
   "permissionUncheckedIconDescription": {
     "message": "You have not approved this permission"
@@ -1876,6 +2039,9 @@
   "primaryCurrencySettingDescription": {
     "message": "Select native to prioritize displaying values in the native currency of the chain (e.g. ETH). Select Fiat to prioritize displaying values in your selected fiat currency."
   },
+  "priorityFee": {
+    "message": "Priority Fee"
+  },
   "privacyMsg": {
     "message": "Privacy Policy"
   },
@@ -1889,6 +2055,9 @@
   "privateNetwork": {
     "message": "Private Network"
   },
+  "proceedWithTransaction": {
+    "message": "I want to proceed anyway"
+  },
   "proposedApprovalLimit": {
     "message": "Proposed Approval Limit"
   },
@@ -2166,6 +2335,9 @@
   "selectHdPath": {
     "message": "Select HD Path"
   },
+  "selectNFTPrivacyPreference": {
+    "message": "Select NFT privacy preference"
+  },
   "selectPathHelp": {
     "message": "If you don't see the accounts you expect, try switching the HD path."
   },
@@ -2228,6 +2400,9 @@
   "showHexDataDescription": {
     "message": "Select this to show the hex data field on the send screen"
   },
+  "showHide": {
+    "message": "Show/hide"
+  },
   "showIncomingTransactions": {
     "message": "Show Incoming Transactions"
   },
@@ -2269,6 +2444,12 @@
   },
   "signed": {
     "message": "Signed"
+  },
+  "simulationErrorMessage": {
+    "message": "This transaction is expected to fail. Trying to execute it is expected to be expensive but fail, and is not recommended."
+  },
+  "simulationErrorMessageV2": {
+    "message": "We were not able to estimate gas. There might be an error in the contract and this transaction may fail."
   },
   "skip": {
     "message": "Skip"
@@ -2322,6 +2503,9 @@
   "spendLimitTooLarge": {
     "message": "Spend limit too large"
   },
+  "stable": {
+    "message": "Stable"
+  },
   "stateLogError": {
     "message": "Error in retrieving state logs."
   },
@@ -2776,6 +2960,9 @@
   "thisWillCreate": {
     "message": "This will create a new wallet and Secret Recovery Phrase"
   },
+  "time": {
+    "message": "Time"
+  },
   "tips": {
     "message": "Tips"
   },
@@ -2786,6 +2973,10 @@
     "message": "To: $1",
     "description": "$1 is the address to include in the To label. It is typically shortened first using shortenAddress"
   },
+  "toggleTestNetworks": {
+    "message": "$1 test networks",
+    "description": "$1 is a clickable link with text defined by the 'showHide' key. The link will open to the advanced settings where users can enable the display of test networks in the network dropdown."
+  },
   "token": {
     "message": "Token"
   },
@@ -2861,11 +3052,11 @@
   "transactionDetailGasTotalSubtitle": {
     "message": "Amount + gas fee"
   },
-  "transactionDetailL1GasHeading": {
-    "message": "Estimated L1 gas fee"
-  },
-  "transactionDetailL2GasHeading": {
-    "message": "Estimated L2 gas fee"
+  "transactionDetailLayer2GasHeading": {
+    "message": "Layer 2 gas fee"
+  },
+  "transactionDetailMultiLayerTotalSubtitle": {
+    "message": "Amount + fees"
   },
   "transactionDropped": {
     "message": "Transaction dropped at $2."
@@ -2880,19 +3071,19 @@
     "message": "Transaction encountered an error."
   },
   "transactionFee": {
-    "message": "Transaction Fee"
+    "message": "Transaction fee"
   },
   "transactionHistoryBaseFee": {
     "message": "Base Fee (GWEI)"
   },
   "transactionHistoryL1GasLabel": {
-    "message": "Total L1 gas fee"
+    "message": "Total L1 Gas Fee"
   },
   "transactionHistoryL2GasLimitLabel": {
-    "message": "L2 gas limit`"
+    "message": "L2 Gas Limit"
   },
   "transactionHistoryL2GasPriceLabel": {
-    "message": "L2 gas price`"
+    "message": "L2 Gas Price"
   },
   "transactionHistoryMaxFeePerGas": {
     "message": "Max Fee Per Gas"
@@ -2935,8 +3126,14 @@
   "tryAgain": {
     "message": "Try again"
   },
+  "tryAnywayOption": {
+    "message": "I will try anyway"
+  },
   "turnOnTokenDetection": {
     "message": "Turn on enhanced token detection"
+  },
+  "twelveHrTitle": {
+    "message": "12hr:"
   },
   "typePassword": {
     "message": "Type your MetaMask password"
@@ -2996,6 +3193,12 @@
   "urlExistsErrorMsg": {
     "message": "This URL is currently used by the $1 network."
   },
+  "useCollectibleDetection": {
+    "message": "Autodetect NFTs"
+  },
+  "useCollectibleDetectionDescription": {
+    "message": "Displaying NFTs media & data may expose your IP address to centralized servers. Third-party APIs (like OpenSea) are used to detect NFTs in your wallet. This exposes your account address with those services. Leave this disabled if you don’t want the app to pull data from those those services."
+  },
   "usePhishingDetection": {
     "message": "Use Phishing Detection"
   },
@@ -3040,6 +3243,9 @@
   },
   "viewMore": {
     "message": "View More"
+  },
+  "viewOnBlockExplorer": {
+    "message": "View on block explorer"
   },
   "viewOnCustomBlockExplorer": {
     "message": "View $1 at $2",
