--- conflicted
+++ resolved
@@ -2883,7 +2883,21 @@
   "notificationsMarkAllAsRead": {
     "message": "Mark all as read"
   },
-<<<<<<< HEAD
+  "notificationsOpenBetaSnapsActionText": {
+    "message": "Learn more"
+  },
+  "notificationsOpenBetaSnapsDescriptionOne": {
+    "message": "🎉 We're excited to announce the Open Beta of MetaMask Snaps!"
+  },
+  "notificationsOpenBetaSnapsDescriptionThree": {
+    "message": "Personalize your wallet with snaps built by the developer community!"
+  },
+  "notificationsOpenBetaSnapsDescriptionTwo": {
+    "message": "Snaps help you do more with MetaMask — like connect to more networks, see transaction insights, and get custom notifications."
+  },
+  "notificationsOpenBetaSnapsTitle": {
+    "message": "Introducing MetaMask Snaps"
+  },
   "notificationsU2FLedgerLiveDescription": {
     "message": "U2F and Ledger Live are no longer available on Chrome. You can still connect Ledger devices on Chrome using Webhid.",
     "description": "Description of a notification in the 'See What's New' popup. Describes the U2F and Ledger Live connection modes are now deprecated"
@@ -2891,22 +2905,6 @@
   "notificationsU2FLedgerLiveTitle": {
     "message": "U2F and Ledger Live deprecation",
     "description": "Title for a notification in the 'See What's New' popup. Tells ledger and chrome users that U2F and Ledger Live options are now deprecated."
-=======
-  "notificationsOpenBetaSnapsActionText": {
-    "message": "Learn more"
-  },
-  "notificationsOpenBetaSnapsDescriptionOne": {
-    "message": "🎉 We're excited to announce the Open Beta of MetaMask Snaps!"
-  },
-  "notificationsOpenBetaSnapsDescriptionThree": {
-    "message": "Personalize your wallet with snaps built by the developer community!"
-  },
-  "notificationsOpenBetaSnapsDescriptionTwo": {
-    "message": "Snaps help you do more with MetaMask — like connect to more networks, see transaction insights, and get custom notifications."
-  },
-  "notificationsOpenBetaSnapsTitle": {
-    "message": "Introducing MetaMask Snaps"
->>>>>>> 25114997
   },
   "numberOfNewTokensDetectedPlural": {
     "message": "$1 new tokens found in this account",
