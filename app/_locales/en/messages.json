--- conflicted
+++ resolved
@@ -4222,16 +4222,9 @@
   "snapDetailsInstalled": {
     "message": "Installed"
   },
-<<<<<<< HEAD
-  "snapError": {
-    "message": "Snap Error: '$1'. Error Code: '$2'",
-    "description": "This is shown when a snap encounters an error. $1 is the error message from the snap, and $2 is the error code."
-  },
-  "snapFeedback": {
+  "accountSnapsFeedback": {
     "message": "Submit feedback on this feature"
   },
-=======
->>>>>>> 7d1c3606
   "snapInstall": {
     "message": "Install snap"
   },
