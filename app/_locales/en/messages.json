{
  "privacyMode": {
    "message": "Privacy Mode"
  },
  "privacyModeDescription": {
    "message": "Websites must request access to view your account information."
  },
  "exposeAccounts": {
    "message": "Expose Accounts"
  },
  "exposeDescription": {
    "message": "Expose accounts to the current website. Useful for legacy dapps."
  },
  "chartOnlyAvailableEth": {
    "message": "Chart only available on Ethereum networks."
  },
  "confirmExpose": {
    "message": "Are you sure you want to expose your accounts to the current website?"
  },
  "confirmClear": {
    "message": "Are you sure you want to clear approved websites?"
  },
  "contractInteraction": {
    "message": "Contract Interaction"
  },
  "clearApprovalDataSuccess": {
    "message": "Approved website data cleared successfully."
  },
  "approvalData": {
    "message": "Privacy Data"
  },
  "approvalDataDescription": {
    "message": "Clear privacy data so all websites must request access to view account information again."
  },
  "clearApprovalData": {
    "message": "Clear Privacy Data"
  },
  "reject": {
    "message": "Reject"
  },
  "providerRequest": {
    "message": "$1 would like to connect to your account"
  },
  "providerRequestInfo": {
    "message": "This site is requesting access to view your current account address. Always make sure you trust the sites you interact with."
  },
  "aboutUs": {
    "message": "About Us"
  },
  "accept": {
    "message": "Accept"
  },
  "acceleratingATransaction": {
    "message": "* Accelerating a transaction by using a higher gas price increases its chances of getting processed by the network faster, but it is not always guaranteed."
  },
  "accessingYourCamera": {
    "message": "Accessing your camera..."
  },
  "account": {
    "message": "Account"
  },
  "accountDetails": {
    "message": "Account Details"
  },
  "accountName": {
    "message": "Account Name"
  },
  "accountOptions": {
    "message": "Account Options"
  },
  "accountSelectionRequired": {
    "message": "You need to select an account!"
  },
  "activityLog": {
    "message": "activity log"
  },
  "address": {
    "message": "Address"
  },
  "advanced": {
    "message": "Advanced"
  },
  "advancedSettingsDescription": {
    "message": "Access developer features, download State Logs, Reset Account, setup testnets and custom RPC."
  },
  "advancedOptions": {
    "message": "Advanced Options"
  },
  "addCustomToken": {
    "message": "Add custom token"
  },
  "addToken": {
    "message": "Add Token"
  },
  "addTokens": {
    "message": "Add Tokens"
  },
  "addSuggestedTokens": {
    "message": "Add Suggested Tokens"
  },
  "addAcquiredTokens": {
    "message": "Add the tokens you've acquired using MetaMask"
  },
  "agreeTermsOfService": {
    "message": "I agree to the Terms of Service"
  },
  "allDone": {
    "message": "All Done"
  },
  "alreadyHaveSeedPhrase": {
    "message": "No, I already have a seed phrase"
  },
  "amount": {
    "message": "Amount"
  },
  "amountPlusGas": {
    "message": "Amount + Gas"
  },
  "amountPlusTxFee": {
    "message": "Amount + TX Fee"
  },
  "appDescription": {
    "message": "An Ethereum Wallet in your Browser",
    "description": "The description of the application"
  },
  "appName": {
    "message": "MetaMask",
    "description": "The name of the application"
  },
  "approve": {
    "message": "Approve"
  },
  "approved": {
    "message": "Approved"
  },
  "attemptingConnect": {
    "message": "Attempting to connect to blockchain."
  },
  "attemptToCancel": {
    "message": "Attempt to Cancel?"
  },
  "attemptToCancelDescription": {
    "message": "Submitting this attempt does not guarantee your original transaction will be cancelled. If the cancellation attempt is successful, you will be charged the transaction fee above."
  },
  "attributions": {
    "message": "Attributions"
  },
  "available": {
    "message": "Available"
  },
  "average": {
    "message": "Average"
  },
  "back": {
    "message": "Back"
  },
  "balance": {
    "message": "Balance"
  },
  "balanceOutdated": {
    "message": "Balance may be outdated"
  },
  "balances": {
    "message": "Token balance(s)"
  },
  "balanceIsInsufficientGas": {
    "message": "Insufficient balance for current gas total"
  },
  "basic": {
    "message": "Basic"
  },
  "beta": {
    "message": "BETA"
  },
  "betweenMinAndMax": {
    "message": "must be greater than or equal to $1 and less than or equal to $2.",
    "description": "helper for inputting hex as decimal input"
  },
  "blockiesIdenticon": {
    "message": "Use Blockies Identicon"
  },
  "borrowDharma": {
    "message": "Borrow With Dharma (Beta)"
  },
  "browserNotSupported": {
    "message": "Your Browser is not supported..."
  },
  "builtInCalifornia": {
    "message": "MetaMask is designed and built in California."
  },
  "buy": {
    "message": "Buy"
  },
  "buyCoinbase": {
    "message": "Buy on Coinbase"
  },
  "buyCoinbaseExplainer": {
    "message": "Coinbase is the world’s most popular way to buy and sell Bitcoin, Ethereum, and Litecoin."
  },
<<<<<<< HEAD
  "buyWithWyre": {
    "message": "Buy ETH with Wyre"
  },
  "buyWithWyreDescription": {
    "message": "Wyre lets you use aa credit card to deposit ETH right in to your MetaMask account. From the Airswap website, click \"Use Fiat\" in the top-right corner. You can also use Airswap to get started with ERC 20 tokens!"
=======
  "buyCoinSwitch": {
    "message": "Buy on CoinSwitch"
  },
  "buyCoinSwitchExplainer": {
    "message": "CoinSwitch is the one-stop destination to exchange more than 300 cryptocurrencies at the best rate."
>>>>>>> b004b182
  },
  "bytes": {
    "message": "Bytes"
  },
  "ok": {
    "message": "Ok"
  },
  "cancel": {
    "message": "Cancel"
  },
  "cancelAttempt": {
    "message": "Cancel Attempt"
  },
  "cancellationGasFee": {
    "message": "Cancellation Gas Fee"
  },
  "cancelled": {
    "message": "Cancelled"
  },
  "cancelN": {
    "message": "Cancel all $1 transactions"
  },
  "classicInterface": {
    "message": "Use classic interface"
  },
  "clickCopy": {
    "message": "Click to Copy"
  },
  "clickToAdd": {
    "message": "Click on $1 to add them to your account"
  },
  "clickToRevealSeed": {
    "message": "Click here to reveal secret words"
  },
  "close": {
    "message": "Close"
  },
  "chromeRequiredForHardwareWallets": {
    "message": "You need to use MetaMask on Google Chrome in order to connect to your Hardware Wallet."
  },
  "company": {
    "message": "Company"
  },
  "confirm": {
    "message": "Confirm"
  },
  "confirmationTime": {
    "message": "Confirmation time (sec)"
  },
  "confirmed": {
    "message": "Confirmed"
  },
  "confirmContract": {
    "message": "Confirm Contract"
  },
  "confirmPassword": {
    "message": "Confirm Password"
  },
  "confirmSecretBackupPhrase": {
    "message": "Confirm your Secret Backup Phrase"
  },
  "confirmTransaction": {
    "message": "Confirm Transaction"
  },
  "congratulations": {
    "message": "Congratulations"
  },
  "connectHardwareWallet": {
    "message": "Connect Hardware Wallet"
  },
  "connect": {
    "message": "Connect"
  },
  "connectRequest": {
    "message": "Connect Request"
  },
  "connecting": {
    "message": "Connecting..."
  },
  "connectingTo": {
    "message": "Connecting to $1"
  },
  "connectingToKovan": {
    "message": "Connecting to Kovan Test Network"
  },
  "connectingToMainnet": {
    "message": "Connecting to Main Ethereum Network"
  },
  "connectingToRopsten": {
    "message": "Connecting to Ropsten Test Network"
  },
  "connectingToRinkeby": {
    "message": "Connecting to Rinkeby Test Network"
  },
  "connectingToUnknown": {
    "message": "Connecting to Unknown Network"
  },
  "connectToLedger": {
    "message": "Connect to Ledger"
  },
  "connectToTrezor": {
    "message": "Connect to Trezor"
  },
  "continue": {
    "message": "Continue"
  },
  "continueToCoinbase": {
    "message": "Continue to Coinbase"
  },
<<<<<<< HEAD
  "continueToWyre": {
    "message": "Continue to Wyre"
=======
  "continueToCoinSwitch": {
    "message": "Continue to CoinSwitch"
>>>>>>> b004b182
  },
  "contractDeployment": {
    "message": "Contract Deployment"
  },
  "conversionProgress": {
    "message": "Conversion in progress"
  },
  "copiedButton": {
    "message": "Copied"
  },
  "copiedClipboard": {
    "message": "Copied to Clipboard"
  },
  "copiedExclamation": {
    "message": "Copied!"
  },
  "copiedSafe": {
    "message": "I've copied it somewhere safe"
  },
  "copy": {
    "message": "Copy"
  },
  "copyAddress": {
    "message": "Copy address to clipboard"
  },
  "copyTransactionId": {
    "message": "Copy Transaction ID"
  },
  "copiedTransactionId": {
    "message": "Copied Transaction ID"
  },
  "copyToClipboard": {
    "message": "Copy to clipboard"
  },
  "copyButton": {
    "message": " Copy "
  },
  "copyPrivateKey": {
    "message": "This is your private key (click to copy)"
  },
  "create": {
    "message": "Create"
  },
  "createAccount": {
    "message": "Create Account"
  },
  "createAWallet": {
    "message": "Create a Wallet"
  },
  "createDen": {
    "message": "Create"
  },
  "createPassword": {
    "message": "Create Password"
  },
  "crypto": {
    "message": "Crypto",
    "description": "Exchange type (cryptocurrencies)"
  },
  "currencyConversion": {
    "message": "Currency Conversion"
  },
  "currentLanguage": {
    "message": "Current Language"
  },
  "currentNetwork": {
    "message": "Current Network"
  },
  "currentRpc": {
    "message": "Current RPC"
  },
  "customGas": {
    "message": "Customize Gas"
  },
  "customGasSubTitle": {
    "message": "Increasing fee may decrease processing times, but it is not guaranteed."
  },
  "customToken": {
    "message": "Custom Token"
  },
  "customize": {
    "message": "Customize"
  },
  "customRPC": {
    "message": "Custom RPC"
  },
  "decimalsMustZerotoTen": {
    "message": "Decimals must be at least 0, and not over 36."
  },
  "decimal": {
    "message": "Decimals of Precision"
  },
  "defaultNetwork": {
    "message": "The default network for Ether transactions is Main Net."
  },
  "denExplainer": {
    "message": "Your DEN is your password-encrypted storage within MetaMask."
  },
  "deposit": {
    "message": "Deposit"
  },
  "depositBTC": {
    "message": "Deposit your BTC to the address below:"
  },
  "depositCoin": {
    "message": "Deposit your $1 to the address below",
    "description": "Tells the user what coin they have selected to deposit with shapeshift"
  },
  "depositEth": {
    "message": "Deposit Eth"
  },
  "depositEther": {
    "message": "Deposit Ether"
  },
  "depositFiat": {
    "message": "Deposit with Fiat"
  },
  "depositFromAccount": {
    "message": "Deposit from another account"
  },
  "depositShapeShift": {
    "message": "Deposit with ShapeShift"
  },
  "depositShapeShiftExplainer": {
    "message": "If you own other cryptocurrencies, you can trade and deposit Ether directly into your MetaMask wallet. No Account Needed."
  },
  "details": {
    "message": "Details"
  },
  "directDeposit": {
    "message": "Direct Deposit"
  },
  "directDepositEther": {
    "message": "Directly Deposit Ether"
  },
  "directDepositEtherExplainer": {
    "message": "If you already have some Ether, the quickest way to get Ether in your new wallet by direct deposit."
  },
  "done": {
    "message": "Done"
  },
  "downloadGoogleChrome": {
    "message": "Download Google Chrome"
  },
  "downloadSecretBackup": {
    "message": "Download this Secret Backup Phrase and keep it stored safely on an external encrypted hard drive or storage medium."
  },
  "downloadStateLogs": {
    "message": "Download State Logs"
  },
  "dontHaveAHardwareWallet": {
    "message": "Don’t have a hardware wallet?"
  },
  "dropped": {
    "message": "Dropped"
  },
  "edit": {
    "message": "Edit"
  },
  "editAccountName": {
    "message": "Edit Account Name"
  },
  "editingTransaction": {
    "message": "Make changes to your transaction"
  },
  "emailUs": {
    "message": "Email us!"
  },
  "encryptNewDen": {
    "message": "Encrypt your new DEN"
  },
  "endOfFlowMessage1": {
    "message": "You passed the test - keep your seedphrase safe, it's your responsibility!"
  },
  "endOfFlowMessage2": {
    "message": "Tips on storing it safely"
  },
  "endOfFlowMessage3": {
    "message": "Save a backup in multiple places."
  },
  "endOfFlowMessage4": {
    "message": "Never share the phrase with anyone."
  },
  "endOfFlowMessage5": {
    "message": "Be careful of phishing! MetaMask will never spontaneously ask for your seed phrase."
  },
  "endOfFlowMessage6": {
    "message": "If you need to back your up seed phrase again, you can find it in Settings -> Security."
  },
  "endOfFlowMessage7": {
    "message": "If you ever have questions or see something fishy, email support@metamask.io."
  },
  "endOfFlowMessage8": {
    "message": "MetaMask cannot recover your seedphrase. Learn more."
  },
  "ensNameNotFound": {
    "message": "ENS name not found"
  },
  "enterPassword": {
    "message": "Enter password"
  },
  "enterPasswordConfirm": {
    "message": "Enter your password to confirm"
  },
  "enterPasswordContinue": {
    "message": "Enter password to continue"
  },
  "eth": {
    "message": "ETH"
  },
  "etherscanView": {
    "message": "View account on Etherscan"
  },
  "estimatedProcessingTimes": {
    "message": "Estimated Processing Times"
  },
  "exchangeRate": {
    "message": "Exchange Rate"
  },
  "expandView": {
    "message": "Expand View"
  },
  "exportPrivateKey": {
    "message": "Export Private Key"
  },
  "exportPrivateKeyWarning": {
    "message": "Export private keys at your own risk."
  },
  "failed": {
    "message": "Failed"
  },
  "fast": {
    "message": "Fast"
  },
  "faster": {
    "message": "Faster"
  },
  "fastest": {
    "message": "Fastest"
  },
  "feeChartTitle": {
    "message": "Live Transaction Fee Predictions"
  },
  "fiat": {
    "message": "Fiat",
    "description": "Exchange type"
  },
  "fileImportFail": {
    "message": "File import not working? Click here!",
    "description": "Helps user import their account from a JSON file"
  },
  "followTwitter": {
    "message": "Follow us on Twitter"
  },
  "forgetDevice": {
    "message": "Forget this device"
  },
  "from": {
    "message": "From"
  },
  "fromToSame": {
    "message": "From and To address cannot be the same"
  },
  "fromShapeShift": {
    "message": "From ShapeShift"
  },
  "functionType": {
    "message": "Function Type"
  },
  "gas": {
    "message": "Gas",
    "description": "Short indication of gas cost"
  },
  "gasFee": {
    "message": "Gas Fee"
  },
  "gasLimit": {
    "message": "Gas Limit"
  },
  "gasLimitCalculation": {
    "message": "We calculate the suggested gas limit based on network success rates."
  },
  "gasLimitInfoModalContent": {
    "message": "Gas limit is the maximum amount of units of gas you are willing to spend."
  },
  "gasLimitRequired": {
    "message": "Gas Limit Required"
  },
  "gasLimitTooLow": {
    "message": "Gas limit must be at least 21000"
  },
  "gasUsed": {
    "message": "Gas Used"
  },
  "generatingSeed": {
    "message": "Generating Seed..."
  },
  "gasPrice": {
    "message": "Gas Price (GWEI)"
  },
  "gasPriceExtremelyLow": {
    "message": "Gas Price Extremely Low"
  },
  "gasPriceInfoModalContent": {
    "message": "Gas price specifies the amount of Ether you are willing to pay for each unit of gas."
  },
  "gasPriceNoDenom": {
    "message": "Gas Price"
  },
  "gasPriceCalculation": {
    "message": "We calculate the suggested gas prices based on network success rates."
  },
  "gasPriceRequired": {
    "message": "Gas Price Required"
  },
  "general": {
    "message": "General"
  },
  "generalSettingsDescription": {
    "message": "Currency conversion, primary currency, language, blockies identicon"
  },
  "generatingTransaction": {
    "message": "Generating transaction"
  },
  "getEther": {
    "message": "Get Ether"
  },
  "getEtherFromFaucet": {
    "message": "Get Ether from a faucet for the $1",
    "description": "Displays network name for Ether faucet"
  },
  "getHelp": {
    "message": "Get Help."
  },
  "getStarted": {
    "message": "Get Started"
  },
  "greaterThanMin": {
    "message": "must be greater than or equal to $1.",
    "description": "helper for inputting hex as decimal input"
  },
  "happyToSeeYou": {
    "message": "We’re happy to see you."
  },
  "hardware": {
    "message": "hardware"
  },
  "hardwareWalletConnected": {
    "message": "Hardware wallet connected"
  },
  "hardwareWallets": {
    "message": "Connect a hardware wallet"
  },
  "hardwareWalletsMsg": {
    "message": "Select a hardware wallet you'd like to use with MetaMask"
  },
  "havingTroubleConnecting": {
    "message": "Having trouble connecting?"
  },
  "here": {
    "message": "here",
    "description": "as in -click here- for more information (goes with troubleTokenBalances)"
  },
  "hereList": {
    "message": "Here's a list!!!!"
  },
  "hexData": {
    "message": "Hex Data"
  },
  "hide": {
    "message": "Hide"
  },
  "hideToken": {
    "message": "Hide Token"
  },
  "hideTokenPrompt": {
    "message": "Hide Token?"
  },
  "history": {
    "message": "History"
  },
  "howToDeposit": {
    "message": "How would you like to deposit Ether?"
  },
  "holdEther": {
    "message": "It allows you to hold ether & tokens, and serves as your bridge to decentralized applications."
  },
  "import": {
    "message": "Import",
    "description": "Button to import an account from a selected file"
  },
  "importAccount": {
    "message": "Import Account"
  },
  "importAccountMsg": {
    "message": " Imported accounts will not be associated with your originally created MetaMask account seedphrase. Learn more about imported accounts "
  },
  "importAccountSeedPhrase": {
    "message": "Import an Account with Seed Phrase"
  },
  "importAnAccount": {
    "message": "Import an account"
  },
  "importDen": {
    "message": "Import Existing DEN"
  },
  "importWallet": {
    "message": "Import Wallet"
  },
  "importYourExisting": {
    "message": "Import your existing wallet using a 12 word seed phrase"
  },
  "imported": {
    "message": "Imported",
    "description": "status showing that an account has been fully loaded into the keyring"
  },
  "importUsingSeed": {
    "message": "Import using account seed phrase"
  },
  "importWithSeedPhrase": {
    "message": "Import with seed phrase"
  },
  "info": {
    "message": "Info"
  },
  "infoHelp": {
    "message": "Info & Help"
  },
  "initialTransactionConfirmed": {
    "message": "Your initial transaction was confirmed by the network. Click OK to go back."
  },
  "insufficientBalance": {
    "message": "Insufficient balance."
  },
  "insufficientFunds": {
    "message": "Insufficient funds."
  },
  "insufficientTokens": {
    "message": "Insufficient tokens."
  },
  "invalidAddress": {
    "message": "Invalid address"
  },
  "invalidAddressRecipient": {
    "message": "Recipient address is invalid"
  },
  "knownAddressRecipient": {
    "message": "Known contract address."
  },
  "invalidAddressRecipientNotEthNetwork": {
    "message": "Not ETH network, set to lowercase"
  },
  "invalidGasParams": {
    "message": "Invalid Gas Parameters"
  },
  "invalidInput": {
    "message": "Invalid input."
  },
  "invalidRequest": {
    "message": "Invalid Request"
  },
  "invalidRPC": {
    "message": "Invalid RPC URL"
  },
  "invalidSeedPhrase": {
    "message": "Invalid seed phrase"
  },
  "jsonFail": {
    "message": "Something went wrong. Please make sure your JSON file is properly formatted."
  },
  "jsonFile": {
    "message": "JSON File",
    "description": "format for importing an account"
  },
  "keepTrackTokens": {
    "message": "Keep track of the tokens you’ve bought with your MetaMask account."
  },
  "kovan": {
    "message": "Kovan Test Network"
  },
  "knowledgeDataBase": {
    "message": "Visit our Knowledge Base"
  },
  "max": {
    "message": "Max"
  },
  "learnMore": {
    "message": "Learn more"
  },
  "ledgerAccountRestriction": {
    "message": "You need to make use your last account before you can add a new one."
  },
  "legal": {
    "message": "Legal"
  },
  "lessThanMax": {
    "message": "must be less than or equal to $1.",
    "description": "helper for inputting hex as decimal input"
  },
  "letsGoSetUp": {
    "message": "Yes, let’s get set up!"
  },
  "likeToAddTokens": {
    "message": "Would you like to add these tokens?"
  },
  "links": {
    "message": "Links"
  },
  "limit": {
    "message": "Limit"
  },
  "liveGasPricePredictions": {
    "message": "Live Gas Price Predictions"
  },
  "loading": {
    "message": "Loading..."
  },
  "loadingTokens": {
    "message": "Loading Tokens..."
  },
  "localhost": {
    "message": "Localhost 8545"
  },
  "login": {
    "message": "Log In"
  },
  "logout": {
    "message": "Log out"
  },
  "loose": {
    "message": "Loose"
  },
  "loweCaseWords": {
    "message": "seed words only have lowercase characters"
  },
  "mainnet": {
    "message": "Main Ethereum Network"
  },
  "memorizePhrase": {
    "message": "Memorize this phrase."
  },
  "menu": {
    "message": "Menu"
  },
  "message": {
    "message": "Message"
  },
  "metamaskDescription": {
    "message": "Connecting you to Ethereum and the Decentralized Web."
  },
  "metamaskSeedWords": {
    "message": "MetaMask Seed Words"
  },
  "metamaskVersion": {
    "message": "MetaMask Version"
  },
  "min": {
    "message": "Minimum"
  },
  "missingYourTokens": {
    "message": "Don't see your tokens?"
  },
  "minutesShorthand": {
    "message": "Min"
  },
  "mobileSyncTitle": {
    "message": "Sync accounts with mobile"
  },
  "mobileSyncText": {
    "message": "Please enter your password to confirm it's you!"
  },
  "myAccounts": {
    "message": "My Accounts"
  },
  "mustSelectOne": {
    "message": "Must select at least 1 token."
  },
  "needEtherInWallet": {
    "message": "To interact with decentralized applications using MetaMask, you’ll need Ether in your wallet."
  },
  "needImportFile": {
    "message": "You must select a file to import.",
    "description": "User is important an account and needs to add a file to continue"
  },
  "needImportPassword": {
    "message": "You must enter a password for the selected file.",
    "description": "Password and file needed to import an account"
  },
  "negativeETH": {
    "message": "Can not send negative amounts of ETH."
  },
  "networks": {
    "message": "Networks"
  },
  "nevermind": {
    "message": "Nevermind"
  },
  "newAccount": {
    "message": "New Account"
  },
  "newAccountNumberName": {
    "message": "Account $1",
    "description": "Default name of next account to be created on create account screen"
  },
  "newContract": {
    "message": "New Contract"
  },
  "newPassword": {
    "message": "New Password (min 8 chars)"
  },
  "newPassword8Chars": {
    "message": "New Password (min 8 chars)"
  },
  "newRecipient": {
    "message": "New Recipient"
  },
  "newNetwork": {
    "message": "New Network"
  },
  "newToMetaMask": {
    "message": "New to MetaMask?"
  },
  "noAlreadyHaveSeed": {
    "message": "No, I already have a seed phrase"
  },
  "protectYourKeys": {
    "message": "Protect Your Keys!"
  },
  "protectYourKeysMessage1": {
    "message": "Be careful with your seed phrase — there have been reports of websites that attempt to imitate MetaMask. MetaMask will never ask for your seed phrase!"
  },
  "protectYourKeysMessage2": {
    "message": "Keep your phrase safe. If you see something fishy, or you’re uncertain about a website, email support@metamask.io"
  },
  "rpcURL": {
    "message": "New RPC URL"
  },
  "showAdvancedOptions": {
    "message": "Show Advanced Options"
  },
  "hideAdvancedOptions": {
    "message": "Hide Advanced Options"
  },
  "optionalChainId": {
    "message": "ChainID (optional)"
  },
  "optionalSymbol": {
    "message": "Symbol (optional)"
  },
  "optionalNickname": {
    "message": "Nickname (optional)"
  },
  "newTotal": {
    "message": "New Total"
  },
  "newTransactionFee": {
    "message": "New Transaction Fee"
  },
  "next": {
    "message": "Next"
  },
  "noAddressForName": {
    "message": "No address has been set for this name."
  },
  "noDeposits": {
    "message": "No deposits received"
  },
  "noConversionRateAvailable": {
    "message": "No Conversion Rate Available"
  },
  "noTransactionHistory": {
    "message": "No transaction history."
  },
  "noTransactions": {
    "message": "You have no transactions"
  },
  "notEnoughGas": {
    "message": "Not Enough Gas"
  },
  "notFound": {
    "message": "Not Found"
  },
  "notStarted": {
    "message": "Not Started"
  },
  "noWebcamFoundTitle": {
    "message": "Webcam not found"
  },
  "noWebcamFound": {
    "message": "Your computer's webcam was not found. Please try again."
  },
  "ofTextNofM": {
    "message": "of"
  },
  "oldUI": {
    "message": "Old UI"
  },
  "oldUIMessage": {
    "message": "You have returned to the old UI. You can switch back to the New UI through the option in the top right dropdown menu."
  },
  "onlySendToEtherAddress": {
    "message": "Only send ETH to an Ethereum address."
  },
  "onlySendTokensToAccountAddress": {
    "message": "Only send $1 to an Ethereum account address.",
    "description": "displays token symbol"
  },
  "openInTab": {
    "message": "Open in tab"
  },
  "or": {
    "message": "or",
    "description": "choice between creating or importing a new account"
  },
  "orderOneHere": {
    "message": "Order a Trezor or Ledger and keep your funds in cold storage"
  },
  "origin": {
    "message": "Origin"
  },
  "outgoing": {
    "message": "Outgoing"
  },
  "parameters": {
    "message": "Parameters"
  },
  "originalTotal": {
    "message": "Original Total"
  },
  "participateInMetaMetrics": {
    "message": "Participate in MetaMetrics"
  },
  "participateInMetaMetricsDescription": {
    "message": "Participate in MetaMetrics to help us make MetaMask better"
  },
  "password": {
    "message": "Password"
  },
  "passwordCorrect": {
    "message": "Please make sure your password is correct."
  },
  "passwordsDontMatch": {
    "message": "Passwords Don't Match"
  },
  "passwordMismatch": {
    "message": "passwords don't match",
    "description": "in password creation process, the two new password fields did not match"
  },
  "passwordNotLongEnough": {
    "message": "Password not long enough"
  },
  "passwordShort": {
    "message": "password not long enough",
    "description": "in password creation process, the password is not long enough to be secure"
  },
  "pastePrivateKey": {
    "message": "Paste your private key string here:",
    "description": "For importing an account from a private key"
  },
  "pasteSeed": {
    "message": "Paste your seed phrase here!"
  },
  "pending": {
    "message": "pending"
  },
  "personalAddressDetected": {
    "message": "Personal address detected. Input the token contract address."
  },
  "pleaseReviewTransaction": {
    "message": "Please review your transaction."
  },
  "popularTokens": {
    "message": "Popular Tokens"
  },
  "prev": {
    "message": "Prev"
  },
  "primaryCurrencySetting": {
    "message": "Primary Currency"
  },
  "primaryCurrencySettingDescription": {
    "message": "Select native to prioritize displaying values in the native currency of the chain (e.g. ETH). Select Fiat to prioritize displaying values in your selected fiat currency."
  },
  "privacyMsg": {
    "message": "Privacy Policy"
  },
  "privateKey": {
    "message": "Private Key",
    "description": "select this type of file to use to import an account"
  },
  "privateKeyWarning": {
    "message": "Warning: Never disclose this key. Anyone with your private keys can steal any assets held in your account."
  },
  "privateNetwork": {
    "message": "Private Network"
  },
  "qrCode": {
    "message": "Show QR Code"
  },
  "queue": {
    "message": "Queue"
  },
  "readdToken": {
    "message": "You can add this token back in the future by going go to “Add token” in your accounts options menu."
  },
  "readMore": {
    "message": "Read more here."
  },
  "readMore2": {
    "message": "Read more."
  },
  "receive": {
    "message": "Receive"
  },
  "recipientAddress": {
    "message": "Recipient Address"
  },
  "refundAddress": {
    "message": "Your Refund Address"
  },
  "rejectAll": {
    "message": "Reject All"
  },
  "rejectTxsN": {
    "message": "Reject $1 transactions"
  },
  "rejectTxsDescription": {
    "message": "You are about to batch reject $1 transactions."
  },
  "rejected": {
    "message": "Rejected"
  },
  "reset": {
    "message": "Reset"
  },
  "resetAccount": {
    "message": "Reset Account"
  },
  "resetAccountDescription": {
    "message": "Resetting your account will clear your transaction history."
  },
  "restoreFromSeed": {
    "message": "Restore account?"
  },
  "restoreVault": {
    "message": "Restore Vault"
  },
  "restoreAccountWithSeed": {
    "message": "Restore your Account with Seed Phrase"
  },
  "requestsAwaitingAcknowledgement": {
    "message": "requests waiting to be acknowledged"
  },
  "required": {
    "message": "Required"
  },
  "retryWithMoreGas": {
    "message": "Retry with a higher gas price here"
  },
  "restore": {
    "message": "Restore"
  },
  "revealSeedWords": {
    "message": "Reveal Seed Words"
  },
  "revealSeedWordsTitle": {
    "message": "Seed Phrase"
  },
  "revealSeedWordsDescription": {
    "message": "If you ever change browsers or move computers, you will need this seed phrase to access your accounts. Save them somewhere safe and secret."
  },
  "revealSeedWordsWarningTitle": {
    "message": "DO NOT share this phrase with anyone!"
  },
  "revealSeedWordsWarning": {
    "message": "These words can be used to steal all your accounts."
  },
  "revert": {
    "message": "Revert"
  },
  "remove": {
    "message": "remove"
  },
  "removeAccount": {
    "message": "Remove account"
  },
  "removeAccountDescription": {
    "message": "This account will be removed from your wallet. Please make sure you have the original seed phrase or private key for this imported account before continuing. You can import or create accounts again from the account drop-down. "
  },
  "readyToConnect": {
    "message": "Ready to Connect?"
  },
  "rinkeby": {
    "message": "Rinkeby Test Network"
  },
  "ropsten": {
    "message": "Ropsten Test Network"
  },
  "rpc": {
    "message": "Custom RPC"
  },
  "sampleAccountName": {
    "message": "E.g. My new account",
    "description": "Help user understand concept of adding a human-readable name to their account"
  },
  "save": {
    "message": "Save"
  },
  "slow": {
    "message": "Slow"
  },
  "slower": {
    "message": "Slower"
  },
  "saveAsCsvFile": {
    "message": "Save as CSV File"
  },
  "saveAsFile": {
    "message": "Save as File",
    "description": "Account export process"
  },
  "saveSeedAsFile": {
    "message": "Save Seed Words As File"
  },
  "scanInstructions": {
    "message": "Place the QR code in front of your camera"
  },
  "scanQrCode": {
    "message": "Scan QR Code"
  },
  "search": {
    "message": "Search"
  },
  "searchResults": {
    "message": "Search Results"
  },
  "secretBackupPhrase": {
    "message": "Secret Backup Phrase"
  },
  "secretBackupPhraseDescription": {
    "message": "Your secret backup phrase makes it easy to back up and restore your account."
  },
  "secretBackupPhraseWarning": {
    "message": "WARNING: Never disclose your backup phrase. Anyone with this phrase can take your Ether forever."
  },
  "secretPhrase": {
    "message": "Enter your secret twelve word phrase here to restore your vault."
  },
  "securityAndPrivacy": {
    "message": "Security & Privacy"
  },
  "securitySettingsDescription": {
    "message": "Privacy settings and wallet seed phrase"
  },
  "secondsShorthand": {
    "message": "Sec"
  },
  "seedPhrasePlaceholder": {
    "message": "Separate each word with a single space"
  },
  "seedPhraseReq": {
    "message": "Seed phrases are 12 words long"
  },
  "select": {
    "message": "Select"
  },
  "selectCurrency": {
    "message": "Select Currency"
  },
  "selectEachPhrase": {
    "message": "Please select each phrase in order to make sure it is correct."
  },
  "selectLocale": {
    "message": "Select Locale"
  },
  "selectService": {
    "message": "Select Service"
  },
  "selectType": {
    "message": "Select Type"
  },
  "send": {
    "message": "Send"
  },
  "sendAmount": {
    "message": "Send Amount"
  },
  "sendETH": {
    "message": "Send ETH"
  },
  "sendTokens": {
    "message": "Send Tokens"
  },
  "sentEther": {
    "message": "sent ether"
  },
  "sentTokens": {
    "message": "sent tokens"
  },
  "separateEachWord": {
    "message": "Separate each word with a single space"
  },
  "searchTokens": {
    "message": "Search Tokens"
  },
  "selectAnAddress": {
    "message": "Select an Address"
  },
  "selectAnAccount": {
    "message": "Select an Account"
  },
  "selectAnAccountHelp": {
    "message": "Select the account to view in MetaMask"
  },
  "selectAHigherGasFee": {
    "message": "Select a higher gas fee to accelerate the processing of your transaction.*"
  },
  "selectHdPath": {
    "message": "Select HD Path"
  },
  "selectPathHelp": {
    "message": "If you don't see your existing Ledger accounts below, try switching paths to \"Legacy (MEW / MyCrypto)\""
  },
  "sendTokensAnywhere": {
    "message": "Send Tokens to anyone with an Ethereum account"
  },
  "settings": {
    "message": "Settings"
  },
  "shapeshiftBuy": {
    "message": "Buy with Shapeshift"
  },
  "showAdvancedGasInline": {
    "message": "Advanced gas controls"
  },
  "showAdvancedGasInlineDescription": {
    "message": "Select this to show gas price and limit controls directly on the send and confirm screens."
  },
  "showFiatConversionInTestnets": {
    "message": "Show Conversion on Testnets"
  },
  "showFiatConversionInTestnetsDescription": {
    "message": "Select this to show fiat conversion on Testnets"
  },
  "showPrivateKeys": {
    "message": "Show Private Keys"
  },
  "showQRCode": {
    "message": "Show QR Code"
  },
  "showHexData": {
    "message": "Show Hex Data"
  },
  "showHexDataDescription": {
    "message": "Select this to show the hex data field on the send screen"
  },
  "sign": {
    "message": "Sign"
  },
  "signatureRequest": {
    "message": "Signature Request"
  },
  "signed": {
    "message": "Signed"
  },
  "signMessage": {
    "message": "Sign Message"
  },
  "signNotice": {
    "message": "Signing this message can have \ndangerous side effects. Only sign messages from \nsites you fully trust with your entire account.\n This dangerous method will be removed in a future version. "
  },
  "sigRequest": {
    "message": "Signature Request"
  },
  "sigRequested": {
    "message": "Signature Requested"
  },
  "somethingWentWrong": {
    "message": "Oops! Something went wrong."
  },
  "spaceBetween": {
    "message": "there can only be a space between words"
  },
  "speedUp": {
    "message": "speed up"
  },
  "speedUpTitle": {
    "message": "Speed Up Transaction"
  },
  "speedUpSubtitle": {
    "message": "Increase your gas price to attempt to overwrite and speed up your transaction"
  },
  "speedUpCancellation": {
    "message": "Speed up this cancellation"
  },
  "speedUpTransaction": {
    "message": "Speed up this transaction"
  },
  "switchNetworks": {
    "message": "Switch Networks"
  },
  "status": {
    "message": "Status"
  },
  "stateLogs": {
    "message": "State Logs"
  },
  "stateLogsDescription": {
    "message": "State logs contain your public account addresses and sent transactions."
  },
  "stateLogError": {
    "message": "Error in retrieving state logs."
  },
  "step1HardwareWallet": {
    "message": "1. Connect Hardware Wallet"
  },
  "step1HardwareWalletMsg": {
    "message": "Connect your hardware wallet directly to your computer."
  },
  "step2HardwareWallet": {
    "message": "2. Select an Account"
  },
  "step2HardwareWalletMsg": {
    "message": "Select the account you want to view. You can only choose one at a time."
  },
  "step3HardwareWallet": {
    "message": "3. Start using dApps and more!"
  },
  "step3HardwareWalletMsg": {
    "message": "Use your hardware account like you would with any Ethereum account. Log in to dApps, send Eth, buy and store ERC20 tokens and Non-Fungible tokens like CryptoKitties."
  },
  "storePhrase": {
    "message": "Store this phrase in a password manager like 1Password."
  },
  "submit": {
    "message": "Submit"
  },
  "submitted": {
    "message": "Submitted"
  },
  "supportCenter": {
    "message": "Visit our Support Center"
  },
  "symbolBetweenZeroTwelve": {
    "message": "Symbol must be between 0 and 12 characters."
  },
  "syncWithMobile": {
    "message": "Sync with mobile"
  },
  "syncWithMobileTitle": {
    "message": "Sync with mobile"
  },
  "syncWithMobileDesc": {
    "message": "You can sync your accounts and information with your mobile device. Open the MetaMask mobile app, go to \"Settings\" and tap on \"Sync from Browser Extension\""
  },
  "syncWithMobileDescNewUsers": {
    "message": "If you just open the MetaMask Mobile app for the first time, just follow the steps in your phone."
  },
  "syncWithMobileScanThisCode": {
    "message": "Scan this code with your MetaMask mobile app"
  },
  "syncWithMobileBeCareful": {
    "message": "Make sure nobody else is looking at your screen when you scan this code"
  },
  "syncWithMobileComplete": {
    "message": "Your data has been synced succesfully. Enjoy the MetaMask mobile app!"
  },
  "takesTooLong": {
    "message": "Taking too long?"
  },
  "terms": {
    "message": "Terms of Use"
  },
  "testFaucet": {
    "message": "Test Faucet"
  },
  "thisWillCreate": {
    "message": "This will create a new wallet and seed phrase"
  },
  "tips": {
    "message": "Tips"
  },
  "to": {
    "message": "To"
  },
  "toETHviaShapeShift": {
    "message": "$1 to ETH via ShapeShift",
    "description": "system will fill in deposit type in start of message"
  },
  "token": {
    "message": "Token"
  },
  "tokenAddress": {
    "message": "Token Address"
  },
  "tokenAlreadyAdded": {
    "message": "Token has already been added."
  },
  "tokenBalance": {
    "message": "Your Token Balance is:"
  },
  "tokenContractAddress": {
    "message": "Token Contract Address"
  },
  "tokenSelection": {
    "message": "Search for tokens or select from our list of popular tokens."
  },
  "tokenSymbol": {
    "message": "Token Symbol"
  },
  "tokenWarning1": {
    "message": "Keep track of the tokens you’ve bought with your MetaMask account. If you bought tokens using a different account, those tokens will not appear here."
  },
  "total": {
    "message": "Total"
  },
  "transaction": {
    "message": "transaction"
  },
  "transactionConfirmed": {
    "message": "Transaction confirmed at $2."
  },
  "transactionCreated": {
    "message": "Transaction created with a value of $1 at $2."
  },
  "transactionWithNonce": {
    "message": "Transaction $1"
  },
  "transactionDropped": {
    "message": "Transaction dropped at $2."
  },
  "transactionSubmitted": {
    "message": "Transaction submitted with gas fee of $1 at $2."
  },
  "transactionResubmitted": {
    "message": "Transaction resubmitted with gas fee increased to $1 at $2"
  },
  "transactionUpdated": {
    "message": "Transaction updated at $2."
  },
  "transactionUpdatedGas": {
    "message": "Transaction updated with a gas fee of $1 at $2."
  },
  "transactionErrored": {
    "message": "Transaction encountered an error."
  },
  "transactionCancelAttempted": {
    "message": "Transaction cancel attempted with gas fee of $1 at $2"
  },
  "transactionCancelSuccess": {
    "message": "Transaction successfully cancelled at $2"
  },
  "transactions": {
    "message": "transactions"
  },
  "transactionError": {
    "message": "Transaction Error. Exception thrown in contract code."
  },
  "transactionErrorNoContract": {
    "message": "Trying to call a function on a non-contract address."
  },
  "transactionFee": {
    "message": "Transaction Fee"
  },
  "transactionMemo": {
    "message": "Transaction memo (optional)"
  },
  "transactionNumber": {
    "message": "Transaction Number"
  },
  "transactionTime": {
    "message": "Transaction Time"
  },
  "transfer": {
    "message": "Transfer"
  },
  "transferFrom": {
    "message": "Transfer From"
  },
  "transfers": {
    "message": "Transfers"
  },
  "trezorHardwareWallet": {
    "message": "TREZOR Hardware Wallet"
  },
  "troubleTokenBalances": {
    "message": "We had trouble loading your token balances. You can view them ",
    "description": "Followed by a link (here) to view token balances"
  },
  "tryAgain": {
    "message": "Try again"
  },
  "twelveWords": {
    "message": "These 12 words are the only way to restore your MetaMask accounts.\nSave them somewhere safe and secret."
  },
  "typePassword": {
    "message": "Type your MetaMask password"
  },
  "uiMigrationAnnouncement": {
    "message": "Welcome to the new MetaMask UI. If you have feedback about the UI or feature requests, please reach out to our support team or on GitHub."
  },
  "uiWelcome": {
    "message": "Welcome to the New UI (Beta)"
  },
  "uiWelcomeMessage": {
    "message": "You are now using the new MetaMask UI."
  },
  "unapproved": {
    "message": "Unapproved"
  },
  "unavailable": {
    "message": "Unavailable"
  },
  "units": {
    "message": "units"
  },
  "unknown": {
    "message": "Unknown"
  },
  "unknownNetwork": {
    "message": "Unknown Private Network"
  },
  "unknownNetworkId": {
    "message": "Unknown network ID"
  },
  "unknownQrCode": {
    "message": "Error: We couldn't identify that QR code"
  },
  "unknownCameraErrorTitle": {
    "message": "Ooops! Something went wrong...."
  },
  "unknownCameraError": {
    "message": "There was an error while trying to access your camera. Please try again..."
  },
  "unlock": {
    "message": "Unlock"
  },
  "unlockMessage": {
    "message": "The decentralized web awaits"
  },
  "updatedWithDate": {
    "message": "Updated $1"
  },
  "uriErrorMsg": {
    "message": "URIs require the appropriate HTTP/HTTPS prefix."
  },
  "usaOnly": {
    "message": "USA only",
    "description": "Using this exchange is limited to people inside the USA"
  },
  "usedByClients": {
    "message": "Used by a variety of different clients"
  },
  "useOldUI": {
    "message": "Use old UI"
  },
  "validFileImport": {
    "message": "You must select a valid file to import."
  },
  "vaultCreated": {
    "message": "Vault Created"
  },
  "viewAccount": {
    "message": "View Account"
  },
  "viewOnEtherscan": {
    "message": "View on Etherscan"
  },
  "visitWebSite": {
    "message": "Visit our web site"
  },
  "walletSeed": {
    "message": "Wallet Seed"
  },
  "warning": {
    "message": "Warning"
  },
  "welcomeBack": {
    "message": "Welcome Back!"
  },
  "welcome": {
    "message": "Welcome to MetaMask"
  },
  "whatsThis": {
    "message": "What's this?"
  },
  "writePhrase": {
    "message": "Write this phrase on a piece of paper and store in a secure location. If you want even more security, write it down on multiple pieces of paper and store each in 2 - 3 different locations."
  },
  "yesLetsTry": {
    "message": "Yes, let's try"
  },
  "youNeedToAllowCameraAccess": {
    "message": "You need to allow camera access to use this feature."
  },
  "yourSigRequested": {
    "message": "Your signature is being requested"
  },
  "youSign": {
    "message": "You are signing"
  },
  "yourPrivateSeedPhrase": {
    "message": "Your private seed phrase"
  },
  "yourUniqueAccountImage": {
    "message": "Your unique account image"
  },
  "yourUniqueAccountImageDescription1": {
    "message": "This image was programmatically generated for you by your new account number."
  },
  "yourUniqueAccountImageDescription2": {
    "message": "You’ll see this image everytime you need to confirm a transaction."
  },
  "yourUniqueAccountImageDescription3": {
    "message": "MetaMask will never ask for your seed phrase!"
  },
  "zeroGasPriceOnSpeedUpError": {
    "message":"Zero gas price on speed up"
  }
}<|MERGE_RESOLUTION|>--- conflicted
+++ resolved
@@ -197,19 +197,17 @@
   "buyCoinbaseExplainer": {
     "message": "Coinbase is the world’s most popular way to buy and sell Bitcoin, Ethereum, and Litecoin."
   },
-<<<<<<< HEAD
   "buyWithWyre": {
     "message": "Buy ETH with Wyre"
   },
   "buyWithWyreDescription": {
-    "message": "Wyre lets you use aa credit card to deposit ETH right in to your MetaMask account. From the Airswap website, click \"Use Fiat\" in the top-right corner. You can also use Airswap to get started with ERC 20 tokens!"
-=======
+    "message": "Wyre lets you use a credit card to deposit ETH right in to your MetaMask account."
+  },
   "buyCoinSwitch": {
     "message": "Buy on CoinSwitch"
   },
   "buyCoinSwitchExplainer": {
     "message": "CoinSwitch is the one-stop destination to exchange more than 300 cryptocurrencies at the best rate."
->>>>>>> b004b182
   },
   "bytes": {
     "message": "Bytes"
@@ -319,13 +317,11 @@
   "continueToCoinbase": {
     "message": "Continue to Coinbase"
   },
-<<<<<<< HEAD
   "continueToWyre": {
     "message": "Continue to Wyre"
-=======
+  },
   "continueToCoinSwitch": {
     "message": "Continue to CoinSwitch"
->>>>>>> b004b182
   },
   "contractDeployment": {
     "message": "Contract Deployment"
