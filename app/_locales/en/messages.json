{
  "QRHardwareInvalidTransactionTitle": {
    "message": "Error"
  },
  "QRHardwareMismatchedSignId": {
    "message": "Incongruent transaction data. Please check the transaction details."
  },
  "QRHardwarePubkeyAccountOutOfRange": {
    "message": "No more accounts. If you would like to access another account unlisted below, please reconnect your hardware wallet and select it."
  },
  "QRHardwareScanInstructions": {
    "message": "Place the QR code in front of your camera. The screen is blurred, but it will not affect the reading."
  },
  "QRHardwareSignRequestCancel": {
    "message": "Reject"
  },
  "QRHardwareSignRequestDescription": {
    "message": "After you’ve signed with your wallet, click on 'Get Signature' to receive the signature"
  },
  "QRHardwareSignRequestGetSignature": {
    "message": "Get signature"
  },
  "QRHardwareSignRequestSubtitle": {
    "message": "Scan the QR code with your wallet"
  },
  "QRHardwareSignRequestTitle": {
    "message": "Request signature"
  },
  "QRHardwareUnknownQRCodeTitle": {
    "message": "Error"
  },
  "QRHardwareUnknownWalletQRCode": {
    "message": "Invalid QR code. Please scan the sync QR code of the hardware wallet."
  },
  "QRHardwareWalletImporterTitle": {
    "message": "Scan QR code"
  },
  "QRHardwareWalletSteps1Description": {
    "message": "You can choose from a list of official QR-code supporting partners below."
  },
  "QRHardwareWalletSteps1Title": {
    "message": "Connect your QR hardware wallet"
  },
  "QRHardwareWalletSteps2Description": {
    "message": "Ngrave (coming soon)"
  },
  "SIWEAddressInvalid": {
    "message": "The address in the sign-in request does not match the address of the account you are using to sign in."
  },
  "SIWEDomainInvalidText": {
    "message": "The site you're attempting to sign into doesn't match the domain in the request. Proceed with caution."
  },
  "SIWEDomainInvalidTitle": {
    "message": "Deceptive site request."
  },
  "SIWEDomainWarningBody": {
    "message": "The website ($1) is asking you to sign in to the wrong domain. This may be a phishing attack.",
    "description": "$1 represents the website domain"
  },
  "SIWEDomainWarningLabel": {
    "message": "Unsafe"
  },
  "SIWELabelChainID": {
    "message": "Chain ID:"
  },
  "SIWELabelExpirationTime": {
    "message": "Expires At:"
  },
  "SIWELabelIssuedAt": {
    "message": "Issued At:"
  },
  "SIWELabelMessage": {
    "message": "Message:"
  },
  "SIWELabelNonce": {
    "message": "Nonce:"
  },
  "SIWELabelNotBefore": {
    "message": "Not Before:"
  },
  "SIWELabelRequestID": {
    "message": "Request ID:"
  },
  "SIWELabelResources": {
    "message": "Resources: $1",
    "description": "$1 represents the number of resources"
  },
  "SIWELabelURI": {
    "message": "URI:"
  },
  "SIWELabelVersion": {
    "message": "Version:"
  },
  "SIWESiteRequestSubtitle": {
    "message": "This site is requesting to sign in with"
  },
  "SIWESiteRequestTitle": {
    "message": "Sign-in request"
  },
  "SIWEWarningSubtitle": {
    "message": "To confirm you understand, check:"
  },
  "SIWEWarningTitle": {
    "message": "Are you sure?"
  },
  "about": {
    "message": "About"
  },
  "accept": {
    "message": "Accept"
  },
  "acceptTermsOfUse": {
    "message": "I have read and agree to the $1",
    "description": "$1 is the `terms` message"
  },
  "accessAndSpendNoticeNFT": {
    "message": "$1 may access and spend this asset",
    "description": "$1 is the url of the site requesting ability to spend"
  },
  "accessYourWalletWithSRP": {
    "message": "Access your wallet with your Secret Recovery Phrase"
  },
  "accessYourWalletWithSRPDescription": {
    "message": "MetaMask cannot recover your password. We will use your Secret Recovery Phrase to validate your ownership, restore your wallet and set up a new password. First, enter the Secret Recovery Phrase that you were given when you created your wallet. $1",
    "description": "$1 is the words 'Learn More' from key 'learnMore', separated here so that it can be added as a link"
  },
  "accessingYourCamera": {
    "message": "Accessing your camera..."
  },
  "account": {
    "message": "Account"
  },
  "accountDetails": {
    "message": "Account details"
  },
  "accountIdenticon": {
    "message": "Account identicon"
  },
  "accountName": {
    "message": "Account name"
  },
  "accountNameDuplicate": {
    "message": "This account name already exists",
    "description": "This is an error message shown when the user enters a new account name that matches an existing account name"
  },
  "accountNameReserved": {
    "message": "This account name is reserved",
    "description": "This is an error message shown when the user enters a new account name that is reserved for future use"
  },
  "accountOptions": {
    "message": "Account options"
  },
  "accountSelectionRequired": {
    "message": "You need to select an account!"
  },
  "accountsConnected": {
    "message": "Accounts connected"
  },
  "active": {
    "message": "Active"
  },
  "activity": {
    "message": "Activity"
  },
  "activityLog": {
    "message": "Activity log"
  },
  "add": {
    "message": "Add"
  },
  "addANetwork": {
    "message": "Add a network"
  },
  "addANetworkManually": {
    "message": "Add a network manually"
  },
  "addANickname": {
    "message": "Add a nickname"
  },
  "addAccount": {
    "message": "Add account"
  },
  "addAcquiredTokens": {
    "message": "Add the tokens you've acquired using MetaMask"
  },
  "addAlias": {
    "message": "Add alias"
  },
  "addBlockExplorer": {
    "message": "Add a block explorer"
  },
  "addContact": {
    "message": "Add contact"
  },
  "addCustomNetwork": {
    "message": "Add custom network"
  },
  "addEthereumChainConfirmationDescription": {
    "message": "This will allow this network to be used within MetaMask."
  },
  "addEthereumChainConfirmationRisks": {
    "message": "MetaMask does not verify custom networks."
  },
  "addEthereumChainConfirmationRisksLearnMore": {
    "message": "Learn about $1.",
    "description": "$1 is a link with text that is provided by the 'addEthereumChainConfirmationRisksLearnMoreLink' key"
  },
  "addEthereumChainConfirmationRisksLearnMoreLink": {
    "message": "scams and network security risks",
    "description": "Link text for the 'addEthereumChainConfirmationRisksLearnMore' translation key"
  },
  "addEthereumChainConfirmationTitle": {
    "message": "Allow this site to add a network?"
  },
  "addEthereumChainWarningModalHeader": {
    "message": "Only add this RPC provider if you’re sure you can trust it. $1",
    "description": "$1 is addEthereumChainWarningModalHeaderPartTwo passed separately so that it can be bolded"
  },
  "addEthereumChainWarningModalHeaderPartTwo": {
    "message": "Malicious providers may lie about the state of the blockchain and record your network activity."
  },
  "addEthereumChainWarningModalListHeader": {
    "message": "It's important that your provider is reliable, as it has the power to:"
  },
  "addEthereumChainWarningModalListPointOne": {
    "message": "See your accounts and IP address, and associate them together"
  },
  "addEthereumChainWarningModalListPointThree": {
    "message": "Show account balances and other on-chain states"
  },
  "addEthereumChainWarningModalListPointTwo": {
    "message": "Broadcast your transactions"
  },
  "addEthereumChainWarningModalTitle": {
    "message": "You are adding a new RPC provider for Ethereum Mainnet"
  },
  "addFriendsAndAddresses": {
    "message": "Add friends and addresses you trust"
  },
  "addFromAListOfPopularNetworks": {
    "message": "Add from a list of popular networks or add a network manually. Only interact with the entities you trust."
  },
  "addHardwareWallet": {
    "message": "Add hardware wallet"
  },
  "addIPFSGateway": {
    "message": "Add your preferred IPFS gateway"
  },
  "addMemo": {
    "message": "Add memo"
  },
  "addMoreNetworks": {
    "message": "add more networks manually"
  },
  "addNetwork": {
    "message": "Add network"
  },
  "addNetworkTooltipWarning": {
    "message": "This network connection relies on third parties. This connection may be less reliable or enable third-parties to track activity. $1",
    "description": "$1 is Learn more link"
  },
  "addNewToken": {
    "message": "Add new token"
  },
  "addNft": {
    "message": "Add NFT"
  },
  "addNfts": {
    "message": "Add NFTs"
  },
  "addSnapAccountModalDescription": {
    "message": "Discover options to keep your account secure with MetaMask Snaps"
  },
  "addSnapAccountToggle": {
    "message": "Enable \"Add Snap account\""
  },
  "addSnapAccountsDescription": {
    "message": "Turning on this feature will give you the option to add a Snap account right from your account list. If you install a Snap account, remember that it is a third-party service."
  },
  "addSuggestedNFTs": {
    "message": "Add suggested NFTs"
  },
  "addSuggestedTokens": {
    "message": "Add suggested tokens"
  },
  "addToken": {
    "message": "Add token"
  },
  "addTokenByContractAddress": {
    "message": "Can’t find a token? You can manually add any token by pasting its address. Token contract addresses can be found on $1",
    "description": "$1 is a blockchain explorer for a specific network, e.g. Etherscan for Ethereum"
  },
  "addingCustomNetwork": {
    "message": "Adding Network"
  },
  "address": {
    "message": "Address"
  },
  "addressCopied": {
    "message": "Address copied!"
  },
  "advanced": {
    "message": "Advanced"
  },
  "advancedBaseGasFeeToolTip": {
    "message": "When your transaction gets included in the block, any difference between your max base fee and the actual base fee will be refunded. Total amount is calculated as max base fee (in GWEI) * gas limit."
  },
  "advancedConfiguration": {
    "message": "Advanced configuration"
  },
  "advancedGasFeeDefaultOptIn": {
    "message": "Save these values as my default for the $1 network.",
    "description": "$1 is the current network name."
  },
  "advancedGasFeeModalTitle": {
    "message": "Advanced gas fee"
  },
  "advancedGasPriceTitle": {
    "message": "Gas price"
  },
  "advancedPriorityFeeToolTip": {
    "message": "Priority fee (aka “miner tip”) goes directly to miners and incentivizes them to prioritize your transaction."
  },
  "agreeTermsOfUse": {
    "message": "I agree to MetaMask's $1",
    "description": "$1 is the `terms` link"
  },
  "airgapVault": {
    "message": "AirGap Vault"
  },
  "alertDisableTooltip": {
    "message": "This can be changed in \"Settings > Alerts\""
  },
  "alertSettingsUnconnectedAccount": {
    "message": "Browsing a website with an unconnected account selected"
  },
  "alertSettingsUnconnectedAccountDescription": {
    "message": "This alert is shown in the popup when you are browsing a connected web3 site, but the currently selected account is not connected."
  },
  "alertSettingsWeb3ShimUsage": {
    "message": "When a website tries to use the removed window.web3 API"
  },
  "alertSettingsWeb3ShimUsageDescription": {
    "message": "This alert is shown in the popup when you are browsing a site that tries to use the removed window.web3 API, and may be broken as a result."
  },
  "alerts": {
    "message": "Alerts"
  },
  "allCustodianAccountsConnectedSubtitle": {
    "message": "You have either already connected all your custodian accounts or don’t have any account to connect to MetaMask Institutional."
  },
  "allCustodianAccountsConnectedTitle": {
    "message": "No accounts available to connect"
  },
  "allOfYour": {
    "message": "All of your $1",
    "description": "$1 is the symbol or name of the token that the user is approving spending"
  },
  "allYourNFTsOf": {
    "message": "All of your NFTs from $1",
    "description": "$1 is a link to contract on the block explorer when we're not able to retrieve a erc721 or erc1155 name"
  },
  "allow": {
    "message": "Allow"
  },
  "allowExternalExtensionTo": {
    "message": "Allow this external extension to:"
  },
  "allowMmiToConnectToCustodian": {
    "message": "This will allow MMI to connect to $1 to import your accounts."
  },
  "allowSpendToken": {
    "message": "Give permission to access your $1?",
    "description": "$1 is the symbol of the token that are requesting to spend"
  },
  "allowThisSiteTo": {
    "message": "Allow this site to:"
  },
  "allowThisSnapTo": {
    "message": "Allow this snap to:"
  },
  "allowWithdrawAndSpend": {
    "message": "Allow $1 to withdraw and spend up to the following amount:",
    "description": "The url of the site that requested permission to 'withdraw and spend'"
  },
  "amount": {
    "message": "Amount"
  },
  "appDescription": {
    "message": "An Ethereum Wallet in your Browser",
    "description": "The description of the application"
  },
  "appName": {
    "message": "MetaMask",
    "description": "The name of the application"
  },
  "appNameBeta": {
    "message": "MetaMask Beta",
    "description": "The name of the application (Beta)"
  },
  "appNameFlask": {
    "message": "MetaMask Flask",
    "description": "The name of the application (Flask)"
  },
  "appNameMmi": {
    "message": "MetaMask Institutional",
    "description": "The name of the application (MMI)"
  },
  "approve": {
    "message": "Approve spend limit"
  },
  "approveAllTokensTitle": {
    "message": "Allow access to and transfer of all your $1?",
    "description": "$1 is the symbol of the token for which the user is granting approval"
  },
  "approveAllTokensTitleWithoutSymbol": {
    "message": "Allow access to and transfer all of your NFTs from $1?",
    "description": "$1 a link to contract on the block explorer when we're not able to retrieve a erc721 or erc1155 name"
  },
  "approveButtonText": {
    "message": "Approve"
  },
  "approveSpendingCap": {
    "message": "Approve $1 spending cap",
    "description": "The token symbol that is being approved"
  },
  "approveTokenDescription": {
    "message": "This allows a third party to access and transfer the following NFTs without further notice until you revoke its access."
  },
  "approveTokenDescriptionWithoutSymbol": {
    "message": "This allows a third party to access and transfer all of your NFTs from $1 without further notice until you revoke its access.",
    "description": "$1 is a link to contract on the block explorer when we're not able to retrieve a erc721 or erc1155 name"
  },
  "approveTokenTitle": {
    "message": "Allow access to and transfer of your $1?",
    "description": "$1 is the symbol of the token for which the user is granting approval"
  },
  "approved": {
    "message": "Approved"
  },
  "approvedAsset": {
    "message": "Approved asset"
  },
  "approvedOn": {
    "message": "Approved on $1",
    "description": "$1 is the approval date for a permission"
  },
  "areYouSure": {
    "message": "Are you sure?"
  },
  "asset": {
    "message": "Asset"
  },
  "assetOptions": {
    "message": "Asset options"
  },
  "attemptSendingAssets": {
    "message": "If you attempt to send assets directly from one network to another, this may result in permanent asset loss. Make sure to use a bridge."
  },
  "attemptToCancelSwap": {
    "message": "Attempt to cancel swap for ~$1",
    "description": "$1 could be e.g. $2.98, it is a cost for cancelling a Smart Swap"
  },
  "attemptingConnect": {
    "message": "Attempting to connect to blockchain."
  },
  "attributions": {
    "message": "Attributions"
  },
  "authorizedPermissions": {
    "message": "You have authorized the following permissions"
  },
  "autoDetectTokens": {
    "message": "Autodetect tokens"
  },
  "autoDetectTokensDescription": {
    "message": "We use third-party APIs to detect and display new tokens sent to your wallet. Turn off if you don’t want the app to automatically pull data from those services. $1",
    "description": "$1 is a link to a support article"
  },
  "autoLockTimeLimit": {
    "message": "Auto-lock timer (minutes)"
  },
  "autoLockTimeLimitDescription": {
    "message": "Set the idle time in minutes before MetaMask will become locked."
  },
  "average": {
    "message": "Average"
  },
  "awaitingApproval": {
    "message": "Awaiting approval..."
  },
  "back": {
    "message": "Back"
  },
  "backup": {
    "message": "Backup"
  },
  "backupApprovalInfo": {
    "message": "This secret code is required to recover your wallet in case you lose your device, forget your password, have to re-install MetaMask, or want to access your wallet on another device."
  },
  "backupApprovalNotice": {
    "message": "Backup your Secret Recovery Phrase to keep your wallet and funds secure."
  },
  "backupNow": {
    "message": "Backup now"
  },
  "backupUserData": {
    "message": "Backup your data"
  },
  "backupUserDataDescription": {
    "message": "You can backup user settings containing preferences and account addresses into a JSON file."
  },
  "balance": {
    "message": "Balance"
  },
  "balanceOutdated": {
    "message": "Balance may be outdated"
  },
  "baseFee": {
    "message": "Base fee"
  },
  "basic": {
    "message": "Basic"
  },
  "beCareful": {
    "message": "Be careful"
  },
  "beta": {
    "message": "Beta"
  },
  "betaHeaderText": {
    "message": "This is a beta version. Please report bugs $1",
    "description": "$1 represents the word 'here' in a hyperlink"
  },
  "betaMetamaskInstitutionalVersion": {
    "message": "MetaMask Institutional Beta Version"
  },
  "betaMetamaskVersion": {
    "message": "MetaMask Beta Version"
  },
  "betaTerms": {
    "message": "Beta Terms of use"
  },
  "betaWalletCreationSuccessReminder1": {
    "message": "MetaMask Beta can’t recover your Secret Recovery Phrase."
  },
  "betaWalletCreationSuccessReminder2": {
    "message": "MetaMask Beta will never ask you for your Secret Recovery Phrase."
  },
  "blockExplorerAccountAction": {
    "message": "Account",
    "description": "This is used with viewOnEtherscan and viewInExplorer e.g View Account in Explorer"
  },
  "blockExplorerAssetAction": {
    "message": "Asset",
    "description": "This is used with viewOnEtherscan and viewInExplorer e.g View Asset in Explorer"
  },
  "blockExplorerSwapAction": {
    "message": "Swap",
    "description": "This is used with viewOnEtherscan e.g View Swap on Etherscan"
  },
  "blockExplorerUrl": {
    "message": "Block explorer URL"
  },
  "blockExplorerUrlDefinition": {
    "message": "The URL used as the block explorer for this network."
  },
  "blockExplorerView": {
    "message": "View account at $1",
    "description": "$1 replaced by URL for custom block explorer"
  },
  "blockaid": {
    "message": "Blockaid"
  },
  "blockaidDescriptionApproveFarming": {
    "message": "If you approve this request, a third party known for scams might take all your assets."
  },
  "blockaidDescriptionBlurFarming": {
    "message": "If you approve this request, someone can steal your assets listed on Blur."
  },
  "blockaidDescriptionFailed": {
    "message": "Because of an error, this request was not verified by the security provider. Proceed with caution."
  },
  "blockaidDescriptionMaliciousDomain": {
    "message": "You're interacting with a malicious domain. If you approve this request, you might lose your assets."
  },
  "blockaidDescriptionMightLoseAssets": {
    "message": "If you approve this request, you might lose your assets."
  },
  "blockaidDescriptionSeaportFarming": {
    "message": "If you approve this request, someone can steal your assets listed on OpenSea."
  },
  "blockaidDescriptionTransferFarming": {
    "message": "If you approve this request, a third party known for scams will take all your assets."
  },
  "blockaidTitleDeceptive": {
    "message": "This is a deceptive request"
  },
  "blockaidTitleMayNotBeSafe": {
    "message": "Request may not be safe"
  },
  "blockaidTitleSuspicious": {
    "message": "This is a suspicious request"
  },
  "blockies": {
    "message": "Blockies"
  },
  "bridge": {
    "message": "Bridge"
  },
  "bridgeDescription": {
    "message": "Transfer tokens from different networks"
  },
  "bridgeDisabled": {
    "message": "Bridge is not available in this network"
  },
  "browserNotSupported": {
    "message": "Your browser is not supported..."
  },
  "buildContactList": {
    "message": "Build your contact list"
  },
  "builtAroundTheWorld": {
    "message": "MetaMask is designed and built around the world."
  },
  "busy": {
    "message": "Busy"
  },
  "buyAndSell": {
    "message": "Buy & Sell"
  },
  "buyAndSellDescription": {
    "message": "Buy crypto or sell your crypto for cash"
  },
  "buyAndSellDisabled": {
    "message": "Buy & Sell is not available in this network"
  },
  "buyAsset": {
    "message": "Buy $1",
    "description": "$1 is the ticker symbol of a an asset the user is being prompted to purchase"
  },
  "buyMoreAsset": {
    "message": "Buy more $1",
    "description": "$1 is the ticker symbol of a an asset the user is being prompted to purchase"
  },
  "buyNow": {
    "message": "Buy Now"
  },
  "bytes": {
    "message": "Bytes"
  },
  "canToggleInSettings": {
    "message": "You can re-enable this notification in Settings > Alerts."
  },
  "cancel": {
    "message": "Cancel"
  },
  "cancelEdit": {
    "message": "Cancel edit"
  },
  "cancelPopoverTitle": {
    "message": "Cancel transaction"
  },
  "cancelSpeedUp": {
    "message": "cancel or speed up a transaction."
  },
  "cancelSpeedUpLabel": {
    "message": "This gas fee will $1 the original.",
    "description": "$1 is text 'replace' in bold"
  },
  "cancelSpeedUpTransactionTooltip": {
    "message": "To $1 a transaction the gas fee must be increased by at least 10% for it to be recognized by the network.",
    "description": "$1 is string 'cancel' or 'speed up'"
  },
  "cancelled": {
    "message": "Cancelled"
  },
  "chainId": {
    "message": "Chain ID"
  },
  "chainIdDefinition": {
    "message": "The chain ID used to sign transactions for this network."
  },
  "chainIdExistsErrorMsg": {
    "message": "This Chain ID is currently used by the $1 network."
  },
  "chainListReturnedDifferentTickerSymbol": {
    "message": "The network with chain ID $1 may use a different currency symbol ($2) than the one you have entered. Please verify before continuing.",
    "description": "$1 is the chain id currently entered in the network form and $2 is the return value of nativeCurrency.symbol from chainlist.network"
  },
  "chooseYourNetwork": {
    "message": "Choose your network"
  },
  "chooseYourNetworkDescription": {
    "message": "We use Infura as our remote procedure call (RPC) provider to offer the most reliable and private access to Ethereum data we can. You can choose your own RPC, but remember that any RPC will receive your IP address and Ethereum wallet to make transactions. Read our $1 to learn more about how Infura handles data.",
    "description": "$1 is a link to the privacy policy"
  },
  "chromeRequiredForHardwareWallets": {
    "message": "You need to use MetaMask on Google Chrome in order to connect to your Hardware Wallet."
  },
  "clear": {
    "message": "Clear"
  },
  "clearActivity": {
    "message": "Clear activity and nonce data"
  },
  "clearActivityButton": {
    "message": "Clear activity tab data"
  },
  "clearActivityDescription": {
    "message": "This resets the account's nonce and erases data from the activity tab in your wallet. Only the current account and network will be affected. Your balances and incoming transactions won't change."
  },
  "click": {
    "message": "Click"
  },
  "clickToConnectLedgerViaWebHID": {
    "message": "Click here to connect your Ledger via WebHID",
    "description": "Text that can be clicked to open a browser popup for connecting the ledger device via webhid"
  },
  "clickToManuallyAdd": {
    "message": "Click here to manually add the tokens."
  },
  "close": {
    "message": "Close"
  },
  "coingecko": {
    "message": "CoinGecko"
  },
  "comboNoOptions": {
    "message": "No options found",
    "description": "Default text shown in the combo field dropdown if no options."
  },
  "configureSnapPopupDescription": {
    "message": "You're now leaving MetaMask to configure this snap."
  },
  "configureSnapPopupInstallDescription": {
    "message": "You're now leaving MetaMask to install this snap."
  },
  "configureSnapPopupInstallTitle": {
    "message": "Install snap"
  },
  "configureSnapPopupLink": {
    "message": "Click this link to continue:"
  },
  "configureSnapPopupTitle": {
    "message": "Configure snap"
  },
  "confirm": {
    "message": "Confirm"
  },
  "confirmConnectCustodianRedirect": {
    "message": "We will redirect you to $1 upon clicking continue."
  },
  "confirmConnectCustodianText": {
    "message": "To connect your accounts log into your $1 account and click on the 'connect to MMI' button."
  },
  "confirmConnectionTitle": {
    "message": "Confirm connection to $1"
  },
  "confirmPassword": {
    "message": "Confirm password"
  },
  "confirmRecoveryPhrase": {
    "message": "Confirm Secret Recovery Phrase"
  },
  "confirmed": {
    "message": "Confirmed"
  },
  "confusableUnicode": {
    "message": "'$1' is similar to '$2'."
  },
  "confusableZeroWidthUnicode": {
    "message": "Zero-width character found."
  },
  "confusingEnsDomain": {
    "message": "We have detected a confusable character in the ENS name. Check the ENS name to avoid a potential scam."
  },
  "connect": {
    "message": "Connect"
  },
  "connectAccountOrCreate": {
    "message": "Connect account or create new"
  },
  "connectCustodialAccountMenu": {
    "message": "Connect Custodial Account"
  },
  "connectCustodialAccountMsg": {
    "message": "Please choose the custodian you want to connect in order to add or refresh a token."
  },
  "connectCustodialAccountTitle": {
    "message": "Custodial Accounts"
  },
  "connectCustodianAccounts": {
    "message": "Connect $1 accounts"
  },
  "connectManually": {
    "message": "Manually connect to current site"
  },
  "connectSnap": {
    "message": "Connect $1",
    "description": "$1 is the snap for which a connection is being requested."
  },
  "connectTo": {
    "message": "Connect to $1",
    "description": "$1 is the name/origin of a web3 site/application that the user can connect to metamask"
  },
  "connectToAll": {
    "message": "Connect to all your $1",
    "description": "$1 will be replaced by the translation of connectToAllAccounts"
  },
  "connectToAllAccounts": {
    "message": "accounts",
    "description": "will replace $1 in connectToAll, completing the sentence 'connect to all of your accounts', will be text that shows list of accounts on hover"
  },
  "connectToMultiple": {
    "message": "Connect to $1",
    "description": "$1 will be replaced by the translation of connectToMultipleNumberOfAccounts"
  },
  "connectToMultipleNumberOfAccounts": {
    "message": "$1 accounts",
    "description": "$1 is the number of accounts to which the web3 site/application is asking to connect; this will substitute $1 in connectToMultiple"
  },
  "connectWithMetaMask": {
    "message": "Connect with MetaMask"
  },
  "connectedAccountsDescriptionPlural": {
    "message": "You have $1 accounts connected to this site.",
    "description": "$1 is the number of accounts"
  },
  "connectedAccountsDescriptionSingular": {
    "message": "You have 1 account connected to this site."
  },
  "connectedAccountsEmptyDescription": {
    "message": "MetaMask is not connected to this site. To connect to a web3 site, find and click the connect button."
  },
  "connectedSites": {
    "message": "Connected sites"
  },
  "connectedSitesDescription": {
    "message": "$1 is connected to these sites. They can view your account address.",
    "description": "$1 is the account name"
  },
  "connectedSitesEmptyDescription": {
    "message": "$1 is not connected to any sites.",
    "description": "$1 is the account name"
  },
  "connectedSnapAndNoAccountDescription": {
    "message": "MetaMask is connected to this site, but no accounts are connected yet"
  },
  "connecting": {
    "message": "Connecting..."
  },
  "connectingTo": {
    "message": "Connecting to $1"
  },
  "connectingToGoerli": {
    "message": "Connecting to Goerli test network"
  },
  "connectingToLineaGoerli": {
    "message": "Connecting to Linea Goerli test network"
  },
  "connectingToLineaMainnet": {
    "message": "Connecting to Linea Mainnet"
  },
  "connectingToMainnet": {
    "message": "Connecting to Ethereum Mainnet"
  },
  "connectingToSepolia": {
    "message": "Connecting to Sepolia test network"
  },
  "connectionFailed": {
    "message": "Connection failed"
  },
  "connectionFailedDescription": {
    "message": "Fetching of $1 failed, check your network and try again.",
    "description": "$1 is the name of the snap being fetched."
  },
  "connectionRequest": {
    "message": "Connection request"
  },
  "connections": {
    "message": "Connections"
  },
  "contactUs": {
    "message": "Contact us"
  },
  "contacts": {
    "message": "Contacts"
  },
  "contentFromSnap": {
    "message": "Content from $1",
    "description": "$1 represents the name of the snap"
  },
  "continue": {
    "message": "Continue"
  },
  "continueMmiOnboarding": {
    "message": "Continue MetaMask Institutional onboarding"
  },
  "contract": {
    "message": "Contract"
  },
  "contractAddress": {
    "message": "Contract address"
  },
  "contractAddressError": {
    "message": "You are sending tokens to the token's contract address. This may result in the loss of these tokens."
  },
  "contractDeployment": {
    "message": "Contract deployment"
  },
  "contractDescription": {
    "message": "To protect yourself against scammers, take a moment to verify third-party details."
  },
  "contractInteraction": {
    "message": "Contract interaction"
  },
  "contractNFT": {
    "message": "NFT contract"
  },
  "contractRequestingAccess": {
    "message": "Third party requesting access"
  },
  "contractRequestingSignature": {
    "message": "Third party requesting signature"
  },
  "contractRequestingSpendingCap": {
    "message": "Third party requesting spending cap"
  },
  "contractTitle": {
    "message": "Third-party details"
  },
  "contractToken": {
    "message": "Token contract"
  },
  "convertTokenToNFTDescription": {
    "message": "We've detected that this asset is an NFT. MetaMask now has full native support for NFTs. Would you like to remove it from your token list and add it as an NFT?"
  },
  "convertTokenToNFTExistDescription": {
    "message": "We’ve detected that this asset has been added as an NFT. Would you like to remove it from your token list?"
  },
  "coolWallet": {
    "message": "CoolWallet"
  },
  "copiedExclamation": {
    "message": "Copied."
  },
  "copyAddress": {
    "message": "Copy address to clipboard"
  },
  "copyRawTransactionData": {
    "message": "Copy raw transaction data"
  },
  "copyToClipboard": {
    "message": "Copy to clipboard"
  },
  "copyTransactionId": {
    "message": "Copy transaction ID"
  },
  "create": {
    "message": "Create"
  },
  "createNewWallet": {
    "message": "Create a new wallet"
  },
  "createPassword": {
    "message": "Create password"
  },
  "createSnapAccountDescription": {
    "message": "$1 wants to add a new Snap account to your wallet"
  },
  "createSnapAccountTitle": {
    "message": "Create Snap account"
  },
  "cryptoCompare": {
    "message": "CryptoCompare"
  },
  "currencyConversion": {
    "message": "Currency conversion"
  },
  "currencyRateCheckToggle": {
    "message": "Show balance and token price checker"
  },
  "currencyRateCheckToggleDescription": {
    "message": "We use $1 and $2 APIs to display your balance and token price. $3",
    "description": "$1 represents Coingecko, $2 represents CryptoCompare and $3 represents Privacy Policy"
  },
  "currencySymbol": {
    "message": "Currency symbol"
  },
  "currencySymbolDefinition": {
    "message": "The ticker symbol displayed for this network’s currency."
  },
  "currentAccountNotConnected": {
    "message": "Your current account is not connected"
  },
  "currentExtension": {
    "message": "Current extension page"
  },
  "currentLanguage": {
    "message": "Current language"
  },
  "currentRpcUrlDeprecated": {
    "message": "The current rpc url for this network has been deprecated."
  },
  "currentTitle": {
    "message": "Current:"
  },
  "currentlyUnavailable": {
    "message": "Unavailable on this network"
  },
  "curveHighGasEstimate": {
    "message": "Aggressive gas estimate graph"
  },
  "curveLowGasEstimate": {
    "message": "Low gas estimate graph"
  },
  "curveMediumGasEstimate": {
    "message": "Market gas estimate graph"
  },
  "custodian": {
    "message": "Custodian"
  },
  "custodianAccountAddedDesc": {
    "message": "You can now use your accounts in MetaMask Institutional."
  },
  "custodianAccountAddedTitle": {
    "message": "Selected $1 accounts have been added."
  },
  "custodianReplaceRefreshTokenChangedFailed": {
    "message": "Please go to $1 and click the 'Connect to MMI' button within their user interface to connect your accounts to MMI again."
  },
  "custodianReplaceRefreshTokenChangedSubtitle": {
    "message": "You can now use your custodian accounts in MetaMask Institutional."
  },
  "custodianReplaceRefreshTokenChangedTitle": {
    "message": "Your custodian token has been refreshed"
  },
  "custodianReplaceRefreshTokenSubtitle": {
    "message": "This is will replace the custodian token for the following address:"
  },
  "custodianReplaceRefreshTokenTitle": {
    "message": "Replace custodian token"
  },
  "custodyApiUrl": {
    "message": "$1 API URL"
  },
  "custodyDeeplinkDescription": {
    "message": "Approve the transaction in the $1 app. Once all required custody approvals have been performed the transaction will complete. Check your $1 app for status."
  },
  "custodyRefreshTokenModalDescription": {
    "message": "Please go to $1 and click the 'Connect to MMI' button within their user interface to connect your accounts to MMI again."
  },
  "custodyRefreshTokenModalDescription1": {
    "message": "Your custodian issues a token that authenticates the MetaMask Institutional extension, allowing you to connect your accounts."
  },
  "custodyRefreshTokenModalDescription2": {
    "message": "This token expires after a certain period for security reasons. This requires you to reconnect to MMI."
  },
  "custodyRefreshTokenModalSubtitle": {
    "message": "Why am I seeing this?"
  },
  "custodyRefreshTokenModalTitle": {
    "message": "Your custodian session has expired"
  },
  "custodySessionExpired": {
    "message": "Custodian session expired."
  },
  "custodyWrongChain": {
    "message": "This account is not set up for use with $1"
  },
  "custom": {
    "message": "Advanced"
  },
  "customContentSearch": {
    "message": "Search for a previously added network"
  },
  "customGasSettingToolTipMessage": {
    "message": "Use $1 to customize the gas price. This can be confusing if you aren’t familiar. Interact at your own risk.",
    "description": "$1 is key 'advanced' (text: 'Advanced') separated here so that it can be passed in with bold font-weight"
  },
  "customSpendLimit": {
    "message": "Custom spend limit"
  },
  "customSpendingCap": {
    "message": "Custom spending cap"
  },
  "customToken": {
    "message": "Custom token"
  },
  "customTokenWarningInNonTokenDetectionNetwork": {
    "message": "Token detection is not available on this network yet. Please import token manually and make sure you trust it. Learn about $1"
  },
  "customTokenWarningInTokenDetectionNetwork": {
    "message": "Before manually importing a token, make sure you trust it. Learn about $1"
  },
  "customTokenWarningInTokenDetectionNetworkWithTDOFF": {
    "message": "Make sure you trust a token before you import it. Learn how to avoid $1. You can also enable token detection $2."
  },
  "customerSupport": {
    "message": "customer support"
  },
  "dappRequestedSpendingCap": {
    "message": "Site requested spending cap"
  },
  "dappSuggested": {
    "message": "Site suggested"
  },
  "dappSuggestedGasSettingToolTipMessage": {
    "message": "$1 has suggested this price.",
    "description": "$1 is url for the dapp that has suggested gas settings"
  },
  "dappSuggestedHigh": {
    "message": "Site suggested"
  },
  "dappSuggestedHighShortLabel": {
    "message": "Site (high)"
  },
  "dappSuggestedShortLabel": {
    "message": "Site"
  },
  "dappSuggestedTooltip": {
    "message": "$1 has recommended this price.",
    "description": "$1 represents the Dapp's origin"
  },
  "darkTheme": {
    "message": "Dark"
  },
  "data": {
    "message": "Data"
  },
  "dataBackupSeemsCorrupt": {
    "message": "Can not restore your data. The file appears to be corrupt."
  },
  "dataHex": {
    "message": "Hex"
  },
  "dcent": {
    "message": "D'Cent"
  },
  "decimal": {
    "message": "Token decimal"
  },
  "decimalsMustZerotoTen": {
    "message": "Decimals must be at least 0, and not over 36."
  },
  "decrypt": {
    "message": "Decrypt"
  },
  "decryptCopy": {
    "message": "Copy encrypted message"
  },
  "decryptInlineError": {
    "message": "This message cannot be decrypted due to error: $1",
    "description": "$1 is error message"
  },
  "decryptMessageNotice": {
    "message": "$1 would like to read this message to complete your action",
    "description": "$1 is the web3 site name"
  },
  "decryptMetamask": {
    "message": "Decrypt message"
  },
  "decryptRequest": {
    "message": "Decrypt request"
  },
  "delete": {
    "message": "Delete"
  },
  "deleteContact": {
    "message": "Delete contact"
  },
  "deleteNetwork": {
    "message": "Delete network?"
  },
  "deleteNetworkIntro": {
    "message": "If you delete this network, you will need to add it again to view your assets in this network"
  },
  "deleteNetworkTitle": {
    "message": "Delete $1 network?",
    "description": "$1 represents the name of the network"
  },
  "deposit": {
    "message": "Deposit"
  },
  "deprecatedTestNetworksLink": {
    "message": "Learn more"
  },
  "deprecatedTestNetworksMsg": {
    "message": "Due to the protocol changes of Ethereum: Rinkeby, Ropsten and Kovan test networks may not work as reliably and will be deprecated soon."
  },
  "description": {
    "message": "Description"
  },
  "descriptionFromSnap": {
    "message": "Description from $1",
    "description": "$1 represents the name of the snap"
  },
  "desktopApp": {
    "message": "Desktop App"
  },
  "desktopConnectionCriticalErrorDescription": {
    "message": "This error could be intermittent, so try restarting the extension or disable MetaMask Desktop."
  },
  "desktopConnectionCriticalErrorTitle": {
    "message": "MetaMask had trouble starting"
  },
  "desktopConnectionLostErrorDescription": {
    "message": "Please make sure you have the desktop app up and running or disable MetaMask Desktop."
  },
  "desktopConnectionLostErrorTitle": {
    "message": "MetaMask Desktop connection was lost"
  },
  "desktopDisableButton": {
    "message": "Disable Desktop App"
  },
  "desktopDisableErrorCTA": {
    "message": "Disable MetaMask Desktop"
  },
  "desktopEnableButton": {
    "message": "Enable Desktop App"
  },
  "desktopEnableButtonDescription": {
    "message": "Click to run all background processes in the desktop app."
  },
  "desktopErrorNavigateSettingsCTA": {
    "message": "Return to Settings Page"
  },
  "desktopErrorRestartMMCTA": {
    "message": "Restart MetaMask"
  },
  "desktopNotFoundErrorCTA": {
    "message": "Download MetaMask Desktop"
  },
  "desktopNotFoundErrorDescription1": {
    "message": "Please make sure you have the desktop app up and running."
  },
  "desktopNotFoundErrorDescription2": {
    "message": "If you have no desktop app installed, please download it on the MetaMask website."
  },
  "desktopNotFoundErrorTitle": {
    "message": "MetaMask Desktop was not found"
  },
  "desktopOpenOrDownloadCTA": {
    "message": "Open MetaMask Desktop"
  },
  "desktopOutdatedErrorCTA": {
    "message": "Update MetaMask Desktop"
  },
  "desktopOutdatedErrorDescription": {
    "message": "Your MetaMask desktop app needs to be upgraded."
  },
  "desktopOutdatedErrorTitle": {
    "message": "MetaMask Desktop is outdated"
  },
  "desktopOutdatedExtensionErrorCTA": {
    "message": "Update MetaMask Extension"
  },
  "desktopOutdatedExtensionErrorDescription": {
    "message": "Your MetaMask extension needs to be upgraded."
  },
  "desktopOutdatedExtensionErrorTitle": {
    "message": "MetaMask Extension is outdated"
  },
  "desktopPageDescription": {
    "message": "If the pairing is successful, extension will restart and you'll have to re-enter your password."
  },
  "desktopPageSubTitle": {
    "message": "Open your MetaMask Desktop and type this code"
  },
  "desktopPageTitle": {
    "message": "Pair with Desktop"
  },
  "desktopPairedWarningDeepLink": {
    "message": "Go to Settings in MetaMask Desktop"
  },
  "desktopPairedWarningDescription": {
    "message": "If you want to start a new pairing, please remove the current connection."
  },
  "desktopPairedWarningTitle": {
    "message": "MM Desktop is already paired"
  },
  "desktopPairingExpireMessage": {
    "message": "Code expires in $1 seconds"
  },
  "desktopRouteNotFoundErrorDescription": {
    "message": "desktopRouteNotFoundErrorDescription"
  },
  "desktopRouteNotFoundErrorTitle": {
    "message": "desktopRouteNotFoundErrorTitle"
  },
  "desktopUnexpectedErrorCTA": {
    "message": "Return MetaMask Home"
  },
  "desktopUnexpectedErrorDescription": {
    "message": "Check your MetaMask Desktop to restore connection"
  },
  "desktopUnexpectedErrorTitle": {
    "message": "Something went wrong..."
  },
  "details": {
    "message": "Details"
  },
  "disabledGasOptionToolTipMessage": {
    "message": "“$1” is disabled because it does not meet the minimum of a 10% increase from the original gas fee.",
    "description": "$1 is gas estimate type which can be market or aggressive"
  },
  "disconnect": {
    "message": "Disconnect"
  },
  "disconnectAllAccounts": {
    "message": "Disconnect all accounts"
  },
  "disconnectAllAccountsConfirmationDescription": {
    "message": "Are you sure you want to disconnect? You may lose site functionality."
  },
  "disconnectPrompt": {
    "message": "Disconnect $1"
  },
  "disconnectThisAccount": {
    "message": "Disconnect this account"
  },
  "dismiss": {
    "message": "Dismiss"
  },
  "dismissReminderDescriptionField": {
    "message": "Turn this on to dismiss the Secret Recovery Phrase backup reminder message. We highly recommend that you back up your Secret Recovery Phrase to avoid loss of funds"
  },
  "dismissReminderField": {
    "message": "Dismiss Secret Recovery Phrase backup reminder"
  },
  "domain": {
    "message": "Domain"
  },
  "done": {
    "message": "Done"
  },
  "dontShowThisAgain": {
    "message": "Don't show this again"
  },
  "downArrow": {
    "message": "down arrow"
  },
  "downloadGoogleChrome": {
    "message": "Download Google Chrome"
  },
  "downloadNow": {
    "message": "Download Now"
  },
  "downloadStateLogs": {
    "message": "Download state logs"
  },
  "dropped": {
    "message": "Dropped"
  },
  "edit": {
    "message": "Edit"
  },
  "editANickname": {
    "message": "Edit nickname"
  },
  "editAddressNickname": {
    "message": "Edit address nickname"
  },
  "editCancellationGasFeeModalTitle": {
    "message": "Edit cancellation gas fee"
  },
  "editContact": {
    "message": "Edit contact"
  },
  "editGasFeeModalTitle": {
    "message": "Edit gas fee"
  },
  "editGasLimitOutOfBounds": {
    "message": "Gas limit must be at least $1"
  },
  "editGasLimitOutOfBoundsV2": {
    "message": "Gas limit must be greater than $1 and less than $2",
    "description": "$1 is the minimum limit for gas and $2 is the maximum limit"
  },
  "editGasLimitTooltip": {
    "message": "Gas limit is the maximum units of gas you are willing to use. Units of gas are a multiplier to “Max priority fee” and “Max fee”."
  },
  "editGasMaxBaseFeeGWEIImbalance": {
    "message": "Max base fee cannot be lower than priority fee"
  },
  "editGasMaxBaseFeeHigh": {
    "message": "Max base fee is higher than necessary"
  },
  "editGasMaxBaseFeeLow": {
    "message": "Max base fee is low for current network conditions"
  },
  "editGasMaxFeeHigh": {
    "message": "Max fee is higher than necessary"
  },
  "editGasMaxFeeLow": {
    "message": "Max fee too low for network conditions"
  },
  "editGasMaxFeePriorityImbalance": {
    "message": "Max fee cannot be lower than max priority fee"
  },
  "editGasMaxPriorityFeeBelowMinimum": {
    "message": "Max priority fee must be greater than 0 GWEI"
  },
  "editGasMaxPriorityFeeBelowMinimumV2": {
    "message": "Priority fee must be greater than 0."
  },
  "editGasMaxPriorityFeeHigh": {
    "message": "Max priority fee is higher than necessary. You may pay more than needed."
  },
  "editGasMaxPriorityFeeHighV2": {
    "message": "Priority fee is higher than necessary. You may pay more than needed"
  },
  "editGasMaxPriorityFeeLow": {
    "message": "Max priority fee is low for current network conditions"
  },
  "editGasMaxPriorityFeeLowV2": {
    "message": "Priority fee is low for current network conditions"
  },
  "editGasPriceTooLow": {
    "message": "Gas price must be greater than 0"
  },
  "editGasPriceTooltip": {
    "message": "This network requires a “Gas price” field when submitting a transaction. Gas price is the amount you will pay pay per unit of gas."
  },
  "editGasSubTextAmountLabel": {
    "message": "Max amount:",
    "description": "This is meant to be used as the $1 substitution editGasSubTextAmount"
  },
  "editGasSubTextFeeLabel": {
    "message": "Max fee:"
  },
  "editGasTitle": {
    "message": "Edit priority"
  },
  "editGasTooLow": {
    "message": "Unknown processing time"
  },
  "editNonceField": {
    "message": "Edit nonce"
  },
  "editNonceMessage": {
    "message": "This is an advanced feature, use cautiously."
  },
  "editPermission": {
    "message": "Edit permission"
  },
  "editSpeedUpEditGasFeeModalTitle": {
    "message": "Edit speed up gas fee"
  },
  "enableAutoDetect": {
    "message": " Enable autodetect"
  },
  "enableFromSettings": {
    "message": " Enable it from Settings."
  },
  "enableOpenSeaAPI": {
    "message": "Enable OpenSea API"
  },
  "enableOpenSeaAPIDescription": {
    "message": "Use OpenSea's API to fetch NFT data. NFT auto-detection relies on OpenSea's API, and will not be available when this is turned off."
  },
  "enableSmartSwaps": {
    "message": "Enable smart swaps"
  },
  "enableSnap": {
    "message": "Enable"
  },
  "enableToken": {
    "message": "enable $1",
    "description": "$1 is a token symbol, e.g. ETH"
  },
  "enabled": {
    "message": "Enabled"
  },
  "encryptionPublicKeyNotice": {
    "message": "$1 would like your public encryption key. By consenting, this site will be able to compose encrypted messages to you.",
    "description": "$1 is the web3 site name"
  },
  "encryptionPublicKeyRequest": {
    "message": "Request encryption public key"
  },
  "endpointReturnedDifferentChainId": {
    "message": "The RPC URL you have entered returned a different chain ID ($1). Please update the Chain ID to match the RPC URL of the network you are trying to add.",
    "description": "$1 is the return value of eth_chainId from an RPC endpoint"
  },
  "enhancedTokenDetectionAlertMessage": {
    "message": "Enhanced token detection is currently available on $1. $2"
  },
  "ensDomainsSettingDescriptionIntroduction": {
    "message": "MetaMask lets you see ENS domains right in your browser's address bar. Here's how it works:"
  },
  "ensDomainsSettingDescriptionOutroduction": {
    "message": "Keep in mind that using this feature exposes your IP address to IPFS third-party services."
  },
  "ensDomainsSettingDescriptionPart1": {
    "message": "MetaMask checks with Ethereum's ENS contract to find the code connected to the ENS name."
  },
  "ensDomainsSettingDescriptionPart2": {
    "message": "If the code links to IPFS, you can see the content associated with it (usually a website)."
  },
  "ensDomainsSettingTitle": {
    "message": "Show ENS domains in address bar"
  },
  "ensIllegalCharacter": {
    "message": "Illegal character for ENS."
  },
  "ensNotFoundOnCurrentNetwork": {
    "message": "ENS name not found on the current network. Try switching to Ethereum Mainnet."
  },
  "ensNotSupportedOnNetwork": {
    "message": "Network does not support ENS"
  },
  "ensRegistrationError": {
    "message": "Error in ENS name registration"
  },
  "ensUnknownError": {
    "message": "ENS lookup failed."
  },
  "enterANumber": {
    "message": "Enter a number"
  },
  "enterCustodianToken": {
    "message": "Enter your $1 token or add a new token"
  },
  "enterMaxSpendLimit": {
    "message": "Enter max spend limit"
  },
  "enterOptionalPassword": {
    "message": "Enter optional password"
  },
  "enterPasswordContinue": {
    "message": "Enter password to continue"
  },
  "enterTokenNameOrAddress": {
    "message": "Enter token name or paste address"
  },
  "enterYourPassword": {
    "message": "Enter your password"
  },
  "errorCode": {
    "message": "Code: $1",
    "description": "Displayed error code for debugging purposes. $1 is the error code"
  },
  "errorDetails": {
    "message": "Error details",
    "description": "Title for collapsible section that displays error details for debugging purposes"
  },
  "errorMessage": {
    "message": "Message: $1",
    "description": "Displayed error message for debugging purposes. $1 is the error message"
  },
  "errorName": {
    "message": "Code: $1",
    "description": "Displayed error name for debugging purposes. $1 is the error name"
  },
  "errorPageMessage": {
    "message": "Try again by reloading the page, or contact support $1.",
    "description": "Message displayed on generic error page in the fullscreen or notification UI, $1 is a clickable link with text defined by the 'here' key. The link will open to a form where users can file support tickets."
  },
  "errorPagePopupMessage": {
    "message": "Try again by closing and reopening the popup, or contact support $1.",
    "description": "Message displayed on generic error page in the popup UI, $1 is a clickable link with text defined by the 'here' key. The link will open to a form where users can file support tickets."
  },
  "errorPageTitle": {
    "message": "MetaMask encountered an error",
    "description": "Title of generic error page"
  },
  "errorStack": {
    "message": "Stack:",
    "description": "Title for error stack, which is displayed for debugging purposes"
  },
  "errorWhileConnectingToRPC": {
    "message": "Error while connecting to the custom network."
  },
  "errorWithSnap": {
    "message": "Error with $1",
    "description": "$1 represents the name of the snap"
  },
  "ethGasPriceFetchWarning": {
    "message": "Backup gas price is provided as the main gas estimation service is unavailable right now."
  },
  "ethereumProviderAccess": {
    "message": "Grant Ethereum provider access to $1",
    "description": "The parameter is the name of the requesting origin"
  },
  "ethereumPublicAddress": {
    "message": "Ethereum public address"
  },
  "etherscan": {
    "message": "Etherscan"
  },
  "etherscanView": {
    "message": "View account on Etherscan"
  },
  "etherscanViewOn": {
    "message": "View on Etherscan"
  },
  "expandView": {
    "message": "Expand view"
  },
  "experimental": {
    "message": "Experimental"
  },
  "exploreMetaMaskSnaps": {
    "message": "Explore MetaMask Snaps"
  },
  "extendWalletWithSnaps": {
    "message": "Customize your wallet experience."
  },
  "extensionInsallCompleteDescription": {
    "message": "Return to the MetaMask Institutional product onboarding to connect your custodial or self-custodial accounts."
  },
  "extensionInsallCompleteTitle": {
    "message": "Extension install complete"
  },
  "externalExtension": {
    "message": "External extension"
  },
  "failed": {
    "message": "Failed"
  },
  "failedToFetchChainId": {
    "message": "Could not fetch chain ID. Is your RPC URL correct?"
  },
  "failedToFetchTickerSymbolData": {
    "message": "Ticker symbol verification data is currently unavailable, make sure that the symbol you have entered is correct. It will impact the conversion rates that you see for this network"
  },
  "failureMessage": {
    "message": "Something went wrong, and we were unable to complete the action"
  },
  "fast": {
    "message": "Fast"
  },
  "feeAssociatedRequest": {
    "message": "A fee is associated with this request."
  },
  "fiat": {
    "message": "Fiat",
    "description": "Exchange type"
  },
  "fileImportFail": {
    "message": "File import not working? Click here!",
    "description": "Helps user import their account from a JSON file"
  },
  "flaskWelcomeUninstall": {
    "message": "you should uninstall this extension",
    "description": "This request is shown on the Flask Welcome screen. It is intended for non-developers, and will be bolded."
  },
  "flaskWelcomeWarning1": {
    "message": "Flask is for developers to experiment with new unstable APIs. Unless you are a developer or beta tester, $1.",
    "description": "This is a warning shown on the Flask Welcome screen, intended to encourage non-developers not to proceed any further. $1 is the bolded message 'flaskWelcomeUninstall'"
  },
  "flaskWelcomeWarning2": {
    "message": "We do not guarantee the safety or stability of this extension. The new APIs offered by Flask are not hardened against phishing attacks, meaning that any site or snap that requires Flask might be a malicious attempt to steal your assets.",
    "description": "This explains the risks of using MetaMask Flask"
  },
  "flaskWelcomeWarning3": {
    "message": "All Flask APIs are experimental. They may be changed or removed without notice, or they might stay on Flask indefinitely without ever being migrated to stable MetaMask. Use them at your own risk.",
    "description": "This message warns developers about unstable Flask APIs"
  },
  "flaskWelcomeWarning4": {
    "message": "Make sure to disable your regular MetaMask extension when using Flask.",
    "description": "This message calls to pay attention about multiple versions of MetaMask running on the same site (Flask + Prod)"
  },
  "flaskWelcomeWarningAcceptButton": {
    "message": "I accept the risks",
    "description": "this text is shown on a button, which the user presses to confirm they understand the risks of using Flask"
  },
  "followUsOnTwitter": {
    "message": "Follow us on Twitter"
  },
  "forbiddenIpfsGateway": {
    "message": "Forbidden IPFS Gateway: Please specify a CID gateway"
  },
  "forgetDevice": {
    "message": "Forget this device"
  },
  "forgotPassword": {
    "message": "Forgot password?"
  },
  "from": {
    "message": "From"
  },
  "fromAddress": {
    "message": "From: $1",
    "description": "$1 is the address to include in the From label. It is typically shortened first using shortenAddress"
  },
  "fromTokenLists": {
    "message": "From token lists: $1"
  },
  "functionApprove": {
    "message": "Function: Approve"
  },
  "functionSetApprovalForAll": {
    "message": "Function: SetApprovalForAll"
  },
  "functionType": {
    "message": "Function type"
  },
  "gas": {
    "message": "Gas"
  },
  "gasDisplayAcknowledgeDappButtonText": {
    "message": "Edit suggested gas fee"
  },
  "gasDisplayDappWarning": {
    "message": "This gas fee has been suggested by $1. Overriding this may cause a problem with your transaction. Please reach out to $1 if you have questions.",
    "description": "$1 represents the Dapp's origin"
  },
  "gasLimit": {
    "message": "Gas limit"
  },
  "gasLimitInfoTooltipContent": {
    "message": "Gas limit is the maximum amount of units of gas you are willing to spend."
  },
  "gasLimitRecommended": {
    "message": "Recommended gas limit is $1. If the gas limit is less than that, it may fail."
  },
  "gasLimitTooLow": {
    "message": "Gas limit must be at least 21000"
  },
  "gasLimitTooLowWithDynamicFee": {
    "message": "Gas limit must be at least $1",
    "description": "$1 is the custom gas limit, in decimal."
  },
  "gasLimitV2": {
    "message": "Gas limit"
  },
  "gasOption": {
    "message": "Gas option"
  },
  "gasPrice": {
    "message": "Gas price (GWEI)"
  },
  "gasPriceExcessive": {
    "message": "Your gas fee is set unnecessarily high. Consider lowering the amount."
  },
  "gasPriceExcessiveInput": {
    "message": "Gas price is excessive"
  },
  "gasPriceExtremelyLow": {
    "message": "Gas price extremely low"
  },
  "gasPriceFetchFailed": {
    "message": "Gas price estimation failed due to network error."
  },
  "gasPriceInfoTooltipContent": {
    "message": "Gas price specifies the amount of Ether you are willing to pay for each unit of gas."
  },
  "gasTimingHoursShort": {
    "message": "$1 hrs",
    "description": "$1 represents a number of hours"
  },
  "gasTimingMinutes": {
    "message": "$1 minutes",
    "description": "$1 represents a number of minutes"
  },
  "gasTimingMinutesShort": {
    "message": "$1 min",
    "description": "$1 represents a number of minutes"
  },
  "gasTimingNegative": {
    "message": "Maybe in $1",
    "description": "$1 represents an amount of time"
  },
  "gasTimingPositive": {
    "message": "Likely in < $1",
    "description": "$1 represents an amount of time"
  },
  "gasTimingSeconds": {
    "message": "$1 seconds",
    "description": "$1 represents a number of seconds"
  },
  "gasTimingSecondsShort": {
    "message": "$1 sec",
    "description": "$1 represents a number of seconds"
  },
  "gasTimingVeryPositive": {
    "message": "Very likely in < $1",
    "description": "$1 represents an amount of time"
  },
  "gasUsed": {
    "message": "Gas used"
  },
  "general": {
    "message": "General"
  },
  "getStarted": {
    "message": "Get started"
  },
  "globalTitle": {
    "message": "Global menu"
  },
  "globalTourDescription": {
    "message": "See your portfolio, connected sites, settings, and more"
  },
  "goBack": {
    "message": "Go back"
  },
  "goerli": {
    "message": "Goerli test network"
  },
  "gotIt": {
    "message": "Got it!"
  },
  "grantedToWithColon": {
    "message": "Granted to:"
  },
  "gwei": {
    "message": "GWEI"
  },
  "hardware": {
    "message": "Hardware"
  },
  "hardwareWalletConnected": {
    "message": "Hardware wallet connected"
  },
  "hardwareWalletLegacyDescription": {
    "message": "(legacy)",
    "description": "Text representing the MEW path"
  },
  "hardwareWalletSupportLinkConversion": {
    "message": "click here"
  },
  "hardwareWallets": {
    "message": "Connect a hardware wallet"
  },
  "hardwareWalletsInfo": {
    "message": "Hardware wallet integrations use API calls to external servers, which can see your IP address and the smart contract addresses you interact with."
  },
  "hardwareWalletsMsg": {
    "message": "Select a hardware wallet you would like to use with MetaMask."
  },
  "here": {
    "message": "here",
    "description": "as in -click here- for more information (goes with troubleTokenBalances)"
  },
  "hexData": {
    "message": "Hex data"
  },
  "hide": {
    "message": "Hide"
  },
  "hideFullTransactionDetails": {
    "message": "Hide full transaction details"
  },
  "hideSeedPhrase": {
    "message": "Hide seed phrase"
  },
  "hideToken": {
    "message": "Hide token"
  },
  "hideTokenPrompt": {
    "message": "Hide token?"
  },
  "hideTokenSymbol": {
    "message": "Hide $1",
    "description": "$1 is the symbol for a token (e.g. 'DAI')"
  },
  "hideZeroBalanceTokens": {
    "message": "Hide tokens without balance"
  },
  "high": {
    "message": "Aggressive"
  },
  "highGasSettingToolTipMessage": {
    "message": "High probability, even in volatile markets. Use $1 to cover surges in network traffic due to things like popular NFT drops.",
    "description": "$1 is key 'high' (text: 'Aggressive') separated here so that it can be passed in with bold font-weight"
  },
  "highLowercase": {
    "message": "high"
  },
  "history": {
    "message": "History"
  },
  "holdToRevealContent1": {
    "message": "Your Secret Recovery Phrase provides $1",
    "description": "$1 is a bolded text with the message from 'holdToRevealContent2'"
  },
  "holdToRevealContent2": {
    "message": "full access to your wallet and funds.",
    "description": "Is the bolded text in 'holdToRevealContent1'"
  },
  "holdToRevealContent3": {
    "message": "Do not share this with anyone. $1 $2",
    "description": "$1 is a message from 'holdToRevealContent4' and $2 is a text link with the message from 'holdToRevealContent5'"
  },
  "holdToRevealContent4": {
    "message": "MetaMask Support will not request this,",
    "description": "Part of 'holdToRevealContent3'"
  },
  "holdToRevealContent5": {
    "message": "but phishers might.",
    "description": "The text link in 'holdToRevealContent3'"
  },
  "holdToRevealContentPrivateKey1": {
    "message": "Your Private Key provides $1",
    "description": "$1 is a bolded text with the message from 'holdToRevealContentPrivateKey2'"
  },
  "holdToRevealContentPrivateKey2": {
    "message": "full access to your wallet and funds.",
    "description": "Is the bolded text in 'holdToRevealContentPrivateKey2'"
  },
  "holdToRevealLockedLabel": {
    "message": "hold to reveal circle locked"
  },
  "holdToRevealPrivateKey": {
    "message": "Hold to reveal Private Key"
  },
  "holdToRevealPrivateKeyTitle": {
    "message": "Keep your private key safe"
  },
  "holdToRevealSRP": {
    "message": "Hold to reveal SRP"
  },
  "holdToRevealSRPTitle": {
    "message": "Keep your SRP safe"
  },
  "holdToRevealUnlockedLabel": {
    "message": "hold to reveal circle unlocked"
  },
  "id": {
    "message": "Id"
  },
  "ignoreAll": {
    "message": "Ignore all"
  },
  "ignoreTokenWarning": {
    "message": "If you hide tokens, they will not be shown in your wallet. However, you can still add them by searching for them."
  },
  "import": {
    "message": "Import",
    "description": "Button to import an account from a selected file"
  },
  "importAccount": {
    "message": "Import account"
  },
  "importAccountError": {
    "message": "Error importing account."
  },
  "importAccountErrorIsSRP": {
    "message": "You have entered a Secret Recovery Phrase (or mnemonic). To import an account here, you have to enter a private key, which is a hexadecimal string of length 64."
  },
  "importAccountErrorNotAValidPrivateKey": {
    "message": "This is not a valid private key. You have entered a hexadecimal string, but it must be 64 characters long."
  },
  "importAccountErrorNotHexadecimal": {
    "message": "This is not a valid private key. You must enter a hexadecimal string of length 64."
  },
  "importAccountJsonLoading1": {
    "message": "Expect this JSON import to take a few minutes and freeze MetaMask."
  },
  "importAccountJsonLoading2": {
    "message": "We apologize, and we will make it faster in the future."
  },
  "importAccountMsg": {
    "message": "Imported accounts won’t be associated with your MetaMask Secret Recovery Phrase. Learn more about imported accounts"
  },
  "importMyWallet": {
    "message": "Import my wallet"
  },
  "importNFT": {
    "message": "Import NFT"
  },
  "importNFTAddressToolTip": {
    "message": "On OpenSea, for example, on the NFT's page under Details, there is a blue hyperlinked value labeled 'Contract Address'. If you click on this, it will take you to the contract's address on Etherscan; at the top-left of that page, there should be an icon labeled 'Contract', and to the right, a long string of letters and numbers. This is the address of the contract that created your NFT. Click on the 'copy' icon to the right of the address, and you'll have it on your clipboard."
  },
  "importNFTPage": {
    "message": "Import NFT page"
  },
  "importNFTTokenIdToolTip": {
    "message": "An NFT's ID is a unique identifier since no two NFTs are alike. Again, on OpenSea this number is under 'Details'. Make a note of it, or copy it onto your clipboard."
  },
  "importSelectedTokens": {
    "message": "Import selected tokens?"
  },
  "importSelectedTokensDescription": {
    "message": "Only the tokens you've selected will appear in your wallet. You can always import hidden tokens later by searching for them."
  },
  "importTokenQuestion": {
    "message": "Import token?"
  },
  "importTokenWarning": {
    "message": "Anyone can create a token with any name, including fake versions of existing tokens. Add and trade at your own risk!"
  },
  "importTokensCamelCase": {
    "message": "Import tokens"
  },
  "importWithCount": {
    "message": "Import $1",
    "description": "$1 will the number of detected tokens that are selected for importing, if all of them are selected then $1 will be all"
  },
  "imported": {
    "message": "Imported",
    "description": "status showing that an account has been fully loaded into the keyring"
  },
  "inYourSettings": {
    "message": "in your Settings"
  },
  "infuraBlockedNotification": {
    "message": "MetaMask is unable to connect to the blockchain host. Review possible reasons $1.",
    "description": "$1 is a clickable link with with text defined by the 'here' key"
  },
  "initialTransactionConfirmed": {
    "message": "Your initial transaction was confirmed by the network. Click OK to go back."
  },
  "inputLogicEmptyState": {
    "message": "Only enter a number that you're comfortable with the third party spending now or in the future. You can always increase the spending cap later."
  },
  "inputLogicEqualOrSmallerNumber": {
    "message": "This allows the third party to spend $1 from your current balance.",
    "description": "$1 is the current token balance in the account and the name of the current token"
  },
  "inputLogicHigherNumber": {
    "message": "This allows the third party to spend all your token balance until it reaches the cap or you revoke the spending cap. If this is not intended, consider setting a lower spending cap."
  },
  "insightsFromSnap": {
    "message": "Insights from $1",
    "description": "$1 represents the name of the snap"
  },
  "install": {
    "message": "Install"
  },
  "installExtension": {
    "message": "Install extension"
  },
  "installExtensionDescription": {
    "message": "The institution-compliant version of the world's leading web3 wallet, MetaMask."
  },
  "installOrigin": {
    "message": "Install origin"
  },
  "installedOn": {
    "message": "Installed on $1",
    "description": "$1 is the date when the snap has been installed"
  },
  "insufficientBalance": {
    "message": "Insufficient balance."
  },
  "insufficientCurrencyBuyOrDeposit": {
    "message": "You do not have enough $1 in your account to pay for transaction fees on $2 network. $3 or deposit from another account.",
    "description": "$1 is the native currency of the network, $2 is the name of the current network, $3 is the key 'buy' + the ticker symbol of the native currency of the chain wrapped in a button"
  },
  "insufficientCurrencyBuyOrReceive": {
    "message": "You do not have enough $1 in your account to pay for transaction fees on $2 network. $3 or $4 from another account.",
    "description": "$1 is the native currency of the network, $2 is the name of the current network, $3 is the key 'buy' + the ticker symbol of the native currency of the chain wrapped in a button, $4 is the key 'deposit' button"
  },
  "insufficientCurrencyDeposit": {
    "message": "You do not have enough $1 in your account to pay for transaction fees on $2 network. Deposit $1 from another account.",
    "description": "$1 is the native currency of the network, $2 is the name of the current network"
  },
  "insufficientFunds": {
    "message": "Insufficient funds."
  },
  "insufficientFundsForGas": {
    "message": "Insufficient funds for gas"
  },
  "insufficientTokens": {
    "message": "Insufficient tokens."
  },
  "invalidAddress": {
    "message": "Invalid address"
  },
  "invalidAddressRecipient": {
    "message": "Recipient address is invalid"
  },
  "invalidAddressRecipientNotEthNetwork": {
    "message": "Not ETH network, set to lowercase"
  },
  "invalidAssetType": {
    "message": "This asset is an NFT and needs to be re-added on the Import NFTs page found under the NFTs tab"
  },
  "invalidBlockExplorerURL": {
    "message": "Invalid block explorer URL"
  },
  "invalidChainIdTooBig": {
    "message": "Invalid chain ID. The chain ID is too big."
  },
  "invalidCustomNetworkAlertContent1": {
    "message": "The chain ID for custom network '$1' has to be re-entered.",
    "description": "$1 is the name/identifier of the network."
  },
  "invalidCustomNetworkAlertContent2": {
    "message": "To protect you from malicious or faulty network providers, chain IDs are now required for all custom networks."
  },
  "invalidCustomNetworkAlertContent3": {
    "message": "Go to Settings > Network and enter the chain ID. You can find the chain IDs of most popular networks on $1.",
    "description": "$1 is a link to https://chainid.network"
  },
  "invalidCustomNetworkAlertTitle": {
    "message": "Invalid custom network"
  },
  "invalidHexNumber": {
    "message": "Invalid hexadecimal number."
  },
  "invalidHexNumberLeadingZeros": {
    "message": "Invalid hexadecimal number. Remove any leading zeros."
  },
  "invalidIpfsGateway": {
    "message": "Invalid IPFS Gateway: The value must be a valid URL"
  },
  "invalidNumber": {
    "message": "Invalid number. Enter a decimal or '0x'-prefixed hexadecimal number."
  },
  "invalidNumberLeadingZeros": {
    "message": "Invalid number. Remove any leading zeros."
  },
  "invalidRPC": {
    "message": "Invalid RPC URL"
  },
  "invalidSeedPhrase": {
    "message": "Invalid Secret Recovery Phrase"
  },
  "invalidSeedPhraseCaseSensitive": {
    "message": "Invalid input! Secret Recovery Phrase is case sensitive."
  },
  "ipfsGateway": {
    "message": "IPFS gateway"
  },
  "ipfsGatewayDescription": {
    "message": "MetaMask uses third-party services to show images of your NFTs stored on IPFS, display information related to ENS addresses entered in your browser's address bar, and fetch icons for different tokens. Your IP address may be exposed to these services when you’re using them."
  },
  "ipfsToggleModalDescriptionOne": {
    "message": "We use third-party services to show images of your NFTs stored on IPFS, display information related to ENS addresses entered in your browser's address bar, and fetch icons for different tokens. Your IP address may be exposed to these services when you’re using them."
  },
  "ipfsToggleModalDescriptionTwo": {
    "message": "Selecting Confirm turns on IPFS resolution. You can turn it off in $1 at any time.",
    "description": "$1 is the method to turn off ipfs"
  },
  "ipfsToggleModalSettings": {
    "message": "Settings > Security and privacy"
  },
  "jazzAndBlockies": {
    "message": "Jazzicons and Blockies are two different styles of unique icons that help you identify an account at a glance."
  },
  "jazzicons": {
    "message": "Jazzicons"
  },
  "jsDeliver": {
    "message": "jsDeliver"
  },
  "jsonFile": {
    "message": "JSON File",
    "description": "format for importing an account"
  },
  "keystone": {
    "message": "Keystone"
  },
  "knownAddressRecipient": {
    "message": "Known contract address."
  },
  "knownTokenWarning": {
    "message": "This action will edit tokens that are already listed in your wallet, which can be used to phish you. Only approve if you are certain that you mean to change what these tokens represent. Learn more about $1"
  },
  "lastConnected": {
    "message": "Last connected"
  },
  "lastPriceSold": {
    "message": "Last price sold"
  },
  "lastSold": {
    "message": "Last sold"
  },
  "layer1Fees": {
    "message": "Layer 1 fees"
  },
  "learnCancelSpeeedup": {
    "message": "Learn how to $1",
    "description": "$1 is link to cancel or speed up transactions"
  },
  "learnMore": {
    "message": "learn more"
  },
  "learnMoreAboutGas": {
    "message": "Want to $1 about gas?",
    "description": "$1 will be replaced by the learnMore translation key"
  },
  "learnMoreKeystone": {
    "message": "Learn More"
  },
  "learnMoreUpperCase": {
    "message": "Learn more"
  },
  "learnScamRisk": {
    "message": "scams and security risks."
  },
  "ledgerAccountRestriction": {
    "message": "You need to make use your last account before you can add a new one."
  },
  "ledgerConnectionInstructionCloseOtherApps": {
    "message": "Close any other software connected to your device and then click here to refresh."
  },
  "ledgerConnectionInstructionHeader": {
    "message": "Prior to clicking confirm:"
  },
  "ledgerConnectionInstructionStepFour": {
    "message": "Enable \"smart contract data\" or \"blind signing\" on your Ledger device."
  },
  "ledgerConnectionInstructionStepOne": {
    "message": "Enable Use Ledger Live under Settings > Advanced."
  },
  "ledgerConnectionInstructionStepThree": {
    "message": "Be sure your Ledger is plugged in and to select the Ethereum app."
  },
  "ledgerConnectionInstructionStepTwo": {
    "message": "Open and unlock Ledger Live App."
  },
  "ledgerConnectionPreferenceDescription": {
    "message": "Customize how you connect your Ledger to MetaMask. $1 is recommended, but other options are available. Read more here: $2",
    "description": "A description that appears above a dropdown where users can select between up to three options - Ledger Live, U2F or WebHID - depending on what is supported in their browser. $1 is the recommended browser option, it will be either WebHID or U2f. $2 is a link to an article where users can learn more, but will be the translation of the learnMore message."
  },
  "ledgerDeviceOpenFailureMessage": {
    "message": "The Ledger device failed to open. Your Ledger might be connected to other software. Please close Ledger Live or other applications connected to your Ledger device, and try to connect again."
  },
  "ledgerLive": {
    "message": "Ledger Live",
    "description": "The name of a desktop app that can be used with your ledger device. We can also use it to connect a users Ledger device to MetaMask."
  },
  "ledgerLiveApp": {
    "message": "Ledger Live App"
  },
  "ledgerLocked": {
    "message": "Cannot connect to Ledger device. Please make sure your device is unlocked and Ethereum app is opened."
  },
  "ledgerTimeout": {
    "message": "Ledger Live is taking too long to respond or connection timeout. Make sure Ledger Live app is opened and your device is unlocked."
  },
  "ledgerTransportChangeWarning": {
    "message": "If your Ledger Live app is open, please disconnect any open Ledger Live connection and close the Ledger Live app."
  },
  "ledgerWebHIDNotConnectedErrorMessage": {
    "message": "The ledger device was not connected. If you wish to connect your Ledger, please click 'Continue' again and approve HID connection",
    "description": "An error message shown to the user during the hardware connect flow."
  },
  "levelArrow": {
    "message": "level arrow"
  },
  "lightTheme": {
    "message": "Light"
  },
  "likeToImportTokens": {
    "message": "Would you like to import these tokens?"
  },
  "lineaGoerli": {
    "message": "Linea Goerli test network"
  },
  "lineaMainnet": {
    "message": "Linea Mainnet"
  },
  "link": {
    "message": "Link"
  },
  "links": {
    "message": "Links"
  },
  "loadMore": {
    "message": "Load more"
  },
  "loading": {
    "message": "Loading..."
  },
  "loadingNFTs": {
    "message": "Loading NFTs..."
  },
  "loadingTokens": {
    "message": "Loading tokens..."
  },
  "localhost": {
    "message": "Localhost 8545"
  },
  "lock": {
    "message": "Lock"
  },
  "lockMetaMask": {
    "message": "Lock MetaMask"
  },
  "lockTimeInvalid": {
    "message": "Lock time must be a number between 0 and 10080"
  },
  "logo": {
    "message": "$1 logo",
    "description": "$1 is the name of the ticker"
  },
  "low": {
    "message": "Low"
  },
  "lowGasSettingToolTipMessage": {
    "message": "Use $1 to wait for a cheaper price. Time estimates are much less accurate as prices are somewhat unpredictable.",
    "description": "$1 is key 'low' separated here so that it can be passed in with bold font-weight"
  },
  "lowLowercase": {
    "message": "low"
  },
  "lowPriorityMessage": {
    "message": "Future transactions will queue after this one."
  },
  "mainnet": {
    "message": "Ethereum Mainnet"
  },
  "mainnetToken": {
    "message": "This address matches a known Ethereum Mainnet token address. Recheck the contract address and network for the token you are trying to add."
  },
  "makeAnotherSwap": {
    "message": "Create a new swap"
  },
  "makeSureNoOneWatching": {
    "message": "Make sure nobody is looking",
    "description": "Warning to users to be care while creating and saving their new Secret Recovery Phrase"
  },
  "malformedData": {
    "message": "Malformed data"
  },
  "max": {
    "message": "Max"
  },
  "maxBaseFee": {
    "message": "Max base fee"
  },
  "maxFee": {
    "message": "Max fee"
  },
  "maxPriorityFee": {
    "message": "Max priority fee"
  },
  "medium": {
    "message": "Market"
  },
  "mediumGasSettingToolTipMessage": {
    "message": "Use $1 for fast processing at current market price.",
    "description": "$1 is key 'medium' (text: 'Market') separated here so that it can be passed in with bold font-weight"
  },
  "memo": {
    "message": "memo"
  },
  "message": {
    "message": "Message"
  },
  "metaMaskConnectStatusParagraphOne": {
    "message": "You now have more control over your account connections in MetaMask."
  },
  "metaMaskConnectStatusParagraphThree": {
    "message": "Click it to manage your connected accounts."
  },
  "metaMaskConnectStatusParagraphTwo": {
    "message": "The connection status button shows if the website you’re visiting is connected to your currently selected account."
  },
  "metamaskInstitutionalVersion": {
    "message": "MetaMask Institutional Version"
  },
  "metamaskSwapsOfflineDescription": {
    "message": "MetaMask Swaps is undergoing maintenance. Please check back later."
  },
  "metamaskVersion": {
    "message": "MetaMask Version"
  },
  "metrics": {
    "message": "Metrics"
  },
  "mismatchAccount": {
    "message": "Your selected account ($1) is different than the account trying to sign ($2)"
  },
  "mismatchedChainLinkText": {
    "message": "verify the network details",
    "description": "Serves as link text for the 'mismatchedChain' key. This text will be embedded inside the translation for that key."
  },
  "mismatchedChainRecommendation": {
    "message": "We recommend that you $1 before proceeding.",
    "description": "$1 is a clickable link with text defined by the 'mismatchedChainLinkText' key. The link will open to instructions for users to validate custom network details."
  },
  "mismatchedNetworkName": {
    "message": "According to our record the network name may not correctly match this chain ID."
  },
  "mismatchedNetworkSymbol": {
    "message": "The submitted currency symbol does not match what we expect for this chain ID."
  },
  "mismatchedRpcChainId": {
    "message": "Chain ID returned by the custom network does not match the submitted chain ID."
  },
  "mismatchedRpcUrl": {
    "message": "According to our records the submitted RPC URL value does not match a known provider for this chain ID."
  },
  "missingSetting": {
    "message": "Can't find a setting?"
  },
  "missingSettingRequest": {
    "message": "Request here"
  },
  "mmiBuiltAroundTheWorld": {
    "message": "MetaMask Institutional is designed and built around the world."
  },
  "mmiNewNFTDetectedInNFTsTabMessage": {
    "message": "Let MetaMask Institutional automatically detect and display NFTs in your wallet."
  },
  "mmiPasswordSetupDetails": {
    "message": "This password will unlock your MetaMask Institutional extension only."
  },
  "more": {
    "message": "more"
  },
  "multipleSnapConnectionWarning": {
    "message": "$1 wants to connect with $2 snaps. Only proceed if you trust this website.",
    "description": "$1 is the dapp and $2 is the number of snaps it wants to connect to."
  },
  "mustSelectOne": {
    "message": "Must select at least 1 token."
  },
  "name": {
    "message": "Name"
  },
  "nameAddressLabel": {
    "message": "Address",
    "description": "Label above address field in name component modal."
  },
  "nameInstructionsNew": {
    "message": "You are interacting with an unknown contract address. If you trust this author, set a personal display name to identify it going forward.",
    "description": "Instruction text in name component modal when value is not recognised."
  },
  "nameInstructionsSaved": {
    "message": "Interactions with this address will always be identified using this personal display name.",
    "description": "Instruction text in name component modal when value is saved."
  },
  "nameLabel": {
    "message": "Display name",
    "description": "Label above name input field in name component modal."
  },
  "nameModalTitleNew": {
    "message": "Unknown address",
    "description": "Title of the modal created by the name component when value is not recognised."
  },
  "nameModalTitleSaved": {
    "message": "Saved address",
    "description": "Title of the modal created by the name component when value is saved."
  },
  "nameNoProposedNames": {
    "message": "No proposed names found",
    "description": "Text shown in the proposed name dropdown if none found."
  },
  "nameSetPlaceholder": {
    "message": "Set a personal display name...",
    "description": "Placeholder text for name input field in name component modal."
  },
  "nativeToken": {
    "message": "The native token on this network is $1. It is the token used for gas fees.",
    "description": "$1 represents the name of the native token on the current network"
  },
  "needHelp": {
    "message": "Need help? Contact $1",
    "description": "$1 represents `needHelpLinkText`, the text which goes in the help link"
  },
  "needHelpFeedback": {
    "message": "Share your feedback"
  },
  "needHelpLinkText": {
    "message": "MetaMask support"
  },
  "needHelpSubmitTicket": {
    "message": "Submit a ticket"
  },
  "needImportFile": {
    "message": "You must select a file to import.",
    "description": "User is important an account and needs to add a file to continue"
  },
  "negativeETH": {
    "message": "Can not send negative amounts of ETH."
  },
  "network": {
    "message": "Network:"
  },
  "networkAddedSuccessfully": {
    "message": "Network added successfully!"
  },
  "networkDetails": {
    "message": "Network details"
  },
  "networkIsBusy": {
    "message": "Network is busy. Gas prices are high and estimates are less accurate."
  },
  "networkMenu": {
    "message": "Network Menu"
  },
  "networkMenuHeading": {
    "message": "Select a network"
  },
  "networkName": {
    "message": "Network name"
  },
  "networkNameArbitrum": {
    "message": "Arbitrum"
  },
  "networkNameAvalanche": {
    "message": "Avalanche"
  },
  "networkNameBSC": {
    "message": "BSC"
  },
  "networkNameDefinition": {
    "message": "The name associated with this network."
  },
  "networkNameEthereum": {
    "message": "Ethereum"
  },
  "networkNameGoerli": {
    "message": "Goerli"
  },
  "networkNameOptimism": {
    "message": "Optimism"
  },
  "networkNamePolygon": {
    "message": "Polygon"
  },
  "networkNameTestnet": {
    "message": "Testnet"
  },
  "networkNameZkSyncEra": {
    "message": "zkSync Era"
  },
  "networkProvider": {
    "message": "Network provider"
  },
  "networkSettingsChainIdDescription": {
    "message": "The chain ID is used for signing transactions. It must match the chain ID returned by the network. You can enter a decimal or '0x'-prefixed hexadecimal number, but we will display the number in decimal."
  },
  "networkStatus": {
    "message": "Network status"
  },
  "networkStatusBaseFeeTooltip": {
    "message": "The base fee is set by the network and changes every 13-14 seconds. Our $1 and $2 options account for sudden increases.",
    "description": "$1 and $2 are bold text for Medium and Aggressive respectively."
  },
  "networkStatusPriorityFeeTooltip": {
    "message": "Range of priority fees (aka “miner tip”). This goes to miners and incentivizes them to prioritize your transaction."
  },
  "networkStatusStabilityFeeTooltip": {
    "message": "Gas fees are $1 relative to the past 72 hours.",
    "description": "$1 is networks stability value - stable, low, high"
  },
  "networkSwitchConnectionError": {
    "message": "We can't connect to $1",
    "description": "$1 represents the network name"
  },
  "networkURL": {
    "message": "Network URL"
  },
  "networkURLDefinition": {
    "message": "The URL used to access this network."
  },
  "networks": {
    "message": "Networks"
  },
  "nevermind": {
    "message": "Nevermind"
  },
  "new": {
    "message": "New!"
  },
  "newAccount": {
    "message": "New account"
  },
  "newAccountNumberName": {
    "message": "Account $1",
    "description": "Default name of next account to be created on create account screen"
  },
  "newContact": {
    "message": "New contact"
  },
  "newContract": {
    "message": "New contract"
  },
<<<<<<< HEAD
  "newNFTDetectedMessage": {
    "message": "Allow MetaMask $1 to automatically detect NFTs from Opensea and display in your wallet."
=======
  "newNFTDetectedInImportNFTsMessage": {
    "message": "To use Opensea see your NFT, turn on 'Enable OpenSea API' in $1.",
    "description": "$1 is used for newNFTDetectedInImportNFTsMessageStrongText"
>>>>>>> b7ad9f64
  },
  "newNFTDetectedInImportNFTsMessageStrongText": {
    "message": "Settings > Security and privacy"
  },
  "newNFTDetectedInNFTsTabMessage": {
    "message": "Let MetaMask automatically detect and display NFTs in your wallet."
  },
  "newNFTsAutodetected": {
    "message": "NFT autodetection"
  },
  "newNetworkAdded": {
    "message": "“$1” was successfully added!"
  },
  "newNftAddedMessage": {
    "message": "NFT was successfully added!"
  },
  "newPassword": {
    "message": "New password (8 characters min)"
  },
  "newTokensImportedMessage": {
    "message": "You’ve successfully imported $1.",
    "description": "$1 is the string of symbols of all the tokens imported"
  },
  "newTokensImportedTitle": {
    "message": "Token imported"
  },
  "next": {
    "message": "Next"
  },
  "nextNonceWarning": {
    "message": "Nonce is higher than suggested nonce of $1",
    "description": "The next nonce according to MetaMask's internal logic"
  },
  "nftAddFailedMessage": {
    "message": "NFT can’t be added as the ownership details do not match. Make sure you have entered correct information."
  },
  "nftAddressError": {
    "message": "This token is an NFT. Add on the $1",
    "description": "$1 is a clickable link with text defined by the 'importNFTPage' key"
  },
  "nftAlreadyAdded": {
    "message": "NFT has already been added."
  },
  "nftDisclaimer": {
    "message": "Disclaimer: MetaMask pulls the media file from the source url. This url sometimes is changed by the marketplace the NFT was minted on."
  },
  "nftOptions": {
    "message": "NFT Options"
  },
  "nftTokenIdPlaceholder": {
    "message": "Enter the token id"
  },
  "nftWarningContent": {
    "message": "You're granting access to $1, including any you might own in the future. The party on the other end can transfer these NFTs from your wallet at any time without asking you until you revoke this approval. $2",
    "description": "$1 is nftWarningContentBold bold part, $2 is Learn more link"
  },
  "nftWarningContentBold": {
    "message": "all your $1 NFTs",
    "description": "$1 is name of the collection"
  },
  "nftWarningContentGrey": {
    "message": "Proceed with caution."
  },
  "nfts": {
    "message": "NFTs"
  },
  "nftsPreviouslyOwned": {
    "message": "Previously Owned"
  },
  "nickname": {
    "message": "Nickname"
  },
  "noAccountsFound": {
    "message": "No accounts found for the given search query"
  },
  "noAddressForName": {
    "message": "No address has been set for this name."
  },
  "noConversionDateAvailable": {
    "message": "No currency conversion date available"
  },
  "noConversionRateAvailable": {
    "message": "No conversion rate available"
  },
  "noNFTs": {
    "message": "No NFTs yet"
  },
  "noNetworksFound": {
    "message": "No networks found for the given search query"
  },
  "noSnaps": {
    "message": "You don't have any snaps installed."
  },
  "noThanksVariant2": {
    "message": "No, thanks."
  },
  "noTransactions": {
    "message": "You have no transactions"
  },
  "noWebcamFound": {
    "message": "Your computer's webcam was not found. Please try again."
  },
  "noWebcamFoundTitle": {
    "message": "Webcam not found"
  },
  "nonce": {
    "message": "Nonce"
  },
  "nonceField": {
    "message": "Customize transaction nonce"
  },
  "nonceFieldDescription": {
    "message": "Turn this on to change the nonce (transaction number) on confirmation screens. This is an advanced feature, use cautiously."
  },
  "nonceFieldHeading": {
    "message": "Custom nonce"
  },
  "notBusy": {
    "message": "Not busy"
  },
  "notCurrentAccount": {
    "message": "Is this the correct account? It's different from the currently selected account in your wallet"
  },
  "notEnoughBalance": {
    "message": "Insufficient balance"
  },
  "notEnoughGas": {
    "message": "Not enough gas"
  },
  "note": {
    "message": "Note"
  },
  "notePlaceholder": {
    "message": "The approver will see this note when approving the transaction at the custodian."
  },
  "notificationTransactionFailedMessage": {
    "message": "Transaction $1 failed! $2",
    "description": "Content of the browser notification that appears when a transaction fails"
  },
  "notificationTransactionFailedMessageMMI": {
    "message": "Transaction failed! $1",
    "description": "Content of the browser notification that appears when a transaction fails in MMI"
  },
  "notificationTransactionFailedTitle": {
    "message": "Failed transaction",
    "description": "Title of the browser notification that appears when a transaction fails"
  },
  "notificationTransactionSuccessMessage": {
    "message": "Transaction $1 confirmed!",
    "description": "Content of the browser notification that appears when a transaction is confirmed"
  },
  "notificationTransactionSuccessTitle": {
    "message": "Confirmed transaction",
    "description": "Title of the browser notification that appears when a transaction is confirmed"
  },
  "notificationTransactionSuccessView": {
    "message": "View on $1",
    "description": "Additional content in browser notification that appears when a transaction is confirmed and has a block explorer URL"
  },
  "notifications": {
    "message": "Notifications"
  },
  "notifications10ActionText": {
    "message": "Visit in Settings",
    "description": "The 'call to action' on the button, or link, of the 'Visit in Settings' notification. Upon clicking, users will be taken to Settings page."
  },
  "notifications10DescriptionOne": {
    "message": "Improved token detection is currently available on Ethereum Mainnet, Polygon, BSC, and Avalanche networks. More to come!"
  },
  "notifications10DescriptionThree": {
    "message": "Token detection feature is currently OFF by default. You can enable it from Settings."
  },
  "notifications10DescriptionTwo": {
    "message": "We source tokens from third party tokens lists. Tokens listed on more than two token lists will be automatically detected."
  },
  "notifications10Title": {
    "message": "Improved token detection is here"
  },
  "notifications11Description": {
    "message": "Tokens can be created by anyone and can have duplicate names. If you see a token appear that you don’t trust or haven’t interacted with - it’s safer to not trust it."
  },
  "notifications11Title": {
    "message": "Scam and security risks"
  },
  "notifications12ActionText": {
    "message": "Enable dark mode"
  },
  "notifications12Description": {
    "message": "Dark mode on Extension is finally here! To turn it on, go to Settings > Experimental and select one of the display options: Light, Dark, System."
  },
  "notifications12Title": {
    "message": "Wen dark mode? Now dark mode! 🕶️🦊"
  },
  "notifications13ActionText": {
    "message": "Show custom network list"
  },
  "notifications13Description": {
    "message": "You can now add the following popular custom networks easily: Arbitrum, Avalanche, Binance Smart Chain, Fantom, Harmony, Optimism, Palm and Polygon! To enable this feature, go to Settings > Experimental and turn \"Show custom network list\" on!",
    "description": "Description of a notification in the 'See What's New' popup. Describes popular network feature."
  },
  "notifications13Title": {
    "message": "Add Popular Networks"
  },
  "notifications14ActionText": {
    "message": "Show backup settings"
  },
  "notifications14Description": {
    "message": "We're deprecating our 3Box data feature in early October. To backup and restore your wallet manually, use the \"Backup now\" button in Advanced Settings.",
    "description": "Description of a notification in the 'See What's New' popup. Describes 3box deprecation."
  },
  "notifications14Title": {
    "message": "3Box Deprecation"
  },
  "notifications15Description": {
    "message": "There's no action required from you, so keep using your wallet as usual. Be aware of potential scams around the Merge.",
    "description": "Description of a notification in the 'See What's New' popup. Advises users about the ethereum merge (https://ethereum.org/en/upgrades/merge/#main-content) and potential scams."
  },
  "notifications15Title": {
    "message": "The Ethereum Merge is here!"
  },
  "notifications18ActionText": {
    "message": "Enable security alerts"
  },
  "notifications18DescriptionOne": {
    "message": "Get alerts from third parties when you may have received a malicious request.",
    "description": "Description of a notification in the 'See What's New' popup. Describes Opensea Security Provider feature."
  },
  "notifications18DescriptionThree": {
    "message": "Always be sure to do your own due diligence before approving any requests.",
    "description": "Description of a notification in the 'See What's New' popup. Describes Opensea Security Provider feature."
  },
  "notifications18DescriptionTwo": {
    "message": "OpenSea is the first provider for this feature. More providers coming soon!",
    "description": "Description of a notification in the 'See What's New' popup. Describes Opensea Security Provider feature."
  },
  "notifications18Title": {
    "message": "Stay safe with security alerts"
  },
  "notifications19ActionText": {
    "message": "Enable NFT autodetection"
  },
  "notifications19DescriptionOne": {
    "message": "Two ways you can get started:",
    "description": "Description of a notification in the 'See What's New' popup. Describes NFT autodetection feature."
  },
  "notifications19DescriptionThree": {
    "message": "We only support ERC-721 at the moment.",
    "description": "Description of a notification in the 'See What's New' popup. Describes NFT autodetection feature."
  },
  "notifications19DescriptionTwo": {
    "message": "Manually add your NFTs, or turn on NFT autodetection in Settings > Experimental.",
    "description": "Description of a notification in the 'See What's New' popup. Describes NFT autodetection feature."
  },
  "notifications19Title": {
    "message": "See your NFTs like never before"
  },
  "notifications1Description": {
    "message": "MetaMask Mobile users can now swap tokens inside their mobile wallet. Scan the QR code to get the mobile app and start swapping.",
    "description": "Description of a notification in the 'See What's New' popup. Describes the swapping on mobile feature."
  },
  "notifications1Title": {
    "message": "Swapping on mobile is here!",
    "description": "Title for a notification in the 'See What's New' popup. Tells users that they can now use MetaMask Swaps on Mobile."
  },
  "notifications20ActionText": {
    "message": "Learn more",
    "description": "The 'call to action' on the button, or link, of the 'Stay secure' notification. Upon clicking, users will be taken to a ledger page to resolve the U2F connection issue."
  },
  "notifications20Description": {
    "message": "If you're on the latest version of Firefox, you might be experiencing an issue related to Firefox dropping U2F support.",
    "description": "Description of a notification in the 'See What's New' popup. Describes the U2F support being dropped by firefox and that it affects ledger users."
  },
  "notifications20Title": {
    "message": "Ledger and Firefox Users Experiencing Connection Issues",
    "description": "Title for a notification in the 'See What's New' popup. Tells users that latest firefox users using U2F may experience connection issues."
  },
  "notifications21ActionText": {
    "message": "Try it out"
  },
  "notifications21Description": {
    "message": "We've updated Swaps in the MetaMask extension to be easier and faster to use.",
    "description": "Description of a notification in the 'See What's New' popup. Describes NFT autodetection feature."
  },
  "notifications21Title": {
    "message": "Introducing new and refreshed Swaps!"
  },
  "notifications22ActionText": {
    "message": "Got it"
  },
  "notifications22Description": {
    "message": "💡 Just click the global menu or account menu to find them!"
  },
  "notifications22Title": {
    "message": "Looking for your account details or the block explorer URL?"
  },
  "notifications23ActionText": {
    "message": "Enable security alerts"
  },
  "notifications23DescriptionOne": {
    "message": "Steer clear of known scams while still preserving your privacy with security alerts powered by Blockaid on Ethereum Mainnet."
  },
  "notifications23DescriptionTwo": {
    "message": "Always do your own due diligence before approving requests."
  },
  "notifications23Title": {
    "message": "Stay safe with security alerts"
  },
  "notifications24ActionText": {
    "message": "Got it"
  },
  "notifications24Description": {
    "message": "Advanced gas fee settings are now remembered based on the network you're using. This means you can set specific advanced gas fees for each network and avoid overpaying for gas or stuck transactions."
  },
  "notifications24Title": {
    "message": "Advanced gas fees by network"
  },
  "notifications3ActionText": {
    "message": "Read more",
    "description": "The 'call to action' on the button, or link, of the 'Stay secure' notification. Upon clicking, users will be taken to a page about security on the metamask support website."
  },
  "notifications3Description": {
    "message": "Stay up to date on MetaMask security best practices and get the latest security tips from official MetaMask support.",
    "description": "Description of a notification in the 'See What's New' popup. Describes the information they can get on security from the linked support page."
  },
  "notifications3Title": {
    "message": "Stay secure",
    "description": "Title for a notification in the 'See What's New' popup. Encourages users to consider security."
  },
  "notifications4ActionText": {
    "message": "Start swapping",
    "description": "The 'call to action' on the button, or link, of the 'Swap on Binance Smart Chain!' notification. Upon clicking, users will be taken to a page where then can swap tokens on Binance Smart Chain."
  },
  "notifications4Description": {
    "message": "Get the best prices on token swaps right inside your wallet. MetaMask now connects you to multiple decentralized exchange aggregators and professional market makers on Binance Smart Chain.",
    "description": "Description of a notification in the 'See What's New' popup."
  },
  "notifications4Title": {
    "message": "Swap on Binance Smart Chain",
    "description": "Title for a notification in the 'See What's New' popup. Encourages users to do swaps on Binance Smart Chain."
  },
  "notifications5Description": {
    "message": "Your \"Seed Phrase\" is now called your \"Secret Recovery Phrase.\"",
    "description": "Description of a notification in the 'See What's New' popup. Describes the seed phrase wording update."
  },
  "notifications6DescriptionOne": {
    "message": "As of Chrome version 91, the API that enabled our Ledger support (U2F) no longer supports hardware wallets. MetaMask has implemented a new Ledger Live support that allows you to continue to connect to your Ledger device via the Ledger Live desktop app.",
    "description": "Description of a notification in the 'See What's New' popup. Describes the Ledger support update."
  },
  "notifications6DescriptionThree": {
    "message": "When interacting with your Ledger account in MetaMask, a new tab will open and you will be asked to open the Ledger Live app.  Once the app opens, you'll be asked to allow a WebSocket connection to your MetaMask account.  That's all!",
    "description": "Description of a notification in the 'See What's New' popup. Describes the Ledger support update."
  },
  "notifications6DescriptionTwo": {
    "message": "You can enable Ledger Live support by clicking Settings > Advanced > Use Ledger Live.",
    "description": "Description of a notification in the 'See What's New' popup. Describes the Ledger support update."
  },
  "notifications6Title": {
    "message": "Ledger support update for Chrome users",
    "description": "Title for a notification in the 'See What's New' popup. Lets users know about the Ledger support update"
  },
  "notifications7DescriptionOne": {
    "message": "MetaMask v10.1.0 included new support for EIP-1559 transactions when using Ledger devices.",
    "description": "Description of a notification in the 'See What's New' popup. Describes changes for ledger and EIP1559 in v10.1.0"
  },
  "notifications7DescriptionTwo": {
    "message": "To complete transactions on Ethereum Mainnet, make sure your Ledger device has the latest firmware.",
    "description": "Description of a notification in the 'See What's New' popup. Describes the need to update ledger firmware."
  },
  "notifications7Title": {
    "message": "Ledger firmware update",
    "description": "Title for a notification in the 'See What's New' popup. Notifies ledger users of the need to update firmware."
  },
  "notifications8ActionText": {
    "message": "Go to Settings > Advanced",
    "description": "Description on an action button that appears in the What's New popup. Tells the user that if they click it, they will go to our Advanced settings page."
  },
  "notifications8DescriptionOne": {
    "message": "As of MetaMask v10.4.0, you no longer need Ledger Live to connect your Ledger device to MetaMask.",
    "description": "Description of a notification in the 'See What's New' popup. Describes changes for how Ledger Live is no longer needed to connect the device."
  },
  "notifications8DescriptionTwo": {
    "message": "For an easier and more stable ledger experience, go to Settings > Advanced and switch the 'Preferred Ledger Connection Type' to 'WebHID'.",
    "description": "Description of a notification in the 'See What's New' popup. Describes how the user can turn off the Ledger Live setting."
  },
  "notifications8Title": {
    "message": "Ledger connection improvement",
    "description": "Title for a notification in the 'See What's New' popup. Notifies ledger users that there is an improvement in how they can connect their device."
  },
  "notifications9DescriptionOne": {
    "message": "We now provide you with more insights on the 'Data' tab when confirming smart contract transactions."
  },
  "notifications9DescriptionTwo": {
    "message": "You can now get a better understanding of your transaction’s details before confirming, and more easily add transaction addresses to your address book, helping you make safe and informed decisions."
  },
  "notifications9Title": {
    "message": "👓 We are making transactions easier to read."
  },
  "notificationsBuySellActionText": {
    "message": "Try it on MetaMask Portfolio"
  },
  "notificationsBuySellDescription": {
    "message": "Introducing the ‘Buy & Sell’ button, giving you easy access to our latest feature: Sell. When clicked, you’ll be redirected to MetaMask Portfolio, where you’ll be able to convert your crypto to cash in a flash. Initially available for ETH on mainnet in the US (state restrictions apply), UK, and parts of Europe."
  },
  "notificationsBuySellTitle": {
    "message": "Sell your crypto, get cash"
  },
  "notificationsDropLedgerFirefoxDescription": {
    "message": "Firefox no longer supports U2F, so Ledger won't work with MetaMask on Firefox. Try MetaMask on Google Chrome instead.",
    "description": "Description of a notification in the 'See What's New' popup. Describes that ledger will not longer be supported for firefox users and they should use MetaMask on chrome for ledger support instead."
  },
  "notificationsDropLedgerFirefoxTitle": {
    "message": "Dropping Ledger Support for Firefox",
    "description": "Title for a notification in the 'See What's New' popup. Tells firefox users that ledger support is being dropped."
  },
  "notificationsEmptyText": {
    "message": "This is where you can find notifications from your installed snaps."
  },
  "notificationsHeader": {
    "message": "Notifications"
  },
  "notificationsInfos": {
    "message": "$1 from $2",
    "description": "$1 is the date at which the notification has been dispatched and $2 is the link to the snap that dispatched the notification."
  },
  "notificationsMarkAllAsRead": {
    "message": "Mark all as read"
  },
  "notificationsOpenBetaSnapsActionText": {
    "message": "Learn more"
  },
  "notificationsOpenBetaSnapsDescriptionOne": {
    "message": "🎉 We're excited to announce the Open Beta of MetaMask Snaps!"
  },
  "notificationsOpenBetaSnapsDescriptionThree": {
    "message": "Personalize your wallet with snaps built by the developer community!"
  },
  "notificationsOpenBetaSnapsDescriptionTwo": {
    "message": "Snaps help you do more with MetaMask — like connect to more networks, see transaction insights, and get custom notifications."
  },
  "notificationsOpenBetaSnapsTitle": {
    "message": "Introducing MetaMask Snaps"
  },
  "numberOfNewTokensDetectedPlural": {
    "message": "$1 new tokens found in this account",
    "description": "$1 is the number of new tokens detected"
  },
  "numberOfNewTokensDetectedSingular": {
    "message": "1 new token found in this account"
  },
  "ofTextNofM": {
    "message": "of"
  },
  "off": {
    "message": "Off"
  },
  "offlineForMaintenance": {
    "message": "Offline for maintenance"
  },
  "ok": {
    "message": "Ok"
  },
  "on": {
    "message": "On"
  },
  "onboardingAdvancedPrivacyIPFSDescription": {
    "message": "The IPFS gateway makes it possible to access and view data hosted by third parties. You can add a custom IPFS gateway or continue using the default."
  },
  "onboardingAdvancedPrivacyIPFSInvalid": {
    "message": "Please enter a valid URL"
  },
  "onboardingAdvancedPrivacyIPFSTitle": {
    "message": "Add custom IPFS Gateway"
  },
  "onboardingAdvancedPrivacyIPFSValid": {
    "message": "IPFS gateway URL is valid"
  },
  "onboardingAdvancedPrivacyNetworkButton": {
    "message": "Add custom network"
  },
  "onboardingAdvancedPrivacyNetworkDescription": {
    "message": "We use Infura as our remote procedure call (RPC) provider to offer the most reliable and private access to Ethereum data we can. You can choose your own RPC, but remember that any RPC will receive your IP address and Ethereum wallet to make transactions. Read our $1 to learn more about how Infura handles data."
  },
  "onboardingAdvancedPrivacyNetworkTitle": {
    "message": "Choose your network"
  },
  "onboardingCreateWallet": {
    "message": "Create a new wallet"
  },
  "onboardingImportWallet": {
    "message": "Import an existing wallet"
  },
  "onboardingMetametricsAgree": {
    "message": "I agree"
  },
  "onboardingMetametricsAllowOptOut": {
    "message": "Always allow you to opt-out via Settings"
  },
  "onboardingMetametricsDataTerms": {
    "message": "This data is aggregated and is therefore anonymous for the purposes of General Data Protection Regulation (EU) 2016/679."
  },
  "onboardingMetametricsDescription": {
    "message": "MetaMask would like to gather usage data to better understand how our users interact with MetaMask. This data will be used to provide the service, which includes improving the service based on your use."
  },
  "onboardingMetametricsDescription2": {
    "message": "MetaMask will..."
  },
  "onboardingMetametricsDisagree": {
    "message": "No thanks"
  },
  "onboardingMetametricsInfuraTerms": {
    "message": "* When you use Infura as your default RPC provider in MetaMask, Infura will collect your IP address and your Ethereum wallet address when you send a transaction. We don’t store this information in a way that allows our systems to associate those two pieces of data. For more information on how MetaMask and Infura interact from a data collection perspective, see our update $1. For more information on our privacy practices in general, see our $2.",
    "description": "$1 represents `onboardingMetametricsInfuraTermsPolicyLink`, $2 represents `onboardingMetametricsInfuraTermsPolicy`"
  },
  "onboardingMetametricsInfuraTermsPolicy": {
    "message": "Privacy Policy here"
  },
  "onboardingMetametricsInfuraTermsPolicyLink": {
    "message": "here"
  },
  "onboardingMetametricsModalTitle": {
    "message": "Add custom network"
  },
  "onboardingMetametricsNeverCollect": {
    "message": "$1 collect information we don’t need to provide the service (such as keys, addresses, transaction hashes, or balances)",
    "description": "$1 represents `onboardingMetametricsNeverEmphasis`"
  },
  "onboardingMetametricsNeverCollectIP": {
    "message": "$1 collect your full IP address*",
    "description": "$1 represents `onboardingMetametricsNeverEmphasis`"
  },
  "onboardingMetametricsNeverEmphasis": {
    "message": "Never"
  },
  "onboardingMetametricsNeverSellData": {
    "message": "$1 sell data.  Ever!",
    "description": "$1 represents `onboardingMetametricsNeverEmphasis`"
  },
  "onboardingMetametricsSendAnonymize": {
    "message": "Send anonymized click and pageview events"
  },
  "onboardingMetametricsTitle": {
    "message": "Help us improve MetaMask"
  },
  "onboardingPinExtensionBillboardAccess": {
    "message": "Full access"
  },
  "onboardingPinExtensionBillboardDescription": {
    "message": "These extensions can see and change information"
  },
  "onboardingPinExtensionBillboardDescription2": {
    "message": "on this site."
  },
  "onboardingPinExtensionBillboardTitle": {
    "message": "Extensions"
  },
  "onboardingPinExtensionChrome": {
    "message": "Click the browser extension icon"
  },
  "onboardingPinExtensionDescription": {
    "message": "Pin MetaMask on your browser so it's accessible and easy to view transaction confirmations."
  },
  "onboardingPinExtensionDescription2": {
    "message": "You can open MetaMask by clicking on the extension and access your wallet with 1 click."
  },
  "onboardingPinExtensionDescription3": {
    "message": "Click browser extension icon to access it instantly"
  },
  "onboardingPinExtensionLabel": {
    "message": "Pin MetaMask"
  },
  "onboardingPinExtensionStep1": {
    "message": "1"
  },
  "onboardingPinExtensionStep2": {
    "message": "2"
  },
  "onboardingPinExtensionTitle": {
    "message": "Your MetaMask install is complete!"
  },
  "onboardingPinMmiExtensionLabel": {
    "message": "Pin MetaMask Institutional"
  },
  "onboardingUsePhishingDetectionDescription": {
    "message": "Phishing detection alerts rely on communication with $1. jsDeliver will have access to your IP address. View $2.",
    "description": "The $1 is the word 'jsDeliver', from key 'jsDeliver' and $2 is the words Privacy Policy from key 'privacyMsg', both separated here so that it can be wrapped as a link"
  },
  "onlyAddTrustedNetworks": {
    "message": "A malicious network provider can lie about the state of the blockchain and record your network activity. Only add custom networks you trust."
  },
  "onlyConnectTrust": {
    "message": "Only connect with sites you trust."
  },
  "openFullScreenForLedgerWebHid": {
    "message": "Go to full screen to connect your Ledger.",
    "description": "Shown to the user on the confirm screen when they are viewing MetaMask in a popup window but need to connect their ledger via webhid."
  },
  "openInBlockExplorer": {
    "message": "Open in block explorer"
  },
  "openSea": {
    "message": "OpenSea + Blockaid (Beta)"
  },
  "openSeaNew": {
    "message": "OpenSea"
  },
  "operationFailed": {
    "message": "Operation Failed"
  },
  "optional": {
    "message": "Optional"
  },
  "optionalWithParanthesis": {
    "message": "(Optional)"
  },
  "options": {
    "message": "Options"
  },
  "or": {
    "message": "or"
  },
  "origin": {
    "message": "Origin"
  },
  "osTheme": {
    "message": "System"
  },
  "otherSnaps": {
    "message": "other snaps",
    "description": "Used in the 'permission_rpc' message."
  },
  "outdatedBrowserNotification": {
    "message": "Your browser is out of date. If you don't update your browser, you won't be able to get security patches and new features from MetaMask."
  },
  "padlock": {
    "message": "Padlock"
  },
  "parameters": {
    "message": "Parameters"
  },
  "participateInMetaMetrics": {
    "message": "Participate in MetaMetrics"
  },
  "participateInMetaMetricsDescription": {
    "message": "Participate in MetaMetrics to help us make MetaMask better"
  },
  "password": {
    "message": "Password"
  },
  "passwordMmiTermsWarning": {
    "message": "I understand that MetaMask Institutional cannot recover this password for me. $1"
  },
  "passwordNotLongEnough": {
    "message": "Password not long enough"
  },
  "passwordSetupDetails": {
    "message": "This password will unlock your MetaMask wallet only on this device. MetaMask can not recover this password."
  },
  "passwordStrength": {
    "message": "Password strength: $1",
    "description": "Return password strength to the user when user wants to create password."
  },
  "passwordStrengthDescription": {
    "message": "A strong password can improve the security of your wallet should your device be stolen or compromised."
  },
  "passwordTermsWarning": {
    "message": "I understand that MetaMask cannot recover this password for me. $1"
  },
  "passwordsDontMatch": {
    "message": "Passwords don't match"
  },
  "pasteJWTToken": {
    "message": "Paste or drop your token here:"
  },
  "pastePrivateKey": {
    "message": "Enter your private key string here:",
    "description": "For importing an account from a private key"
  },
  "pending": {
    "message": "Pending"
  },
  "pendingTransactionInfo": {
    "message": "This transaction will not process until that one is complete."
  },
  "pendingTransactionMultiple": {
    "message": "You have ($1) pending transactions."
  },
  "pendingTransactionSingle": {
    "message": "You have (1) pending transaction.",
    "description": "$1 is count of pending transactions"
  },
  "permissionRequest": {
    "message": "Permission request"
  },
  "permissionRequestCapitalized": {
    "message": "Permission request"
  },
  "permissionRequested": {
    "message": "Requested now"
  },
  "permissionRevoked": {
    "message": "Revoked in this update"
  },
  "permission_accessNamedSnap": {
    "message": "Connect to $1.",
    "description": "The description for the `wallet_snap` permission. $1 is the human-readable name of the snap."
  },
  "permission_accessNetwork": {
    "message": "Access the internet.",
    "description": "The description of the `endowment:network-access` permission."
  },
  "permission_accessNetworkDescription": {
    "message": "Allow the snap to access the internet. This can be used to both send and receive data with third-party servers.",
    "description": "An extended description of the `endowment:network-access` permission."
  },
  "permission_accessSnap": {
    "message": "Connect to the $1 snap.",
    "description": "The description for the `wallet_snap` permission. $1 is the name of the snap."
  },
  "permission_accessSnapDescription": {
    "message": "Allow the website or snap to interact with $1.",
    "description": "The description for the `wallet_snap_*` permission. $1 is the name of the Snap."
  },
  "permission_cronjob": {
    "message": "Schedule and execute periodic actions.",
    "description": "The description for the `snap_cronjob` permission"
  },
  "permission_cronjobDescription": {
    "message": "Allow the snap to perform actions that run periodically at fixed times, dates, or intervals. This can be used to trigger time-sensitive interactions or notifications.",
    "description": "An extended description for the `snap_cronjob` permission"
  },
  "permission_dialog": {
    "message": "Display dialog windows in MetaMask.",
    "description": "The description for the `snap_dialog` permission"
  },
  "permission_dialogDescription": {
    "message": "Allow the snap to display MetaMask popups with custom text, input field, and buttons to approve or reject an action.\nCan be used to create e.g. alerts, confirmations, and opt-in flows for a snap.",
    "description": "An extended description for the `snap_dialog` permission"
  },
  "permission_ethereumAccounts": {
    "message": "See address, account balance, activity and suggest transactions to approve",
    "description": "The description for the `eth_accounts` permission"
  },
  "permission_ethereumProvider": {
    "message": "Access the Ethereum provider.",
    "description": "The description for the `endowment:ethereum-provider` permission"
  },
  "permission_ethereumProviderDescription": {
    "message": "Allow the snap to communicate with MetaMask directly, in order for it to read data from the blockchain and suggest messages and transactions.",
    "description": "An extended description for the `endowment:ethereum-provider` permission"
  },
  "permission_getEntropy": {
    "message": "Derive arbitrary keys unique to this snap.",
    "description": "The description for the `snap_getEntropy` permission"
  },
  "permission_getEntropyDescription": {
    "message": "Allow the snap to derive arbitrary keys unique to this snap, without exposing them. These keys are separate from your MetaMask account(s) and not related to your private keys or Secret Recovery Phrase. Other snaps cannot access this information.",
    "description": "An extended description for the `snap_getEntropy` permission"
  },
  "permission_getLocale": {
    "message": "View your preferred language.",
    "description": "The description for the `snap_getLocale` permission"
  },
  "permission_getLocaleDescription": {
    "message": "Let this Snap access your preferred language from your MetaMask settings. This can be used to localize and display the Snap's content using your language.",
    "description": "An extended description for the `snap_getLocale` permission"
  },
  "permission_lifecycleHooks": {
    "message": "Use lifecycle hooks.",
    "description": "The description for the `endowment:lifecycle-hooks` permission"
  },
  "permission_lifecycleHooksDescription": {
    "message": "Allow the snap to use lifecycle hooks to run code at specific times during its lifecycle.",
    "description": "An extended description for the `endowment:lifecycle-hooks` permission"
  },
  "permission_manageAccounts": {
    "message": "Add and control Ethereum accounts",
    "description": "The description for `snap_manageAccounts` permission"
  },
  "permission_manageAccountsDescription": {
    "message": "Allow this Snap to add or remove Ethereum accounts, then transact and sign with these accounts.",
    "description": "An extended description for the `snap_manageAccounts` permission"
  },
  "permission_manageBip32Keys": {
    "message": "Control your accounts and assets under $1 ($2).",
    "description": "The description for the `snap_getBip32Entropy` permission. $1 is a derivation path, e.g. 'm/44'/0'/0''. $2 is the elliptic curve name, e.g. 'secp256k1'."
  },
  "permission_manageBip32KeysDescription": {
    "message": "Allow the snap to derive BIP-32 key pairs based on your Secret Recovery Phrase without exposing it. This grants full access to all accounts and assets on $1.\nWith the power to manage keys, the snap can support a variety of blockchain protocols beyond Ethereum (EVMs).",
    "description": "An extended description for the `snap_getBip32Entropy` permission. $1 is a derivation path (name)"
  },
  "permission_manageBip44Keys": {
    "message": "Control your $1 accounts and assets.",
    "description": "The description for the `snap_getBip44Entropy` permission. $1 is the name of a protocol, e.g. 'Filecoin'."
  },
  "permission_manageBip44KeysDescription": {
    "message": "Allow the snap to derive BIP-44 key pairs based on your Secret Recovery Phrase without exposing it. This grants full access to all accounts and assets on $1.\nWith the power to manage keys, the snap can support a variety of blockchain protocols beyond Ethereum (EVMs).",
    "description": "An extended description for the `snap_getBip44Entropy` permission. $1 is the name of a protocol, e.g., 'Filecoin'."
  },
  "permission_manageNamedBip32Keys": {
    "message": "Control your $1 accounts and assets.",
    "description": "The description for the `snap_getBip32Entropy` permission. $1 is a name for the derivation path, e.g., 'Ethereum accounts'. $2 is the plain derivation path, e.g. 'm/44'/0'/0''."
  },
  "permission_manageState": {
    "message": "Store and manage its data on your device.",
    "description": "The description for the `snap_manageState` permission"
  },
  "permission_manageStateDescription": {
    "message": "Allow the snap to store, update, and retrieve data securely with encryption. Other snaps cannot access this information.",
    "description": "An extended description for the `snap_manageState` permission"
  },
  "permission_notifications": {
    "message": "Show notifications.",
    "description": "The description for the `snap_notify` permission"
  },
  "permission_notificationsDescription": {
    "message": "Allow the snap to display notifications within MetaMask. A short notification text can be triggered by a snap for actionable or time-sensitive information.",
    "description": "An extended description for the `snap_notify` permission"
  },
  "permission_rpc": {
    "message": "Allow $1 to communicate directly with this snap.",
    "description": "The description for the `endowment:rpc` permission. $1 is 'other snaps' or 'websites'."
  },
  "permission_rpcDescription": {
    "message": "Allow $1 to send messages to the snap and receive a response from the snap.",
    "description": "An extended description for the `endowment:rpc` permission. $1 is 'other snaps' or 'websites'."
  },
  "permission_transactionInsight": {
    "message": "Fetch and display transaction insights.",
    "description": "The description for the `endowment:transaction-insight` permission"
  },
  "permission_transactionInsightDescription": {
    "message": "Allow the snap to decode transactions and show insights within the MetaMask UI. This can be used for anti-phishing and security solutions.",
    "description": "An extended description for the `endowment:transaction-insight` permission"
  },
  "permission_transactionInsightOrigin": {
    "message": "See the origins of websites that suggest transactions",
    "description": "The description for the `transactionOrigin` caveat, to be used with the `endowment:transaction-insight` permission"
  },
  "permission_transactionInsightOriginDescription": {
    "message": "Allow the snap to see the origin (URI) of websites that suggest transactions. This can be used for anti-phishing and security solutions.",
    "description": "An extended description for the `transactionOrigin` caveat, to be used with the `endowment:transaction-insight` permission"
  },
  "permission_unknown": {
    "message": "Unknown permission: $1",
    "description": "$1 is the name of a requested permission that is not recognized."
  },
  "permission_viewBip32PublicKeys": {
    "message": "View your public key for $1 ($2).",
    "description": "The description for the `snap_getBip32PublicKey` permission. $1 is a derivation path, e.g. 'm/44'/0'/0''. $2 is the elliptic curve name, e.g. 'secp256k1'."
  },
  "permission_viewBip32PublicKeysDescription": {
    "message": "Allow the snap to view your public keys (and addresses) for $1. This does not grant any control of accounts or assets.",
    "description": "An extended description for the `snap_getBip32PublicKey` permission. $1 is a derivation path (name)"
  },
  "permission_viewNamedBip32PublicKeys": {
    "message": "View your public key for $1.",
    "description": "The description for the `snap_getBip32PublicKey` permission. $1 is a name for the derivation path, e.g., 'Ethereum accounts'."
  },
  "permission_webAssembly": {
    "message": "Support for WebAssembly.",
    "description": "The description of the `endowment:webassembly` permission."
  },
  "permission_webAssemblyDescription": {
    "message": "Allow the snap to access low-level execution environments via WebAssembly.",
    "description": "An extended description of the `endowment:webassembly` permission."
  },
  "permissions": {
    "message": "Permissions"
  },
  "permissionsTitle": {
    "message": "Permissions"
  },
  "permissionsTourDescription": {
    "message": "Find your connected accounts and manage permissions here"
  },
  "personalAddressDetected": {
    "message": "Personal address detected. Input the token contract address."
  },
  "pinExtensionDescription": {
    "message": "Navigate to the extension menu and pin MetaMask Institutional for seamless access."
  },
  "pinExtensionTitle": {
    "message": "Pin extension"
  },
  "pleaseConfirm": {
    "message": "Please confirm"
  },
  "plusXMore": {
    "message": "+ $1 more",
    "description": "$1 is a number of additional but unshown items in a list- this message will be shown in place of those items"
  },
  "popularCustomNetworks": {
    "message": "Popular custom networks"
  },
  "portfolio": {
    "message": "Portfolio"
  },
  "portfolioDashboard": {
    "message": "Portfolio Dashboard"
  },
  "preferredLedgerConnectionType": {
    "message": "Preferred Ledger connection type",
    "description": "A header for a dropdown in Settings > Advanced. Appears above the ledgerConnectionPreferenceDescription message"
  },
  "preparingSwap": {
    "message": "Preparing swap..."
  },
  "prev": {
    "message": "Prev"
  },
  "primaryCurrencySetting": {
    "message": "Primary currency"
  },
  "primaryCurrencySettingDescription": {
    "message": "Select native to prioritize displaying values in the native currency of the chain (e.g. ETH). Select Fiat to prioritize displaying values in your selected fiat currency."
  },
  "priorityFee": {
    "message": "Priority fee"
  },
  "priorityFeeProperCase": {
    "message": "Priority Fee"
  },
  "privacy": {
    "message": "Privacy"
  },
  "privacyMsg": {
    "message": "Privacy policy"
  },
  "privateKey": {
    "message": "Private Key",
    "description": "select this type of file to use to import an account"
  },
  "privateKeyCopyWarning": {
    "message": "Private key for $1",
    "description": "$1 represents the account name"
  },
  "privateKeyWarning": {
    "message": "Warning: Never disclose this key. Anyone with your private keys can steal any assets held in your account."
  },
  "privateNetwork": {
    "message": "Private network"
  },
  "proceedWithTransaction": {
    "message": "I want to proceed anyway"
  },
  "proposedApprovalLimit": {
    "message": "Proposed approval limit"
  },
  "provide": {
    "message": "Provide"
  },
  "publicAddress": {
    "message": "Public address"
  },
  "queued": {
    "message": "Queued"
  },
  "quoteRate": {
    "message": "Quote rate"
  },
  "reAddAccounts": {
    "message": "re-add any other accounts"
  },
  "reAdded": {
    "message": "re-added"
  },
  "readdToken": {
    "message": "You can add this token back in the future by going to “Import token” in your accounts options menu."
  },
  "receive": {
    "message": "Receive"
  },
  "recipientAddressPlaceholder": {
    "message": "Enter public address (0x) or ENS name"
  },
  "recommendedGasLabel": {
    "message": "Recommended"
  },
  "recoveryPhraseReminderBackupStart": {
    "message": "Start here"
  },
  "recoveryPhraseReminderConfirm": {
    "message": "Got it"
  },
  "recoveryPhraseReminderHasBackedUp": {
    "message": "Always keep your Secret Recovery Phrase in a secure and secret place"
  },
  "recoveryPhraseReminderHasNotBackedUp": {
    "message": "Need to backup your Secret Recovery Phrase again?"
  },
  "recoveryPhraseReminderItemOne": {
    "message": "Never share your Secret Recovery Phrase with anyone"
  },
  "recoveryPhraseReminderItemTwo": {
    "message": "The MetaMask team will never ask for your Secret Recovery Phrase"
  },
  "recoveryPhraseReminderSubText": {
    "message": "Your Secret Recovery Phrase controls all of your accounts."
  },
  "recoveryPhraseReminderTitle": {
    "message": "Protect your funds"
  },
  "refreshList": {
    "message": "Refresh list"
  },
  "reject": {
    "message": "Reject"
  },
  "rejectAll": {
    "message": "Reject all"
  },
  "rejectRequestsDescription": {
    "message": "You are about to batch reject $1 requests."
  },
  "rejectRequestsN": {
    "message": "Reject $1 requests"
  },
  "rejectTxsDescription": {
    "message": "You are about to batch reject $1 transactions."
  },
  "rejectTxsN": {
    "message": "Reject $1 transactions"
  },
  "rejected": {
    "message": "Rejected"
  },
  "remember": {
    "message": "Remember:"
  },
  "remove": {
    "message": "Remove"
  },
  "removeAccount": {
    "message": "Remove account"
  },
  "removeAccountDescription": {
    "message": "This account will be removed from your wallet. Please make sure you have the original Secret Recovery Phrase or private key for this imported account before continuing. You can import or create accounts again from the account drop-down. "
  },
  "removeJWT": {
    "message": "Remove custodian token"
  },
  "removeJWTDescription": {
    "message": "Are you sure you want to remove this token? All accounts assigned to this token will be removed from extension as well: "
  },
  "removeNFT": {
    "message": "Remove NFT"
  },
  "removeNftMessage": {
    "message": "NFT was successfully removed!"
  },
  "removeSnap": {
    "message": "Remove Snap"
  },
  "removeSnapAccountBannerDescription": {
    "message": "Be sure you can access this account on your own before removing it"
  },
  "removeSnapAccountDescription": {
    "message": "$1 wants to remove this account from MetaMask:"
  },
  "removeSnapAccountTitle": {
    "message": "Remove account"
  },
  "removeSnapConfirmation": {
    "message": "Are you sure you want to remove $1?",
    "description": "$1 represents the name of the snap"
  },
  "removeSnapDescription": {
    "message": "This action will delete the snap, its data and revoke your given permissions."
  },
  "replace": {
    "message": "replace"
  },
  "requestFlaggedAsMaliciousFallbackCopyReason": {
    "message": "The security provider has not shared additional details"
  },
  "requestFlaggedAsMaliciousFallbackCopyReasonTitle": {
    "message": "Request flagged as malicious"
  },
  "requestMayNotBeSafe": {
    "message": "Request may not be safe"
  },
  "requestMayNotBeSafeError": {
    "message": "The security provider didn't detect any known malicious activity, but it still may not be safe to continue."
  },
  "requestNotVerified": {
    "message": "Request not verified"
  },
  "requestNotVerifiedError": {
    "message": "Because of an error, this request was not verified by the security provider. Proceed with caution."
  },
  "requestsAwaitingAcknowledgement": {
    "message": "requests waiting to be acknowledged"
  },
  "required": {
    "message": "Required"
  },
  "reset": {
    "message": "Reset"
  },
  "resetWallet": {
    "message": "Reset wallet"
  },
  "resetWalletSubHeader": {
    "message": "MetaMask does not keep a copy of your password. If you’re having trouble unlocking your account, you will need to reset your wallet. You can do this by providing the Secret Recovery Phrase you used when you set up your wallet."
  },
  "resetWalletUsingSRP": {
    "message": "This action will delete your current wallet and Secret Recovery Phrase from this device, along with the list of accounts you’ve curated. After resetting with a Secret Recovery Phrase, you’ll see a list of accounts based on the Secret Recovery Phrase you use to reset. This new list will automatically include accounts that have a balance. You’ll also be able to $1 created previously. Custom accounts that you’ve imported will need to be $2, and any custom tokens you’ve added to an account will need to be $3 as well."
  },
  "resetWalletWarning": {
    "message": "Make sure you’re using the correct Secret Recovery Phrase before proceeding. You will not be able to undo this."
  },
  "restartMetamask": {
    "message": "Restart MetaMask"
  },
  "restore": {
    "message": "Restore"
  },
  "restoreFailed": {
    "message": "Can not restore your data from the file provided"
  },
  "restoreSuccessful": {
    "message": "Your data has been restored successfully"
  },
  "restoreUserData": {
    "message": "Restore user data"
  },
  "restoreUserDataDescription": {
    "message": "You can restore user settings containing preferences and account addresses from a previously backed up JSON file."
  },
  "resultPageError": {
    "message": "Error"
  },
  "resultPageErrorDefaultMessage": {
    "message": "The operation failed."
  },
  "resultPageSuccess": {
    "message": "Success"
  },
  "resultPageSuccessDefaultMessage": {
    "message": "The operation completed successfully."
  },
  "retryTransaction": {
    "message": "Retry transaction"
  },
  "reusedTokenNameWarning": {
    "message": "A token here reuses a symbol from another token you watch, this can be confusing or deceptive."
  },
  "revealSeedWords": {
    "message": "Reveal Secret Recovery Phrase"
  },
  "revealSeedWordsDescription1": {
    "message": "The $1 provides $2",
    "description": "This is a sentence consisting of link using 'revealSeedWordsSRPName' as $1 and bolded text using 'revealSeedWordsDescription3' as $2."
  },
  "revealSeedWordsDescription2": {
    "message": "MetaMask is a $1. That means you're the owner of your SRP.",
    "description": "$1 is text link with the message from 'revealSeedWordsNonCustodialWallet'"
  },
  "revealSeedWordsDescription3": {
    "message": "full access to your wallet and funds.\n"
  },
  "revealSeedWordsNonCustodialWallet": {
    "message": "non-custodial wallet"
  },
  "revealSeedWordsQR": {
    "message": "QR"
  },
  "revealSeedWordsSRPName": {
    "message": "Secret Recovery Phrase (SRP)"
  },
  "revealSeedWordsText": {
    "message": "Text"
  },
  "revealSeedWordsWarning": {
    "message": "Make sure no one is looking at your screen. $1",
    "description": "$1 is bolded text using the message from 'revealSeedWordsWarning2'"
  },
  "revealSeedWordsWarning2": {
    "message": "MetaMask Support will never request this.",
    "description": "The bolded texted in the second part of 'revealSeedWordsWarning'"
  },
  "revealTheSeedPhrase": {
    "message": "Reveal seed phrase"
  },
  "revokeAllTokensTitle": {
    "message": "Revoke permission to access and transfer all of your $1?",
    "description": "$1 is the symbol of the token for which the user is revoking approval"
  },
  "revokeAllTokensTitleWithoutSymbol": {
    "message": "Revoke permission to access and transfer all of your NFTs from $1?",
    "description": "$1 is a link to contract on the block explorer when we're not able to retrieve a erc721 or erc1155 name"
  },
  "revokeApproveForAllDescription": {
    "message": "This revokes the permission for a third party to access and transfer all of your $1 without further notice.",
    "description": "$1 is either a string or link of a given token symbol or name"
  },
  "revokeApproveForAllDescriptionWithoutSymbol": {
    "message": "This revokes the permission for a third party to access and transfer all of your NFTs from $1 without further notice.",
    "description": "$1 is a link to contract on the block explorer when we're not able to retrieve a erc721 or erc1155 name"
  },
  "revokePermission": {
    "message": "Revoke permission"
  },
  "revokeSpendingCap": {
    "message": "Revoke spending cap for your $1",
    "description": "$1 is a token symbol"
  },
  "revokeSpendingCapTooltipText": {
    "message": "This third party will be unable to spend any more of your current or future tokens."
  },
  "rpcUrl": {
    "message": "New RPC URL"
  },
  "safeTransferFrom": {
    "message": "Safe transfer from"
  },
  "save": {
    "message": "Save"
  },
  "scanInstructions": {
    "message": "Place the QR code in front of your camera"
  },
  "scanQrCode": {
    "message": "Scan QR code"
  },
  "scrollDown": {
    "message": "Scroll down"
  },
  "search": {
    "message": "Search"
  },
  "searchAccounts": {
    "message": "Search accounts"
  },
  "searchResults": {
    "message": "Search results"
  },
  "secretRecoveryPhrase": {
    "message": "Secret Recovery Phrase"
  },
  "secureWallet": {
    "message": "Secure wallet"
  },
  "security": {
    "message": "Security"
  },
  "securityAlert": {
    "message": "Security alert from $1 and $2"
  },
  "securityAlerts": {
    "message": "Security alerts"
  },
  "securityAlertsDescription": {
    "message": "This feature alerts you to malicious activity on Ethereum Mainnet by actively reviewing transaction and signature requests while preserving your privacy. Your data isn't shared with the third party providing this service. Always do your own due diligence before approving any requests. There's no guarantee that this feature will detect all malicious activity."
  },
  "securityAndPrivacy": {
    "message": "Security & privacy"
  },
  "securityProviderPoweredBy": {
    "message": "Powered by $1",
    "description": "The security provider that is providing data"
  },
  "seeDetails": {
    "message": "See details"
  },
  "seedPhraseConfirm": {
    "message": "Confirm Secret Recovery Phrase"
  },
  "seedPhraseEnterMissingWords": {
    "message": "Confirm Secret Recovery Phrase"
  },
  "seedPhraseIntroNotRecommendedButtonCopy": {
    "message": "Remind me later (not recommended)"
  },
  "seedPhraseIntroRecommendedButtonCopy": {
    "message": "Secure my wallet (recommended)"
  },
  "seedPhraseIntroSidebarBulletFour": {
    "message": "Write down and store in multiple secret places"
  },
  "seedPhraseIntroSidebarBulletOne": {
    "message": "Save in a password manager"
  },
  "seedPhraseIntroSidebarBulletThree": {
    "message": "Store in a safe deposit box"
  },
  "seedPhraseIntroSidebarCopyOne": {
    "message": "Your Secret Recovery Phrase is a 12-word phrase that is the “master key” to your wallet and your funds"
  },
  "seedPhraseIntroSidebarCopyThree": {
    "message": "If someone asks for your recovery phrase they are likely trying to scam you and steal your wallet funds."
  },
  "seedPhraseIntroSidebarCopyTwo": {
    "message": "Never, ever share your Secret Recovery Phrase, not even with MetaMask!"
  },
  "seedPhraseIntroSidebarTitleOne": {
    "message": "What is a Secret Recovery Phrase?"
  },
  "seedPhraseIntroSidebarTitleThree": {
    "message": "Should I share my Secret Recovery Phrase?"
  },
  "seedPhraseIntroSidebarTitleTwo": {
    "message": "How do I save my Secret Recovery Phrase?"
  },
  "seedPhraseIntroTitle": {
    "message": "Secure your wallet"
  },
  "seedPhraseIntroTitleCopy": {
    "message": "Before getting started, watch this short video to learn about your Secret Recovery Phrase and how to keep your wallet safe."
  },
  "seedPhraseReq": {
    "message": "Secret Recovery Phrases contain 12, 15, 18, 21, or 24 words"
  },
  "seedPhraseWriteDownDetails": {
    "message": "Write down this 12-word Secret Recovery Phrase and save it in a place that you trust and only you can access."
  },
  "seedPhraseWriteDownHeader": {
    "message": "Write down your Secret Recovery Phrase"
  },
  "select": {
    "message": "Select"
  },
  "selectAccounts": {
    "message": "Select the account(s) to use on this site"
  },
  "selectAccountsForSnap": {
    "message": "Select the account(s) to use with this snap"
  },
  "selectAll": {
    "message": "Select all"
  },
  "selectAllAccounts": {
    "message": "Select all accounts"
  },
  "selectAnAccount": {
    "message": "Select an account"
  },
  "selectAnAccountAlreadyConnected": {
    "message": "This account has already been connected to MetaMask"
  },
  "selectAnAccountHelp": {
    "message": "Select the custodian accounts to use in MetaMask Institutional."
  },
  "selectAnAction": {
    "message": "Select an action"
  },
  "selectEnableOpenseaAPIPrivacyPreference": {
    "message": "Turn on Enable Opensea API"
  },
  "selectHdPath": {
    "message": "Select HD path"
  },
  "selectJWT": {
    "message": "Select token"
  },
  "selectNFTPrivacyPreference": {
    "message": "Turn on NFT detection in Settings"
  },
  "selectPathHelp": {
    "message": "If you don't see the accounts you expect, try switching the HD path."
  },
  "selectType": {
    "message": "Select Type"
  },
  "selectingAllWillAllow": {
    "message": "Selecting all will allow this site to view all of your current accounts. Make sure you trust this site."
  },
  "send": {
    "message": "Send"
  },
  "sendBugReport": {
    "message": "Send us a bug report."
  },
  "sendDescription": {
    "message": "Send crypto to any account"
  },
  "sendSpecifiedTokens": {
    "message": "Send $1",
    "description": "Symbol of the specified token"
  },
  "sendTo": {
    "message": "Send to"
  },
  "sendTokens": {
    "message": "Send tokens"
  },
  "sendingDisabled": {
    "message": "Sending of ERC-1155 NFT assets is not yet supported."
  },
  "sendingNativeAsset": {
    "message": "Sending $1",
    "description": "$1 represents the native currency symbol for the current network (e.g. ETH or BNB)"
  },
  "sendingToTokenContractWarning": {
    "message": "Warning: you are about to send to a token contract which could result in a loss of funds. $1",
    "description": "$1 is a clickable link with text defined by the 'learnMoreUpperCase' key. The link will open to a support article regarding the known contract address warning"
  },
  "sepolia": {
    "message": "Sepolia test network"
  },
  "setAdvancedPrivacySettingsDetails": {
    "message": "MetaMask uses these trusted third-party services to enhance product usability and safety."
  },
  "setApprovalForAll": {
    "message": "Set approval for all"
  },
  "setApprovalForAllTitle": {
    "message": "Approve $1 with no spend limit",
    "description": "The token symbol that is being approved"
  },
  "settingAddSnapAccount": {
    "message": "Add snap account"
  },
  "settings": {
    "message": "Settings"
  },
  "settingsSearchMatchingNotFound": {
    "message": "No matching results found."
  },
  "show": {
    "message": "Show"
  },
  "showFiatConversionInTestnets": {
    "message": "Show conversion on test networks"
  },
  "showFiatConversionInTestnetsDescription": {
    "message": "Select this to show fiat conversion on test networks"
  },
  "showHexData": {
    "message": "Show hex data"
  },
  "showHexDataDescription": {
    "message": "Select this to show the hex data field on the send screen"
  },
  "showIncomingTransactions": {
    "message": "Show incoming transactions"
  },
  "showIncomingTransactionsDescription": {
    "message": "This relies on $1 which will have access to your Ethereum address and your IP address. $2",
    "description": "$1 is the link to etherscan url and $2 is the link to the privacy policy of consensys APIs"
  },
  "showIncomingTransactionsExplainer": {
    "message": "This relies on different third-party APIs for each network, which expose your Ethereum address and your IP address."
  },
  "showMore": {
    "message": "Show more"
  },
  "showNft": {
    "message": "Show NFT"
  },
  "showPermissions": {
    "message": "Show permissions"
  },
  "showPrivateKey": {
    "message": "Show private key"
  },
  "showTestnetNetworks": {
    "message": "Show test networks"
  },
  "showTestnetNetworksDescription": {
    "message": "Select this to show test networks in network list"
  },
  "sigRequest": {
    "message": "Signature request"
  },
  "sign": {
    "message": "Sign"
  },
  "signatureRequest": {
    "message": "Signature request"
  },
  "signatureRequestGuidance": {
    "message": "Only sign this message if you fully understand the content and trust the requesting site."
  },
  "signatureRequestWarning": {
    "message": "Signing this message could be dangerous. You may be giving total control of your account and assets to the party on the other end of this message. That means they could drain your account at any time. Proceed with caution. $1."
  },
  "signed": {
    "message": "Signed"
  },
  "signin": {
    "message": "Sign-In"
  },
  "simulationErrorMessageV2": {
    "message": "We were not able to estimate gas. There might be an error in the contract and this transaction may fail."
  },
  "skip": {
    "message": "Skip"
  },
  "skipAccountSecurity": {
    "message": "Skip account security?"
  },
  "skipAccountSecurityDetails": {
    "message": "I understand that until I back up my Secret Recovery Phrase, I may lose my accounts and all of their assets."
  },
  "smartContracts": {
    "message": "Smart contracts"
  },
  "smartSwap": {
    "message": "Smart swap"
  },
  "smartSwapsAreHere": {
    "message": "Smart Swaps are here!"
  },
  "smartSwapsDescription": {
    "message": "MetaMask Swaps just got a whole lot smarter! Enabling Smart Swaps will allow MetaMask to programmatically optimize your Swap to help:"
  },
  "smartSwapsErrorNotEnoughFunds": {
    "message": "Not enough funds for a smart swap."
  },
  "smartSwapsErrorUnavailable": {
    "message": "Smart Swaps are temporarily unavailable."
  },
  "smartSwapsSubDescription": {
    "message": "* Smart Swaps will attempt to submit your transaction privately, multiple times. If all attempts fail, the transaction will be broadcast publicly to ensure your Swap successfully goes through."
  },
  "snapAccountCreated": {
    "message": "Your account is ready!"
  },
  "snapAccountRemoved": {
    "message": "Account removed"
  },
  "snapAccounts": {
    "message": "Snap accounts"
  },
  "snapAccountsDescription": {
    "message": "Accounts controlled by third-party Snaps."
  },
  "snapConfigure": {
    "message": "Configure"
  },
  "snapConnectionWarning": {
    "message": "$1 wants to connect to $2. Only continue if you trust this website.",
    "description": "$2 is the snap and $1 is the dapp requesting connection to the snap."
  },
  "snapContent": {
    "message": "This content is coming from $1",
    "description": "This is shown when a snap shows transaction insight information in the confirmation UI. $1 is a link to the snap's settings page with the link text being the name of the snap."
  },
  "snapCreateAccountSubtitle": {
    "message": "Choose how to secure your new account using MetaMask Snaps."
  },
  "snapCreateAccountTitle": {
    "message": "Create a $1 account",
    "description": "Title of the Create Snap Account Page, $1 is the text using a different color"
  },
  "snapCreateAccountTitle2": {
    "message": "snap",
    "description": "$1 of the snapCreateAccountTitle"
  },
  "snapCreatedByMetaMask": {
    "message": "By MetaMask"
  },
  "snapDetailAudits": {
    "message": "Audit"
  },
  "snapDetailDeveloper": {
    "message": "Developer"
  },
  "snapDetailLastUpdated": {
    "message": "Updated"
  },
  "snapDetailManageSnap": {
    "message": "Manage snap"
  },
  "snapDetailTags": {
    "message": "Tags"
  },
  "snapDetailVersion": {
    "message": "Version"
  },
  "snapDetailWebsite": {
    "message": "Website"
  },
  "snapDetailsCreateASnapAccount": {
    "message": "Create a Snap Account"
  },
  "snapDetailsInstalled": {
    "message": "Installed"
  },
  "snapError": {
    "message": "Snap Error: '$1'. Error Code: '$2'",
    "description": "This is shown when a snap encounters an error. $1 is the error message from the snap, and $2 is the error code."
  },
  "snapInstall": {
    "message": "Install snap"
  },
  "snapInstallRequest": {
    "message": "Installing $1 gives it the following permissions. Only continue if you trust $1.",
    "description": "$1 is the snap name."
  },
  "snapInstallSuccess": {
    "message": "Installation complete"
  },
  "snapInstallWarningCheck": {
    "message": "Take a moment to review the permission being requested. Only continue if you trust $1.",
    "description": "Warning message used in popup displayed on snap install. $1 is the snap name."
  },
  "snapInstallWarningCheckPlural": {
    "message": "Take a moment to review the permissions being requested. Only continue if you trust $1.",
    "description": "Warning message used in popup displayed on snap install when having multiple permissions. $1 is the snap name."
  },
  "snapInstallWarningHeading": {
    "message": "Proceed with caution"
  },
  "snapInstallWarningKeyAccess": {
    "message": "Give $2 account control to $1",
    "description": "The first parameter is the name of the snap and the second one is the protocol"
  },
  "snapInstallWarningPublicKeyAccess": {
    "message": "Give $2 public key access to $1",
    "description": "The first parameter is the name of the snap and the second one is the protocol"
  },
  "snapInstallationErrorDescription": {
    "message": "$1 couldn’t be installed.",
    "description": "Error description used when snap installation fails. $1 is the snap name."
  },
  "snapInstallationErrorTitle": {
    "message": "Installation failed",
    "description": "Error title used when snap installation fails."
  },
  "snapIsAudited": {
    "message": "Audited"
  },
  "snapResultError": {
    "message": "Error"
  },
  "snapResultSuccess": {
    "message": "Success"
  },
  "snapResultSuccessDescription": {
    "message": "$1 is ready to use"
  },
  "snapUpdate": {
    "message": "Update snap"
  },
  "snapUpdateAvailable": {
    "message": "Update available"
  },
  "snapUpdateErrorDescription": {
    "message": "$1 couldn’t be updated.",
    "description": "Error description used when snap update fails. $1 is the snap name."
  },
  "snapUpdateErrorTitle": {
    "message": "Update failed",
    "description": "Error title used when snap update fails."
  },
  "snapUpdateRequest": {
    "message": "$1 wants to update $2 to $3 which gives it the following permissions. Only continue if you trust $2.",
    "description": "$1 is the dApp origin requesting the snap, $2 is the snap name and $3 is the snap version."
  },
  "snapUpdateSuccess": {
    "message": "Update complete"
  },
  "snaps": {
    "message": "Snaps"
  },
  "snapsConnected": {
    "message": "Snaps connected"
  },
  "snapsInsightLoading": {
    "message": "Loading transaction insight..."
  },
  "snapsInvalidUIError": {
    "message": "The UI specified by the snap is invalid."
  },
  "snapsNoInsight": {
    "message": "The snap didn't return any insight"
  },
  "snapsPrivacyWarningFirstMessage": {
    "message": "You acknowledge that any Snap that you install is a Third Party Service, unless otherwise identified, as defined in the Consensys $1. Your use of Third Party Services is governed by separate terms and conditions set forth by the Third Party Service provider. Consensys does not recommend the use of any Snap by any particular person for any particular reason. You access, rely upon or use the Third Party Service at your own risk. Consensys disclaims all responsibility and liability for any losses on account of your use of Third Party Services.",
    "description": "First part of a message in popup modal displayed when installing a snap for the first time. $1 is terms of use link."
  },
  "snapsPrivacyWarningSecondMessage": {
    "message": "Any information you share with Third Party Services will be collected directly by those Third Party Services in accordance with their privacy policies. Please refer to their privacy policies for more information.",
    "description": "Second part of a message in popup modal displayed when installing a snap for the first time."
  },
  "snapsPrivacyWarningThirdMessage": {
    "message": "Consensys has no access to information you share with Third Party Services.",
    "description": "Third part of a message in popup modal displayed when installing a snap for the first time."
  },
  "snapsSettings": {
    "message": "Snap settings"
  },
  "snapsSettingsDescription": {
    "message": "Manage your Snaps"
  },
  "snapsTermsOfUse": {
    "message": "Terms of Use"
  },
  "snapsToggle": {
    "message": "A snap will only run if it is enabled"
  },
  "snapsUIError": {
    "message": "Contact the creators of $1 for further support.",
    "description": "This is shown when the insight snap throws an error. $1 is the snap name"
  },
  "someNetworksMayPoseSecurity": {
    "message": "Some networks may pose security and/or privacy risks. Understand the risks before adding & using a network."
  },
  "somethingIsWrong": {
    "message": "Something's gone wrong. Try reloading the page."
  },
  "somethingWentWrong": {
    "message": "Oops! Something went wrong."
  },
  "speedUp": {
    "message": "Speed up"
  },
  "speedUpCancellation": {
    "message": "Speed up this cancellation"
  },
  "speedUpExplanation": {
    "message": "We’ve updated the gas fee based on current network conditions and have increased it by at least 10% (required by the network)."
  },
  "speedUpPopoverTitle": {
    "message": "Speed up transaction"
  },
  "speedUpTooltipText": {
    "message": "New gas fee"
  },
  "speedUpTransaction": {
    "message": "Speed up this transaction"
  },
  "spendLimitInsufficient": {
    "message": "Spend limit insufficient"
  },
  "spendLimitInvalid": {
    "message": "Spend limit invalid; must be a positive number"
  },
  "spendLimitPermission": {
    "message": "Spend limit permission"
  },
  "spendLimitRequestedBy": {
    "message": "Spend limit requested by $1",
    "description": "Origin of the site requesting the spend limit"
  },
  "spendLimitTooLarge": {
    "message": "Spend limit too large"
  },
  "spendingCap": {
    "message": "Spending cap"
  },
  "spendingCapError": {
    "message": "Error: Enter numbers only"
  },
  "spendingCapErrorDescription": {
    "message": "Only enter a number that you're comfortable with $1 accessing now or in the future. You can always increase the token limit later.",
    "description": "$1 is origin of the site requesting the token limit"
  },
  "spendingCapRequest": {
    "message": "Spending cap request for your $1"
  },
  "srpInputNumberOfWords": {
    "message": "I have a $1-word phrase",
    "description": "This is the text for each option in the dropdown where a user selects how many words their secret recovery phrase has during import. The $1 is the number of words (either 12, 15, 18, 21, or 24)."
  },
  "srpPasteFailedTooManyWords": {
    "message": "Paste failed because it contained over 24 words. A secret recovery phrase can have a maximum of 24 words.",
    "description": "Description of SRP paste error when the pasted content has too many words"
  },
  "srpPasteTip": {
    "message": "You can paste your entire secret recovery phrase into any field",
    "description": "Our secret recovery phrase input is split into one field per word. This message explains to users that they can paste their entire secrete recovery phrase into any field, and we will handle it correctly."
  },
  "srpSecurityQuizGetStarted": {
    "message": "Get started"
  },
  "srpSecurityQuizImgAlt": {
    "message": "An eye with a keyhole in the center, and three floating password fields"
  },
  "srpSecurityQuizIntroduction": {
    "message": "To reveal your Secret Recovery Phrase, you need to correctly answer two questions"
  },
  "srpSecurityQuizQuestionOneQuestion": {
    "message": "If you lose your Secret Recovery Phrase, MetaMask..."
  },
  "srpSecurityQuizQuestionOneRightAnswer": {
    "message": "Can’t help you"
  },
  "srpSecurityQuizQuestionOneRightAnswerDescription": {
    "message": "Write it down, engrave it on metal, or keep it in multiple secret spots so you never lose it. If you lose it, it’s gone forever."
  },
  "srpSecurityQuizQuestionOneRightAnswerTitle": {
    "message": "Right! No one can help get your Secret Recovery Phrase back"
  },
  "srpSecurityQuizQuestionOneWrongAnswer": {
    "message": "Can get it back for you"
  },
  "srpSecurityQuizQuestionOneWrongAnswerDescription": {
    "message": "If you lose your Secret Recovery Phrase, it’s gone forever. No one can help you get it back, no matter what they might say."
  },
  "srpSecurityQuizQuestionOneWrongAnswerTitle": {
    "message": "Wrong! No one can help get your Secret Recovery Phrase back"
  },
  "srpSecurityQuizQuestionTwoQuestion": {
    "message": "If anyone, even a support agent, asks for your Secret Recovery Phrase..."
  },
  "srpSecurityQuizQuestionTwoRightAnswer": {
    "message": "You’re being scammed"
  },
  "srpSecurityQuizQuestionTwoRightAnswerDescription": {
    "message": "Anyone claiming to need your Secret Recovery Phrase is lying to you. If you share it with them, they will steal your assets."
  },
  "srpSecurityQuizQuestionTwoRightAnswerTitle": {
    "message": "Correct! Sharing your Secret Recovery Phrase is never a good idea"
  },
  "srpSecurityQuizQuestionTwoWrongAnswer": {
    "message": "You should give it to them"
  },
  "srpSecurityQuizQuestionTwoWrongAnswerDescription": {
    "message": "Anyone claiming to need your Secret Recovery Phrase is lying to you. If you share it with them, they will steal your assets."
  },
  "srpSecurityQuizQuestionTwoWrongAnswerTitle": {
    "message": "Nope! Never share your Secret Recovery Phrase with anyone, ever"
  },
  "srpSecurityQuizTitle": {
    "message": "Security quiz"
  },
  "srpToggleShow": {
    "message": "Show/Hide this word of the secret recovery phrase",
    "description": "Describes a toggle that is used to show or hide a single word of the secret recovery phrase"
  },
  "srpWordHidden": {
    "message": "This word is hidden",
    "description": "Explains that a word in the secret recovery phrase is hidden"
  },
  "srpWordShown": {
    "message": "This word is being shown",
    "description": "Explains that a word in the secret recovery phrase is being shown"
  },
  "stable": {
    "message": "Stable"
  },
  "stableLowercase": {
    "message": "stable"
  },
  "stake": {
    "message": "Stake"
  },
  "stakeDescription": {
    "message": "Stake your crypto to earn rewards"
  },
  "stateLogError": {
    "message": "Error in retrieving state logs."
  },
  "stateLogFileName": {
    "message": "MetaMask state logs"
  },
  "stateLogs": {
    "message": "State logs"
  },
  "stateLogsDescription": {
    "message": "State logs contain your public account addresses and sent transactions."
  },
  "status": {
    "message": "Status"
  },
  "statusNotConnected": {
    "message": "Not connected"
  },
  "statusNotConnectedAccount": {
    "message": "No accounts connected"
  },
  "step1LatticeWallet": {
    "message": "Connect your Lattice1"
  },
  "step1LatticeWalletMsg": {
    "message": "You can connect MetaMask to your Lattice1 device once it is set up and online. Unlock your device and have your Device ID ready.",
    "description": "$1 represents the `hardwareWalletSupportLinkConversion` localization key"
  },
  "step1LedgerWallet": {
    "message": "Download Ledger app"
  },
  "step1LedgerWalletMsg": {
    "message": "Download, set up, and enter your password to unlock $1.",
    "description": "$1 represents the `ledgerLiveApp` localization value"
  },
  "step1TrezorWallet": {
    "message": "Connect your Trezor"
  },
  "step1TrezorWalletMsg": {
    "message": "Plug your Trezor directly into your computer and unlock it. Make sure you use the correct passphrase.",
    "description": "$1 represents the `hardwareWalletSupportLinkConversion` localization key"
  },
  "step2LedgerWallet": {
    "message": "Connect your Ledger"
  },
  "step2LedgerWalletMsg": {
    "message": "Plug your Ledger directly into your computer, then  unlock it and open the Ethereum app.",
    "description": "$1 represents the `hardwareWalletSupportLinkConversion` localization key"
  },
  "stillGettingMessage": {
    "message": "Still getting this message?"
  },
  "strong": {
    "message": "Strong"
  },
  "stxBenefit1": {
    "message": "Minimize transaction costs"
  },
  "stxBenefit2": {
    "message": "Reduce transaction failures"
  },
  "stxBenefit3": {
    "message": "Eliminate stuck transactions"
  },
  "stxBenefit4": {
    "message": "Prevent front-running"
  },
  "stxCancelled": {
    "message": "Swap would have failed"
  },
  "stxCancelledDescription": {
    "message": "Your transaction would have failed and was cancelled to protect you from paying unnecessary gas fees."
  },
  "stxCancelledSubDescription": {
    "message": "Try your swap again. We’ll be here to protect you against similar risks next time."
  },
  "stxFailure": {
    "message": "Swap failed"
  },
  "stxFailureDescription": {
    "message": "Sudden market changes can cause failures. If the problem persists, please reach out to $1.",
    "description": "This message is shown to a user if their swap fails. The $1 will be replaced by support.metamask.io"
  },
  "stxPendingPrivatelySubmittingSwap": {
    "message": "Privately submitting your Swap..."
  },
  "stxPendingPubliclySubmittingSwap": {
    "message": "Publicly submitting your Swap..."
  },
  "stxSuccess": {
    "message": "Swap complete!"
  },
  "stxSuccessDescription": {
    "message": "Your $1 is now available.",
    "description": "$1 is a token symbol, e.g. ETH"
  },
  "stxSwapCompleteIn": {
    "message": "Swap will complete in <",
    "description": "'<' means 'less than', e.g. Swap will complete in < 2:59"
  },
  "stxTooltip": {
    "message": "Simulate transactions before submitting to decrease transaction costs and reduce failures."
  },
  "stxTryingToCancel": {
    "message": "Trying to cancel your transaction..."
  },
  "stxUnknown": {
    "message": "Status unknown"
  },
  "stxUnknownDescription": {
    "message": "A transaction has been successful but we’re unsure what it is. This may be due to submitting another transaction while this swap was processing."
  },
  "stxUserCancelled": {
    "message": "Swap cancelled"
  },
  "stxUserCancelledDescription": {
    "message": "Your transaction has been cancelled and you did not pay any unnecessary gas fees."
  },
  "stxYouCanOptOut": {
    "message": "You can opt-out in advanced settings any time."
  },
  "submit": {
    "message": "Submit"
  },
  "submitted": {
    "message": "Submitted"
  },
  "support": {
    "message": "Support"
  },
  "supportCenter": {
    "message": "Visit our support center"
  },
  "swap": {
    "message": "Swap"
  },
  "swapAdjustSlippage": {
    "message": "Adjust slippage"
  },
  "swapAggregator": {
    "message": "Aggregator"
  },
  "swapAllowSwappingOf": {
    "message": "Allow swapping of $1",
    "description": "Shows a user that they need to allow a token for swapping on their hardware wallet"
  },
  "swapAmountReceived": {
    "message": "Guaranteed amount"
  },
  "swapAmountReceivedInfo": {
    "message": "This is the minimum amount you will receive. You may receive more depending on slippage."
  },
  "swapAnyway": {
    "message": "Swap anyway"
  },
  "swapApproval": {
    "message": "Approve $1 for swaps",
    "description": "Used in the transaction display list to describe a transaction that is an approve call on a token that is to be swapped.. $1 is the symbol of a token that has been approved."
  },
  "swapApproveNeedMoreTokens": {
    "message": "You need $1 more $2 to complete this swap",
    "description": "Tells the user how many more of a given token they need for a specific swap. $1 is an amount of tokens and $2 is the token symbol."
  },
  "swapAreYouStillThere": {
    "message": "Are you still there?"
  },
  "swapAreYouStillThereDescription": {
    "message": "We’re ready to show you the latest quotes when you want to continue"
  },
  "swapBuildQuotePlaceHolderText": {
    "message": "No tokens available matching $1",
    "description": "Tells the user that a given search string does not match any tokens in our token lists. $1 can be any string of text"
  },
  "swapConfirmWithHwWallet": {
    "message": "Confirm with your hardware wallet"
  },
  "swapContinueSwapping": {
    "message": "Continue swapping"
  },
  "swapContractDataDisabledErrorDescription": {
    "message": "In the Ethereum app on your Ledger, go to \"Settings\" and allow contract data. Then, try your swap again."
  },
  "swapContractDataDisabledErrorTitle": {
    "message": "Contract data is not enabled on your Ledger"
  },
  "swapCustom": {
    "message": "custom"
  },
  "swapDecentralizedExchange": {
    "message": "Decentralized exchange"
  },
  "swapDescription": {
    "message": "Swap and trade your tokens"
  },
  "swapDirectContract": {
    "message": "Direct contract"
  },
  "swapDisabled": {
    "message": "Swap is not available in this network"
  },
  "swapEditLimit": {
    "message": "Edit limit"
  },
  "swapEnableDescription": {
    "message": "This is required and gives MetaMask permission to swap your $1.",
    "description": "Gives the user info about the required approval transaction for swaps. $1 will be the symbol of a token being approved for swaps."
  },
  "swapEnableTokenForSwapping": {
    "message": "This will $1 for swapping",
    "description": "$1 is for the 'enableToken' key, e.g. 'enable ETH'"
  },
  "swapEnterAmount": {
    "message": "Enter an amount"
  },
  "swapEstimatedNetworkFees": {
    "message": "Estimated network fees"
  },
  "swapEstimatedNetworkFeesInfo": {
    "message": "This is an estimate of the network fee that will be used to complete your swap. The actual amount may change according to network conditions."
  },
  "swapFailedErrorDescriptionWithSupportLink": {
    "message": "Transaction failures happen and we are here to help. If this issue persists, you can reach our customer support at $1 for further assistance.",
    "description": "This message is shown to a user if their swap fails. The $1 will be replaced by support.metamask.io"
  },
  "swapFailedErrorTitle": {
    "message": "Swap failed"
  },
  "swapFetchingQuote": {
    "message": "Fetching quote"
  },
  "swapFetchingQuoteNofN": {
    "message": "Fetching quote $1 of $2",
    "description": "A count of possible quotes shown to the user while they are waiting for quotes to be fetched. $1 is the number of quotes already loaded, and $2 is the total number of resources that we check for quotes. Keep in mind that not all resources will have a quote for a particular swap."
  },
  "swapFetchingQuotes": {
    "message": "Fetching quotes"
  },
  "swapFetchingQuotesErrorDescription": {
    "message": "Hmmm... something went wrong. Try again, or if errors persist, contact customer support."
  },
  "swapFetchingQuotesErrorTitle": {
    "message": "Error fetching quotes"
  },
  "swapFetchingTokens": {
    "message": "Fetching tokens..."
  },
  "swapFromTo": {
    "message": "The swap of $1 to $2",
    "description": "Tells a user that they need to confirm on their hardware wallet a swap of 2 tokens. $1 is a source token and $2 is a destination token"
  },
  "swapGasFeesDetails": {
    "message": "Gas fees are estimated and will fluctuate based on network traffic and transaction complexity."
  },
  "swapGasFeesLearnMore": {
    "message": "Learn more about gas fees"
  },
  "swapGasFeesSplit": {
    "message": "Gas fees on the previous screen are split between these two transactions."
  },
  "swapGasFeesSummary": {
    "message": "Gas fees are paid to crypto miners who process transactions on the $1 network. MetaMask does not profit from gas fees.",
    "description": "$1 is the selected network, e.g. Ethereum or BSC"
  },
  "swapHighSlippage": {
    "message": "High slippage"
  },
  "swapHighSlippageWarning": {
    "message": "Slippage amount is very high."
  },
  "swapIncludesMMFee": {
    "message": "Includes a $1% MetaMask fee.",
    "description": "Provides information about the fee that metamask takes for swaps. $1 is a decimal number."
  },
  "swapIncludesMetaMaskFeeViewAllQuotes": {
    "message": "Includes a $1% MetaMask fee – $2",
    "description": "Provides information about the fee that metamask takes for swaps. $1 is a decimal number and $2 is a link to view all quotes."
  },
  "swapLearnMore": {
    "message": "Learn more about Swaps"
  },
  "swapLowSlippage": {
    "message": "Low slippage"
  },
  "swapLowSlippageError": {
    "message": "Transaction may fail, max slippage too low."
  },
  "swapMaxSlippage": {
    "message": "Max slippage"
  },
  "swapMetaMaskFee": {
    "message": "MetaMask fee"
  },
  "swapMetaMaskFeeDescription": {
    "message": "The fee of $1% is automatically factored into this quote. You pay it in exchange for a license to use MetaMask's liquidity provider information aggregation software.",
    "description": "Provides information about the fee that metamask takes for swaps. $1 is a decimal number."
  },
  "swapNQuotesWithDot": {
    "message": "$1 quotes.",
    "description": "$1 is the number of quotes that the user can select from when opening the list of quotes on the 'view quote' screen"
  },
  "swapNewQuoteIn": {
    "message": "New quotes in $1",
    "description": "Tells the user the amount of time until the currently displayed quotes are update. $1 is a time that is counting down from 1:00 to 0:00"
  },
  "swapNoTokensAvailable": {
    "message": "No tokens available matching $1",
    "description": "Tells the user that a given search string does not match any tokens in our token lists. $1 can be any string of text"
  },
  "swapOnceTransactionHasProcess": {
    "message": "Your $1 will be added to your account once this transaction has processed.",
    "description": "This message communicates the token that is being transferred. It is shown on the awaiting swap screen. The $1 will be a token symbol."
  },
  "swapPriceDifference": {
    "message": "You are about to swap $1 $2 (~$3) for $4 $5 (~$6).",
    "description": "This message represents the price slippage for the swap.  $1 and $4 are a number (ex: 2.89), $2 and $5 are symbols (ex: ETH), and $3 and $6 are fiat currency amounts."
  },
  "swapPriceDifferenceTitle": {
    "message": "Price difference of ~$1%",
    "description": "$1 is a number (ex: 1.23) that represents the price difference."
  },
  "swapPriceImpactTooltip": {
    "message": "Price impact is the difference between the current market price and the amount received during transaction execution. Price impact is a function of the size of your trade relative to the size of the liquidity pool."
  },
  "swapPriceUnavailableDescription": {
    "message": "Price impact could not be determined due to lack of market price data. Please confirm that you are comfortable with the amount of tokens you are about to receive before swapping."
  },
  "swapPriceUnavailableTitle": {
    "message": "Check your rate before proceeding"
  },
  "swapProcessing": {
    "message": "Processing"
  },
  "swapQuoteDetails": {
    "message": "Quote details"
  },
  "swapQuoteNofM": {
    "message": "$1 of $2",
    "description": "A count of possible quotes shown to the user while they are waiting for quotes to be fetched. $1 is the number of quotes already loaded, and $2 is the total number of resources that we check for quotes. Keep in mind that not all resources will have a quote for a particular swap."
  },
  "swapQuoteSource": {
    "message": "Quote source"
  },
  "swapQuotesExpiredErrorDescription": {
    "message": "Please request new quotes to get the latest rates."
  },
  "swapQuotesExpiredErrorTitle": {
    "message": "Quotes timeout"
  },
  "swapQuotesNotAvailableDescription": {
    "message": "Reduce the size of your trade or use a different token."
  },
  "swapQuotesNotAvailableErrorDescription": {
    "message": "Try adjusting the amount or slippage settings and try again."
  },
  "swapQuotesNotAvailableErrorTitle": {
    "message": "No quotes available"
  },
  "swapRate": {
    "message": "Rate"
  },
  "swapReceiving": {
    "message": "Receiving"
  },
  "swapReceivingInfoTooltip": {
    "message": "This is an estimate. The exact amount depends on slippage."
  },
  "swapRequestForQuotation": {
    "message": "Request for quotation"
  },
  "swapReviewSwap": {
    "message": "Review swap"
  },
  "swapSearchNameOrAddress": {
    "message": "Search name or paste address"
  },
  "swapSelect": {
    "message": "Select"
  },
  "swapSelectAQuote": {
    "message": "Select a quote"
  },
  "swapSelectAToken": {
    "message": "Select token"
  },
  "swapSelectQuotePopoverDescription": {
    "message": "Below are all the quotes gathered from multiple liquidity sources."
  },
  "swapSelectToken": {
    "message": "Select token"
  },
  "swapShowLatestQuotes": {
    "message": "Show latest quotes"
  },
  "swapSlippageHighDescription": {
    "message": "The slippage entered ($1%) is considered very high and may result in a bad rate",
    "description": "$1 is the amount of % for slippage"
  },
  "swapSlippageHighTitle": {
    "message": "High slippage"
  },
  "swapSlippageLowDescription": {
    "message": "A value this low ($1%) may result in a failed swap",
    "description": "$1 is the amount of % for slippage"
  },
  "swapSlippageLowTitle": {
    "message": "Low slippage"
  },
  "swapSlippageNegative": {
    "message": "Slippage must be greater or equal to zero"
  },
  "swapSlippageNegativeDescription": {
    "message": "Slippage must be greater or equal to zero"
  },
  "swapSlippageNegativeTitle": {
    "message": "Increase slippage to continue"
  },
  "swapSlippageOverLimitDescription": {
    "message": "Slippage tolerance must be 15% or less. Anything higher will result in a bad rate."
  },
  "swapSlippageOverLimitTitle": {
    "message": "Very high slippage"
  },
  "swapSlippagePercent": {
    "message": "$1%",
    "description": "$1 is the amount of % for slippage"
  },
  "swapSlippageTooltip": {
    "message": "If the price changes between the time your order is placed and confirmed it’s called “slippage”. Your swap will automatically cancel if slippage exceeds your “slippage tolerance” setting."
  },
  "swapSlippageZeroDescription": {
    "message": "There are fewer zero-slippage quote providers which will result in a less competitive quote."
  },
  "swapSlippageZeroTitle": {
    "message": "Sourcing zero-slippage providers"
  },
  "swapSource": {
    "message": "Liquidity source"
  },
  "swapSourceInfo": {
    "message": "We search multiple liquidity sources (exchanges, aggregators and professional market makers) to find the best rates and lowest network fees."
  },
  "swapSuggested": {
    "message": "Swap suggested"
  },
  "swapSuggestedGasSettingToolTipMessage": {
    "message": "Swaps are complex and time sensitive transactions. We recommend this gas fee for a good balance between cost and confidence of a successful Swap."
  },
  "swapSwapFrom": {
    "message": "Swap from"
  },
  "swapSwapSwitch": {
    "message": "Switch token order"
  },
  "swapSwapTo": {
    "message": "Swap to"
  },
  "swapToConfirmWithHwWallet": {
    "message": "to confirm with your hardware wallet"
  },
  "swapTokenAddedManuallyDescription": {
    "message": "Verify this token on $1 and make sure it is the token you want to trade.",
    "description": "$1 points the user to etherscan as a place they can verify information about a token. $1 is replaced with the translation for \"etherscan\""
  },
  "swapTokenAddedManuallyTitle": {
    "message": "Token added manually"
  },
  "swapTokenAvailable": {
    "message": "Your $1 has been added to your account.",
    "description": "This message is shown after a swap is successful and communicates the exact amount of tokens the user has received for a swap. The $1 is a decimal number of tokens followed by the token symbol."
  },
  "swapTokenBalanceUnavailable": {
    "message": "We were unable to retrieve your $1 balance",
    "description": "This message communicates to the user that their balance of a given token is currently unavailable. $1 will be replaced by a token symbol"
  },
  "swapTokenNotAvailable": {
    "message": "Token is not available to swap in this region"
  },
  "swapTokenToToken": {
    "message": "Swap $1 to $2",
    "description": "Used in the transaction display list to describe a swap. $1 and $2 are the symbols of tokens in involved in a swap."
  },
  "swapTokenVerificationAddedManually": {
    "message": "This token has been added manually."
  },
  "swapTokenVerificationMessage": {
    "message": "Always confirm the token address on $1.",
    "description": "Points the user to Etherscan as a place they can verify information about a token. $1 is replaced with the translation for \"Etherscan\" followed by an info icon that shows more info on hover."
  },
  "swapTokenVerificationOnlyOneSource": {
    "message": "Only verified on 1 source."
  },
  "swapTokenVerificationSources": {
    "message": "Verified on $1 sources.",
    "description": "Indicates the number of token information sources that recognize the symbol + address. $1 is a decimal number."
  },
  "swapTokenVerifiedOn1SourceDescription": {
    "message": "$1 is only verified on 1 source. Consider verifying it on $2 before proceeding.",
    "description": "$1 is a token name, $2 points the user to etherscan as a place they can verify information about a token. $1 is replaced with the translation for \"etherscan\""
  },
  "swapTokenVerifiedOn1SourceTitle": {
    "message": "Potentially inauthentic token"
  },
  "swapTooManyDecimalsError": {
    "message": "$1 allows up to $2 decimals",
    "description": "$1 is a token symbol and $2 is the max. number of decimals allowed for the token"
  },
  "swapTransactionComplete": {
    "message": "Transaction complete"
  },
  "swapTwoTransactions": {
    "message": "2 transactions"
  },
  "swapUnknown": {
    "message": "Unknown"
  },
  "swapVerifyTokenExplanation": {
    "message": "Multiple tokens can use the same name and symbol. Check $1 to verify this is the token you're looking for.",
    "description": "This appears in a tooltip next to the verifyThisTokenOn message. It gives the user more information about why they should check the token on a block explorer. $1 will be the name or url of the block explorer, which will be the translation of 'etherscan' or a block explorer url specified for a custom network."
  },
  "swapYourTokenBalance": {
    "message": "$1 $2 available to swap",
    "description": "Tells the user how much of a token they have in their balance. $1 is a decimal number amount of tokens, and $2 is a token symbol"
  },
  "swapZeroSlippage": {
    "message": "0% Slippage"
  },
  "swapsAdvancedOptions": {
    "message": "Advanced options"
  },
  "swapsExcessiveSlippageWarning": {
    "message": "Slippage amount is too high and will result in a bad rate. Please reduce your slippage tolerance to a value below 15%."
  },
  "swapsMaxSlippage": {
    "message": "Slippage tolerance"
  },
  "swapsNotEnoughForTx": {
    "message": "Not enough $1 to complete this transaction",
    "description": "Tells the user that they don't have enough of a token for a proposed swap. $1 is a token symbol"
  },
  "swapsNotEnoughToken": {
    "message": "Not enough $1",
    "description": "Tells the user that they don't have enough of a token for a proposed swap. $1 is a token symbol"
  },
  "swapsViewInActivity": {
    "message": "View in activity"
  },
  "switch": {
    "message": "Switch"
  },
  "switchEthereumChainConfirmationDescription": {
    "message": "This will switch the selected network within MetaMask to a previously added network:"
  },
  "switchEthereumChainConfirmationTitle": {
    "message": "Allow this site to switch the network?"
  },
  "switchNetwork": {
    "message": "Switch network"
  },
  "switchNetworks": {
    "message": "Switch networks"
  },
  "switchToNetwork": {
    "message": "Switch to $1",
    "description": "$1 represents the custom network that has previously been added"
  },
  "switchToThisAccount": {
    "message": "Switch to this account"
  },
  "switchedTo": {
    "message": "You have switched to"
  },
  "switcherTitle": {
    "message": "Network switcher"
  },
  "switcherTourDescription": {
    "message": "Click the icon to switch networks or add a new network"
  },
  "switchingNetworksCancelsPendingConfirmations": {
    "message": "Switching networks will cancel all pending confirmations"
  },
  "symbol": {
    "message": "Symbol"
  },
  "symbolBetweenZeroTwelve": {
    "message": "Symbol must be 11 characters or fewer."
  },
  "tenPercentIncreased": {
    "message": "10% increase"
  },
  "terms": {
    "message": "Terms of use"
  },
  "termsOfService": {
    "message": "Terms of service"
  },
  "termsOfUse": {
    "message": "terms of use"
  },
  "termsOfUseAgreeText": {
    "message": " I agree to the Terms of Use, which apply to my use of MetaMask and all of its features"
  },
  "termsOfUseFooterText": {
    "message": "Please scroll to read all sections"
  },
  "termsOfUseTitle": {
    "message": "Our Terms of Use have updated"
  },
  "testNetworks": {
    "message": "Test networks"
  },
  "theme": {
    "message": "Theme"
  },
  "themeDescription": {
    "message": "Choose your preferred MetaMask theme."
  },
  "thingsToKeep": {
    "message": "Things to keep in mind:"
  },
  "thirdPartySoftware": {
    "message": "Third-party software notice",
    "description": "Title of a popup modal displayed when installing a snap for the first time."
  },
  "thisCollection": {
    "message": "this collection"
  },
  "thisServiceIsExperimental": {
    "message": "This service is experimental. By enabling this feature, you agree to OpenSea's $1.",
    "description": "$1 is link to open sea terms of use"
  },
  "time": {
    "message": "Time"
  },
  "tips": {
    "message": "Tips"
  },
  "to": {
    "message": "To"
  },
  "toAddress": {
    "message": "To: $1",
    "description": "$1 is the address to include in the To label. It is typically shortened first using shortenAddress"
  },
  "toggleEthSignBannerDescription": {
    "message": "You’re at risk for phishing attacks. Protect yourself by turning off eth_sign."
  },
  "toggleEthSignDescriptionField": {
    "message": "If you enable this setting, you might get signature requests that aren’t readable. By signing a message you don't understand, you could be agreeing to give away your funds and NFTs."
  },
  "toggleEthSignField": {
    "message": "Eth_sign requests"
  },
  "toggleEthSignModalBannerBoldText": {
    "message": " you might be getting scammed"
  },
  "toggleEthSignModalBannerText": {
    "message": "If you've been asked to turn this setting on,"
  },
  "toggleEthSignModalCheckBox": {
    "message": "I understand that I can lose all of my funds and NFTs if I enable eth_sign requests. "
  },
  "toggleEthSignModalDescription": {
    "message": "Allowing eth_sign requests can make you vulnerable to phishing attacks. Always review the URL and be careful when signing  messages that contain code."
  },
  "toggleEthSignModalFormError": {
    "message": "The text is incorrect"
  },
  "toggleEthSignModalFormLabel": {
    "message": "Enter “I only sign what I understand” to continue"
  },
  "toggleEthSignModalFormValidation": {
    "message": "I only sign what I understand"
  },
  "toggleEthSignModalTitle": {
    "message": "Use at your own risk"
  },
  "toggleEthSignOff": {
    "message": "OFF (Recommended)"
  },
  "toggleEthSignOn": {
    "message": "ON (Not recommended)"
  },
  "token": {
    "message": "Token"
  },
  "tokenAddress": {
    "message": "Token address"
  },
  "tokenAlreadyAdded": {
    "message": "Token has already been added."
  },
  "tokenAutoDetection": {
    "message": "Token autodetection"
  },
  "tokenContractAddress": {
    "message": "Token contract address"
  },
  "tokenDecimalFetchFailed": {
    "message": "Token decimal required."
  },
  "tokenDecimalTitle": {
    "message": "Token decimal:"
  },
  "tokenDetails": {
    "message": "Token details"
  },
  "tokenFoundTitle": {
    "message": "1 new token found"
  },
  "tokenId": {
    "message": "Token ID"
  },
  "tokenList": {
    "message": "Token lists:"
  },
  "tokenScamSecurityRisk": {
    "message": "token scams and security risks"
  },
  "tokenShowUp": {
    "message": "Your tokens may not automatically show up in your wallet."
  },
  "tokenSymbol": {
    "message": "Token symbol"
  },
  "tokens": {
    "message": "Tokens"
  },
  "tokensFoundTitle": {
    "message": "$1 new tokens found",
    "description": "$1 is the number of new tokens detected"
  },
  "tooltipApproveButton": {
    "message": "I understand"
  },
  "tooltipSatusConnected": {
    "message": "connected"
  },
  "tooltipSatusNotConnected": {
    "message": "not connected"
  },
  "total": {
    "message": "Total"
  },
  "transaction": {
    "message": "transaction"
  },
  "transactionCancelAttempted": {
    "message": "Transaction cancel attempted with estimated gas fee of $1 at $2"
  },
  "transactionCancelSuccess": {
    "message": "Transaction successfully cancelled at $2"
  },
  "transactionConfirmed": {
    "message": "Transaction confirmed at $2."
  },
  "transactionCreated": {
    "message": "Transaction created with a value of $1 at $2."
  },
  "transactionData": {
    "message": "Transaction data"
  },
  "transactionDecodingAccreditationDecoded": {
    "message": "Decoded by Truffle"
  },
  "transactionDecodingAccreditationVerified": {
    "message": "Verified contract on $1"
  },
  "transactionDecodingUnsupportedNetworkError": {
    "message": "Transaction decoding is not available for chainId $1"
  },
  "transactionDetailDappGasMoreInfo": {
    "message": "Site suggested"
  },
  "transactionDetailDappGasTooltip": {
    "message": "Edit to use MetaMask's recommended gas fee based on the latest block."
  },
  "transactionDetailGasHeading": {
    "message": "Estimated gas fee"
  },
  "transactionDetailGasInfoV2": {
    "message": "estimated"
  },
  "transactionDetailGasTooltipConversion": {
    "message": "Learn more about gas fees"
  },
  "transactionDetailGasTooltipExplanation": {
    "message": "Gas fees are set by the network and fluctuate based on network traffic and transaction complexity."
  },
  "transactionDetailGasTooltipIntro": {
    "message": "Gas fees are paid to crypto miners who process transactions on the $1 network. MetaMask does not profit from gas fees."
  },
  "transactionDetailGasTotalSubtitle": {
    "message": "Amount + gas fee"
  },
  "transactionDetailLayer2GasHeading": {
    "message": "Layer 2 gas fee"
  },
  "transactionDetailMultiLayerTotalSubtitle": {
    "message": "Amount + fees"
  },
  "transactionDropped": {
    "message": "Transaction dropped at $2."
  },
  "transactionError": {
    "message": "Transaction error. Exception thrown in contract code."
  },
  "transactionErrorNoContract": {
    "message": "Trying to call a function on a non-contract address."
  },
  "transactionErrored": {
    "message": "Transaction encountered an error."
  },
  "transactionFailed": {
    "message": "Transaction Failed"
  },
  "transactionFee": {
    "message": "Transaction fee"
  },
  "transactionHistoryBaseFee": {
    "message": "Base fee (GWEI)"
  },
  "transactionHistoryL1GasLabel": {
    "message": "Total L1 gas fee"
  },
  "transactionHistoryL2GasLimitLabel": {
    "message": "L2 gas limit"
  },
  "transactionHistoryL2GasPriceLabel": {
    "message": "L2 gas price"
  },
  "transactionHistoryMaxFeePerGas": {
    "message": "Max fee per gas"
  },
  "transactionHistoryPriorityFee": {
    "message": "Priority fee (GWEI)"
  },
  "transactionHistoryTotalGasFee": {
    "message": "Total gas fee"
  },
  "transactionNote": {
    "message": "Transaction note"
  },
  "transactionResubmitted": {
    "message": "Transaction resubmitted with estimated gas fee increased to $1 at $2"
  },
  "transactionSecurityCheck": {
    "message": "Enable security alerts"
  },
  "transactionSecurityCheckDescription": {
    "message": "We use third-party APIs to detect and display risks involved in unsigned transaction and signature requests before you sign them. These services will have access to your unsigned transaction and signature requests, your account address,  and your preferred language."
  },
  "transactionSettings": {
    "message": "Transaction settings"
  },
  "transactionSubmitted": {
    "message": "Transaction submitted with estimated gas fee of $1 at $2."
  },
  "transactionUpdated": {
    "message": "Transaction updated at $2."
  },
  "transactions": {
    "message": "Transactions"
  },
  "transfer": {
    "message": "Transfer"
  },
  "transferFrom": {
    "message": "Transfer from"
  },
  "troubleConnectingToLedgerU2FOnFirefox": {
    "message": "We're having trouble connecting your Ledger. $1",
    "description": "$1 is a link to the wallet connection guide;"
  },
  "troubleConnectingToLedgerU2FOnFirefox2": {
    "message": "Review our hardware wallet connection guide and try again.",
    "description": "$1 of the ledger wallet connection guide"
  },
  "troubleConnectingToLedgerU2FOnFirefoxLedgerSolution": {
    "message": "If you're on the latest version of Firefox, you might be experiencing an issue related to Firefox dropping U2F support. Learn how to fix this issue $1.",
    "description": "It is a link to the ledger website for the workaround."
  },
  "troubleConnectingToLedgerU2FOnFirefoxLedgerSolution2": {
    "message": "here",
    "description": "Second part of the error message; It is a link to the ledger website for the workaround."
  },
  "troubleConnectingToWallet": {
    "message": "We had trouble connecting to your $1, try reviewing $2 and try again.",
    "description": "$1 is the wallet device name; $2 is a link to wallet connection guide"
  },
  "troubleStarting": {
    "message": "MetaMask had trouble starting. This error could be intermittent, so try restarting the extension."
  },
  "trustSiteApprovePermission": {
    "message": "By granting permission, you are allowing the following $1 to access your funds"
  },
  "tryAgain": {
    "message": "Try again"
  },
  "turnOnTokenDetection": {
    "message": "Turn on enhanced token detection"
  },
  "tutorial": {
    "message": "Tutorial"
  },
  "twelveHrTitle": {
    "message": "12hr:"
  },
  "txInsightsNotSupported": {
    "message": "Transaction insights not supported for this contract at this time."
  },
  "typeYourSRP": {
    "message": "Type your Secret Recovery Phrase"
  },
  "u2f": {
    "message": "U2F",
    "description": "A name on an API for the browser to interact with devices that support the U2F protocol. On some browsers we use it to connect MetaMask to Ledger devices."
  },
  "unapproved": {
    "message": "Unapproved"
  },
  "units": {
    "message": "units"
  },
  "unknown": {
    "message": "Unknown"
  },
  "unknownCameraError": {
    "message": "There was an error while trying to access your camera. Please try again..."
  },
  "unknownCameraErrorTitle": {
    "message": "Ooops! Something went wrong...."
  },
  "unknownCollection": {
    "message": "Unnamed collection"
  },
  "unknownNetwork": {
    "message": "Unknown private network"
  },
  "unknownQrCode": {
    "message": "Error: We couldn't identify that QR code"
  },
  "unlimited": {
    "message": "Unlimited"
  },
  "unlock": {
    "message": "Unlock"
  },
  "unlockMessage": {
    "message": "The decentralized web awaits"
  },
  "unrecognizedChain": {
    "message": "This custom network is not recognized",
    "description": "$1 is a clickable link with text defined by the 'unrecognizedChanLinkText' key. The link will open to instructions for users to validate custom network details."
  },
  "unrecognizedProtocol": {
    "message": "$1 (Unrecognized protocol)",
    "description": "Shown when the protocol is unknown by the extension. $1 is the protocol code."
  },
  "unsendableAsset": {
    "message": "Sending NFT (ERC-721) tokens is not currently supported",
    "description": "This is an error message we show the user if they attempt to send an NFT asset type, for which currently don't support sending"
  },
  "unverifiedContractAddressMessage": {
    "message": "We cannot verify this contract. Make sure you trust this address."
  },
  "upArrow": {
    "message": "up arrow"
  },
  "update": {
    "message": "Update"
  },
  "updatedWithDate": {
    "message": "Updated $1"
  },
  "urlErrorMsg": {
    "message": "URLs require the appropriate HTTP/HTTPS prefix."
  },
  "urlExistsErrorMsg": {
    "message": "This URL is currently used by the $1 network."
  },
  "use4ByteResolution": {
    "message": "Decode smart contracts"
  },
  "use4ByteResolutionDescription": {
    "message": "To improve user experience, we customize the activity tab with messages based on the smart contracts you interact with. MetaMask uses a service called 4byte.directory to decode data and show you a version of a smart contract that's easier to read. This helps reduce your chances of approving malicious smart contract actions, but can result in your IP address being shared."
  },
  "useMultiAccountBalanceChecker": {
    "message": "Batch account balance requests"
  },
  "useMultiAccountBalanceCheckerSettingDescription": {
    "message": "Get faster balance updates by batching account balance requests. This lets us fetch your account balances together, so you get quicker updates for an improved experience. When this feature is off, third parties may be less likely to associate your accounts with each other."
  },
  "useNftDetection": {
    "message": "Autodetect NFTs"
  },
  "useNftDetectionDescriptionText": {
    "message": "Let MetaMask add NFTs you own using third-party services (like OpenSea). Autodetecting NFTs exposes your IP and account address to these services. Enabling this feature could associate your IP address with your Ethereum address and display fake NFTs airdropped by scammers. You can add tokens manually to avoid this risk."
  },
  "usePhishingDetection": {
    "message": "Use phishing detection"
  },
  "usePhishingDetectionDescription": {
    "message": "Display a warning for phishing domains targeting Ethereum users"
  },
  "useSafeChainsListValidation": {
    "message": "Network details check"
  },
  "useSafeChainsListValidationDescription": {
    "message": "MetaMask uses a third-party service called $1 to show accurate and standardized network details. This reduces your chances of connecting to malicious or incorrect network. When using this feature, your IP address is exposed to chainid.network."
  },
  "useSafeChainsListValidationWebsite": {
    "message": "chainid.network",
    "description": "useSafeChainsListValidationWebsite is separated from the rest of the text so that we can bold the third party service name in the middle of them"
  },
  "useSiteSuggestion": {
    "message": "Use site suggestion"
  },
  "useTokenDetectionPrivacyDesc": {
    "message": "Automatically displaying tokens sent to your account involves communication with third party servers to fetch token’s images. Those serves will have access to your IP address."
  },
  "usedByClients": {
    "message": "Used by a variety of different clients"
  },
  "userName": {
    "message": "Username"
  },
  "verifyContractDetails": {
    "message": "Verify third-party details"
  },
  "verifyThisTokenDecimalOn": {
    "message": "Token decimal can be found on $1",
    "description": "Points the user to etherscan as a place they can verify information about a token. $1 is replaced with the translation for \"etherscan\""
  },
  "verifyThisTokenOn": {
    "message": "Verify this token on $1",
    "description": "Points the user to etherscan as a place they can verify information about a token. $1 is replaced with the translation for \"etherscan\""
  },
  "verifyThisUnconfirmedTokenOn": {
    "message": "Verify this token on $1 and make sure this is the token you want to trade.",
    "description": "Points the user to etherscan as a place they can verify information about a token. $1 is replaced with the translation for \"etherscan\""
  },
  "version": {
    "message": "Version"
  },
  "view": {
    "message": "View"
  },
  "viewAllDetails": {
    "message": "View all details"
  },
  "viewAllQuotes": {
    "message": "view all quotes"
  },
  "viewContact": {
    "message": "View contact"
  },
  "viewDetails": {
    "message": "View details"
  },
  "viewFullTransactionDetails": {
    "message": "View full transaction details"
  },
  "viewMore": {
    "message": "View more"
  },
  "viewOnBlockExplorer": {
    "message": "View on block explorer"
  },
  "viewOnCustomBlockExplorer": {
    "message": "View $1 at $2",
    "description": "$1 is the action type. e.g (Account, Transaction, Swap) and $2 is the Custom Block Exporer URL"
  },
  "viewOnEtherscan": {
    "message": "View $1 on Etherscan",
    "description": "$1 is the action type. e.g (Account, Transaction, Swap)"
  },
  "viewOnExplorer": {
    "message": "View on explorer"
  },
  "viewOnOpensea": {
    "message": "View on Opensea"
  },
  "viewPortfolioDashboard": {
    "message": "View Portfolio Dashboard"
  },
  "viewinCustodianApp": {
    "message": "View in custodian app"
  },
  "viewinExplorer": {
    "message": "View $1 in explorer",
    "description": "$1 is the action type. e.g (Account, Transaction, Swap)"
  },
  "visitWebSite": {
    "message": "Visit our website"
  },
  "wallet": {
    "message": "Wallet"
  },
  "walletConnectionGuide": {
    "message": "our hardware wallet connection guide"
  },
  "walletCreationSuccessDetail": {
    "message": "You’ve successfully protected your wallet. Keep your Secret Recovery Phrase safe and secret -- it’s your responsibility!"
  },
  "walletCreationSuccessReminder1": {
    "message": "MetaMask can’t recover your Secret Recovery Phrase."
  },
  "walletCreationSuccessReminder2": {
    "message": "MetaMask will never ask you for your Secret Recovery Phrase."
  },
  "walletCreationSuccessReminder3": {
    "message": "$1 with anyone or risk your funds being stolen",
    "description": "$1 is separated as walletCreationSuccessReminder3BoldSection so that we can bold it"
  },
  "walletCreationSuccessReminder3BoldSection": {
    "message": "Never share your Secret Recovery Phrase",
    "description": "This string is localized separately from walletCreationSuccessReminder3 so that we can bold it"
  },
  "walletCreationSuccessTitle": {
    "message": "Wallet creation successful"
  },
  "wantToAddThisNetwork": {
    "message": "Want to add this network?"
  },
  "wantsToAddThisAsset": {
    "message": "This allows the following asset to be added to your wallet."
  },
  "warning": {
    "message": "Warning"
  },
  "warningTooltipText": {
    "message": "$1 The third party could spend your entire token balance without further notice or consent. Protect yourself by customizing a lower spending cap.",
    "description": "$1 is a warning icon with text 'Be careful' in 'warning' colour"
  },
  "weak": {
    "message": "Weak"
  },
  "web3ShimUsageNotification": {
    "message": "We noticed that the current website tried to use the removed window.web3 API. If the site appears to be broken, please click $1 for more information.",
    "description": "$1 is a clickable link."
  },
  "webhid": {
    "message": "WebHID",
    "description": "Refers to a interface for connecting external devices to the browser. Used for connecting ledger to the browser. Read more here https://developer.mozilla.org/en-US/docs/Web/API/WebHID_API"
  },
  "websites": {
    "message": "websites",
    "description": "Used in the 'permission_rpc' message."
  },
  "welcomeBack": {
    "message": "Welcome back!"
  },
  "welcomeExploreDescription": {
    "message": "Store, send and spend crypto currencies and assets."
  },
  "welcomeExploreTitle": {
    "message": "Explore decentralized apps"
  },
  "welcomeLoginDescription": {
    "message": "Use your MetaMask to login to decentralized apps - no signup needed."
  },
  "welcomeLoginTitle": {
    "message": "Say hello to your wallet"
  },
  "welcomeToMetaMask": {
    "message": "Let's get started"
  },
  "welcomeToMetaMaskIntro": {
    "message": "Trusted by millions, MetaMask is a secure wallet making the world of web3 accessible to all."
  },
  "whatsNew": {
    "message": "What's new",
    "description": "This is the title of a popup that gives users notifications about new features and updates to MetaMask."
  },
  "whatsThis": {
    "message": "What's this?"
  },
  "xOfY": {
    "message": "$1 of $2",
    "description": "$1 and $2 are intended to be two numbers, where $2 is a total, and $1 is a count towards that total"
  },
  "xOfYPending": {
    "message": "$1 of $2 pending",
    "description": "$1 and $2 are intended to be two numbers, where $2 is a total number of pending confirmations, and $1 is a count towards that total"
  },
  "yes": {
    "message": "Yes"
  },
  "youHaveAddedAll": {
    "message": "You've added all the popular networks. You can discover more networks $1 Or you can $2",
    "description": "$1 is a link with the text 'here' and $2 is a button with the text 'add more networks manually'"
  },
  "youNeedToAllowCameraAccess": {
    "message": "You need to allow camera access to use this feature."
  },
  "youSign": {
    "message": "You are signing"
  },
  "yourAccounts": {
    "message": "Your accounts"
  },
  "yourFundsMayBeAtRisk": {
    "message": "Your funds may be at risk"
  },
  "yourNFTmayBeAtRisk": {
    "message": "Your NFT may be at risk"
  },
  "yourPrivateSeedPhrase": {
    "message": "Your Secret Recovery Phrase"
  },
  "zeroGasPriceOnSpeedUpError": {
    "message": "Zero gas price on speed up"
  }
}<|MERGE_RESOLUTION|>--- conflicted
+++ resolved
@@ -2567,20 +2567,18 @@
   "newContract": {
     "message": "New contract"
   },
-<<<<<<< HEAD
-  "newNFTDetectedMessage": {
-    "message": "Allow MetaMask $1 to automatically detect NFTs from Opensea and display in your wallet."
-=======
   "newNFTDetectedInImportNFTsMessage": {
     "message": "To use Opensea see your NFT, turn on 'Enable OpenSea API' in $1.",
     "description": "$1 is used for newNFTDetectedInImportNFTsMessageStrongText"
->>>>>>> b7ad9f64
   },
   "newNFTDetectedInImportNFTsMessageStrongText": {
     "message": "Settings > Security and privacy"
   },
   "newNFTDetectedInNFTsTabMessage": {
     "message": "Let MetaMask automatically detect and display NFTs in your wallet."
+  },
+  "newNFTDetectedMessage": {
+    "message": "Allow MetaMask $1 to automatically detect NFTs from Opensea and display in your wallet."
   },
   "newNFTsAutodetected": {
     "message": "NFT autodetection"
