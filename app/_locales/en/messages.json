--- conflicted
+++ resolved
@@ -1970,13 +1970,6 @@
   "pending": {
     "message": "Pending"
   },
-<<<<<<< HEAD
-  "pendingTransaction": {
-    "message": "You have ($1) pending transaction(s).",
-    "description": "$1 is count of pending transactions"
-  },
-=======
->>>>>>> 76098419
   "pendingTransactionInfo": {
     "message": "This transaction will not process until that one is complete."
   },
