{
  "confirmClear": {
    "message": "Sigurado ka bang gusto mong i-clear ang mga naaprubahang website?"
  },
<<<<<<< HEAD
  "clearPermissionsDataSuccess": {
    "message": "Matagumpay na na-clear ang data ng aprubadong website."
  },
  "permissionsData": {
    "message": "Data ng Pag-apruba"
  },
  "permissionsDataDescription": {
    "message": "I-clear ang naaprubahang data ng website upang ang lahat ng site ay dapat humiling muli ng pag-apruba"
  },
  "clearPermissionsData": {
=======
  "clearPermissionsSuccess": {
    "message": "Matagumpay na na-clear ang data ng aprubadong website."
  },
  "permissionsSettings": {
    "message": "Data ng Pag-apruba"
  },
  "permissionsDescription": {
    "message": "I-clear ang naaprubahang data ng website upang ang lahat ng site ay dapat humiling muli ng pag-apruba"
  },
  "clearPermissions": {
>>>>>>> b5b6bc81
    "message": "Tanggalin ang data ng pag-apruba"
  },
  "appName": {
    "message": "MetaMask",
    "description": "The name of the application"
  },
  "approve": {
    "message": "Aprubahan"
  },
  "reject": {
    "message": "Tanggihan"
  },
  "providerRequestInfo": {
    "message": "Ang domain na nakalista sa ibaba ay sinusubukang humiling ng access sa Ethereum API upang maaari itong makipag-ugnayan sa Ethereum blockchain. Laging i-double check na ikaw ay nasa tamang site bago aprubahan ang Ethereum access."
  },
  "accountDetails": {
    "message": "Detalye ng Account"
  },
  "accountName": {
    "message": "Pangalan ng Account"
  },
  "addToken": {
    "message": "Magdagdag ng Token"
  },
  "amount": {
    "message": "Halaga"
  },
  "appDescription": {
    "message": "Ethereum Browser Extension",
    "description": "Ang deskripsyon ng application"
  },
  "attemptingConnect": {
    "message": "Sinusubukang kumonekta sa blockchain."
  },
  "back": {
    "message": "Bumalik"
  },
  "balance": {
    "message": "Balanse:"
  },
  "balanceIsInsufficientGas": {
    "message": "Kulang ang balanse para sa kasalukuyang gas total"
  },
  "betweenMinAndMax": {
    "message": "dapat mas malaki o katumbas ng $1 at mas mababa o katumbas ng $2.",
    "description": "helper para sa pag-input ng hex bilang decimal input"
  },
  "buyCoinSwitch": {
    "message": "Bumili sa CoinSwitch"
  },
  "buyCoinSwitchExplainer": {
    "message": "Ang CoinSwitch ay isang one-stop destination upang makipagpalitan ng higit sa 300 mga cryptocurrency sa pinakamahusay na rate."
  },
  "cancel": {
    "message": "Kanselahin"
  },
  "confirm": {
    "message": "Tiyakin"
  },
  "confirmPassword": {
    "message": "Tiyakin ang Password"
  },
  "continueToCoinSwitch": {
    "message": "Magpatuloy sa CoinSwitch"
  },
  "contractDeployment": {
    "message": "Pag-deploy ng Contract"
  },
  "conversionProgress": {
    "message": "Isinasagawa ang conversion"
  },
  "copiedButton": {
    "message": "Kinopya"
  },
  "copiedExclamation": {
    "message": "Kinopya!"
  },
  "copy": {
    "message": "Kinopya"
  },
  "copyToClipboard": {
    "message": "Kinopya sa clipboard"
  },
  "copyButton": {
    "message": " Kinopya "
  },
  "copyPrivateKey": {
    "message": "Ito ang iyong private key (i-click upang makopya)"
  },
  "create": {
    "message": "Gumawa"
  },
  "createAccount": {
    "message": "Gumawa ng Account"
  },
  "customGas": {
    "message": "I-customize ang Gas"
  },
  "defaultNetwork": {
    "message": "Ang default network para sa Ether transactions ay ang Main Net."
  },
  "deposit": {
    "message": "Deposito"
  },
  "depositEther": {
    "message": "I-deposito ang Ether"
  },
  "details": {
    "message": "Detalye"
  },
  "directDepositEther": {
    "message": "Direktang I-deposito ang Ether"
  },
  "directDepositEtherExplainer": {
    "message": "Kung ika ay mayroon nang Ether, ang pinakamabilis na paraan upang makuha ang Ether sa iyong bagong wallet ay sa pamamagitan ng direktang deposito."
  },
  "done": {
    "message": "Tapos na"
  },
  "edit": {
    "message": "I-edit"
  },
  "enterPassword": {
    "message": "I-enter ang password"
  },
  "etherscanView": {
    "message": "Tingnan ang account sa Etherscan"
  },
  "exportPrivateKey": {
    "message": "I-export ang Private Key"
  },
  "failed": {
    "message": "Nabigo"
  },
  "fiat": {
    "message": "FIAT",
    "description": "Type ng exchange"
  },
  "fileImportFail": {
    "message": "Hindi gumagana ang file import? I-click ito!",
    "description": "Tinutulungan ang user na i-import ang kanilang account mula sa JSON file"
  },
  "from": {
    "message": "Mula sa"
  },
  "fromShapeShift": {
    "message": "Mula sa ShapeShift"
  },
  "gasLimitCalculation": {
    "message": "Kinalkula namin ang iminungkahing gas limit base sa network success rates."
  },
  "gasLimitTooLow": {
    "message": "Ang gas limit ay hindi dabat bababa sa 21000"
  },
  "gasPriceCalculation": {
    "message": "Kinalkula namin ang iminungkahing gas prices base sa network success rates."
  },
  "getEther": {
    "message": "Kumuha ng Ether"
  },
  "getEtherFromFaucet": {
    "message": "Kumuha ng Ether mula sa faucet para sa $1",
    "description": "Ipinapakita ang pangalan ng network para sa Ether faucet"
  },
  "greaterThanMin": {
    "message": "dapat mas malaki o katumbas ng $1.",
    "description": "helper para sa pag-input ng hex bilang decimal input"
  },
  "here": {
    "message": "i-click ito",
    "description": "tulad ng -i-click dito- para sa mas maraming impormasyon (kasama ng troubleTokenBalances)"
  },
  "hide": {
    "message": "Itago"
  },
  "hideToken": {
    "message": "Itago ang Token"
  },
  "hideTokenPrompt": {
    "message": "Itago ang Token?"
  },
  "import": {
    "message": "I-import",
    "description": "Button para i-import ang account mula sa napiling file"
  },
  "importAccount": {
    "message": "I-import ang Account"
  },
  "imported": {
    "message": "Na-import na",
    "description": "status na nagpapakita na ang account ay lubos na na-load sa keyring"
  },
  "infoHelp": {
    "message": "Impormasyon at Tulong"
  },
  "invalidAddress": {
    "message": "Invalid ang address"
  },
  "invalidInput": {
    "message": "Invalid ang input."
  },
  "lessThanMax": {
    "message": "dapat mas mababa o katumbas ng $1.",
    "description": "helper para sa pag-input ng hex bilang decimal input"
  },
  "loading": {
    "message": "Naglo-load..."
  },
  "loadingTokens": {
    "message": "Naglo-load ang Tokens..."
  },
  "message": {
    "message": "Mensahe"
  },
  "myAccounts": {
    "message": "Aking mga Account"
  },
  "needEtherInWallet": {
    "message": "Upang makipag-ugnayan sa decentralized applications gamit ang MetaMask, kakailanganin mo ng Ether sa iyong wallet."
  },
  "needImportFile": {
    "message": "Dapat kang pumili ng file para i-import.",
    "description": "Ang user ay nag-iimport ng account at kailangan magdagdag ng file upang tumuloy"
  },
  "newAccount": {
    "message": "Bagong Account"
  },
  "newContract": {
    "message": "Bagong Contract"
  },
  "newPassword": {
    "message": "Bagong Password (min 8 chars)"
  },
  "next": {
    "message": "Sunod"
  },
  "noAddressForName": {
    "message": "Walang naka-set na address para sa pangalang ito."
  },
  "noDeposits": {
    "message": "Walang natanggap na mga deposito"
  },
  "noTransactions": {
    "message": "Walang mga Transaksyon"
  },
  "pastePrivateKey": {
    "message": "I-paste dito ang iyong private key string:",
    "description": "Para sa pag-import ng account mula sa private key"
  },
  "pasteSeed": {
    "message": "I-paste dito ang iyong seed phrase!"
  },
  "privateKeyWarning": {
    "message": "Babala: Huwag sabihin sa kahit na sino ang key na ito. Maaring makuha at manakaw ng sinumang nakakaalam ng iyong private key ang mga assets sa iyong account."
  },
  "privateNetwork": {
    "message": "Pribadong Network"
  },
  "qrCode": {
    "message": "Ipakita ang QR Code"
  },
  "readdToken": {
    "message": "Upang muling idagdag ang token na ito, pumunta sa “Magdagdag ng Token” sa options menu ng iyong account."
  },
  "recipientAddress": {
    "message": "Address ng Tatanggap"
  },
  "rejected": {
    "message": "Tinanggihan"
  },
  "required": {
    "message": "Kailangan"
  },
  "revert": {
    "message": "Ibalik"
  },
  "save": {
    "message": "I-save"
  },
  "send": {
    "message": "Magpadala"
  },
  "sendTokens": {
    "message": "Magpadala ng Tokens"
  },
  "settings": {
    "message": "Mga Setting"
  },
  "showPrivateKeys": {
    "message": "Ipakita ang Private Keys"
  },
  "sign": {
    "message": "I-sign"
  },
  "signNotice": {
    "message": "Ang pag-sign ng mensaheng ito ay maaring magdulot ng mapanganib na epekto. I-sign lamang ang mga mensahe mula sa mga site na pinagkakatiwalaan mo ng iyong account. Ang mapanganib na paraang ito ay aalisin sa isa sa mga susunod na bersyon. "
  },
  "sigRequest": {
    "message": "Hiling na Signature"
  },
  "submit": {
    "message": "I-submit"
  },
  "toETHviaShapeShift": {
    "message": "$1 sa ETH sa pamamagitan ng ShapeShift",
    "description": "Pupunan ng system ang deposit type sa simula ng mensahe"
  },
  "total": {
    "message": "Kabuuan"
  },
  "troubleTokenBalances": {
    "message": "Nagkaroon kami ng problema sa paglo-load ng iyong mga balanseng token. Tingnan ito dito ",
    "description": "Susundan ng link (dito) para tingnan ang token balances"
  },
  "typePassword": {
    "message": "I-type ang iyong Password"
  },
  "unknown": {
    "message": "Hindi Alam"
  },
  "unknownNetwork": {
    "message": "Hindi Alam ang Pribadong Network"
  },
  "usedByClients": {
    "message": "Ginagamit ng iba't ibang mga clients"
  },
  "viewAccount": {
    "message": "Tingnan ang Account"
  },
  "yourSigRequested": {
    "message": "Hinihiling ang iyong signature"
  },
  "youSign": {
    "message": "Ikaw ay nagsa-sign"
  }
}<|MERGE_RESOLUTION|>--- conflicted
+++ resolved
@@ -2,18 +2,6 @@
   "confirmClear": {
     "message": "Sigurado ka bang gusto mong i-clear ang mga naaprubahang website?"
   },
-<<<<<<< HEAD
-  "clearPermissionsDataSuccess": {
-    "message": "Matagumpay na na-clear ang data ng aprubadong website."
-  },
-  "permissionsData": {
-    "message": "Data ng Pag-apruba"
-  },
-  "permissionsDataDescription": {
-    "message": "I-clear ang naaprubahang data ng website upang ang lahat ng site ay dapat humiling muli ng pag-apruba"
-  },
-  "clearPermissionsData": {
-=======
   "clearPermissionsSuccess": {
     "message": "Matagumpay na na-clear ang data ng aprubadong website."
   },
@@ -24,7 +12,6 @@
     "message": "I-clear ang naaprubahang data ng website upang ang lahat ng site ay dapat humiling muli ng pag-apruba"
   },
   "clearPermissions": {
->>>>>>> b5b6bc81
     "message": "Tanggalin ang data ng pag-apruba"
   },
   "appName": {
