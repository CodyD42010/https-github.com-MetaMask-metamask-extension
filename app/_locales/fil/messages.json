--- conflicted
+++ resolved
@@ -1,13 +1,13 @@
 {
-  "QRHardwareSignRequestCancel": {
-    "message": "Tanggihan"
-  },
-  "QRHardwareWalletImporterTitle": {
-    "message": "I-scan ang QR Code"
-  },
   "about": {
     "message": "Tungkol sa"
   },
+  "aboutSettingsDescription": {
+    "message": "Bersyon, support center, at impormasyon sa pakikipag-ugnayan"
+  },
+  "acceleratingATransaction": {
+    "message": "* Ang pagpapabilis sa isang transaksyon sa pamamagitan ng paggamit ng mas mataas na presyo ng gas ay makakadagdag sa tsansa nitong maproseso ng network nang mas mabilis, pero hindi ito palaging garantisado."
+  },
   "accessingYourCamera": {
     "message": "Ina-access ang iyong camera..."
   },
@@ -35,11 +35,29 @@
   "addNetwork": {
     "message": "Magdagdag ng Network"
   },
+  "addRecipient": {
+    "message": "Magdagdag ng Recipient"
+  },
   "addSuggestedTokens": {
     "message": "Magdagdag ng Mga Iminungkahing Token"
   },
+  "addToAddressBook": {
+    "message": "Idagdag sa address book"
+  },
+  "addToAddressBookModalPlaceholder": {
+    "message": "hal. Juan D."
+  },
   "addToken": {
     "message": "Magdagdag ng Token"
+  },
+  "addTokens": {
+    "message": "Magdagdag ng Mga Token"
+  },
+  "advancedOptions": {
+    "message": "Mga Advanced na Opsyon"
+  },
+  "advancedSettingsDescription": {
+    "message": "I-access ang mga feature para sa mga developer, mag-download ng mga State Log, I-reset ang Account, mag-set up ng mga testnet at custom RPC"
   },
   "amount": {
     "message": "Halaga"
@@ -52,20 +70,18 @@
     "message": "MetaMask",
     "description": "The name of the application"
   },
-  "appNameBeta": {
-    "message": "MetaMask Beta",
-    "description": "The name of the application (Beta)"
-  },
-  "appNameFlask": {
-    "message": "MetaMask Flask",
-    "description": "The name of the application (Flask)"
-  },
   "approve": {
     "message": "Aprubahan"
   },
   "approved": {
     "message": "Inaprubahan"
   },
+  "attemptToCancel": {
+    "message": "Subukang Kanselahin?"
+  },
+  "attemptToCancelDescription": {
+    "message": "Ang pagsusumite sa pagtangkang ito ay hindi makakagarantiya na nakansela ang iyong orihinal na transaksyon. Kung matagumpay ang pagtangkang magkansela, sisingilin sa iyo ang bayarin sa transaksyon sa itaas."
+  },
   "attemptingConnect": {
     "message": "Sinusubukang kumonekta sa blockchain."
   },
@@ -80,6 +96,9 @@
   },
   "back": {
     "message": "Bumalik"
+  },
+  "backToAll": {
+    "message": "Bumalik sa Lahat"
   },
   "backupApprovalInfo": {
     "message": "Ang secret code na ito ay kinakailangan para ma-recover ang iyong wallet kung sakaling mawawala mo ang iyong device, nakalimutan mo ang iyong password, kailangan mong i-install ulit ang MetaMask, o gusto mong i-access ang iyong wallet sa ibang device."
@@ -103,18 +122,36 @@
     "message": "Tingnan ang account sa $1",
     "description": "$1 replaced by URL for custom block explorer"
   },
+  "blockiesIdenticon": {
+    "message": "Gumamit ng Blockies Identicon"
+  },
   "browserNotSupported": {
     "message": "Hindi sinusuportahan ang iyong Browser..."
   },
+  "builtInCalifornia": {
+    "message": "Ang MetaMask ay dinisenyo at binuo sa California."
+  },
+  "buyWithWyre": {
+    "message": "Bumili ng ETH gamit ang Wyre"
+  },
+  "buyWithWyreDescription": {
+    "message": "Binibigyang-daan ka ng Wyre na gumamit ng credit card para magdeposito ng ETH nang direkta sa iyong MetaMask account."
+  },
   "cancel": {
     "message": "Kanselahin"
   },
+  "cancellationGasFee": {
+    "message": "Gas Fee sa Pagkansela"
+  },
   "cancelled": {
     "message": "Nakansela"
   },
   "chromeRequiredForHardwareWallets": {
     "message": "Kailangan mong gamitin ang MetaMask sa Google Chrome upang makakonekta sa iyong Hardware Wallet."
   },
+  "clickToRevealSeed": {
+    "message": "Mag-click dito para ipakita ang iyong secret words"
+  },
   "close": {
     "message": "Isara"
   },
@@ -124,24 +161,42 @@
   "confirmPassword": {
     "message": "Kumpirmahin ang Password"
   },
+  "confirmSecretBackupPhrase": {
+    "message": "Kumpirmahin ang iyong Secret Backup Phrase"
+  },
   "confirmed": {
     "message": "Nakumpirma"
   },
+  "congratulations": {
+    "message": "Binabati kita"
+  },
   "connect": {
     "message": "Kumonekta"
   },
+  "connectHardwareWallet": {
+    "message": "Magkonekta ng Hardware Wallet"
+  },
   "connectingTo": {
     "message": "Kumokonekta sa $1"
   },
   "connectingToGoerli": {
     "message": "Kumokonekta sa Goerli Test Network"
   },
-  "connectingToLineaGoerli": {
-    "message": "Kumokonekta sa Linea Goerli Test Network"
+  "connectingToKovan": {
+    "message": "Kumokonekta sa Kovan Test Network"
   },
   "connectingToMainnet": {
     "message": "Kumokonekta sa Ethereum Mainnet"
   },
+  "connectingToRinkeby": {
+    "message": "Kumokonekta sa Rinkeby Test Network"
+  },
+  "connectingToRopsten": {
+    "message": "Kumokonekta sa Ropsten Test Network"
+  },
+  "continueToWyre": {
+    "message": "Magpatuloy sa Wyre"
+  },
   "contractDeployment": {
     "message": "Deployment ng Contract"
   },
@@ -151,9 +206,15 @@
   "copiedExclamation": {
     "message": "Nakopya!"
   },
+  "copiedTransactionId": {
+    "message": "Nakopya ang Transaction ID"
+  },
   "copyAddress": {
     "message": "Kopyahin ang address sa clipboard"
   },
+  "copyPrivateKey": {
+    "message": "Ito ang iyong pribadong private key (i-click para kopyahin)"
+  },
   "copyToClipboard": {
     "message": "Kopyahin sa clipboard"
   },
@@ -163,6 +224,12 @@
   "create": {
     "message": "Gumawa"
   },
+  "createAWallet": {
+    "message": "Gumawa ng Wallet"
+  },
+  "createAccount": {
+    "message": "Gumawa ng Account"
+  },
   "createPassword": {
     "message": "Gumawa ng Password"
   },
@@ -172,6 +239,12 @@
   "currentLanguage": {
     "message": "Kasalukuyang Wika"
   },
+  "customGas": {
+    "message": "I-customize ang Gas"
+  },
+  "customGasSubTitle": {
+    "message": "Maaaring mas bumilis ang pagpoproseso kapag dinagdagan ang fee, pero hindi ito garantisado."
+  },
   "customToken": {
     "message": "Custom na Token"
   },
@@ -181,15 +254,33 @@
   "decimalsMustZerotoTen": {
     "message": "Ang mga decimal ay hindi dapat bumaba sa 0, at hindi lumampas sa 36."
   },
+  "defaultNetwork": {
+    "message": "Ang default na network para sa mga transaksyon ng Ether ay Main Net."
+  },
   "delete": {
     "message": "I-delete"
   },
+  "deleteAccount": {
+    "message": "I-delete ang Account"
+  },
   "deleteNetwork": {
     "message": "I-delete ang Network?"
   },
+  "deleteNetworkDescription": {
+    "message": "Sigurado ka bang gusto mong i-delete ang network na ito?"
+  },
+  "depositEther": {
+    "message": "Magdeposito ng Ether"
+  },
   "details": {
     "message": "Mga Detalye"
   },
+  "directDepositEther": {
+    "message": "Direktang Magdeposito ng Ether"
+  },
+  "directDepositEtherExplainer": {
+    "message": "Kung mayroon ka nang Ether, ang pinakamabilis na paraan para magkaroon ng Ether sa iyong bagong wallet ay sa pamamagitan ng direkang deposito."
+  },
   "done": {
     "message": "Tapos na"
   },
@@ -199,6 +290,9 @@
   "downloadGoogleChrome": {
     "message": "I-download ang Google Chrome"
   },
+  "downloadSecretBackup": {
+    "message": "I-download ang Secret Backup Phrase na ito at panatilhing itong nakatago nang ligtas sa isang external na encrypted hard drive o storage medium."
+  },
   "downloadStateLogs": {
     "message": "I-download ang mga State Log"
   },
@@ -211,20 +305,59 @@
   "editContact": {
     "message": "I-edit ang Contact"
   },
+  "endOfFlowMessage1": {
+    "message": "Pumasa ka sa test - panatilihing ligtas ang iyong seedphrase, responsibilidad mo ito!"
+  },
+  "endOfFlowMessage10": {
+    "message": "Tapos na Lahat"
+  },
+  "endOfFlowMessage2": {
+    "message": "Mga tip sa pag-store dito ng ligtas"
+  },
+  "endOfFlowMessage3": {
+    "message": "Mag-save ng backup sa maraming lugar."
+  },
+  "endOfFlowMessage4": {
+    "message": "Huwag ibahagi ang parirala sa kahit sino."
+  },
+  "endOfFlowMessage5": {
+    "message": "Mag-ingat sa phishing! Hindi ka basta-basta hihilingin ng MetaMask ang iyong seed phrase."
+  },
+  "endOfFlowMessage6": {
+    "message": "Kung kailangan mong i-back up ulit ang iyong seed phrase, makikita mo ito sa Mga Setting -> Seguridad."
+  },
+  "endOfFlowMessage8": {
+    "message": "Hindi ma-recover ng MetaMask ang iyong seedphrase. Alamin pa."
+  },
+  "endOfFlowMessage9": {
+    "message": "Matuto pa."
+  },
   "ensNotFoundOnCurrentNetwork": {
     "message": "Hindi nakita ang ENS name sa kasalukuyang network. Subukang lumipat sa Ethereum Mainnet."
   },
   "ensRegistrationError": {
     "message": "May error sa pagrerehistro ng ENS name"
   },
+  "enterAnAlias": {
+    "message": "Maglagay ng alias"
+  },
+  "enterPassword": {
+    "message": "Ilagay ang password"
+  },
   "enterPasswordContinue": {
     "message": "Ilagay ang password para magpatuloy"
   },
+  "estimatedProcessingTimes": {
+    "message": "Tinatantiyang Tagal ng Pagproseso"
+  },
   "etherscanView": {
     "message": "Tingnan ang account sa Etherscan"
   },
   "expandView": {
     "message": "I-expand ang View"
+  },
+  "exportPrivateKey": {
+    "message": "I-export ang Private Key"
   },
   "failed": {
     "message": "Nabigo"
@@ -269,8 +402,6 @@
   "general": {
     "message": "Pangkalahatan"
   },
-<<<<<<< HEAD
-=======
   "generalSettingsDescription": {
     "message": "Pagpapapalit ng currency, pangunahing currency, wika, blockies identicon"
   },
@@ -290,7 +421,6 @@
   "happyToSeeYou": {
     "message": "Masaya kaming makita ka."
   },
->>>>>>> 983d2c9f
   "hardwareWalletConnected": {
     "message": "Nakakonekta ang hardware wallet"
   },
@@ -323,6 +453,12 @@
   "importAccountMsg": {
     "message": " Ang mga na-import na account ay hindi iuugnay sa orihinal na seedphrase na ginawa ng iyong MetaMask account. Matuto pa tungkol sa mga na-import na account "
   },
+  "importAccountSeedPhrase": {
+    "message": "Mag-import ng Account gamit ang Seed Phrase"
+  },
+  "importWallet": {
+    "message": "Mag-import ng Wallet"
+  },
   "imported": {
     "message": "Na-import",
     "description": "status showing that an account has been fully loaded into the keyring"
@@ -363,13 +499,13 @@
   "learnMore": {
     "message": "Matuto pa"
   },
-  "learnMoreUpperCase": {
-    "message": "Matuto pa"
-  },
   "ledgerAccountRestriction": {
     "message": "Kailangan mong gamitin ang iyong dating account bago ka makapagdagdag ng bago."
   },
-  "likeToImportTokens": {
+  "letsGoSetUp": {
+    "message": "Oo, i-set up natin ito!"
+  },
+  "likeToAddTokens": {
     "message": "Gusto mo bang idagdag ang mga token na ito?"
   },
   "links": {
@@ -387,14 +523,29 @@
   "lock": {
     "message": "Mag-log out"
   },
+  "memorizePhrase": {
+    "message": "Tandaan ang pariralang ito."
+  },
   "message": {
     "message": "Mensahe"
   },
+  "metamaskDescription": {
+    "message": "Kinokonekta ka sa Ethereum at sa Decentralized Web."
+  },
   "metamaskVersion": {
     "message": "Bersyon ng MetaMask"
   },
+  "mobileSyncText": {
+    "message": "Pakilagay ang iyong password para kumpirmahing ikaw ito!"
+  },
   "mustSelectOne": {
     "message": "Dapat pumili ng kahit 1 token."
+  },
+  "myAccounts": {
+    "message": "Mga Account Ko"
+  },
+  "needEtherInWallet": {
+    "message": "Para gumamit ng mga decentralized na application gamit ang MetaMask, mangangailangan ka ng Ether sa iyong wallet."
   },
   "needImportFile": {
     "message": "Dapat kang pumili ng file na ii-import.",
@@ -406,6 +557,9 @@
   "networkName": {
     "message": "Pangalan ng Network"
   },
+  "networkSettingsDescription": {
+    "message": "Magdagdag at mag-edit ng mga custom na RPC network"
+  },
   "networks": {
     "message": "Mga Network"
   },
@@ -415,21 +569,39 @@
   "newAccount": {
     "message": "Bagong Account"
   },
+  "newAccountDetectedDialogMessage": {
+    "message": "Naka-detect ng bagong address! Mag-click dito para idagdag ang iyong address book."
+  },
   "newContact": {
     "message": "Bagong Contact"
   },
   "newContract": {
     "message": "Bagong Contract"
   },
+  "newNetwork": {
+    "message": "Bagong Network"
+  },
   "newPassword": {
     "message": "Bagong Password (min 8 char)"
   },
+  "newToMetaMask": {
+    "message": "Bago ka ba sa MetaMask?"
+  },
+  "newTotal": {
+    "message": "Bagong Total"
+  },
+  "newTransactionFee": {
+    "message": "Bagong Transaction Fee"
+  },
   "next": {
     "message": "Susunod"
   },
   "noAddressForName": {
     "message": "Walang address na na-set para sa pangalang ito."
   },
+  "noAlreadyHaveSeed": {
+    "message": "Hindi, may seed phrase na ako"
+  },
   "noConversionRateAvailable": {
     "message": "Walang Presyo ng Palitan na Available"
   },
@@ -454,8 +626,6 @@
   "on": {
     "message": "Naka-on"
   },
-<<<<<<< HEAD
-=======
   "optionalBlockExplorerUrl": {
     "message": "Block Explorer URL (opsyonal)"
   },
@@ -465,7 +635,6 @@
   "orderOneHere": {
     "message": "Mag-order ng Trezor o Ledger para itago sa cold storage ang iyong pondo"
   },
->>>>>>> 983d2c9f
   "origin": {
     "message": "Pinanggalingan"
   },
@@ -512,11 +681,12 @@
   "privateNetwork": {
     "message": "Pribadong Network"
   },
+  "queue": {
+    "message": "I-queue"
+  },
   "readdToken": {
     "message": "Puwede mong idagdag ulit ang token na ito sa hinaharap sa pamamagitan ng pagpunta sa “Magdagdag ng token” sa menu ng mga opsyon ng iyong mga accounts."
   },
-<<<<<<< HEAD
-=======
   "readyToConnect": {
     "message": "Handa ka nang Kumonekta?"
   },
@@ -526,7 +696,6 @@
   "recipientAddress": {
     "message": "Address ng Recipient"
   },
->>>>>>> 983d2c9f
   "recipientAddressPlaceholder": {
     "message": "Maghanap, pampublikong address (0x), o ENS"
   },
@@ -545,6 +714,9 @@
   "rejected": {
     "message": "Tinanggihan"
   },
+  "remindMeLater": {
+    "message": "Paalalahanan ako sa ibang pagkakataon"
+  },
   "remove": {
     "message": "Alisin"
   },
@@ -563,15 +735,29 @@
   "reset": {
     "message": "I-reset"
   },
+  "resetAccount": {
+    "message": "I-reset ang Account"
+  },
+  "resetAccountDescription": {
+    "message": "Kapag na-reset ang iyong account, maki-clear ang iyong kasaysayan ng transaksyon."
+  },
   "restore": {
     "message": "Ipanumbalik"
   },
+  "restoreAccountWithSeed": {
+    "message": "I-restore ang iyong Account gamit ang Seed Phrase"
+  },
   "revealSeedWords": {
     "message": "Ipakita ang Seed Words"
   },
+  "revealSeedWordsDescription": {
+    "message": "Kung lilipat ka ng browser o magpapalit ka ng computer, kakailanganin mo ang seed phrase na ito para ma-access ang iyong mga account. I-save ang mga iyon sa isang lugar na ligtas at lihim."
+  },
   "revealSeedWordsWarning": {
-    "message": "Maaaring gamitin ang mga salitang ito para nakawin ang lahat ng iyong account.",
-    "description": "$1 is bolded text using the message from 'revealSeedWordsWarning2'"
+    "message": "Maaaring gamitin ang mga salitang ito para nakawin ang lahat ng iyong account."
+  },
+  "revealSeedWordsWarningTitle": {
+    "message": "HUWAG ibahagi ang pariralang ito sa kahit sino!"
   },
   "rpcUrl": {
     "message": "Bagong RPC URL"
@@ -579,6 +765,9 @@
   "save": {
     "message": "I-save"
   },
+  "saveAsCsvFile": {
+    "message": "I-save bilang CSV File"
+  },
   "scanInstructions": {
     "message": "Ilagay ang QR code sa harap ng iyong camera"
   },
@@ -591,15 +780,39 @@
   "searchResults": {
     "message": "Mga Resulta ng Paghahanap"
   },
+  "searchTokens": {
+    "message": "Maghanap ng Mga Token"
+  },
+  "secretBackupPhraseDescription": {
+    "message": "Pinapadali ng iyong secret backup phrase na i-back up at i-restore ang iyong account."
+  },
+  "secretBackupPhraseWarning": {
+    "message": "BABALA: Huwag ibunyag ang iyong backup phrase. Mananakaw ng kahit sinong may ganitong parirala ang iyong Ether at hindi na ito maibabalik."
+  },
   "securityAndPrivacy": {
     "message": "Seguridad at Privacy"
   },
+  "securitySettingsDescription": {
+    "message": "Mga setting ng privacy at seed phrase ng wallet"
+  },
+  "seedPhrasePlaceholder": {
+    "message": "Paghiwa-hiwalayin ang bawat salita gamit ang isang space"
+  },
   "seedPhraseReq": {
     "message": "Ang mga seed phrase ay may habang 12 salita"
   },
+  "selectAHigherGasFee": {
+    "message": "Pumili ng mas mataas na gas fee para pabilisin ang pagproseso ng iyong transaksyon.*"
+  },
   "selectAnAccount": {
     "message": "Pumili ng Account"
   },
+  "selectAnAccountHelp": {
+    "message": "Piliin ang account na titingnan sa MetaMask"
+  },
+  "selectEachPhrase": {
+    "message": "Pakipili ang bawat parirala para tiyaking tama ito."
+  },
   "selectHdPath": {
     "message": "Piliin ang HD Path"
   },
@@ -612,12 +825,27 @@
   "send": {
     "message": "Ipadala"
   },
+  "sendAmount": {
+    "message": "Magpadala ng Halaga"
+  },
   "sendTokens": {
     "message": "Magpadala ng Mga Token"
   },
+  "sentEther": {
+    "message": "nagpadala ng ether"
+  },
+  "separateEachWord": {
+    "message": "Paghiwa-hiwalayin ang bawat salita gamit ang isang space"
+  },
   "settings": {
     "message": "Mga Setting"
   },
+  "showAdvancedGasInline": {
+    "message": "Mga advanced na kontrol sa gas"
+  },
+  "showAdvancedGasInlineDescription": {
+    "message": "Piliin ito para ipakita ang presyo ng gas at limitahan ang mga kontrol nang direkta sa screen ng pagpapadala at pagkumpirma."
+  },
   "showFiatConversionInTestnets": {
     "message": "Ipakita ang Conversion sa mga Testnet"
   },
@@ -630,12 +858,21 @@
   "showHexDataDescription": {
     "message": "Piliin ito para ipakita ang hex data field sa screen ng pagpapadala"
   },
+  "showPrivateKeys": {
+    "message": "Ipakita ang mga Private Key"
+  },
   "sign": {
     "message": "I-sign"
   },
+  "signNotice": {
+    "message": "Kapag na-sign ang mensaheng ito, maaaring magkaroon \nng mapapanganib na side effect. Mag-sign lang ng mga mensaheng mula \nsa mga site na ganap mong pinagkakatiwalaang gumamit sa iyong account.\n Isa itong mapanganib na method na aalisin sa isang bersyon sa hinaharap. "
+  },
   "signed": {
     "message": "Na-sign"
   },
+  "slow": {
+    "message": "Mabagal"
+  },
   "somethingWentWrong": {
     "message": "Oops! Nagkaroon ng problema."
   },
@@ -657,8 +894,6 @@
   "stateLogsDescription": {
     "message": "Ang mga state log ay naglalaman ng iyong mga pampublikong account address at mga ipinadalang transaksyon."
   },
-<<<<<<< HEAD
-=======
   "step1HardwareWallet": {
     "message": "1. Magkonekta ng Hardware Wallet"
   },
@@ -680,7 +915,6 @@
   "storePhrase": {
     "message": "I-store ang pariralang ito sa isang password manager tulad ng 1Password."
   },
->>>>>>> 983d2c9f
   "submitted": {
     "message": "Isinumite"
   },
@@ -696,9 +930,33 @@
   "symbolBetweenZeroTwelve": {
     "message": "Ang simbolo ay dapat na 11 character o mas kaunti."
   },
+  "syncWithMobile": {
+    "message": "I-sync sa mobile"
+  },
+  "syncWithMobileBeCareful": {
+    "message": "Tiyaking walang ibang taong tumitingin sa iyong screen kapag sina-scan mo ang code na ito"
+  },
+  "syncWithMobileComplete": {
+    "message": "Matagumpay na na-sync ang iyong data. I-enjoy ang MetaMask mobile app!"
+  },
+  "syncWithMobileDesc": {
+    "message": "Maaari mong i-sync ang iyong mga account at impormasyon sa iyong mobile device. Buksan ang MetaMask mobile app, pumunta sa \"Settings\" at mag-tap sa \"Sync from Browser Extension\""
+  },
+  "syncWithMobileDescNewUsers": {
+    "message": "Kung bubuksan mo ang MetaMask Mobile app sa unang pagkakataon, sundin lang ang mga hakbang sa iyong telepono."
+  },
+  "syncWithMobileScanThisCode": {
+    "message": "I-scan ang code na ito sa iyong MetaMask mobile app"
+  },
+  "syncWithMobileTitle": {
+    "message": "I-sync sa mobile"
+  },
   "terms": {
     "message": "Mga Tuntunin ng Paggamit"
   },
+  "thisWillCreate": {
+    "message": "Gagawa ito ng bagong wallet at seed phrase"
+  },
   "tips": {
     "message": "Mga Tip"
   },
@@ -756,12 +1014,22 @@
   "transfer": {
     "message": "Mag-transfer"
   },
+  "transferBetweenAccounts": {
+    "message": "Mag-transfer sa pagitan ng aking mga account"
+  },
   "transferFrom": {
     "message": "I-transfer Mula Sa"
   },
+  "troubleTokenBalances": {
+    "message": "Nagkaroon kami ng problema sa pag-loading sa iyong mga token balance. Makikita mo ang mga iyon ",
+    "description": "Followed by a link (here) to view token balances"
+  },
   "tryAgain": {
     "message": "Subukang muli"
   },
+  "typePassword": {
+    "message": "I-type ang iyong password sa MetaMask"
+  },
   "unapproved": {
     "message": "Hindi inaprubahan"
   },
@@ -798,14 +1066,35 @@
   "usedByClients": {
     "message": "Ginagamit ng iba't ibang client"
   },
+  "viewAccount": {
+    "message": "Tingnan ang Account"
+  },
   "viewContact": {
     "message": "Tingnan ang Contact"
   },
+  "viewOnCustomBlockExplorer": {
+    "message": "Tingnan sa $1"
+  },
+  "viewOnEtherscan": {
+    "message": "Tingnan sa Etherscan"
+  },
+  "viewinExplorer": {
+    "message": "Tingnan sa Explorer"
+  },
   "visitWebSite": {
     "message": "Bisitahin ang aming web site"
   },
+  "welcome": {
+    "message": "Welcome sa MetaMask"
+  },
   "welcomeBack": {
     "message": "Welcome Ulit!"
+  },
+  "writePhrase": {
+    "message": "Isulat ang pariralang ito sa isang piraso ng papel at itago ito sa isang secure na lokasyon. Kung gusto mo ng higit pang seguridad, isulat ito sa maraming piraso ng papel at itago ang bawat isa sa 2 - 3 iba't ibang lokasyon."
+  },
+  "yesLetsTry": {
+    "message": "Oo, subukan natin"
   },
   "youNeedToAllowCameraAccess": {
     "message": "Kailangan mong payagan ang access sa camera para magamit ang feature na ito."
