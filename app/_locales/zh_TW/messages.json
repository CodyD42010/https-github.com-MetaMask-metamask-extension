--- conflicted
+++ resolved
@@ -372,11 +372,7 @@
     "message": "導入帳戶"
   },
   "importAccountMsg": {
-<<<<<<< HEAD
-    "message":" 匯入的帳戶與您原有 Nifty Wallet 帳戶的助憶詞並無關聯. 請查看與導入帳戶相關的資料 "
-=======
-    "message": " 匯入的帳戶與您原有 MetaMask 帳戶的助憶詞並無關聯. 請查看與導入帳戶相關的資料 "
->>>>>>> 17372e15
+    "message": " 匯入的帳戶與您原有 Nifty Wallet 帳戶的助憶詞並無關聯. 請查看與導入帳戶相關的資料 "
   },
   "importAnAccount": {
     "message": "導入一個帳戶"
