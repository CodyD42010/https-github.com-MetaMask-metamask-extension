{
  "QRHardwareInvalidTransactionTitle": {
    "message": "गड़बड़ी"
  },
  "QRHardwareMismatchedSignId": {
    "message": "असंगत ट्रांसेक्शन डेटा। कृपया ट्रांसेक्शन की जानकारी की जांच करें।"
  },
  "QRHardwarePubkeyAccountOutOfRange": {
    "message": "कोई और अकाउंट नहीं। यदि आप नीचे अलिस्टेड किसी अन्य अकाउंट तक पहुंचना चाहते हैं, तो कृपया अपने hardware wallet को फिर से कनेक्ट करें और उसे चुनें।"
  },
  "QRHardwareScanInstructions": {
    "message": "QR कोड को अपने कैमरे के सामने रखें। स्क्रीन धुंधली है, लेकिन इससे रीडिंग प्रभावित नहीं होगी।"
  },
  "QRHardwareSignRequestCancel": {
    "message": "रिजेक्ट करें"
  },
  "QRHardwareSignRequestDescription": {
    "message": "अपने वॉलेट से साइन करने के बाद, हस्ताक्षर लेने के लिए 'हस्ताक्षर प्राप्त करें' पर क्लिक करें"
  },
  "QRHardwareSignRequestGetSignature": {
    "message": "हस्ताक्षर पाएं"
  },
  "QRHardwareSignRequestSubtitle": {
    "message": "अपने वॉलेट से QR कोड को स्कैन करें"
  },
  "QRHardwareSignRequestTitle": {
    "message": "हस्ताक्षर का रिक्वेस्ट करें"
  },
  "QRHardwareUnknownQRCodeTitle": {
    "message": "गड़बड़ी"
  },
  "QRHardwareUnknownWalletQRCode": {
    "message": "QR कोड ग़लत है। कृपया hardware wallet के सिंक QR कोड को स्कैन करें।"
  },
  "QRHardwareWalletImporterTitle": {
    "message": "QR कोड स्कैन करें"
  },
  "QRHardwareWalletSteps1Description": {
    "message": "आप QR कोड सपोर्ट करने वाले आधिकारिक पार्टनरों की नीचे दी गई लिस्ट में से चुन सकते हैं।"
  },
  "QRHardwareWalletSteps1Title": {
    "message": "अपने QR hardware wallet को कनेक्ट करें"
  },
  "QRHardwareWalletSteps2Description": {
    "message": "Ngrave (जल्द आ रहा है)"
  },
  "SIWEAddressInvalid": {
    "message": "साइन-इन रिक्वेस्ट का एड्रेस उस अकाउंट के एड्रेस से मेल नहीं खाता जिसका इस्तेमाल आप साइन इन करने के लिए कर रहे हैं।"
  },
  "SIWEDomainInvalidText": {
    "message": "आप जिस साइट में साइन इन करने की कोशिश कर रहे हैं, वह रिक्वेस्ट किए गए डोमेन से मेल नहीं खाती। सावधानी के साथ आगे बढ़ें।"
  },
  "SIWEDomainInvalidTitle": {
    "message": "धोखाधड़ी करने वाली साइट से अनुरोध।"
  },
  "SIWEDomainWarningBody": {
    "message": "वेबसाइट ($1) आपसे गलत डोमेन में साइन इन करने के लिए कह रही है। यह एक फिशिंग अटैक हो सकता है।",
    "description": "$1 represents the website domain"
  },
  "SIWEDomainWarningLabel": {
    "message": "असुरक्षित"
  },
  "SIWELabelChainID": {
    "message": "चेन ID:"
  },
  "SIWELabelExpirationTime": {
    "message": "पर समाप्त होगा:"
  },
  "SIWELabelIssuedAt": {
    "message": "जारी किया गया:"
  },
  "SIWELabelMessage": {
    "message": "मैसेज:"
  },
  "SIWELabelNonce": {
    "message": "Nonce:"
  },
  "SIWELabelNotBefore": {
    "message": "इससे पहले नहीं:"
  },
  "SIWELabelRequestID": {
    "message": "रिक्वेस्ट ID:"
  },
  "SIWELabelResources": {
    "message": "रिसोर्सेज़: $1",
    "description": "$1 represents the number of resources"
  },
  "SIWELabelURI": {
    "message": "URI:"
  },
  "SIWELabelVersion": {
    "message": "वर्शन:"
  },
  "SIWESiteRequestSubtitle": {
    "message": "ये साइट इसके साथ साइन इन करने के लिए रिक्वेस्ट कर रही है"
  },
  "SIWESiteRequestTitle": {
    "message": "साइन-इन अनुरोध"
  },
  "SIWEWarningSubtitle": {
    "message": "यह कन्फर्म करने के लिए कि आप समझ गए हैं, चेक करें:"
  },
  "SIWEWarningTitle": {
    "message": "क्या आप वाकई ऐसा करना चाहते हैं?"
  },
  "about": {
    "message": "इसके बारे में"
  },
  "accept": {
    "message": "स्वीकार करें"
  },
  "acceptTermsOfUse": {
    "message": "मैंने $1 पढ़ लिया है और मैं सहमत हूं",
    "description": "$1 is the `terms` message"
  },
  "accessAndSpendNoticeNFT": {
    "message": "$1 एक्सेस कर सकता है और इस एसेट को खर्च कर सकता है",
    "description": "$1 is the url of the site requesting ability to spend"
  },
  "accessYourWalletWithSRP": {
    "message": "अपने सीक्रेट रिकवरी फ्रेज़ का इस्तेमाल कर अपने वॉलेट का एक्सेस पाएं"
  },
  "accessYourWalletWithSRPDescription": {
    "message": "MetaMask आपका पासवर्ड रिकवर नहीं कर सकता। हम आपकी ओनरशिप को वेलिडेट करने, आपके वॉलेट को रिस्टोर करने और एक नया पासवर्ड सेट करने के लिए आपके सीक्रेट रिकवरी फ्रेज़ का इस्तेमाल करेंगे। सबसे पहले, अपना वह सीक्रेट रिकवरी फ्रेज़ डालें जिसे आपको अपना वॉलेट बनाते समय दिया गया था। $1",
    "description": "$1 is the words 'Learn More' from key 'learnMore', separated here so that it can be added as a link"
  },
  "accessingYourCamera": {
    "message": "आपके कैमरे को एक्सेस कर रहे हैं..."
  },
  "account": {
    "message": "अकाउंट"
  },
  "accountDetails": {
    "message": "अकाउंट की जानकारी"
  },
  "accountIdenticon": {
    "message": "अकाउंट आइडेंटिकॉन"
  },
  "accountName": {
    "message": "अकाउंट का नाम"
  },
  "accountNameDuplicate": {
    "message": "इस अकाउंट का नाम पहले से ही मौजूद है",
    "description": "This is an error message shown when the user enters a new account name that matches an existing account name"
  },
  "accountNameReserved": {
    "message": "यह अकाउंट नाम रिज़र्व करा लिया गया है",
    "description": "This is an error message shown when the user enters a new account name that is reserved for future use"
  },
  "accountOptions": {
    "message": "अकाउंट विकल्प"
  },
  "accountSelectionRequired": {
    "message": "आपको एक अकाउंट चुनना होगा!"
  },
  "active": {
    "message": "एक्टिव है"
  },
  "activity": {
    "message": "एक्टिविटी"
  },
  "activityLog": {
    "message": "एक्टिविटी लॉग"
  },
  "add": {
    "message": "जोड़ें"
  },
  "addANetwork": {
    "message": "एक नेटवर्क जोड़ें"
  },
  "addANetworkManually": {
    "message": "मैन्युअल रूप से नेटवर्क जोड़ें"
  },
  "addANickname": {
    "message": "एक उपनाम जोड़ें"
  },
  "addAccount": {
    "message": "अकाउंट जोड़ें"
  },
  "addAcquiredTokens": {
    "message": "MetaMask का इस्तेमाल करके, आपके द्वारा प्राप्त किए गए टोकन जोड़ें"
  },
  "addAlias": {
    "message": "उपनाम जोड़ें"
  },
  "addBlockExplorer": {
    "message": "ब्लॉक एक्सप्लोरर जोड़ें"
  },
  "addContact": {
    "message": "कॉन्टेक्ट जोड़ें"
  },
  "addCustomNetwork": {
    "message": "कस्टम नेटवर्क जोड़ें"
  },
  "addEthereumChainConfirmationDescription": {
    "message": "इससे इस नेटवर्क को MetaMask के अंदर इस्तेमाल करने की अनुमति मिलेगी।"
  },
  "addEthereumChainConfirmationRisks": {
    "message": "MetaMask कस्टम नेटवर्क को वेरीफ़ाई नहीं करता है।"
  },
  "addEthereumChainConfirmationRisksLearnMore": {
    "message": "$1 के बारे में जानें।",
    "description": "$1 is a link with text that is provided by the 'addEthereumChainConfirmationRisksLearnMoreLink' key"
  },
  "addEthereumChainConfirmationRisksLearnMoreLink": {
    "message": "स्कैम और नेटवर्क से जुड़े सुरक्षा जोखिम",
    "description": "Link text for the 'addEthereumChainConfirmationRisksLearnMore' translation key"
  },
  "addEthereumChainConfirmationTitle": {
    "message": "इस साइट को नेटवर्क जोड़ने की अनुमति दें?"
  },
  "addEthereumChainWarningModalHeader": {
    "message": "इस RPC प्रोवाइडर को केवल तभी जोड़ें जब आप निश्चित हैं कि आप इस पर विश्वास कर सकते हैं। $1",
    "description": "$1 is addEthereumChainWarningModalHeaderPartTwo passed separately so that it can be bolded"
  },
  "addEthereumChainWarningModalHeaderPartTwo": {
    "message": "बुरी नीयत वाले प्रोवाइडर ब्लॉकचेन की स्थिति के बारे में झूठ बोल सकते हैं और आपकी नेटवर्क एक्टिविटी रिकॉर्ड कर सकते हैं।"
  },
  "addEthereumChainWarningModalListHeader": {
    "message": "यह महत्वपूर्ण है कि आपका प्रोवाइडर विश्वसनीय हो, क्योंकि उसके पास निम्नलिखित अधिकार हैं:"
  },
  "addEthereumChainWarningModalListPointOne": {
    "message": "आपके एकाउंट्स और आईपी ​​एड्रेस देखने की, और उन्हें एक साथ जोड़ने की"
  },
  "addEthereumChainWarningModalListPointThree": {
    "message": "अकाउंट बैलेंस और अन्य ऑन-चेन स्टेट दिखाने की"
  },
  "addEthereumChainWarningModalListPointTwo": {
    "message": "आपके ट्रांसेक्शन को ब्रॉडकास्ट करने की"
  },
  "addEthereumChainWarningModalTitle": {
    "message": "आप Ethereum Mainnet के लिए एक नया RPC प्रोवाइडर जोड़ रहे हैं"
  },
  "addFriendsAndAddresses": {
    "message": "उन मित्रों और पतों को जोड़ें, जिन पर आप भरोसा करते हैं"
  },
  "addFromAListOfPopularNetworks": {
    "message": "पॉपुलर नेटवर्क की लिस्ट से जोड़ें या मैन्युअल रूप से नेटवर्क जोड़ें। केवल उन संस्थाओं के साथ संवाद करें जिन पर आप भरोसा करते हैं।"
  },
  "addHardwareWallet": {
    "message": "hardware wallet जोड़ें"
  },
  "addIPFSGateway": {
    "message": "अपना पसंदीदा IPFS गेटवे जोड़ें"
  },
  "addMemo": {
    "message": "मेमो जोड़ें"
  },
  "addMoreNetworks": {
    "message": "मैन्युअल रूप से अधिक नेटवर्क जोड़ें"
  },
  "addNetwork": {
    "message": "नेटवर्क जोड़ें"
  },
  "addNetworkTooltipWarning": {
    "message": "यह नेटवर्क कनेक्शन थर्ड पार्टियों पर निर्भर करता है। यह कनेक्शन संभवतः कम विश्वसनीय है या थर्ड-पार्टियों को एक्टिविटी को ट्रैक करने के लिए इनेबल कर सकता है। $1",
    "description": "$1 is Learn more link"
  },
  "addNewToken": {
    "message": "नया टोकन जोड़ें"
  },
  "addNft": {
    "message": "NFT जोड़ें"
  },
  "addNfts": {
    "message": "NFTs जोड़ें"
  },
  "addSnapAccountModalDescription": {
    "message": "MetaMask Snaps के साथ अपने अकाउंट को सुरक्षित रखने के विकल्प खोजें"
  },
  "addSuggestedNFTs": {
    "message": "सुझाए गए NFTs जोड़ें"
  },
  "addSuggestedTokens": {
    "message": "सुझाए गए टोकन जोड़ें"
  },
  "addToken": {
    "message": "टोकन जोड़ें"
  },
  "addTokenByContractAddress": {
    "message": "टोकन नहीं मिल रहा है? आप किसी भी टोकन का एड्रेस पेस्ट करके उसे मैन्युअल रूप से भी जोड़ सकते हैं। टोकन कॉन्ट्रैक्ट एड्रेस $1 पर मिल सकते हैं।",
    "description": "$1 is a blockchain explorer for a specific network, e.g. Etherscan for Ethereum"
  },
  "addingCustomNetwork": {
    "message": "नेटवर्क जोड़ रहे हैं"
  },
  "address": {
    "message": "एड्रेस"
  },
  "addressCopied": {
    "message": "एड्रेस कॉपी किया गया!"
  },
  "advanced": {
    "message": "एडवांस्ड"
  },
  "advancedBaseGasFeeToolTip": {
    "message": "जब आपका ट्रांसेक्शन ब्लॉक में शामिल हो जाता है, तो आपके अधिकतम बेस फ़ीस और वास्तविक बेस फ़ीस के बीच का कोई भी अंतर वापस कर दिया जाता है। कुल अमाउंट को अधिकतम बेस फ़ीस (GWEI में) * गैस लिमिट के रुप में कैलकुलेट किया जाता है।"
  },
  "advancedConfiguration": {
    "message": "एडवांस्ड कॉन्फ़िगरेशन"
  },
  "advancedGasFeeDefaultOptIn": {
    "message": "$1 नेटवर्क के लिए इन मूल्यों को मेरे डिफॉल्ट के रूप में सहेजें।",
    "description": "$1 is the current network name."
  },
  "advancedGasFeeModalTitle": {
    "message": "एडवांस्ड गैस फ़ीस"
  },
  "advancedGasPriceTitle": {
    "message": "गैस प्राइस"
  },
  "advancedPriorityFeeToolTip": {
    "message": "प्रायोरिटी फ़ीस (उर्फ \"माइनर टिप\") सीधे माइनरों के पास जाती है और उन्हें आपके ट्रांसेक्शन को प्राथमिकता देने के लिए प्रोत्साहित करती है।"
  },
  "agreeTermsOfUse": {
    "message": "मैं MetaMask के $1 से सहमत हूं",
    "description": "$1 is the `terms` link"
  },
  "airgapVault": {
    "message": "AirGap Vault"
  },
  "alertDisableTooltip": {
    "message": "इसे \"सेटिंग > अलर्ट\" में बदला जा सकता है"
  },
  "alertSettingsUnconnectedAccount": {
    "message": "जो कनेक्टेड नहीं है वह अकाउंट चुनकर कोई वेबसाइट ब्राउज़ करना"
  },
  "alertSettingsUnconnectedAccountDescription": {
    "message": "यह चेतावनी पॉपअप में तब दिखाई जाती है, जब आप कनेक्टेड web3 साइट ब्राउज़ कर रहे होते हैं, लेकिन वर्तमान में चुना गया अकाउंट कनेक्ट नहीं होता है।"
  },
  "alertSettingsWeb3ShimUsage": {
    "message": "जब कोई वेबसाइट हटाए गए window.web3 API का इस्तेमाल करने की कोशिश करती है"
  },
  "alertSettingsWeb3ShimUsageDescription": {
    "message": "यह एलर्ट पॉपअप में तब दिखाया जाता है, जब आप ऐसी साइट ब्राउज़ कर रहे होते हैं, जो हटाए गए window.web3 API का इस्तेमाल करने की कोशिश करती है और परिणामस्वरूप उसमें गड़बड़ी आ सकती है।"
  },
  "alerts": {
    "message": "चेतावनियां"
  },
  "allCustodianAccountsConnectedSubtitle": {
    "message": "आपने या तो अपने सभी कस्टोडियन एकाउंट्स को पहले ही जोड़ लिया है या MetaMask इंस्टीट्यूशनल से जुड़ने के लिए कोई अकाउंट नहीं है।"
  },
  "allCustodianAccountsConnectedTitle": {
    "message": "कनेक्ट करने के लिए कोई अकाउंट उपलब्ध नहीं हैं"
  },
  "allOfYour": {
    "message": "आपके सभी $1",
    "description": "$1 is the symbol or name of the token that the user is approving spending"
  },
  "allYourNFTsOf": {
    "message": "आपके सभी NFTs $1 से शुरू",
    "description": "$1 is a link to contract on the block explorer when we're not able to retrieve a erc721 or erc1155 name"
  },
  "allowExternalExtensionTo": {
    "message": "इस बाहरी एक्सटेंशन को इसकी अनुमति दें:"
  },
  "allowSpendToken": {
    "message": "आपके $1 को एक्सेस करने की अनुमति दें?",
    "description": "$1 is the symbol of the token that are requesting to spend"
  },
  "allowThisSiteTo": {
    "message": "इस साइट को इसकी अनुमति दें:"
  },
  "allowThisSnapTo": {
    "message": "इस Snap को इसकी अनुमति दें:"
  },
  "allowWithdrawAndSpend": {
    "message": "$1 को निम्नलिखित तक अमाउंट निकालने और खर्च करने की अनुमति दें:",
    "description": "The url of the site that requested permission to 'withdraw and spend'"
  },
  "amount": {
    "message": "अमाउंट"
  },
  "apiUrl": {
    "message": "API URL"
  },
  "appDescription": {
    "message": "आपके ब्राउज़र में एक Ethereum वॉलेट",
    "description": "The description of the application"
  },
  "appName": {
    "message": "MetaMask",
    "description": "The name of the application"
  },
  "appNameBeta": {
    "message": "MetaMask Beta",
    "description": "The name of the application (Beta)"
  },
  "appNameFlask": {
    "message": "MetaMask Flask",
    "description": "The name of the application (Flask)"
  },
  "appNameMmi": {
    "message": "MetaMask Institutional",
    "description": "The name of the application (MMI)"
  },
  "approve": {
    "message": "खर्च करने की लिमिट को एप्रूव करें"
  },
  "approveAllTokensTitle": {
    "message": "आपके सभी $1 को एक्सेस और ट्रांसफर करने के लिए अनुमति दें",
    "description": "$1 is the symbol of the token for which the user is granting approval"
  },
  "approveAllTokensTitleWithoutSymbol": {
    "message": "अपने सभी NFT's को $1 से एक्सेस करने और ट्रांसफ़र करने की अनुमति दें?",
    "description": "$1 a link to contract on the block explorer when we're not able to retrieve a erc721 or erc1155 name"
  },
  "approveButtonText": {
    "message": "एप्रूव करें"
  },
  "approveSpendingCap": {
    "message": "खर्च करने की लिमिट $1 को एप्रूव करें",
    "description": "The token symbol that is being approved"
  },
  "approveTokenDescription": {
    "message": "यह किसी थर्ड पार्टी को बिना किसी नोटिस के निम्नलिखित NFTs को ऐक्सेस करने और ट्रांसफ़र करने की अनुमति देता है जब तक कि आप इसकी ऐक्सेस को हटा नहीं देते।"
  },
  "approveTokenDescriptionWithoutSymbol": {
    "message": "यह किसी थर्ड पार्टी को आपके सभी NFTs को $1 से बिना किसी और सूचना के तब तक एक्सेस और ट्रांसफ़र करने की अनुमति देता है जब तक कि आप इसकी ऐक्सेस को हटा नहीं देते।",
    "description": "$1 is a link to contract on the block explorer when we're not able to retrieve a erc721 or erc1155 name"
  },
  "approveTokenTitle": {
    "message": "अपने $1 को ऐक्सेस करने और ट्रांसफ़र की अनुमति दें?",
    "description": "$1 is the symbol of the token for which the user is granting approval"
  },
  "approved": {
    "message": "एप्रूव किया गया"
  },
  "approvedAsset": {
    "message": "एप्रूव किया गया एसेट"
  },
  "approvedOn": {
    "message": "$1 पर एप्रूव किया गया",
    "description": "$1 is the approval date for a permission"
  },
  "areYouSure": {
    "message": "क्या आप वाकई ऐसा करना चाहते हैं?"
  },
  "asset": {
    "message": "एसेट"
  },
  "assetOptions": {
    "message": "एसेट के विकल्प"
  },
  "attemptSendingAssets": {
    "message": "यदि आप एसेट्स को सीधे एक नेटवर्क से दूसरे नेटवर्क पर भेजने की कोशिश करते हैं, तो इस वजह से स्थायी एसेट्स का नुकसान हो सकता है। ब्रिज का इस्तेमाल करना पक्का करें।"
  },
  "attemptToCancelSwap": {
    "message": "~$1 के लिए स्वैप कैंसिल करने की कोशिश करें",
    "description": "$1 could be e.g. $2.98, it is a cost for cancelling a Smart Swap"
  },
  "attemptingConnect": {
    "message": "ब्लॉकचेन से कनेक्ट करने की कोशिश कर रहे हैं।"
  },
  "attributions": {
    "message": "एट्रीब्यूशन्स"
  },
  "authorizedPermissions": {
    "message": "आपने निम्नलिखित अनुमतियों को अधिकृत किया है"
  },
  "autoDetectTokens": {
    "message": "टोकन ऑटो-डिटेक्ट करें"
  },
  "autoDetectTokensDescription": {
    "message": "हम आपके वॉलेट में भेजे गए नए टोकन का पता लगाने और दिखाने के लिए थर्ड-पार्टी APIs का इस्तेमाल करते हैं। अगर आप नहीं चाहते हैं कि ऐप उन सेवाओं से डेटा अपने आप खींचे तो इसे बंद कर दें। $1",
    "description": "$1 is a link to a support article"
  },
  "autoLockTimeLimit": {
    "message": "ऑटो-लॉक टाइमर (मिनट)"
  },
  "autoLockTimeLimitDescription": {
    "message": "MetaMask लॉक होने से पहले खाली गए समय को मिनट में सेट करें।"
  },
  "average": {
    "message": "औसत"
  },
  "awaitingApproval": {
    "message": "एप्रूवल का इंतज़ार है..."
  },
  "back": {
    "message": "वापस"
  },
  "backup": {
    "message": "बैकअप"
  },
  "backupApprovalInfo": {
    "message": "यदि आप अपना डिवाइस खो देते हैं, अपना पासवर्ड भूल जाते हैं, MetaMask को फिर से इनस्टॉल करना हो या दूसरे डिवाइस पर अपने वॉलेट को एक्सेस करना चाहते हों, तो आपके वॉलेट को रिकवर करने के लिए यह सीक्रेट कोड आवश्यक है।"
  },
  "backupApprovalNotice": {
    "message": "अपने वॉलेट और पैसे को सुरक्षित रखने के लिए अपने सीक्रेट रिकवरी फ्रेज़ का बैकअप लें।"
  },
  "backupNow": {
    "message": "अभी बैकअप लें"
  },
  "backupUserData": {
    "message": "अपने डेटा का बैकअप लें"
  },
  "backupUserDataDescription": {
    "message": "आप एक JSON फाइल में अपनी पसंद (प्रेफेरेंस) और अकाउंट एड्रेस वाली यूज़र सेटिंग्स का बैकअप ले सकते हैं।"
  },
  "balance": {
    "message": "बैलेंस"
  },
  "balanceOutdated": {
    "message": "बैलेंस पुराना दिख सकता है"
  },
  "baseFee": {
    "message": "बेस फी"
  },
  "basic": {
    "message": "बेसिक"
  },
  "beCareful": {
    "message": "सावधान रहें"
  },
  "beta": {
    "message": "बीटा"
  },
  "betaHeaderText": {
    "message": "यह बीटा वर्शन है। कृपया बग रिपोर्ट करें $1",
    "description": "$1 represents the word 'here' in a hyperlink"
  },
  "betaMetamaskInstitutionalVersion": {
    "message": "MetaMask Institutional बीटा वर्शन"
  },
  "betaMetamaskVersion": {
    "message": "MetaMask बीटा वर्शन"
  },
  "betaTerms": {
    "message": "बीटा के इस्तेमाल की शर्तें"
  },
  "betaWalletCreationSuccessReminder1": {
    "message": "MetaMask बीटा आपका सीक्रेट रिकवरी फ्रेज़ रिकवर नहीं कर सकता।"
  },
  "betaWalletCreationSuccessReminder2": {
    "message": "MetaMask बीटा आपसे आपका गुप्त रिकवरी वाक्यांश कभी नहीं मांगेगा।"
  },
  "blockExplorerAccountAction": {
    "message": "अकाउंट",
    "description": "This is used with viewOnEtherscan and viewInExplorer e.g View Account in Explorer"
  },
  "blockExplorerAssetAction": {
    "message": "एसेट",
    "description": "This is used with viewOnEtherscan and viewInExplorer e.g View Asset in Explorer"
  },
  "blockExplorerSwapAction": {
    "message": "स्वैप",
    "description": "This is used with viewOnEtherscan e.g View Swap on Etherscan"
  },
  "blockExplorerUrl": {
    "message": "ब्लॉक एक्सप्लोरर URL"
  },
  "blockExplorerUrlDefinition": {
    "message": "इस नेटवर्क के लिए ब्लॉक एक्सप्लोरर के रूप में इस्तेमाल किया जाने वाला URL।"
  },
  "blockExplorerView": {
    "message": "$1 पर अकाउंट देखें",
    "description": "$1 replaced by URL for custom block explorer"
  },
  "blockaid": {
    "message": "Blockaid"
  },
  "blockaidDescriptionApproveFarming": {
    "message": "यदि आप इस रिक्वेस्ट को स्वीकार करते हैं, तो स्कैम के लिए मशहूर कोई थर्ड पार्टी आपके सारे एसेट चुरा सकती है।"
  },
  "blockaidDescriptionBlurFarming": {
    "message": "यदि आप इस रिक्वेस्ट को स्वीकार करते हैं, तो कोई Blur पर लिस्टेड आपके सारे एसेट चुरा सकता है।"
  },
  "blockaidDescriptionFailed": {
    "message": "कोई समस्या होने के कारण, इस रिक्वेस्ट को सिक्यूरिटी प्रोवाइडर द्वारा वेरीफ़ाई नहीं किया गया। सावधानी से आगे बढ़ें।"
  },
  "blockaidDescriptionMaliciousDomain": {
    "message": "आप एक बुरी नीयत वाले डोमेन से इंटरैक्ट कर रहे हैं। यदि आप इस रिक्वेस्ट को एप्रूव करते हैं, तो आप अपने सारे एसेट गंवा सकते हैं।"
  },
  "blockaidDescriptionMightLoseAssets": {
    "message": "यदि आप इस रिक्वेस्ट को स्वीकार करते हैं, तो आप अपने सारे एसेट गंवा सकते हैं।"
  },
  "blockaidDescriptionSeaportFarming": {
    "message": "यदि आप इस रिक्वेस्ट को स्वीकार करते हैं, तो कोई OpenSea पर लिस्टेड आपके सारे एसेट चुरा सकता है।"
  },
  "blockaidDescriptionTransferFarming": {
    "message": "यदि आप इस रिक्वेस्ट को स्वीकार करते हैं, तो स्कैम के लिए मशहूर कोई थर्ड पार्टी आपके सारे एसेट चुरा सकती है।"
  },
  "blockaidTitleDeceptive": {
    "message": "इस रिक्वेस्ट को धोखेबाज़ी के उद्देश्य से भेजा गया है"
  },
  "blockaidTitleMayNotBeSafe": {
    "message": "हो सकता है कि रिक्वेस्ट सुरक्षित न हो"
  },
  "blockaidTitleSuspicious": {
    "message": "इस रिक्वेस्ट पर एकदम से भरोसा नहीं किया जा सकता"
  },
  "blockies": {
    "message": "ब्लॉकीज़"
  },
  "bridge": {
    "message": "ब्रिज"
  },
  "bridgeDescription": {
    "message": "अलग-अलग नेटवर्कों से टोकन ट्रांसफर करें"
  },
  "bridgeDisabled": {
    "message": "इस नेटवर्क में ब्रिज उपलब्ध नहीं है"
  },
  "browserNotSupported": {
    "message": "आपका ब्राउज़र सपोर्टेड नहीं है..."
  },
  "buildContactList": {
    "message": "अपनी कॉन्टेक्ट लिस्ट बनाएं"
  },
  "builtAroundTheWorld": {
    "message": "MetaMask दुनिया भर में डिज़ाइन किया और बनाया गया है।"
  },
  "busy": {
    "message": "बिज़ी"
  },
  "buy": {
    "message": "खरीदें"
  },
  "buyAsset": {
    "message": "$1 खरीदें",
    "description": "$1 is the ticker symbol of a an asset the user is being prompted to purchase"
  },
  "buyDescription": {
    "message": "अपने क्रिप्टो को रोक कर रखें और शानदार लाभ कमाएं"
  },
  "buyDisabled": {
    "message": "इस नेटवर्क में खरीदारी उपलब्ध नहीं है"
  },
  "buyMoreAsset": {
    "message": "ज्यादा $1 खरीदें",
    "description": "$1 is the ticker symbol of a an asset the user is being prompted to purchase"
  },
  "buyNow": {
    "message": "अभी खरीदें"
  },
  "bytes": {
    "message": "बाइट"
  },
  "canToggleInSettings": {
    "message": "आप इस नोटिफिकेशन को सेटिंग्स > अलर्ट में दोबारा से इनेबल कर सकते हैं।"
  },
  "cancel": {
    "message": "कैंसिल करें"
  },
  "cancelEdit": {
    "message": "बदलाव करना कैंसिल करें"
  },
  "cancelPopoverTitle": {
    "message": "ट्रांसेक्शन कैंसिल करें"
  },
  "cancelSpeedUp": {
    "message": "किसी ट्रांसेक्शन को कैंसिल करें या जल्दी पूरा करें।"
  },
  "cancelSpeedUpLabel": {
    "message": "ये गैस फ़ीस ओरिजिनल को $1 करेगी।",
    "description": "$1 is text 'replace' in bold"
  },
  "cancelSpeedUpTransactionTooltip": {
    "message": "किसी ट्रांसेक्शन को $1 करने के लिए गैस फ़ीस कम से कम 10% बढ़ाई जानी चाहिए ताकि उसे नेटवर्क द्वारा पहचाना जा सके।",
    "description": "$1 is string 'cancel' or 'speed up'"
  },
  "cancelled": {
    "message": "कैंसिल किया गया"
  },
  "chainId": {
    "message": "चेन ID"
  },
  "chainIdDefinition": {
    "message": "इस नेटवर्क के लिए ट्रांसेक्शन पर हस्ताक्षर करने के लिए इस्तेमाल की जाने वाली चेन ID।"
  },
  "chainIdExistsErrorMsg": {
    "message": "यह चेन ID वर्तमान में $1 नेटवर्क द्वारा इस्तेमाल की जाती है।"
  },
  "chainListReturnedDifferentTickerSymbol": {
    "message": "चेन ID $1 वाला नेटवर्क आपके द्वारा एंटर किए गए करेंसी सिंबल ($2) से अलग करेंसी चिह्न का इस्तेमाल कर सकता है। कृपया जारी रखने से पहले वेरीफ़ाई करें।",
    "description": "$1 is the chain id currently entered in the network form and $2 is the return value of nativeCurrency.symbol from chainlist.network"
  },
  "chooseYourNetwork": {
    "message": "अपना नेटवर्क चुनें"
  },
  "chooseYourNetworkDescription": {
    "message": "हम अपने रिमोट प्रोसीजर कॉल (RPC) प्रोवाइडर के रूप में Infura का इस्तेमाल करते हैं ताकि हम Ethereum डेटा तक सबसे विश्वसनीय और निजी ऐक्सेस प्रदान कर सकें। आप अपना स्वयं का RPC चुन सकते हैं, लेकिन याद रखें कि ट्रांसेक्शन करने के लिए कोई भी RPC आपका IP एड्रेस और Ethereum वॉलेट प्राप्त करेगा। Infura डेटा को कैसे मैनेज करता है, इस बारे में अधिक जानने के लिए हमारा $1 पढ़ें।",
    "description": "$1 is a link to the privacy policy"
  },
  "chromeRequiredForHardwareWallets": {
    "message": "अपने hardware wallet से कनेक्ट करने के लिए आपको Google Chrome पर MetaMask का इस्तेमाल करने की आवश्यकता है।"
  },
  "clear": {
    "message": "हटाएं"
  },
  "clearActivity": {
    "message": "एक्टिविटी और nonce डेटा हटाएं"
  },
  "clearActivityButton": {
    "message": "एक्टिविटी टैब डेटा हटाएं"
  },
  "clearActivityDescription": {
    "message": "यह अकाउंट के nonce को रीसेट करता है और आपके वॉलेट में एक्टिविटी टैब से डेटा मिटा देता है। केवल मौजूदा अकाउंट और नेटवर्क प्रभावित होंगे। आपका बैलेंस और आने वाले ट्रांसेक्शन नहीं बदलेंगे।"
  },
  "click": {
    "message": "क्लिक करें"
  },
  "clickToConnectLedgerViaWebHID": {
    "message": "अपने Ledger को WebHID के ज़रिए कनेक्ट करने के लिए यहां क्लिक करें",
    "description": "Text that can be clicked to open a browser popup for connecting the ledger device via webhid"
  },
  "clickToManuallyAdd": {
    "message": "मैन्युअल रूप से टोकन जोड़ने के लिए यहां क्लिक करें"
  },
  "close": {
    "message": "बंद करें"
  },
  "coingecko": {
    "message": "CoinGecko"
  },
  "configureSnapPopupDescription": {
    "message": "अब आप इस Snap को कॉन्फिगर करने के लिए MetaMask से बाहर जा रहे हैं।"
  },
  "configureSnapPopupInstallDescription": {
    "message": "अब आप इस Snap को इंस्टॉल करने के लिए MetaMask से बाहर जा रहे हैं।"
  },
  "configureSnapPopupInstallTitle": {
    "message": "Snap इंस्टॉल करें"
  },
  "configureSnapPopupLink": {
    "message": "जारी रखने के लिए इस लिंक पर क्लिक करें:"
  },
  "configureSnapPopupTitle": {
    "message": "Snap को कॉन्फिगर करें"
  },
  "confirm": {
    "message": "कन्फर्म करें"
  },
  "confirmPassword": {
    "message": "पासवर्ड कन्फर्म करें"
  },
  "confirmRecoveryPhrase": {
    "message": "सीक्रेट रिकवरी फ्रेज कन्फर्म करें"
  },
  "confirmed": {
    "message": "कन्फर्म किया गया"
  },
  "confusableUnicode": {
    "message": "'$1', '$2' के समान है।"
  },
  "confusableZeroWidthUnicode": {
    "message": "शून्य-चौड़ाई वाला शब्द या अंक मिला।"
  },
  "confusingEnsDomain": {
    "message": "हमने ENS नाम में एक कंफ्यूज़ करने वाले करैक्टर का पता लगाया है। संभावित धोखाधड़ी से बचने के लिए ENS नाम की जाँच करें।"
  },
  "connect": {
    "message": "कनेक्ट करें"
  },
  "connectAccountOrCreate": {
    "message": "अकाउंट कनेक्ट करें या नया बनाएं"
  },
  "connectCustodialAccountMenu": {
    "message": "कस्टोडियल अकाउंट कनेक्ट करें"
  },
  "connectCustodialAccountMsg": {
    "message": "टोकन जोड़ने या रीफ्रेश करने के लिए कृपया उस कस्टोडियन को चुनें जिससे आप जुड़ना चाहते हैं।"
  },
  "connectCustodialAccountTitle": {
    "message": "कस्टोडियल अकाउंट"
  },
  "connectManually": {
    "message": "वर्तमान साइट से मैन्युअल रूप से कनेक्ट करें"
  },
  "connectSnap": {
    "message": "$1 को कनेक्ट करें",
    "description": "$1 is the snap for which a connection is being requested."
  },
  "connectTo": {
    "message": "$1 से कनेक्ट करें",
    "description": "$1 is the name/origin of a web3 site/application that the user can connect to metamask"
  },
  "connectToAll": {
    "message": "अपने सभी $1 से कनेक्ट करें",
    "description": "$1 will be replaced by the translation of connectToAllAccounts"
  },
  "connectToAllAccounts": {
    "message": "एकाउंट्स",
    "description": "will replace $1 in connectToAll, completing the sentence 'connect to all of your accounts', will be text that shows list of accounts on hover"
  },
  "connectToMultiple": {
    "message": "$1 से कनेक्ट करें",
    "description": "$1 will be replaced by the translation of connectToMultipleNumberOfAccounts"
  },
  "connectToMultipleNumberOfAccounts": {
    "message": "$1 एकाउंट्स",
    "description": "$1 is the number of accounts to which the web3 site/application is asking to connect; this will substitute $1 in connectToMultiple"
  },
  "connectWithMetaMask": {
    "message": "MetaMask के साथ कनेक्ट करें"
  },
  "connectedAccountsDescriptionPlural": {
    "message": "आपके पास इस साइट से कनेक्ट किए गए $1 एकाउंट्स हैं।",
    "description": "$1 is the number of accounts"
  },
  "connectedAccountsDescriptionSingular": {
    "message": "इस साइट से आपका 1 अकाउंट कनेक्ट किया गया है।"
  },
  "connectedAccountsEmptyDescription": {
    "message": "MetaMask इस साइट से कनेक्ट नहीं है। किसी web3 साइट से कनेक्ट करने के लिए, उनकी साइट पर कनेक्ट बटन खोजें।"
  },
  "connectedSites": {
    "message": "कनेक्ट की गई साइटें"
  },
  "connectedSitesDescription": {
    "message": "$1 इन साइटों से कनेक्ट है। वे आपके अकाउंट का एड्रेस देख सकते हैं।",
    "description": "$1 is the account name"
  },
  "connectedSitesEmptyDescription": {
    "message": "$1 किसी भी साइट से कनेक्ट नहीं है।",
    "description": "$1 is the account name"
  },
  "connecting": {
    "message": "कनेक्ट किया जा रहा है..."
  },
  "connectingTo": {
    "message": "$1 से कनेक्ट किया जा रहा है"
  },
  "connectingToGoerli": {
    "message": "Goerli टेस्ट नेटवर्क से कनेक्ट हो रहा है"
  },
  "connectingToLineaGoerli": {
    "message": "Linea Goerli टेस्ट नेटवर्क से कनेक्ट हो रहा है"
  },
  "connectingToLineaMainnet": {
    "message": "Linea Mainnet से कनेक्ट हो रहा है"
  },
  "connectingToMainnet": {
    "message": " Ethereum Mainnet से कनेक्ट हो रहा है"
  },
  "connectingToSepolia": {
    "message": "Sepolia टेस्ट नेटवर्क से कनेक्ट कर रहा है"
  },
  "connectionFailed": {
    "message": "कनेक्शन नहीं हो पाया"
  },
  "connectionFailedDescription": {
    "message": "$1 को लाना नहीं हो पाया, अपना नेटवर्क जांचें और दोबारा कोशिश करें।",
    "description": "$1 is the name of the snap being fetched."
  },
  "connectionRequest": {
    "message": "कनेक्शन अनुरोध"
  },
  "connections": {
    "message": "कनेक्शन"
  },
  "contactUs": {
    "message": "हमसे कॉन्टेक्ट करें"
  },
  "contacts": {
    "message": "कॉन्टेक्ट"
  },
  "contentFromSnap": {
    "message": "$1 से कंटेंट",
    "description": "$1 represents the name of the snap"
  },
  "continue": {
    "message": "जारी रखें"
  },
  "contract": {
    "message": "कॉन्ट्रैक्ट"
  },
  "contractAddress": {
    "message": "कॉन्ट्रैक्ट का एड्रेस"
  },
  "contractAddressError": {
    "message": "आप टोकन के कॉन्ट्रैक्ट एड्रेस पर टोकन भेज रहे हैं। इस वजह से इन टोकनों को गंवाना पड़ सकता है।"
  },
  "contractDeployment": {
    "message": "कॉन्ट्रैक्ट डीप्लॉयमेंट"
  },
  "contractDescription": {
    "message": "स्कैमर्स से खुद को बचाने के लिए, कुछ समय निकालकर थर्ड-पार्टी की जानकारी को वेरीफ़ाई कर लें।"
  },
  "contractInteraction": {
    "message": "कॉन्ट्रैक्ट इंटरैक्शन"
  },
  "contractNFT": {
    "message": "NFT कॉन्ट्रैक्ट"
  },
  "contractRequestingAccess": {
    "message": "थर्ड पार्टी एक्सेस का रिक्वेस्ट कर रहा है"
  },
  "contractRequestingSignature": {
    "message": "थर्ड पार्टी हस्ताक्षर का रिक्वेस्ट कर रहा है"
  },
  "contractRequestingSpendingCap": {
    "message": "थर्ड पार्टी खर्च करने की लिमिट का रिक्वेस्ट कर रहा है"
  },
  "contractTitle": {
    "message": "थर्ड-पार्टी की जानकारी"
  },
  "contractToken": {
    "message": "टोकन कॉन्ट्रैक्ट"
  },
  "convertTokenToNFTDescription": {
    "message": "हमने पाया है कि यह संपत्ति एक NFT है। MetaMask के पास अब NFT के लिए फुल नेटिव सपोर्ट है। क्या आप इसे अपनी टोकन लिस्ट से हटाना चाहते हैं और इसे NFT के रूप में जोड़ना चाहते हैं?"
  },
  "convertTokenToNFTExistDescription": {
    "message": "हमने पाया है कि इस एसेट को एक NFT के रूप में जोड़ा गया है। क्या आप इसे अपनी टोकन लिस्ट से हटाना चाहते हैं?"
  },
  "coolWallet": {
    "message": "CoolWallet"
  },
  "copiedExclamation": {
    "message": "कॉपी किया गया!"
  },
  "copyAddress": {
    "message": "क्लिपबोर्ड पर एड्रेस कॉपी करें"
  },
  "copyRawTransactionData": {
    "message": "रॉ ट्रांसेक्शन डेटा कॉपी करें"
  },
  "copyToClipboard": {
    "message": "क्लिपबोर्ड पर कॉपी करें"
  },
  "copyTransactionId": {
    "message": "ट्रांसेक्शन ID कॉपी करें"
  },
  "create": {
    "message": "बनाएं"
  },
  "createNewWallet": {
    "message": "एक नया वॉलेट बनाएं"
  },
  "createPassword": {
    "message": "पासवर्ड बनाएं"
  },
  "cryptoCompare": {
    "message": "CryptoCompare"
  },
  "currencyConversion": {
    "message": "करेंसी कन्वर्शन"
  },
  "currencyRateCheckToggle": {
    "message": "बैलेंस और टोकन प्राइस चेकर दिखाएं"
  },
  "currencyRateCheckToggleDescription": {
    "message": "हम आपका बैलेंस और टोकन प्राइस दिखाने के लिए $1 और $2 API का इस्तेमाल करते हैं। $3",
    "description": "$1 represents Coingecko, $2 represents CryptoCompare and $3 represents Privacy Policy"
  },
  "currencySymbol": {
    "message": "करेंसी सिंबल"
  },
  "currencySymbolDefinition": {
    "message": "इस नेटवर्क की करेंसी के लिए दिखाया गया टिकर सिंबल।"
  },
  "currentAccountNotConnected": {
    "message": "आपका चालू अकाउंट कनेक्ट नहीं है"
  },
  "currentExtension": {
    "message": "वर्तमान एक्सटेंशन पेज"
  },
  "currentLanguage": {
    "message": "वर्तमान भाषा"
  },
  "currentRpcUrlDeprecated": {
    "message": "इस नेटवर्क के लिए वर्तमान rpc url को हटा दिया गया है।"
  },
  "currentTitle": {
    "message": "मौजूदा:"
  },
  "currentlyUnavailable": {
    "message": "इस नेटवर्क पर उपलब्ध नहीं है"
  },
  "curveHighGasEstimate": {
    "message": "एग्रेसिव गैस एस्टीमेट ग्राफ"
  },
  "curveLowGasEstimate": {
    "message": "लो गैस एस्टीमेट ग्राफ"
  },
  "curveMediumGasEstimate": {
    "message": "मार्केट गैस एस्टीमेट ग्राफ"
  },
  "custodian": {
    "message": "कस्टोडियन"
  },
  "custodianAccount": {
    "message": "कस्टोडियन अकाउंट"
  },
  "custodianAccountAddedDesc": {
    "message": "अब आप MetaMask Institutional में अपने कस्टोडियन एकाउंट्स का इस्तेमाल कर सकते हैं।"
  },
  "custodianAccountAddedTitle": {
    "message": "चुने गए कस्टोडियन अकाउंट जोड़ दिए गए हैं।"
  },
  "custodianReplaceRefreshTokenChangedFailed": {
    "message": "कृपया $1 पर जाएं और अपने एकाउंट्स को फिर से MMI से जोड़ने के लिए उनके यूज़र इंटरफेस के भीतर 'MMI से कनेक्ट करें' बटन पर क्लिक करें।"
  },
  "custodianReplaceRefreshTokenChangedSubtitle": {
    "message": "अब आप MetaMask Institutional में अपने कस्टोडियन एकाउंट्स का इस्तेमाल कर सकते हैं।"
  },
  "custodianReplaceRefreshTokenChangedTitle": {
    "message": "आपका कस्टोडियन टोकन रीफ्रेश कर दिया गया है"
  },
  "custodianReplaceRefreshTokenSubtitle": {
    "message": "यह निम्नलिखित एड्रेस के लिए कस्टोडियन टोकन को रिप्लेस करेगा:"
  },
  "custodianReplaceRefreshTokenTitle": {
    "message": "कस्टोडियन टोकन बदलें"
  },
  "custodyApiUrl": {
    "message": "$1 API URL"
  },
  "custodyDeeplinkDescription": {
    "message": "$1 ऐप में ट्रांसेक्शन को एप्रूव करें। एक बार सभी आवश्यक कस्टडी एप्रूवल किए जाने के बाद ट्रांसेक्शन पूरा हो जाएगा। स्केटेटस लिए अपना $1 ऐप देखें।"
  },
  "custodyRefreshTokenModalDescription": {
    "message": "कृपया $1 पर जाएं और अपने एकाउंट्स को फिर से MMI से जोड़ने के लिए उनके यूज़र इंटरफेस के भीतर 'MMI से कनेक्ट करें' बटन पर क्लिक करें।"
  },
  "custodyRefreshTokenModalDescription1": {
    "message": "आपका कस्टोडियन एक टोकन जारी करता है जो MetaMask Institutional एक्सटेंशन को ऑथेंटिकेट करता है, जिससे आप अपने एकाउंट्स को कनेक्ट कर सकते हैं।"
  },
  "custodyRefreshTokenModalDescription2": {
    "message": "यह टोकन सुरक्षा कारणों से एक निश्चित अवधि के बाद समाप्त हो जाता है। इसके लिए आपको MMI से फिर से कनेक्ट करना होगा।"
  },
  "custodyRefreshTokenModalSubtitle": {
    "message": "मुझे यह क्यों दिख रहा है?"
  },
  "custodyRefreshTokenModalTitle": {
    "message": "आपका कस्टोडियन सेशन समाप्त हो गया"
  },
  "custodySessionExpired": {
    "message": "कस्टोडियन सेशन समाप्त हो गया।"
  },
  "custodyWrongChain": {
    "message": "यह अकाउंट $1 के साथ इस्तेमाल करने के लिए सेटअप नहीं किया गया है"
  },
  "custom": {
    "message": "एडवांस्ड"
  },
  "customContentSearch": {
    "message": "पहले से जुड़े हुए नेटवर्क के लिए खोजें"
  },
  "customGasSettingToolTipMessage": {
    "message": "गैस प्राइस को कस्टमाइज़ करने के लिए $1 का इस्तेमाल करें। यदि आपको इसकी जानकारी नहीं हैं तो ये कंफ्यूज़ करने वाला हो सकता है। अपनी ज़िम्मेदारी पर इंटरैक्ट करें।",
    "description": "$1 is key 'advanced' (text: 'Advanced') separated here so that it can be passed in with bold font-weight"
  },
  "customSpendLimit": {
    "message": "खर्च की कस्टम लिमिट"
  },
  "customSpendingCap": {
    "message": "खर्च करने की कस्टम लिमिट"
  },
  "customToken": {
    "message": "कस्टम टोकन"
  },
  "customTokenWarningInNonTokenDetectionNetwork": {
    "message": "इस नेटवर्क पर अभी टोकन डिटेक्शन उपलब्ध नहीं है। कृपया टोकन को मैन्युअल रूप से इंपोर्ट करें और ये पक्का करें कि आपको उसपर भरोसा हो। $1 के बारे में जानें"
  },
  "customTokenWarningInTokenDetectionNetwork": {
    "message": "टोकन को मैन्युअल रूप से इंपोर्ट करने से पहले, पक्का करें कि आपको उसपर भरोसा हो। $1 के बारे में जानें"
  },
  "customTokenWarningInTokenDetectionNetworkWithTDOFF": {
    "message": "पक्का करें कि आप किसी टोकन को इम्पोर्ट करने से पहले उस पर भरोसा करते हैं। $1 को टालने का तरीका जानें। आप टोकन डिटेक्शन $2 भी इनेबल कर सकते हैं।"
  },
  "customerSupport": {
    "message": "कस्टमर सपोर्ट"
  },
  "dappRequestedSpendingCap": {
    "message": "साइट ने खर्च करने की लिमिट का रिक्वेस्ट किया"
  },
  "dappSuggested": {
    "message": "साइट का सुझाव दिया गया"
  },
  "dappSuggestedGasSettingToolTipMessage": {
    "message": "$1 ने इस प्राइस का सुझाव दिया है।",
    "description": "$1 is url for the dapp that has suggested gas settings"
  },
  "dappSuggestedHigh": {
    "message": "साइट का सुझाव दिया गया"
  },
  "dappSuggestedHighShortLabel": {
    "message": "साइट (हाई)"
  },
  "dappSuggestedShortLabel": {
    "message": "साइट"
  },
  "dappSuggestedTooltip": {
    "message": "$1 ने इस प्राइस की सलाह दी है।",
    "description": "$1 represents the Dapp's origin"
  },
  "darkTheme": {
    "message": "गहरा"
  },
  "data": {
    "message": "डेटा"
  },
  "dataBackupSeemsCorrupt": {
    "message": "आपका डेटा रीस्टोर नहीं किया जा सकता। लगता है फाइल करप्ट हुई है।"
  },
  "dataHex": {
    "message": "हेक्स"
  },
  "dcent": {
    "message": "D'Cent"
  },
  "decimal": {
    "message": "टोकन डेसीमल"
  },
  "decimalsMustZerotoTen": {
    "message": "डेसीमल कम से कम 0 होना चाहिए और 36 से अधिक न हो।"
  },
  "decrypt": {
    "message": "डिक्रिप्ट करें"
  },
  "decryptCopy": {
    "message": "एन्क्रिप्ट किया गया मैसेज कॉपी करें"
  },
  "decryptInlineError": {
    "message": "गड़बड़ी के कारण इस मैसेज को डिक्रिप्ट नहीं किया जा सकता है: $1",
    "description": "$1 is error message"
  },
  "decryptMessageNotice": {
    "message": "$1 आपके एक्शन को पूरा करने के लिए इस मैसेज को पढ़ना चाहता है",
    "description": "$1 is the web3 site name"
  },
  "decryptMetamask": {
    "message": "मैसेज डिक्रिप्ट करें"
  },
  "decryptRequest": {
    "message": "रिक्वेस्ट डिक्रिप्ट करें"
  },
  "delete": {
    "message": "मिटाएं"
  },
  "deleteContact": {
    "message": "कॉन्टेक्ट मिटाएं"
  },
  "deleteNetwork": {
    "message": "नेटवर्क हटाएं?"
  },
  "deleteNetworkIntro": {
    "message": "अगर आप इस नेटवर्क को हटाते हैं, तो आपको इस नेटवर्क में अपने एसेट देखने के लिए इसे फिर से जोड़ना होगा"
  },
  "deleteNetworkTitle": {
    "message": "$1 नेटवर्क को हटाएं?",
    "description": "$1 represents the name of the network"
  },
  "deposit": {
    "message": "डिपॉज़िट करें"
  },
  "deprecatedTestNetworksLink": {
    "message": "अधिक जानें"
  },
  "deprecatedTestNetworksMsg": {
    "message": "Ethereum प्रोटोकॉल परिवर्तनों के कारण: हो सकता है कि Rinkeby, Ropsten, और Kovan टेस्ट नेटवर्क मज़बूती से काम न करें और जल्द ही हटा दिए जाएंगे।"
  },
  "description": {
    "message": "जानकारी"
  },
  "descriptionFromSnap": {
    "message": "$1 से जानकारी",
    "description": "$1 represents the name of the snap"
  },
  "desktopApp": {
    "message": "डेस्कटॉप ऐप"
  },
  "desktopConnectionCriticalErrorDescription": {
    "message": "यह गड़बड़ी रुक-रुक कर हो सकती है, इसलिए एक्सटेंशन को फिर से शुरू करने की कोशिश करें या MetaMask डेस्कटॉप को डिसेबल करें।"
  },
  "desktopConnectionCriticalErrorTitle": {
    "message": "MetaMask को शुरू करने में परेशानी हुई"
  },
  "desktopConnectionLostErrorDescription": {
    "message": "कृपया पक्का करें कि आपके पास डेस्कटॉप ऐप चालू है और चल रहा है या MetaMask डेस्कटॉप को डिसेबल करें।"
  },
  "desktopConnectionLostErrorTitle": {
    "message": "MetaMask डेस्कटॉप कनेक्शन टूट हो गया था"
  },
  "desktopDisableButton": {
    "message": "डेस्कटॉप ऐप को डिसेबल करें"
  },
  "desktopDisableErrorCTA": {
    "message": "MetaMask डेस्कटॉप को डिसेबल करें"
  },
  "desktopEnableButton": {
    "message": "डेस्कटॉप ऐप को इनेबल करें"
  },
  "desktopEnableButtonDescription": {
    "message": "डेस्कटॉप ऐप में सभी बैकग्राउंड प्रक्रियाओं को चलाने के लिए क्लिक करें।"
  },
  "desktopErrorNavigateSettingsCTA": {
    "message": "सेटिंग्स पेज पर वापस लौटें"
  },
  "desktopErrorRestartMMCTA": {
    "message": "MetaMask को फिर से शुरू करें"
  },
  "desktopNotFoundErrorCTA": {
    "message": "MetaMask डेस्कटॉप डाउनलोड करें"
  },
  "desktopNotFoundErrorDescription1": {
    "message": "कृपया पक्का करें कि आपके पास डेस्कटॉप ऐप चालू है और चल रहा है।"
  },
  "desktopNotFoundErrorDescription2": {
    "message": "अगर आपके पास कोई डेस्कटॉप ऐप इंस्टॉल नहीं है, तो कृपया इसे MetaMask वेबसाइट पर डाउनलोड करें।"
  },
  "desktopNotFoundErrorTitle": {
    "message": "MetaMask डेस्कटॉप नहीं पाया गया"
  },
  "desktopOpenOrDownloadCTA": {
    "message": "MetaMask डेस्कटॉप को खोलें"
  },
  "desktopOutdatedErrorCTA": {
    "message": "MetaMask डेस्कटॉप अपडेट करें"
  },
  "desktopOutdatedErrorDescription": {
    "message": "आपके MetaMask डेस्कटॉप ऐप को अपग्रेड करने की आवश्यकता है।"
  },
  "desktopOutdatedErrorTitle": {
    "message": "MetaMask डेस्कटॉप पुराना हो चुका है"
  },
  "desktopOutdatedExtensionErrorCTA": {
    "message": "MetaMask एक्सटेंशन का अपडेट करें"
  },
  "desktopOutdatedExtensionErrorDescription": {
    "message": "आपके MetaMask एक्सटेंशन को अपग्रेड करने की आवश्यकता है।"
  },
  "desktopOutdatedExtensionErrorTitle": {
    "message": "MetaMask एक्सटेंशन पुराना हो चुका है"
  },
  "desktopPageDescription": {
    "message": "यदि पेयरिंग सफल होती है, तो एक्सटेंशन फिर से शुरू हो जाएगा और आपको अपना पासवर्ड फिर से डालना होगा।"
  },
  "desktopPageSubTitle": {
    "message": "अपना MetaMask डेस्कटॉप खोलें और इस कोड को टाइप करें"
  },
  "desktopPageTitle": {
    "message": "डेस्कटॉप के साथ पेयर करें"
  },
  "desktopPairedWarningDeepLink": {
    "message": "MetaMask डेस्कटॉप में सेटिंग्स में जाएं"
  },
  "desktopPairedWarningDescription": {
    "message": "यदि आप एक नई पेयरिंग शुरू करना चाहते हैं, तो कृपया वर्तमान कनेक्शन को हटा दें।"
  },
  "desktopPairedWarningTitle": {
    "message": "MM डेस्कटॉप पहले से पेयर हो चुका है"
  },
  "desktopPairingExpireMessage": {
    "message": "कोड $1 सेकंड में समाप्त हो रहा है"
  },
  "desktopRouteNotFoundErrorDescription": {
    "message": "desktopRouteNotFoundErrorDescription"
  },
  "desktopRouteNotFoundErrorTitle": {
    "message": "desktopRouteNotFoundErrorTitle"
  },
  "desktopUnexpectedErrorCTA": {
    "message": "MetaMask होम को लौटें"
  },
  "desktopUnexpectedErrorDescription": {
    "message": "कनेक्शन को रीस्टोर करने के लिए अपने MetaMask डेस्कटॉप की जाँच करें"
  },
  "desktopUnexpectedErrorTitle": {
    "message": "कुछ गलत हो गया..."
  },
  "details": {
    "message": "विस्तृत जानकारी"
  },
  "disabledGasOptionToolTipMessage": {
    "message": "\"$1\" डिसेबल किया गया है क्योंकि यह ओरिजिनल गैस फ़ीस से कम-से-कम 10% वृद्धि को पूरा नहीं करता है।",
    "description": "$1 is gas estimate type which can be market or aggressive"
  },
  "disconnect": {
    "message": "डिस्कनेक्ट करें"
  },
  "disconnectAllAccounts": {
    "message": "सभी अकाउंट डिस्कनेक्ट करें"
  },
  "disconnectAllAccountsConfirmationDescription": {
    "message": "क्या आप वाकई डिस्कनेक्ट करना चाहते हैं? आप साइट की फंक्शनलिटी खो सकते हैं।"
  },
  "disconnectPrompt": {
    "message": "$1 डिस्कनेक्ट करें"
  },
  "disconnectThisAccount": {
    "message": "इस अकाउंट को डिस्कनेक्ट करें"
  },
  "dismiss": {
    "message": "खारिज करें"
  },
  "dismissReminderDescriptionField": {
    "message": "सीक्रेट रिकवरी फ्रेज़ बैकअप रिमाइंडर मैसेज को खारिज करने के लिए इसे चालू करें। हम ज़ोर देकर सलाह देते हैं कि आप पैसे के नुकसान से बचने के लिए अपने गुप्त रिकवरी फ्रेज का बैकअप लें"
  },
  "dismissReminderField": {
    "message": "सीक्रेट रिकवरी फ्रेज़ बैकअप रिमाइंडर खारिज करें"
  },
  "displayNftMedia": {
    "message": "NFT मीडिया को दिखाएं"
  },
  "displayNftMediaDescription": {
    "message": "NFT मीडिया और डेटा दिखाने से आपका IP एड्रेस OpenSea या अन्य थर्ड पार्टियों के सामने आ जाता है। ऐसा होने पर, हमला करने वाले आपके IP एड्रेस को आपके Ethereum एड्रेस के साथ जोड़ पाते हैं। NFT ऑटोडिटेक्शन की सुविधा इस सेटिंग पर निर्भर करती है, और इस सेटिंग को बंद किए जाने पर उपलब्ध नहीं रहेगी।"
  },
  "domain": {
    "message": "डोमेन"
  },
  "done": {
    "message": "हो गया"
  },
  "dontShowThisAgain": {
    "message": "इसे दोबारा न दिखाएँ"
  },
  "downArrow": {
    "message": "डाउन ऐरो"
  },
  "downloadGoogleChrome": {
    "message": "Google Chrome डाउनलोड करें"
  },
  "downloadNow": {
    "message": "अभी डाउनलोड करें"
  },
  "downloadStateLogs": {
    "message": "स्टेट लॉग डाउनलोड करें"
  },
  "dropped": {
    "message": "ड्रॉप किया गया"
  },
  "edit": {
    "message": "बदलें"
  },
  "editANickname": {
    "message": "उपनाम बदलें"
  },
  "editAddressNickname": {
    "message": "एड्रेस उपनाम बदलें"
  },
  "editCancellationGasFeeModalTitle": {
    "message": "कैंसिलेशन गैस फ़ीस को बदलें"
  },
  "editContact": {
    "message": "कॉन्टेक्ट बदलें"
  },
  "editGasFeeModalTitle": {
    "message": "गैस फ़ीस बदलें"
  },
  "editGasLimitOutOfBounds": {
    "message": "गैस लिमिट कम से कम $1 होनी चाहिए"
  },
  "editGasLimitOutOfBoundsV2": {
    "message": "गैस लिमिट $1 से अधिक और $2 से कम होनी चाहिए",
    "description": "$1 is the minimum limit for gas and $2 is the maximum limit"
  },
  "editGasLimitTooltip": {
    "message": "गैस लिमिट, गैस की वो अधिकतम यूनिट है जिसका आप इस्तेमाल करना चाहते हैं। गैस की यूनिटें “अधिकतम प्रायोरिटी फी” और “अधिकतम फ़ीस” का मल्टीप्लायर होती हैं।"
  },
  "editGasMaxBaseFeeGWEIImbalance": {
    "message": "अधिकतम बेस फ़ीस प्रायोरिटी फ़ीस से कम नहीं हो सकती है।"
  },
  "editGasMaxBaseFeeHigh": {
    "message": "अधिकतम बेस फ़ीस आवश्यकता से अधिक है"
  },
  "editGasMaxBaseFeeLow": {
    "message": "मौजूदा नेटवर्क स्थितियों के लिए अधिकतम बेस फ़ीस कम है"
  },
  "editGasMaxFeeHigh": {
    "message": "अधिकतम फ़ीस आवश्यकता से अधिक है"
  },
  "editGasMaxFeeLow": {
    "message": "नेटवर्क स्थितियों के लिए अधिकतम फ़ीस बहुत कम है"
  },
  "editGasMaxFeePriorityImbalance": {
    "message": "अधिकतम फ़ीस अधिकतम प्रायोरिटी फ़ीस से कम नहीं हो सकती है"
  },
  "editGasMaxPriorityFeeBelowMinimum": {
    "message": "अधिकतम प्रायोरिटी फ़ीस 0 GWEI से अधिक होनी चाहिए"
  },
  "editGasMaxPriorityFeeBelowMinimumV2": {
    "message": "प्रायोरिटी फ़ीस 0 से अधिक होनी चाहिए।"
  },
  "editGasMaxPriorityFeeHigh": {
    "message": "अधिकतम प्रायोरिटी फ़ीस आवश्यकता से अधिक है। आप आवश्यकता से अधिक पेमेंट कर सकते हैं।"
  },
  "editGasMaxPriorityFeeHighV2": {
    "message": "प्रायोरिटी फ़ीस आवश्यकता से अधिक है। आप आवश्यकता से अधिक पेमेंट कर सकते हैं"
  },
  "editGasMaxPriorityFeeLow": {
    "message": "मौजूदा नेटवर्क स्थितियों के लिए अधिकतम बेस फ़ीस कम है"
  },
  "editGasMaxPriorityFeeLowV2": {
    "message": "मौजूदा नेटवर्क स्थितियों के लिए प्रायोरिटी फ़ीस कम है"
  },
  "editGasPriceTooLow": {
    "message": "गैस प्राइस 0 से अधिक होना चाहिए"
  },
  "editGasPriceTooltip": {
    "message": "ट्रांसेक्शन सबमिट करते समय इस नेटवर्क को \"गैस प्राइस\" फील्ड की आवश्यकता होती है। गैस प्राइस वह अमाउंट है जो आप प्रति यूनिट गैस के लिए पेमेंट करेंगे।"
  },
  "editGasSubTextAmountLabel": {
    "message": "अधिकतम अमाउंट:",
    "description": "This is meant to be used as the $1 substitution editGasSubTextAmount"
  },
  "editGasSubTextFeeLabel": {
    "message": "अधिकतम फ़ीस:"
  },
  "editGasTitle": {
    "message": "प्राथमिकता बदलें"
  },
  "editGasTooLow": {
    "message": "अनजाना प्रोसेसिंग टाइम"
  },
  "editNonceField": {
    "message": "Nonce बदलें"
  },
  "editNonceMessage": {
    "message": "यह एक एडवांस्ड सुविधा है, सावधानी से इस्तेमाल करें।"
  },
  "editPermission": {
    "message": "अनुमति बदलें"
  },
  "editSpeedUpEditGasFeeModalTitle": {
    "message": "गैस फ़ीस स्पीड अप को बदलें"
  },
  "enableAutoDetect": {
    "message": " ऑटो डिटेक्ट इनेबल करें"
  },
  "enableForAllNetworks": {
    "message": "सभी नेटवर्क पर इनेबल करें"
  },
  "enableFromSettings": {
    "message": " इसे सेटिंग्स से इनेबल करें।"
  },
  "enableSmartSwaps": {
    "message": "स्मार्ट स्वैप इनेबल करें"
  },
  "enableSnap": {
    "message": "इनेबल करें"
  },
  "enableToken": {
    "message": "$1 इनेबल करें",
    "description": "$1 is a token symbol, e.g. ETH"
  },
  "enabled": {
    "message": "इनेबल किया गया"
  },
  "encryptionPublicKeyNotice": {
    "message": "$1 आपकी पब्लिक एन्क्रिप्शन की (key) चाहता है। सहमति देने पर, यह साइट आपके लिए एन्क्रिप्ट किए गए मैसेज लिख पाएगी।",
    "description": "$1 is the web3 site name"
  },
  "encryptionPublicKeyRequest": {
    "message": "एन्क्रिप्शन पब्लिक की (key) का रिक्वेस्ट करें"
  },
  "endpointReturnedDifferentChainId": {
    "message": "आपने जो RPC URL डाला है उसने अलग चेन ID लौटाई है: $1. जिस नेटवर्क को आप जोड़ने का प्रयास कर रहे हैं उसके RPC से मिलान करने के लिए कृपया चेन ID को अपडेट करें।",
    "description": "$1 is the return value of eth_chainId from an RPC endpoint"
  },
  "enhancedTokenDetectionAlertMessage": {
    "message": "एडवांस्ड टोकन डिटेक्शन वर्तमान में $1 पर उपलब्ध है। $2"
  },
  "ensDomainsSettingDescriptionIntro": {
    "message": "MetaMask आपको सीधे आपके ब्राउज़़र के एड्रेस बार में \"https://metamask.eth\" जैसे ENS डोमेन देखने की सुविधा देता है। यह ऐसे काम करता है:"
  },
  "ensDomainsSettingDescriptionOutro": {
    "message": "आमतौर पर इस्तेमाल किए जाने वाले ब्राउज़़र यूं तो ENS या IPFS एड्रेसों को हैंडल नहीं करते हैं, लेकिन MetaMask इसमें मदद करता है। इस फीचर का इस्तेमाल करके आपके IP एड्रेस को IPFS थर्ड-पार्टी सेवाओं के साथ शेयर किया जा सकता है।"
  },
  "ensDomainsSettingDescriptionPoint1": {
    "message": "ENS नाम से जुड़े कोड को खोजने के लिए MetaMask, Ethereum के ENS कॉन्ट्रैक्ट की जांच करता है।"
  },
  "ensDomainsSettingDescriptionPoint2": {
    "message": "अगर कोड IPFS से लिंक्ड है, तो उसे IPFS नेटवर्क से कॉन्टेंट प्राप्त होता है।"
  },
  "ensDomainsSettingDescriptionPoint3": {
    "message": "इसके बाद, आप कॉन्टेंट देख सकते हैं, आमतौर पर एक वेबसाइट या कुछ इसी तरह का।"
  },
  "ensDomainsSettingTitle": {
    "message": "एड्रेस बार में ENS डोमेन दिखाएँ"
  },
  "ensIllegalCharacter": {
    "message": "ENS के लिए गैर-कानूनी कैरेक्टर।"
  },
  "ensNotFoundOnCurrentNetwork": {
    "message": "वर्तमान नेटवर्क पर ENS नाम नहीं मिला।  Ethereum Mainnet पर स्विच करने की कोशिश करें।"
  },
  "ensNotSupportedOnNetwork": {
    "message": "नेटवर्क ENS को सपोर्ट नहीं करता है"
  },
  "ensRegistrationError": {
    "message": "ENS नाम रजिस्ट्रेशन में गड़बड़ी"
  },
  "ensUnknownError": {
    "message": "ENS लुकअप नहीं हो पाया।"
  },
  "enterANumber": {
    "message": "कोई संख्या डालें"
  },
  "enterCustodianToken": {
    "message": "अपना $1 टोकन डालें या एक नया टोकन जोड़ें"
  },
  "enterMaxSpendLimit": {
    "message": "अधिकतम खर्च की लिमिट डालें"
  },
  "enterOptionalPassword": {
    "message": "वैकल्पिक पासवर्ड डालें"
  },
  "enterPasswordContinue": {
    "message": "जारी रखने के लिए पासवर्ड डालें"
  },
  "enterTokenNameOrAddress": {
    "message": "टोकन नाम डालें या एड्रेस पेस्ट करें"
  },
  "enterYourPassword": {
    "message": "अपना पासवर्ड डालें"
  },
  "errorCode": {
    "message": "कोड: $1",
    "description": "Displayed error code for debugging purposes. $1 is the error code"
  },
  "errorDetails": {
    "message": "गड़बड़ी की जानकारी",
    "description": "Title for collapsible section that displays error details for debugging purposes"
  },
  "errorMessage": {
    "message": "मैसेज: $1",
    "description": "Displayed error message for debugging purposes. $1 is the error message"
  },
  "errorName": {
    "message": "कोड: $1",
    "description": "Displayed error name for debugging purposes. $1 is the error name"
  },
  "errorPageMessage": {
    "message": "पेज को दोबारा लोड करके फिर से कोशिश करें या सपोर्ट $1 से कॉन्टेक्ट करें।",
    "description": "Message displayed on generic error page in the fullscreen or notification UI, $1 is a clickable link with text defined by the 'here' key. The link will open to a form where users can file support tickets."
  },
  "errorPagePopupMessage": {
    "message": "पॉपअप को बंद करके और फिर से खोलने की कोशिश करें या $1 पर सपोर्ट से कॉन्टेक्ट करें।",
    "description": "Message displayed on generic error page in the popup UI, $1 is a clickable link with text defined by the 'here' key. The link will open to a form where users can file support tickets."
  },
  "errorPageTitle": {
    "message": "MetaMask में कोई गड़बड़ी हुई",
    "description": "Title of generic error page"
  },
  "errorStack": {
    "message": "स्टैक:",
    "description": "Title for error stack, which is displayed for debugging purposes"
  },
  "errorWhileConnectingToRPC": {
    "message": "कस्टम नेटवर्क से कनेक्ट करने में गड़बड़ी"
  },
  "errorWithSnap": {
    "message": "$1 के साथ गड़बड़ी",
    "description": "$1 represents the name of the snap"
  },
  "ethGasPriceFetchWarning": {
    "message": "बैकअप गैस प्राइस दिया गया है क्योंकि मेन गैस एस्टीमेशन सर्विस अभी उपलब्ध नहीं है।"
  },
  "ethereumProviderAccess": {
    "message": "Ethereum प्रोवाइडर को $1 तक एक्सेस दें",
    "description": "The parameter is the name of the requesting origin"
  },
  "ethereumPublicAddress": {
    "message": "Ethereum पब्लिक एड्रेस"
  },
  "etherscan": {
    "message": "Etherscan"
  },
  "etherscanView": {
    "message": "Etherscan पर अकाउंट देखें"
  },
  "etherscanViewOn": {
    "message": "Etherscan पर देखें"
  },
  "expandView": {
    "message": "व्यू को बड़ा करें"
  },
  "experimental": {
    "message": "एक्सपेरिमेंटल"
  },
  "exploreMetaMaskSnaps": {
    "message": "MetaMask Snaps को एक्सप्लोर करें"
  },
  "extendWalletWithSnaps": {
    "message": "वॉलेट एक्सपीरियंस को कस्टमाइज़ करें।"
  },
  "externalExtension": {
    "message": "बाहरी एक्स्टेन्शन"
  },
  "failed": {
    "message": "नहीं हो पाया"
  },
  "failedToFetchChainId": {
    "message": "चेन ID प्राप्त नहीं की जा सकी। क्या आपका RPC URL सही है?"
  },
  "failedToFetchTickerSymbolData": {
    "message": "टिकर सिंबल वेरिफिकेशन डेटा वर्तमान में अनुपलब्ध है, पक्का करें कि आपने जो चिन्ह डाला है वह सही है। ये उन कन्वर्शन दरों को प्रभावित करेगा जो आपको इस नेटवर्क के लिए दिख रहे हैं"
  },
  "failureMessage": {
    "message": "कुछ गलत हुआ और हम एक्शन को पूरा नहीं कर सकें"
  },
  "fast": {
    "message": "तेज़"
  },
  "feeAssociatedRequest": {
    "message": "इस रिक्वेस्ट के साथ एक फ़ीस जुड़ी हुई है।"
  },
  "fiat": {
    "message": "फिएट",
    "description": "Exchange type"
  },
  "fileImportFail": {
    "message": "फाइल इम्पोर्ट काम नहीं कर रहा है? यहां क्लिक करें!",
    "description": "Helps user import their account from a JSON file"
  },
  "fileTooBig": {
    "message": "ड्रॉप की गई फाइल बहुत बड़ी है।"
  },
  "flaskWelcomeUninstall": {
    "message": "आपको इस एक्सटेन्शन को अनइंस्टाल करना चाहिए",
    "description": "This request is shown on the Flask Welcome screen. It is intended for non-developers, and will be bolded."
  },
  "flaskWelcomeWarning1": {
    "message": "Flask डेवलपर्स के लिए है ताकि वे नए अनस्टेबल API के साथ प्रयोग कर सकें। जब तक कि आप एक डेवलपर या बीटा टेस्टर नहीं है, $1।",
    "description": "This is a warning shown on the Flask Welcome screen, intended to encourage non-developers not to proceed any further. $1 is the bolded message 'flaskWelcomeUninstall'"
  },
  "flaskWelcomeWarning2": {
    "message": "हम इस एक्सटेन्शन की सुरक्षा या स्टेबिलिटी की गारंटी नहीं देते हैं। Flask द्वारा पेश किए गए नए API, फिशिंग हमलों के विरुद्ध सुरक्षित नहीं हैं। इसका अर्थ है कि कोई भी साइट या Snap जो Flask की मांग करता है, वो आपके एसेट्स को चुराने का एक बुरी नीयत वाला प्रयास हो सकता है।",
    "description": "This explains the risks of using MetaMask Flask"
  },
  "flaskWelcomeWarning3": {
    "message": "सभी Flask के API एक्सपेरिमेंटल हैं। उन्हें बिना किसी सूचना के बदला या हटाया जा सकता है, या वो स्टेबल MetaMask में माइग्रेट किए बिना अनिश्चित काल तक Flask पर रह सकते हैं। अपने जोखिम पर उनका इस्तेमाल करें।",
    "description": "This message warns developers about unstable Flask APIs"
  },
  "flaskWelcomeWarning4": {
    "message": "Flask का इस्तेमाल करते समय अपने नियमित MetaMask एक्सटेंशन को बंद ज़रूर कर दें।",
    "description": "This message calls to pay attention about multiple versions of MetaMask running on the same site (Flask + Prod)"
  },
  "flaskWelcomeWarningAcceptButton": {
    "message": "जोख़िमों को मैं स्वीकर करता हूं।",
    "description": "this text is shown on a button, which the user presses to confirm they understand the risks of using Flask"
  },
  "followUsOnTwitter": {
    "message": "हमें Twitter पर फॉलो करें"
  },
  "forbiddenIpfsGateway": {
    "message": "निषिद्ध IPFS गेटवे: कृपया एक CID गेटवे बताएं"
  },
  "forgetDevice": {
    "message": "इस डिवाइस को भूल जाएं"
  },
  "forgotPassword": {
    "message": "पासवर्ड भूल गए?"
  },
  "from": {
    "message": "भेजने वाले"
  },
  "fromAddress": {
    "message": "भेजने वाले: $1",
    "description": "$1 is the address to include in the From label. It is typically shortened first using shortenAddress"
  },
  "fromTokenLists": {
    "message": "टोकन लिस्टों से: $1"
  },
  "functionApprove": {
    "message": "फंक्शन: एप्रूव करें"
  },
  "functionSetApprovalForAll": {
    "message": "फंक्शन: SetApprovalForAll"
  },
  "functionType": {
    "message": "फ़ंक्शन का प्रकार"
  },
  "gas": {
    "message": "गैस"
  },
  "gasDisplayAcknowledgeDappButtonText": {
    "message": "सुझाये गए गैस फ़ीस को बदलें"
  },
  "gasDisplayDappWarning": {
    "message": "यह गैस फ़ीस $1 द्वारा सुझाया गया है। इसे ओवरराइड करने से आपके ट्रांसेक्शन में समस्या हो सकती है। यदि आपके पास कोई सवाल हैं तो कृपया $1 से इंटरैक्ट करें।",
    "description": "$1 represents the Dapp's origin"
  },
  "gasLimit": {
    "message": "गैस लिमिट"
  },
  "gasLimitInfoTooltipContent": {
    "message": "गैस लिमिट, गैस की वह अधिकतम इकाइयाँ हैं, जिन्हें आप खर्च करना चाहते हैं।"
  },
  "gasLimitRecommended": {
    "message": "सुझाई गई गैस लिमिट $1 है। अगर गैस लिमिट उससे कम है, तो वह फेल हो सकता है।"
  },
  "gasLimitTooLow": {
    "message": "गैस लिमिट कम से कम 21000 होनी चाहिए"
  },
  "gasLimitTooLowWithDynamicFee": {
    "message": "गैस लिमिट कम से कम $1 होनी चाहिए",
    "description": "$1 is the custom gas limit, in decimal."
  },
  "gasLimitV2": {
    "message": "गैस लिमिट"
  },
  "gasOption": {
    "message": "गैस विकल्प"
  },
  "gasPrice": {
    "message": "गैस प्राइस (GWEI)"
  },
  "gasPriceExcessive": {
    "message": "आपका गैस फ़ीस अनावश्यक रूप से अधिक निर्धारित किया गया है। अमाउंट को कम करने पर विचार करें।"
  },
  "gasPriceExcessiveInput": {
    "message": "गैस प्राइस अधिक है"
  },
  "gasPriceExtremelyLow": {
    "message": "गैस प्राइस अत्यंत कम है"
  },
  "gasPriceFetchFailed": {
    "message": "गैस प्राइस अनुमान नेटवर्क गड़बड़ी के कारण नहीं हो पाया है।"
  },
  "gasPriceInfoTooltipContent": {
    "message": "गैस प्राइस, Ether के उस अमाउंट को बताता है, जो आप गैस की प्रत्येक इकाई के लिए देना चाहते हैं।"
  },
  "gasTimingHoursShort": {
    "message": "$1 घंटे",
    "description": "$1 represents a number of hours"
  },
  "gasTimingMinutes": {
    "message": "$1 मिनट",
    "description": "$1 represents a number of minutes"
  },
  "gasTimingMinutesShort": {
    "message": "$1मिनट",
    "description": "$1 represents a number of minutes"
  },
  "gasTimingNegative": {
    "message": "शायद $1 में",
    "description": "$1 represents an amount of time"
  },
  "gasTimingPositive": {
    "message": "संभवत < $1 में",
    "description": "$1 represents an amount of time"
  },
  "gasTimingSeconds": {
    "message": "$1 सेकंड",
    "description": "$1 represents a number of seconds"
  },
  "gasTimingSecondsShort": {
    "message": "$1 सेकंड",
    "description": "$1 represents a number of seconds"
  },
  "gasTimingVeryPositive": {
    "message": "<$1 में बहुत संभावना है",
    "description": "$1 represents an amount of time"
  },
  "gasUsed": {
    "message": "इस्तेमाल की गई गैस"
  },
  "general": {
    "message": "सामान्य"
  },
  "getStarted": {
    "message": "शुरू करें"
  },
  "globalTitle": {
    "message": "वैश्विक मेन्यू"
  },
  "globalTourDescription": {
    "message": "अपना पोर्टफ़ोलियो, जुड़ी हुई साइटें, सेटिंग्स आदि देखें"
  },
  "goBack": {
    "message": "वापस जाएं"
  },
  "goerli": {
    "message": "Goerli टेस्ट नेटवर्क"
  },
  "gotIt": {
    "message": "समझ आ गया!"
  },
  "grantedToWithColon": {
    "message": "को प्रदान की गई:"
  },
  "gwei": {
    "message": "GWEI"
  },
  "hardware": {
    "message": "हार्डवेयर"
  },
  "hardwareWalletConnected": {
    "message": "hardware wallet कनेक्ट किया गया"
  },
  "hardwareWalletLegacyDescription": {
    "message": "(लेगसी)",
    "description": "Text representing the MEW path"
  },
  "hardwareWalletSupportLinkConversion": {
    "message": "यहां क्लिक करें"
  },
  "hardwareWallets": {
    "message": "hardware wallet कनेक्ट करें"
  },
  "hardwareWalletsInfo": {
    "message": "hardware wallet इंटीग्रेशन्स, एक्सटर्नल सर्वरों पर एपीआई कॉल्स की मदद लेते हैं, जो आपके आईपी एड्रेस और आपके द्वारा इंटरैक्ट किए गए स्मार्ट कॉन्ट्रैक्ट एड्रेस को देख सकता है।"
  },
  "hardwareWalletsMsg": {
    "message": "किसी hardware wallet को चुनें, जिसे आप MetaMask के साथ इस्तेमाल करना चाहते हैं।"
  },
  "here": {
    "message": "यहां",
    "description": "as in -click here- for more information (goes with troubleTokenBalances)"
  },
  "hexData": {
    "message": "हेक्स डेटा"
  },
  "hide": {
    "message": "छिपाएं"
  },
  "hideFullTransactionDetails": {
    "message": "ट्रांसेक्शन की पूरी जानकारी छिपा कर रखें"
  },
  "hideSeedPhrase": {
    "message": "सीड फ्रेज़ छुपा दें"
  },
  "hideToken": {
    "message": "टोकन छुपा दें"
  },
  "hideTokenPrompt": {
    "message": "टोकन छिपाएं?"
  },
  "hideTokenSymbol": {
    "message": "$1 छिपाएं",
    "description": "$1 is the symbol for a token (e.g. 'DAI')"
  },
  "hideZeroBalanceTokens": {
    "message": "बिना बैलेंस वाले टोकन छिपाएं"
  },
  "high": {
    "message": "एग्रेसिव"
  },
  "highGasSettingToolTipMessage": {
    "message": "पॉपुलर NFT ड्रॉप जैसी चीज़ों की वजह से बढ़े नेटवर्क ट्रैफिक को कवर करने के लिए $1 का इस्तेमाल करें।",
    "description": "$1 is key 'high' (text: 'Aggressive') separated here so that it can be passed in with bold font-weight"
  },
  "highLowercase": {
    "message": "हाई"
  },
  "history": {
    "message": "इतिहास"
  },
  "holdToRevealContent1": {
    "message": "आपका सीक्रेट रिकवरी फ्रेज $1 प्रदान करता है",
    "description": "$1 is a bolded text with the message from 'holdToRevealContent2'"
  },
  "holdToRevealContent2": {
    "message": "आपके वॉलेट और फंड तक पूरी एक्सेस।",
    "description": "Is the bolded text in 'holdToRevealContent1'"
  },
  "holdToRevealContent3": {
    "message": "इसे किसी के साथ शेयर न करें। $1,$2",
    "description": "$1 is a message from 'holdToRevealContent4' and $2 is a text link with the message from 'holdToRevealContent5'"
  },
  "holdToRevealContent4": {
    "message": "MetaMask सपोर्ट इसका रिक्वेस्ट नहीं करेगा",
    "description": "Part of 'holdToRevealContent3'"
  },
  "holdToRevealContent5": {
    "message": "लेकिन फिशर कर सकते हैं।",
    "description": "The text link in 'holdToRevealContent3'"
  },
  "holdToRevealContentPrivateKey1": {
    "message": "आपकी प्राइवेट की (key) $1 प्रदान करती है",
    "description": "$1 is a bolded text with the message from 'holdToRevealContentPrivateKey2'"
  },
  "holdToRevealContentPrivateKey2": {
    "message": "आपके वॉलेट और फंड की पूरी एक्सेस।",
    "description": "Is the bolded text in 'holdToRevealContentPrivateKey2'"
  },
  "holdToRevealLockedLabel": {
    "message": "लॉक किए गए सर्कल को दिखाने के लिए होल्ड करें"
  },
  "holdToRevealPrivateKey": {
    "message": "प्राइवेट की (key) को दिखाने के लिए होल्ड करें"
  },
  "holdToRevealPrivateKeyTitle": {
    "message": "अपनी प्राइवेट की (key) सुरक्षित रखें"
  },
  "holdToRevealSRP": {
    "message": "SRP को दिखाने के लिए होल्ड करें"
  },
  "holdToRevealSRPTitle": {
    "message": "अपनी SRP सुरक्षित रखें"
  },
  "holdToRevealUnlockedLabel": {
    "message": "लॉक किए गए सर्कल को दिखाने के लिए होल्ड करें"
  },
  "id": {
    "message": "ID"
  },
  "ignoreAll": {
    "message": "सभी को अनदेखा करें"
  },
  "ignoreTokenWarning": {
    "message": "यदि आप टोकन छिपाते हैं, तो वे आपके वॉलेट में नहीं दिखाए जाएंगे। हालांकि, आप अभी भी उन्हें खोज कर जोड़ सकते हैं।"
  },
  "import": {
    "message": "इम्पोर्ट करें",
    "description": "Button to import an account from a selected file"
  },
  "importAccount": {
    "message": "अकाउंट इम्पोर्ट करें"
  },
  "importAccountError": {
    "message": "अकाउंट इम्पोर्ट करने में गड़बड़ी।"
  },
  "importAccountErrorIsSRP": {
    "message": "आपने सीक्रेट रिकवरी फ्रेज (या स्मरक) दर्ज किया है। अकाउंट को यहां इंपोर्ट करने के लिए, आपको एक प्राइवेट की दर्ज करनी होगी, जो कि 64 कैरेक्टर की लंबाई की एक हेक्साडेसिमल स्ट्रिंग है।"
  },
  "importAccountErrorNotAValidPrivateKey": {
    "message": "यह वैलिड प्राइवेट की (key) नहीं है। आपने हेक्साडेसिमल स्ट्रिंग दर्ज की है, लेकिन यह 64 कैरक्टर लंबी होनी चाहिए।"
  },
  "importAccountErrorNotHexadecimal": {
    "message": "यह वैलिड प्राइवेट की (key) नहीं है। आपको 64 कैरेक्टर की लंबाई की हेक्साडेसिमल स्ट्रिंग डालनी होगी।"
  },
  "importAccountJsonLoading1": {
    "message": "इस JSON इंपोर्ट में कुछ मिनट लग सकते हैं और MetaMask को फ्रीज करें।"
  },
  "importAccountJsonLoading2": {
    "message": "हम क्षमा चाहते हैं, और भविष्य में हम इसे और तेज़ करेंगे।"
  },
  "importAccountMsg": {
    "message": "इम्पोर्ट किए एकाउंट्स आपके MetaMask सीक्रेट रिकवरी फ्रेज़ से जुड़े नहीं होंगे। इम्पोर्ट किए एकाउंट्स के बारे में अधिक जानें"
  },
  "importMyWallet": {
    "message": "मेरा वॉलेट इम्पोर्ट करें"
  },
  "importNFT": {
    "message": "NFT इंपोर्ट करें"
  },
  "importNFTAddressToolTip": {
    "message": "उदाहरण के लिए, OpenSea पर, डिटेल्स के नीचे NFT के पेज पर, 'कॉन्ट्रैक्ट एड्रेस' के लेबल वाला एक नीला हाइपरलिंक्ड वैल्यू होता है। अगर आप इस पर क्लिक करते हैं, तो ये आपको Etherscan पर कॉन्ट्रैक्ट के एड्रेस पर ले जाएगा; उस पेज के ऊपर-बाईं ओर, 'कॉन्ट्रैक्ट' लेबल वाला एक आइकन होना चाहिए, और दाईं ओर अक्षरों और अंकों की एक लंबी श्रृंखला होगी। यह उस कॉन्ट्रैक्ट का एड्रेस है जिसने आपका NFT बनाया है। एड्रेस के दाईं ओर 'कॉपी' आइकन पर क्लिक करें, और ये आपके क्लिपबोर्ड पर आ जाएगा।"
  },
  "importNFTPage": {
    "message": "NFT के पेज को इंपोर्ट करें"
  },
  "importNFTTokenIdToolTip": {
    "message": "किसी NFT की ID एक विशिष्ट पहचानकर्ता है क्योंकि कोई भी दो NFT एक जैसे नहीं होते हैं। फिर से, OpenSea पर यह संख्या 'डिटेल्स' के नीचे होगी। इसे नोट कर लें या अपने क्लिपबोर्ड पर कॉपी कर लें।"
  },
  "importSelectedTokens": {
    "message": "चुना गया टोकन इम्पोर्ट करें?"
  },
  "importSelectedTokensDescription": {
    "message": "आपके द्वारा चुने गए टोकन केवल आपके वॉलेट में दिखाई देंगे। आप बाद में कभी भी छिपे हुए टोकन को खोज कर उन्हें इम्पोर्ट कर सकते हैं।"
  },
  "importTokenQuestion": {
    "message": "टोकन इम्पोर्ट करें?"
  },
  "importTokenWarning": {
    "message": "कोई भी किसी भी नाम के साथ एक टोकन बना सकता है, जिसमें मौजूदा टोकन के नकली वर्शन शामिल हैं। अपने जोखिम पर जोड़ें और ट्रेड करें!"
  },
  "importTokensCamelCase": {
    "message": "टोकन इम्पोर्ट करें"
  },
  "importWithCount": {
    "message": "$1 इम्पोर्ट करें",
    "description": "$1 will the number of detected tokens that are selected for importing, if all of them are selected then $1 will be all"
  },
  "imported": {
    "message": "इम्पोर्टित",
    "description": "status showing that an account has been fully loaded into the keyring"
  },
  "inYourSettings": {
    "message": "आपके सेटिंग्स में"
  },
  "infuraBlockedNotification": {
    "message": "MetaMask ब्लॉकचेन होस्ट से कनेक्ट करने में असमर्थ है। संभावित कारणों की समीक्षा करें $1।",
    "description": "$1 is a clickable link with with text defined by the 'here' key"
  },
  "initialTransactionConfirmed": {
    "message": "नेटवर्क द्वारा आपके प्रारंभिक ट्रांसेक्शन को कन्फर्म किया गया था। वापस जाने के लिए ठीक पर क्लिक करें।"
  },
  "inputLogicEmptyState": {
    "message": "केवल वही संख्या डालें जो आप अभी या भविष्य में थर्ड पार्टी खर्च के साथ सहज महसूस करते हैं। आप बाद में कभी भी खर्च करने की लिमिट बढ़ा सकते हैं।"
  },
  "inputLogicEqualOrSmallerNumber": {
    "message": "यह आपको अपनी वर्तमान बैलेंस से $1 खर्च करने की अनुमति देता है।",
    "description": "$1 is the current token balance in the account and the name of the current token"
  },
  "inputLogicHigherNumber": {
    "message": "यह आपको अपने सभी टोकन बैलेंस को तब तक खर्च करने की अनुमति देता है जब तक कि यह सीमा तक नहीं पहुंच जाता या आप खर्च करने की लिमिट को कैंसिल नहीं कर देते। यदि आपका वह इरादा नहीं है, तो कम खर्च करने की लिमिट सेट करने पर विचार करें।"
  },
  "insightsFromSnap": {
    "message": "$1 से इनसाइट्स",
    "description": "$1 represents the name of the snap"
  },
  "install": {
    "message": "इंस्टॉल करें"
  },
  "installOrigin": {
    "message": "ओरिजिन इंस्टॉल करें"
  },
  "installedOn": {
    "message": "$1 पर इंस्टॉल किया गया",
    "description": "$1 is the date when the snap has been installed"
  },
  "insufficientBalance": {
    "message": "कम बैलेंस।"
  },
  "insufficientCurrencyBuyOrDeposit": {
    "message": "$2 नेटवर्क पर ट्रांसेक्शन फ़ीस का पेमेंट करने के लिए आपके अकाउंट में $1 कम है। $3 या किसी अन्य अकाउंट से जमा करें।",
    "description": "$1 is the native currency of the network, $2 is the name of the current network, $3 is the key 'buy' + the ticker symbol of the native currency of the chain wrapped in a button"
  },
  "insufficientCurrencyBuyOrReceive": {
    "message": "आपके अकाउंट में $2 नेटवर्क पर ट्रांसेक्शन फ़ीस का पेमेंट करने के लिए $1 कम है। दूसरे अकाउंट से $3 या $4।",
    "description": "$1 is the native currency of the network, $2 is the name of the current network, $3 is the key 'buy' + the ticker symbol of the native currency of the chain wrapped in a button, $4 is the key 'deposit' button"
  },
  "insufficientCurrencyDeposit": {
    "message": "$2 नेटवर्क पर ट्रांसेक्शन फ़ीस का पेमेंट करने के लिए आपके अकाउंट में $1 कम हैं। अन्य अकाउंट से $1 जमा करें।",
    "description": "$1 is the native currency of the network, $2 is the name of the current network"
  },
  "insufficientFunds": {
    "message": "कम अमाउंट।"
  },
  "insufficientFundsForGas": {
    "message": "गैस के लिए कम फंड"
  },
  "insufficientTokens": {
    "message": "कम टोकन।"
  },
  "invalidAddress": {
    "message": "ग़लत एड्रेस"
  },
  "invalidAddressRecipient": {
    "message": "प्राप्तकर्ता का एड्रेस ग़लत है"
  },
  "invalidAddressRecipientNotEthNetwork": {
    "message": "ETH नेटवर्क नहीं, लोअरकेस में सेट करें"
  },
  "invalidAssetType": {
    "message": "ये एसेट एक NFT है और इसे इंपोर्ट NFTज़ पेज पर फिर से जोड़ना होगा जो NFTज़ टैब के नीचे मिलेगा"
  },
  "invalidBlockExplorerURL": {
    "message": "ग़लत ब्लॉक एक्सप्लोरर URL"
  },
  "invalidChainIdTooBig": {
    "message": "ग़लत चेन ID। चेन ID बहुत बड़ी है।"
  },
  "invalidCustomNetworkAlertContent1": {
    "message": "कस्टम नेटवर्क '$1' के लिए चेन ID को फिर से डालना होगा।",
    "description": "$1 is the name/identifier of the network."
  },
  "invalidCustomNetworkAlertContent2": {
    "message": "आपको बुरी नीयत वाला या दोषपूर्ण नेटवर्क प्रोवाइडरों से बचाने के लिए, अब सभी कस्टम नेटवर्क के लिए चेन ID की आवश्यकता होती है।"
  },
  "invalidCustomNetworkAlertContent3": {
    "message": "सेटिंग > नेटवर्क पर जाएँ और चेन ID डालें। आप $1 पर सबसे पॉपुलर नेटवर्क की चेन ID पा सकते हैं।",
    "description": "$1 is a link to https://chainid.network"
  },
  "invalidCustomNetworkAlertTitle": {
    "message": "ग़लत कस्टम नेटवर्क"
  },
  "invalidHexNumber": {
    "message": "ग़लत हेक्साडेसिमल संख्या।"
  },
  "invalidHexNumberLeadingZeros": {
    "message": "ग़लत हेक्साडेसिमल संख्या। आगे के किसी भी शून्य को निकाल दें।"
  },
  "invalidIpfsGateway": {
    "message": "ग़लत IPFS गेटवे: वैल्यू एक मान्य URL होना चाहिए"
  },
  "invalidNumber": {
    "message": "ग़लत संख्या। एक डेसीमल या '0x'-प्रीफिक्स्ड वाली हेक्साडेसिमल संख्या डालें।"
  },
  "invalidNumberLeadingZeros": {
    "message": "ग़लत संख्या। आगे के किसी भी शून्य को निकाल दें।"
  },
  "invalidRPC": {
    "message": "ग़लत RPC URL"
  },
  "invalidSeedPhrase": {
    "message": "ग़लत सीक्रेट रिकवरी फ्रेज"
  },
  "invalidSeedPhraseCaseSensitive": {
    "message": "ग़लत निवेश! गुप्त पुनर्प्राप्ति वाक्यांश केस संवेदी है।"
  },
  "ipfsGateway": {
    "message": "IPFS गेटवे"
  },
  "ipfsGatewayDescription": {
    "message": "IPFS पर स्टोर किए गए आपके NFT की इमेज दिखाने, आपके ब्राउज़़र के एड्रेस बार में एंटर किए गए ENS एड्रेस से संबंधित जानकारी दिखाने और अलग-अलग टोकनों के लिए आइकन लाने के लिए MetaMask थर्ड-पार्टी सर्विसेज़ का इस्तेमाल करता है। जब आप इन सेवाओं का इस्तेमाल कर रहे हों तो आपका IP एड्रेस इन सेवाओं को भी दिख सकता है।"
  },
  "ipfsToggleModalDescriptionOne": {
    "message": "हम IPFS पर स्टोर किए गए आपके NFT की इमेज दिखाने, आपके ब्राउज़़र के एड्रेस बार में एंटर किए गए ENS एड्रेस से संबंधित जानकारी दिखाने और अलग-अलग टोकनों के लिए आइकन लाने के लिए थर्ड-पार्टी सर्विसेज़ का इस्तेमाल करते हैं। जब आप इन सेवाओं का इस्तेमाल कर रहे हों तो आपका IP एड्रेस इन सेवाओं को भी दिख सकता है।"
  },
  "ipfsToggleModalDescriptionTwo": {
    "message": "पुष्टि को चुनने से IPFS रिजॉल्यूशन चालू हो जाता है। आप इसे किसी भी समय $1 में बंद कर सकते हैं।",
    "description": "$1 is the method to turn off ipfs"
  },
  "ipfsToggleModalSettings": {
    "message": "सेटिंग्स > सुरक्षा और गोपनीयता"
  },
  "jazzAndBlockies": {
    "message": "जैज़आइकन्स और ब्लॉकीज़ यूनीक आइकनों की दो अलग-अलग शैलियां हैं जो आपको एक नज़र में किसी अकाउंट की पहचान करने में मदद करती हैं।"
  },
  "jazzicons": {
    "message": "जैज़आइकन्स"
  },
  "jsDeliver": {
    "message": "jsDeliver"
  },
  "jsonFile": {
    "message": "JSON फाइल",
    "description": "format for importing an account"
  },
  "keystone": {
    "message": "Keystone"
  },
  "knownAddressRecipient": {
    "message": "ज्ञात कॉन्ट्रैक्ट एड्रेस।"
  },
  "knownTokenWarning": {
    "message": "यह कार्रवाई उन टोकन को संपादित करेगी, जो पहले से ही आपके वॉलेट में लिस्टेड हैं, जिसका इस्तेमाल आपको फ़िश करने के लिए किया जा सकता है। केवल तभी एप्रूव करें, जब आप इस बात को लेकर सुनिश्चित हों कि आप इन टोकन का प्रतिनिधित्व बदलना चाहते हैं। $1 के बारे में और अधिक जानें"
  },
  "lastConnected": {
    "message": "अंतिम बार जुड़ा"
  },
  "lastPriceSold": {
    "message": "पिछली बार की बिक्री दर"
  },
  "lastSold": {
    "message": "पिछली बार बेचा गया"
  },
  "layer1Fees": {
    "message": "परत 1 फ़ीस"
  },
  "learnCancelSpeeedup": {
    "message": "$1 करने का तरीका जानें",
    "description": "$1 is link to cancel or speed up transactions"
  },
  "learnMore": {
    "message": "अधिक जानें"
  },
  "learnMoreAboutGas": {
    "message": "गैस के बारे में $1 चाहते हैं?",
    "description": "$1 will be replaced by the learnMore translation key"
  },
  "learnMoreKeystone": {
    "message": "और अधिक जानें"
  },
  "learnMoreUpperCase": {
    "message": "अधिक जानें"
  },
  "learnScamRisk": {
    "message": "घोटाले और सुरक्षा जोखिम।"
  },
  "ledgerAccountRestriction": {
    "message": "नया अकाउंट जोड़ने से पहले आपको अपने पिछले अकाउंट का इस्तेमाल करना होगा।"
  },
  "ledgerConnectionInstructionCloseOtherApps": {
    "message": "अपने डिवाइस से जुड़े किसी अन्य सॉफ्टवेयर को बंद करें और फिर रिफ्रेश करने के लिए यहां क्लिक करें।"
  },
  "ledgerConnectionInstructionHeader": {
    "message": "कन्फर्म पर क्लिक करने से पहले:"
  },
  "ledgerConnectionInstructionStepFour": {
    "message": "अपने Ledger डिवाइस पर \"स्मार्ट कॉन्ट्रैक्ट डेटा\" या \"ब्लाइंड साइनिंग\" एनेबल करें"
  },
  "ledgerConnectionInstructionStepThree": {
    "message": "अपने Ledger डिवाइस में प्लग इन करें और Ethereum ऐप चुनें"
  },
<<<<<<< HEAD
=======
  "ledgerConnectionInstructionStepTwo": {
    "message": "Ledger लाइव ऐप खोलें और अनलॉक करें"
  },
  "ledgerConnectionPreferenceDescription": {
    "message": "अपने Ledger को MetaMask से कैसे कनेक्ट करना है, यह कस्टमाइज़ करें। $1 की अनुशंसा की जाती है, लेकिन अन्य विकल्प उपलब्ध हैं। यहां और पढ़ें: $2",
    "description": "A description that appears above a dropdown where users can select between up to three options - Ledger Live, U2F or WebHID - depending on what is supported in their browser. $1 is the recommended browser option, it will be either WebHID or U2f. $2 is a link to an article where users can learn more, but will be the translation of the learnMore message."
  },
>>>>>>> 25114997
  "ledgerDeviceOpenFailureMessage": {
    "message": "Ledger डिवाइस खोलने में नहीं हो पाया। आपका Ledger अन्य सॉफ्टवेयर से कनेक्ट हो सकता है। कृपया Ledger लाइव या अपने Ledger डिवाइस से जुड़े अन्य ऐप्लिकेशन को बंद करें, और फिर से कनेक्ट करने की कोशिश करें।"
  },
<<<<<<< HEAD
=======
  "ledgerLive": {
    "message": "Ledger लाइव",
    "description": "The name of a desktop app that can be used with your ledger device. We can also use it to connect a users Ledger device to MetaMask."
  },
>>>>>>> 25114997
  "ledgerLiveApp": {
    "message": "Ledger Live ऐप"
  },
  "ledgerLocked": {
    "message": "Ledger डिवाइस से कनेक्ट नहीं हो सकता। कृपया पक्का करें कि आपका डिवाइस अनलॉक है और Ethereum ऐप खुला है।"
  },
  "ledgerTimeout": {
    "message": "Ledger Live जवाब देने में बहुत अधिक समय ले रहा है या कनेक्शन टाइमआउट हो गया है। पक्का करें कि Ledger Live ऐप खुला है और आपका डिवाइस अनलॉक है।"
  },
<<<<<<< HEAD
=======
  "ledgerTransportChangeWarning": {
    "message": "यदि आपका Ledger लाइव ऐप खुला है, तो कृपया किसी भी खुले Ledger लाइव कनेक्शन को डिस्कनेक्ट करें और Ledger लाइव ऐप को बंद करें।"
  },
>>>>>>> 25114997
  "ledgerWebHIDNotConnectedErrorMessage": {
    "message": "Ledger डिवाइस कनेक्ट नहीं था। यदि आप अपना Ledger कनेक्ट करना चाहते हैं, तो कृपया 'जारी रखें' पर फिर से क्लिक करें और HID कनेक्शन को एप्रूव करें",
    "description": "An error message shown to the user during the hardware connect flow."
  },
  "levelArrow": {
    "message": "लेवल ऐरो"
  },
  "lightTheme": {
    "message": "हल्की"
  },
  "likeToImportTokens": {
    "message": "क्या आप इन टोकन को इंपोर्ट करना चाहते हैं?"
  },
  "lineaGoerli": {
    "message": "Linea Goerli टेस्ट नेटवर्क"
  },
  "lineaMainnet": {
    "message": "Linea Mainnet"
  },
  "link": {
    "message": "लिंक"
  },
  "links": {
    "message": "लिंक"
  },
  "loadMore": {
    "message": "अधिक लोड करें"
  },
  "loading": {
    "message": "लोड हो रहा है..."
  },
  "loadingNFTs": {
    "message": "NFTज़ लोड कर रहा है..."
  },
  "loadingTokens": {
    "message": "टोकन लोड हो रहे हैं..."
  },
  "localhost": {
    "message": "लोकलहोस्ट 8545"
  },
  "lock": {
    "message": "लॉक"
  },
  "lockMetaMask": {
    "message": "MetaMask लॉक करें"
  },
  "lockTimeInvalid": {
    "message": "लॉक का समय 0 और 10080 के बीच की कोई संख्या होनी चाहिए"
  },
  "logo": {
    "message": "$1 लोगो",
    "description": "$1 is the name of the ticker"
  },
  "low": {
    "message": "निम्न"
  },
  "lowGasSettingToolTipMessage": {
    "message": "एक सस्ती कीमत की प्रतीक्षा के लिए $1 का इस्तेमाल करें। समय का अनुमान बहुत कम सही होता है क्योंकि कीमतें कुछ हद तक अप्रत्याशित होती हैं।",
    "description": "$1 is key 'low' separated here so that it can be passed in with bold font-weight"
  },
  "lowLowercase": {
    "message": "निम्न"
  },
  "lowPriorityMessage": {
    "message": "इसके बाद भविष्य के ट्रांसेक्शन होंगे। यह कीमत आखिरी बार कुछ समय पहले देखी गई थी।"
  },
  "mainnet": {
    "message": " Ethereum Mainnet"
  },
  "mainnetToken": {
    "message": "ये एड्रेस एक ज्ञात  Ethereum Mainnet टोकन के एड्रेस से मेल अकाउंट है। आप जिस टोकन को जोड़ने की कोशिश कर रहे हैं, उसके लिए कॉन्ट्रैक्ट एड्रेस और नेटवर्क दोबारा जांचें।"
  },
  "makeAnotherSwap": {
    "message": "एक नया स्वैप बनाएं"
  },
  "makeSureNoOneWatching": {
    "message": "पक्का करें कि इसे कोई भी नहीं देख रहा है",
    "description": "Warning to users to be care while creating and saving their new Secret Recovery Phrase"
  },
  "malformedData": {
    "message": "बिगड़ा डेटा"
  },
  "max": {
    "message": "अधिकतम"
  },
  "maxBaseFee": {
    "message": "अधिकतम बेस फी"
  },
  "maxFee": {
    "message": "अधिकतम फ़ीस"
  },
  "maxPriorityFee": {
    "message": "अधिकतम प्रायोरिटी फी"
  },
  "medium": {
    "message": "बाजार"
  },
  "mediumGasSettingToolTipMessage": {
    "message": "मौजूदा बाजार मूल्य पर तेज़ी से प्रोसेस करने के लिए $1का इस्तेमाल करें।",
    "description": "$1 is key 'medium' (text: 'Market') separated here so that it can be passed in with bold font-weight"
  },
  "memo": {
    "message": "मेमो"
  },
  "message": {
    "message": "मैसेज"
  },
  "metaMaskConnectStatusParagraphOne": {
    "message": "अब MetaMask में आपके अकाउंट के कनेक्शन पर आपका अधिक नियंत्रण है।"
  },
  "metaMaskConnectStatusParagraphThree": {
    "message": "अपने कनेक्ट किए गए एकाउंट्स को प्रबंधित करने के लिए इसे क्लिक करें।"
  },
  "metaMaskConnectStatusParagraphTwo": {
    "message": "कनेक्शन स्थिति बटन दिखाता है कि आप जिस वेबसाइट पर जा रहे हैं, वह आपके वर्तमान में चुना गया अकाउंट से कनेक्ट है।"
  },
  "metamaskInstitutionalVersion": {
    "message": "MetaMask Institutional वर्शन"
  },
  "metamaskSwapsOfflineDescription": {
    "message": "MetaMask स्वैप का रखरखाव किया जा रहा है। कृपया बाद में वापस देखें।"
  },
  "metamaskVersion": {
    "message": "MetaMask वर्शन"
  },
  "metrics": {
    "message": "मेट्रिक्स"
  },
  "mismatchAccount": {
    "message": "आपका चुना गया अकाउंट ($1) साइन-इन करने की कोशिश करने वाले अकाउंट ($2) से अलग है"
  },
  "mismatchedChainLinkText": {
    "message": "नेटवर्क विवरण वेरीफ़ाई करें",
    "description": "Serves as link text for the 'mismatchedChain' key. This text will be embedded inside the translation for that key."
  },
  "mismatchedChainRecommendation": {
    "message": "हम सिफ़ारिश करते हैं कि आगे बढ़ने से पहले आप $1 करें।",
    "description": "$1 is a clickable link with text defined by the 'mismatchedChainLinkText' key. The link will open to instructions for users to validate custom network details."
  },
  "mismatchedNetworkName": {
    "message": "हमारे रिकॉर्ड के अनुसार, नेटवर्क का नाम इस चेन ID से ठीक से मेल नहीं खा सकता है।"
  },
  "mismatchedNetworkSymbol": {
    "message": "सबमिट किया गया करेंसी सिंबल इस चेन ID के लिए हमारी अपेक्षा से मेल नहीं खाता।"
  },
  "mismatchedRpcChainId": {
    "message": "कस्टम नेटवर्क द्वारा वापस की गई चेन ID सबमिट की गई चेन ID से मेल नहीं खाती।"
  },
  "mismatchedRpcUrl": {
    "message": "हमारे रिकॉर्ड के अनुसार, सबमिट किया गया RPC-URL वैल्यू इस चेन ID के लिए किसी ज्ञात प्रोवाइडर से मेल नहीं खाता।"
  },
  "missingSetting": {
    "message": "सेटिंग नहीं मिल पाया?"
  },
  "missingSettingRequest": {
    "message": "यहां रिक्वेस्ट करें"
  },
  "mmiAddToken": {
    "message": "$1 पर मौजूद पेज MetaMask Institutional में निम्नलिखित कस्टोडियन टोकन को अधिकृत करना चाहता है"
  },
  "mmiBuiltAroundTheWorld": {
    "message": "MetaMask Institutional को दुनिया भर में डिजाइन किया और बनाया गया है।"
  },
  "more": {
    "message": "अधिक"
  },
  "multipleSnapConnectionWarning": {
    "message": "$1 चाहता है कि $2 Snaps के साथ जुड़े। तभी आगे बढ़ें अगर आप इस वेबसाइट पर भरोसा करते हैं।",
    "description": "$1 is the dapp and $2 is the number of snaps it wants to connect to."
  },
  "mustSelectOne": {
    "message": "कम से कम 1 टोकन को चुनना होगा।"
  },
  "name": {
    "message": "नाम"
  },
  "nativeToken": {
    "message": "इस नेटवर्क पर ओरिजिनल टोकन $1 है। यह गैस फ़ीस के लिए इस्तेमाल किया जाने वाला टोकन है।",
    "description": "$1 represents the name of the native token on the current network"
  },
  "needHelp": {
    "message": "मदद चाहिए? $1 से कॉन्टेक्ट करें",
    "description": "$1 represents `needHelpLinkText`, the text which goes in the help link"
  },
  "needHelpFeedback": {
    "message": "अपनी प्रतिक्रिया शेयर करें"
  },
  "needHelpLinkText": {
    "message": "MetaMask सपोर्ट"
  },
  "needHelpSubmitTicket": {
    "message": "टिकट जमा करें"
  },
  "needImportFile": {
    "message": "इंपोर्ट करने के लिए आपको एक फाइल को चुनना होगा।",
    "description": "User is important an account and needs to add a file to continue"
  },
  "negativeETH": {
    "message": "ETH के नेगेटिव अमाउंट नहीं भेज सकते।"
  },
  "network": {
    "message": "नेटवर्क:"
  },
  "networkAddedSuccessfully": {
    "message": "नेटवर्क सफलतापूर्वक जोड़ा गया!"
  },
  "networkDetails": {
    "message": "नेटवर्क विवरण"
  },
  "networkIsBusy": {
    "message": "नेटवर्क व्यस्त है। गैस प्राइसें अधिक हैं और अनुमान कम सटीक हैं।"
  },
  "networkMenu": {
    "message": "नेटवर्क मेन्यू"
  },
  "networkMenuHeading": {
    "message": "एक नेटवर्क को चुनें"
  },
  "networkName": {
    "message": "नेटवर्क का नाम"
  },
  "networkNameArbitrum": {
    "message": "Arbitrum"
  },
  "networkNameAvalanche": {
    "message": "Avalanche"
  },
  "networkNameBSC": {
    "message": "BSC"
  },
  "networkNameDefinition": {
    "message": "इस नेटवर्क के साथ जुड़ा नाम।"
  },
  "networkNameEthereum": {
    "message": "Ethereum"
  },
  "networkNameGoerli": {
    "message": "गोएर्ली"
  },
  "networkNameOptimism": {
    "message": "Optimism"
  },
  "networkNamePolygon": {
    "message": "बहुभुज"
  },
  "networkNameTestnet": {
    "message": "Testnet"
  },
  "networkProvider": {
    "message": "नेटवर्क प्रोवाइडर"
  },
  "networkSettingsChainIdDescription": {
    "message": "चेन ID का इस्तेमाल ट्रांसेक्शन पर हस्ताक्षर करने के लिए किया जाता है। इसे नेटवर्क द्वारा दी गई चेन ID से मेल खाना चाहिए। आप डेसीमल या '0x'-प्रीफिक्स्ड वाली हेक्साडेसिमल संख्या डाल सकते हैं, लेकिन हम संख्या को डेसीमल में दिखाएंगे।"
  },
  "networkStatus": {
    "message": "नेटवर्क का स्टेटस"
  },
  "networkStatusBaseFeeTooltip": {
    "message": "बेस फ़ीस नेटवर्क द्वारा निर्धारित किया जाता है और हर 13-14 सेकंड में बदलता है। हमारे $1 और $2 विकल्प अचानक वृद्धि के लिए जिम्मेदार हैं।",
    "description": "$1 and $2 are bold text for Medium and Aggressive respectively."
  },
  "networkStatusPriorityFeeTooltip": {
    "message": "प्रायोरिटी फ़ीस की सीमा (उर्फ \"माइनर टिप\")। यह माइनरों के पास जाता है और उन्हें आपके ट्रांसेक्शन को प्राथमिकता देने के लिए प्रोत्साहित करता है।"
  },
  "networkStatusStabilityFeeTooltip": {
    "message": "पिछले 72 घंटों के सापेक्ष गैस फ़ीस $1 है।",
    "description": "$1 is networks stability value - stable, low, high"
  },
  "networkSwitchConnectionError": {
    "message": "हम $1 से कनेक्ट नहीं कर सकते",
    "description": "$1 represents the network name"
  },
  "networkURL": {
    "message": "नेटवर्क URL"
  },
  "networkURLDefinition": {
    "message": "इस नेटवर्क तक पहुंचने के लिए इस्तेमाल किया जाने वाला URL।"
  },
  "networks": {
    "message": "नेटवर्क"
  },
  "nevermind": {
    "message": "कोई बात नहीं"
  },
  "new": {
    "message": "नया!"
  },
  "newAccount": {
    "message": "नया अकाउंट"
  },
  "newAccountNumberName": {
    "message": "अकाउंट $1",
    "description": "Default name of next account to be created on create account screen"
  },
  "newContact": {
    "message": "नया कॉन्टेक्ट"
  },
  "newContract": {
    "message": "नया कॉन्ट्रैक्ट"
  },
  "newNFTDetectedMessage": {
    "message": "Opensea से ऑटोमेटिक तरीके से NFT का पता लगाने और अपने वॉलेट में दिखाने के लिए MetaMask को अनुमति दें।"
  },
  "newNFTsDetected": {
    "message": "नया! NFT डिटेक्शन"
  },
  "newNetworkAdded": {
    "message": "\"$1\" सफलतापूर्वक जोड़ा गया था!"
  },
  "newNftAddedMessage": {
    "message": "NFT सफलतापूर्वक जोड़ा गया!"
  },
  "newPassword": {
    "message": "नया पासवर्ड (कम-से-कम 8 करैक्टर)"
  },
  "newTokensImportedMessage": {
    "message": "आपने सफलतापूर्वक $1 इम्पोर्ट कर लिया है।",
    "description": "$1 is the string of symbols of all the tokens imported"
  },
  "newTokensImportedTitle": {
    "message": "टोकन इम्पोर्ट हो गया"
  },
  "next": {
    "message": "अगला"
  },
  "nextNonceWarning": {
    "message": "Nonce $1 के सुझाए गए Nonce से अधिक है",
    "description": "The next nonce according to MetaMask's internal logic"
  },
  "nftAddFailedMessage": {
    "message": "NFT जोड़ा नहीं जा सकता क्योंकि ओनरशिप की जानकारी मेल नहीं खा रही है। पक्का करें कि आपने सही जानकारी दर्ज की है।"
  },
  "nftAddressError": {
    "message": "ये टोकन एक NFT है। $1 जोड़ें",
    "description": "$1 is a clickable link with text defined by the 'importNFTPage' key"
  },
  "nftDisclaimer": {
    "message": "अस्वीकरण: MetaMask मीडिया फ़ाइल को स्रोत url से खींचता है। यह url कभी-कभी मार्केटप्लेस द्वारा बदल दिया जाता है जिस पर NFT को मिंट किया गया था।"
  },
  "nftOptions": {
    "message": "NFT विकल्प"
  },
  "nftTokenIdPlaceholder": {
    "message": "टोकन ID डालें"
  },
  "nftWarningContent": {
    "message": "आप भविष्य में जिस पर भी आपकी ओनरशिप होगी उसके सहित, $1 को ऐक्सेस प्रदान कर रहे हैं। दूसरे छोर पर मौजूद पक्ष इन NFTs को आपके वॉलेट से किसी भी समय बिना आपसे पूछे तब तक ट्रांसफ़र कर सकता है जब तक कि आप इस एप्रूवल को कैंसिल नहीं कर देते। $2",
    "description": "$1 is nftWarningContentBold bold part, $2 is Learn more link"
  },
  "nftWarningContentBold": {
    "message": "आपके सभी $1 NFTs",
    "description": "$1 is name of the collection"
  },
  "nftWarningContentGrey": {
    "message": "सावधानी से आगे बढ़ें।"
  },
  "nfts": {
    "message": "NFT"
  },
  "nftsPreviouslyOwned": {
    "message": "पहले की ओनरशिप वाले"
  },
  "nickname": {
    "message": "उपनाम"
  },
  "noAccountsFound": {
    "message": "दी गई खोज क्वेरी के लिए कोई अकाउंट नहीं मिला"
  },
  "noAddressForName": {
    "message": "इस नाम के लिए कोई एड्रेस नहीं सेट किया गया है।"
  },
  "noConversionDateAvailable": {
    "message": "कोई करेंसी कन्वर्शन तारीख उपलब्ध नहीं है"
  },
  "noConversionRateAvailable": {
    "message": "कोई भी कन्वर्शन दर उपलब्ध नहीं है"
  },
  "noNFTs": {
    "message": "अभी तक कोई NFT नहीं"
  },
  "noNetworksFound": {
    "message": "दी गई सर्च क्वेरी के लिए कोई नेटवर्क नहीं मिले"
  },
  "noSnaps": {
    "message": "आपके पास इंस्टाल किए गए Snap नहीं हैं।"
  },
  "noThanksVariant2": {
    "message": "नहीं, धन्यवाद।"
  },
  "noTransactions": {
    "message": "आपके पास कोई ट्रांसेक्शन नहीं है"
  },
  "noWebcamFound": {
    "message": "आपके कंप्यूटर का वेबकैम नहीं मिला। कृपया फिर से कोशिश करें।"
  },
  "noWebcamFoundTitle": {
    "message": "वेबकैम नहीं मिला"
  },
  "nonce": {
    "message": "Nonce"
  },
  "nonceField": {
    "message": "ट्रांसेक्शन Nonce कस्टमाइज़ करें"
  },
  "nonceFieldDescription": {
    "message": "कन्फर्मेशन स्क्रीन पर Nonce (ट्रांसेक्शन संख्या) को बदलने के लिए इसे चालू करें। यह एक एडवांस्ड सुविधा है, सावधानी से इस्तेमाल करें।"
  },
  "nonceFieldHeading": {
    "message": "कस्टम Nonce"
  },
  "notBusy": {
    "message": "व्यस्त नहीं"
  },
  "notCurrentAccount": {
    "message": "क्या यह सही अकाउंट है? यह आपके वॉलेट में वर्तमान में चुना गया अकाउंट से अलग है"
  },
  "notEnoughBalance": {
    "message": "कम बैलेंस"
  },
  "notEnoughGas": {
    "message": "गैस कम है"
  },
  "note": {
    "message": "टिप्पणी"
  },
  "notePlaceholder": {
    "message": "अनुमोदक इस टिप्पणी को कस्टोडियन के पास ट्रांसेक्शन का एप्रूवल करते समय देखेगा।"
  },
  "notificationTransactionFailedMessage": {
    "message": "ट्रांसेक्शन $1 नहीं हो पाया! $2",
    "description": "Content of the browser notification that appears when a transaction fails"
  },
  "notificationTransactionFailedMessageMMI": {
    "message": "ट्रांसेक्शन नहीं हो पाया! $1",
    "description": "Content of the browser notification that appears when a transaction fails in MMI"
  },
  "notificationTransactionFailedTitle": {
    "message": "ट्रांसेक्शन नहीं हो पाया",
    "description": "Title of the browser notification that appears when a transaction fails"
  },
  "notificationTransactionSuccessMessage": {
    "message": "ट्रांसेक्शन $1 का कन्फर्मेशन हो गया!",
    "description": "Content of the browser notification that appears when a transaction is confirmed"
  },
  "notificationTransactionSuccessTitle": {
    "message": "कन्फर्म किया गया ट्रांसेक्शन",
    "description": "Title of the browser notification that appears when a transaction is confirmed"
  },
  "notificationTransactionSuccessView": {
    "message": "$1 पर देखें",
    "description": "Additional content in browser notification that appears when a transaction is confirmed and has a block explorer URL"
  },
  "notifications": {
    "message": "सूचनाएं"
  },
  "notifications10ActionText": {
    "message": "सेटिंग्स में जाएं",
    "description": "The 'call to action' on the button, or link, of the 'Visit in Settings' notification. Upon clicking, users will be taken to Settings page."
  },
  "notifications10DescriptionOne": {
    "message": "बेहतर टोकन डिटेक्शन वर्तमान में  Ethereum Mainnet, Polygon, BSC और Avalanche के नेटवर्कों पर उपलब्ध है। और भी आने वाला है!"
  },
  "notifications10DescriptionThree": {
    "message": "टोकन डिटेक्शन फीचर डिफॉल्ट रूप से बंद है। लेकिन आप इसे सेटिंग्स में जाकर इनेबल कर सकते हैं।"
  },
  "notifications10DescriptionTwo": {
    "message": "हम थर्ड पार्टी टोकन लिस्टों से टोकन प्राप्त करते हैं। दो से अधिक टोकन लिस्टों पर लिस्टेड टोकन ऑटोमेटिक तरीके से पहचाने जाएंगे।"
  },
  "notifications10Title": {
    "message": "बेहतर टोकन डिटेक्शन यहां है"
  },
  "notifications11Description": {
    "message": "टोकन कोई भी बना सकता है और उनके डुप्लीकेट नाम हो सकते हैं। अगर आपको कोई ऐसा टोकन दिखाई देता है जिसपर आपको भरोसा नहीं है या आपने उसके साथ इंटरैक्ट नहीं किया है - तो उसपर भरोसा नहीं करना अधिक सुरक्षित है।"
  },
  "notifications11Title": {
    "message": "स्कैम और सुरक्षा संबंधी जोखिम"
  },
  "notifications12ActionText": {
    "message": "डार्क मोड इनेबल करें"
  },
  "notifications12Description": {
    "message": "एक्सटेंशन पर डार्क मोड आखिरकार आ गया है! इसे चालू करने के लिए, सेटिंग्स पर जाएं -> एक्सपेरिमेंटल और डिस्प्ले विकल्पों में से एक को चुनें: लाइट, डार्क, सिस्टम।"
  },
  "notifications12Title": {
    "message": "वेन डार्क मोड? अब डार्क मोड! 🕶️🦊"
  },
  "notifications13ActionText": {
    "message": "कस्टम नेटवर्क लिस्ट दिखाएं"
  },
  "notifications13Description": {
    "message": "अब आप निम्नलिखित पॉपुलर कस्टम नेटवर्क्स आसानी से जोड़ सकते हैं:  Arbitrum, Avalanche, Binance Smart Chain, Fantom, Harmony, Optimism, Palm and Polygon!! इस फीचर को इनेबल करने के लिए, सेटिंग्स पर जाएं ->एक्सपेरिमेंटल और \"कस्टम नेटवर्क लिस्ट दिखाएँ\" ऑन करें!",
    "description": "Description of a notification in the 'See What's New' popup. Describes popular network feature."
  },
  "notifications13Title": {
    "message": "पॉपुलर नेटवर्क्स जोड़ें"
  },
  "notifications14ActionText": {
    "message": "बैकअप सेटिंग दिखाएं"
  },
  "notifications14Description": {
    "message": "हम अक्टूबर की शुरुआत में अपनी 3Box डेटा सुविधा को हटा रहे हैं। अपने वॉलेट को मैन्युअल रूप से बैकअप और रीस्टोर करने के लिए, एडवांस्ड सेटिंग्स में \"अभी बैकअप लें\" बटन का इस्तेमाल करें।",
    "description": "Description of a notification in the 'See What's New' popup. Describes 3box deprecation."
  },
  "notifications14Title": {
    "message": "3Box को हटाया गया"
  },
  "notifications15Description": {
    "message": "आपकी ओर से कुछ भी करने की आवश्यकता नहीं है, इसलिए हमेशा की तरह अपने वॉलेट का इस्तेमाल करते रहें। मर्ज के आसपास संभावित घोटालों से अवगत रहें।",
    "description": "Description of a notification in the 'See What's New' popup. Advises users about the ethereum merge (https://ethereum.org/en/upgrades/merge/#main-content) and potential scams."
  },
  "notifications15Title": {
    "message": "Ethereum मर्ज यहाँ है!"
  },
  "notifications18ActionText": {
    "message": "सुरक्षा अलर्ट इनेबल करें"
  },
  "notifications18DescriptionOne": {
    "message": "जब आपको कोई बुरी नीयत वाला रिक्वेस्ट प्राप्त हुआ हो, तो थर्ड पार्टियों से अलर्ट प्राप्त करें।",
    "description": "Description of a notification in the 'See What's New' popup. Describes Opensea Security Provider feature."
  },
  "notifications18DescriptionThree": {
    "message": "किसी भी रिक्वेस्ट को स्वीकार करने से पहले हमेशा अपनी खुद की सावधानी बरतना पक्का करें।",
    "description": "Description of a notification in the 'See What's New' popup. Describes Opensea Security Provider feature."
  },
  "notifications18DescriptionTwo": {
    "message": "OpenSea इस सुविधा का पहला प्रोवाइडर है। अधिक प्रोवाइडर जल्द ही आ रहे हैं!",
    "description": "Description of a notification in the 'See What's New' popup. Describes Opensea Security Provider feature."
  },
  "notifications18Title": {
    "message": "सुरक्षा अलर्ट के साथ सुरक्षित रहें"
  },
  "notifications19ActionText": {
    "message": "NFT ऑटो-डिटेक्शन इनेबल करें"
  },
  "notifications19DescriptionOne": {
    "message": "आप दो तरीकों से शुरुआत कर सकते हैं:",
    "description": "Description of a notification in the 'See What's New' popup. Describes NFT autodetection feature."
  },
  "notifications19DescriptionThree": {
    "message": "हम इस समय केवल ERC-721 का सपोर्ट करते हैं।",
    "description": "Description of a notification in the 'See What's New' popup. Describes NFT autodetection feature."
  },
  "notifications19DescriptionTwo": {
    "message": "अपने NFT को मैन्युअल रूप से जोड़ें, या सेटिंग> एक्सपेरिमेंटल में जाकर NFT ऑटोडिटेक्शन चालू करें।",
    "description": "Description of a notification in the 'See What's New' popup. Describes NFT autodetection feature."
  },
  "notifications19Title": {
    "message": "अपने NFTs को ऐसे देखें जैसे पहले कभी नहीं देखा"
  },
  "notifications1Description": {
    "message": "MetaMask Mobile यूज़र अब अपने मोबाइल वॉलेट के अंदर टोकन स्वैप कर सकते हैं। मोबाइल ऐप प्राप्त करने के लिए QR कोड को स्कैन करें और स्वैप करना शुरू करें।",
    "description": "Description of a notification in the 'See What's New' popup. Describes the swapping on mobile feature."
  },
  "notifications1Title": {
    "message": "मोबाइल पर स्वैपिंग यहां है!",
    "description": "Title for a notification in the 'See What's New' popup. Tells users that they can now use MetaMask Swaps on Mobile."
  },
  "notifications20ActionText": {
    "message": "और अधिक जानें",
    "description": "The 'call to action' on the button, or link, of the 'Stay secure' notification. Upon clicking, users will be taken to a ledger page to resolve the U2F connection issue."
  },
  "notifications20Description": {
    "message": "यदि आप फायरफॉक्स के लेटेस्ट वर्शन का इस्तेमाल कर रहे हैं, तो आप फायरफॉक्स से U2F सपोर्ट छोड़ने से संबंधित समस्या का अनुभव कर सकते हैं।",
    "description": "Description of a notification in the 'See What's New' popup. Describes the U2F support being dropped by firefox and that it affects ledger users."
  },
  "notifications20Title": {
    "message": "Ledger और फायरफॉक्स यूज़र कनेक्शन संबंधी समस्याओं का सामना कर रहे हैं",
    "description": "Title for a notification in the 'See What's New' popup. Tells users that latest firefox users using U2F may experience connection issues."
  },
  "notifications21ActionText": {
    "message": "इसे आजमाएं"
  },
  "notifications21Description": {
    "message": "हमने MetaMask एक्सटेंशन में स्वैप को इस्तेमाल में आसान और तेज़ बनाने के लिए अपडेट किया है।",
    "description": "Description of a notification in the 'See What's New' popup. Describes NFT autodetection feature."
  },
  "notifications21Title": {
    "message": "ला रहे हैं नया और फ्रेश स्वैप!"
  },
  "notifications22ActionText": {
    "message": "समझ गए"
  },
  "notifications22Description": {
    "message": "💡 उन्हें ढूंढने के लिए बस ग्लोबल मेनू या अकाउंट मेनू पर क्लिक करें!"
  },
  "notifications22Title": {
    "message": "क्या आप अपने अकाउंट की जानकारी या ब्लॉक एक्सप्लोरर URL खोज रहे हैं?"
  },
  "notifications23ActionText": {
    "message": "सुरक्षा अलर्ट इनेबल करें"
  },
  "notifications23DescriptionOne": {
    "message": "Ethereum Mainnet पर Blockaid द्वारा दिए गए सुरक्षा अलर्ट के साथ अपनी गोपनीयता बनाए रखते हुए पहचाने गए स्कैमों से बचें।"
  },
  "notifications23DescriptionTwo": {
    "message": "रिक्वेस्ट को स्वीकार करने से पहले हमेशा अपनी खुद की सावधानी बरतें।"
  },
  "notifications23Title": {
    "message": "सुरक्षा अलर्ट के साथ सुरक्षित रहें"
  },
  "notifications24ActionText": {
    "message": "समझ गए"
  },
  "notifications24Description": {
    "message": "आपके द्वारा उपयोग किए जा रहे नेटवर्क के आधार पर एडवांस्ड गैस फीस सेटिंग्स अब याद रखी जाती हैं। इसका मतलब है कि आप हरेक नेटवर्क के लिए खास एडवांस्ड गैस फीस तय कर सकते हैं और गैस के लिए ज़्यादा पेमेंट करने से या ट्रांजेक्शन अटकने की समस्या से बच सकते हैं।"
  },
  "notifications24Title": {
    "message": "नेटवर्क द्वारा एडवांस्ड गैस फीस"
  },
  "notifications3ActionText": {
    "message": "और पढ़ें",
    "description": "The 'call to action' on the button, or link, of the 'Stay secure' notification. Upon clicking, users will be taken to a page about security on the metamask support website."
  },
  "notifications3Description": {
    "message": "MetaMask सुरक्षा की सर्वोत्तम प्रथाओं पर अद्यतित रहें और आधिकारिक MetaMask सपोर्ट से लेटेस्ट सुरक्षा युक्तियां प्राप्त करें।",
    "description": "Description of a notification in the 'See What's New' popup. Describes the information they can get on security from the linked support page."
  },
  "notifications3Title": {
    "message": "सुरक्षित रहें",
    "description": "Title for a notification in the 'See What's New' popup. Encourages users to consider security."
  },
  "notifications4ActionText": {
    "message": "स्वैप करना शुरू करें",
    "description": "The 'call to action' on the button, or link, of the 'Swap on Binance Smart Chain!' notification. Upon clicking, users will be taken to a page where then can swap tokens on Binance Smart Chain."
  },
  "notifications4Description": {
    "message": "अपने वॉलेट के अंदर ही टोकन स्वैप पर सर्वोत्तम मूल्य प्राप्त करें। MetaMask अब आपको Binance Smart Chain पर कई विकेन्द्रीकृत एक्सचेंज एग्रीगेटर और पेशेवर बाजार निर्माताओं से जोड़ता है।",
    "description": "Description of a notification in the 'See What's New' popup."
  },
  "notifications4Title": {
    "message": "Binance Smart Chain पर स्वैप करें",
    "description": "Title for a notification in the 'See What's New' popup. Encourages users to do swaps on Binance Smart Chain."
  },
  "notifications5Description": {
    "message": "आपके \"सीड फ्रेज\" को अब आपका \"सीक्रेट रिकवरी फ्रेज\" कहा जाता है।",
    "description": "Description of a notification in the 'See What's New' popup. Describes the seed phrase wording update."
  },
  "notifications6DescriptionOne": {
    "message": "Chrome के वर्शन 91 से, वह API जो हमारे Ledger सपोर्ट (U2F) को इनेबल करती है वह अब hardware wallet को सपोर्ट नहीं करती। MetaMask ने एक नया Ledger Live सपोर्ट लागू किया है, जिसकी मदद से आप Ledger Live डेस्कटॉप ऐप के माध्यम से अपने Ledger डिवाइस से कनेक्ट करना जारी रख सकते हैं।",
    "description": "Description of a notification in the 'See What's New' popup. Describes the Ledger support update."
  },
  "notifications6DescriptionThree": {
    "message": "MetaMask में अपने Ledger अकाउंट पर काम करते समय, एक नया टैब खुल जाएगा और आपको Ledger Live ऐप खोलने के लिए कहा जाएगा।  ऐप खुलने के बाद, आपको अपने MetaMask अकाउंट के लिए एक WebSocket कनेक्शन को अनुमति देने के लिए कहा जाएगा।  बस इतना ही!",
    "description": "Description of a notification in the 'See What's New' popup. Describes the Ledger support update."
  },
  "notifications6DescriptionTwo": {
    "message": "आप सेटिंग > एडवांस्ड > Ledger Live का इस्तेमाल करें पर क्लिक करके Ledger Live सहायता को इनेबल कर सकते हैं।",
    "description": "Description of a notification in the 'See What's New' popup. Describes the Ledger support update."
  },
  "notifications6Title": {
    "message": "Chrome यूज़र्स के लिए Ledger सहायता अपडेट",
    "description": "Title for a notification in the 'See What's New' popup. Lets users know about the Ledger support update"
  },
  "notifications7DescriptionOne": {
    "message": "MetaMask v10.1.0 ने Ledger डिवाइस का इस्तेमाल करते समय EIP-1559 ट्रांसेक्शन के लिए नया सपोर्ट शामिल किया",
    "description": "Description of a notification in the 'See What's New' popup. Describes changes for ledger and EIP1559 in v10.1.0"
  },
  "notifications7DescriptionTwo": {
    "message": " Ethereum Mainnet पर ट्रांसेक्शन पूरा करने के लिए, पक्का करें कि आपके Ledger डिवाइस में लेटेस्ट फर्मवेयर है।",
    "description": "Description of a notification in the 'See What's New' popup. Describes the need to update ledger firmware."
  },
  "notifications7Title": {
    "message": "Ledger फर्मवेयर अपडेट",
    "description": "Title for a notification in the 'See What's New' popup. Notifies ledger users of the need to update firmware."
  },
  "notifications8ActionText": {
    "message": "सेटिंग्स पर जाएं > एडवांस्ड",
    "description": "Description on an action button that appears in the What's New popup. Tells the user that if they click it, they will go to our Advanced settings page."
  },
  "notifications8DescriptionOne": {
    "message": "MetaMask v10.4.0 के अनुसार, अब आपको अपने Ledger डिवाइस को MetaMask से कनेक्ट करने के लिए Ledger लाइव की आवश्यकता नहीं है।",
    "description": "Description of a notification in the 'See What's New' popup. Describes changes for how Ledger Live is no longer needed to connect the device."
  },
  "notifications8DescriptionTwo": {
    "message": "एक आसान और अधिक स्थिर Ledger अनुभव के लिए, सेटिंग्स के एडवांस्ड टैब पर जाएं और 'पसंदीदा Ledger कनेक्शन प्रकार' को 'WebHID' पर स्विच करें।",
    "description": "Description of a notification in the 'See What's New' popup. Describes how the user can turn off the Ledger Live setting."
  },
  "notifications8Title": {
    "message": "Ledger कनेक्शन में सुधार",
    "description": "Title for a notification in the 'See What's New' popup. Notifies ledger users that there is an improvement in how they can connect their device."
  },
  "notifications9DescriptionOne": {
    "message": "स्मार्ट कॉन्ट्रैक्ट ट्रांसेक्शन को कन्फर्म करते समय अब हम आपको 'डेटा' टैब पर अधिक जानकारी प्रदान करेंगे।"
  },
  "notifications9DescriptionTwo": {
    "message": "अब आप पुष्टि करने से पहले अपने ट्रांसेक्शन की जानकारी को बेहतर तरीके से समझ सकते हैं, और अधिक आसानी से अपनी एड्रेस पुस्तिका में ट्रांसेक्शन के एड्रेस जोड़ सकते हैं, जिससे आपको सुरक्षित और सूचित निर्णय लेने में मदद मिलेगी।"
  },
  "notifications9Title": {
    "message": "👓 हम ट्रांसेक्शन को पढ़ना आसान बना रहे हैं।"
  },
  "notificationsDropLedgerFirefoxDescription": {
    "message": "Firefox अब U2F का सपोर्ट नहीं करता है, इसलिए Firefox पर MetaMask के साथ Ledger काम नहीं करेगा। इसके बजाय, Google Chrome पर MetaMask इस्तेमाल करके देखें।",
    "description": "Description of a notification in the 'See What's New' popup. Describes that ledger will not longer be supported for firefox users and they should use MetaMask on chrome for ledger support instead."
  },
  "notificationsDropLedgerFirefoxTitle": {
    "message": "Firefox के लिए Ledger को मिलने वाला सपोर्ट खत्म किया जा रहा है",
    "description": "Title for a notification in the 'See What's New' popup. Tells firefox users that ledger support is being dropped."
  },
  "notificationsEmptyText": {
    "message": "यहाँ देखने के लिए कुछ नहीं है।"
  },
  "notificationsHeader": {
    "message": "सूचनाएं"
  },
  "notificationsInfos": {
    "message": "$1 को $2 से",
    "description": "$1 is the date at which the notification has been dispatched and $2 is the link to the snap that dispatched the notification."
  },
  "notificationsMarkAllAsRead": {
    "message": "सभी को पढ़ा हुआ चिन्हित करें"
  },
  "numberOfNewTokensDetectedPlural": {
    "message": "इस अकाउंट में $1 के नए टोकन पाए गए",
    "description": "$1 is the number of new tokens detected"
  },
  "numberOfNewTokensDetectedSingular": {
    "message": "इस अकाउंट में 1 नया टोकन पाया गया"
  },
  "ofTextNofM": {
    "message": "का"
  },
  "off": {
    "message": "बंद"
  },
  "offlineForMaintenance": {
    "message": "रखरखाव के लिए ऑफलाइन है"
  },
  "ok": {
    "message": "ठीक है"
  },
  "on": {
    "message": "चालू"
  },
  "onboardingAdvancedPrivacyIPFSDescription": {
    "message": "IPFS (आईपीएफएस) गेटवे थर्ड पार्टियों द्वारा होस्ट किए गए डेटा को एक्सेस करना और देखना संभव बनाता है। आप एक कस्टम IPFS गेटवे जोड़ सकते हैं या डिफॉल्ट का इस्तेमाल जारी रख सकते हैं।"
  },
  "onboardingAdvancedPrivacyIPFSInvalid": {
    "message": "कृपया एक मान्य URL (यूआरएल) को डालें"
  },
  "onboardingAdvancedPrivacyIPFSTitle": {
    "message": "कस्टम IPFS गेटवे जोड़ें"
  },
  "onboardingAdvancedPrivacyIPFSValid": {
    "message": "IPFS गेटवे URL मान्य है"
  },
  "onboardingAdvancedPrivacyNetworkButton": {
    "message": "कस्टम नेटवर्क जोड़ें"
  },
  "onboardingAdvancedPrivacyNetworkDescription": {
    "message": "हम अपने रिमोट प्रोसीजर कॉल (RPC) प्रोवाइडर के रूप में Infura का इस्तेमाल करते हैं ताकि हम Ethereum डेटा तक सबसे विश्वसनीय और निजी ऐक्सेस प्रदान कर सकें। आप अपना स्वयं का RPC चुन सकते हैं, लेकिन याद रखें कि कोई भी RPC ट्रांसेक्शन करने के लिए आपका IP एड्रेस और Ethereum वॉलेट प्राप्त करेगा। Infura डेटा को कैसे प्रबंधित करता है, इस बारे में अधिक जानने के लिए हमारा $1 पढ़ें।"
  },
  "onboardingAdvancedPrivacyNetworkTitle": {
    "message": "अपना नेटवर्क चुनें"
  },
  "onboardingCreateWallet": {
    "message": "एक नया वॉलेट बनाएं"
  },
  "onboardingImportWallet": {
    "message": "मौजूदा वॉलेट इम्पोर्ट करें"
  },
  "onboardingMetametricsAgree": {
    "message": "मैं सहमत हूं"
  },
  "onboardingMetametricsAllowOptOut": {
    "message": "सेटिंग के माध्यम से आपको हमेशा ऑप्ट-आउट करने की अनुमति देता है"
  },
  "onboardingMetametricsDataTerms": {
    "message": "यह डेटा एकत्र किया गया है और इसलिए सामान्य डेटा संरक्षण विनियम (EU) 2016/679 के उद्देश्यों के लिए अज्ञात है।"
  },
  "onboardingMetametricsDescription": {
    "message": "MetaMask यह समझने के लिए इस्तेमाल डेटा एकत्र करना चाहता है कि हमारे यूज़र MetaMask से कैसे इंटरैक्ट करते हैं। इस डेटा का इस्तेमाल सर्विस प्रदान करने के लिए किया जाएगा, जिसमें आपके इस्तेमाल के आधार पर सर्विस में सुधार करना शामिल है।"
  },
  "onboardingMetametricsDescription2": {
    "message": "MetaMask करेगा..."
  },
  "onboardingMetametricsDisagree": {
    "message": "जी नहीं, धन्यवाद"
  },
  "onboardingMetametricsInfuraTerms": {
    "message": "* जब आप MetaMask में अपने डिफॉल्ट RPC प्रोवाइडर के रूप में Infura का इस्तेमाल करते हैं, तो जब आप ट्रांसेक्शन भेजते हैं तो Infura आपका IP एड्रेस और आपके Ethereum वॉलेट का एड्रेस एकत्र कर लेगा। हम इस जानकारी को इस तरह से संगृहीत नहीं करते हैं जिससे हमारे सिस्टम डेटा के उन दो टुकड़ों को जोड़ सकें। डेटा संग्रह के दृष्टिकोण से MetaMask और Infura कैसे इंटरैक्ट करते हैं, इस बारे में अधिक जानकारी के लिए, हमारा अपडेट $1 देखें। सामान्य तौर पर हमारे गोपनीयता के कार्यप्रणाली के बारे में अधिक जानकारी के लिए, हमारा $2 देखें।",
    "description": "$1 represents `onboardingMetametricsInfuraTermsPolicyLink`, $2 represents `onboardingMetametricsInfuraTermsPolicy`"
  },
  "onboardingMetametricsInfuraTermsPolicy": {
    "message": "यहां गोपनीयता नीति"
  },
  "onboardingMetametricsInfuraTermsPolicyLink": {
    "message": "यहां"
  },
  "onboardingMetametricsModalTitle": {
    "message": "कस्टम नेटवर्क जोड़ें"
  },
  "onboardingMetametricsNeverCollect": {
    "message": "$1 ऐसी जानकारी एकत्र करते हैं जिसे हमें सर्विस प्रदान करने की आवश्यकता नहीं है (जैसे कुंजियां, एड्रेस, ट्रांसेक्शन के उलझन, या बैलेंस)",
    "description": "$1 represents `onboardingMetametricsNeverEmphasis`"
  },
  "onboardingMetametricsNeverCollectIP": {
    "message": "$1 आपका पूरा IP एड्रेस एकत्र करते हैं*",
    "description": "$1 represents `onboardingMetametricsNeverEmphasis`"
  },
  "onboardingMetametricsNeverEmphasis": {
    "message": "कभी नहीं"
  },
  "onboardingMetametricsNeverSellData": {
    "message": "$1 डेटा बेचते हैं। कभी!",
    "description": "$1 represents `onboardingMetametricsNeverEmphasis`"
  },
  "onboardingMetametricsSendAnonymize": {
    "message": "अज्ञात क्लिक और पेजव्यू इवेंट भेजें"
  },
  "onboardingMetametricsTitle": {
    "message": "MetaMask को बेहतर बनाने में हमारी मदद करें"
  },
  "onboardingPinExtensionBillboardAccess": {
    "message": "पूरी एक्सेस"
  },
  "onboardingPinExtensionBillboardDescription": {
    "message": "ये एक्सटेंशन जानकारी देख और बदल सकते हैं"
  },
  "onboardingPinExtensionBillboardDescription2": {
    "message": "इस साइट पर।"
  },
  "onboardingPinExtensionBillboardTitle": {
    "message": "एक्सटेंशन"
  },
  "onboardingPinExtensionChrome": {
    "message": "ब्राउज़र एक्सटेंशन आइकन पर क्लिक करें"
  },
  "onboardingPinExtensionDescription": {
    "message": "अपने ब्राउज़र पर MetaMask को पिन करें ताकि यह सुलभ हो और ट्रांसेक्शन के कन्फर्मेशन को देखना आसान हो सके।"
  },
  "onboardingPinExtensionDescription2": {
    "message": "आप एक्सटेंशन पर क्लिक करके MetaMask खोल सकते हैं और 1 क्लिक से अपने वॉलेट तक पहुंच सकते हैं।"
  },
  "onboardingPinExtensionDescription3": {
    "message": "ब्राउज़र एक्सटेंशन आइकन पर क्लिक करें ताकि इस तक तुरंत पहुंच सकें"
  },
  "onboardingPinExtensionLabel": {
    "message": "MetaMask को पिन करें"
  },
  "onboardingPinExtensionStep1": {
    "message": "1"
  },
  "onboardingPinExtensionStep2": {
    "message": "2"
  },
  "onboardingPinExtensionTitle": {
    "message": "आपका MetaMask इंस्टॉल पूरा हो गया है!"
  },
  "onboardingUsePhishingDetectionDescription": {
    "message": "फिशिंग डिटेक्शन अलर्ट $1 के साथ संचार पर निर्भर करते हैं। jsDeliver की पहुंच आपके IP एड्रेस तक होगी। $2 देखें।",
    "description": "The $1 is the word 'jsDeliver', from key 'jsDeliver' and $2 is the words Privacy Policy from key 'privacyMsg', both separated here so that it can be wrapped as a link"
  },
  "onlyAddTrustedNetworks": {
    "message": "एक बुरी नीयत वाला नेटवर्क प्रोवाइडर ब्लॉकचेन की स्थिति के बारे में झूठ बोल सकता है और आपकी नेटवर्क एक्टिविटी को रिकॉर्ड कर सकता है। केवल उन कस्टम नेटवर्क को जोड़ें, जिन पर आप भरोसा करते हैं।"
  },
  "onlyConnectTrust": {
    "message": "केवल उन साइटों से कनेक्ट करें, जिन पर आप भरोसा करते हैं।"
  },
  "openFullScreenForLedgerWebHid": {
    "message": "अपने Ledger को कनेक्ट करने के लिए फुल स्क्रीन पर जाएं।",
    "description": "Shown to the user on the confirm screen when they are viewing MetaMask in a popup window but need to connect their ledger via webhid."
  },
  "openInBlockExplorer": {
    "message": "ब्लॉक एक्सप्लोरर में खोलें"
  },
  "openSea": {
    "message": "OpenSea + Blockaid (बीटा)"
  },
  "openSeaNew": {
    "message": "ओपनसी"
  },
  "operationFailed": {
    "message": "प्रचालन नहीं हो पाया"
  },
  "optional": {
    "message": "वैकल्पिक"
  },
  "optionalWithParanthesis": {
    "message": "(वैकल्पिक)"
  },
  "options": {
    "message": "विकल्प"
  },
  "or": {
    "message": "या"
  },
  "origin": {
    "message": "ओरिजिन"
  },
  "osTheme": {
    "message": "सिस्टम"
  },
  "otherSnaps": {
    "message": "अन्य Snap",
    "description": "Used in the 'permission_rpc' message."
  },
  "outdatedBrowserNotification": {
    "message": "आपका ब्राउज़़र पुराना हो चुका है। यदि आप अपने ब्राउज़़र को अपडेट नहीं करते हैं, तो आप MetaMask से सुरक्षा पैच और नई फीचर्स प्राप्त नहीं कर पाएंगे।"
  },
  "padlock": {
    "message": "पैडलॉक"
  },
  "parameters": {
    "message": "पैरामीटर"
  },
  "participateInMetaMetrics": {
    "message": "MetaMetrics में भाग लें"
  },
  "participateInMetaMetricsDescription": {
    "message": "MetaMetrics में भाग लें, जिससे हमें MetaMask को बेहतर बनाने में मदद मिल सके"
  },
  "password": {
    "message": "पासवर्ड"
  },
  "passwordNotLongEnough": {
    "message": "पासवर्ड की लंबाई पर्याप्त नहीं है"
  },
  "passwordSetupDetails": {
    "message": "यह पासवर्ड आपके MetaMask वॉलेट को केवल इसी डिवाइस पर अनलॉक करेगा। MetaMask इस पासवर्ड को फिर से प्राप्त नहीं कर सकता है।"
  },
  "passwordStrength": {
    "message": "पासवर्ड की मजबूती: $1",
    "description": "Return password strength to the user when user wants to create password."
  },
  "passwordStrengthDescription": {
    "message": "अगर आपका डिवाइस चोरी हो गया हो या उसके साथ छेड़छाड़ की गई है, तब एक मजबूत पासवर्ड आपके वॉलेट की सुरक्षा को बेहतर बना सकता है।"
  },
  "passwordTermsWarning": {
    "message": "मैं समझता हूं कि MetaMask मेरे लिए यह पासवर्ड फिर से प्राप्त नहीं कर सकता। $1"
  },
  "passwordsDontMatch": {
    "message": "पासवर्ड मेल नहीं खाता"
  },
  "pasteJWTToken": {
    "message": "अपना टोकन यहां पेस्ट या ड्रॉप करें:"
  },
  "pastePrivateKey": {
    "message": "अपनी प्राइवेट की (key) स्ट्रिंग यहाँ पेस्ट करें:",
    "description": "For importing an account from a private key"
  },
  "pending": {
    "message": "लंबित"
  },
  "pendingTransactionInfo": {
    "message": "यह ट्रांसेक्शन तब तक प्रोसेस नहीं होगा जब तक वह पूरा नहीं हो जाता।"
  },
  "pendingTransactionMultiple": {
    "message": "आपके पास ($1) लंबित ट्रांसेक्शन हैं।"
  },
  "pendingTransactionSingle": {
    "message": "आपके पास (1) लंबित ट्रांसेक्शन है।",
    "description": "$1 is count of pending transactions"
  },
  "permissionRequest": {
    "message": "अनुमति अनुरोध"
  },
  "permissionRequestCapitalized": {
    "message": "अनुमति के लिए अनुरोध"
  },
  "permissionRequested": {
    "message": "अब रिक्वेस्ट किया गया"
  },
  "permissionRevoked": {
    "message": "इस अपडेट में कैंसिल किया गया"
  },
  "permission_accessNamedSnap": {
    "message": "$1 से कनेक्ट करें।",
    "description": "The description for the `wallet_snap` permission. $1 is the human-readable name of the snap."
  },
  "permission_accessNetwork": {
    "message": "इंटरनेट एक्सेस करें।",
    "description": "The description of the `endowment:network-access` permission."
  },
  "permission_accessNetworkDescription": {
    "message": "Snap को इंटरनेट एक्सेस करने दें। इसका इस्तेमाल थर्ड-पार्टी सर्वर के साथ डेटा भेजने और प्राप्त करने दोनों के लिए किया जा सकता है।",
    "description": "An extended description of the `endowment:network-access` permission."
  },
  "permission_accessSnap": {
    "message": "$1 Snap से कनेक्ट करें।",
    "description": "The description for the `wallet_snap` permission. $1 is the name of the snap."
  },
  "permission_accessSnapDescription": {
    "message": "$1 के साथ इंटरैक्ट करने के लिए वेबसाइट या Snap को अनुमति दें।",
    "description": "The description for the `wallet_snap_*` permission. $1 is the name of the Snap."
  },
  "permission_cronjob": {
    "message": "समय-समय पर आने वाले क्रियाओं को शेड्यूल और निष्पादित करें।",
    "description": "The description for the `snap_cronjob` permission"
  },
  "permission_cronjobDescription": {
    "message": "Snap को अनुमति दें ताकि वह नियत समय, दिनांक या अंतराल पर चलने वाली कार्रवाइयां कर सके। इसका इस्तेमाल समय-संवेदी इंटरैक्शन या सूचनाओं को ट्रिगर करने के लिए किया जा सकता है।",
    "description": "An extended description for the `snap_cronjob` permission"
  },
  "permission_dialog": {
    "message": "MetaMask में डायलॉग विंडो प्रदर्शित करें।",
    "description": "The description for the `snap_dialog` permission"
  },
  "permission_dialogDescription": {
    "message": "Snap को MetaMask पॉपअप को कस्टम टेक्स्ट, इनपुट फील्ड और किसी कार्वराई को स्वीकृत या रिजेक्ट करने के बटन दिखाने की अनुमति दें।\nउदाहरण के लिए Snap के लिए अलर्ट, कन्फर्मेशन और ऑप्ट-इन प्रवाह सृजित करने के लिए इसका इस्तेमाल किया जा सकता है।",
    "description": "An extended description for the `snap_dialog` permission"
  },
  "permission_ethereumAccounts": {
    "message": "एड्रेस, अकाउंट का बैलेंस, एक्टिविटी देखें और ट्रांसेक्शन शुरू करें",
    "description": "The description for the `eth_accounts` permission"
  },
  "permission_ethereumProvider": {
    "message": "Ethereum प्रोवाइडर को ऐक्सेस करें।",
    "description": "The description for the `endowment:ethereum-provider` permission"
  },
  "permission_ethereumProviderDescription": {
    "message": "Snap को MetaMask के साथ सीधे संवाद करने की अनुमति दें, ताकि वह ब्लॉकचेन से डेटा पढ़ सके और मैसेज और ट्रांसेक्शन का सुझाव दे सके।",
    "description": "An extended description for the `endowment:ethereum-provider` permission"
  },
  "permission_getEntropy": {
    "message": "इस Snap के लिए अनूठी स्वेच्छित कुंजियां प्राप्त करें।",
    "description": "The description for the `snap_getEntropy` permission"
  },
  "permission_getEntropyDescription": {
    "message": "Snap को इस Snap के लिए विशिष्ट विवेकाधीन चाबियों को बिना उन्हें उजागर किए, प्राप्त करने की अनुमति दें। ये चाबियां आपके MetaMask अकाउंट (एकाउंट्स) से अलग हैं और आपकी निजी चाबियों या सीक्रेट रिकवरी फ्रेज से संबंधित नहीं हैं। इस जानकारी को अन्य Snaps एक्सेस नहीं कर सकते हैं।",
    "description": "An extended description for the `snap_getEntropy` permission"
  },
  "permission_lifecycleHooks": {
    "message": "लाइफसाइकल हुक्स का इस्तेमाल करें।",
    "description": "The description for the `endowment:lifecycle-hooks` permission"
  },
  "permission_lifecycleHooksDescription": {
    "message": "Snap को उसके लाइफसाइकल के दौरान खास समयों पर कोड चलाने के लिए लाइफसाइकल हुक का इस्तेमाल करने की अनुमति दें।",
    "description": "An extended description for the `endowment:lifecycle-hooks` permission"
  },
  "permission_longRunning": {
    "message": "अनिश्चित काल तक चलाएं।",
    "description": "The description for the `endowment:long-running` permission"
  },
  "permission_longRunningDescription": {
    "message": "उदाहरण के लिए, बड़ी मात्रा में डेटा प्रॉसेस करते समय Snap को अनिश्चित काल तक चलने दें।",
    "description": "An extended description for the `endowment:long-running` permission"
  },
  "permission_manageAccounts": {
    "message": "Ethereum अकाउंट जोड़ें और नियंत्रित करें",
    "description": "The description for `snap_manageAccounts` permission"
  },
  "permission_manageBip32Keys": {
    "message": "$1($2) के तहत अपने एकाउंट्स और संपत्तियों को नियंत्रित करें।",
    "description": "The description for the `snap_getBip32Entropy` permission. $1 is a derivation path, e.g. 'm/44'/0'/0''. $2 is the elliptic curve name, e.g. 'secp256k1'."
  },
  "permission_manageBip32KeysDescription": {
    "message": "Snap को अपने सीक्रेट रिकवरी फ्रेज के आधार पर, उसे उजागर किए बिना BIP-32 चाबी के जोड़े प्राप्त करने की अनुमति दें। यह $1 पर सभी एकाउंट्स और संपत्तियों तक पूरा एक्सेस प्रदान करता है।\nचाबियों को प्रबंधित करने की शक्ति के साथ, Ethereum (ईवीएम) से परे विभिन्न प्रकार के ब्लॉकचेन प्रोटोकॉल का सपोर्ट Snap कर सकता है।",
    "description": "An extended description for the `snap_getBip32Entropy` permission. $1 is a derivation path (name)"
  },
  "permission_manageBip44Keys": {
    "message": "अपने $1 अकाउंट्स और एसेट्स नियंत्रित करें।",
    "description": "The description for the `snap_getBip44Entropy` permission. $1 is the name of a protocol, e.g. 'Filecoin'."
  },
  "permission_manageBip44KeysDescription": {
    "message": "Snap को अपने सीक्रेट रिकवरी फ्रेज के आधार पर, उसे उजागर किए बिना, BIP-44 चाबी के जोड़े को प्राप्त करने की अनुमति दें। यह $1 पर सभी एकाउंट्स और संपत्तियों तक पूरा एक्सेस प्रदान करता है।\nचाबियों को प्रबंधित करने की शक्ति के साथ, Ethereum (ईवीएम) से परे विभिन्न प्रकार के ब्लॉकचेन प्रोटोकॉल का सपोर्ट Snap कर सकता है।",
    "description": "An extended description for the `snap_getBip44Entropy` permission. $1 is the name of a protocol, e.g., 'Filecoin'."
  },
  "permission_manageNamedBip32Keys": {
    "message": "आपके $1 एकाउंट्स और संपत्तियों को नियंत्रित करें।",
    "description": "The description for the `snap_getBip32Entropy` permission. $1 is a name for the derivation path, e.g., 'Ethereum accounts'. $2 is the plain derivation path, e.g. 'm/44'/0'/0''."
  },
  "permission_manageState": {
    "message": "उसके डेटा को अपने डिवाइस पर स्टोर करें और प्रबंधित करें।",
    "description": "The description for the `snap_manageState` permission"
  },
  "permission_manageStateDescription": {
    "message": "Snap को एन्क्रिप्शन के साथ सुरक्षित रूप से डेटा को स्टोर करने, अपडेट करने और पुनः प्राप्त करने की अनुमति दें। अन्य Snaps इस जानकारी को एक्सेस नहीं कर सकते हैं।",
    "description": "An extended description for the `snap_manageState` permission"
  },
  "permission_notifications": {
    "message": "नोटीफिकेशंस दिखाएं।",
    "description": "The description for the `snap_notify` permission"
  },
  "permission_notificationsDescription": {
    "message": "Snap को MetaMask के भीतर सूचनाएं दिखाने की अनुमति दें। कार्रवाई योग्य या समय-संवेदी जानकारी के लिए एक शॉर्ट नोटिफिकेशन टेक्स्ट को Snap द्वारा ट्रिगर किया जा सकता है।",
    "description": "An extended description for the `snap_notify` permission"
  },
  "permission_rpc": {
    "message": "$1 को इस Snap से सीधे संवाद करने की अनुमति दें।",
    "description": "The description for the `endowment:rpc` permission. $1 is 'other snaps' or 'websites'."
  },
  "permission_rpcDescription": {
    "message": "Snap को मैसेज भेजने और Snap से प्रतिक्रिया प्राप्त करने के लिए $1 को अनुमति दें।",
    "description": "An extended description for the `endowment:rpc` permission. $1 is 'other snaps' or 'websites'."
  },
  "permission_transactionInsight": {
    "message": "ट्रांजैक्शन इनसाइट्स प्राप्त करें और प्रदर्शित करें।",
    "description": "The description for the `endowment:transaction-insight` permission"
  },
  "permission_transactionInsightDescription": {
    "message": "Snap को ट्रांसेक्शन को डिकोड करने और MetaMask UI के भीतर इनसाइट्स दिखाने की अनुमति दें। इसका इस्तेमाल एंटी-फिशिंग और सुरक्षा समाधान के लिए किया जा सकता है।",
    "description": "An extended description for the `endowment:transaction-insight` permission"
  },
  "permission_transactionInsightOrigin": {
    "message": "ट्रांसेक्शन का सुझाव देने वाली वेबसाइटों की स्रोत देखें",
    "description": "The description for the `transactionOrigin` caveat, to be used with the `endowment:transaction-insight` permission"
  },
  "permission_transactionInsightOriginDescription": {
    "message": "Snap को ट्रांसेक्शन का सुझाव देने वाली वेबसाइटों की जड़ों (URI) को देखने की अनुमति दें। इसका इस्तेमाल एंटी-फिशिंग और सुरक्षा समाधान के लिए किया जा सकता है।",
    "description": "An extended description for the `transactionOrigin` caveat, to be used with the `endowment:transaction-insight` permission"
  },
  "permission_unknown": {
    "message": "अज्ञात अनुमति: $1",
    "description": "$1 is the name of a requested permission that is not recognized."
  },
  "permission_viewBip32PublicKeys": {
    "message": "$1 ($2) के लिए अपनी पब्लिक की को देखें।",
    "description": "The description for the `snap_getBip32PublicKey` permission. $1 is a derivation path, e.g. 'm/44'/0'/0''. $2 is the elliptic curve name, e.g. 'secp256k1'."
  },
  "permission_viewBip32PublicKeysDescription": {
    "message": "Snap को $1 के लिए आपकी सार्वजनिक चाबियों (और पतों) को देखने की अनुमति दें। यह एकाउंट्स या संपत्तियों पर कोई नियंत्रण प्रदान नहीं करता है।",
    "description": "An extended description for the `snap_getBip32PublicKey` permission. $1 is a derivation path (name)"
  },
  "permission_viewNamedBip32PublicKeys": {
    "message": "$1 के लिए अपनी पब्लिक की को देखें",
    "description": "The description for the `snap_getBip32PublicKey` permission. $1 is a name for the derivation path, e.g., 'Ethereum accounts'."
  },
  "permission_webAssembly": {
    "message": "वेब असेंबली के लिए सपोर्ट।",
    "description": "The description of the `endowment:webassembly` permission."
  },
  "permission_webAssemblyDescription": {
    "message": "Snap को WebAssembly के माध्यम से निम्न-स्तरीय निष्पादन वातावरण को एक्सेस करने की अनुमति दें।",
    "description": "An extended description of the `endowment:webassembly` permission."
  },
  "permissions": {
    "message": "अनुमतियाँ"
  },
  "permissionsTitle": {
    "message": "अनुमतियां"
  },
  "permissionsTourDescription": {
    "message": "अपने जुड़े हुए अकाउंट ढूंढें और अनुमतियां यहां प्रबंधित करें"
  },
  "personalAddressDetected": {
    "message": "व्यक्तिगत एड्रेस का एड्रेस चला। टोकन कॉन्ट्रैक्ट एड्रेस डालें।"
  },
  "pleaseConfirm": {
    "message": "कृपया कन्फर्म करें"
  },
  "plusXMore": {
    "message": "+ $1 अधिक",
    "description": "$1 is a number of additional but unshown items in a list- this message will be shown in place of those items"
  },
  "popularCustomNetworks": {
    "message": "पॉपुलर कस्टम नेटवर्क"
  },
  "portfolio": {
    "message": "पोर्टफोलियो"
  },
  "portfolioDashboard": {
    "message": "पोर्टफोलियो डैशबोर्ड"
  },
  "preferredLedgerConnectionType": {
    "message": "वरीयता वाले Ledger कनेक्शन के प्रकार",
    "description": "A header for a dropdown in Settings > Advanced. Appears above the ledgerConnectionPreferenceDescription message"
  },
  "preparingSwap": {
    "message": "स्वैप की तैयारी कर रहा है..."
  },
  "prev": {
    "message": "पिछला"
  },
  "primaryCurrencySetting": {
    "message": "प्राथमिक मुद्रा"
  },
  "primaryCurrencySettingDescription": {
    "message": "चेन की ओरिजिनल करेंसी (जैसे ETH) में प्रदर्शित वैल्यूज़ को प्राथमिकता देने के लिए ओरिजिनल को चुनें। अपनी चुना गया फिएट करेंसी में प्रदर्शित वैल्यूज़ को प्राथमिकता देने के लिए फिएट को चुनें।"
  },
  "priorityFee": {
    "message": "प्रायोरिटी फी"
  },
  "priorityFeeProperCase": {
    "message": "प्रायोरिटी फी"
  },
  "privacy": {
    "message": "गोपनीयता"
  },
  "privacyMsg": {
    "message": "गोपनीयता नीति"
  },
  "privateKey": {
    "message": "प्राइवेट की (key)",
    "description": "select this type of file to use to import an account"
  },
  "privateKeyCopyWarning": {
    "message": "$1 के लिए प्राइवेट की (key)",
    "description": "$1 represents the account name"
  },
  "privateKeyWarning": {
    "message": "चेतावनी: इस कुंजी का खुलासा कभी न करें। आपकी निजी कुंजियों के साथ कोई भी व्यक्ति आपके अकाउंट में रखी कोई भी एसेट चुरा सकता है।"
  },
  "privateNetwork": {
    "message": "निजी नेटवर्क"
  },
  "proceedWithTransaction": {
    "message": "मैं फिर भी आगे बढ़ना चाहता हूं"
  },
  "proposedApprovalLimit": {
    "message": "प्रस्तावित एप्रूवल सीमा"
  },
  "provide": {
    "message": "प्रदान करें"
  },
  "publicAddress": {
    "message": "सार्वजनिक एड्रेस"
  },
  "queued": {
    "message": "कतारबद्ध"
  },
  "quoteRate": {
    "message": "उद्धरण का दर"
  },
  "reAddAccounts": {
    "message": "किसी अन्य अकाउंट को फिर से जोड़ें"
  },
  "reAdded": {
    "message": "फिर से जोड़ा गया"
  },
  "readdToken": {
    "message": "आप अपने एकाउंट्स के विकल्प मेन्यू में “टोकन जोड़ें” पर जाकर भविष्य में इस टोकन को वापस जोड़ सकते हैं।"
  },
  "receive": {
    "message": "प्राप्त करें"
  },
  "recipientAddressPlaceholder": {
    "message": "सार्वजनिक एड्रेस (0x) या ENS नाम डालें"
  },
  "recommendedGasLabel": {
    "message": "अनुशंसित"
  },
  "recoveryPhraseReminderBackupStart": {
    "message": "यहां से प्रारंभ करें"
  },
  "recoveryPhraseReminderConfirm": {
    "message": "समझ गया"
  },
  "recoveryPhraseReminderHasBackedUp": {
    "message": "अपने सीक्रेट रिकवरी फ्रेज को हमेशा सुरक्षित और गुप्त स्थान पर रखें।"
  },
  "recoveryPhraseReminderHasNotBackedUp": {
    "message": "अपने सीक्रेट रिकवरी फ्रेज को फिर से बैकअप करने की आवश्यकता है?"
  },
  "recoveryPhraseReminderItemOne": {
    "message": "कभी भी अपना सीक्रेट रिकवरी फ्रेज किसी के साथ शेयर न करें"
  },
  "recoveryPhraseReminderItemTwo": {
    "message": "MetaMask टीम कभी भी आपके सीक्रेट रिकवरी फ्रेज के बारे में नहीं पूछेगी"
  },
  "recoveryPhraseReminderSubText": {
    "message": "आपका सीक्रेट रिकवरी फ्रेज आपके सभी एकाउंट्स को नियंत्रित करता है।"
  },
  "recoveryPhraseReminderTitle": {
    "message": "अपने धन को सुरक्षित रखें"
  },
  "refreshList": {
    "message": "लिस्ट रिफ्रेश करें"
  },
  "reject": {
    "message": "अस्वीकार करें"
  },
  "rejectAll": {
    "message": "सभी को अस्वीकार करें"
  },
  "rejectRequestsDescription": {
    "message": "आप $1 रिक्वेस्ट्स को बैच रूप से अस्वीकार करने वाले हैं।"
  },
  "rejectRequestsN": {
    "message": "$1 रिक्वेस्ट्स को अस्वीकार करें"
  },
  "rejectTxsDescription": {
    "message": "आप $1 ट्रांसेक्शनों को बैच में अस्वीकार करने वाले हैं।"
  },
  "rejectTxsN": {
    "message": "$1 ट्रांसेक्शनों को अस्वीकार करें"
  },
  "rejected": {
    "message": "रिजेक्ट"
  },
  "remember": {
    "message": "याद रखें:"
  },
  "remove": {
    "message": "हटाएं"
  },
  "removeAccount": {
    "message": "अकाउंट हटाएं"
  },
  "removeAccountDescription": {
    "message": "यह अकाउंट आपके वॉलेट से निकाल दिया जाएगा। कृपया पक्का करें कि जारी रखने से पहले आपके पास इस इम्पोर्टित अकाउंट के लिए ओरिजिनल सीक्रेट रिकवरी फ्रेज या प्राइवेट की (key) है। आप अकाउंट ड्रॉप-डाउन से फिर से अकाउंट इम्पोर्ट कर सकते हैं या बना सकते हैं। "
  },
  "removeJWT": {
    "message": "कस्टोडियन टोकन हटाएं"
  },
  "removeJWTDescription": {
    "message": "क्या आप सुनिश्चित हैं कि आप इस टोकन को हटाना चाहते हैं? इस टोकन को सौंपे गए सभी एकाउंट्स को एक्सटेंशन से भी हटा दिया जाएगा: "
  },
  "removeNFT": {
    "message": "NFT हटाएं"
  },
  "removeNftMessage": {
    "message": "NET सफलतापूर्वक हटा दिया गया!"
  },
  "removeSnap": {
    "message": "Snap हटाएं"
  },
  "removeSnapConfirmation": {
    "message": "क्या आप वाकई $1 को हटाना चाहते हैं?",
    "description": "$1 represents the name of the snap"
  },
  "removeSnapDescription": {
    "message": "ये कदम Snap और उसके डेटा को हटा देगा और आपकी दी गई अनुमतियों को कैंसिल कर देगा।"
  },
  "replace": {
    "message": "बदलें"
  },
  "requestFlaggedAsMaliciousFallbackCopyReason": {
    "message": "सुरक्षा प्रोवाइडर ने अतिरिक्त जानकारी शेयर नहीं की है"
  },
  "requestFlaggedAsMaliciousFallbackCopyReasonTitle": {
    "message": "रिक्वेस्ट बुरी नीयत वाला के रूप में फ़्लैग किया गया"
  },
  "requestMayNotBeSafe": {
    "message": "रिक्वेस्ट सुरक्षित नहीं हो सकता है"
  },
  "requestMayNotBeSafeError": {
    "message": "सुरक्षा प्रोवाइडर को किसी भी ज्ञात बुरी नीयत वाला एक्टिविटी का एड्रेस नहीं चला, लेकिन इसे जारी रखना अभी भी सुरक्षित नहीं हो सकता है।"
  },
  "requestNotVerified": {
    "message": "रिक्वेस्ट वेरीफ़ाई नहीं है"
  },
  "requestNotVerifiedError": {
    "message": "किसी गड़बड़ी के कारण, इस रिक्वेस्ट को सुरक्षा प्रोवाइडर द्वारा वेरीफ़ाई नहीं किया गया था। सावधानी के साथ आगे बढ़ना।"
  },
  "requestsAwaitingAcknowledgement": {
    "message": "रिक्वेस्ट्स के स्वीकार किए जाने की प्रतीक्षा की जा रही है"
  },
  "required": {
    "message": "आवश्यक"
  },
  "reset": {
    "message": "रीसेट करें"
  },
  "resetWallet": {
    "message": "वॉलेट रीसेट करें"
  },
  "resetWalletSubHeader": {
    "message": "MetaMask आपके पासवर्ड की कॉपी नहीं रखता है। अगर आपको अपना अकाउंट अनलॉक करने में दिक्कत हो रही है, तो आपको अपना वॉलेट रीसेट करना होगा। सीक्रेट रिकवरी फ़्रेज़ प्रदान करके आप ऐसा कर सकते हैं जिसका इस्तेमाल आपने अपना वॉलेट सेट करते समय किया था।"
  },
  "resetWalletUsingSRP": {
    "message": "इस कदम से इस डिवाइस से आपके वर्तमान वॉलेट और सीक्रेट रिकवरी फ़्रेज़ मिट जाएंगे, साथ ही, आपके द्वारा चुने गए अकाउंटों की लिस्ट भी हट जाएगी। सीक्रेट रिकवरी फ़्रेज़ के साथ रीसेट करने के बाद, आपको सीक्रेट रिकवरी फ़्रेज़ के आधार पर आकाउंटों की एक लिस्ट दिखाई देगी जिसका इस्तेमाल आप रीसेट करने के लिए करते हैं। इस नई लिस्ट में ऑटोमेटिक तरीके से उन अकाउंटों को शामिल किया जाएगा जिनके अंदर बैलेंस है। आप पहले बनाए गए को भी $1 कर पाएंगे। आपके द्वारा इंपोर्ट किए गए कस्टम अकाउंट्स का $2 होना जरूरी होगा, और आपके द्वारा किसी अकाउंट में जोड़े गए किसी भी कस्टम टोकन के लिए $3 होना भी जरूरी होगा।"
  },
  "resetWalletWarning": {
    "message": "आगे बढ़ने से पहले ये पक्का करें कि आप सही सीक्रेट रिकवरी फ़्रेज़ का इस्तेमाल कर रहे हैं। इसे आप अनडू नहीं कर पाएंगे।"
  },
  "restartMetamask": {
    "message": "MetaMask को फिर से शुरू करें"
  },
  "restore": {
    "message": "रीस्टोर करें"
  },
  "restoreFailed": {
    "message": "प्रदान की गई फाइल से आपके डेटा को रीस्टोर नहीं किया जा सकता"
  },
  "restoreSuccessful": {
    "message": "आपके डेटा को सफलतापूर्वक रीस्टोर किया गया है"
  },
  "restoreUserData": {
    "message": "यूज़र डेटा रीस्टोर करें"
  },
  "restoreUserDataDescription": {
    "message": "वरीयताएं और अकाउंट एड्रेस से युक्त यूज़र सेटिंग्स को आप पहले से बैकअप की गई JSON फाइल से रीस्टोर सकते हैं।"
  },
  "resultPageError": {
    "message": "गड़बड़ी"
  },
  "resultPageErrorDefaultMessage": {
    "message": "परिचालन नहीं हो पाया।"
  },
  "resultPageSuccess": {
    "message": "सफल"
  },
  "resultPageSuccessDefaultMessage": {
    "message": "परिचालन सफलतापूर्वक पूरा हुआ।"
  },
  "retryTransaction": {
    "message": "ट्रांसेक्शन का फिर से कोशिश करें"
  },
  "reusedTokenNameWarning": {
    "message": "यहां पर एक टोकन आपके द्वारा देखे जाने वाले दूसरे टोकन से प्रतीक का पुनः इस्तेमाल करता है, यह भ्रामक या धोखाधड़ी वाला हो सकता है।"
  },
  "revealSeedWords": {
    "message": "सीक्रेट रिकवरी फ्रेज प्रकट करें"
  },
  "revealSeedWordsDescription1": {
    "message": "$1 प्रदान करता है $2",
    "description": "This is a sentence consisting of link using 'revealSeedWordsSRPName' as $1 and bolded text using 'revealSeedWordsDescription3' as $2."
  },
  "revealSeedWordsDescription2": {
    "message": "MetaMask एक $1 है। इसका मतलब आप आपने SRP के मालिक हैं।",
    "description": "$1 is text link with the message from 'revealSeedWordsNonCustodialWallet'"
  },
  "revealSeedWordsDescription3": {
    "message": "आपके वॉलेट और फंड तक पूरी एक्सेस।\n"
  },
  "revealSeedWordsNonCustodialWallet": {
    "message": "गैर-कस्टोडियल वॉलेट"
  },
  "revealSeedWordsQR": {
    "message": "QR"
  },
  "revealSeedWordsSRPName": {
    "message": "सीक्रेट रिकवरी फ्रेज (SRP)"
  },
  "revealSeedWordsText": {
    "message": "टेक्स्ट"
  },
  "revealSeedWordsWarning": {
    "message": "यह पक्का करें कि कोई भी आपकी स्क्रीन ना देख रहा हो। $1",
    "description": "$1 is bolded text using the message from 'revealSeedWordsWarning2'"
  },
  "revealSeedWordsWarning2": {
    "message": "MetaMask सपोर्ट कभी इसका रिक्वेस्ट नहीं करेगा।",
    "description": "The bolded texted in the second part of 'revealSeedWordsWarning'"
  },
  "revealTheSeedPhrase": {
    "message": "सीड फ़्रेज़ दिखाएं"
  },
  "revokeAllTokensTitle": {
    "message": "आपके सभी $1 को एक्सेस और ट्रांसफ़र करने की अनुमति निरस्त करें?",
    "description": "$1 is the symbol of the token for which the user is revoking approval"
  },
  "revokeAllTokensTitleWithoutSymbol": {
    "message": "आपके सभी NFT's को $1 से एक्सेस और ट्रांसफ़र करने की अनुमति कैंसिल करें?",
    "description": "$1 is a link to contract on the block explorer when we're not able to retrieve a erc721 or erc1155 name"
  },
  "revokeApproveForAllDescription": {
    "message": "यह बिना किसी नोटिस के आपके सभी $1 तक पहुंचने और ट्रांसफ़र करने के लिए किसी थर्ड पार्टी की अनुमति को निरस्त करता है।",
    "description": "$1 is either a string or link of a given token symbol or name"
  },
  "revokeApproveForAllDescriptionWithoutSymbol": {
    "message": "यह बिना किसी सूचना के आपके सभी NFT को $1 से एक्सेस और ट्रांसफ़र करने के लिए किसी थर्ड पार्टी की अनुमति को कैंसिल कर देता है।",
    "description": "$1 is a link to contract on the block explorer when we're not able to retrieve a erc721 or erc1155 name"
  },
  "revokePermission": {
    "message": "अनुमति कैंसिल करने की"
  },
  "revokeSpendingCap": {
    "message": "अपने $1 के लिए खर्च करने की लिमिट को हटा दें",
    "description": "$1 is a token symbol"
  },
  "revokeSpendingCapTooltipText": {
    "message": "यह थर्ड पार्टी आपके वर्तमान या भविष्य के और ज्यादा टोकन खर्च करने में असमर्थ होगा।"
  },
  "rpcUrl": {
    "message": "नया RPC URL"
  },
  "safeTransferFrom": {
    "message": "से सुरक्षित ट्रांसफर"
  },
  "save": {
    "message": "सेव करें"
  },
  "scanInstructions": {
    "message": "QR कोड को अपने कैमरे के सामने रखें"
  },
  "scanQrCode": {
    "message": "QR कोड स्कैन करें"
  },
  "scrollDown": {
    "message": "नीचे स्क्रॉल करें"
  },
  "search": {
    "message": "खोजें"
  },
  "searchAccounts": {
    "message": "अकाउंट्स खोजें"
  },
  "searchResults": {
    "message": "खोज परिणाम"
  },
  "secretRecoveryPhrase": {
    "message": "सीक्रेट रिकवरी फ्रेज"
  },
  "secureWallet": {
    "message": "सुरक्षित वॉलेट"
  },
  "security": {
    "message": "सुरक्षा"
  },
  "securityAlert": {
    "message": "$1 और $2 से सुरक्षा चेतावनी"
  },
  "securityAlerts": {
    "message": "सुरक्षा चेतावनी"
  },
  "securityAlertsDescription": {
    "message": "यह फ़ीचर आपकी प्राइवेसी को सुरक्षित रखते हुए, ट्रांसेक्शन और सिग्नेचर रिक्वेस्ट का ध्यान से रिव्यु करके आपको Ethereum Mainnet पर बुरी नीयत वाली गतिविधि के प्रति अलर्ट करता है। जो थर्ड पार्टी यह सर्विस देते हैं उनके साथ आपका डेटा शेयर नहीं किया जाता है। किसी भी रिक्वेस्ट को मंज़ूरी देने से पहले हमेशा पूरी जांच-पड़ताल ज़रूर करें। इस बात की कोई गारंटी नहीं है कि इस फ़ीचर के माध्यम से बुरी नीयत से की गई सभी गतिविधियों का पता लगाया जा सकेगा।"
  },
  "securityAndPrivacy": {
    "message": "सुरक्षा और गोपनीयता"
  },
  "securityProviderPoweredBy": {
    "message": "$1 द्वारा पावर्ड",
    "description": "The security provider that is providing data"
  },
  "seeDetails": {
    "message": "ब्यौरा देखें"
  },
  "seedPhraseConfirm": {
    "message": "सीक्रेट रिकवरी फ्रेज की कन्फर्म करें"
  },
  "seedPhraseEnterMissingWords": {
    "message": "सीक्रेट रिकवरी फ्रेज की कन्फर्म करें"
  },
  "seedPhraseIntroNotRecommendedButtonCopy": {
    "message": "मुझे बाद में याद दिलाएं (अनुशंसित नहीं)"
  },
  "seedPhraseIntroRecommendedButtonCopy": {
    "message": "मेरा वॉलेट सुरक्षित करें (अनुशंसित)"
  },
  "seedPhraseIntroSidebarBulletFour": {
    "message": "लिखें और कई गुप्त स्थानों में स्टोर करें।"
  },
  "seedPhraseIntroSidebarBulletOne": {
    "message": "पासवर्ड मैनेजर में सेव करें"
  },
  "seedPhraseIntroSidebarBulletThree": {
    "message": "सेफ डिपॉजिट बॉक्स में स्टोर करें।"
  },
  "seedPhraseIntroSidebarCopyOne": {
    "message": "आपका सीक्रेट रिकवरी फ्रेज 12- शब्दों का फ्रेज है जो आपके वॉलेट और धन के लिए “मास्टर कुंजी” है।"
  },
  "seedPhraseIntroSidebarCopyThree": {
    "message": "यदि कोई व्यक्ति आपका रिकवरी फ्रेज मांगता है, तो संभावना है कि वे आपको धोखा देने की कोशिश कर रहे हैं।"
  },
  "seedPhraseIntroSidebarCopyTwo": {
    "message": "कभी भी अपना सीक्रेट रिकवरी फ्रेज शेयर न करें, MetaMask के साथ भी नहीं!"
  },
  "seedPhraseIntroSidebarTitleOne": {
    "message": "सीक्रेट रिकवरी फ्रेज क्या है?"
  },
  "seedPhraseIntroSidebarTitleThree": {
    "message": "क्या मुझे अपना सीक्रेट रिकवरी फ्रेज शेयर करना चाहिए?"
  },
  "seedPhraseIntroSidebarTitleTwo": {
    "message": "मैं अपना सीक्रेट रिकवरी फ्रेज कैसे सहेजूं?"
  },
  "seedPhraseIntroTitle": {
    "message": "अपने वॉलेट को सुरक्षित करें"
  },
  "seedPhraseIntroTitleCopy": {
    "message": "शुरुआत करने से पहले, अपने सीक्रेट रिकवरी फ्रेज और अपने वॉलेट को सुरक्षित रखने के तरीके के बारे में जानने के लिए यह छोटा-सा वीडियो देखें।"
  },
  "seedPhraseReq": {
    "message": "सीक्रेट रिकवरी फ्रेज में 12, 15, 18, 21 या 24 शब्द होते हैं"
  },
  "seedPhraseWriteDownDetails": {
    "message": "12-शब्दों के इस सीक्रेट रिकवरी फ्रेज को लिखें और ऐसे स्थान पर सेव करें, जहां आप भरोसा करते हैं और केवल आप ही पहुंच सकते हैं।"
  },
  "seedPhraseWriteDownHeader": {
    "message": "अपना सीक्रेट रिकवरी फ्रेज लिखें"
  },
  "select": {
    "message": "चयन करें"
  },
  "selectAccounts": {
    "message": "इस साइट पर इस्तेमाल करने के लिए अकाउंट (एकाउंट्स) को चुनें"
  },
  "selectAccountsForSnap": {
    "message": "इस Snap के साथ इस्तेमाल करने के लिए अकाउंट(एकाउंट्स) को चुनने की"
  },
  "selectAll": {
    "message": "सभी को चुनें"
  },
  "selectAllAccounts": {
    "message": "सभी एकाउंट्स को चुनें"
  },
  "selectAnAccount": {
    "message": "किसी अकाउंट को चुनें"
  },
  "selectAnAccountAlreadyConnected": {
    "message": "यह अकाउंट पहले ही MetaMask से जुड़ा हुआ है"
  },
  "selectAnAccountHelp": {
    "message": "MetaMask Institutional में इस्तेमाल करने के लिए कस्टोडियन एकाउंट्स को चुनें।"
  },
  "selectAnAction": {
    "message": "एक एक्शन चुनें"
  },
  "selectHdPath": {
    "message": "HD पथ को चुनें"
  },
  "selectJWT": {
    "message": "टोकन चुनें"
  },
  "selectNFTPrivacyPreference": {
    "message": "सेटिंग्स में NFT डिटेक्शन चालू करें"
  },
  "selectPathHelp": {
    "message": "यदि आपको अपेक्षित अकाउंट दिखाई नहीं देते हैं, तो HD पथ बदलने की कोशिश करें।"
  },
  "selectType": {
    "message": "प्रकार को चुनें"
  },
  "selectingAllWillAllow": {
    "message": "सभी को चुनने से यह साइट आपके सभी चालू एकाउंट्स को देखने की अनुमति देगी। पक्का करें कि आप इस साइट पर भरोसा करते हैं।"
  },
  "send": {
    "message": "भेजें"
  },
  "sendBugReport": {
    "message": "हमें एक बग रिपोर्ट भेजें।"
  },
  "sendDescription": {
    "message": "किसी भी खाता में क्रिप्टो भेजें"
  },
  "sendSpecifiedTokens": {
    "message": "$1 भेजें",
    "description": "Symbol of the specified token"
  },
  "sendTo": {
    "message": "को भेजें"
  },
  "sendTokens": {
    "message": "टोकन भेजें"
  },
  "sendingDisabled": {
    "message": "ERC-1155 NFT एसेट्स भेजने को अभी सपोर्ट नहीं किया जाता।"
  },
  "sendingNativeAsset": {
    "message": "$1 भेजा जा रहा है",
    "description": "$1 represents the native currency symbol for the current network (e.g. ETH or BNB)"
  },
  "sendingToTokenContractWarning": {
    "message": "चेतावनी: आप एक टोकन कॉन्ट्रैक्ट को भेजने वाले हैं जिसके परिणामस्वरूप धन की हानि हो सकती है। $1",
    "description": "$1 is a clickable link with text defined by the 'learnMoreUpperCase' key. The link will open to a support article regarding the known contract address warning"
  },
  "sepolia": {
    "message": "Sepolia टेस्ट नेटवर्क"
  },
  "setAdvancedPrivacySettingsDetails": {
    "message": "MetaMask उत्पाद की उपयोगिता और सुरक्षा को बढ़ाने के लिए इन विश्वसनीय तीसरे-पक्ष की सेवाओं का इस्तेमाल करता है।"
  },
  "setApprovalForAll": {
    "message": "सभी के लिए स्वीकृति सेट करें"
  },
  "setApprovalForAllTitle": {
    "message": "बिना किसी खर्च की लिमिट के $1 एप्रूव करें",
    "description": "The token symbol that is being approved"
  },
  "settingAddSnapAccount": {
    "message": "Snap अकाउंट जोड़ें"
  },
  "settings": {
    "message": "सेटिंग"
  },
  "settingsSearchMatchingNotFound": {
    "message": "कोई मेल खाने वाला परिणाम नहीं मिला।"
  },
  "show": {
    "message": "दिखाएं"
  },
  "showFiatConversionInTestnets": {
    "message": "टेस्ट नेटवर्क पर कन्वर्शन दिखाएं"
  },
  "showFiatConversionInTestnetsDescription": {
    "message": "टेस्ट नेटवर्क पर फिएट कन्वर्शन दिखाने के लिए इसको चुनें"
  },
  "showHexData": {
    "message": "हेक्स डेटा दिखाएं"
  },
  "showHexDataDescription": {
    "message": "भेजने की स्क्रीन पर हेक्स डेटा फील्ड दिखाने के लिए इसको चुनें"
  },
  "showIncomingTransactions": {
    "message": "आने वाले ट्रांसेक्शन दिखाएं"
  },
  "showIncomingTransactionsDescription": {
    "message": "लेनदेन सूची में आने वाले लेनदेन को दिखाने के लिए Etherscan का उपयोग करने के लिए इसका चयन करें",
    "description": "$1 is the link to etherscan url and $2 is the link to the privacy policy of consensys APIs"
  },
  "showIncomingTransactionsInformation": {
    "message": "यह हर उस नेटवर्क पर निर्भर करता है जिसे आपके Ethereum एड्रेस और आपके IP एड्रेस का एक्सेस होगा।"
  },
  "showMore": {
    "message": "अधिक दिखाएं"
  },
  "showNft": {
    "message": "NFT दिखाएं"
  },
  "showPermissions": {
    "message": "अनुमतियां दिखाएं"
  },
  "showPrivateKey": {
    "message": "प्राइवेट की (key) दिखाएं"
  },
  "showTestnetNetworks": {
    "message": "परीक्षण नेटवर्क दिखाएं"
  },
  "showTestnetNetworksDescription": {
    "message": "नेटवर्क लिस्ट में परीक्षण नेटवर्क दिखाने के लिए इसे चुनें"
  },
  "sigRequest": {
    "message": "हस्ताक्षर का अनुरोध"
  },
  "sign": {
    "message": "हस्ताक्षर करें"
  },
  "signatureRequest": {
    "message": "हस्ताक्षर का अनुरोध"
  },
  "signatureRequestGuidance": {
    "message": "यदि आप कंटेंट को पूरी तरह से समझते हैं और रिक्वेस्ट करने वाली साइट पर भरोसा करते हैं तो ही इस मैसेज पर हस्ताक्षर करें।"
  },
  "signatureRequestWarning": {
    "message": "इस मैसेज पर हस्ताक्षर करना खतरनाक हो सकता है। हो सकता है कि आप इस मैसेज के दूसरे सिरे पर पार्टी को अपने अकाउंट और संपत्ति का पूर्ण नियंत्रण दे रहे हों। इसका मतलब है कि वे किसी भी समय आपका अकाउंट खाली कर सकते हैं। सावधानी के साथ आगे बढ़ें। $1."
  },
  "signed": {
    "message": "हस्ताक्षर किया गया"
  },
  "signin": {
    "message": "साइन-इन करें"
  },
  "simulationErrorMessageV2": {
    "message": "हम गैस का अनुमान नहीं लगा पाए। कॉन्ट्रैक्ट में कोई गड़बड़ी हो सकती है और यह ट्रांसेक्शन विफल हो सकता है।"
  },
  "skip": {
    "message": "छोड़ें"
  },
  "skipAccountSecurity": {
    "message": "अकाउंट सुरक्षा छोड़ें?"
  },
  "skipAccountSecurityDetails": {
    "message": "मैं समझता हूं कि जब तक मैं अपने सीक्रेट रिकवरी फ्रेज का बैकअप नहीं लेता, मैं अपने अकाउंट और उनकी सभी संपत्ति खो सकता हूं।"
  },
  "smartContracts": {
    "message": "स्मार्ट कॉन्ट्रैक्ट्स"
  },
  "smartSwap": {
    "message": "स्मार्ट स्वैप"
  },
  "smartSwapsAreHere": {
    "message": "स्मार्ट स्वैप यहां हैं!"
  },
  "smartSwapsDescription": {
    "message": "MetaMask के स्वैप अब और अधिक स्मार्ट हो गए हैं! इन हेतु सहायता के लिए स्मार्ट स्वैप को इनेबल करने से MetaMask आपके स्वैप को प्रोग्रामेटिक रूप से ऑप्टिमाइज कर पाएगा:"
  },
  "smartSwapsErrorNotEnoughFunds": {
    "message": "स्मार्ट स्वैप के लिए पर्याप्त फंड नहीं है।"
  },
  "smartSwapsErrorUnavailable": {
    "message": "स्मार्ट स्वैप अस्थायी रूप से अनुपलब्ध हैं।"
  },
  "smartSwapsSubDescription": {
    "message": "* स्मार्ट स्वैप कई बार आपके ट्रांसेक्शन को निजी तौर पर सबमिट करने की कोशिश करेगा। यदि सभी प्रयास विफल हो जाते हैं, तो यह सुनिश्चित करने के लिए ट्रांसेक्शन सार्वजनिक रूप से प्रसारित किया जाएगा कि आपका स्वैप सफलतापूर्वक पूरा हो गया है।"
  },
  "snapConfigure": {
    "message": "कॉन्फिगर करें"
  },
  "snapConnectionWarning": {
    "message": "$1 चाहता है कि $2 के साथ जुड़े. तभी आगे बढ़ें अगर आप इस वेबसाइट पर भरोसा करते हैं।",
    "description": "$2 is the snap and $1 is the dapp requesting connection to the snap."
  },
  "snapContent": {
    "message": "यह कंटेंट $1 से आ रही है",
    "description": "This is shown when a snap shows transaction insight information in the confirmation UI. $1 is a link to the snap's settings page with the link text being the name of the snap."
  },
  "snapCreateAccountSubtitle": {
    "message": "MetaMask Snaps का इस्तेमाल करके अपने नए अकाउंट को सुरक्षित करने का तरीका चुनें।"
  },
  "snapCreateAccountTitle": {
    "message": "एक $1 वाला अकाउंट बनाएं",
    "description": "Title of the Create Snap Account Page, $1 is the text using a different color"
  },
  "snapCreateAccountTitle2": {
    "message": "Snap",
    "description": "$1 of the snapCreateAccountTitle"
  },
  "snapCreatedByMetaMask": {
    "message": "MetaMask द्वारा"
  },
  "snapDetailAudits": {
    "message": "ऑडिट करें"
  },
  "snapDetailDeveloper": {
    "message": "डेवलपर"
  },
  "snapDetailLastUpdated": {
    "message": "अपडेट किया गया"
  },
  "snapDetailManageSnap": {
    "message": "Snap को प्रबंधित करें"
  },
  "snapDetailTags": {
    "message": "टैग"
  },
  "snapDetailVersion": {
    "message": "वर्शन"
  },
  "snapDetailWebsite": {
    "message": "वेबसाइट"
  },
  "snapDetailsCreateASnapAccount": {
    "message": "एक Snap अकाउंट बनाएं"
  },
  "snapDetailsInstalled": {
    "message": "इंस्टॉल किया गया"
  },
  "snapError": {
    "message": "Snap एरर: '$1'. एरर कोड: '$2'",
    "description": "This is shown when a snap encounters an error. $1 is the error message from the snap, and $2 is the error code."
  },
  "snapInstall": {
    "message": "Snap इंस्टाल करें"
  },
  "snapInstallRequest": {
    "message": "$1 इंस्टॉल करने से इसे निम्नलिखित अनुमतियां मिलती हैं। अगर आप $1 पर भरोसा करते हैं तो ही जारी रखें।",
    "description": "$1 is the snap name."
  },
  "snapInstallSuccess": {
    "message": "इंस्टॉलेशन समाप्त"
  },
  "snapInstallWarningCheck": {
    "message": "ये पुष्टि करने के लिए कि आप समझते हैं, सभी बॉक्स पर सही का निशान लगाएं।",
    "description": "Warning message used in popup displayed on snap install. $1 is the snap name."
  },
  "snapInstallWarningCheckPlural": {
    "message": "ये पुष्टि करने के लिए कि आप समझते हैं, सभी बॉक्स पर सही का निशान लगाएं:",
    "description": "Warning message used in popup displayed on snap install when having multiple permissions. $1 is the snap name."
  },
  "snapInstallWarningHeading": {
    "message": "सावधानी से आगे बढ़ें"
  },
  "snapInstallWarningKeyAccess": {
    "message": "आप स्नैप \"$1\" के लिए $2 कुंजी का एक्सेस प्रदान कर रहे हैं। यह अपरिवर्तनीय है और आपके $2 खातों और संपत्तियों पर \"$1\" नियंत्रण प्रदान करता है। आगे बढ़ने से पहले सुनिश्चित करें कि आप \"$1\" पर भरोसा करते हैं।",
    "description": "The first parameter is the name of the snap and the second one is the protocol"
  },
  "snapInstallWarningPublicKeyAccess": {
    "message": "$1 को $2 की सार्वजनिक कुंजी का एक्सेस प्रदान करें",
    "description": "The first parameter is the name of the snap and the second one is the protocol"
  },
  "snapInstallationErrorDescription": {
    "message": "$1 इंस्टॉल नहीं किया जा सका.",
    "description": "Error description used when snap installation fails. $1 is the snap name."
  },
  "snapInstallationErrorTitle": {
    "message": "इंस्टॉलेशन नहीं हो पाया",
    "description": "Error title used when snap installation fails."
  },
  "snapIsAudited": {
    "message": "ऑडिट किया गया"
  },
  "snapResultError": {
    "message": "गड़बड़ी"
  },
  "snapResultSuccess": {
    "message": "सफल"
  },
  "snapResultSuccessDescription": {
    "message": "$1 इस्तेमाल के लिए तैयार है"
  },
  "snapUpdate": {
    "message": "Snap अपडेट करें"
  },
  "snapUpdateAvailable": {
    "message": "अपडेट उपलब्ध है"
  },
  "snapUpdateErrorDescription": {
    "message": "$1 अपडेट नहीं किया जा सका।",
    "description": "Error description used when snap update fails. $1 is the snap name."
  },
  "snapUpdateErrorTitle": {
    "message": "अपडेट नहीं हो पाया",
    "description": "Error title used when snap update fails."
  },
  "snapUpdateRequest": {
    "message": "$1 $2 को $3 से अपडेट करना चाहते हैं जो इसे निम्नलिखित अनुमतियां देती है। यदि आप $2 पर भरोसा करते हैं तो ही जारी रखें।",
    "description": "$1 is the dApp origin requesting the snap, $2 is the snap name and $3 is the snap version."
  },
  "snapUpdateSuccess": {
    "message": "अपडेट समाप्त"
  },
  "snaps": {
    "message": "Snaps"
  },
  "snapsInsightLoading": {
    "message": "ट्रांजैक्शन इनसाइट लोड हो रही है..."
  },
  "snapsInvalidUIError": {
    "message": "Snap द्वारा निर्दिष्ट किया गया UI ग़लत है।"
  },
  "snapsNoInsight": {
    "message": "Snap ने कोई इनसाइट नहीं लौटाई"
  },
  "snapsPrivacyWarningFirstMessage": {
    "message": "आप स्वीकार करते हैं कि आप जिस Snap को इंस्टॉल करने जा रहे हैं वह एक थर्ड पार्टी सेवा है जैसा कि Consensys $1 में परिभाषित किया गया है। थर्ड पार्टी सेवाओं का आपका इस्तेमाल थर्ड पार्टी सेवा प्रोवाइडर द्वारा निर्धारित अलग नियमों और शर्तों द्वारा नियंत्रित होता है। आप अपने जोखिम पर थर्ड पार्टी सेवा का एक्सेस करते हैं, उस पर भरोसा करते हैं या उसका इस्तेमाल करते हैं। थर्ड पार्टी सेवाओं के आपके इस्तेमाल के कारण किसी भी नुकसान के लिए Consensys सभी जिम्मेदारियों और उत्तरदायित्वों को अस्वीकार करता है।",
    "description": "First part of a message in popup modal displayed when installing a snap for the first time. $1 is terms of use link."
  },
  "snapsPrivacyWarningSecondMessage": {
    "message": "थर्ड पार्टी सेवाओं के साथ आप जो भी सूचना शेयर करते हैं, उसे उन थर्ड पार्टी सेवाओं द्वारा उनकी अपनी गोपनीयता नीतियों के अनुसार सीधे एकत्र की जाएगी। अधिक जानकारी के लिए कृपया उनकी गोपनीयता नीतियां देखें।",
    "description": "Second part of a message in popup modal displayed when installing a snap for the first time."
  },
  "snapsPrivacyWarningThirdMessage": {
    "message": "Consensys के पास उस सूचना का एक्सेस नहीं है जो आप इन थर्ड पार्टियों से शेयर करते हैं।",
    "description": "Third part of a message in popup modal displayed when installing a snap for the first time."
  },
  "snapsSettingsDescription": {
    "message": "अपने Snaps प्रबंधित करें"
  },
  "snapsTermsOfUse": {
    "message": "इस्तेमाल की शर्तें"
  },
  "snapsToggle": {
    "message": "कोई Snap तभी चलेगा जब उसे इनेबल किया गया हो"
  },
  "snapsUIError": {
    "message": "अधिक सहायता के लिए $1 के निर्माताओं से कॉन्टेक्ट करें।",
    "description": "This is shown when the insight snap throws an error. $1 is the snap name"
  },
  "someNetworksMayPoseSecurity": {
    "message": "कुछ नेटवर्क सुरक्षा और/या गोपनीयता संबंधी जोखिम पैदा कर सकते हैं। नेटवर्क जोड़ने और इस्तेमाल करने से पहले जोखिमों को समझें।"
  },
  "somethingIsWrong": {
    "message": "कुछ गड़बड़ हो गया है। पेज को फिर से लोड करने की कोशिश करें।"
  },
  "somethingWentWrong": {
    "message": "ओह! कुछ गलत हो गया।"
  },
  "speedUp": {
    "message": "जल्दी करें"
  },
  "speedUpCancellation": {
    "message": "इस रद्दीकरण को गति दें"
  },
  "speedUpExplanation": {
    "message": "हमने मौजूदा नेटवर्क स्थितियों के आधार पर गैस फ़ीस को अपडेट किया है और इसे कम से कम 10% (नेटवर्क के लिए जरूरी) बढ़ा दिया है।"
  },
  "speedUpPopoverTitle": {
    "message": "ट्रांसेक्शन में तेज़ी लाएं"
  },
  "speedUpTooltipText": {
    "message": "नया गैस फ़ीस"
  },
  "speedUpTransaction": {
    "message": "इस ट्रांसेक्शन को गति दें"
  },
  "spendLimitInsufficient": {
    "message": "खर्च की लिमिट कम है"
  },
  "spendLimitInvalid": {
    "message": "खर्च की लिमिट ग़लत है; एक सकारात्मक संख्या होनी चाहिए"
  },
  "spendLimitPermission": {
    "message": "खर्च की लिमिट की अनुमति"
  },
  "spendLimitRequestedBy": {
    "message": "$1 द्वारा अनुरोधित खर्च की लिमिट",
    "description": "Origin of the site requesting the spend limit"
  },
  "spendLimitTooLarge": {
    "message": "खर्च की लिमिट बहुत अधिक है"
  },
  "spendingCap": {
    "message": "खर्च करने की लिमिट"
  },
  "spendingCapError": {
    "message": "गड़बड़ी: केवल संख्या डालें"
  },
  "spendingCapErrorDescription": {
    "message": "केवल वही संख्या डालें जिसे आप अभी या भविष्य में $1 तक ऐक्सेस करने में सहज महसूस करते हैं। आप टोकन सीमा को बाद में कभी भी बढ़ा सकते हैं।",
    "description": "$1 is origin of the site requesting the token limit"
  },
  "spendingCapRequest": {
    "message": "आपके $1 के लिए खर्च करने की लिमिट का अनुरोध"
  },
  "srpInputNumberOfWords": {
    "message": "मेरे पास एक $1-शब्द का फ़्रेज़ है",
    "description": "This is the text for each option in the dropdown where a user selects how many words their secret recovery phrase has during import. The $1 is the number of words (either 12, 15, 18, 21, or 24)."
  },
  "srpPasteFailedTooManyWords": {
    "message": "पेस्ट नहीं हो पाया क्योंकि उसमें 24 से ज़्यादा शब्द हैं। सीक्रेट रिकवरी फ़्रेज़ में अधिकतम 24 शब्द हो सकते हैं।",
    "description": "Description of SRP paste error when the pasted content has too many words"
  },
  "srpPasteTip": {
    "message": "आप अपना पूरा सीक्रेट रिकवरी फ़्रेज किसी भी फ़ील्ड में पेस्ट कर सकते हैं",
    "description": "Our secret recovery phrase input is split into one field per word. This message explains to users that they can paste their entire secrete recovery phrase into any field, and we will handle it correctly."
  },
  "srpSecurityQuizGetStarted": {
    "message": "शुरू करें"
  },
  "srpSecurityQuizImgAlt": {
    "message": "बीच में एक कीहोल वाली एक आई और तीन फ्लोटिंग पासवर्ड फील्ड"
  },
  "srpSecurityQuizIntroduction": {
    "message": "अपना सीक्रेट रिकवरी फ्रेज़ प्रकट करने के लिए, आपको दो प्रश्नों का सही उत्तर देना होगा"
  },
  "srpSecurityQuizQuestionOneQuestion": {
    "message": "यदि आप अपना सीक्रेट रिकवरी फ्रेज़ खो देते हैं, तो MetaMask..."
  },
  "srpSecurityQuizQuestionOneRightAnswer": {
    "message": "आपकी मदद नहीं कर सकता"
  },
  "srpSecurityQuizQuestionOneRightAnswerDescription": {
    "message": "इसे लिख लें, इसे किसी धातु पर उकेर दें, या इसे कई गुप्त स्थानों पर रखें ताकि आप इसे कभी न खोएं। यदि आप इसे खो देते हैं, तो यह हमेशा के लिए चला जाता है।"
  },
  "srpSecurityQuizQuestionOneRightAnswerTitle": {
    "message": "सही! आपके सीक्रेट रिकवरी फ्रेज़ को वापस पाने में कोई भी सहायता नहीं कर सकता"
  },
  "srpSecurityQuizQuestionOneWrongAnswer": {
    "message": "आपके लिए इसे वापस ला सकते हैं"
  },
  "srpSecurityQuizQuestionOneWrongAnswerDescription": {
    "message": "यदि आप अपना सीक्रेट रिकवरी फ्रेज़ खो देते हैं, तो यह हमेशा के लिए चला जाता है। इसे वापस पाने में कोई भी आपकी मदद नहीं कर सकता, चाहे वे कुछ भी कहें।"
  },
  "srpSecurityQuizQuestionOneWrongAnswerTitle": {
    "message": "गलत! आपके सीक्रेट रिकवरी फ्रेज़ को वापस पाने में कोई भी सहायता नहीं कर सकता"
  },
  "srpSecurityQuizQuestionTwoQuestion": {
    "message": "यदि कोई, यहां तक कि एक सहायक एजेंट भी, आपका सीक्रेट रिकवरी फ्रेज़ मांगता है..."
  },
  "srpSecurityQuizQuestionTwoRightAnswer": {
    "message": "तो आपके साथ धोखा किया जा रहा है"
  },
  "srpSecurityQuizQuestionTwoRightAnswerDescription": {
    "message": "आपके सीक्रेट रिकवरी फ्रेज़ की आवश्यकता का दावा करने वाला कोई भी व्यक्ति आपसे झूठ बोल रहा है। यदि आप इसे उनके साथ शेयर करते हैं, तो वे आपकी संपत्ति चुरा लेंगे।"
  },
  "srpSecurityQuizQuestionTwoRightAnswerTitle": {
    "message": "सही! अपना सीक्रेट रिकवरी फ्रेज़ शेयर करना कभी भी अच्छा विचार नहीं है"
  },
  "srpSecurityQuizQuestionTwoWrongAnswer": {
    "message": "आपको उन्हें यह देना चाहिए"
  },
  "srpSecurityQuizQuestionTwoWrongAnswerDescription": {
    "message": "आपके सीक्रेट रिकवरी फ्रेज़ की आवश्यकता का दावा करने वाला कोई भी व्यक्ति आपसे झूठ बोल रहा है। यदि आप इसे उनके साथ शेयर करते हैं, तो वे आपकी संपत्तियां चुरा लेंगे।"
  },
  "srpSecurityQuizQuestionTwoWrongAnswerTitle": {
    "message": "नहीं! अपने सीक्रेट रिकवरी फ्रेज़ को कभी भी किसी के साथ शेयर न करें"
  },
  "srpSecurityQuizTitle": {
    "message": "सुरक्षा प्रश्नोत्तरी"
  },
  "srpToggleShow": {
    "message": "सीक्रेट रिकवरी फ़्रेज का ये शब्द दिखाएं/छुपाएं",
    "description": "Describes a toggle that is used to show or hide a single word of the secret recovery phrase"
  },
  "srpWordHidden": {
    "message": "ये शब्द छुपा दिया गया",
    "description": "Explains that a word in the secret recovery phrase is hidden"
  },
  "srpWordShown": {
    "message": "ये शब्द दिखाया जा रहा है",
    "description": "Explains that a word in the secret recovery phrase is being shown"
  },
  "stable": {
    "message": "स्थिर"
  },
  "stableLowercase": {
    "message": "स्थिर"
  },
  "stake": {
    "message": "हिस्सेदारी"
  },
  "stakeDescription": {
    "message": "अपने क्रिप्टो को रोक कर रखें और शानदार लाभ कमाएं"
  },
  "stateLogError": {
    "message": "स्टेट लॉग को पुनर्प्राप्त करने में गड़बड़ी।"
  },
  "stateLogFileName": {
    "message": "MetaMask स्टेट लॉग"
  },
  "stateLogs": {
    "message": "स्टेट लॉग"
  },
  "stateLogsDescription": {
    "message": "स्टेट लॉग में आपके सार्वजनिक अकाउंट के एड्रेस और भेजे गए ट्रांसेक्शन शामिल होते हैं।"
  },
  "status": {
    "message": "स्टेटस"
  },
  "statusNotConnected": {
    "message": "कनेक्ट नहीं है"
  },
  "statusNotConnectedAccount": {
    "message": "कोई अकाउंट जुड़ा नहीं है"
  },
  "step1LatticeWallet": {
    "message": "अपना Lattice1 कनेक्ट करें"
  },
  "step1LatticeWalletMsg": {
    "message": "MetaMask के सेट अप और ऑनलाइन होने के बाद आप उसे अपने Lattice1 डिवाइस से कनेक्ट कर सकते हैं। अपना डिवाइस अनलॉक करें और अपनी डिवाइस ID तैयार रखें।",
    "description": "$1 represents the `hardwareWalletSupportLinkConversion` localization key"
  },
  "step1LedgerWallet": {
    "message": "Ledger ऐप डाउनलोड करें"
  },
  "step1LedgerWalletMsg": {
    "message": "$1 अनलॉक करने के लिए डाउनलोड करें, सेट करें और अपना पासवर्ड डालें।",
    "description": "$1 represents the `ledgerLiveApp` localization value"
  },
  "step1TrezorWallet": {
    "message": "अपने Trezor को कनेक्ट करें"
  },
  "step1TrezorWalletMsg": {
    "message": "अपने Trezor को सीधे अपने कंप्यूटर में प्लग करें और इसे अनलॉक करें। पक्का करें कि आप सही पासफ्रेज का इस्तेमाल कर रहे हैं।",
    "description": "$1 represents the `hardwareWalletSupportLinkConversion` localization key"
  },
  "step2LedgerWallet": {
    "message": "अपने Ledger को कनेक्ट करें"
  },
  "step2LedgerWalletMsg": {
    "message": "अपने Ledger को सीधे अपने कंप्यूटर में प्लग करें, फिर इसे अनलॉक करें और Ethereum ऐप खोलें।",
    "description": "$1 represents the `hardwareWalletSupportLinkConversion` localization key"
  },
  "stillGettingMessage": {
    "message": "अभी भी यह मैसेज मिल रहा है?"
  },
  "strong": {
    "message": "मजबूत"
  },
  "stxBenefit1": {
    "message": "ट्रांसेक्शन लागतें मिनिमाइज़ करें"
  },
  "stxBenefit2": {
    "message": "ट्रांसेक्शन विफलताएं कम करें"
  },
  "stxBenefit3": {
    "message": "अटके हुए ट्रांसेक्शन को हटा दें"
  },
  "stxBenefit4": {
    "message": "फ़्रंट-रनिंग को रोकें"
  },
  "stxCancelled": {
    "message": "स्वैप विफल हो सकता था"
  },
  "stxCancelledDescription": {
    "message": "आपका ट्रांसेक्शन विफल हो सकता था और उसे कैंसिल कर दिया गया ताकि आपको गैस फ़ीस का अनावश्यक पेमेंट करने से रोका जा सके।"
  },
  "stxCancelledSubDescription": {
    "message": "अपना स्वैप फिर से कोशिश करें। अगली बार भी इस तरह के जोखिमों से आपको बचाने के लिए हम यहां होंगे।"
  },
  "stxFailure": {
    "message": "स्वैप नहीं हो पाया"
  },
  "stxFailureDescription": {
    "message": "मार्केट के आकस्मिक बदलावों के कारण विफलताएं हो सकती हैं। अगर समस्या जारी रहती है, तो कृपया $1 से कॉन्टेक्ट करें।",
    "description": "This message is shown to a user if their swap fails. The $1 will be replaced by support.metamask.io"
  },
  "stxPendingPrivatelySubmittingSwap": {
    "message": "आपका स्वैप निजी रूप से सबमिट किया जा रहा है..."
  },
  "stxPendingPubliclySubmittingSwap": {
    "message": "आपका स्वैप सार्वजनिक रूप से सबमिट किया जा रहा है..."
  },
  "stxSuccess": {
    "message": "स्वैप पूरा हुआ!"
  },
  "stxSuccessDescription": {
    "message": "आपका $1 अब उपलब्ध है।",
    "description": "$1 is a token symbol, e.g. ETH"
  },
  "stxSwapCompleteIn": {
    "message": "स्वैप पूरा होने में बैलेंस समय <",
    "description": "'<' means 'less than', e.g. Swap will complete in < 2:59"
  },
  "stxTooltip": {
    "message": "ट्रांसेक्शन की लागतें घटाने और विफलताओं को कम करने के लिए सबमिट करने से पहले ट्रांसेक्शन को सिम्युलेट करें।"
  },
  "stxTryingToCancel": {
    "message": "अपके ट्रांसेक्शन को कैंसिल करने की कोशिश कर रहा है..."
  },
  "stxUnknown": {
    "message": "स्टेटस अज्ञात"
  },
  "stxUnknownDescription": {
    "message": "एक ट्रांसेक्शन सफल हुआ है लेकिन हमें एड्रेस नहीं कि वो क्या था। ऐसा इसलिए हो सकता है क्योंकि स्वैप प्रोसेस होने के दौरान ही कोई अन्य ट्रांसेक्शन सबमिट कर दिया गया हो।"
  },
  "stxUserCancelled": {
    "message": "स्वैप कैंसिल हुआ"
  },
  "stxUserCancelledDescription": {
    "message": "आपका ट्रांसेक्शन कैंसिल किया गया और आपने किसी भी तरह के अनावश्यक गैस फ़ीस का पेमेंट नहीं किया।"
  },
  "stxYouCanOptOut": {
    "message": "एड्वांस्ड सेटिंग्स में आप कभी भी ऑप्ट-आउट कर सकते हैं।"
  },
  "submit": {
    "message": "सबमिट करें"
  },
  "submitted": {
    "message": "सबमिट किया गया"
  },
  "support": {
    "message": "सहायता"
  },
  "supportCenter": {
    "message": "हमारे सहायता केंद्र पर जाएं"
  },
  "swap": {
    "message": "स्वैप करें"
  },
  "swapAdjustSlippage": {
    "message": "स्लिपेज को समायोजित करें"
  },
  "swapAggregator": {
    "message": "एग्रीगेटर"
  },
  "swapAllowSwappingOf": {
    "message": "$1 स्वैप करने की अनुमति दें",
    "description": "Shows a user that they need to allow a token for swapping on their hardware wallet"
  },
  "swapAmountReceived": {
    "message": "गारंटीकृत अमाउंट"
  },
  "swapAmountReceivedInfo": {
    "message": "यह आपको प्राप्त होने वाली कम-से-कम अमाउंट है। आप स्लिपेज के आधार पर अधिक प्राप्त कर सकते हैं।"
  },
  "swapAnyway": {
    "message": "कैसे भी स्वैप करें"
  },
  "swapApproval": {
    "message": "स्वैप के लिए $1 एप्रूव करें",
    "description": "Used in the transaction display list to describe a transaction that is an approve call on a token that is to be swapped.. $1 is the symbol of a token that has been approved."
  },
  "swapApproveNeedMoreTokens": {
    "message": "इस स्वैप को पूरा करने के लिए आपको अधिक $1 और $2 की आवश्यकता होगी",
    "description": "Tells the user how many more of a given token they need for a specific swap. $1 is an amount of tokens and $2 is the token symbol."
  },
  "swapAreYouStillThere": {
    "message": "क्या आप अभी भी हैं?"
  },
  "swapAreYouStillThereDescription": {
    "message": "जब आप जारी रखना चाहते हैं तो हम आपको लेटेस्ट उद्धरण दिखाने के लिए तैयार हैं"
  },
  "swapBuildQuotePlaceHolderText": {
    "message": "$1 के मिलान वाले कोई भी टोकन उपलब्ध नहीं हैं",
    "description": "Tells the user that a given search string does not match any tokens in our token lists. $1 can be any string of text"
  },
  "swapConfirmWithHwWallet": {
    "message": "अपने hardware wallet से कन्फर्म करें"
  },
  "swapContinueSwapping": {
    "message": "स्वैप करना जारी रखें"
  },
  "swapContractDataDisabledErrorDescription": {
    "message": "अपने Ledger पर Ethereum ऐप में, \"सेटिंग\" पर जाएं और कॉन्ट्रैक्ट डेटा की अनुमति दें। फिर, अपने स्वैप का फिर से कोशिश करें।"
  },
  "swapContractDataDisabledErrorTitle": {
    "message": "आपके Ledger पर कॉन्ट्रैक्ट डेटा इनेबल नहीं है"
  },
  "swapCustom": {
    "message": "कस्टम"
  },
  "swapDecentralizedExchange": {
    "message": "विकेंद्रीकृत विनिमय"
  },
  "swapDescription": {
    "message": "अपने टोकन स्वैप करें और ट्रेड करें"
  },
  "swapDirectContract": {
    "message": "प्रत्यक्ष कॉन्ट्रैक्ट"
  },
  "swapDisabled": {
    "message": "इस नेटवर्क में स्वैप उपलब्ध नहीं है"
  },
  "swapEditLimit": {
    "message": "सीमा बदलें"
  },
  "swapEnableDescription": {
    "message": "यह आवश्यक है और MetaMask को आपके $1 को स्वैप करने की अनुमति देता है।",
    "description": "Gives the user info about the required approval transaction for swaps. $1 will be the symbol of a token being approved for swaps."
  },
  "swapEnableTokenForSwapping": {
    "message": "विनिमय के लिए यह $1 होगा",
    "description": "$1 is for the 'enableToken' key, e.g. 'enable ETH'"
  },
  "swapEnterAmount": {
    "message": "रकम डालें"
  },
  "swapEstimatedNetworkFees": {
    "message": "अनुमानित नेटवर्क फ़ीस"
  },
  "swapEstimatedNetworkFeesInfo": {
    "message": "यह नेटवर्क फ़ीस का एक अनुमान है, जिसे आपके स्वैप को पूरा करने के लिए इस्तेमाल किया जाएगा। नेटवर्क का स्टेटसयों के अनुसार वास्तविक अमाउंट बदल सकती है।"
  },
  "swapFailedErrorDescriptionWithSupportLink": {
    "message": "ट्रांसेक्शन विफल हो जाता है और हम मदद करने के लिए उपलब्ध हैं। यदि यह समस्या बनी रहती है, तो आप आगे की सहायता के लिए $1 पर हमारे ग्राहक सहायता से कॉन्टेक्ट कर सकते हैं।",
    "description": "This message is shown to a user if their swap fails. The $1 will be replaced by support.metamask.io"
  },
  "swapFailedErrorTitle": {
    "message": "स्वैप नहीं हो पाया"
  },
  "swapFetchingQuote": {
    "message": "उद्धरण प्राप्त करना"
  },
  "swapFetchingQuoteNofN": {
    "message": "$2 का $1 उद्धरण लाया जा रहा है",
    "description": "A count of possible quotes shown to the user while they are waiting for quotes to be fetched. $1 is the number of quotes already loaded, and $2 is the total number of resources that we check for quotes. Keep in mind that not all resources will have a quote for a particular swap."
  },
  "swapFetchingQuotes": {
    "message": "उद्धरण प्राप्त कर रहे हैं"
  },
  "swapFetchingQuotesErrorDescription": {
    "message": "हम्म्म... कुछ गलत हो गया। फिर से कोशिश करें या यदि गड़बड़ीयां बनी रहती हैं, तो ग्राहक सहायता से कॉन्टेक्ट करें।"
  },
  "swapFetchingQuotesErrorTitle": {
    "message": "उद्धरण प्राप्त करने में गड़बड़ी"
  },
  "swapFetchingTokens": {
    "message": "टोकन प्राप्त किए जा रहे हैं..."
  },
  "swapFromTo": {
    "message": "$1 से $2 का स्वैप",
    "description": "Tells a user that they need to confirm on their hardware wallet a swap of 2 tokens. $1 is a source token and $2 is a destination token"
  },
  "swapGasFeesDetails": {
    "message": "गैस फ़ीस का अनुमान लगाया जाता है और नेटवर्क ट्रैफिक और ट्रांसेक्शन की जटिलता के आधार पर इसमें उतार-चढ़ाव आएगा।"
  },
  "swapGasFeesLearnMore": {
    "message": "गैस फ़ीस के बारे में और अधिक जानें"
  },
  "swapGasFeesSplit": {
    "message": "पिछली स्क्रीन पर गैस फ़ीस इन दो ट्रांसेक्शन के बीच विभाजित हैं।"
  },
  "swapGasFeesSummary": {
    "message": "क्रिप्टो माइनरों को गैस फ़ीस का पेमेंट किया जाता है जो $1 नेटवर्क पर ट्रांसेक्शन की प्रक्रिया करते हैं। MetaMask को गैस फ़ीस से लाभ नहीं होता है।",
    "description": "$1 is the selected network, e.g. Ethereum or BSC"
  },
  "swapHighSlippage": {
    "message": "अधिक स्लिपेज"
  },
  "swapHighSlippageWarning": {
    "message": "स्लिपेज अमाउंट बहुत अधिक है।"
  },
  "swapIncludesMMFee": {
    "message": "$1% MetaMask फ़ीस शामिल है।",
    "description": "Provides information about the fee that metamask takes for swaps. $1 is a decimal number."
  },
  "swapIncludesMetaMaskFeeViewAllQuotes": {
    "message": "$1% MetaMask फ़ीस शामिल है - $2",
    "description": "Provides information about the fee that metamask takes for swaps. $1 is a decimal number and $2 is a link to view all quotes."
  },
  "swapLearnMore": {
    "message": "स्वैप के बारे में ज्यादा जानें"
  },
  "swapLowSlippage": {
    "message": "कम स्लिपेज"
  },
  "swapLowSlippageError": {
    "message": "ट्रांसेक्शन विफल हो सकता है, अधिकतम स्लिपेज बहुत कम है।"
  },
  "swapMaxSlippage": {
    "message": "अधिकतम स्लिपेज"
  },
  "swapMetaMaskFee": {
    "message": "MetaMask फ़ीस"
  },
  "swapMetaMaskFeeDescription": {
    "message": "$1% का फ़ीस ऑटोमेटिक तरीके से इस उद्धरण में समाविष्ट हो जाता है। आप इसे MetaMask's के तरलता प्रोवाइडर सूचना एकत्रीकरण सॉफ़्टवेयर का इस्तेमाल करने के लिए लाइसेंस के बदले में पेमेंट करते हैं।",
    "description": "Provides information about the fee that metamask takes for swaps. $1 is a decimal number."
  },
  "swapNQuotesWithDot": {
    "message": "$ 1 उद्धरण।",
    "description": "$1 is the number of quotes that the user can select from when opening the list of quotes on the 'view quote' screen"
  },
  "swapNewQuoteIn": {
    "message": "$1 में नए उद्धरण",
    "description": "Tells the user the amount of time until the currently displayed quotes are update. $1 is a time that is counting down from 1:00 to 0:00"
  },
  "swapNoTokensAvailable": {
    "message": "$1 के मिलान वाले कोई भी टोकन उपलब्ध नहीं हैं",
    "description": "Tells the user that a given search string does not match any tokens in our token lists. $1 can be any string of text"
  },
  "swapOnceTransactionHasProcess": {
    "message": "यह ट्रांसेक्शन संसाधित होने के बाद आपका $1 आपके अकाउंट में जोड़ दिया जाएगा।",
    "description": "This message communicates the token that is being transferred. It is shown on the awaiting swap screen. The $1 will be a token symbol."
  },
  "swapPriceDifference": {
    "message": "आप $1 $2 (~$3) को $4 $5 (~$6) में स्वैप करने वाले हैं।",
    "description": "This message represents the price slippage for the swap.  $1 and $4 are a number (ex: 2.89), $2 and $5 are symbols (ex: ETH), and $3 and $6 are fiat currency amounts."
  },
  "swapPriceDifferenceTitle": {
    "message": "~$1% का मूल्य अंतर",
    "description": "$1 is a number (ex: 1.23) that represents the price difference."
  },
  "swapPriceImpactTooltip": {
    "message": "मूल्य प्रभाव, वर्तमान बाजार मूल्य और ट्रांसेक्शन निष्पादन के दौरान प्राप्त अमाउंट के बीच का अंतर है। मूल्य प्रभाव चलनिधि पूल के आकार के सापेक्ष आपके व्यापार के आकार का एक कार्य है।"
  },
  "swapPriceUnavailableDescription": {
    "message": "बाजार मूल्य डेटा की कमी के कारण मूल्य प्रभाव को निर्धारित नहीं किया जा सका। कृपया कन्फर्म करें कि आप स्वैप करने से पहले प्राप्त होने वाले टोकन की अमाउंट को लेकर सहज हैं।"
  },
  "swapPriceUnavailableTitle": {
    "message": "आगे बढ़ने से पहले अपने दर की जांच करें"
  },
  "swapProcessing": {
    "message": "प्रवर्शन"
  },
  "swapQuoteDetails": {
    "message": "उद्धरण का विवरण"
  },
  "swapQuoteNofM": {
    "message": "$2 में से $1",
    "description": "A count of possible quotes shown to the user while they are waiting for quotes to be fetched. $1 is the number of quotes already loaded, and $2 is the total number of resources that we check for quotes. Keep in mind that not all resources will have a quote for a particular swap."
  },
  "swapQuoteSource": {
    "message": "उद्धरण का स्रोत"
  },
  "swapQuotesExpiredErrorDescription": {
    "message": "कृपया लेटेस्ट दरों को प्राप्त करने के लिए नए उद्धरणों का रिक्वेस्ट करें।"
  },
  "swapQuotesExpiredErrorTitle": {
    "message": "उद्धरणों का समय समाप्त"
  },
  "swapQuotesNotAvailableDescription": {
    "message": "अपने ट्रेड का आकार कम करें या एक अलग टोकन का इस्तेमाल करें।"
  },
  "swapQuotesNotAvailableErrorDescription": {
    "message": "अमाउंट या स्लिपेज सेटिंग को समायोजित करने की कोशिश करें और फिर से प्रयास करें।"
  },
  "swapQuotesNotAvailableErrorTitle": {
    "message": "कोई भी उद्धरण उपलब्ध नहीं हैं"
  },
  "swapRate": {
    "message": "दर"
  },
  "swapReceiving": {
    "message": "प्राप्त किया जा रहा है"
  },
  "swapReceivingInfoTooltip": {
    "message": "यह एक अनुमान है। सटीक अमाउंट स्लिपेज पर निर्भर करती है।"
  },
  "swapRequestForQuotation": {
    "message": "उद्धरण के लिए अनुरोध"
  },
  "swapReviewSwap": {
    "message": "स्वैप की समीक्षा करें"
  },
  "swapSearchNameOrAddress": {
    "message": "नाम खोजें या ऐड्रेस पेस्ट करें"
  },
  "swapSelect": {
    "message": "चयन करें"
  },
  "swapSelectAQuote": {
    "message": "एक उद्धरण को चुनें"
  },
  "swapSelectAToken": {
    "message": "टोकन चुनें"
  },
  "swapSelectQuotePopoverDescription": {
    "message": "नीचे दिए गए सभी उद्धरण कई चलनिधि स्रोतों से एकत्र किए गए हैं।"
  },
  "swapSelectToken": {
    "message": "टोकन चुनें"
  },
  "swapShowLatestQuotes": {
    "message": "सबसे नया उद्धरण दिखाएं"
  },
  "swapSlippageHighDescription": {
    "message": "दर्ज की गई स्लिपेज ($1%) को बहुत अधिक माना जाता है और इसकी वजह से खराब दर हो सकती है",
    "description": "$1 is the amount of % for slippage"
  },
  "swapSlippageHighTitle": {
    "message": "अधिक स्लिपेज"
  },
  "swapSlippageLowDescription": {
    "message": "इतने कम मूल्य ($1%) की वजह से विफल स्वैप हो सकता है",
    "description": "$1 is the amount of % for slippage"
  },
  "swapSlippageLowTitle": {
    "message": "कम स्लिपेज"
  },
  "swapSlippageNegative": {
    "message": "स्लिपेज शून्य से अधिक या बराबर होना चाहिए"
  },
  "swapSlippageNegativeDescription": {
    "message": "स्लिपेज शून्य से अधिक या बराबर होना चाहिए"
  },
  "swapSlippageNegativeTitle": {
    "message": "जारी रखने के लिए स्लिपेज बढ़ाएं"
  },
  "swapSlippageOverLimitDescription": {
    "message": "स्लिपेज टोलरेंस 15% या उससे कम होनी चाहिए। कुछ भी अधिक खराब दर में बदल जाएगा।"
  },
  "swapSlippageOverLimitTitle": {
    "message": "जारी रखने के लिए स्लिपेज घटाएं"
  },
  "swapSlippagePercent": {
    "message": "$1%",
    "description": "$1 is the amount of % for slippage"
  },
  "swapSlippageTooltip": {
    "message": "यदि आपके ऑर्डर किए जाने और पुष्टि किए जाने के समय के बीच मूल्य में परिवर्तन होता है, तो इसे \"स्लिपेज\" कहा जाता है। यदि स्लिपेज आपकी \"स्लिपेज टॉलरेंस\" सेटिंग से अधिक हो जाता है, तो आपका स्वैप स्वतः कैंसिल हो जाएगा।"
  },
  "swapSlippageZeroDescription": {
    "message": "शून्य-स्लिपेज उद्धरण प्रोवाइडर कम हैं, जिसके परिणामस्वरूप कम प्रतिस्पर्धी उद्धरण होगा।"
  },
  "swapSlippageZeroTitle": {
    "message": "शून्य-स्लिपेज प्रोवाइडरों की सोर्सिंग करना"
  },
  "swapSource": {
    "message": "चलनिधि का स्रोत"
  },
  "swapSourceInfo": {
    "message": "हम सर्वोत्तम दरों और कम-से-कम नेटवर्क फ़ीस का पता लगाने के लिए कई चलनिधि स्रोतों (एक्सचेंज, एग्रीगेटर और पेशेवर बाजार निर्माताओं) की खोज करते हैं।"
  },
  "swapSuggested": {
    "message": "विनिमय का सुझाव"
  },
  "swapSuggestedGasSettingToolTipMessage": {
    "message": "विनिमय जटिल और समय के प्रति संवेदनशील ट्रांसेक्शन हैं। हम एक सफल विनिमय की लागत और विश्वास के बीच अच्छे संतुलन के लिए इस गैस फ़ीस की अनुशंसा करते हैं।"
  },
  "swapSwapFrom": {
    "message": "इससे स्वैप करें"
  },
  "swapSwapSwitch": {
    "message": "टोकन में आपस में स्विच करें"
  },
  "swapSwapTo": {
    "message": "इसमें स्वैप करें"
  },
  "swapToConfirmWithHwWallet": {
    "message": "अपने hardware wallet से पुष्टि करने के लिए"
  },
  "swapTokenAddedManuallyDescription": {
    "message": "इस टोकन को $1 पर वेरीफ़ाई करें और पक्का करें कि यह वही टोकन है जिससे आप ट्रेड करना चाहते हैं।",
    "description": "$1 points the user to etherscan as a place they can verify information about a token. $1 is replaced with the translation for \"etherscan\""
  },
  "swapTokenAddedManuallyTitle": {
    "message": "टोकन मैन्युअल रूप से जोड़ा गया"
  },
  "swapTokenAvailable": {
    "message": "आपके अकाउंट में आपका $1 जोड़ दिया गया है।",
    "description": "This message is shown after a swap is successful and communicates the exact amount of tokens the user has received for a swap. The $1 is a decimal number of tokens followed by the token symbol."
  },
  "swapTokenBalanceUnavailable": {
    "message": "हम आपके $1 बैलेंस को पुनः प्राप्त करने में असमर्थ रहे",
    "description": "This message communicates to the user that their balance of a given token is currently unavailable. $1 will be replaced by a token symbol"
  },
  "swapTokenNotAvailable": {
    "message": "इस क्षेत्र में स्वैप करने के लिए टोकन उपलब्ध नहीं है"
  },
  "swapTokenToToken": {
    "message": "$1 से $2 में स्वैप करें",
    "description": "Used in the transaction display list to describe a swap. $1 and $2 are the symbols of tokens in involved in a swap."
  },
  "swapTokenVerificationAddedManually": {
    "message": "इस टोकन को मैन्युअल रूप से जोड़ा गया है।"
  },
  "swapTokenVerificationMessage": {
    "message": "हमेशा $1 पर टोकन एड्रेस की कन्फर्म करें।",
    "description": "Points the user to Etherscan as a place they can verify information about a token. $1 is replaced with the translation for \"Etherscan\" followed by an info icon that shows more info on hover."
  },
  "swapTokenVerificationOnlyOneSource": {
    "message": "केवल 1 स्रोत पर वेरीफ़ाई।"
  },
  "swapTokenVerificationSources": {
    "message": "$1 स्रोतों पर वेरीफ़ाई।",
    "description": "Indicates the number of token information sources that recognize the symbol + address. $1 is a decimal number."
  },
  "swapTokenVerifiedOn1SourceDescription": {
    "message": "$1 केवल 1 स्रोत पर वेरीफ़ाई है। आगे बढ़ने से पहले इसे $2 पर वेरीफ़ाई करने पर विचार करें।",
    "description": "$1 is a token name, $2 points the user to etherscan as a place they can verify information about a token. $1 is replaced with the translation for \"etherscan\""
  },
  "swapTokenVerifiedOn1SourceTitle": {
    "message": "संभावित रूप से अप्रामाणिक टोकन"
  },
  "swapTooManyDecimalsError": {
    "message": "$1अनुमति देता है डेसीमल $2 तक की",
    "description": "$1 is a token symbol and $2 is the max. number of decimals allowed for the token"
  },
  "swapTransactionComplete": {
    "message": "ट्रांसेक्शन पूर्ण"
  },
  "swapTwoTransactions": {
    "message": "2 ट्रांसेक्शन"
  },
  "swapUnknown": {
    "message": "अज्ञात"
  },
  "swapVerifyTokenExplanation": {
    "message": "एकाधिक टोकन एक ही नाम और प्रतीक का इस्तेमाल कर सकते हैं। यह वेरीफ़ाई करने के लिए $1 देखें कि यह वही टोकन है, जिसकी आप तलाश कर रहे हैं।",
    "description": "This appears in a tooltip next to the verifyThisTokenOn message. It gives the user more information about why they should check the token on a block explorer. $1 will be the name or url of the block explorer, which will be the translation of 'etherscan' or a block explorer url specified for a custom network."
  },
  "swapYourTokenBalance": {
    "message": "$1 $2 स्वैप के लिए उपलब्ध है",
    "description": "Tells the user how much of a token they have in their balance. $1 is a decimal number amount of tokens, and $2 is a token symbol"
  },
  "swapZeroSlippage": {
    "message": "0% स्लिपेज"
  },
  "swapsAdvancedOptions": {
    "message": "एडवांस्ड विकल्प"
  },
  "swapsExcessiveSlippageWarning": {
    "message": "स्लिपेज अमाउंट बहुत अधिक है और इस वजह से खराब दर होगी। कृपया अपने स्लिपेज टॉलरेंस को 15% से नीचे के वैल्यू तक कम करें।"
  },
  "swapsMaxSlippage": {
    "message": "स्लिपेज टॉलरेंस"
  },
  "swapsNotEnoughForTx": {
    "message": "इस ट्रांसेक्शन को पूरा करने के लिए $1 कम है",
    "description": "Tells the user that they don't have enough of a token for a proposed swap. $1 is a token symbol"
  },
  "swapsNotEnoughToken": {
    "message": "$1 कम",
    "description": "Tells the user that they don't have enough of a token for a proposed swap. $1 is a token symbol"
  },
  "swapsViewInActivity": {
    "message": "एक्टिविटी में देखें"
  },
  "switch": {
    "message": "बदलें"
  },
  "switchEthereumChainConfirmationDescription": {
    "message": "इससे चुना गया नेटवर्क को MetaMask के भीतर पहले से जोड़े गए नेटवर्क में बदल दिया जाएगा:"
  },
  "switchEthereumChainConfirmationTitle": {
    "message": "इस साइट को नेटवर्क स्विच करने की अनुमति दें?"
  },
  "switchNetwork": {
    "message": "नेटवर्क स्विच करें"
  },
  "switchNetworks": {
    "message": "नेटवर्क स्विच करें"
  },
  "switchToNetwork": {
    "message": "$1 पर स्विच करें",
    "description": "$1 represents the custom network that has previously been added"
  },
  "switchToThisAccount": {
    "message": "इस अकाउंट पर स्विच करें"
  },
  "switchedTo": {
    "message": "आपने स्विच कर लिया है"
  },
  "switcherTitle": {
    "message": "नेटवर्क स्विचर"
  },
  "switcherTourDescription": {
    "message": "नेटवर्क स्विच करने या नया नेटवर्क जोड़ने के लिए आइकन पर क्लिक करें"
  },
  "switchingNetworksCancelsPendingConfirmations": {
    "message": "नेटवर्क स्विच करने से सभी लंबित कन्फर्मेशन कैंसिल हो जाएंगे"
  },
  "symbol": {
    "message": "प्रतीक"
  },
  "symbolBetweenZeroTwelve": {
    "message": "प्रतीक 11 करैक्टर या उससे कम का होना चाहिए।"
  },
  "tenPercentIncreased": {
    "message": "10% बढ़ोत्तरी"
  },
  "terms": {
    "message": "इस्तेमाल की शर्तें"
  },
  "termsOfService": {
    "message": "सेवा की शर्तें"
  },
  "termsOfUse": {
    "message": "इस्तेमाल की शर्तें"
  },
  "termsOfUseAgreeText": {
    "message": " मैं इस्तेमाल की शर्तों से सहमत हूं, जो MetaMask और इसकी सभी फीचर्स के मेरे इस्तेमाल पर लागू होती हैं"
  },
  "termsOfUseFooterText": {
    "message": "सभी वर्गों को पढ़ने के लिए कृपया स्क्रॉल करें"
  },
  "termsOfUseTitle": {
    "message": "हमारी इस्तेमाल की शर्तों को अपडेट कर दिया गया है"
  },
  "testNetworks": {
    "message": "टेस्ट नेटवर्क्स"
  },
  "theme": {
    "message": "थीम"
  },
  "themeDescription": {
    "message": "अपनी पसंदीदा MetaMask थीम चुन लें"
  },
  "thingsToKeep": {
    "message": "ध्यान रखने योग्य बातें"
  },
  "thirdPartySoftware": {
    "message": "थर्ड-पार्टी सॉफ्टवेयर नोटिस",
    "description": "Title of a popup modal displayed when installing a snap for the first time."
  },
  "thisCollection": {
    "message": "यह संग्रह"
  },
  "thisServiceIsExperimental": {
    "message": "यह सेवा प्रायोगिक है। इस सुविधा को इनेबल करके, आप OpenSea के $1 से सहमत होते हैं।",
    "description": "$1 is link to open sea terms of use"
  },
  "time": {
    "message": "समय"
  },
  "tips": {
    "message": "युक्तियां"
  },
  "to": {
    "message": "प्रति"
  },
  "toAddress": {
    "message": "प्रति: $1",
    "description": "$1 is the address to include in the To label. It is typically shortened first using shortenAddress"
  },
  "toggleEthSignBannerDescription": {
    "message": "आपको फ़िशिंग हमलों का जोखिम है। Eth_sign को बंद करके अपनी सुरक्षा करें।"
  },
  "toggleEthSignDescriptionField": {
    "message": "यदि आप इस सेटिंग को एनेबल करते हैं, तो आपको हस्ताक्षर रिक्वेस्ट प्राप्त हो सकते हैं जो पढ़ने योग्य नहीं हैं। एक ऐसे मैसेज पर हस्ताक्षर करके जिसे आप समझ नहीं पा रहे हैं, आप अपने फंड और NFT दे देने के लिए सहमत हो सकते हैं।"
  },
  "toggleEthSignField": {
    "message": "Eth_sign अनुरोध"
  },
  "toggleEthSignModalBannerBoldText": {
    "message": " आपके साथ धोखा हो सकता है"
  },
  "toggleEthSignModalBannerText": {
    "message": "यदि आपसे यह सेटिंग चालू करने के लिए कहा गया है,"
  },
  "toggleEthSignModalCheckBox": {
    "message": "मैं समझता हूं कि अगर मैं eth_sign रिक्वेस्ट्स को इनेबल करता हूं, तो मैं अपने सभी फंड और NFT's खो सकता हूं। "
  },
  "toggleEthSignModalDescription": {
    "message": "eth_sign रिक्वेस्ट्स को अनुमति देने से आप फ़िशिंग हमलों के प्रति असुरक्षित हो सकते हैं। URL की हमेशा समीक्षा करें और कोड वाले मैसेज पर हस्ताक्षर करते समय सावधान रहें।"
  },
  "toggleEthSignModalFormError": {
    "message": "टेक्स्ट गलत है"
  },
  "toggleEthSignModalFormLabel": {
    "message": "जारी रखने के लिए \"मैं केवल वही हस्ताक्षर करता हूं जो मुझे समझ में आता है\" डालें"
  },
  "toggleEthSignModalFormValidation": {
    "message": "मैं केवल वही हस्ताक्षर करता हूं जो मुझे समझ में आता है"
  },
  "toggleEthSignModalTitle": {
    "message": "अपने जोखिम पर इस्तेमाल करें"
  },
  "toggleEthSignOff": {
    "message": "बंद (अनुशंसित)"
  },
  "toggleEthSignOn": {
    "message": "चालू (अनुशंसित नहीं)"
  },
  "token": {
    "message": "टोकन"
  },
  "tokenAddress": {
    "message": "टोकन एड्रेस"
  },
  "tokenAlreadyAdded": {
    "message": "टोकन पहले ही जोड़ा जा चुका है।"
  },
  "tokenAutoDetection": {
    "message": "टोकन ऑटो-डिटेक्शन"
  },
  "tokenContractAddress": {
    "message": "टोकन कॉन्ट्रैक्ट एड्रेस"
  },
  "tokenDecimalFetchFailed": {
    "message": "टोकन डेसीमल आवश्यक है।"
  },
  "tokenDecimalTitle": {
    "message": "टोकन डेसीमल:"
  },
  "tokenDetails": {
    "message": "टोकन विवरण"
  },
  "tokenFoundTitle": {
    "message": "1 नया टोकन मिला"
  },
  "tokenId": {
    "message": "टोकन आइडी"
  },
  "tokenList": {
    "message": "टोकन सूचियां:"
  },
  "tokenScamSecurityRisk": {
    "message": "टोकन घोटाले और सुरक्षा जोखिम"
  },
  "tokenShowUp": {
    "message": "हो सकता है आपके वॉलेट में आपके टोकन स्वतः दिखाई नहीं दें।"
  },
  "tokenSymbol": {
    "message": "टोकन का प्रतीक"
  },
  "tokens": {
    "message": "टोकन"
  },
  "tokensFoundTitle": {
    "message": "$1 नए टोकन मिले",
    "description": "$1 is the number of new tokens detected"
  },
  "tooltipApproveButton": {
    "message": "मैं समझता हूं"
  },
  "tooltipSatusConnected": {
    "message": "जुड़े हुए"
  },
  "tooltipSatusNotConnected": {
    "message": "जुड़े नहीं हैं"
  },
  "total": {
    "message": "कुलयोग"
  },
  "transaction": {
    "message": "ट्रांसेक्शन"
  },
  "transactionCancelAttempted": {
    "message": "$2 में $1 के गैस फ़ीस के साथ ट्रांसेक्शन कैंसिल करने की कोशिश किया गया"
  },
  "transactionCancelSuccess": {
    "message": "ट्रांसेक्शन सफलतापूर्वक $2 पर कैंसिल कर दिया गया"
  },
  "transactionConfirmed": {
    "message": "ट्रांसेक्शन का कन्फर्मेशन $2 पर हुआ।"
  },
  "transactionCreated": {
    "message": "$2 पर $1 के मूल्य के साथ ट्रांसेक्शन बनाया गया।"
  },
  "transactionData": {
    "message": "ट्रांसेक्शन का डेटा"
  },
  "transactionDecodingAccreditationDecoded": {
    "message": "Truffle द्वारा डिकोड किया गया"
  },
  "transactionDecodingAccreditationVerified": {
    "message": "$1 पर वेरीफ़ाई कॉन्ट्रैक्ट"
  },
  "transactionDecodingUnsupportedNetworkError": {
    "message": "ChainId $1 के लिए ट्रांसेक्शन डिकोडिंग उपलब्ध नहीं है"
  },
  "transactionDetailDappGasMoreInfo": {
    "message": "साइट का सुझाव दिया गया"
  },
  "transactionDetailDappGasTooltip": {
    "message": "लेटेस्ट ब्लॉक के आधार पर MetaMask द्वारा अनुशंसित गैस फ़ीस का इस्तेमाल करने के लिए बदलें।"
  },
  "transactionDetailGasHeading": {
    "message": "अनुमानित गैस फ़ीस"
  },
  "transactionDetailGasInfoV2": {
    "message": "अनुमानित"
  },
  "transactionDetailGasTooltipConversion": {
    "message": "गैस फ़ीस के बारे में और अधिक जानें"
  },
  "transactionDetailGasTooltipExplanation": {
    "message": "गैस फ़ीस नेटवर्क द्वारा निर्धारित किया जाता है और नेटवर्क ट्रैफिक और ट्रांसेक्शन की जटिलता के आधार पर उतार-चढ़ाव होता है।"
  },
  "transactionDetailGasTooltipIntro": {
    "message": "क्रिप्टो माइनरों को गैस फ़ीस का पेमेंट किया जाता है जो $1 नेटवर्क पर ट्रांसेक्शन की प्रक्रिया करते हैं। MetaMask को गैस फ़ीस से लाभ नहीं होता है।"
  },
  "transactionDetailGasTotalSubtitle": {
    "message": "अमाउंट + गैस फ़ीस"
  },
  "transactionDetailLayer2GasHeading": {
    "message": "लेयर 2 गैस फ़ीस"
  },
  "transactionDetailMultiLayerTotalSubtitle": {
    "message": "अमाउंट + फ़ीस"
  },
  "transactionDropped": {
    "message": "ट्रांसेक्शन $2 पर ड्रॉप किया गया।"
  },
  "transactionError": {
    "message": "ट्रांसेक्शन में गड़बड़ी। कॉन्ट्रैक्ट कोड में अपवाद डाला गया।"
  },
  "transactionErrorNoContract": {
    "message": "एक गैर-कॉन्ट्रैक्ट वाले एड्रेस पर एक फंक्शन को कॉल करने की कोशिश की जा रही है।"
  },
  "transactionErrored": {
    "message": "ट्रांसेक्शन में गड़बड़ी हुई।"
  },
  "transactionFailed": {
    "message": "ट्रांसेक्शन नहीं हो पाया"
  },
  "transactionFee": {
    "message": "ट्रांसेक्शन फ़ीस"
  },
  "transactionHistoryBaseFee": {
    "message": "बेस फ़ीस (GWEI)"
  },
  "transactionHistoryL1GasLabel": {
    "message": "कुल L1 गैस फ़ीस"
  },
  "transactionHistoryL2GasLimitLabel": {
    "message": "L2 गैस लिमिट"
  },
  "transactionHistoryL2GasPriceLabel": {
    "message": "L2 गैस कीमत"
  },
  "transactionHistoryMaxFeePerGas": {
    "message": "अधिकतम फ़ीस प्रति गैस"
  },
  "transactionHistoryPriorityFee": {
    "message": "प्रायोरिटी फ़ीस (GWEI)"
  },
  "transactionHistoryTotalGasFee": {
    "message": "कुल गैस फ़ीस"
  },
  "transactionNote": {
    "message": "ट्रांसेक्शन टिप्पणी"
  },
  "transactionResubmitted": {
    "message": "$2 गैस फ़ीस में $1 वृद्धि के साथ ट्रांसेक्शन फिर से सबमिट किया गया"
  },
  "transactionSecurityCheck": {
    "message": "सुरक्षा अलर्ट एनेबल करें"
  },
  "transactionSecurityCheckDescription": {
    "message": "आपके हस्ताक्षर करने से पहले अहस्ताक्षरित ट्रांसेक्शन और हस्ताक्षर रिक्वेस्ट्स में शामिल जोखिमों का पता लगाने और दिखाने के लिए हम थर्ड-पार्टी एपीआई का इस्तेमाल करते हैं। इन सेवाओं के पास आपके अहस्ताक्षरित ट्रांसेक्शन और हस्ताक्षर अनुरोध, आपके अकाउंट का एड्रेस और आपकी पसंदीदा भाषा तक पहुंच होगी।"
  },
  "transactionSettings": {
    "message": "ट्रांसेक्शन संबंधी सेटिंग्स"
  },
  "transactionSubmitted": {
    "message": "$2 पर $1 के गैस फ़ीस के साथ ट्रांसेक्शन सबमिट किया गया।"
  },
  "transactionUpdated": {
    "message": "$2 पर ट्रांसेक्शन अपडेट किया गया।"
  },
  "transactions": {
    "message": "ट्रांसेक्शन"
  },
  "transfer": {
    "message": "ट्रांसफ़र"
  },
  "transferFrom": {
    "message": "इससे ट्रांसफ़र करें"
  },
  "troubleConnectingToLedgerU2FOnFirefox": {
    "message": "हमें आपके Ledger को जोड़ने में समस्या आ रही है। $1",
    "description": "$1 is a link to the wallet connection guide;"
  },
  "troubleConnectingToLedgerU2FOnFirefox2": {
    "message": "हमारे hardware wallet कनेक्शन मार्गदर्शिका की समीक्षा करें और फिर से कोशिश करें।",
    "description": "$1 of the ledger wallet connection guide"
  },
  "troubleConnectingToLedgerU2FOnFirefoxLedgerSolution": {
    "message": "यदि आप फ़ायरफ़ॉक्स के लेटेस्ट वर्शन का इस्तेमाल कर रहे हैं, तो आप फ़ायरफ़ॉक्स से U2F सपोर्ट छोड़ने से संबंधित समस्या का अनुभव कर सकते हैं। इस समस्या को ठीक करने का तरीका जानें $1.",
    "description": "It is a link to the ledger website for the workaround."
  },
  "troubleConnectingToLedgerU2FOnFirefoxLedgerSolution2": {
    "message": "यहाँ",
    "description": "Second part of the error message; It is a link to the ledger website for the workaround."
  },
  "troubleConnectingToWallet": {
    "message": "हमें आपके $1 से कनेक्ट करने में परेशानी हुई, $2 की समीक्षा करने की कोशिश करें और दोबारा कोशिश करें।",
    "description": "$1 is the wallet device name; $2 is a link to wallet connection guide"
  },
  "troubleStarting": {
    "message": "MetaMask को शुरू करने में परेशानी आई। यह गड़बड़ी रुक-रुक कर हो सकती है, इसलिए एक्सटेंशन को फिर से शुरू करके देखें।"
  },
  "trustSiteApprovePermission": {
    "message": "अनुमति प्रदान करके, आप निम्नलिखित $1 को अपने फंड तक पहुंचने की इजाजत दे रहे हैं"
  },
  "tryAgain": {
    "message": "फिर से कोशिश करें"
  },
  "turnOnTokenDetection": {
    "message": "एडवांस्ड टोकन डिटेक्शन चालू करें"
  },
  "tutorial": {
    "message": "ट्यूटोरियल"
  },
  "twelveHrTitle": {
    "message": "12 घंटे:"
  },
  "txInsightsNotSupported": {
    "message": "इस समय इस कॉन्ट्रैक्ट के लिए ट्रांसेक्शन की जानकारी समर्थित नहीं है।"
  },
  "typeYourSRP": {
    "message": "अपना गुप्त रिकवरी वाक्यांश लिखें"
  },
  "u2f": {
    "message": "U2F",
    "description": "A name on an API for the browser to interact with devices that support the U2F protocol. On some browsers we use it to connect MetaMask to Ledger devices."
  },
  "unapproved": {
    "message": "रिजेक्ट"
  },
  "units": {
    "message": "इकाइयां"
  },
  "unknown": {
    "message": "अज्ञात"
  },
  "unknownCameraError": {
    "message": "आपके कैमरे तक पहुंचने की कोशिश करते समय एक गड़बड़ी हुई। कृपया फिर से कोशिश करें..."
  },
  "unknownCameraErrorTitle": {
    "message": "ओह! कुछ गलत हो गया...."
  },
  "unknownCollection": {
    "message": "अनाम संग्रह"
  },
  "unknownNetwork": {
    "message": "अज्ञात निजी नेटवर्क"
  },
  "unknownQrCode": {
    "message": "गड़बड़ी: हम उस QR कोड की पहचान नहीं कर पाए"
  },
  "unlimited": {
    "message": "असीमित"
  },
  "unlock": {
    "message": "अनलॉक करें"
  },
  "unlockMessage": {
    "message": "विकेंद्रीकृत वेब प्रतीक्षारत है"
  },
  "unrecognizedChain": {
    "message": "यह कस्टम नेटवर्क पहचाना नहीं गया है",
    "description": "$1 is a clickable link with text defined by the 'unrecognizedChanLinkText' key. The link will open to instructions for users to validate custom network details."
  },
  "unrecognizedProtocol": {
    "message": "$1 (अपरिचित प्रोटोकॉल)",
    "description": "Shown when the protocol is unknown by the extension. $1 is the protocol code."
  },
  "unsendableAsset": {
    "message": "वर्तमान में NFT (ERC-721) टोकन भेजना समर्थित नहीं है",
    "description": "This is an error message we show the user if they attempt to send an NFT asset type, for which currently don't support sending"
  },
  "unverifiedContractAddressMessage": {
    "message": "हम इस कॉन्ट्रैक्ट को वेरीफ़ाई नहीं कर सकते हैं। पक्का करें कि आपको इस एड्रेस पर भरोसा हो।"
  },
  "upArrow": {
    "message": "अप ऐरो"
  },
  "update": {
    "message": "अपडेट करें"
  },
  "updatedWithDate": {
    "message": "अपडेट किया गया $1"
  },
  "urlErrorMsg": {
    "message": "URL को उपयुक्त HTTP/HTTPS प्रीफिक्स्ड की आवश्यकता होती है।"
  },
  "urlExistsErrorMsg": {
    "message": "यह URL वर्तमान में $1 नेटवर्क द्वारा इस्तेमाल किया जाता है।"
  },
  "use4ByteResolution": {
    "message": "स्मार्ट कॉन्ट्रैक्ट्स को डीकोड करें"
  },
  "use4ByteResolutionDescription": {
    "message": "यूज़र के अनुभव को बेहतर बनाने के लिए, आपके द्वारा इंटरैक्ट किए गए स्मार्ट कॉन्ट्रैक्ट्स के आधार पर हम एक्टिविटी टैब को मैसेज के साथ कस्टमाइज़ करते हैं। डेटा को डीकोड करने और आसानी से पढ़े जा सकने वाले स्मार्ट कॉन्ट्रैक्ट्स का एक वर्शन आपको दिखाने के लिए MetaMask एक सर्विस इस्तेमाल करता है जिसका नाम 4byte.directory है। इससे आपके द्वारा बुरी नीयत वाले स्मार्ट कॉन्ट्रैक्ट एक्शन को मंजूरी देने की संभावनाओं को कम करने में मदद मिलती है। हालांकि, इसमें आपका IP एड्रेस शेयर होने का खतरा हो सकता है।"
  },
  "useMultiAccountBalanceChecker": {
    "message": "अकाउंट के बैलेंस के रिक्वेस्ट्स को बैच करें"
  },
  "useMultiAccountBalanceCheckerSettingDescription": {
    "message": "अकाउंट बैलेंस रिक्वेस्ट्स को बैच कर तेज़ी से बैलेंस अपडेट प्राप्त करें। इससे हमें आपके अकाउंट का बैलेंस एक साथ मिल जाती है, जिससे आपको बेहतर अनुभव के लिए जल्द अपडेट प्राप्त होते हैं। जब यह सुविधा बंद हो जाती है, तो थर्ड पार्टियों द्वारा आपके एकाउंट्स को एक-दूसरे के साथ संबद्ध करने की संभावना कम हो जाती है।"
  },
  "useNftDetection": {
    "message": "NFT को ऑटो-डिटेक्ट करें"
  },
  "useNftDetectionDescription": {
    "message": "आपके वॉलेट में NFT को डिटेक्ट करने के लिए हम थर्ड-पार्टी API का इस्तेमाल करते हैं, जिसका मतलब है आपका IP एड्रेस केंद्रीकृत सर्वर्स को उजागर किया जा सकता है। ये कुछ ऐसी चीजें हैं जिस पर इस फीचर को एनेबल करते समय सतर्क रहना होगा।"
  },
  "useNftDetectionDescriptionLine2": {
    "message": "आपका अकाउंट एड्रेस थर्ड-पार्टी API देख सकते हैं।"
  },
  "useNftDetectionDescriptionLine3": {
    "message": "NFT मेटाडेटा में धोखाधड़ी या फिशिंग साइटों के लिंक हो सकते हैं।"
  },
  "useNftDetectionDescriptionLine4": {
    "message": "कोई भी आपके अकाउंट में NFT को एयरड्रॉप कर सकता है। इसमें आपत्तिजनक कंटेंट शामिल हो सकती है जो आपके वॉलेट में ऑटोमेटिक तरीके से प्रदर्शित हो सकती है।"
  },
  "useNftDetectionDescriptionLine5": {
    "message": "यदि आप नहीं चाहते कि ऐप उन सेवाओं से डेटा खींचे तो इस सुविधा को बंद कर दें।"
  },
  "usePhishingDetection": {
    "message": "फिशिंग डिटेक्शन का इस्तेमाल करें"
  },
  "usePhishingDetectionDescription": {
    "message": "Ethereum यूज़र्स को लक्षित करने वाले फिशिंग डोमेन के लिए एक चेतावनी प्रदर्शित करें"
  },
  "useSiteSuggestion": {
    "message": "साइट के सुझाव का प्रयोग करें"
  },
  "useTokenDetectionPrivacyDesc": {
    "message": "आपके अकाउंट में भेजे गए टोकन को ऑटोमेटिक तरीके से दिखाने में थर्ड पार्टी के सर्वर्स के साथ संचार शामिल रहेगा, जो टोकन के चित्रों को लाने का काम करते हैं। वे सर्वर्स आपके IP एड्रेस को एक्सेस कर पाएंगे।"
  },
  "usedByClients": {
    "message": "विभिन्न क्लाइंट द्वारा इस्तेमाल किया जाता है"
  },
  "userName": {
    "message": "यूज़र"
  },
  "verifyContractDetails": {
    "message": "थर्ड-पार्टी विवरण वेरीफ़ाई करें"
  },
  "verifyThisTokenDecimalOn": {
    "message": "टोकन डेसीमल $1 पर पाया जा सकता है",
    "description": "Points the user to etherscan as a place they can verify information about a token. $1 is replaced with the translation for \"etherscan\""
  },
  "verifyThisTokenOn": {
    "message": "इस टोकन को $1 पर वेरीफ़ाई करें",
    "description": "Points the user to etherscan as a place they can verify information about a token. $1 is replaced with the translation for \"etherscan\""
  },
  "verifyThisUnconfirmedTokenOn": {
    "message": "इस टोकन को $1 पर वेरीफ़ाई करें और पक्का करें कि यह वही टोकन है जिससे आप ट्रेड करना चाहते हैं।",
    "description": "Points the user to etherscan as a place they can verify information about a token. $1 is replaced with the translation for \"etherscan\""
  },
  "version": {
    "message": "वर्शन"
  },
  "view": {
    "message": "देखें"
  },
  "viewAllDetails": {
    "message": "सभी विवरण देखें"
  },
  "viewAllQuotes": {
    "message": "सभी उद्धरण को देखें"
  },
  "viewContact": {
    "message": "कॉन्टेक्ट देखें"
  },
  "viewDetails": {
    "message": "विवरण देखें"
  },
  "viewFullTransactionDetails": {
    "message": "ट्रांसेक्शन की पूरी जानकारी देखें"
  },
  "viewMore": {
    "message": "और देखें"
  },
  "viewOnBlockExplorer": {
    "message": "ब्लॉक एक्सप्लोरर पर देखें"
  },
  "viewOnCustomBlockExplorer": {
    "message": "$1 को $2 पर देखें",
    "description": "$1 is the action type. e.g (Account, Transaction, Swap) and $2 is the Custom Block Exporer URL"
  },
  "viewOnEtherscan": {
    "message": "Etherscan पर $1 देखें",
    "description": "$1 is the action type. e.g (Account, Transaction, Swap)"
  },
  "viewOnExplorer": {
    "message": "एक्सप्लोरर पर देखें"
  },
  "viewOnOpensea": {
    "message": "Opensea पर देखें"
  },
  "viewPortfolioDashboard": {
    "message": "Portfolio डैशबोर्ड देखें"
  },
  "viewinCustodianApp": {
    "message": "Custodian ऐप में देखें"
  },
  "viewinExplorer": {
    "message": "एक्सप्लोरर में $1 देखें",
    "description": "$1 is the action type. e.g (Account, Transaction, Swap)"
  },
  "visitWebSite": {
    "message": "हमारी वेबसाइट पर जाएं"
  },
  "wallet": {
    "message": "वॉलेट"
  },
  "walletConnectionGuide": {
    "message": "हमारी hardware wallet कनेक्शन गाइड"
  },
  "walletCreationSuccessDetail": {
    "message": "आपने अपने वॉलेट को सफलतापूर्वक सुरक्षित कर लिया है। अपने सीक्रेट रिकवरी फ्रेज को सुरक्षित और गुप्त रखें -- यह आपकी जिम्मेदारी है!"
  },
  "walletCreationSuccessReminder1": {
    "message": "MetaMask आपके सीक्रेट रिकवरी फ्रेज को फिर से प्राप्त नहीं कर सकता है।"
  },
  "walletCreationSuccessReminder2": {
    "message": "MetaMask कभी भी आपके सीक्रेट रिकवरी फ्रेज के बारे में नहीं पूछेगा।"
  },
  "walletCreationSuccessReminder3": {
    "message": "$1 किसी के साथ या आपके फंड के चोरी होने का खतरा",
    "description": "$1 is separated as walletCreationSuccessReminder3BoldSection so that we can bold it"
  },
  "walletCreationSuccessReminder3BoldSection": {
    "message": "अपने सीक्रेट रिकवरी फ्रेज को कभी शेयर ना करें",
    "description": "This string is localized separately from walletCreationSuccessReminder3 so that we can bold it"
  },
  "walletCreationSuccessTitle": {
    "message": "वॉलेट का निर्माण सफल हुआ"
  },
  "wantToAddThisNetwork": {
    "message": "इस नेटवर्क को जोड़ना चाहते हैं?"
  },
  "wantsToAddThisAsset": {
    "message": "यह निम्नलिखित एसेट को आपके वॉलेट में जोड़ने की अनुमति देता है।"
  },
  "warning": {
    "message": "चेतावनी"
  },
  "warningTooltipText": {
    "message": "$1 थर्ड पार्टी आपकी संपूर्ण टोकन बैलेंस को बिना किसी सूचना या सहमति के खर्च कर सकता है। खर्च की कम सीमा को कस्टमाइज़ करके खुद को सुरक्षित रखें।",
    "description": "$1 is a warning icon with text 'Be careful' in 'warning' colour"
  },
  "weak": {
    "message": "कमज़ोर"
  },
  "web3ShimUsageNotification": {
    "message": "हमने देखा है कि वर्तमान वेबसाइट ने हटाए गए window.web3 API का इस्तेमाल करने की कोशिश की। यदि साइट में गड़बड़ी लगती है, तो कृपया अधिक जानकारी के लिए $1 पर क्लिक करें।",
    "description": "$1 is a clickable link."
  },
  "webhid": {
    "message": "WebHID",
    "description": "Refers to a interface for connecting external devices to the browser. Used for connecting ledger to the browser. Read more here https://developer.mozilla.org/en-US/docs/Web/API/WebHID_API"
  },
  "websites": {
    "message": "वेबसाइ",
    "description": "Used in the 'permission_rpc' message."
  },
  "welcomeBack": {
    "message": "वापसी पर स्वागत है!"
  },
  "welcomeExploreDescription": {
    "message": "क्रिप्टो करेंसी और संपत्तियों को स्टोर करें, भेजें और खर्च करें।"
  },
  "welcomeExploreTitle": {
    "message": "विकेन्द्रीकृत ऐप को एक्सप्लोर करें"
  },
  "welcomeLoginDescription": {
    "message": "विकेंद्रीकृत ऐप में लॉगिन करने के लिए अपने MetaMask का इस्तेमाल करें - किसी साइनअप की जरूरत नहीं है।"
  },
  "welcomeLoginTitle": {
    "message": "अपने वॉलेट को हैलो कहें"
  },
  "welcomeToMetaMask": {
    "message": "चलिए शुरु करते हैं"
  },
  "welcomeToMetaMaskIntro": {
    "message": "लाखों लोगों का भरोसेमंद, MetaMask एक सुरक्षित वॉलेट है जो वेब3 की दुनिया को सबके लिए सुलभ बनाता है।"
  },
  "whatsNew": {
    "message": "नया क्या है",
    "description": "This is the title of a popup that gives users notifications about new features and updates to MetaMask."
  },
  "whatsThis": {
    "message": "यह क्या है?"
  },
  "xOfY": {
    "message": "$2 में से $1",
    "description": "$1 and $2 are intended to be two numbers, where $2 is a total, and $1 is a count towards that total"
  },
  "xOfYPending": {
    "message": "$2 में से $1 लंबित",
    "description": "$1 and $2 are intended to be two numbers, where $2 is a total number of pending confirmations, and $1 is a count towards that total"
  },
  "yes": {
    "message": "हां"
  },
  "youHaveAddedAll": {
    "message": "आपने सभी पॉपुलर नेटवर्क जोड़ लिए हैं। आप अधिक नेटवर्क खोज सकते हैं $1 या आप $2 कर सकते हैं",
    "description": "$1 is a link with the text 'here' and $2 is a button with the text 'add more networks manually'"
  },
  "youNeedToAllowCameraAccess": {
    "message": "आपको इस सुविधा का इस्तेमाल करने के लिए कैमरे तक पहुंच की अनुमति देने की आवश्यकता है।"
  },
  "youSign": {
    "message": "आप हस्ताक्षर कर रहे हैं"
  },
  "yourAccounts": {
    "message": "आपके अकाउंट"
  },
  "yourFundsMayBeAtRisk": {
    "message": "आपके फंड खतरे में हो सकते हैं"
  },
  "yourNFTmayBeAtRisk": {
    "message": "आपका NFT खतरे में हो सकता है"
  },
  "yourPrivateSeedPhrase": {
    "message": "आपका सीक्रेट रिकवरी फ्रेज"
  },
  "zeroGasPriceOnSpeedUpError": {
    "message": "जीरो गैस प्राइस में तेज़ी"
  }
}<|MERGE_RESOLUTION|>--- conflicted
+++ resolved
@@ -2160,26 +2160,9 @@
   "ledgerConnectionInstructionStepThree": {
     "message": "अपने Ledger डिवाइस में प्लग इन करें और Ethereum ऐप चुनें"
   },
-<<<<<<< HEAD
-=======
-  "ledgerConnectionInstructionStepTwo": {
-    "message": "Ledger लाइव ऐप खोलें और अनलॉक करें"
-  },
-  "ledgerConnectionPreferenceDescription": {
-    "message": "अपने Ledger को MetaMask से कैसे कनेक्ट करना है, यह कस्टमाइज़ करें। $1 की अनुशंसा की जाती है, लेकिन अन्य विकल्प उपलब्ध हैं। यहां और पढ़ें: $2",
-    "description": "A description that appears above a dropdown where users can select between up to three options - Ledger Live, U2F or WebHID - depending on what is supported in their browser. $1 is the recommended browser option, it will be either WebHID or U2f. $2 is a link to an article where users can learn more, but will be the translation of the learnMore message."
-  },
->>>>>>> 25114997
   "ledgerDeviceOpenFailureMessage": {
     "message": "Ledger डिवाइस खोलने में नहीं हो पाया। आपका Ledger अन्य सॉफ्टवेयर से कनेक्ट हो सकता है। कृपया Ledger लाइव या अपने Ledger डिवाइस से जुड़े अन्य ऐप्लिकेशन को बंद करें, और फिर से कनेक्ट करने की कोशिश करें।"
   },
-<<<<<<< HEAD
-=======
-  "ledgerLive": {
-    "message": "Ledger लाइव",
-    "description": "The name of a desktop app that can be used with your ledger device. We can also use it to connect a users Ledger device to MetaMask."
-  },
->>>>>>> 25114997
   "ledgerLiveApp": {
     "message": "Ledger Live ऐप"
   },
@@ -2189,12 +2172,6 @@
   "ledgerTimeout": {
     "message": "Ledger Live जवाब देने में बहुत अधिक समय ले रहा है या कनेक्शन टाइमआउट हो गया है। पक्का करें कि Ledger Live ऐप खुला है और आपका डिवाइस अनलॉक है।"
   },
-<<<<<<< HEAD
-=======
-  "ledgerTransportChangeWarning": {
-    "message": "यदि आपका Ledger लाइव ऐप खुला है, तो कृपया किसी भी खुले Ledger लाइव कनेक्शन को डिस्कनेक्ट करें और Ledger लाइव ऐप को बंद करें।"
-  },
->>>>>>> 25114997
   "ledgerWebHIDNotConnectedErrorMessage": {
     "message": "Ledger डिवाइस कनेक्ट नहीं था। यदि आप अपना Ledger कनेक्ट करना चाहते हैं, तो कृपया 'जारी रखें' पर फिर से क्लिक करें और HID कनेक्शन को एप्रूव करें",
     "description": "An error message shown to the user during the hardware connect flow."
