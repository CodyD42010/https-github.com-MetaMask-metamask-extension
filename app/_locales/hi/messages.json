--- conflicted
+++ resolved
@@ -3804,12 +3804,9 @@
     "message": "बिना किसी खर्च सीमा के $1 स्वीकृत करें",
     "description": "The token symbol that is being approved"
   },
-<<<<<<< HEAD
-=======
   "settingAddSnapAccount": {
     "message": "स्नैप खाता जोड़ें"
   },
->>>>>>> 877e184b
   "settings": {
     "message": "सेटिंग"
   },
@@ -5167,15 +5164,12 @@
   "urlExistsErrorMsg": {
     "message": "यह URL वर्तमान में $1 नेटवर्क द्वारा उपयोग किया जाता है।"
   },
-<<<<<<< HEAD
-=======
   "use4ByteResolution": {
     "message": "स्मार्ट कॉन्ट्रैक्ट्स को डीकोड करें"
   },
   "use4ByteResolutionDescription": {
     "message": "उपयोगकर्ता के अनुभव को बेहतर बनाने के लिए, आपके द्वारा इंटरैक्ट किए गए स्मार्ट कॉन्ट्रैक्ट्स के आधार पर हम गतिविधि टैब को संदेशों के साथ कस्टमाइज़ करते हैं। डेटा को डीकोड करने और आसानी से पढ़े जा सकने वाले स्मार्ट कॉन्ट्रैक्ट्स का एक संस्करण आपको दिखाने के लिए MetaMask एक सर्विस इस्तेमाल करता है जिसका नाम 4byte.directory है। इससे आपके द्वारा बुरी नीयत वाले स्मार्ट कॉन्ट्रैक्ट एक्शन को मंजूरी देने की संभावनाओं को कम करने में मदद मिलती है। हालांकि, इसमें आपका IP एड्रेस शेयर होने का खतरा हो सकता है।"
   },
->>>>>>> 877e184b
   "useMultiAccountBalanceChecker": {
     "message": "खाता के शेष राशि के अनुरोधों को बैच करें"
   },
