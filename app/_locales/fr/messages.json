{
  "accept": {
    "message": "Accepter"
  },
  "accessingYourCamera": {
    "message": "Accès à votre appareil photo..."
  },
  "account": {
    "message": "Compte"
  },
  "accountDetails": {
    "message": "Détails du compte"
  },
  "accountName": {
    "message": "Nom du compte"
  },
  "accountSelectionRequired": {
    "message": "Vous devez selectionner un compte !"
  },
  "activityLog": {
    "message": "Log d'activité"
  },
  "address": {
    "message": "Adresse"
  },
  "addCustomToken": {
    "message": "Ajouter un jeton personnalisé"
  },
  "addToken": {
    "message": "Ajouter un jeton"
  },
  "addTokens": {
    "message": "Ajouter des jetons"
  },
  "addSuggestedTokens": {
    "message": "Ajouter les jetons suggérés"
  },
  "addAcquiredTokens": {
    "message": "Ajouter les jetons que vous avez acquis par l'intermédiaire de MetaMask"
  },
  "amount": {
    "message": "Montant"
  },
  "amountPlusGas": {
    "message": "Montant + Gaz"
  },
  "appDescription": {
    "message": "Extension Ethereum pour navigateur",
    "description": "La description de l'application"
  },
  "appName": {
    "message": "Nifty Wallet",
    "description": "Le nom de l'application"
  },
  "approve": {
    "message": "Approuver"
  },
  "approved": {
    "message": "Approuvé"
  },
  "attemptingConnect": {
    "message": "Tentative de connexion au réseau"
  },
  "attemptToCancel": {
    "message": "Tenter d'annuler ?"
  },
  "attemptToCancelDescription": {
    "message": "Faire une demande d'annulation ne garantit pas que votre transaction originale sera bien annulée. Dans le cas où l'annulation réussit, vous payerez les frais de transaction indiqués ci-dessus."
  },
  "attributions": {
    "message": "Attributions"
  },
  "available": {
    "message": "Disponible"
  },
  "back": {
    "message": "Retour"
  },
  "balance": {
    "message": "Balance:"
  },
  "balances": {
    "message": "Balance(s) de(s) jeton(s)"
  },
  "balanceIsInsufficientGas": {
    "message": "Solde insuffisant pour le total actuel de gaz"
  },
  "beta": {
    "message": "BETA"
  },
  "betweenMinAndMax": {
    "message": "doit être supérieur ou égal à $1 et inférieur ou égal à $2",
    "description": "helper pour la saisie hexadécimale en entrée décimale"
  },
  "blockiesIdenticon": {
    "message": "Utiliser les Identicon Blockies"
  },
  "borrowDharma": {
    "message": "Emprunter avec Dharma (Bêta)"
  },
  "browserNotSupported": {
    "message": "Votre navigateur internet n'est pas supporté..."
  },
  "builtInCalifornia": {
    "message": "MetaMask est designé et developpé en Californie."
  },
  "buy": {
    "message": "Acheter"
  },
  "buyCoinbase": {
    "message": "Acheter sur Coinbase"
  },
  "buyCoinbaseExplainer": {
    "message": "Coinbase est le moyen le plus populaire d'acheter et de vendre des Ethers."
  },
  "bytes": {
    "message": "Bytes"
  },
  "ok": {
    "message": "Ok"
  },
  "cancel": {
    "message": "Annuler"
  },
  "cancelAttempt": {
    "message": "Annuler la tentative."
  },
  "cancellationGasFee": {
    "message": "Frais en gas de l'annulation"
  },
  "cancelN": {
    "message": "Annuler toutes les transactions $1"
  },
  "classicInterface": {
    "message": "Utiliser l'interface classique"
  },
  "clickCopy": {
    "message": "Cliquer pour copier"
  },
  "close": {
    "message": "Fermer"
  },
  "chromeRequiredForHardwareWallets": {
    "message": "Pour connecter votre portefeuille hardware, vous devez utiliser MetaMask pour Google Chrome."
  },
  "confirm": {
    "message": "Confirmer"
  },
  "confirmed": {
    "message": "Confirmé"
  },
  "confirmContract": {
    "message": "Confirmer le contrat"
  },
  "confirmPassword": {
    "message": "Confirmer le mot de passe"
  },
  "confirmTransaction": {
    "message": "Confirmer la transaction"
  },
  "connectHardwareWallet": {
    "message": "Connecter un portefeuille hardware"
  },
  "connect": {
    "message": "Connecter"
  },
  "connecting": {
    "message": "Connection..."
  },
  "connectingToKovan": {
    "message": "Connection au réseau de test Kovan"
  },
  "connectingToMainnet": {
    "message": "Connection au réseau principal Ethereum"
  },
  "connectingToRopsten": {
    "message": "Connection au réseau de test Ropsten"
  },
  "connectingToRinkeby": {
    "message": "Connection au réseau de test Rinkeby"
  },
  "connectingToUnknown": {
    "message": "Connection à un réseau inconnu"
  },
  "connectToLedger": {
    "message": "Connecter un Ledger"
  },
  "connectToTrezor": {
    "message": "Connecter un Trezor"
  },
  "continue": {
    "message": "Continuer"
  },
  "continueToCoinbase": {
    "message": "Continuer vers Coinbase"
  },
  "contractDeployment": {
    "message": "Déploiement de contrat"
  },
  "conversionProgress": {
    "message": "Conversion en cours"
  },
  "copiedButton": {
    "message": "Copié"
  },
  "copiedClipboard": {
    "message": "Copié dans le Presse-papiers"
  },
  "copiedExclamation": {
    "message": "Copié!"
  },
  "copiedSafe": {
    "message": "Copié de manière sécurisé"
  },
  "copy": {
    "message": "Copier"
  },
  "copyAddress": {
    "message": "Copier l'addresse dans le presse-papier"
  },
  "copyToClipboard": {
    "message": "Copier dans le presse-papier"
  },
  "copyButton": {
    "message": " Copier "
  },
  "copyPrivateKey": {
    "message": "Ceci est votre clé privée (cliquez pour copier)"
  },
  "create": {
    "message": "Créer"
  },
  "createAccount": {
    "message": "Créer un compte"
  },
  "createDen": {
    "message": "Créer un antre"
  },
  "crypto": {
    "message": "Crypto",
    "description": "Type d'échange (cryptocurrencies)"
  },
  "currentConversion": {
    "message": "Conversion actuelle"
  },
  "currentLanguage": {
    "message": "Langue actuelle"
  },
  "currentNetwork": {
    "message": "Réseau actuel"
  },
  "currentRpc": {
    "message": "RPC Actuel"
  },
  "customGas": {
    "message": "Personnaliser le gaz"
  },
  "customToken": {
    "message": "Jeton personnalisé"
  },
  "customize": {
    "message": "Personnaliser"
  },
  "customRPC": {
    "message": "RPC personnalisé"
  },
  "decimalsMustZerotoTen": {
    "message": "Les décimales doivent être plus grandes que 0 et inférieures à 36."
  },
  "decimal": {
    "message": "Décimales de précision"
  },
  "defaultNetwork": {
    "message": "Le réseau par défaut pour les transactions Ether est le \"Réseau principal Ethereum\"."
  },
  "denExplainer": {
    "message": "Votre DEN est votre stockage crypté par mot de passe dans Nifty Wallet."
  },
  "deposit": {
    "message": "Déposer"
  },
  "depositBTC": {
    "message": "Déposez vos BTC à l'adresse ci-dessous:"
  },
  "depositCoin": {
    "message": "Déposer votre $1 à l'adresse ci-dessous",
    "description": "Indique à l'utilisateur quelle monnaie il a choisi de déposer avec Shapeshift"
  },
  "depositEth": {
    "message": "Déposer Eth"
  },
  "depositEther": {
    "message": "Déposer de l'Ether"
  },
  "depositFiat": {
    "message": "Déposer de la monnaie-fiat"
  },
  "depositFromAccount": {
    "message": "Déposer depuis un autre compte"
  },
  "depositShapeShift": {
    "message": "Déposer avec ShapeShift"
  },
  "depositShapeShiftExplainer": {
<<<<<<< HEAD
    "message": "Si vous possédez d'autres crypto-monnaies, vous pouvez échanger et déposer de l'Ether directement dans votre portefeuille Nifty Wallet. Aucun compte n'est requis."
=======
    "message": "Si vous possédez d'autres crypto-monnaies, vous pouvez échanger et déposer de l'Ether directement dans votre portefeuille MetaMask via Shapeshift. Aucun compte n'est requis."
>>>>>>> 17372e15
  },
  "details": {
    "message": "Détails"
  },
  "directDeposit": {
    "message": "Dépôt direct"
  },
  "directDepositEther": {
    "message": "Dépôt direct d'Ether"
  },
  "directDepositEtherExplainer": {
    "message": "Si vous avez déjà de l'Ether, le moyen le plus rapide d'obtenir des Ether dans votre nouveau portefeuille est par dépôt direct."
  },
  "done": {
    "message": "Terminé"
  },
  "downloadGoogleChrome": {
    "message": "Télécharger Google Chrome"
  },
  "downloadStateLogs": {
    "message": "Télécharger les Logs d'état"
  },
  "dontHaveAHardwareWallet": {
    "message": "Vous n'avez pas de portefeuille hardware ?"
  },
  "dropped": {
    "message": "Déconnecté"
  },
  "edit": {
    "message": "Modifier"
  },
  "editAccountName": {
    "message": "Modifier le nom du compte"
  },
  "editingTransaction": {
    "message": "Modifier votre transaction"
  },
  "emailUs": {
    "message": "Envoyez-nous un email !"
  },
  "encryptNewDen": {
    "message": "Chiffrer votre nouveau DEN"
  },
  "ensNameNotFound": {
    "message": "Nom ENS inconnu"
  },
  "enterPassword": {
    "message": "Entrez votre mot de passe"
  },
  "enterPasswordConfirm": {
    "message": "Entrez votre mot de passe pour confirmer"
  },
  "enterPasswordContinue": {
    "message": "Entrez votre mot de passe pour continuer"
  },
  "etherscanView": {
    "message": "Afficher le compte sur Etherscan"
  },
  "exchangeRate": {
    "message": "Taux de change"
  },
  "exportPrivateKey": {
    "message": "Exporter la clé privée"
  },
  "exportPrivateKeyWarning": {
    "message": "Exporter les clés privées à vos risques et périls."
  },
  "failed": {
    "message": "Échec"
  },
  "fiat": {
    "message": "FIAT",
    "description": "Type d'échange"
  },
  "fileImportFail": {
    "message": "L'importation de fichier ne fonctionne pas? Cliquez ici!",
    "description": "Aide l'utilisateur à importer son compte à partir d'un fichier JSON"
  },
  "followTwitter": {
    "message": "Suivez-nous sur Twitter"
  },
  "forgetDevice": {
    "message": "Oublier cet appareil"
  },
  "from": {
    "message": "de"
  },
  "fromToSame": {
    "message": "Les addresses d'origine et de destination doivent être différentes"
  },
  "fromShapeShift": {
    "message": "de ShapeShift"
  },
  "functionType": {
    "message": "Type de fonction"
  },
  "gas": {
    "message": "Gas",
    "description": "Indication brève du coût du gaz"
  },
  "gasFee": {
    "message": "Coût en gaz"
  },
  "gasLimit": {
    "message": "Quantité max. de gaz"
  },
  "gasLimitCalculation": {
    "message": "Nous calculons la quantité max. de gaz suggérée en fonction du code exécuté."
  },
  "gasLimitRequired": {
    "message": "Quantité max. de gaz requise"
  },
  "gasLimitTooLow": {
    "message": "La quantité max. de gaz doit être d'au moins 21000"
  },
  "generatingSeed": {
    "message": "Generation de la Seed..."
  },
  "gasPrice": {
    "message": "Prix du gaz (GWEI)"
  },
  "gasPriceCalculation": {
    "message": "Nous calculons les prix du gaz proposés en fonction des taux de réussite du réseau."
  },
  "gasPriceRequired": {
    "message": "Prix du gaz requis"
  },
  "generatingTransaction": {
    "message": "Préparation de la transaction"
  },
  "getEther": {
    "message": "Obtenir des Ether"
  },
  "getEtherFromFaucet": {
    "message": "Obtenir de l'Ether d'une faucet pour $1",
    "description": "Affiche le nom du réseau pour la faucet d'Ether"
  },
  "getHelp": {
    "message": "Obtenir de l'aide."
  },
  "greaterThanMin": {
    "message": "doit être supérieur ou égal à $1.",
    "description": "helper pour la saisie hexadécimale en entrée décimale"
  },
  "hardware": {
    "message": "hardware"
  },
  "hardwareWalletConnected": {
    "message": "Portefeuille hardware connecté"
  },
  "hardwareWallets": {
    "message": "Connecter un portefeuille hardware"
  },
  "hardwareWalletsMsg": {
    "message": "Selectionnez le portefeuille hardware que vous voulez utiliser avec MetaMask"
  },
  "havingTroubleConnecting": {
    "message": "Un problème de connection ?"
  },
  "here": {
    "message": "ici",
    "description": "comme dans -cliquer ici- pour plus d'informations (en rapport avec troubleTokenBalances)"
  },
  "hereList": {
    "message": "Voici une liste !!!!"
  },
  "hexData": {
    "message": "Data Hex"
  },
  "hide": {
    "message": "Cacher"
  },
  "hideToken": {
    "message": "Masquer le jeton"
  },
  "hideTokenPrompt": {
    "message": "Masquer le jeton?"
  },
  "history": {
    "message": "Historique"
  },
  "howToDeposit": {
    "message": "Comment voulez-vous déposer de l'Ether?"
  },
  "holdEther": {
    "message": "Cela vous permet de conserver vos Ethers et vos jetons afin d'utiliser directement des applications décentralisées."
  },
  "import": {
    "message": "Importer",
    "description": "Bouton pour importer un compte à partir d'un fichier sélectionné"
  },
  "importAccount": {
    "message": "Importer un compte"
  },
  "importAccountMsg": {
    "message": " Les comptes importés ne seront pas associés avec votre phrase Seed que vous avez créé au départ dans MetaMask. Obtenir plus d'information sur les comptes importés"
  },
  "importAnAccount": {
    "message": "Importer un compte"
  },
  "importDen": {
    "message": "Importer DEN existant"
  },
  "imported": {
    "message": "Importé",
    "description": "statut indiquant qu'un compte a été entièrement chargé dans le trousseau de clés"
  },
  "importUsingSeed": {
    "message": "Importer à partir de la phrase Seed du compte"
  },
  "info": {
    "message": "Info"
  },
  "infoHelp": {
    "message": "Info & Aide"
  },
  "initialTransactionConfirmed": {
    "message": "Votre transaction initiale a été confirmée par le réseau. Cliquez sur OK pour retourner à l'écran précédent."
  },
  "insufficientFunds": {
    "message": "Insufficient funds."
  },
  "insufficientTokens": {
    "message": "Insufficient tokens."
  },
  "invalidAddress": {
    "message": "Adresse invalide"
  },
  "invalidAddressRecipient": {
    "message": "L'adresse du destinataire n'est pas valide"
  },
  "invalidGasParams": {
    "message": "Paramètres de gaz invalides"
  },
  "invalidInput": {
    "message": "Saisie non valide."
  },
  "invalidRequest": {
    "message": "Requête invalide"
  },
  "invalidRPC": {
    "message": "URL RPC invalide"
  },
  "invalidSeedPhrase": {
    "message": "Phrase Seed invalide"
  },
  "jsonFail": {
    "message": "Il y a eu un problème. Veuillez vérifier que votre fichier json a le bon format."
  },
  "jsonFile": {
    "message": "Fichier JSON",
    "description": "format d'importation d'un compte"
  },
  "keepTrackTokens": {
    "message": "Garder la trace des jetons que vous avez acheté avec votre compte MetaMask."
  },
  "kovan": {
    "message": "Réseau de test Kovan"
  },
  "knowledgeDataBase": {
    "message": "Visitez notre base de connaissances"
  },
  "max": {
    "message": "Max"
  },
  "learnMore": {
    "message": "En savoir plus"
  },
  "ledgerAccountRestriction": {
    "message": "Vous devez d'abord utiliser le dernier compte que vous avez créé avant de pouvoir en créer un autre."
  },
  "lessThanMax": {
    "message": "doit être inférieur ou égal à $1.",
    "description": "helper pour la saisie hexadécimale en entrée décimale"
  },
  "likeToAddTokens": {
    "message": "Souhaitez-vous ajouter ces jetons ?"
  },
  "links": {
    "message": "Liens"
  },
  "limit": {
    "message": "Limite"
  },
  "loading": {
    "message": "Chargement..."
  },
  "loadingTokens": {
    "message": "Chargement des jetons..."
  },
  "localhost": {
    "message": "Localhost 8545"
  },
  "login": {
    "message": "Connexion"
  },
  "logout": {
    "message": "Déconnexion"
  },
  "loose": {
    "message": "Vacant"
  },
  "loweCaseWords": {
    "message": "Les mots seed n'ont que des caractères en minuscules"
  },
  "mainnet": {
    "message": "Réseau principal Ethereum"
  },
  "menu": {
    "message": "Menu"
  },
  "message": {
    "message": "Message"
  },
  "metamaskDescription": {
    "message": "MetaMask est un coffre sécurisé pour votre identité sur Ethereum."
  },
  "metamaskSeedWords": {
    "message": "Mots Seed pour MetaMask"
  },
  "metamaskVersion": {
    "message": "Version de MetaMask"
  },
  "min": {
    "message": "Minimum"
  },
  "myAccounts": {
    "message": "Mes comptes"
  },
  "mustSelectOne": {
    "message": "Vous devez selectionner au moins 1 jeton."
  },
  "needEtherInWallet": {
<<<<<<< HEAD
    "message": "Pour interagir avec des applications décentralisées à l'aide de Nifty Wallet, vous aurez besoin d'Ether dans votre portefeuille."
=======
    "message": "Pour interagir avec des applications décentralisées à l'aide de MetaMask, vous avez besoin d'Ether dans votre portefeuille."
>>>>>>> 17372e15
  },
  "needImportFile": {
    "message": "Vous devez sélectionner un fichier à importer.",
    "description": "L'utilisateur doit ajouter un fichier pour continuer"
  },
  "needImportPassword": {
    "message": "Vous devez entrer un mot de passe pour le fichier sélectionné.",
    "description": "Mot de passe et fichier requis pour importer un compte"
  },
  "negativeETH": {
    "message": "Vous ne pouvez envoyer des montants négatifs d'ETH."
  },
  "networks": {
    "message": "Réseaux"
  },
  "nevermind": {
    "message": "Abandonner"
  },
  "newAccount": {
    "message": "Nouveau compte"
  },
  "newAccountNumberName": {
    "message": "Compte $1",
    "description": "Nom par défaut du compte suivant à créer sur l'écran de création de compte"
  },
  "newContract": {
    "message": "Nouveau contrat"
  },
  "newPassword": {
    "message": "Nouveau mot de passe (min 8 caractères)"
  },
  "newPassword8Chars": {
    "message": "Nouveau mot de passe (min 8 caractères)"
  },
  "newRecipient": {
    "message": "Nouveau destinataire"
  },
  "newRPC": {
    "message": "Nouvelle URL RPC"
  },
  "next": {
    "message": "Suivant"
  },
  "noAddressForName": {
    "message": "Aucune adresse n'a été définie pour ce nom."
  },
  "noDeposits": {
    "message": "Aucun dépôt reçu"
  },
  "noConversionRateAvailable": {
    "message": "Aucun taux de conversion disponible"
  },
  "noTransactionHistory": {
    "message": "Aucun historique de transaction."
  },
  "noTransactions": {
    "message": "Aucune transaction"
  },
  "notFound": {
    "message": "Non trouvé"
  },
  "notStarted": {
    "message": "Pas démarré"
  },
  "noWebcamFoundTitle": {
    "message": "Webcam introuvable"
  },
  "noWebcamFound": {
    "message": "La caméra de votre ordinateur n'a pas été trouvée. Veuillez réessayer."
  },
  "oldUI": {
    "message": "Ancienne interface utilisateur"
  },
  "oldUIMessage": {
    "message": "Vous êtes revenu à l'ancienne interface utilisateur. Vous pouvez revenir à la nouvelle interface via l'option dans le menu déroulant en haut à droite."
  },
  "onlySendToEtherAddress": {
    "message": "N'envoyez de l'Ether que sur une adresse Ethereum."
  },
  "onlySendTokensToAccountAddress": {
    "message": "N'envoyez des $1 que sur une adresse Ethereum.",
    "description": "displays token symbol"
  },
  "openInTab": {
    "message": "Ouvrir dans un onglet"
  },
  "or": {
    "message": "ou",
    "description": "choix entre la création ou l'importation d'un nouveau compte"
  },
  "orderOneHere": {
    "message": "Commander un Trezor ou un Ledger et conserver vos fonds en \"cold storage\""
  },
  "origin": {
    "message": "Origine"
  },
  "outgoing": {
    "message": "Sortie"
  },
  "parameters": {
    "message": "Paramètres"
  },
  "passwordNotLongEnough": {
    "message": "Mot de passe trop court"
  },
  "passwordsDontMatch": {
    "message": "Les mots de passe ne correspondent pas"
  },
  "password": {
    "message": "Mot de passe"
  },
  "passwordCorrect": {
    "message": "Veuillez vérifier votre mot de passe."
  },
  "passwordMismatch": {
    "message": "les mots de passe ne correspondent pas",
    "description": "dans le processus de création de mot de passe, les deux mot de passe saisis ne sont pas identiques."
  },
  "passwordShort": {
    "message": "Mot de passe trop court",
    "description": "dans le processus de création de mot de passe, le mot de passe n'est pas assez long pour être sécurisé"
  },
  "pastePrivateKey": {
    "message": "Collez votre clé privée ici:",
    "description": "Pour l'importation d'un compte à partir d'une clé privée"
  },
  "pasteSeed": {
    "message": "Collez votre seed phrase ici!"
  },
  "pending": {
    "message": "En attente"
  },
  "personalAddressDetected": {
    "message": "Votre adresse personnelle a été détectée. Veuillez saisir à la place l'adresse du contrat du jeton."
  },
  "pleaseReviewTransaction": {
    "message": "Veuillez vérifier votre transaction."
  },
  "popularTokens": {
    "message": "Jetons populaires"
  },
  "prev": {
    "message": "Préc."
  },
  "privacyMsg": {
    "message": "Politique de Confidentialité"
  },
  "privateKey": {
    "message": "Clé privée",
    "description": "sélectionnez ce type de fichier à utiliser pour importer un compte"
  },
  "privateKeyWarning": {
    "message": "Avertissement: Ne divulguez jamais cette clé, quiconque avec vos clés privées peut voler tous les actifs de votre compte."
  },
  "privateNetwork": {
    "message": "Réseau privé"
  },
  "qrCode": {
    "message": "Afficher le QR Code"
  },
  "queue": {
    "message": "File d'attente"
  },
  "readdToken": {
    "message": "Vous pourrez ajouter à nouveau ce jeton en allant sur “Ajouter un jeton” dans le menu des options de votre compte."
  },
  "readMore": {
    "message": "En savoir plus ici."
  },
  "readMore2": {
    "message": "En savoir plus."
  },
  "receive": {
    "message": "Recevoir"
  },
  "recipientAddress": {
    "message": "Adresse du destinataire"
  },
  "refundAddress": {
    "message": "Votre adresse de remboursement"
  },
  "reject": {
    "message": "Rejeter"
  },
  "rejectAll": {
    "message": "Tout rejeter"
  },
  "rejectTxsN": {
    "message": "Rejeter les transactions $1"
  },
  "rejectTxsDescription": {
    "message": "Vous êtes sur le point de rejetter en groupe les transactions $1."
  },
  "rejected": {
    "message": "Rejeté"
  },
  "reset": {
    "message": "Reinitialiser"
  },
  "resetAccount": {
    "message": "Reinitialiser le compte"
  },
  "resetAccountDescription": {
    "message": "Reinitialiser votre compte va effacer votre historique de transactions."
  },
  "restoreFromSeed": {
    "message": "Restaurer le compte ?"
  },
  "restoreVault": {
    "message": "Restaurer le Coffre"
  },
  "restoreAccountWithSeed": {
    "message": "Restaurer votre compte avec une phrase Seed."
  },
  "required": {
    "message": "Obligatoire"
  },
  "retryWithMoreGas": {
    "message": "Réessayer avec un prix de gaz plus élevé"
  },
  "walletSeed": {
    "message": "Seed du portefeuille"
  },
  "restore": {
    "message": "Restaurer"
  },
  "revealSeedWords": {
    "message": "Révéler les mots Seed"
  },
  "revealSeedWordsTitle": {
    "message": "Phrase Seed"
  },
  "revealSeedWordsDescription": {
    "message": "Si jamais vous changez de navigateur ou d'ordinateur, vos aurez besoin de cette phrase seed pour accéder à vos comptes. Sauvegardez la quelque part de sûr et secret."
  },
  "revealSeedWordsWarningTitle": {
    "message": "Ne communiquez PAS cette phrase à quelqu'un !"
  },
  "revealSeedWordsWarning": {
    "message": "Ces mots peuvent être utilisés pour voler tous vos comptes."
  },
  "revert": {
    "message": "Rétablir"
  },
  "remove": {
    "message": "Supprimer"
  },
  "removeAccount": {
    "message": "Suprimer le compte"
  },
  "removeAccountDescription": {
    "message": "Ce compte va être supprimé de votre portefeuille. Veuillez vérifier que vous avez la phrase Seed originale de ce compte ou la clé privée pour ce compte importé avant de continuer. Vous pouvez importer ou créer à nouveau des comptes à partir du menu des comptes."
  },
  "readyToConnect": {
    "message": "Prêt à se connecter ?"
  },
  "rinkeby": {
    "message": "Réseau de test Rinkeby"
  },
  "poa": {
    "message": "[Not translated]"
  },
  "ropsten": {
    "message": "Réseau de test Ropsten"
  },
  "rpc": {
    "message": "RPC Personnalisé"
  },
  "sampleAccountName": {
    "message": "Par exemple: \"mon nouveau compte\" ",
    "description": "Aidez l'utilisateur à comprendre le concept d'ajout d'un nom lisible par un humain à son compte"
  },
  "save": {
    "message": "Enregistrer"
  },
  "saveAsCsvFile": {
    "message": "Enregistrer comme fichier CSV"
  },
  "saveAsFile": {
    "message": "Enregistrer dans un fichier",
    "description": "Processus d'exportation de compte"
  },
  "saveSeedAsFile": {
    "message": "Enregistrer la phrase Seed dans un fichier"
  },
  "scanInstructions": {
    "message": "Placez le QR code devant votre appareil photo"
  },
  "scanQrCode": {
    "message": "Scannez le QR Code"
  },
  "search": {
    "message": "Rechercher"
  },
  "searchResults": {
    "message": "Resultats de la recherche"
  },
  "secretPhrase": {
    "message": "Entrez vos 12 mots secrets de votre phrase Seed pour restaurer votre coffre."
  },
  "seedPhraseReq": {
    "message": "Les phrases Seed sont composées de 12 mots"
  },
  "select": {
    "message": "Selectionner"
  },
  "selectCurrency": {
    "message": "Selectionner Devise"
  },
  "selectLocale": {
    "message": "Selectionner la localisation"
  },
  "selectService": {
    "message": "Sélectionner un service"
  },
  "selectType": {
    "message": "Selectionner le type"
  },
  "send": {
    "message": "Envoyer"
  },
  "sendETH": {
    "message": "Envoyer des ETH"
  },
  "sendTokens": {
    "message": "Envoyer des jetons"
  },
  "sentEther": {
    "message": "Ether envoyé"
  },
  "sentTokens": {
    "message": "Jetons envoyés"
  },
  "separateEachWord": {
    "message": "Separez chaque mot avec un espace simple"
  },
  "searchTokens": {
    "message": "Rechercher des jetons"
  },
  "selectAnAddress": {
    "message": "Selectionner une adresse"
  },
  "selectAnAccount": {
    "message": "Selectionner un compte"
  },
  "selectAnAccountHelp": {
    "message": "Selectionner le compte à afficher dans MetaMask"
  },
  "selectHdPath": {
    "message": "Selectioner le \"Path HD\""
  },
  "selectPathHelp": {
    "message": "Si vos comptes Ledger n'apparaissent pas ci-dessous, essayez de selectionner le path \"Legacy (MEW / MyCrypto)\""
  },
  "sendTokensAnywhere": {
    "message": "Envoyer des jetons à toute personne possédant un compte Ethereum"
  },
  "settings": {
    "message": "Paramètres"
  },
  "shapeshiftBuy": {
    "message": "Acheter avec Shapeshift"
  },
  "showPrivateKeys": {
    "message": "Afficher les clés privées"
  },
  "showQRCode": {
    "message": "Afficher le QR Code"
  },
  "showHexData": {
    "message": "Afficher les données Hex"
  },
  "showHexDataDescription": {
    "message": "Selectionner ici pour afficher le champs de données hex dans l'écran d'envoi"
  },
  "sign": {
    "message": "Signer"
  },
  "signatureRequest": {
    "message": "Demande de Signature"
  },
  "signed": {
    "message": "Signé"
  },
  "signMessage": {
    "message": "Signer le message"
  },
  "signNotice": {
    "message": "La signature de ce message peut avoir des effets secondaires \ndangereux. Signer uniquement les messages de \nsites auxquels vous faites entièrement confiance avec votre compte.\n Cette méthode dangereuse sera supprimée dans une future version."
  },
  "sigRequest": {
    "message": "Demande de signature"
  },
  "sigRequested": {
    "message": "Signature demandée"
  },
  "spaceBetween": {
    "message": "il ne peut y avoir qu'un seul espace entre les mots"
  },
  "speedUp": {
    "message": "accélérer"
  },
  "speedUpTitle": {
    "message": "Accélérer la Transaction"
  },
  "speedUpSubtitle": {
    "message": "Augmenter le prix du gas pour tenter de remplacer et d'accélérer votre transaction"
  },
  "status": {
    "message": "Statut"
  },
  "stateLogs": {
    "message": "Logs d'Etat"
  },
  "stateLogsDescription": {
    "message": "Les logs d'Etat contiennent les adresses publiques de vos comptes et vos transactions envoyées."
  },
  "stateLogError": {
    "message": "Erreur lors du chargement des logs d'Etat."
  },
  "step1HardwareWallet": {
    "message": "1. Connecter le portefeuille hardware"
  },
  "step1HardwareWalletMsg": {
    "message": "Connectez votre portefeuille hardware directement à votre ordinateur."
  },
  "step2HardwareWallet": {
    "message": "2. Selectionnez un compte"
  },
  "step2HardwareWalletMsg": {
    "message": "Selectionnez le compte que vous voulez afficher. Vous ne pouvez en afficher qu'un seul à la fois."
  },
  "step3HardwareWallet": {
    "message": "3. Vous pouvez maintenant utiliser des dApps et autres... !"
  },
  "step3HardwareWalletMsg": {
    "message": "Utilisez ce compte de votre portefeuille hardware comme n'importe quel compte Ethereum. Connectez vous à des dApps, envoyez de l'Eth, achetez et conservez des jetons ERC20 et Non-Fungible comme CryptoKitties."
  },
  "submit": {
    "message": "Soumettre"
  },
  "submitted": {
    "message": "Envoyé"
  },
  "supportCenter": {
    "message": "Visitez notre centre d'aide"
  },
  "symbolBetweenZeroTen": {
    "message": "Le symbol doit avoir entre 0 et 10 caractères."
  },
  "takesTooLong": {
    "message": "Cela prend trop de temps ?"
  },
  "terms": {
    "message": "Conditions d'Utilisation"
  },
  "testFaucet": {
    "message": "Faucet Testnet"
  },
  "to": {
    "message": "Destinataire"
  },
  "toETHviaShapeShift": {
    "message": "$1 à ETH via ShapeShift",
    "description": "le système remplira le type de dépôt au début du message"
  },
  "token": {
    "message": "Jeton"
  },
  "tokenAddress": {
    "message": "Addresse du Jeton"
  },
  "tokenAlreadyAdded": {
    "message": "Ce Jeton a déjà été ajouté."
  },
  "tokenBalance": {
    "message": "Votre solde de jeton est :"
  },
  "tokenSelection": {
    "message": "Recherchez des tokens or sélectionnez en parmi notre liste de jetons populaires."
  },
  "tokenSymbol": {
    "message": "Symbole du Jeton"
  },
  "tokenWarning1": {
    "message": "Garder la trace des jetons achetésvia MetaMask. Si vous en avez acheté avec un autre compte, ces jetons n'apparaîtront pas ici."
  },
  "total": {
    "message": "Total"
  },
  "transaction": {
    "message": "transaction"
  },
  "transactionConfirmed": {
    "message": "Transaction confirmée sur $2."
  },
  "transactionCreated": {
    "message": "Transaction crée avec une valeur de $1 sur $2."
  },
  "transactionWithNonce": {
    "message": "Transaction $1"
  },
  "transactionDropped": {
    "message": "Transaction abandonnée sur $2."
  },
  "transactionSubmitted": {
    "message": "Transaction envoyée sur $2."
  },
  "transactionUpdated": {
    "message": "Transaction mise à jour sur $2."
  },
  "transactionUpdatedGas": {
    "message": "Transaction mise à jour avec un prix de gaz de $1 sur $2."
  },
  "transactions": {
    "message": "transactions"
  },
  "transactionError": {
    "message": "Erreur de Transaction. Une Exception a été rencontrée dans l'exécution du code du contrat."
  },
  "transactionMemo": {
    "message": "Mémo de transaction (optionnel)"
  },
  "transactionNumber": {
    "message": "Numéro de transaction"
  },
  "transfer": {
    "message": "Transfert"
  },
  "transferFrom": {
    "message": "Transfert Depuis"
  },
  "transfers": {
    "message": "Transferts"
  },
  "trezorHardwareWallet": {
    "message": "Portefeuille hardware TREZOR"
  },
  "troubleTokenBalances": {
    "message": "Nous avons eu du mal à charger votre balance de jetons, vous pouvez la consulter ici :",
    "description": "Suivi par un lien (ici) pour voir les soldes des jetons"
  },
  "tryAgain": {
    "message": "Essayez à nouveau"
  },
  "twelveWords": {
    "message": "Ces 12 mots sont la seule manière de restaurer vos comptes MetaMask.\nEnregistrez les quelquepart de sûr et secret."
  },
  "typePassword": {
    "message": "Entrez votre mot de passe"
  },
  "uiWelcome": {
    "message": "Bienvenue dans la nouvelle interface utilisateur (Beta)"
  },
  "uiWelcomeMessage": {
    "message": "Vous utilisez maintenant la nouvelle interface utilisateur Nifty Wallet. Jetez un coup d'oeil, essayez de nouvelles fonctionnalités comme l'envoi de jetons, et faites-nous savoir si vous avez des problèmes."
  },
  "unapproved": {
    "message": "Non autorisé"
  },
  "unavailable": {
    "message": "Indisponible"
  },
  "units": {
    "message": "unités"
  },
  "unknown": {
    "message": "Inconnu"
  },
  "unknownFunction": {
    "message": "Fonction inconnue"
  },
  "unknownNetwork": {
    "message": "Réseau privé inconnu"
  },
  "unknownNetworkId": {
    "message": "ID réseau inconnu"
  },
  "unknownQrCode": {
    "message": "Erreur: Nous n'avons pas pu identifier le QR code"
  },
  "unknownCameraErrorTitle": {
    "message": "Ooops ! Il y a eu un problème...."
  },
  "unknownCameraError": {
    "message": "Une erreur s'est produite lors de l'accès à votre appareil photo. Veuillez reessayer..."
  },
  "unlock": {
    "message": "Déverrouiller"
  },
  "unlockMessage": {
    "message": "Le web décentralisé vous attend"
  },
  "updatedWithDate": {
    "message": "Mis à jour $1"
  },
  "uriErrorMsg": {
    "message": "Les URLs requièrent un préfixe HTTP/HTTPS approprié."
  },
  "usaOnly": {
    "message": "Etats-Unis seulement",
    "description": "Utiliser cet échange est limité aux personnes à l'intérieur des Etats-Unis"
  },
  "usedByClients": {
    "message": "Utilisé par une variété de clients différents"
  },
  "useOldUI": {
    "message": "Utiliser l'ancienne interface."
  },
  "validFileImport": {
    "message": "Vous devez selectionner un fichier valide à importer."
  },
  "vaultCreated": {
    "message": "Coffre créé"
  },
  "viewAccount": {
    "message": "Afficher le compte"
  },
  "viewOnEtherscan": {
    "message": "Voir sur Etherscan"
  },
  "visitWebSite": {
    "message": "Visitez notre site web"
  },
  "warning": {
    "message": "Avertissement"
  },
  "welcomeBack": {
    "message": "Bienvenue à nouveau !"
  },
  "welcomeBeta": {
    "message": "Bienvenue dans la Beta de MetaMask"
  },
  "whatsThis": {
    "message": "Qu'est-ce que c'est?"
  },
  "yesLetsTry": {
    "message": "Oui, essayons"
  },
  "youNeedToAllowCameraAccess": {
    "message": "Vous devez autoriser l'accès à votre appareil pour utiliser cette fonctionnalité."
  },
  "yourSigRequested": {
    "message": "Votre signature est demandée"
  },
  "youSign": {
    "message": "Vous signez"
  },
  "yourPrivateSeedPhrase": {
    "message": "Votre phrase Seed privée"
  }
}<|MERGE_RESOLUTION|>--- conflicted
+++ resolved
@@ -302,11 +302,7 @@
     "message": "Déposer avec ShapeShift"
   },
   "depositShapeShiftExplainer": {
-<<<<<<< HEAD
-    "message": "Si vous possédez d'autres crypto-monnaies, vous pouvez échanger et déposer de l'Ether directement dans votre portefeuille Nifty Wallet. Aucun compte n'est requis."
-=======
-    "message": "Si vous possédez d'autres crypto-monnaies, vous pouvez échanger et déposer de l'Ether directement dans votre portefeuille MetaMask via Shapeshift. Aucun compte n'est requis."
->>>>>>> 17372e15
+    "message": "Si vous possédez d'autres crypto-monnaies, vous pouvez échanger et déposer de l'Ether directement dans votre portefeuille Nifty Wallet via Shapeshift. Aucun compte n'est requis."
   },
   "details": {
     "message": "Détails"
@@ -640,11 +636,7 @@
     "message": "Vous devez selectionner au moins 1 jeton."
   },
   "needEtherInWallet": {
-<<<<<<< HEAD
-    "message": "Pour interagir avec des applications décentralisées à l'aide de Nifty Wallet, vous aurez besoin d'Ether dans votre portefeuille."
-=======
-    "message": "Pour interagir avec des applications décentralisées à l'aide de MetaMask, vous avez besoin d'Ether dans votre portefeuille."
->>>>>>> 17372e15
+    "message": "Pour interagir avec des applications décentralisées à l'aide de Nifty Wallet, vous avez besoin d'Ether dans votre portefeuille."
   },
   "needImportFile": {
     "message": "Vous devez sélectionner un fichier à importer.",
