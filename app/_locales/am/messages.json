{
  "about": {
    "message": "ስለ"
  },
  "accessingYourCamera": {
    "message": "ወደ ካሜራዎ መድረስ..."
  },
  "account": {
    "message": "መለያ"
  },
  "accountDetails": {
    "message": "የመለያ ዝርዝሮች"
  },
  "accountName": {
    "message": "የመለያ ስም"
  },
  "accountOptions": {
    "message": "የመለያ አማራጮች"
  },
  "accountSelectionRequired": {
    "message": "መለያ መምረጥ ይኖርብዎታል!"
  },
  "activityLog": {
    "message": "የእንቅስቃሴ ምዝግብ ማስታወሻ"
  },
  "addAcquiredTokens": {
    "message": "MetaMask በመጠቀም የገዟቸውን ተለዋጭ ስሞች ያክሉ"
  },
  "addAlias": {
    "message": "ተለዋጭ ስም አክል"
  },
  "addNetwork": {
    "message": "አውታረ መረብ አክል"
  },
  "addSuggestedTokens": {
    "message": "የተጠቆሙ ተለዋጭ ስሞችን አክል"
  },
  "addToken": {
    "message": "ተለዋጭ ስም አክል"
  },
  "advanced": {
    "message": "የላቀ"
  },
  "amount": {
    "message": "ሰርዝ "
  },
  "appDescription": {
    "message": "በማሰሺያዎ ውስጥ የ Ethereum ቋት",
    "description": "The description of the application"
  },
  "appName": {
    "message": "MetaMask",
    "description": "The name of the application"
  },
  "appNameBeta": {
    "message": "MetaMask Beta",
    "description": "The name of the application (Beta)"
  },
  "appNameFlask": {
    "message": "MetaMask Flask",
    "description": "The name of the application (Flask)"
  },
  "approve": {
    "message": "ፍቀድ"
  },
  "approved": {
    "message": "የተፈቀደ"
  },
  "asset": {
    "message": "ሐብት"
  },
  "attemptingConnect": {
    "message": "ከ blockchain ጋር ለመገናኘት መሞከር።"
  },
  "attributions": {
    "message": "አይነታ"
  },
  "autoLockTimeLimit": {
    "message": "በራስ ሰር ዘግቶ መውጫ ሰዓት ቆጣሪ (ደቂቃ)"
  },
  "autoLockTimeLimitDescription": {
    "message": "MetaMask በራስ ሰር መንገድ ዘግቶ ከመውጣቱ በፊት የቦዘነ ጊዜን በደቂቃዎች ሙላ"
  },
  "average": {
    "message": "አማካይ"
  },
  "back": {
    "message": "ተመለስ"
  },
  "backupApprovalInfo": {
    "message": "መሳሪያዎ ቢጠፋ፣ የይለፍ ቃልዎን ቢረሱ፣ MetaMask እንደገና መጫን ቢያስፈልግዎ ወይም በሌላ መሳሪያ ወደ ቋትዎ ለመድረስ ቢፈልጉ ይህ ሚስጥራዊ ኮድ ቋትዎን መልሶ ለማግኘት ያስፈልጋል።"
  },
  "backupApprovalNotice": {
    "message": "የቋትዎንና የገነዘብዎን ደህንነት ለማስጠበቅ ሚስጥራዊ የማስመለሻ ኮድዎን መጠባበቂያ ይያዙ።"
  },
  "backupNow": {
    "message": "አሁን መጠባበቂያ ያዝ"
  },
  "balance": {
    "message": "ቀሪ ሂሳብ"
  },
  "balanceOutdated": {
    "message": "ቀሪ ሂሳብ ጊዜው ያለፈበት ሊሆን ይችላል"
  },
  "basic": {
    "message": "መሠረታዊ"
  },
  "blockExplorerUrl": {
    "message": "ኤክስፕሎረር አግድ"
  },
  "blockExplorerView": {
    "message": "መለያን በ$1እይ",
    "description": "$1 replaced by URL for custom block explorer"
  },
  "browserNotSupported": {
    "message": "ማሰሺያዎት አልተደገፈም..."
  },
  "bytes": {
    "message": "ባይት"
  },
  "cancel": {
    "message": "ሰርዝ"
  },
  "cancelled": {
    "message": "ተሰርዟል"
  },
  "chainId": {
    "message": "የሰንሰለት መታወቂያ"
  },
  "chromeRequiredForHardwareWallets": {
    "message": "ከሃርድዌርዎ ቋት ጋር ለመገናኘት MetaMask በ Google Chrome ላይ መጠቀም አለብዎት።"
  },
  "close": {
    "message": "ዝጋ"
  },
  "confirm": {
    "message": "አረጋግጥ"
  },
  "confirmPassword": {
    "message": "የይለፍ ቃል ያረጋግጡ"
  },
  "confirmed": {
    "message": "ተረጋግጧል"
  },
  "connect": {
    "message": "ይገናኙ"
  },
  "connectingTo": {
    "message": "ከ $1ጋር መገናኘት"
  },
  "connectingToGoerli": {
    "message": "ከ Goerli የሙከራ አውታረ መረብ ጋር መገናኘት"
  },
  "connectingToLineaGoerli": {
    "message": "ከ Linea Goerli የሙከራ አውታረ መረብ ጋር መገናኘት"
  },
  "connectingToMainnet": {
    "message": "ከዋናው የ Ethereum አውታረ መረብ ጋር መገናኘት"
  },
  "contractDeployment": {
    "message": "የኮንትራት ስምሪት"
  },
  "contractInteraction": {
    "message": "የግንኙነት ተግባቦት"
  },
  "copiedExclamation": {
    "message": "ተቀድቷል"
  },
  "copyAddress": {
    "message": "አድራሻን ወደ ቅንጥብ ሰሌዳ ቅዳ"
  },
  "copyToClipboard": {
    "message": "ወደ ቅንጥብ ሰሌዳ ገልብጥ"
  },
  "copyTransactionId": {
    "message": "የግብይት መለያ ቁጥርን ቅዳ"
  },
  "create": {
    "message": "ፍጠር"
  },
  "createPassword": {
    "message": "የይለፍ ቃል ፍጠር"
  },
  "currencyConversion": {
    "message": "የገንዘብ ልወጣ"
  },
  "currentLanguage": {
    "message": "ወቅታዊ ቋንቋ"
  },
  "customToken": {
    "message": "ብጁ ተለዋጭ ስም"
  },
  "decimal": {
    "message": "የትክክለኛነት አስርዮሽ"
  },
  "decimalsMustZerotoTen": {
    "message": "አስርዮሽ ቢያንስ 0 ቢበዛ ደግሞ 36 መሆን አለባቸው።"
  },
  "delete": {
    "message": "ሰርዝ"
  },
  "deleteNetwork": {
    "message": "አውታረ መረብ ይሰረዝ?"
  },
  "details": {
    "message": "ዝርዝሮች"
  },
  "done": {
    "message": "ተጠናቅቋል"
  },
  "dontHaveAHardwareWallet": {
    "message": "የሃርድዌር ቋት የለዎትም?"
  },
  "downloadGoogleChrome": {
    "message": "Google Chrome አውርድ"
  },
  "downloadStateLogs": {
    "message": "የስቴት መዛግብትን አውርድ"
  },
  "dropped": {
    "message": "የተጣለ"
  },
  "edit": {
    "message": "አርትዕ"
  },
  "editContact": {
    "message": "ዕውቂያን አርትዕ"
  },
  "ensNotFoundOnCurrentNetwork": {
    "message": "የ ENS ስም በአሁኑ ኔትወርክ ላይ አልተገኘም። ወደ ዋናው የ Ethereum አውታረ መረብ ለመቀየር ይሞክሩ።"
  },
  "ensRegistrationError": {
    "message": "በ ENS የስም ምዝገባ ላይ የተፈጠረ ስህተት"
  },
  "enterPasswordContinue": {
    "message": "ለመቀጠል የይለፍ ቃል ያስገቡ"
  },
  "ethereumPublicAddress": {
    "message": "Ethereum ሕዝባዊ አድራሻ"
  },
  "etherscanView": {
    "message": "መለያውን በ Etherscan ላይ ይመልከቱ"
  },
  "expandView": {
    "message": "እይታን ዘርጋ"
  },
  "failed": {
    "message": "አልተሳካም"
  },
  "fast": {
    "message": "ፈጣን"
  },
  "fiat": {
    "message": "ፊያት",
    "description": "Exchange type"
  },
  "fileImportFail": {
    "message": "ፋይል ማስመጣት እየሰራ አይደለም? እዚህ ላይ ጠቅ ያድርጉ!",
    "description": "Helps user import their account from a JSON file"
  },
  "forgetDevice": {
    "message": "ይህን መሣሪያ እርሳ"
  },
  "from": {
    "message": "ከ"
  },
  "functionType": {
    "message": "የተግባር ዓይነት"
  },
  "gasLimit": {
    "message": "የነዳጅ ገደብ"
  },
  "gasLimitInfoTooltipContent": {
    "message": "የነዳጅ ገደብ እርስዎ ወጪ ለማድረግ ዝግጁ የሆኑት ከፍተኛው የነዳጅ መጠን ማለት ነው።"
  },
  "gasLimitTooLow": {
    "message": "የነዳጅ ገደብ ቢያንስ 21000 መሆን አለበት"
  },
  "gasPrice": {
    "message": "የነዳጅ ዋጋ (GWEI)"
  },
  "gasPriceExtremelyLow": {
    "message": "የነዳጅ ዋጋ እጅግ በጣም ዝቅ ያለ ነው"
  },
  "gasPriceInfoTooltipContent": {
    "message": "የነዳጅ ዋጋ እርስዎ ለእያንዳንዱ የነዳጅ መጠን መክፈል የሚፈልጉትን የ Ether መጠን ይገልጻል።"
  },
  "gasUsed": {
    "message": "ጥቅም ላይ የዋለ ነዳጅ"
  },
  "general": {
    "message": "አጠቃላይ"
  },
<<<<<<< HEAD
=======
  "generalSettingsDescription": {
    "message": "የገንዘብ ልወጣ፣ ተቀዳሚ የገንዘብ ዓይነት፣ ቋንቋ፣ blockies identicon"
  },
  "getEther": {
    "message": "Ether ያግኙ"
  },
  "getEtherFromFaucet": {
    "message": "Ether ከቧንቧ በ$1ያግኙ",
    "description": "Displays network name for Ether faucet"
  },
  "getHelp": {
    "message": "እገዛ ያግኙ።"
  },
  "getStarted": {
    "message": "አስጀማሪ መመሪያ"
  },
>>>>>>> 983d2c9f
  "goerli": {
    "message": "የ Goerli የሙከራ አውታረ መረብ"
  },
  "hardware": {
    "message": "ሃርድዌር"
  },
  "hardwareWalletConnected": {
    "message": "የሃርድዌር ቋት ተገናኝቷል"
  },
  "hardwareWallets": {
    "message": "ከሃርድዌር ቋት ጋር ይገናኙ"
  },
  "hardwareWalletsMsg": {
    "message": "ከ MetaMask ጋር ሊጠቀሙበት የሚፈልጉትን የሃርድዌር ቋት ይምረጡ"
  },
  "havingTroubleConnecting": {
    "message": "ግንኙነት መፍጠር ላይ ተቸግረዋል?"
  },
  "here": {
    "message": "እዚህ",
    "description": "as in -click here- for more information (goes with troubleTokenBalances)"
  },
  "hexData": {
    "message": "Hex ውሂብ"
  },
  "hide": {
    "message": "ደብቅ"
  },
  "hideTokenPrompt": {
    "message": "ተለዋጭ ስም ይደበቅ?"
  },
  "history": {
    "message": "ታሪክ"
  },
  "import": {
    "message": "ከውጭ አስመጣ",
    "description": "Button to import an account from a selected file"
  },
  "importAccount": {
    "message": "መለያ አስመጣ"
  },
  "importAccountMsg": {
    "message": "የመጡ መለያዎች በመጀመሪያ ከተፈጠረው የእርስዎ MetaMask መለያ የዘር ሐረግ ጋር አይዛመዱም። ስለሚመጡ መለያዎቸ ተጨማሪ መረጃ ያግኙ"
  },
  "imported": {
    "message": "ከውጭ የመጣ",
    "description": "status showing that an account has been fully loaded into the keyring"
  },
  "initialTransactionConfirmed": {
    "message": "የመጀመሪያ ግብይትዎ በአውታረ መረቡ ተረጋግጧል። ወደ ኋላ ለመመለስ እሺ የሚለውን ጠቅ ያድርጉ።"
  },
  "insufficientBalance": {
    "message": "በቂ ያልሆነ ቀሪ ሂሳብ"
  },
  "insufficientFunds": {
    "message": "በቂ ያልሆነ ተቀማጭ"
  },
  "insufficientTokens": {
    "message": "በቂ ያልሆኑ ተለዋጭ ስሞች።"
  },
  "invalidAddress": {
    "message": "ልክ ያልሆነ አድራሻ"
  },
  "invalidAddressRecipient": {
    "message": "የተቀባይ አድራሻ ትክክል አይደለም"
  },
  "invalidAddressRecipientNotEthNetwork": {
    "message": "ETH አውታረ መረብ አይደለም፣ ወደ ትናንሽ ፊደላት ቀይር"
  },
  "invalidBlockExplorerURL": {
    "message": "ልክ ያልሆነ Block Explorer ዩአርኤል"
  },
  "invalidRPC": {
    "message": "ልክ ያልሆነ RPC ዩአርኤል"
  },
  "invalidSeedPhrase": {
    "message": "የተሳሳተ የዘር ሐረግ"
  },
  "jsonFile": {
    "message": "JSON ፋይል",
    "description": "format for importing an account"
  },
  "knownAddressRecipient": {
    "message": "የሚታወቅ የግንኙነት አድራሻ።"
  },
  "learnMore": {
    "message": "የበለጠ ይወቁ"
  },
  "ledgerAccountRestriction": {
    "message": "አዲስ መለያ ከማከልዎ በፊት የመጨረሻውን መለያዎን መጠቀም አለብዎት።"
  },
  "likeToImportTokens": {
    "message": "እነዚህን ተለዋጭ ስሞች ለማከል ይፈልጋሉ?"
  },
  "lineaGoerli": {
    "message": "የ Linea Goerli የሙከራ አውታረ መረብ"
  },
  "links": {
    "message": "ማስፈንጠሪያዎች"
  },
  "loadMore": {
    "message": "ተጨማሪ ጫን"
  },
  "loading": {
    "message": "በመጫን ላይ…"
  },
  "loadingTokens": {
    "message": "ተለዋጭ ስሞችን በመጫን ላይ..."
  },
  "lock": {
    "message": "ዘግተህ ውጣ"
  },
  "mainnet": {
    "message": "ዋነኛ የ Ethereum አውታረ መረብ "
  },
  "max": {
    "message": "ከፍተኛ"
  },
  "memo": {
    "message": "አጭር ማስታወሻ"
  },
  "message": {
    "message": "መልዕክት"
  },
  "metamaskVersion": {
    "message": "የ MetaMask ስሪት"
  },
  "mustSelectOne": {
    "message": "ቢያንስ 1 ተለዋጭ ስም መምረጥ አለብዎ።"
  },
  "needImportFile": {
    "message": "የሚያስመጡትን ፋይል መምረጥ አለብዎት።",
    "description": "User is important an account and needs to add a file to continue"
  },
  "negativeETH": {
    "message": "አሉታዊ የ ETH መጠኖችን መላክ አይቻልም።"
  },
  "networkName": {
    "message": "የአውታረ መረብ ስም"
  },
  "networks": {
    "message": "አውታረ መረቦች"
  },
  "nevermind": {
    "message": "ምንም አይደል"
  },
  "newAccount": {
    "message": "አዲስ መለያ"
  },
  "newAccountNumberName": {
    "message": "መለያ $1",
    "description": "Default name of next account to be created on create account screen"
  },
  "newContact": {
    "message": "አዲስ ዕውቂያ"
  },
  "newContract": {
    "message": "አዲስ ኮንትራት"
  },
  "newPassword": {
    "message": "አዲስ የይለፍ ቃል (ቢያንስ 8 ቁምፊዎች)"
  },
  "next": {
    "message": "ቀጣይ"
  },
  "noAddressForName": {
    "message": "በዚህ ስም የተሞላ አድራሻ የለም።"
  },
  "noConversionRateAvailable": {
    "message": "ምንም የልወጣ ተመን አይገኝም"
  },
  "noTransactions": {
    "message": "ግብይቶች የሉዎትም"
  },
  "noWebcamFound": {
    "message": "የኮምፒዩተርዎ ካሜራ አልተገኘም። እባክዎ እንደገና ይሞክሩ።"
  },
  "noWebcamFoundTitle": {
    "message": "Webcam አልተገኘም"
  },
  "notEnoughGas": {
    "message": "በቂ ነዳጅ የለም"
  },
  "ofTextNofM": {
    "message": "ከ"
  },
  "off": {
    "message": "አጥፋ"
  },
  "ok": {
    "message": "እሺ"
  },
  "on": {
    "message": "በርቷል"
  },
<<<<<<< HEAD
=======
  "optionalBlockExplorerUrl": {
    "message": "ኤክስፕሎረር URL አግድ (አማራጭ)"
  },
  "optionalCurrencySymbol": {
    "message": "ምልክት (አማራጭ)"
  },
  "orderOneHere": {
    "message": "ትሬዞር ወይም ሌጀር በማዘዝ ገንዘብዎን በቀዝቃዛ ማስቀመጫ ውስጥ ያቆዩ"
  },
>>>>>>> 983d2c9f
  "origin": {
    "message": "መነሻ"
  },
  "parameters": {
    "message": "መለኪያዎች"
  },
  "participateInMetaMetrics": {
    "message": "በ MetaMetrics ውስጥ ይሳተፉ"
  },
  "participateInMetaMetricsDescription": {
    "message": "MetaMetrics የተሻለ እንድናደርገው በ MetaMetrics ውስጥ በመሳተፍ ያግዙን"
  },
  "password": {
    "message": "የይለፍ ቃል፦"
  },
  "passwordNotLongEnough": {
    "message": "የይለፍ ቃሉ ርዝመት በቂ አይደለም"
  },
  "passwordsDontMatch": {
    "message": "የይለፍ ቃላት ተመሳሳይ አይደሉም"
  },
  "pastePrivateKey": {
    "message": "የግል ቁልፍዎን ሕብረ ቁምፊ እዚህ ለጥፍ፡",
    "description": "For importing an account from a private key"
  },
  "pending": {
    "message": "በእንጥልጥል ላይ ያለ"
  },
  "personalAddressDetected": {
    "message": "የግል አድራሻ ተገኝቷል። የተለዋጭ ስም የመገኛ አድራሻን ያስገቡ።"
  },
  "prev": {
    "message": "የቀደመ"
  },
  "primaryCurrencySetting": {
    "message": "ተቀዳሚ የገንዘብ ዓይነት"
  },
  "primaryCurrencySettingDescription": {
    "message": "ዋጋዎች በራሳቸው የሰንሰለት ገንዘብ ዓይነት (ለምሳሌ ETH) በቅድሚያ እንዲታዪ ይምረጡ። ዋጋዎች በተመረጠ የፊያት ገንዘብ ዓይነት እንዲታዩ ደግሞ ፊያትን ይምረጡ።"
  },
  "privacyMsg": {
    "message": "የግለኝነት መጠበቂያ ህግ"
  },
  "privateKey": {
    "message": "የግል ቁልፍ",
    "description": "select this type of file to use to import an account"
  },
  "privateKeyWarning": {
    "message": "ማስጠንቀቂያ፡ ይህን ቁልፍ በጭራሽ ለሌላ ሰው አይግለጹ። የግል ቁልፍዎን የያዘ ማንኛውም ሰው በመለያዎ ውስጥ የሚገኙ ማናቸውንም ሐብቶች ሊሰርቅ ይችላል።"
  },
  "privateNetwork": {
    "message": "የግል አውታረ መረብ"
  },
  "readdToken": {
    "message": "በመለያ አማራጮችዎ ምናሌ ውስጥ ወደ “ተለዋጭ ስም አክል” በመግባት ለወደፊቱ ይህን ተለዋጭ ስም መልሰው ማከል ይችላሉ።"
  },
<<<<<<< HEAD
=======
  "readyToConnect": {
    "message": "ለመገናኘት ዝግጁ ነዎት?"
  },
  "recents": {
    "message": "የቅርብ ጊዜያት"
  },
  "recipientAddress": {
    "message": "የተቀባይ አድራሻ"
  },
>>>>>>> 983d2c9f
  "recipientAddressPlaceholder": {
    "message": "ፍለጋ፣ ለሕዝብ ክፍት የሆነ አድራሻ (0x), ወይም ENS"
  },
  "reject": {
    "message": "አይቀበሉ"
  },
  "rejectAll": {
    "message": "ሁሉንም አትቀበል"
  },
  "rejectTxsDescription": {
    "message": "$1ግብይቶችን በጅምላ ውድቅ ሊያደርጉ ነው።"
  },
  "rejectTxsN": {
    "message": "$1ግብይቶችን አትቀበል"
  },
  "rejected": {
    "message": "ውድቅ የተደረገ"
  },
  "remove": {
    "message": "አስወግድ"
  },
  "removeAccount": {
    "message": "መለያ ያስወግዱ"
  },
  "removeAccountDescription": {
    "message": "ይህ መለያ ከቋትዎ ይወገዳል። እባክዎ ከመቀጠልዎ በፊት የዚህ የመጣ መለያ የመጀመሪያው የዘር ሐረግ ወይም የግል ቁልፍ እንዳለዎት ያረጋግጡ። መለያዎችን ከመለያ ተቆልቋይ ማስመጣት ወይም መፍጠር ይችላሉ።"
  },
  "requestsAwaitingAcknowledgement": {
    "message": "ማረጋገጫ የሚጠባበቁ ጥያቄዎች"
  },
  "required": {
    "message": "የሚያስፈልግ"
  },
  "reset": {
    "message": "ዳግም አስጀምር"
  },
  "restore": {
    "message": "እነበረበት መልስ"
  },
  "revealSeedWords": {
    "message": "የዘር ቃላትን ይግለጹ"
  },
  "revealSeedWordsWarning": {
    "message": "እነዚህ ቃላት ሁሉንም መለያዎችዎን ለመስረቅ ሊውሉ ይችላሉ።",
    "description": "$1 is bolded text using the message from 'revealSeedWordsWarning2'"
  },
  "rpcUrl": {
    "message": "አዲስ የ RPC URL"
  },
  "save": {
    "message": "አስቀምጥ"
  },
  "scanInstructions": {
    "message": "የ QR ኮዱን ከካሜራዎ ፊት ለፊት ያስቀምጡ"
  },
  "scanQrCode": {
    "message": "የ QR ኮድ ስካን ያድርጉ"
  },
  "search": {
    "message": "ፍለጋ"
  },
  "searchResults": {
    "message": "ውጤቶችን ፈልግ"
  },
  "securityAndPrivacy": {
    "message": "ደህንነት እና ግላዊነት"
  },
  "seedPhraseReq": {
    "message": "የዘር ሐረጋት የ 12 ቃላት ርዝመት አላቸው"
  },
  "selectAnAccount": {
    "message": "መለያ ይምረጡ"
  },
  "selectHdPath": {
    "message": "የ HD ዱካ ይምረጡ"
  },
  "selectPathHelp": {
    "message": "ነባር የሌጄር መለያዎችን ከታች ካላዩ፣ ዱካዎችን ወደ \"Legacy (MEW / MyCrypto)\" ለመቀየር ይሞክሩ"
  },
  "selectType": {
    "message": "ዓይነት ይምረጡ"
  },
  "send": {
    "message": "ላክ"
  },
  "sendTokens": {
    "message": "ተለዋጭ ስሞችን ላክ"
  },
  "settings": {
    "message": "ቅንብሮች"
  },
  "showFiatConversionInTestnets": {
    "message": "ልወጣን በ Testnets ላይ አሳይ"
  },
  "showFiatConversionInTestnetsDescription": {
    "message": "በ Testnets ላይ ወጥ የሆነ ልወጣን ለማሳየት ይህን ይምረጡ"
  },
  "showHexData": {
    "message": "Hex ውሂብ አሳይ"
  },
  "showHexDataDescription": {
    "message": "በመላኪያ ማያ ላይ የ hex ውሂብ መስክን ለማሳየት ይህን ይምረጡ"
  },
  "sigRequest": {
    "message": "የፊርማ ጥያቄ"
  },
  "sign": {
    "message": "ፈርም"
  },
  "signatureRequest": {
    "message": "የፊርማ ጥያቄ"
  },
  "signed": {
    "message": "ተፈርሟል"
  },
  "somethingWentWrong": {
    "message": "ኤጭ! የሆነ ችግር ተፈጥሯል።"
  },
  "speedUp": {
    "message": "አፋጥን"
  },
  "speedUpCancellation": {
    "message": "ይህን ስረዛ ያፋጥኑ"
  },
  "speedUpTransaction": {
    "message": "ይህን ግብይት አፋጥን"
  },
  "stateLogError": {
    "message": "የስቴት መዛግብትን መልሶ በማግኘት ሒደት የተፈጠረ ስህተት።"
  },
  "stateLogs": {
    "message": "የስቴት መዛግብት"
  },
  "stateLogsDescription": {
    "message": "ስቴት መዛግብት ይፋዊ የመለያ አድራሻዎትንና የተላኩ ግብይቶችን ይይዛሉ።"
  },
<<<<<<< HEAD
=======
  "step1HardwareWallet": {
    "message": "1. ከሃርድዌር ቋት ጋር ይገናኙ"
  },
  "step1HardwareWalletMsg": {
    "message": "የሃርድዌር ቋትዎን በቀጥታ ከኮምፒዩተርዎ ጋር ያገናኙ።"
  },
  "step2HardwareWallet": {
    "message": "2. መለያ ምረጥ"
  },
  "step2HardwareWalletMsg": {
    "message": "ለማየት የሚፈልጉትን መለያ ይምረጡ። በአንድ ጊዜ መምረጥ የሚችሉት አንድ ብቻ ነው።"
  },
  "step3HardwareWallet": {
    "message": "3. dApps እና ሌሎችን መጠቀም ይጀምሩ!"
  },
  "step3HardwareWalletMsg": {
    "message": "የሐርድዌር መለያዎን ከየትኛውም የ Ethereum መለያ ጋር በሚጠቀሙት መንገድ ይጠቀሙ። ወደ dApps በመለያ ይግቡ፣ Eth ይላኩ፣ የ ERC20 ተለዋጭ ስሞችና እንደ CryptoKitties ያሉ የማይለወጡ ተለዋጭ ስሞችን ይግዙና ያከማቹ።"
  },
  "storePhrase": {
    "message": "ይህን ሐረግ እንደ 1Password ባለ የይለፍ ቃል አስተዳዳሪ ውስጥ ያስቀምጡ።"
  },
>>>>>>> 983d2c9f
  "submitted": {
    "message": "የቀረበ"
  },
  "supportCenter": {
    "message": "የድጋፍ መስጫ ማዕከላችንን ይጎብኙ"
  },
  "switchNetworks": {
    "message": "አውታረ መረቦችን ቀያይር"
  },
  "symbol": {
    "message": "ምልክት"
  },
  "symbolBetweenZeroTwelve": {
    "message": "ምልክቱ 11 ቁምፊዎች ወይም ከዚያ ያነሰ መሆን አለበት።"
  },
  "terms": {
    "message": "የአጠቃቀም ደንቦች"
  },
  "tips": {
    "message": "መረጃዎች"
  },
  "to": {
    "message": "ለ"
  },
  "token": {
    "message": "ተለዋጭ ስም"
  },
  "tokenAlreadyAdded": {
    "message": "ተለዋጭ ስም ቀደም ሲል ታክሏል።"
  },
  "tokenContractAddress": {
    "message": "የተለዋጭ ስም የግንኙነት አድራሻ"
  },
  "tokenSymbol": {
    "message": "የተለዋጭ ስም ምልክት"
  },
  "total": {
    "message": "ድምር"
  },
  "transaction": {
    "message": "ግብይት"
  },
  "transactionCancelAttempted": {
    "message": "ግብይት የመሰረዝ ሙከራ በነዳጅ ዋጋ $1በ $2ተደርጓል"
  },
  "transactionCancelSuccess": {
    "message": "ግብይቱ በ$2ላይ በሚገባ ተሰርዟል"
  },
  "transactionConfirmed": {
    "message": "ግብይት በ$2ተረጋግጧል።"
  },
  "transactionCreated": {
    "message": "ግብይቱ በ$1ዋጋ በ$2የተፈጠረ ነው።"
  },
  "transactionDropped": {
    "message": "ግብይት ወደ $2ዝቅ ብሏል።"
  },
  "transactionError": {
    "message": "የግብይት ስህተት። በኮንትራት ኮድ የሚላኩ ልዩ ሁኔታዎች አሉ።"
  },
  "transactionErrorNoContract": {
    "message": "ከኮንትራት ውጭ ያለ አድራሻ ተግባር ለመደወል መሞከር።"
  },
  "transactionErrored": {
    "message": "ግብይቱ እንከን አጋጥሞታል።"
  },
  "transactionFee": {
    "message": " የግብይት ክፍያ"
  },
  "transactionResubmitted": {
    "message": "ግብይቱ በድጋሚ ሲቀርብ የነዳጅ ክፍያ ወደ $1በ$2ጨምሯል"
  },
  "transactionSubmitted": {
    "message": "ግብይቱ የቀረበው በነዳጅ ዋጋ $1በ$2ነው።"
  },
  "transactionUpdated": {
    "message": "ግብይት የዘመነው በ $2ነው።"
  },
  "transfer": {
    "message": "ያስተላልፉ"
  },
  "transferFrom": {
    "message": "የማዛወሪያ ቅጽ"
  },
  "tryAgain": {
    "message": "እንደገና ሞክር"
  },
  "unapproved": {
    "message": "ያልተፈቀደ"
  },
  "units": {
    "message": "መለኪያዎች"
  },
  "unknown": {
    "message": "ያልታወቀ"
  },
  "unknownCameraError": {
    "message": "ወደ ስልክዎ ለመድረስ ሲሞከር የተፈጠረ ስህተት አለ። እባክዎ እንደገና ይሞክሩ..."
  },
  "unknownCameraErrorTitle": {
    "message": "ኤጭ! የሆነ ችግር ተፈጥሯል..."
  },
  "unknownNetwork": {
    "message": "የማይታወቅ የግል አውታረ መረብ"
  },
  "unknownQrCode": {
    "message": "ስህተት፡ ያን የ QR ኮድ መለየት አልቻልንም"
  },
  "unlock": {
    "message": "ክፈት"
  },
  "unlockMessage": {
    "message": "ያልተማከለ ድር ይጠባበቃል"
  },
  "updatedWithDate": {
    "message": "የዘመነ $1"
  },
  "urlErrorMsg": {
    "message": "URIs አግባብነት ያለው የ HTTP/HTTPS ቅድመ ቅጥያ ይፈልጋል።"
  },
  "usedByClients": {
    "message": "በተለያዩ ደንበኞች ጥቅም ላይ የዋለ ነው"
  },
  "userName": {
    "message": "የተጣቃሚ ስም"
  },
  "viewContact": {
    "message": "ዕውቂያን ይመልከቱ"
  },
  "visitWebSite": {
    "message": "ድረ ገጻችንን ይጎብኙ"
  },
  "welcomeBack": {
    "message": "እንኳን በደህና ተመለሱ"
  },
  "youNeedToAllowCameraAccess": {
    "message": "ይህን ባህርይ ለመጠቀም የካሜራን መድረስ መፍቀድ አለብዎት።"
  },
  "youSign": {
    "message": "እየፈረሙ ነው"
  },
  "yourPrivateSeedPhrase": {
    "message": "የግል ዘር ሐረግዎ"
  },
  "zeroGasPriceOnSpeedUpError": {
    "message": "በስፒድ አፕ ላይ ዜሮ የነዳጅ ዋጋ"
  }
}<|MERGE_RESOLUTION|>--- conflicted
+++ resolved
@@ -2,6 +2,12 @@
   "about": {
     "message": "ስለ"
   },
+  "aboutSettingsDescription": {
+    "message": "ስሪት፣ የድጋፍ መስጫ ማዕከልና የግንኙነት መረጃ "
+  },
+  "acceleratingATransaction": {
+    "message": "* ከፍተኛ የነዳጅ ዋጋን በመጠቀም ግብይትን ማፋጠን በአውታረ መረቡ በፍጥነት እንዲከወን የማድረግ ዕድልን ይጨምራል፤ ነገር ግን ሁልጊዜም የተረጋገጠ አይደለም።"
+  },
   "accessingYourCamera": {
     "message": "ወደ ካሜራዎ መድረስ..."
   },
@@ -32,14 +38,32 @@
   "addNetwork": {
     "message": "አውታረ መረብ አክል"
   },
+  "addRecipient": {
+    "message": "ተቀባይ አክል"
+  },
   "addSuggestedTokens": {
     "message": "የተጠቆሙ ተለዋጭ ስሞችን አክል"
   },
+  "addToAddressBook": {
+    "message": "በአድራሻ መዝገብ ላይ አክል"
+  },
+  "addToAddressBookModalPlaceholder": {
+    "message": "ለምሳሌ፡ ጆን ዲ."
+  },
   "addToken": {
     "message": "ተለዋጭ ስም አክል"
   },
+  "addTokens": {
+    "message": "ተለዋጭ ስሞችን አክል"
+  },
   "advanced": {
     "message": "የላቀ"
+  },
+  "advancedOptions": {
+    "message": "የላቁ አማራጮች"
+  },
+  "advancedSettingsDescription": {
+    "message": "አዘጋጅ ባህርያትን መድረስ፣ የስቴት መዛግብትን ማውረድ፣ መለያን ዳግም መሙላት፣ testnets እና ብጁ RPC አዋቅር።"
   },
   "amount": {
     "message": "ሰርዝ "
@@ -52,14 +76,6 @@
     "message": "MetaMask",
     "description": "The name of the application"
   },
-  "appNameBeta": {
-    "message": "MetaMask Beta",
-    "description": "The name of the application (Beta)"
-  },
-  "appNameFlask": {
-    "message": "MetaMask Flask",
-    "description": "The name of the application (Flask)"
-  },
   "approve": {
     "message": "ፍቀድ"
   },
@@ -69,6 +85,12 @@
   "asset": {
     "message": "ሐብት"
   },
+  "attemptToCancel": {
+    "message": "ለመሰረዝ ይሞክራሉ?"
+  },
+  "attemptToCancelDescription": {
+    "message": "ይህን ሙከራ ማቅረብ የመጀመሪያው ግብይትዎ እንደሚሰረዝ ዋስትና አይሰጥም። የመሰረዝ ሙከራው ከተሳካ፣ ከላይ የተጠቀሰውን የግብይት ክፍያ እንዲከፍሉ ይደረጋሉ።"
+  },
   "attemptingConnect": {
     "message": "ከ blockchain ጋር ለመገናኘት መሞከር።"
   },
@@ -86,6 +108,9 @@
   },
   "back": {
     "message": "ተመለስ"
+  },
+  "backToAll": {
+    "message": "ወደ ሁሉም ተመለስ"
   },
   "backupApprovalInfo": {
     "message": "መሳሪያዎ ቢጠፋ፣ የይለፍ ቃልዎን ቢረሱ፣ MetaMask እንደገና መጫን ቢያስፈልግዎ ወይም በሌላ መሳሪያ ወደ ቋትዎ ለመድረስ ቢፈልጉ ይህ ሚስጥራዊ ኮድ ቋትዎን መልሶ ለማግኘት ያስፈልጋል።"
@@ -112,15 +137,30 @@
     "message": "መለያን በ$1እይ",
     "description": "$1 replaced by URL for custom block explorer"
   },
+  "blockiesIdenticon": {
+    "message": "Blockies Identicon ተጠቀም"
+  },
   "browserNotSupported": {
     "message": "ማሰሺያዎት አልተደገፈም..."
   },
+  "builtInCalifornia": {
+    "message": "MetaMask ካሊፎርኒያ ውስጥ ተዘጋጅቶ የተገነባ ነው።"
+  },
+  "buyWithWyre": {
+    "message": "ETH በ Wyre ይግዙ"
+  },
+  "buyWithWyreDescription": {
+    "message": "Wyre ክሬዲት ካርድ ተጠቅመው ETH በቀጥታ በ MetaMask መለያዎ ላይ እንዲያስቀምጡ ያስችልዎታል።"
+  },
   "bytes": {
     "message": "ባይት"
   },
   "cancel": {
     "message": "ሰርዝ"
   },
+  "cancellationGasFee": {
+    "message": "የስረዛ ነዳጅ ወጪ"
+  },
   "cancelled": {
     "message": "ተሰርዟል"
   },
@@ -130,6 +170,9 @@
   "chromeRequiredForHardwareWallets": {
     "message": "ከሃርድዌርዎ ቋት ጋር ለመገናኘት MetaMask በ Google Chrome ላይ መጠቀም አለብዎት።"
   },
+  "clickToRevealSeed": {
+    "message": "ሚስጥራዊ ቃላትን ለመግለጽ እዚህ ጠቅ ያድርጉ"
+  },
   "close": {
     "message": "ዝጋ"
   },
@@ -139,24 +182,42 @@
   "confirmPassword": {
     "message": "የይለፍ ቃል ያረጋግጡ"
   },
+  "confirmSecretBackupPhrase": {
+    "message": "ሚስጥራዊ የመጠባበቂያ ምዕራፍዎን ያረጋግጡ"
+  },
   "confirmed": {
     "message": "ተረጋግጧል"
   },
+  "congratulations": {
+    "message": "እንኳን ደስ አለዎት"
+  },
   "connect": {
     "message": "ይገናኙ"
   },
+  "connectHardwareWallet": {
+    "message": "ከሃርድዌር ቋት ጋር ይገናኙ"
+  },
   "connectingTo": {
     "message": "ከ $1ጋር መገናኘት"
   },
   "connectingToGoerli": {
     "message": "ከ Goerli የሙከራ አውታረ መረብ ጋር መገናኘት"
   },
-  "connectingToLineaGoerli": {
-    "message": "ከ Linea Goerli የሙከራ አውታረ መረብ ጋር መገናኘት"
+  "connectingToKovan": {
+    "message": "ከ Kovan የሙከራ አውታረ መረብ መገናኘት"
   },
   "connectingToMainnet": {
     "message": "ከዋናው የ Ethereum አውታረ መረብ ጋር መገናኘት"
   },
+  "connectingToRinkeby": {
+    "message": "ከ Rinkeby የሙከራ አውታረ መረብ ጋር በመገናኘት ላይ"
+  },
+  "connectingToRopsten": {
+    "message": "ከ Ropsten የሙከራ አውታረ መረብ ጋር በመገናኘት ላይ"
+  },
+  "continueToWyre": {
+    "message": "ወደ Wyre ይቀጥሉ"
+  },
   "contractDeployment": {
     "message": "የኮንትራት ስምሪት"
   },
@@ -166,9 +227,15 @@
   "copiedExclamation": {
     "message": "ተቀድቷል"
   },
+  "copiedTransactionId": {
+    "message": "የተቀዳ የግብይት መለያ ቁጥር"
+  },
   "copyAddress": {
     "message": "አድራሻን ወደ ቅንጥብ ሰሌዳ ቅዳ"
   },
+  "copyPrivateKey": {
+    "message": "የግል ቁልፍዎ ይህ ነው (ለመቅዳት ጠቅ ያድርጉ)"
+  },
   "copyToClipboard": {
     "message": "ወደ ቅንጥብ ሰሌዳ ገልብጥ"
   },
@@ -178,6 +245,12 @@
   "create": {
     "message": "ፍጠር"
   },
+  "createAWallet": {
+    "message": "ቋት ፍጠር"
+  },
+  "createAccount": {
+    "message": "መለያ ፍጠር"
+  },
   "createPassword": {
     "message": "የይለፍ ቃል ፍጠር"
   },
@@ -187,6 +260,15 @@
   "currentLanguage": {
     "message": "ወቅታዊ ቋንቋ"
   },
+  "customGas": {
+    "message": "ነዳጅን አብጅ"
+  },
+  "customGasSubTitle": {
+    "message": "ክፍያ መጨመር የመከወኛ ጊዜን ሊቀንስ ቢችልም ይህ ግን ዋስትና የለውም።"
+  },
+  "customRPC": {
+    "message": "ብጁ RPC"
+  },
   "customToken": {
     "message": "ብጁ ተለዋጭ ስም"
   },
@@ -196,15 +278,33 @@
   "decimalsMustZerotoTen": {
     "message": "አስርዮሽ ቢያንስ 0 ቢበዛ ደግሞ 36 መሆን አለባቸው።"
   },
+  "defaultNetwork": {
+    "message": "የ Ether ግብይቶች ንቡር አውታረ መረብ Main Net ነው።"
+  },
   "delete": {
     "message": "ሰርዝ"
   },
+  "deleteAccount": {
+    "message": "መለያን ሰርዝ"
+  },
   "deleteNetwork": {
     "message": "አውታረ መረብ ይሰረዝ?"
   },
+  "deleteNetworkDescription": {
+    "message": "ይህን አውታረ መረብ ለመሰረዝ እንደሚፈልጉ እርግጠኛ ነዎት?"
+  },
+  "depositEther": {
+    "message": "Ether አስቀምጥ"
+  },
   "details": {
     "message": "ዝርዝሮች"
   },
+  "directDepositEther": {
+    "message": "Ether በቀጥታ ያስቀምጡ"
+  },
+  "directDepositEtherExplainer": {
+    "message": "ቀደም ሲል የተወሰነ Ether ካለዎት፣ በአዲሱ ቋትዎ Ether ለማግኘት ፈጣኑ መንገድ ቀጥተኛ ተቀማጭ ነው።"
+  },
   "done": {
     "message": "ተጠናቅቋል"
   },
@@ -214,6 +314,9 @@
   "downloadGoogleChrome": {
     "message": "Google Chrome አውርድ"
   },
+  "downloadSecretBackup": {
+    "message": "ይህን ሚስጥራዊ መጠባበቂያ ሐረግ በማውረድ በተመሰጠረ ውጫዊ ሃርድ ድራይቭ ወይም የማከማቻ መሳሪያ ላይ ያስቀምጡት።"
+  },
   "downloadStateLogs": {
     "message": "የስቴት መዛግብትን አውርድ"
   },
@@ -226,15 +329,51 @@
   "editContact": {
     "message": "ዕውቂያን አርትዕ"
   },
+  "endOfFlowMessage1": {
+    "message": "ፈተናውን አልፈዋል - የዘር ሐረግዎን ደህንነቱ በተጠበቀ መንገድ ያስቀምጡ፣ የእርስዎ ሃላፊነት ነው! "
+  },
+  "endOfFlowMessage10": {
+    "message": "ሁሉም ተጠናቅቋል"
+  },
+  "endOfFlowMessage2": {
+    "message": "ደህንነቱ በተጠበቀ መንገድ የማከማቻ ፍንጮች"
+  },
+  "endOfFlowMessage3": {
+    "message": "በብዙ ቦታዎች ላይ መጠባበቂያ ያስቀምጡ።"
+  },
+  "endOfFlowMessage4": {
+    "message": "ሐረጉን በጭራሽ ከሌላ ሰው ጋር አይጋሩ።"
+  },
+  "endOfFlowMessage5": {
+    "message": "አጭበርባሪ ነገሮችን ይጠንቀቁ! MetaMask በድንገት የዘር ሐረግዎን በጭራሽ አይጠይቅዎትም።"
+  },
+  "endOfFlowMessage6": {
+    "message": "የዘር ሐረግዎን በድጋሚ መጠባበቂያ ለመያዝ ከፈለጉ፣ በቅንብሮች -> ግላዊነት ውስጥ ሊያገኙት ይችላሉ።"
+  },
+  "endOfFlowMessage8": {
+    "message": "MetaMask የዘር ሐረግዎን መልሶ ማግኘት አልቻለም። ተጨማሪ መረጃ ያግኙ።"
+  },
+  "endOfFlowMessage9": {
+    "message": "ተጨማሪ ይማሩ"
+  },
   "ensNotFoundOnCurrentNetwork": {
     "message": "የ ENS ስም በአሁኑ ኔትወርክ ላይ አልተገኘም። ወደ ዋናው የ Ethereum አውታረ መረብ ለመቀየር ይሞክሩ።"
   },
   "ensRegistrationError": {
     "message": "በ ENS የስም ምዝገባ ላይ የተፈጠረ ስህተት"
   },
+  "enterAnAlias": {
+    "message": "ተለዋጭ ስም ያስገቡ"
+  },
+  "enterPassword": {
+    "message": "የይለፍ ቃል ያስገቡ"
+  },
   "enterPasswordContinue": {
     "message": "ለመቀጠል የይለፍ ቃል ያስገቡ"
   },
+  "estimatedProcessingTimes": {
+    "message": "የሚገመት የክወና ጊዜያት"
+  },
   "ethereumPublicAddress": {
     "message": "Ethereum ሕዝባዊ አድራሻ"
   },
@@ -243,6 +382,9 @@
   },
   "expandView": {
     "message": "እይታን ዘርጋ"
+  },
+  "exportPrivateKey": {
+    "message": "የግል ቁልፍን ላክ"
   },
   "failed": {
     "message": "አልተሳካም"
@@ -291,8 +433,6 @@
   "general": {
     "message": "አጠቃላይ"
   },
-<<<<<<< HEAD
-=======
   "generalSettingsDescription": {
     "message": "የገንዘብ ልወጣ፣ ተቀዳሚ የገንዘብ ዓይነት፣ ቋንቋ፣ blockies identicon"
   },
@@ -309,9 +449,11 @@
   "getStarted": {
     "message": "አስጀማሪ መመሪያ"
   },
->>>>>>> 983d2c9f
   "goerli": {
     "message": "የ Goerli የሙከራ አውታረ መረብ"
+  },
+  "happyToSeeYou": {
+    "message": "እርስዎን በማየታችን ደስተኛ ነን።"
   },
   "hardware": {
     "message": "ሃርድዌር"
@@ -354,6 +496,12 @@
   "importAccountMsg": {
     "message": "የመጡ መለያዎች በመጀመሪያ ከተፈጠረው የእርስዎ MetaMask መለያ የዘር ሐረግ ጋር አይዛመዱም። ስለሚመጡ መለያዎቸ ተጨማሪ መረጃ ያግኙ"
   },
+  "importAccountSeedPhrase": {
+    "message": "መለያን በዘር ሐረግ አስመጣ"
+  },
+  "importWallet": {
+    "message": "ቋት አስመጣ"
+  },
   "imported": {
     "message": "ከውጭ የመጣ",
     "description": "status showing that an account has been fully loaded into the keyring"
@@ -395,17 +543,20 @@
   "knownAddressRecipient": {
     "message": "የሚታወቅ የግንኙነት አድራሻ።"
   },
+  "kovan": {
+    "message": "Kovan የሙከራ አውታረ መረብ"
+  },
   "learnMore": {
     "message": "የበለጠ ይወቁ"
   },
   "ledgerAccountRestriction": {
     "message": "አዲስ መለያ ከማከልዎ በፊት የመጨረሻውን መለያዎን መጠቀም አለብዎት።"
   },
-  "likeToImportTokens": {
+  "letsGoSetUp": {
+    "message": "አዎ፣ እናደራጅ!"
+  },
+  "likeToAddTokens": {
     "message": "እነዚህን ተለዋጭ ስሞች ለማከል ይፈልጋሉ?"
-  },
-  "lineaGoerli": {
-    "message": "የ Linea Goerli የሙከራ አውታረ መረብ"
   },
   "links": {
     "message": "ማስፈንጠሪያዎች"
@@ -431,14 +582,29 @@
   "memo": {
     "message": "አጭር ማስታወሻ"
   },
+  "memorizePhrase": {
+    "message": "ይህን ሐረግ ያስታውሱ።"
+  },
   "message": {
     "message": "መልዕክት"
   },
+  "metamaskDescription": {
+    "message": "ከ Ethereum እና ያልተማከለ መረብ ጋር እርስዎን ማገናኘት።"
+  },
   "metamaskVersion": {
     "message": "የ MetaMask ስሪት"
   },
+  "mobileSyncText": {
+    "message": "እርስዎ መሆንዎትን ለማረጋገጥ እባከዎ የይለፍ ቃልዎን ያስገቡ!"
+  },
   "mustSelectOne": {
     "message": "ቢያንስ 1 ተለዋጭ ስም መምረጥ አለብዎ።"
+  },
+  "myAccounts": {
+    "message": "የእኔ መለያዎች"
+  },
+  "needEtherInWallet": {
+    "message": "MetaMask በመጠቀም ያልተማከሉ መተግበሪያዎች ጋር ግንኙነት ለማድረግ፣ በቋትዎ ውስጥ Ether ያስፈልግዎታል።"
   },
   "needImportFile": {
     "message": "የሚያስመጡትን ፋይል መምረጥ አለብዎት።",
@@ -450,6 +616,9 @@
   "networkName": {
     "message": "የአውታረ መረብ ስም"
   },
+  "networkSettingsDescription": {
+    "message": "ብጁ የ RPC አውታረ መረቦችን አክልና አርትዕ"
+  },
   "networks": {
     "message": "አውታረ መረቦች"
   },
@@ -459,8 +628,11 @@
   "newAccount": {
     "message": "አዲስ መለያ"
   },
+  "newAccountDetectedDialogMessage": {
+    "message": "አዲስ አድራሻ ተገኝቷል! ወደ አድራሻ ደብተርዎ ለማከለ እዚህ ላይ ጠቅ ያድርጉ።"
+  },
   "newAccountNumberName": {
-    "message": "መለያ $1",
+    "message": "መለያ$1",
     "description": "Default name of next account to be created on create account screen"
   },
   "newContact": {
@@ -469,15 +641,30 @@
   "newContract": {
     "message": "አዲስ ኮንትራት"
   },
+  "newNetwork": {
+    "message": "አዲስ አውታረ መረብ"
+  },
   "newPassword": {
     "message": "አዲስ የይለፍ ቃል (ቢያንስ 8 ቁምፊዎች)"
   },
+  "newToMetaMask": {
+    "message": "ለ MetaMask አዲስ ነዎት?"
+  },
+  "newTotal": {
+    "message": "አዲስ ድምር"
+  },
+  "newTransactionFee": {
+    "message": "አዲስ የግብይት ክፍያ"
+  },
   "next": {
     "message": "ቀጣይ"
   },
   "noAddressForName": {
     "message": "በዚህ ስም የተሞላ አድራሻ የለም።"
   },
+  "noAlreadyHaveSeed": {
+    "message": "የለም፣ ቀደም ሲል ጀምሮ የዘር ሐረግ አለኝ"
+  },
   "noConversionRateAvailable": {
     "message": "ምንም የልወጣ ተመን አይገኝም"
   },
@@ -505,8 +692,6 @@
   "on": {
     "message": "በርቷል"
   },
-<<<<<<< HEAD
-=======
   "optionalBlockExplorerUrl": {
     "message": "ኤክስፕሎረር URL አግድ (አማራጭ)"
   },
@@ -516,7 +701,6 @@
   "orderOneHere": {
     "message": "ትሬዞር ወይም ሌጀር በማዘዝ ገንዘብዎን በቀዝቃዛ ማስቀመጫ ውስጥ ያቆዩ"
   },
->>>>>>> 983d2c9f
   "origin": {
     "message": "መነሻ"
   },
@@ -570,11 +754,12 @@
   "privateNetwork": {
     "message": "የግል አውታረ መረብ"
   },
+  "queue": {
+    "message": "ወረፋ"
+  },
   "readdToken": {
     "message": "በመለያ አማራጮችዎ ምናሌ ውስጥ ወደ “ተለዋጭ ስም አክል” በመግባት ለወደፊቱ ይህን ተለዋጭ ስም መልሰው ማከል ይችላሉ።"
   },
-<<<<<<< HEAD
-=======
   "readyToConnect": {
     "message": "ለመገናኘት ዝግጁ ነዎት?"
   },
@@ -584,7 +769,6 @@
   "recipientAddress": {
     "message": "የተቀባይ አድራሻ"
   },
->>>>>>> 983d2c9f
   "recipientAddressPlaceholder": {
     "message": "ፍለጋ፣ ለሕዝብ ክፍት የሆነ አድራሻ (0x), ወይም ENS"
   },
@@ -603,6 +787,9 @@
   "rejected": {
     "message": "ውድቅ የተደረገ"
   },
+  "remindMeLater": {
+    "message": "ኋላ ላይ አስታውሰኝ"
+  },
   "remove": {
     "message": "አስወግድ"
   },
@@ -621,15 +808,38 @@
   "reset": {
     "message": "ዳግም አስጀምር"
   },
+  "resetAccount": {
+    "message": "መለያን እንደገና ይሙሉ"
+  },
+  "resetAccountDescription": {
+    "message": "መለያዎን እንደገና መሙላት የግብይት ታሪዎን ያጠራል።"
+  },
   "restore": {
     "message": "እነበረበት መልስ"
   },
+  "restoreAccountWithSeed": {
+    "message": "መለያዎን በዘር ሐረግ ወደነበረበት ይመልሱ"
+  },
   "revealSeedWords": {
     "message": "የዘር ቃላትን ይግለጹ"
   },
+  "revealSeedWordsDescription": {
+    "message": "ማሰሺያዎችን ከቀየሩ ወይም ኮምፒዩተሮቸን ከአንድ ቦታ ወደ ሌላ ቦታ ካንቀሳቀሱ፣ ወደ መለያዎችዎ ለመድረስ ይህ የዘር ሐረግ ያስፈልግዎታል። ደህንነቱና ሚስጥራዊነቱ በተጠበቀ ቦታ ያስቀምጧቸው።"
+  },
+  "revealSeedWordsTitle": {
+    "message": "የዘር ሐረግ"
+  },
   "revealSeedWordsWarning": {
-    "message": "እነዚህ ቃላት ሁሉንም መለያዎችዎን ለመስረቅ ሊውሉ ይችላሉ።",
-    "description": "$1 is bolded text using the message from 'revealSeedWordsWarning2'"
+    "message": "እነዚህ ቃላት ሁሉንም መለያዎችዎን ለመስረቅ ሊውሉ ይችላሉ።"
+  },
+  "revealSeedWordsWarningTitle": {
+    "message": "ይህን ሐረግ ለየትኛውም ሰው አያጋሩ!"
+  },
+  "rinkeby": {
+    "message": "Rinkeby የሙከራ አውታረ መረብ"
+  },
+  "ropsten": {
+    "message": "Ropsten የሙከራ አውታረ መረብ "
   },
   "rpcUrl": {
     "message": "አዲስ የ RPC URL"
@@ -637,6 +847,9 @@
   "save": {
     "message": "አስቀምጥ"
   },
+  "saveAsCsvFile": {
+    "message": "እንደ CSV ፋይል አስቀምጥ"
+  },
   "scanInstructions": {
     "message": "የ QR ኮዱን ከካሜራዎ ፊት ለፊት ያስቀምጡ"
   },
@@ -649,15 +862,42 @@
   "searchResults": {
     "message": "ውጤቶችን ፈልግ"
   },
+  "searchTokens": {
+    "message": "ተለዋጭ ስሞችን ፈልግ"
+  },
+  "secretBackupPhrase": {
+    "message": "ሚስጥራዊ የመጠባበቂያ ምዕራፍ"
+  },
+  "secretBackupPhraseDescription": {
+    "message": "ሚስጥራዊ የመጠባበቂያ ሐረግዎ መለያዎን መጠባበቂያ ለመያዝና ወደነበረበት ለመመለስ ቀላል ያደርገዋል።"
+  },
+  "secretBackupPhraseWarning": {
+    "message": "ማስጠንቀቂያ፡ የመጠባበቂያ ምዕራፍዎን በጭራሽ አይግለጹ። ይህን ሐረገ የያዘ ማንኛውም ሰው የእርስዎን Ether እስከወዲያኛው ሊወስደው ይችላል።"
+  },
   "securityAndPrivacy": {
     "message": "ደህንነት እና ግላዊነት"
   },
+  "securitySettingsDescription": {
+    "message": "የግላዊነት ቅንብሮች እና የቋት ዘር ሐረግ"
+  },
+  "seedPhrasePlaceholder": {
+    "message": "እያንዳንዱን ቃል በነጠላ ክፍት ቦታ ይለያዩ"
+  },
   "seedPhraseReq": {
     "message": "የዘር ሐረጋት የ 12 ቃላት ርዝመት አላቸው"
   },
+  "selectAHigherGasFee": {
+    "message": "የግብይትዎን ክዋኔ ለማቀላጠፍ የበለጠ የነዳጅ ዋጋ ይምረጡ።*"
+  },
   "selectAnAccount": {
     "message": "መለያ ይምረጡ"
   },
+  "selectAnAccountHelp": {
+    "message": "መለያውን በ MetaMask ለማየት ይምረጡ"
+  },
+  "selectEachPhrase": {
+    "message": "እባክዎ እያንዳንዱን ሐረግ በመምረጥ ትክክለኛነቱን ያረጋግጡ።"
+  },
   "selectHdPath": {
     "message": "የ HD ዱካ ይምረጡ"
   },
@@ -670,12 +910,27 @@
   "send": {
     "message": "ላክ"
   },
+  "sendAmount": {
+    "message": "መጠኑን ላክ"
+  },
   "sendTokens": {
     "message": "ተለዋጭ ስሞችን ላክ"
   },
+  "sentEther": {
+    "message": "የተላከ ether"
+  },
+  "separateEachWord": {
+    "message": "እያንዳንዱን ቃል በነጠላ ክፍት ቦታ ይለያዩ"
+  },
   "settings": {
     "message": "ቅንብሮች"
   },
+  "showAdvancedGasInline": {
+    "message": "የላቁ የነዳጅ ቁጥጥሮች"
+  },
+  "showAdvancedGasInlineDescription": {
+    "message": "በላክ እና አረጋግጥ ማያዎች ላይ የነዳጅ ዋጋን ለማሳየትና ቁጥጥሮችን ለመገደብ ይህን ይምረጡ።"
+  },
   "showFiatConversionInTestnets": {
     "message": "ልወጣን በ Testnets ላይ አሳይ"
   },
@@ -688,18 +943,27 @@
   "showHexDataDescription": {
     "message": "በመላኪያ ማያ ላይ የ hex ውሂብ መስክን ለማሳየት ይህን ይምረጡ"
   },
+  "showPrivateKeys": {
+    "message": "የግል ቁልፎችን አሳይ"
+  },
   "sigRequest": {
     "message": "የፊርማ ጥያቄ"
   },
   "sign": {
     "message": "ፈርም"
   },
+  "signNotice": {
+    "message": "ይህን መልዕክት መፈረም አደገኛ ውጤቶች \nሊኖሩት ይችላሉ። በሙሉ መለያዎ ሙሉ በሙሉ ከሚያምኗቸው\nድረ ገጾች የሚመጡ መልዕክቶችን ብቻ ይፈርሙ።\nይህ አደገኛ ዘዴ ከወደፊት ስሪት ይወገዳል።"
+  },
   "signatureRequest": {
     "message": "የፊርማ ጥያቄ"
   },
   "signed": {
     "message": "ተፈርሟል"
   },
+  "slow": {
+    "message": "ቀስ"
+  },
   "somethingWentWrong": {
     "message": "ኤጭ! የሆነ ችግር ተፈጥሯል።"
   },
@@ -721,8 +985,6 @@
   "stateLogsDescription": {
     "message": "ስቴት መዛግብት ይፋዊ የመለያ አድራሻዎትንና የተላኩ ግብይቶችን ይይዛሉ።"
   },
-<<<<<<< HEAD
-=======
   "step1HardwareWallet": {
     "message": "1. ከሃርድዌር ቋት ጋር ይገናኙ"
   },
@@ -744,7 +1006,6 @@
   "storePhrase": {
     "message": "ይህን ሐረግ እንደ 1Password ባለ የይለፍ ቃል አስተዳዳሪ ውስጥ ያስቀምጡ።"
   },
->>>>>>> 983d2c9f
   "submitted": {
     "message": "የቀረበ"
   },
@@ -760,9 +1021,36 @@
   "symbolBetweenZeroTwelve": {
     "message": "ምልክቱ 11 ቁምፊዎች ወይም ከዚያ ያነሰ መሆን አለበት።"
   },
+  "syncWithMobile": {
+    "message": "ከሞባይል ጋር አሳምር"
+  },
+  "syncWithMobileBeCareful": {
+    "message": "ይህን ኮድ ስካን ሲያደርጉ ሌላ ሰው የእርስዎን ማያ እየተመለከተ አለመሆኑን ያረጋግጡ"
+  },
+  "syncWithMobileComplete": {
+    "message": "ውሂብዎ በሚገባ ተሳምሯል። በ MetaMask የሞባይል መተግበሪያ ይደሰቱ!"
+  },
+  "syncWithMobileDesc": {
+    "message": "መለያዎችዎንና መረጃዎችዎን ከሞባይል መሳሪያዎ ጋር ያሳምሩ። የ MetaMask የሞባይል መተግበሪያን ይክፈቱ፣ ወደ \"ቅንብሮች\" ይሂዱና \"ከማሰሺያ ቅጥያ አሳምር\" የሚለውን ይንኩ"
+  },
+  "syncWithMobileDescNewUsers": {
+    "message": "የ MetaMask የሞባይል መተግበሪያን ለመጀመሪያ ጊዜ ገና እየከፈቱ ከሆነ፣ በስልክዎ ላይ ያሉትን ቅደም ተከተሎች ብቻ ይከተሉ።"
+  },
+  "syncWithMobileScanThisCode": {
+    "message": "ይህን ኮድ በ MetaMask የሞባይል መተግበሪያዎ ስካን ያድርጉ"
+  },
+  "syncWithMobileTitle": {
+    "message": "ከሞባይል ጋር አሳምር"
+  },
   "terms": {
     "message": "የአጠቃቀም ደንቦች"
   },
+  "testFaucet": {
+    "message": "የሙከራ ቧንቧ"
+  },
+  "thisWillCreate": {
+    "message": "ይህ አዲስ ቋትና የዘረ ሐረግ ይፈጥራል"
+  },
   "tips": {
     "message": "መረጃዎች"
   },
@@ -826,12 +1114,22 @@
   "transfer": {
     "message": "ያስተላልፉ"
   },
+  "transferBetweenAccounts": {
+    "message": "በመለያዎች መካከል አስተላልፍ"
+  },
   "transferFrom": {
     "message": "የማዛወሪያ ቅጽ"
   },
+  "troubleTokenBalances": {
+    "message": "የተለዋጭ ስም ቀሪ ሂሳብዎን ስንጭን ችግር አጋጥሞናል። ማየት ይችላሉ",
+    "description": "Followed by a link (here) to view token balances"
+  },
   "tryAgain": {
     "message": "እንደገና ሞክር"
   },
+  "typePassword": {
+    "message": "የ MetaMask የይለፍ ቃልዎን ይጻፉ"
+  },
   "unapproved": {
     "message": "ያልተፈቀደ"
   },
@@ -871,14 +1169,38 @@
   "userName": {
     "message": "የተጣቃሚ ስም"
   },
+  "viewAccount": {
+    "message": "መለያን ይመልከቱ"
+  },
   "viewContact": {
     "message": "ዕውቂያን ይመልከቱ"
   },
+  "viewOnCustomBlockExplorer": {
+    "message": "በ $1ይመልከቱ"
+  },
+  "viewOnEtherscan": {
+    "message": "በ Etherscan ላይ ይመልከቱ"
+  },
+  "viewinExplorer": {
+    "message": "በኤክስፕሎረር ተመልከት"
+  },
   "visitWebSite": {
     "message": "ድረ ገጻችንን ይጎብኙ"
   },
+  "walletSeed": {
+    "message": "የቋት ዘር"
+  },
+  "welcome": {
+    "message": "ወደ MetaMask እንኳን ደህና መጡ"
+  },
   "welcomeBack": {
     "message": "እንኳን በደህና ተመለሱ"
+  },
+  "writePhrase": {
+    "message": "ይህን ሐረግ በቁራጭ ወረቀት ላይ ይጻፉና ደህንነቱ በተጠበቀ ቦታ ያስቀምጡት። የበለጠ ደህንነት ካስፈለገዎ፣ በተለያዩ ቁርጥራጭ ወረቀቶች ላይ ይጻፉትና እያንዳንዳንቸውን በ2-3 የተለያዩ ቦታዎች ያስቀምጡት።"
+  },
+  "yesLetsTry": {
+    "message": "አዎ፣ እንሞክር"
   },
   "youNeedToAllowCameraAccess": {
     "message": "ይህን ባህርይ ለመጠቀም የካሜራን መድረስ መፍቀድ አለብዎት።"
