--- conflicted
+++ resolved
@@ -1,13 +1,13 @@
 {
-  "QRHardwareSignRequestCancel": {
-    "message": "Rebutja"
-  },
-  "QRHardwareWalletImporterTitle": {
-    "message": "Escanejar Codi QR"
-  },
   "about": {
     "message": "Informació"
   },
+  "aboutSettingsDescription": {
+    "message": "Versió, centre de suport, i informació de contacte"
+  },
+  "acceleratingATransaction": {
+    "message": "* Accelerar una transacció utilitzant un preu de gas més alt augmenta les possibilitats de ser processat més ràpidament per la xarxa, però no sempre es pot garantir."
+  },
   "accessingYourCamera": {
     "message": "Accedint a la teva càmera..."
   },
@@ -38,14 +38,32 @@
   "addNetwork": {
     "message": "Afegir Xarxa"
   },
+  "addRecipient": {
+    "message": "Afegeix un recipient"
+  },
   "addSuggestedTokens": {
     "message": "Afegir Fitxes Suggerides"
   },
+  "addToAddressBook": {
+    "message": "Afegir al llibre d'adreces"
+  },
+  "addToAddressBookModalPlaceholder": {
+    "message": "p. ex. John D."
+  },
   "addToken": {
     "message": "Afegir Fitxa"
   },
+  "addTokens": {
+    "message": "Afegeix tokens"
+  },
   "advanced": {
     "message": "Configuració avançada"
+  },
+  "advancedOptions": {
+    "message": "Opcions Avançades"
+  },
+  "advancedSettingsDescription": {
+    "message": "Accedeix a característiques de desenvolupador, descarrega Registres d'Estat, Reinicia el Compte, instal·la testnets i personalitza RPC"
   },
   "amount": {
     "message": "Quantitat"
@@ -58,14 +76,6 @@
     "message": "MetaMask",
     "description": "The name of the application"
   },
-  "appNameBeta": {
-    "message": "MetaMask Beta",
-    "description": "The name of the application (Beta)"
-  },
-  "appNameFlask": {
-    "message": "MetaMask Flask",
-    "description": "The name of the application (Flask)"
-  },
   "approve": {
     "message": "Aprovar"
   },
@@ -75,6 +85,12 @@
   "asset": {
     "message": "Actius"
   },
+  "attemptToCancel": {
+    "message": "Estàs provant de cancel·lar?"
+  },
+  "attemptToCancelDescription": {
+    "message": "Enviar aquesta temptativa no garanteix que la teva transacció original sigui cancel·lada. Si la temptativa de cancel·lació té èxit, se't carregarà la tarifa de transacció de més amunt."
+  },
   "attemptingConnect": {
     "message": "Intentant conectar a blockchain."
   },
@@ -92,6 +108,9 @@
   },
   "back": {
     "message": "Enrere"
+  },
+  "backToAll": {
+    "message": "Torna a Tot"
   },
   "backupApprovalInfo": {
     "message": "Aquest codi secret es requereix per recuperar el teu moneder en cas que perdis el dispositiu, oblidis la teva contrasenya, hagis de reinstal·lar MetaMask, o vulguis accedir al teu moneder des d'un altre dispositiu."
@@ -118,12 +137,27 @@
     "message": "Veure compte a $1 ",
     "description": "$1 replaced by URL for custom block explorer"
   },
+  "blockiesIdenticon": {
+    "message": "Fer servir els Identicon Blockies"
+  },
   "browserNotSupported": {
     "message": "El teu navegador no és suportat..."
   },
+  "builtInCalifornia": {
+    "message": "MetaMask ha estat dissenyat i desenvolupat a Califòrnia."
+  },
+  "buyWithWyre": {
+    "message": "Compra ETH amb Wyre"
+  },
+  "buyWithWyreDescription": {
+    "message": "Wyre et permet utilitzar una targeta de crèdit per dipositar ETH directe al teu compte MetaMask."
+  },
   "cancel": {
     "message": "Cancel·la"
   },
+  "cancellationGasFee": {
+    "message": "Preu de cancel·lació del gas"
+  },
   "cancelled": {
     "message": "Cancel·lat"
   },
@@ -133,6 +167,9 @@
   "chromeRequiredForHardwareWallets": {
     "message": "Necessites fer servir MetaMask amb Google Chrome per a connectar-te al teu Moneder Hardware."
   },
+  "clickToRevealSeed": {
+    "message": "Fes clic aquí per a revelar les paraules secretes"
+  },
   "close": {
     "message": "Tanca"
   },
@@ -142,24 +179,42 @@
   "confirmPassword": {
     "message": "Confirma la contrasenya"
   },
+  "confirmSecretBackupPhrase": {
+    "message": "Confirma la teva frase de recuperació secreta"
+  },
   "confirmed": {
     "message": "Confirmat"
   },
+  "congratulations": {
+    "message": "Felicitats"
+  },
   "connect": {
     "message": "Connecta"
   },
+  "connectHardwareWallet": {
+    "message": "Connectar Moneder Hardaware"
+  },
   "connectingTo": {
     "message": "Connectant a $1 "
   },
   "connectingToGoerli": {
     "message": "Connectant a Xarxa de Prova Goerli"
   },
-  "connectingToLineaGoerli": {
-    "message": "Connectant a Xarxa de Prova Linea Goerli"
+  "connectingToKovan": {
+    "message": "Conectant a la xarxa de Kovan Test"
   },
   "connectingToMainnet": {
     "message": "Connectant a Xarxa Principal Ethereum"
   },
+  "connectingToRinkeby": {
+    "message": "Connectant a la Xarxa de Prova Rinkeby"
+  },
+  "connectingToRopsten": {
+    "message": "Connectant a la xarxa de test Ropsten"
+  },
+  "continueToWyre": {
+    "message": "Continua a Wyre"
+  },
   "contractDeployment": {
     "message": "Desplegament de Contracte"
   },
@@ -169,9 +224,15 @@
   "copiedExclamation": {
     "message": "S'ha copiat!"
   },
+  "copiedTransactionId": {
+    "message": "ID de transacció copiada"
+  },
   "copyAddress": {
     "message": "Copiar adreça al porta-retalls"
   },
+  "copyPrivateKey": {
+    "message": "Aquesta és la teva clau privada (fes clic per a copiar)"
+  },
   "copyToClipboard": {
     "message": "Copia al porta-retalls"
   },
@@ -181,6 +242,12 @@
   "create": {
     "message": "Crea"
   },
+  "createAWallet": {
+    "message": "Crea un Moneder"
+  },
+  "createAccount": {
+    "message": "Crea "
+  },
   "createPassword": {
     "message": "Crear Contrasenya"
   },
@@ -190,8 +257,14 @@
   "currentLanguage": {
     "message": "Llengua Actual"
   },
-  "custom": {
-    "message": "Configuració avançada"
+  "customGas": {
+    "message": "Customitza el gas"
+  },
+  "customGasSubTitle": {
+    "message": "Augmentar la tarifa pot disminuir els temps de processament, però això no està garantit."
+  },
+  "customRPC": {
+    "message": "RPC a mida"
   },
   "customToken": {
     "message": "Fitxa a Mida"
@@ -202,15 +275,33 @@
   "decimalsMustZerotoTen": {
     "message": "Els decimals han de ser al menys 0, i no més de 36."
   },
+  "defaultNetwork": {
+    "message": "La xarxa per defecte per a les transaccions Ether és Main Net."
+  },
   "delete": {
     "message": "Suprimeix"
   },
+  "deleteAccount": {
+    "message": "Elimina el compte"
+  },
   "deleteNetwork": {
     "message": "Esborrar Xarxa?"
   },
+  "deleteNetworkDescription": {
+    "message": "Estàs segur que vols eliminar aquesta xarxa?"
+  },
+  "depositEther": {
+    "message": "Diposita Ether"
+  },
   "details": {
     "message": "Detalls"
   },
+  "directDepositEther": {
+    "message": "Diposita Ether directament"
+  },
+  "directDepositEtherExplainer": {
+    "message": "Si ja tens una mica d'Ether, la manera més ràpida de posar Ether al teu nou moneder és per dipòsit directe."
+  },
   "done": {
     "message": "Fet"
   },
@@ -220,6 +311,9 @@
   "downloadGoogleChrome": {
     "message": "Descarrega Google Chrome"
   },
+  "downloadSecretBackup": {
+    "message": "Descarrega aquesta Frase Secreta de Recuperació i guarda-la emmagatzemada de forma segura a un dispositiu d'emmagatzematge o disc dur extern encriptat."
+  },
   "downloadStateLogs": {
     "message": "Descarregar Registres d'Estat"
   },
@@ -232,15 +326,51 @@
   "editContact": {
     "message": "Editar Contacte"
   },
+  "endOfFlowMessage1": {
+    "message": "Has passat el test - mantingues la teva seedphrase segura, és la teva responsabilitat!"
+  },
+  "endOfFlowMessage10": {
+    "message": "Tot fet"
+  },
+  "endOfFlowMessage2": {
+    "message": "Consells per a un emmagatzematge segur"
+  },
+  "endOfFlowMessage3": {
+    "message": "Guardar una còpia de seguretat en múltiples llocs."
+  },
+  "endOfFlowMessage4": {
+    "message": "No comparteixis mai la frase amb ningú."
+  },
+  "endOfFlowMessage5": {
+    "message": "Estigues atent amb el phishing! MetaMask no et preguntarà mai espontàniament la teva frase de recuperació."
+  },
+  "endOfFlowMessage6": {
+    "message": "Si necessites fer una còpia de seguretat de la teva frase de recuperació una altra vegada, la pots trobar a Configuració-> Seguretat."
+  },
+  "endOfFlowMessage8": {
+    "message": "MetaMask no pot recuperar la teva seedphrase. Descobreix per què."
+  },
+  "endOfFlowMessage9": {
+    "message": "Més informació."
+  },
   "ensNotFoundOnCurrentNetwork": {
     "message": "El nom ENS no s'ha trovat a la xarxa actual. Prova a cambiar a la xarxa principal d'Ethereum."
   },
   "ensRegistrationError": {
     "message": "Error al registre de nom ENS"
   },
+  "enterAnAlias": {
+    "message": "Introdueix Àlies"
+  },
+  "enterPassword": {
+    "message": "Introdueix contrasenya"
+  },
   "enterPasswordContinue": {
     "message": "Introdueix la contrasenya per continuar"
   },
+  "estimatedProcessingTimes": {
+    "message": "Temps de processament estimats"
+  },
   "ethereumPublicAddress": {
     "message": "Adreça Pública d'Ethereum"
   },
@@ -249,6 +379,9 @@
   },
   "expandView": {
     "message": "Eixamplar Vista"
+  },
+  "exportPrivateKey": {
+    "message": "Exportar Clau Privada."
   },
   "failed": {
     "message": "Fallit"
@@ -290,8 +423,6 @@
   "gasUsed": {
     "message": "Gas utilitzat"
   },
-<<<<<<< HEAD
-=======
   "generalSettingsDescription": {
     "message": "Conversió de divises, divisa principal, idioma, icones d'identificació única"
   },
@@ -308,9 +439,11 @@
   "getStarted": {
     "message": "Comença"
   },
->>>>>>> 983d2c9f
   "goerli": {
     "message": "Xarxa de test Goerli"
+  },
+  "happyToSeeYou": {
+    "message": "Ens alegrem de veure't."
   },
   "hardwareWalletConnected": {
     "message": "Moneder hardware connectat"
@@ -350,6 +483,12 @@
   "importAccountMsg": {
     "message": "Els comptes importats no s'associaran amb la teva frase de recuperació creada originalment a MetaMask. Aprèn més sobre els comptes importats"
   },
+  "importAccountSeedPhrase": {
+    "message": "Importa un Compte amb Phrase de Recuperació"
+  },
+  "importWallet": {
+    "message": "Importar Moneder"
+  },
   "imported": {
     "message": "Importats",
     "description": "status showing that an account has been fully loaded into the keyring"
@@ -391,20 +530,20 @@
   "knownAddressRecipient": {
     "message": "Adreça de contracte coneguda"
   },
+  "kovan": {
+    "message": "Xarxa de Prova Kovan"
+  },
   "learnMore": {
     "message": "Saber més"
   },
-  "learnMoreUpperCase": {
-    "message": "Saber més"
-  },
   "ledgerAccountRestriction": {
     "message": "Has de fer servir el teu últim compte abans de poder afegir-ne un altre."
   },
-  "likeToImportTokens": {
+  "letsGoSetUp": {
+    "message": "Sí, posem-nos en marxa!"
+  },
+  "likeToAddTokens": {
     "message": "T'agradaria afegir aquestes fitxes?"
-  },
-  "lineaGoerli": {
-    "message": "Xarxa de test Linea Goerli"
   },
   "links": {
     "message": "Enllaços"
@@ -430,14 +569,29 @@
   "memo": {
     "message": "notes"
   },
+  "memorizePhrase": {
+    "message": "Memoritza aquesta frase"
+  },
   "message": {
     "message": "Missatge"
   },
+  "metamaskDescription": {
+    "message": "Conectant-te a Ethereum i la web descentralitzada."
+  },
   "metamaskVersion": {
     "message": "Versió MetaMask"
   },
+  "mobileSyncText": {
+    "message": "Si us plau, introdueix la teva contrasenya per confirmar que ets tu!"
+  },
   "mustSelectOne": {
     "message": "Has de seleccionar "
+  },
+  "myAccounts": {
+    "message": "Els meus Comptes"
+  },
+  "needEtherInWallet": {
+    "message": "Per a interactuar amb aplicacions descentralitzades fent servir MetaMask, necessitaràs Ether al teu moneder."
   },
   "needImportFile": {
     "message": "Has de seleccionar un arxiu per a importar.",
@@ -449,6 +603,9 @@
   "networkName": {
     "message": "Nom de la xarxa"
   },
+  "networkSettingsDescription": {
+    "message": "Afegeix i edita xarxes RPC a mida"
+  },
   "networks": {
     "message": "Xarxes"
   },
@@ -457,6 +614,9 @@
   },
   "newAccount": {
     "message": "Nou compte"
+  },
+  "newAccountDetectedDialogMessage": {
+    "message": "Nova adreça detectada! Clica aquí per afegir la teva llibreta d'adreces."
   },
   "newAccountNumberName": {
     "message": "Compte $1",
@@ -468,15 +628,30 @@
   "newContract": {
     "message": "Nou Contracte"
   },
+  "newNetwork": {
+    "message": "Nova Xarxa"
+  },
   "newPassword": {
     "message": "Nova contrasenya (mínim 8 caràcters)"
   },
+  "newToMetaMask": {
+    "message": "Nou a MetaMask?"
+  },
+  "newTotal": {
+    "message": "Nou total"
+  },
+  "newTransactionFee": {
+    "message": "Nova Tarifa de Transacció"
+  },
   "next": {
     "message": "Següent"
   },
   "noAddressForName": {
     "message": "No existeix cap adreça amb aquest nom."
   },
+  "noAlreadyHaveSeed": {
+    "message": "No, ja tinc una frase de recuperació."
+  },
   "noConversionRateAvailable": {
     "message": "No hi ha cap tarifa de conversió disponible"
   },
@@ -504,8 +679,6 @@
   "on": {
     "message": "Activat"
   },
-<<<<<<< HEAD
-=======
   "optionalBlockExplorerUrl": {
     "message": "Bloqueja l'URL d'Explorer (opcional)"
   },
@@ -515,7 +688,6 @@
   "orderOneHere": {
     "message": "Demana un Trezor o un Ledger i congela les teves inversions"
   },
->>>>>>> 983d2c9f
   "origin": {
     "message": "Origen"
   },
@@ -566,18 +738,18 @@
   "privateNetwork": {
     "message": "Xarxa privada"
   },
+  "queue": {
+    "message": "Cua"
+  },
   "readdToken": {
     "message": "Pots tornar a afegir aquesta fitxa en el futur anant a \"Afegir fitxa\" al menu d'opcions dels teus comptes."
   },
-<<<<<<< HEAD
-=======
   "readyToConnect": {
     "message": "Estàs llest per a connectar?"
   },
   "recipientAddress": {
     "message": "Adreça del destinatari"
   },
->>>>>>> 983d2c9f
   "recipientAddressPlaceholder": {
     "message": "Cerca, adreça pública (0x), o ENS"
   },
@@ -596,6 +768,9 @@
   "rejected": {
     "message": "Rebutjat"
   },
+  "remindMeLater": {
+    "message": "Recorda-m'ho més tard"
+  },
   "remove": {
     "message": "Suprimeix"
   },
@@ -614,15 +789,38 @@
   "reset": {
     "message": "Restableix"
   },
+  "resetAccount": {
+    "message": "Reiniciar Compte"
+  },
+  "resetAccountDescription": {
+    "message": "Reiniciar el teu compte esborrarà el teu historial de transaccions."
+  },
   "restore": {
     "message": "Restaura"
   },
+  "restoreAccountWithSeed": {
+    "message": "Restaura el teu compte amb Frase de Recuperació"
+  },
   "revealSeedWords": {
     "message": "Revelar Paraules de Recuperació"
   },
+  "revealSeedWordsDescription": {
+    "message": "Si mai canvies el navegador o l'ordinador, necessitaràs aquesta frase de recuperació per accedir als teus comptes. Guarda-la a un lloc segur i secret."
+  },
+  "revealSeedWordsTitle": {
+    "message": "Frase de Recuperació"
+  },
   "revealSeedWordsWarning": {
-    "message": "Aquestes paraules poden ser utilitzades per a robar tots els teus comptes.",
-    "description": "$1 is bolded text using the message from 'revealSeedWordsWarning2'"
+    "message": "Aquestes paraules poden ser utilitzades per a robar tots els teus comptes."
+  },
+  "revealSeedWordsWarningTitle": {
+    "message": "NO comparteixis aquesta frase amb ningú!"
+  },
+  "rinkeby": {
+    "message": "Xarxa del test Rinkeby"
+  },
+  "ropsten": {
+    "message": "Xarxa de Prova Ropsten"
   },
   "rpcUrl": {
     "message": "Nova URL de RPC"
@@ -630,6 +828,9 @@
   "save": {
     "message": "Desa"
   },
+  "saveAsCsvFile": {
+    "message": "Guarda com a Arxiu CSV"
+  },
   "scanInstructions": {
     "message": "Col·loca el codi QR davant la teva càmera"
   },
@@ -642,15 +843,42 @@
   "searchResults": {
     "message": "Resultats de Cerca"
   },
+  "searchTokens": {
+    "message": "Tokens per cercar"
+  },
+  "secretBackupPhrase": {
+    "message": "Frase de recuperació secreta"
+  },
+  "secretBackupPhraseDescription": {
+    "message": "La teva frase de recuperació secreta facilita la còpia de seguretat i la recuperació del teu compte."
+  },
+  "secretBackupPhraseWarning": {
+    "message": "ATENCIÓ: No divulguis mai la teva frase de recuperació. Qualsevol amb aquesta frase pot utilitzar el teu Ether per sempre."
+  },
   "securityAndPrivacy": {
     "message": "Seguretat i privacitat"
   },
+  "securitySettingsDescription": {
+    "message": "Configuració de privacitat i frase de recuperació del moneder"
+  },
+  "seedPhrasePlaceholder": {
+    "message": "Separa cada paraula amb un únic espai"
+  },
   "seedPhraseReq": {
     "message": "Les frases de recuperació tenen 12 paraules"
   },
+  "selectAHigherGasFee": {
+    "message": "Selecciona un preu de gas més alt per a accelerar el procès de la teva transacció.*"
+  },
   "selectAnAccount": {
     "message": "Selecciona un Compte"
   },
+  "selectAnAccountHelp": {
+    "message": "Selecciona el compte que vols veure a MetaMask"
+  },
+  "selectEachPhrase": {
+    "message": "Si us plau selecciona cada frase per a assegurar-te que és correcta."
+  },
   "selectHdPath": {
     "message": "Selecciona Ruta HD"
   },
@@ -663,12 +891,27 @@
   "send": {
     "message": "Envia"
   },
+  "sendAmount": {
+    "message": "Enviar Quantitat"
+  },
   "sendTokens": {
     "message": "Enviar Fitxes"
   },
+  "sentEther": {
+    "message": "envia ether"
+  },
+  "separateEachWord": {
+    "message": "Separa cada paraula amb un sol espai"
+  },
   "settings": {
     "message": "Configuració"
   },
+  "showAdvancedGasInline": {
+    "message": "Controls de gas avançats"
+  },
+  "showAdvancedGasInlineDescription": {
+    "message": "Selecciona això per a mostrar el preu del gas i els controls de límit directament a les pantalles d'enviament i confirmació."
+  },
   "showFiatConversionInTestnets": {
     "message": "Mostra Conversió a Testnets"
   },
@@ -681,18 +924,27 @@
   "showHexDataDescription": {
     "message": "Selecciona això per a mostrar el camp de dades Hex a la pantalla d'enviament"
   },
+  "showPrivateKeys": {
+    "message": "Mostrar Claus Privades"
+  },
   "sigRequest": {
     "message": "Sol·licitud de Signatura"
   },
   "sign": {
     "message": "Signar"
   },
+  "signNotice": {
+    "message": "Signar aquest missatge pot tenir efectes secundaris perillosos. Signa només els missatges de llocs en els quals confiïs plenament amb la totalitat del teu compte. Aquest mètode perillós serà retirat en versions posteriors."
+  },
   "signatureRequest": {
     "message": "Sol·licitud de Signatura"
   },
   "signed": {
     "message": "Signat"
   },
+  "slow": {
+    "message": "Lent"
+  },
   "somethingWentWrong": {
     "message": "Ui! Alguna cosa ha fallat."
   },
@@ -714,8 +966,6 @@
   "stateLogsDescription": {
     "message": "Els registres d'estat contenen les teves adreces de compte públiques i les transaccions enviades."
   },
-<<<<<<< HEAD
-=======
   "step1HardwareWallet": {
     "message": "1. Connectar Moneder Hardware"
   },
@@ -737,7 +987,6 @@
   "storePhrase": {
     "message": "Guarda aquesta frase a un gestor de contrasenyes com Contrasenya 1"
   },
->>>>>>> 983d2c9f
   "submitted": {
     "message": "Enviat"
   },
@@ -753,9 +1002,33 @@
   "symbolBetweenZeroTwelve": {
     "message": "El símbol ha de tenir com a mínim 11 caràcters."
   },
+  "syncWithMobile": {
+    "message": "Sincronitza amb el mòbil"
+  },
+  "syncWithMobileBeCareful": {
+    "message": "Assegura't que no hi ha ningú mirant la teva pantalla quan escanegis aquest codi"
+  },
+  "syncWithMobileComplete": {
+    "message": "Les teves dades s'han sincronitzat amb èxit. Disfruta de l'app mòbil de MetaMask!"
+  },
+  "syncWithMobileDesc": {
+    "message": "Pots sincronitzar els teus comptes i la teva informació amb el teu dispositiu mòbil. Obre l'app mòbil de MetaTask, ves a \"Configuració\" i \"Sincronitzar desde l"
+  },
+  "syncWithMobileDescNewUsers": {
+    "message": "Si acabes d'obrir l'app mòbil MetaMask per primer cop, tan sols has de seguir els passos del teu telèfon."
+  },
+  "syncWithMobileScanThisCode": {
+    "message": "Escaneja aquest codi amb la teva aplicació mòbil de MetaMask"
+  },
+  "syncWithMobileTitle": {
+    "message": "Sincronitzar amb mòbil"
+  },
   "terms": {
     "message": "Condicions d'ús"
   },
+  "thisWillCreate": {
+    "message": "Això crearà un nou moneder i frase de recuperació"
+  },
   "tips": {
     "message": "Propines"
   },
@@ -813,12 +1086,22 @@
   "transfer": {
     "message": "Transferència"
   },
+  "transferBetweenAccounts": {
+    "message": "Transferir entre els meus comptes"
+  },
   "transferFrom": {
     "message": "Transferir Des de"
   },
+  "troubleTokenBalances": {
+    "message": "Hem tingut problemes en carregar el teu saldo de fitxes. Els pots veure",
+    "description": "Followed by a link (here) to view token balances"
+  },
   "tryAgain": {
     "message": "Torna-ho a provar"
   },
+  "typePassword": {
+    "message": "Tecleja la teva contrasenya de MetaMask"
+  },
   "unapproved": {
     "message": "Pendent d'aprovació"
   },
@@ -858,14 +1141,38 @@
   "userName": {
     "message": "Nom d'usuari"
   },
+  "viewAccount": {
+    "message": "Mostra el compte"
+  },
   "viewContact": {
     "message": "Veure Contacte"
   },
+  "viewOnCustomBlockExplorer": {
+    "message": "Mostra a $1"
+  },
+  "viewOnEtherscan": {
+    "message": "Veure a Etherscan"
+  },
+  "viewinExplorer": {
+    "message": "Mostra a Explorer"
+  },
   "visitWebSite": {
     "message": "Visita el nostre lloc web"
   },
+  "walletSeed": {
+    "message": "Cartera de seeds"
+  },
+  "welcome": {
+    "message": "Benvingut a MetaMask"
+  },
   "welcomeBack": {
     "message": "Benvingut de nou!"
+  },
+  "writePhrase": {
+    "message": "Escriu aquesta frase en un tros de paper i guarda'l en un lloc segur. Si vols més seguretat encara, escriu-la en diversos trossos de paper i guarda'ls cadascun a 2 - 3 llocs diferents."
+  },
+  "yesLetsTry": {
+    "message": "Sí, provem"
   },
   "youNeedToAllowCameraAccess": {
     "message": "Has de permetre l'accés a la càmera per fer servir aquesta característica."
