--- conflicted
+++ resolved
@@ -377,13 +377,6 @@
     "message": "Разрешить доступ и перевод ваших $1?",
     "description": "$1 is the symbol of the token for which the user is granting approval"
   },
-  "approveTokenDescription": {
-    "message": "Это позволяет третьей стороне получать доступ и передавать следующие NFT без дополнительного уведомления, пока вы не отзовете ее доступ."
-  },
-  "approveTokenTitle": {
-    "message": "Разрешить доступ и перевод ваших $1?",
-    "description": "$1 is the symbol of the token for which the user is granting approval"
-  },
   "approved": {
     "message": "Одобрен"
   },
@@ -481,41 +474,11 @@
   },
   "beta": {
     "message": "Бета-версия"
-<<<<<<< HEAD
   },
   "betaHeaderText": {
     "message": "Это бета-версия. Пожалуйста, сообщайте об ошибках $1",
     "description": "$1 represents the word 'here' in a hyperlink"
   },
-  "betaMetamaskDescription": {
-    "message": "MetaMask, которому доверяют миллионы, — это безопасный кошелек, предоставляющий всем доступ к миру web3."
-  },
-  "betaMetamaskDescriptionDisclaimerHeading": {
-    "message": "Отказ от ответственности за бета-версию"
-  },
-  "betaMetamaskDescriptionExplanation": {
-    "message": "Эта версия позволяет тестировать будущие функции до их выпуска, что помогает сделать MetaMask еще лучше. Как и во всех бета-версиях, может быть повышенный риск ошибок. Плата за бета-версию MetaMask составляет как $1, так и $2.",
-    "description": "$1 represents localization item betaMetamaskDescriptionExplanationTermsLinkText.  $2 represents localization item betaMetamaskDescriptionExplanationBetaTermsLinkText"
-  },
-  "betaMetamaskDescriptionExplanation2": {
-    "message": "Продолжая, вы принимаете и признаете эти риски, наши $1 и $2.",
-    "description": "$1 represents localization item betaMetamaskDescriptionExplanationTermsLinkText.  $2 represents localization item betaMetamaskDescriptionExplanation2BetaTermsLinkText"
-  },
-  "betaMetamaskDescriptionExplanation2BetaTermsLinkText": {
-    "message": "Условия бета-версии"
-  },
-  "betaMetamaskDescriptionExplanationBetaTermsLinkText": {
-    "message": "Дополнительные условия бета-версии"
-  },
-  "betaMetamaskDescriptionExplanationTermsLinkText": {
-    "message": "Стандартные условия"
-=======
-  },
-  "betaHeaderText": {
-    "message": "Это бета-версия. Пожалуйста, сообщайте об ошибках $1",
-    "description": "$1 represents the word 'here' in a hyperlink"
->>>>>>> 7e97ff2b
-  },
   "betaMetamaskVersion": {
     "message": "Бета-версия MetaMask"
   },
@@ -530,12 +493,6 @@
   },
   "betaWalletCreationSuccessReminder2": {
     "message": "Бета-версия MetaMask никогда не запрашивает у вас секретную фразу для восстановления."
-<<<<<<< HEAD
-  },
-  "betaWelcome": {
-    "message": "Добро пожаловать в бета-версию MetaMask"
-=======
->>>>>>> 7e97ff2b
   },
   "blockExplorerAccountAction": {
     "message": "Счет",
@@ -1092,12 +1049,6 @@
   },
   "downloadNow": {
     "message": "Скачать сейчас"
-<<<<<<< HEAD
-  },
-  "downloadSecretBackup": {
-    "message": "Скачайте эту секретную фразу для восстановления и храните ее в надежном месте на внешнем зашифрованном жестком диске или носителе."
-=======
->>>>>>> 7e97ff2b
   },
   "downloadStateLogs": {
     "message": "Скачать журналы состояния"
@@ -1660,12 +1611,6 @@
     "message": "Импортирован",
     "description": "status showing that an account has been fully loaded into the keyring"
   },
-  "improvedTokenAllowance": {
-    "message": "Улучшенный опыт предоставления токенов"
-  },
-  "improvedTokenAllowanceDescription": {
-    "message": "Включите этот параметр, чтобы воспользоваться улучшенным доступом к токенам всякий раз, когда децентрализованное приложение запрашивает одобрение ERC20."
-  },
   "inYourSettings": {
     "message": "в ваших Настройках"
   },
@@ -2334,18 +2279,6 @@
   "notifications15Title": {
     "message": "Ethereum Merge уже досутпно!"
   },
-<<<<<<< HEAD
-  "notifications16ActionText": {
-    "message": "Попробуйте это здесь"
-  },
-  "notifications16Description": {
-    "message": "Мы переработали наше подтверждение допустимых токенов, чтобы помочь вам принимать более обоснованные решения."
-  },
-  "notifications16Title": {
-    "message": "Улучшенный опыт предоставления токенов"
-  },
-=======
->>>>>>> 7e97ff2b
   "notifications17ActionText": {
     "message": "Показать настройки безопасности и конфиденциальности"
   },
@@ -3022,10 +2955,6 @@
     "message": "Отменить верхний лимит расходов для вашего $1",
     "description": "$1 is a token symbol"
   },
-  "revokeSpendingCap": {
-    "message": "Отменить верхний лимит расходов для вашего $1",
-    "description": "$1 is a token symbol"
-  },
   "revokeSpendingCapTooltipText": {
     "message": "Этот контракт не позволит вам больше тратить ваши текущие или будущие токены."
   },
@@ -4022,9 +3951,6 @@
   "tokenList": {
     "message": "Списки токенов:"
   },
-  "tokenNftAutoDetection": {
-    "message": "Автообнаружение токенов и NFT"
-  },
   "tokenScamSecurityRisk": {
     "message": "мошенничество с токенами и угрозы безопасности"
   },
@@ -4409,12 +4335,6 @@
   "websites": {
     "message": "веб-сайты",
     "description": "Used in the 'permission_rpc' message."
-<<<<<<< HEAD
-  },
-  "welcome": {
-    "message": "Добро пожаловать в MetaMask"
-=======
->>>>>>> 7e97ff2b
   },
   "welcomeBack": {
     "message": "С возвращением!"
