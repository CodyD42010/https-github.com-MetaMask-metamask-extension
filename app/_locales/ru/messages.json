--- conflicted
+++ resolved
@@ -284,17 +284,7 @@
   "loadingTokens": {
     "message": "Загрузка токенов..."
   },
-<<<<<<< HEAD
-  "localhost": {
-    "message": "Localhost 8545"
-  },
-  "login": {
-    "message": "Вход"
-  },
-  "logout": {
-=======
   "lock": {
->>>>>>> d8c685ba
     "message": "Выход"
   },
   "mainnet": {
