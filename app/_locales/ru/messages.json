--- conflicted
+++ resolved
@@ -2160,16 +2160,6 @@
   "ledgerConnectionInstructionStepThree": {
     "message": "Убедитесь, что Ledger подключен, и выберите приложение Ethereum."
   },
-<<<<<<< HEAD
-=======
-  "ledgerConnectionInstructionStepTwo": {
-    "message": "Откройте и разблокируйте приложение Ledger Live."
-  },
-  "ledgerConnectionPreferenceDescription": {
-    "message": "Настройте подключение Ledger к MetaMask. Рекомендуется $1, но возможны и другие варианты. См. подробнее здесь: $2",
-    "description": "A description that appears above a dropdown where users can select between up to three options - Ledger Live, U2F or WebHID - depending on what is supported in their browser. $1 is the recommended browser option, it will be either WebHID or U2f. $2 is a link to an article where users can learn more, but will be the translation of the learnMore message."
-  },
->>>>>>> 25114997
   "ledgerDeviceOpenFailureMessage": {
     "message": "Не удалось открыть Ledger. Он может быть подключен к другой программе. Закройте Ledger Live или другие приложения, подключенные к Ledger, и снова попробуйте подключиться."
   },
