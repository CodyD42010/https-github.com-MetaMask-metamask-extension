--- conflicted
+++ resolved
@@ -714,18 +714,9 @@
   "connectingToMainnet": {
     "message": "イーサリアムメインネットに接続中"
   },
-<<<<<<< HEAD
-=======
-  "connectingToRinkeby": {
-    "message": "Rinkebyテストネットワークに接続中"
-  },
-  "connectingToRopsten": {
-    "message": "Ropstenテストネットワークに接続中"
-  },
   "connectingToSepolia": {
     "message": "Sepolia テストネットワークに接続中"
   },
->>>>>>> bec2d0cc
   "contactUs": {
     "message": "お問い合わせ"
   },
@@ -2938,18 +2929,9 @@
     "message": "アクセス許可を取り消すと、次の $1 が今後 $2 にアクセスできなくなります",
     "description": "$1 is either key 'account' or 'contract', and $2 is either a string or link of a given token symbol or name"
   },
-<<<<<<< HEAD
-=======
   "revokeSpendingCapTooltipText": {
     "message": "このコントラクトは、現在または今後のトークンをこれ以上使用できなくなります。"
   },
-  "rinkeby": {
-    "message": "Rinkebyテストネットワーク"
-  },
-  "ropsten": {
-    "message": "Ropstenテストネットワーク"
-  },
->>>>>>> bec2d0cc
   "rpcUrl": {
     "message": "新しいRPC URL"
   },
