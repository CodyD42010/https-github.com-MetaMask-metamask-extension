{
  "QRHardwareInvalidTransactionTitle": {
    "message": "エラー"
  },
  "QRHardwareMismatchedSignId": {
    "message": "トランザクションデータが一致していません。トランザクションの詳細を確認してください。"
  },
  "QRHardwarePubkeyAccountOutOfRange": {
    "message": "他にアカウントはありません。以下のリストにない別のアカウントにアクセスする場合は、ハードウェアウォレットを接続しなおして選択してください。"
  },
  "QRHardwareScanInstructions": {
    "message": "カメラをQRコードに向けてください。画面がぼやけていますが、読み取りには影響しません。"
  },
  "QRHardwareSignRequestCancel": {
    "message": "拒否"
  },
  "QRHardwareSignRequestDescription": {
    "message": "ウォレットで署名したら、「署名を取得」をクリックして署名を受け取ります"
  },
  "QRHardwareSignRequestGetSignature": {
    "message": "署名を取得"
  },
  "QRHardwareSignRequestSubtitle": {
    "message": "ウォレットでQRコードをスキャンします"
  },
  "QRHardwareSignRequestTitle": {
    "message": "署名をリクエスト"
  },
  "QRHardwareUnknownQRCodeTitle": {
    "message": "エラー"
  },
  "QRHardwareUnknownWalletQRCode": {
    "message": "QRコードが無効です。ハードウェアウォレットの同期QRコードをスキャンしてください。"
  },
  "QRHardwareWalletImporterTitle": {
    "message": "QRコードのスキャン"
  },
  "QRHardwareWalletSteps1Description": {
    "message": "公式QRコードをサポートする以下のパートナーのリストから選択できます。"
  },
  "QRHardwareWalletSteps1Title": {
    "message": "QRハードウェアウォレットを接続"
  },
  "QRHardwareWalletSteps2Description": {
    "message": "Ngrave (近日追加予定)"
  },
  "SIWEAddressInvalid": {
    "message": "サインインリクエストのアドレスが、サインインに使用しているアカウントのアドレスと一致していません。"
  },
  "SIWEDomainInvalidText": {
    "message": "サインインしようとしているサイトは、リクエストのドメインと一致していません。慎重に進めてください。"
  },
  "SIWEDomainInvalidTitle": {
    "message": "不正なサイトリクエスト。"
  },
  "SIWEDomainWarningBody": {
    "message": "Webサイト ($1) が正しくないドメインへのサインインを要求しています。フィッシング攻撃の可能性があります。",
    "description": "$1 represents the website domain"
  },
  "SIWEDomainWarningLabel": {
    "message": "危険"
  },
  "SIWELabelChainID": {
    "message": "チェーンID:"
  },
  "SIWELabelExpirationTime": {
    "message": "有効期限:"
  },
  "SIWELabelIssuedAt": {
    "message": "発行日時:"
  },
  "SIWELabelMessage": {
    "message": "メッセージ:"
  },
  "SIWELabelNonce": {
    "message": "ナンス:"
  },
  "SIWELabelNotBefore": {
    "message": "この日時以降:"
  },
  "SIWELabelRequestID": {
    "message": "リクエストID:"
  },
  "SIWELabelResources": {
    "message": "リソース: $1",
    "description": "$1 represents the number of resources"
  },
  "SIWELabelURI": {
    "message": "URI:"
  },
  "SIWELabelVersion": {
    "message": "バージョン:"
  },
  "SIWESiteRequestSubtitle": {
    "message": "このサイトは次の方法でのサインインを要求しています:"
  },
  "SIWESiteRequestTitle": {
    "message": "サインインリクエスト"
  },
  "SIWEWarningSubtitle": {
    "message": "理解したことを確認するために、次の項目にチェックを入れてください:"
  },
  "SIWEWarningTitle": {
    "message": "よろしいですか？"
  },
  "about": {
    "message": "基本情報"
  },
  "accept": {
    "message": "同意する"
  },
  "acceptTermsOfUse": {
    "message": "$1を読んで同意しました",
    "description": "$1 is the `terms` message"
  },
  "accessAndSpendNoticeNFT": {
    "message": "$1はこのアセットにアクセスし、使用できます",
    "description": "$1 is the url of the site requesting ability to spend"
  },
  "accessYourWalletWithSRP": {
    "message": "シークレットリカバリーフレーズでウォレットにアクセス"
  },
  "accessYourWalletWithSRPDescription": {
    "message": "MetaMaskはユーザーのパスワードを復元できません。代わりにシークレットリカバリーフレーズを使用して所有者を確認し、ウォレットを復元して新しいパスワードを設定します。まずはじめに、ウォレットの作成時に提供されたシークレットリカバリーフレーズを入力してください。$1",
    "description": "$1 is the words 'Learn More' from key 'learnMore', separated here so that it can be added as a link"
  },
  "accessingYourCamera": {
    "message": "カメラにアクセス中..."
  },
  "account": {
    "message": "アカウント"
  },
  "accountDetails": {
    "message": "アカウントの詳細"
  },
  "accountIdenticon": {
    "message": "アカウントのアイデンティコン"
  },
  "accountName": {
    "message": "アカウント名"
  },
  "accountNameDuplicate": {
    "message": "このアカウント名は既に存在します",
    "description": "This is an error message shown when the user enters a new account name that matches an existing account name"
  },
  "accountNameReserved": {
    "message": "このアカウント名は予約されています",
    "description": "This is an error message shown when the user enters a new account name that is reserved for future use"
  },
  "accountOptions": {
    "message": "アカウントのオプション"
  },
  "accountSelectionRequired": {
    "message": "アカウントを選択する必要があります！"
  },
  "active": {
    "message": "アクティブ"
  },
  "activity": {
    "message": "アクティビティ"
  },
  "activityLog": {
    "message": "アクティビティのログ"
  },
  "add": {
    "message": "追加"
  },
  "addANetwork": {
    "message": "ネットワークを追加"
  },
  "addANetworkManually": {
    "message": "ネットワークを手動で追加"
  },
  "addANickname": {
    "message": "ニックネームを追加"
  },
  "addAccount": {
    "message": "アカウントを追加"
  },
  "addAcquiredTokens": {
    "message": "MetaMaskを使用して取得したトークンを追加します"
  },
  "addAlias": {
    "message": "別名を追加"
  },
  "addBlockExplorer": {
    "message": "ブロックエクスプローラーを追加"
  },
  "addContact": {
    "message": "連絡先を追加"
  },
  "addCustomNetwork": {
    "message": "カスタムネットワークを追加"
  },
  "addEthereumChainConfirmationDescription": {
    "message": "これにより、このネットワークはMetaMask内で使用できるようになります。"
  },
  "addEthereumChainConfirmationRisks": {
    "message": "MetaMaskはカスタムネットワークを検証しません。"
  },
  "addEthereumChainConfirmationRisksLearnMore": {
    "message": "$1の詳細。",
    "description": "$1 is a link with text that is provided by the 'addEthereumChainConfirmationRisksLearnMoreLink' key"
  },
  "addEthereumChainConfirmationRisksLearnMoreLink": {
    "message": "詐欺やネットワークセキュリティのリスク",
    "description": "Link text for the 'addEthereumChainConfirmationRisksLearnMore' translation key"
  },
  "addEthereumChainConfirmationTitle": {
    "message": "このサイトにネットワークの追加を許可しますか？"
  },
  "addEthereumChainWarningModalHeader": {
    "message": "このRPCプロバイダーは、確実に信頼できる場合のみ追加してください。$1",
    "description": "$1 is addEthereumChainWarningModalHeaderPartTwo passed separately so that it can be bolded"
  },
  "addEthereumChainWarningModalHeaderPartTwo": {
    "message": "悪質なプロバイダーは、ブロックチェーンのステートを偽り、ユーザーのネットワークアクティビティを記録する可能性があります。"
  },
  "addEthereumChainWarningModalListHeader": {
    "message": "プロバイダーは次の権限を有するため、信頼性が重要です:"
  },
  "addEthereumChainWarningModalListPointOne": {
    "message": "アカウントと IP アドレスの把握、およびそれらの関連付け"
  },
  "addEthereumChainWarningModalListPointThree": {
    "message": "アカウントの残高およびその他オンチェーンステートの表示"
  },
  "addEthereumChainWarningModalListPointTwo": {
    "message": "トランザクションのブロードキャスト"
  },
  "addEthereumChainWarningModalTitle": {
    "message": "イーサリアムメインネット用の新しいRPCプロバイダーを追加しようとしています"
  },
  "addFriendsAndAddresses": {
    "message": "信頼できる友達とアドレスを追加する"
  },
  "addFromAListOfPopularNetworks": {
    "message": "人気のネットワークのリストから追加するか、ネットワークを手動で追加します。信頼できる相手と以外はやり取りしないようにしてください。"
  },
  "addHardwareWallet": {
    "message": "ハードウェアウォレットを追加"
  },
  "addIPFSGateway": {
    "message": "優先IPFSゲートウェイを追加"
  },
  "addMemo": {
    "message": "メモを追加"
  },
  "addMoreNetworks": {
    "message": "他のネットワークを手動で追加"
  },
  "addNetwork": {
    "message": "ネットワークを追加"
  },
  "addNetworkTooltipWarning": {
    "message": "このネットワーク接続はサードパーティに依存しているため、信頼性が低かったり、サードパーティによるアクティビティの追跡が可能になる可能性があります。$1",
    "description": "$1 is Learn more link"
  },
  "addNewToken": {
    "message": "新しいトークンを追加"
  },
  "addNft": {
    "message": "NFTを追加"
  },
  "addNfts": {
    "message": "NFTを追加"
  },
  "addSnapAccountModalDescription": {
    "message": "MetaMask Snapsでアカウントのセキュリティを確保する方法をご覧ください"
  },
  "addSuggestedNFTs": {
    "message": "推奨されたNFTを追加"
  },
  "addSuggestedTokens": {
    "message": "推奨されたトークンを追加"
  },
  "addToken": {
    "message": "トークンを追加"
  },
  "addTokenByContractAddress": {
    "message": "トークンが見つからない場合、アドレスを貼り付けて手動でトークンを追加できます。トークンコントラクトアドレスは$1にあります",
    "description": "$1 is a blockchain explorer for a specific network, e.g. Etherscan for Ethereum"
  },
  "addingCustomNetwork": {
    "message": "ネットワークを追加中"
  },
  "address": {
    "message": "アドレス"
  },
  "addressCopied": {
    "message": "アドレスがコピーされました！"
  },
  "advanced": {
    "message": "高度な設定"
  },
  "advancedBaseGasFeeToolTip": {
    "message": "トランザクションがブロックに含まれた場合、最大基本料金と実際の基本料金の差が返金されます。合計金額は、最大基本料金 (Gwei単位) * ガスリミットで計算されます。"
  },
  "advancedConfiguration": {
    "message": "詳細設定"
  },
  "advancedGasFeeDefaultOptIn": {
    "message": "これらの値を$1ネットワークのデフォルトとして保存する",
    "description": "$1 is the current network name."
  },
  "advancedGasFeeModalTitle": {
    "message": "ガス代の高度な設定"
  },
  "advancedGasPriceTitle": {
    "message": "ガス価格"
  },
  "advancedPriorityFeeToolTip": {
    "message": "優先手数料 (別名「マイナーチップ」) はマイナーに直接支払われ、トランザクションを優先するインセンティブとなります。"
  },
  "agreeTermsOfUse": {
    "message": "MetaMaskの$1に同意します",
    "description": "$1 is the `terms` link"
  },
  "airgapVault": {
    "message": "AirGap Vault"
  },
  "alertDisableTooltip": {
    "message": "これは「設定」>「アラート」で変更できます"
  },
  "alertSettingsUnconnectedAccount": {
    "message": "選択した未接続のアカウントを使用してWebサイトをブラウズしています"
  },
  "alertSettingsUnconnectedAccountDescription": {
    "message": "このアラートは、選択中のアカウントが未接続のままweb3サイトを閲覧しているときにポップアップ表示されます。"
  },
  "alertSettingsWeb3ShimUsage": {
    "message": "Webサイトが削除済みのwindow.web3 APIを使用しようとした場合"
  },
  "alertSettingsWeb3ShimUsageDescription": {
    "message": "このアラートは、削除されたwindow.web3 APIを使用しようとし、その結果破損している可能性があるサイトをブラウズした際、ポップアップに表示されます。"
  },
  "alerts": {
    "message": "アラート"
  },
  "allCustodianAccountsConnectedSubtitle": {
    "message": "すでにすべてのカストディアンアカウントを接続したか、MetaMask Institutionalに接続するアカウントがありません。"
  },
  "allCustodianAccountsConnectedTitle": {
    "message": "接続できるアカウントがありません"
  },
  "allOfYour": {
    "message": "すべての$1",
    "description": "$1 is the symbol or name of the token that the user is approving spending"
  },
  "allYourNFTsOf": {
    "message": "$1のすべてのNFT",
    "description": "$1 is a link to contract on the block explorer when we're not able to retrieve a erc721 or erc1155 name"
  },
  "allowExternalExtensionTo": {
    "message": "この外部拡張機能に次の操作を許可します"
  },
  "allowSpendToken": {
    "message": "$1へのアクセス許可を与えますか？",
    "description": "$1 is the symbol of the token that are requesting to spend"
  },
  "allowThisSiteTo": {
    "message": "このサイトに次の操作を許可します"
  },
  "allowThisSnapTo": {
    "message": "このsnapに次の操作を許可します:"
  },
  "allowWithdrawAndSpend": {
    "message": "$1に以下の額までの引き出しと使用を許可します。",
    "description": "The url of the site that requested permission to 'withdraw and spend'"
  },
  "amount": {
    "message": "金額"
  },
  "apiUrl": {
    "message": "API URL"
  },
  "appDescription": {
    "message": "ブラウザにあるイーサリアムウォレット",
    "description": "The description of the application"
  },
  "appName": {
    "message": "MetaMask",
    "description": "The name of the application"
  },
  "appNameBeta": {
    "message": "MetaMaskベータ版",
    "description": "The name of the application (Beta)"
  },
  "appNameFlask": {
    "message": "MetaMask Flask",
    "description": "The name of the application (Flask)"
  },
  "appNameMmi": {
    "message": "MetaMask Institutional",
    "description": "The name of the application (MMI)"
  },
  "approve": {
    "message": "使用限度額の承認"
  },
  "approveAllTokensTitle": {
    "message": "すべての$1へのアクセスとその送金を許可しますか？",
    "description": "$1 is the symbol of the token for which the user is granting approval"
  },
  "approveAllTokensTitleWithoutSymbol": {
    "message": "$1のすべてのNFTへのアクセスとそれらの転送を許可しますか？",
    "description": "$1 a link to contract on the block explorer when we're not able to retrieve a erc721 or erc1155 name"
  },
  "approveButtonText": {
    "message": "承認"
  },
  "approveSpendingCap": {
    "message": "$1の使用上限を承認する",
    "description": "The token symbol that is being approved"
  },
  "approveTokenDescription": {
    "message": "これにより、アクセス許可を取り消すまで、第三者が今後通知なしに次のNFTにアクセスし、転送できるようになります。"
  },
  "approveTokenDescriptionWithoutSymbol": {
    "message": "これにより、アクセス許可を取り消すまで、第三者が今後通知なしに$1のすべてのNFTにアクセスし、それらを転送できるようになります。",
    "description": "$1 is a link to contract on the block explorer when we're not able to retrieve a erc721 or erc1155 name"
  },
  "approveTokenTitle": {
    "message": "$1へのアクセスと転送を許可しますか？",
    "description": "$1 is the symbol of the token for which the user is granting approval"
  },
  "approved": {
    "message": "承認済み"
  },
  "approvedAsset": {
    "message": "承認済みのアセット"
  },
  "approvedOn": {
    "message": "$1に承認",
    "description": "$1 is the approval date for a permission"
  },
  "areYouSure": {
    "message": "よろしいですか？"
  },
  "asset": {
    "message": "アセット"
  },
  "assetOptions": {
    "message": "アセットのオプション"
  },
  "attemptSendingAssets": {
    "message": "1つのネットワークから別のネットワークに直接アセットを送ろうとすると、アセットが永久に失われる可能性があります。必ずブリッジを使用してください。"
  },
  "attemptToCancelSwap": {
    "message": "~$1でスワップのキャンセルを試行",
    "description": "$1 could be e.g. $2.98, it is a cost for cancelling a Smart Swap"
  },
  "attemptingConnect": {
    "message": "ブロックチェーンへの接続を試みています。"
  },
  "attributions": {
    "message": "属性"
  },
  "authorizedPermissions": {
    "message": "以下の権限を承認しました"
  },
  "autoDetectTokens": {
    "message": "トークンを自動検出"
  },
  "autoDetectTokensDescription": {
    "message": "サードパーティAPIを使用して、ウォレットに送られた新しいトークンを検出・表示します。アプリがこれらのサービスからデータを自動的に取得しないようにするには、オフにしてください。$1",
    "description": "$1 is a link to a support article"
  },
  "autoLockTimeLimit": {
    "message": "オートロックタイマー (分)"
  },
  "autoLockTimeLimitDescription": {
    "message": "MetaMaskがロックされるまでのアイドル時間を分単位で設定します。"
  },
  "average": {
    "message": "平均"
  },
  "awaitingApproval": {
    "message": "承認待ちです..."
  },
  "back": {
    "message": "戻る"
  },
  "backup": {
    "message": "バックアップ"
  },
  "backupApprovalInfo": {
    "message": "このシークレット コードは、デバイスをなくしたとき、パスワードを忘れたとき、MetaMaskの再インストールが必要なとき、または別のデバイスでウォレットにアクセスするときに必要です。"
  },
  "backupApprovalNotice": {
    "message": "シークレットリカバリーフレーズをバックアップして、ウォレットと資金の安全を確保してください。"
  },
  "backupNow": {
    "message": "今すぐバックアップ"
  },
  "backupUserData": {
    "message": "データをバックアップ"
  },
  "backupUserDataDescription": {
    "message": "設定とアカウントアドレスを含むユーザー設定を、JSONファイルにバックアップできます。"
  },
  "balance": {
    "message": "残高"
  },
  "balanceOutdated": {
    "message": "残高が期限切れの可能性があります"
  },
  "baseFee": {
    "message": "基本手数料"
  },
  "basic": {
    "message": "基本"
  },
  "beCareful": {
    "message": "ご注意ください"
  },
  "beta": {
    "message": "ベータ版"
  },
  "betaHeaderText": {
    "message": "これはベータ版です。バグは報告してください $1",
    "description": "$1 represents the word 'here' in a hyperlink"
  },
  "betaMetamaskInstitutionalVersion": {
    "message": "MetaMask Institutionalベータ版"
  },
  "betaMetamaskVersion": {
    "message": "MetaMaskベータ版"
  },
  "betaTerms": {
    "message": "ベータ版利用規約"
  },
  "betaWalletCreationSuccessReminder1": {
    "message": "MetaMaskベータ版はシークレットリカバリーフレーズを復元できません。"
  },
  "betaWalletCreationSuccessReminder2": {
    "message": "MetaMaskベータ版がユーザーのシークレットリカバリーフレーズを求めることは絶対にありません。"
  },
  "blockExplorerAccountAction": {
    "message": "アカウント",
    "description": "This is used with viewOnEtherscan and viewInExplorer e.g View Account in Explorer"
  },
  "blockExplorerAssetAction": {
    "message": "アセット",
    "description": "This is used with viewOnEtherscan and viewInExplorer e.g View Asset in Explorer"
  },
  "blockExplorerSwapAction": {
    "message": "スワップ",
    "description": "This is used with viewOnEtherscan e.g View Swap on Etherscan"
  },
  "blockExplorerUrl": {
    "message": "ブロックエクスプローラーのURL"
  },
  "blockExplorerUrlDefinition": {
    "message": "このネットワークのブロックエクスプローラーとして使用されるURL。"
  },
  "blockExplorerView": {
    "message": "$1でアカウントを表示",
    "description": "$1 replaced by URL for custom block explorer"
  },
  "blockaid": {
    "message": "Blockaid"
  },
  "blockaidDescriptionApproveFarming": {
    "message": "このリクエストを承認すると、詐欺が判明しているサードパーティに資産をすべて奪われる可能性があります。"
  },
  "blockaidDescriptionBlurFarming": {
    "message": "このリクエストを承認すると、Blurに登録されている資産を誰かに盗まれる可能性があります。"
  },
  "blockaidDescriptionFailed": {
    "message": "エラーが発生したため、このリクエストはセキュリティプロバイダーにより確認されませんでした。慎重に進めてください。"
  },
  "blockaidDescriptionMaliciousDomain": {
    "message": "悪質なドメインとやり取りしています。このリクエストを承認すると、資産を失う可能性があります。"
  },
  "blockaidDescriptionMightLoseAssets": {
    "message": "このリクエストを承認すると、資産を失う可能性があります。"
  },
  "blockaidDescriptionSeaportFarming": {
    "message": "このリクエストを承認すると、OpenSeaに登録されている資産を誰かに盗まれる可能性があります。"
  },
  "blockaidDescriptionTransferFarming": {
    "message": "このリクエストを承認すると、詐欺が判明しているサードパーティに資産をすべて奪われます。"
  },
  "blockaidTitleDeceptive": {
    "message": "これは虚偽のリクエストです"
  },
  "blockaidTitleMayNotBeSafe": {
    "message": "リクエストは安全でない可能性があります"
  },
  "blockaidTitleSuspicious": {
    "message": "これは不審なリクエストです"
  },
  "blockies": {
    "message": "Blockie"
  },
  "bridge": {
    "message": "ブリッジ"
  },
  "bridgeDescription": {
    "message": "別のネットワークからトークンを転送します"
  },
  "bridgeDisabled": {
    "message": "ブリッジはこのネットワークで利用できません"
  },
  "browserNotSupported": {
    "message": "ご使用のブラウザはサポートされていません..."
  },
  "buildContactList": {
    "message": "連絡先リストを作成する"
  },
  "builtAroundTheWorld": {
    "message": "MetaMaskは、世界中でデザイン・開発されています。"
  },
  "busy": {
    "message": "ビジー状態"
  },
  "buy": {
    "message": "購入"
  },
  "buyAsset": {
    "message": "$1を購入",
    "description": "$1 is the ticker symbol of a an asset the user is being prompted to purchase"
  },
  "buyDescription": {
    "message": "仮想通貨を保持して利益を得ます"
  },
  "buyDisabled": {
    "message": "このネットワークでは購入できません"
  },
  "buyMoreAsset": {
    "message": "$1を追加購入",
    "description": "$1 is the ticker symbol of a an asset the user is being prompted to purchase"
  },
  "buyNow": {
    "message": "今すぐ購入"
  },
  "bytes": {
    "message": "バイト"
  },
  "canToggleInSettings": {
    "message": "この通知は「設定」>「アラート」で再度有効にできます。"
  },
  "cancel": {
    "message": "キャンセル"
  },
  "cancelEdit": {
    "message": "編集をキャンセル"
  },
  "cancelPopoverTitle": {
    "message": "トランザクションをキャンセル"
  },
  "cancelSpeedUp": {
    "message": "トランザクションをキャンセルまたは高速化"
  },
  "cancelSpeedUpLabel": {
    "message": "このガス代は、元の額を$1ます。",
    "description": "$1 is text 'replace' in bold"
  },
  "cancelSpeedUpTransactionTooltip": {
    "message": "トランザクションを$1するには、ネットワークに認識されるようにガス代を10%以上増額する必要があります。",
    "description": "$1 is string 'cancel' or 'speed up'"
  },
  "cancelled": {
    "message": "キャンセル済み"
  },
  "chainId": {
    "message": "チェーンID"
  },
  "chainIdDefinition": {
    "message": "このネットワークのトランザクションの署名に使用されるチェーンID。"
  },
  "chainIdExistsErrorMsg": {
    "message": "このチェーンIDは現在$1ネットワークで使用されています。"
  },
  "chainListReturnedDifferentTickerSymbol": {
    "message": "チェーンID $1 のネットワークは、入力されたものとは異なる通貨記号 ($2) を使用している可能性があります。続行する前に確認してください。",
    "description": "$1 is the chain id currently entered in the network form and $2 is the return value of nativeCurrency.symbol from chainlist.network"
  },
  "chooseYourNetwork": {
    "message": "ネットワークを選択してください"
  },
  "chooseYourNetworkDescription": {
    "message": "当社では、遠隔手続き呼び出し (RPC) プロバイダーにInfuraを使用して、イーサリアムデータにできるだけ信頼性の高いプライベートな形でアクセスできるようにしています。独自のRPCをお選びいただくこともできますが、どのRPCもトランザクションを実行するために、ユーザーのIPアドレスとイーサリアムウォレットを取得する点にご注意ください。Infuraによるデータの取扱いに関する詳細は、$1をご覧ください。",
    "description": "$1 is a link to the privacy policy"
  },
  "chromeRequiredForHardwareWallets": {
    "message": "ハードウェアウォレットに接続するには、MetaMaskをGoogle Chromeで使用する必要があります。"
  },
  "clear": {
    "message": "消去"
  },
  "clearActivity": {
    "message": "アクティビティとナンスデータを消去"
  },
  "clearActivityButton": {
    "message": "アクティビティタブのデータを消去"
  },
  "clearActivityDescription": {
    "message": "これによりアカウントのナンスがリセットされ、ウォレットのアクティビティタブからデータが消去されます。現在のアカウントとネットワークだけが影響を受けます。残高と受信トランザクションへの変更はありません。"
  },
  "click": {
    "message": "クリックして"
  },
  "clickToConnectLedgerViaWebHID": {
    "message": "ここをクリックして、WebHIDでLedgerを接続します",
    "description": "Text that can be clicked to open a browser popup for connecting the ledger device via webhid"
  },
  "clickToManuallyAdd": {
    "message": "トークンを手動で追加するにはこちらをクリックしてください。"
  },
  "close": {
    "message": "閉じる"
  },
  "coingecko": {
    "message": "CoinGecko"
  },
  "configureSnapPopupDescription": {
    "message": "MetaMaskから移動してこのsnapを構成します。"
  },
  "configureSnapPopupInstallDescription": {
    "message": "MetaMaskから移動してこのsnapをインストールします。"
  },
  "configureSnapPopupInstallTitle": {
    "message": "snapをインストール"
  },
  "configureSnapPopupLink": {
    "message": "続けるにはこのリンクをクリックしてください:"
  },
  "configureSnapPopupTitle": {
    "message": "snapを構成"
  },
  "confirm": {
    "message": "確認"
  },
  "confirmPassword": {
    "message": "パスワードの確認"
  },
  "confirmRecoveryPhrase": {
    "message": "シークレットリカバリーフレーズの確認"
  },
  "confirmed": {
    "message": "確認されました"
  },
  "confusableUnicode": {
    "message": "「$1」は「$2」と類似しています。"
  },
  "confusableZeroWidthUnicode": {
    "message": "ゼロ幅文字が見つかりました。"
  },
  "confusingEnsDomain": {
    "message": "ENS名に混乱しやすい文字が発見されました。詐欺を防ぐためにENS名を確認して下さい。"
  },
  "connect": {
    "message": "接続"
  },
  "connectAccountOrCreate": {
    "message": "アカウントを接続するか、または新規に作成します"
  },
  "connectCustodialAccountMenu": {
    "message": "カストディアルアカウントを接続"
  },
  "connectCustodialAccountMsg": {
    "message": "トークンを追加または更新するには、接続するカストディアンを選択してください。"
  },
  "connectCustodialAccountTitle": {
    "message": "カストディアルアカウント"
  },
  "connectManually": {
    "message": "現在のサイトに手動で接続"
  },
  "connectSnap": {
    "message": "$1を接続",
    "description": "$1 is the snap for which a connection is being requested."
  },
  "connectTo": {
    "message": "$1に接続",
    "description": "$1 is the name/origin of a web3 site/application that the user can connect to metamask"
  },
  "connectToAll": {
    "message": "すべての$1に接続",
    "description": "$1 will be replaced by the translation of connectToAllAccounts"
  },
  "connectToAllAccounts": {
    "message": "アカウント",
    "description": "will replace $1 in connectToAll, completing the sentence 'connect to all of your accounts', will be text that shows list of accounts on hover"
  },
  "connectToMultiple": {
    "message": "$1に接続",
    "description": "$1 will be replaced by the translation of connectToMultipleNumberOfAccounts"
  },
  "connectToMultipleNumberOfAccounts": {
    "message": "$1アカウント",
    "description": "$1 is the number of accounts to which the web3 site/application is asking to connect; this will substitute $1 in connectToMultiple"
  },
  "connectWithMetaMask": {
    "message": "MetaMaskを使用して接続"
  },
  "connectedAccountsDescriptionPlural": {
    "message": "このサイトに接続されているアカウントを$1個持っています。",
    "description": "$1 is the number of accounts"
  },
  "connectedAccountsDescriptionSingular": {
    "message": "このサイトに接続されているアカウントを1個持っています。"
  },
  "connectedAccountsEmptyDescription": {
    "message": "MetaMaskはこのサイトに接続されていません。web3サイトに接続するには、そのサイトの接続ボタンをクリックしてください。"
  },
  "connectedSites": {
    "message": "接続済みのサイト"
  },
  "connectedSitesDescription": {
    "message": "$1はこれらのサイトに接続されています。これらのサイトは、アカウントアドレスを把握できます。",
    "description": "$1 is the account name"
  },
  "connectedSitesEmptyDescription": {
    "message": "$1はどのサイトとも接続されていません。",
    "description": "$1 is the account name"
  },
  "connecting": {
    "message": "接続中..."
  },
  "connectingTo": {
    "message": "$1に接続中"
  },
  "connectingToGoerli": {
    "message": "Goerliテストネットワークに接続中"
  },
  "connectingToLineaGoerli": {
    "message": "Linea Goerliテストネットワークに接続中"
  },
  "connectingToLineaMainnet": {
    "message": "Lineaメインネットに接続中"
  },
  "connectingToMainnet": {
    "message": "イーサリアムメインネットに接続中"
  },
  "connectingToSepolia": {
    "message": "Sepoliaテストネットワークに接続中"
  },
  "connectionFailed": {
    "message": "接続できませんでした"
  },
  "connectionFailedDescription": {
    "message": "$1を取得できませんでした。ネットワークを確認してもう一度お試しください。",
    "description": "$1 is the name of the snap being fetched."
  },
  "connectionRequest": {
    "message": "接続リクエスト"
  },
  "connections": {
    "message": "接続"
  },
  "contactUs": {
    "message": "お問い合わせ"
  },
  "contacts": {
    "message": "連絡先"
  },
  "contentFromSnap": {
    "message": "$1のコンテンツ",
    "description": "$1 represents the name of the snap"
  },
  "continue": {
    "message": "続行"
  },
  "contract": {
    "message": "コントラクト"
  },
  "contractAddress": {
    "message": "コントラクトアドレス"
  },
  "contractAddressError": {
    "message": "トークンのコントラクトアドレスにトークンを送信します。これにより、これらのトークンが失われる可能性があります。"
  },
  "contractDeployment": {
    "message": "コントラクトの展開"
  },
  "contractDescription": {
    "message": "詐欺から身を守るため、サードパーティの詳細を確認してください。"
  },
  "contractInteraction": {
    "message": "コントラクトインタラクション"
  },
  "contractNFT": {
    "message": "NFTコントラクト"
  },
  "contractRequestingAccess": {
    "message": "サードパーティがアクセスを要求しています"
  },
  "contractRequestingSignature": {
    "message": "サードパーティが署名をリクエストしています"
  },
  "contractRequestingSpendingCap": {
    "message": "サードパーティが使用上限を要求しています"
  },
  "contractTitle": {
    "message": "サードパーティの詳細"
  },
  "contractToken": {
    "message": "トークンコントラクト"
  },
  "convertTokenToNFTDescription": {
    "message": "このアセットはNFTであることが検出されました。MetaMaskでは現在、NFTが完全にネイティブでサポートされています。トークンリストから削除して、NFTとして追加しますか？"
  },
  "convertTokenToNFTExistDescription": {
    "message": "このアセットはNFTとして追加されていることが検出されました。トークンリストから削除しますか？"
  },
  "coolWallet": {
    "message": "CoolWallet"
  },
  "copiedExclamation": {
    "message": "コピーしました。"
  },
  "copyAddress": {
    "message": "アドレスをクリップボードにコピー"
  },
  "copyRawTransactionData": {
    "message": "未処理のトランザクションデータをコピー"
  },
  "copyToClipboard": {
    "message": "クリップボードにコピー"
  },
  "copyTransactionId": {
    "message": "トランザクションIDをコピー"
  },
  "create": {
    "message": "作成"
  },
  "createNewWallet": {
    "message": "新規ウォレットを作成"
  },
  "createPassword": {
    "message": "パスワードを作成"
  },
  "cryptoCompare": {
    "message": "CryptoCompare"
  },
  "currencyConversion": {
    "message": "通貨換算"
  },
  "currencyRateCheckToggle": {
    "message": "残高とトークン価格チェッカーを表示"
  },
  "currencyRateCheckToggleDescription": {
    "message": "MetaMaskは、$1と$2のAPIを使用して残高とトークンの価格を表示します。$3",
    "description": "$1 represents Coingecko, $2 represents CryptoCompare and $3 represents Privacy Policy"
  },
  "currencySymbol": {
    "message": "通貨記号"
  },
  "currencySymbolDefinition": {
    "message": "このネットワークの通貨に対して表示されるティッカーシンボル。"
  },
  "currentAccountNotConnected": {
    "message": "現在のアカウントは接続されていません"
  },
  "currentExtension": {
    "message": "現在の拡張機能ページ"
  },
  "currentLanguage": {
    "message": "現在の言語"
  },
  "currentRpcUrlDeprecated": {
    "message": "このネットワークの現在のRPC URLは非推奨となりました。"
  },
  "currentTitle": {
    "message": "現在:"
  },
  "currentlyUnavailable": {
    "message": "このネットワークでは利用できません"
  },
  "curveHighGasEstimate": {
    "message": "積極的なガス代見積もりグラフ"
  },
  "curveLowGasEstimate": {
    "message": "低いガス代見積もりグラフ"
  },
  "curveMediumGasEstimate": {
    "message": "市場のガス代見積もりグラフ"
  },
  "custodian": {
    "message": "カストディアン"
  },
  "custodianAccount": {
    "message": "カストディアンアカウント"
  },
  "custodianAccountAddedDesc": {
    "message": "カストディアンアカウントをMetaMask Institutionalで使えるようになりました。"
  },
  "custodianAccountAddedTitle": {
    "message": "選択されたカストディアンアカウントが追加されました。"
  },
  "custodianReplaceRefreshTokenChangedFailed": {
    "message": "$1に移動して、ユーザーインターフェースの「MMIに接続」ボタンをクリックし、アカウントをMMIに再接続します。"
  },
  "custodianReplaceRefreshTokenChangedSubtitle": {
    "message": "カストディアンアカウントをMetaMask Institutionalで使えるようになりました。"
  },
  "custodianReplaceRefreshTokenChangedTitle": {
    "message": "カストディアントークンが更新されました"
  },
  "custodianReplaceRefreshTokenSubtitle": {
    "message": "これにより、次のアドレスのカストディアントークンが置き換えられます:"
  },
  "custodianReplaceRefreshTokenTitle": {
    "message": "カストディアントークンを置き換える"
  },
  "custodyApiUrl": {
    "message": "$1 API URL"
  },
  "custodyDeeplinkDescription": {
    "message": "$1アプリでトランザクションを承認してください。必要なカストディ承認がすべて行われると、トランザクションが完了します。ステータスは$1アプリで確認できます。"
  },
  "custodyRefreshTokenModalDescription": {
    "message": "$1に移動して、ユーザーインターフェースの「MMIに接続」ボタンをクリックし、アカウントをMMIに再接続します。"
  },
  "custodyRefreshTokenModalDescription1": {
    "message": "カストディアンがMetaMask Institutional拡張機能を認証するトークンを発行し、アカウントを接続できるようになります。"
  },
  "custodyRefreshTokenModalDescription2": {
    "message": "このトークンはセキュリティ上の理由により、一定期間後に失効します。その場合、MMIへの再接続が必要になります。"
  },
  "custodyRefreshTokenModalSubtitle": {
    "message": "このメッセージが表示される理由"
  },
  "custodyRefreshTokenModalTitle": {
    "message": "カストディアンセッションが期限切れになりました"
  },
  "custodySessionExpired": {
    "message": "カストディアンセッションが期限切れになりました。"
  },
  "custodyWrongChain": {
    "message": "このアカウントは$1で使用できるように設定されていません"
  },
  "custom": {
    "message": "高度な設定"
  },
  "customContentSearch": {
    "message": "以前追加されたネットワークを検索"
  },
  "customGasSettingToolTipMessage": {
    "message": "ガス価格をカスタマイズするには$1を使用します。慣れていない場合はわかりにくい可能性があります。自己責任で操作してください。",
    "description": "$1 is key 'advanced' (text: 'Advanced') separated here so that it can be passed in with bold font-weight"
  },
  "customSpendLimit": {
    "message": "カスタム使用限度額"
  },
  "customSpendingCap": {
    "message": "カスタム使用上限"
  },
  "customToken": {
    "message": "カスタムトークン"
  },
  "customTokenWarningInNonTokenDetectionNetwork": {
    "message": "このネットワークではまだトークンの検出を利用できません。トークンを手動でインポートし、信頼できることを確認してください。$1の詳細をご覧ください"
  },
  "customTokenWarningInTokenDetectionNetwork": {
    "message": "手動でトークンをインポートする前に、信頼できることを確認してください。$1の詳細をご覧ください。"
  },
  "customTokenWarningInTokenDetectionNetworkWithTDOFF": {
    "message": "インポートする前にトークンが信頼できることを確認してください。$1を避ける方法の詳細をご覧ください。また、$2トークンの検出を有効にすることもできます。"
  },
  "customerSupport": {
    "message": "カスタマーサポート"
  },
  "dappRequestedSpendingCap": {
    "message": "サイトが使用上限を要求しました"
  },
  "dappSuggested": {
    "message": "サイト提案"
  },
  "dappSuggestedGasSettingToolTipMessage": {
    "message": "$1はこの価格を提案しています。",
    "description": "$1 is url for the dapp that has suggested gas settings"
  },
  "dappSuggestedHigh": {
    "message": "提案されたサイト"
  },
  "dappSuggestedHighShortLabel": {
    "message": "サイト (高)"
  },
  "dappSuggestedShortLabel": {
    "message": "サイト"
  },
  "dappSuggestedTooltip": {
    "message": "$1はこの価格を推奨しています。",
    "description": "$1 represents the Dapp's origin"
  },
  "darkTheme": {
    "message": "ダーク"
  },
  "data": {
    "message": "データ"
  },
  "dataBackupSeemsCorrupt": {
    "message": "データを復元できません。ファイルが破損しているようです。"
  },
  "dataHex": {
    "message": "16進法"
  },
  "dcent": {
    "message": "D'Cent"
  },
  "decimal": {
    "message": "トークンの小数桁数"
  },
  "decimalsMustZerotoTen": {
    "message": "小数桁数は0以上、36以下の範囲で使用する必要があります。"
  },
  "decrypt": {
    "message": "解読"
  },
  "decryptCopy": {
    "message": "暗号化されたメッセージをコピー"
  },
  "decryptInlineError": {
    "message": "このメッセージは次のエラーにより解読できません。$1",
    "description": "$1 is error message"
  },
  "decryptMessageNotice": {
    "message": "$1は、このメッセージを読んでアクションを完了させることを望んでいます",
    "description": "$1 is the web3 site name"
  },
  "decryptMetamask": {
    "message": "メッセージを解読"
  },
  "decryptRequest": {
    "message": "リクエストを解読"
  },
  "delete": {
    "message": "削除"
  },
  "deleteContact": {
    "message": "連絡先を削除"
  },
  "deleteNetwork": {
    "message": "ネットワークを削除しますか？"
  },
  "deleteNetworkIntro": {
    "message": "このネットワークを削除した場合、このネットワーク内の資産を見るには、再度ネットワークの追加が必要になります。"
  },
  "deleteNetworkTitle": {
    "message": "$1ネットワークを削除しますか？",
    "description": "$1 represents the name of the network"
  },
  "deposit": {
    "message": "入金"
  },
  "deprecatedTestNetworksLink": {
    "message": "詳細"
  },
  "deprecatedTestNetworksMsg": {
    "message": "イーサリアムのプロトコル変更のため: Rinkeby、Ropsten、Kovanテストネットワークは動作が安定しない可能性があり、近いうちに非推奨になります。"
  },
  "description": {
    "message": "説明"
  },
  "descriptionFromSnap": {
    "message": "$1からの説明",
    "description": "$1 represents the name of the snap"
  },
  "desktopApp": {
    "message": "デスクトップアプリ"
  },
  "desktopConnectionCriticalErrorDescription": {
    "message": "このエラーは一時的なものかもしれないので、拡張機能を再起動するか、MetaMask Desktopを無効にしてみてください。"
  },
  "desktopConnectionCriticalErrorTitle": {
    "message": "MetaMaskがうまく起動できませんでした"
  },
  "desktopConnectionLostErrorDescription": {
    "message": "デスクトップアプリが正常に動作していることを確認するか、MetaMask Desktopを無効にしてください。"
  },
  "desktopConnectionLostErrorTitle": {
    "message": "MetaMask Desktopの接続が失われました"
  },
  "desktopDisableButton": {
    "message": "デスクトップアプリを無効にする"
  },
  "desktopDisableErrorCTA": {
    "message": "MetaMask Desktopを無効にする"
  },
  "desktopEnableButton": {
    "message": "MetaMask Desktopを有効にする"
  },
  "desktopEnableButtonDescription": {
    "message": "クリックして、デスクトップアプリのすべてのバックグラウンドプロセスを実行します。"
  },
  "desktopErrorNavigateSettingsCTA": {
    "message": "設定ページに戻る"
  },
  "desktopErrorRestartMMCTA": {
    "message": "MetaMaskを再起動"
  },
  "desktopNotFoundErrorCTA": {
    "message": "MetaMask Desktopをダウンロード"
  },
  "desktopNotFoundErrorDescription1": {
    "message": "デスクトップアプリが正常に動作していることを確認してください。"
  },
  "desktopNotFoundErrorDescription2": {
    "message": "デスクトップアプリがインストールされていない場合は、MetaMaskのWebサイトでダウンロードしてください。"
  },
  "desktopNotFoundErrorTitle": {
    "message": "MetaMask Desktopが見つかりませんでした"
  },
  "desktopOpenOrDownloadCTA": {
    "message": "MetaMask Desktopを開く"
  },
  "desktopOutdatedErrorCTA": {
    "message": "MetaMask Desktopを更新"
  },
  "desktopOutdatedErrorDescription": {
    "message": "ご使用のMetaMaskデスクトップアプリはアップグレードが必要です。"
  },
  "desktopOutdatedErrorTitle": {
    "message": "MetaMask Desktopが古くなっています"
  },
  "desktopOutdatedExtensionErrorCTA": {
    "message": "MetaMask拡張機能を更新"
  },
  "desktopOutdatedExtensionErrorDescription": {
    "message": "ご使用のMetaMask拡張機能はアップグレードが必要です。"
  },
  "desktopOutdatedExtensionErrorTitle": {
    "message": "MetaMask拡張機能が古くなっています"
  },
  "desktopPageDescription": {
    "message": "ペアリングが成功したら、拡張機能が再起動し、パスワードの再入力が必要になります。"
  },
  "desktopPageSubTitle": {
    "message": "MetaMask Desktopを開いてこのコードを入力してください"
  },
  "desktopPageTitle": {
    "message": "Desktopとのペアリング"
  },
  "desktopPairedWarningDeepLink": {
    "message": "MetaMask Desktopの設定に移動"
  },
  "desktopPairedWarningDescription": {
    "message": "新しいペアリングを開始するには、現在の接続を削除してください。"
  },
  "desktopPairedWarningTitle": {
    "message": "MM Desktopがすでにペアリングされています"
  },
  "desktopPairingExpireMessage": {
    "message": "コードはあと$1秒で期限切れになります"
  },
  "desktopRouteNotFoundErrorDescription": {
    "message": "desktopRouteNotFoundErrorDescription"
  },
  "desktopRouteNotFoundErrorTitle": {
    "message": "desktopRouteNotFoundErrorTitle"
  },
  "desktopUnexpectedErrorCTA": {
    "message": "MetaMaskのホームに戻る"
  },
  "desktopUnexpectedErrorDescription": {
    "message": "MetaMask Desktopを確認して接続を復元してください"
  },
  "desktopUnexpectedErrorTitle": {
    "message": "何か問題が発生しました..."
  },
  "details": {
    "message": "詳細"
  },
  "disabledGasOptionToolTipMessage": {
    "message": "元のガス代の10%以上という増額の条件を満たしていないため、「$1」は無効になっています。",
    "description": "$1 is gas estimate type which can be market or aggressive"
  },
  "disconnect": {
    "message": "接続解除"
  },
  "disconnectAllAccounts": {
    "message": "すべてのアカウントを接続解除"
  },
  "disconnectAllAccountsConfirmationDescription": {
    "message": "本当に接続解除しますか？サイトの機能を失う可能性があります。"
  },
  "disconnectPrompt": {
    "message": "$1を接続解除"
  },
  "disconnectThisAccount": {
    "message": "このアカウントを接続解除"
  },
  "dismiss": {
    "message": "閉じる"
  },
  "dismissReminderDescriptionField": {
    "message": "これをオンにすると、シークレットリカバリーフレーズのバックアップのリマインダーメッセージが解除されます。資金の損失を防ぐために、シークレットリカバリーフレーズのバックアップを取ることを強くお勧めします。"
  },
  "dismissReminderField": {
    "message": "シークレットリカバリーフレーズのバックアップリマインダーを解除"
  },
  "displayNftMedia": {
    "message": "NFTメディアの表示"
  },
  "displayNftMediaDescription": {
    "message": "NFTのメディアとデータを表示した場合、IPアドレスがOpenSeaをはじめとするサードパーティに公開されます。その結果、攻撃者がユーザーのIPアドレスとイーサリアムアドレスを関連付けられるようになる可能性があります。NFTの自動検出はこの設定に依存しており、この設定を無効にすると利用できなくなります。"
  },
  "domain": {
    "message": "ドメイン"
  },
  "done": {
    "message": "完了"
  },
  "dontShowThisAgain": {
    "message": "今後表示しない"
  },
  "downArrow": {
    "message": "下矢印"
  },
  "downloadGoogleChrome": {
    "message": "Google Chromeをダウンロード"
  },
  "downloadNow": {
    "message": "今すぐダウンロード"
  },
  "downloadStateLogs": {
    "message": "ステートログをダウンロード"
  },
  "dropped": {
    "message": "削除されました"
  },
  "edit": {
    "message": "編集"
  },
  "editANickname": {
    "message": "ニックネームを編集"
  },
  "editAddressNickname": {
    "message": "アドレスのニックネームを編集"
  },
  "editCancellationGasFeeModalTitle": {
    "message": "キャンセルのガス代を編集"
  },
  "editContact": {
    "message": "連絡先を編集"
  },
  "editGasFeeModalTitle": {
    "message": "ガス代を編集"
  },
  "editGasLimitOutOfBounds": {
    "message": "ガスリミットは$1以上にする必要があります"
  },
  "editGasLimitOutOfBoundsV2": {
    "message": "ガスリミットは$1より大きく、$2未満でなければなりません",
    "description": "$1 is the minimum limit for gas and $2 is the maximum limit"
  },
  "editGasLimitTooltip": {
    "message": "ガスリミットは、使用しても構わないガスの最大単位数です。ガスの単位数は、「最大優先手数料」および「最大手数料」の乗数になります。"
  },
  "editGasMaxBaseFeeGWEIImbalance": {
    "message": "最大基本料金を優先手数料よりも低くすることはできません"
  },
  "editGasMaxBaseFeeHigh": {
    "message": "最大基本料金が必要以上です"
  },
  "editGasMaxBaseFeeLow": {
    "message": "現在のネットワーク状況に対して最大基本料金が低いです"
  },
  "editGasMaxFeeHigh": {
    "message": "最大手数料が必要以上です"
  },
  "editGasMaxFeeLow": {
    "message": "ネットワークの状況に対して最大手数料が低すぎます"
  },
  "editGasMaxFeePriorityImbalance": {
    "message": "最大手数料を優先手数料よりも低くすることはできません"
  },
  "editGasMaxPriorityFeeBelowMinimum": {
    "message": "最大優先手数料は0gweiより高くなければなりません"
  },
  "editGasMaxPriorityFeeBelowMinimumV2": {
    "message": "優先手数料は0より高くなければなりません。"
  },
  "editGasMaxPriorityFeeHigh": {
    "message": "最大優先手数料が必要以上です。必要以上の額が支払われる可能性があります。"
  },
  "editGasMaxPriorityFeeHighV2": {
    "message": "優先手数料が必要以上です。必要以上の額が支払われる可能性があります。"
  },
  "editGasMaxPriorityFeeLow": {
    "message": "現在のネットワーク状況に対して最大優先手数料が低いです"
  },
  "editGasMaxPriorityFeeLowV2": {
    "message": "現在のネットワーク状況に対して優先手数料が低いです"
  },
  "editGasPriceTooLow": {
    "message": "ガス価格は0より高くなければなりません"
  },
  "editGasPriceTooltip": {
    "message": "このネットワークは、トランザクションの送信時に「ガス価格」フィールドが必要です。ガス価格は、ガス1単位あたりに支払う金額です。"
  },
  "editGasSubTextAmountLabel": {
    "message": "最大額:",
    "description": "This is meant to be used as the $1 substitution editGasSubTextAmount"
  },
  "editGasSubTextFeeLabel": {
    "message": "最大手数料:"
  },
  "editGasTitle": {
    "message": "優先度を編集"
  },
  "editGasTooLow": {
    "message": "不明な処理時間"
  },
  "editNonceField": {
    "message": "ナンスを編集"
  },
  "editNonceMessage": {
    "message": "これは高度な機能であり、慎重に使用してください。"
  },
  "editPermission": {
    "message": "アクセス許可の編集"
  },
  "editSpeedUpEditGasFeeModalTitle": {
    "message": "高速化用のガス代を編集"
  },
  "enableAutoDetect": {
    "message": " 自動検出を有効にする"
  },
  "enableForAllNetworks": {
    "message": "すべてのネットワークで有効にする"
  },
  "enableFromSettings": {
    "message": " 設定で有効にします。"
  },
  "enableSmartSwaps": {
    "message": "スマートスワップを有効にする"
  },
  "enableSnap": {
    "message": "有効にする"
  },
  "enableToken": {
    "message": "$1を有効にする",
    "description": "$1 is a token symbol, e.g. ETH"
  },
  "enabled": {
    "message": "有効"
  },
  "encryptionPublicKeyNotice": {
    "message": "$1は公開暗号鍵を必要とします。同意することによって、このサイトは暗号化されたメッセージを作成できます。",
    "description": "$1 is the web3 site name"
  },
  "encryptionPublicKeyRequest": {
    "message": "公開暗号鍵をリクエスト"
  },
  "endpointReturnedDifferentChainId": {
    "message": "入力したRPC URLが別のチェーンID ($1) を返しました。追加しようとしているネットワークのRPC URLと一致するように、チェーンIDを更新してください。",
    "description": "$1 is the return value of eth_chainId from an RPC endpoint"
  },
  "enhancedTokenDetectionAlertMessage": {
    "message": "改善されたトークン検出は現在$1で利用可能です。$2"
  },
  "ensDomainsSettingDescriptionIntro": {
    "message": "MetaMaskは、「https://metamask.eth」などのENSドメインをブラウザのアドレスバーに直接表示します。使い方は次の通りです:"
  },
  "ensDomainsSettingDescriptionOutro": {
    "message": "一般的なブラウザは通常、ENSやIPFSアドレスを扱えませんが、MetaMaskはそれをサポートします。この機能を使うと、IPFSサードパーティサービスにIPアドレスが共有される可能性があります。"
  },
  "ensDomainsSettingDescriptionPoint1": {
    "message": "MetaMaskはイーサリアムのENSコントラクトを確認し、ENS名に接続されたコードを取得します。"
  },
  "ensDomainsSettingDescriptionPoint2": {
    "message": "コードがIPFSにリンクされている場合、IPFSネットワークからコンテンツを取得します。"
  },
  "ensDomainsSettingDescriptionPoint3": {
    "message": "その後コンテンツが表示され、通常Webサイトやその他同様のコンテンツとなります。"
  },
  "ensDomainsSettingTitle": {
    "message": "アドレスバーにENSドメインを表示する"
  },
  "ensIllegalCharacter": {
    "message": "ENSにサポートされていない文字が使用されています。"
  },
  "ensNotFoundOnCurrentNetwork": {
    "message": "ENS名が現在のネットワーク上に見つかりませんでした。イーサリアムメインネットへの切り替えを試みてください。"
  },
  "ensNotSupportedOnNetwork": {
    "message": "ネットワークがENSをサポートしていません"
  },
  "ensRegistrationError": {
    "message": "ENS名の登録エラー"
  },
  "ensUnknownError": {
    "message": "ENSの検索に失敗しました。"
  },
  "enterANumber": {
    "message": "数字を入力してください"
  },
  "enterCustodianToken": {
    "message": "$1トークンを入力するか、新しいトークンを追加してください"
  },
  "enterMaxSpendLimit": {
    "message": "使用限度額の最大値を入力してください"
  },
  "enterOptionalPassword": {
    "message": "オプションのパスワードを入力してください"
  },
  "enterPasswordContinue": {
    "message": "続行するには、パスワードを入力してください"
  },
  "enterTokenNameOrAddress": {
    "message": "トークン名を入力するか、アドレスを貼り付けてください"
  },
  "enterYourPassword": {
    "message": "パスワードを入力してください"
  },
  "errorCode": {
    "message": "コード: $1",
    "description": "Displayed error code for debugging purposes. $1 is the error code"
  },
  "errorDetails": {
    "message": "エラーの詳細",
    "description": "Title for collapsible section that displays error details for debugging purposes"
  },
  "errorMessage": {
    "message": "メッセージ: $1",
    "description": "Displayed error message for debugging purposes. $1 is the error message"
  },
  "errorName": {
    "message": "コード: $1",
    "description": "Displayed error name for debugging purposes. $1 is the error name"
  },
  "errorPageMessage": {
    "message": "ページを再ロードしてもう一度実行するか、$1からサポートまでお問い合わせください。",
    "description": "Message displayed on generic error page in the fullscreen or notification UI, $1 is a clickable link with text defined by the 'here' key. The link will open to a form where users can file support tickets."
  },
  "errorPagePopupMessage": {
    "message": "ポップアップを閉じてから再び開いてもう一度実行するか、$1からサポートまでお問い合わせください。",
    "description": "Message displayed on generic error page in the popup UI, $1 is a clickable link with text defined by the 'here' key. The link will open to a form where users can file support tickets."
  },
  "errorPageTitle": {
    "message": "MetaMaskにエラーが発生しました",
    "description": "Title of generic error page"
  },
  "errorStack": {
    "message": "スタック:",
    "description": "Title for error stack, which is displayed for debugging purposes"
  },
  "errorWhileConnectingToRPC": {
    "message": "カスタムネットワークへの接続中にエラーが発生しました。"
  },
  "errorWithSnap": {
    "message": "$1でエラーが発生しました",
    "description": "$1 represents the name of the snap"
  },
  "ethGasPriceFetchWarning": {
    "message": "現在メインのガスの見積もりサービスが利用できないため、バックアップのガス価格が提供されています。"
  },
  "ethereumProviderAccess": {
    "message": "イーサリアムプロバイダーに$1へのアクセス権を付与する",
    "description": "The parameter is the name of the requesting origin"
  },
  "ethereumPublicAddress": {
    "message": "イーサリアムのパブリックアドレス"
  },
  "etherscan": {
    "message": "Etherscan"
  },
  "etherscanView": {
    "message": "Etherscanでアカウントを表示"
  },
  "etherscanViewOn": {
    "message": "Etherscanで表示"
  },
  "expandView": {
    "message": "ビューを展開"
  },
  "experimental": {
    "message": "試験運用"
  },
  "exploreMetaMaskSnaps": {
    "message": "MetaMask Snapsを閲覧"
  },
  "extendWalletWithSnaps": {
    "message": "ウォレットのユーザー体験をカスタマイズします。"
  },
  "externalExtension": {
    "message": "外部拡張機能"
  },
  "failed": {
    "message": "失敗しました"
  },
  "failedToFetchChainId": {
    "message": "チェーンIDを取り込むことができませんでした。お使いのRPC URLは正しいですか？"
  },
  "failedToFetchTickerSymbolData": {
    "message": "ティッカーシンボルの検証データが現在利用できません。入力されたシンボルが正しいことを確認してください。これはこのネットワークの換算レートに影響を与えます"
  },
  "failureMessage": {
    "message": "問題が発生しました。アクションを完了させることができません"
  },
  "fast": {
    "message": "高速"
  },
  "feeAssociatedRequest": {
    "message": "このリクエストには手数料がかかります。"
  },
  "fiat": {
    "message": "法定通貨",
    "description": "Exchange type"
  },
  "fileImportFail": {
    "message": "ファイルのインポートが機能していない場合、ここをクリックしてください！",
    "description": "Helps user import their account from a JSON file"
  },
  "fileTooBig": {
    "message": "ドロップされたファイルが大きすぎます。"
  },
  "flaskWelcomeUninstall": {
    "message": "この拡張機能はアンインストールしてください",
    "description": "This request is shown on the Flask Welcome screen. It is intended for non-developers, and will be bolded."
  },
  "flaskWelcomeWarning1": {
    "message": "Flaskは、開発者が新しい不安定なAPIをテストするためのものです。開発者やベータテスター以外の方は、$1。",
    "description": "This is a warning shown on the Flask Welcome screen, intended to encourage non-developers not to proceed any further. $1 is the bolded message 'flaskWelcomeUninstall'"
  },
  "flaskWelcomeWarning2": {
    "message": "この拡張機能の安全性や安定性は保証されていません。Flaskで提供される新しいAPIはフィッシング攻撃への対策ができていないため、Flaskを必要とするサイトまたはsnapは、資産の窃取を目的とした悪質なものである可能性があります。",
    "description": "This explains the risks of using MetaMask Flask"
  },
  "flaskWelcomeWarning3": {
    "message": "Flask APIはすべて試験運用です。これらは通知なしに変更または削除される可能性があり、安定したMetaMaskに移行することなく永久にFlaskに残る可能性もあります。自己責任でご使用ください。",
    "description": "This message warns developers about unstable Flask APIs"
  },
  "flaskWelcomeWarning4": {
    "message": "Flaskの使用中は、通常のMetaMask拡張機能を無効にしてください。",
    "description": "This message calls to pay attention about multiple versions of MetaMask running on the same site (Flask + Prod)"
  },
  "flaskWelcomeWarningAcceptButton": {
    "message": "リスクを受け入れる",
    "description": "this text is shown on a button, which the user presses to confirm they understand the risks of using Flask"
  },
  "followUsOnTwitter": {
    "message": "Twitterでフォロー"
  },
  "forbiddenIpfsGateway": {
    "message": "IPFSゲートウェイの使用は禁止されています。CIDゲートウェイを指定してください"
  },
  "forgetDevice": {
    "message": "このデバイスの登録を解除"
  },
  "forgotPassword": {
    "message": "パスワードを忘れた場合"
  },
  "from": {
    "message": "移動元"
  },
  "fromAddress": {
    "message": "移動元: $1",
    "description": "$1 is the address to include in the From label. It is typically shortened first using shortenAddress"
  },
  "fromTokenLists": {
    "message": "トークンリストから: $1"
  },
  "functionApprove": {
    "message": "機能: 承認"
  },
  "functionSetApprovalForAll": {
    "message": "関数: SetApprovalForAll"
  },
  "functionType": {
    "message": "機能の種類"
  },
  "gas": {
    "message": "ガス"
  },
  "gasDisplayAcknowledgeDappButtonText": {
    "message": "ガス代の提案を編集"
  },
  "gasDisplayDappWarning": {
    "message": "このガス代は$1により提案されています。これを上書きすると、トランザクションに問題が発生する可能性があります。ご質問がございましたら、$1までお問い合わせください。",
    "description": "$1 represents the Dapp's origin"
  },
  "gasLimit": {
    "message": "ガスリミット"
  },
  "gasLimitInfoTooltipContent": {
    "message": "ガスリミットは使用するガスの最大単位数です。"
  },
  "gasLimitRecommended": {
    "message": "推奨されるガスリミットは$1です。ガスリミットがこれ未満の場合、失敗する可能性があります。"
  },
  "gasLimitTooLow": {
    "message": "ガスリミットは21000以上にする必要があります"
  },
  "gasLimitTooLowWithDynamicFee": {
    "message": "ガスリミットは$1以上にする必要があります",
    "description": "$1 is the custom gas limit, in decimal."
  },
  "gasLimitV2": {
    "message": "ガスリミット"
  },
  "gasOption": {
    "message": "ガスのオプション"
  },
  "gasPrice": {
    "message": "ガス価格 (gwei)"
  },
  "gasPriceExcessive": {
    "message": "ガス代が不要に高く設定されています。金額を下げることを検討してください。"
  },
  "gasPriceExcessiveInput": {
    "message": "ガス価格が高すぎます"
  },
  "gasPriceExtremelyLow": {
    "message": "ガス価格が非常に低く設定されています"
  },
  "gasPriceFetchFailed": {
    "message": "ネットワークエラーのため、ガス価格の見積もりに失敗しました。"
  },
  "gasPriceInfoTooltipContent": {
    "message": "ガス価格は、ガス1単位ごとに支払うイーサの額を指定します。"
  },
  "gasTimingHoursShort": {
    "message": "$1時間",
    "description": "$1 represents a number of hours"
  },
  "gasTimingMinutes": {
    "message": "$1分",
    "description": "$1 represents a number of minutes"
  },
  "gasTimingMinutesShort": {
    "message": "$1分",
    "description": "$1 represents a number of minutes"
  },
  "gasTimingNegative": {
    "message": "おそらく$1",
    "description": "$1 represents an amount of time"
  },
  "gasTimingPositive": {
    "message": "$1未満の可能性が高い",
    "description": "$1 represents an amount of time"
  },
  "gasTimingSeconds": {
    "message": "$1秒",
    "description": "$1 represents a number of seconds"
  },
  "gasTimingSecondsShort": {
    "message": "$1秒",
    "description": "$1 represents a number of seconds"
  },
  "gasTimingVeryPositive": {
    "message": "$1未満の可能性が非常に高い",
    "description": "$1 represents an amount of time"
  },
  "gasUsed": {
    "message": "ガス使用量"
  },
  "general": {
    "message": "一般"
  },
  "getStarted": {
    "message": "開始"
  },
  "globalTitle": {
    "message": "グローバルメニュー"
  },
  "globalTourDescription": {
    "message": "ポートフォリオ、接続されたサイト、設定などを確認できます"
  },
  "goBack": {
    "message": "戻る"
  },
  "goerli": {
    "message": "Goerliテストネットワーク"
  },
  "gotIt": {
    "message": "了解！"
  },
  "grantedToWithColon": {
    "message": "付与先:"
  },
  "gwei": {
    "message": "gwei"
  },
  "hardware": {
    "message": "ハードウェア"
  },
  "hardwareWalletConnected": {
    "message": "ハードウェアウォレットが接続されました"
  },
  "hardwareWalletLegacyDescription": {
    "message": "(レガシー)",
    "description": "Text representing the MEW path"
  },
  "hardwareWalletSupportLinkConversion": {
    "message": "ここをクリック"
  },
  "hardwareWallets": {
    "message": "ハードウェアウォレットを接続"
  },
  "hardwareWalletsInfo": {
    "message": "ハードウェアウォレットの統合には、外部サーバーへのAPI呼び出しを使用します。外部サーバーはこれにより、あなたがやり取りしたIPアドレスとスマートコントラクトアドレスを把握できます。"
  },
  "hardwareWalletsMsg": {
    "message": "MetaMaskに接続するハードウェアウォレットを選択してください。"
  },
  "here": {
    "message": "こちら",
    "description": "as in -click here- for more information (goes with troubleTokenBalances)"
  },
  "hexData": {
    "message": "16進データ"
  },
  "hide": {
    "message": "非表示"
  },
  "hideFullTransactionDetails": {
    "message": "完全なトランザクション情報を非表示"
  },
  "hideSeedPhrase": {
    "message": "シードフレーズを非表示"
  },
  "hideToken": {
    "message": "トークンを非表示"
  },
  "hideTokenPrompt": {
    "message": "トークンを非表示にしますか？"
  },
  "hideTokenSymbol": {
    "message": "$1を非表示",
    "description": "$1 is the symbol for a token (e.g. 'DAI')"
  },
  "hideZeroBalanceTokens": {
    "message": "残高のないトークンを非表示"
  },
  "high": {
    "message": "積極的"
  },
  "highGasSettingToolTipMessage": {
    "message": "変動の激しい市場でも確率が高くなります。人気のNFTドロップなどによるネットワークトラフィックの急増に備えるには、$1を使用してください。",
    "description": "$1 is key 'high' (text: 'Aggressive') separated here so that it can be passed in with bold font-weight"
  },
  "highLowercase": {
    "message": "高"
  },
  "history": {
    "message": "履歴"
  },
  "holdToRevealContent1": {
    "message": "シークレットリカバリーフレーズは$1を提供します。",
    "description": "$1 is a bolded text with the message from 'holdToRevealContent2'"
  },
  "holdToRevealContent2": {
    "message": "ウォレットと資金への完全アクセス",
    "description": "Is the bolded text in 'holdToRevealContent1'"
  },
  "holdToRevealContent3": {
    "message": "これは誰にも教えないでください。$1 $2",
    "description": "$1 is a message from 'holdToRevealContent4' and $2 is a text link with the message from 'holdToRevealContent5'"
  },
  "holdToRevealContent4": {
    "message": "MetaMaskサポートがこの情報を尋ねることはなく、",
    "description": "Part of 'holdToRevealContent3'"
  },
  "holdToRevealContent5": {
    "message": "もし尋ねられた場合はフィッシング詐欺の可能性があります。",
    "description": "The text link in 'holdToRevealContent3'"
  },
  "holdToRevealContentPrivateKey1": {
    "message": "秘密鍵は$1",
    "description": "$1 is a bolded text with the message from 'holdToRevealContentPrivateKey2'"
  },
  "holdToRevealContentPrivateKey2": {
    "message": "ウォレットと資金への完全アクセスを提供します。",
    "description": "Is the bolded text in 'holdToRevealContentPrivateKey2'"
  },
  "holdToRevealLockedLabel": {
    "message": "長押ししてロックされた円を表示します"
  },
  "holdToRevealPrivateKey": {
    "message": "長押しして秘密鍵を表示します"
  },
  "holdToRevealPrivateKeyTitle": {
    "message": "秘密鍵は安全に保管してください"
  },
  "holdToRevealSRP": {
    "message": "長押ししてSRPを表示します"
  },
  "holdToRevealSRPTitle": {
    "message": "SRPは安全に保管してください"
  },
  "holdToRevealUnlockedLabel": {
    "message": "長押ししてロックが解除された円を表示します"
  },
  "id": {
    "message": "ID"
  },
  "ignoreAll": {
    "message": "すべて無視"
  },
  "ignoreTokenWarning": {
    "message": "トークンを非表示にするとウォレットに表示されなくなりますが、検索して追加することはできます。"
  },
  "import": {
    "message": "インポート",
    "description": "Button to import an account from a selected file"
  },
  "importAccount": {
    "message": "アカウントをインポート"
  },
  "importAccountError": {
    "message": "アカウントのインポート中にエラーが発生しました。"
  },
  "importAccountErrorIsSRP": {
    "message": "シークレットリカバリーフレーズ (またはニーモニックフレーズ) が入力されました。ここにアカウントをインポートするには、秘密鍵を入力する必要があります。秘密鍵は64文字の16進数の文字列です。"
  },
  "importAccountErrorNotAValidPrivateKey": {
    "message": "これは有効な秘密鍵ではありません。16進数の文字列を入力しましたが、64文字でなければなりません。"
  },
  "importAccountErrorNotHexadecimal": {
    "message": "これは有効な秘密鍵ではありません。16進数の64文字の文字列を入力する必要があります。"
  },
  "importAccountJsonLoading1": {
    "message": "このJSONのインポートには数分かかり、MetaMaskがフリーズします。"
  },
  "importAccountJsonLoading2": {
    "message": "申し訳ございません。今後高速化できるよう取り組みます。"
  },
  "importAccountMsg": {
    "message": "インポートされたアカウントは、MetaMaskアカウントのシークレットリカバリーフレーズと関連付けられません。インポートされたアカウントの詳細を表示"
  },
  "importMyWallet": {
    "message": "ウォレットをインポート"
  },
  "importNFT": {
    "message": "NFTをインポート"
  },
  "importNFTAddressToolTip": {
    "message": "OpenSeaの場合、NFTページの詳細の下に、「コントラクトアドレス」という青いハイパーリンクがあります。これをクリックすると、Etherscanのコントラクトのアドレスに移動します。そのページの左上に「コントラクト」というアイコンがあり、その右側には文字と数字で構成された長い文字列があります。これがNFTを作成したコントラクトのアドレスです。アドレスの右側にある「コピー」アイコンをクリックすると、クリップボードにコピーされます。"
  },
  "importNFTPage": {
    "message": "NFTページをインポート"
  },
  "importNFTTokenIdToolTip": {
    "message": "NFTのIDは一意の識別子で、同じNFTは2つとして存在しません。前述の通り、OpenSeaではこの番号は「詳細」に表示されます。このIDを書き留めるか、クリップボードにコピーしてください。"
  },
  "importSelectedTokens": {
    "message": "選択したトークンをインポートしますか？"
  },
  "importSelectedTokensDescription": {
    "message": "選択したトークンだけがウォレットに表示されます。非表示のトークンは後でいつでも検索してインポートできます。"
  },
  "importTokenQuestion": {
    "message": "トークンをインポートしますか？"
  },
  "importTokenWarning": {
    "message": "誰でも既存のトークンの偽バージョンを含めて、任意の名前でトークンを作成することができます。追加および取引は自己責任となります！"
  },
  "importTokensCamelCase": {
    "message": "トークンをインポート"
  },
  "importWithCount": {
    "message": "$1をインポート",
    "description": "$1 will the number of detected tokens that are selected for importing, if all of them are selected then $1 will be all"
  },
  "imported": {
    "message": "インポート済み",
    "description": "status showing that an account has been fully loaded into the keyring"
  },
  "inYourSettings": {
    "message": "設定で"
  },
  "infuraBlockedNotification": {
    "message": "MetaMaskがブロックチェーンのホストに接続できません。考えられる理由$1を確認してください。",
    "description": "$1 is a clickable link with with text defined by the 'here' key"
  },
  "initialTransactionConfirmed": {
    "message": "最初のトランザクションはネットワークによって承認されました。戻るには「OK」をクリックします。"
  },
  "inputLogicEmptyState": {
    "message": "現在または今後サードパーティが使用しても構わない額のみを入力してください。使用上限は後でいつでも増額できます。"
  },
  "inputLogicEqualOrSmallerNumber": {
    "message": "これにより、サードパーティが現在の残高から$1使用できるようになります。",
    "description": "$1 is the current token balance in the account and the name of the current token"
  },
  "inputLogicHigherNumber": {
    "message": "これにより、上限に達するか使用上限が取り消されるまで、サードパーティがトークン残高全額を使用できるようになります。これを意図していない場合は、使用上限を低めに設定することをお勧めします。"
  },
  "insightsFromSnap": {
    "message": "$1からのインサイト",
    "description": "$1 represents the name of the snap"
  },
  "install": {
    "message": "インストール"
  },
  "installOrigin": {
    "message": "インストール元"
  },
  "installedOn": {
    "message": "$1にインストール",
    "description": "$1 is the date when the snap has been installed"
  },
  "insufficientBalance": {
    "message": "残高が不十分です。"
  },
  "insufficientCurrencyBuyOrDeposit": {
    "message": "アカウントに、$2ネットワークでトランザクション手数料を支払うのに十分な$1がありません。$3するか、別のアカウントからデポジットしてください。",
    "description": "$1 is the native currency of the network, $2 is the name of the current network, $3 is the key 'buy' + the ticker symbol of the native currency of the chain wrapped in a button"
  },
  "insufficientCurrencyBuyOrReceive": {
    "message": "アカウントに、$2ネットワークでトランザクション手数料を支払うのに十分な$1がありません。$3するか、別のアカウントから$4してください。",
    "description": "$1 is the native currency of the network, $2 is the name of the current network, $3 is the key 'buy' + the ticker symbol of the native currency of the chain wrapped in a button, $4 is the key 'deposit' button"
  },
  "insufficientCurrencyDeposit": {
    "message": "アカウントに、$2ネットワークでトランザクション手数料を支払うのに十分な$1がありません。別のアカウントから$1を入金してください。",
    "description": "$1 is the native currency of the network, $2 is the name of the current network"
  },
  "insufficientFunds": {
    "message": "資金が不十分です。"
  },
  "insufficientFundsForGas": {
    "message": "ガス代が足りません"
  },
  "insufficientTokens": {
    "message": "トークンが不十分です。"
  },
  "invalidAddress": {
    "message": "無効なアドレス"
  },
  "invalidAddressRecipient": {
    "message": "送金先アドレスが無効です"
  },
  "invalidAddressRecipientNotEthNetwork": {
    "message": "ETHネットワークではありません。小文字にしてください。"
  },
  "invalidAssetType": {
    "message": "このアセットはNFTであるため、「NFT」タブの「NFTのインポート」ページで追加しなおす必要があります"
  },
  "invalidBlockExplorerURL": {
    "message": "ブロックエクスプローラーのURLが無効です"
  },
  "invalidChainIdTooBig": {
    "message": "無効なチェーンID。チェーンIDが大きすぎます。"
  },
  "invalidCustomNetworkAlertContent1": {
    "message": "カスタムネットワーク $1のチェーンIDの再入力が必要です。",
    "description": "$1 is the name/identifier of the network."
  },
  "invalidCustomNetworkAlertContent2": {
    "message": "悪意または欠陥のあるネットワークプロバイダーからユーザーを保護するため、すべてのカスタムネットワークに対してチェーンIDが必要になりました。"
  },
  "invalidCustomNetworkAlertContent3": {
    "message": "「設定」>「ネットワーク」に進んで、チェーンIDを入力します。最もよく使用されるネットワークのチェーンIDは$1にあります。",
    "description": "$1 is a link to https://chainid.network"
  },
  "invalidCustomNetworkAlertTitle": {
    "message": "カスタムネットワークが無効です"
  },
  "invalidHexNumber": {
    "message": "無効な16進数です。"
  },
  "invalidHexNumberLeadingZeros": {
    "message": "無効な16進数です。頭のゼロを削除してください。"
  },
  "invalidIpfsGateway": {
    "message": "無効なIPFSゲートウェイです: 値が有効なURLになる必要があります"
  },
  "invalidNumber": {
    "message": "無効な数値です。10進数または「0x」で始まる16進数を入力してください。"
  },
  "invalidNumberLeadingZeros": {
    "message": "無効な数値です。頭のゼロを削除してください。"
  },
  "invalidRPC": {
    "message": "無効なRPC URL"
  },
  "invalidSeedPhrase": {
    "message": "無効なシークレットリカバリーフレーズ"
  },
  "invalidSeedPhraseCaseSensitive": {
    "message": "入力値が無効です！シークレットリカバリーフレーズは大文字・小文字が区別されます。"
  },
  "ipfsGateway": {
    "message": "IPFSゲートウェイ"
  },
  "ipfsGatewayDescription": {
    "message": "MetaMaskは、サードパーティサービスを使用して、IPFSに保管されているNFTの画像の表示、ブラウザのアドレスバーに入力されたENSアドレスに関する情報の表示、様々なトークンのアイコンの取得を行います。これらのサービスの使用時には、IPアドレスが当該サービスに公開される可能性があります。"
  },
  "ipfsToggleModalDescriptionOne": {
    "message": "MetaMaskは、サードパーティサービスを使用して、IPFSに保管されているNFTの画像の表示、ブラウザのアドレスバーに入力されたENSアドレスに関する情報の表示、様々なトークンのアイコンの取得を行います。これらのサービスの使用時には、IPアドレスが当該サービスに公開される可能性があります。"
  },
  "ipfsToggleModalDescriptionTwo": {
    "message": "「確認」を選択すると、IPFS解決がオンになります。これは$1でいつでもオフにできます。",
    "description": "$1 is the method to turn off ipfs"
  },
  "ipfsToggleModalSettings": {
    "message": "「設定」>「セキュリティとプライバシー」"
  },
  "jazzAndBlockies": {
    "message": "JazziconとBlockieは、アカウントを一目で見分けるためのユニークなアイコンであり、2つの異なるスタイルが特徴です。"
  },
  "jazzicons": {
    "message": "Jazzicon"
  },
  "jsDeliver": {
    "message": "jsDeliver"
  },
  "jsonFile": {
    "message": "JSONファイル",
    "description": "format for importing an account"
  },
  "keystone": {
    "message": "Keystone"
  },
  "knownAddressRecipient": {
    "message": "既知のコントラクトアドレスです。"
  },
  "knownTokenWarning": {
    "message": "このアクションは、ウォレットに既に一覧表示されているトークンを編集します。これは、フィッシングに使用される可能性があります。これらのトークンの表す内容を変更する意図が確実な場合にのみ承認します。$1に関する詳細をご覧ください"
  },
  "lastConnected": {
    "message": "前回の接続"
  },
  "lastPriceSold": {
    "message": "前回の売値"
  },
  "lastSold": {
    "message": "前回の売却"
  },
  "layer1Fees": {
    "message": "レイヤー1手数料"
  },
  "learnCancelSpeeedup": {
    "message": "$1の方法を学ぶ",
    "description": "$1 is link to cancel or speed up transactions"
  },
  "learnMore": {
    "message": "詳細"
  },
  "learnMoreAboutGas": {
    "message": "ガスに関する$1をご希望ですか？",
    "description": "$1 will be replaced by the learnMore translation key"
  },
  "learnMoreKeystone": {
    "message": "詳細"
  },
  "learnMoreUpperCase": {
    "message": "詳細"
  },
  "learnScamRisk": {
    "message": "詐欺やセキュリティのリスク。"
  },
  "ledgerAccountRestriction": {
    "message": "新しいアカウントを追加するには、その前に最後のアカウントを使用する必要があります。"
  },
  "ledgerConnectionInstructionCloseOtherApps": {
    "message": "デバイスに接続されている他のソフトウェアを閉じてから、ここをクリックして更新してください。"
  },
  "ledgerConnectionInstructionHeader": {
    "message": "確認をクリックする前:に:"
  },
  "ledgerConnectionInstructionStepFour": {
    "message": "Ledgerデバイスで「スマートコントラクトデータ」または「ブラインド署名」を有効にしてください。"
  },
<<<<<<< HEAD
=======
  "ledgerConnectionInstructionStepOne": {
    "message": "「設定」>「高度な設定」でLedger Liveを有効にしてください。"
  },
>>>>>>> 25114997
  "ledgerConnectionInstructionStepThree": {
    "message": "Ledgerが接続されていて、イーサリアムアプリを選択していることを確認してください。"
  },
<<<<<<< HEAD
=======
  "ledgerConnectionInstructionStepTwo": {
    "message": "Ledger Liveアプリを開いてロックを解除してください。"
  },
  "ledgerConnectionPreferenceDescription": {
    "message": "LedgerをMetaMaskに接続する方法をカスタマイズします。$1が推奨されますが、他のオプションも利用できます。詳細はこちらをご覧ください: $2",
    "description": "A description that appears above a dropdown where users can select between up to three options - Ledger Live, U2F or WebHID - depending on what is supported in their browser. $1 is the recommended browser option, it will be either WebHID or U2f. $2 is a link to an article where users can learn more, but will be the translation of the learnMore message."
  },
>>>>>>> 25114997
  "ledgerDeviceOpenFailureMessage": {
    "message": "Ledgerデバイスを開けませんでした。Ledgerが他のソフトウェアに接続されている可能性があります。Ledger LiveまたはLedgerデバイスに接続されている他のアプリケーションを閉じて、もう一度接続してみてください。"
  },
  "ledgerLiveApp": {
    "message": "Ledger Liveアプリ"
  },
  "ledgerLocked": {
    "message": "Ledgerデバイスに接続できません。デバイスのロックが解除され、イーサリアムアプリが開かれていることを確認してください。"
  },
  "ledgerTimeout": {
    "message": "Ledger Liveが応答に時間がかかりすぎているか、接続がタイムアウトしました。Ledger Liveのアプリが開かれていて、デバイスのロックが解除されていることを確認してください。"
  },
  "ledgerWebHIDNotConnectedErrorMessage": {
    "message": "Ledgerデバイスが接続されていません。Ledgerに接続する場合は、もう一度「続行」をクリックして、HID接続を承認してください。",
    "description": "An error message shown to the user during the hardware connect flow."
  },
  "levelArrow": {
    "message": "水平矢印"
  },
  "lightTheme": {
    "message": "ライト"
  },
  "likeToImportTokens": {
    "message": "これらのトークンを追加しますか？"
  },
  "lineaGoerli": {
    "message": "Linea Goerliテストネットワーク"
  },
  "lineaMainnet": {
    "message": "Lineaメインネット"
  },
  "link": {
    "message": "リンク"
  },
  "links": {
    "message": "リンク"
  },
  "loadMore": {
    "message": "さらにロード"
  },
  "loading": {
    "message": "ロードしています..."
  },
  "loadingNFTs": {
    "message": "NFTをロードしています..."
  },
  "loadingTokens": {
    "message": "トークンをロードしています..."
  },
  "localhost": {
    "message": "Localhost 8545"
  },
  "lock": {
    "message": "ロック"
  },
  "lockMetaMask": {
    "message": "MetaMaskをロック"
  },
  "lockTimeInvalid": {
    "message": "ロック時間は0～10080の間の数字で設定する必要があります"
  },
  "logo": {
    "message": "$1ロゴ",
    "description": "$1 is the name of the ticker"
  },
  "low": {
    "message": "低"
  },
  "lowGasSettingToolTipMessage": {
    "message": "値下がりを待つには$1を使用してください。価格がやや予測不能なため、予想時間はあまり正確ではありません。",
    "description": "$1 is key 'low' separated here so that it can be passed in with bold font-weight"
  },
  "lowLowercase": {
    "message": "低"
  },
  "lowPriorityMessage": {
    "message": "今後のトランザクションはこのトランザクションの後でキューに入ります。この価格が最後に表示されたのはしばらく前のことです。"
  },
  "mainnet": {
    "message": "イーサリアムメインネット"
  },
  "mainnetToken": {
    "message": "このアドレスは、既知のイーサリアムメインネットのトークンアドレスと一致しています。追加するトークンのコントラクトアドレスとネットワークを再確認してください。"
  },
  "makeAnotherSwap": {
    "message": "新しいスワップの作成"
  },
  "makeSureNoOneWatching": {
    "message": "誰にも見られていないことを確認してください",
    "description": "Warning to users to be care while creating and saving their new Secret Recovery Phrase"
  },
  "malformedData": {
    "message": "不正な形式のデータ"
  },
  "max": {
    "message": "最大"
  },
  "maxBaseFee": {
    "message": "最大基本料金"
  },
  "maxFee": {
    "message": "最大手数料"
  },
  "maxPriorityFee": {
    "message": "最大優先手数料"
  },
  "medium": {
    "message": "市場"
  },
  "mediumGasSettingToolTipMessage": {
    "message": "現在の市場価格での迅速な処理には、$1を使用してください。",
    "description": "$1 is key 'medium' (text: 'Market') separated here so that it can be passed in with bold font-weight"
  },
  "memo": {
    "message": "メモ"
  },
  "message": {
    "message": "メッセージ"
  },
  "metaMaskConnectStatusParagraphOne": {
    "message": "アカウントの接続をMetaMaskでさらに制御できるようになりました。"
  },
  "metaMaskConnectStatusParagraphThree": {
    "message": "接続されているアカウントを管理するには、これをクリックします。"
  },
  "metaMaskConnectStatusParagraphTwo": {
    "message": "訪問しているWebサイトが現在選択しているアカウントに接続されている場合、接続ステータスボタンが表示されます。"
  },
  "metamaskInstitutionalVersion": {
    "message": "MetaMask Institutionalバージョン"
  },
  "metamaskSwapsOfflineDescription": {
    "message": "MetaMask Swapsはメンテナンス中です。後でもう一度確認してください。"
  },
  "metamaskVersion": {
    "message": "MetaMaskのバージョン"
  },
  "metrics": {
    "message": "メトリクス"
  },
  "mismatchAccount": {
    "message": "選択されたアカウント ($1) は署名しようとしているアカウント ($2) と異なります"
  },
  "mismatchedChainLinkText": {
    "message": "ネットワークの詳細の確認",
    "description": "Serves as link text for the 'mismatchedChain' key. This text will be embedded inside the translation for that key."
  },
  "mismatchedChainRecommendation": {
    "message": "先に進む前に$1をお勧めします。",
    "description": "$1 is a clickable link with text defined by the 'mismatchedChainLinkText' key. The link will open to instructions for users to validate custom network details."
  },
  "mismatchedNetworkName": {
    "message": "弊社の記録によると、ネットワーク名がこのチェーンIDと正しく一致していない可能性があります。"
  },
  "mismatchedNetworkSymbol": {
    "message": "送信された通貨記号がこのチェーンIDに関して予想されるものと一致していません。"
  },
  "mismatchedRpcChainId": {
    "message": "カスタムネットワークにより返されたチェーンIDが、送信されたチェーンIDと一致しません。"
  },
  "mismatchedRpcUrl": {
    "message": "弊社の記録によると、送信されたRPC URLの値がこのチェーンIDの既知のプロバイダーと一致しません。"
  },
  "missingSetting": {
    "message": "設定が見つかりませんか？"
  },
  "missingSettingRequest": {
    "message": "ここからリクエスト"
  },
  "mmiAddToken": {
    "message": "$1のページがMetaMask Institutionalで次のカストディアントークンの承認を求めています"
  },
  "mmiBuiltAroundTheWorld": {
    "message": "MetaMaskは、世界中でデザイン・開発されています。"
  },
  "more": {
    "message": "他"
  },
  "multipleSnapConnectionWarning": {
    "message": "$1が$2個のsnapとの接続を要求しています。このWebサイトが信頼できる場合にのみ続行してください。",
    "description": "$1 is the dapp and $2 is the number of snaps it wants to connect to."
  },
  "mustSelectOne": {
    "message": "トークンを1つ以上選択する必要があります。"
  },
  "name": {
    "message": "名前"
  },
  "nativeToken": {
    "message": "このネットワークのネイティブトークンは$1です。ガス代にもこのトークンが使用されます。",
    "description": "$1 represents the name of the native token on the current network"
  },
  "needHelp": {
    "message": "アシスタンスが必要な場合は、$1にお問い合わせください",
    "description": "$1 represents `needHelpLinkText`, the text which goes in the help link"
  },
  "needHelpFeedback": {
    "message": "フィードバックを提供"
  },
  "needHelpLinkText": {
    "message": "MetaMaskサポート"
  },
  "needHelpSubmitTicket": {
    "message": "チケットを送信"
  },
  "needImportFile": {
    "message": "インポートするファイルの選択が必要です。",
    "description": "User is important an account and needs to add a file to continue"
  },
  "negativeETH": {
    "message": "負の額のETHを送金することはできません。"
  },
  "network": {
    "message": "ネットワーク:"
  },
  "networkAddedSuccessfully": {
    "message": "ネットワークが追加されました！"
  },
  "networkDetails": {
    "message": "ネットワークの詳細"
  },
  "networkIsBusy": {
    "message": "ネットワークが混み合っています。ガス代が高く、見積もりはあまり正確ではありません。"
  },
  "networkMenu": {
    "message": "ネットワークメニュー"
  },
  "networkMenuHeading": {
    "message": "ネットワークを選択"
  },
  "networkName": {
    "message": "ネットワーク名"
  },
  "networkNameArbitrum": {
    "message": "Arbitrum"
  },
  "networkNameAvalanche": {
    "message": "Avalanche"
  },
  "networkNameBSC": {
    "message": "BSC"
  },
  "networkNameDefinition": {
    "message": "このネットワークに関連付けられている名前。"
  },
  "networkNameEthereum": {
    "message": "イーサリアム"
  },
  "networkNameGoerli": {
    "message": "Goerli"
  },
  "networkNameOptimism": {
    "message": "Optimism"
  },
  "networkNamePolygon": {
    "message": "Polygon"
  },
  "networkNameTestnet": {
    "message": "テストネット"
  },
  "networkProvider": {
    "message": "ネットワークプロバイダー"
  },
  "networkSettingsChainIdDescription": {
    "message": "チェーンIDはトランザクションの署名に使用されます。チェーンIDはネットワークが返すチェーンIDと一致する必要があります。10進数または「0x」が先行する16進数を入力できますが、10進数で表示されます。"
  },
  "networkStatus": {
    "message": "ネットワークステータス"
  },
  "networkStatusBaseFeeTooltip": {
    "message": "基本料金はネットワークによって設定され、13～14秒ごとに変更されます。弊社の$1と$2のオプションは、突然の上昇を考慮したものです。",
    "description": "$1 and $2 are bold text for Medium and Aggressive respectively."
  },
  "networkStatusPriorityFeeTooltip": {
    "message": "優先手数料 (別名「マイナーチップ」) の範囲。これはマイナーに直接支払われ、トランザクションを優先するインセンティブとなります。"
  },
  "networkStatusStabilityFeeTooltip": {
    "message": "ガス代は過去72時間と比較して$1です。",
    "description": "$1 is networks stability value - stable, low, high"
  },
  "networkSwitchConnectionError": {
    "message": "$1に接続できません",
    "description": "$1 represents the network name"
  },
  "networkURL": {
    "message": "ネットワークURL"
  },
  "networkURLDefinition": {
    "message": "このネットワークへのアクセスに使用されるURLです。"
  },
  "networks": {
    "message": "ネットワーク"
  },
  "nevermind": {
    "message": "取り消し"
  },
  "new": {
    "message": "新登場！"
  },
  "newAccount": {
    "message": "新しいアカウント"
  },
  "newAccountNumberName": {
    "message": "アカウント$1",
    "description": "Default name of next account to be created on create account screen"
  },
  "newContact": {
    "message": "新しい連絡先"
  },
  "newContract": {
    "message": "新しいコントラクト"
  },
  "newNFTDetectedMessage": {
    "message": "OpenseaからのNFTの自動検出とウォレットへの表示をMetaMaskに許可してください。"
  },
  "newNFTsDetected": {
    "message": "新機能！NFT検出"
  },
  "newNetworkAdded": {
    "message": "「$1」が追加されました！"
  },
  "newNftAddedMessage": {
    "message": "NFTが追加されました！"
  },
  "newPassword": {
    "message": "新しいパスワード (最低8文字)"
  },
  "newTokensImportedMessage": {
    "message": "$1をインポートしました。",
    "description": "$1 is the string of symbols of all the tokens imported"
  },
  "newTokensImportedTitle": {
    "message": "トークンがインポートされました"
  },
  "next": {
    "message": "次へ"
  },
  "nextNonceWarning": {
    "message": "ナンスが提案された$1よりも大きいです",
    "description": "The next nonce according to MetaMask's internal logic"
  },
  "nftAddFailedMessage": {
    "message": "所有者情報が一致していないため、NFTを追加できません。入力された情報が正しいことを確認してください。"
  },
  "nftAddressError": {
    "message": "このトークンはNFTです。$1で追加してください",
    "description": "$1 is a clickable link with text defined by the 'importNFTPage' key"
  },
  "nftDisclaimer": {
    "message": "開示事項: MetaMaskはソースURLからメディアファイルを取得します。このURLは時々、NFTがミントされたマーケットプレイスにより変更されることがあります。"
  },
  "nftOptions": {
    "message": "NFTオプション"
  },
  "nftTokenIdPlaceholder": {
    "message": "トークンIDを入力してください"
  },
  "nftWarningContent": {
    "message": "今後取得する可能性のあるものも含め、$1へのアクセスを許可しようとしています。相手はこの承認が取り消されるまで、お客様のウォレットからいつでも許可なしにこれらのNFTを送ることができます。$2",
    "description": "$1 is nftWarningContentBold bold part, $2 is Learn more link"
  },
  "nftWarningContentBold": {
    "message": "手持ちのすべての$1 NFT",
    "description": "$1 is name of the collection"
  },
  "nftWarningContentGrey": {
    "message": "慎重に進めてください。"
  },
  "nfts": {
    "message": "NFT"
  },
  "nftsPreviouslyOwned": {
    "message": "以前保有"
  },
  "nickname": {
    "message": "ニックネーム"
  },
  "noAccountsFound": {
    "message": "指定された検索クエリでアカウントが見つかりませんでした"
  },
  "noAddressForName": {
    "message": "この名前にアドレスが設定されていません。"
  },
  "noConversionDateAvailable": {
    "message": "通貨換算日がありません"
  },
  "noConversionRateAvailable": {
    "message": "利用可能な換算レートがありません"
  },
  "noNFTs": {
    "message": "NFTはまだありません"
  },
  "noNetworksFound": {
    "message": "入力された検索クエリでネットワークが見つかりません"
  },
  "noSnaps": {
    "message": "snapがインストールされていません"
  },
  "noThanksVariant2": {
    "message": "結構です。"
  },
  "noTransactions": {
    "message": "トランザクションがありません"
  },
  "noWebcamFound": {
    "message": "お使いのコンピューターのWebカメラが見つかりませんでした。もう一度お試しください。"
  },
  "noWebcamFoundTitle": {
    "message": "Webカメラが見つかりません"
  },
  "nonce": {
    "message": "ナンス"
  },
  "nonceField": {
    "message": "トランザクション ナンスのカスタマイズ"
  },
  "nonceFieldDescription": {
    "message": "承認画面上でナンス (トランザクション番号) を変更するには、この機能をオンにします。これは高度な機能であり、慎重に使用してください。"
  },
  "nonceFieldHeading": {
    "message": "カスタムナンス"
  },
  "notBusy": {
    "message": "ビジー状態ではありません"
  },
  "notCurrentAccount": {
    "message": "これは正しいアカウントですか？ウォレットで現在選択されているアカウントと異なっています"
  },
  "notEnoughBalance": {
    "message": "残高が不十分です"
  },
  "notEnoughGas": {
    "message": "ガスが不足しています"
  },
  "note": {
    "message": "備考"
  },
  "notePlaceholder": {
    "message": "承認者がカストディアンでトランザクションを承認する際に、この備考が表示されます。"
  },
  "notificationTransactionFailedMessage": {
    "message": "トランザクション $1 に失敗しました！$2",
    "description": "Content of the browser notification that appears when a transaction fails"
  },
  "notificationTransactionFailedMessageMMI": {
    "message": "トランザクションに失敗しました！$1",
    "description": "Content of the browser notification that appears when a transaction fails in MMI"
  },
  "notificationTransactionFailedTitle": {
    "message": "トランザクション失敗",
    "description": "Title of the browser notification that appears when a transaction fails"
  },
  "notificationTransactionSuccessMessage": {
    "message": "トランザクション $1 が承認されました！",
    "description": "Content of the browser notification that appears when a transaction is confirmed"
  },
  "notificationTransactionSuccessTitle": {
    "message": "トランザクションの承認完了",
    "description": "Title of the browser notification that appears when a transaction is confirmed"
  },
  "notificationTransactionSuccessView": {
    "message": "$1で表示",
    "description": "Additional content in browser notification that appears when a transaction is confirmed and has a block explorer URL"
  },
  "notifications": {
    "message": "通知"
  },
  "notifications10ActionText": {
    "message": "設定に移動",
    "description": "The 'call to action' on the button, or link, of the 'Visit in Settings' notification. Upon clicking, users will be taken to Settings page."
  },
  "notifications10DescriptionOne": {
    "message": "改善されたトークン検出は現在、イーサリアムメインネット、Polygon、BSC、Avalancheネットワークで利用できます。他のネットワークも追加される予定です！"
  },
  "notifications10DescriptionThree": {
    "message": "トークン検出機能は現在デフォルトでオフになっていますが、設定で有効にできます。"
  },
  "notifications10DescriptionTwo": {
    "message": "トークンの情報は、サードパーティのトークンリストから取得されています。3つ以上のトークンリストに掲載されているトークンは自動的に検出されます。"
  },
  "notifications10Title": {
    "message": "トークン検出が改善されました"
  },
  "notifications11Description": {
    "message": "トークンは誰にでも作れるため、名前が同じ場合もあります。信頼できないトークンや取引したことのないトークンが表示された場合は、信頼しない方が無難です。"
  },
  "notifications11Title": {
    "message": "詐欺やセキュリティのリスク"
  },
  "notifications12ActionText": {
    "message": "ダークモードを有効にする"
  },
  "notifications12Description": {
    "message": "拡張機能のダークモードがついに追加されました！オンにするには、「設定」>「試験運用」の順に移動し、ライト、ダーク、システムの表示オプションから一つを選択してください。"
  },
  "notifications12Title": {
    "message": "いつダークモードに？今ダークモードです！🕶️🦊"
  },
  "notifications13ActionText": {
    "message": "カスタムネットワークリストを表示"
  },
  "notifications13Description": {
    "message": "人気のカスタムネットワーク (Arbitrum、Avalanche、Binance Smart Chain、Fantom、Harmony、Optimism、Palm、Polygon) が簡単に追加できるようになりました！この機能を有効にするには、「設定」>「試験運用」に移動し、「カスタムネットワークリストを表示」をオンにしてください！",
    "description": "Description of a notification in the 'See What's New' popup. Describes popular network feature."
  },
  "notifications13Title": {
    "message": "人気のネットワークを追加"
  },
  "notifications14ActionText": {
    "message": "バックアップの設定を表示"
  },
  "notifications14Description": {
    "message": "3Boxデータ機能は10月の初めに非推奨になります。ウォレットを手動でバックアップ・復元するには、「高度な設定」の「今すぐバックアップ」を使用してください。",
    "description": "Description of a notification in the 'See What's New' popup. Describes 3box deprecation."
  },
  "notifications14Title": {
    "message": "3Boxの非推奨化"
  },
  "notifications15Description": {
    "message": "ユーザー側での作業は必要ないため、ウォレットは引き続き通常通りご使用いただけます。「マージ」関連の詐欺にご注意ください。",
    "description": "Description of a notification in the 'See What's New' popup. Advises users about the ethereum merge (https://ethereum.org/en/upgrades/merge/#main-content) and potential scams."
  },
  "notifications15Title": {
    "message": "イーサリアムの「マージ」が完了しました！"
  },
  "notifications18ActionText": {
    "message": "セキュリティアラートを有効にする"
  },
  "notifications18DescriptionOne": {
    "message": "悪質なリクエストを受けた可能性がある場合、サードパーティからアラートを受信します。",
    "description": "Description of a notification in the 'See What's New' popup. Describes Opensea Security Provider feature."
  },
  "notifications18DescriptionThree": {
    "message": "リクエストを承認する前に、必ず独自のデューデリジェンスを行ってください。",
    "description": "Description of a notification in the 'See What's New' popup. Describes Opensea Security Provider feature."
  },
  "notifications18DescriptionTwo": {
    "message": "OpenSeaは、この機能の最初のプロバイダーです。他のプロバイダーも近日追加予定です！",
    "description": "Description of a notification in the 'See What's New' popup. Describes Opensea Security Provider feature."
  },
  "notifications18Title": {
    "message": "セキュリティアラートで安全を確保"
  },
  "notifications19ActionText": {
    "message": "NFTの自動検出を有効にする"
  },
  "notifications19DescriptionOne": {
    "message": "始めるには次の2通りの方法があります:",
    "description": "Description of a notification in the 'See What's New' popup. Describes NFT autodetection feature."
  },
  "notifications19DescriptionThree": {
    "message": "現在当社はERC-721のみをサポートしています。",
    "description": "Description of a notification in the 'See What's New' popup. Describes NFT autodetection feature."
  },
  "notifications19DescriptionTwo": {
    "message": "手動でNFTを追加するか、「設定」>「試験運用」でNFTの自動検出をオンにします。",
    "description": "Description of a notification in the 'See What's New' popup. Describes NFT autodetection feature."
  },
  "notifications19Title": {
    "message": "NFTが今までにない形で表示されます"
  },
  "notifications1Description": {
    "message": "MetaMask Mobileのユーザーが、モバイルウォレット内でトークンを交換できるようになりました。QRコードをスキャンしてモバイルアプリを取得し、スワップを開始します。",
    "description": "Description of a notification in the 'See What's New' popup. Describes the swapping on mobile feature."
  },
  "notifications1Title": {
    "message": "モバイルでのスワッピングが可能になりました！\n",
    "description": "Title for a notification in the 'See What's New' popup. Tells users that they can now use MetaMask Swaps on Mobile."
  },
  "notifications20ActionText": {
    "message": "詳細",
    "description": "The 'call to action' on the button, or link, of the 'Stay secure' notification. Upon clicking, users will be taken to a ledger page to resolve the U2F connection issue."
  },
  "notifications20Description": {
    "message": "Firefoxの最新バージョンを使用している場合、FirefoxのU2Fサポート廃止に関連した問題が発生する可能性があります。",
    "description": "Description of a notification in the 'See What's New' popup. Describes the U2F support being dropped by firefox and that it affects ledger users."
  },
  "notifications20Title": {
    "message": "LedgerとFirefoxのユーザーに発生している接続の問題について",
    "description": "Title for a notification in the 'See What's New' popup. Tells users that latest firefox users using U2F may experience connection issues."
  },
  "notifications21ActionText": {
    "message": "試す"
  },
  "notifications21Description": {
    "message": "MetaMask拡張機能のSwapsをアップデートして、より素早く簡単に使えるようにしました。",
    "description": "Description of a notification in the 'See What's New' popup. Describes NFT autodetection feature."
  },
  "notifications21Title": {
    "message": "新しくなったSwapsをご紹介します！"
  },
  "notifications22ActionText": {
    "message": "了解"
  },
  "notifications22Description": {
    "message": "💡 グローバルメニューまたはアカウントメニューをクリックするだけで見つかります！"
  },
  "notifications22Title": {
    "message": "アカウント情報またはブロックエクスプローラーURLをお探しですか？"
  },
  "notifications23ActionText": {
    "message": "セキュリティアラートを有効にする"
  },
  "notifications23DescriptionOne": {
    "message": "イーサリアムメインネットで、Blockaidによるセキュリティアラートを使用して、プライバシーを守りつつ既知の詐欺を回避しましょう。"
  },
  "notifications23DescriptionTwo": {
    "message": "リクエストを承認する前に、必ず独自のデューデリジェンスを行ってください。"
  },
  "notifications23Title": {
    "message": "セキュリティアラートで安全を確保"
  },
  "notifications24ActionText": {
    "message": "了解"
  },
  "notifications24Description": {
    "message": "使用中のネットワークに基づき高度なガス代設定が保存されるようになりました。これにより、ネットワークごとに高度なガス代設定を行い、ガス代の払い過ぎやトランザクション詰まりを防ぐことができます。"
  },
  "notifications24Title": {
    "message": "ネットワークごとの高度なガス代設定"
  },
  "notifications3ActionText": {
    "message": "続きを表示",
    "description": "The 'call to action' on the button, or link, of the 'Stay secure' notification. Upon clicking, users will be taken to a page about security on the metamask support website."
  },
  "notifications3Description": {
    "message": "MetaMaskの最新のセキュリティベストプラクティスについて学び、MetaMaskの公式サポートから最新のセキュリティ情報を入手してください。",
    "description": "Description of a notification in the 'See What's New' popup. Describes the information they can get on security from the linked support page."
  },
  "notifications3Title": {
    "message": "安全の維持",
    "description": "Title for a notification in the 'See What's New' popup. Encourages users to consider security."
  },
  "notifications4ActionText": {
    "message": "スワッピングの開始",
    "description": "The 'call to action' on the button, or link, of the 'Swap on Binance Smart Chain!' notification. Upon clicking, users will be taken to a page where then can swap tokens on Binance Smart Chain."
  },
  "notifications4Description": {
    "message": "ウォレットのトークンのスワップに最高の価格をご利用ください。MetaMaskで、Binance Smart Chainの複数の分散型取引所アグリゲーターや専門のマーケットメーカーと接続できるようになりました。",
    "description": "Description of a notification in the 'See What's New' popup."
  },
  "notifications4Title": {
    "message": "Binance Smart Chainでのスワップ",
    "description": "Title for a notification in the 'See What's New' popup. Encourages users to do swaps on Binance Smart Chain."
  },
  "notifications5Description": {
    "message": "これでシードフレーズが「シークレットリカバリーフレーズ」と呼ばれるようになりました。",
    "description": "Description of a notification in the 'See What's New' popup. Describes the seed phrase wording update."
  },
  "notifications6DescriptionOne": {
    "message": "Chromeバージョン91以降は、Ledgerのサポートを可能にしていたAPI (U2F) がハードウェアウォレットをサポートしなくなります。MetaMaskでは、ユーザーがLedger Liveのデスクトップアプリを介してLedgerデバイスに継続的に接続できる、新しいLedger Liveサポートを導入しました。",
    "description": "Description of a notification in the 'See What's New' popup. Describes the Ledger support update."
  },
  "notifications6DescriptionThree": {
    "message": "MetaMaskでLedgerアカウントを使用する際は、新しいタブが開き、Ledger Liveアプリを開くよう指示されます。アプリが開いたら、MetaMaskアカウントへのWebSocket接続を許可するよう指示されます。以上です。",
    "description": "Description of a notification in the 'See What's New' popup. Describes the Ledger support update."
  },
  "notifications6DescriptionTwo": {
    "message": "「設定」>「詳細」>「Ledger Liveを使用」の順にクリックすることで、Ledger Liveのサポートを有効にできます。",
    "description": "Description of a notification in the 'See What's New' popup. Describes the Ledger support update."
  },
  "notifications6Title": {
    "message": "Chromeユーザー向けのLedgerサポートの更新",
    "description": "Title for a notification in the 'See What's New' popup. Lets users know about the Ledger support update"
  },
  "notifications7DescriptionOne": {
    "message": "MetaMask v10.1.0には、Ledgerデバイスを使用時のEIP-1559トランザクションのサポートが新たに追加されました。",
    "description": "Description of a notification in the 'See What's New' popup. Describes changes for ledger and EIP1559 in v10.1.0"
  },
  "notifications7DescriptionTwo": {
    "message": "イーサリアムメインネットでトランザクションを完了させるには、Ledgerデバイスに最新のファームウェアがインストールされていることを確認してください。",
    "description": "Description of a notification in the 'See What's New' popup. Describes the need to update ledger firmware."
  },
  "notifications7Title": {
    "message": "Ledgerファームウェアのアップデート",
    "description": "Title for a notification in the 'See What's New' popup. Notifies ledger users of the need to update firmware."
  },
  "notifications8ActionText": {
    "message": "「設定」>「高度な設定」に移動します",
    "description": "Description on an action button that appears in the What's New popup. Tells the user that if they click it, they will go to our Advanced settings page."
  },
  "notifications8DescriptionOne": {
    "message": "MetaMask v10.4.0以降では、LedgerデバイスのMetaMaskへの接続にLedger Liveが不要になりました。",
    "description": "Description of a notification in the 'See What's New' popup. Describes changes for how Ledger Live is no longer needed to connect the device."
  },
  "notifications8DescriptionTwo": {
    "message": "Ledgerをより簡単かつ安定してご利用いただくには、「設定」の「高度な設定」タブに移動し、「優先Ledger接続タイプ」を「WebHID」に切り替えてください。",
    "description": "Description of a notification in the 'See What's New' popup. Describes how the user can turn off the Ledger Live setting."
  },
  "notifications8Title": {
    "message": "Ledgerの接続の改善",
    "description": "Title for a notification in the 'See What's New' popup. Notifies ledger users that there is an improvement in how they can connect their device."
  },
  "notifications9DescriptionOne": {
    "message": "スマートコントラクトトランザクションの承認の際に、「データ」タブでより多くの情報が提供されるようになりました。"
  },
  "notifications9DescriptionTwo": {
    "message": "確定する前に、トランザクションの詳細をよりよく理解できるようになりました。また、アドレス帳にトランザクションアドレスを簡単に追加できるようにもなり、安全かつ情報に基づいた意思決定が可能になりました。"
  },
  "notifications9Title": {
    "message": "👓 トランザクションが読みやすくなりました。"
  },
  "notificationsDropLedgerFirefoxDescription": {
    "message": "FirefoxはU2Fをサポートしなくなったため、LedgerはFirefox版の MetaMaskでは機能しません。代わりにGoogle Chrome版のMetaMaskをお試しください。",
    "description": "Description of a notification in the 'See What's New' popup. Describes that ledger will not longer be supported for firefox users and they should use MetaMask on chrome for ledger support instead."
  },
  "notificationsDropLedgerFirefoxTitle": {
    "message": "FirefoxでのLedger サポートの停止",
    "description": "Title for a notification in the 'See What's New' popup. Tells firefox users that ledger support is being dropped."
  },
  "notificationsEmptyText": {
    "message": "ここには、インストールしたsnapからの通知が表示されます。"
  },
  "notificationsHeader": {
    "message": "通知"
  },
  "notificationsInfos": {
    "message": "$1に$2から",
    "description": "$1 is the date at which the notification has been dispatched and $2 is the link to the snap that dispatched the notification."
  },
  "notificationsMarkAllAsRead": {
    "message": "すべて既読にする"
  },
  "numberOfNewTokensDetectedPlural": {
    "message": "$1種類の新しいトークンがこのアカウントで見つかりました",
    "description": "$1 is the number of new tokens detected"
  },
  "numberOfNewTokensDetectedSingular": {
    "message": "1つの新しいトークンがこのアカウントで見つかりました"
  },
  "ofTextNofM": {
    "message": "中の"
  },
  "off": {
    "message": "オフ"
  },
  "offlineForMaintenance": {
    "message": "メンテナンスのためにオフラインです"
  },
  "ok": {
    "message": "OK"
  },
  "on": {
    "message": "オン"
  },
  "onboardingAdvancedPrivacyIPFSDescription": {
    "message": "IPFSゲートウェイにより、第三者がホスティングしているデータへのアクセスと表示が可能になります。カスタムIPFSゲートウェイを追加するか、引き続きデフォルトを使用できます。"
  },
  "onboardingAdvancedPrivacyIPFSInvalid": {
    "message": "有効なURLを入力してください"
  },
  "onboardingAdvancedPrivacyIPFSTitle": {
    "message": "カスタムIPFSゲートウェイを追加"
  },
  "onboardingAdvancedPrivacyIPFSValid": {
    "message": "IPFSゲートウェイのURLが有効です"
  },
  "onboardingAdvancedPrivacyNetworkButton": {
    "message": "カスタムネットワークを追加"
  },
  "onboardingAdvancedPrivacyNetworkDescription": {
    "message": "当社では、遠隔手続き呼び出し (RPC) プロバイダーにInfuraを使用して、イーサリアムデータにできるだけ信頼性の高いプライベートな形でアクセスできるようにしています。独自のRPCをお選びいただくこともできますが、どのRPCもトランザクションを実行するために、ユーザーのIPアドレスとイーサリアムウォレットを取得する点にご注意ください。Infuraによるデータの取扱いに関する詳細は、$1をご覧ください。"
  },
  "onboardingAdvancedPrivacyNetworkTitle": {
    "message": "ネットワークを選択してください"
  },
  "onboardingCreateWallet": {
    "message": "新規ウォレットを作成"
  },
  "onboardingImportWallet": {
    "message": "既存のウォレットをインポート"
  },
  "onboardingMetametricsAgree": {
    "message": "同意します"
  },
  "onboardingMetametricsAllowOptOut": {
    "message": "いつでも設定からオプトアウトできるようにします"
  },
  "onboardingMetametricsDataTerms": {
    "message": "一般データ保護規則 (EU) 2016/679 の目的に従い、このデータは集約され匿名化されます。"
  },
  "onboardingMetametricsDescription": {
    "message": "MetaMaskは、ユーザーによるMetaMaskの使用状況をより詳細に把握するため、使用データを収集したいと考えています。このデータは、使用状況に基づくサービスの改善を含め、サービスの提供を目的に使用されます。"
  },
  "onboardingMetametricsDescription2": {
    "message": "MetaMaskは..."
  },
  "onboardingMetametricsDisagree": {
    "message": "結構です"
  },
  "onboardingMetametricsInfuraTerms": {
    "message": "* MetaMaskでInfuraをデフォルトのRPCプロバイダーとして使用する場合、Infuraはトランザクションの送信時にユーザーのIPアドレスおよびイーサリアムウォレットアドレスを収集します。当社がこれらの情報を、システムによりこれら2つのデータが関連付けられる形で保管することはありません。データ収集の観点から見たMetaMaskとInfuraとのやり取りに関する詳細は、当社の最新の$1をご覧ください。当社のプライバシー慣行全般に関する詳細は、$2をご覧ください。",
    "description": "$1 represents `onboardingMetametricsInfuraTermsPolicyLink`, $2 represents `onboardingMetametricsInfuraTermsPolicy`"
  },
  "onboardingMetametricsInfuraTermsPolicy": {
    "message": "こちらのプライバシーポリシー"
  },
  "onboardingMetametricsInfuraTermsPolicyLink": {
    "message": "こちら"
  },
  "onboardingMetametricsModalTitle": {
    "message": "カスタムネットワークを追加"
  },
  "onboardingMetametricsNeverCollect": {
    "message": "サービスの提供に不要な情報 (キー、アドレス、トランザクションハッシュ、残高) を収集することは、$1",
    "description": "$1 represents `onboardingMetametricsNeverEmphasis`"
  },
  "onboardingMetametricsNeverCollectIP": {
    "message": "ユーザーの完全なIPアドレスを収集することは、$1*",
    "description": "$1 represents `onboardingMetametricsNeverEmphasis`"
  },
  "onboardingMetametricsNeverEmphasis": {
    "message": "一切ありません"
  },
  "onboardingMetametricsNeverSellData": {
    "message": "データを販売することは$1。絶対です！",
    "description": "$1 represents `onboardingMetametricsNeverEmphasis`"
  },
  "onboardingMetametricsSendAnonymize": {
    "message": "匿名のクリックおよびページ閲覧イベントを送信"
  },
  "onboardingMetametricsTitle": {
    "message": "MetaMaskの改善にご協力ください"
  },
  "onboardingPinExtensionBillboardAccess": {
    "message": "フルアクセス"
  },
  "onboardingPinExtensionBillboardDescription": {
    "message": "これらの拡張機能は、情報を表示および変更できます"
  },
  "onboardingPinExtensionBillboardDescription2": {
    "message": "このサイトで。"
  },
  "onboardingPinExtensionBillboardTitle": {
    "message": "拡張機能"
  },
  "onboardingPinExtensionChrome": {
    "message": "ブラウザの拡張機能アイコンをクリックします"
  },
  "onboardingPinExtensionDescription": {
    "message": "MetaMaskをブラウザにピン留めすることで、アクセスしやすくなり、トランザクションの承認を簡単に表示できるようになります。"
  },
  "onboardingPinExtensionDescription2": {
    "message": "拡張機能をクリックしてMetaMaskを開き、ワンクリックでウォレットにアクセスできます。"
  },
  "onboardingPinExtensionDescription3": {
    "message": "ブラウザの拡張機能アイコンをクリックすると、すぐにアクセスできます"
  },
  "onboardingPinExtensionLabel": {
    "message": "MetaMaskをピン留めする"
  },
  "onboardingPinExtensionStep1": {
    "message": "1"
  },
  "onboardingPinExtensionStep2": {
    "message": "2"
  },
  "onboardingPinExtensionTitle": {
    "message": "MetaMaskのインストールが完了しました！"
  },
  "onboardingUsePhishingDetectionDescription": {
    "message": "フィッシング検出アラートには$1との通信が必要です。jsDeliverはユーザーのIPアドレスにアクセスします。$2をご覧ください。",
    "description": "The $1 is the word 'jsDeliver', from key 'jsDeliver' and $2 is the words Privacy Policy from key 'privacyMsg', both separated here so that it can be wrapped as a link"
  },
  "onlyAddTrustedNetworks": {
    "message": "悪意のあるネットワーク プロバイダーは、ブロックチェーンのステートを偽り、ユーザーのネットワークアクティビティを記録することがあります。信頼するカスタムネットワークのみを追加してください。"
  },
  "onlyConnectTrust": {
    "message": "信頼するサイトにのみ接続してください。"
  },
  "openFullScreenForLedgerWebHid": {
    "message": "全画面モードにしてLedgerを接続します。",
    "description": "Shown to the user on the confirm screen when they are viewing MetaMask in a popup window but need to connect their ledger via webhid."
  },
  "openInBlockExplorer": {
    "message": "ブロックエクスプローラーで開く"
  },
  "openSea": {
    "message": "OpenSea + Blockaid (ベータ)"
  },
  "openSeaNew": {
    "message": "OpenSea"
  },
  "operationFailed": {
    "message": "操作に失敗しました"
  },
  "optional": {
    "message": "オプション"
  },
  "optionalWithParanthesis": {
    "message": "(オプション)"
  },
  "options": {
    "message": "オプション"
  },
  "or": {
    "message": "または"
  },
  "origin": {
    "message": "起点"
  },
  "osTheme": {
    "message": "システム"
  },
  "otherSnaps": {
    "message": "他のsnap",
    "description": "Used in the 'permission_rpc' message."
  },
  "outdatedBrowserNotification": {
    "message": "古いブラウザを使用しています。ブラウザをアップデートしないと、MetaMaskからセキュリティパッチや新機能を入手できなくなります。"
  },
  "padlock": {
    "message": "南京錠"
  },
  "parameters": {
    "message": "パラメーター"
  },
  "participateInMetaMetrics": {
    "message": "MetaMetricsに参加"
  },
  "participateInMetaMetricsDescription": {
    "message": "MetaMetricsに参加して、MetaMaskの改善にご協力ください"
  },
  "password": {
    "message": "パスワード"
  },
  "passwordNotLongEnough": {
    "message": "パスワードの長さが足りません"
  },
  "passwordSetupDetails": {
    "message": "このパスワードは、このデバイスでのみMetaMaskウォレットのロックを解除します。MetaMaskはこのパスワードを復元できません。"
  },
  "passwordStrength": {
    "message": "パスワードの強度: $1",
    "description": "Return password strength to the user when user wants to create password."
  },
  "passwordStrengthDescription": {
    "message": "強力なパスワードは、デバイスが盗まれたり侵入されたりした場合に、ウォレットのセキュリティを高めます。"
  },
  "passwordTermsWarning": {
    "message": "私はMetaMaskがこのパスワードを復元できないことを理解しています。$1"
  },
  "passwordsDontMatch": {
    "message": "パスワードが一致しません"
  },
  "pasteJWTToken": {
    "message": "ここにトークンを貼り付けるかドロップしてください:"
  },
  "pastePrivateKey": {
    "message": "秘密鍵の文字列をここに貼り付けます:",
    "description": "For importing an account from a private key"
  },
  "pending": {
    "message": "保留中"
  },
  "pendingTransactionInfo": {
    "message": "このトランザクションは、そのトランザクションが完了するまで処理されません。"
  },
  "pendingTransactionMultiple": {
    "message": "保留中のトランザクションが$1件あります。"
  },
  "pendingTransactionSingle": {
    "message": "保留中のトランザクションが1件あります。",
    "description": "$1 is count of pending transactions"
  },
  "permissionRequest": {
    "message": "許可のリクエスト"
  },
  "permissionRequestCapitalized": {
    "message": "許可のリクエスト"
  },
  "permissionRequested": {
    "message": "現在リクエスト中"
  },
  "permissionRevoked": {
    "message": "この更新で取り消し"
  },
  "permission_accessNamedSnap": {
    "message": "$1に接続。",
    "description": "The description for the `wallet_snap` permission. $1 is the human-readable name of the snap."
  },
  "permission_accessNetwork": {
    "message": "インターネットにアクセスします。",
    "description": "The description of the `endowment:network-access` permission."
  },
  "permission_accessNetworkDescription": {
    "message": "snapによるインターネットへのアクセスを許可します。これはサードパーティサーバーとのデータの送受信の両方に使用できます。",
    "description": "An extended description of the `endowment:network-access` permission."
  },
  "permission_accessSnap": {
    "message": "$1 snapに接続します。",
    "description": "The description for the `wallet_snap` permission. $1 is the name of the snap."
  },
  "permission_accessSnapDescription": {
    "message": "Webサイトまたはsnapによる$1とのやり取りを許可します。",
    "description": "The description for the `wallet_snap_*` permission. $1 is the name of the Snap."
  },
  "permission_cronjob": {
    "message": "定期的なアクションのスケジュール設定と実行。",
    "description": "The description for the `snap_cronjob` permission"
  },
  "permission_cronjobDescription": {
    "message": "snapが、一定の時刻、日付、または間隔で定期的に実行されるアクションを実行することを許可します。これは、時間依存のやり取りや通知のトリガーに使用できます。",
    "description": "An extended description for the `snap_cronjob` permission"
  },
  "permission_dialog": {
    "message": "MetaMaskにダイアログウィンドウを表示します。",
    "description": "The description for the `snap_dialog` permission"
  },
  "permission_dialogDescription": {
    "message": "このsnapがカスタムテキスト、入力フィールド、アクションの承認・拒否ボタンを備えたMetaMaskポップアップを表示することを許可します。これは、snapのアラート、承認、オプトインフローなどの作成に使用される可能性があります。",
    "description": "An extended description for the `snap_dialog` permission"
  },
  "permission_ethereumAccounts": {
    "message": "アドレス、アカウント残高、アクティビティを表示して、承認するトランザクションを提案",
    "description": "The description for the `eth_accounts` permission"
  },
  "permission_ethereumProvider": {
    "message": "イーサリアムプロバイダーにアクセスします。",
    "description": "The description for the `endowment:ethereum-provider` permission"
  },
  "permission_ethereumProviderDescription": {
    "message": "ブロックチェーンのデータを読み込みメッセージやトランザクションを提案するために、snapによるMetaMaskとの直接の通信を許可します。",
    "description": "An extended description for the `endowment:ethereum-provider` permission"
  },
  "permission_getEntropy": {
    "message": "このsnapに固有の無作為なキーを導出します。",
    "description": "The description for the `snap_getEntropy` permission"
  },
  "permission_getEntropyDescription": {
    "message": "snapが、このsnapに固有の任意のキーを公開せずに導出することを許可します。これらのキーはMetaMaskアカウントとは別で、秘密鍵やシークレットリカバリーフレーズとは関連性がありません。他のsnapはこの情報にアクセスできません。",
    "description": "An extended description for the `snap_getEntropy` permission"
  },
  "permission_lifecycleHooks": {
    "message": "ライフサイクルフックを使用します。",
    "description": "The description for the `endowment:lifecycle-hooks` permission"
  },
  "permission_lifecycleHooksDescription": {
    "message": "snapがライフサイクルフックを使用して、ライフサイクルの特定のタイミングでコードを実行することを許可します。",
    "description": "An extended description for the `endowment:lifecycle-hooks` permission"
  },
  "permission_longRunning": {
    "message": "無期限で実行。",
    "description": "The description for the `endowment:long-running` permission"
  },
  "permission_longRunningDescription": {
    "message": "大きなデータの処理中など、snapが無期限で実行されることを許可します。",
    "description": "An extended description for the `endowment:long-running` permission"
  },
  "permission_manageAccounts": {
    "message": "イーサリアムアカウントを追加して管理します",
    "description": "The description for `snap_manageAccounts` permission"
  },
  "permission_manageBip32Keys": {
    "message": "$1 ($2) のアカウントとアセットを管理します。",
    "description": "The description for the `snap_getBip32Entropy` permission. $1 is a derivation path, e.g. 'm/44'/0'/0''. $2 is the elliptic curve name, e.g. 'secp256k1'."
  },
  "permission_manageBip32KeysDescription": {
    "message": "snapがシークレットリカバリーフレーズに基づき、公開することなくBIP-32キーペアを導出することを許可します。これにより、$1のすべてのアカウントとアセットへの完全アクセスが許可されます。\\nキーの管理権限を与えることで、snapはイーサリアム (EVM) 以外にもさまざまなブロックチェーンプロトコルをサポートできるようになります。",
    "description": "An extended description for the `snap_getBip32Entropy` permission. $1 is a derivation path (name)"
  },
  "permission_manageBip44Keys": {
    "message": "$1アカウントとアセットをコントロールします。",
    "description": "The description for the `snap_getBip44Entropy` permission. $1 is the name of a protocol, e.g. 'Filecoin'."
  },
  "permission_manageBip44KeysDescription": {
    "message": "snapがシークレットリカバリーフレーズに基づき、公開することなくBIP-44キーペアを導出することを許可します。これにより、$1のすべてのアカウントとアセットへの完全アクセスが許可されます。\\nキーの管理権限を与えることで、snapはイーサリアム (EVM) 以外にもさまざまなブロックチェーンプロトコルをサポートできるようになります。",
    "description": "An extended description for the `snap_getBip44Entropy` permission. $1 is the name of a protocol, e.g., 'Filecoin'."
  },
  "permission_manageNamedBip32Keys": {
    "message": "$1アカウントとアセットをコントロールします。",
    "description": "The description for the `snap_getBip32Entropy` permission. $1 is a name for the derivation path, e.g., 'Ethereum accounts'. $2 is the plain derivation path, e.g. 'm/44'/0'/0''."
  },
  "permission_manageState": {
    "message": "デバイスにデータを保管し管理します。",
    "description": "The description for the `snap_manageState` permission"
  },
  "permission_manageStateDescription": {
    "message": "snapが暗号化を使用して安全にデータを保管、更新、取得することを許可します。他のsnapはこの情報にアクセスできません。",
    "description": "An extended description for the `snap_manageState` permission"
  },
  "permission_notifications": {
    "message": "通知を表示します。",
    "description": "The description for the `snap_notify` permission"
  },
  "permission_notificationsDescription": {
    "message": "snapがMetaMask内に通知を表示することを許可します。snapは、行動を促す情報や緊急性の高い情報に関する短い通知テキストをトリガーできます。",
    "description": "An extended description for the `snap_notify` permission"
  },
  "permission_rpc": {
    "message": "$1によるこのsnapとの直接のやり取りを許可してください。",
    "description": "The description for the `endowment:rpc` permission. $1 is 'other snaps' or 'websites'."
  },
  "permission_rpcDescription": {
    "message": "$1によるsnapへのメッセージの送信とsnapからの応答の受信を許可します。",
    "description": "An extended description for the `endowment:rpc` permission. $1 is 'other snaps' or 'websites'."
  },
  "permission_transactionInsight": {
    "message": "トランザクションインサイトを取得して表示します。",
    "description": "The description for the `endowment:transaction-insight` permission"
  },
  "permission_transactionInsightDescription": {
    "message": "snapによるトランザクションのデコードと、MetaMask UI内でのインサイトの表示を許可します。これは、フィッシング対策やセキュリティソリューションに使用できます。",
    "description": "An extended description for the `endowment:transaction-insight` permission"
  },
  "permission_transactionInsightOrigin": {
    "message": "トランザクションを提案しているWebサイトの提供元を確認します",
    "description": "The description for the `transactionOrigin` caveat, to be used with the `endowment:transaction-insight` permission"
  },
  "permission_transactionInsightOriginDescription": {
    "message": "snapが、トランザクションを提案するWebサイトの転送元 (URI) を確認することを許可します。これは、フィッシング対策やセキュリティソリューションに使用できます。",
    "description": "An extended description for the `transactionOrigin` caveat, to be used with the `endowment:transaction-insight` permission"
  },
  "permission_unknown": {
    "message": "不明な許可: $1",
    "description": "$1 is the name of a requested permission that is not recognized."
  },
  "permission_viewBip32PublicKeys": {
    "message": "$1 ($2) の公開鍵を表示します。",
    "description": "The description for the `snap_getBip32PublicKey` permission. $1 is a derivation path, e.g. 'm/44'/0'/0''. $2 is the elliptic curve name, e.g. 'secp256k1'."
  },
  "permission_viewBip32PublicKeysDescription": {
    "message": "snapが、$1の公開鍵 (およびアドレス) を表示することを許可します。これは、アカウントやアセットのコントロールを許可するものでは一切ありません。",
    "description": "An extended description for the `snap_getBip32PublicKey` permission. $1 is a derivation path (name)"
  },
  "permission_viewNamedBip32PublicKeys": {
    "message": "$1の公開鍵を表示します。",
    "description": "The description for the `snap_getBip32PublicKey` permission. $1 is a name for the derivation path, e.g., 'Ethereum accounts'."
  },
  "permission_webAssembly": {
    "message": "WebAssemblyのサポート",
    "description": "The description of the `endowment:webassembly` permission."
  },
  "permission_webAssemblyDescription": {
    "message": "snapがWebAssemblyを介して低レベルの実行環境にアクセスすることを許可します。",
    "description": "An extended description of the `endowment:webassembly` permission."
  },
  "permissions": {
    "message": "許可"
  },
  "permissionsTitle": {
    "message": "許可"
  },
  "permissionsTourDescription": {
    "message": "ここで接続されたアカウントを見つけて許可の管理を行います"
  },
  "personalAddressDetected": {
    "message": "個人アドレスが検出されました。トークンコントラクトアドレスを入力してください。"
  },
  "pleaseConfirm": {
    "message": "確認してください"
  },
  "plusXMore": {
    "message": "その他$1件",
    "description": "$1 is a number of additional but unshown items in a list- this message will be shown in place of those items"
  },
  "popularCustomNetworks": {
    "message": "人気のカスタムネットワーク"
  },
  "portfolio": {
    "message": "Portfolio"
  },
  "portfolioDashboard": {
    "message": "Portfolioダッシュボード"
  },
  "preferredLedgerConnectionType": {
    "message": "優先Ledger接続タイプ",
    "description": "A header for a dropdown in Settings > Advanced. Appears above the ledgerConnectionPreferenceDescription message"
  },
  "preparingSwap": {
    "message": "スワップを準備しています..."
  },
  "prev": {
    "message": "前へ"
  },
  "primaryCurrencySetting": {
    "message": "プライマリ通貨"
  },
  "primaryCurrencySettingDescription": {
    "message": "チェーンのネイティブ通貨 (ETHなど) による値の表示を優先するには、「ネイティブ」を選択します。選択した法定通貨による値の表示を優先するには、「法定通貨」を選択します。"
  },
  "priorityFee": {
    "message": "優先手数料"
  },
  "priorityFeeProperCase": {
    "message": "優先手数料"
  },
  "privacy": {
    "message": "プライバシー"
  },
  "privacyMsg": {
    "message": "プライバシーポリシー"
  },
  "privateKey": {
    "message": "秘密鍵",
    "description": "select this type of file to use to import an account"
  },
  "privateKeyCopyWarning": {
    "message": "$1の秘密鍵",
    "description": "$1 represents the account name"
  },
  "privateKeyWarning": {
    "message": "警告: この鍵は絶対に公開しないでください。秘密鍵を持つ人は誰でも、アカウントに保持されているアセットを盗むことができます。"
  },
  "privateNetwork": {
    "message": "プライベートネットワーク"
  },
  "proceedWithTransaction": {
    "message": "それでも続行"
  },
  "proposedApprovalLimit": {
    "message": "提案された承認限度額"
  },
  "provide": {
    "message": "提供"
  },
  "publicAddress": {
    "message": "パブリックアドレス"
  },
  "queued": {
    "message": "キュー待ち"
  },
  "quoteRate": {
    "message": "クォートレート"
  },
  "reAddAccounts": {
    "message": "他のアカウントを再度追加"
  },
  "reAdded": {
    "message": "再度追加されました"
  },
  "readdToken": {
    "message": "アカウントオプションメニューで「トークンのインポート」を選択することによって、今後このトークンを戻すことができます。"
  },
  "receive": {
    "message": "受取"
  },
  "recipientAddressPlaceholder": {
    "message": "パブリックアドレス (0x) またはENS名を入力してください"
  },
  "recommendedGasLabel": {
    "message": "推奨"
  },
  "recoveryPhraseReminderBackupStart": {
    "message": "ここから開始"
  },
  "recoveryPhraseReminderConfirm": {
    "message": "了解"
  },
  "recoveryPhraseReminderHasBackedUp": {
    "message": "シークレットリカバリーフレーズは常に安全かつ秘密の場所に保管してください"
  },
  "recoveryPhraseReminderHasNotBackedUp": {
    "message": "シークレットリカバリーフレーズのバックアップが必要ですか？"
  },
  "recoveryPhraseReminderItemOne": {
    "message": "シークレットリカバリーフレーズは誰とも決して共有しないでください"
  },
  "recoveryPhraseReminderItemTwo": {
    "message": "MetaMaskチームが、ユーザーのシークレットリカバリーフレーズを確認することは絶対にありません"
  },
  "recoveryPhraseReminderSubText": {
    "message": "シークレットリカバリーフレーズは、ご利用のすべてのアカウントを制御します。"
  },
  "recoveryPhraseReminderTitle": {
    "message": "資産を守りましょう"
  },
  "refreshList": {
    "message": "リストを更新"
  },
  "reject": {
    "message": "拒否"
  },
  "rejectAll": {
    "message": "すべて拒否"
  },
  "rejectRequestsDescription": {
    "message": "$1件のリクエストを一括で拒否しようとしています。"
  },
  "rejectRequestsN": {
    "message": "$1件のリクエストを拒否"
  },
  "rejectTxsDescription": {
    "message": "$1件のトランザクションを一括拒否しようとしています。"
  },
  "rejectTxsN": {
    "message": "$1件のトランザクションを拒否"
  },
  "rejected": {
    "message": "拒否されました"
  },
  "remember": {
    "message": "ご注意:"
  },
  "remove": {
    "message": "削除"
  },
  "removeAccount": {
    "message": "アカウントを削除"
  },
  "removeAccountDescription": {
    "message": "このアカウントはウォレットから削除されます。続行する前に、インポートしたアカウントの元のシークレットリカバリーフレーズまたは秘密鍵を持っていることを確認してください。アカウントはアカウントドロップダウンから再度インポートまたは作成できます。"
  },
  "removeJWT": {
    "message": "カストディアントークンを削除"
  },
  "removeJWTDescription": {
    "message": "このトークンを削除してよろしいですか？このトークンに割り当てられているすべてのアカウントが、同時に拡張機能から削除されます: "
  },
  "removeNFT": {
    "message": "NFTを削除"
  },
  "removeNftMessage": {
    "message": "NFTが削除されました！"
  },
  "removeSnap": {
    "message": "snapを削除"
  },
  "removeSnapConfirmation": {
    "message": "$1を削除してよろしいですか？",
    "description": "$1 represents the name of the snap"
  },
  "removeSnapDescription": {
    "message": "この操作により、snapとそのデータが削除され、与えられたアクセス許可が取り消されます。"
  },
  "replace": {
    "message": "置き換え"
  },
  "requestFlaggedAsMaliciousFallbackCopyReason": {
    "message": "セキュリティプロバイダーが追加情報を共有していません"
  },
  "requestFlaggedAsMaliciousFallbackCopyReasonTitle": {
    "message": "リクエストが悪質なものとして分類されました"
  },
  "requestMayNotBeSafe": {
    "message": "リクエストは安全でない可能性があります"
  },
  "requestMayNotBeSafeError": {
    "message": "セキュリティプロバイダーは既知の悪質なアクティビティを検出しませんでしたが、それでも続けるのは安全でない可能性があります。"
  },
  "requestNotVerified": {
    "message": "リクエストが検証されませんでした"
  },
  "requestNotVerifiedError": {
    "message": "エラーが発生したため、このリクエストはセキュリティプロバイダーにより検証されませんでした。慎重に進めてください。"
  },
  "requestsAwaitingAcknowledgement": {
    "message": "リクエストの承認待ち"
  },
  "required": {
    "message": "必須"
  },
  "reset": {
    "message": "リセット"
  },
  "resetWallet": {
    "message": "ウォレットをリセット"
  },
  "resetWalletSubHeader": {
    "message": "MetaMaskはパスワードのコピーを保管しません。アカウントのロックを解除できない場合は、ウォレットをリセットする必要があります。これは、ウォレットのセットアップ時に使用したシークレットリカバリーフレーズを入力することで行えます。"
  },
  "resetWalletUsingSRP": {
    "message": "この操作により、このデバイスから現在のウォレットとシークレットリカバリーフレーズ、および作成されたアカウントのリストが削除されます。シークレットリカバリーフレーズでリセットすると、リセットに使用されたシークレットリカバリーフレーズに基づくアカウントのリストが表示されます。この新しいリストには、残高のあるアカウントが自動的に含まれます。また、以前作成された$1することもできます。インポートしたカスタムアカウントは$2である必要があり、アカウントに追加されたカスタムトークンも$3である必要があります。"
  },
  "resetWalletWarning": {
    "message": "続行する前に、正しいシークレットリカバリーフレーズを使用していることを確認してください。これは元に戻せません。"
  },
  "restartMetamask": {
    "message": "MetaMask を再起動"
  },
  "restore": {
    "message": "復元"
  },
  "restoreFailed": {
    "message": "提供されたファイルからデータを復元できません"
  },
  "restoreSuccessful": {
    "message": "データが復元されました"
  },
  "restoreUserData": {
    "message": "ユーザーデータの復元"
  },
  "restoreUserDataDescription": {
    "message": "以前バックアップされたJSONファイルから、設定とアカウントアドレスを含むユーザー設定を復元できます。"
  },
  "resultPageError": {
    "message": "エラー"
  },
  "resultPageErrorDefaultMessage": {
    "message": "操作に失敗しました。"
  },
  "resultPageSuccess": {
    "message": "成功"
  },
  "resultPageSuccessDefaultMessage": {
    "message": "操作が正常に完了しました。"
  },
  "retryTransaction": {
    "message": "トランザクションを再試行"
  },
  "reusedTokenNameWarning": {
    "message": "ここのトークンは、監視する別のトークンのシンボルを再使用します。これは混乱を招いたり紛らわしい場合があります。"
  },
  "revealSeedWords": {
    "message": "シークレットリカバリーフレーズを確認"
  },
  "revealSeedWordsDescription1": {
    "message": "$1は$2を提供します。",
    "description": "This is a sentence consisting of link using 'revealSeedWordsSRPName' as $1 and bolded text using 'revealSeedWordsDescription3' as $2."
  },
  "revealSeedWordsDescription2": {
    "message": "MetaMaskは$1です。つまり、ユーザーがSRPの所有者となります。",
    "description": "$1 is text link with the message from 'revealSeedWordsNonCustodialWallet'"
  },
  "revealSeedWordsDescription3": {
    "message": "ウォレットと資金への完全アクセス"
  },
  "revealSeedWordsNonCustodialWallet": {
    "message": "ノンカストディアルウォレット"
  },
  "revealSeedWordsQR": {
    "message": "QR"
  },
  "revealSeedWordsSRPName": {
    "message": "シークレットリカバリーフレーズ (SRP)"
  },
  "revealSeedWordsText": {
    "message": "テキスト"
  },
  "revealSeedWordsWarning": {
    "message": "誰にも画面を見られていないことを確認してください。$1",
    "description": "$1 is bolded text using the message from 'revealSeedWordsWarning2'"
  },
  "revealSeedWordsWarning2": {
    "message": "MetaMaskサポートがこの情報を尋ねることはありません。",
    "description": "The bolded texted in the second part of 'revealSeedWordsWarning'"
  },
  "revealTheSeedPhrase": {
    "message": "シードフレーズを確認"
  },
  "revokeAllTokensTitle": {
    "message": "すべての$1へのアクセスおよび転送許可を取り消しますか？",
    "description": "$1 is the symbol of the token for which the user is revoking approval"
  },
  "revokeAllTokensTitleWithoutSymbol": {
    "message": "$1のすべてのNFTへのアクセスおよびそれらの転送の許可を取り消しますか？",
    "description": "$1 is a link to contract on the block explorer when we're not able to retrieve a erc721 or erc1155 name"
  },
  "revokeApproveForAllDescription": {
    "message": "これにより、別途通知なしで第三者によるユーザーの$1へのアクセスおよび転送の許可が取り消されます。",
    "description": "$1 is either a string or link of a given token symbol or name"
  },
  "revokeApproveForAllDescriptionWithoutSymbol": {
    "message": "これにより、第三者が別途通知なしで$1のすべてのNFTにアクセスし、それらを転送する許可が取り消されます。",
    "description": "$1 is a link to contract on the block explorer when we're not able to retrieve a erc721 or erc1155 name"
  },
  "revokePermission": {
    "message": "許可を取り消す"
  },
  "revokeSpendingCap": {
    "message": "$1の使用上限を取り消す",
    "description": "$1 is a token symbol"
  },
  "revokeSpendingCapTooltipText": {
    "message": "このサードパーティは、現在または今後のトークンをこれ以上使用できなくなります。"
  },
  "rpcUrl": {
    "message": "新しいRPC URL"
  },
  "safeTransferFrom": {
    "message": "安全な送金元:"
  },
  "save": {
    "message": "保存"
  },
  "scanInstructions": {
    "message": "QRコードにカメラを向けてください"
  },
  "scanQrCode": {
    "message": "QRコードをスキャン"
  },
  "scrollDown": {
    "message": "下にスクロール"
  },
  "search": {
    "message": "検索"
  },
  "searchAccounts": {
    "message": "アカウントを検索"
  },
  "searchResults": {
    "message": "検索結果"
  },
  "secretRecoveryPhrase": {
    "message": "シークレットリカバリーフレーズ"
  },
  "secureWallet": {
    "message": "安全なウォレット"
  },
  "security": {
    "message": "セキュリティ"
  },
  "securityAlert": {
    "message": "$1と$2からのセキュリティアラート"
  },
  "securityAlerts": {
    "message": "セキュリティアラート"
  },
  "securityAlertsDescription": {
    "message": "この機能は、ユーザーのプライバシーを守りつつ、トランザクションと署名リクエストをアクティブに確認することで、イーサリアムメインネットでの悪質な行為に対する警告を発します。ユーザーのデータはこのサービスを提供するサードパーティと共有されません。リクエストを承認する前に、必ず独自のデューデリジェンスを行ってください。この機能がすべての悪質な行為を検出するという保証はありません。"
  },
  "securityAndPrivacy": {
    "message": "セキュリティとプライバシー"
  },
  "securityProviderPoweredBy": {
    "message": "データソース: $1",
    "description": "The security provider that is providing data"
  },
  "seeDetails": {
    "message": "詳細を表示"
  },
  "seedPhraseConfirm": {
    "message": "シークレットリカバリーフレーズの確認"
  },
  "seedPhraseEnterMissingWords": {
    "message": "シークレットリカバリーフレーズの確認"
  },
  "seedPhraseIntroNotRecommendedButtonCopy": {
    "message": "後で通知 (非推奨)"
  },
  "seedPhraseIntroRecommendedButtonCopy": {
    "message": "ウォレットの安全を確保 (推奨)"
  },
  "seedPhraseIntroSidebarBulletFour": {
    "message": "書き留めて、複数の秘密の場所に保管してください。"
  },
  "seedPhraseIntroSidebarBulletOne": {
    "message": "パスワードマネージャーに保存"
  },
  "seedPhraseIntroSidebarBulletThree": {
    "message": "セーフティボックスに保管する。"
  },
  "seedPhraseIntroSidebarCopyOne": {
    "message": "シークレットリカバリーフレーズは12単語のフレーズで、ウォレットと資金への「マスターキー」となります。"
  },
  "seedPhraseIntroSidebarCopyThree": {
    "message": "誰かにリカバリーフレーズを尋ねられたら、ウォレットの資金を盗もうとする詐欺の可能性が高いです。"
  },
  "seedPhraseIntroSidebarCopyTwo": {
    "message": "シークレットリカバリ フレーズはMetaMaskを含め、決して誰とも共有しないでください！"
  },
  "seedPhraseIntroSidebarTitleOne": {
    "message": "シークレットリカバリーフレーズとは何ですか？"
  },
  "seedPhraseIntroSidebarTitleThree": {
    "message": "シークレットリカバリーフレーズは共有すべきですか？"
  },
  "seedPhraseIntroSidebarTitleTwo": {
    "message": "シークレットリカバリーフレーズはどのように保管すべきですか？"
  },
  "seedPhraseIntroTitle": {
    "message": "ウォレットの保護"
  },
  "seedPhraseIntroTitleCopy": {
    "message": "始める前に、この短いビデオを見て、シークレットリカバリーフレーズとウォレットを安全に保つ方法について確認してください。"
  },
  "seedPhraseReq": {
    "message": "シークレットリカバリーフレーズは、12、15、18、21、24語で構成されます"
  },
  "seedPhraseWriteDownDetails": {
    "message": "この12単語のシークレットリカバリーフレーズを書き留めて、自分だけがアクセスできる信頼できる場所に保管してください。"
  },
  "seedPhraseWriteDownHeader": {
    "message": "シークレットリカバリーフレーズを書き留めてください"
  },
  "select": {
    "message": "選択"
  },
  "selectAccounts": {
    "message": "このサイトに使用するアカウントを選択してください"
  },
  "selectAccountsForSnap": {
    "message": "このsnapで使用するアカウントを選択してください"
  },
  "selectAll": {
    "message": "すべて選択"
  },
  "selectAllAccounts": {
    "message": "すべてのアカウントを選択"
  },
  "selectAnAccount": {
    "message": "アカウントを選択してください"
  },
  "selectAnAccountAlreadyConnected": {
    "message": "このアカウントはすでにMetaMaskに接続されています"
  },
  "selectAnAccountHelp": {
    "message": "MetaMask Institutionalで使用するカストディアンアカウントを選択します。"
  },
  "selectAnAction": {
    "message": "アクションを選択してください"
  },
  "selectHdPath": {
    "message": "HDパスを選択"
  },
  "selectJWT": {
    "message": "トークンを選択"
  },
  "selectNFTPrivacyPreference": {
    "message": "設定でNFTの検出をオンにします"
  },
  "selectPathHelp": {
    "message": "アカウントが見当たらない場合は、HDパスを切り替えてみてください。"
  },
  "selectType": {
    "message": "種類を選択"
  },
  "selectingAllWillAllow": {
    "message": "すべてを選択すると、このサイトに現在のすべてのアカウントが表示されます。このサイトが信頼できることを確認してください。"
  },
  "send": {
    "message": "送金"
  },
  "sendBugReport": {
    "message": "バグの報告をお送りください。"
  },
  "sendDescription": {
    "message": "仮想通貨を任意のアカウントに送金します"
  },
  "sendSpecifiedTokens": {
    "message": "$1を送金",
    "description": "Symbol of the specified token"
  },
  "sendTo": {
    "message": "送金先:"
  },
  "sendTokens": {
    "message": "トークンを送信"
  },
  "sendingDisabled": {
    "message": "ERC-1155 NFTアセットの送信は、まだサポートされていません。"
  },
  "sendingNativeAsset": {
    "message": "$1を送信中",
    "description": "$1 represents the native currency symbol for the current network (e.g. ETH or BNB)"
  },
  "sendingToTokenContractWarning": {
    "message": "警告: 資金の喪失に繋がる可能性のあるトークンコントラクトに送信しようとしています。$1",
    "description": "$1 is a clickable link with text defined by the 'learnMoreUpperCase' key. The link will open to a support article regarding the known contract address warning"
  },
  "sepolia": {
    "message": "Sepoliaテストネットワーク"
  },
  "setAdvancedPrivacySettingsDetails": {
    "message": "MetaMaskはこれらの信頼できるサードパーティサービスを使用して、製品の使いやすさと安全性を向上させています。"
  },
  "setApprovalForAll": {
    "message": "すべてを承認に設定"
  },
  "setApprovalForAllTitle": {
    "message": "使用限度額なしで$1を承認",
    "description": "The token symbol that is being approved"
  },
  "settingAddSnapAccount": {
    "message": "snapアカウントを追加"
  },
  "settings": {
    "message": "設定"
  },
  "settingsSearchMatchingNotFound": {
    "message": "一致する結果が見つかりませんでした。"
  },
  "show": {
    "message": "表示"
  },
  "showFiatConversionInTestnets": {
    "message": "テストネット上に換算レートを表示"
  },
  "showFiatConversionInTestnetsDescription": {
    "message": "これを選択すると、テストネット上に法定通貨の換算レートが表示されます"
  },
  "showHexData": {
    "message": "16進データを表示"
  },
  "showHexDataDescription": {
    "message": "これを選択すると、送金画面に16進データフィールドが表示されます"
  },
  "showIncomingTransactions": {
    "message": "受信トランザクションを表示"
  },
  "showIncomingTransactionsDescription": {
    "message": "これは、ユーザーのイーサリアムアドレスおよびIPアドレスにアクセスする$1に依存します。$2",
    "description": "$1 is the link to etherscan url and $2 is the link to the privacy policy of consensys APIs"
  },
  "showIncomingTransactionsInformation": {
    "message": "これは、ユーザーのイーサリアムアドレスおよびIPアドレスにアクセスする各ネットワークに依存します。"
  },
  "showMore": {
    "message": "他を表示"
  },
  "showNft": {
    "message": "NFTを表示"
  },
  "showPermissions": {
    "message": "表示許可"
  },
  "showPrivateKey": {
    "message": "秘密鍵を表示"
  },
  "showTestnetNetworks": {
    "message": "テストネットワークを表示"
  },
  "showTestnetNetworksDescription": {
    "message": "ネットワークリストにテストネットワークを表示するには、こちらを選択してください"
  },
  "sigRequest": {
    "message": "署名のリクエスト"
  },
  "sign": {
    "message": "署名"
  },
  "signatureRequest": {
    "message": "署名のリクエスト"
  },
  "signatureRequestGuidance": {
    "message": "このメッセージの内容を完全に理解し、リクエスト元のサイトを信頼する場合にのみ署名してください。"
  },
  "signatureRequestWarning": {
    "message": "このメッセージに署名するのは危険な可能性があります。このメッセージの相手に、アカウントと資産の完全なコントロールを許可しようとしている可能性があります。つまり、相手がいつでもアカウントからすべてを引き出せるようになります。慎重に進めてください。$1。"
  },
  "signed": {
    "message": "署名が完了しました"
  },
  "signin": {
    "message": "サインイン"
  },
  "simulationErrorMessageV2": {
    "message": "ガス代を見積もることができませんでした。コントラクトにエラーがある可能性があり、このトランザクションは失敗するかもしれません。"
  },
  "skip": {
    "message": "スキップ"
  },
  "skipAccountSecurity": {
    "message": "アカウントのセキュリティをスキップしますか？"
  },
  "skipAccountSecurityDetails": {
    "message": "私は、シークレットリカバリーフレーズをバックアップするまで、アカウントとそのアセットのすべてを失う可能性があることを理解しています。"
  },
  "smartContracts": {
    "message": "スマートコントラクト"
  },
  "smartSwap": {
    "message": "スマートスワップ"
  },
  "smartSwapsAreHere": {
    "message": "スマートスワップの登場です！"
  },
  "smartSwapsDescription": {
    "message": "MetaMask Swapsがはるかに賢くなりました！スマートスワップを有効にすると、MetaMaskがプログラムに従ってスワップを最適化できるようになるため、以下のようなメリットがあります。"
  },
  "smartSwapsErrorNotEnoughFunds": {
    "message": "スマートスワップに必要な資金が不足しています。"
  },
  "smartSwapsErrorUnavailable": {
    "message": "スマートスワップは一時的にご利用いただけません。"
  },
  "smartSwapsSubDescription": {
    "message": "* スマートスワップは、トランザクションの送信を非公開で複数回試行します。すべての試行に失敗した場合、スワップが正常に行われるように、トランザクションが一般公開されます。"
  },
  "snapConfigure": {
    "message": "構成"
  },
  "snapConnectionWarning": {
    "message": "$1が$2への接続を要求しています。このWebサイトが信頼できる場合にのみ続行してください。",
    "description": "$2 is the snap and $1 is the dapp requesting connection to the snap."
  },
  "snapContent": {
    "message": "このコンテンツは$1からのものです",
    "description": "This is shown when a snap shows transaction insight information in the confirmation UI. $1 is a link to the snap's settings page with the link text being the name of the snap."
  },
  "snapCreateAccountSubtitle": {
    "message": "MetaMask Snapで新規アカウントのセキュリティを確保する方法を選択してください。"
  },
  "snapCreateAccountTitle": {
    "message": "$1アカウントの作成",
    "description": "Title of the Create Snap Account Page, $1 is the text using a different color"
  },
  "snapCreateAccountTitle2": {
    "message": "snap",
    "description": "$1 of the snapCreateAccountTitle"
  },
  "snapCreatedByMetaMask": {
    "message": "By MetaMask"
  },
  "snapDetailAudits": {
    "message": "監査"
  },
  "snapDetailDeveloper": {
    "message": "開発者"
  },
  "snapDetailLastUpdated": {
    "message": "更新済み"
  },
  "snapDetailManageSnap": {
    "message": "snapの管理"
  },
  "snapDetailTags": {
    "message": "タグ"
  },
  "snapDetailVersion": {
    "message": "バージョン"
  },
  "snapDetailWebsite": {
    "message": "Webサイト"
  },
  "snapDetailsCreateASnapAccount": {
    "message": "スナップアカウントの作成"
  },
  "snapDetailsInstalled": {
    "message": "インストール済み"
  },
  "snapError": {
    "message": "snapエラー:「$1」。エラーコード:「$2」",
    "description": "This is shown when a snap encounters an error. $1 is the error message from the snap, and $2 is the error code."
  },
  "snapInstall": {
    "message": "snapをインストール"
  },
  "snapInstallRequest": {
    "message": "$1をインストールすることで、次のアクセス許可が付与されます。$1を信頼できる場合にのみ続行してください。",
    "description": "$1 is the snap name."
  },
  "snapInstallSuccess": {
    "message": "インストール完了"
  },
  "snapInstallWarningCheck": {
    "message": "まずは、求められている許可の内容を確認してください。$1を信頼できる場合のみ続行してください。",
    "description": "Warning message used in popup displayed on snap install. $1 is the snap name."
  },
  "snapInstallWarningCheckPlural": {
    "message": "まずは、求められている許可の内容を確認してください。$1を信頼できる場合のみ続行してください。",
    "description": "Warning message used in popup displayed on snap install when having multiple permissions. $1 is the snap name."
  },
  "snapInstallWarningHeading": {
    "message": "慎重に進めてください"
  },
  "snapInstallWarningKeyAccess": {
    "message": "$2に$1アカウントのコントロールを許可する",
    "description": "The first parameter is the name of the snap and the second one is the protocol"
  },
  "snapInstallWarningPublicKeyAccess": {
    "message": "$2に$1への公開鍵アクセス権を付与する",
    "description": "The first parameter is the name of the snap and the second one is the protocol"
  },
  "snapInstallationErrorDescription": {
    "message": "$1をインストールできませんでした。",
    "description": "Error description used when snap installation fails. $1 is the snap name."
  },
  "snapInstallationErrorTitle": {
    "message": "インストールに失敗しました",
    "description": "Error title used when snap installation fails."
  },
  "snapIsAudited": {
    "message": "監査済み"
  },
  "snapResultError": {
    "message": "エラー"
  },
  "snapResultSuccess": {
    "message": "成功"
  },
  "snapResultSuccessDescription": {
    "message": "$1を使用する準備が整いました"
  },
  "snapUpdate": {
    "message": "snapを更新"
  },
  "snapUpdateAvailable": {
    "message": "アップデートが利用できます"
  },
  "snapUpdateErrorDescription": {
    "message": "$1を更新できませんでした。",
    "description": "Error description used when snap update fails. $1 is the snap name."
  },
  "snapUpdateErrorTitle": {
    "message": "更新失敗",
    "description": "Error title used when snap update fails."
  },
  "snapUpdateRequest": {
    "message": "$1が$2の$3への更新を要求しています。これにより、次のアクセス許可が付与されます。$2を信頼できる場合にのみ続行してください。",
    "description": "$1 is the dApp origin requesting the snap, $2 is the snap name and $3 is the snap version."
  },
  "snapUpdateSuccess": {
    "message": "更新完了"
  },
  "snaps": {
    "message": "Snaps"
  },
  "snapsInsightLoading": {
    "message": "トランザクションインサイトを読み込み中..."
  },
  "snapsInvalidUIError": {
    "message": "snapに指定されたUIが無効です。"
  },
  "snapsNoInsight": {
    "message": "snapがインサイトを返しませんでした"
  },
  "snapsPrivacyWarningFirstMessage": {
    "message": "ユーザーは、インストールしようとしているsnapが、Consensys$1で定義されているサードパーティサービスであることを認めたものとみなされます。サードパーティサービスの使用には、当該サードパーティサービスのプロバイダーにより定められた、別の諸条件が適用されます。サードパーティサービスへのアクセス、依存、使用は、ユーザーの自己責任で行うものとします。Consensysは、サードパーティサービスの使用によりアカウントで発生する損失について、一切責任および賠償責任を負いません。",
    "description": "First part of a message in popup modal displayed when installing a snap for the first time. $1 is terms of use link."
  },
  "snapsPrivacyWarningSecondMessage": {
    "message": "サードパーティサービスと共有する情報は、当該サードパーティサービスにより、それぞれのプライバシーポリシーに従い直接収集されます。詳細は、各サードパーティサービスのプライバシーポリシーをご覧ください。",
    "description": "Second part of a message in popup modal displayed when installing a snap for the first time."
  },
  "snapsPrivacyWarningThirdMessage": {
    "message": "Consensysは、ユーザーがこれらのサードパーティと共有した情報に一切アクセスできません。",
    "description": "Third part of a message in popup modal displayed when installing a snap for the first time."
  },
  "snapsSettingsDescription": {
    "message": "Snapsの管理"
  },
  "snapsTermsOfUse": {
    "message": "利用規約"
  },
  "snapsToggle": {
    "message": "snapは有効になっている場合にのみ実行されます"
  },
  "snapsUIError": {
    "message": "今後のサポートは、$1の作成者にお問い合わせください。",
    "description": "This is shown when the insight snap throws an error. $1 is the snap name"
  },
  "someNetworksMayPoseSecurity": {
    "message": "ネットワークによっては、セキュリティやプライバシーの面でリスクが伴う可能性があります。ネットワークを追加・使用する前にリスクを理解するようにしてください。"
  },
  "somethingIsWrong": {
    "message": "エラーが発生しました。ページを再度読み込んでみてください。"
  },
  "somethingWentWrong": {
    "message": "申し訳ありません。問題が発生しました。"
  },
  "speedUp": {
    "message": "高速化"
  },
  "speedUpCancellation": {
    "message": "このキャンセルを高速化"
  },
  "speedUpExplanation": {
    "message": "現在のネットワーク状況に基づきガス代を更新し、10%以上 (ネットワークによる要件) 増額させました。"
  },
  "speedUpPopoverTitle": {
    "message": "トランザクションを高速化"
  },
  "speedUpTooltipText": {
    "message": "新しいガス代"
  },
  "speedUpTransaction": {
    "message": "このトランザクションを高速化"
  },
  "spendLimitInsufficient": {
    "message": "使用限度額が十分ではありません"
  },
  "spendLimitInvalid": {
    "message": "使用限度額が無効です。正の数値を使用する必要があります"
  },
  "spendLimitPermission": {
    "message": "使用限度額の許可"
  },
  "spendLimitRequestedBy": {
    "message": "使用限度額が$1によりリクエストされました",
    "description": "Origin of the site requesting the spend limit"
  },
  "spendLimitTooLarge": {
    "message": "使用限度額が大きすぎます"
  },
  "spendingCap": {
    "message": "使用上限"
  },
  "spendingCapError": {
    "message": "エラー: 数字のみを入力してください"
  },
  "spendingCapErrorDescription": {
    "message": "現在または今後$1がアクセスしても構わない額のみを入力してください。トークン上限は後でいつでも増額できます。",
    "description": "$1 is origin of the site requesting the token limit"
  },
  "spendingCapRequest": {
    "message": "$1の使用上限のリクエスト"
  },
  "srpInputNumberOfWords": {
    "message": "$1語のフレーズがあります",
    "description": "This is the text for each option in the dropdown where a user selects how many words their secret recovery phrase has during import. The $1 is the number of words (either 12, 15, 18, 21, or 24)."
  },
  "srpPasteFailedTooManyWords": {
    "message": "24を超える単語が含まれていたため、貼り付けに失敗しました。シークレットリカバリーフレーズは24語までです。",
    "description": "Description of SRP paste error when the pasted content has too many words"
  },
  "srpPasteTip": {
    "message": "シークレットリカバリーフレーズ全体をいずれかのフィールドに張り付けできます。",
    "description": "Our secret recovery phrase input is split into one field per word. This message explains to users that they can paste their entire secrete recovery phrase into any field, and we will handle it correctly."
  },
  "srpSecurityQuizGetStarted": {
    "message": "開始"
  },
  "srpSecurityQuizImgAlt": {
    "message": "目の中央に鍵穴があり、3つのパスワード入力欄がフローティング表示されている画像"
  },
  "srpSecurityQuizIntroduction": {
    "message": "シークレットリカバリーフレーズを確認するには、2つの質問に正しく答える必要があります。"
  },
  "srpSecurityQuizQuestionOneQuestion": {
    "message": "シークレットリカバリーフレーズをなくした場合、MetaMaskは..."
  },
  "srpSecurityQuizQuestionOneRightAnswer": {
    "message": "どうすることもできません"
  },
  "srpSecurityQuizQuestionOneRightAnswerDescription": {
    "message": "書き留めたり金属に掘ったり、いくつかの秘密の場所に保管したりして、絶対になくさないようにしてください。なくした場合、一生戻ってきません。"
  },
  "srpSecurityQuizQuestionOneRightAnswerTitle": {
    "message": "正解です！シークレットリカバリーフレーズは誰にも取り戻すことができません"
  },
  "srpSecurityQuizQuestionOneWrongAnswer": {
    "message": "それを取り戻すことができます"
  },
  "srpSecurityQuizQuestionOneWrongAnswerDescription": {
    "message": "シークレットリカバリーフレーズをなくした場合、一生戻ってきません。誰が何と言おうと、誰にも取り戻すことはできません。"
  },
  "srpSecurityQuizQuestionOneWrongAnswerTitle": {
    "message": "不正解！シークレットリカバリーフレーズは誰にも取り戻せません"
  },
  "srpSecurityQuizQuestionTwoQuestion": {
    "message": "誰かにシークレットリカバリーフレーズを尋ねられたら、それがサポート担当者であっても..."
  },
  "srpSecurityQuizQuestionTwoRightAnswer": {
    "message": "あなたは騙されようとしています"
  },
  "srpSecurityQuizQuestionTwoRightAnswerDescription": {
    "message": "シークレットリカバリーフレーズが必要だと言われたら、それは嘘です。教えてしまったら資産を盗まれます。"
  },
  "srpSecurityQuizQuestionTwoRightAnswerTitle": {
    "message": "正解です！シークレットリカバリーフレーズは決して誰にも教えてはいけません"
  },
  "srpSecurityQuizQuestionTwoWrongAnswer": {
    "message": "教えるべきです"
  },
  "srpSecurityQuizQuestionTwoWrongAnswerDescription": {
    "message": "シークレットリカバリーフレーズが必要だと言われたら、それは嘘です。教えてしまったら資産を盗まれます。"
  },
  "srpSecurityQuizQuestionTwoWrongAnswerTitle": {
    "message": "不正解！シークレットリカバリーフレーズは決して誰にも教えないでください"
  },
  "srpSecurityQuizTitle": {
    "message": "セキュリティの質問"
  },
  "srpToggleShow": {
    "message": "シークレットリカバリーフレーズのこの単語を表示・非表示",
    "description": "Describes a toggle that is used to show or hide a single word of the secret recovery phrase"
  },
  "srpWordHidden": {
    "message": "この単語は表示されません",
    "description": "Explains that a word in the secret recovery phrase is hidden"
  },
  "srpWordShown": {
    "message": "この単語は表示されます",
    "description": "Explains that a word in the secret recovery phrase is being shown"
  },
  "stable": {
    "message": "安定"
  },
  "stableLowercase": {
    "message": "安定"
  },
  "stake": {
    "message": "ステーク"
  },
  "stakeDescription": {
    "message": "仮想通貨を保持して利益を得ます"
  },
  "stateLogError": {
    "message": "ステートログの取得中にエラーが発生しました。"
  },
  "stateLogFileName": {
    "message": "MetaMaskステートログ"
  },
  "stateLogs": {
    "message": "ステートログ"
  },
  "stateLogsDescription": {
    "message": "ステートログには、パブリックアカウントアドレスと送信済みトランザクションが含まれています。"
  },
  "status": {
    "message": "ステータス"
  },
  "statusNotConnected": {
    "message": "未接続"
  },
  "statusNotConnectedAccount": {
    "message": "アカウントが接続されていません"
  },
  "step1LatticeWallet": {
    "message": "Lattice1を接続する"
  },
  "step1LatticeWalletMsg": {
    "message": "セットアップが完了しオンラインになると、MetaMaskをLattice1デバイスに接続できます。デバイスのロックを解除し、デバイスIDを準備してください。",
    "description": "$1 represents the `hardwareWalletSupportLinkConversion` localization key"
  },
  "step1LedgerWallet": {
    "message": "Ledgerアプリをダウンロード"
  },
  "step1LedgerWalletMsg": {
    "message": "$1のロックを解除するには、ダウンロードして設定し、パスワードを入力してください。",
    "description": "$1 represents the `ledgerLiveApp` localization value"
  },
  "step1TrezorWallet": {
    "message": "Trezorを接続する"
  },
  "step1TrezorWalletMsg": {
    "message": "Trezorをコンピューターに直接接続し、ロックを解除します。 必ず正しいパスフレーズを使用してください。",
    "description": "$1 represents the `hardwareWalletSupportLinkConversion` localization key"
  },
  "step2LedgerWallet": {
    "message": "Ledgerを接続する"
  },
  "step2LedgerWalletMsg": {
    "message": "コンピューターにLedgerを直接接続します。Ledgerのロックを解除し、イーサリアムアプリを開きます。",
    "description": "$1 represents the `hardwareWalletSupportLinkConversion` localization key"
  },
  "stillGettingMessage": {
    "message": "まだこのメッセージが表示されますか？"
  },
  "strong": {
    "message": "強"
  },
  "stxBenefit1": {
    "message": "トランザクションコストを最小化"
  },
  "stxBenefit2": {
    "message": "トランザクションの失敗数を低減"
  },
  "stxBenefit3": {
    "message": "トランザクションの停滞を解消"
  },
  "stxBenefit4": {
    "message": "フロントランニングを防止"
  },
  "stxCancelled": {
    "message": "スワップが失敗するところでした"
  },
  "stxCancelledDescription": {
    "message": "トランザクションが失敗しそうになり、不要なガス代の支払いを避けるためにキャンセルされました。"
  },
  "stxCancelledSubDescription": {
    "message": "もう一度スワップをお試しください。次回は同様のリスクを避けられるようサポートします。"
  },
  "stxFailure": {
    "message": "スワップに失敗しました"
  },
  "stxFailureDescription": {
    "message": "突然の市場変動が失敗の原因になります。問題が解決されないようでしたら、$1にお問い合わせください。",
    "description": "This message is shown to a user if their swap fails. The $1 will be replaced by support.metamask.io"
  },
  "stxPendingPrivatelySubmittingSwap": {
    "message": "スワップを非公開で送信中..."
  },
  "stxPendingPubliclySubmittingSwap": {
    "message": "スワップを公開で送信中..."
  },
  "stxSuccess": {
    "message": "スワップ完了！"
  },
  "stxSuccessDescription": {
    "message": "$1が利用可能になりました。",
    "description": "$1 is a token symbol, e.g. ETH"
  },
  "stxSwapCompleteIn": {
    "message": "スワップ完了まで残り <",
    "description": "'<' means 'less than', e.g. Swap will complete in < 2:59"
  },
  "stxTooltip": {
    "message": "送信前にトランザクションのシミュレーションを行い、トランザクションのコストと失敗率を減らします。"
  },
  "stxTryingToCancel": {
    "message": "トランザクションのキャンセルを試みています..."
  },
  "stxUnknown": {
    "message": "ステータス不明"
  },
  "stxUnknownDescription": {
    "message": "トランザクションは成功しましたが、詳細がわかりません。このスワップの処理中に別のトランザクションが送信されたことが原因である可能性があります。"
  },
  "stxUserCancelled": {
    "message": "スワップがキャンセルされました"
  },
  "stxUserCancelledDescription": {
    "message": "不要なガス代を支払うことなくトランザクションがキャンセルされました。"
  },
  "stxYouCanOptOut": {
    "message": "「高度な設定」でいつでもオプトアウトできます。"
  },
  "submit": {
    "message": "送信"
  },
  "submitted": {
    "message": "送信済み"
  },
  "support": {
    "message": "サポート"
  },
  "supportCenter": {
    "message": "サポートセンターをご利用ください"
  },
  "swap": {
    "message": "スワップ"
  },
  "swapAdjustSlippage": {
    "message": "スリッページの調整"
  },
  "swapAggregator": {
    "message": "アグリゲーター"
  },
  "swapAllowSwappingOf": {
    "message": "$1のスワップを許可",
    "description": "Shows a user that they need to allow a token for swapping on their hardware wallet"
  },
  "swapAmountReceived": {
    "message": "保証額"
  },
  "swapAmountReceivedInfo": {
    "message": "これは受け取る最低額です。スリッページによりそれ以上の額を受け取ることもあります。"
  },
  "swapAnyway": {
    "message": "スワップを続ける"
  },
  "swapApproval": {
    "message": "$1のスワップを承認",
    "description": "Used in the transaction display list to describe a transaction that is an approve call on a token that is to be swapped.. $1 is the symbol of a token that has been approved."
  },
  "swapApproveNeedMoreTokens": {
    "message": "このスワップを完了させるには、さらに$1の$2が必要です。",
    "description": "Tells the user how many more of a given token they need for a specific swap. $1 is an amount of tokens and $2 is the token symbol."
  },
  "swapAreYouStillThere": {
    "message": "まだご利用中ですか？"
  },
  "swapAreYouStillThereDescription": {
    "message": "続ける際には、最新のクォートを表示する準備ができています"
  },
  "swapBuildQuotePlaceHolderText": {
    "message": "$1と一致するトークンがありません",
    "description": "Tells the user that a given search string does not match any tokens in our token lists. $1 can be any string of text"
  },
  "swapConfirmWithHwWallet": {
    "message": "ハードウェアウォレットで確定"
  },
  "swapContinueSwapping": {
    "message": "スワップを続ける"
  },
  "swapContractDataDisabledErrorDescription": {
    "message": "Ledgerのイーサリアムアプリで「設定」に移動し、コントラクトデータを許可します。次に、スワップを再度試します。"
  },
  "swapContractDataDisabledErrorTitle": {
    "message": "コントラクトデータがLedgerで無効です"
  },
  "swapCustom": {
    "message": "カスタム"
  },
  "swapDecentralizedExchange": {
    "message": "分散型取引所"
  },
  "swapDescription": {
    "message": "トークンのスワップや取引を行います"
  },
  "swapDirectContract": {
    "message": "ダイレクトコントラクト"
  },
  "swapDisabled": {
    "message": "このネットワークではスワップが利用できません"
  },
  "swapEditLimit": {
    "message": "限度額を編集"
  },
  "swapEnableDescription": {
    "message": "これは必須であり、MetaMaskに$1をスワップする許可を付与します。",
    "description": "Gives the user info about the required approval transaction for swaps. $1 will be the symbol of a token being approved for swaps."
  },
  "swapEnableTokenForSwapping": {
    "message": "これはスワップ用に$1",
    "description": "$1 is for the 'enableToken' key, e.g. 'enable ETH'"
  },
  "swapEnterAmount": {
    "message": "金額を入力してください"
  },
  "swapEstimatedNetworkFees": {
    "message": "推定ネットワーク手数料"
  },
  "swapEstimatedNetworkFeesInfo": {
    "message": "これは、スワップを完了させるために使用されるネットワーク手数料の見積もりです。実際の額はネットワークの状態によって変化する可能性があります。"
  },
  "swapFailedErrorDescriptionWithSupportLink": {
    "message": "トランザクション障害が発生した場合は、いつでもお手伝いいたします。この問題が解決しない場合は、$1でカスタマーサポートにお問い合わせください。",
    "description": "This message is shown to a user if their swap fails. The $1 will be replaced by support.metamask.io"
  },
  "swapFailedErrorTitle": {
    "message": "スワップに失敗しました"
  },
  "swapFetchingQuote": {
    "message": "クォートを取得中"
  },
  "swapFetchingQuoteNofN": {
    "message": "$2件中$1件の見積もりを取得中",
    "description": "A count of possible quotes shown to the user while they are waiting for quotes to be fetched. $1 is the number of quotes already loaded, and $2 is the total number of resources that we check for quotes. Keep in mind that not all resources will have a quote for a particular swap."
  },
  "swapFetchingQuotes": {
    "message": "見積もりを取得中"
  },
  "swapFetchingQuotesErrorDescription": {
    "message": "問題が発生しました。もう一度実行してください。エラーが解消されない場合は、カスタマサポートにお問い合わせください。"
  },
  "swapFetchingQuotesErrorTitle": {
    "message": "見積もり取得エラー"
  },
  "swapFetchingTokens": {
    "message": "トークンを取得中..."
  },
  "swapFromTo": {
    "message": "$1から$2へのスワップ",
    "description": "Tells a user that they need to confirm on their hardware wallet a swap of 2 tokens. $1 is a source token and $2 is a destination token"
  },
  "swapGasFeesDetails": {
    "message": "ガス代は、ネットワークトラフィックとトランザクションの複雑さに基づき推定され、変動します。"
  },
  "swapGasFeesLearnMore": {
    "message": "ガス代に関する詳細"
  },
  "swapGasFeesSplit": {
    "message": "前の画面のガス代は、この2つのトランザクションに分けられています。"
  },
  "swapGasFeesSummary": {
    "message": "ガス代は、$1ネットワークでトランザクションを処理するクリプトマイナーに支払われます。MetaMaskはガス代から利益を得ません。",
    "description": "$1 is the selected network, e.g. Ethereum or BSC"
  },
  "swapHighSlippage": {
    "message": "高スリッページ"
  },
  "swapHighSlippageWarning": {
    "message": "スリッページが非常に大きいです。"
  },
  "swapIncludesMMFee": {
    "message": "$1%のMetaMask手数料が含まれています。",
    "description": "Provides information about the fee that metamask takes for swaps. $1 is a decimal number."
  },
  "swapIncludesMetaMaskFeeViewAllQuotes": {
    "message": "$1%のMetaMask手数料が含まれています – $2",
    "description": "Provides information about the fee that metamask takes for swaps. $1 is a decimal number and $2 is a link to view all quotes."
  },
  "swapLearnMore": {
    "message": "Swapsの詳細"
  },
  "swapLowSlippage": {
    "message": "低スリッページ"
  },
  "swapLowSlippageError": {
    "message": "トランザクションが失敗する可能性があります。最大スリッページが低すぎます。"
  },
  "swapMaxSlippage": {
    "message": "最大スリッページ"
  },
  "swapMetaMaskFee": {
    "message": "MetaMask手数料"
  },
  "swapMetaMaskFeeDescription": {
    "message": "このクォートには、$1%の手数料が自動的に含まれています。この手数料は、MetaMaskの流動性プロバイダーの情報集積ソフトウェアの使用ライセンスの代金として支払うものです。",
    "description": "Provides information about the fee that metamask takes for swaps. $1 is a decimal number."
  },
  "swapNQuotesWithDot": {
    "message": "$1件の見積もり。",
    "description": "$1 is the number of quotes that the user can select from when opening the list of quotes on the 'view quote' screen"
  },
  "swapNewQuoteIn": {
    "message": "見積もりの更新まで $1",
    "description": "Tells the user the amount of time until the currently displayed quotes are update. $1 is a time that is counting down from 1:00 to 0:00"
  },
  "swapNoTokensAvailable": {
    "message": "$1と一致するトークンがありません",
    "description": "Tells the user that a given search string does not match any tokens in our token lists. $1 can be any string of text"
  },
  "swapOnceTransactionHasProcess": {
    "message": "このトランザクションの処理が完了すると、$1がアカウントに追加されます。",
    "description": "This message communicates the token that is being transferred. It is shown on the awaiting swap screen. The $1 will be a token symbol."
  },
  "swapPriceDifference": {
    "message": "$1 $2 (～$3) を $4 $5 (～$6) にスワップしようとしています。",
    "description": "This message represents the price slippage for the swap.  $1 and $4 are a number (ex: 2.89), $2 and $5 are symbols (ex: ETH), and $3 and $6 are fiat currency amounts."
  },
  "swapPriceDifferenceTitle": {
    "message": "最大$1%の価格差",
    "description": "$1 is a number (ex: 1.23) that represents the price difference."
  },
  "swapPriceImpactTooltip": {
    "message": "プライスインパクトとは、現在の市場価格と取引の約定時に受け取る金額の差のことです。プライスインパクトは、流動性プールに対する取引の大きさにより発生します。"
  },
  "swapPriceUnavailableDescription": {
    "message": "市場価格のデータが不足しているため、プライスインパクトを測定できませんでした。スワップする前に、これから受領するトークンの額に問題がないか確認してください。"
  },
  "swapPriceUnavailableTitle": {
    "message": "続行する前にレートを確認してください"
  },
  "swapProcessing": {
    "message": "処理中"
  },
  "swapQuoteDetails": {
    "message": "見積もりの詳細"
  },
  "swapQuoteNofM": {
    "message": "$1/$2",
    "description": "A count of possible quotes shown to the user while they are waiting for quotes to be fetched. $1 is the number of quotes already loaded, and $2 is the total number of resources that we check for quotes. Keep in mind that not all resources will have a quote for a particular swap."
  },
  "swapQuoteSource": {
    "message": "見積もり提供元"
  },
  "swapQuotesExpiredErrorDescription": {
    "message": "最新のレートを取得するには、新しい見積もりをリクエストしてください。"
  },
  "swapQuotesExpiredErrorTitle": {
    "message": "見積もりのタイムアウト"
  },
  "swapQuotesNotAvailableDescription": {
    "message": "トレードのサイズを減らすか、別のトークンを使用してください。"
  },
  "swapQuotesNotAvailableErrorDescription": {
    "message": "額の調整またはスリッページの設定を試してから、もう一度実行してください。"
  },
  "swapQuotesNotAvailableErrorTitle": {
    "message": "見積もりを取得できません"
  },
  "swapRate": {
    "message": "レート"
  },
  "swapReceiving": {
    "message": "受信中"
  },
  "swapReceivingInfoTooltip": {
    "message": "これは推定値です。正確な額はスリッページによって異なります。"
  },
  "swapRequestForQuotation": {
    "message": "見積もりのリクエスト"
  },
  "swapReviewSwap": {
    "message": "スワップの確認"
  },
  "swapSearchNameOrAddress": {
    "message": "名前を検索するかアドレスを貼り付けてください"
  },
  "swapSelect": {
    "message": "選択"
  },
  "swapSelectAQuote": {
    "message": "見積もりを選択"
  },
  "swapSelectAToken": {
    "message": "トークンを選択"
  },
  "swapSelectQuotePopoverDescription": {
    "message": "以下は複数の流動性供給源から収集したすべての見積もりです。"
  },
  "swapSelectToken": {
    "message": "トークンを選択"
  },
  "swapShowLatestQuotes": {
    "message": "最新のクォートを表示"
  },
  "swapSlippageHighDescription": {
    "message": "入力されたスリッページ ($1%) は非常に高いもののため、不利なレートに繋がる可能性があります",
    "description": "$1 is the amount of % for slippage"
  },
  "swapSlippageHighTitle": {
    "message": "高スリッページ"
  },
  "swapSlippageLowDescription": {
    "message": "値がこのように低い ($1%) と、スワップの失敗に繋がります",
    "description": "$1 is the amount of % for slippage"
  },
  "swapSlippageLowTitle": {
    "message": "低スリッページ"
  },
  "swapSlippageNegative": {
    "message": "スリッページは0以上でなければなりません。"
  },
  "swapSlippageNegativeDescription": {
    "message": "スリッページは0以上でなければなりません"
  },
  "swapSlippageNegativeTitle": {
    "message": "続けるにはスリッページを増やしてください"
  },
  "swapSlippageOverLimitDescription": {
    "message": "スリッページの許容範囲は15%以下でなければなりません。それを超えると不利なレートになります。"
  },
  "swapSlippageOverLimitTitle": {
    "message": "続けるにはスリッページを減らしてください"
  },
  "swapSlippagePercent": {
    "message": "$1%",
    "description": "$1 is the amount of % for slippage"
  },
  "swapSlippageTooltip": {
    "message": "注文から確定までの間に価格が変動することを「スリッページ」といいます。スリッページが「スリッページ許容範囲」の設定を超えた場合、スワップは自動的にキャンセルされます。"
  },
  "swapSlippageZeroDescription": {
    "message": "スリッページがゼロのプロバイダーは少ないため、不利なクォートになる可能性があります。"
  },
  "swapSlippageZeroTitle": {
    "message": "スリッページがゼロのプロバイダーを使用中"
  },
  "swapSource": {
    "message": "流動性の供給源"
  },
  "swapSourceInfo": {
    "message": "弊社は、最良のレートと最小のネットワーク手数料を見つけるために、複数の流動性供給源 (取引所、アグリゲーター、専門のマーケットメーカー) を検索します。"
  },
  "swapSuggested": {
    "message": "スワップが提案されました"
  },
  "swapSuggestedGasSettingToolTipMessage": {
    "message": "スワップは複雑で急を要するトランザクションです。コストとスワップの確実な成功のバランスが取れたこのガス代をお勧めします。"
  },
  "swapSwapFrom": {
    "message": "スワップ元"
  },
  "swapSwapSwitch": {
    "message": "トークンの切り替え"
  },
  "swapSwapTo": {
    "message": "スワップ先"
  },
  "swapToConfirmWithHwWallet": {
    "message": "ハードウェアウォレットで確定"
  },
  "swapTokenAddedManuallyDescription": {
    "message": "このトークンを$1で検証して、取引したいトークンであることを確認してください。",
    "description": "$1 points the user to etherscan as a place they can verify information about a token. $1 is replaced with the translation for \"etherscan\""
  },
  "swapTokenAddedManuallyTitle": {
    "message": "トークンが手動で追加されました"
  },
  "swapTokenAvailable": {
    "message": "$1がアカウントに追加されました。",
    "description": "This message is shown after a swap is successful and communicates the exact amount of tokens the user has received for a swap. The $1 is a decimal number of tokens followed by the token symbol."
  },
  "swapTokenBalanceUnavailable": {
    "message": "$1の残高を取り戻すことができませんでした。",
    "description": "This message communicates to the user that their balance of a given token is currently unavailable. $1 will be replaced by a token symbol"
  },
  "swapTokenNotAvailable": {
    "message": "この地域ではトークンのスワップが行えません"
  },
  "swapTokenToToken": {
    "message": "$1を$2にスワップ",
    "description": "Used in the transaction display list to describe a swap. $1 and $2 are the symbols of tokens in involved in a swap."
  },
  "swapTokenVerificationAddedManually": {
    "message": "このトークンは手動で追加されました。"
  },
  "swapTokenVerificationMessage": {
    "message": "常に$1のトークンアドレスを確認してください。",
    "description": "Points the user to Etherscan as a place they can verify information about a token. $1 is replaced with the translation for \"Etherscan\" followed by an info icon that shows more info on hover."
  },
  "swapTokenVerificationOnlyOneSource": {
    "message": "1つのソースでのみ検証済みです。"
  },
  "swapTokenVerificationSources": {
    "message": "$1個のソースで検証済みです。",
    "description": "Indicates the number of token information sources that recognize the symbol + address. $1 is a decimal number."
  },
  "swapTokenVerifiedOn1SourceDescription": {
    "message": "$1は1つのソースでしか検証されていません。進める前に$2で検証することをご検討ください。",
    "description": "$1 is a token name, $2 points the user to etherscan as a place they can verify information about a token. $1 is replaced with the translation for \"etherscan\""
  },
  "swapTokenVerifiedOn1SourceTitle": {
    "message": "偽物のトークンの可能性"
  },
  "swapTooManyDecimalsError": {
    "message": "$1は小数点以下$2桁まで使用できます",
    "description": "$1 is a token symbol and $2 is the max. number of decimals allowed for the token"
  },
  "swapTransactionComplete": {
    "message": "トランザクションが完了しました"
  },
  "swapTwoTransactions": {
    "message": "2つのトランザクション"
  },
  "swapUnknown": {
    "message": "不明"
  },
  "swapVerifyTokenExplanation": {
    "message": "複数のトークンで同じ名前とシンボルを使用できます。$1をチェックして、これが探しているトークンであることを確認してください。",
    "description": "This appears in a tooltip next to the verifyThisTokenOn message. It gives the user more information about why they should check the token on a block explorer. $1 will be the name or url of the block explorer, which will be the translation of 'etherscan' or a block explorer url specified for a custom network."
  },
  "swapYourTokenBalance": {
    "message": "$1 $2がスワップに使用可能です",
    "description": "Tells the user how much of a token they have in their balance. $1 is a decimal number amount of tokens, and $2 is a token symbol"
  },
  "swapZeroSlippage": {
    "message": "0%スリッページ"
  },
  "swapsAdvancedOptions": {
    "message": "詳細オプション"
  },
  "swapsExcessiveSlippageWarning": {
    "message": "スリッページ額が非常に大きいので、レートが不利になります。最大スリッページを15%未満の値に減らしてください。"
  },
  "swapsMaxSlippage": {
    "message": "最大スリッページ"
  },
  "swapsNotEnoughForTx": {
    "message": "トランザクションを完了させるには、$1が不足しています",
    "description": "Tells the user that they don't have enough of a token for a proposed swap. $1 is a token symbol"
  },
  "swapsNotEnoughToken": {
    "message": "$1が不足しています",
    "description": "Tells the user that they don't have enough of a token for a proposed swap. $1 is a token symbol"
  },
  "swapsViewInActivity": {
    "message": "アクティビティに表示"
  },
  "switch": {
    "message": "切り替える"
  },
  "switchEthereumChainConfirmationDescription": {
    "message": "これによりMetaMask内で選択されたネットワークが、以前に追加されたものに切り替わります。"
  },
  "switchEthereumChainConfirmationTitle": {
    "message": "このサイトによるネットワークの切り替えを許可しますか？"
  },
  "switchNetwork": {
    "message": "ネットワークを切り替える"
  },
  "switchNetworks": {
    "message": "ネットワークを切り替える"
  },
  "switchToNetwork": {
    "message": "$1に切り替える",
    "description": "$1 represents the custom network that has previously been added"
  },
  "switchToThisAccount": {
    "message": "このアカウントに切り替える"
  },
  "switchedTo": {
    "message": "次に切り替えました:"
  },
  "switcherTitle": {
    "message": "ネットワークスイッチャー"
  },
  "switcherTourDescription": {
    "message": "アイコンをクリックしてネットワークを切り替えるか、新しいネットワークを追加します"
  },
  "switchingNetworksCancelsPendingConfirmations": {
    "message": "ネットワークを切り替えると、保留中の承認がすべてキャンセルされます"
  },
  "symbol": {
    "message": "シンボル"
  },
  "symbolBetweenZeroTwelve": {
    "message": "シンボルは11文字以下にする必要があります。"
  },
  "tenPercentIncreased": {
    "message": "10%の増加"
  },
  "terms": {
    "message": "利用規約"
  },
  "termsOfService": {
    "message": "サービス規約"
  },
  "termsOfUse": {
    "message": "利用規約"
  },
  "termsOfUseAgreeText": {
    "message": " MetaMaskおよびそのすべての機能の利用に適用される利用規約に同意します。"
  },
  "termsOfUseFooterText": {
    "message": "スクロールしてすべてのセクションをお読みください"
  },
  "termsOfUseTitle": {
    "message": "利用規約が更新されました"
  },
  "testNetworks": {
    "message": "テストネットワーク"
  },
  "theme": {
    "message": "テーマ"
  },
  "themeDescription": {
    "message": "ご希望のMetaMaskテーマを選択してください。"
  },
  "thingsToKeep": {
    "message": "留意点:"
  },
  "thirdPartySoftware": {
    "message": "サードパーティソフトウェアに関する通知",
    "description": "Title of a popup modal displayed when installing a snap for the first time."
  },
  "thisCollection": {
    "message": "このコレクション"
  },
  "thisServiceIsExperimental": {
    "message": "このサービスは試験運用中です。この機能を有効にすることで、OpenSeaの$1に同意したものとみなされます。",
    "description": "$1 is link to open sea terms of use"
  },
  "time": {
    "message": "時間"
  },
  "tips": {
    "message": "ヒント"
  },
  "to": {
    "message": "移動先"
  },
  "toAddress": {
    "message": "移動先: $1",
    "description": "$1 is the address to include in the To label. It is typically shortened first using shortenAddress"
  },
  "toggleEthSignBannerDescription": {
    "message": "フィッシング攻撃のリスクがあります。eth_signを無効にして自分の身を守ってください。"
  },
  "toggleEthSignDescriptionField": {
    "message": "この設定を有効にすると、読めない署名リクエストを受ける可能性があります。理解できないメッセージに署名すると、資金やNFTの提供に同意してしまう可能性があります。"
  },
  "toggleEthSignField": {
    "message": "Eth_signリクエスト"
  },
  "toggleEthSignModalBannerBoldText": {
    "message": "騙されている可能性があります"
  },
  "toggleEthSignModalBannerText": {
    "message": "この設定を有効にするよう求められた場合、"
  },
  "toggleEthSignModalCheckBox": {
    "message": "私は、eth_signリクエストを有効にすると、すべての資金とNFTを失う可能性があることを理解しています。"
  },
  "toggleEthSignModalDescription": {
    "message": "eth_signリクエストを許可すると、フィッシング攻撃を受けやすくなる可能性があります。常にURLを確認し、コードを含むメッセージに署名する際には注意してください。"
  },
  "toggleEthSignModalFormError": {
    "message": "テキストが正しくありません"
  },
  "toggleEthSignModalFormLabel": {
    "message": "続行するには、「私は理解できるものにしか署名しません」と入力してください"
  },
  "toggleEthSignModalFormValidation": {
    "message": "私は理解できるものにしか署名しません"
  },
  "toggleEthSignModalTitle": {
    "message": "自己責任でご利用ください"
  },
  "toggleEthSignOff": {
    "message": "オフ (推奨)"
  },
  "toggleEthSignOn": {
    "message": "オン (非推奨)"
  },
  "token": {
    "message": "トークン"
  },
  "tokenAddress": {
    "message": "トークンアドレス"
  },
  "tokenAlreadyAdded": {
    "message": "トークンの追加がすでに完了しています。"
  },
  "tokenAutoDetection": {
    "message": "トークンの自動検出"
  },
  "tokenContractAddress": {
    "message": "トークンコントラクトアドレス"
  },
  "tokenDecimalFetchFailed": {
    "message": "トークンの10進数が必要です。"
  },
  "tokenDecimalTitle": {
    "message": "トークンの小数桁数:"
  },
  "tokenDetails": {
    "message": "トークンの詳細"
  },
  "tokenFoundTitle": {
    "message": "1 つの新しいトークンが見つかりました"
  },
  "tokenId": {
    "message": "トークンID"
  },
  "tokenList": {
    "message": "トークンリスト:"
  },
  "tokenScamSecurityRisk": {
    "message": "トークン関連の詐欺やセキュリティのリスク"
  },
  "tokenShowUp": {
    "message": "トークンはウォレットに自動的に表示されない可能性があります。"
  },
  "tokenSymbol": {
    "message": "トークンシンボル"
  },
  "tokens": {
    "message": "トークン"
  },
  "tokensFoundTitle": {
    "message": "$1種類の新しいトークンが見つかりました",
    "description": "$1 is the number of new tokens detected"
  },
  "tooltipApproveButton": {
    "message": "理解しました"
  },
  "tooltipSatusConnected": {
    "message": "接続済み"
  },
  "tooltipSatusNotConnected": {
    "message": "未接続"
  },
  "total": {
    "message": "合計"
  },
  "transaction": {
    "message": "トランザクション"
  },
  "transactionCancelAttempted": {
    "message": "$1のガス代が$2でトランザクションのキャンセルが試みられました"
  },
  "transactionCancelSuccess": {
    "message": "$2でのトランザクションがキャンセルされました"
  },
  "transactionConfirmed": {
    "message": "$2でトランザクションが承認されました。"
  },
  "transactionCreated": {
    "message": "トランザクションは$1の値が$2で作成されました。"
  },
  "transactionData": {
    "message": "トランザクションデータ"
  },
  "transactionDecodingAccreditationDecoded": {
    "message": "Truffleによるデコード"
  },
  "transactionDecodingAccreditationVerified": {
    "message": "$1にコントラクトを確認しました"
  },
  "transactionDecodingUnsupportedNetworkError": {
    "message": "トランザクションのデコードは、チェーンID $1 で使用できません"
  },
  "transactionDetailDappGasMoreInfo": {
    "message": "サイトが提案されました"
  },
  "transactionDetailDappGasTooltip": {
    "message": "最新のブロックに基づくMetaMaskの推奨ガス代を使用するように編集します。"
  },
  "transactionDetailGasHeading": {
    "message": "ガス代見積もり"
  },
  "transactionDetailGasInfoV2": {
    "message": "見積もり"
  },
  "transactionDetailGasTooltipConversion": {
    "message": "ガス代に関する詳細"
  },
  "transactionDetailGasTooltipExplanation": {
    "message": "ガス代はネットワークにより設定され、ネットワークトラフィックとトランザクションの複雑さに基づき変動します。"
  },
  "transactionDetailGasTooltipIntro": {
    "message": "ガス代は、$1ネットワークでトランザクションを処理するクリプトマイナーに支払われます。MetaMaskはガス代から利益を得ません。"
  },
  "transactionDetailGasTotalSubtitle": {
    "message": "金額 + ガス代"
  },
  "transactionDetailLayer2GasHeading": {
    "message": "レイヤー2のガス代"
  },
  "transactionDetailMultiLayerTotalSubtitle": {
    "message": "金額 + 手数料"
  },
  "transactionDropped": {
    "message": "トランザクションは$2で削除されました。"
  },
  "transactionError": {
    "message": "トランザクションエラー。コントラクトコードで例外がスローされました。"
  },
  "transactionErrorNoContract": {
    "message": "コントラクトではないアドレスに対して関数の呼び出しを試みています。"
  },
  "transactionErrored": {
    "message": "トランザクションでエラーが発生しました。"
  },
  "transactionFailed": {
    "message": "トランザクションに失敗しました"
  },
  "transactionFee": {
    "message": "トランザクション手数料"
  },
  "transactionHistoryBaseFee": {
    "message": "基本料金 (Gwei)"
  },
  "transactionHistoryL1GasLabel": {
    "message": "L1ガス代合計"
  },
  "transactionHistoryL2GasLimitLabel": {
    "message": "L2ガスリミット"
  },
  "transactionHistoryL2GasPriceLabel": {
    "message": "L2ガス価格"
  },
  "transactionHistoryMaxFeePerGas": {
    "message": "ガス1単位あたりの最大手数料"
  },
  "transactionHistoryPriorityFee": {
    "message": "優先手数料 (gwei)"
  },
  "transactionHistoryTotalGasFee": {
    "message": "ガス代合計"
  },
  "transactionNote": {
    "message": "トランザクション備考"
  },
  "transactionResubmitted": {
    "message": "推定のガス代を$2で$1に増加し、トランザクションを再送信しました"
  },
  "transactionSecurityCheck": {
    "message": "セキュリティアラートを有効にする"
  },
  "transactionSecurityCheckDescription": {
    "message": "当社はサードパーティAPIを使用して、ユーザーが署名する前に未署名のトランザクションおよび署名のリクエストに関するリスクを検出・表示します。このようなサービスは、ユーザーの未署名のトランザクションおよび署名のリクエスト、アカウントアドレス、希望言語にアクセスできます。"
  },
  "transactionSettings": {
    "message": "トランザクション設定"
  },
  "transactionSubmitted": {
    "message": "$1の推定ガス代が$2でトランザクションが送信されました。"
  },
  "transactionUpdated": {
    "message": "トランザクションが$2で更新されました。"
  },
  "transactions": {
    "message": "トランザクション"
  },
  "transfer": {
    "message": "送金"
  },
  "transferFrom": {
    "message": "送金元"
  },
  "troubleConnectingToLedgerU2FOnFirefox": {
    "message": "Ledgerの接続に問題が発生しました。$1",
    "description": "$1 is a link to the wallet connection guide;"
  },
  "troubleConnectingToLedgerU2FOnFirefox2": {
    "message": "ハードウェアウォレットの接続ガイドを確認し、もう一度お試しください。",
    "description": "$1 of the ledger wallet connection guide"
  },
  "troubleConnectingToLedgerU2FOnFirefoxLedgerSolution": {
    "message": "Firefoxの最新バージョンを使用している場合、FirefoxのU2Fサポート廃止に関連した問題が発生する可能性があります。$1でこの問題を解決する方法をご覧ください。",
    "description": "It is a link to the ledger website for the workaround."
  },
  "troubleConnectingToLedgerU2FOnFirefoxLedgerSolution2": {
    "message": "こちら",
    "description": "Second part of the error message; It is a link to the ledger website for the workaround."
  },
  "troubleConnectingToWallet": {
    "message": "$1に接続できませんでした。$2を確認してから、もう一度実行してください。",
    "description": "$1 is the wallet device name; $2 is a link to wallet connection guide"
  },
  "troubleStarting": {
    "message": "MetaMaskがうまく起動しませんでした。このエラーは断続的に発生する可能性があるため、拡張機能を再起動してみてください。"
  },
  "trustSiteApprovePermission": {
    "message": "アクセス許可を付与することで、次の$1による資金へのアクセスが許可されます"
  },
  "tryAgain": {
    "message": "再試行"
  },
  "turnOnTokenDetection": {
    "message": "強化されたトークン検出をオンにする"
  },
  "tutorial": {
    "message": "チュートリアル"
  },
  "twelveHrTitle": {
    "message": "12時間:"
  },
  "txInsightsNotSupported": {
    "message": "現時点では、このコントラクトでトランザクションインサイトはサポートされていません。"
  },
  "typeYourSRP": {
    "message": "シークレットリカバリーフレーズを入力してください"
  },
  "u2f": {
    "message": "U2F",
    "description": "A name on an API for the browser to interact with devices that support the U2F protocol. On some browsers we use it to connect MetaMask to Ledger devices."
  },
  "unapproved": {
    "message": "未承認"
  },
  "units": {
    "message": "単位"
  },
  "unknown": {
    "message": "不明"
  },
  "unknownCameraError": {
    "message": "カメラへのアクセス時にエラーが発生しました。もう一度実行してください..."
  },
  "unknownCameraErrorTitle": {
    "message": "申し訳ありません。問題が発生しました..."
  },
  "unknownCollection": {
    "message": "無名のコレクション"
  },
  "unknownNetwork": {
    "message": "不明なプライベートネットワーク"
  },
  "unknownQrCode": {
    "message": "エラー: QRコードを識別できませんでした"
  },
  "unlimited": {
    "message": "無制限"
  },
  "unlock": {
    "message": "ロック解除"
  },
  "unlockMessage": {
    "message": "分散型インターネットが待っています"
  },
  "unrecognizedChain": {
    "message": "このカスタムネットワークは認識されていません",
    "description": "$1 is a clickable link with text defined by the 'unrecognizedChanLinkText' key. The link will open to instructions for users to validate custom network details."
  },
  "unrecognizedProtocol": {
    "message": "$1 (不明なプロトコル)",
    "description": "Shown when the protocol is unknown by the extension. $1 is the protocol code."
  },
  "unsendableAsset": {
    "message": "NFT (ERC-721) トークンの送信は現在サポートされていません",
    "description": "This is an error message we show the user if they attempt to send an NFT asset type, for which currently don't support sending"
  },
  "unverifiedContractAddressMessage": {
    "message": "このコントラクトを検証できません。このアドレスが信頼できることを確認してください。"
  },
  "upArrow": {
    "message": "上矢印"
  },
  "update": {
    "message": "更新"
  },
  "updatedWithDate": {
    "message": "$1が更新されました"
  },
  "urlErrorMsg": {
    "message": "URLには適切なHTTP/HTTPSプレフィックスが必要です。"
  },
  "urlExistsErrorMsg": {
    "message": "このURLは現在$1ネットワークで使用されています。"
  },
  "use4ByteResolution": {
    "message": "スマートコントラクトのデコード"
  },
  "use4ByteResolutionDescription": {
    "message": "ユーザーエクスペリエンスの向上のため、ユーザーがやり取りするスマートコントラクトに応じたメッセージで、アクティビティタブをカスタマイズします。MetaMaskは、4byte.directoryと呼ばれるサービスを利用してデータをデコードし、より読みやすいバージョンのスマートコントラクトを表示します。これにより、悪質なスマートコントラクトの操作を承認する可能性は減りますが、IPアドレスが公開されます。"
  },
  "useMultiAccountBalanceChecker": {
    "message": "アカウント残高の一括リクエスト"
  },
  "useMultiAccountBalanceCheckerSettingDescription": {
    "message": "アカウントの残高リクエストを一斉に行うことで、より素早く残高更新を取得できます。これにより、アカウントの残高を一斉に取得できるので、更新がより迅速になり、エクスペリエンスが向上します。この機能がオフの場合、サードパーティがユーザーのアカウントをお互いに関連付けなくなる可能性があります。"
  },
  "useNftDetection": {
    "message": "NFTを自動検出"
  },
  "useNftDetectionDescription": {
    "message": "当社はサードパーティAPIを使用して、ウォレットのNFTを検出します。これにより、ユーザーのIPアドレスが中央サーバーに開示される可能性があります。この機能を有効にする場合は、いくつかの注意点があります。"
  },
  "useNftDetectionDescriptionLine2": {
    "message": "アカウントアドレスがサードパーティAPIに開示されます。"
  },
  "useNftDetectionDescriptionLine3": {
    "message": "NFTのメタデータには、詐欺サイトやフィッシングサイトへのリンクが含まれている可能性があります。"
  },
  "useNftDetectionDescriptionLine4": {
    "message": "誰でもユーザーのアカウントにNFTをエアドロップできます。これには不快なコンテンツが含まれていて、ウォレットに自動的に表示される可能性があります。"
  },
  "useNftDetectionDescriptionLine5": {
    "message": "アプリによるこれらのサービスからのデータの取得を希望しない場合は、この機能をオフのままにしてください。"
  },
  "usePhishingDetection": {
    "message": "フィッシング検出を使用"
  },
  "usePhishingDetectionDescription": {
    "message": "イーサリアムユーザーを対象としたドメインのフィッシングに対して警告を表示します"
  },
  "useSiteSuggestion": {
    "message": "サイトの提案を使用"
  },
  "useTokenDetectionPrivacyDesc": {
    "message": "アカウントに送られたトークンを自動的に表示するには、サードパーティサーバーと通信し、トークンの画像を取得する必要があります。これらのサーバーはユーザーのIPアドレスにアクセスできます。"
  },
  "usedByClients": {
    "message": "さまざまな異なるクライアントによって使用されています"
  },
  "userName": {
    "message": "ユーザー名"
  },
  "verifyContractDetails": {
    "message": "サードパーティの詳細を確認"
  },
  "verifyThisTokenDecimalOn": {
    "message": "トークンの10進数は$1にあります",
    "description": "Points the user to etherscan as a place they can verify information about a token. $1 is replaced with the translation for \"etherscan\""
  },
  "verifyThisTokenOn": {
    "message": "このトークンを$1で検証",
    "description": "Points the user to etherscan as a place they can verify information about a token. $1 is replaced with the translation for \"etherscan\""
  },
  "verifyThisUnconfirmedTokenOn": {
    "message": "このトークンを$1で検証して、取引したいトークンであることを確認してください。",
    "description": "Points the user to etherscan as a place they can verify information about a token. $1 is replaced with the translation for \"etherscan\""
  },
  "version": {
    "message": "バージョン"
  },
  "view": {
    "message": "表示"
  },
  "viewAllDetails": {
    "message": "すべての詳細の表示"
  },
  "viewAllQuotes": {
    "message": "すべてのクォートを表示"
  },
  "viewContact": {
    "message": "連絡先を表示"
  },
  "viewDetails": {
    "message": "詳細を表示"
  },
  "viewFullTransactionDetails": {
    "message": "トランザクションの完全な詳細を表示"
  },
  "viewMore": {
    "message": "詳細を表示"
  },
  "viewOnBlockExplorer": {
    "message": "ブロックエクスプローラーで表示"
  },
  "viewOnCustomBlockExplorer": {
    "message": "$1を$2で表示",
    "description": "$1 is the action type. e.g (Account, Transaction, Swap) and $2 is the Custom Block Exporer URL"
  },
  "viewOnEtherscan": {
    "message": "$1をEtherscanで表示",
    "description": "$1 is the action type. e.g (Account, Transaction, Swap)"
  },
  "viewOnExplorer": {
    "message": "エクスプローラーで表示"
  },
  "viewOnOpensea": {
    "message": "Openseaで表示"
  },
  "viewPortfolioDashboard": {
    "message": "Portfolioダッシュボードを表示"
  },
  "viewinCustodianApp": {
    "message": "カストディアンアプリで表示"
  },
  "viewinExplorer": {
    "message": "$1をエクスプローラーで表示",
    "description": "$1 is the action type. e.g (Account, Transaction, Swap)"
  },
  "visitWebSite": {
    "message": "弊社Webサイトにアクセス"
  },
  "wallet": {
    "message": "ウォレット"
  },
  "walletConnectionGuide": {
    "message": "弊社のハードウェアウォレット接続ガイド"
  },
  "walletCreationSuccessDetail": {
    "message": "ウォレットが正常に保護されました。シークレットリカバリーフレーズを安全かつ機密に保管してください。これはユーザーの責任です！"
  },
  "walletCreationSuccessReminder1": {
    "message": "MetaMaskはシークレットリカバリーフレーズを復元できません。"
  },
  "walletCreationSuccessReminder2": {
    "message": "MetaMaskがユーザーのシークレットリカバリーフレーズを確認することは絶対にありません。"
  },
  "walletCreationSuccessReminder3": {
    "message": "誰に対しても$1。資金が盗まれる恐れがあります",
    "description": "$1 is separated as walletCreationSuccessReminder3BoldSection so that we can bold it"
  },
  "walletCreationSuccessReminder3BoldSection": {
    "message": "シークレットリカバリーフレーズは決して教えないでください",
    "description": "This string is localized separately from walletCreationSuccessReminder3 so that we can bold it"
  },
  "walletCreationSuccessTitle": {
    "message": "ウォレットが作成されました"
  },
  "wantToAddThisNetwork": {
    "message": "このネットワークを追加しますか？"
  },
  "wantsToAddThisAsset": {
    "message": "$1がこのアセットのウォレットへの追加を要求しています"
  },
  "warning": {
    "message": "警告"
  },
  "warningTooltipText": {
    "message": "$1 このサードパーティは今後、通知や承諾なしにトークン残高全額を使用できます。使用上限をより低い金額にカスタマイズして、自分の身を守りましょう。",
    "description": "$1 is a warning icon with text 'Be careful' in 'warning' colour"
  },
  "weak": {
    "message": "弱"
  },
  "web3ShimUsageNotification": {
    "message": "現在のWebサイトが、削除済みのwindow.web3 APIの使用を検知しました。サイトが破損しているようであれば、$1をクリックして詳細を確認してください。",
    "description": "$1 is a clickable link."
  },
  "webhid": {
    "message": "WebHID",
    "description": "Refers to a interface for connecting external devices to the browser. Used for connecting ledger to the browser. Read more here https://developer.mozilla.org/en-US/docs/Web/API/WebHID_API"
  },
  "websites": {
    "message": "Webサイト",
    "description": "Used in the 'permission_rpc' message."
  },
  "welcomeBack": {
    "message": "お帰りなさい！"
  },
  "welcomeExploreDescription": {
    "message": "仮想通貨やアセットを保管、送金、使用。"
  },
  "welcomeExploreTitle": {
    "message": "分散型アプリを閲覧"
  },
  "welcomeLoginDescription": {
    "message": "MetaMaskを使用して分散型アプリにログイン。サインアップは不要です。"
  },
  "welcomeLoginTitle": {
    "message": "ウォレットにようこそ"
  },
  "welcomeToMetaMask": {
    "message": "始めましょう"
  },
  "welcomeToMetaMaskIntro": {
    "message": "MetaMaskは何百万人もに信頼されている安全なウォレットで、すべての人々によるWeb3の世界へのアクセスを可能にしています。"
  },
  "whatsNew": {
    "message": "新機能",
    "description": "This is the title of a popup that gives users notifications about new features and updates to MetaMask."
  },
  "whatsThis": {
    "message": "これは何ですか？"
  },
  "xOfY": {
    "message": "$2中の$1",
    "description": "$1 and $2 are intended to be two numbers, where $2 is a total, and $1 is a count towards that total"
  },
  "xOfYPending": {
    "message": "$2件中$1件が保留中",
    "description": "$1 and $2 are intended to be two numbers, where $2 is a total number of pending confirmations, and $1 is a count towards that total"
  },
  "yes": {
    "message": "はい"
  },
  "youHaveAddedAll": {
    "message": "すべての人気ネットワークを追加しました。$1で他のネットワークを発見するか、$2できます。",
    "description": "$1 is a link with the text 'here' and $2 is a button with the text 'add more networks manually'"
  },
  "youNeedToAllowCameraAccess": {
    "message": "この機能を使用するには、カメラへのアクセスを許可する必要があります。"
  },
  "youSign": {
    "message": "署名しています"
  },
  "yourAccounts": {
    "message": "アカウント"
  },
  "yourFundsMayBeAtRisk": {
    "message": "資金が危険にさらされている可能性があります"
  },
  "yourNFTmayBeAtRisk": {
    "message": "NFTが危険にさらされている可能性があります"
  },
  "yourPrivateSeedPhrase": {
    "message": "シークレットリカバリーフレーズ"
  },
  "zeroGasPriceOnSpeedUpError": {
    "message": "高速化用のガス価格がゼロです"
  }
}<|MERGE_RESOLUTION|>--- conflicted
+++ resolved
@@ -2157,25 +2157,9 @@
   "ledgerConnectionInstructionStepFour": {
     "message": "Ledgerデバイスで「スマートコントラクトデータ」または「ブラインド署名」を有効にしてください。"
   },
-<<<<<<< HEAD
-=======
-  "ledgerConnectionInstructionStepOne": {
-    "message": "「設定」>「高度な設定」でLedger Liveを有効にしてください。"
-  },
->>>>>>> 25114997
   "ledgerConnectionInstructionStepThree": {
     "message": "Ledgerが接続されていて、イーサリアムアプリを選択していることを確認してください。"
   },
-<<<<<<< HEAD
-=======
-  "ledgerConnectionInstructionStepTwo": {
-    "message": "Ledger Liveアプリを開いてロックを解除してください。"
-  },
-  "ledgerConnectionPreferenceDescription": {
-    "message": "LedgerをMetaMaskに接続する方法をカスタマイズします。$1が推奨されますが、他のオプションも利用できます。詳細はこちらをご覧ください: $2",
-    "description": "A description that appears above a dropdown where users can select between up to three options - Ledger Live, U2F or WebHID - depending on what is supported in their browser. $1 is the recommended browser option, it will be either WebHID or U2f. $2 is a link to an article where users can learn more, but will be the translation of the learnMore message."
-  },
->>>>>>> 25114997
   "ledgerDeviceOpenFailureMessage": {
     "message": "Ledgerデバイスを開けませんでした。Ledgerが他のソフトウェアに接続されている可能性があります。Ledger LiveまたはLedgerデバイスに接続されている他のアプリケーションを閉じて、もう一度接続してみてください。"
   },
