{
  "QRHardwareInvalidTransactionTitle": {
    "message": "Hata"
  },
  "QRHardwareMismatchedSignId": {
    "message": "Uyumsuz işlem verisi. Lütfen işlem ayrıntılarını kontrol edin."
  },
  "QRHardwarePubkeyAccountOutOfRange": {
    "message": "Başka hesap yok. Aşağıda listelenmeyen başka bir hesaba erişmek istiyorsanız lütfen donanım cüzdanınızı yeniden bağlayın ve seçin."
  },
  "QRHardwareScanInstructions": {
    "message": "QR kodunu kameranızın önüne getirin. Ekran bulanık, ancak bu okumayı etkilemeyecektir."
  },
  "QRHardwareSignRequestCancel": {
    "message": "Reddet"
  },
  "QRHardwareSignRequestDescription": {
    "message": "Cüzdanınızla imzaladıktan sonra imzayı almak için \"İmza Al\" öğesine tıklayın"
  },
  "QRHardwareSignRequestGetSignature": {
    "message": "İmza Al"
  },
  "QRHardwareSignRequestSubtitle": {
    "message": "Cüzdanınızı QR kodu ile tarayın"
  },
  "QRHardwareSignRequestTitle": {
    "message": "İmza İste"
  },
  "QRHardwareUnknownQRCodeTitle": {
    "message": "Hata"
  },
  "QRHardwareUnknownWalletQRCode": {
    "message": "Geçersiz QR kodu. Lütfen donanım cüzdanının senkronizasyon QR kodunu tarayın."
  },
  "QRHardwareWalletImporterTitle": {
    "message": "QR Kodunu Tara"
  },
  "QRHardwareWalletSteps1Description": {
    "message": "Resmi olarak QR kod destekleyen ortakların listesinden aşağıda seçim yapabilirsiniz."
  },
  "QRHardwareWalletSteps1Title": {
    "message": "QR donanım cüzdanınızı bağlayın"
  },
  "QRHardwareWalletSteps2Description": {
    "message": "AirGap Vault & Ngrave (Çok Yakında)"
  },
  "SIWEAddressInvalid": {
    "message": "Giriş talebindeki adres, giriş yapmak için kullandığınız hesapla uyumlu değil."
  },
  "SIWEDomainInvalidText": {
    "message": "Giriş yapmaya çalıştığınız web sitesi talepteki alan ile uyumlu değil. Dikkatle ilerleyin."
  },
  "SIWEDomainInvalidTitle": {
    "message": "Aldatıcı site talebi."
  },
  "SIWEDomainWarningBody": {
    "message": "Web sitesi ($1) yanlış alana giriş yapmanızı istiyor. Bu bir dolandırıcılık saldırısı olabilir.",
    "description": "$1 represents the website domain"
  },
  "SIWEDomainWarningLabel": {
    "message": "Güvensiz"
  },
  "SIWELabelChainID": {
    "message": "Zincir Kimliği:"
  },
  "SIWELabelExpirationTime": {
    "message": "Son kullanma tarihi:"
  },
  "SIWELabelIssuedAt": {
    "message": "Düzenlenme tarihi:"
  },
  "SIWELabelMessage": {
    "message": "Mesaj:"
  },
  "SIWELabelNonce": {
    "message": "Geçici anahtar:"
  },
  "SIWELabelNotBefore": {
    "message": "En Erken:"
  },
  "SIWELabelRequestID": {
    "message": "Talep Kimliği:"
  },
  "SIWELabelResources": {
    "message": "Kaynaklar: $1",
    "description": "$1 represents the number of resources"
  },
  "SIWELabelURI": {
    "message": "URI:"
  },
  "SIWELabelVersion": {
    "message": "Sürüm:"
  },
  "SIWESiteRequestSubtitle": {
    "message": "Bu site şununla giriş yapmak istiyor:"
  },
  "SIWESiteRequestTitle": {
    "message": "Giriş talebi"
  },
  "SIWEWarningSubtitle": {
    "message": "Anladığınızı doğrulamak için şunu işaretleyin:"
  },
  "SIWEWarningTitle": {
    "message": "Emin misiniz?"
  },
  "about": {
    "message": "Hakkında"
  },
  "accept": {
    "message": "Kabul ediyorum"
  },
  "acceptTermsOfUse": {
    "message": "$1 bölümünü okudum ve kabul ediyorum",
    "description": "$1 is the `terms` message"
  },
  "accessAndSpendNoticeNFT": {
    "message": "$1 bu varlığa erişebilir ve harcayabilir",
    "description": "$1 is the url of the site requesting ability to spend"
  },
  "accessYourWalletWithSRP": {
    "message": "Gizli Kurtarma İfadenizle cüzdanınıza erişin"
  },
  "accessYourWalletWithSRPDescription": {
    "message": "MetaMask parolanızı kurtaramaz. Sahipliğinizi doğrulamak, cüzdanınızı yenilemek ve yeni bir parola belirlemek için Gizli Kurtarma İfadenizi kullanırız. İlk olarak, cüzdanınızı oluştururken size verilmiş olan Gizli Kurtarma İfadenizi girin. $1",
    "description": "$1 is the words 'Learn More' from key 'learnMore', separated here so that it can be added as a link"
  },
  "accessingYourCamera": {
    "message": "Kameranıza erişim sağlanıyor..."
  },
  "account": {
    "message": "Hesap"
  },
  "accountDetails": {
    "message": "Hesap bilgileri"
  },
  "accountIdenticon": {
    "message": "Hesap Kimliği"
  },
  "accountName": {
    "message": "Hesap Adı"
  },
  "accountNameDuplicate": {
    "message": "Bu hesap adı zaten mevcut",
    "description": "This is an error message shown when the user enters a new account name that matches an existing account name"
  },
  "accountNameReserved": {
    "message": "Bu hesap adı rezerve edilmiş\n",
    "description": "This is an error message shown when the user enters a new account name that is reserved for future use"
  },
  "accountOptions": {
    "message": "Hesap Seçenekleri"
  },
  "accountSelectionRequired": {
    "message": "Bir hesap seçmeniz gerekiyor!"
  },
  "active": {
    "message": "Aktif"
  },
  "activity": {
    "message": "Etkinlik"
  },
  "activityLog": {
    "message": "Etkinlik günlüğü"
  },
  "add": {
    "message": "Ekle"
  },
  "addANetwork": {
    "message": "Ağ ekle"
  },
  "addANetworkManually": {
    "message": "Manuel olarak bir ağ ekle"
  },
  "addANickname": {
    "message": "Takma ad ekle"
  },
  "addAccount": {
    "message": "Hesap ekleyin"
  },
  "addAcquiredTokens": {
    "message": "MetaMask kullanarak elde ettiğiniz tokenleri ekleyin"
  },
  "addAlias": {
    "message": "Diğer adı ekle"
  },
  "addBlockExplorer": {
    "message": "Bir blok gezgini ekle"
  },
  "addContact": {
    "message": "Kişi ekle"
  },
  "addCustomNetwork": {
    "message": "Özel ağ ekle"
  },
  "addEthereumChainConfirmationDescription": {
    "message": "Bu, bu ağın MetaMas dahilinde kullanılmasına olanak tanıyacaktır."
  },
  "addEthereumChainConfirmationRisks": {
    "message": "MetaMask özel ağları doğrulamaz."
  },
  "addEthereumChainConfirmationRisksLearnMore": {
    "message": "$1 hakkında bilgi edinin.",
    "description": "$1 is a link with text that is provided by the 'addEthereumChainConfirmationRisksLearnMoreLink' key"
  },
  "addEthereumChainConfirmationRisksLearnMoreLink": {
    "message": "dolandırıcılık ve ağ güvenliği riskleri",
    "description": "Link text for the 'addEthereumChainConfirmationRisksLearnMore' translation key"
  },
  "addEthereumChainConfirmationTitle": {
    "message": "Bu sitenin ağ eklemesine izin ver?"
  },
  "addEthereumChainWarningModalHeader": {
    "message": "Bu RPC sağlayıcısını sadece ona güvenebileceğinizden eminseniz ekleyin. $1",
    "description": "$1 is addEthereumChainWarningModalHeaderPartTwo passed separately so that it can be bolded"
  },
  "addEthereumChainWarningModalHeaderPartTwo": {
    "message": "Kötü amaçlı sağlayıcılar blok zincirinin durumu hakkında yalan söyleyebilir ve ağ aktivitenizi kaydedebilir."
  },
  "addEthereumChainWarningModalListHeader": {
    "message": "Şunları yapabileceği için sağlayıcınızın güvenilir olması önemlidir:"
  },
  "addEthereumChainWarningModalListPointOne": {
    "message": "Hesaplarınızı ve IP adreslerinizi görmek ve onları birbirleriyle ilişkilendirmek"
  },
  "addEthereumChainWarningModalListPointThree": {
    "message": "Hesap bakiyelerini ve zincirlerin üzerindeki diğer durumları görmek"
  },
  "addEthereumChainWarningModalListPointTwo": {
    "message": "İşlemlerinizi yayınlamak"
  },
  "addEthereumChainWarningModalTitle": {
    "message": "Ethereum Ana Ağı için yeni bir RPC sağlayıcısı ekliyorsunuz"
  },
  "addFriendsAndAddresses": {
    "message": "Güvendiğiniz arkadaşlarınızı ve adresleri ekleyin"
  },
  "addFromAListOfPopularNetworks": {
    "message": "Popüler ağlar listesinden ekle veya manuel olarak bir ağ ekle. Yalnızca güvendiğin varlıklarla etkileşim kur."
  },
  "addHardwareWallet": {
    "message": "Donanım cüzdanı ekleyin"
  },
  "addIPFSGateway": {
    "message": "Tercih ettiğiniz IPFS ağ geçidini ekleyin"
  },
  "addMemo": {
    "message": "Not ekleyin"
  },
  "addMoreNetworks": {
    "message": "manuel olarak daha fazla ağ ekleyin"
  },
  "addNetwork": {
    "message": "Ağ ekle"
  },
  "addNetworkTooltipWarning": {
    "message": "Bu ağ bağlantısı üçüncü taraflara dayalıdır. Bu bağlantı daha az güvenli olabilir veya üçüncü tarafların aktiviteleri takip etmesine olanak sağlayabilir. $1",
    "description": "$1 is Learn more link"
  },
  "addNewToken": {
    "message": "Yeni token ekleyin"
  },
  "addNft": {
    "message": "NFT ekleyin"
  },
  "addNfts": {
    "message": "NFT ekleyin"
  },
  "addSnapAccountModalDescription": {
    "message": "MetaMask Snap'leri ile hesabınızı güvende tutma seçeneklerini keşfedin"
  },
  "addSuggestedNFTs": {
    "message": "Önerilen NFT'leri ekleyin"
  },
  "addSuggestedTokens": {
    "message": "Önerilen Tokenleri ekle"
  },
  "addToken": {
    "message": "Token ekle"
  },
  "addTokenByContractAddress": {
    "message": "Bir tokeni bulamadınız mı? Adresini yapıştırarak dilediğiniz tokeni manuel olarak ekleyebilirsiniz. Token sözleşme adreslerini $1 alanında bulabilirsiniz",
    "description": "$1 is a blockchain explorer for a specific network, e.g. Etherscan for Ethereum"
  },
  "addingCustomNetwork": {
    "message": "Ağ Ekleniyor"
  },
  "address": {
    "message": "Adres"
  },
  "advanced": {
    "message": "Gelişmiş"
  },
  "advancedBaseGasFeeToolTip": {
    "message": "İşleminiz bloka dahil edildiğinde maks. baz ücretiniz ile gerçek paz ücret arasındaki fark iade edilecektir. Toplam miktar, maks. baz ücreti (GWEI'de) * gaz limiti olarak hesaplanacaktır."
  },
  "advancedConfiguration": {
    "message": "Gelişmiş yapılandırma"
  },
  "advancedGasFeeDefaultOptIn": {
    "message": "\"Gelişmiş\" için şunları varsayılanım olarak kaydet: $1"
  },
  "advancedGasFeeDefaultOptOut": {
    "message": "Varsayılan olarak her zaman bu değerleri ve gelişmiş ayarı kullan."
  },
  "advancedGasFeeModalTitle": {
    "message": "Gelişmiş gaz ücreti"
  },
  "advancedGasPriceTitle": {
    "message": "Gaz fiyatı"
  },
  "advancedPriorityFeeToolTip": {
    "message": "Maks. öncelik ücreti (başka bir deyişle \"madenci bahşişi\") doğrudan madencilere gider ve işleminizin öncelikli olarak gerçekleştirilmesini teşvik eder."
  },
  "agreeTermsOfUse": {
    "message": "MetaMask'in $1 bölümünü kabul ediyorum",
    "description": "$1 is the `terms` link"
  },
  "airgapVault": {
    "message": "AirGap Kasası"
  },
  "alertDisableTooltip": {
    "message": "\"Ayarlar > Uyarılar\" kısmında değiştirilebilir"
  },
  "alertSettingsUnconnectedAccount": {
    "message": "Bağlı olmayan bir hesap ile bir web sitesine göz atma seçildi"
  },
  "alertSettingsUnconnectedAccountDescription": {
    "message": "Bu uyarı, bağlı bir web3 sitesinde gezdiğinizde gösterilir ancak şu anda seçili hesap bağlı değildir."
  },
  "alertSettingsWeb3ShimUsage": {
    "message": "Bir web sitesi kaldırılmış window.web3 API'sini kullanmaya çalıştığında"
  },
  "alertSettingsWeb3ShimUsageDescription": {
    "message": "Bu uyarı, kaldırılmış window.web3 API kullanmaya çalışan bir ve bunun sonucu olarak bozulmuş olabilen bir sitede gezindiğinizde açılır pencerede gösterilir."
  },
  "alerts": {
    "message": "Uyarılar"
  },
  "allCustodianAccountsConnectedSubtitle": {
    "message": "Zaten tüm saklayıcı kurum hesaplarını bağladınız ya da MetaMask Kurumsal'a bağlayabileceğiniz hesap yok."
  },
  "allCustodianAccountsConnectedTitle": {
    "message": "Bağlayabilecek hesap yok"
  },
  "allOfYour": {
    "message": "Sahip olduğunuz tüm $1",
    "description": "$1 is the symbol or name of the token that the user is approving spending"
  },
  "allYourNFTsOf": {
    "message": "Tüm $1 NFT'leriniz",
    "description": "$1 is a link to contract on the block explorer when we're not able to retrieve a erc721 or erc1155 name"
  },
  "allowExternalExtensionTo": {
    "message": "Bu harici uzantının şunu yapmasına izin ver:"
  },
  "allowSpendToken": {
    "message": "$1 erişimine izin ver?",
    "description": "$1 is the symbol of the token that are requesting to spend"
  },
  "allowThisSiteTo": {
    "message": "Bu sitenin şunu yapmasına izin ver:"
  },
  "allowThisSnapTo": {
    "message": "Bu snap için şuna izin verin:"
  },
  "allowWithdrawAndSpend": {
    "message": "$1 için şu tutara kadar para çekme ve harcama izni ver:",
    "description": "The url of the site that requested permission to 'withdraw and spend'"
  },
  "amount": {
    "message": "Tutar"
  },
  "apiUrl": {
    "message": "API URL"
  },
  "appDescription": {
    "message": "Tarayıcında bir Ethereum Cüzdanı",
    "description": "The description of the application"
  },
  "appName": {
    "message": "MetaMask",
    "description": "The name of the application"
  },
  "appNameBeta": {
    "message": "MetaMask Beta",
    "description": "The name of the application (Beta)"
  },
  "appNameFlask": {
    "message": "MetaMask Flask",
    "description": "The name of the application (Flask)"
  },
  "appNameMmi": {
    "message": "MetaMask Kurumsal",
    "description": "The name of the application (MMI)"
  },
  "approve": {
    "message": "Harcama limitini onayla"
  },
  "approveAllTokensTitle": {
    "message": "Sahip olduğun tüm $1 için erişim ve transfer izni verilsin mi?",
    "description": "$1 is the symbol of the token for which the user is granting approval"
  },
  "approveAllTokensTitleWithoutSymbol": {
    "message": "Tüm $1 NFT'lerinizin erişimine ve transferine izin verilsin mi?",
    "description": "$1 a link to contract on the block explorer when we're not able to retrieve a erc721 or erc1155 name"
  },
  "approveButtonText": {
    "message": "Onayla"
  },
  "approveSpendingCap": {
    "message": "$1 harcama üst limitini onayla",
    "description": "The token symbol that is being approved"
  },
  "approveTokenDescription": {
    "message": "Üçüncü bir tarafın, siz bu erişimi iptal edene kadar başka bildirim yapılmaksızın aşağıdaki NFT'lere erişim sağlamasına ve onları transfer edebilmesine izin verir."
  },
  "approveTokenDescriptionWithoutSymbol": {
    "message": "Üçüncü bir tarafın, siz bu erişimi geri çekene kadar başkaca bildiri olmaksızın tüm $1 NFT'lerinize erişim sağlamasına ve onları transfer edebilmesine izin verir.",
    "description": "$1 is a link to contract on the block explorer when we're not able to retrieve a erc721 or erc1155 name"
  },
  "approveTokenTitle": {
    "message": "$1 için erişim ve transferine izin ver?",
    "description": "$1 is the symbol of the token for which the user is granting approval"
  },
  "approved": {
    "message": "Onaylandı"
  },
  "approvedAsset": {
    "message": "Onaylanan varlık"
  },
  "approvedOn": {
    "message": "$1 üzerinde onaylandı",
    "description": "$1 is the approval date for a permission"
  },
  "areYouSure": {
    "message": "Emin misin?"
  },
  "asset": {
    "message": "Varlık"
  },
  "assetOptions": {
    "message": "Varlık seçenekleri"
  },
  "attemptSendingAssets": {
    "message": "Varlıkları doğrudan bir ağdan diğerine göndermeye çalışırsanız bu durum kalıcı varlık kaybına neden olabilir. Bir köprü kullandığınızdan emin olun."
  },
  "attemptToCancelSwap": {
    "message": "~$1 için swap'ı iptal etme girişimi",
    "description": "$1 could be e.g. $2.98, it is a cost for cancelling a Smart Swap"
  },
  "attemptingConnect": {
    "message": "Blockzincire bağlanmaya çalışılıyor."
  },
  "attributions": {
    "message": "Özellikler"
  },
  "authorizedPermissions": {
    "message": "Aşağıdaki izinleri verdiniz"
  },
  "autoDetectTokens": {
    "message": "Tokenleri otomatik algıla"
  },
  "autoDetectTokensDescription": {
    "message": "Cüzdanınıza gönderilen yeni tokenleri algılamak ve göstermek için üçüncü taraf API'leri kullanırız. Uygulamanın bu hizmetlerden otomatik olarak veri çekmesini istemiyorsanız kapatın. $1",
    "description": "$1 is a link to a support article"
  },
  "autoLockTimeLimit": {
    "message": "Otomatik Kilitleme Sayacı (dakika)"
  },
  "autoLockTimeLimitDescription": {
    "message": "MetaMask kilitlenmeden önce dakika olarak boşta kalma süresini belirleyin."
  },
  "average": {
    "message": "Ortalama"
  },
  "awaitingApproval": {
    "message": "Onay bekliyor..."
  },
  "back": {
    "message": "Geri"
  },
  "backup": {
    "message": "Yedekle"
  },
  "backupApprovalInfo": {
    "message": "Bu gizli kod, cihazınızı kaybetmeniz, parolanızı unutmanız, MetaMask'ı yeniden kurmanızın gerektiği ya da cüzdanınıza başka bir cihazdan oturum açmak istemeniz durumunda cüzdanınıza erişim sağlamak için gereklidir."
  },
  "backupApprovalNotice": {
    "message": "Cüzdanınızı ve paranızı güvende tutmak için Gizli Kurtarma İfadenizi yedekleyin."
  },
  "backupNow": {
    "message": "Şimdi yedekle"
  },
  "backupUserData": {
    "message": "Verilerini yedekle"
  },
  "backupUserDataDescription": {
    "message": "Tercihleri ve hesap adreslerini içeren kullanıcı ayarlarını JSON dosyasına yedekleyebilirsiniz."
  },
  "balance": {
    "message": "Bakiye"
  },
  "balanceOutdated": {
    "message": "Bakiye güncel olmayabilir"
  },
  "baseFee": {
    "message": "Baz ücret"
  },
  "basic": {
    "message": "Temel"
  },
  "beCareful": {
    "message": "Dikkatli olun"
  },
  "beta": {
    "message": "Beta"
  },
  "betaHeaderText": {
    "message": "Bu bir beta sürümdür. Lütfen hataları bildirin $1",
    "description": "$1 represents the word 'here' in a hyperlink"
  },
  "betaMetamaskInstitutionalVersion": {
    "message": "MetaMask Kurumsal Beta Sürümü"
  },
  "betaMetamaskVersion": {
    "message": "MetaMask Beta Sürümü"
  },
  "betaTerms": {
    "message": "Beta Kullanım koşulları"
  },
  "betaWalletCreationSuccessReminder1": {
    "message": "MetaMask Beta Gizli Kurtarma İfadenizi kurtaramaz."
  },
  "betaWalletCreationSuccessReminder2": {
    "message": "MetaMask hiçbir zaman Gizli Kurtarma İfadenizi istemez."
  },
  "blockExplorerAccountAction": {
    "message": "Hesap",
    "description": "This is used with viewOnEtherscan and viewInExplorer e.g View Account in Explorer"
  },
  "blockExplorerAssetAction": {
    "message": "Varlık",
    "description": "This is used with viewOnEtherscan and viewInExplorer e.g View Asset in Explorer"
  },
  "blockExplorerSwapAction": {
    "message": "Takas",
    "description": "This is used with viewOnEtherscan e.g View Swap on Etherscan"
  },
  "blockExplorerUrl": {
    "message": "Blok Gezgini URL Adresi"
  },
  "blockExplorerUrlDefinition": {
    "message": "Bu ağ için blok gezgini olarak kullanılan URL adresi."
  },
  "blockExplorerView": {
    "message": "Hesabı şurada görüntüleyin: $1",
    "description": "$1 replaced by URL for custom block explorer"
  },
  "blockaid": {
    "message": "Blockaid"
  },
  "blockaidDescriptionApproveFarming": {
    "message": "Bu talebi onaylarsanız dolandırıcılıkla ünlü üçüncü bir taraf tüm varlıklarınızı çalabilir."
  },
  "blockaidDescriptionBlurFarming": {
    "message": "Bu talebi onaylarsanız birisi Blur üzerinde yer alan varlıklarınızı çalabilir."
  },
  "blockaidDescriptionFailed": {
    "message": "Bu talep bir hatadan dolayı güvenlik sağlayıcısı tarafından doğrulanmadı. Dikkatli bir şekilde ilerleyin."
  },
  "blockaidDescriptionMaliciousDomain": {
    "message": "Kötü niyetli bir alanla etkileşimde bulunuyorsunuz. Bu talebi onaylarsanız varlıklarınızı kaybedebilirsiniz."
  },
  "blockaidDescriptionMightLoseAssets": {
    "message": "Bu talebi onaylarsanız varlıklarınızı kaybedebilirsiniz."
  },
  "blockaidDescriptionSeaportFarming": {
    "message": "Bu talebi onaylarsanız birisi OpenSea üzerinde yer alan varlıklarınızı çalabilir."
  },
  "blockaidDescriptionTransferFarming": {
    "message": "Bu talebi onaylarsanız dolandırıcılıkla ünlü üçüncü bir taraf tüm varlıklarınızı çalar."
  },
  "blockaidTitleDeceptive": {
    "message": "Bu aldatıcı bir talep"
  },
  "blockaidTitleMayNotBeSafe": {
    "message": "Talep güvenli olmayabilir"
  },
  "blockaidTitleSuspicious": {
    "message": "Bu şüpheli bir talep"
  },
  "blockies": {
    "message": "Bloklar"
  },
  "bridge": {
    "message": "Köprü"
  },
  "browserNotSupported": {
    "message": "Tarayıcınız desteklenmiyor..."
  },
  "buildContactList": {
    "message": "Kişi listenizi oluşturun"
  },
  "builtAroundTheWorld": {
    "message": "MetaMask dünya çapında geliştirilmiş ve yapılmıştır."
  },
  "busy": {
    "message": "Meşgul"
  },
  "buy": {
    "message": "Satın Al"
  },
  "buyAsset": {
    "message": "$1 satın al",
    "description": "$1 is the ticker symbol of a an asset the user is being prompted to purchase"
  },
  "buyMoreAsset": {
    "message": "Daha fazla $1 satın al",
    "description": "$1 is the ticker symbol of a an asset the user is being prompted to purchase"
  },
  "buyNow": {
    "message": "Şimdi Satın Al"
  },
  "bytes": {
    "message": "Bayt"
  },
  "canToggleInSettings": {
    "message": "Ayarlar -> Uyarılar kısmında bu bildirimi yeniden etkinleştirebilirsiniz."
  },
  "cancel": {
    "message": "İptal"
  },
  "cancelEdit": {
    "message": "Düzenlemeyi İptal Et"
  },
  "cancelPopoverTitle": {
    "message": "İşlemi iptal et"
  },
  "cancelSpeedUp": {
    "message": "bir işlemi iptal et veya hızlandır."
  },
  "cancelSpeedUpLabel": {
    "message": "Bu gas ücreti orijinali $1 olacak.",
    "description": "$1 is text 'replace' in bold"
  },
  "cancelSpeedUpTransactionTooltip": {
    "message": "İşlemi $1 için, gaz ücretinin ağ tarafından tanınması amacıyla en az %10 oranında artırılması gerekir.",
    "description": "$1 is string 'cancel' or 'speed up'"
  },
  "cancelled": {
    "message": "İptal edildi"
  },
  "chainId": {
    "message": "Zincir Kimliği"
  },
  "chainIdDefinition": {
    "message": "Zincir kimliği, bu ağda işlemleri imzalamak için kullanılır."
  },
  "chainIdExistsErrorMsg": {
    "message": "Bu Zincir Kimliği şu anda $1 ağı tarafından kullanılıyor."
  },
  "chainListReturnedDifferentTickerSymbol": {
    "message": "Zincir kimliği $1 olan ağ, girdiğin para biriminden farklı bir para birimi sembolü ($2) kullanabilir. Lütfen devam etmeden önce doğrula.",
    "description": "$1 is the chain id currently entered in the network form and $2 is the return value of nativeCurrency.symbol from chainlist.network"
  },
  "chooseYourNetwork": {
    "message": "Ağınızı seçin"
  },
  "chooseYourNetworkDescription": {
    "message": "Ethereum verilerine mümkün olan en güvenilir ve gizli erişimi sunmak amacıyla uzaktan işlem çağrısı (RPC) sağlayıcısı olarak Infura kullanırız. Kendi RPC'nizi seçebilirsiniz ancak tüm RPC'lerin işlemleri gerçekleştirmek için IP adresinizi ve Ethereum cüzdanınızı alacağını unutmayın. Infura'nın verileri nasıl kullandığı hakkında daha fazla bilgi edinmek için $1 bölümümüzü okuyun.",
    "description": "$1 is a link to the privacy policy"
  },
  "chromeRequiredForHardwareWallets": {
    "message": "Donanım Cüzdanınıza bağlamak için MetaMask'ı Google Chrome'da kullanmanız gerekir."
  },
  "clear": {
    "message": "Temizle"
  },
  "clearActivity": {
    "message": "Aktiviteyi ve anlık verileri temizle"
  },
  "clearActivityButton": {
    "message": "Aktivite sekme verilerini temizle"
  },
  "clearActivityDescription": {
    "message": "Bu işlem hesabın anlık verilerini sıfırlar ve cüzdanınızdaki aktivite sekmesinden verileri siler. Sadece geçerli hesap ve ağ etkilenecektir. Bakiyeleriniz ve gelen işlemleriniz değişmeyecektir."
  },
  "click": {
    "message": "Daha fazla bilgi için"
  },
  "clickToConnectLedgerViaWebHID": {
    "message": "WebHID üzerinden Kayıt Defterinizi bağlamak için tıklayın",
    "description": "Text that can be clicked to open a browser popup for connecting the ledger device via webhid"
  },
  "clickToManuallyAdd": {
    "message": "Tokenleri manuel olarak eklemek için buaraya tıklayın."
  },
  "close": {
    "message": "Kapat"
  },
  "coingecko": {
    "message": "CoinGecko"
  },
  "configureSnapPopupDescription": {
    "message": "Şu anda bu snap'i yapılandırmak için MetaMask'tan ayrılıyorsunuz."
  },
  "configureSnapPopupInstallDescription": {
    "message": "Şu anda bu snap'i yüklemek için MetaMask'tan ayrılıyorsunuz."
  },
  "configureSnapPopupInstallTitle": {
    "message": "Snap'i yükle"
  },
  "configureSnapPopupLink": {
    "message": "Devam etmek için bu bağlantıya tıklayın:"
  },
  "configureSnapPopupTitle": {
    "message": "Snap'i yapılandır"
  },
  "confirm": {
    "message": "Onayla"
  },
  "confirmPassword": {
    "message": "Şifreyi onayla"
  },
  "confirmRecoveryPhrase": {
    "message": "Gizli Kurtarma İfadesini Onayla"
  },
  "confirmed": {
    "message": "Onaylandı"
  },
  "confusableUnicode": {
    "message": "\"$1\" ile \"$2\" benzer."
  },
  "confusableZeroWidthUnicode": {
    "message": "Sıfır genişlikte karakter bulundu."
  },
  "confusingEnsDomain": {
    "message": "ENS adında karıştırılabilir bir karakter tespit ettik. Olası bir dolandırıcılığı önlemek için ENS adını kontrol edin."
  },
  "connect": {
    "message": "Bağla"
  },
  "connectAccountOrCreate": {
    "message": "Hesabı bağla ya da yeni hesap oluştur"
  },
  "connectCustodialAccountMenu": {
    "message": "Saklayıcı Kurum Hesabı Bağla"
  },
  "connectCustodialAccountMsg": {
    "message": "Token eklemek veya bir tokeni yenilemek için lütfen bağlamak istediğiniz saklayıcı kurumu seçin."
  },
  "connectCustodialAccountTitle": {
    "message": "Saklayıcı Kurum Hesapları"
  },
  "connectManually": {
    "message": "Mevcut siteye manuel olarak bağlan"
  },
  "connectSnap": {
    "message": "Şuna bağlanın: $1",
    "description": "$1 is the snap for which a connection is being requested."
  },
  "connectTo": {
    "message": "$1 uygulamasına bağlan",
    "description": "$1 is the name/origin of a web3 site/application that the user can connect to metamask"
  },
  "connectToAll": {
    "message": "Tümüne bağlan: $1",
    "description": "$1 will be replaced by the translation of connectToAllAccounts"
  },
  "connectToAllAccounts": {
    "message": "hesaplar",
    "description": "will replace $1 in connectToAll, completing the sentence 'connect to all of your accounts', will be text that shows list of accounts on hover"
  },
  "connectToMultiple": {
    "message": "Bağlan: $1",
    "description": "$1 will be replaced by the translation of connectToMultipleNumberOfAccounts"
  },
  "connectToMultipleNumberOfAccounts": {
    "message": "$1 hesap",
    "description": "$1 is the number of accounts to which the web3 site/application is asking to connect; this will substitute $1 in connectToMultiple"
  },
  "connectWithMetaMask": {
    "message": "MetaMask ile Bağlan"
  },
  "connectedAccountsDescriptionPlural": {
    "message": "Bu siteye bağlı $1 hesabınız var.",
    "description": "$1 is the number of accounts"
  },
  "connectedAccountsDescriptionSingular": {
    "message": "Bu siteye bağlı 1 hesabınız var."
  },
  "connectedAccountsEmptyDescription": {
    "message": "MetaMask bu siteye bağlı değil. Bir web3 sitesine bağlanmak için siteyi bulun ve bağlan düğmesine tıklayın."
  },
  "connectedSites": {
    "message": "Bağlı siteler"
  },
  "connectedSitesDescription": {
    "message": "$1 bu sitelere bağlanmış. Bu siteler hesap adresinizi görüntüleyebilir.",
    "description": "$1 is the account name"
  },
  "connectedSitesEmptyDescription": {
    "message": "$1 herhangi bir siteye bağlanmamış.",
    "description": "$1 is the account name"
  },
  "connecting": {
    "message": "Bağlanıyor..."
  },
  "connectingTo": {
    "message": "Şuna bağlanılıyor: $1"
  },
  "connectingToGoerli": {
    "message": "Goerli Test Ağına Bağlanıyor"
  },
  "connectingToLineaGoerli": {
    "message": "Linea Goerli test ağına bağlanılıyor"
  },
  "connectingToLineaMainnet": {
    "message": "Linea Ana Ağına bağlanılıyor"
  },
  "connectingToMainnet": {
    "message": "Ethereum Mainnet ağına bağlanıyor"
  },
  "connectingToSepolia": {
    "message": "Sepolia test ağına bağlanılıyor"
  },
  "connectionFailed": {
    "message": "Bağlantı başarısız oldu"
  },
  "connectionFailedDescription": {
    "message": "$1 getirme başarısız oldu, ağınızı kontrol edip tekrar deneyin.",
    "description": "$1 is the name of the snap being fetched."
  },
  "connectionRequest": {
    "message": "Bağlantı talebi"
  },
  "contactUs": {
    "message": "Bize ulaşın"
  },
  "contacts": {
    "message": "Kişiler"
  },
  "contentFromSnap": {
    "message": "$1 içeriği",
    "description": "$1 represents the name of the snap"
  },
  "continue": {
    "message": "Devam et"
  },
  "contract": {
    "message": "Sözleşme"
  },
  "contractAddress": {
    "message": "Sözleşme adresi"
  },
  "contractAddressError": {
    "message": "Tokenin sözleşme adresine token gönderiyorsunuz. Bu tokenlerin kaybedilmesine neden olabilir."
  },
  "contractDeployment": {
    "message": "Sözleşme kurulumu"
  },
  "contractDescription": {
    "message": "Kendinizi dolandırıcılara karşı korumak için bir dakikanızı ayırarak üçüncü taraf bilgilerini doğrulayın."
  },
  "contractInteraction": {
    "message": "Sözleşme Etkileşimi"
  },
  "contractNFT": {
    "message": "NFT sözleşmesi"
  },
  "contractRequestingAccess": {
    "message": "Üçüncü taraf erişim talep ediyor"
  },
  "contractRequestingSignature": {
    "message": "Üçüncü taraf imza talep ediyor"
  },
  "contractRequestingSpendingCap": {
    "message": "Üçüncü taraf harcama üst limiti talep ediyor"
  },
  "contractTitle": {
    "message": "Üçüncü taraf bilgileri"
  },
  "contractToken": {
    "message": "Token sözleşmesi"
  },
  "convertTokenToNFTDescription": {
    "message": "Bu varlığın bir NFT olduğunu tespit ettik. MetaMask artık NFT'ler için tam yerel desteğe sahiptir. Bunu token listenden çıkarmak ve bir NFT olarak eklemek ister misin?"
  },
  "convertTokenToNFTExistDescription": {
    "message": "Bu varlığın bir NFT olarak eklendiğini tespit ettik. Token listenden çıkarmak ister misin?"
  },
  "coolWallet": {
    "message": "CoolWallet"
  },
  "copiedExclamation": {
    "message": "Kopyalandı."
  },
  "copyAddress": {
    "message": "Adresi panoya kopyala"
  },
  "copyRawTransactionData": {
    "message": "Ham işlem verisini kopyala"
  },
  "copyToClipboard": {
    "message": "Panoya kopyala"
  },
  "copyTransactionId": {
    "message": "İşlem Kimliğini Kopyala"
  },
  "create": {
    "message": "Oluştur"
  },
  "createNewWallet": {
    "message": "Yeni bir cüzdan oluştur"
  },
  "createPassword": {
    "message": "Parola Oluştur"
  },
  "cryptoCompare": {
    "message": "CryptoCompare"
  },
  "currencyConversion": {
    "message": "Para Birimi Dönüşümü"
  },
  "currencyRateCheckToggle": {
    "message": "Bakiyeyi ve token fiyat denetleyicisini göster"
  },
  "currencyRateCheckToggleDescription": {
    "message": "Bakiyenizi ve token fiyatınızı göstermek için $1 ve $2 API'lerini kullanırız. $3",
    "description": "$1 represents Coingecko, $2 represents CryptoCompare and $3 represents Privacy Policy"
  },
  "currencySymbol": {
    "message": "Para Birimi Sembolü"
  },
  "currencySymbolDefinition": {
    "message": "Bu ağın para birimi için görüntülenen sembol."
  },
  "currentAccountNotConnected": {
    "message": "Mevcut hesabınız bağlı değil"
  },
  "currentExtension": {
    "message": "Mevcut uzantı sayfası"
  },
  "currentLanguage": {
    "message": "Mevcut Dil"
  },
  "currentRpcUrlDeprecated": {
    "message": "Bu ağ için mevcut rpc url artık kullanılmıyor."
  },
  "currentTitle": {
    "message": "Mevcut:"
  },
  "currentlyUnavailable": {
    "message": "Bu ağda kullanılamaz"
  },
  "curveHighGasEstimate": {
    "message": "Agresif gas tahmini grafiği"
  },
  "curveLowGasEstimate": {
    "message": "Düşük gas tahmini grafiği"
  },
  "curveMediumGasEstimate": {
    "message": "Piyasa gas tahmini grafiği"
  },
  "custodian": {
    "message": "Saklayıcı Kurum"
  },
  "custodianAccount": {
    "message": "Saklayıcı kurum hesabı"
  },
  "custodianAccountAddedDesc": {
    "message": "Artık saklayıcı kurum hesaplarınızı MetaMask Kurumsal'da kullanabilirsiniz."
  },
  "custodianAccountAddedTitle": {
    "message": "Seçili saklayıcı kurum hesapları ekledi."
  },
  "custodianReplaceRefreshTokenChangedFailed": {
    "message": "Hesaplarınızı tekrar MMI'ya bağlamak için lütfen $1 bölümüne gidin ve kullanıcı arayüzünde 'MMI'ya bağla' düğmesine tıklayın."
  },
  "custodianReplaceRefreshTokenChangedSubtitle": {
    "message": "Artık saklayıcı kurumlardaki hesaplarınızı MetaMask Kurumsal'da kullanabilirsiniz."
  },
  "custodianReplaceRefreshTokenChangedTitle": {
    "message": "Saklayıcı kurum tokeniniz yenilendi"
  },
  "custodianReplaceRefreshTokenSubtitle": {
    "message": "Bu işlem aşağıdaki adres için saklayıcı kurum tokenini değiştirir:"
  },
  "custodianReplaceRefreshTokenTitle": {
    "message": "Saklayıcı kurum tokenini değiştir"
  },
  "custodyApiUrl": {
    "message": "$1 API URL adresi"
  },
  "custodyDeeplinkDescription": {
    "message": "İşlemi $1 uygulamasında onaylayın. Gerekli tüm saklayıcı kurum onayları gerçekleştikten sonra işlem tamamlanacaktır. Durum için $1 kontrolünüzü yapın."
  },
  "custodyRefreshTokenModalDescription": {
    "message": "Hesaplarınızı tekrar MMI'ya bağlamak için lütfen $1 bölümüne gidin ve kullanıcı arayüzünde 'MMI'ya bağla' düğmesine tıklayın."
  },
  "custodyRefreshTokenModalDescription1": {
    "message": "Saklayıcı kurum MetaMask Kurumsal uzantısını doğrulayan bir token düzenleyerek hesaplarınızı bağlayabilmenize olanak sağlar."
  },
  "custodyRefreshTokenModalDescription2": {
    "message": "Güvenlik nedenleriyle belirli bir dönemden sonra bu tokenin süresi dolar. Bunun için MMI'ya tekrar bağlamanız gerekir."
  },
  "custodyRefreshTokenModalSubtitle": {
    "message": "Bunu neden görüyorum?"
  },
  "custodyRefreshTokenModalTitle": {
    "message": "Saklayıcı kurum oturumu sona erdi"
  },
  "custodySessionExpired": {
    "message": "Saklayıcı kurum oturumu sona erdi."
  },
  "custodyWrongChain": {
    "message": "Bu hesap $1 ile kullanılmak için ayarlanmamış"
  },
  "custom": {
    "message": "Gelişmiş"
  },
  "customContentSearch": {
    "message": "Önceden eklenmiş bir ağı ara"
  },
  "customGasSettingToolTipMessage": {
    "message": "Gaz fiyatını özelleştirmek için $1 kullanın. Bu, bilgi sahibi değilseniz kafa karıştırıcı olabilir. Riski size ait olmak üzere kullanın.",
    "description": "$1 is key 'advanced' (text: 'Advanced') separated here so that it can be passed in with bold font-weight"
  },
  "customSpendLimit": {
    "message": "Özel Harcama Limiti"
  },
  "customSpendingCap": {
    "message": "Özel harcama üst limiti"
  },
  "customToken": {
    "message": "Özel Token"
  },
  "customTokenWarningInNonTokenDetectionNetwork": {
    "message": "Token algılama henüz bu ağda mevcut değil. Lütfen token'ı manuel olarak içe aktar ve ona güvendiğinden emin ol. 1$ hakkında bilgi edin"
  },
  "customTokenWarningInTokenDetectionNetwork": {
    "message": "Bir token'ı manuel olarak içe aktarmadan önce, ona güvendiğinden emin ol. $1 hakkında bilgi edin."
  },
  "customTokenWarningInTokenDetectionNetworkWithTDOFF": {
    "message": "Bir tokeni içe aktarmadan önce ona güvendiğinizden emin olun. $1 kaçınmayı öğrenin. Ayrıca token algılamayı $2 etkinleştirebilirsiniz."
  },
  "customerSupport": {
    "message": "müşteri hizmetleri"
  },
  "dappRequestedSpendingCap": {
    "message": "Site tarafından talep edilen harcama üst limiti"
  },
  "dappSuggested": {
    "message": "Site önerisi"
  },
  "dappSuggestedGasSettingToolTipMessage": {
    "message": "$1 bu fiyatı önerdi.",
    "description": "$1 is url for the dapp that has suggested gas settings"
  },
  "dappSuggestedHigh": {
    "message": "Önerilen site"
  },
  "dappSuggestedHighShortLabel": {
    "message": "Site (yüksek)"
  },
  "dappSuggestedShortLabel": {
    "message": "Site"
  },
  "dappSuggestedTooltip": {
    "message": "$1 bu fiyatı önerdi.",
    "description": "$1 represents the Dapp's origin"
  },
  "darkTheme": {
    "message": "Koyu"
  },
  "data": {
    "message": "Veri"
  },
  "dataBackupSeemsCorrupt": {
    "message": "Verileriniz geri yüklenemiyor. Dosya bozuk gibi görünüyor."
  },
  "dataHex": {
    "message": "On Altılı"
  },
  "dcent": {
    "message": "D'Cent"
  },
  "decimal": {
    "message": "Token Ondalığı"
  },
  "decimalsMustZerotoTen": {
    "message": "Ondalıklar en az 0, en fazla 36 olmalıdır."
  },
  "decrypt": {
    "message": "Şifre çöz"
  },
  "decryptCopy": {
    "message": "Şifrelenmiş mesajı kopyala"
  },
  "decryptInlineError": {
    "message": "Hata nedeniyle bu mesajın şifresi çözülemez: $1",
    "description": "$1 is error message"
  },
  "decryptMessageNotice": {
    "message": "Eyleminizi tamamlamak için $1 bu mesajı okumak istiyor",
    "description": "$1 is the web3 site name"
  },
  "decryptMetamask": {
    "message": "Mesajın şifresini çöz"
  },
  "decryptRequest": {
    "message": "Şifre çözme talebi"
  },
  "delete": {
    "message": "Sil"
  },
  "deleteContact": {
    "message": "Kişiyi sil"
  },
  "deleteNetwork": {
    "message": "Ağı Sil?"
  },
  "deleteNetworkIntro": {
    "message": "Bu ağı silerseniz bu ağdaki varlıklarınızı görüntülemek için bu ağı tekrar eklemeniz gerekecek"
  },
  "deleteNetworkTitle": {
    "message": "$1 ağını sil?",
    "description": "$1 represents the name of the network"
  },
  "deposit": {
    "message": "Para Yatır"
  },
  "deprecatedTestNetworksLink": {
    "message": "Daha fazla bilgi edinin"
  },
  "deprecatedTestNetworksMsg": {
    "message": "Ethereum'da yaşanan protokol değişikliklerinden dolayı: Rinkeby, Ropsten, Kovan test ağları güvenilir bir şekilde çalışmayabilir ve yakında kullanım dışı olacak."
  },
  "description": {
    "message": "Açıklama"
  },
  "descriptionFromSnap": {
    "message": "$1 açıklaması",
    "description": "$1 represents the name of the snap"
  },
  "desktopConnectionCriticalErrorDescription": {
    "message": "Bu hata aralıklı olarak meydana gelebilir, bu yüzden uzantıyı yeniden başlatmayı veya MetaMask Masaüstünü devre dışı bırakmayı deneyin."
  },
  "desktopConnectionCriticalErrorTitle": {
    "message": "MetaMask başlatılırken sorun oluştu"
  },
  "desktopConnectionLostErrorDescription": {
    "message": "Lütfen masaüstü uygulamasının açık olduğundan ve çalıştığından emin olun veya MetaMask Masaüstünü devre dışı bırakın."
  },
  "desktopConnectionLostErrorTitle": {
    "message": "MetaMask Masaüstü bağlantısı kaybedildi"
  },
  "desktopDisableButton": {
    "message": "Masaüstü Uygulamasını devre dışı bırakın"
  },
  "desktopDisableErrorCTA": {
    "message": "MetaMask Masaüstünü devre dışı bırakın"
  },
  "desktopEnableButton": {
    "message": "Masaüstü Uygulamasını etkinleştirin"
  },
  "desktopEnableButtonDescription": {
    "message": "Arka plandaki tüm işlemleri masaüstü uygulamasında çalıştırmak için tıklayın."
  },
  "desktopErrorNavigateSettingsCTA": {
    "message": "Ayarlar Sayfasına geri dönün"
  },
  "desktopErrorRestartMMCTA": {
    "message": "MetaMask'i yeniden başlatın"
  },
  "desktopNotFoundErrorCTA": {
    "message": "MetaMask Masaüstü uygulamasını indirin"
  },
  "desktopNotFoundErrorDescription1": {
    "message": "Lütfen masaüstü uygulamasının açık olduğundan ve çalıştığından emin ol."
  },
  "desktopNotFoundErrorDescription2": {
    "message": "Herhangi bir masaüstü uygulaması yüklü durumda değilse lütfen MetaMask web sitesinden indirin."
  },
  "desktopNotFoundErrorTitle": {
    "message": "MetaMask Masaüstü bulunamadı"
  },
  "desktopOpenOrDownloadCTA": {
    "message": "MetaMask Masaüstünü açın"
  },
  "desktopOutdatedErrorCTA": {
    "message": "MetaMask Masaüstünü güncelleyin"
  },
  "desktopOutdatedErrorDescription": {
    "message": "MetaMask masaüstü uygulamanın yükseltilmesi gerekiyor."
  },
  "desktopOutdatedErrorTitle": {
    "message": "MetaMask Masaüstü güncel değil"
  },
  "desktopOutdatedExtensionErrorCTA": {
    "message": "MetaMask Uzantısını güncelleyin"
  },
  "desktopOutdatedExtensionErrorDescription": {
    "message": "MetaMask uzantının yükseltilmesi gerekiyor."
  },
  "desktopOutdatedExtensionErrorTitle": {
    "message": "MetaMask Uzantısı güncel değil"
  },
  "desktopPageDescription": {
    "message": "Eşleştirme başarılı olmuşsa uzantı yeniden başlatılır ve parolanızı yeniden girmeniz gerekir."
  },
  "desktopPageSubTitle": {
    "message": "MetaMask Masaüstü uygulamanızı açın ve bu kodu girin"
  },
  "desktopPageTitle": {
    "message": "Masaüstü ile eşleştirin"
  },
  "desktopPairedWarningDeepLink": {
    "message": "MetaMask Masaüstü uygulamasında Ayarlar kısmına gidin"
  },
  "desktopPairedWarningDescription": {
    "message": "Yeni bir eşleştirme başlatmak istiyorsanız lütfen mevcut bağlantıyı kaldırın."
  },
  "desktopPairedWarningTitle": {
    "message": "MM Masaüstü zaten eşleştirilmiş"
  },
  "desktopPairingExpireMessage": {
    "message": "Kod $1 içinde geçerliliğini yitirecek"
  },
  "desktopRouteNotFoundErrorDescription": {
    "message": "desktopRouteNotFoundErrorDescription"
  },
  "desktopRouteNotFoundErrorTitle": {
    "message": "desktopRouteNotFoundErrorTitle"
  },
  "desktopUnexpectedErrorCTA": {
    "message": "MetaMask Ana Sayfasına geri dönün"
  },
  "desktopUnexpectedErrorDescription": {
    "message": "Yeniden bağlantı sağlamak için MetaMask Masaüstü uygulamanızı kontrol edin"
  },
  "desktopUnexpectedErrorTitle": {
    "message": "Bir şeyler ters gitti..."
  },
  "details": {
    "message": "Ayrıntılar"
  },
  "disabledGasOptionToolTipMessage": {
    "message": "Orijinal gas ücretinden minimum %10'luk bir artışı karşılamadığı için \"$1\" devre dışı bırakıldı.",
    "description": "$1 is gas estimate type which can be market or aggressive"
  },
  "disconnect": {
    "message": "Bağlantıyı kes"
  },
  "disconnectAllAccounts": {
    "message": "Tüm hesapların bağlantısını kes"
  },
  "disconnectAllAccountsConfirmationDescription": {
    "message": "Bağlantıyı kesmek istediğinizden emin misiniz? Sitenin işlevselliğini kaybedebilirsiniz."
  },
  "disconnectPrompt": {
    "message": "$1 bağlantısını kes"
  },
  "disconnectThisAccount": {
    "message": "Bu hesabın bağlantısını kes"
  },
  "dismiss": {
    "message": "Yoksay"
  },
  "dismissReminderDescriptionField": {
    "message": "Gizli Kurtarma İfadesi yedekleme hatırlatma mesajını yoksaymak için bunu açın. Paranızın kaybolmasını önlemek için Gizli Kurtarma İfadenizi yedeklemenizi kesinlikle tavsiye ederiz"
  },
  "dismissReminderField": {
    "message": "Gizli Kurtarma İfadesi yedekleme hatırlatma uyarısını yoksay"
  },
  "displayNftMedia": {
    "message": "NFT medyasını göster"
  },
  "displayNftMediaDescription": {
    "message": "NFT medyasının ve verilerin gösterilmesi IP adresinizin OpenSea'ye veya diğer üçüncü taraflara aktarılmasına neden olur. Bu durum, saldırganların IP adresinizi Ethereum adresinizle ilişkilendirmesini sağlayabilir. NFT otomatik algılama bu ayara dayalıdır ve bu ayar kapatıldığında kullanılamaz olur."
  },
  "domain": {
    "message": "Alan"
  },
  "done": {
    "message": "Bitti"
  },
  "dontShowThisAgain": {
    "message": "Tekrar gösterme"
  },
  "downArrow": {
    "message": "aşağı ok"
  },
  "downloadGoogleChrome": {
    "message": "Google Chrome'u indir"
  },
  "downloadNow": {
    "message": "Şimdi İndir"
  },
  "downloadStateLogs": {
    "message": "Durum Günlüklerini İndir"
  },
  "dropped": {
    "message": "Bırakıldı"
  },
  "edit": {
    "message": "Düzenle"
  },
  "editANickname": {
    "message": "Takma adı düzenle"
  },
  "editAddressNickname": {
    "message": "Adres takma adını düzenle"
  },
  "editCancellationGasFeeModalTitle": {
    "message": "Gas ücreti iptalini düzenle"
  },
  "editContact": {
    "message": "Kişiyi Düzenle"
  },
  "editGasFeeModalTitle": {
    "message": "Gaz ücretini düzenle"
  },
  "editGasLimitOutOfBounds": {
    "message": "Gaz limiti en az $1 olmalıdır"
  },
  "editGasLimitOutOfBoundsV2": {
    "message": "Gaz limiti en az $1, en fazla $2 olmalıdır",
    "description": "$1 is the minimum limit for gas and $2 is the maximum limit"
  },
  "editGasLimitTooltip": {
    "message": "Gaz limiti, kullanmak istediğiniz maksimum gaz birimidir. Gaz birimleri \"Maks. öncelik ücreti\" ve \"Maks. ücretin\" bir çarpanıdır."
  },
  "editGasMaxBaseFeeGWEIImbalance": {
    "message": "Maks. baz ücret, öncelik ücretinden daha düşük olamaz"
  },
  "editGasMaxBaseFeeHigh": {
    "message": "Maks. baz ücreti gerekenden daha yüksek"
  },
  "editGasMaxBaseFeeLow": {
    "message": "Maks. baz ücreti mevcut ağ koşulları için düşük"
  },
  "editGasMaxFeeHigh": {
    "message": "Maks. ücret gerekenden daha yüksek"
  },
  "editGasMaxFeeLow": {
    "message": "Maks. ücret ağ koşulları için çok düşük"
  },
  "editGasMaxFeePriorityImbalance": {
    "message": "Maks. ücret maks. öncelik ücretinden daha düşük olamaz"
  },
  "editGasMaxPriorityFeeBelowMinimum": {
    "message": "Maks. öncelik ücreti 0 GWEI üzerinde olmalıdır"
  },
  "editGasMaxPriorityFeeBelowMinimumV2": {
    "message": "Öncelik ücreti 0'dan fazla olmalıdır."
  },
  "editGasMaxPriorityFeeHigh": {
    "message": "Maks. öncelik ücreti gerekenden yüksek. Gerekenden fazla ödeme yapabilirsiniz."
  },
  "editGasMaxPriorityFeeHighV2": {
    "message": "Öncelik ücreti gerekenden yüksek. Gerekenden fazla ödeme yapabilirsiniz"
  },
  "editGasMaxPriorityFeeLow": {
    "message": "Maks. öncelik ücreti mevcut ağ koşulları için düşük"
  },
  "editGasMaxPriorityFeeLowV2": {
    "message": "Öncelik ücreti mevcut ağ koşulları için düşük"
  },
  "editGasPriceTooLow": {
    "message": "Gaz fiyatı 0'dan büyük olmalıdır"
  },
  "editGasPriceTooltip": {
    "message": "Bu ağ, bir işlem gönderirken bir \"Gaz fiyatı\" alanı gerektirir. Gaz fiyatı, gaz birimi başına ödeyeceğiniz miktardır."
  },
  "editGasSubTextAmountLabel": {
    "message": "Maks. tutar:",
    "description": "This is meant to be used as the $1 substitution editGasSubTextAmount"
  },
  "editGasSubTextFeeLabel": {
    "message": "Maks. ücret:"
  },
  "editGasTitle": {
    "message": "Önceliği düzenle"
  },
  "editGasTooLow": {
    "message": "Bilinmeyen işlem süresi"
  },
  "editNonceField": {
    "message": "Geçici anahtarı düzenle"
  },
  "editNonceMessage": {
    "message": "Bu gelişmiş bir özelliktir, dikkatli kullanın."
  },
  "editPermission": {
    "message": "İzni düzenle"
  },
  "editSpeedUpEditGasFeeModalTitle": {
    "message": "Hızlandırma gas ücretini düzenle"
  },
  "enableAutoDetect": {
    "message": " Otomatik algılamayı etkinleştir"
  },
  "enableForAllNetworks": {
    "message": "Tüm ağlar için etkinleştir"
  },
  "enableFromSettings": {
    "message": " Ayarlardan etkinleştir."
  },
  "enableSmartSwaps": {
    "message": "Akıllı swap'ları etkinleştirin"
  },
  "enableSnap": {
    "message": "Etkinleştir"
  },
  "enableToken": {
    "message": "şunu etkinleştir: $1",
    "description": "$1 is a token symbol, e.g. ETH"
  },
  "enabled": {
    "message": "Etkinleştirildi"
  },
  "encryptionPublicKeyNotice": {
    "message": "$1 genel şifreleme anahtarınızı istiyor. Bunu onayladığınızda bu site sizin için şifrelenmiş mesajlar oluşturabilecektir.",
    "description": "$1 is the web3 site name"
  },
  "encryptionPublicKeyRequest": {
    "message": "Genel şifreleme anahtarı iste"
  },
  "endpointReturnedDifferentChainId": {
    "message": "Bitiş noktası farklı bir zincir kimliğine ulaştı: $1",
    "description": "$1 is the return value of eth_chainId from an RPC endpoint"
  },
  "enhancedTokenDetectionAlertMessage": {
    "message": "Gelişmiş token algılama şu anda $1 üzerinden kullanılabilir. $2"
  },
  "ensDomainsSettingDescriptionIntro": {
    "message": "MetaMask, \"https://metamask.eth\" gibi ENS alanlarını tarayıcınızın adres çubuğunda görmenizi sağlar. Şöyle çalışır:"
  },
  "ensDomainsSettingDescriptionOutro": {
    "message": "Normal tarayıcılar genellikle ENS veya IPFS adreslerini kullanmaz, ancak MetaMask bu konuda yardımcı olur. Bu özelliği kullandığınızda IP adresiniz IPFS üçüncü taraf hizmetleri ile paylaşılabilir."
  },
  "ensDomainsSettingDescriptionPoint1": {
    "message": "MetaMask, ENS adına bağlı kodu bulmak için Ethereum'un ENS sözleşmesi ile kontrol gerçekleştirir."
  },
  "ensDomainsSettingDescriptionPoint2": {
    "message": "Kod IPFS'ye bağlı ise içeriği IPFS ağından alır."
  },
  "ensDomainsSettingDescriptionPoint3": {
    "message": "Ardından, genellikle bir web sitesi veya benzeri olan içeriği görebilirsiniz."
  },
  "ensDomainsSettingTitle": {
    "message": "ENS alanlarını adres çubuğunda göster"
  },
  "ensIllegalCharacter": {
    "message": "ENS için uygun olmayan karakter."
  },
  "ensNotFoundOnCurrentNetwork": {
    "message": "ENS adı geçerli ağda bulunamadı. Ethereum Mainnet'e geçmeyi deneyin."
  },
  "ensNotSupportedOnNetwork": {
    "message": "Ağ ENS desteklemiyor"
  },
  "ensRegistrationError": {
    "message": "ENS adı kaydında hata"
  },
  "ensUnknownError": {
    "message": "ENS arama başarısız oldu."
  },
  "enterANumber": {
    "message": "Bir sayı girin"
  },
  "enterCustodianToken": {
    "message": "$1 tokeninizi girin veya yeni bir token ekleyin"
  },
  "enterMaxSpendLimit": {
    "message": "Maks. harcama limiti gir"
  },
<<<<<<< HEAD
=======
  "enterOptionalPassword": {
    "message": "İsteğe bağlı parolayı girin"
  },
  "enterPassword": {
    "message": "Parolanızı girin"
  },
>>>>>>> 787fc13f
  "enterPasswordContinue": {
    "message": "Devam etmek için parola girin"
  },
  "enterTokenNameOrAddress": {
    "message": "Token adı girin veya adresi yapıştırın"
  },
  "enterYourPassword": {
    "message": "Parolanızı girin"
  },
  "errorCode": {
    "message": "Kod: $1",
    "description": "Displayed error code for debugging purposes. $1 is the error code"
  },
  "errorDetails": {
    "message": "Hata ayrıntıları",
    "description": "Title for collapsible section that displays error details for debugging purposes"
  },
  "errorMessage": {
    "message": "Mesaj: $1",
    "description": "Displayed error message for debugging purposes. $1 is the error message"
  },
  "errorName": {
    "message": "Kod: $1",
    "description": "Displayed error name for debugging purposes. $1 is the error name"
  },
  "errorPageMessage": {
    "message": "Sayfayı yeniden yükleyerek tekrar deneyin veya $1 destek bölümümüze ulaşın.",
    "description": "Message displayed on generic error page in the fullscreen or notification UI, $1 is a clickable link with text defined by the 'here' key. The link will open to a form where users can file support tickets."
  },
  "errorPagePopupMessage": {
    "message": "Açılır pencereyi kapatarak ve yeniden açarak tekrar deneyin $1 destek bölümümüze ulaşın.",
    "description": "Message displayed on generic error page in the popup UI, $1 is a clickable link with text defined by the 'here' key. The link will open to a form where users can file support tickets."
  },
  "errorPageTitle": {
    "message": "MetaMask bir hata ile karşılaştı",
    "description": "Title of generic error page"
  },
  "errorStack": {
    "message": "Yığın:",
    "description": "Title for error stack, which is displayed for debugging purposes"
  },
  "errorWhileConnectingToRPC": {
    "message": "Özel ağa bağlanırken hata oluştu."
  },
  "errorWithSnap": {
    "message": "$1 ile hata oluştu",
    "description": "$1 represents the name of the snap"
  },
  "ethGasPriceFetchWarning": {
    "message": "Ana gaz tahmini hizmeti olarak sunulan yedek gaz fiyatı şu anda kullanılamıyor."
  },
  "ethereumProviderAccess": {
    "message": "Ethereum sağlayıcısına $1 erişimi ver",
    "description": "The parameter is the name of the requesting origin"
  },
  "ethereumPublicAddress": {
    "message": "Ethereum genel adresi"
  },
  "etherscan": {
    "message": "Etherscan"
  },
  "etherscanView": {
    "message": "Hesabı Etherscan'de görüntüle"
  },
  "etherscanViewOn": {
    "message": "Etherscan'de görüntüle"
  },
  "expandView": {
    "message": "Görünümü genişlet"
  },
  "experimental": {
    "message": "Deneysel"
  },
<<<<<<< HEAD
=======
  "exploreMetaMaskSnaps": {
    "message": "MetaMask Snap'lerini keşfedin"
  },
  "exportPrivateKey": {
    "message": "Özel anahtarı dışa aktar"
  },
  "extendWalletWithSnaps": {
    "message": "Cüzdan deneyimini genişletin."
  },
>>>>>>> 787fc13f
  "externalExtension": {
    "message": "Harici uzantı"
  },
  "failed": {
    "message": "Başarısız oldu"
  },
  "failedToFetchChainId": {
    "message": "Zincir kimliği alınamadı. RPC URL adresiniz doğru mu?"
  },
  "failedToFetchTickerSymbolData": {
    "message": "Ticker sembolü doğrulama verileri şu anda mevcut değil, girdiğin sembolün doğru olduğundan emin ol. Bu ağ için gördüğün dönüşüm oranlarını etkileyecektir"
  },
  "failureMessage": {
    "message": "Bir şeyler ters gitti ve işlemi tamamlayamadık"
  },
  "fast": {
    "message": "Hızlı"
  },
  "feeAssociatedRequest": {
    "message": "Bu talep ile ilişkili bir ücret mevcuttur."
  },
  "fiat": {
    "message": "Fiat Para",
    "description": "Exchange type"
  },
  "fileImportFail": {
    "message": "Dosya içe aktarma çalışmıyor mu? Buraya tıklayın!",
    "description": "Helps user import their account from a JSON file"
  },
  "fileTooBig": {
    "message": "Bırakılan dosya çok büyük."
  },
  "flaskWelcomeUninstall": {
    "message": "bu uzantıyı kaldırmalısın",
    "description": "This request is shown on the Flask Welcome screen. It is intended for non-developers, and will be bolded."
  },
  "flaskWelcomeWarning1": {
    "message": "Flask, geliştiricilerin yeni kararsız API'leri denemeleri içindir. Geliştirici veya beta test kullanıcısı değilsen $1.",
    "description": "This is a warning shown on the Flask Welcome screen, intended to encourage non-developers not to proceed any further. $1 is the bolded message 'flaskWelcomeUninstall'"
  },
  "flaskWelcomeWarning2": {
    "message": "Bu uzantının güvenliğini veya istikrarını garanti etmiyoruz. Flask tarafından sunulan yeni API'ler kimlik avı saldırılarına karşı güçlendirilmemiştir, yani Flask gerektiren herhangi bir site veya snap, varlıklarını çalmaya yönelik kötü niyetli bir girişim olabilir.",
    "description": "This explains the risks of using MetaMask Flask"
  },
  "flaskWelcomeWarning3": {
    "message": "Tüm Flask API'leri deneyseldir. Önceden haber verilmeksizin değiştirilebilir veya kaldırılabilirler ya da kararlı MetaMask'e taşınmadan süresiz olarak Flask'ta kalabilirler. Bunları kendi sorumluluğunda kullan.",
    "description": "This message warns developers about unstable Flask APIs"
  },
  "flaskWelcomeWarning4": {
    "message": "Flask kullanırken normal MetaMask uzantınızı devre dışı bıraktığınızdan emin olun.",
    "description": "This message calls to pay attention about multiple versions of MetaMask running on the same site (Flask + Prod)"
  },
  "flaskWelcomeWarningAcceptButton": {
    "message": "Riskleri kabul ediyorum",
    "description": "this text is shown on a button, which the user presses to confirm they understand the risks of using Flask"
  },
  "followUsOnTwitter": {
    "message": "Bizi Twitter'da takip edin"
  },
  "forbiddenIpfsGateway": {
    "message": "Yasaklı IPFS Ağ Geçidi: Lütfen bir CID ağ geçidi belirtin"
  },
  "forgetDevice": {
    "message": "Bu cihazı unut"
  },
  "forgotPassword": {
    "message": "Parolayı mı unuttun?"
  },
  "from": {
    "message": "Kimden"
  },
  "fromAddress": {
    "message": "Kimden: $1",
    "description": "$1 is the address to include in the From label. It is typically shortened first using shortenAddress"
  },
  "fromTokenLists": {
    "message": "Token listelerinden: $1"
  },
  "functionApprove": {
    "message": "İşlev: Onayla"
  },
  "functionSetApprovalForAll": {
    "message": "İşlev: TümüİçinOnayVer"
  },
  "functionType": {
    "message": "İşlev türü"
  },
  "gas": {
    "message": "Gaz"
  },
  "gasDisplayAcknowledgeDappButtonText": {
    "message": "Önerilen gaz ücretini düzenle"
  },
  "gasDisplayDappWarning": {
    "message": "Bu gaz ücreti $1 tarafından önerilmiştir. Bu değerin başka bir değerle değiştirilmesi işleminizle ilgili bir soruna neden olabilir. Sorularınız olursa lütfen $1 ile iletişime geçin.",
    "description": "$1 represents the Dapp's origin"
  },
  "gasLimit": {
    "message": "Gaz limiti"
  },
  "gasLimitInfoTooltipContent": {
    "message": "Gaz limiti, harcamak istediğiniz maksimum gaz birimi tutarıdır."
  },
  "gasLimitRecommended": {
    "message": "Önerilen gas limiti 1$ kadardır. Gas limiti bundan daha düşükse başarısız olabilir."
  },
  "gasLimitTooLow": {
    "message": "Gaz limiti en az 21000 olmalıdır"
  },
  "gasLimitTooLowWithDynamicFee": {
    "message": "Gaz limiti en az $1 olmalıdır",
    "description": "$1 is the custom gas limit, in decimal."
  },
  "gasLimitV2": {
    "message": "Gaz limiti"
  },
  "gasOption": {
    "message": "Gaz seçeneği"
  },
  "gasPrice": {
    "message": "Gaz fiyatı (GWEI)"
  },
  "gasPriceExcessive": {
    "message": "Gaz ücretiniz gereksiz bir şekilde yüksek. Tutarı azaltmayı göz önünde bulundurun."
  },
  "gasPriceExcessiveInput": {
    "message": "Gaz Fiyatı aşırı yüksek"
  },
  "gasPriceExtremelyLow": {
    "message": "Gaz fiyatı aşırı düşük"
  },
  "gasPriceFetchFailed": {
    "message": "Gaz fiyatı tahmini ağ hatası nedeniyle başarısız oldu."
  },
  "gasPriceInfoTooltipContent": {
    "message": "Gaz fiyatı, her bir gaz birimi için ödemek istediğiniz Ether miktarını belirler."
  },
  "gasTimingHoursShort": {
    "message": "$1 sa.",
    "description": "$1 represents a number of hours"
  },
  "gasTimingMinutes": {
    "message": "$1 dakika",
    "description": "$1 represents a number of minutes"
  },
  "gasTimingMinutesShort": {
    "message": "$1 dk",
    "description": "$1 represents a number of minutes"
  },
  "gasTimingNegative": {
    "message": "Belki $1 içinde",
    "description": "$1 represents an amount of time"
  },
  "gasTimingPositive": {
    "message": "Muhtemelen < $1 içinde",
    "description": "$1 represents an amount of time"
  },
  "gasTimingSeconds": {
    "message": "$1 saniye",
    "description": "$1 represents a number of seconds"
  },
  "gasTimingSecondsShort": {
    "message": "$1 sn",
    "description": "$1 represents a number of seconds"
  },
  "gasTimingVeryPositive": {
    "message": "Büyük olasılıkla > $1 içinde",
    "description": "$1 represents an amount of time"
  },
  "gasUsed": {
    "message": "Kullanılan gaz"
  },
  "general": {
    "message": "Genel"
  },
  "getStarted": {
    "message": "Başlarken"
  },
  "globalTitle": {
    "message": "Genel menü"
  },
  "globalTourDescription": {
    "message": "Portföyünüze, bağlı sitelere, ayarlara ve daha fazlasına bakın"
  },
  "goBack": {
    "message": "Geri git"
  },
  "goerli": {
    "message": "Goerli test ağı"
  },
  "gotIt": {
    "message": "Anladım!"
  },
  "grantedToWithColon": {
    "message": "İzin verilen:"
  },
  "gwei": {
    "message": "GWEI"
  },
  "hardware": {
    "message": "Donanım"
  },
  "hardwareWalletConnected": {
    "message": "Donanım cüzdanı bağlandı"
  },
  "hardwareWalletLegacyDescription": {
    "message": "(eski)",
    "description": "Text representing the MEW path"
  },
  "hardwareWalletSupportLinkConversion": {
    "message": "buraya tıklayın"
  },
  "hardwareWallets": {
    "message": "Donanım cüzdanı bağla"
  },
  "hardwareWalletsInfo": {
    "message": "Donanım cüzdanı entegrasyonları, IP adresinizi ve etkileşimde bulunduğunuz akıllı sözleşme adreslerini görebilen harici sunucular için API aramalarını kullanır."
  },
  "hardwareWalletsMsg": {
    "message": "MetaMask ile kullanmak istediğiniz donanım cüzdanını seçin."
  },
  "here": {
    "message": "burada",
    "description": "as in -click here- for more information (goes with troubleTokenBalances)"
  },
  "hexData": {
    "message": "On altılı veri"
  },
  "hide": {
    "message": "Gizle"
  },
  "hideFullTransactionDetails": {
    "message": "Tam işlem bilgilerini gizle"
  },
  "hideSeedPhrase": {
    "message": "Tohum ifadesini gizle"
  },
  "hideToken": {
    "message": "Token'ı gizle"
  },
  "hideTokenPrompt": {
    "message": "Tokeni gizle?"
  },
  "hideTokenSymbol": {
    "message": "$1 ögesini gizle",
    "description": "$1 is the symbol for a token (e.g. 'DAI')"
  },
  "hideZeroBalanceTokens": {
    "message": "Bakiyesi olmayan tokenleri gizle"
  },
  "high": {
    "message": "Agresif"
  },
  "highGasSettingToolTipMessage": {
    "message": "Popüler NFT düşüşleri gibi şeyler nedeniyle ağ trafiğindeki dalgalanmaları kapsayacak şekilde $1 kullanın.",
    "description": "$1 is key 'high' (text: 'Aggressive') separated here so that it can be passed in with bold font-weight"
  },
  "highLowercase": {
    "message": "yüksek"
  },
  "history": {
    "message": "Geçmiş"
  },
  "holdToRevealContent1": {
    "message": "Gizli Kurtarma İfadeniz: $1",
    "description": "$1 is a bolded text with the message from 'holdToRevealContent2'"
  },
  "holdToRevealContent2": {
    "message": "cüzdanınıza ve paranıza tam erişim sağlar.",
    "description": "Is the bolded text in 'holdToRevealContent1'"
  },
  "holdToRevealContent3": {
    "message": "Hiç kimseyle paylaşmayın. $1 $2",
    "description": "$1 is a message from 'holdToRevealContent4' and $2 is a text link with the message from 'holdToRevealContent5'"
  },
  "holdToRevealContent4": {
    "message": "MetaMask Destek bölümü bunu talep etmez",
    "description": "Part of 'holdToRevealContent3'"
  },
  "holdToRevealContent5": {
    "message": "ancak dolandırıcılar talep edilebilir.",
    "description": "The text link in 'holdToRevealContent3'"
  },
  "holdToRevealContentPrivateKey1": {
    "message": "Özel Anahtarınız $1 sağlar",
    "description": "$1 is a bolded text with the message from 'holdToRevealContentPrivateKey2'"
  },
  "holdToRevealContentPrivateKey2": {
    "message": "cüzdanınıza ve paranıza tam erişim.",
    "description": "Is the bolded text in 'holdToRevealContentPrivateKey2'"
  },
  "holdToRevealLockedLabel": {
    "message": "kilitli daireyi göstermek için tutun"
  },
  "holdToRevealPrivateKey": {
    "message": "Özel Anahtarı göstermek için tutun"
  },
  "holdToRevealPrivateKeyTitle": {
    "message": "Özel anahtarınızı güvende tutun"
  },
  "holdToRevealSRP": {
    "message": "GKİ'yi göstermek için tutun"
  },
  "holdToRevealSRPTitle": {
    "message": "GKİ'nizi güvende tutun"
  },
  "holdToRevealUnlockedLabel": {
    "message": "kilidi açılmış daireyi göstermek için tutun"
  },
  "id": {
    "message": "Kimlik"
  },
  "ignoreAll": {
    "message": "Tümünü yoksay"
  },
  "ignoreTokenWarning": {
    "message": "Gizlediğiniz tokenler cüzdanınızda gösterilmez. Ancak, yine de onları bulup ekleyebilirsiniz."
  },
  "import": {
    "message": "İçe Aktar",
    "description": "Button to import an account from a selected file"
  },
  "importAccount": {
    "message": "Hesabı içe aktar"
  },
  "importAccountError": {
    "message": "Hesap içe aktarılırken hata oluştu."
  },
  "importAccountErrorIsSRP": {
    "message": "Bir Gizli Kurtarma İfadesi (veya hatırlatıcı ipucu) girdiniz. Hesabı buraya aktarmak için 64 karakter uzunluğunda on altılık bir dizi olan özel bir anahtar girmelisiniz."
  },
  "importAccountErrorNotAValidPrivateKey": {
    "message": "Bu geçerli bir özel anahtar değil. On altılık bir dizi girdiniz ancak bu dizi 64 karakter uzunluğunda olmalıdır."
  },
  "importAccountErrorNotHexadecimal": {
    "message": "Bu geçerli bir özel anahtar değil. 64 karakter uzunluğunda on altılık bir dizi girmelisiniz."
  },
  "importAccountJsonLoading1": {
    "message": "Bu JSON dosyasının birkaç dakika içinde içe aktarılmasını bekleyin ve MetaMask'i dondurun."
  },
  "importAccountJsonLoading2": {
    "message": "Özür dileriz, bunu gelecekte daha hızlı hale getireceğiz."
  },
  "importAccountMsg": {
    "message": "İçe aktarılan hesaplar ilk olarak oluşturduğunuz MetaMask hesabı Gizli Kurtarma ifadenizle ilişkilendirilmez. İçe aktarılan hesaplar hakkında daha fazla bilgi edinin"
  },
  "importMyWallet": {
    "message": "Cüzdanımı içe aktar"
  },
  "importNFT": {
    "message": "NFT'yi İçe Aktar"
  },
  "importNFTAddressToolTip": {
    "message": "Örneğin OpenSea'de, NFT'nin Ayrıntılar altındaki sayfasında, 'Sözleşme Adresi' etiketli mavi bir köprülü değer vardır. Buna tıklarsan seni sözleşmenin Etherscan'daki adresine götürecektir; o sayfanın sol üst köşesinde 'Sözleşme' etiketli bir simge ve sağda uzun bir harf ve rakamlar dizisi olmalıdır. Bu, NFT'ni oluşturan sözleşmenin adresidir. Adresin sağındaki 'kopyala' simgesine tıkla, panonda olacaktır."
  },
  "importNFTPage": {
    "message": "NFT sayfasını içe aktar"
  },
  "importNFTTokenIdToolTip": {
    "message": "Hiçbir iki NFT kimliği birbiriyle aynı olmadığı için her NFT kimliği benzersiz bir tanımlayıcıdır. Yine, OpenSea'de bu sayı 'Detaylar' kısmının altında yer alır. Not alın veya panonuza kopyalayın."
  },
  "importSelectedTokens": {
    "message": "Seçilen tokenleri içe aktar?"
  },
  "importSelectedTokensDescription": {
    "message": "Sadece seçtiğiniz tokenler cüzdanınızda gösterilecek. Dilediğiniz zaman onları arayarak gizli tokenleri içe aktarabilirsiniz."
  },
  "importTokenQuestion": {
    "message": "Tokeni içe aktar?"
  },
  "importTokenWarning": {
    "message": "Herkes, mevcut tokenlerin sahte sürümleri de dahil olmak üzere herhangi bir ada sahip bir token oluşturabilir. Riski tamamen size ait olacak şekikde token ekleyin ve işlem yapın!"
  },
  "importTokensCamelCase": {
    "message": "Tokenleri içe aktar"
  },
  "importWithCount": {
    "message": "$1 tokeni içe aktar",
    "description": "$1 will the number of detected tokens that are selected for importing, if all of them are selected then $1 will be all"
  },
  "imported": {
    "message": "İçe Aktarıldı",
    "description": "status showing that an account has been fully loaded into the keyring"
  },
  "inYourSettings": {
    "message": "Ayarlar kısmında"
  },
  "infuraBlockedNotification": {
    "message": "MetaMask blokzincir ana bilgisayarına bağlanamıyor. $1 olası nedenleri inceleyin.",
    "description": "$1 is a clickable link with with text defined by the 'here' key"
  },
  "initialTransactionConfirmed": {
    "message": "İlk işleminiz ağ tarafından onaylanmıştır. Geri gitmek için Tamam düğmesine tıklayın."
  },
  "inputLogicEmptyState": {
    "message": "Sadece şu anda ya da gelecekte üçüncü taraf harcaması konusunda rahat olduğunuz bir sayı girin. Harcama üst limitini daha sonra dilediğiniz zaman artırabilirsiniz."
  },
  "inputLogicEqualOrSmallerNumber": {
    "message": "Bu işlem, üçüncü tarafın mevcut bakiyenizden $1 harcamasına izin verir.",
    "description": "$1 is the current token balance in the account and the name of the current token"
  },
  "inputLogicHigherNumber": {
    "message": "Bu işlem, üst limite ulaşana kadar ya da siz harcama üst limitini iptal edene kadar üçüncü tarafın tüm token bakiyenizi harcamasına izin verir. Amacınız bu değilse daha düşük bir harcama üst limiti ayarlamayı deneyin."
  },
  "insightsFromSnap": {
    "message": "$1 kaynaklı içgörüler",
    "description": "$1 represents the name of the snap"
  },
  "install": {
    "message": "Yükle"
  },
  "installOrigin": {
    "message": "Kökeni yükle"
  },
  "installedOn": {
    "message": "$1 üzerinde yüklendi",
    "description": "$1 is the date when the snap has been installed"
  },
  "insufficientBalance": {
    "message": "Bakiye yetersiz."
  },
  "insufficientCurrencyBuyOrDeposit": {
    "message": "Hesabında $2 ağındaki işlem ücretlerini ödemek için yeterli $1 bulunmuyor. $3 veya başka bir hesaptan para yatır.",
    "description": "$1 is the native currency of the network, $2 is the name of the current network, $3 is the key 'buy' + the ticker symbol of the native currency of the chain wrapped in a button"
  },
  "insufficientCurrencyBuyOrReceive": {
    "message": "Hesabınızda $2 ağındaki işlemleri ödemek için yeterli $1 yok. Başka bir hesaptan $3 veya $4.",
    "description": "$1 is the native currency of the network, $2 is the name of the current network, $3 is the key 'buy' + the ticker symbol of the native currency of the chain wrapped in a button, $4 is the key 'deposit' button"
  },
  "insufficientCurrencyDeposit": {
    "message": "Hesabında $2 ağındaki işlem ücretlerini ödemek için yeterli $1 bulunmuyor. Başka bir hesaptan $1 yatır.",
    "description": "$1 is the native currency of the network, $2 is the name of the current network"
  },
  "insufficientFunds": {
    "message": "Para yetersiz."
  },
  "insufficientFundsForGas": {
    "message": "Gaz için para yetersiz"
  },
  "insufficientTokens": {
    "message": "Token yetersiz."
  },
  "invalidAddress": {
    "message": "Adres geçersiz"
  },
  "invalidAddressRecipient": {
    "message": "Alıcı adresi geçersiz"
  },
  "invalidAddressRecipientNotEthNetwork": {
    "message": "ETH ağı yok, küçük harfle başlayın"
  },
  "invalidAssetType": {
    "message": "Bu varlık bir NFT'dir ve NFT'ler sekmesi altında bulunan NFT'leri İçe Aktar sayfasına yeniden eklenmesi gerekir"
  },
  "invalidBlockExplorerURL": {
    "message": "Block Explorer URL adresi geçersiz"
  },
  "invalidChainIdTooBig": {
    "message": "Zincir kimliği geçersiz. Zincir kimliği çok büyük."
  },
  "invalidCustomNetworkAlertContent1": {
    "message": "\"$1\" özel ağı için zincir kimliğinin yeniden girilmesi gerekiyor.",
    "description": "$1 is the name/identifier of the network."
  },
  "invalidCustomNetworkAlertContent2": {
    "message": "Sizi kötü niyetli ya da hatalı ağ sağlayıcılarından korumak amacıyla zincir kimlikleri artık tüm özel ağlar için gereklidir."
  },
  "invalidCustomNetworkAlertContent3": {
    "message": "Ayarlar > Ağ kısmına gidin ve zincir kimliğini girin. $1 alanında en popüler ağların zincir kimliklerini bulabilirsiniz.",
    "description": "$1 is a link to https://chainid.network"
  },
  "invalidCustomNetworkAlertTitle": {
    "message": "Özel ağ geçersiz"
  },
  "invalidHexNumber": {
    "message": "On altılık sayı geçersiz."
  },
  "invalidHexNumberLeadingZeros": {
    "message": "On altılık sayı geçersiz. Başındaki tüm sıfırları kaldırın."
  },
  "invalidIpfsGateway": {
    "message": "IPFS Ağ Geçidi geçersiz: Değer geçerli bir URL adresi olmalıdır"
  },
  "invalidNumber": {
    "message": "Sayı geçersiz. Bir ondalık sayı ya da \"0x\"-ön ekli on altılık sayı girin."
  },
  "invalidNumberLeadingZeros": {
    "message": "Sayı geçersiz. Başındaki tüm sıfırları kaldırın."
  },
  "invalidRPC": {
    "message": "RPC URL adresi geçersiz"
  },
  "invalidSeedPhrase": {
    "message": "Gizli Kurtarma İfadesi geçersiz"
  },
  "invalidSeedPhraseCaseSensitive": {
    "message": "Giriş geçersiz! Gizli Kurtarma İfadesi büyük/küçük harf duyarlıdır."
  },
  "ipfsGateway": {
    "message": "IPFS ağ geçidi"
  },
  "ipfsGatewayDescription": {
    "message": "MetaMask, IPFS'de depolanan NFT'lerinizin görüntülerini göstermek, tarayıcınızın adres çubuğuna girilen ENS adresleri ile ilgili bilgileri göstermek ve farklı token'lerin simgelerini almak için üçüncü taraf hizmetleri kullanır. Siz bunları kullanırken IP adresiniz bu hizmetlerle paylaşılabilir."
  },
  "ipfsToggleModalDescriptionOne": {
    "message": "IPFS'de depolanan NFT'lerinizin görüntülerini göstermek, tarayıcınızın adres çubuğuna girilen ENS adresleri ile ilgili bilgileri göstermek ve farklı token'lerin simgelerini almak için üçüncü taraf hizmetleri kullanırız. Siz bunları kullanırken IP adresiniz bu hizmetlerle paylaşılabilir."
  },
  "ipfsToggleModalDescriptionTwo": {
    "message": "Onayla seçeneği seçildiğinde IPFS çözünürlüğü açılır. Bunu Dilediğiniz zaman $1 alanında kapatabilirsiniz.",
    "description": "$1 is the method to turn off ipfs"
  },
  "ipfsToggleModalSettings": {
    "message": "Ayarlar > Güvenlik ve gizlilik"
  },
  "jazzAndBlockies": {
    "message": "Jazzicons ve Blockies, bir bakışta bir hesabı tanımlamana yardımcı olan iki farklı benzersiz simge stilidir."
  },
  "jazzicons": {
    "message": "Jazzicon'lar"
  },
  "jsDeliver": {
    "message": "jsDeliver"
  },
  "jsonFile": {
    "message": "JSON Dosyası",
    "description": "format for importing an account"
  },
  "keystone": {
    "message": "Ana İlke"
  },
  "knownAddressRecipient": {
    "message": "Bilinen sözleşme adresi."
  },
  "knownTokenWarning": {
    "message": "Bu eylem kimlik avı için kullanılabilecek şekilde cüzdanınızda zaten listelenmiş olan tokenleri düzenleyecektir. Sadece bu tokenlerin neyi temsil ettiğini değiştirmek istediğinizden eminseniz onaylayın. $1 hakkında daha fazla bilgi edinin"
  },
  "lastConnected": {
    "message": "Son bağlanma"
  },
  "lastPriceSold": {
    "message": "Son satış fiyatı"
  },
  "lastSold": {
    "message": "Son satış"
  },
  "layer1Fees": {
    "message": "Aşama 1 ücretleri"
  },
  "learnCancelSpeeedup": {
    "message": "Nasıl $1 yapacağınızı öğrenin",
    "description": "$1 is link to cancel or speed up transactions"
  },
  "learnMore": {
    "message": "daha fazla bilgi"
  },
  "learnMoreAboutGas": {
    "message": "Gaz hakkında $1 istiyor musun?",
    "description": "$1 will be replaced by the learnMore translation key"
  },
  "learnMoreKeystone": {
    "message": "Daha Fazla Bilgi"
  },
  "learnMoreUpperCase": {
    "message": "Daha fazla bilgi"
  },
  "learnScamRisk": {
    "message": "dolandırıcılıklar ve güvenlik riskleri."
  },
  "ledgerAccountRestriction": {
    "message": "Yeni bir hesap ekleyebilmeniz için önce son hesabınızı kullanmanız gerekir."
  },
  "ledgerConnectionInstructionCloseOtherApps": {
    "message": "Cihazınızla bağlantılı her türlü yazılımı kapatın ve ardından yenilemek için buraya tıklayın."
  },
  "ledgerConnectionInstructionHeader": {
    "message": "Onayla düğmesine tıklamadan önce:"
  },
  "ledgerConnectionInstructionStepFour": {
    "message": "Kayıt Defteri cihazınızda \"akıllı sözleşme verilerini\" ya da \"kör imzalama\" özelliğini etkinleştirin."
  },
  "ledgerConnectionInstructionStepOne": {
    "message": "Ayarlar > Gelişmiş kısmının altında Ledger Live'i Kullan seçeneğini etkinleştirin."
  },
  "ledgerConnectionInstructionStepThree": {
    "message": "Kayıt Defterinizin bağlı olduğundan emin olun ve Ethereum uygulamasını seçin."
  },
  "ledgerConnectionInstructionStepTwo": {
    "message": "Ledger Live Uygulamasını açıp kilidini açın."
  },
  "ledgerConnectionPreferenceDescription": {
    "message": "Kayıt Defterinizi MetaMask'a nasıl bağladığınızı özelleştirin. $1 önerilir ancak başka seçenekler de mevcuttur. Buradan daha fazlasını okuyun: $2",
    "description": "A description that appears above a dropdown where users can select between up to three options - Ledger Live, U2F or WebHID - depending on what is supported in their browser. $1 is the recommended browser option, it will be either WebHID or U2f. $2 is a link to an article where users can learn more, but will be the translation of the learnMore message."
  },
  "ledgerDeviceOpenFailureMessage": {
    "message": "Kayıt Defteri cihazı açılamadı. Kayıt Defteriniz başka bir yazılıma bağlanmış olabilir. Lütfen Ledger Live'ı ya da Kayıt Defteri cihazınızla bağlantılı diğer uygulamaları kapatıp tekrar bağlanmayı deneyin."
  },
  "ledgerLive": {
    "message": "Ledger Live",
    "description": "The name of a desktop app that can be used with your ledger device. We can also use it to connect a users Ledger device to MetaMask."
  },
  "ledgerLiveApp": {
    "message": "Ledger Live Uygulaması"
  },
  "ledgerLocked": {
    "message": "Kayıt defteri cihazına bağlanılamıyor. Lütfen cihazınızın kilidinin açık ve Ethereum uygulamasının açık olduğundan emin olun."
  },
  "ledgerTimeout": {
    "message": "Ledger Live'ın yanıt vermesi çok uzun sürdü ya da bağlantı zaman aşımına uğradı. Ledger Live uygulamasının açık olduğundan ve cihazınızın kilidinin açık olduğundan emin olun."
  },
  "ledgerTransportChangeWarning": {
    "message": "Ledger Live uygulamanız açıksa lütfen her türlü açık Ledger Live bağlantısını kesin ve Ledger Live uygulamasını kapatın."
  },
  "ledgerWebHIDNotConnectedErrorMessage": {
    "message": "Kayıt defteri cihazı bağlı değil. Kayıt Defterinizi bağlamak istiyorsanız lütfen \"Devam Et\" düğmesine yeniden tıklayın ve HID bağlantısını onaylayın",
    "description": "An error message shown to the user during the hardware connect flow."
  },
  "levelArrow": {
    "message": "seviye oku"
  },
  "lightTheme": {
    "message": "Aydınlık"
  },
  "likeToImportTokens": {
    "message": "Bu tokenleri içe aktarmak ister misiniz?"
  },
  "lineaGoerli": {
    "message": "Linea Goerli test ağı"
  },
  "lineaMainnet": {
    "message": "Linea Ana Ağı"
  },
  "link": {
    "message": "Bağlantı"
  },
  "links": {
    "message": "Bağlantılar"
  },
  "loadMore": {
    "message": "Daha fazlasını yükle"
  },
  "loading": {
    "message": "Yükleniyor..."
  },
  "loadingNFTs": {
    "message": "NFT'ler yükleniyor..."
  },
  "loadingTokens": {
    "message": "Tokenler yükleniyor..."
  },
  "localhost": {
    "message": "Yerel Ana Bilgisayar 8545"
  },
  "lock": {
    "message": "Kilitle"
  },
  "lockMetaMask": {
    "message": "MetaMask'i kilitle"
  },
  "lockTimeInvalid": {
    "message": "Kilit süresi 0 ile 10080 arasında olmalıdır"
  },
  "logo": {
    "message": "$1 logosu",
    "description": "$1 is the name of the ticker"
  },
  "low": {
    "message": "Düşük"
  },
  "lowGasSettingToolTipMessage": {
    "message": "Daha ucuz bir fiyat için beklemek için $1 kullanın. Fiyatlar bir şekilde öngörülemez oldukları için süre tahminleri çok daha az kesindir.",
    "description": "$1 is key 'low' separated here so that it can be passed in with bold font-weight"
  },
  "lowLowercase": {
    "message": "düşük"
  },
  "lowPriorityMessage": {
    "message": "Gelecekteki işlemleri bu işlemden sonrasında kuyruğa alınacaktır. Bu fiyat bir süre önce son defa görülmüştür."
  },
  "mainnet": {
    "message": "Ethereum Ana Ağı"
  },
  "mainnetToken": {
    "message": "Bu adres, bilinen bir Ethereum Mainnet token adresiyle eşleşir. Eklemeye çalıştığın token için sözleşme adresini ve ağı yeniden kontrol et."
  },
  "makeAnotherSwap": {
    "message": "Yeni bir takas oluştur"
  },
  "makeSureNoOneWatching": {
    "message": "Hiç kimsenin bakmadığından emin olun",
    "description": "Warning to users to be care while creating and saving their new Secret Recovery Phrase"
  },
  "malformedData": {
    "message": "Hatalı biçimlendirilmiş veri"
  },
  "max": {
    "message": "Maksimum"
  },
  "maxBaseFee": {
    "message": "Maks. baz ücreti"
  },
  "maxFee": {
    "message": "Maks. ücret"
  },
  "maxPriorityFee": {
    "message": "Maks. öncelik ücreti"
  },
  "medium": {
    "message": "Piyasa"
  },
  "mediumGasSettingToolTipMessage": {
    "message": "Mevcut piyasa fiyatında hızlı işleme almak için $1 kullanın.",
    "description": "$1 is key 'medium' (text: 'Market') separated here so that it can be passed in with bold font-weight"
  },
  "memo": {
    "message": "not"
  },
  "message": {
    "message": "Mesaj"
  },
  "metaMaskConnectStatusParagraphOne": {
    "message": "Artık MetaMask'te hesap bağlantılarınızın üzerinde daha fazla kontrole sahipsiniz."
  },
  "metaMaskConnectStatusParagraphThree": {
    "message": "Bağlı hesaplarınızı yönetmek için tıklayın."
  },
  "metaMaskConnectStatusParagraphTwo": {
    "message": "Bağlantı durumu düğmesi ziyaret ettiğiniz web sitesinin şu anda seçilen hesabınıza bağlı olup olmadığını gösterir."
  },
  "metamaskInstitutionalVersion": {
    "message": "MetaMask Kurumsal Sürümü"
  },
  "metamaskSwapsOfflineDescription": {
    "message": "MetaMask Takas İşlemleri bakımda. Lütfen daha sonra tekrar kontrol edin."
  },
  "metamaskVersion": {
    "message": "MetaMask Sürümü"
  },
  "metrics": {
    "message": "Metrikler"
  },
  "mismatchAccount": {
    "message": "Seçili hesap ($1) imza atmaya çalışan hesaptan ($2) farklı"
  },
  "mismatchedChainLinkText": {
    "message": "ağ bilgilerini doğrula",
    "description": "Serves as link text for the 'mismatchedChain' key. This text will be embedded inside the translation for that key."
  },
  "mismatchedChainRecommendation": {
    "message": "İlerlemeden önce şunu öneririz: $1.",
    "description": "$1 is a clickable link with text defined by the 'mismatchedChainLinkText' key. The link will open to instructions for users to validate custom network details."
  },
  "mismatchedNetworkName": {
    "message": "Kayıtlarımıza göre, ağ adı bu zincir kimliği ile doğru bir şekilde uyumlu olmayabilir."
  },
  "mismatchedNetworkSymbol": {
    "message": "Sunulan para birimi sembolü bu zincir kimliği için beklediğimiz sembolle uyumlu değil."
  },
  "mismatchedRpcChainId": {
    "message": "Özel ağ tarafından geri dönen Zincir kimliği gönderilen zincir kimliği ile eşleşmiyor."
  },
  "mismatchedRpcUrl": {
    "message": "Kayıtlarımıza göre, sunulan RPC URL adresi değeri bu zincir kimliğinin bilinen bir sağlayıcısı ile uyumlu değil."
  },
  "missingSetting": {
    "message": "Bir ayarı bulamıyor musun?"
  },
  "missingSettingRequest": {
    "message": "Buradan talep et"
  },
  "mmiAddToken": {
    "message": "$1 alanındaki sayfa MetaMask Kurumsaldaki aşağıdaki saklayıcı kurum tokenine yetki vermek istiyor"
  },
  "mmiBuiltAroundTheWorld": {
    "message": "MetaMask Kurumsal dünya çapında tasarlanmış ve yapılmıştır."
  },
  "more": {
    "message": "daha fazla"
  },
  "moreComingSoon": {
    "message": "Daha fazla sağlayıcı çok yakında"
  },
  "multipleSnapConnectionWarning": {
    "message": "$1, $2 snap'lerine bağlanmak istiyor. Bu web sitesine güveniyorsanız ilerleyin.",
    "description": "$1 is the dapp and $2 is the number of snaps it wants to connect to."
  },
  "mustSelectOne": {
    "message": "En az bir token seçilmeli."
  },
  "name": {
    "message": "Adı"
  },
  "nativeToken": {
    "message": "Bu ağdaki yerli token $1. Bu gaz ücretleri için kullanılan tokendir.",
    "description": "$1 represents the name of the native token on the current network"
  },
  "needHelp": {
    "message": "Yardıma mı ihtiyacınız var? $1 bölümüne ulaşın",
    "description": "$1 represents `needHelpLinkText`, the text which goes in the help link"
  },
  "needHelpFeedback": {
    "message": "Geri bildirimini paylaş"
  },
  "needHelpLinkText": {
    "message": "MetaMask destek"
  },
  "needHelpSubmitTicket": {
    "message": "Sorgu gönder"
  },
  "needImportFile": {
    "message": "İçe aktarılacak dosyayı seçmelisiniz.",
    "description": "User is important an account and needs to add a file to continue"
  },
  "negativeETH": {
    "message": "Negatif tutarlarda ETH gönderilemez."
  },
  "network": {
    "message": "Ağ:"
  },
  "networkAddedSuccessfully": {
    "message": "Ağ başarılı bir şekilde eklendi!"
  },
  "networkDetails": {
    "message": "Ağ bilgileri"
  },
  "networkIsBusy": {
    "message": "Ağ meşgul. Gas fiyatları yüksektir ve tahminler daha az doğrudur."
  },
  "networkMenu": {
    "message": "Ağ Menüsü"
  },
  "networkMenuHeading": {
    "message": "Ağ seç"
  },
  "networkName": {
    "message": "Ağ adı"
  },
  "networkNameArbitrum": {
    "message": "Arbitrum"
  },
  "networkNameAvalanche": {
    "message": "Avalanche"
  },
  "networkNameBSC": {
    "message": "BSC"
  },
  "networkNameDefinition": {
    "message": "Bu ağ ile ilişkilendirilmiş ad."
  },
  "networkNameEthereum": {
    "message": "Ethereum"
  },
  "networkNameGoerli": {
    "message": "Goerli"
  },
  "networkNameOptimism": {
    "message": "Optimism"
  },
  "networkNamePolygon": {
    "message": "Polygon"
  },
  "networkNameTestnet": {
    "message": "Testnet"
  },
  "networkProvider": {
    "message": "Ağ sağlayıcısı"
  },
  "networkSettingsChainIdDescription": {
    "message": "İşlemlerin imzalanması için kullanılan zincir kimliği. Ağ tarafından yanıt olarak sunulan zincir kimliği ile uyumlu olmalıdır. Bir ondalık ya da \"0x\" ön ekli on altılık sayı girebilirsiniz ancak biz sayıyı ondalık olarak gösteririz."
  },
  "networkStatus": {
    "message": "Ağ durumu"
  },
  "networkStatusBaseFeeTooltip": {
    "message": "Ağ tarafından belirlenen ve her 13-14 saniyede bir değişen baz ücret. $1 ve $2 seçeneklerimiz ani artışlar içindir.",
    "description": "$1 and $2 are bold text for Medium and Aggressive respectively."
  },
  "networkStatusPriorityFeeTooltip": {
    "message": "Öncelik ücretleri (başka bir deyişle \"madenci bahşişi\") aralıkları. Bu ücretler doğrudan madencilere gider ve işleminizin öncelikli olarak gerçekleştirilmesini teşvik eder."
  },
  "networkStatusStabilityFeeTooltip": {
    "message": "Son 72 saate göre gaz ücretleri $1.",
    "description": "$1 is networks stability value - stable, low, high"
  },
  "networkSwitchConnectionError": {
    "message": "$1 ağına bağlanamıyoruz",
    "description": "$1 represents the network name"
  },
  "networkURL": {
    "message": "Ağ URL adresi"
  },
  "networkURLDefinition": {
    "message": "Bu ağa erişim sağlamak için kullanılan URL adresi."
  },
  "networks": {
    "message": "Ağlar"
  },
  "nevermind": {
    "message": "Boşver"
  },
  "new": {
    "message": "Yeni!"
  },
  "newAccount": {
    "message": "Yeni hesap"
  },
  "newAccountNumberName": {
    "message": "Hesap $1",
    "description": "Default name of next account to be created on create account screen"
  },
  "newContact": {
    "message": "Yeni kişi"
  },
  "newContract": {
    "message": "Yeni sözleşme"
  },
  "newNFTDetectedMessage": {
    "message": "MetaMask'in Opensea'den NFT'leri otomatik olarak algılamasına ve cüzdanında görüntülemesine izin ver."
  },
  "newNFTsDetected": {
    "message": "Yeni! NFT algılama"
  },
  "newNetworkAdded": {
    "message": "\"$1\" başarılı bir şekilde eklendi!"
  },
  "newNftAddedMessage": {
    "message": "NFT başarılı bir şekilde eklendi!"
  },
  "newPassword": {
    "message": "Yeni Parola (min 8 karakter)"
  },
  "newTokensImportedMessage": {
    "message": "$1 tokeni başarılı bir şekilde içe aktardın.",
    "description": "$1 is the string of symbols of all the tokens imported"
  },
  "newTokensImportedTitle": {
    "message": "Token içe aktarıldı"
  },
  "newValues": {
    "message": "yeni değerler"
  },
  "next": {
    "message": "Sonraki"
  },
  "nextNonceWarning": {
    "message": "Geçici anahtar, önerilen $1 geçici anahtarından daha büyük",
    "description": "The next nonce according to MetaMask's internal logic"
  },
  "nftAddFailedMessage": {
    "message": "Sahiplik bilgileri eşleşmediği için NFT eklenemiyor. Doğru bilgileri girdiğinizden emin olun."
  },
  "nftAddressError": {
    "message": "Bu token bir NFT'dir. $1 üzerinde ekleyin",
    "description": "$1 is a clickable link with text defined by the 'importNFTPage' key"
  },
  "nftDisclaimer": {
    "message": "Sorumluluğun Reddi: MetaMask medya dosyasını kaynak url adresinden çeker. Bu url adresi bazen NFT'nin mint edildiği pazar yeri tarafından değiştirilir."
  },
  "nftOptions": {
    "message": "NFT Seçenekleri"
  },
  "nftTokenIdPlaceholder": {
    "message": "Token kimliğini gir"
  },
  "nftWarningContent": {
    "message": "Gelecekte sahip olabilecekleriniz de dahil olmak üzere $1 erişimi veriyorsunuz, Diğer taraf, siz bu onayı iptal edene kadar size sormadan bu NFT'leri dilediği zaman cüzdanınızdan transfer edebilir. $2",
    "description": "$1 is nftWarningContentBold bold part, $2 is Learn more link"
  },
  "nftWarningContentBold": {
    "message": "tüm $1 NFT'leriniz",
    "description": "$1 is name of the collection"
  },
  "nftWarningContentGrey": {
    "message": "Dikkatle ilerleyin."
  },
  "nfts": {
    "message": "NFT'ler"
  },
  "nftsPreviouslyOwned": {
    "message": "Önceden Sahip Olunan"
  },
  "nickname": {
    "message": "Takma ad"
  },
  "noAccountsFound": {
    "message": "Belirtilen arama sorgusu için hesap bulunamadı"
  },
  "noAddressForName": {
    "message": "Bu isim için adres tanımlanmamış."
  },
  "noConversionDateAvailable": {
    "message": "Para birimi dönüşüm tarihi mevcut değil"
  },
  "noConversionRateAvailable": {
    "message": "Dönüşüm oranı mevcut değil"
  },
  "noNFTs": {
    "message": "Henüz NFT yok"
  },
  "noNetworksFound": {
    "message": "Belirtilen arama sorgusu için herhangi bir ağ bulunamadı"
  },
  "noSnaps": {
    "message": "Yüklü snap'iniz yok."
  },
  "noThanksVariant2": {
    "message": "Hayır, teşekkürler."
  },
  "noTransactions": {
    "message": "İşleminiz yok"
  },
  "noWebcamFound": {
    "message": "Bilgisayarınızın web kamerası bulunamadı. Lütfen tekrar deneyin."
  },
  "noWebcamFoundTitle": {
    "message": "Web kamerası bulunamadı"
  },
  "nonce": {
    "message": "Geçici anahtar"
  },
  "nonceField": {
    "message": "İşlem geçici anahtarını özelleştirin"
  },
  "nonceFieldDescription": {
    "message": "Onay ekranlarında geçici anahtarı (işlem numarası) değiştirmek için bunu açın. Bu gelişmiş bir özelliktir, dikkatli kullanın."
  },
  "nonceFieldHeading": {
    "message": "Özel geçici anahtar"
  },
  "notBusy": {
    "message": "Meşgul değil"
  },
  "notCurrentAccount": {
    "message": "Bu hesap doğru mu? Cüzdanınızdaki mevcut seçili hesaptan farklı"
  },
  "notEnoughBalance": {
    "message": "Bakiye yetersiz"
  },
  "notEnoughGas": {
    "message": "Yeterli gaz yok"
  },
  "note": {
    "message": "Not"
  },
  "notePlaceholder": {
    "message": "Onaylayan taraf saklayıcı kurumda işlemi onaylarken bu notu görecektir."
  },
  "notificationTransactionFailedMessage": {
    "message": "$1 işlemi başarısız oldu! $2",
    "description": "Content of the browser notification that appears when a transaction fails"
  },
  "notificationTransactionFailedMessageMMI": {
    "message": "İşlem başarısız oldu! $1",
    "description": "Content of the browser notification that appears when a transaction fails in MMI"
  },
  "notificationTransactionFailedTitle": {
    "message": "Başarısız işlem",
    "description": "Title of the browser notification that appears when a transaction fails"
  },
  "notificationTransactionSuccessMessage": {
    "message": "$1 işlemi onaylandı!",
    "description": "Content of the browser notification that appears when a transaction is confirmed"
  },
  "notificationTransactionSuccessTitle": {
    "message": "Onaylanan işlem",
    "description": "Title of the browser notification that appears when a transaction is confirmed"
  },
  "notificationTransactionSuccessView": {
    "message": "$1 üzerinde görüntüle",
    "description": "Additional content in browser notification that appears when a transaction is confirmed and has a block explorer URL"
  },
  "notifications": {
    "message": "Bildirimler"
  },
  "notifications10ActionText": {
    "message": "Ayarlarda ziyaret et",
    "description": "The 'call to action' on the button, or link, of the 'Visit in Settings' notification. Upon clicking, users will be taken to Settings page."
  },
  "notifications10DescriptionOne": {
    "message": "Geliştirilmiş token algılama şu anda Ethereum Mainnet, Polygon, BSC ve Avalanche ağlarında mevcut. Daha fazlası gelecek!"
  },
  "notifications10DescriptionThree": {
    "message": "Token algılama özelliği varsayılan olarak AÇIK konumdadır. Ancak bunu Ayarlar bölümünden devre dışı bırakabilirsin."
  },
  "notifications10DescriptionTwo": {
    "message": "Token'ları üçüncü taraf belirteç listelerinden alıyoruz. İkiden fazla token listesinde listelenen token'lar otomatik olarak algılanacaktır."
  },
  "notifications10Title": {
    "message": "Geliştirilmiş token algılama burada"
  },
  "notifications11Description": {
    "message": "Token'lar herkes tarafından oluşturulabilir ve yinelenen adlara sahip olabilir. Güvenmediğin veya etkileşimde bulunmadığın bir token görürsen ona güvenmemek daha güvenlidir."
  },
  "notifications11Title": {
    "message": "Dolandırıcılıklar ve güvenlik riskleri"
  },
  "notifications12ActionText": {
    "message": "Karanlık modu etkinleştir"
  },
  "notifications12Description": {
    "message": "Uzantıda karanlık mod sonunda burada! Bunu açmak için Ayarlar -> Deneysel kısmına git ve ekran seçeneklerinden birini seç: Aydınlık, Karanlık, Sistem."
  },
  "notifications12Title": {
    "message": "Karanlık mod mu? Şimdi karanlık mod! 🕶️🦊"
  },
  "notifications13ActionText": {
    "message": "Özel ağ listesini göster"
  },
  "notifications13Description": {
    "message": "Artık şu popüler özel ağları kolayca ekleyebilirsin: Arbitrum, Avalanche, Binance Smart Chain, Fantom, Harmony, Optimism, Palm ve Polygon! Bu özelliği etkinleştirmek için Ayarlar -> Deneysel kısmına gidip \"Özel ağ listesini göster\" seçeneğini aç!",
    "description": "Description of a notification in the 'See What's New' popup. Describes popular network feature."
  },
  "notifications13Title": {
    "message": "Popüler Ağları Ekle"
  },
  "notifications14ActionText": {
    "message": "Yedekleme ayarlarını göster"
  },
  "notifications14Description": {
    "message": "Ekim aynın başlarında 3Box veri özelliğini devre dışı bırakıyoruz. Cüzdanınızı manuel olarak yedeklemek ve geri yüklemek için Gelişmiş Ayarlar bölümünde \"Şimdi yedekle\" düğmesini kullanın.",
    "description": "Description of a notification in the 'See What's New' popup. Describes 3box deprecation."
  },
  "notifications14Title": {
    "message": "3Box Sonlanımı"
  },
  "notifications15Description": {
    "message": "Sizin tarafınızdan yapılması gereken herhangi bir işlem yoktur, yani cüzdanınızı her zaman olduğu gibi kullanmaya devam edin. Birleşme döneminde olası dolandırıcılıklara karşı dikkatli olun.",
    "description": "Description of a notification in the 'See What's New' popup. Advises users about the ethereum merge (https://ethereum.org/en/upgrades/merge/#main-content) and potential scams."
  },
  "notifications15Title": {
    "message": "Ethereum Birleşmesi başladı!"
  },
  "notifications18ActionText": {
    "message": "Güvenlik uyarılarını etkinleştir"
  },
  "notifications18DescriptionOne": {
    "message": "Kötü amaçlı bir talep almış olabileceğinizde üçüncü taraflardan uyarı alın.",
    "description": "Description of a notification in the 'See What's New' popup. Describes Opensea Security Provider feature."
  },
  "notifications18DescriptionThree": {
    "message": "Talepleri onaylamadan önce her zaman kendiniz gerekli özeni gösterdiğinizden emin olun.",
    "description": "Description of a notification in the 'See What's New' popup. Describes Opensea Security Provider feature."
  },
  "notifications18DescriptionTwo": {
    "message": "OpenSea bu özelliğin ilk sağlayıcısıdır. Daha fazla sağlayıcı çok yakında!",
    "description": "Description of a notification in the 'See What's New' popup. Describes Opensea Security Provider feature."
  },
  "notifications18Title": {
    "message": "Güvenlik uyarıları ile güvende kalın"
  },
  "notifications19ActionText": {
    "message": "NFT otomatik algılamayı etkinleştir"
  },
  "notifications19DescriptionOne": {
    "message": "Başlayabilmenizin iki yolu:",
    "description": "Description of a notification in the 'See What's New' popup. Describes NFT autodetection feature."
  },
  "notifications19DescriptionThree": {
    "message": "Şu anda sadece ERC-721'i destekliyoruz.",
    "description": "Description of a notification in the 'See What's New' popup. Describes NFT autodetection feature."
  },
  "notifications19DescriptionTwo": {
    "message": "NFT'lerinizi manuel olarak ekleyin veya Ayarlar > Deneysel alanından otomatik NFT algılama özelliğini açın.",
    "description": "Description of a notification in the 'See What's New' popup. Describes NFT autodetection feature."
  },
  "notifications19Title": {
    "message": "NFT'lerinizi eskiden hiç olmadığı gibi görün"
  },
  "notifications1Description": {
    "message": "MetaMask Mobil kullanıcıları artık mobil cüzdanları içinde token takas edebilirler. Mobil uygulamayı edinmek ve takas yapmaya başlamak için QR kodunu tarayın.",
    "description": "Description of a notification in the 'See What's New' popup. Describes the swapping on mobile feature."
  },
  "notifications1Title": {
    "message": "Mobilde takas burada!",
    "description": "Title for a notification in the 'See What's New' popup. Tells users that they can now use MetaMask Swaps on Mobile."
  },
  "notifications20ActionText": {
    "message": "Daha fazla bilgi",
    "description": "The 'call to action' on the button, or link, of the 'Stay secure' notification. Upon clicking, users will be taken to a ledger page to resolve the U2F connection issue."
  },
  "notifications20Description": {
    "message": "Firefox'un en son sürümündeyseniz Firefox'un U2F desteğini bırakması ile ilgili sorun yaşıyor olabilirsiniz.",
    "description": "Description of a notification in the 'See What's New' popup. Describes the U2F support being dropped by firefox and that it affects ledger users."
  },
  "notifications20Title": {
    "message": "Bağlantı Sorunları Yaşayan Ledger ve Firefox Kullanıcıları",
    "description": "Title for a notification in the 'See What's New' popup. Tells users that latest firefox users using U2F may experience connection issues."
  },
  "notifications21ActionText": {
    "message": "Deneyin"
  },
  "notifications21Description": {
    "message": "Kullanımı daha kolay ve daha hızlı olması için MetaMask uzantısındaki Swap'ları güncelledik.",
    "description": "Description of a notification in the 'See What's New' popup. Describes NFT autodetection feature."
  },
  "notifications21Title": {
    "message": "İşte karşınızda yeni ve yenilenmiş Swap'lar!"
  },
  "notifications22ActionText": {
    "message": "Anladım"
  },
  "notifications22Description": {
    "message": "💡 Bulmak için genel menüye veya hesap menüsüne tıklayın!"
  },
  "notifications22Title": {
    "message": "Hesap bilgilerinizi veya blok gezgini URL adresini mi arıyorsunuz?"
  },
  "notifications23ActionText": {
    "message": "Güvenlik uyarılarını etkinleştir"
  },
  "notifications23DescriptionOne": {
    "message": "Blockaid tarafından desteklenen güvenlik uyarıları ile gizliliğinizi korumaya devam ederken bilinen dolandırıcılıklardan uzak durun."
  },
  "notifications23DescriptionThree": {
    "message": "OpenSea'den güvenlik uyarılarını etkinleştirdiyseniz sizi bu özelliğe taşıdık."
  },
  "notifications23DescriptionTwo": {
    "message": "Talepleri onaylamadan önce her zaman kendiniz gerekli özeni gösterin."
  },
  "notifications23Title": {
    "message": "Güvenlik uyarıları ile güvende kalın"
  },
  "notifications3ActionText": {
    "message": "Daha fazla bilgi",
    "description": "The 'call to action' on the button, or link, of the 'Stay secure' notification. Upon clicking, users will be taken to a page about security on the metamask support website."
  },
  "notifications3Description": {
    "message": "MetaMask en iyi güvenlik uygulamalarında güncel kalın ve resmi MetaMask desteğinden en son güvenlik ipuçlarını alın.",
    "description": "Description of a notification in the 'See What's New' popup. Describes the information they can get on security from the linked support page."
  },
  "notifications3Title": {
    "message": "Güvende kalın",
    "description": "Title for a notification in the 'See What's New' popup. Encourages users to consider security."
  },
  "notifications4ActionText": {
    "message": "Takasa başlayın",
    "description": "The 'call to action' on the button, or link, of the 'Swap on Binance Smart Chain!' notification. Upon clicking, users will be taken to a page where then can swap tokens on Binance Smart Chain."
  },
  "notifications4Description": {
    "message": "Doğrudan cüzdanınızdan token takaslarında en iyi fiyatlara sahip olun. MetaMask artık Binance Smart Chain'deki birden fazla merkezi olmayan borsa toplayıcısı ve profesyonel piyasa oluşturucuyu bağlıyor.",
    "description": "Description of a notification in the 'See What's New' popup."
  },
  "notifications4Title": {
    "message": "Binance Smart Chain'de Takas Yapın",
    "description": "Title for a notification in the 'See What's New' popup. Encourages users to do swaps on Binance Smart Chain."
  },
  "notifications5Description": {
    "message": "\"Tohum İfadeniz\" artık \"Gizli Kurtarma İfadeniz\" oldu",
    "description": "Description of a notification in the 'See What's New' popup. Describes the seed phrase wording update."
  },
  "notifications6DescriptionOne": {
    "message": "Chrome 91 sürümünden itibaren Kayıt Defteri desteğimize olanak tanıyan API (U2F) artık donanım cüzdanları desteklememektedir. MetaMask Kayıt Defteri cihazınızı Ledger Live masaüstü uygulaması üzerinden bağlamanıza olanak tanıyan yeni bir Ledger Live desteğini hayata geçirmiştir.",
    "description": "Description of a notification in the 'See What's New' popup. Describes the Ledger support update."
  },
  "notifications6DescriptionThree": {
    "message": "MetaMask'te Kayıt Defteri hesabınız ile etkileşim kurarken yeni bir sekme açılacak ve sizden Ledger Live uygulamasını açmanız istenecektir. Uygulama açıldıktan sonra sizden MetaMask hesabınızla bir WebSocket bağlantısı kurulmasına izin vermeniz istenecektir. Hepsi bu!",
    "description": "Description of a notification in the 'See What's New' popup. Describes the Ledger support update."
  },
  "notifications6DescriptionTwo": {
    "message": "Ayarlar > Gelişmiş > Ledger Live Kullan seçeneğine tıklayarak Ledger Live desteğini etkinleştirebilirsiniz.",
    "description": "Description of a notification in the 'See What's New' popup. Describes the Ledger support update."
  },
  "notifications6Title": {
    "message": "Chrome kullanıcıları için kayıt defteri desteği",
    "description": "Title for a notification in the 'See What's New' popup. Lets users know about the Ledger support update"
  },
  "notifications7DescriptionOne": {
    "message": "MetaMask 10.1.0 sürümü, Kayıt Defteri cihazları kullanıldığında EIP-1559 işlemleri için yeni destek içerir.",
    "description": "Description of a notification in the 'See What's New' popup. Describes changes for ledger and EIP1559 in v10.1.0"
  },
  "notifications7DescriptionTwo": {
    "message": "İşlemleri Ethereum Mainnet'te tamamlamak için Kayıt Defteri cihazınızın son donanım yazılımına sahip olduğundan emin olun.",
    "description": "Description of a notification in the 'See What's New' popup. Describes the need to update ledger firmware."
  },
  "notifications7Title": {
    "message": "Kayıt Defter yazılım güncellemesi",
    "description": "Title for a notification in the 'See What's New' popup. Notifies ledger users of the need to update firmware."
  },
  "notifications8ActionText": {
    "message": "Ayarlar / Gelişmiş kısmına git",
    "description": "Description on an action button that appears in the What's New popup. Tells the user that if they click it, they will go to our Advanced settings page."
  },
  "notifications8DescriptionOne": {
    "message": "MetaMask 10.4.0 sürümü itibariyle Kayıt Defteri cihazınızı MetaMask'e bağlamak için artık Ledger Live'e ihtiyacınız yok.",
    "description": "Description of a notification in the 'See What's New' popup. Describes changes for how Ledger Live is no longer needed to connect the device."
  },
  "notifications8DescriptionTwo": {
    "message": "Daha kolay ve daha kararlı kayıt defteri deneyimi için Ayarlar > Gelişmiş sekmesine git ve \"Tercih Edilen Kayıt Defteri Bağlantı Türü\" seçeneğini \"WebHID\" olarak değiştir.",
    "description": "Description of a notification in the 'See What's New' popup. Describes how the user can turn off the Ledger Live setting."
  },
  "notifications8Title": {
    "message": "Kayıt defteri bağlantı iyileştirmesi",
    "description": "Title for a notification in the 'See What's New' popup. Notifies ledger users that there is an improvement in how they can connect their device."
  },
  "notifications9DescriptionOne": {
    "message": "Akıllı sözleşme işlemlerini onaylarken \"Veri\" sekmesinde size artık daha fazla bilgi sunuyoruz."
  },
  "notifications9DescriptionTwo": {
    "message": "Daha güvenli ve bilgiye dayalı kararlar vermenize yardımcı olmak için artık onaylamadan önce işleminizin ayrıntılarını daha iyi anlayabilir ve işlem adresini adres defterinize çok daha kolay ekleyebilirsiniz."
  },
  "notifications9Title": {
    "message": "👓 İşlemlerin okunmasını daha kolay hale getiriyoruz."
  },
  "notificationsEmptyText": {
    "message": "Burada gösterilecek bir şey yok."
  },
  "notificationsHeader": {
    "message": "Bildirimler"
  },
  "notificationsInfos": {
    "message": "$1 tarihli bildirim: $2",
    "description": "$1 is the date at which the notification has been dispatched and $2 is the link to the snap that dispatched the notification."
  },
  "notificationsMarkAllAsRead": {
    "message": "Tümünü okundu olarak işaretle"
  },
  "numberOfNewTokensDetectedPlural": {
    "message": "Bu hesapta $1 yeni token bulundu",
    "description": "$1 is the number of new tokens detected"
  },
  "numberOfNewTokensDetectedSingular": {
    "message": "Bu hesapta 1 yeni token bulundu"
  },
  "ofTextNofM": {
    "message": "/"
  },
  "off": {
    "message": "Kapalı"
  },
  "offlineForMaintenance": {
    "message": "Bakım için çevrimdışı"
  },
  "ok": {
    "message": "Tamam"
  },
  "on": {
    "message": "Açık"
  },
  "onboardingAdvancedPrivacyIPFSDescription": {
    "message": "IPFS ağ geçidi üçüncü tarafların barındırdığı veriler için erişim ve görüntülemeyi mümkün kılar. Özel bir IPFS ağ geçidi ekleyebilir veya varsayılanı kullanmaya devam edebilirsiniz."
  },
  "onboardingAdvancedPrivacyIPFSInvalid": {
    "message": "Lütfen geçerli bir URL adresi girin"
  },
  "onboardingAdvancedPrivacyIPFSTitle": {
    "message": "Özel IPFD Ağ Geçidi ekle"
  },
  "onboardingAdvancedPrivacyIPFSValid": {
    "message": "IPFS ağ geçidi URL adresi geçerli"
  },
  "onboardingAdvancedPrivacyNetworkButton": {
    "message": "Özel ağ ekle"
  },
  "onboardingAdvancedPrivacyNetworkDescription": {
    "message": "Ethereum verilerine mümkün olan en güvenilir ve gizli erişimi sunmak amacıyla uzaktan işlem çağrısı (RPC) sağlayıcısı olarak Infura kullanırız. Kendi RPC'nizi seçebilirsiniz ancak tüm RPC'lerin işlemleri gerçekleştirmek için IP adresinizi ve Ethereum cüzdanınızı alacağını unutmayın. Infura'nın verileri nasıl kullandığı hakkında daha fazla bilgi edinmek için $1 bölümümüzü okuyun."
  },
  "onboardingAdvancedPrivacyNetworkTitle": {
    "message": "Ağınızı seçin"
  },
  "onboardingCreateWallet": {
    "message": "Yeni bir cüzdan oluştur"
  },
  "onboardingImportWallet": {
    "message": "Mevcut bir cüzdanı içe aktar"
  },
  "onboardingMetametricsAgree": {
    "message": "Kabul ediyorum"
  },
  "onboardingMetametricsAllowOptOut": {
    "message": "Her zaman Ayarlar kısmından vazgeçebilmenize izin verir"
  },
  "onboardingMetametricsDataTerms": {
    "message": "Bu veriler toplanmıştır ve bu nedenle 2016/679 sayılı Genel Veri Koruma Tüzüğü (AB) maksadıyla isimsizdir."
  },
  "onboardingMetametricsDescription": {
    "message": "MetaMask kullanıcılarımızn MetaMask ile nasıl etkileşimde bulunduklarını daha iyi anlamak amacıyla kullanım verilerini toplamak ister. Bu veriler, hizmeti kullanımınıza göre geliştirmek de dahil olmak üzere hizmeti sunmak için kullanılacaktır."
  },
  "onboardingMetametricsDescription2": {
    "message": "MetaMask..."
  },
  "onboardingMetametricsDisagree": {
    "message": "Hayır, istemiyorum"
  },
  "onboardingMetametricsInfuraTerms": {
    "message": "* MetaMask'te varsayılan RPC sağlayıcınız olarak Infura'yı kullandığınızda, siz bir işlem gönderdiğinizde Infura tarafından IP adresiniz ve Ethereum cüzdan adresiniz toplanır. Bu bilgileri sistemlerimizin bu iki veri parçasını ilişkilendirebilmesini sağlayan şekilde saklamayız. MetaMask ve Infura'nın veri toplama açısından nasıl etkileşimde bulundukları hakkında daha fazla bilgi için lütfen güncel $1 bölümümüze bakın. Genel olarak gizlilik uygulamalarımız hakkında daha fazla bilgi için $2 bölümümüze bakın.",
    "description": "$1 represents `onboardingMetametricsInfuraTermsPolicyLink`, $2 represents `onboardingMetametricsInfuraTermsPolicy`"
  },
  "onboardingMetametricsInfuraTermsPolicy": {
    "message": "buradan Gizlilik Politikası"
  },
  "onboardingMetametricsInfuraTermsPolicyLink": {
    "message": "burada"
  },
  "onboardingMetametricsModalTitle": {
    "message": "Özel ağ ekle"
  },
  "onboardingMetametricsNeverCollect": {
    "message": "$1 ihtiyacımız olmayan bilgileri (anahtarlar, adresler, işlem hash değerleri veya bakiyeler gibi) hizmeti sunmak için toplar",
    "description": "$1 represents `onboardingMetametricsNeverEmphasis`"
  },
  "onboardingMetametricsNeverCollectIP": {
    "message": "$1 tam IP adresinizi toplar*",
    "description": "$1 represents `onboardingMetametricsNeverEmphasis`"
  },
  "onboardingMetametricsNeverEmphasis": {
    "message": "Hiçbir Zaman"
  },
  "onboardingMetametricsNeverSellData": {
    "message": "$1 verileri satmaz. Asla!",
    "description": "$1 represents `onboardingMetametricsNeverEmphasis`"
  },
  "onboardingMetametricsSendAnonymize": {
    "message": "İsimsiz tıklama ve sayfa görüntüleme etkinlikleri gönder"
  },
  "onboardingMetametricsTitle": {
    "message": "MetaMask'i iyileştirmemize yardımcı olun"
  },
  "onboardingPinExtensionBillboardAccess": {
    "message": "Tam erişim"
  },
  "onboardingPinExtensionBillboardDescription": {
    "message": "Bu uzantılar, bu sitedeki bilgileri görebilir"
  },
  "onboardingPinExtensionBillboardDescription2": {
    "message": "ve değiştirebilir."
  },
  "onboardingPinExtensionBillboardTitle": {
    "message": "Uzantılar"
  },
  "onboardingPinExtensionChrome": {
    "message": "Tarayıcı uzantısı simgesine tıklayın"
  },
  "onboardingPinExtensionDescription": {
    "message": "İşlem onaylarını erişilebilir ve kolay görüntülenebilir hale getirmek için MetaMask'i tarayıcınıza sabitleyin."
  },
  "onboardingPinExtensionDescription2": {
    "message": "Uzantıya tıklayarak MetaMask'i açabilir ve 1 tık ile cüzdanınıza erişim sağlayabilirsiniz."
  },
  "onboardingPinExtensionDescription3": {
    "message": "Hemen erişim sağlamak için tarayıcı uzantısı simgesine tıklayın"
  },
  "onboardingPinExtensionLabel": {
    "message": "MetaMask'i sabitle"
  },
  "onboardingPinExtensionStep1": {
    "message": "1"
  },
  "onboardingPinExtensionStep2": {
    "message": "2"
  },
  "onboardingPinExtensionTitle": {
    "message": "MetaMask kurulumunuz tamamlandı!"
  },
  "onboardingShowIncomingTransactionsDescription": {
    "message": "Cüzdanınıza gelen işlemlerin gösterilmesi $1 ile iletişime bağlıdır. Etherscan, Ethereum adresinize ve IP adresinize erişim sağlayacaktır. Şunu görüntüleyin: $2.",
    "description": "$1 is a clickable link with text defined by the 'etherscan' key. $2 is a clickable link with text defined by the 'privacyMsg' key."
  },
  "onboardingUsePhishingDetectionDescription": {
    "message": "Kimlik avı tespiti uyarıları $1 ile iletişime bağlıdır. jsDeliver IP adresinize erişim sağlayacaktır. Şunu görüntüleyin: $2.",
    "description": "The $1 is the word 'jsDeliver', from key 'jsDeliver' and $2 is the words Privacy Policy from key 'privacyMsg', both separated here so that it can be wrapped as a link"
  },
  "onlyAddTrustedNetworks": {
    "message": "Kötü amaçlı bir ağ sağlayıcı blokzincir durumu hakkında yalan söyleyebilir ve ağ aktivitenizi kaydedebilir. Sadece güvendiğiniz özel ağları ekleyin."
  },
  "onlyConnectTrust": {
    "message": "Sadece güvendiğiniz sitelere bağlayın."
  },
  "openFullScreenForLedgerWebHid": {
    "message": "Kayıt defterinizi bağlamak için tam ekrana gidin.",
    "description": "Shown to the user on the confirm screen when they are viewing MetaMask in a popup window but need to connect their ledger via webhid."
  },
  "openInBlockExplorer": {
    "message": "Blok gezgininde aç"
  },
  "openSea": {
    "message": "OpenSea + Blockad (Beta)"
  },
  "openSeaNew": {
    "message": "OpenSea"
  },
  "operationFailed": {
    "message": "İşlem Başarısız Oldu"
  },
  "optional": {
    "message": "İsteğe bağlı"
  },
  "optionalWithParanthesis": {
    "message": "(İsteğe bağlı)"
  },
  "options": {
    "message": "Seçenekler"
  },
  "or": {
    "message": "veya"
  },
  "origin": {
    "message": "Köken"
  },
  "osTheme": {
    "message": "Sistem"
  },
  "otherSnaps": {
    "message": "diğer snap'ler",
    "description": "Used in the 'permission_rpc' message."
  },
  "outdatedBrowserNotification": {
    "message": "Tarayıcınız güncel değil. Tarayıcınızı güncellemezseniz MetaMask'ten güvenlik yamalarını ve yeni özellikleri alamayacaksınız."
  },
  "padlock": {
    "message": "Asma Kilit"
  },
  "parameters": {
    "message": "Parametreler"
  },
  "participateInMetaMetrics": {
    "message": "MetaMetrics'e Katıl"
  },
  "participateInMetaMetricsDescription": {
    "message": "MetaMask'i daha iyi hale getirmemize yardımcı olmak için MetaMetrics'e katılın"
  },
  "password": {
    "message": "Parola"
  },
  "passwordNotLongEnough": {
    "message": "Parola yeterince uzun değil"
  },
  "passwordSetupDetails": {
    "message": "Bu parola MetaMask cüzdanınızın kilidini sadece bu cihazda açacaktır. MetaMask bu parolayı kurtaramaz."
  },
  "passwordStrength": {
    "message": "Parola gücü: $1",
    "description": "Return password strength to the user when user wants to create password."
  },
  "passwordStrengthDescription": {
    "message": "Güçlü bir parola, cihazının çalınması veya güvenliğinin ihlal edilmesi durumunda cüzdanının güvenliğini artırabilir."
  },
  "passwordTermsWarning": {
    "message": "MetaMask'in benim için bu parolayı kurtaramayacağını anlıyorum. $1"
  },
  "passwordsDontMatch": {
    "message": "Parolalar Aynı Değil"
  },
  "pasteJWTToken": {
    "message": "Tokeninizi buraya yapıştırın veya bırakın:"
  },
  "pastePrivateKey": {
    "message": "Özel anahtar dizinizi buraya yapıştırın:",
    "description": "For importing an account from a private key"
  },
  "pending": {
    "message": "Bekleyen"
  },
  "pendingTransactionInfo": {
    "message": "Diğeri tamamlanana kadar bu işlem gerçekleştirilmeyecektir."
  },
  "pendingTransactionMultiple": {
    "message": "Bekleyen ($1) işleminiz var."
  },
  "pendingTransactionSingle": {
    "message": "Bekleyen (1) işleminiz var.",
    "description": "$1 is count of pending transactions"
  },
  "permissionRequest": {
    "message": "İzin talebi"
  },
  "permissionRequestCapitalized": {
    "message": "İzin isteği"
  },
  "permissionRequested": {
    "message": "Şimdi talep edildi"
  },
  "permissionRevoked": {
    "message": "Bu güncellemede iptal edildi"
  },
  "permission_accessNamedSnap": {
    "message": "$1 alanına bağlanın.",
    "description": "The description for the `wallet_snap` permission. $1 is the human-readable name of the snap."
  },
  "permission_accessNetwork": {
    "message": "İnternete erişim sağla.",
    "description": "The description of the `endowment:network-access` permission."
  },
  "permission_accessNetworkDescription": {
    "message": "Snap'in internete erişim sağlamasına izin verin. Üçüncü taraf sunucuları ile hem veri göndermek hem de veri almak için kullanılabilir.",
    "description": "An extended description of the `endowment:network-access` permission."
  },
  "permission_accessSnap": {
    "message": "$1 snap'e bağlan.",
    "description": "The description for the `wallet_snap` permission. $1 is the name of the snap."
  },
  "permission_accessSnapDescription": {
    "message": "Web sitesinin veya snap'in $1 ile etkileşimde bulunmasına izin verin.",
    "description": "The description for the `wallet_snap_*` permission. $1 is the name of the Snap."
  },
  "permission_cronjob": {
    "message": "Periyodik eylemleri planla ve gerçekleştir.",
    "description": "The description for the `snap_cronjob` permission"
  },
  "permission_cronjobDescription": {
    "message": "Snap'in sabit saat, tarih veya aralıklarda periyodik olarak çalışan eylemleri gerçekleştirmesine izin verin. Zamana duyarlı etkileşim ya da bildirimleri tetiklemek için kullanılabilir.",
    "description": "An extended description for the `snap_cronjob` permission"
  },
  "permission_dialog": {
    "message": "MetaMask'te iletişim kutusu pencerelerini göster.",
    "description": "The description for the `snap_dialog` permission"
  },
  "permission_dialogDescription": {
    "message": "Snap'in bir eylemi onaylamak ya da reddetmek için özel metin, giriş alanı ve düğmelerle MetaMask açılır pencerelerini göstermesine izin verin.\nBir snap için ör. uyarı, onay ve talep edilen akış oluşturmak için kullanılabilir.",
    "description": "An extended description for the `snap_dialog` permission"
  },
  "permission_ethereumAccounts": {
    "message": "Adrese, hesap bakiyesine, aktiviteye bakın ve işlemleri başlatın",
    "description": "The description for the `eth_accounts` permission"
  },
  "permission_ethereumProvider": {
    "message": "Ethereum sağlayıcısına ulaş.",
    "description": "The description for the `endowment:ethereum-provider` permission"
  },
  "permission_ethereumProviderDescription": {
    "message": "Blok zincirinden veri okuyabilmesi ve mesaj ile işlemleri önerebilmesi için snap'in doğrudan MetaMask ile iletişim kurmasına izin verin.",
    "description": "An extended description for the `endowment:ethereum-provider` permission"
  },
  "permission_getEntropy": {
    "message": "Bu snap için eşsiz rastgele anahtarları türet.",
    "description": "The description for the `snap_getEntropy` permission"
  },
  "permission_getEntropyDescription": {
    "message": "Snap'in, ifşa etmeden, bu snap'e özel rastgele anahtarlar türetmesine izin verin. Bu anahtarlar MetaMask hesap veya hesaplarınızdan ayrıdır ve özel anahtarlarınızla ya da Gizli Kurtarma İfadenizle bağlantılı değildir. Diğer snap'ler bu bilgilere erişim sağlayamaz.",
    "description": "An extended description for the `snap_getEntropy` permission"
  },
  "permission_lifecycleHooks": {
    "message": "Yaşam döngüsü kancalarını kullanın.",
    "description": "The description for the `endowment:lifecycle-hooks` permission"
  },
  "permission_lifecycleHooksDescription": {
    "message": "Bu yaşam döngüsü sırasında belirli zamanlarda kod çalıştırmak için snap'in yaşam döngüsü kancalarını kullanmasına izin verin.",
    "description": "An extended description for the `endowment:lifecycle-hooks` permission"
  },
  "permission_longRunning": {
    "message": "Süresiz çalıştır.",
    "description": "The description for the `endowment:long-running` permission"
  },
  "permission_longRunningDescription": {
    "message": "Snap'in örneğin büyük miktarda veri işlerken belirsiz süreyle çalışmasına izin verin.",
    "description": "An extended description for the `endowment:long-running` permission"
  },
  "permission_manageAccounts": {
    "message": "Ethereum hesaplarını ekle ve kontrol et",
    "description": "The description for `snap_manageAccounts` permission"
  },
  "permission_manageBip32Keys": {
    "message": "$1 ($2) altındaki hesaplarınızı ve varlıklarınızı kontrol edin.",
    "description": "The description for the `snap_getBip32Entropy` permission. $1 is a derivation path, e.g. 'm/44'/0'/0''. $2 is the elliptic curve name, e.g. 'secp256k1'."
  },
  "permission_manageBip32KeysDescription": {
    "message": "Snap'in, ifşa etmeden, Gizli Kurtarma İfadenize göre BIP-32 anahtar çiftleri türetmesine izin verin. Bu işlem $1 üzerinde tüm hesaplara ve varlıklara tam erişim verir.\nSnap, anahtarları yönetme yetkisi ile Ethereum (EVM'ler) ötesinde çeşitli blok zinciri protokollerini destekleyebilir.",
    "description": "An extended description for the `snap_getBip32Entropy` permission. $1 is a derivation path (name)"
  },
  "permission_manageBip44Keys": {
    "message": "$1 hesaplarınızı ve varlıklarınızı kontrol edin.",
    "description": "The description for the `snap_getBip44Entropy` permission. $1 is the name of a protocol, e.g. 'Filecoin'."
  },
  "permission_manageBip44KeysDescription": {
    "message": "Snap'in, ifşa etmeden, Gizli Kurtarma İfadenize göre BIP-44 anahtar çiftleri türetmesine izin verin. Bu işlem $1 üzerinde tüm hesaplara ve varlıklara tam erişim verir.\nSnap, anahtarları yönetme yetkisi ile Ethereum (EVM'ler) ötesinde çeşitli blok zinciri protokollerini destekleyebilir.",
    "description": "An extended description for the `snap_getBip44Entropy` permission. $1 is the name of a protocol, e.g., 'Filecoin'."
  },
  "permission_manageNamedBip32Keys": {
    "message": "$1 hesaplarınızı ve varlıklarınızı kontrol edin.",
    "description": "The description for the `snap_getBip32Entropy` permission. $1 is a name for the derivation path, e.g., 'Ethereum accounts'. $2 is the plain derivation path, e.g. 'm/44'/0'/0''."
  },
  "permission_manageState": {
    "message": "Verilerini cihazında sakla ve yönet.",
    "description": "The description for the `snap_manageState` permission"
  },
  "permission_manageStateDescription": {
    "message": "Snap'in şifreleme ile güvenli bir şekilde veri depolamasına, güncellemesine ve almasına izin verin. Diğer snap'ler bu bilgilere erişim sağlayamaz.",
    "description": "An extended description for the `snap_manageState` permission"
  },
  "permission_notifications": {
    "message": "Bildirimleri göster.",
    "description": "The description for the `snap_notify` permission"
  },
  "permission_notificationsDescription": {
    "message": "Snap'in MetaMask dahilinde bildirim göstermesine izin verin. Eyleme geçirilebilir ya da zamana duyarlı bilgiler için bir snap tarafından kısa bir bildirim metni tetiklenebilir.",
    "description": "An extended description for the `snap_notify` permission"
  },
  "permission_rpc": {
    "message": "$1 bu snaple doğrudan iletişim kurabilsin.",
    "description": "The description for the `endowment:rpc` permission. $1 is 'other snaps' or 'websites'."
  },
  "permission_rpcDescription": {
    "message": "$1 için snap'e mesaj gönderme ve snap'ten yanıt alma izni verin.",
    "description": "An extended description for the `endowment:rpc` permission. $1 is 'other snaps' or 'websites'."
  },
  "permission_transactionInsight": {
    "message": "İşlem ayrıntılarını al ve görüntüle.",
    "description": "The description for the `endowment:transaction-insight` permission"
  },
  "permission_transactionInsightDescription": {
    "message": "Snap'in işlemlerin şifresini çözmesine ve MetaMask Kullanıcı Arayüzü dahilinde ayrıntıları göstermesine izin verin. Kimlik avından korunma ve güvenlik çözümleri için kullanılabilir.",
    "description": "An extended description for the `endowment:transaction-insight` permission"
  },
  "permission_transactionInsightOrigin": {
    "message": "İşlem öneren web sitelerinin kökenlerini gör",
    "description": "The description for the `transactionOrigin` caveat, to be used with the `endowment:transaction-insight` permission"
  },
  "permission_transactionInsightOriginDescription": {
    "message": "Snap'in işlem öneren web sitelerinin asıl adresini (URI) görmesine izin verin. Kimlik avından korunma ve güvenlik çözümleri için kullanılabilir.",
    "description": "An extended description for the `transactionOrigin` caveat, to be used with the `endowment:transaction-insight` permission"
  },
  "permission_unknown": {
    "message": "Bilinmeyen izin: $1",
    "description": "$1 is the name of a requested permission that is not recognized."
  },
  "permission_viewBip32PublicKeys": {
    "message": "$1 ($2) için genel anahtarınızı görüntüleyin.",
    "description": "The description for the `snap_getBip32PublicKey` permission. $1 is a derivation path, e.g. 'm/44'/0'/0''. $2 is the elliptic curve name, e.g. 'secp256k1'."
  },
  "permission_viewBip32PublicKeysDescription": {
    "message": "Snap'in $1 için genel anahtarları (ve adresleri) görüntülemesine izin verin. Bu eylem, herhangi bir şekilde hesapların ya da varlıkların kontrolünü vermez.",
    "description": "An extended description for the `snap_getBip32PublicKey` permission. $1 is a derivation path (name)"
  },
  "permission_viewNamedBip32PublicKeys": {
    "message": "$1 için herkese açık anahtarınızı görüntüleyin.",
    "description": "The description for the `snap_getBip32PublicKey` permission. $1 is a name for the derivation path, e.g., 'Ethereum accounts'."
  },
  "permission_webAssembly": {
    "message": "WebAssembly desteği.",
    "description": "The description of the `endowment:webassembly` permission."
  },
  "permission_webAssemblyDescription": {
    "message": "Snap'in WebAssembly aracılığıyla düşük seviye gerçekleştirme ortamlarına erişim sağlamasına izin verin.",
    "description": "An extended description of the `endowment:webassembly` permission."
  },
  "permissions": {
    "message": "İzinler"
  },
  "permissionsTitle": {
    "message": "İzinler"
  },
  "permissionsTourDescription": {
    "message": "Burada bağlı hesaplarınızı bulun ve izinleri yönetin"
  },
  "personalAddressDetected": {
    "message": "Kişisel adres algılandı. Token sözleşme adresini girin."
  },
  "pleaseConfirm": {
    "message": "Lütfen onayla"
  },
  "plusXMore": {
    "message": "+ $1 tane daha",
    "description": "$1 is a number of additional but unshown items in a list- this message will be shown in place of those items"
  },
  "popularCustomNetworks": {
    "message": "Popüler özel ağlar"
  },
  "portfolio": {
    "message": "Portföy"
  },
  "portfolioDashboard": {
    "message": "Portföy Gösterge Paneli"
  },
  "preferredLedgerConnectionType": {
    "message": "Tercih Edilen Kayıt Defteri bağlantı türü",
    "description": "A header for a dropdown in Settings > Advanced. Appears above the ledgerConnectionPreferenceDescription message"
  },
  "preparingSwap": {
    "message": "Takas hazırlanıyor..."
  },
  "prev": {
    "message": "Önceki"
  },
  "primaryCurrencySetting": {
    "message": "Öncelikli para birimi"
  },
  "primaryCurrencySettingDescription": {
    "message": "Değerlerin zincirin yerli para biriminde (ör. ETH) görüntülenmesini önceliklendirmek için yerli seçimi yapın. Seçtiğiniz fiat parada değerlerin gösterilmesini önceliklendirmek için Fiat Para seçin."
  },
  "priorityFee": {
    "message": "Öncelik ücreti"
  },
  "priorityFeeProperCase": {
    "message": "Öncelik Ücreti"
  },
  "privacy": {
    "message": "Gizlilik"
  },
  "privacyMsg": {
    "message": "Gizlilik politikası"
  },
  "privateKey": {
    "message": "Özel Anahtar",
    "description": "select this type of file to use to import an account"
  },
  "privateKeyCopyWarning": {
    "message": "$1 için özel anahtar",
    "description": "$1 represents the account name"
  },
  "privateKeyWarning": {
    "message": "Uyarı: Bu anahtarı kimse ile paylaşmayın. Özel anahtarlarınıza sahip herkes hesaplarınızıdaki tüm varlığınızı çalabilir."
  },
  "privateNetwork": {
    "message": "Özel ağ"
  },
  "proceedWithTransaction": {
    "message": "Yine de devam etmek istiyorum"
  },
  "proposedApprovalLimit": {
    "message": "Önerilen onay limiti"
  },
  "provide": {
    "message": "Sun"
  },
  "publicAddress": {
    "message": "Genel adres"
  },
  "queued": {
    "message": "Kuyruğa alındı"
  },
  "quoteRate": {
    "message": "Kota oranı"
  },
  "reAddAccounts": {
    "message": "diğer hesapları yeniden ekle"
  },
  "reAdded": {
    "message": "yeniden eklendi"
  },
  "readdToken": {
    "message": "Gelecekte bu tokeni hesap seçenekleri menüsünde “Tokeni İçe Aktar”' kısmına giderek tekrar ekleyebilirsiniz."
  },
  "receive": {
    "message": "Al"
  },
  "recipientAddressPlaceholder": {
    "message": "Genel adres (0x) veya ENS adı girin"
  },
  "recommendedGasLabel": {
    "message": "Önerilen"
  },
  "recoveryPhraseReminderBackupStart": {
    "message": "Buradan başlayın"
  },
  "recoveryPhraseReminderConfirm": {
    "message": "Anladım"
  },
  "recoveryPhraseReminderHasBackedUp": {
    "message": "Gizli Kurtarma İfadenizi her zaman güvende ve gizli bir yerde tutun"
  },
  "recoveryPhraseReminderHasNotBackedUp": {
    "message": "Gizli Kurtarma İfadenizi yeniden yedeklemeniz mi gerekiyor?"
  },
  "recoveryPhraseReminderItemOne": {
    "message": "Gizli Kurtarma İfadenizi asla başkasıyla paylaşmayın"
  },
  "recoveryPhraseReminderItemTwo": {
    "message": "MetaMask ekibi sizden asla Gizli Kurtarma İfadenizi istemeyecektir"
  },
  "recoveryPhraseReminderSubText": {
    "message": "Gizli Kurtarma İfadeniz tüm hesaplarınızı kontrol eder."
  },
  "recoveryPhraseReminderTitle": {
    "message": "Paranızı koruyun"
  },
  "refreshList": {
    "message": "Listeyi yenile"
  },
  "reject": {
    "message": "Reddet"
  },
  "rejectAll": {
    "message": "Tümünü reddet"
  },
  "rejectRequestsDescription": {
    "message": "$1 talebi toplu olarak reddetmek üzeresiniz."
  },
  "rejectRequestsN": {
    "message": "$1 taleplerini reddet"
  },
  "rejectTxsDescription": {
    "message": "$1 işlemi toplu olarak reddetmek üzeresiniz."
  },
  "rejectTxsN": {
    "message": "$1 işlemi reddet"
  },
  "rejected": {
    "message": "Reddedildi"
  },
  "remember": {
    "message": "Unutmayın:"
  },
  "remove": {
    "message": "Kaldır"
  },
  "removeAccount": {
    "message": "Hesabı kaldır"
  },
  "removeAccountDescription": {
    "message": "Bu hesap cüzdanınızdan kaldırılacaktır. Devam etmeden önce içe aktarılmış olan bu hesap için ilk olarak oluşturulan Gizli Kurtarma İfadesine ya da özel anahtara sahip olduğunuzdan lütfen emin olun. Hesap açılır menüsünden hesapları yeniden içe aktarabilir ya da hesap oluşturabilirsiniz. "
  },
  "removeJWT": {
    "message": "Saklayıcı kurum tokenini kaldır"
  },
  "removeJWTDescription": {
    "message": "Bu tokeni kaldırmak istediğinizden emin misiniz? Bu tokene atanan tüm hesaplar uzantıdan da kaldırılacaktır: "
  },
  "removeNFT": {
    "message": "NFT'yi kaldır"
  },
  "removeNftMessage": {
    "message": "NFT başarılı bir şekilde kaldırıldı!"
  },
  "removeSnap": {
    "message": "Snap'i kaldır"
  },
  "removeSnapConfirmation": {
    "message": "$1 snap'ini kaldırmak istediğinden emin misin?",
    "description": "$1 represents the name of the snap"
  },
  "removeSnapDescription": {
    "message": "Bu eylem, snap'i, verilerini siler ve verdiğin izinleri iptal eder."
  },
  "replace": {
    "message": "değiştir"
  },
  "requestFlaggedAsMaliciousFallbackCopyReason": {
    "message": "Güvenlik sağlayıcısı başka bilgi paylaşmadı"
  },
  "requestFlaggedAsMaliciousFallbackCopyReasonTitle": {
    "message": "Talep kötü amaçlı olarak işaretlendi"
  },
  "requestMayNotBeSafe": {
    "message": "Talep güvenli olmayabilir"
  },
  "requestMayNotBeSafeError": {
    "message": "Güvenlik sağlayıcısı bilinen kötü amaçlı bir aktivite algılamadı ama devam etmek yine de güvenli olmayabilir."
  },
  "requestNotVerified": {
    "message": "Talep doğrulanmadı"
  },
  "requestNotVerifiedError": {
    "message": "Bu talep bir hatadan dolayı güvenlik sağlayıcısı tarafından doğrulanmadı. Dikkatli bir şekilde ilerleyin."
  },
  "requestsAwaitingAcknowledgement": {
    "message": "onaylanmayı bekleyen talepler"
  },
  "required": {
    "message": "Gerekli"
  },
  "reset": {
    "message": "Sıfırla"
  },
  "resetWallet": {
    "message": "Cüzdanı sıfırla"
  },
  "resetWalletSubHeader": {
    "message": "MetaMask, şifrenin bir kopyasını tutmaz. Hesabının kilidini açmakta sorun yaşıyorsan cüzdanını sıfırlaman gerekecektir. Bunu, cüzdanını kurarken kullandığın Gizli Kurtarma İfadesini sunarak yapabilirsin."
  },
  "resetWalletUsingSRP": {
    "message": "Bu eylem, sergilediğin hesapların listesiyle birlikte mevcut cüzdanını ve Gizli Kurtarma İfadeni bu cihazdan siler. Bir Gizli Kurtarma Cümlesi ile sıfırladıktan sonra, sıfırlamak için kullandığın Gizli Kurtarma Cümlesine dayalı bir hesap listesi göreceksin. Bu yeni liste, bakiyesi olan hesapları otomatik olarak içerecektir. Ayrıca daha önce oluşturulmuş $1'ı da oluşturabileceksin. İçe aktardığın özel hesapların $2 olması ve bir hesaba eklediğin özel token'ların da $3 olması gerekir."
  },
  "resetWalletWarning": {
    "message": "Devam etmeden önce doğru Gizli Kurtarma İfadesini kullandığından emin ol. Bunu geri alamazsın."
  },
  "restartMetamask": {
    "message": "MetaMask'i yeniden başlat"
  },
  "restore": {
    "message": "Geri Yükle"
  },
  "restoreFailed": {
    "message": "Sunulan dosyadan verileriniz geri yüklenemiyor"
  },
  "restoreSuccessful": {
    "message": "Verileriniz başarılı bir şekilde geri yüklendi"
  },
  "restoreUserData": {
    "message": "Kullanıcı verilerini geri yükle"
  },
  "restoreUserDataDescription": {
    "message": "Tercihleri ve hesap adreslerini içeren kullanıcı ayarlarını  daha önce yedeklenmiş bir JSON dosyasından geri yükleyebilirsiniz."
  },
  "resultPageError": {
    "message": "Hata"
  },
  "resultPageErrorDefaultMessage": {
    "message": "İşlem başarısız oldu."
  },
  "resultPageSuccess": {
    "message": "Başarılı"
  },
  "resultPageSuccessDefaultMessage": {
    "message": "İşlem başarılı bir şekilde tamamlandı."
  },
  "retryTransaction": {
    "message": "İşlemi tekrar dene"
  },
  "reusedTokenNameWarning": {
    "message": "Buradaki bir token izlediğiniz başka bir tokenden sembol kullanıyor, bu kafa karıştırıcı veya aldatıcı olabilir."
  },
  "revealSeedWords": {
    "message": "Gizli Kurtarma İfadesini Göster"
  },
  "revealSeedWordsDescription1": {
    "message": "$1 $2",
    "description": "This is a sentence consisting of link using 'revealSeedWordsSRPName' as $1 and bolded text using 'revealSeedWordsDescription3' as $2."
  },
  "revealSeedWordsDescription2": {
    "message": "MetaMask $1. Yani GKİ'niz size aittir.",
    "description": "$1 is text link with the message from 'revealSeedWordsNonCustodialWallet'"
  },
  "revealSeedWordsDescription3": {
    "message": "cüzdanınıza ve paranıza tam erişim sağlar.\n"
  },
  "revealSeedWordsNonCustodialWallet": {
    "message": "gözetimsiz bir cüzdandır"
  },
  "revealSeedWordsQR": {
    "message": "QR"
  },
  "revealSeedWordsSRPName": {
    "message": "Gizli Kurtarma İfadesi (GKİ)"
  },
  "revealSeedWordsText": {
    "message": "Metin"
  },
  "revealSeedWordsWarning": {
    "message": "Ekranınıza hiç kimsenin bakmadığından emin olun. $1",
    "description": "$1 is bolded text using the message from 'revealSeedWordsWarning2'"
  },
  "revealSeedWordsWarning2": {
    "message": "MetaMask Destek bölümü bunu asla talep etmez.",
    "description": "The bolded texted in the second part of 'revealSeedWordsWarning'"
  },
  "revealTheSeedPhrase": {
    "message": "Tohum ifadesini ortaya çıkar"
  },
  "revokeAllTokensTitle": {
    "message": "Tüm $1 için izin erişim ve transfer izni geri çekilsin mi?",
    "description": "$1 is the symbol of the token for which the user is revoking approval"
  },
  "revokeAllTokensTitleWithoutSymbol": {
    "message": "Tüm $1 NFT'lerinize erişim ve transfer izni geri çekilsin mi?",
    "description": "$1 is a link to contract on the block explorer when we're not able to retrieve a erc721 or erc1155 name"
  },
  "revokeApproveForAllDescription": {
    "message": "Bu durumda üçüncü bir tarafın başkaca bildiride bulunmaksızın tüm $1 erişim ve transfer izni geri çekilir.",
    "description": "$1 is either a string or link of a given token symbol or name"
  },
  "revokeApproveForAllDescriptionWithoutSymbol": {
    "message": "Üçüncü bir tarafın, başkaca bildiri olmaksızın tüm $1 NFT'lerinize erişim sağlama ve onları transfer etme iznini geri çeker.",
    "description": "$1 is a link to contract on the block explorer when we're not able to retrieve a erc721 or erc1155 name"
  },
  "revokePermission": {
    "message": "İzni geri al"
  },
  "revokeSpendingCap": {
    "message": "$1 için harcama üst limitini iptal et",
    "description": "$1 is a token symbol"
  },
  "revokeSpendingCapTooltipText": {
    "message": "Bu üçüncü taraf şimdiki ya da gelecekteki tokenlerinizi artık kullanamayacak."
  },
  "rpcUrl": {
    "message": "Yeni RPC URL adresi"
  },
  "safeTransferFrom": {
    "message": "Güvenli transfer kaynağı"
  },
  "save": {
    "message": "Kaydet"
  },
  "scanInstructions": {
    "message": "QR kodu kameranızın önüne getirin"
  },
  "scanQrCode": {
    "message": "QR kodunu tara"
  },
  "scrollDown": {
    "message": "Aşağı kaydır"
  },
  "search": {
    "message": "Ara"
  },
  "searchAccounts": {
    "message": "Hesapları ara"
  },
  "searchResults": {
    "message": "Arama sonuçları"
  },
  "secretRecoveryPhrase": {
    "message": "Gizli Kurtarma İfadesi"
  },
  "secureWallet": {
    "message": "Güvenli cüzdan"
  },
  "security": {
    "message": "Güvenlik"
  },
  "securityAlert": {
    "message": "$1 ve $2 güvenlik uyarısı"
  },
  "securityAlerts": {
    "message": "Güvenlik uyarıları"
  },
  "securityAlertsDescription1": {
    "message": "Bu özellik, işlemlerinizi ve imza taleplerinizi yerel olarak inceleyerek sizi kötü amaçlı aktivitelere karşı uyarır. Verileriniz bu hizmeti sunan üçüncü taraflarla paylaşılmaz. Herhangi bir talebi onaylamadan önce gerekli özeni her zaman kendiniz gösterin. Bu özelliğin tüm kötü amaçlı aktiviteleri algılayacağına dair herhangi bir garanti söz konusu değildir."
  },
  "securityAlertsDescription2": {
    "message": "Talepleri onaylamadan önce her zaman gerekli özeni gösterdiğinizden emin olun. Tüm kötü niyetli aktivitelerin bu özellik tarafından algılanacağına dair herhangi bir garanti sunulmamaktadır."
  },
  "securityAndPrivacy": {
    "message": "Güvenlik ve gizlilik"
  },
  "securityProviderAdviceBy": {
    "message": "$1 güvenlik önerisi",
    "description": "The security provider that is providing data"
  },
  "seeDetails": {
    "message": "Ayrıntılara bakın"
  },
  "seedPhraseConfirm": {
    "message": "Gizli Kurtarma İfadesini Onayla"
  },
  "seedPhraseEnterMissingWords": {
    "message": "Gizli Kurtarma İfadesini Onayla"
  },
  "seedPhraseIntroNotRecommendedButtonCopy": {
    "message": "Daha sonra hatırlat (önerilmez)"
  },
  "seedPhraseIntroRecommendedButtonCopy": {
    "message": "Cüzdanımı koru (önerilir)"
  },
  "seedPhraseIntroSidebarBulletFour": {
    "message": "Birden fazla gizli yerde not ederek saklayın."
  },
  "seedPhraseIntroSidebarBulletOne": {
    "message": "Bir parola yöneticisine kaydedin"
  },
  "seedPhraseIntroSidebarBulletThree": {
    "message": "Bir kasada saklayın."
  },
  "seedPhraseIntroSidebarCopyOne": {
    "message": "Gizli Kurtarma İfadesi, cüzdanınız ve paralarınız için \"ana anahtar\" niteliği taşıyan bir 12 kelimelik ifadedir"
  },
  "seedPhraseIntroSidebarCopyThree": {
    "message": "Birileri sizden kurtarma ifadenizi istiyorsa büyük olasılıkla sizi dolandırmaya ve cüzdanınızdaki paraları çalmaya çalışıyordur"
  },
  "seedPhraseIntroSidebarCopyTwo": {
    "message": "Gizli Kurtarma İfadenizi MetaMask de dahil olmak üzere asla paylaşmayın!"
  },
  "seedPhraseIntroSidebarTitleOne": {
    "message": "Gizli Kurtarma İfadesi nedir?"
  },
  "seedPhraseIntroSidebarTitleThree": {
    "message": "Gizli Kurtarma İfademi paylaşmalı mıyım?"
  },
  "seedPhraseIntroSidebarTitleTwo": {
    "message": "Gizli Kurtarma İfademi nasıl kaydederim?"
  },
  "seedPhraseIntroTitle": {
    "message": "Cüzdanınızı koruyun"
  },
  "seedPhraseIntroTitleCopy": {
    "message": "Başlamadan önce Gizli Kurtarma İfadeniz ve cüzdanınızı nasıl güvende tutacağınız hakkında bilgi edinmek için bu kısa videoyu izleyin."
  },
  "seedPhraseReq": {
    "message": "Gizli Kurtarma İfadeleri 12, 15, 18, 21 veya 24 kelimeden oluşur"
  },
  "seedPhraseWriteDownDetails": {
    "message": "Bu 12 kelimelik Gizli Kurtarma İfadesini not ederek güvendiğiniz ve sadece sizin erişim sağlayabileceğiniz bir yerde saklayın."
  },
  "seedPhraseWriteDownHeader": {
    "message": "Gizli Kurtarma İfadenizi not edin"
  },
  "select": {
    "message": "Seç"
  },
  "selectAccounts": {
    "message": "Bu sitede kullanılacak hesap veya hesapları seçin"
  },
  "selectAccountsForSnap": {
    "message": "Bu snap ile kullanılacak hesabı/hesapları seçin"
  },
  "selectAll": {
    "message": "Tümünü seç"
  },
  "selectAllAccounts": {
    "message": "Tüm hesapları seç"
  },
  "selectAnAccount": {
    "message": "Hesap seç"
  },
  "selectAnAccountAlreadyConnected": {
    "message": "Bu hesap zaten MetaMask'e bağlanmış"
  },
  "selectAnAccountHelp": {
    "message": "MetaMask Kurumsal'da kullanılacak saklayıcı kurum hesaplarını seçin."
  },
  "selectHdPath": {
    "message": "HD yolunu seç"
  },
  "selectJWT": {
    "message": "Token seç"
  },
  "selectNFTPrivacyPreference": {
    "message": "Ayarlarda NFT algılamayı açın"
  },
  "selectPathHelp": {
    "message": "Beklediğiniz hesapları görmüyorsanız HD yoluna geçmeyi deneyin."
  },
  "selectProvider": {
    "message": "Sağlayıcıları seç:"
  },
  "selectType": {
    "message": "Tür Seç"
  },
  "selectingAllWillAllow": {
    "message": "Tümü seçimi bu sitenin mevcut tüm hesaplarınızı görüntülemesine izin verecektir. Bu siteye güvendiğinizden emin olun."
  },
  "send": {
    "message": "Gönder"
  },
  "sendBugReport": {
    "message": "Bize bir hata raporu gönder."
  },
  "sendSpecifiedTokens": {
    "message": "$1 Gönder",
    "description": "Symbol of the specified token"
  },
  "sendTo": {
    "message": "Şuraya gönder:"
  },
  "sendTokens": {
    "message": "Token gönder"
  },
  "sendingDisabled": {
    "message": "ERC-1155 NFT varlıklarının gönderilmesi henüz desteklenmemektedir."
  },
  "sendingNativeAsset": {
    "message": "$1 Gönderiliyor",
    "description": "$1 represents the native currency symbol for the current network (e.g. ETH or BNB)"
  },
  "sendingToTokenContractWarning": {
    "message": "Uyarı: Para kaybı ile sonuçlanabilecek bir token sözleşmesi göndermek üzeresiniz. $1",
    "description": "$1 is a clickable link with text defined by the 'learnMoreUpperCase' key. The link will open to a support article regarding the known contract address warning"
  },
  "sepolia": {
    "message": "Sepolia test ağı"
  },
  "setAdvancedPrivacySettingsDetails": {
    "message": "MetaMask, ürünün kullanılabilirliğini ve güvenliğini iyileştirmek amacıyla bu güvenilir üçüncü taraf hizmetlerini kullanır."
  },
  "setApprovalForAll": {
    "message": "Tümüne onay ver"
  },
  "setApprovalForAllTitle": {
    "message": "$1 için harcama limiti olmadan onay ver",
    "description": "The token symbol that is being approved"
  },
  "settingAddSnapAccount": {
    "message": "Snap hesabı ekle"
  },
  "settings": {
    "message": "Ayarlar"
  },
  "settingsSearchMatchingNotFound": {
    "message": "Eşleşen sonuç bulunamadı."
  },
  "show": {
    "message": "Göster"
  },
  "showFiatConversionInTestnets": {
    "message": "Test ağlarında dönüşümü göster"
  },
  "showFiatConversionInTestnetsDescription": {
    "message": "Test ağlarında itibari para dönüşümünü göstermek için bunu seçin"
  },
  "showHexData": {
    "message": "On altılık verileri göster"
  },
  "showHexDataDescription": {
    "message": "Gönder ekranında on altılık veri alanını göstermek için bunu seçin"
  },
  "showIncomingTransactions": {
    "message": "Gelen işlemleri göster"
  },
  "showIncomingTransactionsDescription": {
    "message": "Etherscan'in işlemler listesinde gelecek işlemleri göstermesi için bunu seçin",
    "description": "$1 is the link to etherscan url and $2 is the link to the privacy policy of consensys APIs"
  },
  "showIncomingTransactionsInformation": {
    "message": "Bu, Ethereum adresinize ve IP adresinize erişimi olacak olan her bir ağa dayalıdır."
  },
  "showMore": {
    "message": "Daha fazlasını göster"
  },
  "showNft": {
    "message": "NFT'yi göster"
  },
  "showPermissions": {
    "message": "İzinleri göster"
  },
<<<<<<< HEAD
=======
  "showPrivateKey": {
    "message": "Özel anahtarı göster"
  },
  "showPrivateKeys": {
    "message": "Özel Anahtarları Göster"
  },
>>>>>>> 787fc13f
  "showTestnetNetworks": {
    "message": "Test ağlarını göster"
  },
  "showTestnetNetworksDescription": {
    "message": "Ağ listesinde test ağlarını göstermek için bunu seçin"
  },
  "sigRequest": {
    "message": "İmza talebi"
  },
  "sign": {
    "message": "İmza"
  },
  "signatureRequest": {
    "message": "İmza talebi"
  },
  "signatureRequestGuidance": {
    "message": "Bumesajı sadece içeriği tam olarak anlıyorsanız ve talepte bulunan siteye güveniyorsanız imzalayın."
  },
  "signatureRequestWarning": {
    "message": "Bu mesajın imzalanması tehlikeli olabilir. Hesabınızın ve varlıklarınızın tüm kontrolünü bu mesajın diğer ucundaki tarafa veriyor olabilirsiniz. Başka bir deyişle istedikleri zaman hesabınızı boşaltabilirler. Dikkatle ilerleyin. $1."
  },
  "signed": {
    "message": "İmzalandı"
  },
  "signin": {
    "message": "Giriş"
  },
  "simulationErrorMessageV2": {
    "message": "Gaz tahmini yapamadık. Sözleşmede bir hata olabilir ve bu işlem başarısız olabilir."
  },
  "skip": {
    "message": "Atla"
  },
  "skipAccountSecurity": {
    "message": "Hesap güvenliğini atla?"
  },
  "skipAccountSecurityDetails": {
    "message": "Gizli Kurtarma İfademi yedekleyene kadar hesaplarımı ve tüm varlıkları kaybedebileceğimi anlıyorum."
  },
  "smartContracts": {
    "message": "Akıllı sözleşmeler"
  },
  "smartSwap": {
    "message": "Akıllı swap"
  },
  "smartSwapsAreHere": {
    "message": "Akıllı Swap'lar burada!"
  },
  "smartSwapsDescription": {
    "message": "MetaMask Swap işlemleri artık çok daha akıllı! Akıllı Swap'ları etkinleştirmek, MetaMask'in aşağıdakilere yardımcı olmak için Swap'ini programlı olarak optimize etmesine olanak tanır:"
  },
  "smartSwapsErrorNotEnoughFunds": {
    "message": "Akıllı swap için yeterli para yok."
  },
  "smartSwapsErrorUnavailable": {
    "message": "Akıllı Swap'lar geçici olarak kullanılamıyor."
  },
  "smartSwapsSubDescription": {
    "message": "* Akıllı Swap'lar, işleminizi birden çok kez özel olarak göndermeye çalışır. Tüm denemeler başarısız olursa Swap işleminin başarılı bir şekilde gerçekleşmesini sağlamak için işlem herkese açık olarak yayınlanacaktır."
  },
  "snapConfigure": {
    "message": "Yapılandır"
  },
  "snapConnectionWarning": {
    "message": "$1, $2 adlı snap'e bağlanmak istiyor. Bu web sitesine güveniyorsanız ilerleyin.",
    "description": "$2 is the snap and $1 is the dapp requesting connection to the snap."
  },
  "snapContent": {
    "message": "Bu içerik $1 kaynaklıdır",
    "description": "This is shown when a snap shows transaction insight information in the confirmation UI. $1 is a link to the snap's settings page with the link text being the name of the snap."
  },
  "snapCreateAccountSubtitle": {
    "message": "MetaMask Snap'lerini kullanarak yeni hesabınızı nasıl güvende tutacağınızı seçin."
  },
  "snapCreateAccountTitle": {
    "message": "Bir $1 hesabı oluştur",
    "description": "Title of the Create Snap Account Page, $1 is the text using a different color"
  },
  "snapCreateAccountTitle2": {
    "message": "snap",
    "description": "$1 of the snapCreateAccountTitle"
  },
  "snapCreatedByMetaMask": {
    "message": "Oluşturan: MetaMask"
  },
  "snapDetailAudits": {
    "message": "Denetim"
  },
  "snapDetailDeveloper": {
    "message": "Geliştirici"
  },
  "snapDetailLastUpdated": {
    "message": "Güncellendi"
  },
  "snapDetailManageSnap": {
    "message": "Snap'i yönet"
  },
  "snapDetailTags": {
    "message": "Etiketler"
  },
  "snapDetailVersion": {
    "message": "Sürüm"
  },
  "snapDetailWebsite": {
    "message": "Web Sitesi"
  },
  "snapDetailsCreateASnapAccount": {
    "message": "Bir Snap Hesabı oluştur"
  },
  "snapDetailsInstalled": {
    "message": "Yüklendi"
  },
  "snapError": {
    "message": "Snap Hatası: '$1'. Hata Kodu: '$2'",
    "description": "This is shown when a snap encounters an error. $1 is the error message from the snap, and $2 is the error code."
  },
  "snapInstall": {
    "message": "Snap'i yükle"
  },
  "snapInstallRequest": {
    "message": "$1 yüklendiğinde aşağıdaki izinler verilir. Sadece $1 adlı snap'e güveniyorsanız devam edin.",
    "description": "$1 is the snap name."
  },
  "snapInstallSuccess": {
    "message": "Yükleme tamamlandı"
  },
  "snapInstallWarningCheck": {
    "message": "Anladığını doğrulamak için kutucuğu işaretle.",
    "description": "Warning message used in popup displayed on snap install. $1 is the snap name."
  },
  "snapInstallWarningCheckPlural": {
    "message": "Anladığınızı kontrol etmek için tüm kutuları işaretleyin.",
    "description": "Warning message used in popup displayed on snap install when having multiple permissions. $1 is the snap name."
  },
  "snapInstallWarningHeading": {
    "message": "Dikkatle ilerleyin"
  },
  "snapInstallWarningKeyAccess": {
    "message": "\"$1\" için $2 anahtar erişimi veriyorsunuz. Bu iptal edilemez ve $2 hesaplarınıza ve varlıklarınıza \"$1\" kontrolü verir. İlerlemeden önce \"$1\" alanına güvendiğinizden emin olun.",
    "description": "The first parameter is the name of the snap and the second one is the protocol"
  },
  "snapInstallWarningPublicKeyAccess": {
    "message": "$2 için $1 genel anahtar erişimi ver",
    "description": "The first parameter is the name of the snap and the second one is the protocol"
  },
  "snapInstallationErrorDescription": {
    "message": "$1 yüklenemedi.",
    "description": "Error description used when snap installation fails. $1 is the snap name."
  },
  "snapInstallationErrorTitle": {
    "message": "Yükleme başarısız oldu",
    "description": "Error title used when snap installation fails."
  },
  "snapIsAudited": {
    "message": "Denetlendi"
  },
  "snapResultError": {
    "message": "Hata"
  },
  "snapResultSuccess": {
    "message": "Başarılı"
  },
  "snapResultSuccessDescription": {
    "message": "$1 kullanıma hazır"
  },
  "snapUpdate": {
    "message": "Snap'i güncelle"
  },
  "snapUpdateAvailable": {
    "message": "Güncelleme mevcut"
  },
  "snapUpdateErrorDescription": {
    "message": "$1 güncellenemedi.",
    "description": "Error description used when snap update fails. $1 is the snap name."
  },
  "snapUpdateErrorTitle": {
    "message": "Güncelleme başarısız oldu",
    "description": "Error title used when snap update fails."
  },
  "snapUpdateRequest": {
    "message": "$1, $2 için aşağıdaki izinleri verecek şekilde $3 güncellemesi yapmak istiyor. Sadece $2 sürümüne güveniyorsanız devam edin.",
    "description": "$1 is the dApp origin requesting the snap, $2 is the snap name and $3 is the snap version."
  },
  "snapUpdateSuccess": {
    "message": "Güncelleme tamamlandı"
  },
  "snaps": {
    "message": "Snap'ler"
  },
  "snapsInsightLoading": {
    "message": "İşlem ayrıntıları yükleniyor..."
  },
  "snapsInvalidUIError": {
    "message": "Snap tarafından belirtilen kullanıcı arayüzü geçersiz."
  },
  "snapsNoInsight": {
    "message": "Snap herhangi bir ayrıntıya ulaşamadı"
  },
  "snapsPrivacyWarningFirstMessage": {
    "message": "Yüklemek üzere olduğunuz snap'in Consensys $1 içinde tanımlanan bir Üçüncü Taraf Hizmet olduğunu kabul edersiniz. Üçüncü Taraf Hizmetlerini kullanımınız Üçüncü Taraf Hizmet sağlayıcısı tarafından belirtilen ayrı şart ve koşullar tarafından yönetilir. Üçüncü Taraf Hizmetine erişiminizin, güvenmenizin veya kullanımınızın riski size aittir. Consensys, Üçüncü Taraf Hizmetlerini kullanımınızdan kaynaklanan zararlar konusunda tüm sorumluluk ve yükümlülüğü reddeder.",
    "description": "First part of a message in popup modal displayed when installing a snap for the first time. $1 is terms of use link."
  },
  "snapsPrivacyWarningSecondMessage": {
    "message": "Üçüncü Taraf Hizmetleri ile paylaştığınız tüm bilgiler söz konusu Üçüncü Taraf Hizmetlerinin gizlilik politikalarına göre doğrudan üçüncü taraflar tarafından toplanacaktır. Daha fazla bilgi için lütfen üçüncü tarafların gizlilik politikalarına bakın.",
    "description": "Second part of a message in popup modal displayed when installing a snap for the first time."
  },
  "snapsPrivacyWarningThirdMessage": {
    "message": "Consensys'un bu üçüncü taraflarla paylaştığınız bilgilere hiçbir erişimi bulunmamaktadır.",
    "description": "Third part of a message in popup modal displayed when installing a snap for the first time."
  },
  "snapsSettingsDescription": {
    "message": "Snap'lerini yönet"
  },
  "snapsTermsOfUse": {
    "message": "Kullanım Şartları"
  },
  "snapsToggle": {
    "message": "Bir snap yalnızca etkinleştirilmişse çalışır"
  },
  "snapsUIError": {
    "message": "Daha fazla destek için $1 oluşturucuları ile iletişime geçin.",
    "description": "This is shown when the insight snap throws an error. $1 is the snap name"
  },
  "someNetworksMayPoseSecurity": {
    "message": "Bazı ağlar güvenlik ve/veya gizlilik riskleri teşkil edebilir. Bir ağ eklemeden ve kullanmadan önce riskleri anlayın."
  },
  "somethingIsWrong": {
    "message": "Bir şeyler ters gitti. Sayfayı tekrar yüklemeyi deneyin."
  },
  "somethingWentWrong": {
    "message": "Eyvah! Bir şeyler ters gitti."
  },
  "speedUp": {
    "message": "Hızlandır"
  },
  "speedUpCancellation": {
    "message": "Bu iptal işlemini hızlandır"
  },
  "speedUpExplanation": {
    "message": "Mevcut ağ koşullarına göre gaz ücretini güncelledik ve en az %10 artırdık (ağ tarafından gereklidir)."
  },
  "speedUpPopoverTitle": {
    "message": "İşlemi hızlandır"
  },
  "speedUpTooltipText": {
    "message": "Yeni gaz ücreti"
  },
  "speedUpTransaction": {
    "message": "Bu işlemi hızlandır"
  },
  "spendLimitInsufficient": {
    "message": "Harcama limiti yetersiz"
  },
  "spendLimitInvalid": {
    "message": "Harcama limiti geçersiz; pozitif bir sayı olmalıdır"
  },
  "spendLimitPermission": {
    "message": "Harcama limiti izni"
  },
  "spendLimitRequestedBy": {
    "message": "$1 tarafından talep edilen harcama limiti",
    "description": "Origin of the site requesting the spend limit"
  },
  "spendLimitTooLarge": {
    "message": "Harcama limiti çok büyük"
  },
  "spendingCap": {
    "message": "Harcama üst limiti"
  },
  "spendingCapError": {
    "message": "Hata: Sadece rakam"
  },
  "spendingCapErrorDescription": {
    "message": "Sadece şu anda ya da gelecekte $1 erişimi konusunda rahat olduğunuz bir sayı girin. Token limitini daha sonra dilediğiniz zaman artırabilirsiniz.",
    "description": "$1 is origin of the site requesting the token limit"
  },
  "spendingCapRequest": {
    "message": "$1 için harcama üst limiti talebi"
  },
  "srpInputNumberOfWords": {
    "message": "$1 sözcükten oluşan bir ifadem var",
    "description": "This is the text for each option in the dropdown where a user selects how many words their secret recovery phrase has during import. The $1 is the number of words (either 12, 15, 18, 21, or 24)."
  },
  "srpPasteFailedTooManyWords": {
    "message": "24'ten fazla sözcük içerdiği için yapıştırma başarısız oldu. Gizli bir kurtarma ifadesi en fazla 24 sözcükten oluşabilir.",
    "description": "Description of SRP paste error when the pasted content has too many words"
  },
  "srpPasteTip": {
    "message": "Gizli kurtarma ifadenin tamamını herhangi bir alana yapıştırabilirsin",
    "description": "Our secret recovery phrase input is split into one field per word. This message explains to users that they can paste their entire secrete recovery phrase into any field, and we will handle it correctly."
  },
  "srpSecurityQuizGetStarted": {
    "message": "Başlarken"
  },
  "srpSecurityQuizImgAlt": {
    "message": "Ortada anahtar deliği ile bir göz ve üç kayan şifre alanı"
  },
  "srpSecurityQuizIntroduction": {
    "message": "Gizli Kurtarma İfadenizi görmek için iki soruyu doğru cevaplamanız gerekmektedir"
  },
  "srpSecurityQuizQuestionOneQuestion": {
    "message": "Gizli Kurtarma İfadenizi kaybederseniz MetaMask..."
  },
  "srpSecurityQuizQuestionOneRightAnswer": {
    "message": "Size yardımcı olamaz"
  },
  "srpSecurityQuizQuestionOneRightAnswerDescription": {
    "message": "Bir yere yazın, bir metalin üzerine kazıyın veya asla kaybetmemeniz için birden fazla noktada saklayın. Kaybederseniz sonsuza dek kaybolur."
  },
  "srpSecurityQuizQuestionOneRightAnswerTitle": {
    "message": "Doğru! Hiç kimse Gizli Kurtarma İfadenizi geri almanıza yardımcı olamaz"
  },
  "srpSecurityQuizQuestionOneWrongAnswer": {
    "message": "Size onu tekrar verebilir"
  },
  "srpSecurityQuizQuestionOneWrongAnswerDescription": {
    "message": "Gizli Kurtarma İfadenizi kaybederseniz sonsuza dek kaybolur. Söylediklerinin ne olduğuna bakılmaksızın hiç kimse onu geri almanıza yardımcı olamaz."
  },
  "srpSecurityQuizQuestionOneWrongAnswerTitle": {
    "message": "Yanlış! Hiç kimse Gizli Kurtarma İfadenizi geri almanıza yardımcı olamaz"
  },
  "srpSecurityQuizQuestionTwoQuestion": {
    "message": "Herhangi birisi, bir destek temsilcisi bile sizden Gizli Kurtarma İfadenizi isterse..."
  },
  "srpSecurityQuizQuestionTwoRightAnswer": {
    "message": "Dolandırılıyorsunuzdur"
  },
  "srpSecurityQuizQuestionTwoRightAnswerDescription": {
    "message": "Gizli Kurtarma İfadenizi isteyen kişi size yalan söylüyordur. Kendisi ile paylaşırsanız varlıklarınızı çalacaktır."
  },
  "srpSecurityQuizQuestionTwoRightAnswerTitle": {
    "message": "Doğru! Gizli Kurtarma İfadenizi paylaşmak asla iyi bir fikir değildir"
  },
  "srpSecurityQuizQuestionTwoWrongAnswer": {
    "message": "Kendisine vermelisiniz"
  },
  "srpSecurityQuizQuestionTwoWrongAnswerDescription": {
    "message": "Gizli Kurtarma İfadenizi isteyen kişi size yalan söylüyordur. Kendisi ile paylaşırsanız varlıklarınızı çalacaktır."
  },
  "srpSecurityQuizQuestionTwoWrongAnswerTitle": {
    "message": "Hayır! Gizli Kurtarma İfadenizi asla hiç kimse ile paylaşmayın, asla"
  },
  "srpSecurityQuizTitle": {
    "message": "Güvenlik testi"
  },
  "srpToggleShow": {
    "message": "Gizli kurtarma ifadesinin bu sözcüğünü göster/gizle",
    "description": "Describes a toggle that is used to show or hide a single word of the secret recovery phrase"
  },
  "srpWordHidden": {
    "message": "Bu sözcük gizli",
    "description": "Explains that a word in the secret recovery phrase is hidden"
  },
  "srpWordShown": {
    "message": "Bu sözcük gösteriliyor",
    "description": "Explains that a word in the secret recovery phrase is being shown"
  },
  "stable": {
    "message": "Stabil"
  },
  "stableLowercase": {
    "message": "stabil"
  },
  "stake": {
    "message": "Pay"
  },
  "stateLogError": {
    "message": "Durum günlükleri alınırken hata."
  },
  "stateLogFileName": {
    "message": "MetaMask durum günlükleri"
  },
  "stateLogs": {
    "message": "Durum günlükleri"
  },
  "stateLogsDescription": {
    "message": "Durum günlükleri açık hesap adreslerinizi ve gönderilen işlemleri içerir."
  },
  "status": {
    "message": "Durum"
  },
  "statusNotConnected": {
    "message": "Bağlanmadı"
  },
  "statusNotConnectedAccount": {
    "message": "Herhangi bir hesap bağlı değil"
  },
  "step1LatticeWallet": {
    "message": "Lattice1'inizi bağlayın"
  },
  "step1LatticeWalletMsg": {
    "message": "Kurulduktan ve çevrimiçi olduktan sonra MetaMask'i Lattice1 cihazınıza bağlayabilirsiniz. Cihazınızın kilidini açın ve Cihaz Kimlliğinizi hazırlayın.",
    "description": "$1 represents the `hardwareWalletSupportLinkConversion` localization key"
  },
  "step1LedgerWallet": {
    "message": "Ledger uygulamasını indir"
  },
  "step1LedgerWalletMsg": {
    "message": "$1 kilidini açmak için indirin, kurun ve parolanızı girin.",
    "description": "$1 represents the `ledgerLiveApp` localization value"
  },
  "step1TrezorWallet": {
    "message": "Trezor'unuzu bağlayın"
  },
  "step1TrezorWalletMsg": {
    "message": "Cüzdanınızı doğrudan bilgisayara bağlayın ve kilidini açın. Doğru parolayı kullandığınızdan emin olun.",
    "description": "$1 represents the `hardwareWalletSupportLinkConversion` localization key"
  },
  "step2LedgerWallet": {
    "message": "Ledger'ınızı bağlayın"
  },
  "step2LedgerWalletMsg": {
    "message": "Cüzdanınızı doğrudan bilgisayara bağlayın, ardından kilidini açın ve Ethereum uygulamasını açın.",
    "description": "$1 represents the `hardwareWalletSupportLinkConversion` localization key"
  },
  "stillGettingMessage": {
    "message": "Bu mesajı almaya devam mı ediyorsun?"
  },
  "strong": {
    "message": "Güçlü"
  },
  "stxBenefit1": {
    "message": "İşlem maliyetlerini en aza indir"
  },
  "stxBenefit2": {
    "message": "İşlem hatalarını azalt"
  },
  "stxBenefit3": {
    "message": "Sıkışmış işlemleri ortadan kaldır"
  },
  "stxBenefit4": {
    "message": "Önden çalıştırmayı engelle"
  },
  "stxCancelled": {
    "message": "Takas başarısız olurdu"
  },
  "stxCancelledDescription": {
    "message": "İşlemin başarısız oldu ve gereksiz gaz ücreti ödemeni önlemek amacıyla iptal edildi."
  },
  "stxCancelledSubDescription": {
    "message": "Takasını tekrar dene. Bir dahaki sefere seni benzer risklere karşı korumak için burada olacağız."
  },
  "stxFailure": {
    "message": "Takas başarısız oldu"
  },
  "stxFailureDescription": {
    "message": "Ani piyasa değişiklikleri başarısızlıklara neden olabilir. Sorun devam ederse lütfen $1 ile iletişime geç.",
    "description": "This message is shown to a user if their swap fails. The $1 will be replaced by support.metamask.io"
  },
  "stxPendingPrivatelySubmittingSwap": {
    "message": "Swap işlemin özel olarak gönderiliyor..."
  },
  "stxPendingPubliclySubmittingSwap": {
    "message": "Swap işlemin herkese açık olarak gönderiliyor..."
  },
  "stxSuccess": {
    "message": "Takas tamamlandı!"
  },
  "stxSuccessDescription": {
    "message": "$1 artık kullanılabilir.",
    "description": "$1 is a token symbol, e.g. ETH"
  },
  "stxSwapCompleteIn": {
    "message": "Swap işleminin tamamlanmasına kalan süre <",
    "description": "'<' means 'less than', e.g. Swap will complete in < 2:59"
  },
  "stxTooltip": {
    "message": "İşlem maliyetlerini azaltmak ve arızaları azaltmak için göndermeden önce işlemleri simüle et."
  },
  "stxTryingToCancel": {
    "message": "İşlemin iptal edilmeye çalışılıyor..."
  },
  "stxUnknown": {
    "message": "Durum bilinmiyor"
  },
  "stxUnknownDescription": {
    "message": "Bir işlem başarılı oldu ama ne olduğundan emin değiliz. Bunun nedeni, bu takas işlenirken başka bir işlemin gönderilmesi olabilir."
  },
  "stxUserCancelled": {
    "message": "Takas iptal edildi"
  },
  "stxUserCancelledDescription": {
    "message": "İşlemin iptal edildi ve gereksiz gaz ücreti ödemedin."
  },
  "stxYouCanOptOut": {
    "message": "\nDilediğin zaman gelişmiş ayarlarda devre dışı bırakabilirsin."
  },
  "submit": {
    "message": "Gönder"
  },
  "submitted": {
    "message": "Gönderildi"
  },
  "support": {
    "message": "Destek"
  },
  "supportCenter": {
    "message": "Destek Merkezi bölümümüzü ziyaret et"
  },
  "swap": {
    "message": "Takas"
  },
  "swapAggregator": {
    "message": "Toplayıcı"
  },
  "swapAllowSwappingOf": {
    "message": "$1 takasına izin verin",
    "description": "Shows a user that they need to allow a token for swapping on their hardware wallet"
  },
  "swapAmountReceived": {
    "message": "Garanti edilen tutar"
  },
  "swapAmountReceivedInfo": {
    "message": "Bu, alacağınız minimum tutardır. Farka bağlı olarak daha fazla alabilirsiniz."
  },
  "swapAnyway": {
    "message": "Yine de swap gerçekleştir"
  },
  "swapApproval": {
    "message": "Takas için şunu onayla: $1",
    "description": "Used in the transaction display list to describe a transaction that is an approve call on a token that is to be swapped.. $1 is the symbol of a token that has been approved."
  },
  "swapApproveNeedMoreTokens": {
    "message": "Bu takası tamamlamak için $1 tane daha $2 gerekli",
    "description": "Tells the user how many more of a given token they need for a specific swap. $1 is an amount of tokens and $2 is the token symbol."
  },
  "swapAreYouStillThere": {
    "message": "Hala orada mısınız?"
  },
  "swapAreYouStillThereDescription": {
    "message": "Devam etmek istediğinizde size en yeni kotaları göstermeye hazırız"
  },
  "swapBuildQuotePlaceHolderText": {
    "message": "$1 ile eşleşen token yok",
    "description": "Tells the user that a given search string does not match any tokens in our token lists. $1 can be any string of text"
  },
  "swapConfirmWithHwWallet": {
    "message": "Donanım cüzdanınızla onaylayın"
  },
  "swapContinueSwapping": {
    "message": "Swap işlemine devam edin"
  },
  "swapContractDataDisabledErrorDescription": {
    "message": "Kayıt defterinizdeki Ethereum uygulamasında \"Ayarlar\" öğesine gidin ve sözleşme verilerine izin verin. Ardından takas işleminizi tekrar deneyin."
  },
  "swapContractDataDisabledErrorTitle": {
    "message": "Sözleşme verileriniz Kayıt Defterinizde etkinleştirilmemiş"
  },
  "swapCustom": {
    "message": "özel"
  },
  "swapDecentralizedExchange": {
    "message": "Merkezi olmayan borsa"
  },
  "swapDirectContract": {
    "message": "Doğrudan sözleşme"
  },
  "swapEditLimit": {
    "message": "Limiti düzenle"
  },
  "swapEditTransactionSettings": {
    "message": "İşlem ayarlarını düzenleyin"
  },
  "swapEnableDescription": {
    "message": "Bu gereklidir ve MetaMask'e $1 takası yapma izni verir.",
    "description": "Gives the user info about the required approval transaction for swaps. $1 will be the symbol of a token being approved for swaps."
  },
  "swapEnableTokenForSwapping": {
    "message": "Bu takas için şunu yapacaktır: $1",
    "description": "$1 is for the 'enableToken' key, e.g. 'enable ETH'"
  },
  "swapEnterAmount": {
    "message": "Bir tutar girin"
  },
  "swapEstimatedNetworkFees": {
    "message": "Tahmini ağ ücretleri"
  },
  "swapEstimatedNetworkFeesInfo": {
    "message": "Bu, takas işleminizi tamamlamak için kullanılacak ağ ücretinin bir öngörüsüdür. Gerçek miktar ağ koşullarına göre değişebilir."
  },
  "swapFailedErrorDescriptionWithSupportLink": {
    "message": "İşlemler başarısız olabilir ve size yardımcı olmak için buradayız. Bu sorun devam ederse daha fazla destek için $1 adresinden müşteri hizmetleri destek bölümü ile iletişime geçebilirsiniz.",
    "description": "This message is shown to a user if their swap fails. The $1 will be replaced by support.metamask.io"
  },
  "swapFailedErrorTitle": {
    "message": "Takas işlemi başarısız oldu"
  },
  "swapFetchingQuote": {
    "message": "Teklif alınıyor"
  },
  "swapFetchingQuoteNofN": {
    "message": "$1 / $2 fiyat teklifi alınıyor",
    "description": "A count of possible quotes shown to the user while they are waiting for quotes to be fetched. $1 is the number of quotes already loaded, and $2 is the total number of resources that we check for quotes. Keep in mind that not all resources will have a quote for a particular swap."
  },
  "swapFetchingQuotes": {
    "message": "Teklifler alınıyor"
  },
  "swapFetchingQuotesErrorDescription": {
    "message": "Hımmm... bir hata oluştu. Tekrar deneyin veya sorun devam ederse müşteri hizmetleri destek bölümüyle iletişime geçin."
  },
  "swapFetchingQuotesErrorTitle": {
    "message": "Teklifler alınırken hata"
  },
  "swapFetchingTokens": {
    "message": "Tokenler alınıyor..."
  },
  "swapFromTo": {
    "message": "$1 ile $2 takası",
    "description": "Tells a user that they need to confirm on their hardware wallet a swap of 2 tokens. $1 is a source token and $2 is a destination token"
  },
  "swapGasFeesDetails": {
    "message": "Gaz ücretleri tahmini olup ağ trafiği ve işlem karmaşıklığına göre dalgalanır."
  },
  "swapGasFeesLearnMore": {
    "message": "Gaz ücretleri hakkında daha fazla bilgi edinin"
  },
  "swapGasFeesSplit": {
    "message": "Önceki ekrandaki gaz ücretleri bu iki işlem arasında bölünmüştür."
  },
  "swapGasFeesSummary": {
    "message": "Gaz ücretleri, $1 ağında işlemleri gerçekleştiren kripto madencilerine ödenir. MetaMask gaz ücretlerinden herhangi bir kazanç elde etmemektedir.",
    "description": "$1 is the selected network, e.g. Ethereum or BSC"
  },
  "swapHighSlippageWarning": {
    "message": "Fark tutarı çok yüksek."
  },
  "swapIncludesMMFee": {
    "message": "%$1 MetaMask ücreti dahildir.",
    "description": "Provides information about the fee that metamask takes for swaps. $1 is a decimal number."
  },
  "swapIncludesMetaMaskFeeViewAllQuotes": {
    "message": "%$1 MetaMask ücreti - $2 dahildir",
    "description": "Provides information about the fee that metamask takes for swaps. $1 is a decimal number and $2 is a link to view all quotes."
  },
  "swapLearnMore": {
    "message": "Swap işlemleri hakkında daha fazla bilgi edinin"
  },
  "swapLowSlippageError": {
    "message": "İşlem başarısız olabilir, maks. fark çok düşük."
  },
  "swapMaxSlippage": {
    "message": "Maks. fark"
  },
  "swapMetaMaskFee": {
    "message": "MetaMask ücreti"
  },
  "swapMetaMaskFeeDescription": {
    "message": "%$1 oranında bir ücret otomatik olarak bu teklife dahil edilmiştir. MetaMask'in likidite sağlayıcı bilgilerinin toplandığı yazılımı kullanma lisansı karşılığında ödersiniz.",
    "description": "Provides information about the fee that metamask takes for swaps. $1 is a decimal number."
  },
  "swapNQuotesWithDot": {
    "message": "$1 teklif.",
    "description": "$1 is the number of quotes that the user can select from when opening the list of quotes on the 'view quote' screen"
  },
  "swapNewQuoteIn": {
    "message": "$1 içinde yeni teklifler sunulacak",
    "description": "Tells the user the amount of time until the currently displayed quotes are update. $1 is a time that is counting down from 1:00 to 0:00"
  },
  "swapNoTokensAvailable": {
    "message": "$1 ile eşleşen token yok",
    "description": "Tells the user that a given search string does not match any tokens in our token lists. $1 can be any string of text"
  },
  "swapOnceTransactionHasProcess": {
    "message": "Bu işlem gerçekleştikten sonra $1 hesabınıza eklenecek.",
    "description": "This message communicates the token that is being transferred. It is shown on the awaiting swap screen. The $1 will be a token symbol."
  },
  "swapPriceDifference": {
    "message": "$4 $5 (~$6) için $1 $2 (~$3) takas etmek üzeresiniz.",
    "description": "This message represents the price slippage for the swap.  $1 and $4 are a number (ex: 2.89), $2 and $5 are symbols (ex: ETH), and $3 and $6 are fiat currency amounts."
  },
  "swapPriceDifferenceTitle": {
    "message": "~%$1 fiyat farkı",
    "description": "$1 is a number (ex: 1.23) that represents the price difference."
  },
  "swapPriceImpactTooltip": {
    "message": "Fiyat etkisi, mevcut piyasa fiyatı ile işlem gerçekleştirildiği sırada alınan tutar arasındaki farktır. Fiyat etkisi, likidite havuzunun boyutuna bağlı olarak işleminizin boyutunun bir fonksiyonudur."
  },
  "swapPriceUnavailableDescription": {
    "message": "Fiyat etkisi, piyasa fiyat verisinin mevcut olmaması nedeniyle belirlenememiştir. Takas işlemini gerçekleştirmeden önce lütfen almak üzere olduğunuz token tutarının sizin için uygun olduğunu onaylayın."
  },
  "swapPriceUnavailableTitle": {
    "message": "Devam etmeden önce oranınızı kontrol edin"
  },
  "swapProcessing": {
    "message": "Gerçekleştiriliyor"
  },
  "swapQuoteDetails": {
    "message": "Teklif ayrıntıları"
  },
  "swapQuoteNofM": {
    "message": "$1 / $2",
    "description": "A count of possible quotes shown to the user while they are waiting for quotes to be fetched. $1 is the number of quotes already loaded, and $2 is the total number of resources that we check for quotes. Keep in mind that not all resources will have a quote for a particular swap."
  },
  "swapQuoteSource": {
    "message": "Teklif kaynağı"
  },
  "swapQuotesExpiredErrorDescription": {
    "message": "En son oranları almak için lütfen yeni teklifler isteyin."
  },
  "swapQuotesExpiredErrorTitle": {
    "message": "Teklif zaman aşımı"
  },
  "swapQuotesNotAvailableDescription": {
    "message": "İşlem boyutunuzu küçültün veya farklı bir token kullanın."
  },
  "swapQuotesNotAvailableErrorDescription": {
    "message": "Lütfen tutarı veya fark ayarlarını değiştirmeyi deneyin ve yeniden deneyin."
  },
  "swapQuotesNotAvailableErrorTitle": {
    "message": "Teklif mevcut değil"
  },
  "swapRate": {
    "message": "Oran"
  },
  "swapReceiving": {
    "message": "Alınıyor"
  },
  "swapReceivingInfoTooltip": {
    "message": "Bu bir tahmindir. Gerçek miktar farka göre belirlenecektir."
  },
  "swapRequestForQuotation": {
    "message": "Teklif talebi"
  },
  "swapReviewSwap": {
    "message": "Takası incele"
  },
  "swapSearchNameOrAddress": {
    "message": "İsmi arayın veya adresi yapıştırın"
  },
  "swapSelect": {
    "message": "Seç"
  },
  "swapSelectAQuote": {
    "message": "Teklif seç"
  },
  "swapSelectAToken": {
    "message": "Token seç"
  },
  "swapSelectQuotePopoverDescription": {
    "message": "Birden fazla likidite kaynağından alınmış tüm teklifler aşağıdadır."
  },
  "swapSelectToken": {
    "message": "Token seçin"
  },
  "swapShowLatestQuotes": {
    "message": "En yeni kotaları göster"
  },
  "swapSlippageNegative": {
    "message": "Fark en az sıfır olmalıdır"
  },
  "swapSlippageNegativeDescription": {
    "message": "Fark en az sıfır olmalıdır"
  },
  "swapSlippageNegativeTitle": {
    "message": "Devam etmek için farkı artırın"
  },
  "swapSlippageOverLimitDescription": {
    "message": "Fark toleransı en fazla %15 olmalıdır. Daha yüksek olması kötü bir oranla sonuçlanır."
  },
  "swapSlippageOverLimitTitle": {
    "message": "Devam etmek için farkı düşürün"
  },
  "swapSlippagePercent": {
    "message": "%$1",
    "description": "$1 is the amount of % for slippage"
  },
  "swapSlippageTooLowDescription": {
    "message": "Maks. fark çok düşük ve bu durum işleminizin başarısız olmasına neden olabilir."
  },
  "swapSlippageTooLowTitle": {
    "message": "İşlemin başarısız olmasını önlemek için farkı artırın"
  },
  "swapSlippageTooltip": {
    "message": "Emrinizin verildiği ve onaylandığı zamanlar arasında fiyat farkı oluşursa buna \"fark\" denir. Fark, \"fark toleransı\" ayarınızı aşarsa takas işleminiz otomatik olarak iptal edilir."
  },
  "swapSlippageVeryHighDescription": {
    "message": "Girilen fark çok yüksek kabul ediliyor ve kötü bir oranla sonuçlanabilir"
  },
  "swapSlippageVeryHighTitle": {
    "message": "Fark çok yüksek"
  },
  "swapSlippageZeroDescription": {
    "message": "Daha az rekabetçi bir kota ile sonuçlanacak olan az sayıda sıfır fark kotalı sağlayıcı var."
  },
  "swapSlippageZeroTitle": {
    "message": "Sıfır farklı sağlayıcılar getiriliyor"
  },
  "swapSource": {
    "message": "Likidite kaynağı"
  },
  "swapSourceInfo": {
    "message": "En iyi fiyatı ve en düşük ağ ücretlerini bulmak için birden fazla likidite kaynağında arama yaparız (borsalar, toplayıcılar ve profesyonel piyasa yapıcıları)."
  },
  "swapSuggested": {
    "message": "Takas öneriliyor"
  },
  "swapSuggestedGasSettingToolTipMessage": {
    "message": "Takas işlemleri karmaşık ve zamana duyarlı işlemlerdir. Başarılı bir Takas için maliyet ve güven arasında iyi bir denge için bu gaz ücretini öneririz."
  },
  "swapSwapFrom": {
    "message": "Şuradan takas yap:"
  },
  "swapSwapSwitch": {
    "message": "Tokenler arasında geçiş yap"
  },
  "swapSwapTo": {
    "message": "Şununla takas yap:"
  },
  "swapToConfirmWithHwWallet": {
    "message": "donanım cüzdanınızla onaylamak için"
  },
  "swapTokenAddedManuallyDescription": {
    "message": "Bu token'i $1 ile doğrulayın ve işlem yapmak istediğiniz token olduğundan emin olun.",
    "description": "$1 points the user to etherscan as a place they can verify information about a token. $1 is replaced with the translation for \"etherscan\""
  },
  "swapTokenAddedManuallyTitle": {
    "message": "Token manuel olarak eklendi"
  },
  "swapTokenAvailable": {
    "message": "$1 hesabınıza eklendi.",
    "description": "This message is shown after a swap is successful and communicates the exact amount of tokens the user has received for a swap. The $1 is a decimal number of tokens followed by the token symbol."
  },
  "swapTokenBalanceUnavailable": {
    "message": "$1 bakiyenizi alamadık",
    "description": "This message communicates to the user that their balance of a given token is currently unavailable. $1 will be replaced by a token symbol"
  },
  "swapTokenToToken": {
    "message": "$1 ile $2 takası yap",
    "description": "Used in the transaction display list to describe a swap. $1 and $2 are the symbols of tokens in involved in a swap."
  },
  "swapTokenVerificationAddedManually": {
    "message": "Bu token manuel olarak eklendi."
  },
  "swapTokenVerificationMessage": {
    "message": "Her zaman token adresini $1 üzerinde onaylayın.",
    "description": "Points the user to Etherscan as a place they can verify information about a token. $1 is replaced with the translation for \"Etherscan\" followed by an info icon that shows more info on hover."
  },
  "swapTokenVerificationOnlyOneSource": {
    "message": "Sadece 1 kaynakta doğrulandı."
  },
  "swapTokenVerificationSources": {
    "message": "$1 kaynakta doğrulandı.",
    "description": "Indicates the number of token information sources that recognize the symbol + address. $1 is a decimal number."
  },
  "swapTokenVerifiedOn1SourceDescription": {
    "message": "$1 sadece 1 kaynakta doğrulandı. İlerlemeden önce $2 üzerinde doğrulamayı deneyin.",
    "description": "$1 is a token name, $2 points the user to etherscan as a place they can verify information about a token. $1 is replaced with the translation for \"etherscan\""
  },
  "swapTokenVerifiedOn1SourceTitle": {
    "message": "Sahte token olma potansiyeli var"
  },
  "swapTooManyDecimalsError": {
    "message": "$1, en fazla $2 ondalık basamağına izin verir",
    "description": "$1 is a token symbol and $2 is the max. number of decimals allowed for the token"
  },
  "swapTransactionComplete": {
    "message": "İşlem tamamlandı"
  },
  "swapTwoTransactions": {
    "message": "2 işlem"
  },
  "swapUnknown": {
    "message": "Bilinmiyor"
  },
  "swapVerifyTokenExplanation": {
    "message": "Birden fazla token aynı adı ve sembolü kullanabilir. Aradığınız tokenin bu olup olmadığını $1 alanında kontrol edin.",
    "description": "This appears in a tooltip next to the verifyThisTokenOn message. It gives the user more information about why they should check the token on a block explorer. $1 will be the name or url of the block explorer, which will be the translation of 'etherscan' or a block explorer url specified for a custom network."
  },
  "swapYourTokenBalance": {
    "message": "$1 $2 takas edilebilir",
    "description": "Tells the user how much of a token they have in their balance. $1 is a decimal number amount of tokens, and $2 is a token symbol"
  },
  "swapZeroSlippage": {
    "message": "%0 Fark"
  },
  "swapsAdvancedOptions": {
    "message": "Gelişmiş seçenekler"
  },
  "swapsExcessiveSlippageWarning": {
    "message": "Fark tutarı çok yüksek ve kötü bir orana neden olacak. Lütfen fark toleransınızı %15'in altında bir değere düşürün."
  },
  "swapsMaxSlippage": {
    "message": "Fark toleransı"
  },
  "swapsNotEnoughForTx": {
    "message": "Bu işlemi tamamlamak için yeterli $1 yok",
    "description": "Tells the user that they don't have enough of a token for a proposed swap. $1 is a token symbol"
  },
  "swapsNotEnoughToken": {
    "message": "Yeterli $1 yok",
    "description": "Tells the user that they don't have enough of a token for a proposed swap. $1 is a token symbol"
  },
  "swapsViewInActivity": {
    "message": "Aktivitede görüntüle"
  },
  "switch": {
    "message": "Değiştir"
  },
  "switchEthereumChainConfirmationDescription": {
    "message": "Bu, MetaMask'te seçili bir ağı önceden eklenmiş bir ağa dönüştürecektir:"
  },
  "switchEthereumChainConfirmationTitle": {
    "message": "Bu sitenin ağı değiştirmesine izin ver?"
  },
  "switchNetwork": {
    "message": "Ağı değiştir"
  },
  "switchNetworks": {
    "message": "Ağ değiştir"
  },
  "switchToNetwork": {
    "message": "$1 ağına geçin",
    "description": "$1 represents the custom network that has previously been added"
  },
  "switchToThisAccount": {
    "message": "Bu hesaba geç"
  },
  "switchedTo": {
    "message": "Şuna geçiş yaptınız:"
  },
  "switcherTitle": {
    "message": "Ağ değiştirici"
  },
  "switcherTourDescription": {
    "message": "Ağ değiştirmek veya yeni bir ağ eklemek için simgeye tıklayın"
  },
  "switchingNetworksCancelsPendingConfirmations": {
    "message": "Ağ değiştirmek bekleyen tüm onayları iptal eder"
  },
  "symbol": {
    "message": "Sembol"
  },
  "symbolBetweenZeroTwelve": {
    "message": "Sembol en fazla 11 karakter olmalıdır."
  },
  "tenPercentIncreased": {
    "message": "%10 artış"
  },
  "terms": {
    "message": "Kullanım şartları"
  },
  "termsOfService": {
    "message": "Hizmet şartları"
  },
  "termsOfUse": {
    "message": "kullanım şartları"
  },
  "termsOfUseAgreeText": {
    "message": " MetaMask ve tüm özelliklerini kullanımım için geçerli olan Kullanım Şartları bölümünü kabul ediyorum"
  },
  "termsOfUseFooterText": {
    "message": "Tüm bölümleri okumak için lütfen kaydırın"
  },
  "termsOfUseTitle": {
    "message": "Kullanım Şartları bölümümüz güncellendi"
  },
  "testNetworks": {
    "message": "Test ağları"
  },
  "theme": {
    "message": "Tema"
  },
  "themeDescription": {
    "message": "Tercih ettiğin MetaMask temasını seç."
  },
  "thingsToKeep": {
    "message": "Unutulmaması gerekenler:"
  },
  "thirdPartySoftware": {
    "message": "Üçüncü taraf yazılım uyarısı",
    "description": "Title of a popup modal displayed when installing a snap for the first time."
  },
  "thisCollection": {
    "message": "bu koleksiyon"
  },
  "thisServiceIsExperimental": {
    "message": "Hizmet deneyseldir. Bu özelliği etkinleştirerek OpenSea'nin $1 bölümünü kabul edersiniz.",
    "description": "$1 is link to open sea terms of use"
  },
  "time": {
    "message": "Zaman"
  },
  "tips": {
    "message": "İpuçları"
  },
  "to": {
    "message": "Kime"
  },
  "toAddress": {
    "message": "Alıcı: $1",
    "description": "$1 is the address to include in the To label. It is typically shortened first using shortenAddress"
  },
  "toggleEthSignBannerDescription": {
    "message": "Kimlik avı saldırıları bakımından risk altındasınız. eth_sign özelliğini kapatarak kendinizi koruyun."
  },
  "toggleEthSignDescriptionField": {
    "message": "Bu ayarı etkinleştirirseniz okunabilir olmayan imza talepleri alabilirsiniz. Anlamadığınız bir mesajı imzaladığınızda paranızı ve NFT'lerinizi vermeyi kabul ediyor olabilirsiniz."
  },
  "toggleEthSignField": {
    "message": "Eth_sign talepleri"
  },
  "toggleEthSignModalBannerBoldText": {
    "message": " dolandırılıyor olabilirsiniz"
  },
  "toggleEthSignModalBannerText": {
    "message": "Bu ayarı açmanız istendi ise"
  },
  "toggleEthSignModalCheckBox": {
    "message": "eth_sign taleplerini etkinleştirirsem tüm paramı ve NFT'lerimi kaybedebileceğimi anlıyorum. "
  },
  "toggleEthSignModalDescription": {
    "message": "eth_sign taleplerine izin vermeniz sizi kimlik avı saldırılarına karşı hassas hale getirebilir. Her zaman URL adresini inceleyin ve kod içeren mesajları imzalarken dikkat edin."
  },
  "toggleEthSignModalFormError": {
    "message": "Metin yanlış"
  },
  "toggleEthSignModalFormLabel": {
    "message": "Devam etmek için \"Sadece anladığım şeyleri imzalıyorum\" girin"
  },
  "toggleEthSignModalFormValidation": {
    "message": "Sadece anladığım şeyleri imzalıyorum"
  },
  "toggleEthSignModalTitle": {
    "message": "Kullanım riski size aittir"
  },
  "toggleEthSignOff": {
    "message": "Kapalı (Önerilir)"
  },
  "toggleEthSignOn": {
    "message": "Açık (Önerilmez)"
  },
  "token": {
    "message": "Token"
  },
  "tokenAddress": {
    "message": "Token adresi"
  },
  "tokenAlreadyAdded": {
    "message": "Token zaten eklenmiş."
  },
  "tokenAutoDetection": {
    "message": "Otomatik token algılama"
  },
  "tokenContractAddress": {
    "message": "Token sözleşme adresi"
  },
  "tokenDecimalFetchFailed": {
    "message": "Token ondalık değeri gerekli."
  },
  "tokenDecimalTitle": {
    "message": "Token ondalığı:"
  },
  "tokenDetails": {
    "message": "Token bilgileri"
  },
  "tokenFoundTitle": {
    "message": "1 yeni token bulundu"
  },
  "tokenId": {
    "message": "Token Kimliği"
  },
  "tokenList": {
    "message": "Token listeleri:"
  },
  "tokenScamSecurityRisk": {
    "message": "token dolandırıcılıkları ve güvenlik riskleri"
  },
  "tokenShowUp": {
    "message": "Tokenleriniz cüzdanınızda otomatik olarak görünmeyebilir."
  },
  "tokenSymbol": {
    "message": "Token sembolü"
  },
  "tokens": {
    "message": "Tokenler"
  },
  "tokensFoundTitle": {
    "message": "$1 yeni token bulundu",
    "description": "$1 is the number of new tokens detected"
  },
  "tooltipApproveButton": {
    "message": "Anladım"
  },
  "tooltipSatusConnected": {
    "message": "bağlı"
  },
  "tooltipSatusNotConnected": {
    "message": "bağlı değil"
  },
  "total": {
    "message": "Toplam"
  },
  "transaction": {
    "message": "işlem"
  },
  "transactionCancelAttempted": {
    "message": "$2 itibariyle $1 tahmini gaz ücretiyle işlem iptali denemesinde bulunuldu"
  },
  "transactionCancelSuccess": {
    "message": "İşlem $2 itibariyle başarılı bir şekilde iptal edildi"
  },
  "transactionConfirmed": {
    "message": "İşlem $2 itibariyle onaylandı."
  },
  "transactionCreated": {
    "message": "İşlem $2 itibariyle $1 değeriyle oluşturuldu."
  },
  "transactionData": {
    "message": "İşlem verileri"
  },
  "transactionDecodingAccreditationDecoded": {
    "message": "Truffle ile şifresi çözüldü"
  },
  "transactionDecodingAccreditationVerified": {
    "message": "Sözleşme $1 üzerinde doğrulandı"
  },
  "transactionDecodingUnsupportedNetworkError": {
    "message": "$1 zincir kimliği için işlem şifre çözme mümkün değil"
  },
  "transactionDetailDappGasMoreInfo": {
    "message": "Site önerisi"
  },
  "transactionDetailDappGasTooltip": {
    "message": "En son bloka göre MetaMask'in önerilen gaz ücretini kullanmak için düzenleyin."
  },
  "transactionDetailGasHeading": {
    "message": "Tahmini gaz ücreti"
  },
  "transactionDetailGasInfoV2": {
    "message": "tahmini"
  },
  "transactionDetailGasTooltipConversion": {
    "message": "Gaz ücretleri hakkında daha fazla bilgi edinin"
  },
  "transactionDetailGasTooltipExplanation": {
    "message": "Gaz ücretleri ağ tarafından belirlenir ve ağ trafiği ve işlem karmaşıklığına göre dalgalanır."
  },
  "transactionDetailGasTooltipIntro": {
    "message": "Gaz ücretleri, $1 ağında işlemleri gerçekleştiren kripto madencilerine ödenir. MetaMask gaz ücretlerinden herhangi bir kazanç elde etmemektedir."
  },
  "transactionDetailGasTotalSubtitle": {
    "message": "Tutar + gaz ücreti"
  },
  "transactionDetailLayer2GasHeading": {
    "message": "Aşama 2 gaz ücreti"
  },
  "transactionDetailMultiLayerTotalSubtitle": {
    "message": "Tutar + ücretler"
  },
  "transactionDropped": {
    "message": "İşlem şu saatte bırakıldı: $2."
  },
  "transactionError": {
    "message": "İşlem Hatası. Sözleşme kodundan istisna atıldı."
  },
  "transactionErrorNoContract": {
    "message": "Sözleşmeli olmayan bir adreste bir fonksiyon çağrılmaya çalışıldı."
  },
  "transactionErrored": {
    "message": "İşlem bir hatayla karşılaştı."
  },
  "transactionFailed": {
    "message": "İşlem Başarısız Oldu"
  },
  "transactionFee": {
    "message": "İşlem ücreti"
  },
  "transactionHistoryBaseFee": {
    "message": "Baz ücreti (GEWI)"
  },
  "transactionHistoryL1GasLabel": {
    "message": "Toplam L1 gaz ücreti"
  },
  "transactionHistoryL2GasLimitLabel": {
    "message": "L2 gaz limiti"
  },
  "transactionHistoryL2GasPriceLabel": {
    "message": "L2 gaz fiyatı"
  },
  "transactionHistoryMaxFeePerGas": {
    "message": "Gaz başına maks. ücret"
  },
  "transactionHistoryPriorityFee": {
    "message": "Öncelik ücreti (GWEI)"
  },
  "transactionHistoryTotalGasFee": {
    "message": "Toplam gaz ücreti"
  },
  "transactionNote": {
    "message": "İşlem notu"
  },
  "transactionResubmitted": {
    "message": "İşlem, $2 itibaeiyle $1 olarak artırılan tahmini gaz ücreti ile yeniden gönderildi"
  },
  "transactionSecurityCheck": {
    "message": "Güvenlik uyarılarını etkinleştir"
  },
  "transactionSecurityCheckDescription": {
    "message": "İmzalanmamış işleme dahil olan riskleri ve onları imzalamadan önce imza taleplerini algılamak ve göstermek için üçüncü taraf API'lerini kullanırız. Bu hizmetler imzalanmamış işlem ve imza taleplerinize, hesap adresinize ve tercih ettiğiniz dile erişim sağlar."
  },
  "transactionSettings": {
    "message": "İşlem ayarları"
  },
  "transactionSubmitted": {
    "message": "İşlem $2 itibariyle tahmini $1 gaz ücreti ile gönderildi."
  },
  "transactionUpdated": {
    "message": "İşlem $2 itibariyle güncellendi."
  },
  "transactions": {
    "message": "İşlemler"
  },
  "transfer": {
    "message": "Transfer et"
  },
  "transferFrom": {
    "message": "Transfer kaynağı:"
  },
  "troubleConnectingToLedgerU2FOnFirefox": {
    "message": "Ledger'ınıza bağlanırken sorun yaşıyoruz. $1",
    "description": "$1 is a link to the wallet connection guide;"
  },
  "troubleConnectingToLedgerU2FOnFirefox2": {
    "message": "Donanım cüzdanı bağlantı kılavuzumuzu inceleyip tekrar deneyin.",
    "description": "$1 of the ledger wallet connection guide"
  },
  "troubleConnectingToLedgerU2FOnFirefoxLedgerSolution": {
    "message": "Firefox'un en son sürümündeyseniz Firefox'un U2F desteğini bırakması ile ilgili sorun yaşıyor olabilirsiniz. Bu sorunun nasıl düzeltileceğini $1 öğrenin.",
    "description": "It is a link to the ledger website for the workaround."
  },
  "troubleConnectingToLedgerU2FOnFirefoxLedgerSolution2": {
    "message": "buradan",
    "description": "Second part of the error message; It is a link to the ledger website for the workaround."
  },
  "troubleConnectingToWallet": {
    "message": "$1 ile bağlantı kurmada sorun yaşıyoruz, $2 kısmını inceleyip tekrar deneyin.",
    "description": "$1 is the wallet device name; $2 is a link to wallet connection guide"
  },
  "troubleStarting": {
    "message": "MetaMask başlatılırken bir sorun oldu. Bu hata sürekli bir hata olmayabilir; bu yüzden uzantıyı yeniden başlatmayı dene."
  },
  "trustSiteApprovePermission": {
    "message": "İzin verdiğinizde paranıza aşağıdaki $1 erişimine izin verirsiniz"
  },
  "tryAgain": {
    "message": "Tekrar dene"
  },
  "turnOnTokenDetection": {
    "message": "Gelişmiş token algılamayı açın"
  },
  "tutorial": {
    "message": "Öğretici"
  },
  "twelveHrTitle": {
    "message": "12 sa.:"
  },
  "txInsightsNotSupported": {
    "message": "Şu anda işlem içgörüleri bu sözleşme için desteklenmiyor."
  },
  "typeYourSRP": {
    "message": "Gizli Kurtarma İfadenizi girin"
  },
  "u2f": {
    "message": "U2F",
    "description": "A name on an API for the browser to interact with devices that support the U2F protocol. On some browsers we use it to connect MetaMask to Ledger devices."
  },
  "unapproved": {
    "message": "Onaylanmadı"
  },
  "units": {
    "message": "birim"
  },
  "unknown": {
    "message": "Bilinmeyen"
  },
  "unknownCameraError": {
    "message": "Kameranıza erişim sağlamaya çalışırken bir hata oluştu. Lütfen tekrar deneyin..."
  },
  "unknownCameraErrorTitle": {
    "message": "Eyvah! Bir şeyler ters gitti...."
  },
  "unknownCollection": {
    "message": "İsimsiz koleksiyon"
  },
  "unknownNetwork": {
    "message": "Bilinmeyen özel ağ"
  },
  "unknownQrCode": {
    "message": "Hata: Bu QR kodunu tanımlayamadık"
  },
  "unlimited": {
    "message": "Sınırsız"
  },
  "unlock": {
    "message": "Kilidini Aç"
  },
  "unlockMessage": {
    "message": "Merkezi olmayan web sizi bekliyor"
  },
  "unrecognizedChain": {
    "message": "Bu özel ağ tanınmadı",
    "description": "$1 is a clickable link with text defined by the 'unrecognizedChanLinkText' key. The link will open to instructions for users to validate custom network details."
  },
  "unrecognizedProtocol": {
    "message": "$1 (Tanınmayan protokol)",
    "description": "Shown when the protocol is unknown by the extension. $1 is the protocol code."
  },
  "unsendableAsset": {
    "message": "NFT (ERC-721) tokenlerin gönderilmesi şu anda desteklenmiyor",
    "description": "This is an error message we show the user if they attempt to send an NFT asset type, for which currently don't support sending"
  },
  "unverifiedContractAddressMessage": {
    "message": "Bu sözleşmeyi doğrulayamıyoruz. Bu adrese güvendiğinden emin ol."
  },
  "upArrow": {
    "message": "yukarı ok"
  },
  "update": {
    "message": "Güncelle"
  },
  "updatedWithDate": {
    "message": "$1 güncellendi"
  },
  "urlErrorMsg": {
    "message": "URL adresleri için uygun HTTP/HTTPS ön eki gerekir."
  },
  "urlExistsErrorMsg": {
    "message": "Bu URL şu anda $1 ağı tarafından kullanılıyor."
  },
  "use4ByteResolution": {
    "message": "Akıllı sözleşmelerin şifresini çöz"
  },
  "use4ByteResolutionDescription": {
    "message": "Kullanıcı deneyiminizi iyileştirmek amacıyla aktivite sekmesini etkileşimde bulunduğunuz akıllı sözleşmelere bağlı mesajlarla kişiselleştiririz. MetaMask, verileri çözmek ve size okunması daha kolay olan bir akıllı sözleşme sürümü göstermek için 4byte.directory adlı bir hizmet kullanır. Böylece kötü amaçlı akıllı sözleşme eylemlerini onaylama ihtimalinizi düşürmeye yardımcı olur ancak IP adresinizin paylaşılmasına neden olabilir."
  },
  "useMultiAccountBalanceChecker": {
    "message": "Toplu hesap bakiyesi talepleri"
  },
  "useMultiAccountBalanceCheckerSettingDescription": {
    "message": "Hesap bakiyesi taleplerini toplu ödeme olarak gerçekleştirerek daha hızlı bakiye güncellemeleri alın. Bu, hesap bakiyelerinizi bir arada almanızı sağlar, böylece gelişmiş bir deneyim için daha hızlı güncellemeler alacaksınız. Bu özellik kapalı olduğunda üçüncü tarafların sizin hesaplarınızı birbirleriyle ilişkilendirme olasılığı daha düşük olur."
  },
  "useNftDetection": {
    "message": "NFT'leri otomatik algıla"
  },
  "useNftDetectionDescription": {
    "message": "Cüzdanınızdaki NFT'leri algılamak için üçüncü taraf API'leri kullanırız, yani IP adresinizin merkezi sunuculara açıklanmasına neden olabilir. Bu özelliği etkinleştirirken dikkat edilmesi gereken birkaç konu vardır."
  },
  "useNftDetectionDescriptionLine2": {
    "message": "Hesap adresiniz üçüncü taraf API'lerinde görüntülenebilir."
  },
  "useNftDetectionDescriptionLine3": {
    "message": "NFT meta verileri dolandırıcılık veya kimlik hırsızlığı sitelerine bağlantılar içerebilir."
  },
  "useNftDetectionDescriptionLine4": {
    "message": "Hesabınıza herkes NFT atabilir. Cüzdanınızda otomatik olarak gösterilebilen saldırgan içerik de buna dahil olabilir."
  },
  "useNftDetectionDescriptionLine5": {
    "message": "Uygulamanın bu hizmetlerden veri çekmesini istemiyorsanız bu özelliği kapalı bırakın."
  },
  "usePhishingDetection": {
    "message": "Kimlik avı algılama kullan"
  },
  "usePhishingDetectionDescription": {
    "message": "Ethereum kullanıcılarını hedefleyen kimlik avı alanları için bir uyarı görüntüler"
  },
  "useSiteSuggestion": {
    "message": "Sitenin önerisini kullanın"
  },
  "useTokenDetectionPrivacyDesc": {
    "message": "Hesabına gönderilen token'ların otomatik olarak görüntülenmesi, token'ın görüntülerini almak için üçüncü taraf sunucularla iletişimi içerir. Bu servislerin IP adresine erişimi olacaktır."
  },
  "usedByClients": {
    "message": "Çeşitli müşteriler tarafından kullanılıyor"
  },
  "userName": {
    "message": "Kullanıcı adı"
  },
  "verifyContractDetails": {
    "message": "Üçüncü taraf bilgilerini doğrula"
  },
  "verifyThisTokenDecimalOn": {
    "message": "Token ondalık değeri şurada bulunabilir: $1",
    "description": "Points the user to etherscan as a place they can verify information about a token. $1 is replaced with the translation for \"etherscan\""
  },
  "verifyThisTokenOn": {
    "message": "Şurada bu tokeni doğrula: $1",
    "description": "Points the user to etherscan as a place they can verify information about a token. $1 is replaced with the translation for \"etherscan\""
  },
  "verifyThisUnconfirmedTokenOn": {
    "message": "Bu tokeni $1 ile doğrulayın ve işlem yapmak istediğiniz tokenin bu olduğundan emin olun.",
    "description": "Points the user to etherscan as a place they can verify information about a token. $1 is replaced with the translation for \"etherscan\""
  },
  "version": {
    "message": "Sürüm"
  },
  "view": {
    "message": "Görüntüle"
  },
  "viewAllDetails": {
    "message": "Tüm bilgileri görüntüle"
  },
  "viewAllQuotes": {
    "message": "tüm teklifleri görüntüle"
  },
  "viewContact": {
    "message": "Kişiyi görüntüle"
  },
  "viewDetails": {
    "message": "Ayrıntıları görüntüle"
  },
  "viewFullTransactionDetails": {
    "message": "Tüm işlem bilgilerini görüntüle"
  },
  "viewMore": {
    "message": "Daha fazlasını görüntüle"
  },
  "viewOnBlockExplorer": {
    "message": "Blok gezgininde görüntüle"
  },
  "viewOnCustomBlockExplorer": {
    "message": "$1 ögesini $2 üzerinde görüntüle",
    "description": "$1 is the action type. e.g (Account, Transaction, Swap) and $2 is the Custom Block Exporer URL"
  },
  "viewOnEtherscan": {
    "message": "Etherscan'de $1 görüntüle",
    "description": "$1 is the action type. e.g (Account, Transaction, Swap)"
  },
  "viewOnExplorer": {
    "message": "Explorer'da görüntüleyin"
  },
  "viewOnOpensea": {
    "message": "Opensea'de görüntüle"
  },
  "viewPortfolioDashboard": {
    "message": "Portföy Kontrol Panelini görüntüle"
  },
  "viewinCustodianApp": {
    "message": "Saklayıcı kurum uygulamasında görüntüle"
  },
  "viewinExplorer": {
    "message": "Explorer'da $1 görüntüle",
    "description": "$1 is the action type. e.g (Account, Transaction, Swap)"
  },
  "visitWebSite": {
    "message": "Web sitemizi ziyaret et"
  },
  "walletConnectionGuide": {
    "message": "donanım cüzdanı bağlantı kılavuzumuz"
  },
  "walletCreationSuccessDetail": {
    "message": "Cüzdanınızı başarılı bir şekilde korudunuz. Gizli Kurtarma İfadenizi güvenli ve gizli tutun -- bunun sorumluluğu size aittir!"
  },
  "walletCreationSuccessReminder1": {
    "message": "MetaMask Gizli Kurtarma İfadenizi kurtaramıyor."
  },
  "walletCreationSuccessReminder2": {
    "message": "MetaMask hiçbir zaman Gizli Kurtarma İfadenizi istemeyecektir."
  },
  "walletCreationSuccessReminder3": {
    "message": "$1 hiç kimseyle başkasıyla paylaşmayın, aksi halde çalınma riskiyle karşı karşıya kalırsınız",
    "description": "$1 is separated as walletCreationSuccessReminder3BoldSection so that we can bold it"
  },
  "walletCreationSuccessReminder3BoldSection": {
    "message": "Gizli Kurtarma İfadenizi",
    "description": "This string is localized separately from walletCreationSuccessReminder3 so that we can bold it"
  },
  "walletCreationSuccessTitle": {
    "message": "Cüzdan oluşturma başarılı"
  },
  "wantToAddThisNetwork": {
    "message": "Bu ağı eklemek istiyor musunuz?"
  },
  "wantsToAddThisAsset": {
    "message": "$1 bu varlığı cüzdanınıza eklemek istiyor",
    "description": "$1 is the name of the website that wants to add an asset to your wallet"
  },
  "warning": {
    "message": "Uyarı"
  },
  "warningTooltipText": {
    "message": "$1 Üçüncü taraf, başkaca bildiri ya da rıza olmaksızın tüm token bakiyenizi harcayabilir. Düşük bir harcama limitini özelleştirerek kendinizi koruyun.",
    "description": "$1 is a warning icon with text 'Be careful' in 'warning' colour"
  },
  "weak": {
    "message": "Zayıf"
  },
  "web3ShimUsageNotification": {
    "message": "Mevcut web sitesinin kaldırılmış olan window.web3 API'sini kullanmaya çalıştığını fark ettik. Site bozuk görünüyorsa daha fazla bilgi için lütfen $1 bağlantısına tıklayın.",
    "description": "$1 is a clickable link."
  },
  "webhid": {
    "message": "WebHID",
    "description": "Refers to a interface for connecting external devices to the browser. Used for connecting ledger to the browser. Read more here https://developer.mozilla.org/en-US/docs/Web/API/WebHID_API"
  },
  "websites": {
    "message": "web siteleri",
    "description": "Used in the 'permission_rpc' message."
  },
  "welcomeBack": {
    "message": "Tekrar Hoş Geldin!"
  },
  "welcomeExploreDescription": {
    "message": "Kripto paraları ve varlıkları saklayın, gönderin ve harcayın."
  },
  "welcomeExploreTitle": {
    "message": "Merkezsiz uygulamaları keşfedin"
  },
  "welcomeLoginDescription": {
    "message": "Merkezsiz uygulamalarda oturum açmak için MetaMask'inizi kullanın - kaydolmak gerekmez."
  },
  "welcomeLoginTitle": {
    "message": "Cüzdanınıza merhaba deyin"
  },
  "welcomeToMetaMask": {
    "message": "Başlayalım"
  },
  "welcomeToMetaMaskIntro": {
    "message": "Milyonların güvendiği MetaMask, web3 dünyasını herkes için erişilebilir kılan güvenli bir cüzdandır."
  },
  "whatsNew": {
    "message": "Yenilikler",
    "description": "This is the title of a popup that gives users notifications about new features and updates to MetaMask."
  },
  "whatsThis": {
    "message": "Bu nedir?"
  },
  "xOfY": {
    "message": "$1 / $2",
    "description": "$1 and $2 are intended to be two numbers, where $2 is a total, and $1 is a count towards that total"
  },
  "xOfYPending": {
    "message": "$1 / $2 bekliyor",
    "description": "$1 and $2 are intended to be two numbers, where $2 is a total number of pending confirmations, and $1 is a count towards that total"
  },
  "yes": {
    "message": "Evet"
  },
  "youHaveAddedAll": {
    "message": "Tüm popüler ağları eklediniz. $1 daha fazla ağ gekşefedebilir veya $2 seçeneğini seçebilirsiniz",
    "description": "$1 is a link with the text 'here' and $2 is a button with the text 'add more networks manually'"
  },
  "youNeedToAllowCameraAccess": {
    "message": "Bu özelliği kullanmak için kamera erişimine izin vermeniz gerekir."
  },
  "youSign": {
    "message": "İmzalıyorsunuz"
  },
  "yourAccounts": {
    "message": "Hesaplarınız"
  },
  "yourFundsMayBeAtRisk": {
    "message": "Paranız tehlikede olabilir"
  },
  "yourNFTmayBeAtRisk": {
    "message": "NFT'niz tehlikede olabilir"
  },
  "yourPrivateSeedPhrase": {
    "message": "Gizli Kurtarma İfadeniz"
  },
  "zeroGasPriceOnSpeedUpError": {
    "message": "Sıfır gaz fiyatı hızlandırmada"
  }
}<|MERGE_RESOLUTION|>--- conflicted
+++ resolved
@@ -1476,15 +1476,9 @@
   "enterMaxSpendLimit": {
     "message": "Maks. harcama limiti gir"
   },
-<<<<<<< HEAD
-=======
   "enterOptionalPassword": {
     "message": "İsteğe bağlı parolayı girin"
   },
-  "enterPassword": {
-    "message": "Parolanızı girin"
-  },
->>>>>>> 787fc13f
   "enterPasswordContinue": {
     "message": "Devam etmek için parola girin"
   },
@@ -1558,18 +1552,12 @@
   "experimental": {
     "message": "Deneysel"
   },
-<<<<<<< HEAD
-=======
   "exploreMetaMaskSnaps": {
     "message": "MetaMask Snap'lerini keşfedin"
   },
-  "exportPrivateKey": {
-    "message": "Özel anahtarı dışa aktar"
-  },
   "extendWalletWithSnaps": {
     "message": "Cüzdan deneyimini genişletin."
   },
->>>>>>> 787fc13f
   "externalExtension": {
     "message": "Harici uzantı"
   },
@@ -3872,15 +3860,9 @@
   "showPermissions": {
     "message": "İzinleri göster"
   },
-<<<<<<< HEAD
-=======
   "showPrivateKey": {
     "message": "Özel anahtarı göster"
   },
-  "showPrivateKeys": {
-    "message": "Özel Anahtarları Göster"
-  },
->>>>>>> 787fc13f
   "showTestnetNetworks": {
     "message": "Test ağlarını göster"
   },
