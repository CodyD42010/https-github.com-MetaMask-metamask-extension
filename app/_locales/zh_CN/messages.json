{
  "about": {
    "message": "关于"
  },
  "aboutSettingsDescription": {
    "message": "版本、技术支持中心和联系方式。"
  },
  "acceleratingATransaction": {
    "message": "* 设定更高的 Gas 价格，加快交易的完成进度，提高网络快速处理机率，但无法保证每次均能够实现提速。"
  },
  "accessingYourCamera": {
    "message": "正在获取相机使用权限..."
  },
  "account": {
    "message": "账户"
  },
  "accountDetails": {
    "message": "账户详情"
  },
  "accountName": {
    "message": "账户名称"
  },
  "accountOptions": {
    "message": "账户选项"
  },
  "accountSelectionRequired": {
    "message": "您需要选择一个账户 ！"
  },
  "activityLog": {
    "message": "活动日志"
  },
  "addAcquiredTokens": {
    "message": "在MetaMask上添加已用的代币"
  },
  "addAlias": {
    "message": "添加别名"
  },
  "addNetwork": {
    "message": "添加网络"
  },
  "addRecipient": {
    "message": "添加接受人"
  },
  "addSuggestedTokens": {
    "message": "添加推荐代币"
  },
  "addToAddressBook": {
    "message": "添加地址簿"
  },
  "addToAddressBookModalPlaceholder": {
    "message": "如：John D."
  },
  "addToken": {
    "message": "添加代币"
  },
  "addTokens": {
    "message": "添加代币"
  },
  "advanced": {
    "message": "高级"
  },
  "advancedOptions": {
    "message": "高级选项"
  },
  "advancedSettingsDescription": {
    "message": "访问开发者功能，下载状态日志，重置账户，安排测试网络和自定义 RPC 。"
  },
  "amount": {
    "message": "数量"
  },
  "appDescription": {
    "message": "以太坊浏览器插件",
    "description": "The description of the application"
  },
  "appName": {
    "message": "MetaMask",
    "description": "The name of the application"
  },
  "approve": {
    "message": "批准"
  },
  "approved": {
    "message": "已批准"
  },
  "asset": {
    "message": "资产"
  },
  "attemptToCancel": {
    "message": "想要取消吗？"
  },
  "attemptToCancelDescription": {
    "message": "确认提交该操作无法保证能够成功取消您的原始交易。如果取消成功，您将被收取上述交易费用。"
  },
  "attemptingConnect": {
    "message": "正在尝试连接区块链。"
  },
  "attributions": {
    "message": "来源"
  },
  "autoLockTimeLimit": {
    "message": "自动注销计时器（分钟）"
  },
  "autoLockTimeLimitDescription": {
    "message": "请设置 MetaMask 自动注销前的空闲时间（以分钟为单位）"
  },
  "average": {
    "message": "平均值"
  },
  "back": {
    "message": "返回"
  },
  "backToAll": {
    "message": "恢复所有设置"
  },
  "backupApprovalInfo": {
    "message": "如果不慎丢失个人设备，忘记密码，或者需要重新安装 MetaMask，亦或是需在另一台设备上打开钱包，请使用该保密码恢复个人钱包数据。"
  },
  "backupApprovalNotice": {
    "message": "请备份您的私密恢复代码，保证个人钱包和资金安全。"
  },
  "backupNow": {
    "message": "立即备份"
  },
  "balance": {
    "message": "余额："
  },
  "balanceOutdated": {
    "message": "余额可能已过期"
  },
  "basic": {
    "message": "基本"
  },
  "blockExplorerUrl": {
    "message": "屏蔽管理器"
  },
  "blockExplorerView": {
    "message": "通过 $1 查看账户",
    "description": "$1 replaced by URL for custom block explorer"
  },
  "blockiesIdenticon": {
    "message": "使用区块Identicon"
  },
  "browserNotSupported": {
    "message": "您的浏览器不支持该功能…"
  },
  "builtInCalifornia": {
    "message": "MetaMask在加利福尼亚设计和制造。"
  },
  "buyWithWyre": {
    "message": "使用 Wyre 购买 ETH"
  },
  "buyWithWyreDescription": {
    "message": "您可以通过 Wyre 使用信用卡将 ETH 存入您的 MetaMask 账户。"
  },
  "bytes": {
    "message": "字节"
  },
  "cancel": {
    "message": "取消"
  },
  "cancellationGasFee": {
    "message": "取消 Gas 费"
  },
  "cancelled": {
    "message": "已取消"
  },
  "chainId": {
    "message": "链 ID"
  },
  "chromeRequiredForHardwareWallets": {
    "message": "您需要通过 Google Chrome 浏览器使用 MetaMask ，连接个人硬件钱包。"
  },
  "clickToRevealSeed": {
    "message": "点击此处显示密语"
  },
  "close": {
    "message": "关闭"
  },
  "confirm": {
    "message": "确认"
  },
  "confirmPassword": {
    "message": "确认密码"
  },
  "confirmSecretBackupPhrase": {
    "message": "请确认您的私密备份密语"
  },
  "confirmed": {
    "message": "确认"
  },
  "congratulations": {
    "message": "恭喜"
  },
  "connect": {
    "message": "连接"
  },
  "connectHardwareWallet": {
    "message": "链接硬件钱包"
  },
  "connectingTo": {
    "message": "正在连接 $1"
  },
  "connectingToGoerli": {
    "message": "正在连接 Goerli 测试网络"
  },
  "connectingToKovan": {
    "message": "正在连接到Kovan测试网络"
  },
  "connectingToMainnet": {
    "message": "正在连接到以太坊主网"
  },
  "connectingToRinkeby": {
    "message": "正在连接到Rinkeby测试网络"
  },
  "connectingToRopsten": {
    "message": "正在连接到Ropsten测试网络"
  },
  "continueToWyre": {
    "message": "继续前往 Wyre"
  },
  "contractDeployment": {
    "message": "合约部署"
  },
  "contractInteraction": {
    "message": "合约交互"
  },
  "copiedExclamation": {
    "message": "已复制"
  },
  "copiedTransactionId": {
    "message": "交易 ID 复制成功"
  },
  "copyAddress": {
    "message": "将地址复制到剪贴板"
  },
  "copyPrivateKey": {
    "message": "这是你的私钥（点击复制）"
  },
  "copyToClipboard": {
    "message": "复制到剪贴板"
  },
  "copyTransactionId": {
    "message": "复制交易 ID"
  },
  "create": {
    "message": "创建"
  },
  "createAWallet": {
    "message": "创建钱包"
  },
  "createAccount": {
    "message": "创建账户"
  },
  "createPassword": {
    "message": "创建密码"
  },
  "currencyConversion": {
    "message": "货币兑换"
  },
  "currentLanguage": {
    "message": "当前语言"
  },
  "customGas": {
    "message": "自定义 Gas"
  },
  "customGasSubTitle": {
    "message": "提升费用可能会缩短处理时间，但不保证绝对有效。"
  },
  "customRPC": {
    "message": "自定义 RPC"
  },
  "customToken": {
    "message": "自定义代币"
  },
  "decimal": {
    "message": "精确小数点"
  },
  "decimalsMustZerotoTen": {
    "message": "小数位最小为0并且不超过36位."
  },
  "defaultNetwork": {
    "message": "默认以太坊交易网络为主网。"
  },
  "delete": {
    "message": "删除"
  },
  "deleteAccount": {
    "message": "删除账户"
  },
  "deleteNetwork": {
    "message": "是否删除网络？"
  },
  "deleteNetworkDescription": {
    "message": "您是否确认要删除该网络？"
  },
  "depositEther": {
    "message": "存入 Ether"
  },
  "details": {
    "message": "详情"
  },
  "directDepositEther": {
    "message": "直接存入 Ether"
  },
  "directDepositEtherExplainer": {
    "message": "如果你已经有了一些 Ether，通过直接转入是你的新钱包获取 Ether 的最快捷方式。"
  },
  "done": {
    "message": "完成"
  },
  "dontHaveAHardwareWallet": {
    "message": "没有硬件钱包？"
  },
  "downloadGoogleChrome": {
    "message": "下载 Google Chrome 浏览器"
  },
  "downloadSecretBackup": {
    "message": "下载私密备份密语，并使用外部加密硬盘或存储媒介妥善保管。"
  },
  "downloadStateLogs": {
    "message": "下载日志"
  },
  "dropped": {
    "message": "丢弃"
  },
  "edit": {
    "message": "编辑"
  },
  "editContact": {
    "message": "编辑联系人"
  },
  "endOfFlowMessage1": {
    "message": "您已通过测试 - 请妥善保管你的种子密语。这是您的责任！"
  },
  "endOfFlowMessage10": {
    "message": "全部完成"
  },
  "endOfFlowMessage2": {
    "message": "安全保存小技巧"
  },
  "endOfFlowMessage3": {
    "message": "在多处保存备份数据。"
  },
  "endOfFlowMessage4": {
    "message": "绝不向任何分享该密语。"
  },
  "endOfFlowMessage5": {
    "message": "谨防网络钓鱼！MetaMask 绝不会主动要求您提供个人种子密语。"
  },
  "endOfFlowMessage6": {
    "message": "如果您需要再次备份个人种子密语，请通过设置 -> 安全选项完成该操作。"
  },
  "endOfFlowMessage7": {
    "message": "如果您仍存有疑问或发现任何可疑的地方，请发送电子邮件至 support@metamask.io 进行咨询。"
  },
  "endOfFlowMessage8": {
    "message": "MetaMask 无法恢复您的种子密语。了解更多。"
  },
  "endOfFlowMessage9": {
    "message": "了解详情。"
  },
  "ensNotFoundOnCurrentNetwork": {
    "message": "未在当前网络找到 ENS 名称。请尝试切换至主以太坊网络。"
  },
  "ensRegistrationError": {
    "message": "ENS 名称登记错误"
  },
  "enterAnAlias": {
    "message": "输入别名"
  },
  "enterPassword": {
    "message": "请输入密码"
  },
  "enterPasswordContinue": {
    "message": "请输入密码以继续"
  },
  "estimatedProcessingTimes": {
    "message": "预估处理时间"
  },
  "ethereumPublicAddress": {
    "message": "以太坊公共地址"
  },
  "etherscanView": {
    "message": "在 Etherscan 上查看账户"
  },
  "expandView": {
    "message": "展开视图"
  },
  "exportPrivateKey": {
    "message": "导出私钥"
  },
  "failed": {
    "message": "失败"
  },
  "fast": {
    "message": "快"
  },
  "fiat": {
    "message": "FIAT",
    "description": "Exchange type"
  },
  "fileImportFail": {
    "message": "文件导入失败？ 点击这里！",
    "description": "Helps user import their account from a JSON file"
  },
  "forgetDevice": {
    "message": "取消保存此设备"
  },
  "from": {
    "message": "来自"
  },
  "functionType": {
    "message": "功能类型"
  },
  "gasLimitInfoTooltipContent": {
    "message": "gasLimit 即您个人希望付出的最大 Gas 数量。"
  },
  "gasLimitTooLow": {
    "message": "Gas Limit 至少要 21000"
  },
  "gasPriceExtremelyLow": {
    "message": "Gas 价格极低"
  },
  "gasPriceInfoTooltipContent": {
    "message": "Gas 价格将详细列明每个付费 Gas 单位的以太币金额。"
  },
  "gasUsed": {
    "message": "已使用 Gas 量"
  },
  "general": {
    "message": "通用"
  },
  "generalSettingsDescription": {
    "message": "货币兑换、主要货币、语言和块状身份头像"
  },
  "getEther": {
    "message": "获取 Ether"
  },
  "getEtherFromFaucet": {
    "message": "从水管获取$1网络的 Ether",
    "description": "Displays network name for Ether faucet"
  },
  "getHelp": {
    "message": "获取帮助。"
  },
  "getStarted": {
    "message": "开始使用"
  },
  "goerli": {
    "message": "Goerli 测试网络"
  },
  "happyToSeeYou": {
    "message": "我们很高兴与您见面。"
  },
  "hardware": {
    "message": "硬件"
  },
  "hardwareWalletConnected": {
    "message": "已连接硬件钱包"
  },
  "hardwareWallets": {
    "message": "连接硬件钱包"
  },
  "hardwareWalletsMsg": {
    "message": "请选择希望用于 MetaMask 的硬件钱包"
  },
  "havingTroubleConnecting": {
    "message": "连接出现问题？"
  },
  "here": {
    "message": "这里",
    "description": "as in -click here- for more information (goes with troubleTokenBalances)"
  },
  "hexData": {
    "message": "十六进制数据"
  },
  "hide": {
    "message": "隐藏"
  },
  "hideTokenPrompt": {
    "message": "隐藏代币？"
  },
  "history": {
    "message": "历史记录"
  },
  "import": {
    "message": "导入",
    "description": "Button to import an account from a selected file"
  },
  "importAccount": {
    "message": "导入账户"
  },
  "importAccountSeedPhrase": {
    "message": "使用种子密语导入账户"
  },
  "importUsingSeed": {
    "message": "使用帐号种子密语导入"
  },
  "importWallet": {
    "message": "导入钱包"
  },
  "importYourExisting": {
    "message": "请使用 12 字种子密语导入现有钱包"
  },
  "imported": {
    "message": "已导入",
    "description": "status showing that an account has been fully loaded into the keyring"
  },
  "infoHelp": {
    "message": "信息 & 帮助"
  },
  "initialTransactionConfirmed": {
    "message": "您的首次交易已通过网络完成确认。请点击“确定”返回。"
  },
  "insufficientBalance": {
    "message": "余额不足。"
  },
  "insufficientFunds": {
    "message": "余额不足."
  },
  "insufficientTokens": {
    "message": "代币余额不足."
  },
  "invalidAddress": {
    "message": "无效地址"
  },
  "invalidAddressRecipient": {
    "message": "收款地址不合法"
  },
  "invalidAddressRecipientNotEthNetwork": {
    "message": "非 ETH 网络，设置为小写"
  },
  "invalidBlockExplorerURL": {
    "message": "无效 Block Explorer URI"
  },
  "invalidRPC": {
    "message": "无效 RPC URI"
  },
  "invalidSeedPhrase": {
    "message": "无效种子密语"
  },
  "jsonFile": {
    "message": "JSON 文件",
    "description": "format for importing an account"
  },
  "knownAddressRecipient": {
    "message": "已知联系人地址。"
  },
  "kovan": {
    "message": "Kovan 测试网络"
  },
  "learnMore": {
    "message": "查看更多."
  },
  "ledgerAccountRestriction": {
    "message": "请在新增账户前，确认添加上一个账户。"
  },
  "letsGoSetUp": {
    "message": "是的。立即开始设置！"
  },
  "likeToAddTokens": {
    "message": "你想添加这些代币吗？"
  },
  "links": {
    "message": "链接"
  },
<<<<<<< HEAD
  "liveGasPricePredictions": {
    "message": "实时 Gas 价格预测"
  },
=======
>>>>>>> bc6663d8
  "loadMore": {
    "message": "加载更多"
  },
  "loading": {
    "message": "加载中..."
  },
  "loadingTokens": {
    "message": "加载代币中..."
  },
  "lock": {
    "message": "锁定"
  },
  "mainnet": {
    "message": "以太坊主网络"
  },
  "max": {
    "message": "最大"
  },
  "memo": {
    "message": "备忘录"
  },
  "memorizePhrase": {
    "message": "记住该密语。"
  },
  "message": {
    "message": "消息"
  },
  "metamaskDescription": {
    "message": "MetaMask is a secure identity vault for Ethereum."
  },
  "metamaskVersion": {
    "message": "MetaMask 版本"
  },
  "mobileSyncText": {
    "message": "请输入密码确认个人身份！"
  },
  "mustSelectOne": {
    "message": "至少选择一种代币."
  },
  "myWalletAccounts": {
    "message": "我的钱包账户"
  },
  "myWalletAccountsDescription": {
    "message": "所有已创建的 MetaMask 账户将自动添加到该部分。"
  },
  "needEtherInWallet": {
    "message": "使用 MetaMask 与 DAPP 交互，需要你的钱包里有 Ether。"
  },
  "needImportFile": {
    "message": "必须选择导入一个文件。",
    "description": "User is important an account and needs to add a file to continue"
  },
  "networkName": {
    "message": "网络名称"
  },
  "networkSettingsDescription": {
    "message": "添加和编辑自定义 RPC 网络"
  },
  "networks": {
    "message": "网络"
  },
  "nevermind": {
    "message": "无所谓"
  },
  "newAccount": {
    "message": "新账户"
  },
  "newAccountDetectedDialogMessage": {
    "message": "检测到新地址！请点击此处添加至您的地址簿。"
  },
  "newAccountNumberName": {
    "message": "账户 $1",
    "description": "Default name of next account to be created on create account screen"
  },
  "newContact": {
    "message": "新增联系人"
  },
  "newContract": {
    "message": "新合约"
  },
  "newNetwork": {
    "message": "新增网络"
  },
  "newPassword": {
    "message": "新密码（至少 8 个字符）"
  },
  "newToMetaMask": {
    "message": "新增至 MetaMask？"
  },
  "newTotal": {
    "message": "新增合计"
  },
  "newTransactionFee": {
    "message": "新增交易费用"
  },
  "next": {
    "message": "下一步"
  },
  "noAddressForName": {
    "message": "此 ENS 名字还没有指定地址。"
  },
  "noAlreadyHaveSeed": {
    "message": "不，我已经有一个种子密语了。"
  },
  "noConversionRateAvailable": {
    "message": "无可用兑换率"
  },
  "noTransactions": {
    "message": "没有交易"
  },
  "noWebcamFound": {
    "message": "找不到您的个人电脑网络摄像头，请重试。"
  },
  "noWebcamFoundTitle": {
    "message": "未找到网络摄像头"
  },
  "notEnoughGas": {
    "message": "Gas 不足"
  },
  "ofTextNofM": {
    "message": "/"
  },
  "off": {
    "message": "关"
  },
  "ok": {
    "message": "确认"
  },
  "on": {
    "message": "启用"
  },
  "optionalBlockExplorerUrl": {
    "message": "屏蔽管理器 URL（选填）"
  },
  "optionalCurrencySymbol": {
    "message": "符号（选填）"
  },
  "orderOneHere": {
    "message": "订购 Trezor 或 Ledger ，将个人资金进行冷存储"
  },
  "origin": {
    "message": "来源"
  },
  "parameters": {
    "message": "参数"
  },
  "participateInMetaMetrics": {
    "message": "加入 MetaMetrics"
  },
  "participateInMetaMetricsDescription": {
    "message": "加入 MetaMetrics ，帮助我们改善 MetaMask 服务"
  },
  "password": {
    "message": "密码"
  },
  "passwordNotLongEnough": {
    "message": "密码长度不足"
  },
  "passwordsDontMatch": {
    "message": "密码不匹配"
  },
  "pastePrivateKey": {
    "message": "请粘贴你的私钥:",
    "description": "For importing an account from a private key"
  },
  "pending": {
    "message": "待处理"
  },
  "personalAddressDetected": {
    "message": "检测到个人地址。请输入代币合约地址。"
  },
  "prev": {
    "message": "上一个"
  },
  "primaryCurrencySetting": {
    "message": "主要货币"
  },
  "primaryCurrencySettingDescription": {
    "message": "请选择“本地”，优先显示当地货币链价值（如 ETH ）。请选择“法定”，优先显示选定法定货币价值。"
  },
  "privacyMsg": {
    "message": "隐私政策"
  },
  "privateKey": {
    "message": "私钥",
    "description": "select this type of file to use to import an account"
  },
  "privateKeyWarning": {
    "message": "注意：永远不要公开这个私钥。任何拥有你的私钥的人都可以窃取你帐户中的任何资产。"
  },
  "privateNetwork": {
    "message": "私有网络"
  },
  "protectYourKeys": {
    "message": "妥善保管您的密钥！"
  },
  "protectYourKeysMessage1": {
    "message": "请注意个人种子密语安全。报告显示有多个网站企图伪造 MetaMask。MetaMask 绝不会要求您提供个人种子密语！"
  },
  "protectYourKeysMessage2": {
    "message": "请妥善保管您的密语。如果您发现任何可疑的地方，或无法确认网络安全性，请发送电子邮件至 support@metamask.io 进行咨询"
  },
  "queue": {
    "message": "队列"
  },
  "readdToken": {
    "message": "之后你还可以通过帐户选项菜单中的“添加代币”来添加此代币。"
  },
  "readyToConnect": {
    "message": "是否准备连接？"
  },
  "recents": {
    "message": "最近记录"
  },
  "recipientAddress": {
    "message": "接收地址"
  },
  "recipientAddressPlaceholder": {
    "message": "查找、公用地址 (0x) 或 ENS"
  },
  "reject": {
    "message": "拒绝"
  },
  "rejectAll": {
    "message": "拒绝所有"
  },
  "rejectTxsDescription": {
    "message": "您将指拒绝 $1 笔交易。"
  },
  "rejectTxsN": {
    "message": "拒绝 $1 笔交易"
  },
  "rejected": {
    "message": "拒绝"
  },
  "remindMeLater": {
    "message": "稍后提醒"
  },
  "remove": {
    "message": "移除"
  },
  "removeAccount": {
    "message": "移除帐号"
  },
  "removeAccountDescription": {
    "message": "该账户已从您的钱包中删除。请在继续后续操作前，确认您是否已拥有该导入账户的原始种子密语或个人密钥。您可以通过账户下拉菜单再次导入或创建账户。"
  },
  "requestsAwaitingAcknowledgement": {
    "message": "等待确认的请求"
  },
  "required": {
    "message": "必填"
  },
  "reset": {
    "message": "重置"
  },
  "resetAccount": {
    "message": "重设账户"
  },
  "resetAccountDescription": {
    "message": "重置账户后，将清除您的个人交易历史记录。"
  },
  "restore": {
    "message": "恢复"
  },
  "restoreAccountWithSeed": {
    "message": "使用种子密语恢复个人账户"
  },
  "restoreFromSeed": {
    "message": "从助记词还原"
  },
  "revealSeedWords": {
    "message": "显示助记词"
  },
  "revealSeedWordsDescription": {
    "message": "如果您更换浏览器或计算机，则需要使用此助记词访问您的帐户。请将它们保存在安全秘密的地方。"
  },
  "revealSeedWordsTitle": {
    "message": "助记词"
  },
  "revealSeedWordsWarning": {
    "message": "助记词可以用来窃取您的所有帐户."
  },
  "revealSeedWordsWarningTitle": {
    "message": "不要对任何人展示助记词！"
  },
  "rinkeby": {
    "message": "Rinkeby 测试网络"
  },
  "ropsten": {
    "message": "Ropsten 测试网络"
  },
  "rpcUrl": {
    "message": "新增 RPC URL"
  },
  "save": {
    "message": "保存"
  },
  "saveAsCsvFile": {
    "message": "另存为CSV文件"
  },
  "scanInstructions": {
    "message": "请将二维码置于镜头前"
  },
  "scanQrCode": {
    "message": "扫描二维码"
  },
  "search": {
    "message": "搜索"
  },
  "searchResults": {
    "message": "搜索结果"
  },
  "searchTokens": {
    "message": "搜索代币"
  },
  "secretBackupPhrase": {
    "message": "私密备份密语"
  },
  "secretBackupPhraseDescription": {
    "message": "您的个人私密备份密语可以帮助您轻松备份和恢复个人账户。"
  },
  "secretBackupPhraseWarning": {
    "message": "警告：切勿向他人透露您的备份密语。任何人一旦持有该密语，即可取走您的以太币。"
  },
  "secretPhrase": {
    "message": "输入12位助记词以恢复金库."
  },
  "securityAndPrivacy": {
    "message": "安全与隐私"
  },
  "securitySettingsDescription": {
    "message": "隐私设置和钱包种子密语"
  },
  "seedPhrasePlaceholder": {
    "message": "用空格分隔每个单词"
  },
  "seedPhraseReq": {
    "message": "助记词为12个单词"
  },
  "selectAHigherGasFee": {
    "message": "请选择价格稍高的 Gas 费，以加快交易处理速度。*"
  },
  "selectAnAccount": {
    "message": "选择账户"
  },
  "selectAnAccountHelp": {
    "message": "请通过 MetaMask 选择需要查看的账户"
  },
  "selectCurrency": {
    "message": "选择货币"
  },
  "selectEachPhrase": {
    "message": "请选择每一个单词，以确保单词正确性。"
  },
  "selectHdPath": {
    "message": "选择 HD 路径"
  },
  "selectLocale": {
    "message": "选择语言区域"
  },
  "selectPathHelp": {
    "message": "如果下列账户中没有您当前所持有的 Ledger 账户，请将路径切换至“Legacy (MEW / MyCrypto)”"
  },
  "selectType": {
    "message": "选择类型"
  },
  "send": {
    "message": "发送"
  },
  "sendAmount": {
    "message": "发送金额"
  },
  "sendETH": {
    "message": "发送 ETH"
  },
  "sendTokens": {
    "message": "发送代币"
  },
  "sentEther": {
    "message": "以太币已发送"
  },
  "separateEachWord": {
    "message": "用空格分隔每个单词"
  },
  "settings": {
    "message": "设置"
  },
  "showAdvancedGasInline": {
    "message": "高级 Gas 控制"
  },
  "showAdvancedGasInlineDescription": {
    "message": "请选择该选项，直接在发送和确认页面显示 Gas 价格和限制管理。"
  },
  "showFiatConversionInTestnets": {
    "message": "在 Testnets 上显示兑换率"
  },
  "showFiatConversionInTestnetsDescription": {
    "message": "请选择该选项，在 Testnets 上显示法定兑换率"
  },
  "showHexData": {
    "message": "显示十六进制数据"
  },
  "showHexDataDescription": {
    "message": "请选择该选项，在发送页面显示十六进制数据字域"
  },
  "showPrivateKeys": {
    "message": "显示私钥"
  },
  "sigRequest": {
    "message": "请求签名"
  },
  "sign": {
    "message": "签名"
  },
  "signNotice": {
    "message": "签署此消息可能会产生危险的副作用。 \n只从你完全信任的网站上签名。 未来的版本将移除这种危险的方法。"
  },
  "signatureRequest": {
    "message": "请求签名"
  },
  "signed": {
    "message": "已签名"
  },
  "slow": {
    "message": "慢"
  },
  "somethingWentWrong": {
    "message": "哎呀！出问题了。"
  },
  "speedUp": {
    "message": "加速"
  },
  "speedUpCancellation": {
    "message": "加速该取消操作"
  },
  "speedUpTransaction": {
    "message": "加速该交易操作"
  },
  "stateLogError": {
    "message": "检索状态日志时出错。"
  },
  "stateLogs": {
    "message": "状态日志"
  },
  "stateLogsDescription": {
    "message": "状态日志包含您的账户地址和已发送的交易。"
  },
  "step1HardwareWallet": {
    "message": "1. 连接硬件钱包"
  },
  "step1HardwareWalletMsg": {
    "message": "直接将您的硬件钱包与个人电脑相连。"
  },
  "step2HardwareWallet": {
    "message": "2. 选择账户"
  },
  "step2HardwareWalletMsg": {
    "message": "请选择您想查看的账户。每次仅限选择一个。"
  },
  "step3HardwareWallet": {
    "message": "3. 开始体验 dApps 和更多功能！"
  },
  "step3HardwareWalletMsg": {
    "message": "使用您的硬件钱包，操作与以太坊账户制作相同。登录 dApps，发送 ETH ，购买和保存 ERC20 代币和非同质化代币如 CryptoKitties。"
  },
  "storePhrase": {
    "message": "通过如 1Password 等密码管家保存该密语。"
  },
  "submitted": {
    "message": "已提交"
  },
  "supportCenter": {
    "message": "访问我们的支持中心"
  },
  "switchNetworks": {
    "message": "切换网络"
  },
  "symbol": {
    "message": "符号"
  },
  "symbolBetweenZeroTwelve": {
    "message": "符号不得超过11个字符。"
  },
  "syncWithMobile": {
    "message": "使用移动设备进行同步"
  },
  "syncWithMobileBeCareful": {
    "message": "扫描编码时，请确保身边无其他人正在查看您的显示页面"
  },
  "syncWithMobileComplete": {
    "message": "您的数据已同步成功。尽情体验 MetaMask 应用程序！"
  },
  "syncWithMobileDesc": {
    "message": "您可以使用个人移动设备同步个人账户与信息。打开 MetaMask 移动应用程序，进入“设置”选项，点击“通过浏览器扩展程序同步”"
  },
  "syncWithMobileDescNewUsers": {
    "message": "如果您是首次启用 MetaMask 移动应用程序，请通过个人手机完成如下操作。"
  },
  "syncWithMobileScanThisCode": {
    "message": "使用 MetaMask 应用程序扫描编码"
  },
  "syncWithMobileTitle": {
    "message": "使用移动设备进行同步"
  },
  "terms": {
    "message": "使用条款"
  },
  "testFaucet": {
    "message": "测试水管"
  },
  "thisWillCreate": {
    "message": "该操作将为您创建新钱包和种子密语"
  },
  "tips": {
    "message": "赏金"
  },
  "to": {
    "message": "至"
  },
  "token": {
    "message": "代币"
  },
  "tokenAlreadyAdded": {
    "message": "代币已经被添加."
  },
  "tokenContractAddress": {
    "message": "代币合约地址"
  },
  "tokenSymbol": {
    "message": "代币符号"
  },
  "total": {
    "message": "总量"
  },
  "transaction": {
    "message": "交易"
  },
  "transactionCancelAttempted": {
    "message": "在 $2 尝试取消交易，其 Gas 费为 $1"
  },
  "transactionCancelSuccess": {
    "message": "成功在 $2 取消交易单"
  },
  "transactionConfirmed": {
    "message": "交易已通过 $2 确认。"
  },
  "transactionCreated": {
    "message": "在 $2 生成的交易单，其交易额为 $1 。"
  },
  "transactionDropped": {
    "message": "在 $2 终止的交易单。"
  },
  "transactionError": {
    "message": "交易出错. 合约代码执行异常."
  },
  "transactionErrorNoContract": {
    "message": "正在尝试调用非联系人地址功能。"
  },
  "transactionErrored": {
    "message": "交易报错。"
  },
  "transactionFee": {
    "message": "交易费"
  },
  "transactionResubmitted": {
    "message": "在 $2 重新提交的交易单，其 Gas 费用增加至 $1"
  },
  "transactionSubmitted": {
    "message": "在 $2 提交的交易单，其 Gas 费用为 $1 。"
  },
  "transactionUpdated": {
    "message": "交易单已于 $2 更新。"
  },
  "transfer": {
    "message": "转账"
  },
  "transferBetweenAccounts": {
    "message": "在个人账户间转账"
  },
  "transferFrom": {
    "message": "转出"
  },
  "troubleTokenBalances": {
    "message": "我们无法加载您的代币余额。你可以查看它们",
    "description": "Followed by a link (here) to view token balances"
  },
  "tryAgain": {
    "message": "重试"
  },
  "typePassword": {
    "message": "输入你的密码"
  },
  "unapproved": {
    "message": "未批准"
  },
  "units": {
    "message": "单位"
  },
  "unknown": {
    "message": "未知"
  },
  "unknownCameraError": {
    "message": "尝试获取相机使用权限时报错。请重试…"
  },
  "unknownCameraErrorTitle": {
    "message": "哎呀！出问题了…"
  },
  "unknownNetwork": {
    "message": "未知私有网络"
  },
  "unknownQrCode": {
    "message": "错误：我们无法识别该二维码"
  },
  "unlock": {
    "message": "解锁"
  },
  "unlockMessage": {
    "message": "分散网络待命中"
  },
  "updatedWithDate": {
    "message": "已更新 $1"
  },
  "usedByClients": {
    "message": "可用于各种不同的客户端"
  },
  "userName": {
    "message": "用户名"
  },
  "viewAccount": {
    "message": "查看账户"
  },
  "viewContact": {
    "message": "查看联系人"
  },
  "viewOnCustomBlockExplorer": {
    "message": "在 $1 查看"
  },
  "viewOnEtherscan": {
    "message": "在 Etherscan 上查看"
  },
  "viewinExplorer": {
    "message": "在管理器中查看"
  },
  "visitWebSite": {
    "message": "访问我们的网站"
  },
  "walletSeed": {
    "message": "钱包助记词"
  },
  "welcome": {
    "message": "欢迎使用 MetaMask 测试版"
  },
  "welcomeBack": {
    "message": "欢迎回来！"
  },
  "writePhrase": {
    "message": "请将该密语记录在纸上，并保存在安全的地方。如果希望提升信息安全性，请将信息记录在多张纸上，并分别保存在 2 - 3 个不同的地方。"
  },
  "yesLetsTry": {
    "message": "没错。不妨一试"
  },
  "youNeedToAllowCameraAccess": {
    "message": "您需要开启相机访问权限，才能使用该功能。"
  },
  "youSign": {
    "message": "正在签名"
  },
  "yourPrivateSeedPhrase": {
    "message": "你的私有助记词"
  },
  "yourSigRequested": {
    "message": "正在请求你的签名"
  },
  "zeroGasPriceOnSpeedUpError": {
    "message": "Gas 价格加速上涨"
  }
}<|MERGE_RESOLUTION|>--- conflicted
+++ resolved
@@ -564,12 +564,6 @@
   "links": {
     "message": "链接"
   },
-<<<<<<< HEAD
-  "liveGasPricePredictions": {
-    "message": "实时 Gas 价格预测"
-  },
-=======
->>>>>>> bc6663d8
   "loadMore": {
     "message": "加载更多"
   },
