{
  "about": {
    "message": "关于"
  },
  "aboutSettingsDescription": {
    "message": "版本、支持中心和联系方式。"
  },
  "acceleratingATransaction": {
    "message": "* 设定更高燃料价格，可以加快交易完成进度，提高网络快速处理机率，但无法保证每次均能够实现提速。"
  },
  "acceptTermsOfUse": {
    "message": "我已阅读并同意 $1"
  },
  "accessAndSpendNotice": {
    "message": "$1 可以访问并使用此最大数额"
  },
  "accessingYourCamera": {
    "message": "正在访问相机..."
  },
  "account": {
    "message": "账户"
  },
  "accountDetails": {
    "message": "账户详情"
  },
  "accountName": {
    "message": "账户名称"
  },
  "accountOptions": {
    "message": "账户选项"
  },
  "accountSelectionRequired": {
    "message": "需要选择一个账户 ！"
  },
  "active": {
    "message": "当前"
  },
  "activity": {
    "message": "活动"
  },
  "activityLog": {
    "message": "活动日志"
  },
  "addAccount": {
    "message": "添加一个账户"
  },
  "addAcquiredTokens": {
    "message": "在 MetaMask 上添加获得的代币"
  },
  "addAlias": {
    "message": "添加别名"
  },
  "addNetwork": {
    "message": "添加网络"
  },
  "addRecipient": {
    "message": "添加接收方"
  },
  "addSuggestedTokens": {
    "message": "添加推荐代币"
  },
  "addToAddressBook": {
    "message": "添加地址簿"
  },
  "addToAddressBookModalPlaceholder": {
    "message": "如：John D."
  },
  "addToken": {
    "message": "添加代币"
  },
  "addTokens": {
    "message": "添加代币"
  },
  "advanced": {
    "message": "高级"
  },
  "advancedOptions": {
    "message": "高级选项"
  },
  "advancedSettingsDescription": {
    "message": "访问开发者功能，下载状态日志，重置账户，设置测试网和自定义 RPC。"
  },
  "affirmAgree": {
    "message": "我同意"
  },
  "aggregatorFeeCost": {
    "message": "聚集器网络手续费"
  },
  "alertDisableTooltip": {
    "message": "这个可以在“设置 > 提醒”中进行更改"
  },
  "alertSettingsUnconnectedAccount": {
    "message": "选择了未连接的账户时浏览网站"
  },
  "alertSettingsUnconnectedAccountDescription": {
    "message": "当你在浏览已连接的 Web3 网站，但当前选择的账户没有连接时，该提醒会在弹出的窗口中显示。"
  },
  "alerts": {
    "message": "提醒"
  },
  "alertsSettingsDescription": {
    "message": "启用或禁用每个提醒"
  },
  "allowExternalExtensionTo": {
    "message": "允许这个外部扩展到："
  },
  "allowOriginSpendToken": {
    "message": "允许 $1 使用你的 $2?"
  },
  "allowThisSiteTo": {
    "message": "允许本网站："
  },
  "allowWithdrawAndSpend": {
    "message": "允许 $1 提取和最多消费以下数额："
  },
  "amount": {
    "message": "数额"
  },
  "amountInEth": {
    "message": "$1 ETH"
  },
  "amountWithColon": {
    "message": "数额："
  },
  "appDescription": {
    "message": "以太坊浏览器插件"
  },
  "appName": {
    "message": "MetaMask"
  },
  "approvalAndAggregatorTxFeeCost": {
    "message": "批准聚合商网络手续费"
  },
  "approvalTxGasCost": {
    "message": "批准交易燃料成本"
  },
  "approve": {
    "message": "批准消费限额"
  },
  "approveSpendLimit": {
    "message": "批准 $1 消费限额"
  },
  "approved": {
    "message": "已批准"
  },
  "asset": {
    "message": "资产"
  },
  "assets": {
    "message": "资产"
  },
  "attemptToCancel": {
    "message": "尝试取消？"
  },
  "attemptToCancelDescription": {
    "message": "确认提交该操作无法保证能够成功取消你的原始交易。如取消成功，你将被收取上述交易费。"
  },
  "attemptingConnect": {
    "message": "正在尝试连接到区块链。"
  },
  "attributions": {
    "message": "来源"
  },
  "authorizedPermissions": {
    "message": "你已授权以下权限"
  },
  "autoLockTimeLimit": {
    "message": "自动锁定定时（分钟）"
  },
  "autoLockTimeLimitDescription": {
    "message": "请设置 MetaMask 自动锁定前的空闲时间（单位：分钟）"
  },
  "average": {
    "message": "平均值"
  },
  "back": {
    "message": "返回"
  },
  "backToAll": {
    "message": "返回全部"
  },
  "backupApprovalInfo": {
    "message": "如果不慎丢失个人设备，忘记密码，或者需要重新安装 MetaMask，亦或是需在另一台设备上打开钱包，请使用该保密码恢复个人钱包数据。"
  },
  "backupApprovalNotice": {
    "message": "请备份你的账户助记词，保证你的钱包和资金安全。"
  },
  "backupNow": {
    "message": "立即备份"
  },
  "balance": {
    "message": "余额 "
  },
  "balanceOutdated": {
    "message": "余额可能已过期"
  },
  "basic": {
    "message": "基本"
  },
  "blockExplorerUrl": {
    "message": "区块浏览器"
  },
  "blockExplorerView": {
    "message": "通过 $1 查看账户"
  },
  "blockiesIdenticon": {
    "message": "使用 Blockies Identicon 图标头像"
  },
  "browserNotSupported": {
    "message": "你的浏览器不支持该功能…"
  },
  "builtInCalifornia": {
    "message": "MetaMask在加利福尼亚设计和制造。"
  },
  "buy": {
    "message": "购买"
  },
  "buyWithWyre": {
    "message": "使用 Wyre 购买 ETH"
  },
  "buyWithWyreDescription": {
    "message": "你可以通过 Wyre 使用信用卡将 ETH 存入你的 MetaMask 账户。"
  },
  "bytes": {
    "message": "字节"
  },
  "cancel": {
    "message": "取消"
  },
  "cancellationGasFee": {
    "message": "取消交易费用"
  },
  "cancelled": {
    "message": "已取消"
  },
  "chainId": {
    "message": "链 ID"
  },
<<<<<<< HEAD
  "chartOnlyAvailableEth": {
    "message": "图表仅支持 Ethereum 以太坊网络。"
  },
=======
>>>>>>> b7d9ed56
  "chromeRequiredForHardwareWallets": {
    "message": "你需要在谷歌浏览器（Google Chrome）上使用 MetaMask 才能连接到你的硬件钱包。"
  },
  "clickToRevealSeed": {
    "message": "点击此处显示密语"
  },
  "close": {
    "message": "关闭"
  },
  "confirm": {
    "message": "确认"
  },
  "confirmPassword": {
    "message": "确认密码"
  },
  "confirmSecretBackupPhrase": {
    "message": "请确认你的账户助记词"
  },
  "confirmed": {
    "message": "确认"
  },
  "congratulations": {
    "message": "恭喜"
  },
  "connect": {
    "message": "连接"
  },
  "connectAccountOrCreate": {
    "message": "连接账户或创建新账户"
  },
  "connectHardwareWallet": {
    "message": "连接硬件钱包"
  },
  "connectManually": {
    "message": "手动连接到当前站点"
  },
  "connectTo": {
    "message": "连接到 $1"
  },
  "connectToAll": {
    "message": "连接到你的全部$1"
  },
  "connectToAllAccounts": {
    "message": "账户"
  },
  "connectToMultiple": {
    "message": "连接到  $1"
  },
  "connectToMultipleNumberOfAccounts": {
    "message": "$1 个账户"
  },
  "connectWithMetaMask": {
    "message": "使用 MetaMask 连接"
  },
  "connectedAccountsDescriptionPlural": {
    "message": "你有 $1 个账户连接到了该网站。"
  },
  "connectedAccountsDescriptionSingular": {
    "message": "你有 1 个账户连接到了该网站。"
  },
  "connectedAccountsEmptyDescription": {
    "message": "MetaMask 没有连接这个网站。要连接到 web3 网站，请在他们的网站上找到连接按钮。"
  },
  "connectedSites": {
    "message": "已连接的网站"
  },
  "connectedSitesDescription": {
    "message": "$1 已连接到这些网站。他们可以查看你的账户地址。"
  },
  "connectedSitesEmptyDescription": {
    "message": "$1 还没连接任何网站。"
  },
  "connecting": {
    "message": "连接中……"
  },
  "connectingTo": {
    "message": "正在连接 $1"
  },
  "connectingToGoerli": {
    "message": "正在连接 Goerli 测试网络"
  },
  "connectingToKovan": {
    "message": "正在连接到 Kovan 测试网络"
  },
  "connectingToMainnet": {
    "message": "正在连接到以太坊 Ethereum 主网"
  },
  "connectingToRinkeby": {
    "message": "正在连接到 Rinkeby 测试网络"
  },
  "connectingToRopsten": {
    "message": "正在连接到 Ropsten 测试网络"
  },
  "contactUs": {
    "message": "联系我们"
  },
  "contacts": {
    "message": "联系人"
  },
  "contactsSettingsDescription": {
    "message": "添加、编辑、删除和管理你的联系人。"
  },
  "continueToWyre": {
    "message": "继续前往 Wyre"
  },
  "contractDeployment": {
    "message": "合约部署"
  },
  "contractInteraction": {
    "message": "合约交互"
  },
  "copiedExclamation": {
    "message": "已复制"
  },
  "copiedTransactionId": {
    "message": "交易 ID 复制成功"
  },
  "copyAddress": {
    "message": "复制地址到剪贴板"
  },
  "copyPrivateKey": {
    "message": "这是你的私钥（点击复制）"
  },
  "copyToClipboard": {
    "message": "复制到剪贴板"
  },
  "copyTransactionId": {
    "message": "复制交易 ID"
  },
  "create": {
    "message": "创建"
  },
  "createAWallet": {
    "message": "创建钱包"
  },
  "createAccount": {
    "message": "创建账户"
  },
  "createPassword": {
    "message": "创建密码"
  },
  "currencyConversion": {
    "message": "货币转换"
  },
  "currentAccountNotConnected": {
    "message": "你的当前账户没有连接"
  },
  "currentExtension": {
    "message": "当前扩展页"
  },
  "currentLanguage": {
    "message": "当前语言"
  },
  "customGas": {
    "message": "自定义燃料"
  },
  "customGasSubTitle": {
    "message": "提升费用可能会缩短处理时间，但不保证绝对有效。"
  },
  "customRPC": {
    "message": "自定义 RPC"
  },
  "customSpendLimit": {
    "message": "自定义消费限额"
  },
  "customToken": {
    "message": "自定义代币"
  },
  "dataBackupFoundInfo": {
    "message": "你的部分账户数据已在之前安装的 MetaMask 时备份。其中可能包括你的设置、联系人和代币。你现在想恢复这些数据吗？"
  },
  "decimal": {
    "message": "小数精度"
  },
  "decimalsMustZerotoTen": {
    "message": "小数位最小为0并且不超过36位."
  },
  "decrypt": {
    "message": "解密"
  },
  "decryptCopy": {
    "message": "复制加密信息"
  },
  "decryptInlineError": {
    "message": "无法解密此消息，错误：$1"
  },
  "decryptMessageNotice": {
    "message": "$1 希望阅读此信息来完成你的操作。"
  },
  "decryptMetamask": {
    "message": "解密信息"
  },
  "decryptRequest": {
    "message": "解密请求"
  },
  "defaultNetwork": {
    "message": "默认以太坊（Ether）交易网络为主网。"
  },
  "delete": {
    "message": "删除"
  },
  "deleteAccount": {
    "message": "删除账户"
  },
  "deleteNetwork": {
    "message": "删除网络？"
  },
  "deleteNetworkDescription": {
    "message": "是否确认要删除该网络？"
  },
  "depositEther": {
    "message": "存入 Ether"
  },
  "details": {
    "message": "详情"
  },
  "directDepositEther": {
    "message": "直接存入 Ether"
  },
  "directDepositEtherExplainer": {
    "message": "如果你已经有了一些 Ether，最快捷的方法就是直接向新钱包存入 Ether。"
  },
  "disconnect": {
    "message": "断开"
  },
  "disconnectAllAccounts": {
    "message": "断开所有账户"
  },
  "disconnectAllAccountsConfirmationDescription": {
    "message": "你确定要断开连接吗？你可能会失去网站功能。"
  },
  "disconnectPrompt": {
    "message": "断开 $1"
  },
  "disconnectThisAccount": {
    "message": "断开此账户的连接"
  },
  "dismiss": {
    "message": "关闭"
  },
  "done": {
    "message": "完成"
  },
  "dontHaveAHardwareWallet": {
    "message": "没有硬件钱包？"
  },
  "dontShowThisAgain": {
    "message": "不再显示"
  },
  "downloadGoogleChrome": {
    "message": "下载 Google Chrome 浏览器"
  },
  "downloadSecretBackup": {
    "message": "下载账户助记词，并将其安全保存在外部加密硬盘或存储介质上。"
  },
  "downloadStateLogs": {
    "message": "下载状态日志"
  },
  "dropped": {
    "message": "丢弃"
  },
  "edit": {
    "message": "编辑"
  },
  "editContact": {
    "message": "编辑联系人"
  },
  "editPermission": {
    "message": "编辑权限"
  },
  "encryptionPublicKeyNotice": {
    "message": "$1 希望得到你的加密公钥。同意后该网站将可以想你发送加密信息。"
  },
  "encryptionPublicKeyRequest": {
    "message": "申请加密公钥"
  },
  "endOfFlowMessage1": {
    "message": "你通过了测试—— 保管好你的账户助记词，这是你的责任!"
  },
  "endOfFlowMessage10": {
    "message": "全部完成"
  },
  "endOfFlowMessage2": {
    "message": "安全保存技巧"
  },
  "endOfFlowMessage3": {
    "message": "在多处保存备份数据。"
  },
  "endOfFlowMessage4": {
    "message": "不向任何任何人分享该账户助记词。"
  },
  "endOfFlowMessage5": {
    "message": "谨防网络钓鱼！MetaMask 绝不会主动要求你提供个人账户助记词。"
  },
  "endOfFlowMessage6": {
    "message": "如果你需要再次备份账户助记词，请通过设置 -> 安全选项完成该操作。"
  },
  "endOfFlowMessage7": {
    "message": "如果你仍存有疑问或发现任何可疑的地方，请发送电子邮件至 support@metamask.io 进行咨询。"
  },
  "endOfFlowMessage8": {
    "message": "MetaMask 无法恢复你的账户助记词。"
  },
  "endOfFlowMessage9": {
    "message": "了解详情。"
  },
  "endpointReturnedDifferentChainId": {
    "message": "RPC 端点使用链不同的链 ID: $1"
  },
  "ensNotFoundOnCurrentNetwork": {
    "message": "未在当前网络找到 ENS 名称。请尝试切换至主以太坊网络。"
  },
  "ensRegistrationError": {
    "message": "ENS 名称登记错误"
  },
  "enterAnAlias": {
    "message": "输入别名"
  },
  "enterMaxSpendLimit": {
    "message": "输入最高消费额度"
  },
  "enterPassword": {
    "message": "输入密码"
  },
  "enterPasswordContinue": {
    "message": "输入密码以继续"
  },
  "errorCode": {
    "message": "代码：$1"
  },
  "errorDetails": {
    "message": "错误详情"
  },
  "errorMessage": {
    "message": "信息：$1"
  },
  "errorName": {
    "message": "代码：$1"
  },
  "errorPageMessage": {
    "message": "请重新加载页面重试，或通过 support@metamask.io 联系支持。"
  },
  "errorPagePopupMessage": {
    "message": "请关闭并重新打开弹窗再试一次，或通过 support@metamask.io 联系支持。"
  },
  "errorPageTitle": {
    "message": "MetaMask 遇到了一个错误"
  },
  "errorStack": {
    "message": "栈："
  },
  "estimatedProcessingTimes": {
    "message": "预计处理时间"
  },
  "eth_accounts": {
    "message": "查看你允许的账户的地址（必填）"
  },
  "ethereumPublicAddress": {
    "message": "以太坊 Ethereum 公开地址"
  },
  "etherscan": {
    "message": "Etherscan（以太坊浏览器）"
  },
  "etherscanView": {
    "message": "在 Etherscan（以太坊浏览器）上查看账户"
  },
  "expandView": {
    "message": "展开视图"
  },
  "exportPrivateKey": {
    "message": "导出私钥"
  },
  "externalExtension": {
    "message": "外部扩展"
  },
  "extraApprovalGas": {
    "message": "+$1 批准燃料"
  },
  "failed": {
    "message": "失败"
  },
  "failedToFetchChainId": {
    "message": "无法获取链 IC，你的 RPC URL 地址是正确的么？"
  },
  "failureMessage": {
    "message": "出了点问题，我们无法完成这个操作。"
  },
  "fast": {
    "message": "快"
  },
<<<<<<< HEAD
  "faster": {
    "message": "更快"
  },
  "fastest": {
    "message": "最快"
  },
  "feeAssociatedRequest": {
    "message": "此请求需要支付一定的费用。"
  },
=======
>>>>>>> b7d9ed56
  "fiat": {
    "message": "FIAT"
  },
  "fileImportFail": {
    "message": "文件导入失败？ 点击这里！"
  },
  "forbiddenIpfsGateway": {
    "message": "禁用的 IPFS 网关：请指定一个 CID 网关"
  },
  "forgetDevice": {
    "message": "忘记此设备"
  },
  "from": {
    "message": "从"
  },
  "fromAddress": {
    "message": "从：$1"
  },
  "functionApprove": {
    "message": "功能：同意"
  },
  "functionType": {
    "message": "功能类型"
  },
  "gasLimit": {
    "message": "燃料限制"
  },
  "gasLimitInfoTooltipContent": {
    "message": "燃料限制是指你愿意花费的最燃料量单位。"
  },
  "gasLimitTooLow": {
    "message": "燃料限制至少要 21000"
  },
  "gasLimitTooLowWithDynamicFee": {
    "message": "燃料限制至少要 $1"
  },
  "gasPrice": {
    "message": "燃料价格（GWEI）"
  },
  "gasPriceExtremelyLow": {
    "message": "燃料价格极低"
  },
  "gasPriceInfoTooltipContent": {
    "message": "燃料价格规定了你愿意为每单位燃料支付的 Ether 数量。"
  },
  "gasUsed": {
    "message": "燃料使用"
  },
  "gdprMessage": {
    "message": "这些数据是汇总的，因此，根据《GDPR 通用数据保护条例》(EU)2016/679，这些数据是匿名的。有关我们隐私惯例的更多信息，请参见我们的 $1。"
  },
  "gdprMessagePrivacyPolicy": {
    "message": "隐私政策"
  },
  "general": {
    "message": "通用"
  },
  "generalSettingsDescription": {
    "message": "货币转换、主要价格单位、语言和 Blockies Identicon 图标头像"
  },
  "getEther": {
    "message": "获取 Ether"
  },
  "getEtherFromFaucet": {
    "message": "从水管获取 $1 网络的 Ether"
  },
  "getHelp": {
    "message": "获取帮助。"
  },
  "getStarted": {
    "message": "开始使用"
  },
  "goerli": {
    "message": "Goerli 测试网络"
  },
  "happyToSeeYou": {
    "message": "我们很高兴见到你。"
  },
  "hardware": {
    "message": "硬件"
  },
  "hardwareWalletConnected": {
    "message": "已连接的硬件钱包"
  },
  "hardwareWallets": {
    "message": "连接硬件钱包"
  },
  "hardwareWalletsMsg": {
    "message": "选择希望用于 MetaMask 的硬件钱包"
  },
  "havingTroubleConnecting": {
    "message": "连接出现问题？"
  },
  "here": {
    "message": "这里"
  },
  "hexData": {
    "message": "十六进制数据"
  },
  "hide": {
    "message": "隐藏"
  },
  "hideTokenPrompt": {
    "message": "隐藏代币？"
  },
  "hideTokenSymbol": {
    "message": "隐藏 $1"
  },
  "history": {
    "message": "历史记录"
  },
  "import": {
    "message": "导入"
  },
  "importAccount": {
    "message": "导入账户"
  },
  "importAccountMsg": {
    "message": "导入的账户将不会与最初创建的 MetaMask 账户助记词相关联。了解更多有关导入账户的信息 。"
  },
  "importAccountSeedPhrase": {
    "message": "使用账户助记词导入账户"
  },
  "importUsingSeed": {
    "message": "使用账户助记词导入"
  },
  "importWallet": {
    "message": "导入钱包"
  },
  "importYourExisting": {
    "message": "使用 12 个单词的账户助记词导入你现有的钱包账户。"
  },
  "imported": {
    "message": "已导入"
  },
  "infoHelp": {
    "message": "信息 & 帮助"
  },
  "initialTransactionConfirmed": {
    "message": "你的初始交易已通过网络确认。请点击“确定”返回。"
  },
  "insufficientBalance": {
    "message": "余额不足。"
  },
  "insufficientFunds": {
    "message": "余额不足。"
  },
  "insufficientTokens": {
    "message": "代币余额不足。"
  },
  "invalidAddress": {
    "message": "无效地址"
  },
  "invalidAddressRecipient": {
    "message": "接收方地址无效"
  },
  "invalidAddressRecipientNotEthNetwork": {
    "message": "非 ETH 网络，请使用小写"
  },
  "invalidBlockExplorerURL": {
    "message": "无效的区块浏览器 URL"
  },
  "invalidCustomNetworkAlertContent1": {
    "message": "需要重新输入自定义网络'$1'的链 ID。"
  },
  "invalidCustomNetworkAlertContent2": {
    "message": "为了保护你免受恶意或有问题的网络提供商的侵害，现在所有的自定义网络都需要提供链 ID。"
  },
  "invalidCustomNetworkAlertContent3": {
    "message": "进入设置 > 网络并输入链 ID。你可以通过 $1 查找常用的链 ID。"
  },
  "invalidCustomNetworkAlertTitle": {
    "message": "无效的自定义网络"
  },
  "invalidHexNumber": {
    "message": "无效的十六进制数。"
  },
  "invalidHexNumberLeadingZeros": {
    "message": "无效的十六进制数。去除任何开头的零。"
  },
  "invalidIpfsGateway": {
    "message": "无效的 IPFS 网关。该值必须是一个有效的 URL"
  },
  "invalidNumber": {
    "message": "无效的数字。输入一个数字或‘0x’开头的十六进制数。"
  },
  "invalidNumberLeadingZeros": {
    "message": "无效的数字。去除任何开头的零。"
  },
  "invalidRPC": {
    "message": "无效 RPC URL"
  },
  "invalidSeedPhrase": {
    "message": "无效的账户助记词"
  },
  "ipfsGateway": {
    "message": "IPFS 网关"
  },
  "ipfsGatewayDescription": {
    "message": "输入用于 ENS 内容解析的 IPFS CID 网关的 URL。"
  },
  "jsonFile": {
    "message": "JSON 文件"
  },
  "knownAddressRecipient": {
    "message": "已知接收方地址。"
  },
  "knownTokenWarning": {
    "message": "此操作将编辑已经在你的钱包中列出的代币，有肯能被用来欺骗你。只有确定要更改这些代币的内容时，才通过此操作。"
  },
  "kovan": {
    "message": "Kovan 测试网络"
  },
  "lastConnected": {
    "message": "最后连接"
  },
  "learnMore": {
    "message": "查看更多"
  },
  "ledgerAccountRestriction": {
    "message": "在添加新的账户之前，需要使用你的最后一个账户。"
  },
  "letsGoSetUp": {
    "message": "第一次，立即开始设置！"
  },
  "likeToAddTokens": {
    "message": "你想添加这些代币吗？"
  },
  "links": {
    "message": "链接"
  },
<<<<<<< HEAD
  "liveGasPricePredictions": {
    "message": "实时燃料价格预测"
  },
=======
>>>>>>> b7d9ed56
  "loadMore": {
    "message": "加载更多"
  },
  "loading": {
    "message": "加载中..."
  },
  "loadingTokens": {
    "message": "加载代币中..."
  },
  "localhost": {
    "message": "Localhost 8545"
  },
  "lock": {
    "message": "锁定"
  },
  "lockTimeTooGreat": {
    "message": "锁定时间过长"
  },
  "mainnet": {
    "message": "以太坊 Ethereum 主网络"
  },
  "max": {
    "message": "最大"
  },
  "memo": {
    "message": "备忘"
  },
  "memorizePhrase": {
    "message": "记住该账户助记词。"
  },
  "message": {
    "message": "消息"
  },
  "metaMaskConnectStatusParagraphOne": {
    "message": "现在你可在 MetaMask 中对账户连接进行更多的控制。"
  },
  "metaMaskConnectStatusParagraphThree": {
    "message": "点击管理连接的账户。"
  },
  "metaMaskConnectStatusParagraphTwo": {
    "message": "连接状态按钮显示所访问的网站是否与你当前选择的账户连接。"
  },
  "metamaskDescription": {
    "message": "将你与 Ethereum 和去中心化网络连接起来。"
  },
  "metamaskSwapsOfflineDescription": {
    "message": "MetaMask Swaps 正在进行维护。请稍后访问。"
  },
  "metamaskVersion": {
    "message": "MetaMask 版本"
  },
  "metametricsCommitmentsAllowOptOut": {
    "message": "始终允许你通过设置选择退出"
  },
  "metametricsCommitmentsBoldNever": {
    "message": "从不"
  },
  "metametricsCommitmentsIntro": {
    "message": "MetaMask..."
  },
  "metametricsCommitmentsNeverCollectIP": {
    "message": "$1收集你的完整IP地址"
  },
  "metametricsCommitmentsNeverCollectKeysEtc": {
    "message": "$1收集密钥、地址、交易记录、余额、哈希或任何个人信息"
  },
  "metametricsCommitmentsNeverSellDataForProfit": {
    "message": "$1为利益而出售你的数据，永远不会！"
  },
  "metametricsCommitmentsSendAnonymizedEvents": {
    "message": "发送匿名的点击和页面浏览事件信息"
  },
  "metametricsHelpImproveMetaMask": {
    "message": "帮助我们让 MetaMask 变得更好"
  },
  "metametricsOptInDescription": {
    "message": "MetaMask 希望收集使用数据，以更好地了解我们的用户如何与扩展进行互动。这些数据将被用于持续改进我们产品和 Ethereum 生态系统的可用性和用户体验。"
  },
  "mobileSyncText": {
    "message": "请输入密码确认个人身份！"
  },
  "mustSelectOne": {
    "message": "至少选择 1 种代币。"
  },
  "myAccounts": {
    "message": "我的账户"
  },
  "myWalletAccounts": {
    "message": "我的钱包账户"
  },
  "myWalletAccountsDescription": {
    "message": "所有创建的 MetaMask 账户将自动添加到此部分。"
  },
  "needEtherInWallet": {
    "message": "使用 MetaMask 与分布式应用交互，需要你的钱包里需要有 Ether。"
  },
  "needImportFile": {
    "message": "必须选择一个文件来导入。"
  },
  "negativeETH": {
    "message": "不能发负值的 ETH。"
  },
  "networkName": {
    "message": "网络名称"
  },
  "networkSettingsChainIdDescription": {
    "message": "链 ID 用于签署交易。它必须与网络返回的链 ID 相匹配。你可以输入十进制或'0x'前缀的十六进制数字，但我们将以十进制显示。"
  },
  "networkSettingsDescription": {
    "message": "添加和编辑自定义 RPC 网络"
  },
  "networks": {
    "message": "网络"
  },
  "nevermind": {
    "message": "无所谓"
  },
  "newAccount": {
    "message": "新账户"
  },
  "newAccountDetectedDialogMessage": {
    "message": "检测到新地址！点击添加至地址簿。"
  },
  "newAccountNumberName": {
    "message": "账户 $1"
  },
  "newContact": {
    "message": "新联系人"
  },
  "newContract": {
    "message": "新合约"
  },
  "newNetwork": {
    "message": "新增网络"
  },
  "newPassword": {
    "message": "新密码（至少 8 个字符）"
  },
  "newToMetaMask": {
    "message": "第一次使用 MetaMask？"
  },
  "newTotal": {
    "message": "新总额"
  },
  "newTransactionFee": {
    "message": "新交易费用"
  },
  "next": {
    "message": "下一步"
  },
  "nextNonceWarning": {
    "message": "Nonce 高于建议的 nouce 值 $1"
  },
  "noAccountsFound": {
    "message": "没找到查询的账户"
  },
  "noAddressForName": {
    "message": "这个名字还没有设置地址。"
  },
  "noAlreadyHaveSeed": {
    "message": "不，我已经有一个账户助记词了。"
  },
  "noConversionRateAvailable": {
    "message": "无可用转换率"
  },
  "noThanks": {
    "message": "不，谢谢"
  },
  "noTransactions": {
    "message": "没有交易"
  },
  "noWebcamFound": {
    "message": "未找到你的电脑摄像头。请重试。"
  },
  "noWebcamFoundTitle": {
    "message": "未找到摄像头"
  },
  "nonceField": {
    "message": "自定义交易 nonce"
  },
  "nonceFieldDescription": {
    "message": "开启此功能可以改变确认屏幕上的 nonce（交易号）。此为高级功能，请谨慎使用。"
  },
  "nonceFieldHeading": {
    "message": "自定义 Nonce"
  },
  "notCurrentAccount": {
    "message": "这是正确的账户吗？这与你钱包中当前选择的账户不同。"
  },
  "notEnoughGas": {
    "message": "燃料不足"
  },
  "ofTextNofM": {
    "message": "/"
  },
  "off": {
    "message": "关"
  },
  "offlineForMaintenance": {
    "message": "脱机维护"
  },
  "ok": {
    "message": "确定"
  },
  "on": {
    "message": "启用"
  },
  "onboardingReturnNotice": {
    "message": "“$1”会关闭此标签，直接回到 $2"
  },
  "onlyAddTrustedNetworks": {
    "message": "恶意的 Ethereum 以太坊网络提供商可以伪造区块链状态，并记录你的网络活动。只添加你信任的自定义网络。"
  },
  "onlyAvailableOnMainnet": {
    "message": "仅在主网（mainnet）上提供"
  },
  "onlyConnectTrust": {
    "message": "只连接你信任的网站。"
  },
  "optionalBlockExplorerUrl": {
    "message": "区块浏览器 URL（选填）"
  },
  "optionalCurrencySymbol": {
    "message": "符号（选填）"
  },
  "orderOneHere": {
    "message": "订购 Trezor 或 Ledger ，将个人资金进行冷存储"
  },
  "origin": {
    "message": "来源"
  },
  "parameters": {
    "message": "参数"
  },
  "participateInMetaMetrics": {
    "message": "加入 MetaMetrics"
  },
  "participateInMetaMetricsDescription": {
    "message": "加入 MetaMetrics ，帮助我们改善 MetaMask 服务"
  },
  "password": {
    "message": "密码"
  },
  "passwordNotLongEnough": {
    "message": "密码长度不足"
  },
  "passwordsDontMatch": {
    "message": "密码不匹配"
  },
  "pastePrivateKey": {
    "message": "请粘贴你的私钥:"
  },
  "pending": {
    "message": "待处理"
  },
  "permissionCheckedIconDescription": {
    "message": "你已同意该权限"
  },
  "permissionUncheckedIconDescription": {
    "message": "你还未同意该权限"
  },
  "permissions": {
    "message": "权限"
  },
  "personalAddressDetected": {
    "message": "检测到个人地址。请输入代币合约地址。"
  },
  "plusXMore": {
    "message": "+ $1"
  },
  "prev": {
    "message": "上一个"
  },
  "primaryCurrencySetting": {
    "message": "主要货币"
  },
  "primaryCurrencySettingDescription": {
    "message": "请选择“本地”，优先显示当地货币链价值（如 ETH ）。选择“货币”则优先以所选货币作为价值显示单位。"
  },
  "privacyMsg": {
    "message": "隐私政策"
  },
  "privateKey": {
    "message": "私钥"
  },
  "privateKeyWarning": {
    "message": "注意：永远不要公开这个私钥。任何拥有你的私钥的人都可以窃取你帐户中的任何资产。"
  },
  "privateNetwork": {
    "message": "私有网络"
  },
  "proposedApprovalLimit": {
    "message": "拟议的审批上限"
  },
  "protectYourKeys": {
    "message": "妥善保管你的密钥！"
  },
  "protectYourKeysMessage1": {
    "message": "请注意个人账户助记词的安全。报告显示有多个网站企图伪造 MetaMask。MetaMask 绝不会要求你提供个人账户助记词！"
  },
  "protectYourKeysMessage2": {
    "message": "请妥善保管你的账户助记词。如果你发现任何可疑的地方，或无法确认网络安全性，请发送电子邮件至 support@metamask.io 进行咨询"
  },
  "provide": {
    "message": "提供"
  },
  "queue": {
    "message": "队列"
  },
  "queued": {
    "message": "队列中"
  },
  "readdToken": {
    "message": "之后你还可以通过帐户选项菜单中的“添加代币”来添加此代币。"
  },
  "readyToConnect": {
    "message": "是否准备连接？"
  },
  "receive": {
    "message": "接收"
  },
  "recents": {
    "message": "最近记录"
  },
  "recipientAddress": {
    "message": "接收地址"
  },
  "recipientAddressPlaceholder": {
    "message": "查找、公用地址 (0x) 或 ENS"
  },
  "reject": {
    "message": "拒绝"
  },
  "rejectAll": {
    "message": "拒绝全部"
  },
  "rejectTxsDescription": {
    "message": "你将批量拒绝 $1 笔交易。"
  },
  "rejectTxsN": {
    "message": "拒绝 $1 笔交易"
  },
  "rejected": {
    "message": "拒绝"
  },
  "remindMeLater": {
    "message": "稍后提醒"
  },
  "remove": {
    "message": "删除"
  },
  "removeAccount": {
    "message": "删除账户"
  },
  "removeAccountDescription": {
    "message": "该账户已从你的钱包中删除。请在继续后续操作前，确认你是否已拥有该导入账户的原始账户助记词或账户密钥。你可以通过账户下拉菜单再次导入或创建账户。"
  },
  "requestsAwaitingAcknowledgement": {
    "message": "待确认的请求"
  },
  "required": {
    "message": "必填"
  },
  "reset": {
    "message": "重置"
  },
  "resetAccount": {
    "message": "重设账户"
  },
  "resetAccountDescription": {
    "message": "重置账户将清除你的交易历史记录。这不会改变你账户中的余额，也不会要求你重新输入账户助记词。"
  },
  "restore": {
    "message": "恢复"
  },
  "restoreAccountWithSeed": {
    "message": "使用账户助记词恢复你的账户"
  },
  "restoreFromSeed": {
    "message": "从助记词还原"
  },
  "restoreWalletPreferences": {
    "message": "已找到于 $1 的数据备份。你想恢复你的钱包设置吗？"
  },
  "retryTransaction": {
    "message": "重试交易"
  },
  "reusedTokenNameWarning": {
    "message": "此处的一个代币使用了与你关注的另一个代币的相同符号，这可能会让人感到困惑或欺骗。"
  },
  "revealSeedWords": {
    "message": "显示账户助记词"
  },
  "revealSeedWordsDescription": {
    "message": "如果你更换浏览器或计算机，则需要使用此账户助记词访问你的帐户。请将它们保存在安全秘密的地方。"
  },
  "revealSeedWordsTitle": {
    "message": "账户助记词"
  },
  "revealSeedWordsWarning": {
    "message": "该账户助记词可以用来窃取你的所有帐户"
  },
  "revealSeedWordsWarningTitle": {
    "message": "不要对任何人展示此账户助记词！"
  },
  "rinkeby": {
    "message": "Rinkeby 测试网络"
  },
  "ropsten": {
    "message": "Ropsten 测试网络"
  },
  "rpcUrl": {
    "message": "新增 RPC URL"
  },
  "save": {
    "message": "保存"
  },
  "saveAsCsvFile": {
    "message": "保存为 CSV 文件"
  },
  "scanInstructions": {
    "message": "将二维码放在相机前"
  },
  "scanQrCode": {
    "message": "扫描二维码"
  },
  "scrollDown": {
    "message": "向下滚动"
  },
  "search": {
    "message": "搜索"
  },
  "searchAccounts": {
    "message": "搜索账户"
  },
  "searchResults": {
    "message": "搜索结果"
  },
  "searchTokens": {
    "message": "搜索代币"
  },
  "secretBackupPhrase": {
    "message": "账户助记词"
  },
  "secretBackupPhraseDescription": {
    "message": "你的账户助记词可以帮助你轻松备份和恢复个人账户。"
  },
  "secretBackupPhraseWarning": {
    "message": "警告：切勿向他人透露你的账户助记词。任何人一旦持有该账户助记词，即可控制你的 Ether。"
  },
  "secretPhrase": {
    "message": "输入 12 个单词组成的账户助记词恢复你的账户。"
  },
  "securityAndPrivacy": {
    "message": "安全与隐私"
  },
  "securitySettingsDescription": {
    "message": "隐私设置和账户助记词"
  },
  "seedPhrasePlaceholder": {
    "message": "用空格分隔每个单词"
  },
  "seedPhrasePlaceholderPaste": {
    "message": "从剪贴板粘贴账户助记词"
  },
  "seedPhraseReq": {
    "message": "账户助记词由 12、15、18、21 或 24 个单词组成"
  },
  "selectAHigherGasFee": {
    "message": "选择更高的交易费，提高交易处理速度。*"
  },
  "selectAccounts": {
    "message": "选择账户"
  },
  "selectAll": {
    "message": "全部选择"
  },
  "selectAnAccount": {
    "message": "选择一个账户"
  },
  "selectAnAccountHelp": {
    "message": "选择在 MetaMask 中查看的账户"
  },
  "selectCurrency": {
    "message": "选择货币"
  },
  "selectEachPhrase": {
    "message": "请选择每个单词，以确保其正确性。"
  },
  "selectHdPath": {
    "message": "选择 HD 路径"
  },
  "selectLocale": {
    "message": "选择语言区域"
  },
  "selectPathHelp": {
    "message": "如果下列账户中没有你当前所持有的 Ledger 账户，请将路径切换至“Legacy (MEW / MyCrypto)”"
  },
  "selectType": {
    "message": "选择类型"
  },
  "selectingAllWillAllow": {
    "message": "选择全部将允许本网站查看你当前的所有账户。确保你信任这个网站。"
  },
  "send": {
    "message": "发送"
  },
  "sendAmount": {
    "message": "发送数额"
  },
  "sendETH": {
    "message": "发送 ETH"
  },
  "sendSpecifiedTokens": {
    "message": "发送 $1"
  },
  "sendTokens": {
    "message": "发送代币"
  },
  "sentEther": {
    "message": "发送 Ether"
  },
  "separateEachWord": {
    "message": "用空格分隔每个单词"
  },
  "settings": {
    "message": "设置"
  },
  "showAdvancedGasInline": {
    "message": "高级燃料控制"
  },
  "showAdvancedGasInlineDescription": {
    "message": "在发送和确认界面显示燃料价格和燃料限制设置选项。"
  },
  "showFiatConversionInTestnets": {
    "message": "在 Testnets 上显示兑换率"
  },
  "showFiatConversionInTestnetsDescription": {
    "message": "请选择该选项，在 Testnets 上显示法定兑换率"
  },
  "showHexData": {
    "message": "显示十六进制数据"
  },
  "showHexDataDescription": {
    "message": "请选择该选项，在发送页面显示十六进制数据字域"
  },
  "showIncomingTransactions": {
    "message": "显示收到的交易"
  },
  "showIncomingTransactionsDescription": {
    "message": "选择该选项可使用 Etherscan（以太坊浏览器）（以太坊浏览器）在交易列表中显示收到的交易。"
  },
  "showPermissions": {
    "message": "显示权限"
  },
  "showPrivateKeys": {
    "message": "显示私钥"
  },
  "showSeedPhrase": {
    "message": "显示账户助记词"
  },
  "showTransactionTimeDescription": {
    "message": "选择该选项，在 Ethereum 主网络上的活动选项卡中显示待处理的估计时间。注意：估计时间是基于网络条件的近似值。"
  },
  "sigRequest": {
    "message": "请求签名"
  },
  "sign": {
    "message": "签名"
  },
  "signNotice": {
    "message": "签署此消息可能会产生危险的副作用。 \n只从你完全信任的网站上签名。 这种危险的方法将在未来的版本中被移除。"
  },
  "signatureRequest": {
    "message": "请求签名"
  },
  "signatureRequest1": {
    "message": "信息"
  },
  "signed": {
    "message": "已签名"
  },
  "slow": {
    "message": "慢"
  },
<<<<<<< HEAD
  "slower": {
    "message": "更慢"
  },
=======
>>>>>>> b7d9ed56
  "somethingWentWrong": {
    "message": "糟糕！出问题了。"
  },
  "speedUp": {
    "message": "加速"
  },
  "speedUpCancellation": {
    "message": "加速该取消操作"
  },
  "speedUpTransaction": {
    "message": "加速该交易操作"
  },
  "spendLimitAmount": {
    "message": "消费限额数量"
  },
  "spendLimitInsufficient": {
    "message": "消费限额不足"
  },
  "spendLimitInvalid": {
    "message": "消费限制无效，必须是正数。"
  },
  "spendLimitPermission": {
    "message": "消费限制权限"
  },
  "spendLimitRequestedBy": {
    "message": "消费限制申请来自 $1"
  },
  "spendLimitTooLarge": {
    "message": "消费限制过大"
  },
  "stateLogError": {
    "message": "检索状态日志时出错。"
  },
  "stateLogFileName": {
    "message": "MetaMask 状态日志"
  },
  "stateLogs": {
    "message": "状态日志"
  },
  "stateLogsDescription": {
    "message": "状态日志包含你的账户地址和已发送的交易。"
  },
  "statusConnected": {
    "message": "已连接"
  },
  "statusNotConnected": {
    "message": "未连接"
  },
  "step1HardwareWallet": {
    "message": "1. 连接硬件钱包"
  },
  "step1HardwareWalletMsg": {
    "message": "将你的硬件钱包直接连接到电脑上。"
  },
  "step2HardwareWallet": {
    "message": "2. 选择账户"
  },
  "step2HardwareWalletMsg": {
    "message": "请选择你想查看的账户。每次只能选择一个账户。"
  },
  "step3HardwareWallet": {
    "message": "3. 开始使用 web3 站点和更多功能！"
  },
  "step3HardwareWalletMsg": {
    "message": "使用你的硬件钱包，操作与以太坊账户制作相同。登录 dApps，发送 ETH ，购买和保存 ERC20 代币和诸如 CryptoKitties 等不可替代代币。"
  },
  "storePhrase": {
    "message": "通过如 1Password 等密码管理工具保存该账户助记词。"
  },
  "submit": {
    "message": "提交"
  },
  "submitted": {
    "message": "已提交"
  },
  "supportCenter": {
    "message": "访问我们的支持中心"
  },
  "swap": {
    "message": "兑换 Swap"
  },
  "swapAdvancedSlippageInfo": {
    "message": "如果价格在你下单和确认之间发生变化，这就叫做“滑点”。如果滑点超过你的“最大滑点”设置，你的的兑换将自动取消。"
  },
  "swapAggregator": {
    "message": "聚合商"
  },
  "swapAmountReceived": {
    "message": "保证数额"
  },
  "swapAmountReceivedInfo": {
    "message": "这是你将收到的最低数额。你也可能会收到更多，这取决于滑点。"
  },
  "swapApproval": {
    "message": "批准 $1 的兑换 "
  },
  "swapApproveNeedMoreTokens": {
    "message": "你还需 $1 $2 来完成这笔兑换"
  },
  "swapBuildQuotePlaceHolderText": {
    "message": "没有匹配的代币符合 $1"
  },
  "swapCheckingQuote": {
    "message": "正在检查 $1"
  },
  "swapCustom": {
    "message": "自定义"
  },
  "swapDecentralizedExchange": {
    "message": "去中心化交易所"
  },
  "swapEditLimit": {
    "message": "修改限制"
  },
  "swapEnableDescription": {
    "message": "这是必须的，并且允许 MetaMask 兑换你的 $1。"
  },
  "swapEstimatedNetworkFee": {
    "message": "预计网络手续费"
  },
  "swapEstimatedNetworkFeeSummary": {
    "message": "“$1”是我们预计的实际产生费用。具体数额视网络情况而定。"
  },
  "swapEstimatedNetworkFees": {
    "message": "预计网络手续费"
  },
  "swapEstimatedNetworkFeesInfo": {
    "message": "这是预估的用于完成你的兑换所使用的网络手续费。实际数额可能会根据网络条件而变化。"
  },
  "swapEstimatedTime": {
    "message": "预计时间："
  },
  "swapEstimatedTimeCalculating": {
    "message": "计算中..."
  },
  "swapEstimatedTimeFull": {
    "message": "$1 $2"
  },
  "swapFailedErrorDescription": {
    "message": "你的资金是安全的，仍然可以在你的钱包中使用。"
  },
  "swapFailedErrorTitle": {
    "message": "兑换失败"
  },
  "swapFetchingQuotesErrorDescription": {
    "message": "呃...出错了。再试一次，如果错误仍存在，请联系客户支持。"
  },
  "swapFetchingQuotesErrorTitle": {
    "message": "获取报价出错"
  },
  "swapFetchingTokens": {
    "message": "获取代币中..."
  },
  "swapFinalizing": {
    "message": "确定中..."
  },
  "swapGetQuotes": {
    "message": "获取报价"
  },
  "swapHighSlippageWarning": {
    "message": "滑点数量非常大。确保你知道你的操作！"
  },
  "swapIntroLearnMoreHeader": {
    "message": "想了解更多信息？"
  },
  "swapIntroLearnMoreLink": {
    "message": "了解更多关于 MetaMask Swap（兑换）"
  },
  "swapIntroLiquiditySourcesLabel": {
    "message": "流动资金来源包括："
  },
  "swapIntroPopupSubTitle": {
    "message": "现在你可以直接在 MetaMask 钱包中兑换代币。MetaMask Swaps（兑换）结合了多个去中心化交易所聚合商、专业做市商和个人 DEX，确保 MetaMask 用户始终以最低的网络费用获得最佳价格。"
  },
  "swapIntroPopupTitle": {
    "message": "代币兑换来了！"
  },
  "swapLearnMoreContractsAuditReview": {
    "message": "查看我们的官方合约审计"
  },
  "swapLowSlippageError": {
    "message": "交易可能失败，最大滑点过低。"
  },
  "swapMaxNetworkFeeInfo": {
    "message": "“$1”是你最多所话费的数量，当网络不稳定时，这可能是一个大的数额。"
  },
  "swapMaxNetworkFees": {
    "message": "最大网络手续费"
  },
  "swapMaxSlippage": {
    "message": "最大滑点"
  },
  "swapMetaMaskFee": {
    "message": "MetaMask 手续费"
  },
  "swapMetaMaskFeeDescription": {
    "message": "我们每次都能从顶级流动性资源中找到最好的价格。每次报价都会自动收取1%的手续费用，以支持 MetaMask 的持续发展，使其更加完善。"
  },
  "swapNQuotesAvailable": {
    "message": "$1个报价可用"
  },
  "swapNetworkFeeSummary": {
    "message": "网络手续费包括处理你的兑换和在以太坊（Ethereum）网络上存储的成本。MetaMask 不从这笔费用中获利。"
  },
  "swapNewQuoteIn": {
    "message": "$1 后更新报价"
  },
  "swapOnceTransactionHasProcess": {
    "message": "一旦交易完成，你的 $1 将被添加到你的账户中。"
  },
  "swapProcessing": {
    "message": "处理中"
  },
  "swapQuoteDetails": {
    "message": "报价详情"
  },
  "swapQuoteDetailsSlippageInfo": {
    "message": "如果在你下订单和确认订单之间的价格发生了变化，这就叫做\"滑点\"。如果滑点超过你的\"最大滑点\"设置，你的兑换将自动取消。"
  },
  "swapQuoteIncludesRate": {
    "message": "报价包含 $1% MetaMask 手续费"
  },
  "swapQuoteNofN": {
    "message": "报价 $1 / $2"
  },
  "swapQuoteSource": {
    "message": "报价来源"
  },
  "swapQuotesAreRefreshed": {
    "message": "报价会经常刷新，以反映当前的市场状况。"
  },
  "swapQuotesExpiredErrorDescription": {
    "message": "请请求新的报价，以获得最新的价格。"
  },
  "swapQuotesExpiredErrorTitle": {
    "message": "报价超时"
  },
  "swapQuotesNotAvailableErrorDescription": {
    "message": "尝试调整滑点数量设置，并再试一次。"
  },
  "swapQuotesNotAvailableErrorTitle": {
    "message": "无可用报价"
  },
  "swapRate": {
    "message": "费率"
  },
  "swapReceiving": {
    "message": "接收"
  },
  "swapReceivingInfoTooltip": {
    "message": "这是一个预估数额。确切的数额取决于滑点。"
  },
  "swapRequestForQuotation": {
    "message": "请求报价"
  },
  "swapSearchForAToken": {
    "message": "搜索代币"
  },
  "swapSelect": {
    "message": "选择"
  },
  "swapSelectAQuote": {
    "message": "选择一个报价"
  },
  "swapSelectAToken": {
    "message": "选择一个代币"
  },
  "swapSelectQuotePopoverDescription": {
    "message": "以下是从多个流动资金来源收集到的所有报价。"
  },
  "swapSlippageTooLow": {
    "message": "滑点必须大于零"
  },
  "swapSource": {
    "message": "流动资金来源"
  },
  "swapSourceInfo": {
    "message": "我们搜索多个流动性来源（交易所、聚合商和专业做市商），以找到最好的利率和最低的网络手续费。"
  },
  "swapStartSwapping": {
    "message": "开始兑换"
  },
  "swapSwapFrom": {
    "message": "兑换自"
  },
  "swapSwapSwitch": {
    "message": "切换兑换代币方向"
  },
  "swapSwapTo": {
    "message": "兑换到"
  },
  "swapThisWillAllowApprove": {
    "message": "这样将允许 $1 用于兑换。"
  },
  "swapTokenAvailable": {
    "message": "你的 $1 已添加到你的账户。"
  },
  "swapTokenToToken": {
    "message": "兑换 $1 到 $2"
  },
  "swapTransactionComplete": {
    "message": "交易完成"
  },
  "swapUnknown": {
    "message": "未知的"
  },
  "swapVerifyTokenExplanation": {
    "message": "多个代币可以使用相同的名称和符号。检查 Etherscan（以太坊浏览器）以确认这是您正在寻找的代币。"
  },
  "swapViewToken": {
    "message": "查看 $1"
  },
  "swapYourTokenBalance": {
    "message": "$1 $2 可用"
  },
  "swapZeroSlippage": {
    "message": "0% 滑点"
  },
  "swapsAdvancedOptions": {
    "message": "高级选项"
  },
  "swapsAlmostDone": {
    "message": "快好了..."
  },
  "swapsBestQuote": {
    "message": "最佳报价"
  },
  "swapsConvertToAbout": {
    "message": "兑换 $1 到约"
  },
  "swapsMaxSlippage": {
    "message": "最大滑点"
  },
  "swapsNotEnoughForTx": {
    "message": "没有足够的 $1 来完成此交易"
  },
  "swapsViewInActivity": {
    "message": "在活动中查看"
  },
  "switchNetworks": {
    "message": "切换网络"
  },
  "switchToThisAccount": {
    "message": "切换到该账户"
  },
  "symbol": {
    "message": "符号"
  },
  "symbolBetweenZeroTwelve": {
    "message": "符号不得超过 11 个字符。"
  },
  "syncWithMobile": {
    "message": "使用移动设备同步"
  },
  "syncWithMobileBeCareful": {
    "message": "扫描这个代码时，请确保附近没有其他人在看你的屏幕。"
  },
  "syncWithMobileComplete": {
    "message": "你的数据已同步成功。尽情体验 MetaMask 应用程序！"
  },
  "syncWithMobileDesc": {
    "message": "你可以使用个人移动设备同步个人账户与信息。打开 MetaMask 移动应用程序，进入“设置”选项，点击“通过浏览器扩展程序同步”"
  },
  "syncWithMobileDescNewUsers": {
    "message": "如果你是首次启用 MetaMask 移动应用程序，请通过个人手机完成如下操作。"
  },
  "syncWithMobileScanThisCode": {
    "message": "使用 MetaMask 应用程序扫描代码"
  },
  "syncWithMobileTitle": {
    "message": "使用移动设备进行同步"
  },
  "syncWithThreeBox": {
    "message": "使用 3Box 同步数据（实验功能）"
  },
  "syncWithThreeBoxDescription": {
    "message": "开启后可以用 3Box 备份你的设置。此功能目前是实验功能，使用时风险自负。"
  },
  "syncWithThreeBoxDisabled": {
    "message": "由于初始同步过程中出现错误，3Box 已被禁用。"
  },
  "terms": {
    "message": "使用条款"
  },
  "termsOfService": {
    "message": "服务条款"
  },
  "testFaucet": {
    "message": "测试水管"
  },
  "thisWillCreate": {
    "message": "将为你创建新的钱包账户和账户助记词"
  },
  "tips": {
    "message": "小贴士"
  },
  "to": {
    "message": "至"
  },
  "toAddress": {
    "message": "至：$1"
  },
  "toWithColon": {
    "message": "至："
  },
  "token": {
    "message": "代币"
  },
  "tokenAlreadyAdded": {
    "message": "代币已添加。"
  },
  "tokenContractAddress": {
    "message": "代币合约地址"
  },
  "tokenOptions": {
    "message": "代币选项"
  },
  "tokenSymbol": {
    "message": "代币符号"
  },
  "total": {
    "message": "总额"
  },
  "transaction": {
    "message": "交易"
  },
  "transactionCancelAttempted": {
    "message": "尝试取消交易 $2，交易费：$1。"
  },
  "transactionCancelSuccess": {
    "message": "取消交易成功 $2。"
  },
  "transactionConfirmed": {
    "message": "交易已确认 $2。"
  },
  "transactionCreated": {
    "message": "交易已创建 $2，交易数额：$1。"
  },
  "transactionDropped": {
    "message": "交易终止 $2。"
  },
  "transactionError": {
    "message": "交易出错。合约代码执行异常。"
  },
  "transactionErrorNoContract": {
    "message": "试图在一个非合约地址上调用一个函数。"
  },
  "transactionErrored": {
    "message": "交易出现错误。"
  },
  "transactionFee": {
    "message": "交易费"
  },
  "transactionResubmitted": {
    "message": "重新提交交易 $2，交易费升至：$1。"
  },
  "transactionSubmitted": {
    "message": "交易已提交 $2，交易费：$1。"
  },
  "transactionUpdated": {
    "message": "交易更新时间 $2。"
  },
  "transfer": {
    "message": "转账"
  },
  "transferBetweenAccounts": {
    "message": "在我的账户间转账"
  },
  "transferFrom": {
    "message": "转自"
  },
  "troubleConnectingToWallet": {
    "message": "我们在连接你的  $1 遇到问题，尝试检查 $2 并重试。"
  },
  "troubleTokenBalances": {
    "message": "我们无法加载你的代币余额。你可以查看它们"
  },
  "trustSiteApprovePermission": {
    "message": "你信任这个网站吗？授权即表示你允许 $1 提取你的 $2，并为你自动进行交易。"
  },
  "tryAgain": {
    "message": "重试"
  },
  "typePassword": {
    "message": "输入你的 MetaMask 密码"
  },
  "unapproved": {
    "message": "未批准"
  },
  "units": {
    "message": "数量"
  },
  "unknown": {
    "message": "未知"
  },
  "unknownCameraError": {
    "message": "尝试获取相机使用权限时报错。请重试…"
  },
  "unknownCameraErrorTitle": {
    "message": "哎呀！出问题了…"
  },
  "unknownNetwork": {
    "message": "未知的私有网络"
  },
  "unknownQrCode": {
    "message": "错误：无法识别该二维码"
  },
  "unlimited": {
    "message": "无限制"
  },
  "unlock": {
    "message": "解锁"
  },
  "unlockMessage": {
    "message": "即将进入去中心化网络"
  },
  "updatedWithDate": {
    "message": "已更新 $1"
  },
  "urlErrorMsg": {
    "message": "URL 需要相应的 HTTP/HTTPS 前缀。"
  },
  "urlExistsErrorMsg": {
    "message": "URL 已经存在于现有的网络列表中"
  },
  "usePhishingDetection": {
    "message": "使用网络钓鱼检测"
  },
  "usePhishingDetectionDescription": {
    "message": "显示针对 Ethereum 用户钓鱼域名的警告。"
  },
  "usedByClients": {
    "message": "可用于各种不同的客户端"
  },
  "userName": {
    "message": "名称"
  },
  "verifyThisTokenOn": {
    "message": "在 $1 上验证此代币"
  },
  "viewAccount": {
    "message": "查看账户"
  },
  "viewContact": {
    "message": "查看联系人"
  },
  "viewOnCustomBlockExplorer": {
    "message": "在 $1 查看"
  },
  "viewOnEtherscan": {
    "message": "在 Etherscan（以太坊浏览器）上查看"
  },
  "viewinExplorer": {
    "message": "在浏览器中查看"
  },
  "visitWebSite": {
    "message": "访问我们的网站"
  },
  "walletConnectionGuide": {
    "message": "我们的硬件钱包连接指南"
  },
  "walletSeed": {
    "message": "账户助记词"
  },
  "welcome": {
    "message": "欢迎使用 MetaMask"
  },
  "welcomeBack": {
    "message": "欢迎回来！"
  },
  "whatsThis": {
    "message": "这是什么？"
  },
  "writePhrase": {
    "message": "请将该账户助记词记录在纸上，并保存在安全的地方。如果希望提升信息安全性，请将信息记录在多张纸上，并分别保存在 2 - 3 个不同的地方。"
  },
  "xOfY": {
    "message": "$1 / $2"
  },
  "yesLetsTry": {
    "message": "是的，尝试下"
  },
  "youNeedToAllowCameraAccess": {
    "message": "需要开启相机访问权限，才能使用该功能。"
  },
  "youSign": {
    "message": "正在签名"
  },
  "yourPrivateSeedPhrase": {
    "message": "你的账户助记词"
  },
  "yourSigRequested": {
    "message": "正在请求你的签名"
  },
  "zeroGasPriceOnSpeedUpError": {
    "message": "加速时无燃料价格"
  }
}<|MERGE_RESOLUTION|>--- conflicted
+++ resolved
@@ -236,12 +236,6 @@
   "chainId": {
     "message": "链 ID"
   },
-<<<<<<< HEAD
-  "chartOnlyAvailableEth": {
-    "message": "图表仅支持 Ethereum 以太坊网络。"
-  },
-=======
->>>>>>> b7d9ed56
   "chromeRequiredForHardwareWallets": {
     "message": "你需要在谷歌浏览器（Google Chrome）上使用 MetaMask 才能连接到你的硬件钱包。"
   },
@@ -632,18 +626,12 @@
   "fast": {
     "message": "快"
   },
-<<<<<<< HEAD
-  "faster": {
-    "message": "更快"
-  },
   "fastest": {
     "message": "最快"
   },
   "feeAssociatedRequest": {
     "message": "此请求需要支付一定的费用。"
   },
-=======
->>>>>>> b7d9ed56
   "fiat": {
     "message": "FIAT"
   },
@@ -875,12 +863,6 @@
   "links": {
     "message": "链接"
   },
-<<<<<<< HEAD
-  "liveGasPricePredictions": {
-    "message": "实时燃料价格预测"
-  },
-=======
->>>>>>> b7d9ed56
   "loadMore": {
     "message": "加载更多"
   },
@@ -1466,12 +1448,6 @@
   "slow": {
     "message": "慢"
   },
-<<<<<<< HEAD
-  "slower": {
-    "message": "更慢"
-  },
-=======
->>>>>>> b7d9ed56
   "somethingWentWrong": {
     "message": "糟糕！出问题了。"
   },
