{
  "about": {
    "message": "关于"
  },
  "aboutSettingsDescription": {
    "message": "版本、技术支持中心和联系方式。"
  },
  "acceleratingATransaction": {
    "message": "* 设定更高 Gas 价格，加快交易完成进度，提高网络快速处理机率，但无法保证每次均能够实现提速。"
  },
  "accessingYourCamera": {
    "message": "正在获取相机使用权限..."
  },
  "account": {
    "message": "账户"
  },
  "accountDetails": {
    "message": "账户详情"
  },
  "accountName": {
    "message": "账户名称"
  },
  "accountOptions": {
    "message": "账户选项"
  },
  "accountSelectionRequired": {
    "message": "您需要选择一个账户 ！"
  },
  "activityLog": {
    "message": "活动日志"
  },
  "addAcquiredTokens": {
    "message": "在MetaMask上添加已用的代币"
  },
  "addAlias": {
    "message": "添加别名"
  },
  "addNetwork": {
    "message": "添加网络"
  },
  "addRecipient": {
    "message": "添加接受人"
  },
  "addSuggestedTokens": {
    "message": "添加推荐代币"
  },
  "addToAddressBook": {
    "message": "添加地址簿"
  },
  "addToAddressBookModalPlaceholder": {
    "message": "如：John D."
  },
  "addToken": {
    "message": "添加代币"
  },
  "addTokens": {
    "message": "添加代币"
  },
  "advanced": {
    "message": "高级"
  },
  "advancedOptions": {
    "message": "高级选项"
  },
  "advancedSettingsDescription": {
    "message": "访问开发者功能，下载状态日志，重置账户，安排测试网络和自定义 RPC 。"
  },
  "amount": {
    "message": "数量"
  },
  "appDescription": {
    "message": "以太坊浏览器插件",
    "description": "The description of the application"
  },
  "appName": {
    "message": "MetaMask",
    "description": "The name of the application"
  },
  "approve": {
    "message": "批准"
  },
  "approved": {
    "message": "已批准"
  },
  "asset": {
    "message": "资产"
  },
  "attemptToCancel": {
    "message": "想要取消吗？"
  },
  "attemptToCancelDescription": {
    "message": "确认提交该操作无法保证能够成功取消您的原始交易。如果取消成功，您将被收取上述交易费用。"
  },
  "attemptingConnect": {
    "message": "正在尝试连接区块链。"
  },
  "attributions": {
    "message": "来源"
  },
  "autoLockTimeLimit": {
    "message": "自动注销计时器（分钟）"
  },
  "autoLockTimeLimitDescription": {
    "message": "请设置 MetaMask 自动注销前的空闲时间（以分钟为单位）"
  },
  "average": {
    "message": "平均值"
  },
  "back": {
    "message": "返回"
  },
  "backToAll": {
    "message": "恢复所有设置"
  },
  "backupApprovalInfo": {
    "message": "如果不慎丢失个人设备，忘记密码，或者需要重新安装 MetaMask，亦或是需在另一台设备上打开钱包，请使用该保密码恢复个人钱包数据。"
  },
  "backupApprovalNotice": {
    "message": "请备份您的私密恢复代码，保证个人钱包和资金安全。"
  },
  "backupNow": {
    "message": "立即备份"
  },
  "balance": {
    "message": "余额："
  },
  "balanceOutdated": {
    "message": "余额可能已过期"
  },
  "basic": {
    "message": "基本"
  },
  "blockExplorerUrl": {
    "message": "屏蔽管理器"
  },
  "blockExplorerView": {
    "message": "通过 $1 查看账户",
    "description": "$1 replaced by URL for custom block explorer"
  },
  "blockiesIdenticon": {
    "message": "使用区块Identicon"
  },
  "browserNotSupported": {
    "message": "您的浏览器不支持该功能…"
  },
  "builtInCalifornia": {
    "message": "MetaMask在加利福尼亚设计和制造。"
  },
<<<<<<< HEAD
  "buyCoinSwitch": {
    "message": "在CoinSwitch上购买"
  },
  "buyCoinSwitchExplainer": {
    "message": "CoinSwitch是以最优惠的价格交换超过300种加密货币的一站式平台。"
  },
=======
>>>>>>> 520ad057
  "buyWithWyre": {
    "message": "使用 Wyre 购买 ETH"
  },
  "buyWithWyreDescription": {
    "message": "您可以通过 Wyre 使用信用卡将 ETH 存入您的 MetaMask 账户。"
  },
  "bytes": {
    "message": "字节"
  },
  "cancel": {
    "message": "取消"
  },
  "cancellationGasFee": {
    "message": "取消 Gas 费"
  },
  "cancelled": {
    "message": "已取消"
  },
  "chainId": {
    "message": "链 ID"
  },
  "chartOnlyAvailableEth": {
    "message": "聊天功能仅对以太坊网络开放。"
  },
  "chromeRequiredForHardwareWallets": {
    "message": "您需要通过 Google Chrome 浏览器使用 MetaMask ，连接个人硬件钱包。"
  },
  "clickToRevealSeed": {
    "message": "点击此处显示密语"
  },
  "close": {
    "message": "关闭"
  },
  "confirm": {
    "message": "确认"
  },
  "confirmPassword": {
    "message": "确认密码"
  },
  "confirmSecretBackupPhrase": {
    "message": "请确认您的私密备份密语"
  },
  "confirmed": {
    "message": "确认"
  },
  "congratulations": {
    "message": "恭喜"
  },
  "connect": {
    "message": "连接"
  },
  "connectHardwareWallet": {
    "message": "链接硬件钱包"
  },
  "connectingTo": {
    "message": "正在连接 $1"
  },
  "connectingToGoerli": {
    "message": "正在连接 Goerli 测试网络"
  },
  "connectingToKovan": {
    "message": "正在连接到Kovan测试网络"
  },
  "connectingToMainnet": {
    "message": "正在连接到以太坊主网"
  },
  "connectingToRinkeby": {
    "message": "正在连接到Rinkeby测试网络"
  },
  "connectingToRopsten": {
    "message": "正在连接到Ropsten测试网络"
  },
  "continueToWyre": {
    "message": "继续前往 Wyre"
  },
  "contractDeployment": {
    "message": "合约部署"
  },
  "contractInteraction": {
    "message": "合约交互"
  },
  "copiedExclamation": {
    "message": "已复制"
  },
  "copiedTransactionId": {
    "message": "交易 ID 复制成功"
  },
  "copyAddress": {
    "message": "将地址复制到剪贴板"
  },
  "copyPrivateKey": {
    "message": "这是你的私钥（点击复制）"
  },
  "copyToClipboard": {
    "message": "复制到剪贴板"
  },
  "copyTransactionId": {
    "message": "复制交易 ID"
  },
  "create": {
    "message": "创建"
  },
  "createAWallet": {
    "message": "创建钱包"
  },
  "createAccount": {
    "message": "创建账户"
  },
  "createPassword": {
    "message": "创建密码"
  },
  "currencyConversion": {
    "message": "货币兑换"
  },
  "currentLanguage": {
    "message": "当前语言"
  },
  "customGas": {
    "message": "自定义 Gas"
  },
  "customGasSubTitle": {
    "message": "提升费用可能会缩短处理时间，但不保证绝对有效。"
  },
  "customRPC": {
    "message": "自定义 RPC"
  },
  "customToken": {
    "message": "自定义代币"
  },
  "decimal": {
    "message": "精确小数点"
  },
  "decimalsMustZerotoTen": {
    "message": "小数位最小为0并且不超过36位."
  },
  "defaultNetwork": {
    "message": "默认以太坊交易网络为主网。"
  },
  "delete": {
    "message": "删除"
  },
  "deleteAccount": {
    "message": "删除账户"
  },
  "deleteNetwork": {
    "message": "是否删除网络？"
  },
  "deleteNetworkDescription": {
    "message": "您是否确认要删除该网络？"
  },
  "depositEther": {
    "message": "存入 Ether"
  },
  "details": {
    "message": "详情"
  },
  "directDepositEther": {
    "message": "直接存入 Ether"
  },
  "directDepositEtherExplainer": {
    "message": "如果你已经有了一些 Ether，通过直接转入是你的新钱包获取 Ether 的最快捷方式。"
  },
  "done": {
    "message": "完成"
  },
  "dontHaveAHardwareWallet": {
    "message": "没有硬件钱包？"
  },
  "downloadGoogleChrome": {
    "message": "下载 Google Chrome 浏览器"
  },
  "downloadSecretBackup": {
    "message": "下载私密备份密语，并使用外部加密硬盘或存储媒介妥善保管。"
  },
  "downloadStateLogs": {
    "message": "下载日志"
  },
  "dropped": {
    "message": "丢弃"
  },
  "edit": {
    "message": "编辑"
  },
  "editContact": {
    "message": "编辑联系人"
  },
  "endOfFlowMessage1": {
    "message": "您已通过测试 - 请妥善保管你的种子密语。这是您的责任！"
  },
  "endOfFlowMessage10": {
    "message": "全部完成"
  },
  "endOfFlowMessage2": {
    "message": "安全保存小技巧"
  },
  "endOfFlowMessage3": {
    "message": "在多处保存备份数据。"
  },
  "endOfFlowMessage4": {
    "message": "绝不向任何分享该密语。"
  },
  "endOfFlowMessage5": {
    "message": "谨防网络钓鱼！MetaMask 绝不会主动要求您提供个人种子密语。"
  },
  "endOfFlowMessage6": {
    "message": "如果您需要再次备份个人种子密语，请通过设置 -> 安全选项完成该操作。"
  },
  "endOfFlowMessage7": {
    "message": "如果您仍存有疑问或发现任何可疑的地方，请发送电子邮件至 support@metamask.io 进行咨询。"
  },
  "endOfFlowMessage8": {
    "message": "MetaMask 无法恢复您的种子密语。了解更多。"
  },
  "endOfFlowMessage9": {
    "message": "了解详情。"
  },
  "ensNotFoundOnCurrentNetwork": {
    "message": "未在当前网络找到 ENS 名称。请尝试切换至主以太坊网络。"
  },
  "ensRegistrationError": {
    "message": "ENS 名称登记错误"
  },
  "enterAnAlias": {
    "message": "输入别名"
  },
  "enterPassword": {
    "message": "请输入密码"
  },
  "enterPasswordContinue": {
    "message": "请输入密码以继续"
  },
  "estimatedProcessingTimes": {
    "message": "预估处理时间"
  },
  "ethereumPublicAddress": {
    "message": "以太坊公共地址"
  },
  "etherscanView": {
    "message": "在 Etherscan 上查看账户"
  },
  "expandView": {
    "message": "展开视图"
  },
  "exportPrivateKey": {
    "message": "导出私钥"
  },
  "failed": {
    "message": "失败"
  },
  "fast": {
    "message": "快"
  },
  "faster": {
    "message": "快捷操作"
  },
  "fiat": {
    "message": "FIAT",
    "description": "Exchange type"
  },
  "fileImportFail": {
    "message": "文件导入失败？ 点击这里！",
    "description": "Helps user import their account from a JSON file"
  },
  "forgetDevice": {
    "message": "取消保存此设备"
  },
  "from": {
    "message": "来自"
  },
  "functionType": {
    "message": "功能类型"
  },
  "gasLimitInfoTooltipContent": {
    "message": "gasLimit 即您个人希望付出的最大 Gas 数量。"
  },
  "gasLimitTooLow": {
    "message": "Gas Limit 至少要 21000"
  },
  "gasPriceExtremelyLow": {
    "message": "Gas 价格极低"
  },
  "gasPriceInfoTooltipContent": {
    "message": "Gas 价格将详细列明每个付费 Gas 单位的以太币金额。"
  },
  "gasUsed": {
    "message": "已使用 Gas 量"
  },
  "general": {
    "message": "通用"
  },
  "generalSettingsDescription": {
    "message": "货币兑换、主要货币、语言和块状身份头像"
  },
  "getEther": {
    "message": "获取 Ether"
  },
  "getEtherFromFaucet": {
    "message": "从水管获取$1网络的 Ether",
    "description": "Displays network name for Ether faucet"
  },
  "getHelp": {
    "message": "获取帮助。"
  },
  "getStarted": {
    "message": "开始使用"
  },
  "goerli": {
    "message": "Goerli 测试网络"
  },
  "happyToSeeYou": {
    "message": "我们很高兴与您见面。"
  },
  "hardware": {
    "message": "硬件"
  },
  "hardwareWalletConnected": {
    "message": "已连接硬件钱包"
  },
  "hardwareWallets": {
    "message": "连接硬件钱包"
  },
  "hardwareWalletsMsg": {
    "message": "请选择希望用于 MetaMask 的硬件钱包"
  },
  "havingTroubleConnecting": {
    "message": "连接出现问题？"
  },
  "here": {
    "message": "这里",
    "description": "as in -click here- for more information (goes with troubleTokenBalances)"
  },
  "hexData": {
    "message": "十六进制数据"
  },
  "hide": {
    "message": "隐藏"
  },
  "hideTokenPrompt": {
    "message": "隐藏代币？"
  },
  "history": {
    "message": "历史记录"
  },
  "import": {
    "message": "导入",
    "description": "Button to import an account from a selected file"
  },
  "importAccount": {
    "message": "导入账户"
  },
  "importAccountSeedPhrase": {
    "message": "使用种子密语导入账户"
  },
  "importUsingSeed": {
    "message": "使用帐号种子密语导入"
  },
  "importWallet": {
    "message": "导入钱包"
  },
  "importYourExisting": {
    "message": "请使用 12 字种子密语导入现有钱包"
  },
  "imported": {
    "message": "已导入",
    "description": "status showing that an account has been fully loaded into the keyring"
  },
  "infoHelp": {
    "message": "信息 & 帮助"
  },
  "initialTransactionConfirmed": {
    "message": "您的首次交易已通过网络完成确认。请点击“确定”返回。"
  },
  "insufficientBalance": {
    "message": "余额不足。"
  },
  "insufficientFunds": {
    "message": "余额不足."
  },
  "insufficientTokens": {
    "message": "代币余额不足."
  },
  "invalidAddress": {
    "message": "无效地址"
  },
  "invalidAddressRecipient": {
    "message": "收款地址不合法"
  },
  "invalidAddressRecipientNotEthNetwork": {
    "message": "非 ETH 网络，设置为小写"
  },
  "invalidBlockExplorerURL": {
    "message": "无效 Block Explorer URI"
  },
  "invalidRPC": {
    "message": "无效 RPC URI"
  },
  "invalidSeedPhrase": {
    "message": "无效种子密语"
  },
  "jsonFile": {
    "message": "JSON 文件",
    "description": "format for importing an account"
  },
  "knownAddressRecipient": {
    "message": "已知联系人地址。"
  },
  "kovan": {
    "message": "Kovan 测试网络"
  },
  "learnMore": {
    "message": "查看更多."
  },
  "ledgerAccountRestriction": {
    "message": "请在新增账户前，确认添加上一个账户。"
  },
  "letsGoSetUp": {
    "message": "是的。立即开始设置！"
  },
  "likeToAddTokens": {
    "message": "你想添加这些代币吗？"
  },
  "links": {
    "message": "链接"
  },
  "liveGasPricePredictions": {
    "message": "实时 Gas 价格预测"
  },
  "loadMore": {
    "message": "加载更多"
  },
  "loading": {
    "message": "加载中..."
  },
  "loadingTokens": {
    "message": "加载代币中..."
  },
  "lock": {
    "message": "锁定"
  },
  "mainnet": {
    "message": "以太坊主网络"
  },
  "max": {
    "message": "最大"
  },
  "memo": {
    "message": "备忘录"
  },
  "memorizePhrase": {
    "message": "记住该密语。"
  },
  "message": {
    "message": "消息"
  },
  "metamaskDescription": {
    "message": "MetaMask is a secure identity vault for Ethereum."
  },
  "metamaskVersion": {
    "message": "MetaMask 版本"
  },
  "mobileSyncText": {
    "message": "请输入密码确认个人身份！"
  },
  "mustSelectOne": {
    "message": "至少选择一种代币."
  },
  "myWalletAccounts": {
    "message": "我的钱包账户"
  },
  "myWalletAccountsDescription": {
    "message": "所有已创建的 MetaMask 账户将自动添加到该部分。"
  },
  "needEtherInWallet": {
    "message": "使用 MetaMask 与 DAPP 交互，需要你的钱包里有 Ether。"
  },
  "needImportFile": {
    "message": "必须选择导入一个文件。",
    "description": "User is important an account and needs to add a file to continue"
  },
  "networkName": {
    "message": "网络名称"
  },
  "networkSettingsDescription": {
    "message": "添加和编辑自定义 RPC 网络"
  },
  "networks": {
    "message": "网络"
  },
  "nevermind": {
    "message": "无所谓"
  },
  "newAccount": {
    "message": "新账户"
  },
  "newAccountDetectedDialogMessage": {
    "message": "检测到新地址！请点击此处添加至您的地址簿。"
  },
  "newAccountNumberName": {
    "message": "账户 $1",
    "description": "Default name of next account to be created on create account screen"
  },
  "newContact": {
    "message": "新增联系人"
  },
  "newContract": {
    "message": "新合约"
  },
  "newNetwork": {
    "message": "新增网络"
  },
  "newPassword": {
    "message": "新密码（至少 8 个字符）"
  },
  "newToMetaMask": {
    "message": "新增至 MetaMask？"
  },
  "newTotal": {
    "message": "新增合计"
  },
  "newTransactionFee": {
    "message": "新增交易费用"
  },
  "next": {
    "message": "下一步"
  },
  "noAddressForName": {
    "message": "此 ENS 名字还没有指定地址。"
  },
  "noAlreadyHaveSeed": {
    "message": "不，我已经有一个种子密语了。"
  },
  "noConversionRateAvailable": {
    "message": "无可用兑换率"
  },
  "noTransactions": {
    "message": "没有交易"
  },
  "noWebcamFound": {
    "message": "找不到您的个人电脑网络摄像头，请重试。"
  },
  "noWebcamFoundTitle": {
    "message": "未找到网络摄像头"
  },
  "notEnoughGas": {
    "message": "Gas 不足"
  },
  "ofTextNofM": {
    "message": "/"
  },
  "off": {
    "message": "关"
  },
  "ok": {
    "message": "确认"
  },
  "on": {
    "message": "启用"
  },
  "optionalBlockExplorerUrl": {
    "message": "屏蔽管理器 URL（选填）"
  },
  "optionalCurrencySymbol": {
    "message": "符号（选填）"
  },
  "orderOneHere": {
    "message": "订购 Trezor 或 Ledger ，将个人资金进行冷存储"
  },
  "origin": {
    "message": "来源"
  },
  "parameters": {
    "message": "参数"
  },
  "participateInMetaMetrics": {
    "message": "加入 MetaMetrics"
  },
  "participateInMetaMetricsDescription": {
    "message": "加入 MetaMetrics ，帮助我们改善 MetaMask 服务"
  },
  "password": {
    "message": "密码"
  },
  "passwordNotLongEnough": {
    "message": "密码长度不足"
  },
  "passwordsDontMatch": {
    "message": "密码不匹配"
  },
  "pastePrivateKey": {
    "message": "请粘贴你的私钥:",
    "description": "For importing an account from a private key"
  },
  "pending": {
    "message": "待处理"
  },
  "personalAddressDetected": {
    "message": "检测到个人地址。请输入代币合约地址。"
  },
  "prev": {
    "message": "上一个"
  },
  "primaryCurrencySetting": {
    "message": "主要货币"
  },
  "primaryCurrencySettingDescription": {
    "message": "请选择“本地”，优先显示当地货币链价值（如 ETH ）。请选择“法定”，优先显示选定法定货币价值。"
  },
  "privacyMsg": {
    "message": "隐私政策"
  },
  "privateKey": {
    "message": "私钥",
    "description": "select this type of file to use to import an account"
  },
  "privateKeyWarning": {
    "message": "注意：永远不要公开这个私钥。任何拥有你的私钥的人都可以窃取你帐户中的任何资产。"
  },
  "privateNetwork": {
    "message": "私有网络"
  },
  "protectYourKeys": {
    "message": "妥善保管您的密钥！"
  },
  "protectYourKeysMessage1": {
    "message": "请注意个人种子密语安全。报告显示有多个网站企图伪造 MetaMask。MetaMask 绝不会要求您提供个人种子密语！"
  },
  "protectYourKeysMessage2": {
    "message": "请妥善保管您的密语。如果您发现任何可疑的地方，或无法确认网络安全性，请发送电子邮件至 support@metamask.io 进行咨询"
  },
  "queue": {
    "message": "队列"
  },
  "readdToken": {
    "message": "之后你还可以通过帐户选项菜单中的“添加代币”来添加此代币。"
  },
  "readyToConnect": {
    "message": "是否准备连接？"
  },
  "recents": {
    "message": "最近记录"
  },
  "recipientAddress": {
    "message": "接收地址"
  },
  "recipientAddressPlaceholder": {
    "message": "查找、公用地址 (0x) 或 ENS"
  },
  "reject": {
    "message": "拒绝"
  },
  "rejectAll": {
    "message": "拒绝所有"
  },
  "rejectTxsDescription": {
    "message": "您将指拒绝 $1 笔交易。"
  },
  "rejectTxsN": {
    "message": "拒绝 $1 笔交易"
  },
  "rejected": {
    "message": "拒绝"
  },
  "remindMeLater": {
    "message": "稍后提醒"
  },
  "remove": {
    "message": "移除"
  },
  "removeAccount": {
    "message": "移除帐号"
  },
  "removeAccountDescription": {
    "message": "该账户已从您的钱包中删除。请在继续后续操作前，确认您是否已拥有该导入账户的原始种子密语或个人密钥。您可以通过账户下拉菜单再次导入或创建账户。"
  },
  "requestsAwaitingAcknowledgement": {
    "message": "等待确认的请求"
  },
  "required": {
    "message": "必填"
  },
  "reset": {
    "message": "重置"
  },
  "resetAccount": {
    "message": "重设账户"
  },
  "resetAccountDescription": {
    "message": "重置账户后，将清除您的个人交易历史记录。"
  },
  "restore": {
    "message": "恢复"
  },
  "restoreAccountWithSeed": {
    "message": "使用种子密语恢复个人账户"
  },
  "restoreFromSeed": {
    "message": "从助记词还原"
  },
  "revealSeedWords": {
    "message": "显示助记词"
  },
  "revealSeedWordsDescription": {
    "message": "如果您更换浏览器或计算机，则需要使用此助记词访问您的帐户。请将它们保存在安全秘密的地方。"
  },
  "revealSeedWordsTitle": {
    "message": "助记词"
  },
  "revealSeedWordsWarning": {
    "message": "助记词可以用来窃取您的所有帐户."
  },
  "revealSeedWordsWarningTitle": {
    "message": "不要对任何人展示助记词！"
  },
  "rinkeby": {
    "message": "Rinkeby 测试网络"
  },
  "ropsten": {
    "message": "Ropsten 测试网络"
  },
  "rpcUrl": {
    "message": "新增 RPC URL"
  },
  "save": {
    "message": "保存"
  },
  "saveAsCsvFile": {
    "message": "另存为CSV文件"
  },
  "scanInstructions": {
    "message": "请将二维码置于镜头前"
  },
  "scanQrCode": {
    "message": "扫描二维码"
  },
  "search": {
    "message": "搜索"
  },
  "searchResults": {
    "message": "搜索结果"
  },
  "searchTokens": {
    "message": "搜索代币"
  },
  "secretBackupPhrase": {
    "message": "私密备份密语"
  },
  "secretBackupPhraseDescription": {
    "message": "您的个人私密备份密语可以帮助您轻松备份和恢复个人账户。"
  },
  "secretBackupPhraseWarning": {
    "message": "警告：切勿向他人透露您的备份密语。任何人一旦持有该密语，即可取走您的以太币。"
  },
  "secretPhrase": {
    "message": "输入12位助记词以恢复金库."
  },
  "securityAndPrivacy": {
    "message": "安全与隐私"
  },
  "securitySettingsDescription": {
    "message": "隐私设置和钱包种子密语"
  },
  "seedPhrasePlaceholder": {
    "message": "用空格分隔每个单词"
  },
  "seedPhraseReq": {
    "message": "助记词为12个单词"
  },
  "selectAHigherGasFee": {
    "message": "请选择价格稍高的 Gas 费，以加快交易处理速度。*"
  },
  "selectAnAccount": {
    "message": "选择账户"
  },
  "selectAnAccountHelp": {
    "message": "请通过 MetaMask 选择需要查看的账户"
  },
  "selectCurrency": {
    "message": "选择货币"
  },
  "selectEachPhrase": {
    "message": "请选择每一个单词，以确保单词正确性。"
  },
  "selectHdPath": {
    "message": "选择 HD 路径"
  },
  "selectLocale": {
    "message": "选择语言区域"
  },
  "selectPathHelp": {
    "message": "如果下列账户中没有您当前所持有的 Ledger 账户，请将路径切换至“Legacy (MEW / MyCrypto)”"
  },
  "selectType": {
    "message": "选择类型"
  },
  "send": {
    "message": "发送"
  },
  "sendAmount": {
    "message": "发送金额"
  },
  "sendETH": {
    "message": "发送 ETH"
  },
  "sendTokens": {
    "message": "发送代币"
  },
  "sentEther": {
    "message": "以太币已发送"
  },
  "separateEachWord": {
    "message": "用空格分隔每个单词"
  },
  "settings": {
    "message": "设置"
  },
  "showAdvancedGasInline": {
    "message": "高级 Gas 控制"
  },
  "showAdvancedGasInlineDescription": {
    "message": "请选择该选项，直接在发送和确认页面显示 Gas 价格和限制管理。"
  },
  "showFiatConversionInTestnets": {
    "message": "在 Testnets 上显示兑换率"
  },
  "showFiatConversionInTestnetsDescription": {
    "message": "请选择该选项，在 Testnets 上显示法定兑换率"
  },
  "showHexData": {
    "message": "显示十六进制数据"
  },
  "showHexDataDescription": {
    "message": "请选择该选项，在发送页面显示十六进制数据字域"
  },
  "showPrivateKeys": {
    "message": "显示私钥"
  },
  "sigRequest": {
    "message": "请求签名"
  },
  "sign": {
    "message": "签名"
  },
  "signNotice": {
    "message": "签署此消息可能会产生危险的副作用。 \n只从你完全信任的网站上签名。 未来的版本将移除这种危险的方法。"
  },
  "signatureRequest": {
    "message": "请求签名"
  },
  "signed": {
    "message": "已签名"
  },
  "slow": {
    "message": "慢"
  },
  "slower": {
    "message": "降速"
  },
  "somethingWentWrong": {
    "message": "哎呀！出问题了。"
  },
  "speedUp": {
    "message": "加速"
  },
  "speedUpCancellation": {
    "message": "加速该取消操作"
  },
  "speedUpTransaction": {
    "message": "加速该交易操作"
  },
  "stateLogError": {
    "message": "检索状态日志时出错。"
  },
  "stateLogs": {
    "message": "状态日志"
  },
  "stateLogsDescription": {
    "message": "状态日志包含您的账户地址和已发送的交易。"
  },
  "step1HardwareWallet": {
    "message": "1. 连接硬件钱包"
  },
  "step1HardwareWalletMsg": {
    "message": "直接将您的硬件钱包与个人电脑相连。"
  },
  "step2HardwareWallet": {
    "message": "2. 选择账户"
  },
  "step2HardwareWalletMsg": {
    "message": "请选择您想查看的账户。每次仅限选择一个。"
  },
  "step3HardwareWallet": {
    "message": "3. 开始体验 dApps 和更多功能！"
  },
  "step3HardwareWalletMsg": {
    "message": "使用您的硬件钱包，操作与以太坊账户制作相同。登录 dApps，发送 ETH ，购买和保存 ERC20 代币和非同质化代币如 CryptoKitties"
  },
  "storePhrase": {
    "message": "通过如 1Password 等密码管家保存该密语。"
  },
  "submitted": {
    "message": "已提交"
  },
  "supportCenter": {
    "message": "访问我们的支持中心"
  },
  "switchNetworks": {
    "message": "切换网络"
  },
  "symbol": {
    "message": "符号"
  },
  "symbolBetweenZeroTwelve": {
    "message": "符号不得超过11个字符。"
  },
  "syncWithMobile": {
    "message": "使用移动设备进行同步"
  },
  "syncWithMobileBeCareful": {
    "message": "扫描编码时，请确保身边无其他人正在查看您的显示页面"
  },
  "syncWithMobileComplete": {
    "message": "您的数据已同步成功。尽情体验 MetaMask 应用程序！"
  },
  "syncWithMobileDesc": {
    "message": "您可以使用个人移动设备同步个人账户与信息。打开 MetaMask 移动应用程序，进入“设置”选项，点击“通过浏览器扩展程序同步”"
  },
  "syncWithMobileDescNewUsers": {
    "message": "如果您是首次启用 MetaMask 移动应用程序，请通过个人手机完成如下操作。"
  },
  "syncWithMobileScanThisCode": {
    "message": "使用 MetaMask 应用程序扫描编码"
  },
  "syncWithMobileTitle": {
    "message": "使用移动设备进行同步"
  },
  "terms": {
    "message": "使用条款"
  },
  "testFaucet": {
    "message": "测试水管"
  },
  "thisWillCreate": {
    "message": "该操作将为您创建新钱包和种子密语"
  },
  "tips": {
    "message": "赏金"
  },
  "to": {
    "message": "至"
  },
  "token": {
    "message": "代币"
  },
  "tokenAlreadyAdded": {
    "message": "代币已经被添加."
  },
  "tokenContractAddress": {
    "message": "代币合约地址"
  },
  "tokenSymbol": {
    "message": "代币符号"
  },
  "total": {
    "message": "总量"
  },
  "transaction": {
    "message": "交易"
  },
  "transactionCancelAttempted": {
    "message": "在 $2 尝试取消交易，其 Gas 费为 $1"
  },
  "transactionCancelSuccess": {
    "message": "成功在 $2 取消交易单"
  },
  "transactionConfirmed": {
    "message": "交易已通过 $2 确认。"
  },
  "transactionCreated": {
    "message": "在 $2 生成的交易单，其交易额为 $1 。"
  },
  "transactionDropped": {
    "message": "在 $2 终止的交易单。"
  },
  "transactionError": {
    "message": "交易出错. 合约代码执行异常."
  },
  "transactionErrorNoContract": {
    "message": "正在尝试调用非联系人地址功能。"
  },
  "transactionErrored": {
    "message": "交易报错。"
  },
  "transactionFee": {
    "message": "交易费"
  },
  "transactionResubmitted": {
    "message": "在 $2 重新提交的交易单，其 Gas 费用增加至 $1"
  },
  "transactionSubmitted": {
    "message": "在 $2 提交的交易单，其 Gas 费用为 $1 。"
  },
  "transactionTime": {
    "message": "交易时间"
  },
  "transactionUpdated": {
    "message": "交易单已于 $2 更新。"
  },
  "transfer": {
    "message": "转账"
  },
  "transferBetweenAccounts": {
    "message": "在个人账户间转账"
  },
  "transferFrom": {
    "message": "转出"
  },
  "troubleTokenBalances": {
    "message": "我们无法加载您的代币余额。你可以查看它们",
    "description": "Followed by a link (here) to view token balances"
  },
  "tryAgain": {
    "message": "重试"
  },
  "typePassword": {
    "message": "输入你的密码"
  },
  "unapproved": {
    "message": "未批准"
  },
  "units": {
    "message": "单位"
  },
  "unknown": {
    "message": "未知"
  },
  "unknownCameraError": {
    "message": "尝试获取相机使用权限时报错。请重试…"
  },
  "unknownCameraErrorTitle": {
    "message": "哎呀！出问题了…"
  },
  "unknownNetwork": {
    "message": "未知私有网络"
  },
  "unknownQrCode": {
    "message": "错误：我们无法识别该二维码"
  },
  "unlock": {
    "message": "解锁"
  },
  "unlockMessage": {
    "message": "分散网络待命中"
  },
  "updatedWithDate": {
    "message": "已更新 $1"
  },
  "usedByClients": {
    "message": "可用于各种不同的客户端"
  },
  "userName": {
    "message": "用户名"
  },
  "viewAccount": {
    "message": "查看账户"
  },
  "viewContact": {
    "message": "查看联系人"
  },
  "viewOnCustomBlockExplorer": {
    "message": "在 $1 查看"
  },
  "viewOnEtherscan": {
    "message": "在 Etherscan 上查看"
  },
  "viewinExplorer": {
    "message": "在管理器中查看"
  },
  "visitWebSite": {
    "message": "访问我们的网站"
  },
  "walletSeed": {
    "message": "钱包助记词"
  },
  "welcome": {
    "message": "欢迎使用 MetaMask 测试版"
  },
  "welcomeBack": {
    "message": "欢迎回来！"
  },
  "writePhrase": {
    "message": "请将该密语记录在纸上，并保存在安全的地方。如果希望提升信息安全性，请将信息记录在多张纸上，并分别保存在 2 - 3 个不同的地方。"
  },
  "yesLetsTry": {
    "message": "没错。不妨一试"
  },
  "youNeedToAllowCameraAccess": {
    "message": "您需要开启相机访问权限，才能使用该功能。"
  },
  "youSign": {
    "message": "正在签名"
  },
  "yourPrivateSeedPhrase": {
    "message": "你的私有助记词"
  },
  "yourSigRequested": {
    "message": "正在请求你的签名"
  },
  "zeroGasPriceOnSpeedUpError": {
    "message": "Gas 价格加速上涨"
  }
}<|MERGE_RESOLUTION|>--- conflicted
+++ resolved
@@ -6,7 +6,7 @@
     "message": "版本、技术支持中心和联系方式。"
   },
   "acceleratingATransaction": {
-    "message": "* 设定更高 Gas 价格，加快交易完成进度，提高网络快速处理机率，但无法保证每次均能够实现提速。"
+    "message": "* 设定更高的 Gas 价格，加快交易的完成进度，提高网络快速处理机率，但无法保证每次均能够实现提速。"
   },
   "accessingYourCamera": {
     "message": "正在获取相机使用权限..."
@@ -146,15 +146,6 @@
   "builtInCalifornia": {
     "message": "MetaMask在加利福尼亚设计和制造。"
   },
-<<<<<<< HEAD
-  "buyCoinSwitch": {
-    "message": "在CoinSwitch上购买"
-  },
-  "buyCoinSwitchExplainer": {
-    "message": "CoinSwitch是以最优惠的价格交换超过300种加密货币的一站式平台。"
-  },
-=======
->>>>>>> 520ad057
   "buyWithWyre": {
     "message": "使用 Wyre 购买 ETH"
   },
@@ -1049,7 +1040,7 @@
     "message": "3. 开始体验 dApps 和更多功能！"
   },
   "step3HardwareWalletMsg": {
-    "message": "使用您的硬件钱包，操作与以太坊账户制作相同。登录 dApps，发送 ETH ，购买和保存 ERC20 代币和非同质化代币如 CryptoKitties"
+    "message": "使用您的硬件钱包，操作与以太坊账户制作相同。登录 dApps，发送 ETH ，购买和保存 ERC20 代币和非同质化代币如 CryptoKitties。"
   },
   "storePhrase": {
     "message": "通过如 1Password 等密码管家保存该密语。"
