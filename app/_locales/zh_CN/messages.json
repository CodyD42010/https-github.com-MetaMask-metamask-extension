--- conflicted
+++ resolved
@@ -2054,12 +2054,6 @@
   "yourPrivateSeedPhrase": {
     "message": "您的账户助记词"
   },
-<<<<<<< HEAD
-  "yourSigRequested": {
-    "message": "正在请求您的签名"
-  },
-=======
->>>>>>> 6f46253e
   "zeroGasPriceOnSpeedUpError": {
     "message": "加速时无燃料价格"
   }
