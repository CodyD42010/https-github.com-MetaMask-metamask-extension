{
  "QRHardwareInvalidTransactionTitle": {
    "message": "错误"
  },
  "QRHardwareMismatchedSignId": {
    "message": "不一致的交易数据。请查看交易详情。"
  },
  "QRHardwarePubkeyAccountOutOfRange": {
    "message": "暂无更多账户。若想访问下方未列出的其他账户，请重新连接您的硬件钱包并选择它。"
  },
  "QRHardwareScanInstructions": {
    "message": "将二维码放在摄像头前。屏幕是模糊的，但不影响对二维码的读取。"
  },
  "QRHardwareSignRequestCancel": {
    "message": "拒绝"
  },
  "QRHardwareSignRequestDescription": {
    "message": "使用钱包签名后，点击“获取签名”以接收签名"
  },
  "QRHardwareSignRequestGetSignature": {
    "message": "获取签名"
  },
  "QRHardwareSignRequestSubtitle": {
    "message": "用您的钱包扫描二维码"
  },
  "QRHardwareSignRequestTitle": {
    "message": "请求签名"
  },
  "QRHardwareUnknownQRCodeTitle": {
    "message": "错误"
  },
  "QRHardwareUnknownWalletQRCode": {
    "message": "二维码无效。请扫描硬件钱包的同步二维码。"
  },
  "QRHardwareWalletImporterTitle": {
    "message": "扫描二维码"
  },
  "QRHardwareWalletSteps1Description": {
    "message": "您可以从下面的官方二维码支持合作伙伴列表中选择。"
  },
  "QRHardwareWalletSteps1Title": {
    "message": "关联您的二维码硬件钱包"
  },
  "QRHardwareWalletSteps2Description": {
    "message": "Ngrave (即将上线)"
  },
  "SIWEAddressInvalid": {
    "message": "登录请求中的地址与您用于登录的账户地址不匹配。"
  },
  "SIWEDomainInvalidText": {
    "message": "您尝试登录的网站与请求中的域名不匹配。请谨慎操作。"
  },
  "SIWEDomainInvalidTitle": {
    "message": "虚假网站请求。"
  },
  "SIWEDomainWarningBody": {
    "message": "网站（$1）要求您登录到错误的域名。这可能是网络钓鱼攻击。",
    "description": "$1 represents the website domain"
  },
  "SIWEDomainWarningLabel": {
    "message": "不安全"
  },
  "SIWELabelChainID": {
    "message": "链 ID："
  },
  "SIWELabelExpirationTime": {
    "message": "到期时间："
  },
  "SIWELabelIssuedAt": {
    "message": "发行于："
  },
  "SIWELabelMessage": {
    "message": "消息："
  },
  "SIWELabelNonce": {
    "message": "Nonce："
  },
  "SIWELabelNotBefore": {
    "message": "不早于："
  },
  "SIWELabelRequestID": {
    "message": "请求ID："
  },
  "SIWELabelResources": {
    "message": "资源：$1",
    "description": "$1 represents the number of resources"
  },
  "SIWELabelURI": {
    "message": "URI："
  },
  "SIWELabelVersion": {
    "message": "版本："
  },
  "SIWESiteRequestSubtitle": {
    "message": "此网站正在请求使用以下登录方式："
  },
  "SIWESiteRequestTitle": {
    "message": "登录请求"
  },
  "SIWEWarningSubtitle": {
    "message": "为表明您确认理解，请勾选："
  },
  "SIWEWarningTitle": {
    "message": "您确定吗？"
  },
  "about": {
    "message": "关于"
  },
  "accept": {
    "message": "接受"
  },
  "acceptTermsOfUse": {
    "message": "我已阅读并同意 $1",
    "description": "$1 is the `terms` message"
  },
  "accessAndSpendNoticeNFT": {
    "message": "$1可以访问并使用此资产",
    "description": "$1 is the url of the site requesting ability to spend"
  },
  "accessYourWalletWithSRP": {
    "message": "使用账户私钥助记词访问钱包"
  },
  "accessYourWalletWithSRPDescription": {
    "message": "MetaMask无法恢复您的密码。我们将使用您的私钥助记词来验证您的所有权、恢复您的钱包并设置新密码。首先，请输入创建钱包时获得的私钥助记词。$1",
    "description": "$1 is the words 'Learn More' from key 'learnMore', separated here so that it can be added as a link"
  },
  "accessingYourCamera": {
    "message": "正在访问您的相机……"
  },
  "account": {
    "message": "账户"
  },
  "accountDetails": {
    "message": "账户详情"
  },
  "accountIdenticon": {
    "message": "账户 Identicon"
  },
  "accountName": {
    "message": "账户名称"
  },
  "accountNameDuplicate": {
    "message": "此账户名称已存在",
    "description": "This is an error message shown when the user enters a new account name that matches an existing account name"
  },
  "accountNameReserved": {
    "message": "此账户名已被保留",
    "description": "This is an error message shown when the user enters a new account name that is reserved for future use"
  },
  "accountOptions": {
    "message": "账户选项"
  },
  "accountSelectionRequired": {
    "message": "您需要选择一个账户！"
  },
  "active": {
    "message": "活跃"
  },
  "activity": {
    "message": "活动"
  },
  "activityLog": {
    "message": "活动日志"
  },
  "add": {
    "message": "添加"
  },
  "addANetwork": {
    "message": "添加网络"
  },
  "addANetworkManually": {
    "message": "手动添加网络"
  },
  "addANickname": {
    "message": "添加昵称"
  },
  "addAccount": {
    "message": "添加账户"
  },
  "addAcquiredTokens": {
    "message": "添加您通过MetaMask获得的代币"
  },
  "addAlias": {
    "message": "添加别名"
  },
  "addBlockExplorer": {
    "message": "添加区块浏览器"
  },
  "addContact": {
    "message": "添加联系信息"
  },
  "addCustomNetwork": {
    "message": "添加自定义网络"
  },
  "addEthereumChainConfirmationDescription": {
    "message": "这将允许在 MetaMask 中使用此网络。"
  },
  "addEthereumChainConfirmationRisks": {
    "message": "MetaMask 不验证自定义网络。"
  },
  "addEthereumChainConfirmationRisksLearnMore": {
    "message": "了解 $1。",
    "description": "$1 is a link with text that is provided by the 'addEthereumChainConfirmationRisksLearnMoreLink' key"
  },
  "addEthereumChainConfirmationRisksLearnMoreLink": {
    "message": "欺诈和网络安全风险",
    "description": "Link text for the 'addEthereumChainConfirmationRisksLearnMore' translation key"
  },
  "addEthereumChainConfirmationTitle": {
    "message": "允许此网站添加一个网络到MetaMask上？"
  },
  "addEthereumChainWarningModalHeader": {
    "message": "仅当您确定可以信任此 RPC 提供商时才能添加它。$1",
    "description": "$1 is addEthereumChainWarningModalHeaderPartTwo passed separately so that it can be bolded"
  },
  "addEthereumChainWarningModalHeaderPartTwo": {
    "message": "恶意提供商可能会谎报区块链的状态，并记录您的网络活动。"
  },
  "addEthereumChainWarningModalListHeader": {
    "message": "您的提供商必须值得信赖，因为它能够："
  },
  "addEthereumChainWarningModalListPointOne": {
    "message": "查看您的账户和 IP 地址，并将它们相互关联"
  },
  "addEthereumChainWarningModalListPointThree": {
    "message": "显示账户余额和其他链上状态"
  },
  "addEthereumChainWarningModalListPointTwo": {
    "message": "公开传播您的交易"
  },
  "addEthereumChainWarningModalTitle": {
    "message": "您正在为以太坊主网添加新的 RPC 提供商"
  },
  "addFriendsAndAddresses": {
    "message": "添加您信任的朋友和地址"
  },
  "addFromAListOfPopularNetworks": {
    "message": "从热门网络列表中选择网络来添加，或手动添加网络。仅可与您信任的实体互动。"
  },
  "addHardwareWallet": {
    "message": "添加硬件钱包"
  },
  "addIPFSGateway": {
    "message": "添加您首选的IPFS网关"
  },
  "addMemo": {
    "message": "添加备忘录"
  },
  "addMoreNetworks": {
    "message": "手动添加更多网络"
  },
  "addNetwork": {
    "message": "添加网络"
  },
  "addNetworkTooltipWarning": {
    "message": "此网络连接依赖于第三方。此连接可能不太可靠，或使第三方可进行活动跟踪。$1",
    "description": "$1 is Learn more link"
  },
  "addNewToken": {
    "message": "添加新代币"
  },
  "addNft": {
    "message": "添加 NFT"
  },
  "addNfts": {
    "message": "添加 NFT"
  },
  "addSnapAccountModalDescription": {
    "message": "了解使用 MetaMask Snaps 来保护账户安全的选项"
  },
  "addSuggestedNFTs": {
    "message": "添加推荐的 NFT"
  },
  "addSuggestedTokens": {
    "message": "添加推荐代币"
  },
  "addToken": {
    "message": "添加代币"
  },
  "addTokenByContractAddress": {
    "message": "找不到代币？您可以通过粘贴其地址手动添加任何代币。代币合约地址可以在 $1 上找到",
    "description": "$1 is a blockchain explorer for a specific network, e.g. Etherscan for Ethereum"
  },
  "addingCustomNetwork": {
    "message": "正在添加网络"
  },
  "address": {
    "message": "地址"
  },
  "addressCopied": {
    "message": "地址已复制！"
  },
  "advanced": {
    "message": "高级"
  },
  "advancedBaseGasFeeToolTip": {
    "message": "当您的交易被包含在区块中时，您的最大基础费用与实际基础费用之间的任何差额将被退还。总金额按最大基础费用（以GWEI为单位）*燃料限制计算。"
  },
  "advancedConfiguration": {
    "message": "高级配置"
  },
  "advancedGasFeeDefaultOptIn": {
    "message": "将这些值保存为 $1 网络的默认值。",
    "description": "$1 is the current network name."
  },
  "advancedGasFeeModalTitle": {
    "message": "高级燃料费"
  },
  "advancedGasPriceTitle": {
    "message": "燃料价格"
  },
  "advancedPriorityFeeToolTip": {
    "message": "优先费用（又称“矿工费”）直接向矿工支付，激励他们优先处理您的交易。"
  },
  "agreeTermsOfUse": {
    "message": "我同意MetaMask的$1",
    "description": "$1 is the `terms` link"
  },
  "airgapVault": {
    "message": "AirGap Vault"
  },
  "alertDisableTooltip": {
    "message": "这可以在“设置 > 提醒”中进行更改"
  },
  "alertSettingsUnconnectedAccount": {
    "message": "浏览网站时选择的账户未连接"
  },
  "alertSettingsUnconnectedAccountDescription": {
    "message": "当您在浏览已连接的Web3网站，但当前所选择的账户没有连接时，此提醒会在弹出的窗口中显示。"
  },
  "alertSettingsWeb3ShimUsage": {
    "message": "当网站尝试使用已经删除的 window.web3 API 时"
  },
  "alertSettingsWeb3ShimUsageDescription": {
    "message": "当您浏览尝试使用已删除的 window.web3 API 并因此可能出现故障的网站时，此警报会显示在弹出窗口中。"
  },
  "alerts": {
    "message": "提醒"
  },
  "allCustodianAccountsConnectedSubtitle": {
    "message": "您或者已连接所有托管账户，或者没有任何账户可连接到 MetaMask Institutional。"
  },
  "allCustodianAccountsConnectedTitle": {
    "message": "没有可连接的账户"
  },
  "allOfYour": {
    "message": "您的所有$1",
    "description": "$1 is the symbol or name of the token that the user is approving spending"
  },
  "allYourNFTsOf": {
    "message": "您所有在$1的NFT",
    "description": "$1 is a link to contract on the block explorer when we're not able to retrieve a erc721 or erc1155 name"
  },
  "allowExternalExtensionTo": {
    "message": "允许此外部扩展程序："
  },
  "allowSpendToken": {
    "message": "授予访问您的 $1 的权限？",
    "description": "$1 is the symbol of the token that are requesting to spend"
  },
  "allowThisSiteTo": {
    "message": "允许此网站："
  },
  "allowThisSnapTo": {
    "message": "允许此 Snap："
  },
  "allowWithdrawAndSpend": {
    "message": "允许 $1 提取和消费最高以下金额：",
    "description": "The url of the site that requested permission to 'withdraw and spend'"
  },
  "amount": {
    "message": "数额"
  },
  "apiUrl": {
    "message": "API URL"
  },
  "appDescription": {
    "message": "浏览器中的以太坊钱包",
    "description": "The description of the application"
  },
  "appName": {
    "message": "MetaMask",
    "description": "The name of the application"
  },
  "appNameBeta": {
    "message": "MetaMask Beta",
    "description": "The name of the application (Beta)"
  },
  "appNameFlask": {
    "message": "MetaMask Flask",
    "description": "The name of the application (Flask)"
  },
  "appNameMmi": {
    "message": "MetaMask Institutional",
    "description": "The name of the application (MMI)"
  },
  "approve": {
    "message": "批准消费限额"
  },
  "approveAllTokensTitle": {
    "message": "是否允许访问并转账您所有的$1？",
    "description": "$1 is the symbol of the token for which the user is granting approval"
  },
  "approveAllTokensTitleWithoutSymbol": {
    "message": "是否允许访问并转账您所有在$1的NFT？",
    "description": "$1 a link to contract on the block explorer when we're not able to retrieve a erc721 or erc1155 name"
  },
  "approveButtonText": {
    "message": "批准"
  },
  "approveSpendingCap": {
    "message": "批准 $1 支出上限",
    "description": "The token symbol that is being approved"
  },
  "approveTokenDescription": {
    "message": "这允许第三方访问并转账以下 NFT，而无需另行通知，直到您撤销其访问权限。"
  },
  "approveTokenDescriptionWithoutSymbol": {
    "message": "这会允许第三方访问并转账您所有在$1的NFT，而无需另行通知，直到您撤销其访问权限。",
    "description": "$1 is a link to contract on the block explorer when we're not able to retrieve a erc721 or erc1155 name"
  },
  "approveTokenTitle": {
    "message": "是否允许访问并转账您的 $1 ？",
    "description": "$1 is the symbol of the token for which the user is granting approval"
  },
  "approved": {
    "message": "已批准"
  },
  "approvedAsset": {
    "message": "已获批准的资产"
  },
  "approvedOn": {
    "message": "于$1获得批准",
    "description": "$1 is the approval date for a permission"
  },
  "areYouSure": {
    "message": "您确定吗？"
  },
  "asset": {
    "message": "资产"
  },
  "assetOptions": {
    "message": "资产选项"
  },
  "attemptSendingAssets": {
    "message": "如果您试图将资产从一个网络直接发送到另一个网络，这可能会导致永久的资产损失。请务必使用跨链桥进行操作。"
  },
  "attemptToCancelSwap": {
    "message": "尝试取消兑换 ~$1",
    "description": "$1 could be e.g. $2.98, it is a cost for cancelling a Smart Swap"
  },
  "attemptingConnect": {
    "message": "正在尝试连接到区块链。"
  },
  "attributions": {
    "message": "参与者"
  },
  "authorizedPermissions": {
    "message": "您已授权以下权限"
  },
  "autoDetectTokens": {
    "message": "自动检测代币"
  },
  "autoDetectTokensDescription": {
    "message": "我们使用第三方 API 来检测和显示发送到您钱包的新代币。如果您不希望该应用程序从这些服务中提取数据，请将其关闭。$1",
    "description": "$1 is a link to a support article"
  },
  "autoLockTimeLimit": {
    "message": "自动锁定计时器（分钟）"
  },
  "autoLockTimeLimitDescription": {
    "message": "设置 MetaMask 将被锁定前的空闲时间（单位：分钟）。"
  },
  "average": {
    "message": "平均值"
  },
  "awaitingApproval": {
    "message": "等待批准......"
  },
  "back": {
    "message": "返回"
  },
  "backup": {
    "message": "备份"
  },
  "backupApprovalInfo": {
    "message": "如果不慎丢失个人设备，忘记密码，需要重新安装 MetaMask，或者需在另一台设备上访问钱包，使用此助记词才能恢复您的钱包。"
  },
  "backupApprovalNotice": {
    "message": "请备份您的账户私钥助记词，保证您的钱包和资金安全。"
  },
  "backupNow": {
    "message": "立即备份"
  },
  "backupUserData": {
    "message": "将您的数据备份"
  },
  "backupUserDataDescription": {
    "message": "您可以将包含首选项和账户地址的用户设置备份到 JSON 文件中。"
  },
  "balance": {
    "message": "余额"
  },
  "balanceOutdated": {
    "message": "余额可能已过期"
  },
  "baseFee": {
    "message": "基础费用"
  },
  "basic": {
    "message": "基本"
  },
  "beCareful": {
    "message": "请小心"
  },
  "beta": {
    "message": "测试版"
  },
  "betaHeaderText": {
    "message": "此为测试版。请$1报告错误",
    "description": "$1 represents the word 'here' in a hyperlink"
  },
  "betaMetamaskInstitutionalVersion": {
    "message": "MetaMask Institutional 测试版本"
  },
  "betaMetamaskVersion": {
    "message": "MetaMask 测试版本"
  },
  "betaTerms": {
    "message": "测试版使用条款"
  },
  "betaWalletCreationSuccessReminder1": {
    "message": "MetaMask 测试版无法恢复您的账户私钥助记词。"
  },
  "betaWalletCreationSuccessReminder2": {
    "message": "MetaMask 测试版绝对不会向您索要账户私钥助记词。"
  },
  "blockExplorerAccountAction": {
    "message": "账户",
    "description": "This is used with viewOnEtherscan and viewInExplorer e.g View Account in Explorer"
  },
  "blockExplorerAssetAction": {
    "message": "资产",
    "description": "This is used with viewOnEtherscan and viewInExplorer e.g View Asset in Explorer"
  },
  "blockExplorerSwapAction": {
    "message": "兑换",
    "description": "This is used with viewOnEtherscan e.g View Swap on Etherscan"
  },
  "blockExplorerUrl": {
    "message": "区块浏览器 URL"
  },
  "blockExplorerUrlDefinition": {
    "message": "用作此网络的区块浏览器的 URL。"
  },
  "blockExplorerView": {
    "message": "在 $1 查看账户",
    "description": "$1 replaced by URL for custom block explorer"
  },
  "blockaid": {
    "message": "Blockaid"
  },
  "blockaidDescriptionApproveFarming": {
    "message": "如果您批准此请求，以欺诈闻名的第三方可能会拿走您的所有资产。"
  },
  "blockaidDescriptionBlurFarming": {
    "message": "如果您批准此请求，则有人可以窃取您列于Blur上的资产。"
  },
  "blockaidDescriptionFailed": {
    "message": "由于出现错误，安全提供程序无法验证此请求。请谨慎操作。"
  },
  "blockaidDescriptionMaliciousDomain": {
    "message": "您正在与恶意网域交互。如果您批准此请求，您可能会失去您的资产。"
  },
  "blockaidDescriptionMightLoseAssets": {
    "message": "如果您批准此请求，您可能会失去您的资产。"
  },
  "blockaidDescriptionSeaportFarming": {
    "message": "如果您批准此请求，则有人可以窃取您列于OpenSea上的资产。"
  },
  "blockaidDescriptionTransferFarming": {
    "message": "如果您批准此请求，以欺诈闻名的第三方将会拿走您的所有资产。"
  },
  "blockaidTitleDeceptive": {
    "message": "此请求属欺骗性质"
  },
  "blockaidTitleMayNotBeSafe": {
    "message": "请求可能不安全"
  },
  "blockaidTitleSuspicious": {
    "message": "此请求很可疑"
  },
  "blockies": {
    "message": "Blockies"
  },
  "bridge": {
    "message": "跨链桥"
  },
  "bridgeDescription": {
    "message": "从不同网络传送代币"
  },
  "bridgeDisabled": {
    "message": "在此网络中无法使用跨链桥"
  },
  "browserNotSupported": {
    "message": "您的浏览器不受支持……"
  },
  "buildContactList": {
    "message": "建立您的联系人列表"
  },
  "builtAroundTheWorld": {
    "message": "MetaMask 是在世界各地设计和建造的。"
  },
  "busy": {
    "message": "忙碌中"
  },
  "buy": {
    "message": "购买"
  },
  "buyAsset": {
    "message": "购买$1",
    "description": "$1 is the ticker symbol of a an asset the user is being prompted to purchase"
  },
  "buyDescription": {
    "message": "继续持有加密货币，赚取潜在利润"
  },
  "buyDisabled": {
    "message": "在此网络中无法购买"
  },
  "buyMoreAsset": {
    "message": "购买更多$1",
    "description": "$1 is the ticker symbol of a an asset the user is being prompted to purchase"
  },
  "buyNow": {
    "message": "立即购买"
  },
  "bytes": {
    "message": "字节"
  },
  "canToggleInSettings": {
    "message": "您可以在“设置 -> 提醒”中重新启用该通知。"
  },
  "cancel": {
    "message": "取消"
  },
  "cancelEdit": {
    "message": "取消编辑"
  },
  "cancelPopoverTitle": {
    "message": "取消交易"
  },
  "cancelSpeedUp": {
    "message": "取消或加快交易。"
  },
  "cancelSpeedUpLabel": {
    "message": "这笔燃料费将$1原来的费用。",
    "description": "$1 is text 'replace' in bold"
  },
  "cancelSpeedUpTransactionTooltip": {
    "message": "若要$1交易，燃料费用必须增加至少10%才能被网络认可。",
    "description": "$1 is string 'cancel' or 'speed up'"
  },
  "cancelled": {
    "message": "已取消"
  },
  "chainId": {
    "message": "链 ID"
  },
  "chainIdDefinition": {
    "message": "用于签署此网络的交易的链 ID。"
  },
  "chainIdExistsErrorMsg": {
    "message": "此链 ID 目前已被 $1 网络使用。"
  },
  "chainListReturnedDifferentTickerSymbol": {
    "message": "链 ID为$1的网络使用的货币代码（$2）可能与您输入的不同。请在继续之前进行验证。",
    "description": "$1 is the chain id currently entered in the network form and $2 is the return value of nativeCurrency.symbol from chainlist.network"
  },
  "chooseYourNetwork": {
    "message": "选择您的网络"
  },
  "chooseYourNetworkDescription": {
    "message": "我们使用 Infura 作为我们的远程过程调用（RPC）提供商，以提供最可靠和最私密的以太坊数据访问。您可以选择自己的 RPC，但请谨记，任何 RPC 都可以接收您的 IP 地址和以太坊钱包以进行交易。请阅读我们的 $1，进一步了解 Infura 如何处理数据。",
    "description": "$1 is a link to the privacy policy"
  },
  "chromeRequiredForHardwareWallets": {
    "message": "您需要在 Google Chrome 上使用 MetaMask 以连接到您的硬件钱包。"
  },
  "clear": {
    "message": "清除"
  },
  "clearActivity": {
    "message": "清除活动和 nonce 数据"
  },
  "clearActivityButton": {
    "message": "清除活动选项卡数据"
  },
  "clearActivityDescription": {
    "message": "这将会重置账户的 nonce，并删除钱包中的活动选项卡数据。只有当前账户和网络会受到影响。您的余额和传入的交易不会改变。"
  },
  "click": {
    "message": "点击"
  },
  "clickToConnectLedgerViaWebHID": {
    "message": "点击这里以通过 WebHID 连接您的 Ledger",
    "description": "Text that can be clicked to open a browser popup for connecting the ledger device via webhid"
  },
  "clickToManuallyAdd": {
    "message": "请点击这里，以手动添加代币。"
  },
  "close": {
    "message": "关闭"
  },
  "coingecko": {
    "message": "CoinGecko"
  },
  "configureSnapPopupDescription": {
    "message": "您现在要离开MetaMask来配置此snap。"
  },
  "configureSnapPopupInstallDescription": {
    "message": "您现在要离开MetaMask来安装此snap。"
  },
  "configureSnapPopupInstallTitle": {
    "message": "安装snap"
  },
  "configureSnapPopupLink": {
    "message": "请点击此链接以继续："
  },
  "configureSnapPopupTitle": {
    "message": "配置snap"
  },
  "confirm": {
    "message": "确认"
  },
  "confirmPassword": {
    "message": "确认密码"
  },
  "confirmRecoveryPhrase": {
    "message": "确认私钥助记词"
  },
  "confirmed": {
    "message": "已确认"
  },
  "confusableUnicode": {
    "message": "'$1' 与 '$2' 相似。"
  },
  "confusableZeroWidthUnicode": {
    "message": "找到零宽字符。"
  },
  "confusingEnsDomain": {
    "message": "我们在 ENS 名称中检测到一个可令人混淆的字符。检查 ENS 名称以避免潜在的欺诈。"
  },
  "connect": {
    "message": "连接"
  },
  "connectAccountOrCreate": {
    "message": "连接账户或创建新账户"
  },
  "connectCustodialAccountMenu": {
    "message": "连接托管账户"
  },
  "connectCustodialAccountMsg": {
    "message": "请选择您想要连接的托管账户，以添加或刷新代币。"
  },
  "connectCustodialAccountTitle": {
    "message": "托管账户"
  },
  "connectManually": {
    "message": "手动连接到当前站点"
  },
  "connectSnap": {
    "message": "连接$1",
    "description": "$1 is the snap for which a connection is being requested."
  },
  "connectTo": {
    "message": "连接到 $1",
    "description": "$1 is the name/origin of a web3 site/application that the user can connect to metamask"
  },
  "connectToAll": {
    "message": "连接到您的全部 $1",
    "description": "$1 will be replaced by the translation of connectToAllAccounts"
  },
  "connectToAllAccounts": {
    "message": "账户",
    "description": "will replace $1 in connectToAll, completing the sentence 'connect to all of your accounts', will be text that shows list of accounts on hover"
  },
  "connectToMultiple": {
    "message": "连接到 $1",
    "description": "$1 will be replaced by the translation of connectToMultipleNumberOfAccounts"
  },
  "connectToMultipleNumberOfAccounts": {
    "message": "$1 个账户",
    "description": "$1 is the number of accounts to which the web3 site/application is asking to connect; this will substitute $1 in connectToMultiple"
  },
  "connectWithMetaMask": {
    "message": "与 MetaMask 连接"
  },
  "connectedAccountsDescriptionPlural": {
    "message": "您有 $1 个账户连接到了该网站。",
    "description": "$1 is the number of accounts"
  },
  "connectedAccountsDescriptionSingular": {
    "message": "您有1个账户连接到了该网站。"
  },
  "connectedAccountsEmptyDescription": {
    "message": "MetaMask 没有连接到该网站。要连接到 web3 网站，请找到并点击连接按钮。"
  },
  "connectedSites": {
    "message": "已连接的网站"
  },
  "connectedSitesDescription": {
    "message": "$1 已连接到这些网站。他们可以查看您的账户地址。",
    "description": "$1 is the account name"
  },
  "connectedSitesEmptyDescription": {
    "message": "$1 还没连接到任何网站。",
    "description": "$1 is the account name"
  },
  "connecting": {
    "message": "连接中……"
  },
  "connectingTo": {
    "message": "正在连接 $1"
  },
  "connectingToGoerli": {
    "message": "正在连接 Goerli 测试网络"
  },
  "connectingToLineaGoerli": {
    "message": "正在连接 Linea Goerli 测试网络"
  },
  "connectingToLineaMainnet": {
    "message": "正在连接到 Linea 主网"
  },
  "connectingToMainnet": {
    "message": "正在连接到以太坊主网"
  },
  "connectingToSepolia": {
    "message": "正在连接Sepolia测试网络"
  },
  "connectionFailed": {
    "message": "连接失败"
  },
  "connectionFailedDescription": {
    "message": "获取$1失败，请检查您的网络，然后重试。",
    "description": "$1 is the name of the snap being fetched."
  },
  "connectionRequest": {
    "message": "连接请求"
  },
  "connections": {
    "message": "连接"
  },
  "contactUs": {
    "message": "联系我们"
  },
  "contacts": {
    "message": "联系方式"
  },
  "contentFromSnap": {
    "message": "来自$1的内容",
    "description": "$1 represents the name of the snap"
  },
  "continue": {
    "message": "继续"
  },
  "contract": {
    "message": "合约"
  },
  "contractAddress": {
    "message": "合约地址"
  },
  "contractAddressError": {
    "message": "您正在向代币的合约地址发送代币。这可能导致这些代币丢失。"
  },
  "contractDeployment": {
    "message": "合约部署"
  },
  "contractDescription": {
    "message": "为保护自己免受欺诈，请花点时间验证第三方详情。"
  },
  "contractInteraction": {
    "message": "合约交互"
  },
  "contractNFT": {
    "message": "NFT 合约"
  },
  "contractRequestingAccess": {
    "message": "第三方请求访问"
  },
  "contractRequestingSignature": {
    "message": "第三方请求签名"
  },
  "contractRequestingSpendingCap": {
    "message": "第三方请求支出上限"
  },
  "contractTitle": {
    "message": "第三方详情"
  },
  "contractToken": {
    "message": "代币合约"
  },
  "convertTokenToNFTDescription": {
    "message": "我们检测到该资产是NFT。MetaMask现在完全原生支持NFT。您想将它从您的代币列表中删除并将它添加为NFT吗？"
  },
  "convertTokenToNFTExistDescription": {
    "message": "我们检测到该资产已作为NFT添加。是否要将其从代币列表中删除？"
  },
  "coolWallet": {
    "message": "CoolWallet"
  },
  "copiedExclamation": {
    "message": "已复制。"
  },
  "copyAddress": {
    "message": "复制地址到剪贴板"
  },
  "copyRawTransactionData": {
    "message": "复制原始交易数据"
  },
  "copyToClipboard": {
    "message": "复制到剪贴板"
  },
  "copyTransactionId": {
    "message": "复制交易 ID"
  },
  "create": {
    "message": "创建"
  },
  "createNewWallet": {
    "message": "创建新钱包"
  },
  "createPassword": {
    "message": "创建密码"
  },
  "cryptoCompare": {
    "message": "CryptoCompare"
  },
  "currencyConversion": {
    "message": "货币转换"
  },
  "currencyRateCheckToggle": {
    "message": "显示余额和代币价格检查器"
  },
  "currencyRateCheckToggleDescription": {
    "message": "我们使用$1和$2的API来显示您的余额和代币价格。$3",
    "description": "$1 represents Coingecko, $2 represents CryptoCompare and $3 represents Privacy Policy"
  },
  "currencySymbol": {
    "message": "货币符号"
  },
  "currencySymbolDefinition": {
    "message": "此网络的货币显示的股票代码。"
  },
  "currentAccountNotConnected": {
    "message": "您的当前账户没有连接"
  },
  "currentExtension": {
    "message": "当前扩展程序页面"
  },
  "currentLanguage": {
    "message": "当前语言"
  },
  "currentRpcUrlDeprecated": {
    "message": "此网络的当前 RPC URL 已被弃用。"
  },
  "currentTitle": {
    "message": "当前："
  },
  "currentlyUnavailable": {
    "message": "在此网络上不可用"
  },
  "curveHighGasEstimate": {
    "message": "激进型燃料估算图"
  },
  "curveLowGasEstimate": {
    "message": "低价燃料估算图"
  },
  "curveMediumGasEstimate": {
    "message": "市场价燃料估算图"
  },
  "custodian": {
    "message": "托管人"
  },
  "custodianAccount": {
    "message": "托管账户"
  },
  "custodianAccountAddedDesc": {
    "message": "您现在可以在 MetaMask Institutional 使用您的托管账户。 "
  },
  "custodianAccountAddedTitle": {
    "message": "已添加所选托管账户。"
  },
  "custodianReplaceRefreshTokenChangedFailed": {
    "message": "请转到 $1，点击其用户界面内的“连接到 MMI”按钮，再次将您的账户连接到 MMI。"
  },
  "custodianReplaceRefreshTokenChangedSubtitle": {
    "message": "您现在可以在 MetaMask Institutional 使用您的托管账户。"
  },
  "custodianReplaceRefreshTokenChangedTitle": {
    "message": "您的托管代币已刷新"
  },
  "custodianReplaceRefreshTokenSubtitle": {
    "message": "这将替换以下地址的托管代币："
  },
  "custodianReplaceRefreshTokenTitle": {
    "message": "替换托管代币"
  },
  "custodyApiUrl": {
    "message": "$1 API URL"
  },
  "custodyDeeplinkDescription": {
    "message": "在 $1 应用程序中批准交易。一旦执行了所有所需的托管批准，交易即完成。在您的 $1 应用程序中查看状态。"
  },
  "custodyRefreshTokenModalDescription": {
    "message": "请转到$1，然后点击用户界面中的“连接到MMI”按钮，将您的账户再次连接到MMI。"
  },
  "custodyRefreshTokenModalDescription1": {
    "message": "您的托管人会发出一个令牌来验证 MetaMask Institutional 扩展，使您可以连接您的账户。"
  },
  "custodyRefreshTokenModalDescription2": {
    "message": "由于安全原因，此令牌会在一段时间后过期。这使您需要重新连接到MMI。"
  },
  "custodyRefreshTokenModalSubtitle": {
    "message": "我为什么会看到这个？"
  },
  "custodyRefreshTokenModalTitle": {
    "message": "您的托管人会话已过期"
  },
  "custodySessionExpired": {
    "message": "托管会话已过期。"
  },
  "custodyWrongChain": {
    "message": "此账户未设置为与 $1 一起使用"
  },
  "custom": {
    "message": "高级"
  },
  "customContentSearch": {
    "message": "搜索以前添加的网络"
  },
  "customGasSettingToolTipMessage": {
    "message": "使用$1来定制燃料价格。如果您不熟悉这可能会引起混淆。操作风险自付。",
    "description": "$1 is key 'advanced' (text: 'Advanced') separated here so that it can be passed in with bold font-weight"
  },
  "customSpendLimit": {
    "message": "自定义消费限额"
  },
  "customSpendingCap": {
    "message": "自定义支出上限"
  },
  "customToken": {
    "message": "自定义代币"
  },
  "customTokenWarningInNonTokenDetectionNetwork": {
    "message": "代币检测在此网络上尚不可用。请手动导入代币并确保您信任它。了解 $1"
  },
  "customTokenWarningInTokenDetectionNetwork": {
    "message": "手动导入代币前，请确保您信任它。了解 $1"
  },
  "customTokenWarningInTokenDetectionNetworkWithTDOFF": {
    "message": "在导入代币之前，请确保该代币是您所信任的。了解如何避免$1。您还可以启用代币检测$2。"
  },
  "customerSupport": {
    "message": "客户支持团队"
  },
  "dappRequestedSpendingCap": {
    "message": "网站请求的支出上限"
  },
  "dappSuggested": {
    "message": "建议的网站"
  },
  "dappSuggestedGasSettingToolTipMessage": {
    "message": "$1 建议了这个价格。",
    "description": "$1 is url for the dapp that has suggested gas settings"
  },
  "dappSuggestedHigh": {
    "message": "建议的网站"
  },
  "dappSuggestedHighShortLabel": {
    "message": "网站（高）"
  },
  "dappSuggestedShortLabel": {
    "message": "网站"
  },
  "dappSuggestedTooltip": {
    "message": "$1 建议了这个价格。",
    "description": "$1 represents the Dapp's origin"
  },
  "darkTheme": {
    "message": "深色"
  },
  "data": {
    "message": "数据"
  },
  "dataBackupSeemsCorrupt": {
    "message": "无法还原数据。文件似乎已损坏。"
  },
  "dataHex": {
    "message": "十六进制"
  },
  "dcent": {
    "message": "D'Cent"
  },
  "decimal": {
    "message": "代币小数"
  },
  "decimalsMustZerotoTen": {
    "message": "小数位至少为0，且不得超过36。"
  },
  "decrypt": {
    "message": "解密"
  },
  "decryptCopy": {
    "message": "复制加密消息"
  },
  "decryptInlineError": {
    "message": "由于错误：$1，无法解密此消息",
    "description": "$1 is error message"
  },
  "decryptMessageNotice": {
    "message": "$1 希望阅读此消息来完成您的操作",
    "description": "$1 is the web3 site name"
  },
  "decryptMetamask": {
    "message": "解密消息"
  },
  "decryptRequest": {
    "message": "解密请求"
  },
  "delete": {
    "message": "删除"
  },
  "deleteContact": {
    "message": "删除联系人"
  },
  "deleteNetwork": {
    "message": "删除网络？"
  },
  "deleteNetworkIntro": {
    "message": "如果您删除此网络，则需要再次添加此网络才能查看您在其中的资产"
  },
  "deleteNetworkTitle": {
    "message": "要删除$1网络吗？",
    "description": "$1 represents the name of the network"
  },
  "deposit": {
    "message": "保证金"
  },
  "deprecatedTestNetworksLink": {
    "message": "了解详情"
  },
  "deprecatedTestNetworksMsg": {
    "message": "由于以太坊的协议有变化：Rinkeby、Ropsten 和 Kovan 测试网络可能无法可靠地工作，很快就会被弃用。"
  },
  "description": {
    "message": "描述"
  },
  "descriptionFromSnap": {
    "message": "来自 $1 的描述",
    "description": "$1 represents the name of the snap"
  },
  "desktopApp": {
    "message": "桌面应用程序"
  },
  "desktopConnectionCriticalErrorDescription": {
    "message": "此错误可能是间歇性的，因此，请尝试重新启动此扩展程序或禁用 MetaMask 桌面应用程序。"
  },
  "desktopConnectionCriticalErrorTitle": {
    "message": "MetaMask启动时出现问题"
  },
  "desktopConnectionLostErrorDescription": {
    "message": "请确保您已启动并运行桌面应用程序，或禁用MetaMask桌面应用程序。"
  },
  "desktopConnectionLostErrorTitle": {
    "message": "MetaMask桌面应用程序连接已断开"
  },
<<<<<<< HEAD
  "desktopDisableButton": {
    "message": "禁用桌面应用程序"
=======
  "dontHaveAHardwareWallet": {
    "message": "没有硬件钱包？"
  },
  "dontShowThisAgain": {
    "message": "不再显示"
>>>>>>> 983d2c9f
  },
  "desktopDisableErrorCTA": {
    "message": "禁用MetaMask桌面应用程序"
  },
  "desktopEnableButton": {
    "message": "启用桌面应用程序"
  },
  "desktopEnableButtonDescription": {
    "message": "点击以运行桌面应用程序中的所有后台进程。"
  },
  "desktopErrorNavigateSettingsCTA": {
    "message": "返回设置页面"
  },
  "desktopErrorRestartMMCTA": {
    "message": "重新启动MetaMask"
  },
  "desktopNotFoundErrorCTA": {
    "message": "下载MetaMask桌面应用程序"
  },
  "desktopNotFoundErrorDescription1": {
    "message": "请确保您已启动并运行桌面应用程序。"
  },
  "desktopNotFoundErrorDescription2": {
    "message": "如果您没有安装桌面应用程序，请到MetaMask网站下载。"
  },
  "desktopNotFoundErrorTitle": {
    "message": "找不到MetaMask桌面应用程序"
  },
  "desktopOpenOrDownloadCTA": {
    "message": "打开MetaMask桌面应用程序"
  },
  "desktopOutdatedErrorCTA": {
    "message": "更新MetaMask桌面应用程序"
  },
  "desktopOutdatedErrorDescription": {
    "message": "您的MetaMask桌面应用程序需要升级。"
  },
  "desktopOutdatedErrorTitle": {
    "message": "MetaMask桌面应用程序已过时"
  },
  "desktopOutdatedExtensionErrorCTA": {
    "message": "更新 MetaMask Extension"
  },
  "desktopOutdatedExtensionErrorDescription": {
    "message": "您的 MetaMask Extension 需要升级。"
  },
  "desktopOutdatedExtensionErrorTitle": {
    "message": "MetaMask Extension 已过期"
  },
  "desktopPageDescription": {
    "message": "如果配对成功，扩展程序将重新启动，您必须重新输入密码。"
  },
  "desktopPageSubTitle": {
    "message": "请打开MetaMask桌面应用程序并输入此代码"
  },
  "desktopPageTitle": {
    "message": "与桌面配对"
  },
  "desktopPairedWarningDeepLink": {
    "message": "转到MetaMask桌面应用程序中的设置"
  },
  "desktopPairedWarningDescription": {
    "message": "如果要开始新的配对，请移除当前连接。"
  },
  "desktopPairedWarningTitle": {
    "message": "MM桌面应用程序已配对"
  },
  "desktopPairingExpireMessage": {
    "message": "代码将在$1秒后过期"
  },
  "desktopRouteNotFoundErrorDescription": {
    "message": "desktopRouteNotFoundErrorDescription"
  },
  "desktopRouteNotFoundErrorTitle": {
    "message": "desktopRouteNotFoundErrorTitle"
  },
  "desktopUnexpectedErrorCTA": {
    "message": "返回MetaMask主页"
  },
  "desktopUnexpectedErrorDescription": {
    "message": "请检查MetaMask桌面应用程序以恢复连接"
  },
  "desktopUnexpectedErrorTitle": {
    "message": "出错了......"
  },
  "details": {
    "message": "详细信息"
  },
  "disabledGasOptionToolTipMessage": {
    "message": "“$1”已被禁用，因为它不满足在原来的燃料费用基础上至少增加10%的要求。",
    "description": "$1 is gas estimate type which can be market or aggressive"
  },
  "disconnect": {
    "message": "断开连接"
  },
  "disconnectAllAccounts": {
    "message": "断开所有账户的连接"
  },
  "disconnectAllAccountsConfirmationDescription": {
    "message": "您确定要断开连接吗？您可能会失去网站功能。"
  },
  "disconnectPrompt": {
    "message": "断开连接 $1"
  },
  "disconnectThisAccount": {
    "message": "断开此账户的连接"
  },
  "dismiss": {
    "message": "关闭"
  },
  "dismissReminderDescriptionField": {
    "message": "开启此选项以关闭账户私钥助记词备份提醒消息。我们强烈建议您备份您的账户私钥助记词，以避免资金损失"
  },
  "dismissReminderField": {
    "message": "关闭账户私钥助记词备份提醒"
  },
  "domain": {
    "message": "域"
  },
  "done": {
    "message": "完成"
  },
  "dontShowThisAgain": {
    "message": "不再显示此内容"
  },
  "downArrow": {
    "message": "向下箭头"
  },
  "downloadGoogleChrome": {
    "message": "下载 Google Chrome 浏览器"
  },
  "downloadNow": {
    "message": "立即下载"
  },
  "downloadStateLogs": {
    "message": "下载状态日志"
  },
  "dropped": {
    "message": "失败"
  },
  "edit": {
    "message": "编辑"
  },
  "editANickname": {
    "message": "编辑昵称"
  },
  "editAddressNickname": {
    "message": "编辑地址昵称"
  },
  "editCancellationGasFeeModalTitle": {
    "message": "编辑取消燃料费用"
  },
  "editContact": {
    "message": "编辑联系信息"
  },
  "editGasFeeModalTitle": {
    "message": "编辑燃料费"
  },
  "editGasLimitOutOfBounds": {
    "message": "燃料上限至少为 $1"
  },
  "editGasLimitOutOfBoundsV2": {
    "message": "燃料限制必须大于 $1 且小于 $2",
    "description": "$1 is the minimum limit for gas and $2 is the maximum limit"
  },
  "editGasLimitTooltip": {
    "message": "燃料限制是您愿意使用的最大燃料单位。燃料单位是“最大优先交易费用”和“最大费用”的乘数。"
  },
  "editGasMaxBaseFeeGWEIImbalance": {
    "message": "最大基础费用不能低于优先费用"
  },
  "editGasMaxBaseFeeHigh": {
    "message": "最大基础费用高于必要水平"
  },
  "editGasMaxBaseFeeLow": {
    "message": "对于当前网络条件而言，最大基础费用较低"
  },
  "editGasMaxFeeHigh": {
    "message": "最大费用高于必要水平"
  },
  "editGasMaxFeeLow": {
    "message": "对于网络条件而言，最大费用过低"
  },
  "editGasMaxFeePriorityImbalance": {
    "message": "最大费用不能低于最大优先费用"
  },
  "editGasMaxPriorityFeeBelowMinimum": {
    "message": "最大优先费用必须大于0 GWEI。"
  },
  "editGasMaxPriorityFeeBelowMinimumV2": {
    "message": "优先费用必须大于0。"
  },
  "editGasMaxPriorityFeeHigh": {
    "message": "最大优先费用高于必要水平。您可以支付超过所需的费用。"
  },
  "editGasMaxPriorityFeeHighV2": {
    "message": "优先费用高于必要水平。您可以支付超过所需的费用"
  },
  "editGasMaxPriorityFeeLow": {
    "message": "对于当前网络条件而言，最大优先费用较低"
  },
  "editGasMaxPriorityFeeLowV2": {
    "message": "对于当前网络条件而言，优先费用较低"
  },
  "editGasPriceTooLow": {
    "message": "燃料价格必须大于0"
  },
  "editGasPriceTooltip": {
    "message": "此网络在提交交易时需要一个“燃料价格”字段。燃料价格是您支付的每单位燃料金额。"
  },
  "editGasSubTextAmountLabel": {
    "message": "最大金额:",
    "description": "This is meant to be used as the $1 substitution editGasSubTextAmount"
  },
  "editGasSubTextFeeLabel": {
    "message": "最大费用:"
  },
  "editGasTitle": {
    "message": "编辑优先级"
  },
  "editGasTooLow": {
    "message": "处理时间未知"
  },
  "editNonceField": {
    "message": "编辑 nonce"
  },
  "editNonceMessage": {
    "message": "这是高级功能，请谨慎使用。"
  },
  "editPermission": {
    "message": "编辑权限"
  },
  "editSpeedUpEditGasFeeModalTitle": {
    "message": "编辑加速燃料费用"
  },
  "enableAutoDetect": {
    "message": " 启用自动检测"
  },
  "enableForAllNetworks": {
    "message": "为所有网络启用"
  },
  "enableFromSettings": {
    "message": " 从设置中启用它。"
  },
  "enableOpenSeaAPI": {
    "message": "启用 OpenSea API"
  },
  "enableOpenSeaAPIDescription": {
    "message": "使用 OpenSea 的 API 获取 NFT 数据。NFT 自动检测依赖于 OpenSea 的 API，在后者关闭时自动检测将不可用。"
  },
  "enableSmartSwaps": {
    "message": "启用智能兑换"
  },
  "enableSnap": {
    "message": "启用"
  },
  "enableToken": {
    "message": "启用 $1",
    "description": "$1 is a token symbol, e.g. ETH"
  },
  "enabled": {
    "message": "已启用"
  },
  "encryptionPublicKeyNotice": {
    "message": "$1 想要您的加密公钥。同意后，该网站将可以向您发送加密消息。",
    "description": "$1 is the web3 site name"
  },
  "encryptionPublicKeyRequest": {
    "message": "申请加密公钥"
  },
  "endpointReturnedDifferentChainId": {
    "message": "RPC 端点使用链不同的链 ID: $1",
    "description": "$1 is the return value of eth_chainId from an RPC endpoint"
  },
  "enhancedTokenDetectionAlertMessage": {
    "message": "$1. $2目前提供增强型代币检测"
  },
  "ensDomainsSettingTitle": {
    "message": "在地址栏中显示ENS域"
  },
  "ensIllegalCharacter": {
    "message": "ENS 的非法字符。"
  },
  "ensNotFoundOnCurrentNetwork": {
    "message": "未在当前网络找到 ENS 名称。请尝试切换至以太坊主网。"
  },
  "ensNotSupportedOnNetwork": {
    "message": "网络不支持 ENS"
  },
  "ensRegistrationError": {
    "message": "ENS 名称注册错误"
  },
  "ensUnknownError": {
    "message": "ENS 查找失败。"
  },
  "enterANumber": {
    "message": "输入一个数字"
  },
  "enterCustodianToken": {
    "message": "输入您的 $1 代币或添加新代币"
  },
  "enterMaxSpendLimit": {
    "message": "输入最大消费限额"
  },
  "enterOptionalPassword": {
    "message": "输入可选密码"
  },
  "enterPasswordContinue": {
    "message": "输入密码继续"
  },
  "enterTokenNameOrAddress": {
    "message": "输入代币名称或粘贴地址"
  },
  "enterYourPassword": {
    "message": "输入您的密码"
  },
  "errorCode": {
    "message": "代码：$1",
    "description": "Displayed error code for debugging purposes. $1 is the error code"
  },
  "errorDetails": {
    "message": "错误详情",
    "description": "Title for collapsible section that displays error details for debugging purposes"
  },
  "errorMessage": {
    "message": "信息：$1",
    "description": "Displayed error message for debugging purposes. $1 is the error message"
  },
  "errorName": {
    "message": "代码：$1",
    "description": "Displayed error name for debugging purposes. $1 is the error name"
  },
  "errorPageMessage": {
    "message": "通过重新加载页面再试一次，或联系支持团队 $1。",
    "description": "Message displayed on generic error page in the fullscreen or notification UI, $1 is a clickable link with text defined by the 'here' key. The link will open to a form where users can file support tickets."
  },
  "errorPagePopupMessage": {
    "message": "通过关闭并重新打开弹出窗口再试一次，或联系支持团队 $1。",
    "description": "Message displayed on generic error page in the popup UI, $1 is a clickable link with text defined by the 'here' key. The link will open to a form where users can file support tickets."
  },
  "errorPageTitle": {
    "message": "MetaMask 遇到了一个错误",
    "description": "Title of generic error page"
  },
  "errorStack": {
    "message": "栈：",
    "description": "Title for error stack, which is displayed for debugging purposes"
  },
  "errorWhileConnectingToRPC": {
    "message": "连接到自定义网络时出错。"
  },
  "errorWithSnap": {
    "message": "$1出错",
    "description": "$1 represents the name of the snap"
  },
  "ethGasPriceFetchWarning": {
    "message": "由于目前主要的燃料估算服务不可用，因此提供了备用燃料价格。"
  },
  "ethereumProviderAccess": {
    "message": "授予以太坊提供商对 $1 的访问权限",
    "description": "The parameter is the name of the requesting origin"
  },
  "ethereumPublicAddress": {
    "message": "以太坊公钥"
  },
  "etherscan": {
    "message": "Etherscan"
  },
  "etherscanView": {
    "message": "在 Etherscan 上查看账户"
  },
  "etherscanViewOn": {
    "message": "在 Etherscan 上查看"
  },
  "expandView": {
    "message": "展开视图"
  },
  "experimental": {
    "message": "实验性"
  },
  "exploreMetaMaskSnaps": {
    "message": "探索 MetaMask Snaps"
  },
  "extendWalletWithSnaps": {
    "message": "扩展钱包体验。"
  },
  "externalExtension": {
    "message": "外部扩展程序"
  },
  "failed": {
    "message": "失败"
  },
  "failedToFetchChainId": {
    "message": "无法获取链 ID。您的 RPC URL 正确吗？"
  },
  "failedToFetchTickerSymbolData": {
    "message": "股票代码验证数据当前未能提供，请确保您输入的代码正确无误。这会影响您在此网络看到的兑换率"
  },
  "failureMessage": {
    "message": "出了点问题，我们无法完成此操作"
  },
  "fast": {
    "message": "快"
  },
  "feeAssociatedRequest": {
    "message": "此请求需要支付一定的费用。"
  },
  "fiat": {
    "message": "法币",
    "description": "Exchange type"
  },
  "fileImportFail": {
    "message": "文件导入失败？点击这里！",
    "description": "Helps user import their account from a JSON file"
  },
  "fileTooBig": {
    "message": "拖放的文件太大。"
  },
  "flaskWelcomeUninstall": {
    "message": "您应该卸载此扩展程序",
    "description": "This request is shown on the Flask Welcome screen. It is intended for non-developers, and will be bolded."
  },
  "flaskWelcomeWarning1": {
    "message": "Flask 供开发人员试验不稳定的新 API。除非您是开发者或 Beta 测试人员，否则请 $1。",
    "description": "This is a warning shown on the Flask Welcome screen, intended to encourage non-developers not to proceed any further. $1 is the bolded message 'flaskWelcomeUninstall'"
  },
  "flaskWelcomeWarning2": {
    "message": "我们不保证此扩展程序的安全性或稳定性。Flask 提供的新API并未针对网络钓鱼攻击进行强化，这意味着任何需要 Flask 的站点或快取都可能是窃取您资产的恶意企图。",
    "description": "This explains the risks of using MetaMask Flask"
  },
  "flaskWelcomeWarning3": {
    "message": "所有Flask API都是实验性的。它们可能会在未事先通知的情况下被更改或删除，它们也可能会无限期地留在 Flask 上而不会迁移到稳定的 MetaMask。您需要自行承担使用它们的风险。",
    "description": "This message warns developers about unstable Flask APIs"
  },
  "flaskWelcomeWarning4": {
    "message": "确保在使用Flask时禁用常规 MetaMask 扩展程序。",
    "description": "This message calls to pay attention about multiple versions of MetaMask running on the same site (Flask + Prod)"
  },
  "flaskWelcomeWarningAcceptButton": {
    "message": "我接受风险",
    "description": "this text is shown on a button, which the user presses to confirm they understand the risks of using Flask"
  },
  "followUsOnTwitter": {
    "message": "在 Twitter 上关注我们"
  },
  "forbiddenIpfsGateway": {
    "message": "禁用的 IPFS 网关：请指定一个 CID 网关"
  },
  "forgetDevice": {
    "message": "忽略此设备"
  },
  "forgotPassword": {
    "message": "忘记密码了？"
  },
  "from": {
    "message": "自"
  },
  "fromAddress": {
    "message": "从：$1",
    "description": "$1 is the address to include in the From label. It is typically shortened first using shortenAddress"
  },
  "fromTokenLists": {
    "message": "从代币列表：$1"
  },
  "functionApprove": {
    "message": "功能：批准"
  },
  "functionSetApprovalForAll": {
    "message": "功能：SetApprovalForAll"
  },
  "functionType": {
    "message": "功能类型"
  },
  "gas": {
    "message": "燃料"
  },
  "gasDisplayAcknowledgeDappButtonText": {
    "message": "编辑建议的燃料费"
  },
  "gasDisplayDappWarning": {
    "message": "这笔燃料费是由 $1 建议的。忽略它可能会导致您的交易出现问题。如果您有疑问，请联系 $1。",
    "description": "$1 represents the Dapp's origin"
  },
  "gasLimit": {
    "message": "燃料限制"
  },
  "gasLimitInfoTooltipContent": {
    "message": "燃料限制是指您愿意花费的最大燃料单位量。"
  },
  "gasLimitRecommended": {
    "message": "建议的燃料限制是$1。如果燃料限制低于此值，则可能会失败。"
  },
  "gasLimitTooLow": {
    "message": "燃料限制至少为21000"
  },
  "gasLimitTooLowWithDynamicFee": {
    "message": "燃料限制至少为 $1",
    "description": "$1 is the custom gas limit, in decimal."
  },
  "gasLimitV2": {
    "message": "燃料限制"
  },
  "gasOption": {
    "message": "燃料选项"
  },
  "gasPrice": {
    "message": "Gas 价格（GWEI）"
  },
  "gasPriceExcessive": {
    "message": "您的燃料费设置得过高。请考虑降低金额。"
  },
  "gasPriceExcessiveInput": {
    "message": "燃料价格过高"
  },
  "gasPriceExtremelyLow": {
    "message": "燃料价格极低"
  },
  "gasPriceFetchFailed": {
    "message": "由于网络错误，燃料价格估算失败。"
  },
  "gasPriceInfoTooltipContent": {
    "message": "燃料价格指明了您愿意为每单位燃料支付的以太币数量。"
  },
  "gasTimingHoursShort": {
    "message": "$1 小时",
    "description": "$1 represents a number of hours"
  },
  "gasTimingMinutes": {
    "message": "$1 分钟",
    "description": "$1 represents a number of minutes"
  },
  "gasTimingMinutesShort": {
    "message": "$1 分钟",
    "description": "$1 represents a number of minutes"
  },
  "gasTimingNegative": {
    "message": "可能在 $1 内",
    "description": "$1 represents an amount of time"
  },
  "gasTimingPositive": {
    "message": "有可能在 $1 以内",
    "description": "$1 represents an amount of time"
  },
  "gasTimingSeconds": {
    "message": "$1 秒",
    "description": "$1 represents a number of seconds"
  },
  "gasTimingSecondsShort": {
    "message": "$1 秒",
    "description": "$1 represents a number of seconds"
  },
  "gasTimingVeryPositive": {
    "message": "很可能在 $1 以内",
    "description": "$1 represents an amount of time"
  },
  "gasUsed": {
    "message": "使用的燃料"
  },
  "general": {
    "message": "通用"
  },
  "getStarted": {
    "message": "开始进行"
  },
  "globalTitle": {
    "message": "全局菜单"
  },
  "globalTourDescription": {
    "message": "查看您的投资组合、已连接的网站、设置等等"
  },
<<<<<<< HEAD
  "goBack": {
    "message": "返回"
=======
  "getHelp": {
    "message": "获取帮助。"
  },
  "getStarted": {
    "message": "开始使用"
>>>>>>> 983d2c9f
  },
  "goerli": {
    "message": "Goerli 测试网络"
  },
  "gotIt": {
    "message": "知道了！"
  },
  "grantedToWithColon": {
    "message": "授予："
  },
  "gwei": {
    "message": "GWEI"
  },
  "hardware": {
    "message": "硬件"
  },
  "hardwareWalletConnected": {
    "message": "已连接的硬件钱包"
  },
  "hardwareWalletLegacyDescription": {
    "message": "（旧）",
    "description": "Text representing the MEW path"
  },
  "hardwareWalletSupportLinkConversion": {
    "message": "点击这里"
  },
  "hardwareWallets": {
    "message": "连接硬件钱包"
  },
  "hardwareWalletsInfo": {
    "message": "硬件钱包集成使用API调用外部服务器，这些外部服务器可以看到您的IP地址和您与之交互的智能合约地址。"
  },
  "hardwareWalletsMsg": {
    "message": "选择希望用于 MetaMask 的硬件钱包。"
  },
  "havingTroubleConnecting": {
    "message": "连接出现问题？"
  },
  "here": {
    "message": "此处",
    "description": "as in -click here- for more information (goes with troubleTokenBalances)"
  },
  "hexData": {
    "message": "十六进制数据"
  },
  "hide": {
    "message": "隐藏"
  },
  "hideFullTransactionDetails": {
    "message": "隐藏完整的交易细节"
  },
  "hideSeedPhrase": {
    "message": "隐藏助记词"
  },
  "hideToken": {
    "message": "隐藏代币"
  },
  "hideTokenPrompt": {
    "message": "隐藏代币？"
  },
  "hideTokenSymbol": {
    "message": "隐藏 $1",
    "description": "$1 is the symbol for a token (e.g. 'DAI')"
  },
  "hideZeroBalanceTokens": {
    "message": "隐藏没有余额的代币"
  },
  "high": {
    "message": "激进型"
  },
  "highGasSettingToolTipMessage": {
    "message": "使用$1来覆盖网络流量因像流行的 NFT 丢弃而出现的剧增。",
    "description": "$1 is key 'high' (text: 'Aggressive') separated here so that it can be passed in with bold font-weight"
  },
  "highLowercase": {
    "message": "高"
  },
  "history": {
    "message": "历史记录"
  },
  "holdToRevealContent1": {
    "message": "您的私钥助记词提供 $1",
    "description": "$1 is a bolded text with the message from 'holdToRevealContent2'"
  },
  "holdToRevealContent2": {
    "message": "对您的钱包和资金的完整访问权限。",
    "description": "Is the bolded text in 'holdToRevealContent1'"
  },
  "holdToRevealContent3": {
    "message": "请勿与任何人分享此信息。$1 $2",
    "description": "$1 is a message from 'holdToRevealContent4' and $2 is a text link with the message from 'holdToRevealContent5'"
  },
  "holdToRevealContent4": {
    "message": "MetaMask 支持团队不会要求提供此项信息，",
    "description": "Part of 'holdToRevealContent3'"
  },
  "holdToRevealContent5": {
    "message": "但网络钓鱼者可能会。",
    "description": "The text link in 'holdToRevealContent3'"
  },
  "holdToRevealContentPrivateKey1": {
    "message": "您的私钥提供 $1",
    "description": "$1 is a bolded text with the message from 'holdToRevealContentPrivateKey2'"
  },
  "holdToRevealContentPrivateKey2": {
    "message": "对您的钱包和资金的完整访问权限。",
    "description": "Is the bolded text in 'holdToRevealContentPrivateKey2'"
  },
  "holdToRevealLockedLabel": {
    "message": "按住以显示圆圈锁定"
  },
  "holdToRevealPrivateKey": {
    "message": "按住以显示私钥"
  },
  "holdToRevealPrivateKeyTitle": {
    "message": "保护好您的私钥"
  },
  "holdToRevealSRP": {
    "message": "按住以显示 SRP"
  },
  "holdToRevealSRPTitle": {
    "message": "保护好您的 SRP"
  },
  "holdToRevealUnlockedLabel": {
    "message": "按住以显示圆圈解锁"
  },
  "id": {
    "message": "ID"
  },
  "ignoreAll": {
    "message": "忽略所有"
  },
  "ignoreTokenWarning": {
    "message": "如果您隐藏代币，它们将不会在您的钱包中显示。但您仍然可以通过搜索代币来添加它们。"
  },
  "import": {
    "message": "导入",
    "description": "Button to import an account from a selected file"
  },
  "importAccount": {
    "message": "导入账户"
  },
  "importAccountError": {
    "message": "导入账户时出错。"
  },
  "importAccountErrorIsSRP": {
    "message": "您输入了私钥助记词（或助记符）。要在此处导入账户，必须输入私钥，它是长度为 64 个字符的十六进制字符串。"
  },
  "importAccountErrorNotAValidPrivateKey": {
    "message": "这不是有效的私钥。您已输入十六进制字符串，但长度必须为 64 个字符。"
  },
  "importAccountErrorNotHexadecimal": {
    "message": "这不是有效的私钥。必须输入长度为 64 个字符的十六进制字符串。"
  },
  "importAccountJsonLoading1": {
    "message": "预计此 JSON 导入需要几分钟时间并暂停 MetaMask。"
  },
  "importAccountJsonLoading2": {
    "message": "很抱歉，在未来我们将会加快此流程。"
  },
  "importAccountMsg": {
    "message": "导入的账户将不会与最初创建的 MetaMask 账户私钥助记词相关联。了解更多有关导入账户的信息"
  },
  "importMyWallet": {
    "message": "导入我的钱包"
  },
  "importNFT": {
    "message": "导入 NFT"
  },
  "importNFTAddressToolTip": {
    "message": "例如，在OpenSea中，NFT页面的详情下，有一个蓝色的超链接值，标记为“合约地址”。如果您点击它，它将带您前往该合约在Etherscan上的地址；在该页面的左上角，应该有一个标记为“合约”的图标，在右侧，有一长串字母和数字。这是创建您的NFT的合约地址。点击地址右侧的“复制”图标，就可以将它复制到剪贴板上。"
  },
  "importNFTPage": {
    "message": "导入NFT页面"
  },
  "importNFTTokenIdToolTip": {
    "message": "NFT的ID是唯一标识符，因为所有NFT都是独一无二的。同样，在OpenSea上，此数字位于“详情”下方。记下它，或将它复制到剪贴板上。"
  },
  "importSelectedTokens": {
    "message": "要导入所选代币吗？"
  },
  "importSelectedTokensDescription": {
    "message": "只有您选择的代币才会出现在您的钱包中。您可以随时通过搜索隐藏的代币来导入它们。"
  },
  "importTokenQuestion": {
    "message": "导入代币？"
  },
  "importTokenWarning": {
    "message": "任何人都可以用任何名称创建代币，包括现有代币的虚假版本。添加和交易风险自负！"
  },
  "importTokensCamelCase": {
    "message": "添加代币"
  },
  "importWithCount": {
    "message": "导入$1",
    "description": "$1 will the number of detected tokens that are selected for importing, if all of them are selected then $1 will be all"
  },
  "imported": {
    "message": "已导入",
    "description": "status showing that an account has been fully loaded into the keyring"
  },
  "inYourSettings": {
    "message": "在设置中"
  },
  "infuraBlockedNotification": {
    "message": "MetaMask 无法连接到区块链主机。请检查可能的原因 $1。",
    "description": "$1 is a clickable link with with text defined by the 'here' key"
  },
  "initialTransactionConfirmed": {
    "message": "您的初始交易已被网络确认。请点击“确定”返回。"
  },
  "inputLogicEmptyState": {
    "message": "仅需输入一个您觉得比较恰当的现在或将来第三方支出的数字。以后您可以随时提高支出上限。"
  },
  "inputLogicEqualOrSmallerNumber": {
    "message": "此操作允许第三方从您的当前余额中支出 $1。",
    "description": "$1 is the current token balance in the account and the name of the current token"
  },
  "inputLogicHigherNumber": {
    "message": "此操作允许第三方支出您所有的代币余额，直到达到上限或您撤销支出上限为止。如果不是有意为之，请考虑设置较低的支出上限。"
  },
  "insightsFromSnap": {
    "message": "来自$1的见解",
    "description": "$1 represents the name of the snap"
  },
  "install": {
    "message": "安装"
  },
  "installOrigin": {
    "message": "安装源"
  },
  "installedOn": {
    "message": "已在 $1 上安装",
    "description": "$1 is the date when the snap has been installed"
  },
  "insufficientBalance": {
    "message": "余额不足。"
  },
  "insufficientCurrencyBuyOrDeposit": {
    "message": "您的账户中没有足够的$1可以支付$2网络上的交易费用。$3或从另一个账户存入保证金。",
    "description": "$1 is the native currency of the network, $2 is the name of the current network, $3 is the key 'buy' + the ticker symbol of the native currency of the chain wrapped in a button"
  },
  "insufficientCurrencyBuyOrReceive": {
    "message": "您的账户中没有足够的 $1 可以用来支付 $2 网络的交易费用。请使用另一个账户的 $3 或 $4。",
    "description": "$1 is the native currency of the network, $2 is the name of the current network, $3 is the key 'buy' + the ticker symbol of the native currency of the chain wrapped in a button, $4 is the key 'deposit' button"
  },
  "insufficientCurrencyDeposit": {
    "message": "您的账户中没有足够的$1可以支付$2网络上的交易费用。请从另一个账户存入保证金 $1。",
    "description": "$1 is the native currency of the network, $2 is the name of the current network"
  },
  "insufficientFunds": {
    "message": "资金不足."
  },
  "insufficientFundsForGas": {
    "message": "燃料资金不足"
  },
  "insufficientTokens": {
    "message": "代币不足。"
  },
  "invalidAddress": {
    "message": "地址无效"
  },
  "invalidAddressRecipient": {
    "message": "接收方地址无效"
  },
  "invalidAddressRecipientNotEthNetwork": {
    "message": "非 ETH 网络，请使用小写"
  },
  "invalidAssetType": {
    "message": "该资产是NFT，需要在NFT选项卡下的“导入NFT”页面上重新添加"
  },
  "invalidBlockExplorerURL": {
    "message": "无效的区块浏览器 URL"
  },
  "invalidChainIdTooBig": {
    "message": "无效的链 ID，链 ID 过大。"
  },
  "invalidCustomNetworkAlertContent1": {
    "message": "需要重新输入自定义网络 '$1' 的链 ID。",
    "description": "$1 is the name/identifier of the network."
  },
  "invalidCustomNetworkAlertContent2": {
    "message": "为了保护您免受恶意或有问题的网络供应商的影响，现在所有的自定义网络都需要有链 ID。"
  },
  "invalidCustomNetworkAlertContent3": {
    "message": "进入设置 > 网络并输入链 ID。您可以通过 $1 查找最热门网络的链 ID。",
    "description": "$1 is a link to https://chainid.network"
  },
  "invalidCustomNetworkAlertTitle": {
    "message": "无效的自定义网络"
  },
  "invalidHexNumber": {
    "message": "无效的十六进制数字。"
  },
  "invalidHexNumberLeadingZeros": {
    "message": "无效的十六进制数字。删除所有前导零。"
  },
  "invalidIpfsGateway": {
    "message": "无效的 IPFS 网关。该值必须是一个有效的 URL"
  },
  "invalidNumber": {
    "message": "无效数字。输入一个十进制或带有“0x”前缀的十六进制数字。"
  },
  "invalidNumberLeadingZeros": {
    "message": "无效数字。删除所有前导零。"
  },
  "invalidRPC": {
    "message": "RPC URL 无效"
  },
  "invalidSeedPhrase": {
    "message": "私钥助记词无效"
  },
  "invalidSeedPhraseCaseSensitive": {
    "message": "输入无效！私钥助记词须区分大小写。"
  },
  "ipfsGateway": {
    "message": "IPFS网关"
  },
  "ipfsGatewayDescription": {
    "message": "MetaMask使用第三方服务来显示您存储在IPFS上的NFT图像，显示与您输入到浏览器地址栏中的ENS地址相关信息，并获取不同代币的图标。当您使用这些服务时，这些服务可能会获悉您的IP地址。"
  },
  "ipfsToggleModalDescriptionOne": {
    "message": "我们使用第三方服务来显示存储在 IPFS 中的 NFT 图像，显示与在浏览器地址栏中输入的 ENS 地址相关的信息，并获取不同代币的图标。当您使用这些服务时，您的 IP 地址可能会被其获悉。"
  },
  "ipfsToggleModalDescriptionTwo": {
    "message": "选择“确认”将开启 IPFS 解析。您可以在 $1 中随时将其关闭。",
    "description": "$1 is the method to turn off ipfs"
  },
  "ipfsToggleModalSettings": {
    "message": "设置 > 安全和隐私"
  },
  "jazzAndBlockies": {
    "message": "哈希头像是帮助您一眼识别账户的独特图标，有 Jazzicons 和 Blockies 两种不同风格。"
  },
  "jazzicons": {
    "message": "Jazzicons"
  },
  "jsDeliver": {
    "message": "jsDeliver"
  },
  "jsonFile": {
    "message": "JSON 文件",
    "description": "format for importing an account"
  },
  "keystone": {
    "message": "Keystone"
  },
  "knownAddressRecipient": {
    "message": "已知合约地址。"
  },
  "knownTokenWarning": {
    "message": "此操作将编辑已经在您的钱包中列出的代币，有肯能被用来欺骗您。只有确定要更改这些代币的内容时，才通过此操作。了解更多关于 $1"
  },
  "lastConnected": {
    "message": "最后连接"
  },
  "lastPriceSold": {
    "message": "最后售价"
  },
  "lastSold": {
    "message": "最后售出"
  },
  "layer1Fees": {
    "message": "一层公链费用"
  },
  "learnCancelSpeeedup": {
    "message": "学习如何 $1",
    "description": "$1 is link to cancel or speed up transactions"
  },
  "learnMore": {
    "message": "了解更多"
  },
  "learnMoreAboutGas": {
    "message": "想了解有关燃料费的 $1？",
    "description": "$1 will be replaced by the learnMore translation key"
  },
  "learnMoreKeystone": {
    "message": "了解更多"
  },
  "learnMoreUpperCase": {
    "message": "了解更多"
  },
  "learnScamRisk": {
    "message": "欺诈和安全风险信息。"
  },
  "ledgerAccountRestriction": {
    "message": "您需要先使用最后一个账户，然后才能添加新账户。"
  },
  "ledgerConnectionInstructionCloseOtherApps": {
    "message": "关闭任何连接到您设备的其他软件，然后点击这里刷新。"
  },
  "ledgerConnectionInstructionHeader": {
    "message": "点击确认前："
  },
  "ledgerConnectionInstructionStepFour": {
    "message": "在您的 Ledger 设备上启用“智能合约数据”或“盲签”。"
  },
  "ledgerConnectionInstructionStepOne": {
    "message": "在“设置 > 高级”下启用使用 Ledger Live"
  },
  "ledgerConnectionInstructionStepThree": {
    "message": "请确保您的 Ledger 设备已插入并选择以太坊应用程序。"
  },
  "ledgerConnectionInstructionStepTwo": {
    "message": "打开并解锁 Ledger Live 应用程序。"
  },
  "ledgerConnectionPreferenceDescription": {
    "message": "自定义连接您的 Ledger 到 MetaMask 的方式。建议使用 $1，但也可使用其他选项。请在这里阅读更多信息：$2",
    "description": "A description that appears above a dropdown where users can select between up to three options - Ledger Live, U2F or WebHID - depending on what is supported in their browser. $1 is the recommended browser option, it will be either WebHID or U2f. $2 is a link to an article where users can learn more, but will be the translation of the learnMore message."
  },
  "ledgerDeviceOpenFailureMessage": {
    "message": "Ledger 设备打开失败。您的 Ledger 可能已连接到其他软件。请关闭 Ledger Live 或其他连接到您的 Ledger 设备的应用程序，并尝试再次连接。"
  },
  "ledgerLive": {
    "message": "Ledger Live",
    "description": "The name of a desktop app that can be used with your ledger device. We can also use it to connect a users Ledger device to MetaMask."
  },
  "ledgerLiveApp": {
    "message": "Ledger Live 应用程序"
  },
  "ledgerLocked": {
    "message": "无法连接到 Ledger 设备。请确保您的设备已解锁并打开 Etherum 应用程序。"
  },
  "ledgerTimeout": {
    "message": "Ledger Live 响应时间过长或连接超时。请确保 Ledger Live 应用程序已打开且您的设备已解锁。"
  },
  "ledgerTransportChangeWarning": {
    "message": "如果您的 Ledger Live 应用程序已打开，请断开任何打开的 Ledger Live 的连接并关闭 Ledger Live 应用程序。"
  },
  "ledgerWebHIDNotConnectedErrorMessage": {
    "message": "Ledger 设备未连接。如果您想要连接您的 Ledger，请再次点击“继续”并批准 HID 连接",
    "description": "An error message shown to the user during the hardware connect flow."
  },
  "levelArrow": {
    "message": "水平箭头"
  },
  "lightTheme": {
    "message": "浅色"
  },
  "likeToImportTokens": {
    "message": "您想导入这些代币吗？"
  },
  "lineaGoerli": {
    "message": "Linea Goerli 测试网络"
  },
  "lineaMainnet": {
    "message": "Linea 主网"
  },
  "link": {
    "message": "链接"
  },
  "links": {
    "message": "链接"
  },
  "loadMore": {
    "message": "加载更多"
  },
  "loading": {
    "message": "正在加载..."
  },
  "loadingNFTs": {
    "message": "正在加载NFT......"
  },
  "loadingTokens": {
    "message": "加载代币中……"
  },
  "localhost": {
    "message": "Localhost 8545"
  },
  "lock": {
    "message": "注销"
  },
  "lockMetaMask": {
    "message": "锁定 MetaMask"
  },
  "lockTimeInvalid": {
    "message": "锁定时间必须是 0 到 10080 之间的数字"
  },
  "logo": {
    "message": "$1标志",
    "description": "$1 is the name of the ticker"
  },
  "low": {
    "message": "低级型"
  },
  "lowGasSettingToolTipMessage": {
    "message": "使用$1等待较便宜的价格。时间估计远不准确，因为价格有些难以预测。",
    "description": "$1 is key 'low' separated here so that it can be passed in with bold font-weight"
  },
  "lowLowercase": {
    "message": "低"
  },
  "lowPriorityMessage": {
    "message": "以后的交易将在这个时候之后排队。最后一次看到的价格是在一段时间之前。"
  },
  "mainnet": {
    "message": "以太坊主网"
  },
  "mainnetToken": {
    "message": "该地址与已知的以太坊主网代币地址匹配。重新检查您尝试添加的代币的合约地址和网络。"
  },
  "makeAnotherSwap": {
    "message": "创建新的交换"
  },
  "makeSureNoOneWatching": {
    "message": "请确保没有人在看您的屏幕",
    "description": "Warning to users to be care while creating and saving their new Secret Recovery Phrase"
  },
  "malformedData": {
    "message": "格式错误的数据"
  },
  "max": {
    "message": "最大"
  },
  "maxBaseFee": {
    "message": "最大基础费用"
  },
  "maxFee": {
    "message": "最大费用"
  },
  "maxPriorityFee": {
    "message": "最大优先费用"
  },
  "medium": {
    "message": "市场"
  },
  "mediumGasSettingToolTipMessage": {
    "message": "使用 $1 按当前市场价格快速处理。",
    "description": "$1 is key 'medium' (text: 'Market') separated here so that it can be passed in with bold font-weight"
  },
  "memo": {
    "message": "备注"
  },
  "message": {
    "message": "消息"
  },
  "metaMaskConnectStatusParagraphOne": {
    "message": "现在您可以更好地控制 MetaMask 中的账户连接。"
  },
  "metaMaskConnectStatusParagraphThree": {
    "message": "点击它以管理您的连接账户。"
  },
  "metaMaskConnectStatusParagraphTwo": {
    "message": "连接状态按钮显示所访问的网站是否与您当前选择的账户连接。"
  },
  "metamaskInstitutionalVersion": {
    "message": "MetaMask Institutional 版本"
  },
  "metamaskSwapsOfflineDescription": {
    "message": "MetaMask Swaps 正在进行维护。请稍后再查看。"
  },
  "metamaskVersion": {
    "message": "MetaMask 版本"
  },
  "metrics": {
    "message": "指标"
  },
  "mismatchAccount": {
    "message": "您选中的账户（$1）与尝试登录的账户（$2）不同"
  },
  "mismatchedChainLinkText": {
    "message": "验证网络信息",
    "description": "Serves as link text for the 'mismatchedChain' key. This text will be embedded inside the translation for that key."
  },
  "mismatchedChainRecommendation": {
    "message": "我们建议您在继续之前$1。",
    "description": "$1 is a clickable link with text defined by the 'mismatchedChainLinkText' key. The link will open to instructions for users to validate custom network details."
  },
  "mismatchedNetworkName": {
    "message": "根据我们的记录，该网络名称可能与此链 ID 不匹配。"
  },
  "mismatchedNetworkSymbol": {
    "message": "所提交的货币符号与我们对此链 ID 的预期不匹配。"
  },
  "mismatchedRpcChainId": {
    "message": "自定义网络返回的链 ID 与提交的链 ID 不匹配。"
  },
  "mismatchedRpcUrl": {
    "message": "根据我们的记录，所提交的RPC URL值与此链 ID 的已知提供者不匹配。"
  },
  "missingSetting": {
    "message": "找不到设置吗？"
  },
  "missingSettingRequest": {
    "message": "在这里请求"
  },
  "mmiAddToken": {
    "message": "$1的页面想在 MetaMask Institutional 中授权以下托管代币"
  },
  "mmiBuiltAroundTheWorld": {
    "message": "MetaMask Institutional 面向全球各地设计并建立。"
  },
  "more": {
    "message": "更多"
  },
  "multipleSnapConnectionWarning": {
    "message": "$1 想连接 $2 个 snap。只有在您信任此网站的情况下才能继续。",
    "description": "$1 is the dapp and $2 is the number of snaps it wants to connect to."
  },
  "mustSelectOne": {
    "message": "至少选择1种代币。"
  },
  "name": {
    "message": "名称"
  },
  "nativeToken": {
    "message": "此网络上的原生代币为$1。它是用于燃料费的代币。",
    "description": "$1 represents the name of the native token on the current network"
  },
  "needHelp": {
    "message": "需要帮助？请联系 $1",
    "description": "$1 represents `needHelpLinkText`, the text which goes in the help link"
  },
  "needHelpFeedback": {
    "message": "分享您的反馈"
  },
  "needHelpLinkText": {
    "message": "MetaMask 支持"
  },
  "needHelpSubmitTicket": {
    "message": "提交工单"
  },
  "needImportFile": {
    "message": "您必须选择一个文件来导入。",
    "description": "User is important an account and needs to add a file to continue"
  },
  "negativeETH": {
    "message": "不能发负值的 ETH。"
  },
  "network": {
    "message": "网络： "
  },
  "networkAddedSuccessfully": {
    "message": "网络添加成功！"
  },
  "networkDetails": {
    "message": "网络详情"
  },
  "networkIsBusy": {
    "message": "网络繁忙。燃料价格较高，估值较不准确。"
  },
  "networkMenu": {
    "message": "网络菜单"
  },
  "networkMenuHeading": {
    "message": "选择网络"
  },
  "networkName": {
    "message": "网络名称"
  },
  "networkNameArbitrum": {
    "message": "Arbitrum"
  },
  "networkNameAvalanche": {
    "message": "Avalanche"
  },
  "networkNameBSC": {
    "message": "BSC"
  },
  "networkNameDefinition": {
    "message": "与此网络关联的名称。"
  },
  "networkNameEthereum": {
    "message": "以太坊"
  },
  "networkNameGoerli": {
    "message": "Goerli"
  },
  "networkNameOptimism": {
    "message": "Optimism"
  },
  "networkNamePolygon": {
    "message": "Polygon"
  },
  "networkNameTestnet": {
    "message": "Testnet"
  },
  "networkProvider": {
    "message": "网络提供商"
  },
  "networkSettingsChainIdDescription": {
    "message": "链 ID 用于签署交易。它必须与网络返回的链 ID 相匹配。您可以输入十进制或以'0x'开头的十六进制数字，但我们将以十进制显示该数字。"
  },
  "networkStatus": {
    "message": "网络状态"
  },
  "networkStatusBaseFeeTooltip": {
    "message": "基础费用由网络设定，每13-14秒更改一次。我们的 $1 和 $2 选项用于剧增。",
    "description": "$1 and $2 are bold text for Medium and Aggressive respectively."
  },
  "networkStatusPriorityFeeTooltip": {
    "message": "优先费用（又称“矿工费”）。这笔费用直接向矿工支付，激励他们优先处理您的交易。"
  },
  "networkStatusStabilityFeeTooltip": {
    "message": "相对过去72小时，燃料费用为 $1。",
    "description": "$1 is networks stability value - stable, low, high"
  },
  "networkSwitchConnectionError": {
    "message": "我们无法连接到 $1",
    "description": "$1 represents the network name"
  },
  "networkURL": {
    "message": "网络 URL"
  },
  "networkURLDefinition": {
    "message": "用于访问此网络的 URL。"
  },
  "networks": {
    "message": "网络"
  },
  "nevermind": {
    "message": "没关系"
  },
  "new": {
    "message": "新推出！"
  },
  "newAccount": {
    "message": "新账户"
  },
  "newAccountNumberName": {
    "message": "账户 $1",
    "description": "Default name of next account to be created on create account screen"
  },
  "newContact": {
    "message": "新联系人"
  },
  "newContract": {
    "message": "新合约"
  },
  "newNetworkAdded": {
    "message": "成功添加了 “$1”！"
  },
  "newNftAddedMessage": {
    "message": "NFT已成功添加！"
  },
  "newPassword": {
    "message": "新密码（至少 8 个字符）"
  },
  "newTokensImportedMessage": {
    "message": "您已成功导入$1。",
    "description": "$1 is the string of symbols of all the tokens imported"
  },
  "newTokensImportedTitle": {
    "message": "已导入代币"
  },
  "next": {
    "message": "下一步"
  },
  "nextNonceWarning": {
    "message": "Nonce 高于所指出的 Nonce: $1",
    "description": "The next nonce according to MetaMask's internal logic"
  },
  "nftAddFailedMessage": {
    "message": "由于所有权信息不匹配，无法添加NFT。请确保所输入的信息正确无误。"
  },
  "nftAddressError": {
    "message": "此代币是NFT。另加上$1",
    "description": "$1 is a clickable link with text defined by the 'importNFTPage' key"
  },
  "nftDisclaimer": {
    "message": "免责声明：MetaMask 从源网址中提取媒体文件。该网址有时会因铸造 NFT 的市场而改变。"
  },
  "nftOptions": {
    "message": "NFT 期权"
  },
  "nftTokenIdPlaceholder": {
    "message": "输入代币ID"
  },
  "nftWarningContent": {
    "message": "您正在授予对 $1 的访问权限，包括您将来可能拥有的任何 NFT。另一端的一方可以随时从您的钱包中转账这些NFT，而无需询问您，直到您撤销此授权。$2",
    "description": "$1 is nftWarningContentBold bold part, $2 is Learn more link"
  },
  "nftWarningContentBold": {
    "message": "您所有的 $1 NFT",
    "description": "$1 is name of the collection"
  },
  "nftWarningContentGrey": {
    "message": "请谨慎行事。"
  },
  "nfts": {
    "message": "收藏品"
  },
  "nftsPreviouslyOwned": {
    "message": "先前拥有的"
  },
  "nickname": {
    "message": "昵称"
  },
  "noAccountsFound": {
    "message": "未找到符合给定查询条件的账户"
  },
  "noAddressForName": {
    "message": "此名称尚未设置地址。"
  },
  "noConversionDateAvailable": {
    "message": "没有可用的货币转换日期"
  },
  "noConversionRateAvailable": {
    "message": "无可用汇率"
  },
  "noNFTs": {
    "message": "尚无 NFT"
  },
  "noNetworksFound": {
    "message": "未找到符合搜索查询条件的网络"
  },
  "noSnaps": {
    "message": "您没有安装 snap。"
  },
  "noThanksVariant2": {
    "message": "不，谢谢."
  },
  "noTransactions": {
    "message": "您没有任何交易"
  },
  "noWebcamFound": {
    "message": "未找到您电脑的网络摄像头。请重试。"
  },
  "noWebcamFoundTitle": {
    "message": "未找到网络摄像头"
  },
  "nonce": {
    "message": "Nonce"
  },
  "nonceField": {
    "message": "自定义交易 nonce"
  },
  "nonceFieldDescription": {
    "message": "打开这个功能可以改变确认屏幕上的 nonce（交易号码）。这是一个高级功能，请谨慎使用。"
  },
  "nonceFieldHeading": {
    "message": "自定义 nonce"
  },
  "notBusy": {
    "message": "非忙碌中"
  },
  "notCurrentAccount": {
    "message": "这是正确的账户吗？这与您钱包中当前选择的账户不同"
  },
  "notEnoughBalance": {
    "message": "余额不足"
  },
  "notEnoughGas": {
    "message": "燃料不足"
  },
  "note": {
    "message": "单据"
  },
  "notePlaceholder": {
    "message": "审批人在托管人处审批交易时会看到此单据。"
  },
  "notificationTransactionFailedMessage": {
    "message": "交易 $1 失败！$2",
    "description": "Content of the browser notification that appears when a transaction fails"
  },
  "notificationTransactionFailedMessageMMI": {
    "message": "交易失败！ $1",
    "description": "Content of the browser notification that appears when a transaction fails in MMI"
  },
  "notificationTransactionFailedTitle": {
    "message": "失败交易",
    "description": "Title of the browser notification that appears when a transaction fails"
  },
  "notificationTransactionSuccessMessage": {
    "message": "交易 $1 已确认！",
    "description": "Content of the browser notification that appears when a transaction is confirmed"
  },
  "notificationTransactionSuccessTitle": {
    "message": "已确认交易",
    "description": "Title of the browser notification that appears when a transaction is confirmed"
  },
  "notificationTransactionSuccessView": {
    "message": "在 $1 上查看",
    "description": "Additional content in browser notification that appears when a transaction is confirmed and has a block explorer URL"
  },
  "notifications": {
    "message": "通知"
  },
  "notifications10ActionText": {
    "message": "在设置中访问",
    "description": "The 'call to action' on the button, or link, of the 'Visit in Settings' notification. Upon clicking, users will be taken to Settings page."
  },
<<<<<<< HEAD
  "notifications10DescriptionOne": {
    "message": "以太坊主网、Polygon、BSC 和 Avalanche 网络目前提供经改进的代币检测。 即将推出更多！"
=======
  "orderOneHere": {
    "message": "订购 Trezor 或 Ledger ，将个人资金进行冷存储"
  },
  "origin": {
    "message": "来源"
>>>>>>> 983d2c9f
  },
  "notifications10DescriptionThree": {
    "message": "代币检测功能目前默认关闭。您可从设置中启用它。"
  },
  "notifications10DescriptionTwo": {
    "message": "我们从第三方代币列表中获取代币。将自动检测在两个以上代币列表中列出的代币。"
  },
  "notifications10Title": {
    "message": "经改进的代币检测现已推出"
  },
  "notifications11Description": {
    "message": "代币可由任何人创建，而且名称可以重复。如您看到一个您不信任或未与之交互的代币出现——那么，不信任它会更安全。"
  },
  "notifications11Title": {
    "message": "欺诈和安全风险"
  },
  "notifications12ActionText": {
    "message": "启用黑暗模式"
  },
  "notifications12Description": {
    "message": "扩展程序的深色模式终于来了！若要开启，请前往“设置 -> 实验项”，然后选择一个显示选项：浅色、深色、系统。"
  },
  "notifications12Title": {
    "message": "何时启用黑暗模式？现在启用黑暗模式！ 🕶️🦊"
  },
  "notifications13ActionText": {
    "message": "显示自定义网络列表"
  },
  "notifications13Description": {
    "message": "您现在可以轻松添加以下热门自定义网络：Arbitrum、Avalanche、Binance Smart Chain、Fantom、Harmony、Optimism、Palm和Polygon！如需启用此功能，请转到“设置 -> 实验项”，然后打开“显示自定义网络列表”！",
    "description": "Description of a notification in the 'See What's New' popup. Describes popular network feature."
  },
  "notifications13Title": {
    "message": "添加热门网络"
  },
  "notifications14ActionText": {
    "message": "显示备份设置"
  },
  "notifications14Description": {
    "message": "我们将在10月初弃用3Box数据功能。要手动备份和恢复您的钱包，请使用高级设置中的“立即备份”按钮。",
    "description": "Description of a notification in the 'See What's New' popup. Describes 3box deprecation."
  },
  "notifications14Title": {
    "message": "弃用3Box"
  },
  "notifications15Description": {
    "message": "您无需采取任何行动，请如常地使用您的钱包。请提防可能藉由合并进行欺诈。",
    "description": "Description of a notification in the 'See What's New' popup. Advises users about the ethereum merge (https://ethereum.org/en/upgrades/merge/#main-content) and potential scams."
  },
  "notifications15Title": {
    "message": "以太坊合并来了！"
  },
  "notifications18ActionText": {
    "message": "启用安全提醒"
  },
  "notifications18DescriptionOne": {
    "message": "当您收到可能是恶意的请求时，第三方会向您发出提醒。",
    "description": "Description of a notification in the 'See What's New' popup. Describes Opensea Security Provider feature."
  },
  "notifications18DescriptionThree": {
    "message": "在批准任何请求之前，均必须自行作出审慎调查。",
    "description": "Description of a notification in the 'See What's New' popup. Describes Opensea Security Provider feature."
  },
  "notifications18DescriptionTwo": {
    "message": "OpenSea是这项功能的第一家提供商。即将有更多提供商加入！",
    "description": "Description of a notification in the 'See What's New' popup. Describes Opensea Security Provider feature."
  },
  "notifications18Title": {
    "message": "使用安全提醒以确保安全"
  },
  "notifications19ActionText": {
    "message": "启用NFT自动检测"
  },
  "notifications19DescriptionOne": {
    "message": "有两种开始方式：",
    "description": "Description of a notification in the 'See What's New' popup. Describes NFT autodetection feature."
  },
  "notifications19DescriptionThree": {
    "message": "我们目前只支持ERC-721。",
    "description": "Description of a notification in the 'See What's New' popup. Describes NFT autodetection feature."
  },
  "notifications19DescriptionTwo": {
    "message": "手动添加NFT，或在“设置” > “实验”中开启“NFT自动检测”。",
    "description": "Description of a notification in the 'See What's New' popup. Describes NFT autodetection feature."
  },
<<<<<<< HEAD
  "notifications19Title": {
    "message": "以前所未有的方式查看您的NFT"
=======
  "readyToConnect": {
    "message": "是否准备连接？"
  },
  "receive": {
    "message": "接收"
>>>>>>> 983d2c9f
  },
  "notifications1Description": {
    "message": "MetaMask Mobile 用户现在可以在他们的移动钱包中交换代币。扫描二维码以获取移动应用程序并开始交换。",
    "description": "Description of a notification in the 'See What's New' popup. Describes the swapping on mobile feature."
  },
  "notifications1Title": {
    "message": "可以在移动设备上交换了！",
    "description": "Title for a notification in the 'See What's New' popup. Tells users that they can now use MetaMask Swaps on Mobile."
  },
  "notifications20ActionText": {
    "message": "了解更多",
    "description": "The 'call to action' on the button, or link, of the 'Stay secure' notification. Upon clicking, users will be taken to a ledger page to resolve the U2F connection issue."
  },
  "notifications20Description": {
    "message": "如果您使用的是最新版本的 Firefox，您可能会遇到 Firefox 放弃 U2F（通用第二因素）支持的相关问题。",
    "description": "Description of a notification in the 'See What's New' popup. Describes the U2F support being dropped by firefox and that it affects ledger users."
  },
  "notifications20Title": {
    "message": "Ledger 和 Firefox 用户遇到连接问题",
    "description": "Title for a notification in the 'See What's New' popup. Tells users that latest firefox users using U2F may experience connection issues."
  },
  "notifications21ActionText": {
    "message": "试试看"
  },
  "notifications21Description": {
    "message": "我们已更新 MetaMask 扩展程序中的 Swaps，使其使用起来更加轻松快捷。",
    "description": "Description of a notification in the 'See What's New' popup. Describes NFT autodetection feature."
  },
  "notifications21Title": {
    "message": "全新推出已更新的 Swaps！"
  },
  "notifications22ActionText": {
    "message": "明白了"
  },
  "notifications22Description": {
    "message": "💡 只需点击全局菜单或账户菜单即可找到！"
  },
  "notifications22Title": {
    "message": "正在查找您的账户详细信息或区块资源管理器URL吗？"
  },
  "notifications23ActionText": {
    "message": "启用安全提醒"
  },
  "notifications23DescriptionOne": {
    "message": "以太坊主网上 Blockaid 提供的安全提醒可以帮助您避开已知的欺诈，同时仍能保护自己的隐私。"
  },
  "notifications23DescriptionTwo": {
    "message": "在批准请求之前，请务必自行作出审慎调查。"
  },
  "notifications23Title": {
    "message": "使用安全提醒以确保安全"
  },
  "notifications24ActionText": {
    "message": "知道了"
  },
  "notifications24Description": {
    "message": "现在，会根据您使用的网络记住高级燃料费设置。这意味着您可以为每个网络设置特定的高级燃料费，以避免多付燃料费或交易被卡住。"
  },
  "notifications24Title": {
    "message": "各网络的高级燃料费"
  },
  "notifications3ActionText": {
    "message": "了解更多",
    "description": "The 'call to action' on the button, or link, of the 'Stay secure' notification. Upon clicking, users will be taken to a page about security on the metamask support website."
  },
  "notifications3Description": {
    "message": "及时了解 MetaMask 安全最佳实践，并从 MetaMask 官方支持部门获取最新的安全提示。",
    "description": "Description of a notification in the 'See What's New' popup. Describes the information they can get on security from the linked support page."
  },
  "notifications3Title": {
    "message": "保持安全",
    "description": "Title for a notification in the 'See What's New' popup. Encourages users to consider security."
  },
  "notifications4ActionText": {
    "message": "开始交换",
    "description": "The 'call to action' on the button, or link, of the 'Swap on Binance Smart Chain!' notification. Upon clicking, users will be taken to a page where then can swap tokens on Binance Smart Chain."
  },
  "notifications4Description": {
    "message": "在您的钱包内获取最优惠的代币交换价格。MetaMask 现在将您连接到 Binance 智能链上的多个去中心化交易所聚合器和专业做市商。",
    "description": "Description of a notification in the 'See What's New' popup."
  },
  "notifications4Title": {
    "message": "在 Binance 智能链上交换",
    "description": "Title for a notification in the 'See What's New' popup. Encourages users to do swaps on Binance Smart Chain."
  },
  "notifications5Description": {
    "message": "您的“Seed Phrase”现在被称为“账户私钥助记词”(Secret Recovery Phrase)。",
    "description": "Description of a notification in the 'See What's New' popup. Describes the seed phrase wording update."
  },
  "notifications6DescriptionOne": {
    "message": "从 Chrome 版本91开始，启用我们的 Ledger 支持 (U2F 通用第二因素) 的 API 不再支持硬件钱包。MetaMask 实施了新的 Ledger Live 支持，允许您继续通过 Ledger Live 桌面应用程序连接到您的 Ledger 设备。",
    "description": "Description of a notification in the 'See What's New' popup. Describes the Ledger support update."
  },
  "notifications6DescriptionThree": {
    "message": "在 Metamask 中与您的 Ledger 账户交互时，将打开一个新选项卡，并且将要求您打开 Ledger Live 应用程序。应用程序打开后，您将被要求允许 WebSocket 连接到您的 MetaMask 账户。就是这样！",
    "description": "Description of a notification in the 'See What's New' popup. Describes the Ledger support update."
  },
  "notifications6DescriptionTwo": {
    "message": "您可以通过点击“设置 > 高级> 使用 Ledger Live”来启用 Ledger Live 支持。",
    "description": "Description of a notification in the 'See What's New' popup. Describes the Ledger support update."
  },
  "notifications6Title": {
    "message": "Chrome 用户的 Ledger 支持更新",
    "description": "Title for a notification in the 'See What's New' popup. Lets users know about the Ledger support update"
  },
  "notifications7DescriptionOne": {
    "message": "MetaMask v10.1.0 包括使用 Ledger 设备时对 EIP-1559 交易的新支持。",
    "description": "Description of a notification in the 'See What's New' popup. Describes changes for ledger and EIP1559 in v10.1.0"
  },
  "notifications7DescriptionTwo": {
    "message": "要在以太坊主网上完成交易，请确保您的 Ledger 设备拥有最新的固件。",
    "description": "Description of a notification in the 'See What's New' popup. Describes the need to update ledger firmware."
  },
  "notifications7Title": {
    "message": "Ledger 固件更新",
    "description": "Title for a notification in the 'See What's New' popup. Notifies ledger users of the need to update firmware."
  },
  "notifications8ActionText": {
    "message": "转到“设置 > 高级”",
    "description": "Description on an action button that appears in the What's New popup. Tells the user that if they click it, they will go to our Advanced settings page."
  },
  "notifications8DescriptionOne": {
    "message": "从 MetaMask v10.4.0 开始，您不再需要 Ledger Live 即可将您的 Ledger 设备连接到 MetaMask。",
    "description": "Description of a notification in the 'See What's New' popup. Describes changes for how Ledger Live is no longer needed to connect the device."
  },
  "notifications8DescriptionTwo": {
    "message": "为了更轻松和更稳定的 ledger 体验，请转到设置中的“高级”选项卡，将“首选 Ledger 连接类型”切换为“WebHID”。",
    "description": "Description of a notification in the 'See What's New' popup. Describes how the user can turn off the Ledger Live setting."
  },
  "notifications8Title": {
    "message": "Ledger 连接改进",
    "description": "Title for a notification in the 'See What's New' popup. Notifies ledger users that there is an improvement in how they can connect their device."
  },
  "notifications9DescriptionOne": {
    "message": "当确认智能合约交易时，我们现在为您提供更多关于“数据”选项卡的见解。"
  },
  "notifications9DescriptionTwo": {
    "message": "您现在可以在确认之前更好地了解您的交易详情，并且可以更轻松地添加交易地址到您的地址簿，帮助您做出安全和知情的决定。"
  },
  "notifications9Title": {
    "message": "👓 我们正在使交易更容易阅读。"
  },
  "notificationsDropLedgerFirefoxDescription": {
    "message": "Firefox 不再支持 U2F，因此在 Firefox 上，MetaMask 无法使用 Ledger。请尝试在 Google Chrome 上使用 MetaMask。",
    "description": "Description of a notification in the 'See What's New' popup. Describes that ledger will not longer be supported for firefox users and they should use MetaMask on chrome for ledger support instead."
  },
  "notificationsDropLedgerFirefoxTitle": {
    "message": "放弃在 Firefox 上支持 Ledger",
    "description": "Title for a notification in the 'See What's New' popup. Tells firefox users that ledger support is being dropped."
  },
  "notificationsEmptyText": {
    "message": "此处您可以从已安装的 snap 中查找通知。"
  },
  "notificationsHeader": {
    "message": "通知"
  },
  "notificationsInfos": {
    "message": "$1，来自$2",
    "description": "$1 is the date at which the notification has been dispatched and $2 is the link to the snap that dispatched the notification."
  },
  "notificationsMarkAllAsRead": {
    "message": "将所有标记为已读"
  },
  "numberOfNewTokensDetectedPlural": {
    "message": "在此账户中找到$1枚新代币",
    "description": "$1 is the number of new tokens detected"
  },
  "numberOfNewTokensDetectedSingular": {
    "message": "在此账户中找到1枚新代币"
  },
  "ofTextNofM": {
    "message": "/"
  },
  "off": {
    "message": "关"
  },
  "offlineForMaintenance": {
    "message": "离线维护"
  },
  "ok": {
    "message": "确定"
  },
  "on": {
    "message": "开"
  },
  "onboardingAdvancedPrivacyIPFSDescription": {
    "message": "IPFS 网关使访问和查看第三方托管的数据成为可能。您可以添加自定义 IPFS 网关或继续使用默认网关。"
  },
  "onboardingAdvancedPrivacyIPFSInvalid": {
    "message": "请输入有效的 URL"
  },
  "onboardingAdvancedPrivacyIPFSTitle": {
    "message": "添加自定义 IPFS 网关"
  },
  "onboardingAdvancedPrivacyIPFSValid": {
    "message": "IPFS 网关 URL 有效"
  },
  "onboardingAdvancedPrivacyNetworkButton": {
    "message": "添加自定义网络"
  },
  "onboardingAdvancedPrivacyNetworkDescription": {
    "message": "我们使用 Infura 作为我们的远程过程调用（RPC）提供商，以提供最可靠和最私密的以太坊数据访问。您可以选择自己的 RPC，但请谨记，任何 RPC 都可以接收您的 IP 地址和以太坊钱包以进行交易。请阅读我们的 $1，进一步了解 Infura 如何处理数据。"
  },
  "onboardingAdvancedPrivacyNetworkTitle": {
    "message": "选择您的网络"
  },
  "onboardingCreateWallet": {
    "message": "创建新钱包"
  },
  "onboardingImportWallet": {
    "message": "导入现有钱包"
  },
  "onboardingMetametricsAgree": {
    "message": "我同意"
  },
  "onboardingMetametricsAllowOptOut": {
    "message": "始终允许您通过设置选择退出"
  },
  "onboardingMetametricsDataTerms": {
    "message": "此数据是汇总数据，因而可以保持匿名，以遵守《通用数据保护条例》（欧盟）2016/679。"
  },
  "onboardingMetametricsDescription": {
    "message": "MetaMask 希望收集使用数据，以更好地了解我们的用户如何与 MetaMask 交互。这些数据将用于提供服务，包括根据您的使用情况改进服务。"
  },
  "onboardingMetametricsDescription2": {
    "message": "MetaMask 将会......"
  },
  "onboardingMetametricsDisagree": {
    "message": "不，谢谢"
  },
  "onboardingMetametricsInfuraTerms": {
    "message": "* 如您在 MetaMask中 使用 Infura 作为默认的 RPC 提供商，Infura 将在您发送交易时收集您的 IP 地址和以太坊钱包地址。我们不会以允许系统将这两项数据关联起来的方式存储这些信息。如需从数据收集角度进一步了解 MetaMask 和 Infura 如何进行交互，请参阅我们的更新版 $1。如需进一步了解我们的一般隐私准则，请参阅我们的 $2。",
    "description": "$1 represents `onboardingMetametricsInfuraTermsPolicyLink`, $2 represents `onboardingMetametricsInfuraTermsPolicy`"
  },
  "onboardingMetametricsInfuraTermsPolicy": {
    "message": "隐私政策在此处"
  },
  "onboardingMetametricsInfuraTermsPolicyLink": {
    "message": "此处"
  },
  "onboardingMetametricsModalTitle": {
    "message": "添加自定义网络"
  },
  "onboardingMetametricsNeverCollect": {
    "message": "$1 收集我们不需要提供服务的信息（如私钥、地址、交易散列或余额）",
    "description": "$1 represents `onboardingMetametricsNeverEmphasis`"
  },
  "onboardingMetametricsNeverCollectIP": {
    "message": "$1收集您的完整 IP 地址*",
    "description": "$1 represents `onboardingMetametricsNeverEmphasis`"
  },
  "onboardingMetametricsNeverEmphasis": {
    "message": "永远不会发生"
  },
  "onboardingMetametricsNeverSellData": {
    "message": "$1 出售数据。永远不会！",
    "description": "$1 represents `onboardingMetametricsNeverEmphasis`"
  },
  "onboardingMetametricsSendAnonymize": {
    "message": "发送匿名的点击和页面浏览事件"
  },
  "onboardingMetametricsTitle": {
    "message": "请帮助我们改进 MetaMask"
  },
  "onboardingPinExtensionBillboardAccess": {
    "message": "完全访问权限"
  },
  "onboardingPinExtensionBillboardDescription": {
    "message": "这些扩展程序可以查看和更改信息"
  },
  "onboardingPinExtensionBillboardDescription2": {
    "message": "在此网站上。"
  },
  "onboardingPinExtensionBillboardTitle": {
    "message": "扩展程序"
  },
  "onboardingPinExtensionChrome": {
    "message": "点击浏览器扩展程序图标"
  },
  "onboardingPinExtensionDescription": {
    "message": "在您的浏览器上固定 MetaMask，以便访问并轻松查看交易确认。"
  },
  "onboardingPinExtensionDescription2": {
    "message": "您可以通过点击扩展程序打开 MetaMask，并一键访问您的钱包。"
  },
  "onboardingPinExtensionDescription3": {
    "message": "点击浏览器扩展程序图标即可即时访问它"
  },
  "onboardingPinExtensionLabel": {
    "message": "固定 MetaMask"
  },
  "onboardingPinExtensionStep1": {
    "message": "1"
  },
  "onboardingPinExtensionStep2": {
    "message": "2"
  },
  "onboardingPinExtensionTitle": {
    "message": "您的 MetaMask 安装完成！"
  },
  "onboardingUsePhishingDetectionDescription": {
    "message": "网络钓鱼检测提醒依赖于与 $1 的通信。jsDeliver 将有权访问您的 IP 地址。查看 $2。",
    "description": "The $1 is the word 'jsDeliver', from key 'jsDeliver' and $2 is the words Privacy Policy from key 'privacyMsg', both separated here so that it can be wrapped as a link"
  },
  "onlyAddTrustedNetworks": {
    "message": "恶意网络提供商可能会谎报区块链的状态并记录您的网络活动。只添加您信任的自定义网络。"
  },
  "onlyConnectTrust": {
    "message": "只连接您信任的网站。"
  },
  "openFullScreenForLedgerWebHid": {
    "message": "全屏打开以连接您的 Ledger。",
    "description": "Shown to the user on the confirm screen when they are viewing MetaMask in a popup window but need to connect their ledger via webhid."
  },
  "openInBlockExplorer": {
    "message": "在区块浏览器上打开"
  },
  "openSea": {
    "message": "OpenSea + Blockaid（测试版）"
  },
  "openSeaNew": {
    "message": "OpenSea"
  },
  "operationFailed": {
    "message": "操作失败"
  },
  "optional": {
    "message": "可选"
  },
  "optionalWithParanthesis": {
    "message": "（可选）"
  },
  "options": {
    "message": "期权"
  },
  "or": {
    "message": "或"
  },
  "origin": {
    "message": "来源"
  },
  "osTheme": {
    "message": "系统"
  },
  "otherSnaps": {
    "message": "其他 snap",
    "description": "Used in the 'permission_rpc' message."
  },
  "outdatedBrowserNotification": {
    "message": "您的浏览器已过期。如果不更新浏览器，您将无法获取MetaMask的安全补丁和新功能。"
  },
  "padlock": {
    "message": "挂锁"
  },
  "parameters": {
    "message": "参数"
  },
  "participateInMetaMetrics": {
    "message": "参加 MetaMetrics"
  },
  "participateInMetaMetricsDescription": {
    "message": "加入 MetaMetrics ，帮助我们改进 MetaMask"
  },
  "password": {
    "message": "密码"
  },
  "passwordNotLongEnough": {
    "message": "密码长度不足"
  },
  "passwordSetupDetails": {
    "message": "此密码只会在此设备上解锁您的 MetaMask 钱包。MetaMask 无法恢复此密码。"
  },
  "passwordStrength": {
    "message": "密码强度：$1",
    "description": "Return password strength to the user when user wants to create password."
  },
  "passwordStrengthDescription": {
    "message": "强密码可以提高钱包的安全性，以防设备被盗或被入侵。"
  },
  "passwordTermsWarning": {
    "message": "我明白 MetaMask 无法为我恢复此密码。$1"
  },
  "passwordsDontMatch": {
    "message": "密码不匹配"
  },
  "pasteJWTToken": {
    "message": "在此处粘贴或拖放代币："
  },
  "pastePrivateKey": {
    "message": "请粘贴您的私钥:",
    "description": "For importing an account from a private key"
  },
  "pending": {
    "message": "待处理"
  },
  "pendingTransactionInfo": {
    "message": "在那笔交易完成之前，这笔交易不会被处理。"
  },
  "pendingTransactionMultiple": {
    "message": "您有 ($1) 笔待处理的交易"
  },
  "pendingTransactionSingle": {
    "message": "您有 (1) 笔待处理的交易。",
    "description": "$1 is count of pending transactions"
  },
  "permissionRequest": {
    "message": "权限请求"
  },
  "permissionRequestCapitalized": {
    "message": "权限请求"
  },
  "permissionRequested": {
    "message": "立即请求"
  },
  "permissionRevoked": {
    "message": "在此更新中已撤销"
  },
  "permission_accessNamedSnap": {
    "message": "连接至$1。",
    "description": "The description for the `wallet_snap` permission. $1 is the human-readable name of the snap."
  },
  "permission_accessNetwork": {
    "message": "访问互联网。",
    "description": "The description of the `endowment:network-access` permission."
  },
  "permission_accessNetworkDescription": {
    "message": "允许snap访问互联网。这可用于通过第三方服务器发送和接收数据。",
    "description": "An extended description of the `endowment:network-access` permission."
  },
  "permission_accessSnap": {
    "message": "连接到$1 Snap。",
    "description": "The description for the `wallet_snap` permission. $1 is the name of the snap."
  },
  "permission_accessSnapDescription": {
    "message": "允许网站或snap与$1交互。",
    "description": "The description for the `wallet_snap_*` permission. $1 is the name of the Snap."
  },
  "permission_cronjob": {
    "message": "规划并执行定期操作。",
    "description": "The description for the `snap_cronjob` permission"
  },
  "permission_cronjobDescription": {
    "message": "允许snap执行按固定时间、日期或间隔定期运行的操作。这可用于触发对时间敏感的交互或通知。",
    "description": "An extended description for the `snap_cronjob` permission"
  },
  "permission_dialog": {
    "message": "在 MetaMask 中显示对话框窗口。",
    "description": "The description for the `snap_dialog` permission"
  },
  "permission_dialogDescription": {
    "message": "允许snap显示带有以下内容的MetaMask弹出窗口：自定义文本、输入字段以及用于批准或拒绝操作的按钮。\n这可用于创建snap的提醒、确认和流程加入选择等。",
    "description": "An extended description for the `snap_dialog` permission"
  },
  "permission_ethereumAccounts": {
    "message": "查看您允许的账户的地址（必填）",
    "description": "The description for the `eth_accounts` permission"
  },
  "permission_ethereumProvider": {
    "message": "访问以太坊提供商。",
    "description": "The description for the `endowment:ethereum-provider` permission"
  },
  "permission_ethereumProviderDescription": {
    "message": "允许snap直接与MetaMask通信，使其可以从区块链中读取数据，并提出消息和交易建议。",
    "description": "An extended description for the `endowment:ethereum-provider` permission"
  },
  "permission_getEntropy": {
    "message": "衍生特定于此snap的随机私钥。",
    "description": "The description for the `snap_getEntropy` permission"
  },
  "permission_getEntropyDescription": {
    "message": "允许 snap 衍生其独有的任意私钥，而不公开私钥。这些私钥与您的 MetaMask 账户是分开的，与您的私钥或私钥助记词无关。其他 snap 无法访问此信息。",
    "description": "An extended description for the `snap_getEntropy` permission"
  },
  "permission_lifecycleHooks": {
    "message": "使用生命周期挂钩。",
    "description": "The description for the `endowment:lifecycle-hooks` permission"
  },
  "permission_lifecycleHooksDescription": {
    "message": "允许snap使用生命周期挂钩在其生命周期的特定时间运行代码。",
    "description": "An extended description for the `endowment:lifecycle-hooks` permission"
  },
  "permission_longRunning": {
    "message": "无限期运行。",
    "description": "The description for the `endowment:long-running` permission"
  },
  "permission_longRunningDescription": {
    "message": "允许snap无限期运行，例如在处理大量数据时。",
    "description": "An extended description for the `endowment:long-running` permission"
  },
  "permission_manageAccounts": {
    "message": "添加并控制以太坊账户",
    "description": "The description for `snap_manageAccounts` permission"
  },
  "permission_manageBip32Keys": {
    "message": "在$1（$2）下控制您的账户和资产。",
    "description": "The description for the `snap_getBip32Entropy` permission. $1 is a derivation path, e.g. 'm/44'/0'/0''. $2 is the elliptic curve name, e.g. 'secp256k1'."
  },
  "permission_manageBip32KeysDescription": {
    "message": "允许snap根据您的私钥助记词衍生BIP-32私钥对，而不将其公开。这会授予对在$1上的所有账户和资产的完全访问权限。\nsnap具有管理私钥的功能，因此可以支持以太坊（EVM）之外的各种区块链协议。",
    "description": "An extended description for the `snap_getBip32Entropy` permission. $1 is a derivation path (name)"
  },
  "permission_manageBip44Keys": {
    "message": "控制您的 $1 账户和资产。",
    "description": "The description for the `snap_getBip44Entropy` permission. $1 is the name of a protocol, e.g. 'Filecoin'."
  },
  "permission_manageBip44KeysDescription": {
    "message": "允许snap根据您的私钥助记词衍生BIP-44私钥对，而不将其公开。这会授予对在$1上的所有账户和资产的完全访问权限。\nsnap具有管理私钥的功能，因此可以支持以太坊（EVM）之外的各种区块链协议。",
    "description": "An extended description for the `snap_getBip44Entropy` permission. $1 is the name of a protocol, e.g., 'Filecoin'."
  },
  "permission_manageNamedBip32Keys": {
    "message": "控制您的$1账户和资产。",
    "description": "The description for the `snap_getBip32Entropy` permission. $1 is a name for the derivation path, e.g., 'Ethereum accounts'. $2 is the plain derivation path, e.g. 'm/44'/0'/0''."
  },
  "permission_manageState": {
    "message": "在您的设备上存储和管理其数据。",
    "description": "The description for the `snap_manageState` permission"
  },
  "permission_manageStateDescription": {
    "message": "允许 snap 使用加密安全地存储、更新和检索数据。其他 snap 无法访问此信息。",
    "description": "An extended description for the `snap_manageState` permission"
  },
  "permission_notifications": {
    "message": "显示通知。",
    "description": "The description for the `snap_notify` permission"
  },
  "permission_notificationsDescription": {
    "message": "允许snap在MetaMask中显示通知。snap可以触发简短的通知文本，以提供可操作或对时间敏感的信息。",
    "description": "An extended description for the `snap_notify` permission"
  },
  "permission_rpc": {
    "message": "允许 $1 直接与此 snap 通信。",
    "description": "The description for the `endowment:rpc` permission. $1 is 'other snaps' or 'websites'."
  },
  "permission_rpcDescription": {
    "message": "允许$1向 snap 发送消息以及接收来自 snap 的响应。",
    "description": "An extended description for the `endowment:rpc` permission. $1 is 'other snaps' or 'websites'."
  },
  "permission_transactionInsight": {
    "message": "获取并显示交易洞察。",
    "description": "The description for the `endowment:transaction-insight` permission"
  },
  "permission_transactionInsightDescription": {
    "message": "允许snap对交易进行解码，并在MetaMask UI中显示见解。这可用于反网络钓鱼和安全解决方案。",
    "description": "An extended description for the `endowment:transaction-insight` permission"
  },
  "permission_transactionInsightOrigin": {
    "message": "查看建议交易的网站来源",
    "description": "The description for the `transactionOrigin` caveat, to be used with the `endowment:transaction-insight` permission"
  },
  "permission_transactionInsightOriginDescription": {
    "message": "允许snap查看建议交易的网站的来源（URI）。这可用于反网络钓鱼和安全解决方案。",
    "description": "An extended description for the `transactionOrigin` caveat, to be used with the `endowment:transaction-insight` permission"
  },
  "permission_unknown": {
    "message": "未知权限：$1",
    "description": "$1 is the name of a requested permission that is not recognized."
  },
  "permission_viewBip32PublicKeys": {
    "message": "查看您的$1 ($2)公钥。",
    "description": "The description for the `snap_getBip32PublicKey` permission. $1 is a derivation path, e.g. 'm/44'/0'/0''. $2 is the elliptic curve name, e.g. 'secp256k1'."
  },
  "permission_viewBip32PublicKeysDescription": {
    "message": "允许snap查看$1的公钥（和地址）。这并不会授予对账户或资产的任何控制权。",
    "description": "An extended description for the `snap_getBip32PublicKey` permission. $1 is a derivation path (name)"
  },
  "permission_viewNamedBip32PublicKeys": {
    "message": "查看您的$1公钥。",
    "description": "The description for the `snap_getBip32PublicKey` permission. $1 is a name for the derivation path, e.g., 'Ethereum accounts'."
  },
  "permission_webAssembly": {
    "message": "支持WebAssembly。",
    "description": "The description of the `endowment:webassembly` permission."
  },
  "permission_webAssemblyDescription": {
    "message": "允许snap通过WebAssembly访问低级执行环境。",
    "description": "An extended description of the `endowment:webassembly` permission."
  },
  "permissions": {
    "message": "权限"
  },
  "permissionsTitle": {
    "message": "权限"
  },
  "permissionsTourDescription": {
    "message": "在此处查看您的已连接账户并管理权限"
  },
  "personalAddressDetected": {
    "message": "检测到个人地址。请输入代币合约地址。"
  },
  "pleaseConfirm": {
    "message": "请确认"
  },
  "plusXMore": {
    "message": "另外 $1 项",
    "description": "$1 is a number of additional but unshown items in a list- this message will be shown in place of those items"
  },
  "popularCustomNetworks": {
    "message": "流行自定义网络"
  },
  "portfolio": {
    "message": "Portfolio"
  },
  "portfolioDashboard": {
    "message": "Portfolio 控制面板"
  },
  "preferredLedgerConnectionType": {
    "message": "首选 Ledger 连接类型",
    "description": "A header for a dropdown in Settings > Advanced. Appears above the ledgerConnectionPreferenceDescription message"
  },
  "preparingSwap": {
    "message": "正在准备交换......"
  },
  "prev": {
    "message": "上一个"
  },
  "primaryCurrencySetting": {
    "message": "主要货币"
  },
  "primaryCurrencySettingDescription": {
    "message": "选择原生以优先显示链的原生货币（例如 ETH）的值。选择法币以优先显示以您所选法币显示的值。"
  },
  "priorityFee": {
    "message": "优先费用"
  },
  "priorityFeeProperCase": {
    "message": "优先费用"
  },
  "privacy": {
    "message": "隐私"
  },
  "privacyMsg": {
    "message": "隐私政策"
  },
  "privateKey": {
    "message": "私钥",
    "description": "select this type of file to use to import an account"
  },
  "privateKeyCopyWarning": {
    "message": "$1 的私钥",
    "description": "$1 represents the account name"
  },
  "privateKeyWarning": {
    "message": "警告：切勿泄露此私钥。任何拥有您私钥的人都可以窃取您账户中持有的任何资产。"
  },
  "privateNetwork": {
    "message": "私有网络"
  },
  "proceedWithTransaction": {
    "message": "我仍然想继续"
  },
  "proposedApprovalLimit": {
    "message": "拟议的审批上限"
  },
  "provide": {
    "message": "提供"
  },
  "publicAddress": {
    "message": "公钥"
  },
  "queued": {
    "message": "队列中"
  },
  "quoteRate": {
    "message": "报价"
  },
  "reAddAccounts": {
    "message": "重新添加任何其他账户"
  },
  "reAdded": {
    "message": "重新添加"
  },
  "readdToken": {
    "message": "将来您还可以通过账户选项菜单中的“导入代币”来添加此代币。"
  },
  "receive": {
    "message": "收款"
  },
  "recipientAddressPlaceholder": {
    "message": "输入公钥 (0x) 或 ENS 名称"
  },
  "recommendedGasLabel": {
    "message": "建议"
  },
  "recoveryPhraseReminderBackupStart": {
    "message": "从这里开始"
  },
  "recoveryPhraseReminderConfirm": {
    "message": "明白了"
  },
  "recoveryPhraseReminderHasBackedUp": {
    "message": "始终将您的账户私钥助记词保存在安全和秘密的地方"
  },
  "recoveryPhraseReminderHasNotBackedUp": {
    "message": "需要再次备份您的账户私钥助记词？"
  },
  "recoveryPhraseReminderItemOne": {
    "message": "切勿与任何人分享您的账户私钥助记词"
  },
  "recoveryPhraseReminderItemTwo": {
    "message": "MetaMask 团队绝对不会索要您的账户私钥助记词"
  },
  "recoveryPhraseReminderSubText": {
    "message": "您的账户私钥助记词控制您的所有账户。"
  },
  "recoveryPhraseReminderTitle": {
    "message": "保护您的资金"
  },
  "refreshList": {
    "message": "刷新列表"
  },
  "reject": {
    "message": "拒绝"
  },
  "rejectAll": {
    "message": "拒绝全部"
  },
  "rejectRequestsDescription": {
    "message": "您即将批量拒绝 $1 请求。"
  },
  "rejectRequestsN": {
    "message": "拒绝 $1 请求"
  },
  "rejectTxsDescription": {
    "message": "您将批量拒绝 $1 笔交易。"
  },
  "rejectTxsN": {
    "message": "拒绝 $1 笔交易"
  },
  "rejected": {
    "message": "已拒绝"
  },
  "remember": {
    "message": "记住："
  },
  "remove": {
    "message": "删除"
  },
  "removeAccount": {
    "message": "删除账户"
  },
  "removeAccountDescription": {
    "message": "该账户将从您的钱包中删除。在继续操作前，确认您已拥有该导入账户的原始账户私钥助记词或私钥。您可以通过账户下拉菜单再次导入或创建账户。 "
  },
  "removeJWT": {
    "message": "删除托管代币"
  },
  "removeJWTDescription": {
    "message": "您确定要删除此代币吗？分配给此代币的所有账户也将从扩展中删除： "
  },
  "removeNFT": {
    "message": "删除 NFT"
  },
  "removeNftMessage": {
    "message": "NFT已成功移除！"
  },
  "removeSnap": {
    "message": "移除Snap"
  },
  "removeSnapConfirmation": {
    "message": "您确定要移除$1吗？",
    "description": "$1 represents the name of the snap"
  },
  "removeSnapDescription": {
    "message": "此操作将会删除snap及其数据，并撤销您获授予的权限。"
  },
  "replace": {
    "message": "替换"
  },
  "requestFlaggedAsMaliciousFallbackCopyReason": {
    "message": "安全提供商没有分享其他详情"
  },
  "requestFlaggedAsMaliciousFallbackCopyReasonTitle": {
    "message": "请求被标记为恶意"
  },
  "requestMayNotBeSafe": {
    "message": "请求可能不安全"
  },
  "requestMayNotBeSafeError": {
    "message": "安全提供商没有检测到任何已知的恶意活动，但继续仍然可能是不安全的。"
  },
  "requestNotVerified": {
    "message": "请求尚未验证"
  },
  "requestNotVerifiedError": {
    "message": "由于出现错误，安全提供商没有验证此请求。请谨慎操作。"
  },
  "requestsAwaitingAcknowledgement": {
    "message": "待确认的请求"
  },
  "required": {
    "message": "必需"
  },
  "reset": {
    "message": "重置"
  },
  "resetWallet": {
    "message": "重置钱包"
  },
  "resetWalletSubHeader": {
    "message": "MetaMask不会保留密码的副本。如果您在解锁账户时遇到问题，需要重置您的钱包。您可以提供设置钱包时使用的私钥助记词，以进行重置。"
  },
  "resetWalletUsingSRP": {
    "message": "此操作将从此设备中删除您当前的钱包和私钥助记词，以及您编制的账户列表。使用助记词进行重置后，您将会看到一个账户列表（基于用于重置的助记词）。这个新列表将自动包括有余额的账户。您还可以使用之前创建的$1。您导入的自定义账户需要是$2，添加到账户中的任何自定义代币也需要是$3。"
  },
  "resetWalletWarning": {
    "message": "在继续之前，请确保您所使用的私钥助记词正确无误。您将无法撤消此操作。"
  },
  "restartMetamask": {
    "message": "重新启动MetaMask"
  },
  "restore": {
    "message": "恢复"
  },
  "restoreFailed": {
    "message": "无法使用所提供的文件恢复数据"
  },
  "restoreSuccessful": {
    "message": "您的数据已成功恢复"
  },
  "restoreUserData": {
    "message": "恢复用户数据"
  },
  "restoreUserDataDescription": {
    "message": "您可以使用以前备份的 JSON 文件来恢复包含首选项和账户地址的用户设置。"
  },
  "resultPageError": {
    "message": "错误"
  },
  "resultPageErrorDefaultMessage": {
    "message": "操作失败。"
  },
  "resultPageSuccess": {
    "message": "成功"
  },
  "resultPageSuccessDefaultMessage": {
    "message": "操作已成功完成。"
  },
  "retryTransaction": {
    "message": "重试交易"
  },
  "reusedTokenNameWarning": {
    "message": "此处的代币使用了与您关注的另一种代币相同的符号，这可能会让人感到困惑或具有欺骗性。"
  },
  "revealSeedWords": {
    "message": "显示私钥助记词"
  },
  "revealSeedWordsDescription1": {
    "message": "$1 提供 $2",
    "description": "This is a sentence consisting of link using 'revealSeedWordsSRPName' as $1 and bolded text using 'revealSeedWordsDescription3' as $2."
  },
  "revealSeedWordsDescription2": {
    "message": "MetaMask 是$1。这意味着您是自己的 SRP 的所有者。",
    "description": "$1 is text link with the message from 'revealSeedWordsNonCustodialWallet'"
  },
  "revealSeedWordsDescription3": {
    "message": "对您的钱包和资金的完整访问权限。"
  },
  "revealSeedWordsNonCustodialWallet": {
    "message": "非托管钱包"
  },
  "revealSeedWordsQR": {
    "message": "QR"
  },
  "revealSeedWordsSRPName": {
    "message": "私钥助记词（SRP）"
  },
  "revealSeedWordsText": {
    "message": "文本"
  },
  "revealSeedWordsWarning": {
    "message": "确保没有人在看您的屏幕。$1",
    "description": "$1 is bolded text using the message from 'revealSeedWordsWarning2'"
  },
  "revealSeedWordsWarning2": {
    "message": "MetaMask 支持团队绝对不会要求提供此项信息。",
    "description": "The bolded texted in the second part of 'revealSeedWordsWarning'"
  },
  "revealTheSeedPhrase": {
    "message": "显示助记词"
  },
  "revokeAllTokensTitle": {
    "message": "撤销访问和转移您的所有 $1 的权限？",
    "description": "$1 is the symbol of the token for which the user is revoking approval"
  },
  "revokeAllTokensTitleWithoutSymbol": {
    "message": "要撤销访问并转账您所有在$1的NFT的权限吗？",
    "description": "$1 is a link to contract on the block explorer when we're not able to retrieve a erc721 or erc1155 name"
  },
  "revokeApproveForAllDescription": {
    "message": "这将撤销第三方访问并转账您的所有 $1 的权限，而无需另行通知。",
    "description": "$1 is either a string or link of a given token symbol or name"
  },
  "revokeApproveForAllDescriptionWithoutSymbol": {
    "message": "这会撤销第三方在无需另行通知的情况下访问并转账您所有在$1的NFT的权限。",
    "description": "$1 is a link to contract on the block explorer when we're not able to retrieve a erc721 or erc1155 name"
  },
  "revokePermission": {
    "message": "撤销权限"
  },
  "revokeSpendingCap": {
    "message": "撤销 $1 的支出上限",
    "description": "$1 is a token symbol"
  },
  "revokeSpendingCapTooltipText": {
    "message": "第三方将无法再使用您当前或未来的任何代币。"
  },
  "rpcUrl": {
    "message": "新的 RPC URL"
  },
  "safeTransferFrom": {
    "message": "安全转账来自"
  },
  "save": {
    "message": "保存"
  },
  "scanInstructions": {
    "message": "将二维码放在摄像头前"
  },
  "scanQrCode": {
    "message": "扫描二维码"
  },
  "scrollDown": {
    "message": "向下滚动"
  },
  "search": {
    "message": "搜索"
  },
  "searchAccounts": {
    "message": "搜索账户"
  },
  "searchResults": {
    "message": "搜索结果"
  },
  "secretRecoveryPhrase": {
    "message": "私钥助记词"
  },
  "secureWallet": {
    "message": "安全钱包"
  },
  "security": {
    "message": "安全"
  },
  "securityAlert": {
    "message": "来自 $1 和 $2 的安全警报"
  },
  "securityAlerts": {
    "message": "安全提醒"
  },
  "securityAlertsDescription": {
    "message": "此功能会主动审查交易和签名请求，如发现以太坊主网上有恶意活动，就会向您发出警报，与此同时也会保护您的隐私。您的数据不会与提供此服务的第三方共享。在批准任何请求之前，均务必自行作出审慎调查。不保证此功能可检测到所有恶意活动。"
  },
  "securityAndPrivacy": {
    "message": "安全和隐私"
  },
  "securityProviderPoweredBy": {
    "message": "由 $1 提供支持",
    "description": "The security provider that is providing data"
  },
  "seeDetails": {
    "message": "查看详情"
  },
  "seedPhraseConfirm": {
    "message": "确认私钥助记词"
  },
  "seedPhraseEnterMissingWords": {
    "message": "确认私钥助记词"
  },
  "seedPhraseIntroNotRecommendedButtonCopy": {
    "message": "稍后提醒我（不推荐）"
  },
  "seedPhraseIntroRecommendedButtonCopy": {
    "message": "保护我的钱包（推荐）"
  },
  "seedPhraseIntroSidebarBulletFour": {
    "message": "写下并存储在多个秘密位置。"
  },
  "seedPhraseIntroSidebarBulletOne": {
    "message": "保存到密码管理工具"
  },
  "seedPhraseIntroSidebarBulletThree": {
    "message": "安全存放在保险箱内。"
  },
  "seedPhraseIntroSidebarCopyOne": {
    "message": "您的账户私钥助记词是由12个单词组成的短语，它是您的钱包和资金的“主私钥”"
  },
  "seedPhraseIntroSidebarCopyThree": {
    "message": "如果有人要求您的恢复短语，他们可能会试图欺诈您并偷窃您的钱包资金"
  },
  "seedPhraseIntroSidebarCopyTwo": {
    "message": "切勿分享您的账户私钥助记词，包括也不能与 MetaMask 分享！"
  },
  "seedPhraseIntroSidebarTitleOne": {
    "message": "什么是账户私钥助记词？"
  },
  "seedPhraseIntroSidebarTitleThree": {
    "message": "我是否应该分享我的账户私钥助记词？"
  },
  "seedPhraseIntroSidebarTitleTwo": {
    "message": "如何保存我的账户私钥助记词？"
  },
  "seedPhraseIntroTitle": {
    "message": "保护您的钱包安全"
  },
  "seedPhraseIntroTitleCopy": {
    "message": "在开始之前，观看这个简短的视频来了解您的账户助记词以及如何保护您的钱包安全。"
  },
  "seedPhraseReq": {
    "message": "私钥助记词包含 12、15、18、21 或 24 个字词"
  },
  "seedPhraseWriteDownDetails": {
    "message": "请写下这个由12个单词组成的账户私钥助记词，然后将其保存到您信任并且只有您可以访问的地方。"
  },
  "seedPhraseWriteDownHeader": {
    "message": "写下您的私钥助记词"
  },
  "select": {
    "message": "选择"
  },
  "selectAccounts": {
    "message": "选择要在此网站上使用的账户"
  },
  "selectAccountsForSnap": {
    "message": "选择使用此 Snap 的账户"
  },
  "selectAll": {
    "message": "全部选择"
  },
  "selectAllAccounts": {
    "message": "选择所有账户"
  },
  "selectAnAccount": {
    "message": "选择一个账户"
  },
  "selectAnAccountAlreadyConnected": {
    "message": "此账户已连接到 MetaMask"
  },
  "selectAnAccountHelp": {
    "message": "选择要在 MetaMask Institutional 使用的托管账户。"
  },
  "selectAnAction": {
    "message": "选择操作"
  },
  "selectHdPath": {
    "message": "选择 HD 路径"
  },
  "selectJWT": {
    "message": "选择代币"
  },
  "selectNFTPrivacyPreference": {
    "message": "在设置中打开 NFT 检测"
  },
  "selectPathHelp": {
    "message": "如果您没有看到您期望的账户，请尝试切换 HD 路径。"
  },
  "selectType": {
    "message": "选择类型"
  },
  "selectingAllWillAllow": {
    "message": "选择全部将允许本网站查看您当前的所有账户。确保您信任这个网站。"
  },
  "send": {
    "message": "发送"
  },
  "sendBugReport": {
    "message": "向我们发送错误报告。"
  },
  "sendDescription": {
    "message": "将加密货币发送到任何账户"
  },
  "sendSpecifiedTokens": {
    "message": "发送 $1",
    "description": "Symbol of the specified token"
  },
  "sendTo": {
    "message": "发送到"
  },
  "sendTokens": {
    "message": "发送代币"
  },
  "sendingDisabled": {
    "message": "尚不支持发送ERC-1155 NFT资产。"
  },
  "sendingNativeAsset": {
    "message": "正在发送 $1",
    "description": "$1 represents the native currency symbol for the current network (e.g. ETH or BNB)"
  },
  "sendingToTokenContractWarning": {
    "message": "警告：您将要发送到代币合约，这可能会导致资金损失。$1",
    "description": "$1 is a clickable link with text defined by the 'learnMoreUpperCase' key. The link will open to a support article regarding the known contract address warning"
  },
  "sepolia": {
    "message": "Sepolia测试网络"
  },
  "setAdvancedPrivacySettingsDetails": {
    "message": "MetaMask 使用这些可信的第三方服务来提高产品可用性和安全性。"
  },
  "setApprovalForAll": {
    "message": "设置批准所有"
  },
  "setApprovalForAllTitle": {
    "message": "批准$1，且无消费限制",
    "description": "The token symbol that is being approved"
  },
  "settingAddSnapAccount": {
    "message": "添加snap账户"
  },
  "settings": {
    "message": "设置"
  },
  "settingsSearchMatchingNotFound": {
    "message": "没有找到匹配的结果."
  },
  "show": {
    "message": "显示"
  },
  "showFiatConversionInTestnets": {
    "message": "在测试网络上显示转换"
  },
  "showFiatConversionInTestnetsDescription": {
    "message": "选择此项以在测试网络上显示法币转换"
  },
  "showHexData": {
    "message": "显示十六进制数据"
  },
  "showHexDataDescription": {
    "message": "选择此项以在发送屏幕上显示十六进制数据字段"
  },
  "showIncomingTransactions": {
    "message": "显示传入的交易"
  },
  "showIncomingTransactionsDescription": {
    "message": "这取决于$1，即可以访问您的以太坊地址和 IP 地址的网络。$2",
    "description": "$1 is the link to etherscan url and $2 is the link to the privacy policy of consensys APIs"
  },
  "showMore": {
    "message": "展开"
  },
  "showNft": {
    "message": "显示 NFT"
  },
  "showPermissions": {
    "message": "显示权限"
  },
  "showPrivateKey": {
    "message": "显示私钥"
  },
  "showTestnetNetworks": {
    "message": "显示测试网络"
  },
  "showTestnetNetworksDescription": {
    "message": "选择此项以在网络列表中显示测试网络"
  },
  "sigRequest": {
    "message": "签名请求"
  },
  "sign": {
    "message": "签名"
  },
  "signatureRequest": {
    "message": "签名请求"
  },
  "signatureRequestGuidance": {
    "message": "只有在您完全理解内容并信任请求网站的情况下，才能签署此消息。"
  },
  "signatureRequestWarning": {
    "message": "签署此消息可能会很危险。您可能会将您的账户和资产的全部控制权交给此消息另一端的一方。这意味着他们可以随时耗尽您的账户。请谨慎行事。$1。"
  },
  "signed": {
    "message": "已签名"
  },
  "signin": {
    "message": "登录"
  },
  "simulationErrorMessageV2": {
    "message": "我们无法估算燃料。合约中可能存在错误，这笔交易可能会失败。"
  },
  "skip": {
    "message": "跳过"
  },
  "skipAccountSecurity": {
    "message": "跳过账户安全？"
  },
  "skipAccountSecurityDetails": {
    "message": "我明白，在我备份我的账户私钥助记词之前，我可能会丢失我的账户及其所有资产。"
  },
  "smartContracts": {
    "message": "智能合约"
  },
  "smartSwap": {
    "message": "智能兑换"
  },
  "smartSwapsAreHere": {
    "message": "智能兑换已推出！"
  },
  "smartSwapsDescription": {
    "message": "MetaMask Swaps 变得更加智能！启用智能兑换使得 MetaMask 在编程方面让您的兑换体验更加优化，有助于："
  },
  "smartSwapsErrorNotEnoughFunds": {
    "message": "没有足够的资金进行智能兑换。"
  },
  "smartSwapsErrorUnavailable": {
    "message": "智能兑换暂时不可用。"
  },
  "smartSwapsSubDescription": {
    "message": "* 智能兑换将多次尝试以私密方式提交您的交易。如果所有尝试都失败，交易将会公开广播，以确保您的兑换成功进行。"
  },
  "snapConfigure": {
    "message": "配置"
  },
  "snapConnectionWarning": {
    "message": "$1想连接$2。只有在您信任此网站的情况下才能继续。",
    "description": "$2 is the snap and $1 is the dapp requesting connection to the snap."
  },
  "snapContent": {
    "message": "此内容来自$1",
    "description": "This is shown when a snap shows transaction insight information in the confirmation UI. $1 is a link to the snap's settings page with the link text being the name of the snap."
  },
  "snapCreateAccountSubtitle": {
    "message": "选择如何使用 MetaMask Snaps 来保护您的新账户。"
  },
  "snapCreateAccountTitle": {
    "message": "创建 $1 账户",
    "description": "Title of the Create Snap Account Page, $1 is the text using a different color"
  },
  "snapCreateAccountTitle2": {
    "message": "snap",
    "description": "$1 of the snapCreateAccountTitle"
  },
  "snapCreatedByMetaMask": {
    "message": "由MetaMask创建"
  },
  "snapDetailAudits": {
    "message": "审核"
  },
  "snapDetailDeveloper": {
    "message": "开发者"
  },
  "snapDetailLastUpdated": {
    "message": "已更新"
  },
  "snapDetailManageSnap": {
    "message": "管理snap"
  },
  "snapDetailTags": {
    "message": "标签"
  },
  "snapDetailVersion": {
    "message": "版本"
  },
  "snapDetailWebsite": {
    "message": "网站"
  },
  "snapDetailsCreateASnapAccount": {
    "message": "创建Snap账户"
  },
  "snapDetailsInstalled": {
    "message": "已安装"
  },
  "snapError": {
    "message": "Snap错误：'$1'。错误代码：'$2'",
    "description": "This is shown when a snap encounters an error. $1 is the error message from the snap, and $2 is the error code."
  },
  "snapInstall": {
    "message": "安装Snap"
  },
  "snapInstallRequest": {
    "message": "安装$1，将向其授予以下权限。只有在您信任$1的情况下才能继续。",
    "description": "$1 is the snap name."
  },
  "snapInstallSuccess": {
    "message": "安装完成"
  },
  "snapInstallWarningCheck": {
    "message": "请勾选选项框以确认您理解。",
    "description": "Warning message used in popup displayed on snap install. $1 is the snap name."
  },
  "snapInstallWarningCheckPlural": {
    "message": "请勾选所有方框以确认您理解。",
    "description": "Warning message used in popup displayed on snap install when having multiple permissions. $1 is the snap name."
  },
  "snapInstallWarningHeading": {
    "message": "请谨慎行事"
  },
  "snapInstallWarningKeyAccess": {
    "message": "将对 $2 的账户控制权授予 $1",
    "description": "The first parameter is the name of the snap and the second one is the protocol"
  },
  "snapInstallWarningPublicKeyAccess": {
    "message": "授予 $2 对 $1 的公钥访问权限",
    "description": "The first parameter is the name of the snap and the second one is the protocol"
  },
  "snapInstallationErrorDescription": {
    "message": "无法安装$1。",
    "description": "Error description used when snap installation fails. $1 is the snap name."
  },
  "snapInstallationErrorTitle": {
    "message": "安装失败",
    "description": "Error title used when snap installation fails."
  },
  "snapIsAudited": {
    "message": "已审核"
  },
  "snapResultError": {
    "message": "错误"
  },
  "snapResultSuccess": {
    "message": "成功"
  },
  "snapResultSuccessDescription": {
    "message": "$1已可以使用"
  },
  "snapUpdate": {
    "message": "更新Snap"
  },
  "snapUpdateAvailable": {
    "message": "有更新"
  },
  "snapUpdateErrorDescription": {
    "message": "无法更新$1。",
    "description": "Error description used when snap update fails. $1 is the snap name."
  },
  "snapUpdateErrorTitle": {
    "message": "更新失败",
    "description": "Error title used when snap update fails."
  },
  "snapUpdateRequest": {
    "message": "$1希望将$2更新为$3，更新后将获得下列权限。只有在您信任$2的情况下才可继续。",
    "description": "$1 is the dApp origin requesting the snap, $2 is the snap name and $3 is the snap version."
  },
  "snapUpdateSuccess": {
    "message": "更新完成"
  },
  "snaps": {
    "message": "Snaps"
  },
  "snapsInsightLoading": {
    "message": "正在加载交易洞察……"
  },
  "snapsInvalidUIError": {
    "message": "Snap 指定的用户界面无效。"
  },
  "snapsNoInsight": {
    "message": "Snap 没有返回任何洞察"
  },
  "snapsSettingsDescription": {
    "message": "管理您的 Snaps"
  },
  "snapsTermsOfUse": {
    "message": "使用条款"
  },
  "snapsToggle": {
    "message": "Snap 仅在启用后才会运行"
  },
  "snapsUIError": {
    "message": "联系 $1 的创建者以获得进一步支持。",
    "description": "This is shown when the insight snap throws an error. $1 is the snap name"
  },
  "someNetworksMayPoseSecurity": {
    "message": "某些网络可能会带来安全和/或隐私风险。在添加和使用网络之前，请先了解风险。"
  },
  "somethingIsWrong": {
    "message": "出错了。尝试重新加载页面。"
  },
  "somethingWentWrong": {
    "message": "哎呀！出了点问题。"
  },
  "speedUp": {
    "message": "加速"
  },
  "speedUpCancellation": {
    "message": "加速该取消操作"
  },
  "speedUpExplanation": {
    "message": "我们根据当前网络条件更新了燃料费用，将其提高了至少10%（网络要求）。"
  },
  "speedUpPopoverTitle": {
    "message": "加快交易速度"
  },
  "speedUpTooltipText": {
    "message": "新燃料费"
  },
  "speedUpTransaction": {
    "message": "加速该交易"
  },
  "spendLimitInsufficient": {
    "message": "消费限额不足"
  },
  "spendLimitInvalid": {
    "message": "消费限额无效；必须是正数"
  },
  "spendLimitPermission": {
    "message": "支付限额权限"
  },
  "spendLimitRequestedBy": {
    "message": "$1 请求的消费限额",
    "description": "Origin of the site requesting the spend limit"
  },
  "spendLimitTooLarge": {
    "message": "消费限额过大"
  },
  "spendingCap": {
    "message": "支出上限"
  },
  "spendingCapError": {
    "message": "错误：仅输入数字"
  },
  "spendingCapErrorDescription": {
    "message": "仅输入一个您觉得比较恰当的现在或将来存取 $1 的数字。您稍后可以随时增加代币限额。",
    "description": "$1 is origin of the site requesting the token limit"
  },
  "spendingCapRequest": {
    "message": "$1的支出上限请求"
  },
  "srpInputNumberOfWords": {
    "message": "我有一个包含$1个单词的私钥助记词",
    "description": "This is the text for each option in the dropdown where a user selects how many words their secret recovery phrase has during import. The $1 is the number of words (either 12, 15, 18, 21, or 24)."
  },
  "srpPasteFailedTooManyWords": {
    "message": "粘贴失败，因为它包含超过24个单词。一个私钥助记词最多可包含24个单词。",
    "description": "Description of SRP paste error when the pasted content has too many words"
  },
  "srpPasteTip": {
    "message": "您可以将整个私钥助记词粘贴到任何字段中",
    "description": "Our secret recovery phrase input is split into one field per word. This message explains to users that they can paste their entire secrete recovery phrase into any field, and we will handle it correctly."
  },
  "srpSecurityQuizGetStarted": {
    "message": "开始"
  },
  "srpSecurityQuizImgAlt": {
    "message": "一只眼睛，中央有一个钥匙孔，还有三个浮动密码字段"
  },
  "srpSecurityQuizIntroduction": {
    "message": "要查看私钥助记词，您需要答对两个问题"
  },
  "srpSecurityQuizQuestionOneQuestion": {
    "message": "如果您丢失了私钥助记词，MetaMask..."
  },
  "srpSecurityQuizQuestionOneRightAnswer": {
    "message": "无法帮助您"
  },
  "srpSecurityQuizQuestionOneRightAnswerDescription": {
    "message": "将它写下来、刻在金属上，或保存在多个秘密位置，这样您就不会丢失。如果丢失了，它就会永远消失。"
  },
  "srpSecurityQuizQuestionOneRightAnswerTitle": {
    "message": "答对了！没有人能够帮您找回您的私钥助记词"
  },
  "srpSecurityQuizQuestionOneWrongAnswer": {
    "message": "可以为您找回来"
  },
  "srpSecurityQuizQuestionOneWrongAnswerDescription": {
    "message": "一旦遗失私钥助记词，它将永远消失。无论他人如何保证，无人能够帮您找回。"
  },
  "srpSecurityQuizQuestionOneWrongAnswerTitle": {
    "message": "答错了！没有人能够帮您找回您的私钥助记词"
  },
  "srpSecurityQuizQuestionTwoQuestion": {
    "message": "如果有人（即使是技术支持人员）查问您的私钥助记词..."
  },
  "srpSecurityQuizQuestionTwoRightAnswer": {
    "message": "就是在对您进行欺诈"
  },
  "srpSecurityQuizQuestionTwoRightAnswerDescription": {
    "message": "任何声称需要您的私钥助记词的人都在对您进行欺诈。如果您与他们分享私钥助记词，他们就会偷窃您的资产。"
  },
  "srpSecurityQuizQuestionTwoRightAnswerTitle": {
    "message": "答对了！分享您的私钥助记词绝对不是个好主意"
  },
  "srpSecurityQuizQuestionTwoWrongAnswer": {
    "message": "您应该交给他们"
  },
  "srpSecurityQuizQuestionTwoWrongAnswerDescription": {
    "message": "任何声称需要您的私钥助记词的人都在对您进行欺诈。如果您与他们分享助记词，他们就会偷窃您的资产。"
  },
  "srpSecurityQuizQuestionTwoWrongAnswerTitle": {
    "message": "不！永远不要与任何人分享您的私钥助记词"
  },
  "srpSecurityQuizTitle": {
    "message": "安全问答"
  },
  "srpToggleShow": {
    "message": "显示/隐藏私钥助记词中的这个单词",
    "description": "Describes a toggle that is used to show or hide a single word of the secret recovery phrase"
  },
  "srpWordHidden": {
    "message": "这个单词已隐藏",
    "description": "Explains that a word in the secret recovery phrase is hidden"
  },
  "srpWordShown": {
    "message": "这个单词处于显示状态",
    "description": "Explains that a word in the secret recovery phrase is being shown"
  },
  "stable": {
    "message": "稳定"
  },
  "stableLowercase": {
    "message": "稳定"
  },
  "stake": {
    "message": "质押"
  },
  "stakeDescription": {
    "message": "继续持有加密货币，赚取潜在利润"
  },
  "stateLogError": {
    "message": "检索状态日志时出错。"
  },
  "stateLogFileName": {
    "message": "MetaMask 状态日志"
  },
  "stateLogs": {
    "message": "状态日志"
  },
  "stateLogsDescription": {
    "message": "状态日志包含您的公共账户地址和已发送的交易。"
  },
  "status": {
    "message": "状态"
  },
  "statusNotConnected": {
    "message": "未连接"
  },
  "statusNotConnectedAccount": {
    "message": "未连接任何账户"
  },
  "step1LatticeWallet": {
    "message": "关联您的 Lattice1"
  },
  "step1LatticeWalletMsg": {
    "message": "当您的 Lattice1 设备设置好并在线时，您可以将 MetaMask 与其相关联。解锁您的设备并准备好您的设备 ID。",
    "description": "$1 represents the `hardwareWalletSupportLinkConversion` localization key"
  },
  "step1LedgerWallet": {
    "message": "下载 Ledger 应用程序"
  },
  "step1LedgerWalletMsg": {
    "message": "下载、设置并输入您的密码以解锁 $1。",
    "description": "$1 represents the `ledgerLiveApp` localization value"
  },
  "step1TrezorWallet": {
    "message": "关联您的 Trezor"
  },
  "step1TrezorWalletMsg": {
    "message": "将您的 Trezor 直接插入电脑并解锁。确保使用正确的密语。",
    "description": "$1 represents the `hardwareWalletSupportLinkConversion` localization key"
  },
  "step2LedgerWallet": {
    "message": "关联您的 Ledger"
  },
  "step2LedgerWalletMsg": {
    "message": "将您的 Ledger 直接插入电脑，然后解锁并打开以太坊应用程序。",
    "description": "$1 represents the `hardwareWalletSupportLinkConversion` localization key"
  },
  "stillGettingMessage": {
    "message": "仍然收到此消息？"
  },
  "strong": {
    "message": "强"
  },
  "stxBenefit1": {
    "message": "将交易成本减至最低"
  },
  "stxBenefit2": {
    "message": "减少交易失败"
  },
  "stxBenefit3": {
    "message": "消除卡住的交易"
  },
  "stxBenefit4": {
    "message": "防止抢先交易"
  },
  "stxCancelled": {
    "message": "交换就会失败"
  },
  "stxCancelledDescription": {
    "message": "您的交易可能失败并被取消，以保护您免于支付不必要的燃料费。"
  },
  "stxCancelledSubDescription": {
    "message": "再次尝试进行交换。下次我们会在这里保护您免受类似风险。 "
  },
  "stxFailure": {
    "message": "交换失败"
  },
  "stxFailureDescription": {
    "message": "突然的市场变化可能导致失败。如果问题仍然存在，请联系$1。",
    "description": "This message is shown to a user if their swap fails. The $1 will be replaced by support.metamask.io"
  },
  "stxPendingPrivatelySubmittingSwap": {
    "message": "正在秘密提交您的Swap..."
  },
  "stxPendingPubliclySubmittingSwap": {
    "message": "正在公开提交您的Swap..."
  },
  "stxSuccess": {
    "message": "交换完成！"
  },
  "stxSuccessDescription": {
    "message": "您的$1现在可用。",
    "description": "$1 is a token symbol, e.g. ETH"
  },
  "stxSwapCompleteIn": {
    "message": "Swap距离完成尚有<",
    "description": "'<' means 'less than', e.g. Swap will complete in < 2:59"
  },
  "stxTooltip": {
    "message": "在提交前模拟交易，以降低交易成本并减少失败。"
  },
  "stxTryingToCancel": {
    "message": "正在尝试取消您的交易......"
  },
  "stxUnknown": {
    "message": "状态未知"
  },
  "stxUnknownDescription": {
    "message": "有一笔交易已经成功，但我们不确定是哪一笔。这可能是由于在处理此交换时提交了另一笔交易。"
  },
  "stxUserCancelled": {
    "message": "交换已取消"
  },
  "stxUserCancelledDescription": {
    "message": "您的交易已被取消，您并未支付任何不必要的燃料费。"
  },
<<<<<<< HEAD
  "stxYouCanOptOut": {
    "message": "您可以随时选择退出高级设置。"
=======
  "step1HardwareWallet": {
    "message": "1. 连接硬件钱包"
  },
  "step1HardwareWalletMsg": {
    "message": "将您的硬件钱包直接连接到电脑上。"
  },
  "step2HardwareWallet": {
    "message": "2. 选择账户"
  },
  "step2HardwareWalletMsg": {
    "message": "请选择您想查看的账户。每次只能选择一个账户。"
  },
  "step3HardwareWallet": {
    "message": "3. 开始使用 web3 站点和更多功能！"
  },
  "step3HardwareWalletMsg": {
    "message": "使用您的硬件钱包，操作与以太坊账户制作相同。登录 dApps，发送 ETH ，购买和保存 ERC20 代币和诸如 CryptoKitties 等不可替代代币。"
  },
  "storePhrase": {
    "message": "通过如 1Password 等密码管理工具保存该账户助记词。"
>>>>>>> 983d2c9f
  },
  "submit": {
    "message": "提交"
  },
  "submitted": {
    "message": "已提交"
  },
  "support": {
    "message": "获取帮助"
  },
  "supportCenter": {
    "message": "访问我们的支持中心"
  },
  "swap": {
    "message": "兑换"
  },
  "swapAdjustSlippage": {
    "message": "调整滑点"
  },
  "swapAggregator": {
    "message": "聚合器"
  },
  "swapAllowSwappingOf": {
    "message": "允许交换 $1",
    "description": "Shows a user that they need to allow a token for swapping on their hardware wallet"
  },
  "swapAmountReceived": {
    "message": "保证金额"
  },
  "swapAmountReceivedInfo": {
    "message": "这是您将收到的最低金额。根据滑点值，您可能会收到更多。"
  },
  "swapAnyway": {
    "message": "仍然兑换"
  },
  "swapApproval": {
    "message": "批准 $1 进行交换",
    "description": "Used in the transaction display list to describe a transaction that is an approve call on a token that is to be swapped.. $1 is the symbol of a token that has been approved."
  },
  "swapApproveNeedMoreTokens": {
    "message": "您还需要 $1 的 $2 来完成这笔交换",
    "description": "Tells the user how many more of a given token they need for a specific swap. $1 is an amount of tokens and $2 is the token symbol."
  },
  "swapAreYouStillThere": {
    "message": "您还在吗？"
  },
  "swapAreYouStillThereDescription": {
    "message": "如果您想继续，我们准备好为您显示最新报价"
  },
  "swapBuildQuotePlaceHolderText": {
    "message": "没有与 $1 匹配的代币",
    "description": "Tells the user that a given search string does not match any tokens in our token lists. $1 can be any string of text"
  },
  "swapConfirmWithHwWallet": {
    "message": "使用您的硬件钱包确认"
  },
  "swapContinueSwapping": {
    "message": "继续兑换"
  },
  "swapContractDataDisabledErrorDescription": {
    "message": "在您的 Ledger 的 Etherum 应用程序中，转到“设置”并允许合约数据。然后再次尝试交换。"
  },
  "swapContractDataDisabledErrorTitle": {
    "message": "您的 Ledger 上未启用合约数据"
  },
  "swapCustom": {
    "message": "自定义"
  },
  "swapDecentralizedExchange": {
    "message": "去中心化交易所"
  },
  "swapDescription": {
    "message": "兑换和交易您的代币"
  },
  "swapDirectContract": {
    "message": "直接合约"
  },
  "swapDisabled": {
    "message": "在此网络无法兑换代币"
  },
  "swapEditLimit": {
    "message": "编辑限制"
  },
  "swapEnableDescription": {
    "message": "这是必须的，并且允许 MetaMask 兑换您的 $1。",
    "description": "Gives the user info about the required approval transaction for swaps. $1 will be the symbol of a token being approved for swaps."
  },
  "swapEnableTokenForSwapping": {
    "message": "这将 $1 进行交换",
    "description": "$1 is for the 'enableToken' key, e.g. 'enable ETH'"
  },
  "swapEnterAmount": {
    "message": "输入金额"
  },
  "swapEstimatedNetworkFees": {
    "message": "预估网络费用"
  },
  "swapEstimatedNetworkFeesInfo": {
    "message": "这是预估的网络费用，将用于完成您的交换。实际金额可能会根据网络条件而变化。"
  },
  "swapFailedErrorDescriptionWithSupportLink": {
    "message": "交易有时会失败，我们随时为您提供帮助。如果此问题仍然存在，您可以在 $1 联系我们的客服，以获得进一步的帮助。",
    "description": "This message is shown to a user if their swap fails. The $1 will be replaced by support.metamask.io"
  },
  "swapFailedErrorTitle": {
    "message": "交换失败"
  },
  "swapFetchingQuote": {
    "message": "正在获取报价"
  },
  "swapFetchingQuoteNofN": {
    "message": "获取$2的$1报价",
    "description": "A count of possible quotes shown to the user while they are waiting for quotes to be fetched. $1 is the number of quotes already loaded, and $2 is the total number of resources that we check for quotes. Keep in mind that not all resources will have a quote for a particular swap."
  },
  "swapFetchingQuotes": {
    "message": "取得报价中"
  },
  "swapFetchingQuotesErrorDescription": {
    "message": "呃……出错了。再试一次，如果错误仍存在，请联系客服。"
  },
  "swapFetchingQuotesErrorTitle": {
    "message": "获取报价出错"
  },
  "swapFetchingTokens": {
    "message": "获取代币中……"
  },
  "swapFromTo": {
    "message": "$1 到 $2 的交换",
    "description": "Tells a user that they need to confirm on their hardware wallet a swap of 2 tokens. $1 is a source token and $2 is a destination token"
  },
  "swapGasFeesDetails": {
    "message": "燃料费用是估算的，并将根据网络流量和交易复杂性而波动。"
  },
  "swapGasFeesLearnMore": {
    "message": "了解更多关于燃料费的信息"
  },
  "swapGasFeesSplit": {
    "message": "上一个屏幕上的燃料费用在这两笔交易之间分摊。"
  },
  "swapGasFeesSummary": {
    "message": "燃料费用支付给在 $1 网络上处理交易的加密矿工。MetaMask 不会从燃料费用中获利。",
    "description": "$1 is the selected network, e.g. Ethereum or BSC"
  },
  "swapHighSlippage": {
    "message": "高滑点"
  },
  "swapHighSlippageWarning": {
    "message": "滑点金额非常高。"
  },
  "swapIncludesMMFee": {
    "message": "包括 $1% 的 MetaMask 费用。",
    "description": "Provides information about the fee that metamask takes for swaps. $1 is a decimal number."
  },
  "swapIncludesMetaMaskFeeViewAllQuotes": {
    "message": "包含$1%的MetaMask费用 – $2",
    "description": "Provides information about the fee that metamask takes for swaps. $1 is a decimal number and $2 is a link to view all quotes."
  },
  "swapLearnMore": {
    "message": "了解有关 Swaps 的更多信息"
  },
  "swapLowSlippage": {
    "message": "低滑点"
  },
  "swapLowSlippageError": {
    "message": "交易可能会失败，最大滑点过低。"
  },
  "swapMaxSlippage": {
    "message": "最大滑点"
  },
  "swapMetaMaskFee": {
    "message": "MetaMask 费用"
  },
  "swapMetaMaskFeeDescription": {
    "message": "该报价中会自动计入一笔 $1% 的费用。您支付该费用以换取使用 MetaMask 流动性提供商信息聚合软件的许可证。",
    "description": "Provides information about the fee that metamask takes for swaps. $1 is a decimal number."
  },
  "swapNQuotesWithDot": {
    "message": "$1 报价。",
    "description": "$1 is the number of quotes that the user can select from when opening the list of quotes on the 'view quote' screen"
  },
  "swapNewQuoteIn": {
    "message": "$1 后更新报价",
    "description": "Tells the user the amount of time until the currently displayed quotes are update. $1 is a time that is counting down from 1:00 to 0:00"
  },
  "swapNoTokensAvailable": {
    "message": "没有与 $1 匹配的代币",
    "description": "Tells the user that a given search string does not match any tokens in our token lists. $1 can be any string of text"
  },
  "swapOnceTransactionHasProcess": {
    "message": "处理完此交易后，您的 $1 将被添加到您的账户中。",
    "description": "This message communicates the token that is being transferred. It is shown on the awaiting swap screen. The $1 will be a token symbol."
  },
  "swapPriceDifference": {
    "message": "您将用 $1 $2 (~$3) 交换 $4 $5 (~$6)。",
    "description": "This message represents the price slippage for the swap.  $1 and $4 are a number (ex: 2.89), $2 and $5 are symbols (ex: ETH), and $3 and $6 are fiat currency amounts."
  },
  "swapPriceDifferenceTitle": {
    "message": "~$1% 的价差",
    "description": "$1 is a number (ex: 1.23) that represents the price difference."
  },
  "swapPriceImpactTooltip": {
    "message": "价格影响是当前市场价格与交易执行期间收到的金额之间的差异。价格影响是您的交易规模相对于流动性池规模的一个函数。"
  },
  "swapPriceUnavailableDescription": {
    "message": "由于缺乏市场价格数据，无法确定价格影响。在交换之前，请确认您对即将收到的代币数量感到满意。"
  },
  "swapPriceUnavailableTitle": {
    "message": "在继续之前，请检查您的费率"
  },
  "swapProcessing": {
    "message": "处理中"
  },
  "swapQuoteDetails": {
    "message": "报价详情"
  },
  "swapQuoteNofM": {
    "message": "$1/$2",
    "description": "A count of possible quotes shown to the user while they are waiting for quotes to be fetched. $1 is the number of quotes already loaded, and $2 is the total number of resources that we check for quotes. Keep in mind that not all resources will have a quote for a particular swap."
  },
  "swapQuoteSource": {
    "message": "报价来源"
  },
  "swapQuotesExpiredErrorDescription": {
    "message": "请请求新的报价，以获得最新的价格。"
  },
  "swapQuotesExpiredErrorTitle": {
    "message": "报价超时"
  },
  "swapQuotesNotAvailableDescription": {
    "message": "缩小您的交易规模或者使用不同的代币。"
  },
  "swapQuotesNotAvailableErrorDescription": {
    "message": "尝试调整金额或滑点设置，然后重试。"
  },
  "swapQuotesNotAvailableErrorTitle": {
    "message": "无可用报价"
  },
  "swapRate": {
    "message": "费率"
  },
  "swapReceiving": {
    "message": "正在接收"
  },
  "swapReceivingInfoTooltip": {
    "message": "这是一个预估额。确切的金额取决于滑点。"
  },
  "swapRequestForQuotation": {
    "message": "请求报价"
  },
  "swapReviewSwap": {
    "message": "审查交换"
  },
  "swapSearchNameOrAddress": {
    "message": "搜索名称或粘贴地址"
  },
  "swapSelect": {
    "message": "选择"
  },
  "swapSelectAQuote": {
    "message": "选择一个报价"
  },
  "swapSelectAToken": {
    "message": "选择代币"
  },
  "swapSelectQuotePopoverDescription": {
    "message": "以下是从多个流动性来源收集到的所有报价。"
  },
  "swapSelectToken": {
    "message": "选择代币"
  },
  "swapShowLatestQuotes": {
    "message": "显示最新报价"
  },
  "swapSlippageHighDescription": {
    "message": "输入的滑点（$1%）被认为是很高的，可能会因而得到较差的汇率",
    "description": "$1 is the amount of % for slippage"
  },
  "swapSlippageHighTitle": {
    "message": "高滑点"
  },
  "swapSlippageLowDescription": {
    "message": "此值过低（$1%），可能会导致兑换失败",
    "description": "$1 is the amount of % for slippage"
  },
  "swapSlippageLowTitle": {
    "message": "低滑点"
  },
  "swapSlippageNegative": {
    "message": "滑点必须大于或等于0"
  },
  "swapSlippageNegativeDescription": {
    "message": "滑点必须大于或等于 0"
  },
  "swapSlippageNegativeTitle": {
    "message": "提高滑点以继续"
  },
  "swapSlippageOverLimitDescription": {
    "message": "滑点容差必须小于等于 15%。任何更高的比例将导致不良费率。"
  },
  "swapSlippageOverLimitTitle": {
    "message": "很高的滑点"
  },
  "swapSlippagePercent": {
    "message": "$1%",
    "description": "$1 is the amount of % for slippage"
  },
  "swapSlippageTooltip": {
    "message": "如果价格于下单到订单确认期间发生变化，这被称为“滑点”。如果滑点超过“最大滑点”设置，您的兑换将会自动取消。"
  },
  "swapSlippageZeroDescription": {
    "message": "零滑点报价供应商较少，这将导致报价竞争力下降。"
  },
  "swapSlippageZeroTitle": {
    "message": "寻找零滑点供应商"
  },
  "swapSource": {
    "message": "流动性来源"
  },
  "swapSourceInfo": {
    "message": "我们搜索多个流动性来源（交易所、聚合器和专业做市商），以找到最优惠的价格和最低的网络费用。"
  },
  "swapSuggested": {
    "message": "建议的交换"
  },
  "swapSuggestedGasSettingToolTipMessage": {
    "message": "交换是复杂和时间敏感的交易。我们建议使用此燃料费用，以便在成本和成功交换的信心之间保持良好的平衡。"
  },
  "swapSwapFrom": {
    "message": "交换自"
  },
  "swapSwapSwitch": {
    "message": "切换代币顺序"
  },
  "swapSwapTo": {
    "message": "交换为"
  },
  "swapToConfirmWithHwWallet": {
    "message": "使用您的硬件钱包确认"
  },
  "swapTokenAddedManuallyDescription": {
    "message": "在 $1 上验证此代币，并确保这是您想要交易的代币。",
    "description": "$1 points the user to etherscan as a place they can verify information about a token. $1 is replaced with the translation for \"etherscan\""
  },
  "swapTokenAddedManuallyTitle": {
    "message": "已手动添加代币"
  },
  "swapTokenAvailable": {
    "message": "您的 $1 已添加到您的账户。",
    "description": "This message is shown after a swap is successful and communicates the exact amount of tokens the user has received for a swap. The $1 is a decimal number of tokens followed by the token symbol."
  },
  "swapTokenBalanceUnavailable": {
    "message": "我们无法检索您的 $1 余额",
    "description": "This message communicates to the user that their balance of a given token is currently unavailable. $1 will be replaced by a token symbol"
  },
  "swapTokenNotAvailable": {
    "message": "在此地区无法兑换代币"
  },
  "swapTokenToToken": {
    "message": "用 $1 交换 $2",
    "description": "Used in the transaction display list to describe a swap. $1 and $2 are the symbols of tokens in involved in a swap."
  },
  "swapTokenVerificationAddedManually": {
    "message": "此代币已手动添加。"
  },
  "swapTokenVerificationMessage": {
    "message": "始终在 $1 上确认代币地址。",
    "description": "Points the user to Etherscan as a place they can verify information about a token. $1 is replaced with the translation for \"Etherscan\" followed by an info icon that shows more info on hover."
  },
  "swapTokenVerificationOnlyOneSource": {
    "message": "仅在1个来源上进行了验证。"
  },
  "swapTokenVerificationSources": {
    "message": "在 $1 个来源上进行了验证。",
    "description": "Indicates the number of token information sources that recognize the symbol + address. $1 is a decimal number."
  },
  "swapTokenVerifiedOn1SourceDescription": {
    "message": "$1 仅在 1 个源上进行了验证。在继续之前，考虑在 $2 上进行验证。",
    "description": "$1 is a token name, $2 points the user to etherscan as a place they can verify information about a token. $1 is replaced with the translation for \"etherscan\""
  },
  "swapTokenVerifiedOn1SourceTitle": {
    "message": "可能伪造的代币"
  },
  "swapTooManyDecimalsError": {
    "message": "$1 允许最多 $2 个小数位",
    "description": "$1 is a token symbol and $2 is the max. number of decimals allowed for the token"
  },
  "swapTransactionComplete": {
    "message": "交易完成"
  },
  "swapTwoTransactions": {
    "message": "2笔交易"
  },
  "swapUnknown": {
    "message": "未知"
  },
  "swapVerifyTokenExplanation": {
    "message": "多个代币可以使用相同的名称和符号。检查 $1 以确认这是您正在寻找的代币。",
    "description": "This appears in a tooltip next to the verifyThisTokenOn message. It gives the user more information about why they should check the token on a block explorer. $1 will be the name or url of the block explorer, which will be the translation of 'etherscan' or a block explorer url specified for a custom network."
  },
  "swapYourTokenBalance": {
    "message": "$1 $2 可用于交换",
    "description": "Tells the user how much of a token they have in their balance. $1 is a decimal number amount of tokens, and $2 is a token symbol"
  },
  "swapZeroSlippage": {
    "message": "0%滑点"
  },
  "swapsAdvancedOptions": {
    "message": "高级选项"
  },
  "swapsExcessiveSlippageWarning": {
    "message": "滑点金额太高，会导致不良率。请将最大滑点降低到低于15%的值。"
  },
  "swapsMaxSlippage": {
    "message": "最大滑点"
  },
  "swapsNotEnoughForTx": {
    "message": "没有足够的 $1 来完成此交易",
    "description": "Tells the user that they don't have enough of a token for a proposed swap. $1 is a token symbol"
  },
  "swapsNotEnoughToken": {
    "message": "$1 不足",
    "description": "Tells the user that they don't have enough of a token for a proposed swap. $1 is a token symbol"
  },
  "swapsViewInActivity": {
    "message": "在活动中查看"
  },
  "switch": {
    "message": "切换"
  },
  "switchEthereumChainConfirmationDescription": {
    "message": "这将切换 MetaMask 中选定的网络到以前添加的网络："
  },
  "switchEthereumChainConfirmationTitle": {
    "message": "允许此网站切换网络？"
  },
  "switchNetwork": {
    "message": "切换网络"
  },
  "switchNetworks": {
    "message": "切换网络"
  },
  "switchToNetwork": {
    "message": "切换至$1",
    "description": "$1 represents the custom network that has previously been added"
  },
  "switchToThisAccount": {
    "message": "切换到该账户"
  },
  "switchedTo": {
    "message": "您已切换到"
  },
  "switcherTitle": {
    "message": "网络切换工具"
  },
  "switcherTourDescription": {
    "message": "点击此图标以切换网络或添加新网络"
  },
  "switchingNetworksCancelsPendingConfirmations": {
    "message": "切换网络将取消所有待处理的确认"
  },
  "symbol": {
    "message": "符号"
  },
  "symbolBetweenZeroTwelve": {
    "message": "符号不得超过11个字符。"
  },
  "tenPercentIncreased": {
    "message": "增加10%"
  },
  "terms": {
    "message": "使用条款"
  },
  "termsOfService": {
    "message": "服务条款"
  },
  "termsOfUse": {
    "message": "使用条款"
  },
  "termsOfUseAgreeText": {
    "message": "我同意适用于我使用MetaMask及其所有功能的使用条款"
  },
  "termsOfUseFooterText": {
    "message": "请滚动以阅读所有章节"
  },
  "termsOfUseTitle": {
    "message": "我们的使用条款已更新"
  },
  "testNetworks": {
    "message": "测试网络"
  },
  "theme": {
    "message": "主题"
  },
  "themeDescription": {
    "message": "选择您喜欢的MetaMask主题。"
  },
  "thingsToKeep": {
    "message": "注意事项:"
  },
  "thirdPartySoftware": {
    "message": "第三方软件通告",
    "description": "Title of a popup modal displayed when installing a snap for the first time."
  },
  "thisCollection": {
    "message": "这个收藏品"
  },
  "thisServiceIsExperimental": {
    "message": "此服务是实验性的。启用此功能，即表示您同意OpenSea的$1。",
    "description": "$1 is link to open sea terms of use"
  },
  "time": {
    "message": "时间"
  },
  "tips": {
    "message": "提示"
  },
  "to": {
    "message": "至"
  },
  "toAddress": {
    "message": "至：$1",
    "description": "$1 is the address to include in the To label. It is typically shortened first using shortenAddress"
  },
  "toggleEthSignBannerDescription": {
    "message": "您面临网络钓鱼攻击的风险。通过关闭 eth_sign 保护自己。"
  },
  "toggleEthSignDescriptionField": {
    "message": "如果启用此设置，您可能会收到不可读的签名请求。通过签署一条您不理解的信息，您可能同意放弃您的资金和 NFT。"
  },
  "toggleEthSignField": {
    "message": "Eth_sign 请求"
  },
  "toggleEthSignModalBannerBoldText": {
    "message": " 您可能遭受了欺诈"
  },
  "toggleEthSignModalBannerText": {
    "message": "如果要求您打开此设置，"
  },
  "toggleEthSignModalCheckBox": {
    "message": "我明白，如果我启用 eth_sign 请求，我可能失去所有资金和 NFT。 "
  },
  "toggleEthSignModalDescription": {
    "message": "允许 eth_sign 请求可能会使您易于受到网络钓鱼攻击。始终检查 URL，并且在签署包含代码的消息时保持谨慎。"
  },
  "toggleEthSignModalFormError": {
    "message": "文本不正确"
  },
  "toggleEthSignModalFormLabel": {
    "message": "输入“我只签署我理解的内容”以继续"
  },
  "toggleEthSignModalFormValidation": {
    "message": "我只签署我理解的内容"
  },
  "toggleEthSignModalTitle": {
    "message": "使用风险自负"
  },
  "toggleEthSignOff": {
    "message": "关闭（推荐）"
  },
  "toggleEthSignOn": {
    "message": "开启（不推荐）"
  },
  "token": {
    "message": "代币"
  },
  "tokenAddress": {
    "message": "代币地址"
  },
  "tokenAlreadyAdded": {
    "message": "代币已添加。"
  },
  "tokenAutoDetection": {
    "message": "代币自动检测"
  },
  "tokenContractAddress": {
    "message": "代币合约地址"
  },
  "tokenDecimalFetchFailed": {
    "message": "需要代币小数。"
  },
  "tokenDecimalTitle": {
    "message": "代币小数:"
  },
  "tokenDetails": {
    "message": "代币详情"
  },
  "tokenFoundTitle": {
    "message": "找到1枚新代币"
  },
  "tokenId": {
    "message": "代币 ID"
  },
  "tokenList": {
    "message": "代币列表："
  },
  "tokenScamSecurityRisk": {
    "message": "代币欺诈和安全风险。"
  },
  "tokenShowUp": {
    "message": "您的代币可能不会自动显示在您的钱包中。"
  },
  "tokenSymbol": {
    "message": "代币符号"
  },
  "tokens": {
    "message": "代币"
  },
  "tokensFoundTitle": {
    "message": "发现$1新代币",
    "description": "$1 is the number of new tokens detected"
  },
  "tooltipApproveButton": {
    "message": "我理解"
  },
  "tooltipSatusConnected": {
    "message": "已连接"
  },
  "tooltipSatusNotConnected": {
    "message": "未连接"
  },
  "total": {
    "message": "共计"
  },
  "transaction": {
    "message": "交易"
  },
  "transactionCancelAttempted": {
    "message": "已在 $2 尝试取消交易 ，燃料费用预计为 $1"
  },
  "transactionCancelSuccess": {
    "message": "交易已在 $2 成功取消。"
  },
  "transactionConfirmed": {
    "message": "交易已在 $2 确认。"
  },
  "transactionCreated": {
    "message": "在 $2 创建了值为 $1 的交易。"
  },
  "transactionData": {
    "message": "交易数据"
  },
  "transactionDecodingAccreditationDecoded": {
    "message": "由 Truffle 解码"
  },
  "transactionDecodingAccreditationVerified": {
    "message": "已在 $1 验证的合约"
  },
  "transactionDecodingUnsupportedNetworkError": {
    "message": "链 ID $1 不可使用交易解码"
  },
  "transactionDetailDappGasMoreInfo": {
    "message": "建议的网站"
  },
  "transactionDetailDappGasTooltip": {
    "message": "编辑以使用 MetaMask 建议的基于最新区块的燃料费用。"
  },
  "transactionDetailGasHeading": {
    "message": "估算的燃料费"
  },
  "transactionDetailGasInfoV2": {
    "message": "估算"
  },
  "transactionDetailGasTooltipConversion": {
    "message": "了解更多关于燃料费的信息"
  },
  "transactionDetailGasTooltipExplanation": {
    "message": "燃料费由网络设定，并根据网络流量和交易的复杂性而波动。"
  },
  "transactionDetailGasTooltipIntro": {
    "message": "燃料费用支付给在 $1 网络上处理交易的加密矿工。MetaMask 不会从燃料费用中获利。"
  },
  "transactionDetailGasTotalSubtitle": {
    "message": "金额 + 燃料费"
  },
  "transactionDetailLayer2GasHeading": {
    "message": "二层公链燃料费"
  },
  "transactionDetailMultiLayerTotalSubtitle": {
    "message": "金额 + 费用"
  },
  "transactionDropped": {
    "message": "交易已在 $2 失败。"
  },
  "transactionError": {
    "message": "交易出错。合约代码中抛出异常。"
  },
  "transactionErrorNoContract": {
    "message": "试图在非合约地址上调用函数。"
  },
  "transactionErrored": {
    "message": "交易出现错误。"
  },
  "transactionFailed": {
    "message": "交易失败"
  },
  "transactionFee": {
    "message": "交易费用"
  },
  "transactionHistoryBaseFee": {
    "message": "基础费用（GWEI）"
  },
  "transactionHistoryL1GasLabel": {
    "message": "1层燃料费总计"
  },
  "transactionHistoryL2GasLimitLabel": {
    "message": "L2 燃料限制"
  },
  "transactionHistoryL2GasPriceLabel": {
    "message": "2层燃料价格"
  },
  "transactionHistoryMaxFeePerGas": {
    "message": "每单位燃料的最大费用"
  },
  "transactionHistoryPriorityFee": {
    "message": "优先费用（GWEI）"
  },
  "transactionHistoryTotalGasFee": {
    "message": "燃料费总额"
  },
  "transactionNote": {
    "message": "交易单据"
  },
  "transactionResubmitted": {
    "message": "已在 $2 重新提交交易，燃料费预计升至 $1"
  },
  "transactionSecurityCheck": {
    "message": "启用安全提醒"
  },
  "transactionSecurityCheckDescription": {
    "message": "我们使用第三方 API 来检测和显示未签名交易和签名请求中涉及的风险，然后您再进行签名。这些服务将访问您的未签名交易和签名请求、您的账户地址以及首选语言。"
  },
  "transactionSettings": {
    "message": "交易设置"
  },
  "transactionSubmitted": {
    "message": "已在 $2 提交交易，燃料费预计为 $1。"
  },
  "transactionUpdated": {
    "message": "交易于 $2 更新。"
  },
  "transactions": {
    "message": "交易"
  },
  "transfer": {
    "message": "转账"
  },
  "transferFrom": {
    "message": "转账自"
  },
  "troubleConnectingToLedgerU2FOnFirefox": {
    "message": "我们在连接您的 Ledger 时遇到问题。$1",
    "description": "$1 is a link to the wallet connection guide;"
  },
  "troubleConnectingToLedgerU2FOnFirefox2": {
    "message": "查看我们的硬件钱包连接指南并重试。",
    "description": "$1 of the ledger wallet connection guide"
  },
  "troubleConnectingToLedgerU2FOnFirefoxLedgerSolution": {
    "message": "如果您使用的是最新版本的 Firefox，您可能会遇到 Firefox 放弃 U2F（通用第二因素）支持的相关问题。了解如何修复此问题 $1。",
    "description": "It is a link to the ledger website for the workaround."
  },
  "troubleConnectingToLedgerU2FOnFirefoxLedgerSolution2": {
    "message": "此处",
    "description": "Second part of the error message; It is a link to the ledger website for the workaround."
  },
  "troubleConnectingToWallet": {
    "message": "我们在连接您的 $1 时遇到问题，尝试检查 $2 并重试。",
    "description": "$1 is the wallet device name; $2 is a link to wallet connection guide"
  },
  "troubleStarting": {
    "message": "MetaMask无法启动。可能发生间歇性错误，因此请尝试重新启动扩展程序。"
  },
  "trustSiteApprovePermission": {
    "message": "通过授予权限，您允许以下 $1 访问您的资金"
  },
  "tryAgain": {
    "message": "重试"
  },
  "turnOnTokenDetection": {
    "message": "开启增强型代币检测"
  },
  "tutorial": {
    "message": "教程"
  },
  "twelveHrTitle": {
    "message": "12小时："
  },
  "txInsightsNotSupported": {
    "message": "此合约目前不支持交易见解。"
  },
  "typeYourSRP": {
    "message": "输入私钥助记词"
  },
  "u2f": {
    "message": "U2F",
    "description": "A name on an API for the browser to interact with devices that support the U2F protocol. On some browsers we use it to connect MetaMask to Ledger devices."
  },
  "unapproved": {
    "message": "未批准"
  },
  "units": {
    "message": "单位"
  },
  "unknown": {
    "message": "未知"
  },
  "unknownCameraError": {
    "message": "尝试访问您的相机时出错。请重试……"
  },
  "unknownCameraErrorTitle": {
    "message": "糟糕！出问题了...."
  },
  "unknownCollection": {
    "message": "未命名的收藏"
  },
  "unknownNetwork": {
    "message": "未知的私有网络"
  },
  "unknownQrCode": {
    "message": "错误：我们无法识别该二维码"
  },
  "unlimited": {
    "message": "无限制"
  },
  "unlock": {
    "message": "登录"
  },
  "unlockMessage": {
    "message": "即将进入去中心化网络"
  },
  "unrecognizedChain": {
    "message": "该自定义网络无法识别",
    "description": "$1 is a clickable link with text defined by the 'unrecognizedChanLinkText' key. The link will open to instructions for users to validate custom network details."
  },
  "unrecognizedProtocol": {
    "message": "$1（未识别的协议）",
    "description": "Shown when the protocol is unknown by the extension. $1 is the protocol code."
  },
  "unsendableAsset": {
    "message": "当前不支持发送NFT (ERC-721)代币",
    "description": "This is an error message we show the user if they attempt to send an NFT asset type, for which currently don't support sending"
  },
  "unverifiedContractAddressMessage": {
    "message": "我们无法验证此合约。请确保此地址是可靠的。"
  },
  "upArrow": {
    "message": "向上箭头"
  },
  "update": {
    "message": "更新"
  },
  "updatedWithDate": {
    "message": "已于 $1 更新"
  },
  "urlErrorMsg": {
    "message": "URL 需要相应的 HTTP/HTTPS 前缀。"
  },
  "urlExistsErrorMsg": {
    "message": "此 URL 目前已被 $1 网络使用。"
  },
  "use4ByteResolution": {
    "message": "对智能合约进行解码"
  },
  "use4ByteResolutionDescription": {
    "message": "为了改善用户体验，我们根据与您交互的智能合约消息，自定义活动选项卡。MetaMask 使用名为 4byte.directory 的服务来对数据进行解码，并向您显示更方便阅读的智能合约版本。这有助于减少您批准恶意智能合约操作的机会，但可能导致您的 IP 地址被共享。"
  },
  "useMultiAccountBalanceChecker": {
    "message": "账户余额分批请求"
  },
  "useMultiAccountBalanceCheckerSettingDescription": {
    "message": "通过批处理账户余额请求，可更快获得余额更新。此操作让我们可以全面获取您的账户余额信息，以便您更快地获得更新，从而获得更佳体验。关闭此功能后，第三方将您的账户相互关联的概率会较低。"
  },
  "useNftDetection": {
    "message": "自动检测NFT"
  },
  "usePhishingDetection": {
    "message": "使用网络钓鱼检测"
  },
  "usePhishingDetectionDescription": {
    "message": "显示针对以太坊用户的网络钓鱼域名警告"
  },
  "useSiteSuggestion": {
    "message": "使用网站建议"
  },
  "useTokenDetectionPrivacyDesc": {
    "message": "要自动显示发送到您账户的代币，需要与第三方服务器通信以获取代币的图像。这些服务器将拥有您的IP地址的访问权限。"
  },
  "usedByClients": {
    "message": "可用于各种不同的客户端"
  },
  "userName": {
    "message": "用户名"
  },
  "verifyContractDetails": {
    "message": "验证第三方详情"
  },
  "verifyThisTokenDecimalOn": {
    "message": "代币小数可以在 $1 上找到",
    "description": "Points the user to etherscan as a place they can verify information about a token. $1 is replaced with the translation for \"etherscan\""
  },
  "verifyThisTokenOn": {
    "message": "在 $1 上验证此代币",
    "description": "Points the user to etherscan as a place they can verify information about a token. $1 is replaced with the translation for \"etherscan\""
  },
  "verifyThisUnconfirmedTokenOn": {
    "message": "在 $1 上验证此代币，并确保这是您想要交易的代币。",
    "description": "Points the user to etherscan as a place they can verify information about a token. $1 is replaced with the translation for \"etherscan\""
  },
  "version": {
    "message": "版本"
  },
  "view": {
    "message": "查看"
  },
  "viewAllDetails": {
    "message": "查看所有详情"
  },
  "viewAllQuotes": {
    "message": "查看所有报价"
  },
  "viewContact": {
    "message": "查看联系人"
  },
  "viewDetails": {
    "message": "查看详情"
  },
  "viewFullTransactionDetails": {
    "message": "查看全部交易详情"
  },
  "viewMore": {
    "message": "查看更多"
  },
  "viewOnBlockExplorer": {
    "message": "在区块浏览器上查看"
  },
  "viewOnCustomBlockExplorer": {
    "message": "在 $2 上查看 $1",
    "description": "$1 is the action type. e.g (Account, Transaction, Swap) and $2 is the Custom Block Exporer URL"
  },
  "viewOnEtherscan": {
    "message": "在 Etherscan 上查看 $1",
    "description": "$1 is the action type. e.g (Account, Transaction, Swap)"
  },
  "viewOnExplorer": {
    "message": "在Explorer上查看 "
  },
  "viewOnOpensea": {
    "message": "在 Opensea 上查看"
  },
  "viewPortfolioDashboard": {
    "message": "查看 Portfolio 控制面板"
  },
  "viewinCustodianApp": {
    "message": "在托管应用程序中查看"
  },
  "viewinExplorer": {
    "message": "在 Explorer 中查看 $1",
    "description": "$1 is the action type. e.g (Account, Transaction, Swap)"
  },
  "visitWebSite": {
    "message": "访问我们的网站"
  },
  "wallet": {
    "message": "钱包"
  },
  "walletConnectionGuide": {
    "message": "我们的硬件钱包连接指南"
  },
  "walletCreationSuccessDetail": {
    "message": "您已经成功地保护了您的钱包。请确保您的账户私钥助记词安全和秘密——这是您的责任！"
  },
  "walletCreationSuccessReminder1": {
    "message": "MetaMask 无法恢复您的账户私钥助记词。"
  },
  "walletCreationSuccessReminder2": {
    "message": "MetaMask 绝对不会索要您的账户私钥助记词。"
  },
  "walletCreationSuccessReminder3": {
    "message": "对任何人 $1，否则您的资金有被盗风险",
    "description": "$1 is separated as walletCreationSuccessReminder3BoldSection so that we can bold it"
  },
  "walletCreationSuccessReminder3BoldSection": {
    "message": "切勿分享您的账户私钥助记词",
    "description": "This string is localized separately from walletCreationSuccessReminder3 so that we can bold it"
  },
  "walletCreationSuccessTitle": {
    "message": "钱包创建成功"
  },
  "wantToAddThisNetwork": {
    "message": "想要添加此网络吗？"
  },
  "wantsToAddThisAsset": {
    "message": "$1 想将此资产添加到您的钱包"
  },
  "warning": {
    "message": "警告"
  },
  "warningTooltipText": {
    "message": "$1 第三方可能会支出您的全部代币余额，无需进一步通知或同意。请自定义较低的支出上限以保护自己。",
    "description": "$1 is a warning icon with text 'Be careful' in 'warning' colour"
  },
  "weak": {
    "message": "弱"
  },
  "web3ShimUsageNotification": {
    "message": "我们发现当前的网站尝试使用已经删除的 window.web3 API。如果这个网站出现故障，请点击 $1 以获取更多信息。",
    "description": "$1 is a clickable link."
  },
  "webhid": {
    "message": "WebHID",
    "description": "Refers to a interface for connecting external devices to the browser. Used for connecting ledger to the browser. Read more here https://developer.mozilla.org/en-US/docs/Web/API/WebHID_API"
  },
  "websites": {
    "message": "网站",
    "description": "Used in the 'permission_rpc' message."
  },
  "welcomeBack": {
    "message": "欢迎回来！"
  },
  "welcomeExploreDescription": {
    "message": "存储、发送和使用加密货币和资产。"
  },
  "welcomeExploreTitle": {
    "message": "探索去中心化应用"
  },
  "welcomeLoginDescription": {
    "message": "使用您的 MetaMask 登录去中心化应用 - 无需注册。"
  },
  "welcomeLoginTitle": {
    "message": "迎接您的钱包"
  },
  "welcomeToMetaMask": {
    "message": "让我们开始吧"
  },
  "welcomeToMetaMaskIntro": {
    "message": "MetaMask 深受数百万人信任，是一款可以让所有人进入 web3 世界的安全钱包。"
  },
  "whatsNew": {
    "message": "最新动态",
    "description": "This is the title of a popup that gives users notifications about new features and updates to MetaMask."
  },
  "whatsThis": {
    "message": "这是什么？"
  },
  "xOfY": {
    "message": "$1 / $2",
    "description": "$1 and $2 are intended to be two numbers, where $2 is a total, and $1 is a count towards that total"
  },
  "xOfYPending": {
    "message": "$1 / $2 待处理",
    "description": "$1 and $2 are intended to be two numbers, where $2 is a total number of pending confirmations, and $1 is a count towards that total"
  },
  "yes": {
    "message": "是"
  },
  "youHaveAddedAll": {
    "message": "您已经添加了所有热门网络。您可以探索更多网络$1，或者您可以$2",
    "description": "$1 is a link with the text 'here' and $2 is a button with the text 'add more networks manually'"
  },
  "youNeedToAllowCameraAccess": {
    "message": "需要开启相机访问权限，才能使用该功能。"
  },
  "youSign": {
    "message": "您正在签名"
  },
  "yourAccounts": {
    "message": "您的账户"
  },
  "yourFundsMayBeAtRisk": {
    "message": "您的资金可能面临风险"
  },
  "yourNFTmayBeAtRisk": {
    "message": "您的 NFT 可能面临风险"
  },
  "yourPrivateSeedPhrase": {
    "message": "您的个人账户私钥助记词"
  },
  "zeroGasPriceOnSpeedUpError": {
    "message": "加速时零燃料价格"
  }
}<|MERGE_RESOLUTION|>--- conflicted
+++ resolved
@@ -1,131 +1,23 @@
 {
-  "QRHardwareInvalidTransactionTitle": {
-    "message": "错误"
-  },
-  "QRHardwareMismatchedSignId": {
-    "message": "不一致的交易数据。请查看交易详情。"
-  },
-  "QRHardwarePubkeyAccountOutOfRange": {
-    "message": "暂无更多账户。若想访问下方未列出的其他账户，请重新连接您的硬件钱包并选择它。"
-  },
-  "QRHardwareScanInstructions": {
-    "message": "将二维码放在摄像头前。屏幕是模糊的，但不影响对二维码的读取。"
-  },
-  "QRHardwareSignRequestCancel": {
-    "message": "拒绝"
-  },
-  "QRHardwareSignRequestDescription": {
-    "message": "使用钱包签名后，点击“获取签名”以接收签名"
-  },
-  "QRHardwareSignRequestGetSignature": {
-    "message": "获取签名"
-  },
-  "QRHardwareSignRequestSubtitle": {
-    "message": "用您的钱包扫描二维码"
-  },
-  "QRHardwareSignRequestTitle": {
-    "message": "请求签名"
-  },
-  "QRHardwareUnknownQRCodeTitle": {
-    "message": "错误"
-  },
-  "QRHardwareUnknownWalletQRCode": {
-    "message": "二维码无效。请扫描硬件钱包的同步二维码。"
-  },
-  "QRHardwareWalletImporterTitle": {
-    "message": "扫描二维码"
-  },
-  "QRHardwareWalletSteps1Description": {
-    "message": "您可以从下面的官方二维码支持合作伙伴列表中选择。"
-  },
-  "QRHardwareWalletSteps1Title": {
-    "message": "关联您的二维码硬件钱包"
-  },
-  "QRHardwareWalletSteps2Description": {
-    "message": "Ngrave (即将上线)"
-  },
-  "SIWEAddressInvalid": {
-    "message": "登录请求中的地址与您用于登录的账户地址不匹配。"
-  },
-  "SIWEDomainInvalidText": {
-    "message": "您尝试登录的网站与请求中的域名不匹配。请谨慎操作。"
-  },
-  "SIWEDomainInvalidTitle": {
-    "message": "虚假网站请求。"
-  },
-  "SIWEDomainWarningBody": {
-    "message": "网站（$1）要求您登录到错误的域名。这可能是网络钓鱼攻击。",
-    "description": "$1 represents the website domain"
-  },
-  "SIWEDomainWarningLabel": {
-    "message": "不安全"
-  },
-  "SIWELabelChainID": {
-    "message": "链 ID："
-  },
-  "SIWELabelExpirationTime": {
-    "message": "到期时间："
-  },
-  "SIWELabelIssuedAt": {
-    "message": "发行于："
-  },
-  "SIWELabelMessage": {
-    "message": "消息："
-  },
-  "SIWELabelNonce": {
-    "message": "Nonce："
-  },
-  "SIWELabelNotBefore": {
-    "message": "不早于："
-  },
-  "SIWELabelRequestID": {
-    "message": "请求ID："
-  },
-  "SIWELabelResources": {
-    "message": "资源：$1",
-    "description": "$1 represents the number of resources"
-  },
-  "SIWELabelURI": {
-    "message": "URI："
-  },
-  "SIWELabelVersion": {
-    "message": "版本："
-  },
-  "SIWESiteRequestSubtitle": {
-    "message": "此网站正在请求使用以下登录方式："
-  },
-  "SIWESiteRequestTitle": {
-    "message": "登录请求"
-  },
-  "SIWEWarningSubtitle": {
-    "message": "为表明您确认理解，请勾选："
-  },
-  "SIWEWarningTitle": {
-    "message": "您确定吗？"
-  },
   "about": {
     "message": "关于"
   },
-  "accept": {
-    "message": "接受"
+  "aboutSettingsDescription": {
+    "message": "版本、支持中心和联系方式。"
+  },
+  "acceleratingATransaction": {
+    "message": "* 设定更高燃料价格，可以加快交易完成进度，提高网络快速处理机率，但无法保证每次均能够实现提速。"
   },
   "acceptTermsOfUse": {
     "message": "我已阅读并同意 $1",
     "description": "$1 is the `terms` message"
   },
-  "accessAndSpendNoticeNFT": {
-    "message": "$1可以访问并使用此资产",
+  "accessAndSpendNotice": {
+    "message": "$1 可以访问并使用此最大数额",
     "description": "$1 is the url of the site requesting ability to spend"
   },
-  "accessYourWalletWithSRP": {
-    "message": "使用账户私钥助记词访问钱包"
-  },
-  "accessYourWalletWithSRPDescription": {
-    "message": "MetaMask无法恢复您的密码。我们将使用您的私钥助记词来验证您的所有权、恢复您的钱包并设置新密码。首先，请输入创建钱包时获得的私钥助记词。$1",
-    "description": "$1 is the words 'Learn More' from key 'learnMore', separated here so that it can be added as a link"
-  },
   "accessingYourCamera": {
-    "message": "正在访问您的相机……"
+    "message": "正在获取您的相机……"
   },
   "account": {
     "message": "账户"
@@ -133,28 +25,17 @@
   "accountDetails": {
     "message": "账户详情"
   },
-  "accountIdenticon": {
-    "message": "账户 Identicon"
-  },
   "accountName": {
     "message": "账户名称"
   },
-  "accountNameDuplicate": {
-    "message": "此账户名称已存在",
-    "description": "This is an error message shown when the user enters a new account name that matches an existing account name"
-  },
-  "accountNameReserved": {
-    "message": "此账户名已被保留",
-    "description": "This is an error message shown when the user enters a new account name that is reserved for future use"
-  },
   "accountOptions": {
     "message": "账户选项"
   },
   "accountSelectionRequired": {
-    "message": "您需要选择一个账户！"
+    "message": "您需要选择一个账户 ！"
   },
   "active": {
-    "message": "活跃"
+    "message": "当前"
   },
   "activity": {
     "message": "活动"
@@ -162,503 +43,203 @@
   "activityLog": {
     "message": "活动日志"
   },
-  "add": {
-    "message": "添加"
-  },
-  "addANetwork": {
-    "message": "添加网络"
-  },
-  "addANetworkManually": {
-    "message": "手动添加网络"
-  },
-  "addANickname": {
-    "message": "添加昵称"
-  },
-  "addAccount": {
-    "message": "添加账户"
-  },
   "addAcquiredTokens": {
-    "message": "添加您通过MetaMask获得的代币"
+    "message": "在 MetaMask 上添加获得的代币"
   },
   "addAlias": {
     "message": "添加别名"
   },
-  "addBlockExplorer": {
-    "message": "添加区块浏览器"
-  },
-  "addContact": {
-    "message": "添加联系信息"
-  },
-  "addCustomNetwork": {
-    "message": "添加自定义网络"
-  },
-  "addEthereumChainConfirmationDescription": {
-    "message": "这将允许在 MetaMask 中使用此网络。"
-  },
-  "addEthereumChainConfirmationRisks": {
-    "message": "MetaMask 不验证自定义网络。"
-  },
-  "addEthereumChainConfirmationRisksLearnMore": {
-    "message": "了解 $1。",
-    "description": "$1 is a link with text that is provided by the 'addEthereumChainConfirmationRisksLearnMoreLink' key"
-  },
-  "addEthereumChainConfirmationRisksLearnMoreLink": {
-    "message": "欺诈和网络安全风险",
-    "description": "Link text for the 'addEthereumChainConfirmationRisksLearnMore' translation key"
-  },
-  "addEthereumChainConfirmationTitle": {
-    "message": "允许此网站添加一个网络到MetaMask上？"
-  },
-  "addEthereumChainWarningModalHeader": {
-    "message": "仅当您确定可以信任此 RPC 提供商时才能添加它。$1",
-    "description": "$1 is addEthereumChainWarningModalHeaderPartTwo passed separately so that it can be bolded"
-  },
-  "addEthereumChainWarningModalHeaderPartTwo": {
-    "message": "恶意提供商可能会谎报区块链的状态，并记录您的网络活动。"
-  },
-  "addEthereumChainWarningModalListHeader": {
-    "message": "您的提供商必须值得信赖，因为它能够："
-  },
-  "addEthereumChainWarningModalListPointOne": {
-    "message": "查看您的账户和 IP 地址，并将它们相互关联"
-  },
-  "addEthereumChainWarningModalListPointThree": {
-    "message": "显示账户余额和其他链上状态"
-  },
-  "addEthereumChainWarningModalListPointTwo": {
-    "message": "公开传播您的交易"
-  },
-  "addEthereumChainWarningModalTitle": {
-    "message": "您正在为以太坊主网添加新的 RPC 提供商"
-  },
-  "addFriendsAndAddresses": {
-    "message": "添加您信任的朋友和地址"
-  },
-  "addFromAListOfPopularNetworks": {
-    "message": "从热门网络列表中选择网络来添加，或手动添加网络。仅可与您信任的实体互动。"
-  },
-  "addHardwareWallet": {
-    "message": "添加硬件钱包"
-  },
-  "addIPFSGateway": {
-    "message": "添加您首选的IPFS网关"
-  },
-  "addMemo": {
-    "message": "添加备忘录"
-  },
-  "addMoreNetworks": {
-    "message": "手动添加更多网络"
-  },
   "addNetwork": {
     "message": "添加网络"
   },
-  "addNetworkTooltipWarning": {
-    "message": "此网络连接依赖于第三方。此连接可能不太可靠，或使第三方可进行活动跟踪。$1",
-    "description": "$1 is Learn more link"
-  },
-  "addNewToken": {
-    "message": "添加新代币"
-  },
-  "addNft": {
-    "message": "添加 NFT"
-  },
-  "addNfts": {
-    "message": "添加 NFT"
-  },
-  "addSnapAccountModalDescription": {
-    "message": "了解使用 MetaMask Snaps 来保护账户安全的选项"
-  },
-  "addSuggestedNFTs": {
-    "message": "添加推荐的 NFT"
+  "addRecipient": {
+    "message": "添加接收方"
   },
   "addSuggestedTokens": {
     "message": "添加推荐代币"
   },
+  "addToAddressBook": {
+    "message": "添加地址簿"
+  },
+  "addToAddressBookModalPlaceholder": {
+    "message": "如：John D."
+  },
   "addToken": {
     "message": "添加代币"
   },
-  "addTokenByContractAddress": {
-    "message": "找不到代币？您可以通过粘贴其地址手动添加任何代币。代币合约地址可以在 $1 上找到",
-    "description": "$1 is a blockchain explorer for a specific network, e.g. Etherscan for Ethereum"
-  },
-  "addingCustomNetwork": {
-    "message": "正在添加网络"
-  },
-  "address": {
-    "message": "地址"
-  },
-  "addressCopied": {
-    "message": "地址已复制！"
+  "addTokens": {
+    "message": "添加代币"
   },
   "advanced": {
     "message": "高级"
   },
-  "advancedBaseGasFeeToolTip": {
-    "message": "当您的交易被包含在区块中时，您的最大基础费用与实际基础费用之间的任何差额将被退还。总金额按最大基础费用（以GWEI为单位）*燃料限制计算。"
-  },
-  "advancedConfiguration": {
-    "message": "高级配置"
-  },
-  "advancedGasFeeDefaultOptIn": {
-    "message": "将这些值保存为 $1 网络的默认值。",
-    "description": "$1 is the current network name."
-  },
-  "advancedGasFeeModalTitle": {
-    "message": "高级燃料费"
-  },
-  "advancedGasPriceTitle": {
-    "message": "燃料价格"
-  },
-  "advancedPriorityFeeToolTip": {
-    "message": "优先费用（又称“矿工费”）直接向矿工支付，激励他们优先处理您的交易。"
-  },
-  "agreeTermsOfUse": {
-    "message": "我同意MetaMask的$1",
-    "description": "$1 is the `terms` link"
-  },
-  "airgapVault": {
-    "message": "AirGap Vault"
+  "advancedOptions": {
+    "message": "高级选项"
+  },
+  "advancedSettingsDescription": {
+    "message": "访问开发者功能，下载状态日志，重置账户，设置测试网和自定义 RPC。"
+  },
+  "affirmAgree": {
+    "message": "我同意"
+  },
+  "aggregatorFeeCost": {
+    "message": "聚集器网络手续费"
   },
   "alertDisableTooltip": {
-    "message": "这可以在“设置 > 提醒”中进行更改"
+    "message": "这个可以在“设置 > 提醒”中进行更改"
   },
   "alertSettingsUnconnectedAccount": {
-    "message": "浏览网站时选择的账户未连接"
+    "message": "选择了未连接的账户时浏览网站"
   },
   "alertSettingsUnconnectedAccountDescription": {
-    "message": "当您在浏览已连接的Web3网站，但当前所选择的账户没有连接时，此提醒会在弹出的窗口中显示。"
+    "message": "当您在浏览已连接的 Web3 网站，但当前选择的账户没有连接时，该提醒会在弹出的窗口中显示。"
   },
   "alertSettingsWeb3ShimUsage": {
-    "message": "当网站尝试使用已经删除的 window.web3 API 时"
+    "message": "当网站尝试使用已经删除的 window.web3 API"
   },
   "alertSettingsWeb3ShimUsageDescription": {
-    "message": "当您浏览尝试使用已删除的 window.web3 API 并因此可能出现故障的网站时，此警报会显示在弹出窗口中。"
+    "message": "当您在浏览的网站尝试使用已经删除的 window.web3 API 时，该提醒会在弹出的窗口中显示。"
   },
   "alerts": {
     "message": "提醒"
   },
-  "allCustodianAccountsConnectedSubtitle": {
-    "message": "您或者已连接所有托管账户，或者没有任何账户可连接到 MetaMask Institutional。"
-  },
-  "allCustodianAccountsConnectedTitle": {
-    "message": "没有可连接的账户"
-  },
-  "allOfYour": {
-    "message": "您的所有$1",
-    "description": "$1 is the symbol or name of the token that the user is approving spending"
-  },
-  "allYourNFTsOf": {
-    "message": "您所有在$1的NFT",
-    "description": "$1 is a link to contract on the block explorer when we're not able to retrieve a erc721 or erc1155 name"
+  "alertsSettingsDescription": {
+    "message": "启用或禁用每个提醒"
   },
   "allowExternalExtensionTo": {
-    "message": "允许此外部扩展程序："
-  },
-  "allowSpendToken": {
-    "message": "授予访问您的 $1 的权限？",
-    "description": "$1 is the symbol of the token that are requesting to spend"
+    "message": "允许这个外部扩展到："
+  },
+  "allowOriginSpendToken": {
+    "message": "允许 $1 使用您的 $2?",
+    "description": "$1 is the url of the site and $2 is the symbol of the token they are requesting to spend"
   },
   "allowThisSiteTo": {
-    "message": "允许此网站："
-  },
-  "allowThisSnapTo": {
-    "message": "允许此 Snap："
+    "message": "允许本网站："
   },
   "allowWithdrawAndSpend": {
-    "message": "允许 $1 提取和消费最高以下金额：",
+    "message": "允许 $1 提取和最多消费以下数额：",
     "description": "The url of the site that requested permission to 'withdraw and spend'"
   },
   "amount": {
     "message": "数额"
   },
-  "apiUrl": {
-    "message": "API URL"
+  "amountWithColon": {
+    "message": "数额："
   },
   "appDescription": {
-    "message": "浏览器中的以太坊钱包",
+    "message": "以太坊浏览器插件",
     "description": "The description of the application"
   },
   "appName": {
     "message": "MetaMask",
     "description": "The name of the application"
   },
-  "appNameBeta": {
-    "message": "MetaMask Beta",
-    "description": "The name of the application (Beta)"
-  },
-  "appNameFlask": {
-    "message": "MetaMask Flask",
-    "description": "The name of the application (Flask)"
-  },
-  "appNameMmi": {
-    "message": "MetaMask Institutional",
-    "description": "The name of the application (MMI)"
+  "approvalAndAggregatorTxFeeCost": {
+    "message": "批准聚合商网络手续费"
+  },
+  "approvalTxGasCost": {
+    "message": "批准交易燃料成本"
   },
   "approve": {
     "message": "批准消费限额"
   },
-  "approveAllTokensTitle": {
-    "message": "是否允许访问并转账您所有的$1？",
-    "description": "$1 is the symbol of the token for which the user is granting approval"
-  },
-  "approveAllTokensTitleWithoutSymbol": {
-    "message": "是否允许访问并转账您所有在$1的NFT？",
-    "description": "$1 a link to contract on the block explorer when we're not able to retrieve a erc721 or erc1155 name"
-  },
-  "approveButtonText": {
-    "message": "批准"
-  },
-  "approveSpendingCap": {
-    "message": "批准 $1 支出上限",
+  "approveSpendLimit": {
+    "message": "批准 $1 消费限额",
     "description": "The token symbol that is being approved"
-  },
-  "approveTokenDescription": {
-    "message": "这允许第三方访问并转账以下 NFT，而无需另行通知，直到您撤销其访问权限。"
-  },
-  "approveTokenDescriptionWithoutSymbol": {
-    "message": "这会允许第三方访问并转账您所有在$1的NFT，而无需另行通知，直到您撤销其访问权限。",
-    "description": "$1 is a link to contract on the block explorer when we're not able to retrieve a erc721 or erc1155 name"
-  },
-  "approveTokenTitle": {
-    "message": "是否允许访问并转账您的 $1 ？",
-    "description": "$1 is the symbol of the token for which the user is granting approval"
   },
   "approved": {
     "message": "已批准"
   },
-  "approvedAsset": {
-    "message": "已获批准的资产"
-  },
-  "approvedOn": {
-    "message": "于$1获得批准",
-    "description": "$1 is the approval date for a permission"
-  },
-  "areYouSure": {
-    "message": "您确定吗？"
-  },
   "asset": {
     "message": "资产"
   },
-  "assetOptions": {
-    "message": "资产选项"
-  },
-  "attemptSendingAssets": {
-    "message": "如果您试图将资产从一个网络直接发送到另一个网络，这可能会导致永久的资产损失。请务必使用跨链桥进行操作。"
-  },
-  "attemptToCancelSwap": {
-    "message": "尝试取消兑换 ~$1",
-    "description": "$1 could be e.g. $2.98, it is a cost for cancelling a Smart Swap"
+  "assets": {
+    "message": "资产"
+  },
+  "attemptToCancel": {
+    "message": "想要取消吗？"
+  },
+  "attemptToCancelDescription": {
+    "message": "确认提交该操作无法保证能够成功取消您的原始交易。如取消成功，您将被收取上述交易费。"
   },
   "attemptingConnect": {
     "message": "正在尝试连接到区块链。"
   },
   "attributions": {
-    "message": "参与者"
+    "message": "来源"
   },
   "authorizedPermissions": {
     "message": "您已授权以下权限"
   },
-  "autoDetectTokens": {
-    "message": "自动检测代币"
-  },
-  "autoDetectTokensDescription": {
-    "message": "我们使用第三方 API 来检测和显示发送到您钱包的新代币。如果您不希望该应用程序从这些服务中提取数据，请将其关闭。$1",
-    "description": "$1 is a link to a support article"
-  },
   "autoLockTimeLimit": {
-    "message": "自动锁定计时器（分钟）"
+    "message": "自动锁定定时（分钟）"
   },
   "autoLockTimeLimitDescription": {
-    "message": "设置 MetaMask 将被锁定前的空闲时间（单位：分钟）。"
+    "message": "请设置 MetaMask 自动锁定前的空闲时间（单位：分钟）"
   },
   "average": {
     "message": "平均值"
   },
-  "awaitingApproval": {
-    "message": "等待批准......"
-  },
   "back": {
     "message": "返回"
   },
-  "backup": {
-    "message": "备份"
+  "backToAll": {
+    "message": "返回全部"
   },
   "backupApprovalInfo": {
-    "message": "如果不慎丢失个人设备，忘记密码，需要重新安装 MetaMask，或者需在另一台设备上访问钱包，使用此助记词才能恢复您的钱包。"
+    "message": "如果不慎丢失个人设备，忘记密码，或者需要重新安装 MetaMask，亦或是需在另一台设备上打开钱包，请使用该保密码恢复个人钱包数据。"
   },
   "backupApprovalNotice": {
-    "message": "请备份您的账户私钥助记词，保证您的钱包和资金安全。"
+    "message": "请备份您的账户助记词，保证您的钱包和资金安全。"
   },
   "backupNow": {
     "message": "立即备份"
   },
-  "backupUserData": {
-    "message": "将您的数据备份"
-  },
-  "backupUserDataDescription": {
-    "message": "您可以将包含首选项和账户地址的用户设置备份到 JSON 文件中。"
-  },
   "balance": {
-    "message": "余额"
+    "message": "余额 "
   },
   "balanceOutdated": {
     "message": "余额可能已过期"
   },
-  "baseFee": {
-    "message": "基础费用"
-  },
   "basic": {
     "message": "基本"
   },
-  "beCareful": {
-    "message": "请小心"
-  },
-  "beta": {
-    "message": "测试版"
-  },
-  "betaHeaderText": {
-    "message": "此为测试版。请$1报告错误",
-    "description": "$1 represents the word 'here' in a hyperlink"
-  },
-  "betaMetamaskInstitutionalVersion": {
-    "message": "MetaMask Institutional 测试版本"
-  },
-  "betaMetamaskVersion": {
-    "message": "MetaMask 测试版本"
-  },
-  "betaTerms": {
-    "message": "测试版使用条款"
-  },
-  "betaWalletCreationSuccessReminder1": {
-    "message": "MetaMask 测试版无法恢复您的账户私钥助记词。"
-  },
-  "betaWalletCreationSuccessReminder2": {
-    "message": "MetaMask 测试版绝对不会向您索要账户私钥助记词。"
-  },
-  "blockExplorerAccountAction": {
-    "message": "账户",
-    "description": "This is used with viewOnEtherscan and viewInExplorer e.g View Account in Explorer"
-  },
-  "blockExplorerAssetAction": {
-    "message": "资产",
-    "description": "This is used with viewOnEtherscan and viewInExplorer e.g View Asset in Explorer"
-  },
-  "blockExplorerSwapAction": {
-    "message": "兑换",
-    "description": "This is used with viewOnEtherscan e.g View Swap on Etherscan"
-  },
   "blockExplorerUrl": {
-    "message": "区块浏览器 URL"
-  },
-  "blockExplorerUrlDefinition": {
-    "message": "用作此网络的区块浏览器的 URL。"
+    "message": "区块浏览器"
   },
   "blockExplorerView": {
-    "message": "在 $1 查看账户",
+    "message": "通过 $1 查看账户",
     "description": "$1 replaced by URL for custom block explorer"
   },
-  "blockaid": {
-    "message": "Blockaid"
-  },
-  "blockaidDescriptionApproveFarming": {
-    "message": "如果您批准此请求，以欺诈闻名的第三方可能会拿走您的所有资产。"
-  },
-  "blockaidDescriptionBlurFarming": {
-    "message": "如果您批准此请求，则有人可以窃取您列于Blur上的资产。"
-  },
-  "blockaidDescriptionFailed": {
-    "message": "由于出现错误，安全提供程序无法验证此请求。请谨慎操作。"
-  },
-  "blockaidDescriptionMaliciousDomain": {
-    "message": "您正在与恶意网域交互。如果您批准此请求，您可能会失去您的资产。"
-  },
-  "blockaidDescriptionMightLoseAssets": {
-    "message": "如果您批准此请求，您可能会失去您的资产。"
-  },
-  "blockaidDescriptionSeaportFarming": {
-    "message": "如果您批准此请求，则有人可以窃取您列于OpenSea上的资产。"
-  },
-  "blockaidDescriptionTransferFarming": {
-    "message": "如果您批准此请求，以欺诈闻名的第三方将会拿走您的所有资产。"
-  },
-  "blockaidTitleDeceptive": {
-    "message": "此请求属欺骗性质"
-  },
-  "blockaidTitleMayNotBeSafe": {
-    "message": "请求可能不安全"
-  },
-  "blockaidTitleSuspicious": {
-    "message": "此请求很可疑"
-  },
-  "blockies": {
-    "message": "Blockies"
-  },
-  "bridge": {
-    "message": "跨链桥"
-  },
-  "bridgeDescription": {
-    "message": "从不同网络传送代币"
-  },
-  "bridgeDisabled": {
-    "message": "在此网络中无法使用跨链桥"
+  "blockiesIdenticon": {
+    "message": "使用 Blockies Identicon 图标头像"
   },
   "browserNotSupported": {
-    "message": "您的浏览器不受支持……"
-  },
-  "buildContactList": {
-    "message": "建立您的联系人列表"
-  },
-  "builtAroundTheWorld": {
-    "message": "MetaMask 是在世界各地设计和建造的。"
-  },
-  "busy": {
-    "message": "忙碌中"
+    "message": "您的浏览器不支持该功能……"
+  },
+  "builtInCalifornia": {
+    "message": "MetaMask在加利福尼亚设计和制造。"
   },
   "buy": {
     "message": "购买"
   },
-  "buyAsset": {
-    "message": "购买$1",
-    "description": "$1 is the ticker symbol of a an asset the user is being prompted to purchase"
-  },
-  "buyDescription": {
-    "message": "继续持有加密货币，赚取潜在利润"
-  },
-  "buyDisabled": {
-    "message": "在此网络中无法购买"
-  },
-  "buyMoreAsset": {
-    "message": "购买更多$1",
-    "description": "$1 is the ticker symbol of a an asset the user is being prompted to purchase"
-  },
-  "buyNow": {
-    "message": "立即购买"
+  "buyWithWyre": {
+    "message": "使用 Wyre 购买 ETH"
+  },
+  "buyWithWyreDescription": {
+    "message": "您可以通过 Wyre 使用信用卡将 ETH 存入您的 MetaMask 账户。"
   },
   "bytes": {
     "message": "字节"
   },
   "canToggleInSettings": {
-    "message": "您可以在“设置 -> 提醒”中重新启用该通知。"
+    "message": "您可以在 设置 -> 提醒 中重新启用该提醒通知。"
   },
   "cancel": {
     "message": "取消"
   },
-  "cancelEdit": {
-    "message": "取消编辑"
-  },
-  "cancelPopoverTitle": {
-    "message": "取消交易"
-  },
-  "cancelSpeedUp": {
-    "message": "取消或加快交易。"
-  },
-  "cancelSpeedUpLabel": {
-    "message": "这笔燃料费将$1原来的费用。",
-    "description": "$1 is text 'replace' in bold"
-  },
-  "cancelSpeedUpTransactionTooltip": {
-    "message": "若要$1交易，燃料费用必须增加至少10%才能被网络认可。",
-    "description": "$1 is string 'cancel' or 'speed up'"
+  "cancellationGasFee": {
+    "message": "取消交易燃料费用"
   },
   "cancelled": {
     "message": "已取消"
@@ -666,89 +247,29 @@
   "chainId": {
     "message": "链 ID"
   },
-  "chainIdDefinition": {
-    "message": "用于签署此网络的交易的链 ID。"
-  },
-  "chainIdExistsErrorMsg": {
-    "message": "此链 ID 目前已被 $1 网络使用。"
-  },
-  "chainListReturnedDifferentTickerSymbol": {
-    "message": "链 ID为$1的网络使用的货币代码（$2）可能与您输入的不同。请在继续之前进行验证。",
-    "description": "$1 is the chain id currently entered in the network form and $2 is the return value of nativeCurrency.symbol from chainlist.network"
-  },
-  "chooseYourNetwork": {
-    "message": "选择您的网络"
-  },
-  "chooseYourNetworkDescription": {
-    "message": "我们使用 Infura 作为我们的远程过程调用（RPC）提供商，以提供最可靠和最私密的以太坊数据访问。您可以选择自己的 RPC，但请谨记，任何 RPC 都可以接收您的 IP 地址和以太坊钱包以进行交易。请阅读我们的 $1，进一步了解 Infura 如何处理数据。",
-    "description": "$1 is a link to the privacy policy"
-  },
   "chromeRequiredForHardwareWallets": {
-    "message": "您需要在 Google Chrome 上使用 MetaMask 以连接到您的硬件钱包。"
-  },
-  "clear": {
-    "message": "清除"
-  },
-  "clearActivity": {
-    "message": "清除活动和 nonce 数据"
-  },
-  "clearActivityButton": {
-    "message": "清除活动选项卡数据"
-  },
-  "clearActivityDescription": {
-    "message": "这将会重置账户的 nonce，并删除钱包中的活动选项卡数据。只有当前账户和网络会受到影响。您的余额和传入的交易不会改变。"
-  },
-  "click": {
-    "message": "点击"
-  },
-  "clickToConnectLedgerViaWebHID": {
-    "message": "点击这里以通过 WebHID 连接您的 Ledger",
-    "description": "Text that can be clicked to open a browser popup for connecting the ledger device via webhid"
-  },
-  "clickToManuallyAdd": {
-    "message": "请点击这里，以手动添加代币。"
+    "message": "您需要在谷歌浏览器（Google Chrome）上使用 MetaMask 才能连接到您的硬件钱包。"
+  },
+  "clickToRevealSeed": {
+    "message": "点击此处显示密语"
   },
   "close": {
     "message": "关闭"
   },
-  "coingecko": {
-    "message": "CoinGecko"
-  },
-  "configureSnapPopupDescription": {
-    "message": "您现在要离开MetaMask来配置此snap。"
-  },
-  "configureSnapPopupInstallDescription": {
-    "message": "您现在要离开MetaMask来安装此snap。"
-  },
-  "configureSnapPopupInstallTitle": {
-    "message": "安装snap"
-  },
-  "configureSnapPopupLink": {
-    "message": "请点击此链接以继续："
-  },
-  "configureSnapPopupTitle": {
-    "message": "配置snap"
-  },
   "confirm": {
     "message": "确认"
   },
   "confirmPassword": {
     "message": "确认密码"
   },
-  "confirmRecoveryPhrase": {
-    "message": "确认私钥助记词"
+  "confirmSecretBackupPhrase": {
+    "message": "请确认您的账户助记词"
   },
   "confirmed": {
-    "message": "已确认"
-  },
-  "confusableUnicode": {
-    "message": "'$1' 与 '$2' 相似。"
-  },
-  "confusableZeroWidthUnicode": {
-    "message": "找到零宽字符。"
-  },
-  "confusingEnsDomain": {
-    "message": "我们在 ENS 名称中检测到一个可令人混淆的字符。检查 ENS 名称以避免潜在的欺诈。"
+    "message": "确认"
+  },
+  "congratulations": {
+    "message": "恭喜"
   },
   "connect": {
     "message": "连接"
@@ -756,28 +277,18 @@
   "connectAccountOrCreate": {
     "message": "连接账户或创建新账户"
   },
-  "connectCustodialAccountMenu": {
-    "message": "连接托管账户"
-  },
-  "connectCustodialAccountMsg": {
-    "message": "请选择您想要连接的托管账户，以添加或刷新代币。"
-  },
-  "connectCustodialAccountTitle": {
-    "message": "托管账户"
+  "connectHardwareWallet": {
+    "message": "连接硬件钱包"
   },
   "connectManually": {
     "message": "手动连接到当前站点"
-  },
-  "connectSnap": {
-    "message": "连接$1",
-    "description": "$1 is the snap for which a connection is being requested."
   },
   "connectTo": {
     "message": "连接到 $1",
     "description": "$1 is the name/origin of a web3 site/application that the user can connect to metamask"
   },
   "connectToAll": {
-    "message": "连接到您的全部 $1",
+    "message": "连接到您的全部$1",
     "description": "$1 will be replaced by the translation of connectToAllAccounts"
   },
   "connectToAllAccounts": {
@@ -785,7 +296,7 @@
     "description": "will replace $1 in connectToAll, completing the sentence 'connect to all of your accounts', will be text that shows list of accounts on hover"
   },
   "connectToMultiple": {
-    "message": "连接到 $1",
+    "message": "连接到  $1",
     "description": "$1 will be replaced by the translation of connectToMultipleNumberOfAccounts"
   },
   "connectToMultipleNumberOfAccounts": {
@@ -793,17 +304,17 @@
     "description": "$1 is the number of accounts to which the web3 site/application is asking to connect; this will substitute $1 in connectToMultiple"
   },
   "connectWithMetaMask": {
-    "message": "与 MetaMask 连接"
+    "message": "使用 MetaMask 连接"
   },
   "connectedAccountsDescriptionPlural": {
     "message": "您有 $1 个账户连接到了该网站。",
     "description": "$1 is the number of accounts"
   },
   "connectedAccountsDescriptionSingular": {
-    "message": "您有1个账户连接到了该网站。"
+    "message": "您有 1 个账户连接到了该网站。"
   },
   "connectedAccountsEmptyDescription": {
-    "message": "MetaMask 没有连接到该网站。要连接到 web3 网站，请找到并点击连接按钮。"
+    "message": "MetaMask 没有连接这个网站。要连接到 web3 网站，请在他们的网站上找到连接按钮。"
   },
   "connectedSites": {
     "message": "已连接的网站"
@@ -813,7 +324,7 @@
     "description": "$1 is the account name"
   },
   "connectedSitesEmptyDescription": {
-    "message": "$1 还没连接到任何网站。",
+    "message": "$1 还没连接任何网站。",
     "description": "$1 is the account name"
   },
   "connecting": {
@@ -825,97 +336,47 @@
   "connectingToGoerli": {
     "message": "正在连接 Goerli 测试网络"
   },
-  "connectingToLineaGoerli": {
-    "message": "正在连接 Linea Goerli 测试网络"
-  },
-  "connectingToLineaMainnet": {
-    "message": "正在连接到 Linea 主网"
+  "connectingToKovan": {
+    "message": "正在连接到 Kovan 测试网络"
   },
   "connectingToMainnet": {
-    "message": "正在连接到以太坊主网"
-  },
-  "connectingToSepolia": {
-    "message": "正在连接Sepolia测试网络"
-  },
-  "connectionFailed": {
-    "message": "连接失败"
-  },
-  "connectionFailedDescription": {
-    "message": "获取$1失败，请检查您的网络，然后重试。",
-    "description": "$1 is the name of the snap being fetched."
-  },
-  "connectionRequest": {
-    "message": "连接请求"
-  },
-  "connections": {
-    "message": "连接"
+    "message": "正在连接到以太坊 Ethereum 主网"
+  },
+  "connectingToRinkeby": {
+    "message": "正在连接到 Rinkeby 测试网络"
+  },
+  "connectingToRopsten": {
+    "message": "正在连接到 Ropsten 测试网络"
   },
   "contactUs": {
     "message": "联系我们"
   },
   "contacts": {
-    "message": "联系方式"
-  },
-  "contentFromSnap": {
-    "message": "来自$1的内容",
-    "description": "$1 represents the name of the snap"
-  },
-  "continue": {
-    "message": "继续"
-  },
-  "contract": {
-    "message": "合约"
-  },
-  "contractAddress": {
-    "message": "合约地址"
-  },
-  "contractAddressError": {
-    "message": "您正在向代币的合约地址发送代币。这可能导致这些代币丢失。"
+    "message": "联系人"
+  },
+  "contactsSettingsDescription": {
+    "message": "添加、编辑、删除和管理您的联系人。"
+  },
+  "continueToWyre": {
+    "message": "继续前往 Wyre"
   },
   "contractDeployment": {
     "message": "合约部署"
   },
-  "contractDescription": {
-    "message": "为保护自己免受欺诈，请花点时间验证第三方详情。"
-  },
   "contractInteraction": {
     "message": "合约交互"
   },
-  "contractNFT": {
-    "message": "NFT 合约"
-  },
-  "contractRequestingAccess": {
-    "message": "第三方请求访问"
-  },
-  "contractRequestingSignature": {
-    "message": "第三方请求签名"
-  },
-  "contractRequestingSpendingCap": {
-    "message": "第三方请求支出上限"
-  },
-  "contractTitle": {
-    "message": "第三方详情"
-  },
-  "contractToken": {
-    "message": "代币合约"
-  },
-  "convertTokenToNFTDescription": {
-    "message": "我们检测到该资产是NFT。MetaMask现在完全原生支持NFT。您想将它从您的代币列表中删除并将它添加为NFT吗？"
-  },
-  "convertTokenToNFTExistDescription": {
-    "message": "我们检测到该资产已作为NFT添加。是否要将其从代币列表中删除？"
-  },
-  "coolWallet": {
-    "message": "CoolWallet"
-  },
   "copiedExclamation": {
-    "message": "已复制。"
+    "message": "已复制"
+  },
+  "copiedTransactionId": {
+    "message": "交易 ID 复制成功"
   },
   "copyAddress": {
     "message": "复制地址到剪贴板"
   },
-  "copyRawTransactionData": {
-    "message": "复制原始交易数据"
+  "copyPrivateKey": {
+    "message": "这是您的私钥（点击复制）"
   },
   "copyToClipboard": {
     "message": "复制到剪贴板"
@@ -926,579 +387,201 @@
   "create": {
     "message": "创建"
   },
-  "createNewWallet": {
-    "message": "创建新钱包"
+  "createAWallet": {
+    "message": "创建钱包"
+  },
+  "createAccount": {
+    "message": "创建账户"
   },
   "createPassword": {
     "message": "创建密码"
   },
-  "cryptoCompare": {
-    "message": "CryptoCompare"
-  },
   "currencyConversion": {
     "message": "货币转换"
   },
-  "currencyRateCheckToggle": {
-    "message": "显示余额和代币价格检查器"
-  },
-  "currencyRateCheckToggleDescription": {
-    "message": "我们使用$1和$2的API来显示您的余额和代币价格。$3",
-    "description": "$1 represents Coingecko, $2 represents CryptoCompare and $3 represents Privacy Policy"
-  },
-  "currencySymbol": {
-    "message": "货币符号"
-  },
-  "currencySymbolDefinition": {
-    "message": "此网络的货币显示的股票代码。"
-  },
   "currentAccountNotConnected": {
     "message": "您的当前账户没有连接"
   },
   "currentExtension": {
-    "message": "当前扩展程序页面"
+    "message": "当前扩展页"
   },
   "currentLanguage": {
     "message": "当前语言"
   },
-  "currentRpcUrlDeprecated": {
-    "message": "此网络的当前 RPC URL 已被弃用。"
-  },
-  "currentTitle": {
-    "message": "当前："
-  },
-  "currentlyUnavailable": {
-    "message": "在此网络上不可用"
-  },
-  "curveHighGasEstimate": {
-    "message": "激进型燃料估算图"
-  },
-  "curveLowGasEstimate": {
-    "message": "低价燃料估算图"
-  },
-  "curveMediumGasEstimate": {
-    "message": "市场价燃料估算图"
-  },
-  "custodian": {
-    "message": "托管人"
-  },
-  "custodianAccount": {
-    "message": "托管账户"
-  },
-  "custodianAccountAddedDesc": {
-    "message": "您现在可以在 MetaMask Institutional 使用您的托管账户。 "
-  },
-  "custodianAccountAddedTitle": {
-    "message": "已添加所选托管账户。"
-  },
-  "custodianReplaceRefreshTokenChangedFailed": {
-    "message": "请转到 $1，点击其用户界面内的“连接到 MMI”按钮，再次将您的账户连接到 MMI。"
-  },
-  "custodianReplaceRefreshTokenChangedSubtitle": {
-    "message": "您现在可以在 MetaMask Institutional 使用您的托管账户。"
-  },
-  "custodianReplaceRefreshTokenChangedTitle": {
-    "message": "您的托管代币已刷新"
-  },
-  "custodianReplaceRefreshTokenSubtitle": {
-    "message": "这将替换以下地址的托管代币："
-  },
-  "custodianReplaceRefreshTokenTitle": {
-    "message": "替换托管代币"
-  },
-  "custodyApiUrl": {
-    "message": "$1 API URL"
-  },
-  "custodyDeeplinkDescription": {
-    "message": "在 $1 应用程序中批准交易。一旦执行了所有所需的托管批准，交易即完成。在您的 $1 应用程序中查看状态。"
-  },
-  "custodyRefreshTokenModalDescription": {
-    "message": "请转到$1，然后点击用户界面中的“连接到MMI”按钮，将您的账户再次连接到MMI。"
-  },
-  "custodyRefreshTokenModalDescription1": {
-    "message": "您的托管人会发出一个令牌来验证 MetaMask Institutional 扩展，使您可以连接您的账户。"
-  },
-  "custodyRefreshTokenModalDescription2": {
-    "message": "由于安全原因，此令牌会在一段时间后过期。这使您需要重新连接到MMI。"
-  },
-  "custodyRefreshTokenModalSubtitle": {
-    "message": "我为什么会看到这个？"
-  },
-  "custodyRefreshTokenModalTitle": {
-    "message": "您的托管人会话已过期"
-  },
-  "custodySessionExpired": {
-    "message": "托管会话已过期。"
-  },
-  "custodyWrongChain": {
-    "message": "此账户未设置为与 $1 一起使用"
-  },
-  "custom": {
-    "message": "高级"
-  },
-  "customContentSearch": {
-    "message": "搜索以前添加的网络"
-  },
-  "customGasSettingToolTipMessage": {
-    "message": "使用$1来定制燃料价格。如果您不熟悉这可能会引起混淆。操作风险自付。",
-    "description": "$1 is key 'advanced' (text: 'Advanced') separated here so that it can be passed in with bold font-weight"
+  "customGas": {
+    "message": "自定义燃料"
+  },
+  "customGasSubTitle": {
+    "message": "提升费用可能会缩短处理时间，但不保证绝对有效。"
+  },
+  "customRPC": {
+    "message": "自定义 RPC"
   },
   "customSpendLimit": {
     "message": "自定义消费限额"
   },
-  "customSpendingCap": {
-    "message": "自定义支出上限"
-  },
   "customToken": {
     "message": "自定义代币"
   },
-  "customTokenWarningInNonTokenDetectionNetwork": {
-    "message": "代币检测在此网络上尚不可用。请手动导入代币并确保您信任它。了解 $1"
-  },
-  "customTokenWarningInTokenDetectionNetwork": {
-    "message": "手动导入代币前，请确保您信任它。了解 $1"
-  },
-  "customTokenWarningInTokenDetectionNetworkWithTDOFF": {
-    "message": "在导入代币之前，请确保该代币是您所信任的。了解如何避免$1。您还可以启用代币检测$2。"
-  },
-  "customerSupport": {
-    "message": "客户支持团队"
-  },
-  "dappRequestedSpendingCap": {
-    "message": "网站请求的支出上限"
-  },
-  "dappSuggested": {
-    "message": "建议的网站"
-  },
-  "dappSuggestedGasSettingToolTipMessage": {
-    "message": "$1 建议了这个价格。",
-    "description": "$1 is url for the dapp that has suggested gas settings"
-  },
-  "dappSuggestedHigh": {
-    "message": "建议的网站"
-  },
-  "dappSuggestedHighShortLabel": {
-    "message": "网站（高）"
-  },
-  "dappSuggestedShortLabel": {
-    "message": "网站"
-  },
-  "dappSuggestedTooltip": {
-    "message": "$1 建议了这个价格。",
-    "description": "$1 represents the Dapp's origin"
-  },
-  "darkTheme": {
-    "message": "深色"
-  },
-  "data": {
-    "message": "数据"
-  },
-  "dataBackupSeemsCorrupt": {
-    "message": "无法还原数据。文件似乎已损坏。"
-  },
-  "dataHex": {
-    "message": "十六进制"
-  },
-  "dcent": {
-    "message": "D'Cent"
+  "dataBackupFoundInfo": {
+    "message": "您的部分账户数据已在之前安装的 MetaMask 时备份。其中可能包括您的设置、联系人和代币。您现在想恢复这些数据吗？"
   },
   "decimal": {
-    "message": "代币小数"
+    "message": "小数精度"
   },
   "decimalsMustZerotoTen": {
-    "message": "小数位至少为0，且不得超过36。"
+    "message": "小数位最小为0并且不超过36位."
   },
   "decrypt": {
     "message": "解密"
   },
   "decryptCopy": {
-    "message": "复制加密消息"
+    "message": "复制加密信息"
   },
   "decryptInlineError": {
-    "message": "由于错误：$1，无法解密此消息",
+    "message": "无法解密此消息，错误：$1",
     "description": "$1 is error message"
   },
   "decryptMessageNotice": {
-    "message": "$1 希望阅读此消息来完成您的操作",
+    "message": "$1 希望阅读此信息来完成您的操作。",
     "description": "$1 is the web3 site name"
   },
   "decryptMetamask": {
-    "message": "解密消息"
+    "message": "解密信息"
   },
   "decryptRequest": {
     "message": "解密请求"
   },
+  "defaultNetwork": {
+    "message": "默认以太坊（Ether）交易网络为主网。"
+  },
   "delete": {
     "message": "删除"
   },
-  "deleteContact": {
-    "message": "删除联系人"
+  "deleteAccount": {
+    "message": "删除账户"
   },
   "deleteNetwork": {
     "message": "删除网络？"
   },
-  "deleteNetworkIntro": {
-    "message": "如果您删除此网络，则需要再次添加此网络才能查看您在其中的资产"
-  },
-  "deleteNetworkTitle": {
-    "message": "要删除$1网络吗？",
-    "description": "$1 represents the name of the network"
-  },
-  "deposit": {
-    "message": "保证金"
-  },
-  "deprecatedTestNetworksLink": {
-    "message": "了解详情"
-  },
-  "deprecatedTestNetworksMsg": {
-    "message": "由于以太坊的协议有变化：Rinkeby、Ropsten 和 Kovan 测试网络可能无法可靠地工作，很快就会被弃用。"
-  },
-  "description": {
-    "message": "描述"
-  },
-  "descriptionFromSnap": {
-    "message": "来自 $1 的描述",
-    "description": "$1 represents the name of the snap"
-  },
-  "desktopApp": {
-    "message": "桌面应用程序"
-  },
-  "desktopConnectionCriticalErrorDescription": {
-    "message": "此错误可能是间歇性的，因此，请尝试重新启动此扩展程序或禁用 MetaMask 桌面应用程序。"
-  },
-  "desktopConnectionCriticalErrorTitle": {
-    "message": "MetaMask启动时出现问题"
-  },
-  "desktopConnectionLostErrorDescription": {
-    "message": "请确保您已启动并运行桌面应用程序，或禁用MetaMask桌面应用程序。"
-  },
-  "desktopConnectionLostErrorTitle": {
-    "message": "MetaMask桌面应用程序连接已断开"
-  },
-<<<<<<< HEAD
-  "desktopDisableButton": {
-    "message": "禁用桌面应用程序"
-=======
+  "deleteNetworkDescription": {
+    "message": "是否确认要删除该网络？"
+  },
+  "depositEther": {
+    "message": "存入 Ether"
+  },
+  "details": {
+    "message": "详情"
+  },
+  "directDepositEther": {
+    "message": "直接存入 Ether"
+  },
+  "directDepositEtherExplainer": {
+    "message": "如果您已经有了一些 Ether，最快捷的方法就是直接向新钱包存入 Ether。"
+  },
+  "disconnect": {
+    "message": "断开"
+  },
+  "disconnectAllAccounts": {
+    "message": "断开所有账户"
+  },
+  "disconnectAllAccountsConfirmationDescription": {
+    "message": "您确定要断开连接吗？您可能会失去网站功能。"
+  },
+  "disconnectPrompt": {
+    "message": "断开 $1"
+  },
+  "disconnectThisAccount": {
+    "message": "断开此账户的连接"
+  },
+  "dismiss": {
+    "message": "关闭"
+  },
+  "done": {
+    "message": "完成"
+  },
   "dontHaveAHardwareWallet": {
     "message": "没有硬件钱包？"
   },
   "dontShowThisAgain": {
     "message": "不再显示"
->>>>>>> 983d2c9f
-  },
-  "desktopDisableErrorCTA": {
-    "message": "禁用MetaMask桌面应用程序"
-  },
-  "desktopEnableButton": {
-    "message": "启用桌面应用程序"
-  },
-  "desktopEnableButtonDescription": {
-    "message": "点击以运行桌面应用程序中的所有后台进程。"
-  },
-  "desktopErrorNavigateSettingsCTA": {
-    "message": "返回设置页面"
-  },
-  "desktopErrorRestartMMCTA": {
-    "message": "重新启动MetaMask"
-  },
-  "desktopNotFoundErrorCTA": {
-    "message": "下载MetaMask桌面应用程序"
-  },
-  "desktopNotFoundErrorDescription1": {
-    "message": "请确保您已启动并运行桌面应用程序。"
-  },
-  "desktopNotFoundErrorDescription2": {
-    "message": "如果您没有安装桌面应用程序，请到MetaMask网站下载。"
-  },
-  "desktopNotFoundErrorTitle": {
-    "message": "找不到MetaMask桌面应用程序"
-  },
-  "desktopOpenOrDownloadCTA": {
-    "message": "打开MetaMask桌面应用程序"
-  },
-  "desktopOutdatedErrorCTA": {
-    "message": "更新MetaMask桌面应用程序"
-  },
-  "desktopOutdatedErrorDescription": {
-    "message": "您的MetaMask桌面应用程序需要升级。"
-  },
-  "desktopOutdatedErrorTitle": {
-    "message": "MetaMask桌面应用程序已过时"
-  },
-  "desktopOutdatedExtensionErrorCTA": {
-    "message": "更新 MetaMask Extension"
-  },
-  "desktopOutdatedExtensionErrorDescription": {
-    "message": "您的 MetaMask Extension 需要升级。"
-  },
-  "desktopOutdatedExtensionErrorTitle": {
-    "message": "MetaMask Extension 已过期"
-  },
-  "desktopPageDescription": {
-    "message": "如果配对成功，扩展程序将重新启动，您必须重新输入密码。"
-  },
-  "desktopPageSubTitle": {
-    "message": "请打开MetaMask桌面应用程序并输入此代码"
-  },
-  "desktopPageTitle": {
-    "message": "与桌面配对"
-  },
-  "desktopPairedWarningDeepLink": {
-    "message": "转到MetaMask桌面应用程序中的设置"
-  },
-  "desktopPairedWarningDescription": {
-    "message": "如果要开始新的配对，请移除当前连接。"
-  },
-  "desktopPairedWarningTitle": {
-    "message": "MM桌面应用程序已配对"
-  },
-  "desktopPairingExpireMessage": {
-    "message": "代码将在$1秒后过期"
-  },
-  "desktopRouteNotFoundErrorDescription": {
-    "message": "desktopRouteNotFoundErrorDescription"
-  },
-  "desktopRouteNotFoundErrorTitle": {
-    "message": "desktopRouteNotFoundErrorTitle"
-  },
-  "desktopUnexpectedErrorCTA": {
-    "message": "返回MetaMask主页"
-  },
-  "desktopUnexpectedErrorDescription": {
-    "message": "请检查MetaMask桌面应用程序以恢复连接"
-  },
-  "desktopUnexpectedErrorTitle": {
-    "message": "出错了......"
-  },
-  "details": {
-    "message": "详细信息"
-  },
-  "disabledGasOptionToolTipMessage": {
-    "message": "“$1”已被禁用，因为它不满足在原来的燃料费用基础上至少增加10%的要求。",
-    "description": "$1 is gas estimate type which can be market or aggressive"
-  },
-  "disconnect": {
-    "message": "断开连接"
-  },
-  "disconnectAllAccounts": {
-    "message": "断开所有账户的连接"
-  },
-  "disconnectAllAccountsConfirmationDescription": {
-    "message": "您确定要断开连接吗？您可能会失去网站功能。"
-  },
-  "disconnectPrompt": {
-    "message": "断开连接 $1"
-  },
-  "disconnectThisAccount": {
-    "message": "断开此账户的连接"
-  },
-  "dismiss": {
-    "message": "关闭"
-  },
-  "dismissReminderDescriptionField": {
-    "message": "开启此选项以关闭账户私钥助记词备份提醒消息。我们强烈建议您备份您的账户私钥助记词，以避免资金损失"
-  },
-  "dismissReminderField": {
-    "message": "关闭账户私钥助记词备份提醒"
-  },
-  "domain": {
-    "message": "域"
-  },
-  "done": {
-    "message": "完成"
-  },
-  "dontShowThisAgain": {
-    "message": "不再显示此内容"
-  },
-  "downArrow": {
-    "message": "向下箭头"
   },
   "downloadGoogleChrome": {
     "message": "下载 Google Chrome 浏览器"
   },
-  "downloadNow": {
-    "message": "立即下载"
+  "downloadSecretBackup": {
+    "message": "下载账户助记词，并将其安全保存在外部加密硬盘或存储介质上。"
   },
   "downloadStateLogs": {
     "message": "下载状态日志"
   },
   "dropped": {
-    "message": "失败"
+    "message": "丢弃"
   },
   "edit": {
     "message": "编辑"
   },
-  "editANickname": {
-    "message": "编辑昵称"
-  },
-  "editAddressNickname": {
-    "message": "编辑地址昵称"
-  },
-  "editCancellationGasFeeModalTitle": {
-    "message": "编辑取消燃料费用"
-  },
   "editContact": {
-    "message": "编辑联系信息"
-  },
-  "editGasFeeModalTitle": {
-    "message": "编辑燃料费"
-  },
-  "editGasLimitOutOfBounds": {
-    "message": "燃料上限至少为 $1"
-  },
-  "editGasLimitOutOfBoundsV2": {
-    "message": "燃料限制必须大于 $1 且小于 $2",
-    "description": "$1 is the minimum limit for gas and $2 is the maximum limit"
-  },
-  "editGasLimitTooltip": {
-    "message": "燃料限制是您愿意使用的最大燃料单位。燃料单位是“最大优先交易费用”和“最大费用”的乘数。"
-  },
-  "editGasMaxBaseFeeGWEIImbalance": {
-    "message": "最大基础费用不能低于优先费用"
-  },
-  "editGasMaxBaseFeeHigh": {
-    "message": "最大基础费用高于必要水平"
-  },
-  "editGasMaxBaseFeeLow": {
-    "message": "对于当前网络条件而言，最大基础费用较低"
-  },
-  "editGasMaxFeeHigh": {
-    "message": "最大费用高于必要水平"
-  },
-  "editGasMaxFeeLow": {
-    "message": "对于网络条件而言，最大费用过低"
-  },
-  "editGasMaxFeePriorityImbalance": {
-    "message": "最大费用不能低于最大优先费用"
-  },
-  "editGasMaxPriorityFeeBelowMinimum": {
-    "message": "最大优先费用必须大于0 GWEI。"
-  },
-  "editGasMaxPriorityFeeBelowMinimumV2": {
-    "message": "优先费用必须大于0。"
-  },
-  "editGasMaxPriorityFeeHigh": {
-    "message": "最大优先费用高于必要水平。您可以支付超过所需的费用。"
-  },
-  "editGasMaxPriorityFeeHighV2": {
-    "message": "优先费用高于必要水平。您可以支付超过所需的费用"
-  },
-  "editGasMaxPriorityFeeLow": {
-    "message": "对于当前网络条件而言，最大优先费用较低"
-  },
-  "editGasMaxPriorityFeeLowV2": {
-    "message": "对于当前网络条件而言，优先费用较低"
-  },
-  "editGasPriceTooLow": {
-    "message": "燃料价格必须大于0"
-  },
-  "editGasPriceTooltip": {
-    "message": "此网络在提交交易时需要一个“燃料价格”字段。燃料价格是您支付的每单位燃料金额。"
-  },
-  "editGasSubTextAmountLabel": {
-    "message": "最大金额:",
-    "description": "This is meant to be used as the $1 substitution editGasSubTextAmount"
-  },
-  "editGasSubTextFeeLabel": {
-    "message": "最大费用:"
-  },
-  "editGasTitle": {
-    "message": "编辑优先级"
-  },
-  "editGasTooLow": {
-    "message": "处理时间未知"
-  },
-  "editNonceField": {
-    "message": "编辑 nonce"
-  },
-  "editNonceMessage": {
-    "message": "这是高级功能，请谨慎使用。"
+    "message": "编辑联系人"
   },
   "editPermission": {
     "message": "编辑权限"
   },
-  "editSpeedUpEditGasFeeModalTitle": {
-    "message": "编辑加速燃料费用"
-  },
-  "enableAutoDetect": {
-    "message": " 启用自动检测"
-  },
-  "enableForAllNetworks": {
-    "message": "为所有网络启用"
-  },
-  "enableFromSettings": {
-    "message": " 从设置中启用它。"
-  },
-  "enableOpenSeaAPI": {
-    "message": "启用 OpenSea API"
-  },
-  "enableOpenSeaAPIDescription": {
-    "message": "使用 OpenSea 的 API 获取 NFT 数据。NFT 自动检测依赖于 OpenSea 的 API，在后者关闭时自动检测将不可用。"
-  },
-  "enableSmartSwaps": {
-    "message": "启用智能兑换"
-  },
-  "enableSnap": {
-    "message": "启用"
-  },
-  "enableToken": {
-    "message": "启用 $1",
-    "description": "$1 is a token symbol, e.g. ETH"
-  },
-  "enabled": {
-    "message": "已启用"
-  },
   "encryptionPublicKeyNotice": {
-    "message": "$1 想要您的加密公钥。同意后，该网站将可以向您发送加密消息。",
+    "message": "$1 希望得到您的加密公钥。同意后该网站将可以想您发送加密信息。",
     "description": "$1 is the web3 site name"
   },
   "encryptionPublicKeyRequest": {
     "message": "申请加密公钥"
+  },
+  "endOfFlowMessage1": {
+    "message": "您通过了测试—— 保管好您的账户助记词，这是您的责任!"
+  },
+  "endOfFlowMessage10": {
+    "message": "全部完成"
+  },
+  "endOfFlowMessage2": {
+    "message": "安全保存技巧"
+  },
+  "endOfFlowMessage3": {
+    "message": "在多处保存备份数据。"
+  },
+  "endOfFlowMessage4": {
+    "message": "不向任何任何人分享该账户助记词。"
+  },
+  "endOfFlowMessage5": {
+    "message": "谨防网络钓鱼！MetaMask 绝不会主动要求您提供个人账户助记词。"
+  },
+  "endOfFlowMessage6": {
+    "message": "如果您需要再次备份账户助记词，请通过设置 -> 安全选项完成该操作。"
+  },
+  "endOfFlowMessage8": {
+    "message": "MetaMask 无法恢复您的账户助记词。"
+  },
+  "endOfFlowMessage9": {
+    "message": "了解详情。"
   },
   "endpointReturnedDifferentChainId": {
     "message": "RPC 端点使用链不同的链 ID: $1",
     "description": "$1 is the return value of eth_chainId from an RPC endpoint"
   },
-  "enhancedTokenDetectionAlertMessage": {
-    "message": "$1. $2目前提供增强型代币检测"
-  },
-  "ensDomainsSettingTitle": {
-    "message": "在地址栏中显示ENS域"
-  },
-  "ensIllegalCharacter": {
-    "message": "ENS 的非法字符。"
-  },
   "ensNotFoundOnCurrentNetwork": {
-    "message": "未在当前网络找到 ENS 名称。请尝试切换至以太坊主网。"
-  },
-  "ensNotSupportedOnNetwork": {
-    "message": "网络不支持 ENS"
+    "message": "未在当前网络找到 ENS 名称。请尝试切换至主以太坊网络。"
   },
   "ensRegistrationError": {
-    "message": "ENS 名称注册错误"
-  },
-  "ensUnknownError": {
-    "message": "ENS 查找失败。"
-  },
-  "enterANumber": {
-    "message": "输入一个数字"
-  },
-  "enterCustodianToken": {
-    "message": "输入您的 $1 代币或添加新代币"
+    "message": "ENS 名称登记错误"
+  },
+  "enterAnAlias": {
+    "message": "输入别名"
   },
   "enterMaxSpendLimit": {
-    "message": "输入最大消费限额"
-  },
-  "enterOptionalPassword": {
-    "message": "输入可选密码"
+    "message": "输入最高消费额度"
+  },
+  "enterPassword": {
+    "message": "输入密码"
   },
   "enterPasswordContinue": {
-    "message": "输入密码继续"
-  },
-  "enterTokenNameOrAddress": {
-    "message": "输入代币名称或粘贴地址"
-  },
-  "enterYourPassword": {
-    "message": "输入您的密码"
+    "message": "输入密码以继续"
   },
   "errorCode": {
     "message": "代码：$1",
@@ -1516,14 +599,6 @@
     "message": "代码：$1",
     "description": "Displayed error name for debugging purposes. $1 is the error name"
   },
-  "errorPageMessage": {
-    "message": "通过重新加载页面再试一次，或联系支持团队 $1。",
-    "description": "Message displayed on generic error page in the fullscreen or notification UI, $1 is a clickable link with text defined by the 'here' key. The link will open to a form where users can file support tickets."
-  },
-  "errorPagePopupMessage": {
-    "message": "通过关闭并重新打开弹出窗口再试一次，或联系支持团队 $1。",
-    "description": "Message displayed on generic error page in the popup UI, $1 is a clickable link with text defined by the 'here' key. The link will open to a form where users can file support tickets."
-  },
   "errorPageTitle": {
     "message": "MetaMask 遇到了一个错误",
     "description": "Title of generic error page"
@@ -1532,250 +607,137 @@
     "message": "栈：",
     "description": "Title for error stack, which is displayed for debugging purposes"
   },
-  "errorWhileConnectingToRPC": {
-    "message": "连接到自定义网络时出错。"
-  },
-  "errorWithSnap": {
-    "message": "$1出错",
-    "description": "$1 represents the name of the snap"
-  },
-  "ethGasPriceFetchWarning": {
-    "message": "由于目前主要的燃料估算服务不可用，因此提供了备用燃料价格。"
-  },
-  "ethereumProviderAccess": {
-    "message": "授予以太坊提供商对 $1 的访问权限",
-    "description": "The parameter is the name of the requesting origin"
+  "estimatedProcessingTimes": {
+    "message": "预计处理时间"
+  },
+  "eth_accounts": {
+    "message": "查看您允许的账户的地址（必填）",
+    "description": "The description for the `eth_accounts` permission"
   },
   "ethereumPublicAddress": {
-    "message": "以太坊公钥"
+    "message": "以太坊 Ethereum 公开地址"
   },
   "etherscan": {
-    "message": "Etherscan"
+    "message": "Etherscan（以太坊浏览器）"
   },
   "etherscanView": {
-    "message": "在 Etherscan 上查看账户"
-  },
-  "etherscanViewOn": {
-    "message": "在 Etherscan 上查看"
+    "message": "在 Etherscan（以太坊浏览器）上查看账户"
   },
   "expandView": {
     "message": "展开视图"
   },
-  "experimental": {
-    "message": "实验性"
-  },
-  "exploreMetaMaskSnaps": {
-    "message": "探索 MetaMask Snaps"
-  },
-  "extendWalletWithSnaps": {
-    "message": "扩展钱包体验。"
+  "exportPrivateKey": {
+    "message": "导出私钥"
   },
   "externalExtension": {
-    "message": "外部扩展程序"
+    "message": "外部扩展"
+  },
+  "extraApprovalGas": {
+    "message": "+$1 批准燃料",
+    "description": "Expresses an additional gas amount the user will have to pay, on top of some other displayed amount. $1 is a decimal amount of gas"
   },
   "failed": {
     "message": "失败"
   },
   "failedToFetchChainId": {
-    "message": "无法获取链 ID。您的 RPC URL 正确吗？"
-  },
-  "failedToFetchTickerSymbolData": {
-    "message": "股票代码验证数据当前未能提供，请确保您输入的代码正确无误。这会影响您在此网络看到的兑换率"
+    "message": "无法获取链 IC，您的 RPC URL 地址是正确的么？"
   },
   "failureMessage": {
-    "message": "出了点问题，我们无法完成此操作"
+    "message": "出了点问题，我们无法完成这个操作。"
   },
   "fast": {
     "message": "快"
   },
+  "fastest": {
+    "message": "最快"
+  },
   "feeAssociatedRequest": {
     "message": "此请求需要支付一定的费用。"
   },
   "fiat": {
-    "message": "法币",
+    "message": "FIAT",
     "description": "Exchange type"
   },
   "fileImportFail": {
-    "message": "文件导入失败？点击这里！",
+    "message": "文件导入失败？ 点击这里！",
     "description": "Helps user import their account from a JSON file"
-  },
-  "fileTooBig": {
-    "message": "拖放的文件太大。"
-  },
-  "flaskWelcomeUninstall": {
-    "message": "您应该卸载此扩展程序",
-    "description": "This request is shown on the Flask Welcome screen. It is intended for non-developers, and will be bolded."
-  },
-  "flaskWelcomeWarning1": {
-    "message": "Flask 供开发人员试验不稳定的新 API。除非您是开发者或 Beta 测试人员，否则请 $1。",
-    "description": "This is a warning shown on the Flask Welcome screen, intended to encourage non-developers not to proceed any further. $1 is the bolded message 'flaskWelcomeUninstall'"
-  },
-  "flaskWelcomeWarning2": {
-    "message": "我们不保证此扩展程序的安全性或稳定性。Flask 提供的新API并未针对网络钓鱼攻击进行强化，这意味着任何需要 Flask 的站点或快取都可能是窃取您资产的恶意企图。",
-    "description": "This explains the risks of using MetaMask Flask"
-  },
-  "flaskWelcomeWarning3": {
-    "message": "所有Flask API都是实验性的。它们可能会在未事先通知的情况下被更改或删除，它们也可能会无限期地留在 Flask 上而不会迁移到稳定的 MetaMask。您需要自行承担使用它们的风险。",
-    "description": "This message warns developers about unstable Flask APIs"
-  },
-  "flaskWelcomeWarning4": {
-    "message": "确保在使用Flask时禁用常规 MetaMask 扩展程序。",
-    "description": "This message calls to pay attention about multiple versions of MetaMask running on the same site (Flask + Prod)"
-  },
-  "flaskWelcomeWarningAcceptButton": {
-    "message": "我接受风险",
-    "description": "this text is shown on a button, which the user presses to confirm they understand the risks of using Flask"
-  },
-  "followUsOnTwitter": {
-    "message": "在 Twitter 上关注我们"
   },
   "forbiddenIpfsGateway": {
     "message": "禁用的 IPFS 网关：请指定一个 CID 网关"
   },
   "forgetDevice": {
-    "message": "忽略此设备"
-  },
-  "forgotPassword": {
-    "message": "忘记密码了？"
+    "message": "忘记此设备"
   },
   "from": {
-    "message": "自"
+    "message": "从"
   },
   "fromAddress": {
     "message": "从：$1",
     "description": "$1 is the address to include in the From label. It is typically shortened first using shortenAddress"
   },
-  "fromTokenLists": {
-    "message": "从代币列表：$1"
-  },
   "functionApprove": {
-    "message": "功能：批准"
-  },
-  "functionSetApprovalForAll": {
-    "message": "功能：SetApprovalForAll"
+    "message": "功能：同意"
   },
   "functionType": {
     "message": "功能类型"
   },
-  "gas": {
-    "message": "燃料"
-  },
-  "gasDisplayAcknowledgeDappButtonText": {
-    "message": "编辑建议的燃料费"
-  },
-  "gasDisplayDappWarning": {
-    "message": "这笔燃料费是由 $1 建议的。忽略它可能会导致您的交易出现问题。如果您有疑问，请联系 $1。",
-    "description": "$1 represents the Dapp's origin"
-  },
   "gasLimit": {
     "message": "燃料限制"
   },
   "gasLimitInfoTooltipContent": {
-    "message": "燃料限制是指您愿意花费的最大燃料单位量。"
-  },
-  "gasLimitRecommended": {
-    "message": "建议的燃料限制是$1。如果燃料限制低于此值，则可能会失败。"
+    "message": "燃料限制是指您愿意花费的最燃料量单位。"
   },
   "gasLimitTooLow": {
-    "message": "燃料限制至少为21000"
+    "message": "燃料限制至少要 21000"
   },
   "gasLimitTooLowWithDynamicFee": {
-    "message": "燃料限制至少为 $1",
+    "message": "燃料限制至少要 $1",
     "description": "$1 is the custom gas limit, in decimal."
   },
-  "gasLimitV2": {
-    "message": "燃料限制"
-  },
-  "gasOption": {
-    "message": "燃料选项"
-  },
   "gasPrice": {
-    "message": "Gas 价格（GWEI）"
-  },
-  "gasPriceExcessive": {
-    "message": "您的燃料费设置得过高。请考虑降低金额。"
-  },
-  "gasPriceExcessiveInput": {
-    "message": "燃料价格过高"
+    "message": "燃料价格（GWEI）"
   },
   "gasPriceExtremelyLow": {
     "message": "燃料价格极低"
   },
-  "gasPriceFetchFailed": {
-    "message": "由于网络错误，燃料价格估算失败。"
-  },
   "gasPriceInfoTooltipContent": {
-    "message": "燃料价格指明了您愿意为每单位燃料支付的以太币数量。"
-  },
-  "gasTimingHoursShort": {
-    "message": "$1 小时",
-    "description": "$1 represents a number of hours"
-  },
-  "gasTimingMinutes": {
-    "message": "$1 分钟",
-    "description": "$1 represents a number of minutes"
-  },
-  "gasTimingMinutesShort": {
-    "message": "$1 分钟",
-    "description": "$1 represents a number of minutes"
-  },
-  "gasTimingNegative": {
-    "message": "可能在 $1 内",
-    "description": "$1 represents an amount of time"
-  },
-  "gasTimingPositive": {
-    "message": "有可能在 $1 以内",
-    "description": "$1 represents an amount of time"
-  },
-  "gasTimingSeconds": {
-    "message": "$1 秒",
-    "description": "$1 represents a number of seconds"
-  },
-  "gasTimingSecondsShort": {
-    "message": "$1 秒",
-    "description": "$1 represents a number of seconds"
-  },
-  "gasTimingVeryPositive": {
-    "message": "很可能在 $1 以内",
-    "description": "$1 represents an amount of time"
+    "message": "燃料价格规定了您愿意为每单位燃料支付的 Ether 数量。"
   },
   "gasUsed": {
-    "message": "使用的燃料"
+    "message": "燃料使用"
+  },
+  "gdprMessage": {
+    "message": "这些数据是汇总的，因此，根据《GDPR 通用数据保护条例》(EU)2016/679，这些数据是匿名的。有关我们隐私惯例的更多信息，请参见我们的 $1。",
+    "description": "$1 refers to the gdprMessagePrivacyPolicy message, the translation of which is meant to be used exclusively in the context of gdprMessage"
+  },
+  "gdprMessagePrivacyPolicy": {
+    "message": "隐私政策",
+    "description": "this translation is intended to be exclusively used as the replacement for the $1 in the gdprMessage translation"
   },
   "general": {
     "message": "通用"
   },
-  "getStarted": {
-    "message": "开始进行"
-  },
-  "globalTitle": {
-    "message": "全局菜单"
-  },
-  "globalTourDescription": {
-    "message": "查看您的投资组合、已连接的网站、设置等等"
-  },
-<<<<<<< HEAD
-  "goBack": {
-    "message": "返回"
-=======
+  "generalSettingsDescription": {
+    "message": "货币转换、主要价格单位、语言和 Blockies Identicon 图标头像"
+  },
+  "getEther": {
+    "message": "获取 Ether"
+  },
+  "getEtherFromFaucet": {
+    "message": "从水管获取 $1 网络的 Ether",
+    "description": "Displays network name for Ether faucet"
+  },
   "getHelp": {
     "message": "获取帮助。"
   },
   "getStarted": {
     "message": "开始使用"
->>>>>>> 983d2c9f
   },
   "goerli": {
     "message": "Goerli 测试网络"
   },
-  "gotIt": {
-    "message": "知道了！"
-  },
-  "grantedToWithColon": {
-    "message": "授予："
-  },
-  "gwei": {
-    "message": "GWEI"
+  "happyToSeeYou": {
+    "message": "我们很高兴见到您。"
   },
   "hardware": {
     "message": "硬件"
@@ -1783,27 +745,17 @@
   "hardwareWalletConnected": {
     "message": "已连接的硬件钱包"
   },
-  "hardwareWalletLegacyDescription": {
-    "message": "（旧）",
-    "description": "Text representing the MEW path"
-  },
-  "hardwareWalletSupportLinkConversion": {
-    "message": "点击这里"
-  },
   "hardwareWallets": {
     "message": "连接硬件钱包"
   },
-  "hardwareWalletsInfo": {
-    "message": "硬件钱包集成使用API调用外部服务器，这些外部服务器可以看到您的IP地址和您与之交互的智能合约地址。"
-  },
   "hardwareWalletsMsg": {
-    "message": "选择希望用于 MetaMask 的硬件钱包。"
+    "message": "选择希望用于 MetaMask 的硬件钱包"
   },
   "havingTroubleConnecting": {
     "message": "连接出现问题？"
   },
   "here": {
-    "message": "此处",
+    "message": "这里",
     "description": "as in -click here- for more information (goes with troubleTokenBalances)"
   },
   "hexData": {
@@ -1811,15 +763,6 @@
   },
   "hide": {
     "message": "隐藏"
-  },
-  "hideFullTransactionDetails": {
-    "message": "隐藏完整的交易细节"
-  },
-  "hideSeedPhrase": {
-    "message": "隐藏助记词"
-  },
-  "hideToken": {
-    "message": "隐藏代币"
   },
   "hideTokenPrompt": {
     "message": "隐藏代币？"
@@ -1828,76 +771,8 @@
     "message": "隐藏 $1",
     "description": "$1 is the symbol for a token (e.g. 'DAI')"
   },
-  "hideZeroBalanceTokens": {
-    "message": "隐藏没有余额的代币"
-  },
-  "high": {
-    "message": "激进型"
-  },
-  "highGasSettingToolTipMessage": {
-    "message": "使用$1来覆盖网络流量因像流行的 NFT 丢弃而出现的剧增。",
-    "description": "$1 is key 'high' (text: 'Aggressive') separated here so that it can be passed in with bold font-weight"
-  },
-  "highLowercase": {
-    "message": "高"
-  },
   "history": {
     "message": "历史记录"
-  },
-  "holdToRevealContent1": {
-    "message": "您的私钥助记词提供 $1",
-    "description": "$1 is a bolded text with the message from 'holdToRevealContent2'"
-  },
-  "holdToRevealContent2": {
-    "message": "对您的钱包和资金的完整访问权限。",
-    "description": "Is the bolded text in 'holdToRevealContent1'"
-  },
-  "holdToRevealContent3": {
-    "message": "请勿与任何人分享此信息。$1 $2",
-    "description": "$1 is a message from 'holdToRevealContent4' and $2 is a text link with the message from 'holdToRevealContent5'"
-  },
-  "holdToRevealContent4": {
-    "message": "MetaMask 支持团队不会要求提供此项信息，",
-    "description": "Part of 'holdToRevealContent3'"
-  },
-  "holdToRevealContent5": {
-    "message": "但网络钓鱼者可能会。",
-    "description": "The text link in 'holdToRevealContent3'"
-  },
-  "holdToRevealContentPrivateKey1": {
-    "message": "您的私钥提供 $1",
-    "description": "$1 is a bolded text with the message from 'holdToRevealContentPrivateKey2'"
-  },
-  "holdToRevealContentPrivateKey2": {
-    "message": "对您的钱包和资金的完整访问权限。",
-    "description": "Is the bolded text in 'holdToRevealContentPrivateKey2'"
-  },
-  "holdToRevealLockedLabel": {
-    "message": "按住以显示圆圈锁定"
-  },
-  "holdToRevealPrivateKey": {
-    "message": "按住以显示私钥"
-  },
-  "holdToRevealPrivateKeyTitle": {
-    "message": "保护好您的私钥"
-  },
-  "holdToRevealSRP": {
-    "message": "按住以显示 SRP"
-  },
-  "holdToRevealSRPTitle": {
-    "message": "保护好您的 SRP"
-  },
-  "holdToRevealUnlockedLabel": {
-    "message": "按住以显示圆圈解锁"
-  },
-  "id": {
-    "message": "ID"
-  },
-  "ignoreAll": {
-    "message": "忽略所有"
-  },
-  "ignoreTokenWarning": {
-    "message": "如果您隐藏代币，它们将不会在您的钱包中显示。但您仍然可以通过搜索代币来添加它们。"
   },
   "import": {
     "message": "导入",
@@ -1906,125 +781,33 @@
   "importAccount": {
     "message": "导入账户"
   },
-  "importAccountError": {
-    "message": "导入账户时出错。"
-  },
-  "importAccountErrorIsSRP": {
-    "message": "您输入了私钥助记词（或助记符）。要在此处导入账户，必须输入私钥，它是长度为 64 个字符的十六进制字符串。"
-  },
-  "importAccountErrorNotAValidPrivateKey": {
-    "message": "这不是有效的私钥。您已输入十六进制字符串，但长度必须为 64 个字符。"
-  },
-  "importAccountErrorNotHexadecimal": {
-    "message": "这不是有效的私钥。必须输入长度为 64 个字符的十六进制字符串。"
-  },
-  "importAccountJsonLoading1": {
-    "message": "预计此 JSON 导入需要几分钟时间并暂停 MetaMask。"
-  },
-  "importAccountJsonLoading2": {
-    "message": "很抱歉，在未来我们将会加快此流程。"
-  },
   "importAccountMsg": {
-    "message": "导入的账户将不会与最初创建的 MetaMask 账户私钥助记词相关联。了解更多有关导入账户的信息"
-  },
-  "importMyWallet": {
-    "message": "导入我的钱包"
-  },
-  "importNFT": {
-    "message": "导入 NFT"
-  },
-  "importNFTAddressToolTip": {
-    "message": "例如，在OpenSea中，NFT页面的详情下，有一个蓝色的超链接值，标记为“合约地址”。如果您点击它，它将带您前往该合约在Etherscan上的地址；在该页面的左上角，应该有一个标记为“合约”的图标，在右侧，有一长串字母和数字。这是创建您的NFT的合约地址。点击地址右侧的“复制”图标，就可以将它复制到剪贴板上。"
-  },
-  "importNFTPage": {
-    "message": "导入NFT页面"
-  },
-  "importNFTTokenIdToolTip": {
-    "message": "NFT的ID是唯一标识符，因为所有NFT都是独一无二的。同样，在OpenSea上，此数字位于“详情”下方。记下它，或将它复制到剪贴板上。"
-  },
-  "importSelectedTokens": {
-    "message": "要导入所选代币吗？"
-  },
-  "importSelectedTokensDescription": {
-    "message": "只有您选择的代币才会出现在您的钱包中。您可以随时通过搜索隐藏的代币来导入它们。"
-  },
-  "importTokenQuestion": {
-    "message": "导入代币？"
-  },
-  "importTokenWarning": {
-    "message": "任何人都可以用任何名称创建代币，包括现有代币的虚假版本。添加和交易风险自负！"
-  },
-  "importTokensCamelCase": {
-    "message": "添加代币"
-  },
-  "importWithCount": {
-    "message": "导入$1",
-    "description": "$1 will the number of detected tokens that are selected for importing, if all of them are selected then $1 will be all"
+    "message": "导入的账户将不会与最初创建的 MetaMask 账户助记词相关联。了解更多有关导入账户的信息 。"
+  },
+  "importAccountSeedPhrase": {
+    "message": "使用账户助记词导入账户"
+  },
+  "importWallet": {
+    "message": "导入钱包"
   },
   "imported": {
     "message": "已导入",
     "description": "status showing that an account has been fully loaded into the keyring"
   },
-  "inYourSettings": {
-    "message": "在设置中"
-  },
-  "infuraBlockedNotification": {
-    "message": "MetaMask 无法连接到区块链主机。请检查可能的原因 $1。",
-    "description": "$1 is a clickable link with with text defined by the 'here' key"
-  },
   "initialTransactionConfirmed": {
-    "message": "您的初始交易已被网络确认。请点击“确定”返回。"
-  },
-  "inputLogicEmptyState": {
-    "message": "仅需输入一个您觉得比较恰当的现在或将来第三方支出的数字。以后您可以随时提高支出上限。"
-  },
-  "inputLogicEqualOrSmallerNumber": {
-    "message": "此操作允许第三方从您的当前余额中支出 $1。",
-    "description": "$1 is the current token balance in the account and the name of the current token"
-  },
-  "inputLogicHigherNumber": {
-    "message": "此操作允许第三方支出您所有的代币余额，直到达到上限或您撤销支出上限为止。如果不是有意为之，请考虑设置较低的支出上限。"
-  },
-  "insightsFromSnap": {
-    "message": "来自$1的见解",
-    "description": "$1 represents the name of the snap"
-  },
-  "install": {
-    "message": "安装"
-  },
-  "installOrigin": {
-    "message": "安装源"
-  },
-  "installedOn": {
-    "message": "已在 $1 上安装",
-    "description": "$1 is the date when the snap has been installed"
+    "message": "您的初始交易已通过网络确认。请点击“确定”返回。"
   },
   "insufficientBalance": {
     "message": "余额不足。"
   },
-  "insufficientCurrencyBuyOrDeposit": {
-    "message": "您的账户中没有足够的$1可以支付$2网络上的交易费用。$3或从另一个账户存入保证金。",
-    "description": "$1 is the native currency of the network, $2 is the name of the current network, $3 is the key 'buy' + the ticker symbol of the native currency of the chain wrapped in a button"
-  },
-  "insufficientCurrencyBuyOrReceive": {
-    "message": "您的账户中没有足够的 $1 可以用来支付 $2 网络的交易费用。请使用另一个账户的 $3 或 $4。",
-    "description": "$1 is the native currency of the network, $2 is the name of the current network, $3 is the key 'buy' + the ticker symbol of the native currency of the chain wrapped in a button, $4 is the key 'deposit' button"
-  },
-  "insufficientCurrencyDeposit": {
-    "message": "您的账户中没有足够的$1可以支付$2网络上的交易费用。请从另一个账户存入保证金 $1。",
-    "description": "$1 is the native currency of the network, $2 is the name of the current network"
-  },
   "insufficientFunds": {
-    "message": "资金不足."
-  },
-  "insufficientFundsForGas": {
-    "message": "燃料资金不足"
+    "message": "余额不足。"
   },
   "insufficientTokens": {
-    "message": "代币不足。"
+    "message": "代币余额不足。"
   },
   "invalidAddress": {
-    "message": "地址无效"
+    "message": "无效地址"
   },
   "invalidAddressRecipient": {
     "message": "接收方地址无效"
@@ -2032,188 +815,80 @@
   "invalidAddressRecipientNotEthNetwork": {
     "message": "非 ETH 网络，请使用小写"
   },
-  "invalidAssetType": {
-    "message": "该资产是NFT，需要在NFT选项卡下的“导入NFT”页面上重新添加"
-  },
   "invalidBlockExplorerURL": {
     "message": "无效的区块浏览器 URL"
   },
   "invalidChainIdTooBig": {
-    "message": "无效的链 ID，链 ID 过大。"
+    "message": "无效的链 ID，该链 ID 数字过大。"
   },
   "invalidCustomNetworkAlertContent1": {
-    "message": "需要重新输入自定义网络 '$1' 的链 ID。",
+    "message": "需要重新输入自定义网络'$1'的链 ID。",
     "description": "$1 is the name/identifier of the network."
   },
   "invalidCustomNetworkAlertContent2": {
-    "message": "为了保护您免受恶意或有问题的网络供应商的影响，现在所有的自定义网络都需要有链 ID。"
+    "message": "为了保护您免受恶意或有问题的网络提供商的侵害，现在所有的自定义网络都需要提供链 ID。"
   },
   "invalidCustomNetworkAlertContent3": {
-    "message": "进入设置 > 网络并输入链 ID。您可以通过 $1 查找最热门网络的链 ID。",
+    "message": "进入设置 > 网络并输入链 ID。您可以通过 $1 查找常用的链 ID。",
     "description": "$1 is a link to https://chainid.network"
   },
   "invalidCustomNetworkAlertTitle": {
     "message": "无效的自定义网络"
   },
   "invalidHexNumber": {
-    "message": "无效的十六进制数字。"
+    "message": "无效的十六进制数。"
   },
   "invalidHexNumberLeadingZeros": {
-    "message": "无效的十六进制数字。删除所有前导零。"
+    "message": "无效的十六进制数。去除任何开头的零。"
   },
   "invalidIpfsGateway": {
     "message": "无效的 IPFS 网关。该值必须是一个有效的 URL"
   },
   "invalidNumber": {
-    "message": "无效数字。输入一个十进制或带有“0x”前缀的十六进制数字。"
+    "message": "无效的数字。输入一个数字或‘0x’开头的十六进制数。"
   },
   "invalidNumberLeadingZeros": {
-    "message": "无效数字。删除所有前导零。"
+    "message": "无效的数字。去除任何开头的零。"
   },
   "invalidRPC": {
-    "message": "RPC URL 无效"
+    "message": "无效 RPC URL"
   },
   "invalidSeedPhrase": {
-    "message": "私钥助记词无效"
-  },
-  "invalidSeedPhraseCaseSensitive": {
-    "message": "输入无效！私钥助记词须区分大小写。"
+    "message": "无效的账户助记词"
   },
   "ipfsGateway": {
-    "message": "IPFS网关"
+    "message": "IPFS 网关"
   },
   "ipfsGatewayDescription": {
-    "message": "MetaMask使用第三方服务来显示您存储在IPFS上的NFT图像，显示与您输入到浏览器地址栏中的ENS地址相关信息，并获取不同代币的图标。当您使用这些服务时，这些服务可能会获悉您的IP地址。"
-  },
-  "ipfsToggleModalDescriptionOne": {
-    "message": "我们使用第三方服务来显示存储在 IPFS 中的 NFT 图像，显示与在浏览器地址栏中输入的 ENS 地址相关的信息，并获取不同代币的图标。当您使用这些服务时，您的 IP 地址可能会被其获悉。"
-  },
-  "ipfsToggleModalDescriptionTwo": {
-    "message": "选择“确认”将开启 IPFS 解析。您可以在 $1 中随时将其关闭。",
-    "description": "$1 is the method to turn off ipfs"
-  },
-  "ipfsToggleModalSettings": {
-    "message": "设置 > 安全和隐私"
-  },
-  "jazzAndBlockies": {
-    "message": "哈希头像是帮助您一眼识别账户的独特图标，有 Jazzicons 和 Blockies 两种不同风格。"
-  },
-  "jazzicons": {
-    "message": "Jazzicons"
-  },
-  "jsDeliver": {
-    "message": "jsDeliver"
+    "message": "输入用于 ENS 内容解析的 IPFS CID 网关的 URL。"
   },
   "jsonFile": {
     "message": "JSON 文件",
     "description": "format for importing an account"
   },
-  "keystone": {
-    "message": "Keystone"
-  },
   "knownAddressRecipient": {
-    "message": "已知合约地址。"
+    "message": "已知接收方地址。"
   },
   "knownTokenWarning": {
-    "message": "此操作将编辑已经在您的钱包中列出的代币，有肯能被用来欺骗您。只有确定要更改这些代币的内容时，才通过此操作。了解更多关于 $1"
+    "message": "此操作将编辑已经在您的钱包中列出的代币，有肯能被用来欺骗您。只有确定要更改这些代币的内容时，才通过此操作。"
+  },
+  "kovan": {
+    "message": "Kovan 测试网络"
   },
   "lastConnected": {
     "message": "最后连接"
   },
-  "lastPriceSold": {
-    "message": "最后售价"
-  },
-  "lastSold": {
-    "message": "最后售出"
-  },
-  "layer1Fees": {
-    "message": "一层公链费用"
-  },
-  "learnCancelSpeeedup": {
-    "message": "学习如何 $1",
-    "description": "$1 is link to cancel or speed up transactions"
-  },
   "learnMore": {
-    "message": "了解更多"
-  },
-  "learnMoreAboutGas": {
-    "message": "想了解有关燃料费的 $1？",
-    "description": "$1 will be replaced by the learnMore translation key"
-  },
-  "learnMoreKeystone": {
-    "message": "了解更多"
-  },
-  "learnMoreUpperCase": {
-    "message": "了解更多"
-  },
-  "learnScamRisk": {
-    "message": "欺诈和安全风险信息。"
+    "message": "查看更多"
   },
   "ledgerAccountRestriction": {
-    "message": "您需要先使用最后一个账户，然后才能添加新账户。"
-  },
-  "ledgerConnectionInstructionCloseOtherApps": {
-    "message": "关闭任何连接到您设备的其他软件，然后点击这里刷新。"
-  },
-  "ledgerConnectionInstructionHeader": {
-    "message": "点击确认前："
-  },
-  "ledgerConnectionInstructionStepFour": {
-    "message": "在您的 Ledger 设备上启用“智能合约数据”或“盲签”。"
-  },
-  "ledgerConnectionInstructionStepOne": {
-    "message": "在“设置 > 高级”下启用使用 Ledger Live"
-  },
-  "ledgerConnectionInstructionStepThree": {
-    "message": "请确保您的 Ledger 设备已插入并选择以太坊应用程序。"
-  },
-  "ledgerConnectionInstructionStepTwo": {
-    "message": "打开并解锁 Ledger Live 应用程序。"
-  },
-  "ledgerConnectionPreferenceDescription": {
-    "message": "自定义连接您的 Ledger 到 MetaMask 的方式。建议使用 $1，但也可使用其他选项。请在这里阅读更多信息：$2",
-    "description": "A description that appears above a dropdown where users can select between up to three options - Ledger Live, U2F or WebHID - depending on what is supported in their browser. $1 is the recommended browser option, it will be either WebHID or U2f. $2 is a link to an article where users can learn more, but will be the translation of the learnMore message."
-  },
-  "ledgerDeviceOpenFailureMessage": {
-    "message": "Ledger 设备打开失败。您的 Ledger 可能已连接到其他软件。请关闭 Ledger Live 或其他连接到您的 Ledger 设备的应用程序，并尝试再次连接。"
-  },
-  "ledgerLive": {
-    "message": "Ledger Live",
-    "description": "The name of a desktop app that can be used with your ledger device. We can also use it to connect a users Ledger device to MetaMask."
-  },
-  "ledgerLiveApp": {
-    "message": "Ledger Live 应用程序"
-  },
-  "ledgerLocked": {
-    "message": "无法连接到 Ledger 设备。请确保您的设备已解锁并打开 Etherum 应用程序。"
-  },
-  "ledgerTimeout": {
-    "message": "Ledger Live 响应时间过长或连接超时。请确保 Ledger Live 应用程序已打开且您的设备已解锁。"
-  },
-  "ledgerTransportChangeWarning": {
-    "message": "如果您的 Ledger Live 应用程序已打开，请断开任何打开的 Ledger Live 的连接并关闭 Ledger Live 应用程序。"
-  },
-  "ledgerWebHIDNotConnectedErrorMessage": {
-    "message": "Ledger 设备未连接。如果您想要连接您的 Ledger，请再次点击“继续”并批准 HID 连接",
-    "description": "An error message shown to the user during the hardware connect flow."
-  },
-  "levelArrow": {
-    "message": "水平箭头"
-  },
-  "lightTheme": {
-    "message": "浅色"
-  },
-  "likeToImportTokens": {
-    "message": "您想导入这些代币吗？"
-  },
-  "lineaGoerli": {
-    "message": "Linea Goerli 测试网络"
-  },
-  "lineaMainnet": {
-    "message": "Linea 主网"
-  },
-  "link": {
-    "message": "链接"
+    "message": "在添加新的账户之前，需要使用您的最后一个账户。"
+  },
+  "letsGoSetUp": {
+    "message": "第一次，立即开始设置！"
+  },
+  "likeToAddTokens": {
+    "message": "您想添加这些代币吗？"
   },
   "links": {
     "message": "链接"
@@ -2222,10 +897,7 @@
     "message": "加载更多"
   },
   "loading": {
-    "message": "正在加载..."
-  },
-  "loadingNFTs": {
-    "message": "正在加载NFT......"
+    "message": "加载中……"
   },
   "loadingTokens": {
     "message": "加载代币中……"
@@ -2234,254 +906,114 @@
     "message": "Localhost 8545"
   },
   "lock": {
-    "message": "注销"
-  },
-  "lockMetaMask": {
-    "message": "锁定 MetaMask"
-  },
-  "lockTimeInvalid": {
-    "message": "锁定时间必须是 0 到 10080 之间的数字"
-  },
-  "logo": {
-    "message": "$1标志",
-    "description": "$1 is the name of the ticker"
-  },
-  "low": {
-    "message": "低级型"
-  },
-  "lowGasSettingToolTipMessage": {
-    "message": "使用$1等待较便宜的价格。时间估计远不准确，因为价格有些难以预测。",
-    "description": "$1 is key 'low' separated here so that it can be passed in with bold font-weight"
-  },
-  "lowLowercase": {
-    "message": "低"
-  },
-  "lowPriorityMessage": {
-    "message": "以后的交易将在这个时候之后排队。最后一次看到的价格是在一段时间之前。"
+    "message": "锁定"
+  },
+  "lockTimeTooGreat": {
+    "message": "锁定时间过长"
   },
   "mainnet": {
-    "message": "以太坊主网"
-  },
-  "mainnetToken": {
-    "message": "该地址与已知的以太坊主网代币地址匹配。重新检查您尝试添加的代币的合约地址和网络。"
-  },
-  "makeAnotherSwap": {
-    "message": "创建新的交换"
-  },
-  "makeSureNoOneWatching": {
-    "message": "请确保没有人在看您的屏幕",
-    "description": "Warning to users to be care while creating and saving their new Secret Recovery Phrase"
-  },
-  "malformedData": {
-    "message": "格式错误的数据"
+    "message": "以太坊 Ethereum 主网络"
   },
   "max": {
     "message": "最大"
   },
-  "maxBaseFee": {
-    "message": "最大基础费用"
-  },
-  "maxFee": {
-    "message": "最大费用"
-  },
-  "maxPriorityFee": {
-    "message": "最大优先费用"
-  },
-  "medium": {
-    "message": "市场"
-  },
-  "mediumGasSettingToolTipMessage": {
-    "message": "使用 $1 按当前市场价格快速处理。",
-    "description": "$1 is key 'medium' (text: 'Market') separated here so that it can be passed in with bold font-weight"
-  },
   "memo": {
-    "message": "备注"
+    "message": "备忘"
+  },
+  "memorizePhrase": {
+    "message": "记住该账户助记词。"
   },
   "message": {
     "message": "消息"
   },
   "metaMaskConnectStatusParagraphOne": {
-    "message": "现在您可以更好地控制 MetaMask 中的账户连接。"
+    "message": "现在您可在 MetaMask 中对账户连接进行更多的控制。"
   },
   "metaMaskConnectStatusParagraphThree": {
-    "message": "点击它以管理您的连接账户。"
+    "message": "点击管理连接的账户。"
   },
   "metaMaskConnectStatusParagraphTwo": {
     "message": "连接状态按钮显示所访问的网站是否与您当前选择的账户连接。"
   },
-  "metamaskInstitutionalVersion": {
-    "message": "MetaMask Institutional 版本"
+  "metamaskDescription": {
+    "message": "将您与 Ethereum 和去中心化网络连接起来。"
   },
   "metamaskSwapsOfflineDescription": {
-    "message": "MetaMask Swaps 正在进行维护。请稍后再查看。"
+    "message": "MetaMask Swaps 正在进行维护。请稍后访问。"
   },
   "metamaskVersion": {
     "message": "MetaMask 版本"
   },
-  "metrics": {
-    "message": "指标"
-  },
-  "mismatchAccount": {
-    "message": "您选中的账户（$1）与尝试登录的账户（$2）不同"
-  },
-  "mismatchedChainLinkText": {
-    "message": "验证网络信息",
-    "description": "Serves as link text for the 'mismatchedChain' key. This text will be embedded inside the translation for that key."
-  },
-  "mismatchedChainRecommendation": {
-    "message": "我们建议您在继续之前$1。",
-    "description": "$1 is a clickable link with text defined by the 'mismatchedChainLinkText' key. The link will open to instructions for users to validate custom network details."
-  },
-  "mismatchedNetworkName": {
-    "message": "根据我们的记录，该网络名称可能与此链 ID 不匹配。"
-  },
-  "mismatchedNetworkSymbol": {
-    "message": "所提交的货币符号与我们对此链 ID 的预期不匹配。"
-  },
-  "mismatchedRpcChainId": {
-    "message": "自定义网络返回的链 ID 与提交的链 ID 不匹配。"
-  },
-  "mismatchedRpcUrl": {
-    "message": "根据我们的记录，所提交的RPC URL值与此链 ID 的已知提供者不匹配。"
-  },
-  "missingSetting": {
-    "message": "找不到设置吗？"
-  },
-  "missingSettingRequest": {
-    "message": "在这里请求"
-  },
-  "mmiAddToken": {
-    "message": "$1的页面想在 MetaMask Institutional 中授权以下托管代币"
-  },
-  "mmiBuiltAroundTheWorld": {
-    "message": "MetaMask Institutional 面向全球各地设计并建立。"
-  },
-  "more": {
-    "message": "更多"
-  },
-  "multipleSnapConnectionWarning": {
-    "message": "$1 想连接 $2 个 snap。只有在您信任此网站的情况下才能继续。",
-    "description": "$1 is the dapp and $2 is the number of snaps it wants to connect to."
+  "metametricsCommitmentsAllowOptOut": {
+    "message": "始终允许您通过设置选择退出"
+  },
+  "metametricsCommitmentsBoldNever": {
+    "message": "从不",
+    "description": "This string is localized separately from some of the commitments so that we can bold it"
+  },
+  "metametricsCommitmentsIntro": {
+    "message": "MetaMask……"
+  },
+  "metametricsCommitmentsNeverCollectIP": {
+    "message": "$1收集您的完整IP地址",
+    "description": "The $1 is the bolded word 'Never', from 'metametricsCommitmentsBoldNever'"
+  },
+  "metametricsCommitmentsNeverCollectKeysEtc": {
+    "message": "$1收集密钥、地址、交易记录、余额、哈希或任何个人信息",
+    "description": "The $1 is the bolded word 'Never', from 'metametricsCommitmentsBoldNever'"
+  },
+  "metametricsCommitmentsNeverSellDataForProfit": {
+    "message": "$1为利益而出售您的数据，永远不会！",
+    "description": "The $1 is the bolded word 'Never', from 'metametricsCommitmentsBoldNever'"
+  },
+  "metametricsCommitmentsSendAnonymizedEvents": {
+    "message": "发送匿名的点击和页面浏览事件信息"
+  },
+  "metametricsHelpImproveMetaMask": {
+    "message": "帮助我们让 MetaMask 变得更好"
+  },
+  "metametricsOptInDescription": {
+    "message": "MetaMask 希望收集使用数据，以更好地了解我们的用户如何与扩展进行互动。这些数据将被用于持续改进我们产品和 Ethereum 生态系统的可用性和用户体验。"
+  },
+  "mobileSyncText": {
+    "message": "请输入密码确认个人身份！"
   },
   "mustSelectOne": {
-    "message": "至少选择1种代币。"
-  },
-  "name": {
-    "message": "名称"
-  },
-  "nativeToken": {
-    "message": "此网络上的原生代币为$1。它是用于燃料费的代币。",
-    "description": "$1 represents the name of the native token on the current network"
-  },
-  "needHelp": {
-    "message": "需要帮助？请联系 $1",
-    "description": "$1 represents `needHelpLinkText`, the text which goes in the help link"
-  },
-  "needHelpFeedback": {
-    "message": "分享您的反馈"
-  },
-  "needHelpLinkText": {
-    "message": "MetaMask 支持"
-  },
-  "needHelpSubmitTicket": {
-    "message": "提交工单"
+    "message": "至少选择 1 种代币。"
+  },
+  "myAccounts": {
+    "message": "我的账户"
+  },
+  "needEtherInWallet": {
+    "message": "使用 MetaMask 与分布式应用交互，需要您的钱包里需要有 Ether。"
   },
   "needImportFile": {
-    "message": "您必须选择一个文件来导入。",
+    "message": "必须选择一个文件来导入。",
     "description": "User is important an account and needs to add a file to continue"
   },
   "negativeETH": {
     "message": "不能发负值的 ETH。"
   },
-  "network": {
-    "message": "网络： "
-  },
-  "networkAddedSuccessfully": {
-    "message": "网络添加成功！"
-  },
-  "networkDetails": {
-    "message": "网络详情"
-  },
-  "networkIsBusy": {
-    "message": "网络繁忙。燃料价格较高，估值较不准确。"
-  },
-  "networkMenu": {
-    "message": "网络菜单"
-  },
-  "networkMenuHeading": {
-    "message": "选择网络"
-  },
   "networkName": {
     "message": "网络名称"
   },
-  "networkNameArbitrum": {
-    "message": "Arbitrum"
-  },
-  "networkNameAvalanche": {
-    "message": "Avalanche"
-  },
-  "networkNameBSC": {
-    "message": "BSC"
-  },
-  "networkNameDefinition": {
-    "message": "与此网络关联的名称。"
-  },
-  "networkNameEthereum": {
-    "message": "以太坊"
-  },
-  "networkNameGoerli": {
-    "message": "Goerli"
-  },
-  "networkNameOptimism": {
-    "message": "Optimism"
-  },
-  "networkNamePolygon": {
-    "message": "Polygon"
-  },
-  "networkNameTestnet": {
-    "message": "Testnet"
-  },
-  "networkProvider": {
-    "message": "网络提供商"
-  },
   "networkSettingsChainIdDescription": {
-    "message": "链 ID 用于签署交易。它必须与网络返回的链 ID 相匹配。您可以输入十进制或以'0x'开头的十六进制数字，但我们将以十进制显示该数字。"
-  },
-  "networkStatus": {
-    "message": "网络状态"
-  },
-  "networkStatusBaseFeeTooltip": {
-    "message": "基础费用由网络设定，每13-14秒更改一次。我们的 $1 和 $2 选项用于剧增。",
-    "description": "$1 and $2 are bold text for Medium and Aggressive respectively."
-  },
-  "networkStatusPriorityFeeTooltip": {
-    "message": "优先费用（又称“矿工费”）。这笔费用直接向矿工支付，激励他们优先处理您的交易。"
-  },
-  "networkStatusStabilityFeeTooltip": {
-    "message": "相对过去72小时，燃料费用为 $1。",
-    "description": "$1 is networks stability value - stable, low, high"
-  },
-  "networkSwitchConnectionError": {
-    "message": "我们无法连接到 $1",
-    "description": "$1 represents the network name"
-  },
-  "networkURL": {
-    "message": "网络 URL"
-  },
-  "networkURLDefinition": {
-    "message": "用于访问此网络的 URL。"
+    "message": "链 ID 用于签署交易。它必须与网络返回的链 ID 相匹配。您可以输入十进制或'0x'前缀的十六进制数字，但我们将以十进制显示。"
+  },
+  "networkSettingsDescription": {
+    "message": "添加和编辑自定义 RPC 网络"
   },
   "networks": {
     "message": "网络"
   },
   "nevermind": {
-    "message": "没关系"
-  },
-  "new": {
-    "message": "新推出！"
+    "message": "无所谓"
   },
   "newAccount": {
     "message": "新账户"
+  },
+  "newAccountDetectedDialogMessage": {
+    "message": "检测到新地址！点击添加至地址簿。"
   },
   "newAccountNumberName": {
     "message": "账户 $1",
@@ -2493,626 +1025,112 @@
   "newContract": {
     "message": "新合约"
   },
-  "newNetworkAdded": {
-    "message": "成功添加了 “$1”！"
-  },
-  "newNftAddedMessage": {
-    "message": "NFT已成功添加！"
+  "newNetwork": {
+    "message": "新增网络"
   },
   "newPassword": {
     "message": "新密码（至少 8 个字符）"
   },
-  "newTokensImportedMessage": {
-    "message": "您已成功导入$1。",
-    "description": "$1 is the string of symbols of all the tokens imported"
-  },
-  "newTokensImportedTitle": {
-    "message": "已导入代币"
+  "newToMetaMask": {
+    "message": "第一次使用 MetaMask？"
+  },
+  "newTotal": {
+    "message": "新总额"
+  },
+  "newTransactionFee": {
+    "message": "新交易费用"
   },
   "next": {
     "message": "下一步"
   },
   "nextNonceWarning": {
-    "message": "Nonce 高于所指出的 Nonce: $1",
+    "message": "Nonce 高于建议的 nouce 值 $1",
     "description": "The next nonce according to MetaMask's internal logic"
   },
-  "nftAddFailedMessage": {
-    "message": "由于所有权信息不匹配，无法添加NFT。请确保所输入的信息正确无误。"
-  },
-  "nftAddressError": {
-    "message": "此代币是NFT。另加上$1",
-    "description": "$1 is a clickable link with text defined by the 'importNFTPage' key"
-  },
-  "nftDisclaimer": {
-    "message": "免责声明：MetaMask 从源网址中提取媒体文件。该网址有时会因铸造 NFT 的市场而改变。"
-  },
-  "nftOptions": {
-    "message": "NFT 期权"
-  },
-  "nftTokenIdPlaceholder": {
-    "message": "输入代币ID"
-  },
-  "nftWarningContent": {
-    "message": "您正在授予对 $1 的访问权限，包括您将来可能拥有的任何 NFT。另一端的一方可以随时从您的钱包中转账这些NFT，而无需询问您，直到您撤销此授权。$2",
-    "description": "$1 is nftWarningContentBold bold part, $2 is Learn more link"
-  },
-  "nftWarningContentBold": {
-    "message": "您所有的 $1 NFT",
-    "description": "$1 is name of the collection"
-  },
-  "nftWarningContentGrey": {
-    "message": "请谨慎行事。"
-  },
-  "nfts": {
-    "message": "收藏品"
-  },
-  "nftsPreviouslyOwned": {
-    "message": "先前拥有的"
-  },
-  "nickname": {
-    "message": "昵称"
-  },
   "noAccountsFound": {
-    "message": "未找到符合给定查询条件的账户"
+    "message": "没找到查询的账户"
   },
   "noAddressForName": {
-    "message": "此名称尚未设置地址。"
-  },
-  "noConversionDateAvailable": {
-    "message": "没有可用的货币转换日期"
+    "message": "这个名字还没有设置地址。"
+  },
+  "noAlreadyHaveSeed": {
+    "message": "不，我已经有一个账户助记词了。"
   },
   "noConversionRateAvailable": {
-    "message": "无可用汇率"
-  },
-  "noNFTs": {
-    "message": "尚无 NFT"
-  },
-  "noNetworksFound": {
-    "message": "未找到符合搜索查询条件的网络"
-  },
-  "noSnaps": {
-    "message": "您没有安装 snap。"
-  },
-  "noThanksVariant2": {
-    "message": "不，谢谢."
+    "message": "无可用转换率"
+  },
+  "noThanks": {
+    "message": "不，谢谢"
   },
   "noTransactions": {
-    "message": "您没有任何交易"
+    "message": "没有交易"
   },
   "noWebcamFound": {
-    "message": "未找到您电脑的网络摄像头。请重试。"
+    "message": "未找到您的电脑摄像头。请重试。"
   },
   "noWebcamFoundTitle": {
-    "message": "未找到网络摄像头"
-  },
-  "nonce": {
-    "message": "Nonce"
+    "message": "未找到摄像头"
   },
   "nonceField": {
     "message": "自定义交易 nonce"
   },
   "nonceFieldDescription": {
-    "message": "打开这个功能可以改变确认屏幕上的 nonce（交易号码）。这是一个高级功能，请谨慎使用。"
+    "message": "开启此功能可以改变确认屏幕上的 nonce（交易号）。此为高级功能，请谨慎使用。"
   },
   "nonceFieldHeading": {
-    "message": "自定义 nonce"
-  },
-  "notBusy": {
-    "message": "非忙碌中"
+    "message": "自定义 Nonce"
   },
   "notCurrentAccount": {
-    "message": "这是正确的账户吗？这与您钱包中当前选择的账户不同"
-  },
-  "notEnoughBalance": {
-    "message": "余额不足"
+    "message": "这是正确的账户吗？这与您钱包中当前选择的账户不同。"
   },
   "notEnoughGas": {
     "message": "燃料不足"
   },
-  "note": {
-    "message": "单据"
-  },
-  "notePlaceholder": {
-    "message": "审批人在托管人处审批交易时会看到此单据。"
-  },
-  "notificationTransactionFailedMessage": {
-    "message": "交易 $1 失败！$2",
-    "description": "Content of the browser notification that appears when a transaction fails"
-  },
-  "notificationTransactionFailedMessageMMI": {
-    "message": "交易失败！ $1",
-    "description": "Content of the browser notification that appears when a transaction fails in MMI"
-  },
-  "notificationTransactionFailedTitle": {
-    "message": "失败交易",
-    "description": "Title of the browser notification that appears when a transaction fails"
-  },
-  "notificationTransactionSuccessMessage": {
-    "message": "交易 $1 已确认！",
-    "description": "Content of the browser notification that appears when a transaction is confirmed"
-  },
-  "notificationTransactionSuccessTitle": {
-    "message": "已确认交易",
-    "description": "Title of the browser notification that appears when a transaction is confirmed"
-  },
-  "notificationTransactionSuccessView": {
-    "message": "在 $1 上查看",
-    "description": "Additional content in browser notification that appears when a transaction is confirmed and has a block explorer URL"
-  },
-  "notifications": {
-    "message": "通知"
-  },
-  "notifications10ActionText": {
-    "message": "在设置中访问",
-    "description": "The 'call to action' on the button, or link, of the 'Visit in Settings' notification. Upon clicking, users will be taken to Settings page."
-  },
-<<<<<<< HEAD
-  "notifications10DescriptionOne": {
-    "message": "以太坊主网、Polygon、BSC 和 Avalanche 网络目前提供经改进的代币检测。 即将推出更多！"
-=======
+  "ofTextNofM": {
+    "message": "/"
+  },
+  "off": {
+    "message": "关"
+  },
+  "offlineForMaintenance": {
+    "message": "脱机维护"
+  },
+  "ok": {
+    "message": "确定"
+  },
+  "on": {
+    "message": "启用"
+  },
+  "onboardingReturnNotice": {
+    "message": "“$1”会关闭此标签，直接回到 $2",
+    "description": "Return the user to the site that initiated onboarding"
+  },
+  "onlyAvailableOnMainnet": {
+    "message": "仅在主网（mainnet）上提供"
+  },
+  "onlyConnectTrust": {
+    "message": "只连接您信任的网站。"
+  },
+  "optionalBlockExplorerUrl": {
+    "message": "区块浏览器 URL（选填）"
+  },
+  "optionalCurrencySymbol": {
+    "message": "符号（选填）"
+  },
   "orderOneHere": {
     "message": "订购 Trezor 或 Ledger ，将个人资金进行冷存储"
   },
   "origin": {
     "message": "来源"
->>>>>>> 983d2c9f
-  },
-  "notifications10DescriptionThree": {
-    "message": "代币检测功能目前默认关闭。您可从设置中启用它。"
-  },
-  "notifications10DescriptionTwo": {
-    "message": "我们从第三方代币列表中获取代币。将自动检测在两个以上代币列表中列出的代币。"
-  },
-  "notifications10Title": {
-    "message": "经改进的代币检测现已推出"
-  },
-  "notifications11Description": {
-    "message": "代币可由任何人创建，而且名称可以重复。如您看到一个您不信任或未与之交互的代币出现——那么，不信任它会更安全。"
-  },
-  "notifications11Title": {
-    "message": "欺诈和安全风险"
-  },
-  "notifications12ActionText": {
-    "message": "启用黑暗模式"
-  },
-  "notifications12Description": {
-    "message": "扩展程序的深色模式终于来了！若要开启，请前往“设置 -> 实验项”，然后选择一个显示选项：浅色、深色、系统。"
-  },
-  "notifications12Title": {
-    "message": "何时启用黑暗模式？现在启用黑暗模式！ 🕶️🦊"
-  },
-  "notifications13ActionText": {
-    "message": "显示自定义网络列表"
-  },
-  "notifications13Description": {
-    "message": "您现在可以轻松添加以下热门自定义网络：Arbitrum、Avalanche、Binance Smart Chain、Fantom、Harmony、Optimism、Palm和Polygon！如需启用此功能，请转到“设置 -> 实验项”，然后打开“显示自定义网络列表”！",
-    "description": "Description of a notification in the 'See What's New' popup. Describes popular network feature."
-  },
-  "notifications13Title": {
-    "message": "添加热门网络"
-  },
-  "notifications14ActionText": {
-    "message": "显示备份设置"
-  },
-  "notifications14Description": {
-    "message": "我们将在10月初弃用3Box数据功能。要手动备份和恢复您的钱包，请使用高级设置中的“立即备份”按钮。",
-    "description": "Description of a notification in the 'See What's New' popup. Describes 3box deprecation."
-  },
-  "notifications14Title": {
-    "message": "弃用3Box"
-  },
-  "notifications15Description": {
-    "message": "您无需采取任何行动，请如常地使用您的钱包。请提防可能藉由合并进行欺诈。",
-    "description": "Description of a notification in the 'See What's New' popup. Advises users about the ethereum merge (https://ethereum.org/en/upgrades/merge/#main-content) and potential scams."
-  },
-  "notifications15Title": {
-    "message": "以太坊合并来了！"
-  },
-  "notifications18ActionText": {
-    "message": "启用安全提醒"
-  },
-  "notifications18DescriptionOne": {
-    "message": "当您收到可能是恶意的请求时，第三方会向您发出提醒。",
-    "description": "Description of a notification in the 'See What's New' popup. Describes Opensea Security Provider feature."
-  },
-  "notifications18DescriptionThree": {
-    "message": "在批准任何请求之前，均必须自行作出审慎调查。",
-    "description": "Description of a notification in the 'See What's New' popup. Describes Opensea Security Provider feature."
-  },
-  "notifications18DescriptionTwo": {
-    "message": "OpenSea是这项功能的第一家提供商。即将有更多提供商加入！",
-    "description": "Description of a notification in the 'See What's New' popup. Describes Opensea Security Provider feature."
-  },
-  "notifications18Title": {
-    "message": "使用安全提醒以确保安全"
-  },
-  "notifications19ActionText": {
-    "message": "启用NFT自动检测"
-  },
-  "notifications19DescriptionOne": {
-    "message": "有两种开始方式：",
-    "description": "Description of a notification in the 'See What's New' popup. Describes NFT autodetection feature."
-  },
-  "notifications19DescriptionThree": {
-    "message": "我们目前只支持ERC-721。",
-    "description": "Description of a notification in the 'See What's New' popup. Describes NFT autodetection feature."
-  },
-  "notifications19DescriptionTwo": {
-    "message": "手动添加NFT，或在“设置” > “实验”中开启“NFT自动检测”。",
-    "description": "Description of a notification in the 'See What's New' popup. Describes NFT autodetection feature."
-  },
-<<<<<<< HEAD
-  "notifications19Title": {
-    "message": "以前所未有的方式查看您的NFT"
-=======
-  "readyToConnect": {
-    "message": "是否准备连接？"
-  },
-  "receive": {
-    "message": "接收"
->>>>>>> 983d2c9f
-  },
-  "notifications1Description": {
-    "message": "MetaMask Mobile 用户现在可以在他们的移动钱包中交换代币。扫描二维码以获取移动应用程序并开始交换。",
-    "description": "Description of a notification in the 'See What's New' popup. Describes the swapping on mobile feature."
-  },
-  "notifications1Title": {
-    "message": "可以在移动设备上交换了！",
-    "description": "Title for a notification in the 'See What's New' popup. Tells users that they can now use MetaMask Swaps on Mobile."
-  },
-  "notifications20ActionText": {
-    "message": "了解更多",
-    "description": "The 'call to action' on the button, or link, of the 'Stay secure' notification. Upon clicking, users will be taken to a ledger page to resolve the U2F connection issue."
-  },
-  "notifications20Description": {
-    "message": "如果您使用的是最新版本的 Firefox，您可能会遇到 Firefox 放弃 U2F（通用第二因素）支持的相关问题。",
-    "description": "Description of a notification in the 'See What's New' popup. Describes the U2F support being dropped by firefox and that it affects ledger users."
-  },
-  "notifications20Title": {
-    "message": "Ledger 和 Firefox 用户遇到连接问题",
-    "description": "Title for a notification in the 'See What's New' popup. Tells users that latest firefox users using U2F may experience connection issues."
-  },
-  "notifications21ActionText": {
-    "message": "试试看"
-  },
-  "notifications21Description": {
-    "message": "我们已更新 MetaMask 扩展程序中的 Swaps，使其使用起来更加轻松快捷。",
-    "description": "Description of a notification in the 'See What's New' popup. Describes NFT autodetection feature."
-  },
-  "notifications21Title": {
-    "message": "全新推出已更新的 Swaps！"
-  },
-  "notifications22ActionText": {
-    "message": "明白了"
-  },
-  "notifications22Description": {
-    "message": "💡 只需点击全局菜单或账户菜单即可找到！"
-  },
-  "notifications22Title": {
-    "message": "正在查找您的账户详细信息或区块资源管理器URL吗？"
-  },
-  "notifications23ActionText": {
-    "message": "启用安全提醒"
-  },
-  "notifications23DescriptionOne": {
-    "message": "以太坊主网上 Blockaid 提供的安全提醒可以帮助您避开已知的欺诈，同时仍能保护自己的隐私。"
-  },
-  "notifications23DescriptionTwo": {
-    "message": "在批准请求之前，请务必自行作出审慎调查。"
-  },
-  "notifications23Title": {
-    "message": "使用安全提醒以确保安全"
-  },
-  "notifications24ActionText": {
-    "message": "知道了"
-  },
-  "notifications24Description": {
-    "message": "现在，会根据您使用的网络记住高级燃料费设置。这意味着您可以为每个网络设置特定的高级燃料费，以避免多付燃料费或交易被卡住。"
-  },
-  "notifications24Title": {
-    "message": "各网络的高级燃料费"
-  },
-  "notifications3ActionText": {
-    "message": "了解更多",
-    "description": "The 'call to action' on the button, or link, of the 'Stay secure' notification. Upon clicking, users will be taken to a page about security on the metamask support website."
-  },
-  "notifications3Description": {
-    "message": "及时了解 MetaMask 安全最佳实践，并从 MetaMask 官方支持部门获取最新的安全提示。",
-    "description": "Description of a notification in the 'See What's New' popup. Describes the information they can get on security from the linked support page."
-  },
-  "notifications3Title": {
-    "message": "保持安全",
-    "description": "Title for a notification in the 'See What's New' popup. Encourages users to consider security."
-  },
-  "notifications4ActionText": {
-    "message": "开始交换",
-    "description": "The 'call to action' on the button, or link, of the 'Swap on Binance Smart Chain!' notification. Upon clicking, users will be taken to a page where then can swap tokens on Binance Smart Chain."
-  },
-  "notifications4Description": {
-    "message": "在您的钱包内获取最优惠的代币交换价格。MetaMask 现在将您连接到 Binance 智能链上的多个去中心化交易所聚合器和专业做市商。",
-    "description": "Description of a notification in the 'See What's New' popup."
-  },
-  "notifications4Title": {
-    "message": "在 Binance 智能链上交换",
-    "description": "Title for a notification in the 'See What's New' popup. Encourages users to do swaps on Binance Smart Chain."
-  },
-  "notifications5Description": {
-    "message": "您的“Seed Phrase”现在被称为“账户私钥助记词”(Secret Recovery Phrase)。",
-    "description": "Description of a notification in the 'See What's New' popup. Describes the seed phrase wording update."
-  },
-  "notifications6DescriptionOne": {
-    "message": "从 Chrome 版本91开始，启用我们的 Ledger 支持 (U2F 通用第二因素) 的 API 不再支持硬件钱包。MetaMask 实施了新的 Ledger Live 支持，允许您继续通过 Ledger Live 桌面应用程序连接到您的 Ledger 设备。",
-    "description": "Description of a notification in the 'See What's New' popup. Describes the Ledger support update."
-  },
-  "notifications6DescriptionThree": {
-    "message": "在 Metamask 中与您的 Ledger 账户交互时，将打开一个新选项卡，并且将要求您打开 Ledger Live 应用程序。应用程序打开后，您将被要求允许 WebSocket 连接到您的 MetaMask 账户。就是这样！",
-    "description": "Description of a notification in the 'See What's New' popup. Describes the Ledger support update."
-  },
-  "notifications6DescriptionTwo": {
-    "message": "您可以通过点击“设置 > 高级> 使用 Ledger Live”来启用 Ledger Live 支持。",
-    "description": "Description of a notification in the 'See What's New' popup. Describes the Ledger support update."
-  },
-  "notifications6Title": {
-    "message": "Chrome 用户的 Ledger 支持更新",
-    "description": "Title for a notification in the 'See What's New' popup. Lets users know about the Ledger support update"
-  },
-  "notifications7DescriptionOne": {
-    "message": "MetaMask v10.1.0 包括使用 Ledger 设备时对 EIP-1559 交易的新支持。",
-    "description": "Description of a notification in the 'See What's New' popup. Describes changes for ledger and EIP1559 in v10.1.0"
-  },
-  "notifications7DescriptionTwo": {
-    "message": "要在以太坊主网上完成交易，请确保您的 Ledger 设备拥有最新的固件。",
-    "description": "Description of a notification in the 'See What's New' popup. Describes the need to update ledger firmware."
-  },
-  "notifications7Title": {
-    "message": "Ledger 固件更新",
-    "description": "Title for a notification in the 'See What's New' popup. Notifies ledger users of the need to update firmware."
-  },
-  "notifications8ActionText": {
-    "message": "转到“设置 > 高级”",
-    "description": "Description on an action button that appears in the What's New popup. Tells the user that if they click it, they will go to our Advanced settings page."
-  },
-  "notifications8DescriptionOne": {
-    "message": "从 MetaMask v10.4.0 开始，您不再需要 Ledger Live 即可将您的 Ledger 设备连接到 MetaMask。",
-    "description": "Description of a notification in the 'See What's New' popup. Describes changes for how Ledger Live is no longer needed to connect the device."
-  },
-  "notifications8DescriptionTwo": {
-    "message": "为了更轻松和更稳定的 ledger 体验，请转到设置中的“高级”选项卡，将“首选 Ledger 连接类型”切换为“WebHID”。",
-    "description": "Description of a notification in the 'See What's New' popup. Describes how the user can turn off the Ledger Live setting."
-  },
-  "notifications8Title": {
-    "message": "Ledger 连接改进",
-    "description": "Title for a notification in the 'See What's New' popup. Notifies ledger users that there is an improvement in how they can connect their device."
-  },
-  "notifications9DescriptionOne": {
-    "message": "当确认智能合约交易时，我们现在为您提供更多关于“数据”选项卡的见解。"
-  },
-  "notifications9DescriptionTwo": {
-    "message": "您现在可以在确认之前更好地了解您的交易详情，并且可以更轻松地添加交易地址到您的地址簿，帮助您做出安全和知情的决定。"
-  },
-  "notifications9Title": {
-    "message": "👓 我们正在使交易更容易阅读。"
-  },
-  "notificationsDropLedgerFirefoxDescription": {
-    "message": "Firefox 不再支持 U2F，因此在 Firefox 上，MetaMask 无法使用 Ledger。请尝试在 Google Chrome 上使用 MetaMask。",
-    "description": "Description of a notification in the 'See What's New' popup. Describes that ledger will not longer be supported for firefox users and they should use MetaMask on chrome for ledger support instead."
-  },
-  "notificationsDropLedgerFirefoxTitle": {
-    "message": "放弃在 Firefox 上支持 Ledger",
-    "description": "Title for a notification in the 'See What's New' popup. Tells firefox users that ledger support is being dropped."
-  },
-  "notificationsEmptyText": {
-    "message": "此处您可以从已安装的 snap 中查找通知。"
-  },
-  "notificationsHeader": {
-    "message": "通知"
-  },
-  "notificationsInfos": {
-    "message": "$1，来自$2",
-    "description": "$1 is the date at which the notification has been dispatched and $2 is the link to the snap that dispatched the notification."
-  },
-  "notificationsMarkAllAsRead": {
-    "message": "将所有标记为已读"
-  },
-  "numberOfNewTokensDetectedPlural": {
-    "message": "在此账户中找到$1枚新代币",
-    "description": "$1 is the number of new tokens detected"
-  },
-  "numberOfNewTokensDetectedSingular": {
-    "message": "在此账户中找到1枚新代币"
-  },
-  "ofTextNofM": {
-    "message": "/"
-  },
-  "off": {
-    "message": "关"
-  },
-  "offlineForMaintenance": {
-    "message": "离线维护"
-  },
-  "ok": {
-    "message": "确定"
-  },
-  "on": {
-    "message": "开"
-  },
-  "onboardingAdvancedPrivacyIPFSDescription": {
-    "message": "IPFS 网关使访问和查看第三方托管的数据成为可能。您可以添加自定义 IPFS 网关或继续使用默认网关。"
-  },
-  "onboardingAdvancedPrivacyIPFSInvalid": {
-    "message": "请输入有效的 URL"
-  },
-  "onboardingAdvancedPrivacyIPFSTitle": {
-    "message": "添加自定义 IPFS 网关"
-  },
-  "onboardingAdvancedPrivacyIPFSValid": {
-    "message": "IPFS 网关 URL 有效"
-  },
-  "onboardingAdvancedPrivacyNetworkButton": {
-    "message": "添加自定义网络"
-  },
-  "onboardingAdvancedPrivacyNetworkDescription": {
-    "message": "我们使用 Infura 作为我们的远程过程调用（RPC）提供商，以提供最可靠和最私密的以太坊数据访问。您可以选择自己的 RPC，但请谨记，任何 RPC 都可以接收您的 IP 地址和以太坊钱包以进行交易。请阅读我们的 $1，进一步了解 Infura 如何处理数据。"
-  },
-  "onboardingAdvancedPrivacyNetworkTitle": {
-    "message": "选择您的网络"
-  },
-  "onboardingCreateWallet": {
-    "message": "创建新钱包"
-  },
-  "onboardingImportWallet": {
-    "message": "导入现有钱包"
-  },
-  "onboardingMetametricsAgree": {
-    "message": "我同意"
-  },
-  "onboardingMetametricsAllowOptOut": {
-    "message": "始终允许您通过设置选择退出"
-  },
-  "onboardingMetametricsDataTerms": {
-    "message": "此数据是汇总数据，因而可以保持匿名，以遵守《通用数据保护条例》（欧盟）2016/679。"
-  },
-  "onboardingMetametricsDescription": {
-    "message": "MetaMask 希望收集使用数据，以更好地了解我们的用户如何与 MetaMask 交互。这些数据将用于提供服务，包括根据您的使用情况改进服务。"
-  },
-  "onboardingMetametricsDescription2": {
-    "message": "MetaMask 将会......"
-  },
-  "onboardingMetametricsDisagree": {
-    "message": "不，谢谢"
-  },
-  "onboardingMetametricsInfuraTerms": {
-    "message": "* 如您在 MetaMask中 使用 Infura 作为默认的 RPC 提供商，Infura 将在您发送交易时收集您的 IP 地址和以太坊钱包地址。我们不会以允许系统将这两项数据关联起来的方式存储这些信息。如需从数据收集角度进一步了解 MetaMask 和 Infura 如何进行交互，请参阅我们的更新版 $1。如需进一步了解我们的一般隐私准则，请参阅我们的 $2。",
-    "description": "$1 represents `onboardingMetametricsInfuraTermsPolicyLink`, $2 represents `onboardingMetametricsInfuraTermsPolicy`"
-  },
-  "onboardingMetametricsInfuraTermsPolicy": {
-    "message": "隐私政策在此处"
-  },
-  "onboardingMetametricsInfuraTermsPolicyLink": {
-    "message": "此处"
-  },
-  "onboardingMetametricsModalTitle": {
-    "message": "添加自定义网络"
-  },
-  "onboardingMetametricsNeverCollect": {
-    "message": "$1 收集我们不需要提供服务的信息（如私钥、地址、交易散列或余额）",
-    "description": "$1 represents `onboardingMetametricsNeverEmphasis`"
-  },
-  "onboardingMetametricsNeverCollectIP": {
-    "message": "$1收集您的完整 IP 地址*",
-    "description": "$1 represents `onboardingMetametricsNeverEmphasis`"
-  },
-  "onboardingMetametricsNeverEmphasis": {
-    "message": "永远不会发生"
-  },
-  "onboardingMetametricsNeverSellData": {
-    "message": "$1 出售数据。永远不会！",
-    "description": "$1 represents `onboardingMetametricsNeverEmphasis`"
-  },
-  "onboardingMetametricsSendAnonymize": {
-    "message": "发送匿名的点击和页面浏览事件"
-  },
-  "onboardingMetametricsTitle": {
-    "message": "请帮助我们改进 MetaMask"
-  },
-  "onboardingPinExtensionBillboardAccess": {
-    "message": "完全访问权限"
-  },
-  "onboardingPinExtensionBillboardDescription": {
-    "message": "这些扩展程序可以查看和更改信息"
-  },
-  "onboardingPinExtensionBillboardDescription2": {
-    "message": "在此网站上。"
-  },
-  "onboardingPinExtensionBillboardTitle": {
-    "message": "扩展程序"
-  },
-  "onboardingPinExtensionChrome": {
-    "message": "点击浏览器扩展程序图标"
-  },
-  "onboardingPinExtensionDescription": {
-    "message": "在您的浏览器上固定 MetaMask，以便访问并轻松查看交易确认。"
-  },
-  "onboardingPinExtensionDescription2": {
-    "message": "您可以通过点击扩展程序打开 MetaMask，并一键访问您的钱包。"
-  },
-  "onboardingPinExtensionDescription3": {
-    "message": "点击浏览器扩展程序图标即可即时访问它"
-  },
-  "onboardingPinExtensionLabel": {
-    "message": "固定 MetaMask"
-  },
-  "onboardingPinExtensionStep1": {
-    "message": "1"
-  },
-  "onboardingPinExtensionStep2": {
-    "message": "2"
-  },
-  "onboardingPinExtensionTitle": {
-    "message": "您的 MetaMask 安装完成！"
-  },
-  "onboardingUsePhishingDetectionDescription": {
-    "message": "网络钓鱼检测提醒依赖于与 $1 的通信。jsDeliver 将有权访问您的 IP 地址。查看 $2。",
-    "description": "The $1 is the word 'jsDeliver', from key 'jsDeliver' and $2 is the words Privacy Policy from key 'privacyMsg', both separated here so that it can be wrapped as a link"
-  },
-  "onlyAddTrustedNetworks": {
-    "message": "恶意网络提供商可能会谎报区块链的状态并记录您的网络活动。只添加您信任的自定义网络。"
-  },
-  "onlyConnectTrust": {
-    "message": "只连接您信任的网站。"
-  },
-  "openFullScreenForLedgerWebHid": {
-    "message": "全屏打开以连接您的 Ledger。",
-    "description": "Shown to the user on the confirm screen when they are viewing MetaMask in a popup window but need to connect their ledger via webhid."
-  },
-  "openInBlockExplorer": {
-    "message": "在区块浏览器上打开"
-  },
-  "openSea": {
-    "message": "OpenSea + Blockaid（测试版）"
-  },
-  "openSeaNew": {
-    "message": "OpenSea"
-  },
-  "operationFailed": {
-    "message": "操作失败"
-  },
-  "optional": {
-    "message": "可选"
-  },
-  "optionalWithParanthesis": {
-    "message": "（可选）"
-  },
-  "options": {
-    "message": "期权"
-  },
-  "or": {
-    "message": "或"
-  },
-  "origin": {
-    "message": "来源"
-  },
-  "osTheme": {
-    "message": "系统"
-  },
-  "otherSnaps": {
-    "message": "其他 snap",
-    "description": "Used in the 'permission_rpc' message."
-  },
-  "outdatedBrowserNotification": {
-    "message": "您的浏览器已过期。如果不更新浏览器，您将无法获取MetaMask的安全补丁和新功能。"
-  },
-  "padlock": {
-    "message": "挂锁"
   },
   "parameters": {
     "message": "参数"
   },
   "participateInMetaMetrics": {
-    "message": "参加 MetaMetrics"
+    "message": "加入 MetaMetrics"
   },
   "participateInMetaMetricsDescription": {
-    "message": "加入 MetaMetrics ，帮助我们改进 MetaMask"
+    "message": "加入 MetaMetrics ，帮助我们改善 MetaMask 服务"
   },
   "password": {
     "message": "密码"
@@ -3120,24 +1138,8 @@
   "passwordNotLongEnough": {
     "message": "密码长度不足"
   },
-  "passwordSetupDetails": {
-    "message": "此密码只会在此设备上解锁您的 MetaMask 钱包。MetaMask 无法恢复此密码。"
-  },
-  "passwordStrength": {
-    "message": "密码强度：$1",
-    "description": "Return password strength to the user when user wants to create password."
-  },
-  "passwordStrengthDescription": {
-    "message": "强密码可以提高钱包的安全性，以防设备被盗或被入侵。"
-  },
-  "passwordTermsWarning": {
-    "message": "我明白 MetaMask 无法为我恢复此密码。$1"
-  },
   "passwordsDontMatch": {
     "message": "密码不匹配"
-  },
-  "pasteJWTToken": {
-    "message": "在此处粘贴或拖放代币："
   },
   "pastePrivateKey": {
     "message": "请粘贴您的私钥:",
@@ -3146,222 +1148,21 @@
   "pending": {
     "message": "待处理"
   },
-  "pendingTransactionInfo": {
-    "message": "在那笔交易完成之前，这笔交易不会被处理。"
-  },
-  "pendingTransactionMultiple": {
-    "message": "您有 ($1) 笔待处理的交易"
-  },
-  "pendingTransactionSingle": {
-    "message": "您有 (1) 笔待处理的交易。",
-    "description": "$1 is count of pending transactions"
-  },
-  "permissionRequest": {
-    "message": "权限请求"
-  },
-  "permissionRequestCapitalized": {
-    "message": "权限请求"
-  },
-  "permissionRequested": {
-    "message": "立即请求"
-  },
-  "permissionRevoked": {
-    "message": "在此更新中已撤销"
-  },
-  "permission_accessNamedSnap": {
-    "message": "连接至$1。",
-    "description": "The description for the `wallet_snap` permission. $1 is the human-readable name of the snap."
-  },
-  "permission_accessNetwork": {
-    "message": "访问互联网。",
-    "description": "The description of the `endowment:network-access` permission."
-  },
-  "permission_accessNetworkDescription": {
-    "message": "允许snap访问互联网。这可用于通过第三方服务器发送和接收数据。",
-    "description": "An extended description of the `endowment:network-access` permission."
-  },
-  "permission_accessSnap": {
-    "message": "连接到$1 Snap。",
-    "description": "The description for the `wallet_snap` permission. $1 is the name of the snap."
-  },
-  "permission_accessSnapDescription": {
-    "message": "允许网站或snap与$1交互。",
-    "description": "The description for the `wallet_snap_*` permission. $1 is the name of the Snap."
-  },
-  "permission_cronjob": {
-    "message": "规划并执行定期操作。",
-    "description": "The description for the `snap_cronjob` permission"
-  },
-  "permission_cronjobDescription": {
-    "message": "允许snap执行按固定时间、日期或间隔定期运行的操作。这可用于触发对时间敏感的交互或通知。",
-    "description": "An extended description for the `snap_cronjob` permission"
-  },
-  "permission_dialog": {
-    "message": "在 MetaMask 中显示对话框窗口。",
-    "description": "The description for the `snap_dialog` permission"
-  },
-  "permission_dialogDescription": {
-    "message": "允许snap显示带有以下内容的MetaMask弹出窗口：自定义文本、输入字段以及用于批准或拒绝操作的按钮。\n这可用于创建snap的提醒、确认和流程加入选择等。",
-    "description": "An extended description for the `snap_dialog` permission"
-  },
-  "permission_ethereumAccounts": {
-    "message": "查看您允许的账户的地址（必填）",
-    "description": "The description for the `eth_accounts` permission"
-  },
-  "permission_ethereumProvider": {
-    "message": "访问以太坊提供商。",
-    "description": "The description for the `endowment:ethereum-provider` permission"
-  },
-  "permission_ethereumProviderDescription": {
-    "message": "允许snap直接与MetaMask通信，使其可以从区块链中读取数据，并提出消息和交易建议。",
-    "description": "An extended description for the `endowment:ethereum-provider` permission"
-  },
-  "permission_getEntropy": {
-    "message": "衍生特定于此snap的随机私钥。",
-    "description": "The description for the `snap_getEntropy` permission"
-  },
-  "permission_getEntropyDescription": {
-    "message": "允许 snap 衍生其独有的任意私钥，而不公开私钥。这些私钥与您的 MetaMask 账户是分开的，与您的私钥或私钥助记词无关。其他 snap 无法访问此信息。",
-    "description": "An extended description for the `snap_getEntropy` permission"
-  },
-  "permission_lifecycleHooks": {
-    "message": "使用生命周期挂钩。",
-    "description": "The description for the `endowment:lifecycle-hooks` permission"
-  },
-  "permission_lifecycleHooksDescription": {
-    "message": "允许snap使用生命周期挂钩在其生命周期的特定时间运行代码。",
-    "description": "An extended description for the `endowment:lifecycle-hooks` permission"
-  },
-  "permission_longRunning": {
-    "message": "无限期运行。",
-    "description": "The description for the `endowment:long-running` permission"
-  },
-  "permission_longRunningDescription": {
-    "message": "允许snap无限期运行，例如在处理大量数据时。",
-    "description": "An extended description for the `endowment:long-running` permission"
-  },
-  "permission_manageAccounts": {
-    "message": "添加并控制以太坊账户",
-    "description": "The description for `snap_manageAccounts` permission"
-  },
-  "permission_manageBip32Keys": {
-    "message": "在$1（$2）下控制您的账户和资产。",
-    "description": "The description for the `snap_getBip32Entropy` permission. $1 is a derivation path, e.g. 'm/44'/0'/0''. $2 is the elliptic curve name, e.g. 'secp256k1'."
-  },
-  "permission_manageBip32KeysDescription": {
-    "message": "允许snap根据您的私钥助记词衍生BIP-32私钥对，而不将其公开。这会授予对在$1上的所有账户和资产的完全访问权限。\nsnap具有管理私钥的功能，因此可以支持以太坊（EVM）之外的各种区块链协议。",
-    "description": "An extended description for the `snap_getBip32Entropy` permission. $1 is a derivation path (name)"
-  },
-  "permission_manageBip44Keys": {
-    "message": "控制您的 $1 账户和资产。",
-    "description": "The description for the `snap_getBip44Entropy` permission. $1 is the name of a protocol, e.g. 'Filecoin'."
-  },
-  "permission_manageBip44KeysDescription": {
-    "message": "允许snap根据您的私钥助记词衍生BIP-44私钥对，而不将其公开。这会授予对在$1上的所有账户和资产的完全访问权限。\nsnap具有管理私钥的功能，因此可以支持以太坊（EVM）之外的各种区块链协议。",
-    "description": "An extended description for the `snap_getBip44Entropy` permission. $1 is the name of a protocol, e.g., 'Filecoin'."
-  },
-  "permission_manageNamedBip32Keys": {
-    "message": "控制您的$1账户和资产。",
-    "description": "The description for the `snap_getBip32Entropy` permission. $1 is a name for the derivation path, e.g., 'Ethereum accounts'. $2 is the plain derivation path, e.g. 'm/44'/0'/0''."
-  },
-  "permission_manageState": {
-    "message": "在您的设备上存储和管理其数据。",
-    "description": "The description for the `snap_manageState` permission"
-  },
-  "permission_manageStateDescription": {
-    "message": "允许 snap 使用加密安全地存储、更新和检索数据。其他 snap 无法访问此信息。",
-    "description": "An extended description for the `snap_manageState` permission"
-  },
-  "permission_notifications": {
-    "message": "显示通知。",
-    "description": "The description for the `snap_notify` permission"
-  },
-  "permission_notificationsDescription": {
-    "message": "允许snap在MetaMask中显示通知。snap可以触发简短的通知文本，以提供可操作或对时间敏感的信息。",
-    "description": "An extended description for the `snap_notify` permission"
-  },
-  "permission_rpc": {
-    "message": "允许 $1 直接与此 snap 通信。",
-    "description": "The description for the `endowment:rpc` permission. $1 is 'other snaps' or 'websites'."
-  },
-  "permission_rpcDescription": {
-    "message": "允许$1向 snap 发送消息以及接收来自 snap 的响应。",
-    "description": "An extended description for the `endowment:rpc` permission. $1 is 'other snaps' or 'websites'."
-  },
-  "permission_transactionInsight": {
-    "message": "获取并显示交易洞察。",
-    "description": "The description for the `endowment:transaction-insight` permission"
-  },
-  "permission_transactionInsightDescription": {
-    "message": "允许snap对交易进行解码，并在MetaMask UI中显示见解。这可用于反网络钓鱼和安全解决方案。",
-    "description": "An extended description for the `endowment:transaction-insight` permission"
-  },
-  "permission_transactionInsightOrigin": {
-    "message": "查看建议交易的网站来源",
-    "description": "The description for the `transactionOrigin` caveat, to be used with the `endowment:transaction-insight` permission"
-  },
-  "permission_transactionInsightOriginDescription": {
-    "message": "允许snap查看建议交易的网站的来源（URI）。这可用于反网络钓鱼和安全解决方案。",
-    "description": "An extended description for the `transactionOrigin` caveat, to be used with the `endowment:transaction-insight` permission"
-  },
-  "permission_unknown": {
-    "message": "未知权限：$1",
-    "description": "$1 is the name of a requested permission that is not recognized."
-  },
-  "permission_viewBip32PublicKeys": {
-    "message": "查看您的$1 ($2)公钥。",
-    "description": "The description for the `snap_getBip32PublicKey` permission. $1 is a derivation path, e.g. 'm/44'/0'/0''. $2 is the elliptic curve name, e.g. 'secp256k1'."
-  },
-  "permission_viewBip32PublicKeysDescription": {
-    "message": "允许snap查看$1的公钥（和地址）。这并不会授予对账户或资产的任何控制权。",
-    "description": "An extended description for the `snap_getBip32PublicKey` permission. $1 is a derivation path (name)"
-  },
-  "permission_viewNamedBip32PublicKeys": {
-    "message": "查看您的$1公钥。",
-    "description": "The description for the `snap_getBip32PublicKey` permission. $1 is a name for the derivation path, e.g., 'Ethereum accounts'."
-  },
-  "permission_webAssembly": {
-    "message": "支持WebAssembly。",
-    "description": "The description of the `endowment:webassembly` permission."
-  },
-  "permission_webAssemblyDescription": {
-    "message": "允许snap通过WebAssembly访问低级执行环境。",
-    "description": "An extended description of the `endowment:webassembly` permission."
+  "permissionCheckedIconDescription": {
+    "message": "您已同意该权限"
+  },
+  "permissionUncheckedIconDescription": {
+    "message": "您还未同意该权限"
   },
   "permissions": {
     "message": "权限"
   },
-  "permissionsTitle": {
-    "message": "权限"
-  },
-  "permissionsTourDescription": {
-    "message": "在此处查看您的已连接账户并管理权限"
-  },
   "personalAddressDetected": {
     "message": "检测到个人地址。请输入代币合约地址。"
   },
-  "pleaseConfirm": {
-    "message": "请确认"
-  },
   "plusXMore": {
-    "message": "另外 $1 项",
+    "message": "+ $1",
     "description": "$1 is a number of additional but unshown items in a list- this message will be shown in place of those items"
-  },
-  "popularCustomNetworks": {
-    "message": "流行自定义网络"
-  },
-  "portfolio": {
-    "message": "Portfolio"
-  },
-  "portfolioDashboard": {
-    "message": "Portfolio 控制面板"
-  },
-  "preferredLedgerConnectionType": {
-    "message": "首选 Ledger 连接类型",
-    "description": "A header for a dropdown in Settings > Advanced. Appears above the ledgerConnectionPreferenceDescription message"
-  },
-  "preparingSwap": {
-    "message": "正在准备交换......"
   },
   "prev": {
     "message": "上一个"
@@ -3370,16 +1171,7 @@
     "message": "主要货币"
   },
   "primaryCurrencySettingDescription": {
-    "message": "选择原生以优先显示链的原生货币（例如 ETH）的值。选择法币以优先显示以您所选法币显示的值。"
-  },
-  "priorityFee": {
-    "message": "优先费用"
-  },
-  "priorityFeeProperCase": {
-    "message": "优先费用"
-  },
-  "privacy": {
-    "message": "隐私"
+    "message": "请选择“本地”，优先显示当地货币链价值（如 ETH ）。选择“货币”则优先以所选货币作为价值显示单位。"
   },
   "privacyMsg": {
     "message": "隐私政策"
@@ -3388,78 +1180,41 @@
     "message": "私钥",
     "description": "select this type of file to use to import an account"
   },
-  "privateKeyCopyWarning": {
-    "message": "$1 的私钥",
-    "description": "$1 represents the account name"
-  },
   "privateKeyWarning": {
-    "message": "警告：切勿泄露此私钥。任何拥有您私钥的人都可以窃取您账户中持有的任何资产。"
+    "message": "注意：永远不要公开这个私钥。任何拥有您的私钥的人都可以窃取您帐户中的任何资产。"
   },
   "privateNetwork": {
     "message": "私有网络"
   },
-  "proceedWithTransaction": {
-    "message": "我仍然想继续"
-  },
   "proposedApprovalLimit": {
     "message": "拟议的审批上限"
   },
   "provide": {
     "message": "提供"
   },
-  "publicAddress": {
-    "message": "公钥"
+  "queue": {
+    "message": "队列"
   },
   "queued": {
     "message": "队列中"
   },
-  "quoteRate": {
-    "message": "报价"
-  },
-  "reAddAccounts": {
-    "message": "重新添加任何其他账户"
-  },
-  "reAdded": {
-    "message": "重新添加"
-  },
   "readdToken": {
-    "message": "将来您还可以通过账户选项菜单中的“导入代币”来添加此代币。"
+    "message": "之后您还可以通过帐户选项菜单中的“添加代币”来添加此代币。"
+  },
+  "readyToConnect": {
+    "message": "是否准备连接？"
   },
   "receive": {
-    "message": "收款"
+    "message": "接收"
+  },
+  "recents": {
+    "message": "最近记录"
+  },
+  "recipientAddress": {
+    "message": "接收地址"
   },
   "recipientAddressPlaceholder": {
-    "message": "输入公钥 (0x) 或 ENS 名称"
-  },
-  "recommendedGasLabel": {
-    "message": "建议"
-  },
-  "recoveryPhraseReminderBackupStart": {
-    "message": "从这里开始"
-  },
-  "recoveryPhraseReminderConfirm": {
-    "message": "明白了"
-  },
-  "recoveryPhraseReminderHasBackedUp": {
-    "message": "始终将您的账户私钥助记词保存在安全和秘密的地方"
-  },
-  "recoveryPhraseReminderHasNotBackedUp": {
-    "message": "需要再次备份您的账户私钥助记词？"
-  },
-  "recoveryPhraseReminderItemOne": {
-    "message": "切勿与任何人分享您的账户私钥助记词"
-  },
-  "recoveryPhraseReminderItemTwo": {
-    "message": "MetaMask 团队绝对不会索要您的账户私钥助记词"
-  },
-  "recoveryPhraseReminderSubText": {
-    "message": "您的账户私钥助记词控制您的所有账户。"
-  },
-  "recoveryPhraseReminderTitle": {
-    "message": "保护您的资金"
-  },
-  "refreshList": {
-    "message": "刷新列表"
+    "message": "查找、公用地址 (0x) 或 ENS"
   },
   "reject": {
     "message": "拒绝"
@@ -3467,12 +1222,6 @@
   "rejectAll": {
     "message": "拒绝全部"
   },
-  "rejectRequestsDescription": {
-    "message": "您即将批量拒绝 $1 请求。"
-  },
-  "rejectRequestsN": {
-    "message": "拒绝 $1 请求"
-  },
   "rejectTxsDescription": {
     "message": "您将批量拒绝 $1 笔交易。"
   },
@@ -3480,10 +1229,10 @@
     "message": "拒绝 $1 笔交易"
   },
   "rejected": {
-    "message": "已拒绝"
-  },
-  "remember": {
-    "message": "记住："
+    "message": "拒绝"
+  },
+  "remindMeLater": {
+    "message": "稍后提醒"
   },
   "remove": {
     "message": "删除"
@@ -3492,182 +1241,71 @@
     "message": "删除账户"
   },
   "removeAccountDescription": {
-    "message": "该账户将从您的钱包中删除。在继续操作前，确认您已拥有该导入账户的原始账户私钥助记词或私钥。您可以通过账户下拉菜单再次导入或创建账户。 "
-  },
-  "removeJWT": {
-    "message": "删除托管代币"
-  },
-  "removeJWTDescription": {
-    "message": "您确定要删除此代币吗？分配给此代币的所有账户也将从扩展中删除： "
-  },
-  "removeNFT": {
-    "message": "删除 NFT"
-  },
-  "removeNftMessage": {
-    "message": "NFT已成功移除！"
-  },
-  "removeSnap": {
-    "message": "移除Snap"
-  },
-  "removeSnapConfirmation": {
-    "message": "您确定要移除$1吗？",
-    "description": "$1 represents the name of the snap"
-  },
-  "removeSnapDescription": {
-    "message": "此操作将会删除snap及其数据，并撤销您获授予的权限。"
-  },
-  "replace": {
-    "message": "替换"
-  },
-  "requestFlaggedAsMaliciousFallbackCopyReason": {
-    "message": "安全提供商没有分享其他详情"
-  },
-  "requestFlaggedAsMaliciousFallbackCopyReasonTitle": {
-    "message": "请求被标记为恶意"
-  },
-  "requestMayNotBeSafe": {
-    "message": "请求可能不安全"
-  },
-  "requestMayNotBeSafeError": {
-    "message": "安全提供商没有检测到任何已知的恶意活动，但继续仍然可能是不安全的。"
-  },
-  "requestNotVerified": {
-    "message": "请求尚未验证"
-  },
-  "requestNotVerifiedError": {
-    "message": "由于出现错误，安全提供商没有验证此请求。请谨慎操作。"
+    "message": "该账户已从您的钱包中删除。请在继续后续操作前，确认您是否已拥有该导入账户的原始账户助记词或账户密钥。您可以通过账户下拉菜单再次导入或创建账户。"
   },
   "requestsAwaitingAcknowledgement": {
     "message": "待确认的请求"
   },
   "required": {
-    "message": "必需"
+    "message": "必填"
   },
   "reset": {
     "message": "重置"
   },
-  "resetWallet": {
-    "message": "重置钱包"
-  },
-  "resetWalletSubHeader": {
-    "message": "MetaMask不会保留密码的副本。如果您在解锁账户时遇到问题，需要重置您的钱包。您可以提供设置钱包时使用的私钥助记词，以进行重置。"
-  },
-  "resetWalletUsingSRP": {
-    "message": "此操作将从此设备中删除您当前的钱包和私钥助记词，以及您编制的账户列表。使用助记词进行重置后，您将会看到一个账户列表（基于用于重置的助记词）。这个新列表将自动包括有余额的账户。您还可以使用之前创建的$1。您导入的自定义账户需要是$2，添加到账户中的任何自定义代币也需要是$3。"
-  },
-  "resetWalletWarning": {
-    "message": "在继续之前，请确保您所使用的私钥助记词正确无误。您将无法撤消此操作。"
-  },
-  "restartMetamask": {
-    "message": "重新启动MetaMask"
+  "resetAccount": {
+    "message": "重设账户"
+  },
+  "resetAccountDescription": {
+    "message": "重置账户将清除您的交易历史记录。这不会改变您账户中的余额，也不会要求您重新输入账户助记词。"
   },
   "restore": {
     "message": "恢复"
   },
-  "restoreFailed": {
-    "message": "无法使用所提供的文件恢复数据"
-  },
-  "restoreSuccessful": {
-    "message": "您的数据已成功恢复"
-  },
-  "restoreUserData": {
-    "message": "恢复用户数据"
-  },
-  "restoreUserDataDescription": {
-    "message": "您可以使用以前备份的 JSON 文件来恢复包含首选项和账户地址的用户设置。"
-  },
-  "resultPageError": {
-    "message": "错误"
-  },
-  "resultPageErrorDefaultMessage": {
-    "message": "操作失败。"
-  },
-  "resultPageSuccess": {
-    "message": "成功"
-  },
-  "resultPageSuccessDefaultMessage": {
-    "message": "操作已成功完成。"
+  "restoreAccountWithSeed": {
+    "message": "使用账户助记词恢复您的账户"
+  },
+  "restoreWalletPreferences": {
+    "message": "已找到于 $1 的数据备份。您想恢复您的钱包设置吗？",
+    "description": "$1 is the date at which the data was backed up"
   },
   "retryTransaction": {
     "message": "重试交易"
   },
   "reusedTokenNameWarning": {
-    "message": "此处的代币使用了与您关注的另一种代币相同的符号，这可能会让人感到困惑或具有欺骗性。"
+    "message": "此处的一个代币使用了与您关注的另一个代币的相同符号，这可能会让人感到困惑或欺骗。"
   },
   "revealSeedWords": {
-    "message": "显示私钥助记词"
-  },
-  "revealSeedWordsDescription1": {
-    "message": "$1 提供 $2",
-    "description": "This is a sentence consisting of link using 'revealSeedWordsSRPName' as $1 and bolded text using 'revealSeedWordsDescription3' as $2."
-  },
-  "revealSeedWordsDescription2": {
-    "message": "MetaMask 是$1。这意味着您是自己的 SRP 的所有者。",
-    "description": "$1 is text link with the message from 'revealSeedWordsNonCustodialWallet'"
-  },
-  "revealSeedWordsDescription3": {
-    "message": "对您的钱包和资金的完整访问权限。"
-  },
-  "revealSeedWordsNonCustodialWallet": {
-    "message": "非托管钱包"
-  },
-  "revealSeedWordsQR": {
-    "message": "QR"
-  },
-  "revealSeedWordsSRPName": {
-    "message": "私钥助记词（SRP）"
-  },
-  "revealSeedWordsText": {
-    "message": "文本"
+    "message": "显示账户助记词"
+  },
+  "revealSeedWordsDescription": {
+    "message": "如果您更换浏览器或计算机，则需要使用此账户助记词访问您的帐户。请将它们保存在安全秘密的地方。"
+  },
+  "revealSeedWordsTitle": {
+    "message": "账户助记词"
   },
   "revealSeedWordsWarning": {
-    "message": "确保没有人在看您的屏幕。$1",
-    "description": "$1 is bolded text using the message from 'revealSeedWordsWarning2'"
-  },
-  "revealSeedWordsWarning2": {
-    "message": "MetaMask 支持团队绝对不会要求提供此项信息。",
-    "description": "The bolded texted in the second part of 'revealSeedWordsWarning'"
-  },
-  "revealTheSeedPhrase": {
-    "message": "显示助记词"
-  },
-  "revokeAllTokensTitle": {
-    "message": "撤销访问和转移您的所有 $1 的权限？",
-    "description": "$1 is the symbol of the token for which the user is revoking approval"
-  },
-  "revokeAllTokensTitleWithoutSymbol": {
-    "message": "要撤销访问并转账您所有在$1的NFT的权限吗？",
-    "description": "$1 is a link to contract on the block explorer when we're not able to retrieve a erc721 or erc1155 name"
-  },
-  "revokeApproveForAllDescription": {
-    "message": "这将撤销第三方访问并转账您的所有 $1 的权限，而无需另行通知。",
-    "description": "$1 is either a string or link of a given token symbol or name"
-  },
-  "revokeApproveForAllDescriptionWithoutSymbol": {
-    "message": "这会撤销第三方在无需另行通知的情况下访问并转账您所有在$1的NFT的权限。",
-    "description": "$1 is a link to contract on the block explorer when we're not able to retrieve a erc721 or erc1155 name"
-  },
-  "revokePermission": {
-    "message": "撤销权限"
-  },
-  "revokeSpendingCap": {
-    "message": "撤销 $1 的支出上限",
-    "description": "$1 is a token symbol"
-  },
-  "revokeSpendingCapTooltipText": {
-    "message": "第三方将无法再使用您当前或未来的任何代币。"
+    "message": "该账户助记词可以用来窃取您的所有帐户"
+  },
+  "revealSeedWordsWarningTitle": {
+    "message": "不要对任何人展示此账户助记词！"
+  },
+  "rinkeby": {
+    "message": "Rinkeby 测试网络"
+  },
+  "ropsten": {
+    "message": "Ropsten 测试网络"
   },
   "rpcUrl": {
-    "message": "新的 RPC URL"
-  },
-  "safeTransferFrom": {
-    "message": "安全转账来自"
+    "message": "新增 RPC URL"
   },
   "save": {
     "message": "保存"
   },
+  "saveAsCsvFile": {
+    "message": "保存为 CSV 文件"
+  },
   "scanInstructions": {
-    "message": "将二维码放在摄像头前"
+    "message": "将二维码放在相机前"
   },
   "scanQrCode": {
     "message": "扫描二维码"
@@ -3684,126 +1322,56 @@
   "searchResults": {
     "message": "搜索结果"
   },
-  "secretRecoveryPhrase": {
-    "message": "私钥助记词"
-  },
-  "secureWallet": {
-    "message": "安全钱包"
-  },
-  "security": {
-    "message": "安全"
-  },
-  "securityAlert": {
-    "message": "来自 $1 和 $2 的安全警报"
-  },
-  "securityAlerts": {
-    "message": "安全提醒"
-  },
-  "securityAlertsDescription": {
-    "message": "此功能会主动审查交易和签名请求，如发现以太坊主网上有恶意活动，就会向您发出警报，与此同时也会保护您的隐私。您的数据不会与提供此服务的第三方共享。在批准任何请求之前，均务必自行作出审慎调查。不保证此功能可检测到所有恶意活动。"
+  "searchTokens": {
+    "message": "搜索代币"
+  },
+  "secretBackupPhrase": {
+    "message": "账户助记词"
+  },
+  "secretBackupPhraseDescription": {
+    "message": "您的账户助记词可以帮助您轻松备份和恢复个人账户。"
+  },
+  "secretBackupPhraseWarning": {
+    "message": "警告：切勿向他人透露您的账户助记词。任何人一旦持有该账户助记词，即可控制您的 Ether。"
   },
   "securityAndPrivacy": {
-    "message": "安全和隐私"
-  },
-  "securityProviderPoweredBy": {
-    "message": "由 $1 提供支持",
-    "description": "The security provider that is providing data"
-  },
-  "seeDetails": {
-    "message": "查看详情"
-  },
-  "seedPhraseConfirm": {
-    "message": "确认私钥助记词"
-  },
-  "seedPhraseEnterMissingWords": {
-    "message": "确认私钥助记词"
-  },
-  "seedPhraseIntroNotRecommendedButtonCopy": {
-    "message": "稍后提醒我（不推荐）"
-  },
-  "seedPhraseIntroRecommendedButtonCopy": {
-    "message": "保护我的钱包（推荐）"
-  },
-  "seedPhraseIntroSidebarBulletFour": {
-    "message": "写下并存储在多个秘密位置。"
-  },
-  "seedPhraseIntroSidebarBulletOne": {
-    "message": "保存到密码管理工具"
-  },
-  "seedPhraseIntroSidebarBulletThree": {
-    "message": "安全存放在保险箱内。"
-  },
-  "seedPhraseIntroSidebarCopyOne": {
-    "message": "您的账户私钥助记词是由12个单词组成的短语，它是您的钱包和资金的“主私钥”"
-  },
-  "seedPhraseIntroSidebarCopyThree": {
-    "message": "如果有人要求您的恢复短语，他们可能会试图欺诈您并偷窃您的钱包资金"
-  },
-  "seedPhraseIntroSidebarCopyTwo": {
-    "message": "切勿分享您的账户私钥助记词，包括也不能与 MetaMask 分享！"
-  },
-  "seedPhraseIntroSidebarTitleOne": {
-    "message": "什么是账户私钥助记词？"
-  },
-  "seedPhraseIntroSidebarTitleThree": {
-    "message": "我是否应该分享我的账户私钥助记词？"
-  },
-  "seedPhraseIntroSidebarTitleTwo": {
-    "message": "如何保存我的账户私钥助记词？"
-  },
-  "seedPhraseIntroTitle": {
-    "message": "保护您的钱包安全"
-  },
-  "seedPhraseIntroTitleCopy": {
-    "message": "在开始之前，观看这个简短的视频来了解您的账户助记词以及如何保护您的钱包安全。"
+    "message": "安全与隐私"
+  },
+  "securitySettingsDescription": {
+    "message": "隐私设置和账户助记词"
+  },
+  "seedPhrasePlaceholder": {
+    "message": "用空格分隔每个单词"
+  },
+  "seedPhrasePlaceholderPaste": {
+    "message": "从剪贴板粘贴账户助记词"
   },
   "seedPhraseReq": {
-    "message": "私钥助记词包含 12、15、18、21 或 24 个字词"
-  },
-  "seedPhraseWriteDownDetails": {
-    "message": "请写下这个由12个单词组成的账户私钥助记词，然后将其保存到您信任并且只有您可以访问的地方。"
-  },
-  "seedPhraseWriteDownHeader": {
-    "message": "写下您的私钥助记词"
-  },
-  "select": {
-    "message": "选择"
+    "message": "账户助记词由 12、15、18、21 或 24 个单词组成"
+  },
+  "selectAHigherGasFee": {
+    "message": "选择更高的燃料费用，提高交易处理速度。*"
   },
   "selectAccounts": {
-    "message": "选择要在此网站上使用的账户"
-  },
-  "selectAccountsForSnap": {
-    "message": "选择使用此 Snap 的账户"
+    "message": "选择账户"
   },
   "selectAll": {
     "message": "全部选择"
   },
-  "selectAllAccounts": {
-    "message": "选择所有账户"
-  },
   "selectAnAccount": {
     "message": "选择一个账户"
   },
-  "selectAnAccountAlreadyConnected": {
-    "message": "此账户已连接到 MetaMask"
-  },
   "selectAnAccountHelp": {
-    "message": "选择要在 MetaMask Institutional 使用的托管账户。"
-  },
-  "selectAnAction": {
-    "message": "选择操作"
+    "message": "选择在 MetaMask 中查看的账户"
+  },
+  "selectEachPhrase": {
+    "message": "请选择每个单词，以确保其正确性。"
   },
   "selectHdPath": {
     "message": "选择 HD 路径"
   },
-  "selectJWT": {
-    "message": "选择代币"
-  },
-  "selectNFTPrivacyPreference": {
-    "message": "在设置中打开 NFT 检测"
-  },
   "selectPathHelp": {
-    "message": "如果您没有看到您期望的账户，请尝试切换 HD 路径。"
+    "message": "如果下列账户中没有您当前所持有的 Ledger 账户，请将路径切换至“Legacy (MEW / MyCrypto)”"
   },
   "selectType": {
     "message": "选择类型"
@@ -3814,308 +1382,81 @@
   "send": {
     "message": "发送"
   },
-  "sendBugReport": {
-    "message": "向我们发送错误报告。"
-  },
-  "sendDescription": {
-    "message": "将加密货币发送到任何账户"
+  "sendAmount": {
+    "message": "发送数额"
   },
   "sendSpecifiedTokens": {
     "message": "发送 $1",
     "description": "Symbol of the specified token"
   },
-  "sendTo": {
-    "message": "发送到"
-  },
   "sendTokens": {
     "message": "发送代币"
   },
-  "sendingDisabled": {
-    "message": "尚不支持发送ERC-1155 NFT资产。"
-  },
-  "sendingNativeAsset": {
-    "message": "正在发送 $1",
-    "description": "$1 represents the native currency symbol for the current network (e.g. ETH or BNB)"
-  },
-  "sendingToTokenContractWarning": {
-    "message": "警告：您将要发送到代币合约，这可能会导致资金损失。$1",
-    "description": "$1 is a clickable link with text defined by the 'learnMoreUpperCase' key. The link will open to a support article regarding the known contract address warning"
-  },
-  "sepolia": {
-    "message": "Sepolia测试网络"
-  },
-  "setAdvancedPrivacySettingsDetails": {
-    "message": "MetaMask 使用这些可信的第三方服务来提高产品可用性和安全性。"
-  },
-  "setApprovalForAll": {
-    "message": "设置批准所有"
-  },
-  "setApprovalForAllTitle": {
-    "message": "批准$1，且无消费限制",
-    "description": "The token symbol that is being approved"
-  },
-  "settingAddSnapAccount": {
-    "message": "添加snap账户"
+  "sentEther": {
+    "message": "发送 Ether"
+  },
+  "separateEachWord": {
+    "message": "用空格分隔每个单词"
   },
   "settings": {
     "message": "设置"
   },
-  "settingsSearchMatchingNotFound": {
-    "message": "没有找到匹配的结果."
-  },
-  "show": {
-    "message": "显示"
+  "showAdvancedGasInline": {
+    "message": "高级燃料控制"
+  },
+  "showAdvancedGasInlineDescription": {
+    "message": "在发送和确认界面显示燃料价格和燃料限制设置选项。"
   },
   "showFiatConversionInTestnets": {
-    "message": "在测试网络上显示转换"
+    "message": "在 Testnets 上显示兑换率"
   },
   "showFiatConversionInTestnetsDescription": {
-    "message": "选择此项以在测试网络上显示法币转换"
+    "message": "请选择该选项，在 Testnets 上显示法定兑换率"
   },
   "showHexData": {
     "message": "显示十六进制数据"
   },
   "showHexDataDescription": {
-    "message": "选择此项以在发送屏幕上显示十六进制数据字段"
+    "message": "请选择该选项，在发送页面显示十六进制数据字域"
   },
   "showIncomingTransactions": {
-    "message": "显示传入的交易"
+    "message": "显示收到的交易"
   },
   "showIncomingTransactionsDescription": {
-    "message": "这取决于$1，即可以访问您的以太坊地址和 IP 地址的网络。$2",
-    "description": "$1 is the link to etherscan url and $2 is the link to the privacy policy of consensys APIs"
-  },
-  "showMore": {
-    "message": "展开"
-  },
-  "showNft": {
-    "message": "显示 NFT"
+    "message": "选择该选项可使用 Etherscan（以太坊浏览器）（以太坊浏览器）在交易列表中显示收到的交易。"
   },
   "showPermissions": {
     "message": "显示权限"
   },
-  "showPrivateKey": {
+  "showPrivateKeys": {
     "message": "显示私钥"
   },
-  "showTestnetNetworks": {
-    "message": "显示测试网络"
-  },
-  "showTestnetNetworksDescription": {
-    "message": "选择此项以在网络列表中显示测试网络"
+  "showSeedPhrase": {
+    "message": "显示账户助记词"
   },
   "sigRequest": {
-    "message": "签名请求"
+    "message": "请求签名"
   },
   "sign": {
     "message": "签名"
   },
+  "signNotice": {
+    "message": "签署此消息可能会产生危险的副作用。 \n只从您完全信任的网站上签名。 未来的版本将移除这种危险的方法。"
+  },
   "signatureRequest": {
-    "message": "签名请求"
-  },
-  "signatureRequestGuidance": {
-    "message": "只有在您完全理解内容并信任请求网站的情况下，才能签署此消息。"
-  },
-  "signatureRequestWarning": {
-    "message": "签署此消息可能会很危险。您可能会将您的账户和资产的全部控制权交给此消息另一端的一方。这意味着他们可以随时耗尽您的账户。请谨慎行事。$1。"
+    "message": "请求签名"
+  },
+  "signatureRequest1": {
+    "message": "信息"
   },
   "signed": {
     "message": "已签名"
   },
-  "signin": {
-    "message": "登录"
-  },
-  "simulationErrorMessageV2": {
-    "message": "我们无法估算燃料。合约中可能存在错误，这笔交易可能会失败。"
-  },
-  "skip": {
-    "message": "跳过"
-  },
-  "skipAccountSecurity": {
-    "message": "跳过账户安全？"
-  },
-  "skipAccountSecurityDetails": {
-    "message": "我明白，在我备份我的账户私钥助记词之前，我可能会丢失我的账户及其所有资产。"
-  },
-  "smartContracts": {
-    "message": "智能合约"
-  },
-  "smartSwap": {
-    "message": "智能兑换"
-  },
-  "smartSwapsAreHere": {
-    "message": "智能兑换已推出！"
-  },
-  "smartSwapsDescription": {
-    "message": "MetaMask Swaps 变得更加智能！启用智能兑换使得 MetaMask 在编程方面让您的兑换体验更加优化，有助于："
-  },
-  "smartSwapsErrorNotEnoughFunds": {
-    "message": "没有足够的资金进行智能兑换。"
-  },
-  "smartSwapsErrorUnavailable": {
-    "message": "智能兑换暂时不可用。"
-  },
-  "smartSwapsSubDescription": {
-    "message": "* 智能兑换将多次尝试以私密方式提交您的交易。如果所有尝试都失败，交易将会公开广播，以确保您的兑换成功进行。"
-  },
-  "snapConfigure": {
-    "message": "配置"
-  },
-  "snapConnectionWarning": {
-    "message": "$1想连接$2。只有在您信任此网站的情况下才能继续。",
-    "description": "$2 is the snap and $1 is the dapp requesting connection to the snap."
-  },
-  "snapContent": {
-    "message": "此内容来自$1",
-    "description": "This is shown when a snap shows transaction insight information in the confirmation UI. $1 is a link to the snap's settings page with the link text being the name of the snap."
-  },
-  "snapCreateAccountSubtitle": {
-    "message": "选择如何使用 MetaMask Snaps 来保护您的新账户。"
-  },
-  "snapCreateAccountTitle": {
-    "message": "创建 $1 账户",
-    "description": "Title of the Create Snap Account Page, $1 is the text using a different color"
-  },
-  "snapCreateAccountTitle2": {
-    "message": "snap",
-    "description": "$1 of the snapCreateAccountTitle"
-  },
-  "snapCreatedByMetaMask": {
-    "message": "由MetaMask创建"
-  },
-  "snapDetailAudits": {
-    "message": "审核"
-  },
-  "snapDetailDeveloper": {
-    "message": "开发者"
-  },
-  "snapDetailLastUpdated": {
-    "message": "已更新"
-  },
-  "snapDetailManageSnap": {
-    "message": "管理snap"
-  },
-  "snapDetailTags": {
-    "message": "标签"
-  },
-  "snapDetailVersion": {
-    "message": "版本"
-  },
-  "snapDetailWebsite": {
-    "message": "网站"
-  },
-  "snapDetailsCreateASnapAccount": {
-    "message": "创建Snap账户"
-  },
-  "snapDetailsInstalled": {
-    "message": "已安装"
-  },
-  "snapError": {
-    "message": "Snap错误：'$1'。错误代码：'$2'",
-    "description": "This is shown when a snap encounters an error. $1 is the error message from the snap, and $2 is the error code."
-  },
-  "snapInstall": {
-    "message": "安装Snap"
-  },
-  "snapInstallRequest": {
-    "message": "安装$1，将向其授予以下权限。只有在您信任$1的情况下才能继续。",
-    "description": "$1 is the snap name."
-  },
-  "snapInstallSuccess": {
-    "message": "安装完成"
-  },
-  "snapInstallWarningCheck": {
-    "message": "请勾选选项框以确认您理解。",
-    "description": "Warning message used in popup displayed on snap install. $1 is the snap name."
-  },
-  "snapInstallWarningCheckPlural": {
-    "message": "请勾选所有方框以确认您理解。",
-    "description": "Warning message used in popup displayed on snap install when having multiple permissions. $1 is the snap name."
-  },
-  "snapInstallWarningHeading": {
-    "message": "请谨慎行事"
-  },
-  "snapInstallWarningKeyAccess": {
-    "message": "将对 $2 的账户控制权授予 $1",
-    "description": "The first parameter is the name of the snap and the second one is the protocol"
-  },
-  "snapInstallWarningPublicKeyAccess": {
-    "message": "授予 $2 对 $1 的公钥访问权限",
-    "description": "The first parameter is the name of the snap and the second one is the protocol"
-  },
-  "snapInstallationErrorDescription": {
-    "message": "无法安装$1。",
-    "description": "Error description used when snap installation fails. $1 is the snap name."
-  },
-  "snapInstallationErrorTitle": {
-    "message": "安装失败",
-    "description": "Error title used when snap installation fails."
-  },
-  "snapIsAudited": {
-    "message": "已审核"
-  },
-  "snapResultError": {
-    "message": "错误"
-  },
-  "snapResultSuccess": {
-    "message": "成功"
-  },
-  "snapResultSuccessDescription": {
-    "message": "$1已可以使用"
-  },
-  "snapUpdate": {
-    "message": "更新Snap"
-  },
-  "snapUpdateAvailable": {
-    "message": "有更新"
-  },
-  "snapUpdateErrorDescription": {
-    "message": "无法更新$1。",
-    "description": "Error description used when snap update fails. $1 is the snap name."
-  },
-  "snapUpdateErrorTitle": {
-    "message": "更新失败",
-    "description": "Error title used when snap update fails."
-  },
-  "snapUpdateRequest": {
-    "message": "$1希望将$2更新为$3，更新后将获得下列权限。只有在您信任$2的情况下才可继续。",
-    "description": "$1 is the dApp origin requesting the snap, $2 is the snap name and $3 is the snap version."
-  },
-  "snapUpdateSuccess": {
-    "message": "更新完成"
-  },
-  "snaps": {
-    "message": "Snaps"
-  },
-  "snapsInsightLoading": {
-    "message": "正在加载交易洞察……"
-  },
-  "snapsInvalidUIError": {
-    "message": "Snap 指定的用户界面无效。"
-  },
-  "snapsNoInsight": {
-    "message": "Snap 没有返回任何洞察"
-  },
-  "snapsSettingsDescription": {
-    "message": "管理您的 Snaps"
-  },
-  "snapsTermsOfUse": {
-    "message": "使用条款"
-  },
-  "snapsToggle": {
-    "message": "Snap 仅在启用后才会运行"
-  },
-  "snapsUIError": {
-    "message": "联系 $1 的创建者以获得进一步支持。",
-    "description": "This is shown when the insight snap throws an error. $1 is the snap name"
-  },
-  "someNetworksMayPoseSecurity": {
-    "message": "某些网络可能会带来安全和/或隐私风险。在添加和使用网络之前，请先了解风险。"
-  },
-  "somethingIsWrong": {
-    "message": "出错了。尝试重新加载页面。"
+  "slow": {
+    "message": "慢"
   },
   "somethingWentWrong": {
-    "message": "哎呀！出了点问题。"
+    "message": "糟糕！出问题了。"
   },
   "speedUp": {
     "message": "加速"
@@ -4123,136 +1464,27 @@
   "speedUpCancellation": {
     "message": "加速该取消操作"
   },
-  "speedUpExplanation": {
-    "message": "我们根据当前网络条件更新了燃料费用，将其提高了至少10%（网络要求）。"
-  },
-  "speedUpPopoverTitle": {
-    "message": "加快交易速度"
-  },
-  "speedUpTooltipText": {
-    "message": "新燃料费"
-  },
   "speedUpTransaction": {
-    "message": "加速该交易"
+    "message": "加速该交易操作"
+  },
+  "spendLimitAmount": {
+    "message": "消费限额数量"
   },
   "spendLimitInsufficient": {
     "message": "消费限额不足"
   },
   "spendLimitInvalid": {
-    "message": "消费限额无效；必须是正数"
+    "message": "消费限制无效，必须是正数。"
   },
   "spendLimitPermission": {
-    "message": "支付限额权限"
+    "message": "消费限制权限"
   },
   "spendLimitRequestedBy": {
-    "message": "$1 请求的消费限额",
+    "message": "消费限制申请来自 $1",
     "description": "Origin of the site requesting the spend limit"
   },
   "spendLimitTooLarge": {
-    "message": "消费限额过大"
-  },
-  "spendingCap": {
-    "message": "支出上限"
-  },
-  "spendingCapError": {
-    "message": "错误：仅输入数字"
-  },
-  "spendingCapErrorDescription": {
-    "message": "仅输入一个您觉得比较恰当的现在或将来存取 $1 的数字。您稍后可以随时增加代币限额。",
-    "description": "$1 is origin of the site requesting the token limit"
-  },
-  "spendingCapRequest": {
-    "message": "$1的支出上限请求"
-  },
-  "srpInputNumberOfWords": {
-    "message": "我有一个包含$1个单词的私钥助记词",
-    "description": "This is the text for each option in the dropdown where a user selects how many words their secret recovery phrase has during import. The $1 is the number of words (either 12, 15, 18, 21, or 24)."
-  },
-  "srpPasteFailedTooManyWords": {
-    "message": "粘贴失败，因为它包含超过24个单词。一个私钥助记词最多可包含24个单词。",
-    "description": "Description of SRP paste error when the pasted content has too many words"
-  },
-  "srpPasteTip": {
-    "message": "您可以将整个私钥助记词粘贴到任何字段中",
-    "description": "Our secret recovery phrase input is split into one field per word. This message explains to users that they can paste their entire secrete recovery phrase into any field, and we will handle it correctly."
-  },
-  "srpSecurityQuizGetStarted": {
-    "message": "开始"
-  },
-  "srpSecurityQuizImgAlt": {
-    "message": "一只眼睛，中央有一个钥匙孔，还有三个浮动密码字段"
-  },
-  "srpSecurityQuizIntroduction": {
-    "message": "要查看私钥助记词，您需要答对两个问题"
-  },
-  "srpSecurityQuizQuestionOneQuestion": {
-    "message": "如果您丢失了私钥助记词，MetaMask..."
-  },
-  "srpSecurityQuizQuestionOneRightAnswer": {
-    "message": "无法帮助您"
-  },
-  "srpSecurityQuizQuestionOneRightAnswerDescription": {
-    "message": "将它写下来、刻在金属上，或保存在多个秘密位置，这样您就不会丢失。如果丢失了，它就会永远消失。"
-  },
-  "srpSecurityQuizQuestionOneRightAnswerTitle": {
-    "message": "答对了！没有人能够帮您找回您的私钥助记词"
-  },
-  "srpSecurityQuizQuestionOneWrongAnswer": {
-    "message": "可以为您找回来"
-  },
-  "srpSecurityQuizQuestionOneWrongAnswerDescription": {
-    "message": "一旦遗失私钥助记词，它将永远消失。无论他人如何保证，无人能够帮您找回。"
-  },
-  "srpSecurityQuizQuestionOneWrongAnswerTitle": {
-    "message": "答错了！没有人能够帮您找回您的私钥助记词"
-  },
-  "srpSecurityQuizQuestionTwoQuestion": {
-    "message": "如果有人（即使是技术支持人员）查问您的私钥助记词..."
-  },
-  "srpSecurityQuizQuestionTwoRightAnswer": {
-    "message": "就是在对您进行欺诈"
-  },
-  "srpSecurityQuizQuestionTwoRightAnswerDescription": {
-    "message": "任何声称需要您的私钥助记词的人都在对您进行欺诈。如果您与他们分享私钥助记词，他们就会偷窃您的资产。"
-  },
-  "srpSecurityQuizQuestionTwoRightAnswerTitle": {
-    "message": "答对了！分享您的私钥助记词绝对不是个好主意"
-  },
-  "srpSecurityQuizQuestionTwoWrongAnswer": {
-    "message": "您应该交给他们"
-  },
-  "srpSecurityQuizQuestionTwoWrongAnswerDescription": {
-    "message": "任何声称需要您的私钥助记词的人都在对您进行欺诈。如果您与他们分享助记词，他们就会偷窃您的资产。"
-  },
-  "srpSecurityQuizQuestionTwoWrongAnswerTitle": {
-    "message": "不！永远不要与任何人分享您的私钥助记词"
-  },
-  "srpSecurityQuizTitle": {
-    "message": "安全问答"
-  },
-  "srpToggleShow": {
-    "message": "显示/隐藏私钥助记词中的这个单词",
-    "description": "Describes a toggle that is used to show or hide a single word of the secret recovery phrase"
-  },
-  "srpWordHidden": {
-    "message": "这个单词已隐藏",
-    "description": "Explains that a word in the secret recovery phrase is hidden"
-  },
-  "srpWordShown": {
-    "message": "这个单词处于显示状态",
-    "description": "Explains that a word in the secret recovery phrase is being shown"
-  },
-  "stable": {
-    "message": "稳定"
-  },
-  "stableLowercase": {
-    "message": "稳定"
-  },
-  "stake": {
-    "message": "质押"
-  },
-  "stakeDescription": {
-    "message": "继续持有加密货币，赚取潜在利润"
+    "message": "消费限制过大"
   },
   "stateLogError": {
     "message": "检索状态日志时出错。"
@@ -4264,118 +1496,14 @@
     "message": "状态日志"
   },
   "stateLogsDescription": {
-    "message": "状态日志包含您的公共账户地址和已发送的交易。"
-  },
-  "status": {
-    "message": "状态"
+    "message": "状态日志包含您的账户地址和已发送的交易。"
+  },
+  "statusConnected": {
+    "message": "已连接"
   },
   "statusNotConnected": {
     "message": "未连接"
   },
-  "statusNotConnectedAccount": {
-    "message": "未连接任何账户"
-  },
-  "step1LatticeWallet": {
-    "message": "关联您的 Lattice1"
-  },
-  "step1LatticeWalletMsg": {
-    "message": "当您的 Lattice1 设备设置好并在线时，您可以将 MetaMask 与其相关联。解锁您的设备并准备好您的设备 ID。",
-    "description": "$1 represents the `hardwareWalletSupportLinkConversion` localization key"
-  },
-  "step1LedgerWallet": {
-    "message": "下载 Ledger 应用程序"
-  },
-  "step1LedgerWalletMsg": {
-    "message": "下载、设置并输入您的密码以解锁 $1。",
-    "description": "$1 represents the `ledgerLiveApp` localization value"
-  },
-  "step1TrezorWallet": {
-    "message": "关联您的 Trezor"
-  },
-  "step1TrezorWalletMsg": {
-    "message": "将您的 Trezor 直接插入电脑并解锁。确保使用正确的密语。",
-    "description": "$1 represents the `hardwareWalletSupportLinkConversion` localization key"
-  },
-  "step2LedgerWallet": {
-    "message": "关联您的 Ledger"
-  },
-  "step2LedgerWalletMsg": {
-    "message": "将您的 Ledger 直接插入电脑，然后解锁并打开以太坊应用程序。",
-    "description": "$1 represents the `hardwareWalletSupportLinkConversion` localization key"
-  },
-  "stillGettingMessage": {
-    "message": "仍然收到此消息？"
-  },
-  "strong": {
-    "message": "强"
-  },
-  "stxBenefit1": {
-    "message": "将交易成本减至最低"
-  },
-  "stxBenefit2": {
-    "message": "减少交易失败"
-  },
-  "stxBenefit3": {
-    "message": "消除卡住的交易"
-  },
-  "stxBenefit4": {
-    "message": "防止抢先交易"
-  },
-  "stxCancelled": {
-    "message": "交换就会失败"
-  },
-  "stxCancelledDescription": {
-    "message": "您的交易可能失败并被取消，以保护您免于支付不必要的燃料费。"
-  },
-  "stxCancelledSubDescription": {
-    "message": "再次尝试进行交换。下次我们会在这里保护您免受类似风险。 "
-  },
-  "stxFailure": {
-    "message": "交换失败"
-  },
-  "stxFailureDescription": {
-    "message": "突然的市场变化可能导致失败。如果问题仍然存在，请联系$1。",
-    "description": "This message is shown to a user if their swap fails. The $1 will be replaced by support.metamask.io"
-  },
-  "stxPendingPrivatelySubmittingSwap": {
-    "message": "正在秘密提交您的Swap..."
-  },
-  "stxPendingPubliclySubmittingSwap": {
-    "message": "正在公开提交您的Swap..."
-  },
-  "stxSuccess": {
-    "message": "交换完成！"
-  },
-  "stxSuccessDescription": {
-    "message": "您的$1现在可用。",
-    "description": "$1 is a token symbol, e.g. ETH"
-  },
-  "stxSwapCompleteIn": {
-    "message": "Swap距离完成尚有<",
-    "description": "'<' means 'less than', e.g. Swap will complete in < 2:59"
-  },
-  "stxTooltip": {
-    "message": "在提交前模拟交易，以降低交易成本并减少失败。"
-  },
-  "stxTryingToCancel": {
-    "message": "正在尝试取消您的交易......"
-  },
-  "stxUnknown": {
-    "message": "状态未知"
-  },
-  "stxUnknownDescription": {
-    "message": "有一笔交易已经成功，但我们不确定是哪一笔。这可能是由于在处理此交换时提交了另一笔交易。"
-  },
-  "stxUserCancelled": {
-    "message": "交换已取消"
-  },
-  "stxUserCancelledDescription": {
-    "message": "您的交易已被取消，您并未支付任何不必要的燃料费。"
-  },
-<<<<<<< HEAD
-  "stxYouCanOptOut": {
-    "message": "您可以随时选择退出高级设置。"
-=======
   "step1HardwareWallet": {
     "message": "1. 连接硬件钱包"
   },
@@ -4396,7 +1524,6 @@
   },
   "storePhrase": {
     "message": "通过如 1Password 等密码管理工具保存该账户助记词。"
->>>>>>> 983d2c9f
   },
   "submit": {
     "message": "提交"
@@ -4404,63 +1531,42 @@
   "submitted": {
     "message": "已提交"
   },
-  "support": {
-    "message": "获取帮助"
-  },
   "supportCenter": {
     "message": "访问我们的支持中心"
   },
   "swap": {
-    "message": "兑换"
-  },
-  "swapAdjustSlippage": {
-    "message": "调整滑点"
+    "message": "兑换 Swap"
+  },
+  "swapAdvancedSlippageInfo": {
+    "message": "如果价格在您下单和确认之间发生变化，这就叫做“滑点”。如果滑点超过您的“最大滑点”设置，您的的兑换将自动取消。"
   },
   "swapAggregator": {
-    "message": "聚合器"
-  },
-  "swapAllowSwappingOf": {
-    "message": "允许交换 $1",
-    "description": "Shows a user that they need to allow a token for swapping on their hardware wallet"
+    "message": "聚合商"
   },
   "swapAmountReceived": {
-    "message": "保证金额"
+    "message": "保证数额"
   },
   "swapAmountReceivedInfo": {
-    "message": "这是您将收到的最低金额。根据滑点值，您可能会收到更多。"
-  },
-  "swapAnyway": {
-    "message": "仍然兑换"
+    "message": "这是您将收到的最低数额。根据滑点值， 您可能会收到更多。"
   },
   "swapApproval": {
-    "message": "批准 $1 进行交换",
+    "message": "批准 $1 的兑换 ",
     "description": "Used in the transaction display list to describe a transaction that is an approve call on a token that is to be swapped.. $1 is the symbol of a token that has been approved."
   },
   "swapApproveNeedMoreTokens": {
-    "message": "您还需要 $1 的 $2 来完成这笔交换",
+    "message": "您还需 $1 $2 来完成这笔兑换",
     "description": "Tells the user how many more of a given token they need for a specific swap. $1 is an amount of tokens and $2 is the token symbol."
   },
-  "swapAreYouStillThere": {
-    "message": "您还在吗？"
-  },
-  "swapAreYouStillThereDescription": {
-    "message": "如果您想继续，我们准备好为您显示最新报价"
+  "swapBetterQuoteAvailable": {
+    "message": "有一个可用的更优报价"
   },
   "swapBuildQuotePlaceHolderText": {
-    "message": "没有与 $1 匹配的代币",
+    "message": "没有匹配的代币符合 $1",
     "description": "Tells the user that a given search string does not match any tokens in our token lists. $1 can be any string of text"
   },
-  "swapConfirmWithHwWallet": {
-    "message": "使用您的硬件钱包确认"
-  },
-  "swapContinueSwapping": {
-    "message": "继续兑换"
-  },
-  "swapContractDataDisabledErrorDescription": {
-    "message": "在您的 Ledger 的 Etherum 应用程序中，转到“设置”并允许合约数据。然后再次尝试交换。"
-  },
-  "swapContractDataDisabledErrorTitle": {
-    "message": "您的 Ledger 上未启用合约数据"
+  "swapCheckingQuote": {
+    "message": "正在检查 $1",
+    "description": "Shown to the user during quote loading. $1 is the name of an aggregator. The message indicates that metamask is currently checking if that aggregator has a trade/quote for their requested swap."
   },
   "swapCustom": {
     "message": "自定义"
@@ -4468,54 +1574,31 @@
   "swapDecentralizedExchange": {
     "message": "去中心化交易所"
   },
-  "swapDescription": {
-    "message": "兑换和交易您的代币"
-  },
-  "swapDirectContract": {
-    "message": "直接合约"
-  },
-  "swapDisabled": {
-    "message": "在此网络无法兑换代币"
-  },
   "swapEditLimit": {
-    "message": "编辑限制"
+    "message": "修改限制"
   },
   "swapEnableDescription": {
     "message": "这是必须的，并且允许 MetaMask 兑换您的 $1。",
     "description": "Gives the user info about the required approval transaction for swaps. $1 will be the symbol of a token being approved for swaps."
   },
-  "swapEnableTokenForSwapping": {
-    "message": "这将 $1 进行交换",
-    "description": "$1 is for the 'enableToken' key, e.g. 'enable ETH'"
-  },
-  "swapEnterAmount": {
-    "message": "输入金额"
+  "swapEstimatedNetworkFee": {
+    "message": "预计网络手续费"
+  },
+  "swapEstimatedNetworkFeeSummary": {
+    "message": "“$1”是我们预计的实际产生费用。具体数额视网络情况而定。",
+    "description": "$1 will be the translation of swapEstimatedNetworkFee, with the font bolded"
   },
   "swapEstimatedNetworkFees": {
-    "message": "预估网络费用"
+    "message": "预计网络手续费"
   },
   "swapEstimatedNetworkFeesInfo": {
-    "message": "这是预估的网络费用，将用于完成您的交换。实际金额可能会根据网络条件而变化。"
-  },
-  "swapFailedErrorDescriptionWithSupportLink": {
-    "message": "交易有时会失败，我们随时为您提供帮助。如果此问题仍然存在，您可以在 $1 联系我们的客服，以获得进一步的帮助。",
-    "description": "This message is shown to a user if their swap fails. The $1 will be replaced by support.metamask.io"
+    "message": "这是预估的用于完成您的兑换所使用的网络手续费。实际数额可能会根据网络条件而变化。"
   },
   "swapFailedErrorTitle": {
-    "message": "交换失败"
-  },
-  "swapFetchingQuote": {
-    "message": "正在获取报价"
-  },
-  "swapFetchingQuoteNofN": {
-    "message": "获取$2的$1报价",
-    "description": "A count of possible quotes shown to the user while they are waiting for quotes to be fetched. $1 is the number of quotes already loaded, and $2 is the total number of resources that we check for quotes. Keep in mind that not all resources will have a quote for a particular swap."
-  },
-  "swapFetchingQuotes": {
-    "message": "取得报价中"
+    "message": "兑换失败"
   },
   "swapFetchingQuotesErrorDescription": {
-    "message": "呃……出错了。再试一次，如果错误仍存在，请联系客服。"
+    "message": "呃……出错了。再试一次，如果错误仍存在，请联系客户支持。"
   },
   "swapFetchingQuotesErrorTitle": {
     "message": "获取报价出错"
@@ -4523,88 +1606,60 @@
   "swapFetchingTokens": {
     "message": "获取代币中……"
   },
-  "swapFromTo": {
-    "message": "$1 到 $2 的交换",
-    "description": "Tells a user that they need to confirm on their hardware wallet a swap of 2 tokens. $1 is a source token and $2 is a destination token"
-  },
-  "swapGasFeesDetails": {
-    "message": "燃料费用是估算的，并将根据网络流量和交易复杂性而波动。"
-  },
-  "swapGasFeesLearnMore": {
-    "message": "了解更多关于燃料费的信息"
-  },
-  "swapGasFeesSplit": {
-    "message": "上一个屏幕上的燃料费用在这两笔交易之间分摊。"
-  },
-  "swapGasFeesSummary": {
-    "message": "燃料费用支付给在 $1 网络上处理交易的加密矿工。MetaMask 不会从燃料费用中获利。",
-    "description": "$1 is the selected network, e.g. Ethereum or BSC"
-  },
-  "swapHighSlippage": {
-    "message": "高滑点"
+  "swapFinalizing": {
+    "message": "确定中……"
   },
   "swapHighSlippageWarning": {
-    "message": "滑点金额非常高。"
-  },
-  "swapIncludesMMFee": {
-    "message": "包括 $1% 的 MetaMask 费用。",
-    "description": "Provides information about the fee that metamask takes for swaps. $1 is a decimal number."
-  },
-  "swapIncludesMetaMaskFeeViewAllQuotes": {
-    "message": "包含$1%的MetaMask费用 – $2",
-    "description": "Provides information about the fee that metamask takes for swaps. $1 is a decimal number and $2 is a link to view all quotes."
-  },
-  "swapLearnMore": {
-    "message": "了解有关 Swaps 的更多信息"
-  },
-  "swapLowSlippage": {
-    "message": "低滑点"
+    "message": "滑点数量非常大。确保您知道您的操作！"
   },
   "swapLowSlippageError": {
-    "message": "交易可能会失败，最大滑点过低。"
+    "message": "交易可能失败，最大滑点过低。"
+  },
+  "swapMaxNetworkFeeInfo": {
+    "message": "“$1”是您最多所话费的数量，当网络不稳定时，这可能是一个大的数额。",
+    "description": "$1 will be the translation of swapMaxNetworkFees, with the font bolded"
+  },
+  "swapMaxNetworkFees": {
+    "message": "最大网络手续费"
   },
   "swapMaxSlippage": {
     "message": "最大滑点"
   },
   "swapMetaMaskFee": {
-    "message": "MetaMask 费用"
+    "message": "MetaMask 手续费"
   },
   "swapMetaMaskFeeDescription": {
-    "message": "该报价中会自动计入一笔 $1% 的费用。您支付该费用以换取使用 MetaMask 流动性提供商信息聚合软件的许可证。",
+    "message": "我们每次都能从顶级流动性资源中找到最好的价格。每次报价都会自动收取1%的手续费用，以支持 MetaMask 的持续发展，使其更加完善。",
     "description": "Provides information about the fee that metamask takes for swaps. $1 is a decimal number."
   },
-  "swapNQuotesWithDot": {
-    "message": "$1 报价。",
+  "swapNQuotes": {
+    "message": "$1 个报价",
     "description": "$1 is the number of quotes that the user can select from when opening the list of quotes on the 'view quote' screen"
+  },
+  "swapNetworkFeeSummary": {
+    "message": "网络手续费包括处理您的兑换和在以太坊（$1）网络上存储的成本。MetaMask 不从这笔费用中获利。"
   },
   "swapNewQuoteIn": {
     "message": "$1 后更新报价",
     "description": "Tells the user the amount of time until the currently displayed quotes are update. $1 is a time that is counting down from 1:00 to 0:00"
   },
-  "swapNoTokensAvailable": {
-    "message": "没有与 $1 匹配的代币",
-    "description": "Tells the user that a given search string does not match any tokens in our token lists. $1 can be any string of text"
-  },
   "swapOnceTransactionHasProcess": {
-    "message": "处理完此交易后，您的 $1 将被添加到您的账户中。",
+    "message": "一旦交易完成，您的 $1 将被添加到您的账户中。",
     "description": "This message communicates the token that is being transferred. It is shown on the awaiting swap screen. The $1 will be a token symbol."
   },
   "swapPriceDifference": {
-    "message": "您将用 $1 $2 (~$3) 交换 $4 $5 (~$6)。",
+    "message": "您将兑换 $1 $2（~$3）为 $4 $5（~$6）。",
     "description": "This message represents the price slippage for the swap.  $1 and $4 are a number (ex: 2.89), $2 and $5 are symbols (ex: ETH), and $3 and $6 are fiat currency amounts."
   },
   "swapPriceDifferenceTitle": {
-    "message": "~$1% 的价差",
+    "message": "价格差异 ~$1%",
     "description": "$1 is a number (ex: 1.23) that represents the price difference."
   },
-  "swapPriceImpactTooltip": {
-    "message": "价格影响是当前市场价格与交易执行期间收到的金额之间的差异。价格影响是您的交易规模相对于流动性池规模的一个函数。"
-  },
-  "swapPriceUnavailableDescription": {
-    "message": "由于缺乏市场价格数据，无法确定价格影响。在交换之前，请确认您对即将收到的代币数量感到满意。"
-  },
-  "swapPriceUnavailableTitle": {
-    "message": "在继续之前，请检查您的费率"
+  "swapPriceDifferenceTooltip": {
+    "message": "市场价格的差异可能受到中介机构收取的费用、市场规模、交易规模或市场效率低下的影响。"
+  },
+  "swapPriceDifferenceUnavailable": {
+    "message": "市场价格不可用。 请确认您对退回的数额感到满意后再继续。"
   },
   "swapProcessing": {
     "message": "处理中"
@@ -4612,24 +1667,31 @@
   "swapQuoteDetails": {
     "message": "报价详情"
   },
-  "swapQuoteNofM": {
-    "message": "$1/$2",
-    "description": "A count of possible quotes shown to the user while they are waiting for quotes to be fetched. $1 is the number of quotes already loaded, and $2 is the total number of resources that we check for quotes. Keep in mind that not all resources will have a quote for a particular swap."
+  "swapQuoteDetailsSlippageInfo": {
+    "message": "如果在您下订单和确认订单之间的价格发生了变化，这就叫做\"滑点\"。如果滑点超过您的\"最大滑点\"设置，您的兑换将自动取消。"
+  },
+  "swapQuoteIncludesRate": {
+    "message": "报价包含 $1% MetaMask 手续费",
+    "description": "Provides information about the fee that metamask takes for swaps. $1 is a decimal number."
+  },
+  "swapQuoteNofN": {
+    "message": "报价 $1 / $2",
+    "description": "A count of loaded quotes shown to the user while they are waiting for quotes to be fetched. $1 is the number of quotes already loaded, and $2 is the total number of quotes to load."
   },
   "swapQuoteSource": {
     "message": "报价来源"
   },
+  "swapQuotesAreRefreshed": {
+    "message": "报价会经常刷新，以反映当前的市场状况。"
+  },
   "swapQuotesExpiredErrorDescription": {
     "message": "请请求新的报价，以获得最新的价格。"
   },
   "swapQuotesExpiredErrorTitle": {
     "message": "报价超时"
   },
-  "swapQuotesNotAvailableDescription": {
-    "message": "缩小您的交易规模或者使用不同的代币。"
-  },
   "swapQuotesNotAvailableErrorDescription": {
-    "message": "尝试调整金额或滑点设置，然后重试。"
+    "message": "尝试调整滑点数量设置，并再试一次。"
   },
   "swapQuotesNotAvailableErrorTitle": {
     "message": "无可用报价"
@@ -4638,19 +1700,16 @@
     "message": "费率"
   },
   "swapReceiving": {
-    "message": "正在接收"
+    "message": "接收"
   },
   "swapReceivingInfoTooltip": {
-    "message": "这是一个预估额。确切的金额取决于滑点。"
+    "message": "这是一个预估数额。确切的数额取决于滑点。"
   },
   "swapRequestForQuotation": {
     "message": "请求报价"
   },
-  "swapReviewSwap": {
-    "message": "审查交换"
-  },
-  "swapSearchNameOrAddress": {
-    "message": "搜索名称或粘贴地址"
+  "swapSearchForAToken": {
+    "message": "搜索代币"
   },
   "swapSelect": {
     "message": "选择"
@@ -4659,155 +1718,68 @@
     "message": "选择一个报价"
   },
   "swapSelectAToken": {
-    "message": "选择代币"
+    "message": "选择一个代币"
   },
   "swapSelectQuotePopoverDescription": {
-    "message": "以下是从多个流动性来源收集到的所有报价。"
-  },
-  "swapSelectToken": {
-    "message": "选择代币"
-  },
-  "swapShowLatestQuotes": {
-    "message": "显示最新报价"
-  },
-  "swapSlippageHighDescription": {
-    "message": "输入的滑点（$1%）被认为是很高的，可能会因而得到较差的汇率",
-    "description": "$1 is the amount of % for slippage"
-  },
-  "swapSlippageHighTitle": {
-    "message": "高滑点"
-  },
-  "swapSlippageLowDescription": {
-    "message": "此值过低（$1%），可能会导致兑换失败",
-    "description": "$1 is the amount of % for slippage"
-  },
-  "swapSlippageLowTitle": {
-    "message": "低滑点"
-  },
-  "swapSlippageNegative": {
-    "message": "滑点必须大于或等于0"
-  },
-  "swapSlippageNegativeDescription": {
-    "message": "滑点必须大于或等于 0"
-  },
-  "swapSlippageNegativeTitle": {
-    "message": "提高滑点以继续"
-  },
-  "swapSlippageOverLimitDescription": {
-    "message": "滑点容差必须小于等于 15%。任何更高的比例将导致不良费率。"
-  },
-  "swapSlippageOverLimitTitle": {
-    "message": "很高的滑点"
-  },
-  "swapSlippagePercent": {
-    "message": "$1%",
-    "description": "$1 is the amount of % for slippage"
-  },
-  "swapSlippageTooltip": {
-    "message": "如果价格于下单到订单确认期间发生变化，这被称为“滑点”。如果滑点超过“最大滑点”设置，您的兑换将会自动取消。"
-  },
-  "swapSlippageZeroDescription": {
-    "message": "零滑点报价供应商较少，这将导致报价竞争力下降。"
-  },
-  "swapSlippageZeroTitle": {
-    "message": "寻找零滑点供应商"
+    "message": "以下是从多个流动资金来源收集到的所有报价。"
+  },
+  "swapSlippageTooLow": {
+    "message": "滑点必须大于零"
   },
   "swapSource": {
-    "message": "流动性来源"
+    "message": "流动资金来源"
   },
   "swapSourceInfo": {
-    "message": "我们搜索多个流动性来源（交易所、聚合器和专业做市商），以找到最优惠的价格和最低的网络费用。"
-  },
-  "swapSuggested": {
-    "message": "建议的交换"
-  },
-  "swapSuggestedGasSettingToolTipMessage": {
-    "message": "交换是复杂和时间敏感的交易。我们建议使用此燃料费用，以便在成本和成功交换的信心之间保持良好的平衡。"
+    "message": "我们搜索多个流动性来源（交易所、聚合商和专业做市商），以找到最好的利率和最低的网络手续费。"
   },
   "swapSwapFrom": {
-    "message": "交换自"
+    "message": "兑换自"
   },
   "swapSwapSwitch": {
-    "message": "切换代币顺序"
+    "message": "切换兑换代币方向"
   },
   "swapSwapTo": {
-    "message": "交换为"
-  },
-  "swapToConfirmWithHwWallet": {
-    "message": "使用您的硬件钱包确认"
-  },
-  "swapTokenAddedManuallyDescription": {
-    "message": "在 $1 上验证此代币，并确保这是您想要交易的代币。",
-    "description": "$1 points the user to etherscan as a place they can verify information about a token. $1 is replaced with the translation for \"etherscan\""
-  },
-  "swapTokenAddedManuallyTitle": {
-    "message": "已手动添加代币"
+    "message": "兑换到"
+  },
+  "swapThisWillAllowApprove": {
+    "message": "这样将允许 $1 用于兑换。"
   },
   "swapTokenAvailable": {
     "message": "您的 $1 已添加到您的账户。",
     "description": "This message is shown after a swap is successful and communicates the exact amount of tokens the user has received for a swap. The $1 is a decimal number of tokens followed by the token symbol."
   },
-  "swapTokenBalanceUnavailable": {
-    "message": "我们无法检索您的 $1 余额",
-    "description": "This message communicates to the user that their balance of a given token is currently unavailable. $1 will be replaced by a token symbol"
-  },
-  "swapTokenNotAvailable": {
-    "message": "在此地区无法兑换代币"
-  },
   "swapTokenToToken": {
-    "message": "用 $1 交换 $2",
+    "message": "兑换 $1 到 $2",
     "description": "Used in the transaction display list to describe a swap. $1 and $2 are the symbols of tokens in involved in a swap."
-  },
-  "swapTokenVerificationAddedManually": {
-    "message": "此代币已手动添加。"
-  },
-  "swapTokenVerificationMessage": {
-    "message": "始终在 $1 上确认代币地址。",
-    "description": "Points the user to Etherscan as a place they can verify information about a token. $1 is replaced with the translation for \"Etherscan\" followed by an info icon that shows more info on hover."
-  },
-  "swapTokenVerificationOnlyOneSource": {
-    "message": "仅在1个来源上进行了验证。"
-  },
-  "swapTokenVerificationSources": {
-    "message": "在 $1 个来源上进行了验证。",
-    "description": "Indicates the number of token information sources that recognize the symbol + address. $1 is a decimal number."
-  },
-  "swapTokenVerifiedOn1SourceDescription": {
-    "message": "$1 仅在 1 个源上进行了验证。在继续之前，考虑在 $2 上进行验证。",
-    "description": "$1 is a token name, $2 points the user to etherscan as a place they can verify information about a token. $1 is replaced with the translation for \"etherscan\""
-  },
-  "swapTokenVerifiedOn1SourceTitle": {
-    "message": "可能伪造的代币"
-  },
-  "swapTooManyDecimalsError": {
-    "message": "$1 允许最多 $2 个小数位",
-    "description": "$1 is a token symbol and $2 is the max. number of decimals allowed for the token"
   },
   "swapTransactionComplete": {
     "message": "交易完成"
   },
-  "swapTwoTransactions": {
-    "message": "2笔交易"
-  },
   "swapUnknown": {
-    "message": "未知"
+    "message": "未知的"
+  },
+  "swapUsingBestQuote": {
+    "message": "使用最好的报价"
   },
   "swapVerifyTokenExplanation": {
-    "message": "多个代币可以使用相同的名称和符号。检查 $1 以确认这是您正在寻找的代币。",
+    "message": "多个代币可以使用相同的名称和符号。检查 $1（以太坊浏览器）以确认这是您正在寻找的代币。",
     "description": "This appears in a tooltip next to the verifyThisTokenOn message. It gives the user more information about why they should check the token on a block explorer. $1 will be the name or url of the block explorer, which will be the translation of 'etherscan' or a block explorer url specified for a custom network."
   },
+  "swapViewToken": {
+    "message": "查看 $1"
+  },
   "swapYourTokenBalance": {
-    "message": "$1 $2 可用于交换",
+    "message": "$1 $2 可用",
     "description": "Tells the user how much of a token they have in their balance. $1 is a decimal number amount of tokens, and $2 is a token symbol"
   },
   "swapZeroSlippage": {
-    "message": "0%滑点"
+    "message": "0% 滑点"
   },
   "swapsAdvancedOptions": {
     "message": "高级选项"
   },
   "swapsExcessiveSlippageWarning": {
-    "message": "滑点金额太高，会导致不良率。请将最大滑点降低到低于15%的值。"
+    "message": "滑点数额太高，会导致不良率。请将滑点设置降低到 15% 以下。"
   },
   "swapsMaxSlippage": {
     "message": "最大滑点"
@@ -4816,55 +1788,50 @@
     "message": "没有足够的 $1 来完成此交易",
     "description": "Tells the user that they don't have enough of a token for a proposed swap. $1 is a token symbol"
   },
-  "swapsNotEnoughToken": {
-    "message": "$1 不足",
-    "description": "Tells the user that they don't have enough of a token for a proposed swap. $1 is a token symbol"
-  },
   "swapsViewInActivity": {
     "message": "在活动中查看"
   },
-  "switch": {
-    "message": "切换"
-  },
-  "switchEthereumChainConfirmationDescription": {
-    "message": "这将切换 MetaMask 中选定的网络到以前添加的网络："
-  },
-  "switchEthereumChainConfirmationTitle": {
-    "message": "允许此网站切换网络？"
-  },
-  "switchNetwork": {
-    "message": "切换网络"
-  },
   "switchNetworks": {
     "message": "切换网络"
   },
-  "switchToNetwork": {
-    "message": "切换至$1",
-    "description": "$1 represents the custom network that has previously been added"
-  },
   "switchToThisAccount": {
     "message": "切换到该账户"
   },
-  "switchedTo": {
-    "message": "您已切换到"
-  },
-  "switcherTitle": {
-    "message": "网络切换工具"
-  },
-  "switcherTourDescription": {
-    "message": "点击此图标以切换网络或添加新网络"
-  },
-  "switchingNetworksCancelsPendingConfirmations": {
-    "message": "切换网络将取消所有待处理的确认"
-  },
   "symbol": {
     "message": "符号"
   },
   "symbolBetweenZeroTwelve": {
-    "message": "符号不得超过11个字符。"
-  },
-  "tenPercentIncreased": {
-    "message": "增加10%"
+    "message": "符号不得超过 11 个字符。"
+  },
+  "syncWithMobile": {
+    "message": "使用移动设备同步"
+  },
+  "syncWithMobileBeCareful": {
+    "message": "扫描这个代码时，请确保附近没有其他人在看您的屏幕。"
+  },
+  "syncWithMobileComplete": {
+    "message": "您的数据已同步成功。尽情体验 MetaMask 应用程序！"
+  },
+  "syncWithMobileDesc": {
+    "message": "您可以使用个人移动设备同步个人账户与信息。打开 MetaMask 移动应用程序，进入“设置”选项，点击“通过浏览器扩展程序同步”"
+  },
+  "syncWithMobileDescNewUsers": {
+    "message": "如果您是首次启用 MetaMask 移动应用程序，请通过个人手机完成如下操作。"
+  },
+  "syncWithMobileScanThisCode": {
+    "message": "使用 MetaMask 应用程序扫描代码"
+  },
+  "syncWithMobileTitle": {
+    "message": "使用移动设备进行同步"
+  },
+  "syncWithThreeBox": {
+    "message": "使用 3Box 同步数据（实验功能）"
+  },
+  "syncWithThreeBoxDescription": {
+    "message": "开启后可以用 3Box 备份您的设置。此功能目前是实验功能，使用时风险自负。"
+  },
+  "syncWithThreeBoxDisabled": {
+    "message": "由于初始同步过程中出现错误，3Box 已被禁用。"
   },
   "terms": {
     "message": "使用条款"
@@ -4872,46 +1839,14 @@
   "termsOfService": {
     "message": "服务条款"
   },
-  "termsOfUse": {
-    "message": "使用条款"
-  },
-  "termsOfUseAgreeText": {
-    "message": "我同意适用于我使用MetaMask及其所有功能的使用条款"
-  },
-  "termsOfUseFooterText": {
-    "message": "请滚动以阅读所有章节"
-  },
-  "termsOfUseTitle": {
-    "message": "我们的使用条款已更新"
-  },
-  "testNetworks": {
-    "message": "测试网络"
-  },
-  "theme": {
-    "message": "主题"
-  },
-  "themeDescription": {
-    "message": "选择您喜欢的MetaMask主题。"
-  },
-  "thingsToKeep": {
-    "message": "注意事项:"
-  },
-  "thirdPartySoftware": {
-    "message": "第三方软件通告",
-    "description": "Title of a popup modal displayed when installing a snap for the first time."
-  },
-  "thisCollection": {
-    "message": "这个收藏品"
-  },
-  "thisServiceIsExperimental": {
-    "message": "此服务是实验性的。启用此功能，即表示您同意OpenSea的$1。",
-    "description": "$1 is link to open sea terms of use"
-  },
-  "time": {
-    "message": "时间"
+  "testFaucet": {
+    "message": "测试水管"
+  },
+  "thisWillCreate": {
+    "message": "将为您创建新的钱包账户和账户助记词"
   },
   "tips": {
-    "message": "提示"
+    "message": "小贴士"
   },
   "to": {
     "message": "至"
@@ -4920,561 +1855,202 @@
     "message": "至：$1",
     "description": "$1 is the address to include in the To label. It is typically shortened first using shortenAddress"
   },
-  "toggleEthSignBannerDescription": {
-    "message": "您面临网络钓鱼攻击的风险。通过关闭 eth_sign 保护自己。"
-  },
-  "toggleEthSignDescriptionField": {
-    "message": "如果启用此设置，您可能会收到不可读的签名请求。通过签署一条您不理解的信息，您可能同意放弃您的资金和 NFT。"
-  },
-  "toggleEthSignField": {
-    "message": "Eth_sign 请求"
-  },
-  "toggleEthSignModalBannerBoldText": {
-    "message": " 您可能遭受了欺诈"
-  },
-  "toggleEthSignModalBannerText": {
-    "message": "如果要求您打开此设置，"
-  },
-  "toggleEthSignModalCheckBox": {
-    "message": "我明白，如果我启用 eth_sign 请求，我可能失去所有资金和 NFT。 "
-  },
-  "toggleEthSignModalDescription": {
-    "message": "允许 eth_sign 请求可能会使您易于受到网络钓鱼攻击。始终检查 URL，并且在签署包含代码的消息时保持谨慎。"
-  },
-  "toggleEthSignModalFormError": {
-    "message": "文本不正确"
-  },
-  "toggleEthSignModalFormLabel": {
-    "message": "输入“我只签署我理解的内容”以继续"
-  },
-  "toggleEthSignModalFormValidation": {
-    "message": "我只签署我理解的内容"
-  },
-  "toggleEthSignModalTitle": {
-    "message": "使用风险自负"
-  },
-  "toggleEthSignOff": {
-    "message": "关闭（推荐）"
-  },
-  "toggleEthSignOn": {
-    "message": "开启（不推荐）"
+  "toWithColon": {
+    "message": "至："
   },
   "token": {
     "message": "代币"
   },
-  "tokenAddress": {
-    "message": "代币地址"
-  },
   "tokenAlreadyAdded": {
     "message": "代币已添加。"
   },
-  "tokenAutoDetection": {
-    "message": "代币自动检测"
-  },
   "tokenContractAddress": {
     "message": "代币合约地址"
   },
-  "tokenDecimalFetchFailed": {
-    "message": "需要代币小数。"
-  },
-  "tokenDecimalTitle": {
-    "message": "代币小数:"
-  },
-  "tokenDetails": {
-    "message": "代币详情"
-  },
-  "tokenFoundTitle": {
-    "message": "找到1枚新代币"
-  },
-  "tokenId": {
-    "message": "代币 ID"
-  },
-  "tokenList": {
-    "message": "代币列表："
-  },
-  "tokenScamSecurityRisk": {
-    "message": "代币欺诈和安全风险。"
-  },
-  "tokenShowUp": {
-    "message": "您的代币可能不会自动显示在您的钱包中。"
-  },
   "tokenSymbol": {
     "message": "代币符号"
   },
-  "tokens": {
-    "message": "代币"
-  },
-  "tokensFoundTitle": {
-    "message": "发现$1新代币",
-    "description": "$1 is the number of new tokens detected"
-  },
-  "tooltipApproveButton": {
-    "message": "我理解"
-  },
-  "tooltipSatusConnected": {
-    "message": "已连接"
-  },
-  "tooltipSatusNotConnected": {
-    "message": "未连接"
-  },
   "total": {
-    "message": "共计"
+    "message": "总额"
   },
   "transaction": {
     "message": "交易"
   },
   "transactionCancelAttempted": {
-    "message": "已在 $2 尝试取消交易 ，燃料费用预计为 $1"
+    "message": "尝试取消交易 $2，燃料费用：$1。"
   },
   "transactionCancelSuccess": {
-    "message": "交易已在 $2 成功取消。"
+    "message": "取消交易成功 $2。"
   },
   "transactionConfirmed": {
-    "message": "交易已在 $2 确认。"
+    "message": "交易已确认 $2。"
   },
   "transactionCreated": {
-    "message": "在 $2 创建了值为 $1 的交易。"
-  },
-  "transactionData": {
-    "message": "交易数据"
-  },
-  "transactionDecodingAccreditationDecoded": {
-    "message": "由 Truffle 解码"
-  },
-  "transactionDecodingAccreditationVerified": {
-    "message": "已在 $1 验证的合约"
-  },
-  "transactionDecodingUnsupportedNetworkError": {
-    "message": "链 ID $1 不可使用交易解码"
-  },
-  "transactionDetailDappGasMoreInfo": {
-    "message": "建议的网站"
-  },
-  "transactionDetailDappGasTooltip": {
-    "message": "编辑以使用 MetaMask 建议的基于最新区块的燃料费用。"
-  },
-  "transactionDetailGasHeading": {
-    "message": "估算的燃料费"
-  },
-  "transactionDetailGasInfoV2": {
-    "message": "估算"
-  },
-  "transactionDetailGasTooltipConversion": {
-    "message": "了解更多关于燃料费的信息"
-  },
-  "transactionDetailGasTooltipExplanation": {
-    "message": "燃料费由网络设定，并根据网络流量和交易的复杂性而波动。"
-  },
-  "transactionDetailGasTooltipIntro": {
-    "message": "燃料费用支付给在 $1 网络上处理交易的加密矿工。MetaMask 不会从燃料费用中获利。"
-  },
-  "transactionDetailGasTotalSubtitle": {
-    "message": "金额 + 燃料费"
-  },
-  "transactionDetailLayer2GasHeading": {
-    "message": "二层公链燃料费"
-  },
-  "transactionDetailMultiLayerTotalSubtitle": {
-    "message": "金额 + 费用"
+    "message": "交易已创建 $2，交易数额：$1。"
   },
   "transactionDropped": {
-    "message": "交易已在 $2 失败。"
+    "message": "交易终止 $2。"
   },
   "transactionError": {
-    "message": "交易出错。合约代码中抛出异常。"
+    "message": "交易出错。合约代码执行异常。"
   },
   "transactionErrorNoContract": {
-    "message": "试图在非合约地址上调用函数。"
+    "message": "试图在一个非合约地址上调用一个函数。"
   },
   "transactionErrored": {
     "message": "交易出现错误。"
   },
-  "transactionFailed": {
-    "message": "交易失败"
-  },
   "transactionFee": {
-    "message": "交易费用"
-  },
-  "transactionHistoryBaseFee": {
-    "message": "基础费用（GWEI）"
-  },
-  "transactionHistoryL1GasLabel": {
-    "message": "1层燃料费总计"
-  },
-  "transactionHistoryL2GasLimitLabel": {
-    "message": "L2 燃料限制"
-  },
-  "transactionHistoryL2GasPriceLabel": {
-    "message": "2层燃料价格"
-  },
-  "transactionHistoryMaxFeePerGas": {
-    "message": "每单位燃料的最大费用"
-  },
-  "transactionHistoryPriorityFee": {
-    "message": "优先费用（GWEI）"
-  },
-  "transactionHistoryTotalGasFee": {
-    "message": "燃料费总额"
-  },
-  "transactionNote": {
-    "message": "交易单据"
+    "message": "交易费"
   },
   "transactionResubmitted": {
-    "message": "已在 $2 重新提交交易，燃料费预计升至 $1"
-  },
-  "transactionSecurityCheck": {
-    "message": "启用安全提醒"
-  },
-  "transactionSecurityCheckDescription": {
-    "message": "我们使用第三方 API 来检测和显示未签名交易和签名请求中涉及的风险，然后您再进行签名。这些服务将访问您的未签名交易和签名请求、您的账户地址以及首选语言。"
-  },
-  "transactionSettings": {
-    "message": "交易设置"
+    "message": "重新提交交易 $2，交易费升至：$1。"
   },
   "transactionSubmitted": {
-    "message": "已在 $2 提交交易，燃料费预计为 $1。"
+    "message": "交易已提交 $2，交易费：$1。"
   },
   "transactionUpdated": {
-    "message": "交易于 $2 更新。"
-  },
-  "transactions": {
-    "message": "交易"
+    "message": "交易更新时间 $2。"
   },
   "transfer": {
     "message": "转账"
   },
+  "transferBetweenAccounts": {
+    "message": "在我的账户间转账"
+  },
   "transferFrom": {
-    "message": "转账自"
-  },
-  "troubleConnectingToLedgerU2FOnFirefox": {
-    "message": "我们在连接您的 Ledger 时遇到问题。$1",
-    "description": "$1 is a link to the wallet connection guide;"
-  },
-  "troubleConnectingToLedgerU2FOnFirefox2": {
-    "message": "查看我们的硬件钱包连接指南并重试。",
-    "description": "$1 of the ledger wallet connection guide"
-  },
-  "troubleConnectingToLedgerU2FOnFirefoxLedgerSolution": {
-    "message": "如果您使用的是最新版本的 Firefox，您可能会遇到 Firefox 放弃 U2F（通用第二因素）支持的相关问题。了解如何修复此问题 $1。",
-    "description": "It is a link to the ledger website for the workaround."
-  },
-  "troubleConnectingToLedgerU2FOnFirefoxLedgerSolution2": {
-    "message": "此处",
-    "description": "Second part of the error message; It is a link to the ledger website for the workaround."
+    "message": "转自"
   },
   "troubleConnectingToWallet": {
-    "message": "我们在连接您的 $1 时遇到问题，尝试检查 $2 并重试。",
+    "message": "我们在连接您的  $1 遇到问题，尝试检查 $2 并重试。",
     "description": "$1 is the wallet device name; $2 is a link to wallet connection guide"
   },
-  "troubleStarting": {
-    "message": "MetaMask无法启动。可能发生间歇性错误，因此请尝试重新启动扩展程序。"
+  "troubleTokenBalances": {
+    "message": "我们无法加载您的代币余额。您可以查看它们",
+    "description": "Followed by a link (here) to view token balances"
   },
   "trustSiteApprovePermission": {
-    "message": "通过授予权限，您允许以下 $1 访问您的资金"
+    "message": "您信任这个网站吗？授权即表示您允许 $1 提取您的 $2，并为您自动进行交易。",
+    "description": "$1 is the url requesting permission and $2 is the symbol of the currency that the request is for"
   },
   "tryAgain": {
     "message": "重试"
   },
-  "turnOnTokenDetection": {
-    "message": "开启增强型代币检测"
-  },
-  "tutorial": {
-    "message": "教程"
-  },
-  "twelveHrTitle": {
-    "message": "12小时："
-  },
-  "txInsightsNotSupported": {
-    "message": "此合约目前不支持交易见解。"
-  },
-  "typeYourSRP": {
-    "message": "输入私钥助记词"
-  },
-  "u2f": {
-    "message": "U2F",
-    "description": "A name on an API for the browser to interact with devices that support the U2F protocol. On some browsers we use it to connect MetaMask to Ledger devices."
+  "typePassword": {
+    "message": "输入您的 MetaMask 密码"
   },
   "unapproved": {
     "message": "未批准"
   },
   "units": {
-    "message": "单位"
+    "message": "数量"
   },
   "unknown": {
     "message": "未知"
   },
   "unknownCameraError": {
-    "message": "尝试访问您的相机时出错。请重试……"
+    "message": "尝试获取相机使用权限时报错。请重试……"
   },
   "unknownCameraErrorTitle": {
-    "message": "糟糕！出问题了...."
-  },
-  "unknownCollection": {
-    "message": "未命名的收藏"
+    "message": "哎呀！出问题了……"
   },
   "unknownNetwork": {
     "message": "未知的私有网络"
   },
   "unknownQrCode": {
-    "message": "错误：我们无法识别该二维码"
+    "message": "错误：无法识别该二维码"
   },
   "unlimited": {
     "message": "无限制"
   },
   "unlock": {
-    "message": "登录"
+    "message": "解锁"
   },
   "unlockMessage": {
     "message": "即将进入去中心化网络"
   },
-  "unrecognizedChain": {
-    "message": "该自定义网络无法识别",
-    "description": "$1 is a clickable link with text defined by the 'unrecognizedChanLinkText' key. The link will open to instructions for users to validate custom network details."
-  },
-  "unrecognizedProtocol": {
-    "message": "$1（未识别的协议）",
-    "description": "Shown when the protocol is unknown by the extension. $1 is the protocol code."
-  },
-  "unsendableAsset": {
-    "message": "当前不支持发送NFT (ERC-721)代币",
-    "description": "This is an error message we show the user if they attempt to send an NFT asset type, for which currently don't support sending"
-  },
-  "unverifiedContractAddressMessage": {
-    "message": "我们无法验证此合约。请确保此地址是可靠的。"
-  },
-  "upArrow": {
-    "message": "向上箭头"
-  },
-  "update": {
-    "message": "更新"
-  },
   "updatedWithDate": {
-    "message": "已于 $1 更新"
+    "message": "已更新 $1"
   },
   "urlErrorMsg": {
     "message": "URL 需要相应的 HTTP/HTTPS 前缀。"
   },
   "urlExistsErrorMsg": {
-    "message": "此 URL 目前已被 $1 网络使用。"
-  },
-  "use4ByteResolution": {
-    "message": "对智能合约进行解码"
-  },
-  "use4ByteResolutionDescription": {
-    "message": "为了改善用户体验，我们根据与您交互的智能合约消息，自定义活动选项卡。MetaMask 使用名为 4byte.directory 的服务来对数据进行解码，并向您显示更方便阅读的智能合约版本。这有助于减少您批准恶意智能合约操作的机会，但可能导致您的 IP 地址被共享。"
-  },
-  "useMultiAccountBalanceChecker": {
-    "message": "账户余额分批请求"
-  },
-  "useMultiAccountBalanceCheckerSettingDescription": {
-    "message": "通过批处理账户余额请求，可更快获得余额更新。此操作让我们可以全面获取您的账户余额信息，以便您更快地获得更新，从而获得更佳体验。关闭此功能后，第三方将您的账户相互关联的概率会较低。"
-  },
-  "useNftDetection": {
-    "message": "自动检测NFT"
+    "message": "URL 已经存在于现有的网络列表中"
   },
   "usePhishingDetection": {
     "message": "使用网络钓鱼检测"
   },
   "usePhishingDetectionDescription": {
-    "message": "显示针对以太坊用户的网络钓鱼域名警告"
-  },
-  "useSiteSuggestion": {
-    "message": "使用网站建议"
-  },
-  "useTokenDetectionPrivacyDesc": {
-    "message": "要自动显示发送到您账户的代币，需要与第三方服务器通信以获取代币的图像。这些服务器将拥有您的IP地址的访问权限。"
+    "message": "显示针对 Ethereum 用户钓鱼域名的警告。"
   },
   "usedByClients": {
     "message": "可用于各种不同的客户端"
   },
   "userName": {
-    "message": "用户名"
-  },
-  "verifyContractDetails": {
-    "message": "验证第三方详情"
-  },
-  "verifyThisTokenDecimalOn": {
-    "message": "代币小数可以在 $1 上找到",
-    "description": "Points the user to etherscan as a place they can verify information about a token. $1 is replaced with the translation for \"etherscan\""
+    "message": "名称"
   },
   "verifyThisTokenOn": {
     "message": "在 $1 上验证此代币",
     "description": "Points the user to etherscan as a place they can verify information about a token. $1 is replaced with the translation for \"etherscan\""
   },
-  "verifyThisUnconfirmedTokenOn": {
-    "message": "在 $1 上验证此代币，并确保这是您想要交易的代币。",
-    "description": "Points the user to etherscan as a place they can verify information about a token. $1 is replaced with the translation for \"etherscan\""
-  },
-  "version": {
-    "message": "版本"
-  },
-  "view": {
-    "message": "查看"
-  },
-  "viewAllDetails": {
-    "message": "查看所有详情"
-  },
-  "viewAllQuotes": {
-    "message": "查看所有报价"
+  "viewAccount": {
+    "message": "查看账户"
   },
   "viewContact": {
     "message": "查看联系人"
   },
-  "viewDetails": {
-    "message": "查看详情"
-  },
-  "viewFullTransactionDetails": {
-    "message": "查看全部交易详情"
-  },
-  "viewMore": {
-    "message": "查看更多"
-  },
-  "viewOnBlockExplorer": {
-    "message": "在区块浏览器上查看"
-  },
   "viewOnCustomBlockExplorer": {
-    "message": "在 $2 上查看 $1",
-    "description": "$1 is the action type. e.g (Account, Transaction, Swap) and $2 is the Custom Block Exporer URL"
+    "message": "在 $1 查看"
   },
   "viewOnEtherscan": {
-    "message": "在 Etherscan 上查看 $1",
-    "description": "$1 is the action type. e.g (Account, Transaction, Swap)"
-  },
-  "viewOnExplorer": {
-    "message": "在Explorer上查看 "
-  },
-  "viewOnOpensea": {
-    "message": "在 Opensea 上查看"
-  },
-  "viewPortfolioDashboard": {
-    "message": "查看 Portfolio 控制面板"
-  },
-  "viewinCustodianApp": {
-    "message": "在托管应用程序中查看"
+    "message": "在 Etherscan（以太坊浏览器）上查看"
   },
   "viewinExplorer": {
-    "message": "在 Explorer 中查看 $1",
-    "description": "$1 is the action type. e.g (Account, Transaction, Swap)"
+    "message": "在浏览器中查看"
   },
   "visitWebSite": {
     "message": "访问我们的网站"
   },
-  "wallet": {
-    "message": "钱包"
-  },
   "walletConnectionGuide": {
     "message": "我们的硬件钱包连接指南"
   },
-  "walletCreationSuccessDetail": {
-    "message": "您已经成功地保护了您的钱包。请确保您的账户私钥助记词安全和秘密——这是您的责任！"
-  },
-  "walletCreationSuccessReminder1": {
-    "message": "MetaMask 无法恢复您的账户私钥助记词。"
-  },
-  "walletCreationSuccessReminder2": {
-    "message": "MetaMask 绝对不会索要您的账户私钥助记词。"
-  },
-  "walletCreationSuccessReminder3": {
-    "message": "对任何人 $1，否则您的资金有被盗风险",
-    "description": "$1 is separated as walletCreationSuccessReminder3BoldSection so that we can bold it"
-  },
-  "walletCreationSuccessReminder3BoldSection": {
-    "message": "切勿分享您的账户私钥助记词",
-    "description": "This string is localized separately from walletCreationSuccessReminder3 so that we can bold it"
-  },
-  "walletCreationSuccessTitle": {
-    "message": "钱包创建成功"
-  },
-  "wantToAddThisNetwork": {
-    "message": "想要添加此网络吗？"
-  },
-  "wantsToAddThisAsset": {
-    "message": "$1 想将此资产添加到您的钱包"
-  },
-  "warning": {
-    "message": "警告"
-  },
-  "warningTooltipText": {
-    "message": "$1 第三方可能会支出您的全部代币余额，无需进一步通知或同意。请自定义较低的支出上限以保护自己。",
-    "description": "$1 is a warning icon with text 'Be careful' in 'warning' colour"
-  },
-  "weak": {
-    "message": "弱"
+  "walletSeed": {
+    "message": "账户助记词"
   },
   "web3ShimUsageNotification": {
-    "message": "我们发现当前的网站尝试使用已经删除的 window.web3 API。如果这个网站出现故障，请点击 $1 以获取更多信息。",
+    "message": "我们发现当前的网站尝试使用已经删除的 window.web3 API。如果这个网站网站已经无法正常使用，请点击 $1 获取更多信息。",
     "description": "$1 is a clickable link."
   },
-  "webhid": {
-    "message": "WebHID",
-    "description": "Refers to a interface for connecting external devices to the browser. Used for connecting ledger to the browser. Read more here https://developer.mozilla.org/en-US/docs/Web/API/WebHID_API"
-  },
-  "websites": {
-    "message": "网站",
-    "description": "Used in the 'permission_rpc' message."
+  "welcome": {
+    "message": "欢迎使用 MetaMask"
   },
   "welcomeBack": {
     "message": "欢迎回来！"
   },
-  "welcomeExploreDescription": {
-    "message": "存储、发送和使用加密货币和资产。"
-  },
-  "welcomeExploreTitle": {
-    "message": "探索去中心化应用"
-  },
-  "welcomeLoginDescription": {
-    "message": "使用您的 MetaMask 登录去中心化应用 - 无需注册。"
-  },
-  "welcomeLoginTitle": {
-    "message": "迎接您的钱包"
-  },
-  "welcomeToMetaMask": {
-    "message": "让我们开始吧"
-  },
-  "welcomeToMetaMaskIntro": {
-    "message": "MetaMask 深受数百万人信任，是一款可以让所有人进入 web3 世界的安全钱包。"
-  },
-  "whatsNew": {
-    "message": "最新动态",
-    "description": "This is the title of a popup that gives users notifications about new features and updates to MetaMask."
-  },
   "whatsThis": {
     "message": "这是什么？"
+  },
+  "writePhrase": {
+    "message": "请将该账户助记词记录在纸上，并保存在安全的地方。如果希望提升信息安全性，请将信息记录在多张纸上，并分别保存在 2 - 3 个不同的地方。"
   },
   "xOfY": {
     "message": "$1 / $2",
     "description": "$1 and $2 are intended to be two numbers, where $2 is a total, and $1 is a count towards that total"
   },
-  "xOfYPending": {
-    "message": "$1 / $2 待处理",
-    "description": "$1 and $2 are intended to be two numbers, where $2 is a total number of pending confirmations, and $1 is a count towards that total"
-  },
-  "yes": {
-    "message": "是"
-  },
-  "youHaveAddedAll": {
-    "message": "您已经添加了所有热门网络。您可以探索更多网络$1，或者您可以$2",
-    "description": "$1 is a link with the text 'here' and $2 is a button with the text 'add more networks manually'"
+  "yesLetsTry": {
+    "message": "是的，尝试下"
   },
   "youNeedToAllowCameraAccess": {
     "message": "需要开启相机访问权限，才能使用该功能。"
   },
   "youSign": {
-    "message": "您正在签名"
-  },
-  "yourAccounts": {
-    "message": "您的账户"
-  },
-  "yourFundsMayBeAtRisk": {
-    "message": "您的资金可能面临风险"
-  },
-  "yourNFTmayBeAtRisk": {
-    "message": "您的 NFT 可能面临风险"
+    "message": "正在签名"
   },
   "yourPrivateSeedPhrase": {
-    "message": "您的个人账户私钥助记词"
+    "message": "您的账户助记词"
   },
   "zeroGasPriceOnSpeedUpError": {
-    "message": "加速时零燃料价格"
+    "message": "加速时无燃料价格"
   }
 }