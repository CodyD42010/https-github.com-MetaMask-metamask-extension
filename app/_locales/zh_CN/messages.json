--- conflicted
+++ resolved
@@ -709,11 +709,7 @@
     "message": "正在连接 Goerli 测试网络"
   },
   "connectingToMainnet": {
-<<<<<<< HEAD
-    "message": "正在连接到以太坊 Ethereum 主网"
-=======
     "message": "正在连接到以太坊主网"
->>>>>>> 300cb6e7
   },
   "connectingToSepolia": {
     "message": "正在连接Sepolia测试网络"
@@ -1793,11 +1789,7 @@
     "message": "已知合约地址。"
   },
   "knownTokenWarning": {
-<<<<<<< HEAD
-    "message": "此操作将编辑已经在您的钱包中列出的代币，有可能被用来欺骗您。只有确定要更改这些代币的内容时，才通过此操作。了解更多关于 $1"
-=======
     "message": "此操作将编辑已经在您的钱包中列出的代币，有肯能被用来欺骗您。只有确定要更改这些代币的内容时，才通过此操作。了解更多关于 $1"
->>>>>>> 300cb6e7
   },
   "lastConnected": {
     "message": "最后连接"
@@ -2905,8 +2897,6 @@
   "revealSeedWordsWarningTitle": {
     "message": "切勿与任何人分享此账户助记词！"
   },
-<<<<<<< HEAD
-=======
   "revealTheSeedPhrase": {
     "message": "显示助记词"
   },
@@ -2921,7 +2911,6 @@
   "revokeSpendingCapTooltipText": {
     "message": "本合约将无法再使用您当前或未来的任何代币。"
   },
->>>>>>> 300cb6e7
   "rpcUrl": {
     "message": "新的 RPC URL"
   },
