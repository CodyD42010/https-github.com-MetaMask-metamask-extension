{
  "QRHardwareSignRequestCancel": {
    "message": "Lükka tagasi"
  },
  "QRHardwareWalletImporterTitle": {
    "message": "Skannige QR-koos"
  },
  "about": {
    "message": "Teave"
  },
  "accessingYourCamera": {
    "message": "Kaamerale ligipääs..."
  },
  "account": {
    "message": "Konto"
  },
  "accountDetails": {
    "message": "Konto üksikasjad"
  },
  "accountName": {
    "message": "Konto nimi"
  },
  "accountOptions": {
    "message": "Konto valikud"
  },
  "accountSelectionRequired": {
    "message": "Peate valima konto!"
  },
  "activityLog": {
    "message": "tegevuste logi"
  },
  "addAcquiredTokens": {
    "message": "Lisage load, mis olete MetaMaskiga saanud"
  },
  "addAlias": {
    "message": "Lisage alias"
  },
  "addNetwork": {
    "message": "Lisage võrk"
  },
  "addSuggestedTokens": {
    "message": "Lisa soovitatud lube"
  },
  "addToken": {
    "message": "Lisage luba"
  },
  "advanced": {
    "message": "Täpsemad"
  },
  "amount": {
    "message": "Summa"
  },
  "appDescription": {
    "message": "Ethereumi rahakott teie lehitsejas",
    "description": "The description of the application"
  },
  "appName": {
    "message": "MetaMask",
    "description": "The name of the application"
  },
  "appNameBeta": {
    "message": "MetaMask Beta",
    "description": "The name of the application (Beta)"
  },
  "appNameFlask": {
    "message": "MetaMask Flask",
    "description": "The name of the application (Flask)"
  },
  "approve": {
    "message": "Kinnita"
  },
  "approved": {
    "message": "Kinnitatud"
  },
  "asset": {
    "message": "Vara"
  },
  "attemptingConnect": {
    "message": "Plokiahelaga ühenduse loomise katse."
  },
  "attributions": {
    "message": "Omistamised"
  },
  "autoLockTimeLimit": {
    "message": "Automaatse väljalogimise taimer (minutites)"
  },
  "autoLockTimeLimitDescription": {
    "message": "Seadistage jõudeolek minutites, enne kui MetaMask automaatselt välja logib"
  },
  "average": {
    "message": "Keskmine"
  },
  "back": {
    "message": "Tagasi"
  },
  "backupApprovalInfo": {
    "message": "See salakood on vajalik teie rahakoti taastamiseks, kui kaotate oma seadme, unustate parooli, peate MetaMaski uuesti alla laadima, või kui soovite avada oma rahakoti mõnel teisel seadmel."
  },
  "backupApprovalNotice": {
    "message": "Varundage oma salajane taastamisvõti, et oma rahakott ja vahendid turvalisena hoida."
  },
  "backupNow": {
    "message": "Varunda kohe"
  },
  "balance": {
    "message": "Saldo"
  },
  "balanceOutdated": {
    "message": "Saldo võib olla aegunud"
  },
  "basic": {
    "message": "Põhiseaded"
  },
  "blockExplorerUrl": {
    "message": "Blokeeri Explorer"
  },
  "blockExplorerView": {
    "message": "Vaata kontot $1",
    "description": "$1 replaced by URL for custom block explorer"
  },
  "browserNotSupported": {
    "message": "Teie lehitsejat ei toetata..."
  },
  "bytes": {
    "message": "Baidid"
  },
  "cancel": {
    "message": "Tühista"
  },
  "cancelled": {
    "message": "Tühistatud"
  },
  "chainId": {
    "message": "Ahela ID"
  },
  "chromeRequiredForHardwareWallets": {
    "message": "Riistvararahakoti ühendamiseks peate kasutama MetaMaski Google Chrome'is."
  },
  "close": {
    "message": "Sule"
  },
  "confirm": {
    "message": "Kinnita"
  },
  "confirmPassword": {
    "message": "Kinnitage parool"
  },
  "confirmed": {
    "message": "Kinnitatud"
  },
  "connect": {
    "message": "Ühendamine"
  },
  "connectingTo": {
    "message": "Ühenduse loomine $1"
  },
  "connectingToGoerli": {
    "message": "Ühendamine Goerli testvõrguga"
  },
  "connectingToLineaGoerli": {
    "message": "Ühendamine Linea Goerli testvõrguga"
  },
  "connectingToMainnet": {
    "message": "Ühenduse loomine peamise Etherumi võrguga"
  },
  "contractDeployment": {
    "message": "Lepingu juurutamine"
  },
  "contractInteraction": {
    "message": "Lepingu suhtlus"
  },
  "copiedExclamation": {
    "message": "Kopeeritud!"
  },
  "copyAddress": {
    "message": "Kopeeri aadress lõikelauale"
  },
  "copyToClipboard": {
    "message": "Kopeeri lõikelauale"
  },
  "copyTransactionId": {
    "message": "Kopeeri tehingu ID"
  },
  "create": {
    "message": "Loo"
  },
  "createPassword": {
    "message": "Loo parool"
  },
  "currencyConversion": {
    "message": "Valuuta teisendamine"
  },
  "currentLanguage": {
    "message": "Praegune keel"
  },
  "custom": {
    "message": "Täpsemad"
  },
  "customToken": {
    "message": "Kohandatud luba"
  },
  "decimal": {
    "message": "Täpsuse kümnendkohad"
  },
  "decimalsMustZerotoTen": {
    "message": "Kümnendkohad peavad olema vähemalt 0 ja mitte üle 36."
  },
  "delete": {
    "message": "Kustuta"
  },
  "deleteNetwork": {
    "message": "Võrk kustutada?"
  },
  "details": {
    "message": "Üksikasjad"
  },
  "done": {
    "message": "Valmis"
  },
  "dontHaveAHardwareWallet": {
    "message": "Teil ei ole riistvara rahakotti?"
  },
  "downloadGoogleChrome": {
    "message": "Laadige alla Google Chrome"
  },
  "downloadStateLogs": {
    "message": "Olekulogide allalaadimine"
  },
  "dropped": {
    "message": "Vabastatud"
  },
  "edit": {
    "message": "Muuda"
  },
  "editContact": {
    "message": "Muuda kontakti"
  },
  "ensNotFoundOnCurrentNetwork": {
    "message": "ENS-i nime ei leitud praegusest võrgust. Proovige lülituda peamisele Ethereumi võrgule."
  },
  "ensRegistrationError": {
    "message": "Tõrge ENS-i nime registreerimisel"
  },
  "enterPasswordContinue": {
    "message": "Jätkamiseks sisestage parool"
  },
  "ethereumPublicAddress": {
    "message": "Ethereumi avalik aadress"
  },
  "etherscanView": {
    "message": "Vaadake kontot Etherscanil"
  },
  "expandView": {
    "message": "Laienda vaadet"
  },
  "failed": {
    "message": "Nurjus"
  },
  "fast": {
    "message": "Kiire"
  },
  "fileImportFail": {
    "message": "Faili importimine ei toimi? Klõpsake siia!",
    "description": "Helps user import their account from a JSON file"
  },
  "forgetDevice": {
    "message": "Unusta see seade"
  },
  "from": {
    "message": "Saatja"
  },
  "functionType": {
    "message": "Funktsiooni tüüp"
  },
  "gasLimit": {
    "message": "Gaasi ülemmäär"
  },
  "gasLimitInfoTooltipContent": {
    "message": "Gaasi ülemmäär on maksimaalne gaasiühikute hulk, mida olete nõus kulutama."
  },
  "gasLimitTooLow": {
    "message": "Gaasi ülemmäär peab olema vähemalt 21 000"
  },
  "gasPrice": {
    "message": "Gaasi hind (GWEI)"
  },
  "gasPriceExtremelyLow": {
    "message": "Gaasi hind on äärmiselt madal"
  },
  "gasPriceInfoTooltipContent": {
    "message": "Gaasi hind näitab eetri hulka, mida olete nõus iga gaasiühiku eest tasuma."
  },
  "gasUsed": {
    "message": "Kasutatud gaasihulk"
  },
  "general": {
    "message": "Üldine teave"
  },
<<<<<<< HEAD
=======
  "generalSettingsDescription": {
    "message": "Valuutavahetus, põhivaluuta, keel, plokkidest identicon"
  },
  "getEther": {
    "message": "Hankige eetrit"
  },
  "getEtherFromFaucet": {
    "message": "Hankige kraanist eetrit $1eest",
    "description": "Displays network name for Ether faucet"
  },
  "getHelp": {
    "message": "Küsige abi."
  },
  "getStarted": {
    "message": "Alustamine"
  },
>>>>>>> 983d2c9f
  "goerli": {
    "message": "Goerli testvõrk"
  },
  "hardware": {
    "message": "riistvara"
  },
  "hardwareWalletConnected": {
    "message": "Riistvara rahakott on ühendatud"
  },
  "hardwareWallets": {
    "message": "Ühendage riistvara rahakott"
  },
  "hardwareWalletsMsg": {
    "message": "Valige riistvara rahakott, mida soovite MetaMaskis kasutada"
  },
  "havingTroubleConnecting": {
    "message": "Kas ühendamisel esineb probleeme?"
  },
  "here": {
    "message": "siin",
    "description": "as in -click here- for more information (goes with troubleTokenBalances)"
  },
  "hexData": {
    "message": "Hex-andmed"
  },
  "hide": {
    "message": "Peida"
  },
  "hideTokenPrompt": {
    "message": "Peida luba?"
  },
  "history": {
    "message": "Ajalugu"
  },
  "import": {
    "message": "Impordi",
    "description": "Button to import an account from a selected file"
  },
  "importAccount": {
    "message": "Impordi konto"
  },
  "importAccountMsg": {
    "message": "Imporditud kontosid ei seostata teie ainulaadse MetaMaski konto seemnefraasiga. Lugege imporditud kontode kohta lähemalt"
  },
  "imported": {
    "message": "Imporditud",
    "description": "status showing that an account has been fully loaded into the keyring"
  },
  "initialTransactionConfirmed": {
    "message": "Võrk kinnitas teie algse tehingu. Tagasi minemiseks klõpsake OK-nuppu."
  },
  "insufficientBalance": {
    "message": "Ebapiisav kontojääk."
  },
  "insufficientFunds": {
    "message": "Ebapiisavad vahendid."
  },
  "insufficientTokens": {
    "message": "Ebapiisavad load."
  },
  "invalidAddress": {
    "message": "Kehtetu aadress"
  },
  "invalidAddressRecipient": {
    "message": "Saaja aadress on vale"
  },
  "invalidAddressRecipientNotEthNetwork": {
    "message": "Kehtetu ETH-võrk, kasutage väiketähti"
  },
  "invalidBlockExplorerURL": {
    "message": "Vale Block Explorer URL"
  },
  "invalidRPC": {
    "message": "Vale RPC URL"
  },
  "invalidSeedPhrase": {
    "message": "Vigane seemnefraas"
  },
  "jsonFile": {
    "message": "JSON-laiendiga fail",
    "description": "format for importing an account"
  },
  "knownAddressRecipient": {
    "message": "Teadaolev lepinguaadress."
  },
  "learnMore": {
    "message": "Lisateave"
  },
  "learnMoreUpperCase": {
    "message": "Lisateave"
  },
  "ledgerAccountRestriction": {
    "message": "Enne uue konto loomist peate kasutama eelmist kontot."
  },
  "likeToImportTokens": {
    "message": "Kas soovite need load lisada?"
  },
  "lineaGoerli": {
    "message": "Linea Goerli testvõrk"
  },
  "links": {
    "message": "Lingid"
  },
  "loadMore": {
    "message": "Laadi rohkem"
  },
  "loading": {
    "message": "Laadimine..."
  },
  "loadingTokens": {
    "message": "Lubade laadimine..."
  },
  "lock": {
    "message": "Logi välja"
  },
  "mainnet": {
    "message": "Ethereumi põhivõrk"
  },
  "memo": {
    "message": "teatis"
  },
  "message": {
    "message": "Sõnum"
  },
  "metamaskVersion": {
    "message": "MetaMaski versioon"
  },
  "mustSelectOne": {
    "message": "Peate valima vähemalt 1 loa."
  },
  "needImportFile": {
    "message": "Peate importimiseks faili valima.",
    "description": "User is important an account and needs to add a file to continue"
  },
  "negativeETH": {
    "message": "Negatiivset ETHi summat ei saa saata."
  },
  "networkName": {
    "message": "Võrgu nimi"
  },
  "networks": {
    "message": "Võrgud"
  },
  "nevermind": {
    "message": "Unusta"
  },
  "newAccount": {
    "message": "Uus konto"
  },
  "newAccountNumberName": {
    "message": "Konto $1",
    "description": "Default name of next account to be created on create account screen"
  },
  "newContact": {
    "message": "Uus kontakt"
  },
  "newContract": {
    "message": "Uus kontakt"
  },
  "newPassword": {
    "message": "Uus parool (vähemalt 8 tähemärki)"
  },
  "next": {
    "message": "Edasi"
  },
  "noAddressForName": {
    "message": "Sellele nimele pole registreeritud ühtegi aadressi."
  },
  "noConversionRateAvailable": {
    "message": "Ühtegi vahetuskurssi pole saadaval"
  },
  "noTransactions": {
    "message": "Teil ei ole tehinguid"
  },
  "noWebcamFound": {
    "message": "Teie arvuti veebikaamerat ei leitud. Proovige uuesti."
  },
  "noWebcamFoundTitle": {
    "message": "Veebikaamerat ei leitud"
  },
  "notEnoughGas": {
    "message": "Ei ole piisavalt gaasi"
  },
  "ofTextNofM": {
    "message": "/"
  },
  "off": {
    "message": "Väljas"
  },
  "ok": {
    "message": "OK"
  },
  "on": {
    "message": "Sees"
  },
<<<<<<< HEAD
=======
  "optionalBlockExplorerUrl": {
    "message": "Blokeeri Exploreri URL (valikuline)"
  },
  "optionalCurrencySymbol": {
    "message": "Sümbol (valikuline)"
  },
  "orderOneHere": {
    "message": "Tellige Trezor või Ledger ja hoidke oma varasid külmruumis"
  },
>>>>>>> 983d2c9f
  "origin": {
    "message": "Päritolu"
  },
  "parameters": {
    "message": "Parameetrid"
  },
  "participateInMetaMetrics": {
    "message": "Osalege MetaMetricsis"
  },
  "participateInMetaMetricsDescription": {
    "message": "Osalege MetaMetricsis, et aidata meil MetaMaski paremaks teha"
  },
  "password": {
    "message": "Parool"
  },
  "passwordNotLongEnough": {
    "message": "Parool pole piisavalt pikk"
  },
  "passwordsDontMatch": {
    "message": "Paroolid ei ühti"
  },
  "pastePrivateKey": {
    "message": "Kleepige oma privaatne võtmestring siia:",
    "description": "For importing an account from a private key"
  },
  "pending": {
    "message": "ootel"
  },
  "personalAddressDetected": {
    "message": "Leiti isiklik aadress. Sisestage loa kontaktaadress."
  },
  "prev": {
    "message": "Eelm"
  },
  "primaryCurrencySetting": {
    "message": "Põhivaluuta"
  },
  "primaryCurrencySettingDescription": {
    "message": "Valige omavääring, et prioriseerida vääringu kuvamist ahela omavääringus (nt ETH). Valige Fiat, et prioriseerida vääringu kuvamist valitud fiat-vääringus."
  },
  "privacyMsg": {
    "message": "privaatsuspoliitika"
  },
  "privateKey": {
    "message": "Privaatvõti",
    "description": "select this type of file to use to import an account"
  },
  "privateKeyWarning": {
    "message": "Hoiatus: ärge seda võtit kellelegi avaldage. Suvaline isik, kes teab teie privaatvõtmeid, võib teie kontolt varasid varastada."
  },
  "privateNetwork": {
    "message": "Privaatvõrk"
  },
  "readdToken": {
    "message": "Saate selle loa tulevikus tagasi lisada, kui lähete oma kontovalikute menüüs vahelehele „Lisa luba“."
  },
<<<<<<< HEAD
=======
  "readyToConnect": {
    "message": "Kas olete ühenduseks valmis?"
  },
  "recents": {
    "message": "Hiljutised"
  },
  "recipientAddress": {
    "message": "Saaja aadress"
  },
>>>>>>> 983d2c9f
  "recipientAddressPlaceholder": {
    "message": "Otsing, avalik aadress (0x) või ENS"
  },
  "reject": {
    "message": "Lükka tagasi"
  },
  "rejectAll": {
    "message": "Lükka kõik tagasi"
  },
  "rejectTxsDescription": {
    "message": "Olete korraga tagasi lükkamas $1tehingut."
  },
  "rejectTxsN": {
    "message": "Lükake $1tehingud tagasi"
  },
  "rejected": {
    "message": "Tagasi lükatud"
  },
  "remove": {
    "message": "Eemalda"
  },
  "removeAccount": {
    "message": "Konto eemaldamine"
  },
  "removeAccountDescription": {
    "message": "See konto eemaldatakse teie rahakotist. Veenduge enne jätkamist, et teil on imporditud konto algne seemnefraas või privaatvõti olemas. Saate kontode rippmenüü kaudu importida või luua uued kontod."
  },
  "requestsAwaitingAcknowledgement": {
    "message": "kinnitust ootavad taotlused"
  },
  "required": {
    "message": "Nõutav"
  },
  "reset": {
    "message": "Lähtesta"
  },
  "restore": {
    "message": "Taasta"
  },
  "revealSeedWords": {
    "message": "Kuva seemnesõnu"
  },
  "revealSeedWordsWarning": {
    "message": "Neid sõnu saab kasutada kõigi teie kontode tühjendamiseks.",
    "description": "$1 is bolded text using the message from 'revealSeedWordsWarning2'"
  },
  "rpcUrl": {
    "message": "Uus RPC URL"
  },
  "save": {
    "message": "Salvesta"
  },
  "scanInstructions": {
    "message": "Asetage QR-kood kaamera ette"
  },
  "scanQrCode": {
    "message": "Skannige QR-koos"
  },
  "search": {
    "message": "Otsi"
  },
  "searchResults": {
    "message": "Otsingutulemused"
  },
  "securityAndPrivacy": {
    "message": "Turvalisus ja privaatsus"
  },
  "seedPhraseReq": {
    "message": "Seemnefraasid on 12 sõna pikad"
  },
  "selectAnAccount": {
    "message": "Valige konto"
  },
  "selectHdPath": {
    "message": "Valige HD-teekond"
  },
  "selectPathHelp": {
    "message": "Kui te ei näe allpool oma olemasolevaid pearaamatu kontosid, vahetage tee kohta \"Legacy (MEW/MyCrypto)\""
  },
  "selectType": {
    "message": "Valige tüüp"
  },
  "send": {
    "message": "Saada"
  },
  "sendTokens": {
    "message": "Saada lube"
  },
  "settings": {
    "message": "Seaded"
  },
  "showFiatConversionInTestnets": {
    "message": "Kuva teisendus Testnetsis"
  },
  "showFiatConversionInTestnetsDescription": {
    "message": "Valige see, et kuvada Testnetsis fiati teisendus"
  },
  "showHexData": {
    "message": "Kuva Hex-andmed"
  },
  "showHexDataDescription": {
    "message": "Valige see, et kuvada saatmisekraanil hex-andmete väli"
  },
  "sigRequest": {
    "message": "Allkirja taotlus"
  },
  "sign": {
    "message": "Allkirjasta"
  },
  "signatureRequest": {
    "message": "Allkirja taotlus"
  },
  "signed": {
    "message": "Allkirjastatud"
  },
  "somethingWentWrong": {
    "message": "Oih! Midagi läks valesti."
  },
  "speedUp": {
    "message": "Kiirendamine"
  },
  "speedUpCancellation": {
    "message": "Kiirendage seda tühistamist"
  },
  "speedUpTransaction": {
    "message": "Kiirenda seda tehingut"
  },
  "stateLogError": {
    "message": "Olekulogide saamisel ilmnes tõrge."
  },
  "stateLogs": {
    "message": "Olekulogid"
  },
  "stateLogsDescription": {
    "message": "Olekulogid sisaldavad teie avalikke konto aadresse ja saadetud tehinguid."
  },
<<<<<<< HEAD
=======
  "step1HardwareWallet": {
    "message": "1. Ühendage riistvara rahakott"
  },
  "step1HardwareWalletMsg": {
    "message": "Ühendage oma riistvara rahakott otse oma arvutiga."
  },
  "step2HardwareWallet": {
    "message": "2. Valige konto"
  },
  "step2HardwareWalletMsg": {
    "message": "Valige konto, mida soovite vaadata. Korraga saab valida ühe."
  },
  "step3HardwareWallet": {
    "message": "3. Hakake kasutama dAppse ja muud!"
  },
  "step3HardwareWalletMsg": {
    "message": "Kasutage oma riistvarakontot nagu mis tahes teist Ethereumi kontot. Logige dAppsi, saatke Eth-d, ostke ja hoiustage ERC20 lube ning asendamatuid lube nagu CryptoKitties."
  },
  "storePhrase": {
    "message": "Salvestage see fraas paroolihaldurisse, nagu 1Password."
  },
>>>>>>> 983d2c9f
  "submitted": {
    "message": "Edastatud"
  },
  "supportCenter": {
    "message": "Külastage meie tugikeskust"
  },
  "switchNetworks": {
    "message": "Vaheta võrku"
  },
  "symbol": {
    "message": "Sümbol"
  },
  "symbolBetweenZeroTwelve": {
    "message": "Sümbol peab olema 11 tähemärki või vähem."
  },
  "terms": {
    "message": "Teenusetingimused"
  },
  "tips": {
    "message": "Preemiad"
  },
  "to": {
    "message": "Saaja"
  },
  "token": {
    "message": "Luba"
  },
  "tokenAlreadyAdded": {
    "message": "Luba on juba lisatud."
  },
  "tokenContractAddress": {
    "message": "Loa lepinguaadress"
  },
  "tokenSymbol": {
    "message": "Tokeni sümbol"
  },
  "total": {
    "message": "Kokku"
  },
  "transaction": {
    "message": "tehing"
  },
  "transactionCancelAttempted": {
    "message": "Tehingu tühistamise katse gaasitasuga $1 asukohas $2"
  },
  "transactionCancelSuccess": {
    "message": "Tehing edukalt tühistatud $2"
  },
  "transactionConfirmed": {
    "message": "Tehing kinnitatud $2."
  },
  "transactionCreated": {
    "message": "Tehing loodud väärtusega $1 asukohas $2."
  },
  "transactionDropped": {
    "message": "Tehing vabastatud $2."
  },
  "transactionError": {
    "message": "Tehingu tõrge. Lepingukoodis ilmnes erand."
  },
  "transactionErrorNoContract": {
    "message": "Mittelepingulisel aadressil asuva funktsiooni kutsumine."
  },
  "transactionErrored": {
    "message": "Tehingul ilmnes tõrge."
  },
  "transactionFee": {
    "message": "Tehingutasu"
  },
  "transactionResubmitted": {
    "message": "Tehing uuesti edastatud, suurendatud gaasihinnaga $1 asukohas $2"
  },
  "transactionSubmitted": {
    "message": "Tehing edastatud gaasihinnaga $1 asukohas $2."
  },
  "transactionUpdated": {
    "message": "Tehing on uuendatud $2."
  },
  "transfer": {
    "message": "Ülekandmine"
  },
  "transferFrom": {
    "message": "Ülekandmine asukohast"
  },
  "tryAgain": {
    "message": "Proovi uuesti"
  },
  "unapproved": {
    "message": "Kinnitamata"
  },
  "units": {
    "message": "ühikud"
  },
  "unknown": {
    "message": "Teadmata"
  },
  "unknownCameraError": {
    "message": "Kaamerale ligipääsemisel ilmnes tõrge. Proovige uuesti..."
  },
  "unknownCameraErrorTitle": {
    "message": "Oih! Midagi läks valesti...."
  },
  "unknownNetwork": {
    "message": "Tundmatu privaatvõrk"
  },
  "unknownQrCode": {
    "message": "Tõrge: seda QR-koodi ei saanud tuvastada"
  },
  "unlock": {
    "message": "Ava lukk"
  },
  "unlockMessage": {
    "message": "Detsentraliseeritud veeb ootab"
  },
  "updatedWithDate": {
    "message": "Värskendatud $1"
  },
  "urlErrorMsg": {
    "message": "URI-d nõuavad sobivat HTTP/HTTPS-i prefiksit."
  },
  "usedByClients": {
    "message": "Kasutavad erinevad kliendid"
  },
  "userName": {
    "message": "Kasutajanimi"
  },
  "viewContact": {
    "message": "Kuva kontakt"
  },
  "visitWebSite": {
    "message": "Külastage meie veebilehte"
  },
  "welcomeBack": {
    "message": "Tere tulemast tagasi!"
  },
  "youNeedToAllowCameraAccess": {
    "message": "Selle funktsiooni kasutamiseks peate lubaga kaamera ligipääsu."
  },
  "youSign": {
    "message": "Allkirjastate"
  },
  "yourPrivateSeedPhrase": {
    "message": "Teie privaatne seemnefraas"
  },
  "zeroGasPriceOnSpeedUpError": {
    "message": "Null gaasihind kiirendamisel"
  }
}<|MERGE_RESOLUTION|>--- conflicted
+++ resolved
@@ -1,13 +1,13 @@
 {
-  "QRHardwareSignRequestCancel": {
-    "message": "Lükka tagasi"
-  },
-  "QRHardwareWalletImporterTitle": {
-    "message": "Skannige QR-koos"
-  },
   "about": {
     "message": "Teave"
   },
+  "aboutSettingsDescription": {
+    "message": "Versioon, tugikeskus ja kontaktteave"
+  },
+  "acceleratingATransaction": {
+    "message": "* Tehingu kiirendamine kõrgemate gaasihindadega suurendab võimalust kiiremaks võrgus töötlemiseks, kuid see ei ole alati tagatud."
+  },
   "accessingYourCamera": {
     "message": "Kaamerale ligipääs..."
   },
@@ -38,14 +38,32 @@
   "addNetwork": {
     "message": "Lisage võrk"
   },
+  "addRecipient": {
+    "message": "Lisa saaja"
+  },
   "addSuggestedTokens": {
     "message": "Lisa soovitatud lube"
   },
+  "addToAddressBook": {
+    "message": "Lisage aadressiraamatusse"
+  },
+  "addToAddressBookModalPlaceholder": {
+    "message": "nt John D."
+  },
   "addToken": {
     "message": "Lisage luba"
   },
+  "addTokens": {
+    "message": "Lisa lube"
+  },
   "advanced": {
     "message": "Täpsemad"
+  },
+  "advancedOptions": {
+    "message": "Täpsemad suvandid"
+  },
+  "advancedSettingsDescription": {
+    "message": "Juurdepääs arendaja funktsioonidele, olekulogide allalaadimine, konto lähtestamine, testvõrkude ja kohandatud RPC-de seadistamine"
   },
   "amount": {
     "message": "Summa"
@@ -58,14 +76,6 @@
     "message": "MetaMask",
     "description": "The name of the application"
   },
-  "appNameBeta": {
-    "message": "MetaMask Beta",
-    "description": "The name of the application (Beta)"
-  },
-  "appNameFlask": {
-    "message": "MetaMask Flask",
-    "description": "The name of the application (Flask)"
-  },
   "approve": {
     "message": "Kinnita"
   },
@@ -75,6 +85,12 @@
   "asset": {
     "message": "Vara"
   },
+  "attemptToCancel": {
+    "message": "Tühistamiskatse?"
+  },
+  "attemptToCancelDescription": {
+    "message": "Selle katse esitamine ei taga teie originaaltehingu tühistamist. Kui tühistamiskatse on edukas, võetakse teilt ülaltoodud tehingutasu."
+  },
   "attemptingConnect": {
     "message": "Plokiahelaga ühenduse loomise katse."
   },
@@ -92,6 +108,9 @@
   },
   "back": {
     "message": "Tagasi"
+  },
+  "backToAll": {
+    "message": "Tagasi kõigile"
   },
   "backupApprovalInfo": {
     "message": "See salakood on vajalik teie rahakoti taastamiseks, kui kaotate oma seadme, unustate parooli, peate MetaMaski uuesti alla laadima, või kui soovite avada oma rahakoti mõnel teisel seadmel."
@@ -118,15 +137,30 @@
     "message": "Vaata kontot $1",
     "description": "$1 replaced by URL for custom block explorer"
   },
+  "blockiesIdenticon": {
+    "message": "Kasuta Blockies Identiconi"
+  },
   "browserNotSupported": {
     "message": "Teie lehitsejat ei toetata..."
   },
+  "builtInCalifornia": {
+    "message": "MetaMask on projekteeritud ja loodud Californias."
+  },
+  "buyWithWyre": {
+    "message": "Ostke ETH-d Wyre'iga"
+  },
+  "buyWithWyreDescription": {
+    "message": "Wyre võimaldab kasutada krediitkaarti, et teha ETH sissemakse otse MetaMaski kontole."
+  },
   "bytes": {
     "message": "Baidid"
   },
   "cancel": {
     "message": "Tühista"
   },
+  "cancellationGasFee": {
+    "message": "Tühistamise gaasitasu"
+  },
   "cancelled": {
     "message": "Tühistatud"
   },
@@ -136,6 +170,9 @@
   "chromeRequiredForHardwareWallets": {
     "message": "Riistvararahakoti ühendamiseks peate kasutama MetaMaski Google Chrome'is."
   },
+  "clickToRevealSeed": {
+    "message": "Klõpsake salasõnade kuvamiseks"
+  },
   "close": {
     "message": "Sule"
   },
@@ -145,24 +182,42 @@
   "confirmPassword": {
     "message": "Kinnitage parool"
   },
+  "confirmSecretBackupPhrase": {
+    "message": "Kinnitage oma salajane varundamisfraas"
+  },
   "confirmed": {
     "message": "Kinnitatud"
   },
+  "congratulations": {
+    "message": "Palju õnne!"
+  },
   "connect": {
     "message": "Ühendamine"
   },
+  "connectHardwareWallet": {
+    "message": "Ühendage riistvara rahakott"
+  },
   "connectingTo": {
     "message": "Ühenduse loomine $1"
   },
   "connectingToGoerli": {
     "message": "Ühendamine Goerli testvõrguga"
   },
-  "connectingToLineaGoerli": {
-    "message": "Ühendamine Linea Goerli testvõrguga"
+  "connectingToKovan": {
+    "message": "Ühendamine Kovani testvõrguga"
   },
   "connectingToMainnet": {
     "message": "Ühenduse loomine peamise Etherumi võrguga"
   },
+  "connectingToRinkeby": {
+    "message": "Ühendamine Rinkeby testvõrguga"
+  },
+  "connectingToRopsten": {
+    "message": "Ühendamine Ropsteni testvõrguga"
+  },
+  "continueToWyre": {
+    "message": "Ava Wyre"
+  },
   "contractDeployment": {
     "message": "Lepingu juurutamine"
   },
@@ -172,9 +227,15 @@
   "copiedExclamation": {
     "message": "Kopeeritud!"
   },
+  "copiedTransactionId": {
+    "message": "Kopeeritud tehingu ID"
+  },
   "copyAddress": {
     "message": "Kopeeri aadress lõikelauale"
   },
+  "copyPrivateKey": {
+    "message": "See on teie privaatne võti (klõpsake kopeerimiseks)"
+  },
   "copyToClipboard": {
     "message": "Kopeeri lõikelauale"
   },
@@ -184,6 +245,12 @@
   "create": {
     "message": "Loo"
   },
+  "createAWallet": {
+    "message": "Loo rahakott"
+  },
+  "createAccount": {
+    "message": "Loo konto"
+  },
   "createPassword": {
     "message": "Loo parool"
   },
@@ -193,8 +260,14 @@
   "currentLanguage": {
     "message": "Praegune keel"
   },
-  "custom": {
-    "message": "Täpsemad"
+  "customGas": {
+    "message": "Gaasi kohandamine"
+  },
+  "customGasSubTitle": {
+    "message": "Tasu suurendamine võib töötlemisaegu vähendada, kuid see ei ole tagatud."
+  },
+  "customRPC": {
+    "message": "Kohandatud RPC"
   },
   "customToken": {
     "message": "Kohandatud luba"
@@ -205,15 +278,33 @@
   "decimalsMustZerotoTen": {
     "message": "Kümnendkohad peavad olema vähemalt 0 ja mitte üle 36."
   },
+  "defaultNetwork": {
+    "message": "Etheri tehingute vaikevõrk on peavõrk."
+  },
   "delete": {
     "message": "Kustuta"
   },
+  "deleteAccount": {
+    "message": "Kustuta konto"
+  },
   "deleteNetwork": {
     "message": "Võrk kustutada?"
   },
+  "deleteNetworkDescription": {
+    "message": "Olete kindel, et soovite selle võrgu kustutada?"
+  },
+  "depositEther": {
+    "message": "Eetri sissemakse"
+  },
   "details": {
     "message": "Üksikasjad"
   },
+  "directDepositEther": {
+    "message": "Eetri otsene sissemakse"
+  },
+  "directDepositEtherExplainer": {
+    "message": "Kui teil on juba veidi eetrit, on kiirem viis eetri rahakotti saamiseks otsene sissemakse."
+  },
   "done": {
     "message": "Valmis"
   },
@@ -223,6 +314,9 @@
   "downloadGoogleChrome": {
     "message": "Laadige alla Google Chrome"
   },
+  "downloadSecretBackup": {
+    "message": "Laadige see salajane varundusfraas alla ja hoidke seda turvaliselt välisel krüpteeritud kõvakettal või andmekandjal."
+  },
   "downloadStateLogs": {
     "message": "Olekulogide allalaadimine"
   },
@@ -235,15 +329,51 @@
   "editContact": {
     "message": "Muuda kontakti"
   },
+  "endOfFlowMessage1": {
+    "message": "Läbisite kontrolli – hoidke seemnefraasi turvaliselt, see on teie vastutusel!"
+  },
+  "endOfFlowMessage10": {
+    "message": "Valmis"
+  },
+  "endOfFlowMessage2": {
+    "message": "Nõuandeid selle turvaliseks hoiustamiseks"
+  },
+  "endOfFlowMessage3": {
+    "message": "Salvestage varukoopia erinevatesse kohtadesse."
+  },
+  "endOfFlowMessage4": {
+    "message": "Ärge jagage fraasi mitte kellegagi."
+  },
+  "endOfFlowMessage5": {
+    "message": "Olge ettevaatlik andmepüügi osas! MetaMask ei küsi kunagi spontaanselt teie seemnefraasi."
+  },
+  "endOfFlowMessage6": {
+    "message": "Kui peate oma seemnefraasi uuesti varundama, leiate selle valikust Settings (Seaded) -> Security (Turvalisus)."
+  },
+  "endOfFlowMessage8": {
+    "message": "MetaMask ei saa teie seemnefraasi taastada. Lisateave."
+  },
+  "endOfFlowMessage9": {
+    "message": "Lisateave."
+  },
   "ensNotFoundOnCurrentNetwork": {
     "message": "ENS-i nime ei leitud praegusest võrgust. Proovige lülituda peamisele Ethereumi võrgule."
   },
   "ensRegistrationError": {
     "message": "Tõrge ENS-i nime registreerimisel"
   },
+  "enterAnAlias": {
+    "message": "Sisestage alias"
+  },
+  "enterPassword": {
+    "message": "Sisestage parool"
+  },
   "enterPasswordContinue": {
     "message": "Jätkamiseks sisestage parool"
   },
+  "estimatedProcessingTimes": {
+    "message": "Eeldatavad töötlemisajad"
+  },
   "ethereumPublicAddress": {
     "message": "Ethereumi avalik aadress"
   },
@@ -252,6 +382,9 @@
   },
   "expandView": {
     "message": "Laienda vaadet"
+  },
+  "exportPrivateKey": {
+    "message": "Ekspordi privaatvõti"
   },
   "failed": {
     "message": "Nurjus"
@@ -296,8 +429,6 @@
   "general": {
     "message": "Üldine teave"
   },
-<<<<<<< HEAD
-=======
   "generalSettingsDescription": {
     "message": "Valuutavahetus, põhivaluuta, keel, plokkidest identicon"
   },
@@ -314,9 +445,11 @@
   "getStarted": {
     "message": "Alustamine"
   },
->>>>>>> 983d2c9f
   "goerli": {
     "message": "Goerli testvõrk"
+  },
+  "happyToSeeYou": {
+    "message": "Meil on hea meel teid näha."
   },
   "hardware": {
     "message": "riistvara"
@@ -359,6 +492,12 @@
   "importAccountMsg": {
     "message": "Imporditud kontosid ei seostata teie ainulaadse MetaMaski konto seemnefraasiga. Lugege imporditud kontode kohta lähemalt"
   },
+  "importAccountSeedPhrase": {
+    "message": "Impordi seemnefraasiga konto"
+  },
+  "importWallet": {
+    "message": "Importige rahakott"
+  },
   "imported": {
     "message": "Imporditud",
     "description": "status showing that an account has been fully loaded into the keyring"
@@ -400,20 +539,20 @@
   "knownAddressRecipient": {
     "message": "Teadaolev lepinguaadress."
   },
+  "kovan": {
+    "message": "Kovani testvõrk"
+  },
   "learnMore": {
     "message": "Lisateave"
   },
-  "learnMoreUpperCase": {
-    "message": "Lisateave"
-  },
   "ledgerAccountRestriction": {
     "message": "Enne uue konto loomist peate kasutama eelmist kontot."
   },
-  "likeToImportTokens": {
+  "letsGoSetUp": {
+    "message": "Jah, hakkame pihta!"
+  },
+  "likeToAddTokens": {
     "message": "Kas soovite need load lisada?"
-  },
-  "lineaGoerli": {
-    "message": "Linea Goerli testvõrk"
   },
   "links": {
     "message": "Lingid"
@@ -436,14 +575,29 @@
   "memo": {
     "message": "teatis"
   },
+  "memorizePhrase": {
+    "message": "Jätke fraas meelde."
+  },
   "message": {
     "message": "Sõnum"
   },
+  "metamaskDescription": {
+    "message": "Teid ühendatakse Ethereumi ja detsentraliseeritud võrguga."
+  },
   "metamaskVersion": {
     "message": "MetaMaski versioon"
   },
+  "mobileSyncText": {
+    "message": "Sisestage parool, et saaksime teid tuvastada!"
+  },
   "mustSelectOne": {
     "message": "Peate valima vähemalt 1 loa."
+  },
+  "myAccounts": {
+    "message": "Minu kontod"
+  },
+  "needEtherInWallet": {
+    "message": "Selleks, et suhelda MetaMaski abil detsentraliseeritud rakendustega, peab teil rahakotis eetrit olema."
   },
   "needImportFile": {
     "message": "Peate importimiseks faili valima.",
@@ -455,6 +609,9 @@
   "networkName": {
     "message": "Võrgu nimi"
   },
+  "networkSettingsDescription": {
+    "message": "Kohandatud RPC-võrkude lisamine ja muutmine"
+  },
   "networks": {
     "message": "Võrgud"
   },
@@ -463,6 +620,9 @@
   },
   "newAccount": {
     "message": "Uus konto"
+  },
+  "newAccountDetectedDialogMessage": {
+    "message": "Leiti uus aadress! Klõpsake siia, et see oma aadressiraamatusse lisada."
   },
   "newAccountNumberName": {
     "message": "Konto $1",
@@ -474,15 +634,30 @@
   "newContract": {
     "message": "Uus kontakt"
   },
+  "newNetwork": {
+    "message": "Uus võrk"
+  },
   "newPassword": {
     "message": "Uus parool (vähemalt 8 tähemärki)"
   },
+  "newToMetaMask": {
+    "message": "Pole MetaMaski varem kasutanud?"
+  },
+  "newTotal": {
+    "message": "Uus kogusumma"
+  },
+  "newTransactionFee": {
+    "message": "Uus vahendustasu"
+  },
   "next": {
     "message": "Edasi"
   },
   "noAddressForName": {
     "message": "Sellele nimele pole registreeritud ühtegi aadressi."
   },
+  "noAlreadyHaveSeed": {
+    "message": "Ei, mul on juba seemnefraas"
+  },
   "noConversionRateAvailable": {
     "message": "Ühtegi vahetuskurssi pole saadaval"
   },
@@ -510,8 +685,6 @@
   "on": {
     "message": "Sees"
   },
-<<<<<<< HEAD
-=======
   "optionalBlockExplorerUrl": {
     "message": "Blokeeri Exploreri URL (valikuline)"
   },
@@ -521,7 +694,6 @@
   "orderOneHere": {
     "message": "Tellige Trezor või Ledger ja hoidke oma varasid külmruumis"
   },
->>>>>>> 983d2c9f
   "origin": {
     "message": "Päritolu"
   },
@@ -575,11 +747,12 @@
   "privateNetwork": {
     "message": "Privaatvõrk"
   },
+  "queue": {
+    "message": "Järjekord"
+  },
   "readdToken": {
     "message": "Saate selle loa tulevikus tagasi lisada, kui lähete oma kontovalikute menüüs vahelehele „Lisa luba“."
   },
-<<<<<<< HEAD
-=======
   "readyToConnect": {
     "message": "Kas olete ühenduseks valmis?"
   },
@@ -589,7 +762,6 @@
   "recipientAddress": {
     "message": "Saaja aadress"
   },
->>>>>>> 983d2c9f
   "recipientAddressPlaceholder": {
     "message": "Otsing, avalik aadress (0x) või ENS"
   },
@@ -608,6 +780,9 @@
   "rejected": {
     "message": "Tagasi lükatud"
   },
+  "remindMeLater": {
+    "message": "Tuleta hiljem meelde"
+  },
   "remove": {
     "message": "Eemalda"
   },
@@ -626,15 +801,38 @@
   "reset": {
     "message": "Lähtesta"
   },
+  "resetAccount": {
+    "message": "Lähtesta konto"
+  },
+  "resetAccountDescription": {
+    "message": "Konto lähtestamine tühjendab tehingute ajaloo."
+  },
   "restore": {
     "message": "Taasta"
   },
+  "restoreAccountWithSeed": {
+    "message": "Taastage konto seemnefraasi abil"
+  },
   "revealSeedWords": {
     "message": "Kuva seemnesõnu"
   },
+  "revealSeedWordsDescription": {
+    "message": "Kui vahetate veebilehitsejat või arvutit, vajate oma kontodele ligipääsemiseks seemnefraasi. Hoidke seda turvalises ja salajases kohas."
+  },
+  "revealSeedWordsTitle": {
+    "message": "Seemnefraas"
+  },
   "revealSeedWordsWarning": {
-    "message": "Neid sõnu saab kasutada kõigi teie kontode tühjendamiseks.",
-    "description": "$1 is bolded text using the message from 'revealSeedWordsWarning2'"
+    "message": "Neid sõnu saab kasutada kõigi teie kontode tühjendamiseks."
+  },
+  "revealSeedWordsWarningTitle": {
+    "message": "ÄRGE jagage seda fraasi mitte kellegagi!"
+  },
+  "rinkeby": {
+    "message": "Rinkeby katsevõrk"
+  },
+  "ropsten": {
+    "message": "Ropsteni testvõrk"
   },
   "rpcUrl": {
     "message": "Uus RPC URL"
@@ -642,6 +840,9 @@
   "save": {
     "message": "Salvesta"
   },
+  "saveAsCsvFile": {
+    "message": "Salvesta CSV-failina"
+  },
   "scanInstructions": {
     "message": "Asetage QR-kood kaamera ette"
   },
@@ -654,15 +855,42 @@
   "searchResults": {
     "message": "Otsingutulemused"
   },
+  "searchTokens": {
+    "message": "Lubade otsimine"
+  },
+  "secretBackupPhrase": {
+    "message": "Salajane varundusfraas"
+  },
+  "secretBackupPhraseDescription": {
+    "message": "Teie salajane varundusfraas hõlbustab konto varundamist ja taastamist."
+  },
+  "secretBackupPhraseWarning": {
+    "message": "HOIATUS! Ärge avaldage kunagi oma varundusfraasi. Selle fraasiga on võimalik teie eeter igaveseks ära võtta."
+  },
   "securityAndPrivacy": {
     "message": "Turvalisus ja privaatsus"
   },
+  "securitySettingsDescription": {
+    "message": "Privaatsusseaded ja rahakoti seemnefraas"
+  },
+  "seedPhrasePlaceholder": {
+    "message": "Eraldage iga sõna ühe tühikuga"
+  },
   "seedPhraseReq": {
     "message": "Seemnefraasid on 12 sõna pikad"
   },
+  "selectAHigherGasFee": {
+    "message": "Valige suurem gaasihind, et kiirendada tehingu töötlemist.*"
+  },
   "selectAnAccount": {
     "message": "Valige konto"
   },
+  "selectAnAccountHelp": {
+    "message": "Valige konto, mida MetaMaskis vaadata"
+  },
+  "selectEachPhrase": {
+    "message": "Valige iga fraas, veendumaks, et see on õige."
+  },
   "selectHdPath": {
     "message": "Valige HD-teekond"
   },
@@ -675,12 +903,27 @@
   "send": {
     "message": "Saada"
   },
+  "sendAmount": {
+    "message": "Saatke kogus"
+  },
   "sendTokens": {
     "message": "Saada lube"
   },
+  "sentEther": {
+    "message": "saadetud eeter"
+  },
+  "separateEachWord": {
+    "message": "Eraldage iga sõna ühe tühikuga"
+  },
   "settings": {
     "message": "Seaded"
   },
+  "showAdvancedGasInline": {
+    "message": "Täiustatud gaasijuhikud"
+  },
+  "showAdvancedGasInlineDescription": {
+    "message": "Valige see, et kuvada gaasi hinda ja piirangut otse saatmise ning kinnitamise kuval."
+  },
   "showFiatConversionInTestnets": {
     "message": "Kuva teisendus Testnetsis"
   },
@@ -693,18 +936,27 @@
   "showHexDataDescription": {
     "message": "Valige see, et kuvada saatmisekraanil hex-andmete väli"
   },
+  "showPrivateKeys": {
+    "message": "Kuva privaatvõtmed"
+  },
   "sigRequest": {
     "message": "Allkirja taotlus"
   },
   "sign": {
     "message": "Allkirjasta"
   },
+  "signNotice": {
+    "message": "Selle sõnumi allkirjastamisel \nvõib olla ohtlikke kõrvaltoimeid. Allkirjastage sõnumeid vaid \nsaitidelt, mida te kogu kontoga usaldate.\n See ohtlik meetod eemaldatakse uues versioonis."
+  },
   "signatureRequest": {
     "message": "Allkirja taotlus"
   },
   "signed": {
     "message": "Allkirjastatud"
   },
+  "slow": {
+    "message": "Aeglane"
+  },
   "somethingWentWrong": {
     "message": "Oih! Midagi läks valesti."
   },
@@ -726,8 +978,6 @@
   "stateLogsDescription": {
     "message": "Olekulogid sisaldavad teie avalikke konto aadresse ja saadetud tehinguid."
   },
-<<<<<<< HEAD
-=======
   "step1HardwareWallet": {
     "message": "1. Ühendage riistvara rahakott"
   },
@@ -749,7 +999,6 @@
   "storePhrase": {
     "message": "Salvestage see fraas paroolihaldurisse, nagu 1Password."
   },
->>>>>>> 983d2c9f
   "submitted": {
     "message": "Edastatud"
   },
@@ -765,9 +1014,36 @@
   "symbolBetweenZeroTwelve": {
     "message": "Sümbol peab olema 11 tähemärki või vähem."
   },
+  "syncWithMobile": {
+    "message": "Mobiiliga sünkroonimine"
+  },
+  "syncWithMobileBeCareful": {
+    "message": "Veenduge, et keegi teine ei vaata selle koodi skannimisel teie ekraani"
+  },
+  "syncWithMobileComplete": {
+    "message": "Teie andmed on edukalt sünkroonitud. Nautige MetaMaski mobiilirakendust!"
+  },
+  "syncWithMobileDesc": {
+    "message": "Saate sünkroonida oma kontod ja teabe oma mobiiliseadmega. Avage MetaMaski mobiilirakendus, avage \"Settings\" (Seaded) ja puudutage valikut \"Sync from Browser Extension\" (Sünkroonimine lehitseja laiendusest)"
+  },
+  "syncWithMobileDescNewUsers": {
+    "message": "Järgige MetaMaski mobiilirakenduse esmakordsel avamisel telefonis esitatud samme."
+  },
+  "syncWithMobileScanThisCode": {
+    "message": "Skanneerige see kood MetaMaski mobiilirakendusega"
+  },
+  "syncWithMobileTitle": {
+    "message": "Mobiiliga sünkroonimine"
+  },
   "terms": {
     "message": "Teenusetingimused"
   },
+  "testFaucet": {
+    "message": "Testkraan"
+  },
+  "thisWillCreate": {
+    "message": "See loob uue rahakoti ja seemnefraasi"
+  },
   "tips": {
     "message": "Preemiad"
   },
@@ -831,12 +1107,22 @@
   "transfer": {
     "message": "Ülekandmine"
   },
+  "transferBetweenAccounts": {
+    "message": "Ülekandmine minu kontode vahel"
+  },
   "transferFrom": {
     "message": "Ülekandmine asukohast"
   },
+  "troubleTokenBalances": {
+    "message": "Teie loasaldode laadimisega oli probleem. Saate neid vaadata",
+    "description": "Followed by a link (here) to view token balances"
+  },
   "tryAgain": {
     "message": "Proovi uuesti"
   },
+  "typePassword": {
+    "message": "Sisestage oma MetaMaski parool"
+  },
   "unapproved": {
     "message": "Kinnitamata"
   },
@@ -876,14 +1162,38 @@
   "userName": {
     "message": "Kasutajanimi"
   },
+  "viewAccount": {
+    "message": "Kuva konto"
+  },
   "viewContact": {
     "message": "Kuva kontakt"
   },
+  "viewOnCustomBlockExplorer": {
+    "message": "Vaata $1"
+  },
+  "viewOnEtherscan": {
+    "message": "Kuva Etherscanil"
+  },
+  "viewinExplorer": {
+    "message": "Kuva Exploreris"
+  },
   "visitWebSite": {
     "message": "Külastage meie veebilehte"
   },
+  "walletSeed": {
+    "message": "Rahakoti seeme"
+  },
+  "welcome": {
+    "message": "Tere tulemast MetaMaski"
+  },
   "welcomeBack": {
     "message": "Tere tulemast tagasi!"
+  },
+  "writePhrase": {
+    "message": "Kirjutage see fraas paberile ja hoidke seda turvalises kohas. Veel suurema turvalisuse tagamiseks kirjutage see mitmele paberile ja hoidke neid 2–3 erinevas kohas."
+  },
+  "yesLetsTry": {
+    "message": "Jah, proovime"
   },
   "youNeedToAllowCameraAccess": {
     "message": "Selle funktsiooni kasutamiseks peate lubaga kaamera ligipääsu."
