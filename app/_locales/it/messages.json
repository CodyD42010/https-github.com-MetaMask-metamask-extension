--- conflicted
+++ resolved
@@ -178,11 +178,7 @@
     "message": "La rete predefinita per transazioni in Ether è la Rete Ethereum Principale."
   },
   "denExplainer": {
-<<<<<<< HEAD
     "message": "Il DEN è il tuo archivio crittato con password dentro Nifty Wallet."
-=======
-    "message": "Il DEN è il tuo archivio crittato con password dentro MetaMask."
->>>>>>> 097c1e90
   },
   "deposit": {
     "message": "Deposita"
