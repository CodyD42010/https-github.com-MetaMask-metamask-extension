--- conflicted
+++ resolved
@@ -105,11 +105,7 @@
     "message": "Il tuo Browser non è supportato..."
   },
   "builtInCalifornia": {
-<<<<<<< HEAD
-    "message": "Nifty Wallet è progettato e costruito in California."
-=======
-    "message": "MetaMask è progettato e realizzato in California."
->>>>>>> 17372e15
+    "message": "Nifty Wallet è progettato e realizzato in California."
   },
   "buy": {
     "message": "Compra"
@@ -508,11 +504,7 @@
     "message": "Importa Account"
   },
   "importAccountMsg": {
-<<<<<<< HEAD
-    "message":" Gli account importati non saranno associati alla frase seed originariamente creata con Nifty Wallet. Impara di più sugli account importati "    
-=======
-    "message": " Gli account importati non saranno associati alla frase seed originariamente creata con MetaMask. Impara di più sugli account importati "
->>>>>>> 17372e15
+    "message": " Gli account importati non saranno associati alla frase seed originariamente creata con Nifty Wallet. Impara di più sugli account importati "
   },
   "importAnAccount": {
     "message": "Importa un account"
@@ -1190,16 +1182,11 @@
     "message": "Abbiamo avuto un problema a caricare il bilancio dei tuoi token. Puoi vederlo ",
     "description": "Seguito da un link (qui) per vedere il bilancio dei token"
   },
-<<<<<<< HEAD
-  "twelveWords": {    
-    "message": "Queste 12 parole sono l'unico modo per ripristinare i tuoi account Nifty Wallet. \nSalvale in un posto sicuro e segreto."
-=======
   "tryAgain": {
     "message": "Prova di nuovo"
   },
   "twelveWords": {
-    "message": "Queste 12 parole sono l'unico modo per ripristinare i tuoi account MetaMask. \nSalvale in un posto sicuro e segreto."
->>>>>>> 17372e15
+    "message": "Queste 12 parole sono l'unico modo per ripristinare i tuoi account Nifty Wallet. \nSalvale in un posto sicuro e segreto."
   },
   "typePassword": {
     "message": "Inserisci Password"
@@ -1208,14 +1195,10 @@
     "message": "Benvenuto alla nuova interfaccia (Beta)"
   },
   "uiWelcomeMessage": {
-<<<<<<< HEAD
-    "message": "Stai utilizzanto la nuova interfaccia di Nifty Wallet. Guarda in giro, prova nuove funzionalità come inviare token, e facci sapere se hai dei problemi."    
-=======
-    "message": "Stai utilizzanto la nuova interfaccia di MetaMask. Guarda in giro, prova nuove funzionalità come inviare token, e facci sapere se hai dei problemi."
+    "message": "Stai utilizzanto la nuova interfaccia di Nifty Wallet. Guarda in giro, prova nuove funzionalità come inviare token, e facci sapere se hai dei problemi."
   },
   "unapproved": {
     "message": "Non approvata"
->>>>>>> 17372e15
   },
   "unavailable": {
     "message": "Non Disponibile"
