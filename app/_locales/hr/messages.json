{
  "QRHardwareSignRequestCancel": {
    "message": "Odbaci"
  },
  "QRHardwareWalletImporterTitle": {
    "message": "Skeniraj kôd QR"
  },
  "about": {
    "message": "O opcijama"
  },
  "accessingYourCamera": {
    "message": "Pristupanje vašoj kameri..."
  },
  "account": {
    "message": "Račun"
  },
  "accountDetails": {
    "message": "Pojedinosti o računu"
  },
  "accountName": {
    "message": "Naziv računa"
  },
  "accountOptions": {
    "message": "Mogućnosti računa"
  },
  "accountSelectionRequired": {
    "message": "Trebate odabrati račun!"
  },
  "activityLog": {
    "message": "zapisnik aktivnosti"
  },
  "addAcquiredTokens": {
    "message": "Dodajte tokene koje ste kupili uslugom MetaMask"
  },
  "addAlias": {
    "message": "Dodaj pseudonim"
  },
  "addNetwork": {
    "message": "Dodaj mrežu"
  },
  "addSuggestedTokens": {
    "message": "Dodaj predložene tokene"
  },
  "addToken": {
    "message": "Dodaj token"
  },
  "advanced": {
    "message": "Napredno"
  },
  "amount": {
    "message": "Iznos"
  },
  "appDescription": {
    "message": "Novčanik Ethereum u vašem pregledniku",
    "description": "The description of the application"
  },
  "appName": {
    "message": "MetaMask",
    "description": "The name of the application"
  },
  "appNameBeta": {
    "message": "MetaMask Beta",
    "description": "The name of the application (Beta)"
  },
  "appNameFlask": {
    "message": "MetaMask Flask",
    "description": "The name of the application (Flask)"
  },
  "approve": {
    "message": "Odobri"
  },
  "approved": {
    "message": "Odboreno"
  },
  "asset": {
    "message": "Imovina"
  },
  "attemptingConnect": {
    "message": "Pokušaj povezivanja na podatkovni blok."
  },
  "attributions": {
    "message": "Svojstva"
  },
  "autoLockTimeLimit": {
    "message": "Brojač za automatsko odjavljivanje (minute)"
  },
  "autoLockTimeLimitDescription": {
    "message": "Postavite stanje u mirovanju u minutama prije nego što se MetaMask automatski odjavi"
  },
  "average": {
    "message": "Prosječno"
  },
  "back": {
    "message": "Natrag"
  },
  "backupApprovalInfo": {
    "message": "Ovaj je sigurnosni kôd potreban za obnavljanje novčanika ako izgubite svoj uređaj, zaboravite svoju lozinku, morate ponovno instalirati MetaMask ili želite pristupiti svojem novčaniku na drugom uređaju."
  },
  "backupApprovalNotice": {
    "message": "Sigurnosno kopirajte svoj sigurnosni kôd za obnavljanje kako biste zaštitili svoj novčanik i sredstva."
  },
  "backupNow": {
    "message": "Sigurnosno kopiraj sada"
  },
  "balance": {
    "message": "Stanje"
  },
  "balanceOutdated": {
    "message": "Stanje je možda zastarjelo"
  },
  "basic": {
    "message": "Osnovne"
  },
  "blockExplorerUrl": {
    "message": "Blokiraj Explorer"
  },
  "blockExplorerView": {
    "message": "Prikaži račun u $1",
    "description": "$1 replaced by URL for custom block explorer"
  },
  "browserNotSupported": {
    "message": "Vaš se preglednik ne podržava..."
  },
  "bytes": {
    "message": "Bajtovi"
  },
  "cancel": {
    "message": "Odustani"
  },
  "cancelled": {
    "message": "Otkazano"
  },
  "chainId": {
    "message": "Identifikacijska oznaka bloka"
  },
  "chromeRequiredForHardwareWallets": {
    "message": "Trebate upotrebljavati MetaMask u pregledniku Google Chrome kako biste ga povezali s vašim hardverskim novčanikom."
  },
  "close": {
    "message": "Zatvori"
  },
  "confirm": {
    "message": "Potvrdi"
  },
  "confirmPassword": {
    "message": "Potvrdi lozinku"
  },
  "confirmed": {
    "message": "Potvrđeno"
  },
  "connect": {
    "message": "Povežite se"
  },
  "connectingTo": {
    "message": "Povezivanje na $1"
  },
  "connectingToGoerli": {
    "message": "Povezivanje na testnu mrežu Goerli"
  },
  "connectingToLineaGoerli": {
    "message": "Povezivanje na testnu mrežu Linea Goerli"
  },
  "connectingToMainnet": {
    "message": "Povezivanje na glavnu mrežu Ethereum"
  },
  "contractDeployment": {
    "message": "Primjena ugovora"
  },
  "contractInteraction": {
    "message": "Ugovorna interakcija"
  },
  "copiedExclamation": {
    "message": "Kopirano!"
  },
  "copyAddress": {
    "message": "Kopiraj adresu u međuspremnik"
  },
  "copyToClipboard": {
    "message": "Kopiraj u međuspremnik"
  },
  "copyTransactionId": {
    "message": "Kopiraj identifikacijsku oznaku transkacije"
  },
  "create": {
    "message": "Stvori"
  },
  "createPassword": {
    "message": "Stvori lozinku"
  },
  "currencyConversion": {
    "message": "Konverzija valute"
  },
  "currentLanguage": {
    "message": "Trenutačni jezik"
  },
  "custom": {
    "message": "Napredno"
  },
  "customToken": {
    "message": "Prilagođeni token"
  },
  "decimal": {
    "message": "Precizni decimalni brojevi"
  },
  "decimalsMustZerotoTen": {
    "message": "Decimalni brojevni ne smiju biti 0 i ne smiju prekoračivati 36."
  },
  "delete": {
    "message": "Izbriši"
  },
  "deleteNetwork": {
    "message": "Izbrisati mrežu?"
  },
  "details": {
    "message": "Detalji"
  },
  "done": {
    "message": "Gotovo"
  },
  "dontHaveAHardwareWallet": {
    "message": "Nemate hardverski novčanik?"
  },
  "downloadGoogleChrome": {
    "message": "Preuzmi preglednik Google Chrome"
  },
  "downloadStateLogs": {
    "message": "Preuzmi zapisnike stanja"
  },
  "dropped": {
    "message": "Neuspješno"
  },
  "edit": {
    "message": "Uredi"
  },
  "editContact": {
    "message": "Uredi kontakt"
  },
  "ensNotFoundOnCurrentNetwork": {
    "message": "Naziv ENS nije pronađen na trenutačnoj mreži. Pokušajte prebaciti na glavnu mrežu Ethereum."
  },
  "ensRegistrationError": {
    "message": "Greška u registraciji naziva ENS"
  },
  "enterPasswordContinue": {
    "message": "Upišite lozinku za nastavak"
  },
  "ethereumPublicAddress": {
    "message": "Javna adresa Ethereum"
  },
  "etherscanView": {
    "message": "Prikaži račun na Etherscanu"
  },
  "expandView": {
    "message": "Proširi prikaz"
  },
  "failed": {
    "message": "Neuspješno"
  },
  "fast": {
    "message": "Brzo"
  },
  "fileImportFail": {
    "message": "Uvoženje datoteke ne radi? Kliknite ovdje.",
    "description": "Helps user import their account from a JSON file"
  },
  "forgetDevice": {
    "message": "Zaboravi ovaj uređaj"
  },
  "from": {
    "message": "Pošiljatelj"
  },
  "functionType": {
    "message": "Vrsta funkcije"
  },
  "gasLimit": {
    "message": "Ograničenje goriva"
  },
  "gasLimitInfoTooltipContent": {
    "message": "Ograničenje za gorivo predstavlja najveći broj jedinica goriva koje ste spremi potrošiti."
  },
  "gasLimitTooLow": {
    "message": "Ograničenje za gorivo mora biti najmanje 21000"
  },
  "gasPrice": {
    "message": "Cijena goriva (GWEI)"
  },
  "gasPriceExtremelyLow": {
    "message": "Iznimno niska cijena goriva"
  },
  "gasPriceInfoTooltipContent": {
    "message": "Cijena goriva odnosi se na vrijednost Ether koju ste spremni platiti za svaku jedinicu goriva."
  },
  "gasUsed": {
    "message": "Upotrijebljeno gorivo"
  },
  "general": {
    "message": "Opće"
  },
<<<<<<< HEAD
=======
  "generalSettingsDescription": {
    "message": "Konverzija valuta, glavna valuta, jezik, blockies identicon"
  },
  "getEther": {
    "message": "Dohvati Ether"
  },
  "getEtherFromFaucet": {
    "message": "Dohvati Ether iz svežnja za $1",
    "description": "Displays network name for Ether faucet"
  },
  "getHelp": {
    "message": "Potražite pomoć."
  },
  "getStarted": {
    "message": "Početak upotrebe"
  },
>>>>>>> 983d2c9f
  "goerli": {
    "message": "Testna mreža Goerli"
  },
  "hardware": {
    "message": "hardver"
  },
  "hardwareWalletConnected": {
    "message": "Povezani hardverski novčanik"
  },
  "hardwareWallets": {
    "message": "Poveži hardverski novčanik"
  },
  "hardwareWalletsMsg": {
    "message": "Odaberite hardverski novčanik koji biste željeli upotrebljavati s uslugom MetaMask"
  },
  "havingTroubleConnecting": {
    "message": "Imate poteškoća s povezivanjem?"
  },
  "here": {
    "message": "ovdje",
    "description": "as in -click here- for more information (goes with troubleTokenBalances)"
  },
  "hexData": {
    "message": "Podatci Hex"
  },
  "hide": {
    "message": "Sakrij preglednik"
  },
  "hideTokenPrompt": {
    "message": "Sakriti token?"
  },
  "history": {
    "message": "Povijest"
  },
  "import": {
    "message": "Uvezi",
    "description": "Button to import an account from a selected file"
  },
  "importAccount": {
    "message": "Uvezi račun"
  },
  "importAccountMsg": {
    "message": "Uvezeni se računi ne pridružuju vašoj izvorno stvorenoj početnoj rečenici za MetaMask. Saznajte više o uvezenim računima"
  },
  "imported": {
    "message": "Uvezeno",
    "description": "status showing that an account has been fully loaded into the keyring"
  },
  "initialTransactionConfirmed": {
    "message": "Vašu je početnu transakciju potvrdila mreža. Kliknite na U REDU za natrag."
  },
  "insufficientBalance": {
    "message": "Nedovoljno raspoloživo stanje."
  },
  "insufficientFunds": {
    "message": "Nedovoljna sredstva."
  },
  "insufficientTokens": {
    "message": "Nedovoljno tokena."
  },
  "invalidAddress": {
    "message": "Nevaljana adresa"
  },
  "invalidAddressRecipient": {
    "message": "Adresa primatelja nije valjana"
  },
  "invalidAddressRecipientNotEthNetwork": {
    "message": "Ne mreža ETH, postavite na mala slova"
  },
  "invalidBlockExplorerURL": {
    "message": "Nevaljani URL Block Explorer-a"
  },
  "invalidRPC": {
    "message": "Nevaljani URL RPC-a"
  },
  "invalidSeedPhrase": {
    "message": "Nevaljana početna rečenica"
  },
  "jsonFile": {
    "message": "Datoteka JSON",
    "description": "format for importing an account"
  },
  "knownAddressRecipient": {
    "message": "Poznata ugovorna adresa."
  },
  "learnMore": {
    "message": "Saznajte više"
  },
  "learnMoreUpperCase": {
    "message": "Saznajte više"
  },
  "ledgerAccountRestriction": {
    "message": "Treba se koristiti zadnjim računom kako biste dodali novi račun."
  },
  "likeToImportTokens": {
    "message": "Želite li dodati ove tokene?"
  },
  "lineaGoerli": {
    "message": "Testna mreža Linea Goerli"
  },
  "links": {
    "message": "Poveznice"
  },
  "loadMore": {
    "message": "Učitaj više"
  },
  "loading": {
    "message": "Učitavanje..."
  },
  "loadingTokens": {
    "message": "Učitavanje tokena..."
  },
  "lock": {
    "message": "Odjava"
  },
  "mainnet": {
    "message": "Glavna mreža Ethereum"
  },
  "max": {
    "message": "Najviše"
  },
  "memo": {
    "message": "podsjetnik"
  },
  "message": {
    "message": "Poruka"
  },
  "metamaskVersion": {
    "message": "Inačica usluge MetaMask"
  },
  "mustSelectOne": {
    "message": "Mora se odabrati barem jedan token."
  },
  "needImportFile": {
    "message": "Morate odabrati datoteku za uvoz.",
    "description": "User is important an account and needs to add a file to continue"
  },
  "negativeETH": {
    "message": "Ne mogu se slati negativne vrijednosti ETH-a."
  },
  "networkName": {
    "message": "Naziv mreže"
  },
  "networks": {
    "message": "Mreže"
  },
  "nevermind": {
    "message": "Zanemari"
  },
  "newAccount": {
    "message": "Novi račun"
  },
  "newAccountNumberName": {
    "message": "Račun $1",
    "description": "Default name of next account to be created on create account screen"
  },
  "newContact": {
    "message": "Novi kontakt"
  },
  "newContract": {
    "message": "Novi ugovor"
  },
  "newPassword": {
    "message": "Nova lozinka (najmanje osam znakova)"
  },
  "next": {
    "message": "Sljedeće"
  },
  "noAddressForName": {
    "message": "Nijedna adresa nije postavljena za ovaj naziv."
  },
  "noConversionRateAvailable": {
    "message": "Nijedan konverzijski tečaj nije dostupan"
  },
  "noTransactions": {
    "message": "Nemate transkacija"
  },
  "noWebcamFound": {
    "message": "Mrežna kamera vašeg računala nije pronađena. Pokušajte ponovno."
  },
  "noWebcamFoundTitle": {
    "message": "Mrežna kamera nije pronađena"
  },
  "notEnoughGas": {
    "message": "Nema dovoljno goriva"
  },
  "ofTextNofM": {
    "message": "od"
  },
  "off": {
    "message": "Isključeno"
  },
  "ok": {
    "message": "U redu"
  },
  "on": {
    "message": "Uključi"
  },
<<<<<<< HEAD
=======
  "optionalBlockExplorerUrl": {
    "message": "Blokiraj Explorerov URL (neobavezno)"
  },
  "optionalCurrencySymbol": {
    "message": "Simbol (neobavezno)"
  },
  "orderOneHere": {
    "message": "Naručite Trezor ili Ledger te čuvajte svoja sredstva u hladnoj pohrani"
  },
>>>>>>> 983d2c9f
  "origin": {
    "message": "Podrijetlo"
  },
  "parameters": {
    "message": "Parametri"
  },
  "participateInMetaMetrics": {
    "message": "Sudjelujte u anketi MetaMetrics"
  },
  "participateInMetaMetricsDescription": {
    "message": "Sudjelujte u anketi MetaMetrics kako biste nam pomogli poboljšati uslugu MetaMask"
  },
  "password": {
    "message": "Zaporka"
  },
  "passwordNotLongEnough": {
    "message": "Lozinka nije dovoljno duga"
  },
  "passwordsDontMatch": {
    "message": "Lozinke se ne podudaraju"
  },
  "pastePrivateKey": {
    "message": "Ovdje zalijepite svoj privatni niz ključa:",
    "description": "For importing an account from a private key"
  },
  "pending": {
    "message": "na čekanju"
  },
  "personalAddressDetected": {
    "message": "Otkrivena je osobna adresa. Upišite ugovornu adresu tokena."
  },
  "prev": {
    "message": "Prethodno"
  },
  "primaryCurrencySetting": {
    "message": "Glavna valuta"
  },
  "primaryCurrencySettingDescription": {
    "message": "Odaberite da se prvo prikazuju valute u osnovnoj valuti bloka (npr. ETH). Odaberite mogućnost Fiat za prikazivanje valuta u odabranoj valuti Fiat."
  },
  "privacyMsg": {
    "message": "Pravilnik o zaštiti privatnosti"
  },
  "privateKey": {
    "message": "Privatni ključ",
    "description": "select this type of file to use to import an account"
  },
  "privateKeyWarning": {
    "message": "Upozorenje: nikada ne otkrivajte ovaj ključ. Bilo tko s vašim privatnim ključevima može ukrasti bilo koju imovinu koja se nalazi na vašem računu."
  },
  "privateNetwork": {
    "message": "Privatna mreža"
  },
  "readdToken": {
    "message": "Ovaj token možete dodati kasnije odlaskom pod stavku „Dodaj token” u izborniku mogućnosti računa. "
  },
<<<<<<< HEAD
=======
  "readyToConnect": {
    "message": "Sve je spremno za povezivanje?"
  },
  "recents": {
    "message": "Nedavno"
  },
  "recipientAddress": {
    "message": "Adresa primatelja"
  },
>>>>>>> 983d2c9f
  "recipientAddressPlaceholder": {
    "message": "Pretraži, javne adrese (0x) ili ENS"
  },
  "reject": {
    "message": "Odbaci"
  },
  "rejectAll": {
    "message": "Odbaci sve"
  },
  "rejectTxsDescription": {
    "message": "Upravo ćete odbaciti skup transakcija $1."
  },
  "rejectTxsN": {
    "message": "Odbaci transakcije: $1"
  },
  "rejected": {
    "message": "Odbačeno"
  },
  "remove": {
    "message": "Ukloni"
  },
  "removeAccount": {
    "message": "Uklanjanje računa"
  },
  "removeAccountDescription": {
    "message": "Ovaj se račun uklanja iz vašeg novčanika. Provjerite imate li izvornu početnu rečenicu ili privatni ključ za ovaj uvezeni račun prije nastavka. Ponovno možete uvoziti ili stvarati račune uporabom padajućeg izbornika za račun."
  },
  "requestsAwaitingAcknowledgement": {
    "message": "zahtjevi se trebaju odobriti"
  },
  "required": {
    "message": "Zahtijeva se"
  },
  "reset": {
    "message": "Ponovno postavi"
  },
  "restore": {
    "message": "Vrati"
  },
  "revealSeedWords": {
    "message": "Otkrij početne riječi"
  },
  "revealSeedWordsWarning": {
    "message": "Ove se riječi mogu upotrijebiti za krađu vaših računa.",
    "description": "$1 is bolded text using the message from 'revealSeedWordsWarning2'"
  },
  "rpcUrl": {
    "message": "Novi URL RPC-a"
  },
  "save": {
    "message": "Spremi"
  },
  "scanInstructions": {
    "message": "Postavite kôd QR ispred kamere"
  },
  "scanQrCode": {
    "message": "Skeniraj kôd QR"
  },
  "search": {
    "message": "Traži"
  },
  "searchResults": {
    "message": "Rezultati pretraživanja"
  },
  "securityAndPrivacy": {
    "message": "Sigurnost i privatnost"
  },
  "seedPhraseReq": {
    "message": "Početne rečenice imaju 12 riječi"
  },
  "selectAnAccount": {
    "message": "Odaberi račun"
  },
  "selectHdPath": {
    "message": "Odaberi put HD-a"
  },
  "selectPathHelp": {
    "message": "Ako ne vidite u nastavku postojeće račune Ledger, pokušajte promijeniti puteve na „Nasljeđe (MEW / MyCrypto)”"
  },
  "selectType": {
    "message": "Odaberi vrstu"
  },
  "send": {
    "message": "Pošalji"
  },
  "sendTokens": {
    "message": "Pošalji tokene"
  },
  "settings": {
    "message": "Postavke"
  },
  "showFiatConversionInTestnets": {
    "message": "Prikaži konverziju na usluzi Testnets"
  },
  "showFiatConversionInTestnetsDescription": {
    "message": "Odaberite ovu stavku za prikaz ravne konverzije na usluzi Testnets"
  },
  "showHexData": {
    "message": "Prikaži podatke Hex"
  },
  "showHexDataDescription": {
    "message": "Odaberite ovu stavku za prikaz polja namijenjenog za podatke hex na zaslonu za slanje"
  },
  "sigRequest": {
    "message": "Zahtjev za potpisom"
  },
  "sign": {
    "message": "Potpis"
  },
  "signatureRequest": {
    "message": "Zahtjev za potpisom"
  },
  "signed": {
    "message": "Potpisano"
  },
  "somethingWentWrong": {
    "message": "Ups! Nešto je pošlo po zlu."
  },
  "speedUp": {
    "message": "Ubrzaj"
  },
  "speedUpCancellation": {
    "message": "Ubrzaj ovo otkazivanje"
  },
  "speedUpTransaction": {
    "message": "Ubrzaj ovu transakciju"
  },
  "stateLogError": {
    "message": "Greška u dohvaćanju zapisnika stanja."
  },
  "stateLogs": {
    "message": "Zapisnici stanja"
  },
  "stateLogsDescription": {
    "message": "U zapisnicima se stanja nalaze javne adrese računa i poslane transakcije."
  },
<<<<<<< HEAD
=======
  "step1HardwareWallet": {
    "message": "1. Povežite se na svoj hardverski novčanik"
  },
  "step1HardwareWalletMsg": {
    "message": "Povežite svoj hardverski novčanik izravno na svoje računalo."
  },
  "step2HardwareWallet": {
    "message": "2. Odaberite račun"
  },
  "step2HardwareWalletMsg": {
    "message": "Odaberite račun koji želite pregledati. Istovremeno možete odabrati samo jedan račun za pregled."
  },
  "step3HardwareWallet": {
    "message": "3. Započnite upotrebljavati dApps i više!"
  },
  "step3HardwareWalletMsg": {
    "message": "Upotrebljavajte svoj hardverski račun kako biste upotrebljavali bilo koji drugi račun Ethereum. Prijavite se u dApps, šaljite Eth, kupujte i pohranjujte ERC20 tokene i nezamjenske tokene kao CryptoKitties."
  },
  "storePhrase": {
    "message": "Spremite ovu rečenicu u upravitelj lozinkama poput aplikacije 1Password."
  },
>>>>>>> 983d2c9f
  "submitted": {
    "message": "Poslano"
  },
  "supportCenter": {
    "message": "Posjetite naš centar za podršku."
  },
  "switchNetworks": {
    "message": "Promijeni mreže"
  },
  "symbol": {
    "message": "Simbol"
  },
  "symbolBetweenZeroTwelve": {
    "message": "Simbol mora biti 11 znakova ili manje."
  },
  "terms": {
    "message": "Odredbe uporabe"
  },
  "tips": {
    "message": "Napojnice"
  },
  "to": {
    "message": "Primatelj"
  },
  "tokenAlreadyAdded": {
    "message": "Token je već dodan."
  },
  "tokenContractAddress": {
    "message": "Ugovorna adresa tokena"
  },
  "tokenSymbol": {
    "message": "Simbol tokena"
  },
  "total": {
    "message": "Ukupno"
  },
  "transaction": {
    "message": "transakcija"
  },
  "transactionCancelAttempted": {
    "message": "Pokušano je otkazivanje transakcije s naknadom za gorivo od $1 u $2"
  },
  "transactionCancelSuccess": {
    "message": "Transakcija je uspješno otkazana u $2"
  },
  "transactionConfirmed": {
    "message": "Transakcija je potvrđena u $2."
  },
  "transactionCreated": {
    "message": "Stvorena je transakcija u vrijednosti od $1 u $2."
  },
  "transactionDropped": {
    "message": "Transakcija je bila neuspješna u $2."
  },
  "transactionError": {
    "message": "Greška transakcije. Iznimka u kôdu ugovora."
  },
  "transactionErrorNoContract": {
    "message": "Pokušava se pozvati funkcija na neugovornoj adresi."
  },
  "transactionErrored": {
    "message": "Došlo je do greške prilikom transakcije."
  },
  "transactionFee": {
    "message": "Naknada za transakciju"
  },
  "transactionResubmitted": {
    "message": "Transakcija je ponovno poslana s naknadom za gorivo povećanom do vrijednosti od $1 u $2."
  },
  "transactionSubmitted": {
    "message": "Transakcija je poslana s naknadom za gorivo od $1 u $2."
  },
  "transactionUpdated": {
    "message": "Transakcija je ažurirana u $2."
  },
  "transfer": {
    "message": "Prenesi"
  },
  "transferFrom": {
    "message": "Prenesi od"
  },
  "tryAgain": {
    "message": "Pokušaj ponovo"
  },
  "unapproved": {
    "message": "Neodobreno"
  },
  "units": {
    "message": "jedinice/a"
  },
  "unknown": {
    "message": "Nepoznato"
  },
  "unknownCameraError": {
    "message": "Došlo je do greške prilikom pokušaja pristupanja vašoj kameri. Pokušajte ponovno..."
  },
  "unknownCameraErrorTitle": {
    "message": "Ups! Nešto je pošlo po zlu..."
  },
  "unknownNetwork": {
    "message": "Nepoznata privatna mreža"
  },
  "unknownQrCode": {
    "message": "Greška: ne možemo identificirati kôd QR"
  },
  "unlock": {
    "message": "Otključaj"
  },
  "unlockMessage": {
    "message": "Decentralizirani internet čeka"
  },
  "updatedWithDate": {
    "message": "Ažurirano $1"
  },
  "urlErrorMsg": {
    "message": "URI-jevima se zahtijeva prikladan prefiks HTTP/HTTPS."
  },
  "usedByClients": {
    "message": "Upotrebljavaju brojni klijenti"
  },
  "userName": {
    "message": "Korisničko ime"
  },
  "viewContact": {
    "message": "Prikaži kontakt"
  },
  "visitWebSite": {
    "message": "Posjetite naše mrežno mjesto"
  },
  "welcomeBack": {
    "message": "Dobro došli natrag!"
  },
  "youNeedToAllowCameraAccess": {
    "message": "Trebate dopustiti pristupanje kameri za korištenje ovom funkcijom."
  },
  "youSign": {
    "message": "Vi potpisujete"
  },
  "yourPrivateSeedPhrase": {
    "message": "Vaša privatna početna rečenica"
  },
  "zeroGasPriceOnSpeedUpError": {
    "message": "Nulta cijena goriva kod ubrzavanja"
  }
}<|MERGE_RESOLUTION|>--- conflicted
+++ resolved
@@ -1,13 +1,13 @@
 {
-  "QRHardwareSignRequestCancel": {
-    "message": "Odbaci"
-  },
-  "QRHardwareWalletImporterTitle": {
-    "message": "Skeniraj kôd QR"
-  },
   "about": {
     "message": "O opcijama"
   },
+  "aboutSettingsDescription": {
+    "message": "Inačica, centar za podršku i informacije za kontakt"
+  },
+  "acceleratingATransaction": {
+    "message": "* Ubrzavanjem se transakcije pomoću veće cijene goriva povećava šansa za bržu obradu mrežom, ali se uvijek ne jamči."
+  },
   "accessingYourCamera": {
     "message": "Pristupanje vašoj kameri..."
   },
@@ -38,14 +38,32 @@
   "addNetwork": {
     "message": "Dodaj mrežu"
   },
+  "addRecipient": {
+    "message": "Dodaj primatelja"
+  },
   "addSuggestedTokens": {
     "message": "Dodaj predložene tokene"
   },
+  "addToAddressBook": {
+    "message": "Dodaj u imenik"
+  },
+  "addToAddressBookModalPlaceholder": {
+    "message": "npr. Ivan M."
+  },
   "addToken": {
     "message": "Dodaj token"
   },
+  "addTokens": {
+    "message": "Dodaj tokene"
+  },
   "advanced": {
     "message": "Napredno"
+  },
+  "advancedOptions": {
+    "message": "Napredne mogućnosti"
+  },
+  "advancedSettingsDescription": {
+    "message": "Pristup značajkama razvojnog inženjera, preuzimanje zapisnika stanja, poništavanje računa, postavljanje testnih mreža i prilagođeni RPC"
   },
   "amount": {
     "message": "Iznos"
@@ -58,14 +76,6 @@
     "message": "MetaMask",
     "description": "The name of the application"
   },
-  "appNameBeta": {
-    "message": "MetaMask Beta",
-    "description": "The name of the application (Beta)"
-  },
-  "appNameFlask": {
-    "message": "MetaMask Flask",
-    "description": "The name of the application (Flask)"
-  },
   "approve": {
     "message": "Odobri"
   },
@@ -75,6 +85,12 @@
   "asset": {
     "message": "Imovina"
   },
+  "attemptToCancel": {
+    "message": "Pokušati otkazati?"
+  },
+  "attemptToCancelDescription": {
+    "message": "Slanjem ovog pokušaja ne jamči se da će se vaša izvorna transakcija otkazati. Ako je pokušaj otkazivanja uspješan, naplaćuje vam se prethodno navedena naknada za prijenos."
+  },
   "attemptingConnect": {
     "message": "Pokušaj povezivanja na podatkovni blok."
   },
@@ -92,6 +108,9 @@
   },
   "back": {
     "message": "Natrag"
+  },
+  "backToAll": {
+    "message": "Natrag na sve"
   },
   "backupApprovalInfo": {
     "message": "Ovaj je sigurnosni kôd potreban za obnavljanje novčanika ako izgubite svoj uređaj, zaboravite svoju lozinku, morate ponovno instalirati MetaMask ili želite pristupiti svojem novčaniku na drugom uređaju."
@@ -118,15 +137,30 @@
     "message": "Prikaži račun u $1",
     "description": "$1 replaced by URL for custom block explorer"
   },
+  "blockiesIdenticon": {
+    "message": "Upotrijebi identifikaciju blokovima"
+  },
   "browserNotSupported": {
     "message": "Vaš se preglednik ne podržava..."
   },
+  "builtInCalifornia": {
+    "message": "MetaMask je osmišljen i izrađen u Kaliforniji."
+  },
+  "buyWithWyre": {
+    "message": "Kupi ETH Wyerom"
+  },
+  "buyWithWyreDescription": {
+    "message": "Wyreom vam se omogućava korištenje kreditnom karticom za polaganje ETH-a izravno na vaš račun za MetaMask."
+  },
   "bytes": {
     "message": "Bajtovi"
   },
   "cancel": {
     "message": "Odustani"
   },
+  "cancellationGasFee": {
+    "message": "Otkazivanje naknade za gorivo"
+  },
   "cancelled": {
     "message": "Otkazano"
   },
@@ -136,6 +170,9 @@
   "chromeRequiredForHardwareWallets": {
     "message": "Trebate upotrebljavati MetaMask u pregledniku Google Chrome kako biste ga povezali s vašim hardverskim novčanikom."
   },
+  "clickToRevealSeed": {
+    "message": "Ovdje kliknite za otkrivanje tajnih riječi"
+  },
   "close": {
     "message": "Zatvori"
   },
@@ -145,24 +182,42 @@
   "confirmPassword": {
     "message": "Potvrdi lozinku"
   },
+  "confirmSecretBackupPhrase": {
+    "message": "Potvrdite svoju alternativnu tajnu rečenicu"
+  },
   "confirmed": {
     "message": "Potvrđeno"
   },
+  "congratulations": {
+    "message": "Čestitke"
+  },
   "connect": {
     "message": "Povežite se"
   },
+  "connectHardwareWallet": {
+    "message": "Poveži hardverski novčanik"
+  },
   "connectingTo": {
     "message": "Povezivanje na $1"
   },
   "connectingToGoerli": {
     "message": "Povezivanje na testnu mrežu Goerli"
   },
-  "connectingToLineaGoerli": {
-    "message": "Povezivanje na testnu mrežu Linea Goerli"
+  "connectingToKovan": {
+    "message": "Povezivanje na testnu mrežu Kovan"
   },
   "connectingToMainnet": {
     "message": "Povezivanje na glavnu mrežu Ethereum"
   },
+  "connectingToRinkeby": {
+    "message": "Povezivanje na testnu mrežu Rinkeby"
+  },
+  "connectingToRopsten": {
+    "message": "Povezivanje na testnu mrežu Ropsten"
+  },
+  "continueToWyre": {
+    "message": "Nastavi na uslugu Wyre"
+  },
   "contractDeployment": {
     "message": "Primjena ugovora"
   },
@@ -172,9 +227,15 @@
   "copiedExclamation": {
     "message": "Kopirano!"
   },
+  "copiedTransactionId": {
+    "message": "Kopirana identifikacijska oznaka transakcije"
+  },
   "copyAddress": {
     "message": "Kopiraj adresu u međuspremnik"
   },
+  "copyPrivateKey": {
+    "message": "Ovo je vaš privatni ključ (kliknite za kopiranje)"
+  },
   "copyToClipboard": {
     "message": "Kopiraj u međuspremnik"
   },
@@ -184,6 +245,12 @@
   "create": {
     "message": "Stvori"
   },
+  "createAWallet": {
+    "message": "Stvori novčanik"
+  },
+  "createAccount": {
+    "message": "Stvori račun"
+  },
   "createPassword": {
     "message": "Stvori lozinku"
   },
@@ -193,8 +260,14 @@
   "currentLanguage": {
     "message": "Trenutačni jezik"
   },
-  "custom": {
-    "message": "Napredno"
+  "customGas": {
+    "message": "Prilagodi gorivo"
+  },
+  "customGasSubTitle": {
+    "message": "Povećavanjem se naknade može smanjiti vrijeme obrade, ali se ne jamči."
+  },
+  "customRPC": {
+    "message": "Prilagođeni RPC"
   },
   "customToken": {
     "message": "Prilagođeni token"
@@ -205,15 +278,33 @@
   "decimalsMustZerotoTen": {
     "message": "Decimalni brojevni ne smiju biti 0 i ne smiju prekoračivati 36."
   },
+  "defaultNetwork": {
+    "message": "Zadana je mreža za transakcije Ether glavna mreža."
+  },
   "delete": {
     "message": "Izbriši"
   },
+  "deleteAccount": {
+    "message": "Izbriši račun"
+  },
   "deleteNetwork": {
     "message": "Izbrisati mrežu?"
   },
+  "deleteNetworkDescription": {
+    "message": "Sigurno želite izbrisati ovu mrežu?"
+  },
+  "depositEther": {
+    "message": "Položi Ether"
+  },
   "details": {
     "message": "Detalji"
   },
+  "directDepositEther": {
+    "message": "Izravan polog Ether"
+  },
+  "directDepositEtherExplainer": {
+    "message": "Ako imate nešto Ethera, najbrži je način prebacivanja Ethera u vaš novi novčanik izravan polog."
+  },
   "done": {
     "message": "Gotovo"
   },
@@ -223,6 +314,9 @@
   "downloadGoogleChrome": {
     "message": "Preuzmi preglednik Google Chrome"
   },
+  "downloadSecretBackup": {
+    "message": "Preuzmite alternativnu sigurnosnu rečenicu i pohranite je na sigurnom mjestu na vanjskom šifriranom tvrdom disku ili mediju za pohranu."
+  },
   "downloadStateLogs": {
     "message": "Preuzmi zapisnike stanja"
   },
@@ -235,15 +329,51 @@
   "editContact": {
     "message": "Uredi kontakt"
   },
+  "endOfFlowMessage1": {
+    "message": "Prošli ste test – čuvajte svoju početnu rečenicu jer ste vi odgovorni za nju!"
+  },
+  "endOfFlowMessage10": {
+    "message": "Sve završeno"
+  },
+  "endOfFlowMessage2": {
+    "message": "Savjeti za njezino sigurno čuvanje"
+  },
+  "endOfFlowMessage3": {
+    "message": "Spremite sigurnosnu kopiju na više mjesta."
+  },
+  "endOfFlowMessage4": {
+    "message": "Nikada ne dijelite rečenicu ni s kim."
+  },
+  "endOfFlowMessage5": {
+    "message": "Pazite na krađu identiteta! Na usluzi MetaMask nikada vas se neće pitati početna rečenica."
+  },
+  "endOfFlowMessage6": {
+    "message": "Ako trebate ponovno sigurnosno kopirati svoju početnu rečenicu, možete je pronaći unutar stavke Postavke --> Sigurnost."
+  },
+  "endOfFlowMessage8": {
+    "message": "Osoblje MetaMask ne može obnoviti vašu početnu rečenicu. Saznajte više."
+  },
+  "endOfFlowMessage9": {
+    "message": "Saznajte više."
+  },
   "ensNotFoundOnCurrentNetwork": {
     "message": "Naziv ENS nije pronađen na trenutačnoj mreži. Pokušajte prebaciti na glavnu mrežu Ethereum."
   },
   "ensRegistrationError": {
     "message": "Greška u registraciji naziva ENS"
   },
+  "enterAnAlias": {
+    "message": "Upiši pseudonim"
+  },
+  "enterPassword": {
+    "message": "Upiši lozinku"
+  },
   "enterPasswordContinue": {
     "message": "Upišite lozinku za nastavak"
   },
+  "estimatedProcessingTimes": {
+    "message": "Procijenjeno vrijeme obrade"
+  },
   "ethereumPublicAddress": {
     "message": "Javna adresa Ethereum"
   },
@@ -252,6 +382,9 @@
   },
   "expandView": {
     "message": "Proširi prikaz"
+  },
+  "exportPrivateKey": {
+    "message": "Izvezi privatni ključ"
   },
   "failed": {
     "message": "Neuspješno"
@@ -296,8 +429,6 @@
   "general": {
     "message": "Opće"
   },
-<<<<<<< HEAD
-=======
   "generalSettingsDescription": {
     "message": "Konverzija valuta, glavna valuta, jezik, blockies identicon"
   },
@@ -314,9 +445,11 @@
   "getStarted": {
     "message": "Početak upotrebe"
   },
->>>>>>> 983d2c9f
   "goerli": {
     "message": "Testna mreža Goerli"
+  },
+  "happyToSeeYou": {
+    "message": "Sretni smo što ste tu."
   },
   "hardware": {
     "message": "hardver"
@@ -359,6 +492,12 @@
   "importAccountMsg": {
     "message": "Uvezeni se računi ne pridružuju vašoj izvorno stvorenoj početnoj rečenici za MetaMask. Saznajte više o uvezenim računima"
   },
+  "importAccountSeedPhrase": {
+    "message": "Uvezi račun početnom rečenicom"
+  },
+  "importWallet": {
+    "message": "Uvezi novčanik"
+  },
   "imported": {
     "message": "Uvezeno",
     "description": "status showing that an account has been fully loaded into the keyring"
@@ -400,20 +539,20 @@
   "knownAddressRecipient": {
     "message": "Poznata ugovorna adresa."
   },
+  "kovan": {
+    "message": "Testna mreža Kovan"
+  },
   "learnMore": {
     "message": "Saznajte više"
   },
-  "learnMoreUpperCase": {
-    "message": "Saznajte više"
-  },
   "ledgerAccountRestriction": {
     "message": "Treba se koristiti zadnjim računom kako biste dodali novi račun."
   },
-  "likeToImportTokens": {
+  "letsGoSetUp": {
+    "message": "Da, obavimo postavljanje!"
+  },
+  "likeToAddTokens": {
     "message": "Želite li dodati ove tokene?"
-  },
-  "lineaGoerli": {
-    "message": "Testna mreža Linea Goerli"
   },
   "links": {
     "message": "Poveznice"
@@ -439,14 +578,29 @@
   "memo": {
     "message": "podsjetnik"
   },
+  "memorizePhrase": {
+    "message": "Zapamtite ovu rečenicu."
+  },
   "message": {
     "message": "Poruka"
   },
+  "metamaskDescription": {
+    "message": "Povezujete se na Ethereum i decentralizirani internet."
+  },
   "metamaskVersion": {
     "message": "Inačica usluge MetaMask"
   },
+  "mobileSyncText": {
+    "message": "Upišite svoju lozinku kako biste potvrdili da ste to vi!"
+  },
   "mustSelectOne": {
     "message": "Mora se odabrati barem jedan token."
+  },
+  "myAccounts": {
+    "message": "Moji računi"
+  },
+  "needEtherInWallet": {
+    "message": "Trebate Ether u svojem novčaniku kako biste ostvarili interakciju s decentraliziranim aplikacijama uporabom usluge MetaMask. "
   },
   "needImportFile": {
     "message": "Morate odabrati datoteku za uvoz.",
@@ -458,6 +612,9 @@
   "networkName": {
     "message": "Naziv mreže"
   },
+  "networkSettingsDescription": {
+    "message": "Dodaj i uredi prilagođene mreže RPC"
+  },
   "networks": {
     "message": "Mreže"
   },
@@ -466,6 +623,9 @@
   },
   "newAccount": {
     "message": "Novi račun"
+  },
+  "newAccountDetectedDialogMessage": {
+    "message": "Nova je adresa otkrivena! Ovdje kliknite za njezino dodavanje u vaš imenik."
   },
   "newAccountNumberName": {
     "message": "Račun $1",
@@ -477,15 +637,30 @@
   "newContract": {
     "message": "Novi ugovor"
   },
+  "newNetwork": {
+    "message": "Nova mreža"
+  },
   "newPassword": {
     "message": "Nova lozinka (najmanje osam znakova)"
   },
+  "newToMetaMask": {
+    "message": "Novi korisnik usluge MetaMask?"
+  },
+  "newTotal": {
+    "message": "Novi ukupni zbroj"
+  },
+  "newTransactionFee": {
+    "message": "Nova naknada za transakciju"
+  },
   "next": {
     "message": "Sljedeće"
   },
   "noAddressForName": {
     "message": "Nijedna adresa nije postavljena za ovaj naziv."
   },
+  "noAlreadyHaveSeed": {
+    "message": "Ne, već imam početnu fazu"
+  },
   "noConversionRateAvailable": {
     "message": "Nijedan konverzijski tečaj nije dostupan"
   },
@@ -513,8 +688,6 @@
   "on": {
     "message": "Uključi"
   },
-<<<<<<< HEAD
-=======
   "optionalBlockExplorerUrl": {
     "message": "Blokiraj Explorerov URL (neobavezno)"
   },
@@ -524,7 +697,6 @@
   "orderOneHere": {
     "message": "Naručite Trezor ili Ledger te čuvajte svoja sredstva u hladnoj pohrani"
   },
->>>>>>> 983d2c9f
   "origin": {
     "message": "Podrijetlo"
   },
@@ -578,11 +750,12 @@
   "privateNetwork": {
     "message": "Privatna mreža"
   },
+  "queue": {
+    "message": "Red čekanja"
+  },
   "readdToken": {
     "message": "Ovaj token možete dodati kasnije odlaskom pod stavku „Dodaj token” u izborniku mogućnosti računa. "
   },
-<<<<<<< HEAD
-=======
   "readyToConnect": {
     "message": "Sve je spremno za povezivanje?"
   },
@@ -592,7 +765,6 @@
   "recipientAddress": {
     "message": "Adresa primatelja"
   },
->>>>>>> 983d2c9f
   "recipientAddressPlaceholder": {
     "message": "Pretraži, javne adrese (0x) ili ENS"
   },
@@ -611,6 +783,9 @@
   "rejected": {
     "message": "Odbačeno"
   },
+  "remindMeLater": {
+    "message": "Podsjeti me kasnije"
+  },
   "remove": {
     "message": "Ukloni"
   },
@@ -629,15 +804,38 @@
   "reset": {
     "message": "Ponovno postavi"
   },
+  "resetAccount": {
+    "message": "Poništi račun"
+  },
+  "resetAccountDescription": {
+    "message": "Poništavanjem se računa uklanja vaša povijest transakcija."
+  },
   "restore": {
     "message": "Vrati"
   },
+  "restoreAccountWithSeed": {
+    "message": "Obnovite svoj račun početnom rečenicom"
+  },
   "revealSeedWords": {
     "message": "Otkrij početne riječi"
   },
+  "revealSeedWordsDescription": {
+    "message": "Ako ikada promijenite preglednike ili računala, trebate ovu početnu rečenicu za pristupanje svojim računima. Spremite ih negdje na sigurno i tajno mjesto."
+  },
+  "revealSeedWordsTitle": {
+    "message": "Početna rečenica"
+  },
   "revealSeedWordsWarning": {
-    "message": "Ove se riječi mogu upotrijebiti za krađu vaših računa.",
-    "description": "$1 is bolded text using the message from 'revealSeedWordsWarning2'"
+    "message": "Ove se riječi mogu upotrijebiti za krađu vaših računa."
+  },
+  "revealSeedWordsWarningTitle": {
+    "message": "NE DIJELITE ovu rečenicu ni s kim!"
+  },
+  "rinkeby": {
+    "message": "Testna mreža Rinkeby"
+  },
+  "ropsten": {
+    "message": "Testna mreža Ropsten"
   },
   "rpcUrl": {
     "message": "Novi URL RPC-a"
@@ -645,6 +843,9 @@
   "save": {
     "message": "Spremi"
   },
+  "saveAsCsvFile": {
+    "message": "Spremi kao datoteku CSV"
+  },
   "scanInstructions": {
     "message": "Postavite kôd QR ispred kamere"
   },
@@ -657,15 +858,42 @@
   "searchResults": {
     "message": "Rezultati pretraživanja"
   },
+  "searchTokens": {
+    "message": "Pretraži tokene"
+  },
+  "secretBackupPhrase": {
+    "message": "Alternativna tajna rečenica"
+  },
+  "secretBackupPhraseDescription": {
+    "message": "Vašom se alternativnom tajnom rečenicom jednostavno sigurnosno kopira i obnavlja vaš račun."
+  },
+  "secretBackupPhraseWarning": {
+    "message": "UPOZORENJE: nikada ne otkrivajte svoju alternativnu rečenicu. Bilo tko ovom rečenicom može zauvijek preuzeti vaš Ether."
+  },
   "securityAndPrivacy": {
     "message": "Sigurnost i privatnost"
   },
+  "securitySettingsDescription": {
+    "message": "Postavke privatnosti i početna rečenica novčanika"
+  },
+  "seedPhrasePlaceholder": {
+    "message": "Odvojite pojedinačne riječi jednim razmakom"
+  },
   "seedPhraseReq": {
     "message": "Početne rečenice imaju 12 riječi"
   },
+  "selectAHigherGasFee": {
+    "message": "Odaberite višu naknadu za gorivo kako biste ubrzali obrađivanje vaše transakcije.*"
+  },
   "selectAnAccount": {
     "message": "Odaberi račun"
   },
+  "selectAnAccountHelp": {
+    "message": "Odaberi račun za prikaz u usluzi MetaMask"
+  },
+  "selectEachPhrase": {
+    "message": "Odaberite svaku rečenicu kako biste provjerili je li točna."
+  },
   "selectHdPath": {
     "message": "Odaberi put HD-a"
   },
@@ -678,12 +906,27 @@
   "send": {
     "message": "Pošalji"
   },
+  "sendAmount": {
+    "message": "Odaberi iznos"
+  },
   "sendTokens": {
     "message": "Pošalji tokene"
   },
+  "sentEther": {
+    "message": "pošalji ether"
+  },
+  "separateEachWord": {
+    "message": "Odvojite pojedinačne riječi jednim razmakom"
+  },
   "settings": {
     "message": "Postavke"
   },
+  "showAdvancedGasInline": {
+    "message": "Napredno upravljanje gorivom"
+  },
+  "showAdvancedGasInlineDescription": {
+    "message": "Odaberite ovu stavku za prikaz cijene goriva i izravno ograničite kontrole prilikom slanja i potvrđivanja zaslona."
+  },
   "showFiatConversionInTestnets": {
     "message": "Prikaži konverziju na usluzi Testnets"
   },
@@ -696,18 +939,27 @@
   "showHexDataDescription": {
     "message": "Odaberite ovu stavku za prikaz polja namijenjenog za podatke hex na zaslonu za slanje"
   },
+  "showPrivateKeys": {
+    "message": "Prikaži privatne ključe"
+  },
   "sigRequest": {
     "message": "Zahtjev za potpisom"
   },
   "sign": {
     "message": "Potpis"
   },
+  "signNotice": {
+    "message": "Potpisivanje ove poruke može\nimati opasne neželjene učinke. Samo potpisujte poruke\ns mrežnih mjesta u koja imate potpuno povjerenje kada je riječ o vašem cijelom računu.\nOvaj se opasni način uklanja u sljedećoj inačici."
+  },
   "signatureRequest": {
     "message": "Zahtjev za potpisom"
   },
   "signed": {
     "message": "Potpisano"
   },
+  "slow": {
+    "message": "Sporo"
+  },
   "somethingWentWrong": {
     "message": "Ups! Nešto je pošlo po zlu."
   },
@@ -729,8 +981,6 @@
   "stateLogsDescription": {
     "message": "U zapisnicima se stanja nalaze javne adrese računa i poslane transakcije."
   },
-<<<<<<< HEAD
-=======
   "step1HardwareWallet": {
     "message": "1. Povežite se na svoj hardverski novčanik"
   },
@@ -752,7 +1002,6 @@
   "storePhrase": {
     "message": "Spremite ovu rečenicu u upravitelj lozinkama poput aplikacije 1Password."
   },
->>>>>>> 983d2c9f
   "submitted": {
     "message": "Poslano"
   },
@@ -768,9 +1017,36 @@
   "symbolBetweenZeroTwelve": {
     "message": "Simbol mora biti 11 znakova ili manje."
   },
+  "syncWithMobile": {
+    "message": "Sinkroniziraj s mobilnim telefonom"
+  },
+  "syncWithMobileBeCareful": {
+    "message": "Pazite da nitko ne gleda u vaš zaslon dok skenirate ovaj kôd"
+  },
+  "syncWithMobileComplete": {
+    "message": "Vaši su podatci uspješno sinkronizirani. Uživajte u mobilnoj aplikaciji MetaMask!"
+  },
+  "syncWithMobileDesc": {
+    "message": "Možete sinkronizirati svoje račune i informacije s vašim mobilnim telefonom. Otvorite mobilnu aplikaciju MetaMask, idite u stavku „Postavke” i dodirnite „Sinkroniziraj iz dodatka preglednika”"
+  },
+  "syncWithMobileDescNewUsers": {
+    "message": "Kad otvorite mobilnu aplikaciju MetaMask po prvi puta, pridržavajte se koraka koji se prikazuju na telefonu."
+  },
+  "syncWithMobileScanThisCode": {
+    "message": "Skenirajte ovaj kôd uporabom mobilne aplikacije MetaMask"
+  },
+  "syncWithMobileTitle": {
+    "message": "Sinkroniziraj s mobilnim telefonom"
+  },
   "terms": {
     "message": "Odredbe uporabe"
   },
+  "testFaucet": {
+    "message": "Testni snop"
+  },
+  "thisWillCreate": {
+    "message": "Ovom se radnjom stvara novi novčanik i početna rečenica"
+  },
   "tips": {
     "message": "Napojnice"
   },
@@ -831,12 +1107,22 @@
   "transfer": {
     "message": "Prenesi"
   },
+  "transferBetweenAccounts": {
+    "message": "Prenesi između mojih računa"
+  },
   "transferFrom": {
     "message": "Prenesi od"
   },
+  "troubleTokenBalances": {
+    "message": "Imamo problema s učitavanjem raspoloživog stanja vaših tokena. Možete ih vidjeti",
+    "description": "Followed by a link (here) to view token balances"
+  },
   "tryAgain": {
     "message": "Pokušaj ponovo"
   },
+  "typePassword": {
+    "message": "Upišite svoju lozinku MetaMask."
+  },
   "unapproved": {
     "message": "Neodobreno"
   },
@@ -876,14 +1162,38 @@
   "userName": {
     "message": "Korisničko ime"
   },
+  "viewAccount": {
+    "message": "Prikaz računa"
+  },
   "viewContact": {
     "message": "Prikaži kontakt"
   },
+  "viewOnCustomBlockExplorer": {
+    "message": "Prikaži u $1"
+  },
+  "viewOnEtherscan": {
+    "message": "Prikaži na Etherscanu"
+  },
+  "viewinExplorer": {
+    "message": "Prikaži u Exploreru"
+  },
   "visitWebSite": {
     "message": "Posjetite naše mrežno mjesto"
   },
+  "walletSeed": {
+    "message": "Početni novčanik"
+  },
+  "welcome": {
+    "message": "Dobro došli u uslugu MetaMask"
+  },
   "welcomeBack": {
     "message": "Dobro došli natrag!"
+  },
+  "writePhrase": {
+    "message": "Zapišite ovu rečenicu na komad papira i pohranite je na sigurnom mjestu. Ako je želite još bolje zaštititi, zapišite je na više komada papira, a zatim svaki komad pohranite na dva do tri drugačija mjesta."
+  },
+  "yesLetsTry": {
+    "message": "Da, isprobajmo"
   },
   "youNeedToAllowCameraAccess": {
     "message": "Trebate dopustiti pristupanje kameri za korištenje ovom funkcijom."
