{
  "account": {
    "message": "खाता"
  },
  "accountDetails": {
    "message": "खाता विवरण"
  },
  "accountName": {
    "message": "खाते का नाम"
  },
  "addToken": {
    "message": "टोकन जोड़ें"
  },
  "amount": {
    "message": "राशि"
  },
  "appDescription": {
    "message": "इथीरियम ब्राउज़र एक्सटेंशन",
    "description": "The description of the application"
  },
  "appName": {
    "message": "मेटामास्क/MetaMask",
    "description": "The name of the application"
  },
  "appNameBeta": {
    "message": "MetaMask Beta",
    "description": "The name of the application (Beta)"
  },
  "appNameFlask": {
    "message": "MetaMask Flask",
    "description": "The name of the application (Flask)"
  },
  "approve": {
    "message": "मंजूर"
  },
  "attemptingConnect": {
    "message": "ब्लॉकचैन से कनेक्ट करने का प्रयास करना होगा।सब्र करे।"
  },
  "attributions": {
    "message": "एट्रिब्यूशन"
  },
  "back": {
    "message": "वापस"
  },
  "balance": {
    "message": "उपलब्ध बैलेंस।"
  },
  "cancel": {
    "message": "रद्द करें"
  },
  "confirm": {
    "message": "पुष्टि करें"
  },
  "confirmPassword": {
    "message": "पासवर्ड की पुष्टि करें"
  },
  "contractDeployment": {
    "message": "अनुबंध परिनियोजन व तैनाती"
  },
  "copiedExclamation": {
    "message": "कॉपी कर दिया गया!"
  },
  "copyToClipboard": {
    "message": "क्लिपबोर्ड पर कॉपी करें"
  },
  "create": {
    "message": "बनाएं"
  },
<<<<<<< HEAD
=======
  "createAccount": {
    "message": "खाता बनाएं"
  },
  "customGas": {
    "message": "अनुकूलित करें गैस"
  },
>>>>>>> 49d0467a
  "decimal": {
    "message": "दशमलव परिशुद्धता"
  },
  "decimalsMustZerotoTen": {
    "message": "दशमलव कम से कम 0 होनी चाहिए, और 36 से अधिक नहीं होनी चाहिए।"
  },
  "details": {
    "message": "संदेश विवरण"
  },
  "done": {
    "message": "संपन्न"
  },
  "downloadStateLogs": {
    "message": "राज्य लॉग डाउनलोड करें"
  },
  "edit": {
    "message": "संपादित करें"
  },
  "etherscanView": {
    "message": "ईथरस्कैन पर खाता देखें"
  },
  "failed": {
    "message": "विफल"
  },
  "fiat": {
    "message": "FIAT एक्सचेंज टाइप",
    "description": "Exchange type"
  },
  "fileImportFail": {
    "message": "फ़ाइल आयात काम नहीं कर रहा है? यहां क्लिक करें!",
    "description": "Helps user import their account from a JSON file"
  },
  "from": {
    "message": "की तरफ से - संदेश"
  },
  "gasLimit": {
    "message": "गैस सीमा"
  },
  "gasLimitTooLow": {
    "message": "२१००० - गैस की सीमा कम से कम 21000 होनी चाहिए"
  },
  "gasPrice": {
    "message": "गैस मूल्य (जीडब्ल्यूईआई),(GWEI)"
  },
  "here": {
    "message": "यहां",
    "description": "as in -click here- for more information (goes with troubleTokenBalances)"
  },
  "hide": {
    "message": "छुपाएं"
  },
  "hideTokenPrompt": {
    "message": "टोकन छिपाएंn?"
  },
  "import": {
    "message": "आयात",
    "description": "Button to import an account from a selected file"
  },
  "importAccount": {
    "message": "खाता आयात"
  },
  "importAccountMsg": {
    "message": "आयात किए गए खाते आपके मूल रूप से बनाए गए मेटामास्क अकाउंट सीडफ्रेज से संबद्ध नहीं होंगे। आयात किए गए खातों के बारे में और जानें"
  },
  "imported": {
    "message": "आयातित",
    "description": "status showing that an account has been fully loaded into the keyring"
  },
  "insufficientFunds": {
    "message": "अपर्याप्त धन"
  },
  "insufficientTokens": {
    "message": "अपर्याप्त टोकन।"
  },
  "invalidAddress": {
    "message": "अमान्य पता"
  },
  "invalidAddressRecipient": {
    "message": "प्राप्तकर्ता का पता अमान्य है"
  },
  "invalidBlockExplorerURL": {
    "message": "अमान्य Block Explorer कै URI"
  },
  "invalidRPC": {
    "message": "अमान्य RPC कै URI"
  },
  "jsonFile": {
    "message": "JSON फ़ाइल",
    "description": "format for importing an account"
  },
  "likeToImportTokens": {
    "message": "क्या आप इन टोकनों को जोड़ना चाहते हैं?"
  },
  "loading": {
    "message": "लोड हो रहा है ....."
  },
  "loadingTokens": {
    "message": "टोकन लोड हो रहा है ....."
  },
  "localhost": {
    "message": "स्थानीयहोस्ट 8545"
  },
  "lock": {
    "message": "लॉग आउट करें"
  },
  "mainnet": {
    "message": "मुख्य इथीरियम नेटवर्क"
  },
  "message": {
    "message": "संदेश"
  },
  "mustSelectOne": {
    "message": "कम से कम 1 टोकन का चयन करना आवश्यक है।"
  },
  "needImportFile": {
    "message": "आयात करने के लिए आपको एक फ़ाइल का चयन करना होगा।",
    "description": "User is important an account and needs to add a file to continue"
  },
  "negativeETH": {
    "message": "ईटीएच की नकारात्मक मात्रा नहीं भेज सकते हैं।."
  },
  "networks": {
    "message": "नेटवर्क"
  },
  "newAccount": {
    "message": "नया खाता"
  },
  "newAccountNumberName": {
    "message": "नया खाता $1",
    "description": "Default name of next account to be created on create account screen"
  },
  "newContract": {
    "message": "नया अनुबंध"
  },
  "newPassword": {
    "message": "नया पासवर्ड (न्यूनतम 8 वर्ण)"
  },
  "next": {
    "message": "अगला"
  },
  "noAddressForName": {
    "message": "इस नाम के लिए कोई पता सेट नहीं किया गया है।"
  },
  "noTransactions": {
    "message": "कोई लेन-देन नहीं"
  },
  "pastePrivateKey": {
    "message": "यहां अपनी निजी कुंजी स्ट्रिंग चिपकाएं:",
    "description": "For importing an account from a private key"
  },
  "personalAddressDetected": {
    "message": "व्यक्तिगत पता मिला। टोकन अनुबंध का पता इनपुट।"
  },
  "privacyMsg": {
    "message": "गोपनीयता नीति"
  },
  "privateKey": {
    "message": "निजी कुंजी",
    "description": "select this type of file to use to import an account"
  },
  "privateKeyWarning": {
    "message": "चेतावनी: कभी भी इस कुंजी का खुलासा न करें। आपकी निजी कुंजी वाले कोई भी आपके खाते में रखी किसी भी संपत्ति को चुरा सकता है।"
  },
  "privateNetwork": {
    "message": "निजी नेटवर्क"
  },
  "readdToken": {
    "message": "आप अपने खाता विकल्प मेनू में .टोकन जोड़ें. पर जाकर भविष्य में इस टोकन को वापस जोड़ सकते हैं।"
  },
  "reject": {
    "message": "अस्वीकार"
  },
  "rejected": {
    "message": "अस्वीकृत"
  },
  "required": {
    "message": "आवश्यक"
  },
  "revealSeedWords": {
    "message": "बीज शब्द प्रकट करें"
  },
  "revealSeedWordsWarning": {
    "message": "किसी सार्वजनिक स्थान पर अपने बीज के शब्द ठीक नहीं करें! ये शब्द आपके सभी खातों को चोरी करने के लिए उपयोग किए जा सकते हैं।",
    "description": "$1 is bolded text using the message from 'revealSeedWordsWarning2'"
  },
  "save": {
    "message": "सहेजें"
  },
  "search": {
    "message": "खोज करें"
  },
  "seedPhraseReq": {
    "message": "बीज वाक्यांश 12 शब्द लंबा हैं"
  },
  "selectType": {
    "message": "प्रकार चुनें"
  },
  "send": {
    "message": "भेजें"
  },
  "sendTokens": {
    "message": "भेजें टोकन"
  },
  "settings": {
    "message": "सेटिंग्स"
  },
  "sigRequest": {
    "message": "हस्ताक्षर अनुरोध"
  },
  "sign": {
    "message": "हस्ताक्षर"
  },
  "stateLogs": {
    "message": "स्थिति संदेश"
  },
  "stateLogsDescription": {
    "message": "स्थिति संदेश में आपका सार्वजनिक खाता, पतों और भेजे गए लेनदेन, होते हैं।"
  },
  "supportCenter": {
    "message": "हमारे सहायता केंद्र पर जाएं"
  },
  "symbolBetweenZeroTwelve": {
    "message": "प्रतीक 11 वर्ण या उससे कम का होना चाहिए।"
  },
  "terms": {
    "message": "उपयोग की शर्तें"
  },
  "to": {
    "message": "के लिए"
  },
  "tokenAlreadyAdded": {
    "message": "टोकन पहले ही जोड़ा जा चुका है।"
  },
  "tokenSymbol": {
    "message": "टोकन प्रतीक"
  },
  "total": {
    "message": "कुल"
  },
  "unknown": {
    "message": "अज्ञात नेटवर्क"
  },
  "unknownNetwork": {
    "message": "अज्ञात निजी नेटवर्क"
  },
  "unlock": {
    "message": "लॉग इन करें"
  },
  "urlErrorMsg": {
    "message": "URI-यूआरआई को उपयुक्त HTTP / HTTPS उपसर्ग की आवश्यकता होती है।"
  },
  "usedByClients": {
    "message": "विभिन्न क्लाइंट्स द्वारा उपयोग किया जाता है"
  },
  "visitWebSite": {
    "message": "हमारी वेब साइट पर जाएं"
  },
  "youSign": {
    "message": "आप हस्ताक्षर कर रहे हैं"
  }
}<|MERGE_RESOLUTION|>--- conflicted
+++ resolved
@@ -22,14 +22,6 @@
     "message": "मेटामास्क/MetaMask",
     "description": "The name of the application"
   },
-  "appNameBeta": {
-    "message": "MetaMask Beta",
-    "description": "The name of the application (Beta)"
-  },
-  "appNameFlask": {
-    "message": "MetaMask Flask",
-    "description": "The name of the application (Flask)"
-  },
   "approve": {
     "message": "मंजूर"
   },
@@ -45,6 +37,9 @@
   "balance": {
     "message": "उपलब्ध बैलेंस।"
   },
+  "blockiesIdenticon": {
+    "message": "ब्लॉकीज पहचान का उपयोग करें"
+  },
   "cancel": {
     "message": "रद्द करें"
   },
@@ -60,30 +55,42 @@
   "copiedExclamation": {
     "message": "कॉपी कर दिया गया!"
   },
+  "copyPrivateKey": {
+    "message": "यह आपकी निजी कुंजी है (कॉपी करने के लिए क्लिक करें)।"
+  },
   "copyToClipboard": {
     "message": "क्लिपबोर्ड पर कॉपी करें"
   },
   "create": {
     "message": "बनाएं"
   },
-<<<<<<< HEAD
-=======
   "createAccount": {
     "message": "खाता बनाएं"
   },
   "customGas": {
     "message": "अनुकूलित करें गैस"
   },
->>>>>>> 49d0467a
   "decimal": {
     "message": "दशमलव परिशुद्धता"
   },
   "decimalsMustZerotoTen": {
     "message": "दशमलव कम से कम 0 होनी चाहिए, और 36 से अधिक नहीं होनी चाहिए।"
   },
+  "defaultNetwork": {
+    "message": "ईथर लेनदेन के लिए डिफ़ॉल्ट नेटवर्क मुख्य नेट है।"
+  },
+  "depositEther": {
+    "message": "जमा - Ether"
+  },
   "details": {
     "message": "संदेश विवरण"
   },
+  "directDepositEther": {
+    "message": "सीधे ईथर जमा करें"
+  },
+  "directDepositEtherExplainer": {
+    "message": "यदि आपके पास पहले से कुछ ईथर है, तो सीधे जमा द्वारा अपने नए बटुए में ईथर प्राप्त करने का तेज़ तरीका है।"
+  },
   "done": {
     "message": "संपन्न"
   },
@@ -93,8 +100,14 @@
   "edit": {
     "message": "संपादित करें"
   },
+  "enterPassword": {
+    "message": "पासवर्ड दर्ज करें"
+  },
   "etherscanView": {
     "message": "ईथरस्कैन पर खाता देखें"
+  },
+  "exportPrivateKey": {
+    "message": "निजी कुंजी निर्यात करें"
   },
   "failed": {
     "message": "विफल"
@@ -119,6 +132,13 @@
   "gasPrice": {
     "message": "गैस मूल्य (जीडब्ल्यूईआई),(GWEI)"
   },
+  "getEther": {
+    "message": "ईथर प्राप्त करें"
+  },
+  "getEtherFromFaucet": {
+    "message": "$1 के लिए एक नल से ईथर प्राप्त करें",
+    "description": "Displays network name for Ether faucet"
+  },
   "here": {
     "message": "यहां",
     "description": "as in -click here- for more information (goes with troubleTokenBalances)"
@@ -165,6 +185,9 @@
     "message": "JSON फ़ाइल",
     "description": "format for importing an account"
   },
+  "kovan": {
+    "message": "कोवान टेस्ट नेटवर्क"
+  },
   "likeToImportTokens": {
     "message": "क्या आप इन टोकनों को जोड़ना चाहते हैं?"
   },
@@ -186,8 +209,17 @@
   "message": {
     "message": "संदेश"
   },
+  "metamaskDescription": {
+    "message": "मेटामास्क इथीरियम के लिए एक सुरक्षित पहचान वॉल्ट है।"
+  },
   "mustSelectOne": {
     "message": "कम से कम 1 टोकन का चयन करना आवश्यक है।"
+  },
+  "myAccounts": {
+    "message": "मेरे खाते"
+  },
+  "needEtherInWallet": {
+    "message": "मेटामास्क का उपयोग करने वाले विकेन्द्रीकृत अनुप्रयोगों के साथ बातचीत करने के लिए, आपको अपने वॉलेट में ईथर की आवश्यकता होगी।"
   },
   "needImportFile": {
     "message": "आयात करने के लिए आपको एक फ़ाइल का चयन करना होगा।",
@@ -253,12 +285,20 @@
   "required": {
     "message": "आवश्यक"
   },
+  "resetAccount": {
+    "message": "खाता रीसेट करें"
+  },
   "revealSeedWords": {
     "message": "बीज शब्द प्रकट करें"
   },
   "revealSeedWordsWarning": {
-    "message": "किसी सार्वजनिक स्थान पर अपने बीज के शब्द ठीक नहीं करें! ये शब्द आपके सभी खातों को चोरी करने के लिए उपयोग किए जा सकते हैं।",
-    "description": "$1 is bolded text using the message from 'revealSeedWordsWarning2'"
+    "message": "किसी सार्वजनिक स्थान पर अपने बीज के शब्द ठीक नहीं करें! ये शब्द आपके सभी खातों को चोरी करने के लिए उपयोग किए जा सकते हैं।"
+  },
+  "rinkeby": {
+    "message": "रिचीव टेस्ट नेटवर्क"
+  },
+  "ropsten": {
+    "message": "रॉप्स्टेन टेस्ट नेटवर्क"
   },
   "save": {
     "message": "सहेजें"
@@ -281,12 +321,18 @@
   "settings": {
     "message": "सेटिंग्स"
   },
+  "showPrivateKeys": {
+    "message": "निजी कुंजी दिखाएँ"
+  },
   "sigRequest": {
     "message": "हस्ताक्षर अनुरोध"
   },
   "sign": {
     "message": "हस्ताक्षर"
   },
+  "signNotice": {
+    "message": "इस संदेश पर हस्ताक्षर करने से \n साइड इफेक्ट हो सकते हैं। \n केवल अपने पूरे खाते के साथ पूरी तरह से भरोसेमंद \n साइटों से संदेश पर हस्ताक्षर करें। \n यह खतरनाक विधि भविष्य के संस्करण में निकाल दी जाएगी।"
+  },
   "stateLogs": {
     "message": "स्थिति संदेश"
   },
@@ -302,6 +348,9 @@
   "terms": {
     "message": "उपयोग की शर्तें"
   },
+  "testFaucet": {
+    "message": "टेस्ट नलि"
+  },
   "to": {
     "message": "के लिए"
   },
@@ -314,6 +363,13 @@
   "total": {
     "message": "कुल"
   },
+  "troubleTokenBalances": {
+    "message": "मुसीबत... आपके टोकन शेष राशि को लोड करने में हमें परेशानी हुई थी। आप उन्हें देख सकते हैं",
+    "description": "Followed by a link (here) to view token balances"
+  },
+  "typePassword": {
+    "message": "अपना पासवर्ड टाइप करें"
+  },
   "unknown": {
     "message": "अज्ञात नेटवर्क"
   },
@@ -329,8 +385,14 @@
   "usedByClients": {
     "message": "विभिन्न क्लाइंट्स द्वारा उपयोग किया जाता है"
   },
+  "viewAccount": {
+    "message": "खाता देखें"
+  },
   "visitWebSite": {
     "message": "हमारी वेब साइट पर जाएं"
+  },
+  "welcome": {
+    "message": "मेटामास्क बीटा में आपका स्वागत है"
   },
   "youSign": {
     "message": "आप हस्ताक्षर कर रहे हैं"
