{
  "QRHardwareSignRequestCancel": {
    "message": "عدم پذیرش"
  },
  "QRHardwareWalletImporterTitle": {
    "message": "سکن کود QR"
  },
  "about": {
    "message": "درباره"
  },
  "accessingYourCamera": {
    "message": "در حال دسترسی به کمره شما..."
  },
  "account": {
    "message": "حساب"
  },
  "accountDetails": {
    "message": "جزئیات حساب"
  },
  "accountName": {
    "message": "نام حساب"
  },
  "accountOptions": {
    "message": "گزینه های حساب"
  },
  "accountSelectionRequired": {
    "message": "نیاز به انتخاب یک حساب دارید!"
  },
  "activityLog": {
    "message": "دفترچه فعالیت"
  },
  "addAcquiredTokens": {
    "message": "رمزیاب های را که با استفاده از MetaMask بدست آورده اید، اضافه کنید"
  },
  "addAlias": {
    "message": "نام مستعار اضافه کنید"
  },
  "addNetwork": {
    "message": "اضافه شبکه"
  },
  "addSuggestedTokens": {
    "message": "اضافه رمزیاب های پیشنهاد شده"
  },
  "addToken": {
    "message": "یک رمز یاب اضافه کنید"
  },
  "advanced": {
    "message": "پیشرفته"
  },
  "amount": {
    "message": "مبلغ"
  },
  "appDescription": {
    "message": "یک کیف ایتریوم در براوزر شما",
    "description": "The description of the application"
  },
  "appName": {
    "message": "MetaMask",
    "description": "The name of the application"
  },
  "appNameBeta": {
    "message": "MetaMask Beta",
    "description": "The name of the application (Beta)"
  },
  "appNameFlask": {
    "message": "MetaMask Flask",
    "description": "The name of the application (Flask)"
  },
  "approve": {
    "message": "تصدیق"
  },
  "approved": {
    "message": "تصدیق شد"
  },
  "asset": {
    "message": "سرمایه"
  },
  "attemptingConnect": {
    "message": "در حال تلاش برای اتصال با زنجیره بلوکی"
  },
  "attributions": {
    "message": "مواصفات"
  },
  "autoLockTimeLimit": {
    "message": "زمان سنج خروج-خودکار (دقایق)"
  },
  "autoLockTimeLimitDescription": {
    "message": "زمان های بیکار را به شکل دقیقه قبل از خروج MetaMask تنظیم کنید"
  },
  "average": {
    "message": "اوسط"
  },
  "back": {
    "message": "بازگشت"
  },
  "backupApprovalInfo": {
    "message": "در صورت مفقود شدن دستگاه، فراموش شدن رمز عبور، لزوم نصب-دوباره MetaMask، یا اقدام دسترسی به کیف تان از دستگاه دیگر، کود مخفی جهت بازیابی کیف تان، لازم خواهد بود."
  },
  "backupApprovalNotice": {
    "message": "کود مخفی بازیابی تان را بخاطر امنیت کیف و پول های تان، پشتیبانی بگیرید."
  },
  "backupNow": {
    "message": "حالا پشتیبان بگیرید"
  },
  "balance": {
    "message": "صورت حساب"
  },
  "balanceOutdated": {
    "message": "صورت حساب ممکن انقضاء شده باشد"
  },
  "basic": {
    "message": "پایه"
  },
  "blockExplorerUrl": {
    "message": "بلاک کردن براوزر"
  },
  "blockExplorerView": {
    "message": "مشاهده حساب در 1$1",
    "description": "$1 replaced by URL for custom block explorer"
  },
  "browserNotSupported": {
    "message": "مرورگر شما پشتیبانی نمیشود"
  },
  "bytes": {
    "message": "بایت ها"
  },
  "cancel": {
    "message": "لغو"
  },
  "cancelled": {
    "message": "لغو شد"
  },
  "chainId": {
    "message": "آی دی زنجیره"
  },
  "chromeRequiredForHardwareWallets": {
    "message": "برای وصل شدن به کیف سخت افزار شما باید MetaMask را در گوگل کروم استفاده نمایید."
  },
  "close": {
    "message": "بستن"
  },
  "confirm": {
    "message": "تأیید"
  },
  "confirmPassword": {
    "message": "تأیید رمز"
  },
  "confirmed": {
    "message": "تأیید شد"
  },
  "connect": {
    "message": "اتصال"
  },
  "connectingTo": {
    "message": "در حال اتصال به 1$1"
  },
  "connectingToGoerli": {
    "message": "در حال اتصال به شبکه آزمایشی Goerli "
  },
  "connectingToLineaGoerli": {
    "message": "در حال اتصال به شبکه آزمایشی Linea Goerli"
  },
  "connectingToMainnet": {
    "message": "در حال اتصال به شبکه اصلی ایتریم"
  },
  "contractDeployment": {
    "message": "تطبیق قرارداد"
  },
  "contractInteraction": {
    "message": "تعامل قرارداد"
  },
  "copiedExclamation": {
    "message": "کپی شد!"
  },
  "copyAddress": {
    "message": "کاپی آدرس به کلیپ بورد"
  },
  "copyToClipboard": {
    "message": "کپی در بریده‌دان"
  },
  "copyTransactionId": {
    "message": "کاپی آی دی معامله"
  },
  "create": {
    "message": "ایجاد"
  },
  "createPassword": {
    "message": "ایجاد رمز عبور"
  },
  "currencyConversion": {
    "message": "تبادل واحد پول"
  },
  "currentLanguage": {
    "message": "زبان فعلی"
  },
  "custom": {
    "message": "پیشرفته"
  },
  "customToken": {
    "message": "رمزیاب دلخواه"
  },
  "decimal": {
    "message": "اعشاریه های دقت"
  },
  "decimalsMustZerotoTen": {
    "message": "اعشاریه ها باید حد اقل 0، و بیشتر از 36 نباشند."
  },
  "delete": {
    "message": "حذف"
  },
  "deleteNetwork": {
    "message": "شبکه حذف شود؟"
  },
  "details": {
    "message": "جزئیات"
  },
  "done": {
    "message": "تمام"
  },
  "dontHaveAHardwareWallet": {
    "message": "آیا کیف سخت افزار ندارید؟"
  },
  "downloadGoogleChrome": {
    "message": "دانلود گوگل کروم"
  },
  "downloadStateLogs": {
    "message": "دانلود دفترچه وضعیت"
  },
  "dropped": {
    "message": "نزول کرد"
  },
  "edit": {
    "message": "ویرایش"
  },
  "editContact": {
    "message": "ویرایش تماس"
  },
  "ensNotFoundOnCurrentNetwork": {
    "message": "نام ENS در شبکه کنونی دریافت نشد. به تبدیل آن به شبکه اصلی ایتریم تلاش نمایید."
  },
  "ensRegistrationError": {
    "message": "خطا در ثبت نام ENS"
  },
  "enterPasswordContinue": {
    "message": "برای ادامه رمز عبور را وارد کنید"
  },
  "ethereumPublicAddress": {
    "message": "آدرس عمومی ایتریم"
  },
  "etherscanView": {
    "message": "حساب را در Etherscan ببینید"
  },
  "expandView": {
    "message": "توسعه ساحه دید"
  },
  "failed": {
    "message": "ناموفق شد"
  },
  "fast": {
    "message": "سریع"
  },
  "fiat": {
    "message": "حکم قانونی",
    "description": "Exchange type"
  },
  "fileImportFail": {
    "message": "وارد کردن فایل کار نمیکند؟ اینجا کلیک نمایید!",
    "description": "Helps user import their account from a JSON file"
  },
  "forgetDevice": {
    "message": "فراموش کردن این دستگاه"
  },
  "from": {
    "message": "از"
  },
  "functionType": {
    "message": "نوعیت عملکرد"
  },
  "gasLimit": {
    "message": "محدوده گاز"
  },
  "gasLimitInfoTooltipContent": {
    "message": "محدوده گاز حد اکثر تعداد واحدات گاز است که میخواهید مصرف نمایید."
  },
  "gasLimitTooLow": {
    "message": "حدود گاز باید حد اقل 21000 باشد"
  },
  "gasPrice": {
    "message": "قیمت گاز (GWEI)"
  },
  "gasPriceExtremelyLow": {
    "message": "قیمت گاز خیلی کم است"
  },
  "gasPriceInfoTooltipContent": {
    "message": "قیمت گاز مبلغ ایتر را که تصمیم پرداخت برای هر واحد گاز را داشته باشید، مشخص میکند."
  },
  "gasUsed": {
    "message": "گاز استفاده شد"
  },
  "general": {
    "message": "عمومی"
  },
<<<<<<< HEAD
=======
  "generalSettingsDescription": {
    "message": "تبادل واحد پول، واحد پول اصلی، زبان، شناسا های بلوکی"
  },
  "getEther": {
    "message": "اتر را بگیرید"
  },
  "getEtherFromFaucet": {
    "message": "اخذ ایتر از یک فاست برای 1$1",
    "description": "Displays network name for Ether faucet"
  },
  "getHelp": {
    "message": "دریافت کمک"
  },
  "getStarted": {
    "message": "شروع به کار"
  },
>>>>>>> 983d2c9f
  "goerli": {
    "message": "شبکه آزمایشی Goerli"
  },
  "hardware": {
    "message": "سخت افزار"
  },
  "hardwareWalletConnected": {
    "message": "کیف سخت افزار وصل شد"
  },
  "hardwareWallets": {
    "message": "به کیف سخت افزار وصل کنید"
  },
  "hardwareWalletsMsg": {
    "message": "یک کیف سخت افزار را که میخواهید با MetaMast استفاده نمایید، انتخاب کنید"
  },
  "havingTroubleConnecting": {
    "message": "آیا در اتصال مشکلی دارید؟"
  },
  "here": {
    "message": "اینجا",
    "description": "as in -click here- for more information (goes with troubleTokenBalances)"
  },
  "hexData": {
    "message": "اطلاعات Hex"
  },
  "hide": {
    "message": "عدم نمایش"
  },
  "hideTokenPrompt": {
    "message": "آیا رمزیاب مخفی شود؟"
  },
  "history": {
    "message": "سابقه"
  },
  "import": {
    "message": "وارد کردن",
    "description": "Button to import an account from a selected file"
  },
  "importAccount": {
    "message": "وارد سازی حساب"
  },
  "importAccountMsg": {
    "message": "حساب های وارد شده با عبارت بازیاب حساب MetaMask ایجاد شده اصلی تان یکجا نمیباشد. در مورد حساب های وارد شده بیشتر بدانید"
  },
  "imported": {
    "message": "وارد شده",
    "description": "status showing that an account has been fully loaded into the keyring"
  },
  "initialTransactionConfirmed": {
    "message": "معامله آغازین تان توسط شبکه تأیید شد. برای رفتن به عقب بالای OK کلیک کنید."
  },
  "insufficientBalance": {
    "message": "بیلانس ناکافی."
  },
  "insufficientFunds": {
    "message": "بودجه ناکافی."
  },
  "insufficientTokens": {
    "message": "رمزیاب های ناکافی."
  },
  "invalidAddress": {
    "message": "آدرس نامعتبر"
  },
  "invalidAddressRecipient": {
    "message": "آدرس دریافت کننده نامعتبر است"
  },
  "invalidAddressRecipientNotEthNetwork": {
    "message": "شبکه ETH نه، به حروف کوچک تنظیم کنید"
  },
  "invalidBlockExplorerURL": {
    "message": "Block Explorer URL نا معتبر"
  },
  "invalidRPC": {
    "message": "RPC URL نا معتبر"
  },
  "invalidSeedPhrase": {
    "message": "عبارت بازیابی نا معتبر"
  },
  "jsonFile": {
    "message": "فایل JSON",
    "description": "format for importing an account"
  },
  "knownAddressRecipient": {
    "message": "آدرس شناخته شده قرارداد"
  },
  "learnMore": {
    "message": "بیشتر بدانید"
  },
  "learnMoreUpperCase": {
    "message": "بیشتر بدانید"
  },
  "ledgerAccountRestriction": {
    "message": "لازم است تا حساب قبلی تان را قبل از اینکه جدید اضافه کنید، مورد استفاده قرار دهید."
  },
  "likeToImportTokens": {
    "message": "آیا میخواهید این رمزیاب ها را اضافه نمایید؟"
  },
  "lineaGoerli": {
    "message": "شبکه آزمایشی Linea Goerli"
  },
  "links": {
    "message": "لینک ها"
  },
  "loadMore": {
    "message": "بارگیری بیشتر"
  },
  "loading": {
    "message": "در حال بارکردن…"
  },
  "loadingTokens": {
    "message": "در حال بارگیری رمزیاب ها..."
  },
  "localhost": {
    "message": "Localhost 8545 "
  },
  "lock": {
    "message": "خروج"
  },
  "mainnet": {
    "message": "شبکه اصلی ایتریم"
  },
  "max": {
    "message": "حداکثر"
  },
  "memo": {
    "message": "یادداشت"
  },
  "message": {
    "message": "پیام"
  },
  "metamaskVersion": {
    "message": "نسخه MetaMask"
  },
  "mustSelectOne": {
    "message": "باید حداقل 1 رمزیاب را انتخاب کنید."
  },
  "needImportFile": {
    "message": "شما باید یک فایل برای وارد کردن را انتخاب کنید.",
    "description": "User is important an account and needs to add a file to continue"
  },
  "negativeETH": {
    "message": "نمیتوان مبالغ منفی ETH را ارسال کرد."
  },
  "networkName": {
    "message": "نام شبکه"
  },
  "networks": {
    "message": "شبکه ها"
  },
  "nevermind": {
    "message": "توجه نکنید"
  },
  "newAccount": {
    "message": "حساب جدید"
  },
  "newAccountNumberName": {
    "message": "حساب $1",
    "description": "Default name of next account to be created on create account screen"
  },
  "newContact": {
    "message": "تماس جدید"
  },
  "newContract": {
    "message": "قرارداد جدید"
  },
  "newPassword": {
    "message": "رمز عبور جدید (حداقل 8 حرف)"
  },
  "next": {
    "message": "بعدی"
  },
  "noAddressForName": {
    "message": "هیچ آدرسی برای این نام تنظیم نشده است."
  },
  "noConversionRateAvailable": {
    "message": "هیچ نرخ تغییر موجود نمیباشد"
  },
  "noTransactions": {
    "message": "شما هیچ معامله ندارید"
  },
  "noWebcamFound": {
    "message": "وب کم کمپیوتر تان پیدا نشد. لطفًا دوباره کوشش کنید."
  },
  "noWebcamFoundTitle": {
    "message": "وب کام پیدا نشد"
  },
  "notEnoughGas": {
    "message": "گاز ناکافی است"
  },
  "ofTextNofM": {
    "message": "به"
  },
  "off": {
    "message": "خاموش"
  },
  "ok": {
    "message": "تأیید"
  },
  "on": {
    "message": "روشن"
  },
<<<<<<< HEAD
=======
  "optionalBlockExplorerUrl": {
    "message": "بلاک کردن مرورگر URL (انتخابی)"
  },
  "optionalCurrencySymbol": {
    "message": "سمبول (انتخابی)"
  },
  "orderOneHere": {
    "message": "یک Trezor یا Ledger را سفارش داده و پول های تان را در ذخیره سرد نگهدارید"
  },
>>>>>>> 983d2c9f
  "origin": {
    "message": "مبدأ"
  },
  "parameters": {
    "message": "پارامتر ها"
  },
  "participateInMetaMetrics": {
    "message": "اشتراک در MetaMetrics"
  },
  "participateInMetaMetricsDescription": {
    "message": "در MetaMetrics اشتراک نمایید تا به ما کمک شود MetaMask را بهتر بسازیم"
  },
  "password": {
    "message": "گذرواژه"
  },
  "passwordNotLongEnough": {
    "message": "رمز عبور کافی نیست"
  },
  "passwordsDontMatch": {
    "message": "رمز های عبور مطابقت نمیکنند"
  },
  "pastePrivateKey": {
    "message": "زنجیره کلید شخصی را در اینجا کاپی کنید:",
    "description": "For importing an account from a private key"
  },
  "pending": {
    "message": "در حال تعلیق"
  },
  "personalAddressDetected": {
    "message": "آدرس شخصی تشخیص شد. آدرس قرارداد رمزیاب را وارد کنید."
  },
  "prev": {
    "message": "قبلی"
  },
  "primaryCurrencySetting": {
    "message": "واحد پول اصلی"
  },
  "primaryCurrencySettingDescription": {
    "message": "برای اولویت دهی نمایش قیمت ها در واحد پولی اصلی زنجیره (مثلًا ETH)، اصلی را انتخاب کنید. برای اولویت دهی نمایش قیمت ها در فیات واحد پولی شما، فیات را انتخاب کنید."
  },
  "privacyMsg": {
    "message": "خط‌مشی رازداری"
  },
  "privateKey": {
    "message": "کلید شخصی",
    "description": "select this type of file to use to import an account"
  },
  "privateKeyWarning": {
    "message": "هشدار: هرگز این کلید را فاش نسازید. هر کسیکه کلید های شخصی تان را داشته باشد میتواند هرگونه سرمایه موجود در حساب تان را سرقت نماید."
  },
  "privateNetwork": {
    "message": "شبکه شخصی"
  },
  "readdToken": {
    "message": "شما میتوانید این رمزیاب را دوباره برای آینده با رفتن به گزینه \"Add token\" در مینوی تنظیمات حساب ها، اضافه نمایید."
  },
<<<<<<< HEAD
=======
  "readyToConnect": {
    "message": "آماده برای اتصال هستید؟"
  },
  "recents": {
    "message": "واپسین"
  },
  "recipientAddress": {
    "message": "آدرس دریافت کننده"
  },
>>>>>>> 983d2c9f
  "recipientAddressPlaceholder": {
    "message": "جستجو، آدرس عمومی (0x)، یا ENS"
  },
  "reject": {
    "message": "عدم پذیرش"
  },
  "rejectAll": {
    "message": "رد همه"
  },
  "rejectTxsDescription": {
    "message": "شما در حال رد دسته از معاملات 1$1 هستید."
  },
  "rejectTxsN": {
    "message": "رد معاملات 1$1"
  },
  "rejected": {
    "message": "رد شد"
  },
  "remove": {
    "message": "پاک کردن"
  },
  "removeAccount": {
    "message": "حذف حساب"
  },
  "removeAccountDescription": {
    "message": "این حساب از کیف تان حذف خواهد شد. لطفًا مطمئن شوید که عبارت اصلی بازیاب و کلید شخصی را برای این حساب وارد شده قبل از ادامه با خود دارید. شما میتوانید حساب ها را دوباره از پایین حساب وارد یا ایجاد نمایید."
  },
  "requestsAwaitingAcknowledgement": {
    "message": "درخواست های که منتظر رسیدگی اند"
  },
  "required": {
    "message": "لازم است"
  },
  "reset": {
    "message": "بازنشانی"
  },
  "restore": {
    "message": "بازیابی"
  },
  "revealSeedWords": {
    "message": "کلمات بازیاب را آشکار کنید"
  },
  "revealSeedWordsWarning": {
    "message": "این کلمات را میتوان جهت سرقت همه حساب های تان استفاده نمود.",
    "description": "$1 is bolded text using the message from 'revealSeedWordsWarning2'"
  },
  "rpcUrl": {
    "message": "RPC URL جدید"
  },
  "save": {
    "message": "ذخیره"
  },
  "scanInstructions": {
    "message": "رمز QR را در مقابل کمره تان قرار دهید"
  },
  "scanQrCode": {
    "message": "سکن کود QR"
  },
  "search": {
    "message": "جستجو"
  },
  "searchResults": {
    "message": "نتایج جستجو"
  },
  "securityAndPrivacy": {
    "message": "امنیت و حریم خصوصی"
  },
  "seedPhraseReq": {
    "message": "عبارات بازیاب 12 کلمه اند"
  },
  "selectAnAccount": {
    "message": "یک حساب را انتخاب کنید"
  },
  "selectHdPath": {
    "message": "انتخاب مسیر HD"
  },
  "selectPathHelp": {
    "message": "در صورتیکه شما حساب های موجود دفتر حساب را در ذیل نمیبینید، مسیر ها به \"Legacy (MEW / MyCrypto)\"  تغییر دهید"
  },
  "selectType": {
    "message": "نوعیت را انتخاب کنید"
  },
  "send": {
    "message": "ارسال"
  },
  "sendTokens": {
    "message": "رمزیاب ها را ارسال کنید"
  },
  "settings": {
    "message": "تنظیمات"
  },
  "showFiatConversionInTestnets": {
    "message": "نمایش تغییرات Testnets"
  },
  "showFiatConversionInTestnetsDescription": {
    "message": "این را جهت تبادل فیات بر تیست نیت ها انتخاب نمایید"
  },
  "showHexData": {
    "message": "نمایش اطلاعات Hex"
  },
  "showHexDataDescription": {
    "message": "برای نمایش بخش اطلاعات hex در صفحه ارسال این را انتخاب نمایید"
  },
  "sigRequest": {
    "message": "درخواست امضاء"
  },
  "sign": {
    "message": "علامت"
  },
  "signatureRequest": {
    "message": "درخواست امضاء"
  },
  "signed": {
    "message": "وارد شد"
  },
  "somethingWentWrong": {
    "message": "اوه! مشکلی پیش آمده."
  },
  "speedUp": {
    "message": "تسریع"
  },
  "speedUpCancellation": {
    "message": "این لغو را تسریع بخشید"
  },
  "speedUpTransaction": {
    "message": "تسریع این معامله"
  },
  "stateLogError": {
    "message": "خطا در بازیابی دفترچه وضعیت"
  },
  "stateLogs": {
    "message": "دفترچه وضعیت"
  },
  "stateLogsDescription": {
    "message": "دفترچه وضعیت شامل آدرس های حساب عمومی و معاملات فرستاده شده تان میباشد."
  },
<<<<<<< HEAD
=======
  "step1HardwareWallet": {
    "message": "1. اتصال کیف سخت افزار"
  },
  "step1HardwareWalletMsg": {
    "message": "کیف سخت افزار تان را مستقیمًا به کمپیوتر وصل نمایید."
  },
  "step2HardwareWallet": {
    "message": "2. انتخاب یک حساب"
  },
  "step2HardwareWalletMsg": {
    "message": "حسابی را که میخواهید مشاهده نمایید انتخاب کنید. شما میتوانید یک حساب را در یک زمان انتخاب نمایید."
  },
  "step3HardwareWallet": {
    "message": "3. آغاز استفاده از dApps و بیشتر!"
  },
  "step3HardwareWalletMsg": {
    "message": "حساب سخت افزار تان را همچنانکه در حساب ایتریم استفاده میکنید، استفاده نمایید. وارد dApps شده، Eth را ارسال نموده، رمزیاب های ERC20 و غیر-قابل تبدیل به پول مانند CryptoKitties را خریداری و ذخیره نمایید."
  },
  "storePhrase": {
    "message": "این عبارت را در یک نرم افزار مدیریت رمز عبور مانند 1Password ذخیره نمایید."
  },
>>>>>>> 983d2c9f
  "submitted": {
    "message": "ارائه شد"
  },
  "supportCenter": {
    "message": "از مرکز حمایت ما دیدن نمایید"
  },
  "switchNetworks": {
    "message": "تغییر شبکه ها"
  },
  "symbol": {
    "message": "سمبول"
  },
  "symbolBetweenZeroTwelve": {
    "message": "نماد باید 11 کاراکتر یا کمتر باشد."
  },
  "terms": {
    "message": "شرایط استفاده"
  },
  "tips": {
    "message": "انعام"
  },
  "to": {
    "message": "به"
  },
  "token": {
    "message": "رمزیاب"
  },
  "tokenAlreadyAdded": {
    "message": "رمزیاب از قبل اضافه شده است."
  },
  "tokenContractAddress": {
    "message": "آدرس قرارداد رمزیاب"
  },
  "tokenSymbol": {
    "message": "سمبول رمزیاب"
  },
  "total": {
    "message": "مجموع"
  },
  "transaction": {
    "message": "معامله"
  },
  "transactionCancelAttempted": {
    "message": "برای لغو معامله با فیس گاز 1$1 در 2$2 تلاش شده"
  },
  "transactionCancelSuccess": {
    "message": "معامله به 1$2 موفقانه لغو شد"
  },
  "transactionConfirmed": {
    "message": "معامله به 1$2 تأیید شد."
  },
  "transactionCreated": {
    "message": "معامله با ارزش 1$1 در 2$2 ایجاد شد."
  },
  "transactionDropped": {
    "message": "معامله به 1$2 نزول کرد."
  },
  "transactionError": {
    "message": "خطا معامله. استثناء در کود قرارداد گذاشته شده است."
  },
  "transactionErrorNoContract": {
    "message": "در حال تلاش برای درخواست یک عملکرد مرتبط به آدرس غیر-قرارداد"
  },
  "transactionErrored": {
    "message": "معامله با خطا مواجه شد."
  },
  "transactionFee": {
    "message": "فیس معامله"
  },
  "transactionResubmitted": {
    "message": "معامله دوباره با فیس افزایش یافته گاز به 1$1 در 2$2 تسلیم داده شد"
  },
  "transactionSubmitted": {
    "message": "معامله با فیس گاز 1$1 در 2$2 ارائه شد."
  },
  "transactionUpdated": {
    "message": "معامله به 1$2 بروزرسانی شد."
  },
  "transfer": {
    "message": "انتقال"
  },
  "transferFrom": {
    "message": "انتقال از"
  },
  "tryAgain": {
    "message": "امتحان مجدد"
  },
  "unapproved": {
    "message": "تصدیق ناشده"
  },
  "units": {
    "message": "واحد ها"
  },
  "unknown": {
    "message": "ناشناس"
  },
  "unknownCameraError": {
    "message": "هنگام تلاش برای دسترسی به کمره شما خطایی به وجود آمد. لطفًا دوباره تلاش کنید..."
  },
  "unknownCameraErrorTitle": {
    "message": "اوه! مشکلی ایجاد شد"
  },
  "unknownNetwork": {
    "message": "شبکه خصوصی ناشناخته"
  },
  "unknownQrCode": {
    "message": "خطا: ما نتوانستیم کود QR را شناسایی نماییم"
  },
  "unlock": {
    "message": "باز کردن قفل"
  },
  "unlockMessage": {
    "message": "وب غیر متمرکز شده انتظار میکشد"
  },
  "updatedWithDate": {
    "message": "بروزرسانی شد 1$1"
  },
  "urlErrorMsg": {
    "message": "URl ها نیازمند پیشوند مناسب HTTP/HTTPS اند."
  },
  "usedByClients": {
    "message": "استفاده شده توسط گروهی از مشتریان مختلف"
  },
  "userName": {
    "message": "نام کاربری"
  },
  "viewContact": {
    "message": "مشاهده تماس"
  },
  "visitWebSite": {
    "message": "از وب سایت ما دیدن نمایید"
  },
  "welcomeBack": {
    "message": "بازگشت شما را خوش‌آمد می‌گوییم!"
  },
  "youNeedToAllowCameraAccess": {
    "message": "لازم است تا شما جهت استفاده از این مشخصه، به کمره اجازه دسترسی بدهید."
  },
  "youSign": {
    "message": "شما در حال ورود هستید"
  },
  "yourPrivateSeedPhrase": {
    "message": "عبارت بازیاب شخصی شما"
  },
  "zeroGasPriceOnSpeedUpError": {
    "message": "قیمت صفر گاز بسوی سرعت"
  }
}<|MERGE_RESOLUTION|>--- conflicted
+++ resolved
@@ -1,13 +1,13 @@
 {
-  "QRHardwareSignRequestCancel": {
-    "message": "عدم پذیرش"
-  },
-  "QRHardwareWalletImporterTitle": {
-    "message": "سکن کود QR"
-  },
   "about": {
     "message": "درباره"
   },
+  "aboutSettingsDescription": {
+    "message": "نسخه، مرکز پشتیبانی و معلومات تماس."
+  },
+  "acceleratingATransaction": {
+    "message": "* تسریع یک معامله با استفاده از قیمت بالاتر گاز، فرصت تسریع پروسس آنرا توسط شبکه افزایش میدهد اما همیشه این تضمین نمیشود."
+  },
   "accessingYourCamera": {
     "message": "در حال دسترسی به کمره شما..."
   },
@@ -38,14 +38,32 @@
   "addNetwork": {
     "message": "اضافه شبکه"
   },
+  "addRecipient": {
+    "message": "اضافه کردن دریافت کننده"
+  },
   "addSuggestedTokens": {
     "message": "اضافه رمزیاب های پیشنهاد شده"
   },
+  "addToAddressBook": {
+    "message": "به کتاب آدرسها اضافه کنید"
+  },
+  "addToAddressBookModalPlaceholder": {
+    "message": "مثلًا. John D."
+  },
   "addToken": {
     "message": "یک رمز یاب اضافه کنید"
   },
+  "addTokens": {
+    "message": "اضافه رمزیاب ها"
+  },
   "advanced": {
     "message": "پیشرفته"
+  },
+  "advancedOptions": {
+    "message": "گزینه های پیشرفته"
+  },
+  "advancedSettingsDescription": {
+    "message": "مشخصات توسعه دهنده دسترسی، دفترچه ثبت وضعیت دانلود، دوباره سازی حساب، شبکه های آزمایشی تنظیمات و RPC معمول."
   },
   "amount": {
     "message": "مبلغ"
@@ -58,14 +76,6 @@
     "message": "MetaMask",
     "description": "The name of the application"
   },
-  "appNameBeta": {
-    "message": "MetaMask Beta",
-    "description": "The name of the application (Beta)"
-  },
-  "appNameFlask": {
-    "message": "MetaMask Flask",
-    "description": "The name of the application (Flask)"
-  },
   "approve": {
     "message": "تصدیق"
   },
@@ -75,6 +85,12 @@
   "asset": {
     "message": "سرمایه"
   },
+  "attemptToCancel": {
+    "message": "تلاش یا لغو؟"
+  },
+  "attemptToCancelDescription": {
+    "message": "تسلیم این تلاش لغو معامله اصلی تان را تضمین نمیکند. در صورتیکه تلاش لغو موفق باشد، بر شما فیس معامله فوق الذکر چارج خواهد شد."
+  },
   "attemptingConnect": {
     "message": "در حال تلاش برای اتصال با زنجیره بلوکی"
   },
@@ -92,6 +108,9 @@
   },
   "back": {
     "message": "بازگشت"
+  },
+  "backToAll": {
+    "message": "برگشت به همه"
   },
   "backupApprovalInfo": {
     "message": "در صورت مفقود شدن دستگاه، فراموش شدن رمز عبور، لزوم نصب-دوباره MetaMask، یا اقدام دسترسی به کیف تان از دستگاه دیگر، کود مخفی جهت بازیابی کیف تان، لازم خواهد بود."
@@ -118,15 +137,30 @@
     "message": "مشاهده حساب در 1$1",
     "description": "$1 replaced by URL for custom block explorer"
   },
+  "blockiesIdenticon": {
+    "message": "استفاده شناسا بلوک ها"
+  },
   "browserNotSupported": {
     "message": "مرورگر شما پشتیبانی نمیشود"
   },
+  "builtInCalifornia": {
+    "message": "MetaMask در کالیفورنیا طراحی و ساخته شده است."
+  },
+  "buyWithWyre": {
+    "message": "ETH را توسط Wyre خریداری نمایید"
+  },
+  "buyWithWyreDescription": {
+    "message": "Wyre به شما اجازه میدهد تا یک کردیت کارت را جهت پرداخت ETH مستقیمًا به حساب MetaMask تان استفاده نمایید."
+  },
   "bytes": {
     "message": "بایت ها"
   },
   "cancel": {
     "message": "لغو"
   },
+  "cancellationGasFee": {
+    "message": "لغو فیس گاز"
+  },
   "cancelled": {
     "message": "لغو شد"
   },
@@ -136,6 +170,9 @@
   "chromeRequiredForHardwareWallets": {
     "message": "برای وصل شدن به کیف سخت افزار شما باید MetaMask را در گوگل کروم استفاده نمایید."
   },
+  "clickToRevealSeed": {
+    "message": "برای آشکار سازی کلمات مخفی اینجا کلیک نمایید"
+  },
   "close": {
     "message": "بستن"
   },
@@ -145,24 +182,42 @@
   "confirmPassword": {
     "message": "تأیید رمز"
   },
+  "confirmSecretBackupPhrase": {
+    "message": "تأیید عبارت پشتیبان مخفی تان"
+  },
   "confirmed": {
     "message": "تأیید شد"
   },
+  "congratulations": {
+    "message": "تبریک"
+  },
   "connect": {
     "message": "اتصال"
   },
+  "connectHardwareWallet": {
+    "message": "اتصال کیف سخت افزار"
+  },
   "connectingTo": {
     "message": "در حال اتصال به 1$1"
   },
   "connectingToGoerli": {
     "message": "در حال اتصال به شبکه آزمایشی Goerli "
   },
-  "connectingToLineaGoerli": {
-    "message": "در حال اتصال به شبکه آزمایشی Linea Goerli"
+  "connectingToKovan": {
+    "message": "در حال اتصال به شبکه آزمایشی Kovan"
   },
   "connectingToMainnet": {
     "message": "در حال اتصال به شبکه اصلی ایتریم"
   },
+  "connectingToRinkeby": {
+    "message": "در حال اتصال به شبکه آزمایشی Rinkeby"
+  },
+  "connectingToRopsten": {
+    "message": "در حال اتصال به شبکه آزمایشی Ropsten"
+  },
+  "continueToWyre": {
+    "message": "ادامه به Wyre"
+  },
   "contractDeployment": {
     "message": "تطبیق قرارداد"
   },
@@ -172,9 +227,15 @@
   "copiedExclamation": {
     "message": "کپی شد!"
   },
+  "copiedTransactionId": {
+    "message": "آی دی معامله کاپی شده"
+  },
   "copyAddress": {
     "message": "کاپی آدرس به کلیپ بورد"
   },
+  "copyPrivateKey": {
+    "message": "این کلید خصوصی شما است (برای کاپی نمودن کلیک کنید)"
+  },
   "copyToClipboard": {
     "message": "کپی در بریده‌دان"
   },
@@ -184,6 +245,12 @@
   "create": {
     "message": "ایجاد"
   },
+  "createAWallet": {
+    "message": "یک کیف ایجاد کنید"
+  },
+  "createAccount": {
+    "message": "ایجاد حساب"
+  },
   "createPassword": {
     "message": "ایجاد رمز عبور"
   },
@@ -193,8 +260,14 @@
   "currentLanguage": {
     "message": "زبان فعلی"
   },
-  "custom": {
-    "message": "پیشرفته"
+  "customGas": {
+    "message": "گاز دلخواه"
+  },
+  "customGasSubTitle": {
+    "message": "اضافه نمودن فیس ممکن زمان پروسس را کاهش دهد، اما تضمین نمیشود."
+  },
+  "customRPC": {
+    "message": "RPC رایج"
   },
   "customToken": {
     "message": "رمزیاب دلخواه"
@@ -205,15 +278,33 @@
   "decimalsMustZerotoTen": {
     "message": "اعشاریه ها باید حد اقل 0، و بیشتر از 36 نباشند."
   },
+  "defaultNetwork": {
+    "message": "شبکه خودکار برای معاملات Ether عبارت است از Main Net."
+  },
   "delete": {
     "message": "حذف"
   },
+  "deleteAccount": {
+    "message": "حذف حساب"
+  },
   "deleteNetwork": {
     "message": "شبکه حذف شود؟"
   },
+  "deleteNetworkDescription": {
+    "message": "آیا مطمئن هستید که این شبکه حذف شود؟"
+  },
+  "depositEther": {
+    "message": "پرداخت ایتر"
+  },
   "details": {
     "message": "جزئیات"
   },
+  "directDepositEther": {
+    "message": "پرداخت مستقیم ایتر"
+  },
+  "directDepositEtherExplainer": {
+    "message": "در صورتیکه شما کدام ایتر داشته باشید، سریعترین روش برای گرفتن ایتر در کیف جدید تان توسط پرداخت مستقیم."
+  },
   "done": {
     "message": "تمام"
   },
@@ -223,6 +314,9 @@
   "downloadGoogleChrome": {
     "message": "دانلود گوگل کروم"
   },
+  "downloadSecretBackup": {
+    "message": "این عبارت مخفی پشتیبان را دانلود نموده و بصورت مصؤن در هارد دیسک خارجی یا وسیله ذخیره دیگر رمز گذاری شده، ذخیره نمایید."
+  },
   "downloadStateLogs": {
     "message": "دانلود دفترچه وضعیت"
   },
@@ -235,15 +329,51 @@
   "editContact": {
     "message": "ویرایش تماس"
   },
+  "endOfFlowMessage1": {
+    "message": "شما در امتحان موفق شدید - عبارت بازیابی را مصؤن نگهدارید، این مسؤلیت شماست!"
+  },
+  "endOfFlowMessage10": {
+    "message": "همه انجام شد"
+  },
+  "endOfFlowMessage2": {
+    "message": "هدایات برای ذخیره سازی آن به شکل مصؤون"
+  },
+  "endOfFlowMessage3": {
+    "message": "نسخه پشتیبان را در جاهای مختلف ثبت کنید"
+  },
+  "endOfFlowMessage4": {
+    "message": "هرگز عبارت را با هیچکس در میان نگذارید."
+  },
+  "endOfFlowMessage5": {
+    "message": "مراقب فیشینگ باشید! MetaMask هرگز در یک زمان عبارت بازیاب را نمی پرسد."
+  },
+  "endOfFlowMessage6": {
+    "message": "در صورتیکه شما نیاز به گرفتن دوباره پشتیبان عبارت بازیاب داشته باشید، میتوانید آنرا در Settings -> Security دریافت نمایید."
+  },
+  "endOfFlowMessage8": {
+    "message": "MetaMask نمیتواند عبارت بازیاب تان را دوباره دریافت نماید.\nبیشتر بدانید."
+  },
+  "endOfFlowMessage9": {
+    "message": "بیشتر بدانید."
+  },
   "ensNotFoundOnCurrentNetwork": {
     "message": "نام ENS در شبکه کنونی دریافت نشد. به تبدیل آن به شبکه اصلی ایتریم تلاش نمایید."
   },
   "ensRegistrationError": {
     "message": "خطا در ثبت نام ENS"
   },
+  "enterAnAlias": {
+    "message": "یک نام مستعار را وارد کنید"
+  },
+  "enterPassword": {
+    "message": "رمز عبور را وارد کنید"
+  },
   "enterPasswordContinue": {
     "message": "برای ادامه رمز عبور را وارد کنید"
   },
+  "estimatedProcessingTimes": {
+    "message": "زمان های تخمینی پروسس"
+  },
   "ethereumPublicAddress": {
     "message": "آدرس عمومی ایتریم"
   },
@@ -252,6 +382,9 @@
   },
   "expandView": {
     "message": "توسعه ساحه دید"
+  },
+  "exportPrivateKey": {
+    "message": "صدور کلید شخصی"
   },
   "failed": {
     "message": "ناموفق شد"
@@ -300,8 +433,6 @@
   "general": {
     "message": "عمومی"
   },
-<<<<<<< HEAD
-=======
   "generalSettingsDescription": {
     "message": "تبادل واحد پول، واحد پول اصلی، زبان، شناسا های بلوکی"
   },
@@ -318,9 +449,11 @@
   "getStarted": {
     "message": "شروع به کار"
   },
->>>>>>> 983d2c9f
   "goerli": {
     "message": "شبکه آزمایشی Goerli"
+  },
+  "happyToSeeYou": {
+    "message": "از دیدن شما خوشحال هستیم."
   },
   "hardware": {
     "message": "سخت افزار"
@@ -363,6 +496,12 @@
   "importAccountMsg": {
     "message": "حساب های وارد شده با عبارت بازیاب حساب MetaMask ایجاد شده اصلی تان یکجا نمیباشد. در مورد حساب های وارد شده بیشتر بدانید"
   },
+  "importAccountSeedPhrase": {
+    "message": "یک حساب با عبارت بازیاب را وارد کنید"
+  },
+  "importWallet": {
+    "message": "وارد سازی کیف"
+  },
   "imported": {
     "message": "وارد شده",
     "description": "status showing that an account has been fully loaded into the keyring"
@@ -404,20 +543,20 @@
   "knownAddressRecipient": {
     "message": "آدرس شناخته شده قرارداد"
   },
+  "kovan": {
+    "message": "شبکه آزمایشی Kovan"
+  },
   "learnMore": {
     "message": "بیشتر بدانید"
   },
-  "learnMoreUpperCase": {
-    "message": "بیشتر بدانید"
-  },
   "ledgerAccountRestriction": {
     "message": "لازم است تا حساب قبلی تان را قبل از اینکه جدید اضافه کنید، مورد استفاده قرار دهید."
   },
-  "likeToImportTokens": {
+  "letsGoSetUp": {
+    "message": "بلی، درست شد!"
+  },
+  "likeToAddTokens": {
     "message": "آیا میخواهید این رمزیاب ها را اضافه نمایید؟"
-  },
-  "lineaGoerli": {
-    "message": "شبکه آزمایشی Linea Goerli"
   },
   "links": {
     "message": "لینک ها"
@@ -446,14 +585,29 @@
   "memo": {
     "message": "یادداشت"
   },
+  "memorizePhrase": {
+    "message": "این عبارت را حفظ کنید."
+  },
   "message": {
     "message": "پیام"
   },
+  "metamaskDescription": {
+    "message": "در حال اتصال شما با ایترم و وب غیر متمرکز شده."
+  },
   "metamaskVersion": {
     "message": "نسخه MetaMask"
   },
+  "mobileSyncText": {
+    "message": "لطفًا رمز عبور را وارد نمایید تا تأیید شود که خود شما هستید!"
+  },
   "mustSelectOne": {
     "message": "باید حداقل 1 رمزیاب را انتخاب کنید."
+  },
+  "myAccounts": {
+    "message": "حساب های من"
+  },
+  "needEtherInWallet": {
+    "message": "برای تعامل با اپلیکیشن های غیر متمرکز شده با استفاده از MetaMask، شما نیاز به ایتر در کیف تان خواهید داشت."
   },
   "needImportFile": {
     "message": "شما باید یک فایل برای وارد کردن را انتخاب کنید.",
@@ -465,6 +619,9 @@
   "networkName": {
     "message": "نام شبکه"
   },
+  "networkSettingsDescription": {
+    "message": "اضافه سازی و ویرایش شبکه های دلخواه PRC"
+  },
   "networks": {
     "message": "شبکه ها"
   },
@@ -474,8 +631,11 @@
   "newAccount": {
     "message": "حساب جدید"
   },
+  "newAccountDetectedDialogMessage": {
+    "message": "آدرس جدید شناسایی شد! اینجا کلیک کنید تا به کتابچه آدرسهای شما اضافه شود."
+  },
   "newAccountNumberName": {
-    "message": "حساب $1",
+    "message": "حساب 1$1",
     "description": "Default name of next account to be created on create account screen"
   },
   "newContact": {
@@ -484,15 +644,30 @@
   "newContract": {
     "message": "قرارداد جدید"
   },
+  "newNetwork": {
+    "message": "شبکه جدید"
+  },
   "newPassword": {
     "message": "رمز عبور جدید (حداقل 8 حرف)"
   },
+  "newToMetaMask": {
+    "message": "آیا به MetaMask جدید هستید؟"
+  },
+  "newTotal": {
+    "message": "مجموع جدید"
+  },
+  "newTransactionFee": {
+    "message": "فیس جدید معامله"
+  },
   "next": {
     "message": "بعدی"
   },
   "noAddressForName": {
     "message": "هیچ آدرسی برای این نام تنظیم نشده است."
   },
+  "noAlreadyHaveSeed": {
+    "message": "نه خیر، من از قبل یک عبارت بازیاب داشتم"
+  },
   "noConversionRateAvailable": {
     "message": "هیچ نرخ تغییر موجود نمیباشد"
   },
@@ -520,8 +695,6 @@
   "on": {
     "message": "روشن"
   },
-<<<<<<< HEAD
-=======
   "optionalBlockExplorerUrl": {
     "message": "بلاک کردن مرورگر URL (انتخابی)"
   },
@@ -531,7 +704,6 @@
   "orderOneHere": {
     "message": "یک Trezor یا Ledger را سفارش داده و پول های تان را در ذخیره سرد نگهدارید"
   },
->>>>>>> 983d2c9f
   "origin": {
     "message": "مبدأ"
   },
@@ -585,11 +757,12 @@
   "privateNetwork": {
     "message": "شبکه شخصی"
   },
+  "queue": {
+    "message": "صف"
+  },
   "readdToken": {
     "message": "شما میتوانید این رمزیاب را دوباره برای آینده با رفتن به گزینه \"Add token\" در مینوی تنظیمات حساب ها، اضافه نمایید."
   },
-<<<<<<< HEAD
-=======
   "readyToConnect": {
     "message": "آماده برای اتصال هستید؟"
   },
@@ -599,7 +772,6 @@
   "recipientAddress": {
     "message": "آدرس دریافت کننده"
   },
->>>>>>> 983d2c9f
   "recipientAddressPlaceholder": {
     "message": "جستجو، آدرس عمومی (0x)، یا ENS"
   },
@@ -618,6 +790,9 @@
   "rejected": {
     "message": "رد شد"
   },
+  "remindMeLater": {
+    "message": "بعدًا یادآوری کنید"
+  },
   "remove": {
     "message": "پاک کردن"
   },
@@ -636,15 +811,38 @@
   "reset": {
     "message": "بازنشانی"
   },
+  "resetAccount": {
+    "message": "تنظیم مجدد حساب"
+  },
+  "resetAccountDescription": {
+    "message": "دوباره سازی حساب تاریخچه معامله تان را پاک میکند."
+  },
   "restore": {
     "message": "بازیابی"
   },
+  "restoreAccountWithSeed": {
+    "message": "حساب تان را با عبارت بازیاب، بازیابی کنید"
+  },
   "revealSeedWords": {
     "message": "کلمات بازیاب را آشکار کنید"
   },
+  "revealSeedWordsDescription": {
+    "message": "در صورتیکه شما معمولًا براوزر ها را تغییر داده یا کمپیوتر ها را انتقال میدهید، شما این عبارت آغازین را نیاز خواهید داشت تا به حساب های تان دسترسی داشته باشید. آنها را در یکجای مصؤن و مخفی نگهدارید."
+  },
+  "revealSeedWordsTitle": {
+    "message": "عبارت بازیاب"
+  },
   "revealSeedWordsWarning": {
-    "message": "این کلمات را میتوان جهت سرقت همه حساب های تان استفاده نمود.",
-    "description": "$1 is bolded text using the message from 'revealSeedWordsWarning2'"
+    "message": "این کلمات را میتوان جهت سرقت همه حساب های تان استفاده نمود."
+  },
+  "revealSeedWordsWarningTitle": {
+    "message": "این عبارت را با هیچکس شریک نسازید!"
+  },
+  "rinkeby": {
+    "message": "شبکه آزمایشی Rinkeby"
+  },
+  "ropsten": {
+    "message": "شبکه آزمایشی Ropsten"
   },
   "rpcUrl": {
     "message": "RPC URL جدید"
@@ -652,6 +850,9 @@
   "save": {
     "message": "ذخیره"
   },
+  "saveAsCsvFile": {
+    "message": "ذخیره منحیث فایل CSV"
+  },
   "scanInstructions": {
     "message": "رمز QR را در مقابل کمره تان قرار دهید"
   },
@@ -664,15 +865,42 @@
   "searchResults": {
     "message": "نتایج جستجو"
   },
+  "searchTokens": {
+    "message": "رمزیاب های جستجو"
+  },
+  "secretBackupPhrase": {
+    "message": "عبارت مخفی پشتیبان"
+  },
+  "secretBackupPhraseDescription": {
+    "message": "عبارت مخفی پشتیبان تان نسخه پشتیبان و دوباره سازی حساب را تسهیل میسازد."
+  },
+  "secretBackupPhraseWarning": {
+    "message": "هشدار: هرگز عبارت پشتیبان تان را به کسی فاش نسازید. هرکسیکه این عبارت را داشته باشد ایتر شما را برای همیشه خواهد گرفت."
+  },
   "securityAndPrivacy": {
     "message": "امنیت و حریم خصوصی"
   },
+  "securitySettingsDescription": {
+    "message": "تنظیمات حریم خصوصی و عبارت بازیاب کیف"
+  },
+  "seedPhrasePlaceholder": {
+    "message": "هر کلمه را با یک فاصله واحد جدا سازید"
+  },
   "seedPhraseReq": {
     "message": "عبارات بازیاب 12 کلمه اند"
   },
+  "selectAHigherGasFee": {
+    "message": "یک فیس بالاتر گاز را انتخاب نمایید تا پروسس معامله تان تسریع یابد.*"
+  },
   "selectAnAccount": {
     "message": "یک حساب را انتخاب کنید"
   },
+  "selectAnAccountHelp": {
+    "message": "برای مشاهده MetaMask حساب را انتخاب نمایید"
+  },
+  "selectEachPhrase": {
+    "message": "لطفًا جهت اطمینان از درستی، هر عبارت را انتخاب کنید."
+  },
   "selectHdPath": {
     "message": "انتخاب مسیر HD"
   },
@@ -685,12 +913,27 @@
   "send": {
     "message": "ارسال"
   },
+  "sendAmount": {
+    "message": "ارسال مبلغ"
+  },
   "sendTokens": {
     "message": "رمزیاب ها را ارسال کنید"
   },
+  "sentEther": {
+    "message": "ایتر ارسال شد"
+  },
+  "separateEachWord": {
+    "message": "هر کلمه را با یک فاصله واحد جدا سازید"
+  },
   "settings": {
     "message": "تنظیمات"
   },
+  "showAdvancedGasInline": {
+    "message": "کنترول های پیشرفته گاز"
+  },
+  "showAdvancedGasInlineDescription": {
+    "message": "این را انتخاب نمایید تا قیمت گاز را نشان داده و کنترول ها را بصورت مستقیم در صفحات ارسال و تأیید محدود نماید."
+  },
   "showFiatConversionInTestnets": {
     "message": "نمایش تغییرات Testnets"
   },
@@ -703,18 +946,27 @@
   "showHexDataDescription": {
     "message": "برای نمایش بخش اطلاعات hex در صفحه ارسال این را انتخاب نمایید"
   },
+  "showPrivateKeys": {
+    "message": "نمایش کلید های شخصی"
+  },
   "sigRequest": {
     "message": "درخواست امضاء"
   },
   "sign": {
     "message": "علامت"
   },
+  "signNotice": {
+    "message": "علامت کردن این پیام میتواند\nعوارض جانبی داشته باشد. تنها پیام های را که\nاز سایت های که کاملًا اعتماد داشته باشید با حساب خود علامت بزنید.\nاین روش خطرناک در نسخه آینده از بین برده خواهد شد."
+  },
   "signatureRequest": {
     "message": "درخواست امضاء"
   },
   "signed": {
     "message": "وارد شد"
   },
+  "slow": {
+    "message": "آهسته"
+  },
   "somethingWentWrong": {
     "message": "اوه! مشکلی پیش آمده."
   },
@@ -736,8 +988,6 @@
   "stateLogsDescription": {
     "message": "دفترچه وضعیت شامل آدرس های حساب عمومی و معاملات فرستاده شده تان میباشد."
   },
-<<<<<<< HEAD
-=======
   "step1HardwareWallet": {
     "message": "1. اتصال کیف سخت افزار"
   },
@@ -759,7 +1009,6 @@
   "storePhrase": {
     "message": "این عبارت را در یک نرم افزار مدیریت رمز عبور مانند 1Password ذخیره نمایید."
   },
->>>>>>> 983d2c9f
   "submitted": {
     "message": "ارائه شد"
   },
@@ -775,9 +1024,36 @@
   "symbolBetweenZeroTwelve": {
     "message": "نماد باید 11 کاراکتر یا کمتر باشد."
   },
+  "syncWithMobile": {
+    "message": "همگام سازی با موبایل"
+  },
+  "syncWithMobileBeCareful": {
+    "message": "مطمئن شوید که هیچکس هنگامیکه این کود را سکن میکنید، به صفحه شما نمیبیند"
+  },
+  "syncWithMobileComplete": {
+    "message": "دیتای شما موفقانه همگام سازی شد. از اپلیکیشن موبایل MetaMask لذت ببرید!"
+  },
+  "syncWithMobileDesc": {
+    "message": "شما میتوانید حساب ها و معلومات خویش را با دستگاه موبایل تان همگام بسازید. اپلیکیشن MetaMask را باز نموده به \"Settings\" رفته و بالای \"Sync from Browser Extension\" کلیک کنید"
+  },
+  "syncWithMobileDescNewUsers": {
+    "message": "در صورتیکه شما اپلیکیشن موبایل MetaMask را برای بار اول باز کرده اید، فقط گام ها را در موبایل تان دنبال نمایید."
+  },
+  "syncWithMobileScanThisCode": {
+    "message": "این کود را با اپلیکیشن موبایل MetaMask سکن نمایید"
+  },
+  "syncWithMobileTitle": {
+    "message": "همگام سازی با موبایل"
+  },
   "terms": {
     "message": "شرایط استفاده"
   },
+  "testFaucet": {
+    "message": "  آزمایش فاسیت یا Test Faucet "
+  },
+  "thisWillCreate": {
+    "message": "این یک کیف جدید و عبارت بازیاب را ایجاد خواهد کرد"
+  },
   "tips": {
     "message": "انعام"
   },
@@ -841,12 +1117,22 @@
   "transfer": {
     "message": "انتقال"
   },
+  "transferBetweenAccounts": {
+    "message": "انتقال میان حساب های من"
+  },
   "transferFrom": {
     "message": "انتقال از"
   },
+  "troubleTokenBalances": {
+    "message": "ما در بارگیری صورت حساب های رمزیاب تان دچار مشکل شدیم. شما میتوانید آنها را مشاهده کنید",
+    "description": "Followed by a link (here) to view token balances"
+  },
   "tryAgain": {
     "message": "امتحان مجدد"
   },
+  "typePassword": {
+    "message": "رمز عبور MetaMask تان را تایپ نمایید"
+  },
   "unapproved": {
     "message": "تصدیق ناشده"
   },
@@ -886,14 +1172,38 @@
   "userName": {
     "message": "نام کاربری"
   },
+  "viewAccount": {
+    "message": "مشاهده حساب"
+  },
   "viewContact": {
     "message": "مشاهده تماس"
   },
+  "viewOnCustomBlockExplorer": {
+    "message": "مشاهده در 1$1"
+  },
+  "viewOnEtherscan": {
+    "message": "مشاهده در ایترسکن"
+  },
+  "viewinExplorer": {
+    "message": "مشاهده در براوزر"
+  },
   "visitWebSite": {
     "message": "از وب سایت ما دیدن نمایید"
   },
+  "walletSeed": {
+    "message": "بازیاب کیف"
+  },
+  "welcome": {
+    "message": "به MetaMask خوش آمدید"
+  },
   "welcomeBack": {
     "message": "بازگشت شما را خوش‌آمد می‌گوییم!"
+  },
+  "writePhrase": {
+    "message": "این عبارت را در یک صفحه کاغذ نوشته و در یک موقعیت مصؤن نگهدارید. در صورتیکه شما امنیت بیشتر از این میخواهید، آنرا در صفحات متعدد کاغذ نوشته و در 2 - 3 موقعیت مختلف نگهدارید."
+  },
+  "yesLetsTry": {
+    "message": "بلی، بیایید امتحان کنیم"
   },
   "youNeedToAllowCameraAccess": {
     "message": "لازم است تا شما جهت استفاده از این مشخصه، به کمره اجازه دسترسی بدهید."
