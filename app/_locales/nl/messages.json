--- conflicted
+++ resolved
@@ -1,7 +1,4 @@
 {
-  "QRHardwareSignRequestCancel": {
-    "message": "Afwijzen"
-  },
   "accountDetails": {
     "message": "Accountgegevens"
   },
@@ -22,14 +19,6 @@
     "message": "MetaMask",
     "description": "The name of the application"
   },
-  "appNameBeta": {
-    "message": "MetaMask Beta",
-    "description": "The name of the application (Beta)"
-  },
-  "appNameFlask": {
-    "message": "MetaMask Flask",
-    "description": "The name of the application (Flask)"
-  },
   "approve": {
     "message": "Goedkeuren"
   },
@@ -45,6 +34,9 @@
   "balance": {
     "message": "Balans:"
   },
+  "blockiesIdenticon": {
+    "message": "Gebruik Blockies Identicon"
+  },
   "cancel": {
     "message": "Annuleer"
   },
@@ -60,27 +52,39 @@
   "copiedExclamation": {
     "message": "Gekopieerd!"
   },
+  "copyPrivateKey": {
+    "message": "Dit is uw privésleutel (klik om te kopiëren)"
+  },
   "copyToClipboard": {
     "message": "Kopieer naar klembord"
   },
   "create": {
     "message": "creëren"
   },
-<<<<<<< HEAD
-=======
   "createAccount": {
     "message": "Account aanmaken"
   },
   "customGas": {
     "message": "Pas Gas aan"
   },
->>>>>>> 49d0467a
   "decimal": {
     "message": "Decimalen van precisie"
   },
   "decimalsMustZerotoTen": {
     "message": "Decimalen moeten minimaal 0 en niet meer dan 36 zijn."
   },
+  "defaultNetwork": {
+    "message": "Het standaardnetwerk voor Ether-transacties is Mainnet."
+  },
+  "depositEther": {
+    "message": "Stort Ether"
+  },
+  "directDepositEther": {
+    "message": "Directe Ether storten"
+  },
+  "directDepositEtherExplainer": {
+    "message": "Als je al wat Ether hebt, de snelste manier om Ether in je nieuwe portemonnee te krijgen door een directe storting."
+  },
   "done": {
     "message": "Gedaan"
   },
@@ -90,8 +94,14 @@
   "edit": {
     "message": "Bewerk"
   },
+  "enterPassword": {
+    "message": "Voer wachtwoord in"
+  },
   "etherscanView": {
     "message": "Bekijk account op Etherscan"
+  },
+  "exportPrivateKey": {
+    "message": "Exporteer privésleutel"
   },
   "failed": {
     "message": "mislukt"
@@ -116,6 +126,13 @@
   "gasPrice": {
     "message": "Gasprijs (GWEI)"
   },
+  "getEther": {
+    "message": "Krijg Ether"
+  },
+  "getEtherFromFaucet": {
+    "message": "Haal Ether uit een kraan voor de $1",
+    "description": "Displays network name for Ether faucet"
+  },
   "here": {
     "message": "hier",
     "description": "as in -click here- for more information (goes with troubleTokenBalances)"
@@ -162,6 +179,9 @@
     "message": "JSON-bestand",
     "description": "format for importing an account"
   },
+  "kovan": {
+    "message": "Kovan-testnetwerk"
+  },
   "likeToImportTokens": {
     "message": "Wil je deze tokens toevoegen?"
   },
@@ -180,8 +200,17 @@
   "message": {
     "message": "Bericht"
   },
+  "metamaskDescription": {
+    "message": "MetaMask is een veilige identiteitskluis voor Ethereum."
+  },
   "mustSelectOne": {
     "message": "Moet ten minste één token selecteren."
+  },
+  "myAccounts": {
+    "message": "Mijn accounts"
+  },
+  "needEtherInWallet": {
+    "message": "Om te communiceren met gedecentraliseerde applicaties met MetaMask, heb je Ether nodig in je portemonnee."
   },
   "needImportFile": {
     "message": "U moet een bestand selecteren om te importeren.",
@@ -243,12 +272,20 @@
   "required": {
     "message": "Verplicht"
   },
+  "resetAccount": {
+    "message": "Account opnieuw instellen"
+  },
   "revealSeedWords": {
     "message": "Onthul back-up woorden"
   },
   "revealSeedWordsWarning": {
-    "message": "Zorg dat je back-up woorden niet op een openbare plaats bekijkt! Deze woorden kunnen worden gebruikt om al uw accounts opnieuw te genereren (en dus uw account te stelen).",
-    "description": "$1 is bolded text using the message from 'revealSeedWordsWarning2'"
+    "message": "Zorg dat je back-up woorden niet op een openbare plaats bekijkt! Deze woorden kunnen worden gebruikt om al uw accounts opnieuw te genereren (en dus uw account te stelen)."
+  },
+  "rinkeby": {
+    "message": "Rinkeby testnetwerk"
+  },
+  "ropsten": {
+    "message": "Ropsten testnetwerk"
   },
   "save": {
     "message": "Opslaan"
@@ -271,12 +308,18 @@
   "settings": {
     "message": "instellingen"
   },
+  "showPrivateKeys": {
+    "message": "Privésleutels weergeven"
+  },
   "sigRequest": {
     "message": "Ondertekeningsverzoek"
   },
   "sign": {
     "message": "Teken"
   },
+  "signNotice": {
+    "message": "Het ondertekenen van dit bericht kan hebben \ngevaarlijke bijwerkingen. Meld alleen berichten van \nsites die u volledig vertrouwt met uw volledige account.\n Deze gevaarlijke methode wordt in een toekomstige versie verwijderd."
+  },
   "signatureRequest": {
     "message": "Ondertekeningsverzoek"
   },
@@ -295,6 +338,9 @@
   "terms": {
     "message": "Gebruiksvoorwaarden"
   },
+  "testFaucet": {
+    "message": "Test de kraan"
+  },
   "to": {
     "message": "Naar"
   },
@@ -304,6 +350,13 @@
   "total": {
     "message": "Totaal"
   },
+  "troubleTokenBalances": {
+    "message": "We hadden problemen bij het laden van uw tokenbalansen. Je kunt ze bekijken",
+    "description": "Followed by a link (here) to view token balances"
+  },
+  "typePassword": {
+    "message": "Typ uw wachtwoord"
+  },
   "unknown": {
     "message": "Onbekend"
   },
@@ -319,8 +372,14 @@
   "usedByClients": {
     "message": "Gebruikt door verschillende klanten"
   },
+  "viewAccount": {
+    "message": "Bekijk account"
+  },
   "visitWebSite": {
     "message": "Bezoek onze website"
+  },
+  "welcome": {
+    "message": "Welkom bij MetaMask"
   },
   "youSign": {
     "message": "U ondertekent"
