{
  "accept": {
    "message": "Aanvaarden"
  },
  "account": {
    "message": "Account"
  },
  "accountDetails": {
    "message": "Accountgegevens"
  },
  "accountName": {
    "message": "Accountnaam"
  },
  "address": {
    "message": "Adres"
  },
  "addCustomToken": {
    "message": "Aangepaste token toevoegen"
  },
  "addToken": {
    "message": "Voeg token toe"
  },
  "addTokens": {
    "message": "Tokens toevoegen"
  },
  "amount": {
    "message": "Bedrag"
  },
  "amountPlusGas": {
    "message": "Bedrag + gas"
  },
  "appDescription": {
    "message": "Ethereum Browser-extensie",
    "description": "De beschrijving van de applicatie"
  },
  "appName": {
    "message": "Nifty Wallet",
    "description": "De naam van de applicatie"
  },
  "attemptingConnect": {
    "message": "Poging om verbinding te maken met blockchain."
  },
  "attributions": {
    "message": "Bevoegdheden"
  },
  "available": {
    "message": "Beschikbaar"
  },
  "back": {
    "message": "Terug"
  },
  "balance": {
    "message": "Balans:"
  },
  "balances": {
    "message": "Je saldo"
  },
  "balanceIsInsufficientGas": {
    "message": "Onvoldoende saldo voor huidig ​​gastotaal"
  },
  "beta": {
    "message": "BETA"
  },
  "betweenMinAndMax": {
    "message": "moet groter zijn dan of gelijk zijn aan $1 en kleiner dan of gelijk aan $2.",
    "description": "helper voor het invoeren van hex als decimale invoer"
  },
  "blockiesIdenticon": {
    "message": "Gebruik Blockies Identicon"
  },
  "borrowDharma": {
    "message": "Lenen met Dharma (Beta)"
  },
  "builtInCalifornia": {
    "message": "Nifty Wallet is ontworpen en gebouwd in Californië."
  },
  "buy": {
    "message": "Kopen"
  },
  "buyCoinbase": {
    "message": "Koop op Coinbase"
  },
  "buyCoinbaseExplainer": {
    "message": "Coinbase is 's werelds populairste manier om Bitcoin, Ethereum en Litecoin te kopen en verkopen."
  },
  "cancel": {
    "message": "Annuleer"
  },
  "classicInterface": {
    "message": "Gebruik de klassieke interface"
  },
  "clickCopy": {
    "message": "Klik om te kopiëren"
  },
  "confirm": {
    "message": "Bevestigen"
  },
  "confirmContract": {
    "message": "Contract bevestigen"
  },
  "confirmPassword": {
    "message": "bevestig wachtwoord"
  },
  "confirmTransaction": {
    "message": "Bevestig transactie"
  },
  "continue": {
    "message": "Doorgaan met"
  },
  "continueToCoinbase": {
    "message": "Ga verder naar Coinbase"
  },
  "contractDeployment": {
    "message": "Contractimplementatie"
  },
  "conversionProgress": {
    "message": "Bezig met conversie"
  },
  "copiedButton": {
    "message": "gekopieerde"
  },
  "copiedClipboard": {
    "message": "Gekopieerd naar het klembord"
  },
  "copiedExclamation": {
    "message": "Gekopieerde!"
  },
  "copiedSafe": {
    "message": "Ik heb het ergens veilig gekopieerd"
  },
  "copy": {
    "message": "Kopiëren"
  },
  "copyToClipboard": {
    "message": "Kopieer naar klembord"
  },
  "copyButton": {
    "message": " Kopiëren "
  },
  "copyPrivateKey": {
    "message": "Dit is uw privésleutel (klik om te kopiëren)"
  },
  "create": {
    "message": "creëren"
  },
  "createAccount": {
    "message": "Account aanmaken"
  },
  "createDen": {
    "message": "creëren"
  },
  "crypto": {
    "message": "crypto",
    "description": "Ruiltype (cryptocurrencies)"
  },
  "currentConversion": {
    "message": "Huidige conversie"
  },
  "currentNetwork": {
    "message": "Huidig ​​netwerk"
  },
  "customGas": {
    "message": "Pas Gas aan"
  },
  "customize": {
    "message": "Aanpassen"
  },
  "customRPC": {
    "message": "Aangepaste RPC"
  },
  "decimalsMustZerotoTen": {
    "message": "Decimalen moeten minimaal 0 en niet meer dan 36 zijn."
  },
  "decimal": {
    "message": "Decimalen van precisie"
  },
  "defaultNetwork": {
    "message": "Het standaardnetwerk voor Ether-transacties is Main Net."
  },
  "denExplainer": {
    "message": "Uw DEN is uw wachtwoord-gecodeerde opslag binnen Nifty Wallet."
  },
  "deposit": {
    "message": "Storting"
  },
  "depositBTC": {
    "message": "Stort uw BTC op het onderstaande adres:"
  },
  "depositCoin": {
    "message": "Stort uw $1 op het onderstaande adres",
    "description": "Laat de gebruiker weten welk muntje ze hebben geselecteerd om te deponeren met shapeshift"
  },
  "depositEth": {
    "message": "Aanbetaling Eth"
  },
  "depositEther": {
    "message": "Stort Ether"
  },
  "depositFiat": {
    "message": "Stort met Fiat"
  },
  "depositFromAccount": {
    "message": "Storten van een ander account"
  },
  "depositShapeShift": {
    "message": "Stort met ShapeShift"
  },
  "depositShapeShiftExplainer": {
    "message": "Als u andere cryptocurrencies bezit, kunt u Ether direct in uw Nifty Wallet-portemonnee ruilen en storten. Geen account nodig."
  },
  "details": {
    "message": "Details"
  },
  "directDeposit": {
    "message": "Directe storting"
  },
  "directDepositEther": {
    "message": "Directe Ether storten"
  },
  "directDepositEtherExplainer": {
    "message": "Als je al wat Ether hebt, de snelste manier om Ether in je nieuwe portemonnee te krijgen door een directe storting."
  },
  "done": {
    "message": "Gedaan"
  },
  "downloadStateLogs": {
    "message": "Staatslogboeken downloaden"
  },
  "edit": {
    "message": "Bewerk"
  },
  "editAccountName": {
    "message": "Bewerk accountnaam"
  },
  "emailUs": {
    "message": "Email ons!"
  },
  "encryptNewDen": {
    "message": "Versleutel je nieuwe DEN"
  },
  "enterPassword": {
    "message": "Voer wachtwoord in"
  },
  "enterPasswordConfirm": {
    "message": "Voer uw wachtwoord in om te bevestigen"
  },
  "etherscanView": {
    "message": "Bekijk account op Etherscan"
  },
  "exchangeRate": {
    "message": "Wisselkoers"
  },
  "exportPrivateKey": {
    "message": "Exporteer privésleutel"
  },
  "exportPrivateKeyWarning": {
    "message": "Exporteer privésleutels op eigen risico."
  },
  "failed": {
    "message": "mislukt"
  },
  "fiat": {
    "message": "FIAT",
    "description": "Ruiltype"
  },
  "fileImportFail": {
    "message": "Bestandsimport werkt niet? Klik hier!",
    "description": "Helpt de gebruiker om zijn account vanuit een JSON-bestand te importeren"
  },
  "followTwitter": {
    "message": "Volg ons op Twitter"
  },
  "from": {
    "message": "Van"
  },
  "fromToSame": {
    "message": "Van en naar adres kan niet hetzelfde zijn"
  },
  "fromShapeShift": {
    "message": "Van ShapeShift"
  },
  "gas": {
    "message": "Gas",
    "description": "Korte indicatie van gaskosten"
  },
  "gasFee": {
    "message": "Gas vergoeding"
  },
  "gasLimit": {
    "message": "Gaslimiet"
  },
  "gasLimitCalculation": {
    "message": "We berekenen de voorgestelde gaslimiet op basis van succespercentages van het netwerk."
  },
  "gasLimitRequired": {
    "message": "Gaslimiet vereist"
  },
  "gasLimitTooLow": {
    "message": "De gaslimiet moet minstens 21000 zijn"
  },
  "generatingSeed": {
    "message": "Back-up woorden produceren ..."
  },
  "gasPrice": {
    "message": "Gasprijs (GWEI)"
  },
  "gasPriceCalculation": {
    "message": "We berekenen de voorgestelde gasprijzen op basis van succespercentages van het netwerk."
  },
  "gasPriceRequired": {
    "message": "Gasprijs vereist"
  },
  "getEther": {
    "message": "Krijg Ether"
  },
  "getEtherFromFaucet": {
    "message": "Haal Ether uit een kraan voor de $1",
    "description": "Geeft de netwerknaam voor Ether-kraan weer"
  },
  "greaterThanMin": {
    "message": "moet groter zijn dan of gelijk zijn aan $1.",
    "description": "helper voor het invoeren van hex als decimale invoer"
  },
  "here": {
    "message": "hier",
    "description": "zoals in -klik hier- voor meer informatie (gaat met troubleTokenBalances)"
  },
  "hereList": {
    "message": "Hier is een lijst !!!!"
  },
  "hide": {
    "message": "Verbergen"
  },
  "hideToken": {
    "message": "Token verbergen"
  },
  "hideTokenPrompt": {
    "message": "Token verbergen?"
  },
  "howToDeposit": {
    "message": "Hoe zou je Ether willen deponeren?"
  },
  "holdEther": {
    "message": "Hiermee kunt u ether & tokens bewaren en dient u als brug naar gedecentraliseerde applicaties."
  },
  "import": {
    "message": "Importeren",
    "description": "Knop om een ​​account uit een geselecteerd bestand te importeren"
  },
  "importAccount": {
    "message": "Account importeren"
  },
  "importAccountMsg": {
<<<<<<< HEAD
    "message":" Geïmporteerde accounts worden niet gekoppeld aan de seedphrase van uw oorspronkelijk gemaakte Nifty Wallet-account. Meer informatie over geïmporteerde accounts"
=======
    "message": " Geïmporteerde accounts worden niet gekoppeld aan de seedphrase van uw oorspronkelijk gemaakte MetaMask-account. Meer informatie over geïmporteerde accounts"
>>>>>>> 17372e15
  },
  "importAnAccount": {
    "message": "Importeer een account"
  },
  "importDen": {
    "message": "Bestaande DEN importeren"
  },
  "imported": {
    "message": "geïmporteerde",
    "description": "status die aantoont dat een account volledig in de sleutelring is geladen"
  },
  "infoHelp": {
    "message": "Info en hulp"
  },
  "insufficientFunds": {
    "message": "Onvoldoende fondsen."
  },
  "insufficientTokens": {
    "message": "Onvoldoende tokens."
  },
  "invalidAddress": {
    "message": "Ongeldig adres"
  },
  "invalidAddressRecipient": {
    "message": "Het adres van de ontvanger is ongeldig"
  },
  "invalidGasParams": {
    "message": "Ongeldige gasparameters"
  },
  "invalidInput": {
    "message": "Ongeldige invoer."
  },
  "invalidRequest": {
    "message": "ongeldig verzoek"
  },
  "invalidRPC": {
    "message": "Ongeldige RPC-URI"
  },
  "jsonFail": {
    "message": "Er is iets fout gegaan. Zorg ervoor dat uw JSON-bestand correct is opgemaakt."
  },
  "jsonFile": {
    "message": "JSON-bestand",
    "description": "formaat voor het importeren van een account"
  },
  "kovan": {
    "message": "Kovan-testnetwerk"
  },
  "knowledgeDataBase": {
    "message": "Bezoek onze Knowledge Base"
  },
  "lessThanMax": {
    "message": "moet kleiner zijn dan of gelijk zijn aan $1.",
    "description": "helper voor het invoeren van hex als decimale invoer"
  },
  "likeToAddTokens": {
    "message": "Wil je deze tokens toevoegen?"
  },
  "limit": {
    "message": "Begrenzing"
  },
  "loading": {
    "message": "Bezig met laden..."
  },
  "loadingTokens": {
    "message": "Tokens laden ..."
  },
  "localhost": {
    "message": "Localhost 8545"
  },
  "login": {
    "message": "Log in"
  },
  "logout": {
    "message": "Uitloggen"
  },
  "loose": {
    "message": "Los"
  },
  "loweCaseWords": {
    "message": "back-up woorden hebben alleen kleine letters"
  },
  "mainnet": {
    "message": "belangrijkste Ethereum-netwerk"
  },
  "message": {
    "message": "Bericht"
  },
  "metamaskDescription": {
    "message": "Nifty Wallet is een veilige identiteitskluis voor Ethereum."
  },
  "min": {
    "message": "Minimum"
  },
  "myAccounts": {
    "message": "Mijn accounts"
  },
  "mustSelectOne": {
    "message": "Moet ten minste één token selecteren."
  },
  "needEtherInWallet": {
    "message": "Om te communiceren met gedecentraliseerde applicaties met Nifty Wallet, heb je Ether nodig in je portemonnee."
  },
  "needImportFile": {
    "message": "U moet een bestand selecteren om te importeren.",
    "description": "Gebruiker is belangrijk een account en moet een bestand toevoegen om door te gaan"
  },
  "needImportPassword": {
    "message": "U moet een wachtwoord invoeren voor het geselecteerde bestand.",
    "description": "Wachtwoord en bestand nodig om een ​​account te importeren"
  },
  "negativeETH": {
    "message": "Kan geen negatieve hoeveelheden ETH verzenden."
  },
  "networks": {
    "message": "netwerken"
  },
  "newAccount": {
    "message": "Nieuw account"
  },
  "newAccountNumberName": {
    "message": "Account $1",
    "description": "Standaardnaam van de volgende account die moet worden aangemaakt op het scherm voor het maken van een account"
  },
  "newContract": {
    "message": "Nieuw contract"
  },
  "newPassword": {
    "message": "Nieuw wachtwoord (min 8 tekens)"
  },
  "newRecipient": {
    "message": "Nieuwe ontvanger"
  },
  "newRPC": {
    "message": "Nieuwe RPC-URL"
  },
  "next": {
    "message": "volgende"
  },
  "noAddressForName": {
    "message": "Er is geen adres ingesteld voor deze naam."
  },
  "noDeposits": {
    "message": "Geen aanbetalingen ontvangen"
  },
  "noTransactionHistory": {
    "message": "Geen transactiegeschiedenis."
  },
  "noTransactions": {
    "message": "Geen transacties"
  },
  "notStarted": {
    "message": "Niet begonnen"
  },
  "oldUI": {
    "message": "Oude gebruikersinterface"
  },
  "oldUIMessage": {
    "message": "U bent teruggekeerd naar de oude gebruikersinterface. U kunt terugschakelen naar de nieuwe gebruikersinterface via de optie in het vervolgkeuzemenu in de rechterbovenhoek."
  },
  "or": {
    "message": "of",
    "description": "keuze tussen het maken of importeren van een nieuw account"
  },
  "passwordCorrect": {
    "message": "Zorg ervoor dat uw wachtwoord correct is."
  },
  "passwordMismatch": {
    "message": "wachtwoorden komen niet overeen",
    "description": "bij het maken van het wachtwoord kwamen de twee nieuwe wachtwoordvelden niet overeen"
  },
  "passwordShort": {
    "message": "wachtwoord niet lang genoeg",
    "description": "bij het maken van het wachtwoord is het wachtwoord niet lang genoeg om veilig te zijn"
  },
  "pastePrivateKey": {
    "message": "Plak hier uw privésleutelstring:",
    "description": "Voor het importeren van een account vanaf een privésleutel"
  },
  "pasteSeed": {
    "message": "Plak je back-up woorden hier!"
  },
  "personalAddressDetected": {
    "message": "Persoonlijk adres gedetecteerd. Voer het tokencontractadres in."
  },
  "pleaseReviewTransaction": {
    "message": "Controleer uw transactie."
  },
  "privacyMsg": {
    "message": "Privacybeleid"
  },
  "privateKey": {
    "message": "Prive sleutel",
    "description": "selecteer dit type bestand om te gebruiken om een ​​account te importeren"
  },
  "privateKeyWarning": {
    "message": "Waarschuwing: open deze sleutel nooit. Iedereen met uw privésleutels kan stelen van alle items in uw account."
  },
  "privateNetwork": {
    "message": "Prive netwerk"
  },
  "qrCode": {
    "message": "QR-code weergeven"
  },
  "readdToken": {
    "message": "U kunt dit token in de toekomst weer toevoegen door naar \"Token toevoegen\" te gaan in het menu met accountopties."
  },
  "readMore": {
    "message": "Lees hier meer."
  },
  "readMore2": {
    "message": "Lees verder."
  },
  "receive": {
    "message": "Te ontvangen"
  },
  "recipientAddress": {
    "message": "Geadresseerde adres"
  },
  "refundAddress": {
    "message": "Uw teruggave adres"
  },
  "rejected": {
    "message": "Verworpen"
  },
  "resetAccount": {
    "message": "Account opnieuw instellen"
  },
  "restoreFromSeed": {
    "message": "Herstel vanuit back-up woorden"
  },
  "required": {
    "message": "Verplicht"
  },
  "retryWithMoreGas": {
    "message": "Probeer hier opnieuw met een hogere gasprijs"
  },
  "revealSeedWords": {
    "message": "Onthul back-up woorden"
  },
  "revealSeedWordsWarning": {
    "message": "Zorg dat je back-up woorden niet op een openbare plaats bekijkt! Deze woorden kunnen worden gebruikt om al uw accounts opnieuw te genereren (en dus uw account te stelen)."
  },
  "revert": {
    "message": "terugkeren"
  },
  "rinkeby": {
    "message": "Rinkeby testnetwerk"
  },
  "poa": {
    "message": "[Not translated]"
  },
  "ropsten": {
    "message": "Ropsten testnetwerk"
  },
  "sampleAccountName": {
    "message": "Bijv. Mijn nieuwe account",
    "description": "Help de gebruiker begrip te ontwikkelen van het toevoegen van een door mensen leesbare naam aan zijn of haar account"
  },
  "save": {
    "message": "Opslaan"
  },
  "saveAsFile": {
    "message": "Sla op als bestand",
    "description": "Account export proces"
  },
  "saveSeedAsFile": {
    "message": "Bewaar back-up woorden als bestand"
  },
  "search": {
    "message": "Zoeken"
  },
  "secretPhrase": {
    "message": "Voer hier je geheime twaalfwoordfrase in om je kluis te herstellen."
  },
  "seedPhraseReq": {
    "message": "Back-up woorden zijn 12 woorden lang"
  },
  "select": {
    "message": "kiezen"
  },
  "selectCurrency": {
    "message": "selecteer valuta"
  },
  "selectService": {
    "message": "Selecteer Service"
  },
  "selectType": {
    "message": "Selecteer type"
  },
  "send": {
    "message": "Sturen"
  },
  "sendETH": {
    "message": "Verzend ETH"
  },
  "sendTokens": {
    "message": "Stuur tokens"
  },
  "sendTokensAnywhere": {
    "message": "Stuur tokens naar iedereen met een Ethereum-account"
  },
  "settings": {
    "message": "instellingen"
  },
  "shapeshiftBuy": {
    "message": "Koop met Shapeshift"
  },
  "showPrivateKeys": {
    "message": "Privésleutels weergeven"
  },
  "showQRCode": {
    "message": "QR-code weergeven"
  },
  "sign": {
    "message": "Teken"
  },
  "signMessage": {
    "message": "Teken bericht"
  },
  "signNotice": {
    "message": "Het ondertekenen van dit bericht kan hebben \ngevaarlijke bijwerkingen. Meld alleen berichten van \nsites die u volledig vertrouwt met uw volledige account.\n Deze gevaarlijke methode wordt in een toekomstige versie verwijderd."
  },
  "sigRequest": {
    "message": "Ondertekeningsverzoek"
  },
  "sigRequested": {
    "message": "Handtekening aangevraagd"
  },
  "spaceBetween": {
    "message": "er kan alleen een spatie tussen woorden zijn"
  },
  "status": {
    "message": "staat"
  },
  "stateLogs": {
    "message": "Staatslogboeken"
  },
  "stateLogsDescription": {
    "message": "Staatslogboeken bevatten uw openbare accountadressen en verzonden transacties."
  },
  "submit": {
    "message": "voorleggen"
  },
  "supportCenter": {
    "message": "Bezoek ons ​​ondersteuningscentrum"
  },
  "symbolBetweenZeroTen": {
    "message": "Het symbool moet tussen 0 en 10 tekens lang zijn."
  },
  "takesTooLong": {
    "message": "Duurt te lang?"
  },
  "terms": {
    "message": "Gebruiksvoorwaarden"
  },
  "testFaucet": {
    "message": "Test de kraan"
  },
  "to": {
    "message": "Naar"
  },
  "toETHviaShapeShift": {
    "message": "$1 tot ETH via ShapeShift",
    "description": "systeem zal het aanbetalingstype invullen bij het begin van het bericht"
  },
  "tokenAddress": {
    "message": "Token-adres"
  },
  "tokenAlreadyAdded": {
    "message": "Token is al toegevoegd."
  },
  "tokenBalance": {
    "message": "Uw tokensaldo is:"
  },
  "tokenSelection": {
    "message": "Zoek naar tokens of selecteer uit onze lijst met populaire tokens."
  },
  "tokenSymbol": {
    "message": "Token Symbol"
  },
  "tokenWarning1": {
    "message": "Houd de tokens bij die je hebt gekocht met je Nifty Wallet-account. Als je tokens met een ander account hebt gekocht, worden die tokens hier niet weergegeven."
  },
  "total": {
    "message": "Totaal"
  },
  "transactions": {
    "message": "transacties"
  },
  "transactionMemo": {
    "message": "Transactiememo (optioneel)"
  },
  "transactionNumber": {
    "message": "Transactie nummer"
  },
  "transfers": {
    "message": "transfers"
  },
  "troubleTokenBalances": {
    "message": "We hadden problemen bij het laden van uw tokenbalansen. Je kunt ze bekijken",
    "description": "Gevolgd door een link (hier) om tegensaldi te bekijken"
  },
  "twelveWords": {
    "message": "Deze 12 woorden zijn de enige manier om uw Nifty Wallet-accounts te herstellen.\nBewaar ze ergens veilig en geheim."
  },
  "typePassword": {
    "message": "Typ uw wachtwoord"
  },
  "uiWelcome": {
    "message": "Welkom bij de nieuwe gebruikersinterface (bèta)"
  },
  "uiWelcomeMessage": {
    "message": "U gebruikt nu de nieuwe gebruikersinterface van Nifty Wallet. Kijk rond, probeer nieuwe functies uit zoals het verzenden van tokens en laat ons weten of u problemen ondervindt."
  },
  "unavailable": {
    "message": "Niet beschikbaar"
  },
  "unknown": {
    "message": "Onbekend"
  },
  "unknownNetwork": {
    "message": "Onbekend privénetwerk"
  },
  "unknownNetworkId": {
    "message": "Onbekende netwerk-ID"
  },
  "uriErrorMsg": {
    "message": "Voor URI's is het juiste HTTP / HTTPS-voorvoegsel vereist."
  },
  "usaOnly": {
    "message": "Alleen in de VS.",
    "description": "Het gebruik van deze uitwisseling is beperkt tot mensen in de VS."
  },
  "usedByClients": {
    "message": "Gebruikt door verschillende klanten"
  },
  "useOldUI": {
    "message": "Gebruik de oude gebruikersinterface"
  },
  "validFileImport": {
    "message": "U moet een geldig bestand selecteren om te importeren."
  },
  "vaultCreated": {
    "message": "Vault gemaakt"
  },
  "viewAccount": {
    "message": "Bekijk account"
  },
  "visitWebSite": {
    "message": "Bezoek onze website"
  },
  "warning": {
    "message": "Waarschuwing"
  },
  "welcomeBeta": {
    "message": "Welkom bij Nifty Wallet Beta"
  },
  "whatsThis": {
    "message": "Wat is dit?"
  },
  "yourSigRequested": {
    "message": "Uw handtekening wordt aangevraagd"
  },
  "youSign": {
    "message": "U ondertekent"
  }
}<|MERGE_RESOLUTION|>--- conflicted
+++ resolved
@@ -351,11 +351,7 @@
     "message": "Account importeren"
   },
   "importAccountMsg": {
-<<<<<<< HEAD
-    "message":" Geïmporteerde accounts worden niet gekoppeld aan de seedphrase van uw oorspronkelijk gemaakte Nifty Wallet-account. Meer informatie over geïmporteerde accounts"
-=======
-    "message": " Geïmporteerde accounts worden niet gekoppeld aan de seedphrase van uw oorspronkelijk gemaakte MetaMask-account. Meer informatie over geïmporteerde accounts"
->>>>>>> 17372e15
+    "message": " Geïmporteerde accounts worden niet gekoppeld aan de seedphrase van uw oorspronkelijk gemaakte Nifty Wallet-account. Meer informatie over geïmporteerde accounts"
   },
   "importAnAccount": {
     "message": "Importeer een account"
