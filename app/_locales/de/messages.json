{
  "about": {
    "message": "Über"
  },
  "aboutSettingsDescription": {
    "message": "Version, Supportcenter und Kontaktinformationen"
  },
  "acceleratingATransaction": {
    "message": "* Die Beschleunigung einer Transaktion durch die Verwendung eines höheren Gaspreises erhöht die Chancen einer schnelleren Verarbeitung durch das Netz, wofür es allerdings keine Garantie gibt."
  },
  "accessingYourCamera": {
    "message": "Zugriff auf Ihre Kamera …"
  },
  "accountDetails": {
    "message": "Accountdetails"
  },
  "accountName": {
    "message": "Accountname"
  },
  "accountOptions": {
    "message": "Kontooptionen"
  },
  "accountSelectionRequired": {
    "message": "Sie müssen ein Konto auswählen!"
  },
  "activity": {
    "message": "Aktivität"
  },
  "activityLog": {
    "message": "Aktivitätsprotokoll"
  },
  "addAcquiredTokens": {
    "message": "Fügen Sie die Token hinzu, die Sie mittels MetaMask erlangt haben"
  },
  "addAlias": {
    "message": "Alias hinzufügen"
  },
  "addNetwork": {
    "message": "Netzwerk hinzufügen"
  },
  "addSuggestedTokens": {
    "message": "Vorgeschlagene Token hinzufügen"
  },
  "addToAddressBook": {
    "message": "Zum Adressbuch hinzufügen"
  },
  "addToAddressBookModalPlaceholder": {
    "message": "z.B. Max M."
  },
  "addToken": {
    "message": "Token hinzufügen"
  },
  "advanced": {
    "message": "Erweitert"
  },
  "advancedOptions": {
    "message": "Erweiterte Optionen"
  },
  "advancedSettingsDescription": {
    "message": "Zugriff auf Entwicklerfunktionen, Download von Statusprotokollen, Zurücksetzen des Kontos, Einrichten von Testnetzen und benutzerdefinierten RPCs"
  },
  "amount": {
    "message": "Betrag"
  },
  "appDescription": {
    "message": "Ethereum Browsererweiterung",
    "description": "The description of the application"
  },
  "appName": {
    "message": "MetaMask",
    "description": "The name of the application"
  },
  "appNameBeta": {
    "message": "MetaMask Beta",
    "description": "The name of the application (Beta)"
  },
  "appNameFlask": {
    "message": "MetaMask Flask",
    "description": "The name of the application (Flask)"
  },
  "approve": {
    "message": "Genehmigen"
  },
  "approved": {
    "message": "Genehmigt"
  },
  "asset": {
    "message": "Vermögenswert"
  },
  "assets": {
    "message": "Vermögen"
  },
  "attemptToCancel": {
    "message": "Stornierung versuchen?"
  },
  "attemptToCancelDescription": {
    "message": "Dieser Versuch garantiert nicht, dass Ihre ursprüngliche Transaktion storniert wird. Bei Erfolg des Stornierungsversuchs wird Ihnen die oben genannte Transaktionsgebühr in Rechnung gestellt."
  },
  "attemptingConnect": {
    "message": "Versuch mit der Blockchain zu verbinden."
  },
  "attributions": {
    "message": "Was wir verwenden"
  },
  "autoLockTimeLimit": {
    "message": "Auto-Logout-Timer (Minuten)"
  },
  "autoLockTimeLimitDescription": {
    "message": "Stellen Sie die Ruhezeit in Minuten ein, nach der sich MetaMask automatisch ausloggen soll"
  },
  "average": {
    "message": "Durchschnitt"
  },
  "back": {
    "message": "Zurück"
  },
  "backToAll": {
    "message": "Zurück zur Übersicht"
  },
  "backupApprovalInfo": {
    "message": "Dieser geheime Code ist zum Wiedererlangen Ihres Wallets erforderlich, falls Sie Ihr Gerät verlieren, Ihr Passwort vergessen, MetaMask neu installieren müssen oder auf einem anderen Gerät auf Ihr Wallet zugreifen möchten."
  },
  "backupApprovalNotice": {
    "message": "Sichern Sie Ihren geheimen Wiederherstellungscode, um Ihr Wallet und Ihr Geld geschützt zu halten."
  },
  "backupNow": {
    "message": "Jetzt sichern"
  },
  "balance": {
    "message": "Guthaben:"
  },
  "balanceOutdated": {
    "message": "Kontostand könnte überholt sein"
  },
  "basic": {
    "message": "Grundlegend"
  },
  "blockExplorerUrl": {
    "message": "Block-Explorer"
  },
  "blockExplorerView": {
    "message": "Konto bei $1 anzeigen",
    "description": "$1 replaced by URL for custom block explorer"
  },
  "blockiesIdenticon": {
    "message": "Blockies Identicon verwenden"
  },
  "browserNotSupported": {
    "message": "Ihr Browser wird nicht unterstützt …"
  },
<<<<<<< HEAD
  "builtInCalifornia": {
    "message": "MetaMask wurde in Kalifornien entwickelt und gebaut."
  },
  "buy": {
    "message": "Kaufen"
  },
=======
>>>>>>> f5dcd122
  "buyWithWyre": {
    "message": "ETH mit Wyre kaufen"
  },
  "buyWithWyreDescription": {
    "message": "Wyre ermöglicht Ihnen die Verwendung einer Kreditkarte zum direkten Einzahlen von ETH auf Ihr MetaMask-Konto."
  },
  "cancel": {
    "message": "Abbrechen"
  },
  "cancellationGasFee": {
    "message": "Stornierungs-Gasgebühr"
  },
  "cancelled": {
    "message": "Abgebrochen"
  },
  "chromeRequiredForHardwareWallets": {
    "message": "Sie müssen MetaMask unter Google Chrome nutzen, um sich mit Ihrem Hardware-Wallet zu verbinden."
  },
  "clickToRevealSeed": {
    "message": "Hier klicken, um Geheimwörter zu enthüllen"
  },
  "close": {
    "message": "Schließen"
  },
  "confirm": {
    "message": "Bestätigen"
  },
  "confirmPassword": {
    "message": "Passwort bestätigen"
  },
  "confirmSecretBackupPhrase": {
    "message": "Bestätigen Sie Ihre geheime Sicherungsphrase"
  },
  "confirmed": {
    "message": "Bestätigt"
  },
  "congratulations": {
    "message": "Glückwunsch"
  },
  "connect": {
    "message": "Verbinden"
  },
  "connectHardwareWallet": {
    "message": "Hardware-Wallet verknüpfen"
  },
  "connectingTo": {
    "message": "Verbindung mit $1 wird hergestellt"
  },
  "connectingToGoerli": {
    "message": "Verbindung mit Goerli Test Network wird hergestellt"
  },
  "connectingToKovan": {
    "message": " Verbinde zum Kovan Testnetzwerk"
  },
  "connectingToMainnet": {
    "message": "Verbinde zum Ethereum Mainnet"
  },
  "connectingToRinkeby": {
    "message": " Verbinde zum Rinkeby Testnetzwerk"
  },
  "connectingToRopsten": {
    "message": " Verbinde zum Ropsten Testnetzwerk"
  },
  "continueToWyre": {
    "message": "Weiter zu Wyre"
  },
  "contractDeployment": {
    "message": "Smart Contract Ausführung"
  },
  "contractInteraction": {
    "message": "Vertragsinteraktion"
  },
  "copiedExclamation": {
    "message": "Kopiert!"
  },
  "copyAddress": {
    "message": "Adresse in die Zwischenablage kopieren"
  },
  "copyPrivateKey": {
    "message": "Das ist Ihr Private Key (klicken um zu kopieren)"
  },
  "copyToClipboard": {
    "message": "In die Zwischenablage kopieren"
  },
  "copyTransactionId": {
    "message": "Transaktions-ID kopieren"
  },
  "create": {
    "message": "Erstellen"
  },
  "createAWallet": {
    "message": "Eine Wallet erstellen"
  },
  "createAccount": {
    "message": "Account erstellen"
  },
  "createPassword": {
    "message": "Passwort erstellen"
  },
  "currencyConversion": {
    "message": "Währungsumrechnung"
  },
  "currentLanguage": {
    "message": "Aktuelle Sprache"
  },
  "customGas": {
    "message": "Gas anpassen"
  },
  "customGasSubTitle": {
    "message": "Höhere Gebühren können Bearbeitungszeiten verkürzen, wofür es allerdings keine Garantie gibt."
  },
  "customToken": {
    "message": "Custom-Token"
  },
  "decimal": {
    "message": "Dezimalangabe der Präzision"
  },
  "decimalsMustZerotoTen": {
    "message": "Die Dezimalangabe muss mindestens 0 und nicht höher als 36 sein."
  },
  "delete": {
    "message": "Löschen"
  },
  "deleteAccount": {
    "message": "Konto löschen"
  },
  "deleteNetwork": {
    "message": "Netzwerk löschen?"
  },
  "deleteNetworkDescription": {
    "message": "Sind Sie sicher, dass Sie dieses Netzwerk löschen möchten?"
  },
  "depositEther": {
    "message": "Ether einzahlen"
  },
  "directDepositEther": {
    "message": "Sofort Ether einzahlen"
  },
  "directDepositEtherExplainer": {
    "message": "Wenn du bereits Ether besitzt, ist die sofortige Einzahlung die schnellste Methode Ether in deine neue Wallet zu bekommen."
  },
  "done": {
    "message": "Fertig"
  },
  "downloadGoogleChrome": {
    "message": "Google Chrome herunterladen"
  },
  "downloadSecretBackup": {
    "message": "Laden Sie diesen geheimen Backup-Schlüssel herunter und bewahren Sie ihn sicher auf einer verschlüsselten externen Festplatte oder einem Speichermedium auf."
  },
  "downloadStateLogs": {
    "message": "Statelogs herunterladen"
  },
  "dropped": {
    "message": "Abgewählt"
  },
  "edit": {
    "message": "Editieren"
  },
  "editContact": {
    "message": "Kontakt bearbeiten"
  },
  "endOfFlowMessage1": {
    "message": "Sie haben den Test bestanden - bewahren Sie Ihre mnemonische Phrase sicher auf, Sie sind dafür verantwortlich! "
  },
  "endOfFlowMessage10": {
    "message": "Alles erledigt"
  },
  "endOfFlowMessage2": {
    "message": "Tipps zur sicheren Aufbewahrung"
  },
  "endOfFlowMessage3": {
    "message": "Speichern Sie ein Backup an mehreren Orten."
  },
  "endOfFlowMessage4": {
    "message": "Zeigen Sie diesen Schlüssel niemals einer anderen Person."
  },
  "endOfFlowMessage5": {
    "message": "Vorsicht vor Phishing! MetaMask fragt Sie niemals spontan nach Ihrer mnemonischen Phrase."
  },
  "endOfFlowMessage6": {
    "message": "Wenn Sie Ihre mnemonische Phrase erneut sicherstellen müssen, finden Sie sie unter Einstellungen -> Sicherheit."
  },
  "endOfFlowMessage8": {
    "message": "MetaMask kann Ihren Seedschlüssel nicht wiederherstellen. Erfahren Sie mehr."
  },
  "endOfFlowMessage9": {
    "message": "Mehr hierzu."
  },
  "ensNotFoundOnCurrentNetwork": {
    "message": "ENS-Name wurde im aktuellen Netzwerk nicht gefunden. Versuchen Sie, zum Ethereum Mainnet zu wechseln."
  },
  "ensRegistrationError": {
    "message": "Fehler bei der ENS-Namensregistrierung"
  },
  "enterAnAlias": {
    "message": "Ein Alias eingeben"
  },
  "enterPassword": {
    "message": "Passwort eingeben"
  },
  "enterPasswordContinue": {
    "message": "Zum Fortfahren Passwort eingeben"
  },
  "estimatedProcessingTimes": {
    "message": "Geschätzte Bearbeitungszeiten"
  },
  "ethereumPublicAddress": {
    "message": "Öffentliche Ethereum-Adresse"
  },
  "etherscanView": {
    "message": "Account auf Etherscan anschauen"
  },
  "expandView": {
    "message": "Ansicht erweitern"
  },
  "exportPrivateKey": {
    "message": "Private Key exportieren"
  },
  "failed": {
    "message": "Fehlgeschlagen"
  },
  "fast": {
    "message": "Schnell"
  },
  "fiat": {
    "message": "FIAT",
    "description": "Exchange type"
  },
  "fileImportFail": {
    "message": "Dateiimport fehlgeschlagen? Bitte hier klicken!",
    "description": "Helps user import their account from a JSON file"
  },
  "forgetDevice": {
    "message": "Dieses Gerät entfernen"
  },
  "from": {
    "message": "Von"
  },
  "functionType": {
    "message": "Funktionstyp"
  },
  "gasLimit": {
    "message": "Gaslimit"
  },
  "gasLimitInfoTooltipContent": {
    "message": "Die Gasgrenze ist die Höchstmenge an Gaseinheiten, die Sie auszugeben bereit sind."
  },
  "gasLimitTooLow": {
    "message": "Gaslimit muss mindestens 21000 betragen"
  },
  "gasPrice": {
    "message": "Gaspreis (GWEI)"
  },
  "gasPriceExtremelyLow": {
    "message": "Gaspreis extrem niedrig"
  },
  "gasPriceInfoTooltipContent": {
    "message": "Der Gaspreis gibt die Menge Ether an, die Sie für jede Einheit Gas zu zahlen bereit sind."
  },
  "gasUsed": {
    "message": "Verwendetes Gas"
  },
  "general": {
    "message": "Allgemein"
  },
  "generalSettingsDescription": {
    "message": "Währungsumrechnung, Primärwährung, Sprache, Blockies-Identicon"
  },
  "getEther": {
    "message": "Ether holen"
  },
  "getEtherFromFaucet": {
    "message": "Ether für $1 vom Faucet holen",
    "description": "Displays network name for Ether faucet"
  },
  "getStarted": {
    "message": "Erste Schritte"
  },
  "goerli": {
    "message": "Goerli Testnetzwerk"
  },
  "happyToSeeYou": {
    "message": "Wir freuen uns, Sie zu sehen."
  },
  "hardware": {
    "message": "Hardware"
  },
  "hardwareWalletConnected": {
    "message": "Hardware-Wallet verknüpft"
  },
  "hardwareWallets": {
    "message": "Ein Hardware-Wallet verknüpfen"
  },
  "hardwareWalletsMsg": {
    "message": "Wählen Sie ein Hardware-Wallet aus, das Sie mit MetaMask verwenden möchten"
  },
  "here": {
    "message": "hier",
    "description": "as in -click here- for more information (goes with troubleTokenBalances)"
  },
  "hexData": {
    "message": "Hexdaten"
  },
  "hide": {
    "message": "Ausblenden"
  },
  "hideTokenPrompt": {
    "message": "Token ausblenden?"
  },
  "history": {
    "message": "Verlauf"
  },
  "import": {
    "message": "Importieren",
    "description": "Button to import an account from a selected file"
  },
  "importAccount": {
    "message": "Account importieren"
  },
  "importAccountMsg": {
    "message": " Importierte Accounts werden nicht mit der Seed-Wörterfolge deines ursprünglichen MetaMask Accounts verknüpft. Erfahre mehr über importierte Accounts."
  },
  "importAccountSeedPhrase": {
    "message": "Ein Konto mit einem Seed-Schlüssel importieren"
  },
  "importWallet": {
    "message": "Wallet importieren"
  },
  "imported": {
    "message": "Importiert",
    "description": "status showing that an account has been fully loaded into the keyring"
  },
  "initialTransactionConfirmed": {
    "message": "Ihre erste Transaktion wurde vom Netzwerk bestätigt. Klicken Sie auf Okay, um zurückzukehren."
  },
  "insufficientBalance": {
    "message": "Guthaben reicht nicht aus."
  },
  "insufficientFunds": {
    "message": "Nicht genügend Guthaben."
  },
  "insufficientTokens": {
    "message": "Nicht genügend Token."
  },
  "invalidAddress": {
    "message": "Ungültige Adresse"
  },
  "invalidAddressRecipient": {
    "message": "Empfängeradresse ist unzulässig"
  },
  "invalidAddressRecipientNotEthNetwork": {
    "message": "Kein ETH-Netzwerk, auf Kleinschreibung gesetzt"
  },
  "invalidBlockExplorerURL": {
    "message": "Ungültige Block Explorer URI"
  },
  "invalidRPC": {
    "message": "Ungültige RPC URI"
  },
  "invalidSeedPhrase": {
    "message": "Ungültiger Seedschlüssel"
  },
  "jsonFile": {
    "message": "JSON Datei",
    "description": "format for importing an account"
  },
  "knownAddressRecipient": {
    "message": "Bekannte Vertragsadresse."
  },
  "kovan": {
    "message": "Kovan Testnetzwerk"
  },
  "learnMore": {
    "message": "Mehr erfahren"
  },
  "ledgerAccountRestriction": {
    "message": "Sie müssen Ihr letztes Konto verwenden, ehe Sie ein neues hinzufügen können."
  },
  "letsGoSetUp": {
    "message": "Ja, legen wir los!"
  },
  "likeToImportTokens": {
    "message": "Möchtest du diese Token hinzufügen?"
  },
  "loadMore": {
    "message": "Mehr laden"
  },
  "loading": {
    "message": "Laden..."
  },
  "loadingTokens": {
    "message": "Token laden..."
  },
  "lock": {
    "message": "Ausloggen"
  },
  "mainnet": {
    "message": "Ethereum Mainnet"
  },
  "memo": {
    "message": " Memo"
  },
  "memorizePhrase": {
    "message": "Prägen Sie sich diese Phrase ein."
  },
  "message": {
    "message": "Nachricht"
  },
  "metamaskDescription": {
    "message": "MetaMask ist ein sicherer Identitätssafe für Ethereum."
  },
  "metamaskVersion": {
    "message": "MetaMask-Version"
  },
  "mustSelectOne": {
    "message": "Du musst mindestens 1 Token auswählen."
  },
  "myAccounts": {
    "message": "Meine Accounts"
  },
  "needEtherInWallet": {
    "message": "Um dezentralisierte Applikationen mit MetaMask verwenden zu können, benötigst du Ether in deiner Wallet."
  },
  "needImportFile": {
    "message": "Für den Import musst du eine Datei auswählen.",
    "description": "User is important an account and needs to add a file to continue"
  },
  "negativeETH": {
    "message": "Negative ETH Beträge können nicht versendet werden."
  },
  "networkName": {
    "message": "Netzwerkname"
  },
  "networkSettingsDescription": {
    "message": "Individuelle RPC-Netzwerke hinzufügen und bearbeiten"
  },
  "networks": {
    "message": "Netzwerke"
  },
  "nevermind": {
    "message": "Schon gut"
  },
  "newAccount": {
    "message": "Neuer Account"
  },
  "newAccountDetectedDialogMessage": {
    "message": "Neue Adresse erkannt! Klicken Sie hier, um sie zu Ihrem Adressbuch hinzuzufügen."
  },
  "newAccountNumberName": {
    "message": "Account $1",
    "description": "Default name of next account to be created on create account screen"
  },
  "newContact": {
    "message": "Neuer Kontakt"
  },
  "newContract": {
    "message": "Neuer Smart Contract"
  },
  "newPassword": {
    "message": "Neues Passwort (min. 8 Zeichen)"
  },
  "newToMetaMask": {
    "message": "Neu bei MetaMask?"
  },
  "newTotal": {
    "message": "Neue Summe"
  },
  "newTransactionFee": {
    "message": "Neue Transaktionsgebühr"
  },
  "next": {
    "message": "Weiter"
  },
  "noAddressForName": {
    "message": "Für den angegebene Namen wurde keine Adresse eingegeben."
  },
  "noAlreadyHaveSeed": {
    "message": "Nein, ich habe bereits einen Seed-Schlüssel"
  },
  "noConversionRateAvailable": {
    "message": "Kein Umrechnungskurs verfügbar"
  },
  "noTransactions": {
    "message": "Keine Transaktionen"
  },
  "noWebcamFound": {
    "message": "Die Webcam Ihres Computers wurde nicht gefunden. Bitte versuchen Sie es erneut."
  },
  "noWebcamFoundTitle": {
    "message": "Webcam nicht gefunden"
  },
  "notEnoughGas": {
    "message": "Nicht genügend Gas"
  },
  "ofTextNofM": {
    "message": "von"
  },
  "off": {
    "message": "Aus"
  },
  "on": {
    "message": "An"
  },
  "origin": {
    "message": "Ursprung"
  },
  "parameters": {
    "message": "Parameter"
  },
  "participateInMetaMetrics": {
    "message": "Bei MetaMetrics teilnehmen"
  },
  "participateInMetaMetricsDescription": {
    "message": "Nehmen Sie an MetaMetrics teil, um uns bei der Verbesserung von MetaMask zu helfen"
  },
  "password": {
    "message": "Passwort"
  },
  "passwordNotLongEnough": {
    "message": "Passwort ist nicht lang genug"
  },
  "passwordsDontMatch": {
    "message": "Passwörter stimmen nicht überein"
  },
  "pastePrivateKey": {
    "message": "Füge deine Private Key Zeichenfolge hier ein:",
    "description": "For importing an account from a private key"
  },
  "pending": {
    "message": "ausstehend"
  },
  "personalAddressDetected": {
    "message": "Personalisierte Adresse identifiziert. Bitte füge die Token Contract Adresse ein."
  },
  "prev": {
    "message": "Zurück"
  },
  "primaryCurrencySetting": {
    "message": "Hauptwährung"
  },
  "primaryCurrencySettingDescription": {
    "message": "Wählen Sie 'Nativ', um dem Anzeigen von Werten in der nativen Währung der Kette (z. B. ETH) Vorrang zu geben. Wählen Sie 'Fiat', um dem Anzeigen von Werten in Ihrer gewählten Fiat-Währung Vorrang zu geben."
  },
  "privacyMsg": {
    "message": "Datenschutzrichtlinie"
  },
  "privateKeyWarning": {
    "message": "Warnung: Niemals jemandem deinen Private Key mitteilen. Jeder der im Besitz deines Private Keys ist, kann jegliches Guthaben deines Accounts stehlen."
  },
  "privateNetwork": {
    "message": "Privates Netzwerk"
  },
  "queue": {
    "message": "Warteschlange"
  },
  "readdToken": {
    "message": "Du kannst diesen Token immer erneut hinzufügen, indem du in den Menüpunkt \"Token hinzufügen\" in den Einstellungen deines Accounts gehst."
  },
  "readyToConnect": {
    "message": "Bereit für die Verbindung?"
  },
  "receive": {
    "message": "Empfangen"
  },
  "recents": {
    "message": "Letzte"
  },
  "recipientAddressPlaceholder": {
    "message": "Suchen, öffentliche Adresse (0x) oder ENS"
  },
  "reject": {
    "message": "Ablehnen"
  },
  "rejectAll": {
    "message": "Alle verwerfen"
  },
  "rejectTxsDescription": {
    "message": "Sie sind im Begriff, $1 Transaktionen geschlossen abzulehnen."
  },
  "rejectTxsN": {
    "message": "$1 Transaktionen ablehnen"
  },
  "rejected": {
    "message": "Abgelehnt"
  },
  "remindMeLater": {
    "message": "Später erneut erinnern"
  },
  "remove": {
    "message": "Entfernen"
  },
  "removeAccount": {
    "message": "Konto entfernen"
  },
  "removeAccountDescription": {
    "message": "Dieses Konto wird aus Ihrer Wallet entfernt. Bitte stellen Sie sicher, dass Sie den ursprünglichen Seedschlüssel oder den privaten Schlüssel für dieses importierte Konto haben, bevor Sie fortfahren. Über die Dropdown-Liste des Kontos können Sie Konten importieren oder neu anlegen."
  },
  "requestsAwaitingAcknowledgement": {
    "message": "Anfragen warten auf Bestätigung"
  },
  "required": {
    "message": "Benötigt"
  },
  "reset": {
    "message": "Zurücksetzen"
  },
  "resetAccount": {
    "message": "Account zurücksetzen"
  },
  "resetAccountDescription": {
    "message": "Durch das Zurücksetzen Ihres Kontos wird Ihr Transaktionsverlauf gelöscht."
  },
  "restore": {
    "message": "Wiederherstellen"
  },
  "restoreAccountWithSeed": {
    "message": "Ihr Konto mit mnemonischer Phrase wiederherstellen"
  },
  "revealSeedWords": {
    "message": "Seed-Wörterfolge anzeigen"
  },
  "revealSeedWordsDescription": {
    "message": "Wenn Sie einmal Ihren Browser oder Computer wechseln, benötigen Sie diesen Seed-Schlüssel, um auf Ihre Konten zuzugreifen. Bewahren Sie ihn an einem sicheren und geheimen Ort auf."
  },
  "revealSeedWordsWarning": {
    "message": "Bitte niemals deine Seed-Wörterfolge an einem öffentlichen Ort kenntlich machen. Mit diesen Wörtern können alle deine Accounts gestohlen werden."
  },
  "revealSeedWordsWarningTitle": {
    "message": "Zeigen Sie diesen Schlüssel KEINER ANDEREN PERSON!"
  },
  "rinkeby": {
    "message": "Rinkeby Testnetzwerk"
  },
  "ropsten": {
    "message": "Ropsten Testnetzwerk"
  },
  "rpcUrl": {
    "message": "Neue RPC-URL"
  },
  "save": {
    "message": "Speichern"
  },
  "saveAsCsvFile": {
    "message": "Als CSV-Datei speichern"
  },
  "scanInstructions": {
    "message": "Platzieren Sie den QR-Code vor Ihrer Kamera."
  },
  "scanQrCode": {
    "message": "QR-Code scannen"
  },
  "search": {
    "message": "Suche"
  },
  "searchResults": {
    "message": "Suchergebnisse"
  },
  "searchTokens": {
    "message": "Token suchen"
  },
  "secretBackupPhraseDescription": {
    "message": "Mit Ihrem geheimen Backup-Schlüssel können Sie Ihr Konto ganz einfach sichern und wiederherstellen."
  },
  "secretBackupPhraseWarning": {
    "message": "WARNUNG: Legen Sie niemals Ihre Sicherungsphrase offen. Mit dieser Phrase kann sich jeder Ihr Ether für immer aneignen."
  },
  "securityAndPrivacy": {
    "message": "Sicherheit & Datenschutz"
  },
  "securitySettingsDescription": {
    "message": "Datenschutzeinstellungen und mnemonische Phrase des Wallets"
  },
  "seedPhrasePlaceholder": {
    "message": "Trennen Sie jedes Wort durch ein einzelnes Leerzeichen."
  },
  "seedPhraseReq": {
    "message": "Seed-Wörterfolgen bestehen aus 12 Wörtern"
  },
  "selectAHigherGasFee": {
    "message": "Wählen Sie eine höhere Gasgebühr, um die Abwicklung Ihrer Transaktion zu beschleunigen.*"
  },
  "selectAnAccount": {
    "message": "Ein Konto auswählen"
  },
  "selectEachPhrase": {
    "message": "Bitte wählen Sie jede Phrase aus, um sicherzustellen, dass sie korrekt ist."
  },
  "selectHdPath": {
    "message": "HD-Pfad auswählen"
  },
  "selectPathHelp": {
    "message": "Wenn Sie Ihre bestehenden Ledger-Konten nachfolgend nicht sehen, versuchen Sie, die Pfade zu \"Legacy (MEW / MyCrypto)\" zu ändern"
  },
  "selectType": {
    "message": "Typ auswählen"
  },
  "send": {
    "message": "Senden"
  },
  "sendAmount": {
    "message": "Betrag senden"
  },
  "sendTokens": {
    "message": "Token senden"
  },
  "separateEachWord": {
    "message": "Trennen Sie die Wörter mit einem einzelnen Leerzeichen voneinander"
  },
  "settings": {
    "message": "Einstellungen"
  },
  "showAdvancedGasInline": {
    "message": "Erweiterte Gaskontrollen"
  },
  "showAdvancedGasInlineDescription": {
    "message": "Wählen Sie dies aus, um den Gaspreis und die Limitkontrollen direkt auf den Senden- und Bestätigen-Bildschirmen anzuzeigen."
  },
  "showFiatConversionInTestnets": {
    "message": "Umwandlung auf Testnets anzeigen"
  },
  "showFiatConversionInTestnetsDescription": {
    "message": "Wählen Sie dies aus, um die Fiat-Konversion auf Testnets anzuzeigen"
  },
  "showHexData": {
    "message": "Hexdaten anzeigen"
  },
  "showHexDataDescription": {
    "message": "Wählen Sie dies aus, um das Hexdatenfeld auf dem Senden-Bildschirm anzuzeigen"
  },
  "showPrivateKeys": {
    "message": "Private Keys anzeigen"
  },
  "sigRequest": {
    "message": "Unterschriftsanfrage"
  },
  "sign": {
    "message": "Unterschreiben"
  },
  "signNotice": {
    "message": "Das Unterschreiben dieser Nachricht kann gefährliche Nebeneffekte haben. Bitte nur Nachrichten von Webseiten unterschreiben denen du deinen vollständigen Account anvertrauen würdest. Diese gefährliche Variante wird in zukünftigen Versionen entfernt werden."
  },
  "signatureRequest": {
    "message": "Unterschriftsanfrage"
  },
  "signed": {
    "message": "Unterschrieben"
  },
  "slow": {
    "message": "Langsam"
  },
  "somethingWentWrong": {
    "message": "Hoppla! Da hat etwas nicht geklappt."
  },
  "speedUp": {
    "message": "Beschleunigen"
  },
  "speedUpCancellation": {
    "message": "Diese Stornierung beschleunigen"
  },
  "speedUpTransaction": {
    "message": "Diese Transaktion beschleunigen"
  },
  "stateLogError": {
    "message": "Fehler beim Abfragen der Statelogs."
  },
  "stateLogs": {
    "message": "Statelogs"
  },
  "stateLogsDescription": {
    "message": "Statelogs zeigen die Public Adresse und die gesendeten Transaktionen deines Accounts."
  },
  "storePhrase": {
    "message": "Speichern Sie diesen Schlüssel in einem Passwortmanager wie 1Password."
  },
  "submitted": {
    "message": "Abgeschickt"
  },
  "supportCenter": {
    "message": "Gehe zu unserem Support Center"
  },
  "swap": {
    "message": "Tauschen"
  },
  "switchNetworks": {
    "message": "Netzwerk wechseln"
  },
  "symbolBetweenZeroTwelve": {
    "message": "Das Symbol darf maximal 11 Zeichen lang sein."
  },
  "syncWithMobile": {
    "message": "Mit Mobilgerät synchronisieren"
  },
  "syncWithMobileBeCareful": {
    "message": "Stellen Sie sicher, dass niemand sonst auf Ihren Bildschirm blickt, wenn Sie diesen Code scannen"
  },
  "syncWithMobileComplete": {
    "message": "Ihre Daten wurden erfolgreich synchronisiert. Viel Spaß mit der MetaMask-Handy-App!"
  },
  "syncWithMobileDesc": {
    "message": "Sie können Ihre Konten und Informationen mit Ihrem Mobilgerät synchronisieren. Öffnen Sie die MetaMask-Mobilapp, gehen Sie zu \"Einstellungen\" und tippen Sie auf \"Von Browsererweiterung aus synchronisieren\""
  },
  "syncWithMobileDescNewUsers": {
    "message": "Wenn Sie die MetaMask-Mobilapp gerade zum ersten Mal öffnen, folgen Sie einfach den Schritten auf Ihrem Telefon."
  },
  "syncWithMobileScanThisCode": {
    "message": "Scannen Sie diesen Code mit Ihrer MetaMask-Mobilapp"
  },
  "syncWithMobileTitle": {
    "message": "Mit Mobilgerät synchronisieren"
  },
  "terms": {
    "message": "Nutzungsbedingungen"
  },
  "testFaucet": {
    "message": "Testfaucet"
  },
  "thisWillCreate": {
    "message": "Hierdurch werden ein neues Wallet und eine mnemonische Phrase erzeugt"
  },
  "tips": {
    "message": "Tipps"
  },
  "to": {
    "message": "An"
  },
  "tokenAlreadyAdded": {
    "message": "Der Token wurde bereits hinzugefügt."
  },
  "tokenContractAddress": {
    "message": "Token-Vertragsadresse"
  },
  "tokenSymbol": {
    "message": "Tokensymbol"
  },
  "total": {
    "message": "Gesamt"
  },
  "transaction": {
    "message": "Transaktion"
  },
  "transactionCancelAttempted": {
    "message": "Transaktionsstornierung versucht mit Gasgebühr von $1 bei $2"
  },
  "transactionCancelSuccess": {
    "message": "Transaktion bei $2 erfolgreich storniert"
  },
  "transactionConfirmed": {
    "message": "Transaktion bei $2 bestätigt."
  },
  "transactionCreated": {
    "message": "Transaktion mit einem Wert von $1 bei $2 erstellt."
  },
  "transactionDropped": {
    "message": "Transaktion bei $2 eingestellt."
  },
  "transactionError": {
    "message": "Transaktionsfehler. Fehler in Vertragscode eingefügt."
  },
  "transactionErrorNoContract": {
    "message": "Das Abrufen einer Funktion bei einer Nicht-Vertragsadresse wird versucht."
  },
  "transactionErrored": {
    "message": "Bei der Transaktion ist ein Fehler aufgetreten."
  },
  "transactionFee": {
    "message": "Transaktionsgebühr"
  },
  "transactionResubmitted": {
    "message": "Transaktion an $1 bei $2 mit erhöhter Gasgebühr erneut übermittelt"
  },
  "transactionSubmitted": {
    "message": "Transaktion mit einer Gasgebühr von $1 bei $2 übermittelt."
  },
  "transactionUpdated": {
    "message": "Transaktion für $2 aktualisiert."
  },
  "transferBetweenAccounts": {
    "message": "Zwischen meinen Konten transferieren"
  },
  "transferFrom": {
    "message": "Transferieren von"
  },
  "troubleTokenBalances": {
    "message": "Wir haben Schwierigkeiten dein Tokenguthaben zu laden. Du kannst es hier anzeigen lassen",
    "description": "Followed by a link (here) to view token balances"
  },
  "tryAgain": {
    "message": "Erneut versuchen"
  },
  "typePassword": {
    "message": "Passwort eingeben"
  },
  "unapproved": {
    "message": "Nicht genehmigt"
  },
  "units": {
    "message": "Einheiten"
  },
  "unknown": {
    "message": "Unbekannt"
  },
  "unknownCameraError": {
    "message": "Beim Versuch, auf Ihre Kamera zuzugreifen, ist ein Fehler aufgetreten. Bitte versuchen Sie es erneut …"
  },
  "unknownCameraErrorTitle": {
    "message": "Hoppla! Etwas ist schiefgegangen ..."
  },
  "unknownNetwork": {
    "message": "Unbekanntes privates Netzwerk"
  },
  "unknownQrCode": {
    "message": "Fehler: Wir konnten diesen QR-Code nicht identifizieren."
  },
  "unlock": {
    "message": "Entsperren"
  },
  "unlockMessage": {
    "message": "Das dezentrale Web erwartet Sie"
  },
  "updatedWithDate": {
    "message": "$1 aktualisiert"
  },
  "urlErrorMsg": {
    "message": "URIs benötigen die korrekten HTTP/HTTPS Präfixe."
  },
  "usedByClients": {
    "message": "Verwendet von einer Reihe verschiedenen Kunden"
  },
  "userName": {
    "message": "Nutzername"
  },
  "viewAccount": {
    "message": " Account einsehen"
  },
  "viewContact": {
    "message": "Kontakt anzeigen"
  },
  "visitWebSite": {
    "message": "Gehe zu unserer Webseite"
  },
  "welcome": {
    "message": "Willkommen zu MetaMask"
  },
  "welcomeBack": {
    "message": "Willkommen zurück!"
  },
  "writePhrase": {
    "message": "Schreiben Sie diese Phrase auf ein Stück Papier und bewahren Sie es an einem sicheren Ort auf. Wenn Sie noch mehr Sicherheit wollen, schreiben Sie sie auf mehrere Papierstücke und bewahren jedes an 2-3 verschiedenen Orten auf."
  },
  "yesLetsTry": {
    "message": "Ja, versuchen wir es"
  },
  "youNeedToAllowCameraAccess": {
    "message": "Sie müssen Zugriff auf die Kamera erlauben, um diese Funktion nutzen zu können."
  },
  "youSign": {
    "message": "Du unterschreibst"
  },
  "yourPrivateSeedPhrase": {
    "message": "Ihr privater Seed-Schlüssel"
  },
  "zeroGasPriceOnSpeedUpError": {
    "message": "Keine Gaskosten bei Beschleunigung"
  }
}<|MERGE_RESOLUTION|>--- conflicted
+++ resolved
@@ -148,15 +148,9 @@
   "browserNotSupported": {
     "message": "Ihr Browser wird nicht unterstützt …"
   },
-<<<<<<< HEAD
-  "builtInCalifornia": {
-    "message": "MetaMask wurde in Kalifornien entwickelt und gebaut."
-  },
   "buy": {
     "message": "Kaufen"
   },
-=======
->>>>>>> f5dcd122
   "buyWithWyre": {
     "message": "ETH mit Wyre kaufen"
   },
