{
  "accept": {
    "message": "Annehmen"
  },
  "account": {
    "message": "Account"
  },
  "accountDetails": {
    "message": "Accountdetails"
  },
  "accountName": {
    "message": "Accountname"
  },
  "address": {
    "message": "Adresse"
  },
  "addCustomToken": {
    "message": "Eigenen Token hinzufügen"
  },
  "addToken": {
    "message": "Token hinzufügen"
  },
  "addTokens": {
    "message": "Token hinzufügen"
  },
  "amount": {
    "message": "Betrag"
  },
  "amountPlusGas": {
    "message": "Betrag + Gas"
  },
  "appDescription": {
    "message": "Ethereum Browsererweiterung",
    "description": "Die Beschreibung der Erweiterung"
  },
  "appName": {
    "message": "Nifty Wallet",
    "description": "Der Name der Erweiterung"
  },
  "approved": {
    "message": "Genehmigt"
  },
  "attemptingConnect": {
    "message": "Versuch mit der Blockchain zu verbinden."
  },
  "attributions": {
    "message": "Was wir verwenden"
  },
  "available": {
    "message": "Verfügbar"
  },
  "back": {
    "message": "Zurück"
  },
  "balance": {
    "message": "Guthaben:"
  },
  "balances": {
    "message": "Deine Guthaben"
  },
  "balanceIsInsufficientGas": {
    "message": "Guthaben unzureichend für den aktuellen gesamten Gasbetrag"
  },
  "beta": {
    "message": "BETA"
  },
  "betweenMinAndMax": {
    "message": "Muss größer oder gleich $1 und kleiner oder gleich $2 sein.",
    "description": "Helfer für die Eingabe von hex als dezimal"
  },
  "blockiesIdenticon": {
    "message": "Blockies Identicon verwenden"
  },
  "borrowDharma": {
    "message": "Mit Dharma ausleihen (Beta)"
  },
<<<<<<< HEAD
    "builtInCalifornia": {
    "message": "Nifty Wallet wurde in Kalifornien entwickelt und gebaut."
=======
  "builtInCalifornia": {
    "message": "MetaMask wurde in Kalifornien entwickelt und gebaut."
>>>>>>> 17372e15
  },
  "buy": {
    "message": "Kaufen"
  },
  "buyCoinbase": {
    "message": "Auf Coinbase kaufen"
  },
  "buyCoinbaseExplainer": {
    "message": "Coinbase ist die weltweit bekannteste Art und Weise um Bitcoin, Ethereum und Litecoin zu kaufen und verkaufen."
  },
  "ok": {
    "message": "Ok"
  },
  "cancel": {
    "message": "Abbrechen"
  },
  "classicInterface": {
    "message": "Klassische Oberfläche verwenden"
  },
  "clickCopy": {
    "message": "Klicken um zu kopieren"
  },
  "confirm": {
    "message": "Bestätigen"
  },
  "confirmed": {
    "message": "Bestätigt"
  },
  "confirmContract": {
    "message": "Smart Contract bestätigen"
  },
  "confirmPassword": {
    "message": "Passwort bestätigen"
  },
  "confirmTransaction": {
    "message": "Transaktion bestätigen"
  },
  "continue": {
    "message": "Weiter"
  },
  "continueToCoinbase": {
    "message": "Zu Coinbase fortfahren"
  },
  "contractDeployment": {
    "message": "Smart Contract Ausführung"
  },
  "conversionProgress": {
    "message": "Umtausch in Arbeit"
  },
  "copiedButton": {
    "message": "Kopiert"
  },
  "copiedClipboard": {
    "message": "In die Zwischenablage kopiert"
  },
  "copiedExclamation": {
    "message": "Kopiert!"
  },
  "copiedSafe": {
    "message": "Ich habe es an einen sicheren Ort kopiert"
  },
  "copy": {
    "message": "Kopieren"
  },
  "copyToClipboard": {
    "message": "In die Zwischenablage kopieren"
  },
  "copyButton": {
    "message": " Kopieren "
  },
  "copyPrivateKey": {
    "message": "Das ist Ihr Private Key (klicken um zu kopieren)"
  },
  "create": {
    "message": "Erstellen"
  },
  "createAccount": {
    "message": "Account erstellen"
  },
  "createDen": {
    "message": "Erstellen"
  },
  "crypto": {
    "message": "Krypto",
    "description": "Börsentyp (Kryptowährungen)"
  },
  "currentConversion": {
    "message": "Aktuelle Tauschwährung"
  },
  "currentNetwork": {
    "message": "Aktuelles Netzwerk"
  },
  "customGas": {
    "message": "Gas anpassen"
  },
  "customize": {
    "message": "Anpassen"
  },
  "customRPC": {
    "message": "Spezieller RPC"
  },
  "decimalsMustZerotoTen": {
    "message": "Die Dezimalangabe muss mindestens 0 und nicht höher als 36 sein."
  },
  "decimal": {
    "message": "Dezimalangabe der Präzision"
  },
  "defaultNetwork": {
    "message": "Das Standardnetzwerk für Ether Transaktionen ist das Main Net."
  },
  "denExplainer": {
    "message": "Dein DEN ist dein passwortverschlüsselter Speicher innerhalb von Nifty Wallet."
  },
  "deposit": {
    "message": "Einzahlen"
  },
  "depositBTC": {
    "message": "Zahle dein BTC in die unten stehende Adresse ein:"
  },
  "depositCoin": {
    "message": "Zahle deine $1 in die unten stehende Adresse ein",
    "description": "Teilt dem Benutzer mit welchen Token er beim Einzahlen mit Shapeshift ausgewählt hat"
  },
  "depositEth": {
    "message": "Eth kaufen"
  },
  "depositEther": {
    "message": "Ether einzahlen"
  },
  "depositFiat": {
    "message": "Fiat einzahlen"
  },
  "depositFromAccount": {
    "message": "Von einem anderen Account einzahlen"
  },
  "depositShapeShift": {
    "message": "Mit ShapeShift einzahlen"
  },
  "depositShapeShiftExplainer": {
    "message": "Wenn du andere Kryptowährungen besitzt, kannst du diese direkt mit Hilfe deiner Nifty Wallet Wallet handeln und einzahlen. Du benötigst keinen Account."
  },
  "details": {
    "message": "Details"
  },
  "directDeposit": {
    "message": "Sofortige Einzahlung"
  },
  "directDepositEther": {
    "message": "Sofort Ether einzahlen"
  },
  "directDepositEtherExplainer": {
    "message": "Wenn du bereits Ether besitzt, ist die sofortige Einzahlung die schnellste Methode Ether in deine neue Wallet zu bekommen."
  },
  "done": {
    "message": "Fertig"
  },
  "downloadStateLogs": {
    "message": "Statelogs herunterladen"
  },
  "dropped": {
    "message": "Abgewählt"
  },
  "edit": {
    "message": "Editieren"
  },
  "editAccountName": {
    "message": "Namen des Accounts editieren"
  },
  "emailUs": {
    "message": "Schreib uns eine Mail!"
  },
  "encryptNewDen": {
    "message": "Verschlüssele deine neue DEN"
  },
  "enterPassword": {
    "message": "Passwort eingeben"
  },
  "enterPasswordConfirm": {
    "message": "Gib dein neues Passwort zur Bestätigung ein"
  },
  "passwordNotLongEnough": {
    "message": "Passwort ist nicht lang genug"
  },
  "passwordsDontMatch": {
    "message": "Passwörter stimmen nicht überein"
  },
  "etherscanView": {
    "message": "Account auf Etherscan anschauen"
  },
  "exchangeRate": {
    "message": "Wechselrate"
  },
  "exportPrivateKey": {
    "message": "Private Key exportieren"
  },
  "exportPrivateKeyWarning": {
    "message": "Der Export von Private Keys verläuft auf eigene Verantwortung."
  },
  "failed": {
    "message": "Fehlgeschlagen"
  },
  "fiat": {
    "message": "FIAT",
    "description": "Börsentyp"
  },
  "fileImportFail": {
    "message": "Dateiimport fehlgeschlagen? Bitte hier klicken!",
    "description": "Hilft dem Benutzer sein Benutzerkonto durch eine JSON Datei zu importieren"
  },
  "followTwitter": {
    "message": "Folge uns auf Twitter"
  },
  "from": {
    "message": "Von"
  },
  "fromToSame": {
    "message": "Ziel- und Ursprungsadresse dürfen nicht identisch sein"
  },
  "fromShapeShift": {
    "message": "Von ShapeShift"
  },
  "gas": {
    "message": "Gas",
    "description": "Kleiner Hinweis bzgl. der Gaskosten"
  },
  "gasFee": {
    "message": "Gasgebühren"
  },
  "gasLimit": {
    "message": "Gaslimit"
  },
  "gasLimitCalculation": {
    "message": "Wir berechnen das empfohlene Gaslimit basierend auf der Erfolgsrate des Netzwerks."
  },
  "gasLimitRequired": {
    "message": "Gaslimit benötigt"
  },
  "gasLimitTooLow": {
    "message": "Gaslimit muss mindestens 21000 betragen"
  },
  "generatingSeed": {
    "message": "Seed generieren..."
  },
  "gasPrice": {
    "message": "Gaspreis (GWEI)"
  },
  "gasPriceCalculation": {
    "message": "Wir berechnen den empfohlenen Gaspreis basierend auf der Erfolgsrate des Netzwerks."
  },
  "gasPriceRequired": {
    "message": "Gaspreis benötigt"
  },
  "getEther": {
    "message": "Ether holen"
  },
  "getEtherFromFaucet": {
    "message": "Ether für $1 vom Faucet holen",
    "description": "Zeigt den Netzwerknamen für den Ether Faucet an"
  },
  "greaterThanMin": {
    "message": "Muss größer oder gleich $1 sein.",
    "description": "Helfer für die Eingabe von hex als dezimal"
  },
  "here": {
    "message": "hier",
    "description": "z.B. für klick hier für mehr Informationen (in Zusammenhang mit troubleTokenBalances)"
  },
  "hereList": {
    "message": "Hier ist eine Liste!!!!"
  },
  "hide": {
    "message": "Ausblenden"
  },
  "hideToken": {
    "message": "Token ausblenden"
  },
  "hideTokenPrompt": {
    "message": "Token ausblenden?"
  },
  "howToDeposit": {
    "message": "Wie möchtest du Ether einzahlen?"
  },
  "holdEther": {
    "message": "Es erlaubt dir ether & Token zu halten und dient dir als Verbindung zu dezentralisierten Applikationen."
  },
  "import": {
    "message": "Importieren",
    "description": "Button um den Account aus einer ausgewählten Datei zu importieren"
  },
  "importAccount": {
    "message": "Account importieren"
  },
  "importAccountMsg": {
<<<<<<< HEAD
    "message":" Importierte Accounts werden nicht mit der Seed-Wörterfolge  deines ursprünglichen Nifty Wallet Accounts verknüpft. Erfahre mehr über importierte Accounts."
=======
    "message": " Importierte Accounts werden nicht mit der Seed-Wörterfolge  deines ursprünglichen MetaMask Accounts verknüpft. Erfahre mehr über importierte Accounts."
>>>>>>> 17372e15
  },
  "importAnAccount": {
    "message": "Einen Account importieren"
  },
  "importDen": {
    "message": "Vorhandenes DEN importieren"
  },
  "imported": {
    "message": "Importiert",
    "description": "Status der angezeigt wird wenn ein Benutzerkonto vollständig in das Schlüsselbund geladen wurde."
  },
  "infoHelp": {
    "message": "Info & Hilfe"
  },
  "insufficientFunds": {
    "message": "Nicht genügend Guthaben."
  },
  "insufficientTokens": {
    "message": "Nicht genügend Token."
  },
  "invalidAddress": {
    "message": "Ungültige Adresse"
  },
  "invalidAddressRecipient": {
    "message": "Empfängeradresse ist unzulässig"
  },
  "invalidGasParams": {
    "message": "Ungültige Gasparameter"
  },
  "invalidInput": {
    "message": "Ungültige Eingabe."
  },
  "invalidRequest": {
    "message": "Ungültige Abfrage"
  },
  "invalidRPC": {
    "message": "Ungültige RPC URI"
  },
  "jsonFail": {
    "message": "Irgendetwas ist schief gelaufen. Bitte überprüfe ob deine JSON Datei korrekt formatiert ist."
  },
  "jsonFile": {
    "message": "JSON Datei",
    "description": "Dateiformat für das Importieren eines Accounts"
  },
  "kovan": {
    "message": "Kovan Testnetzwerk"
  },
  "knowledgeDataBase": {
    "message": "Schau in unsere Wissensdatenbank"
  },
  "max": {
    "message": "Max"
  },
  "lessThanMax": {
    "message": "Muss kleiner oder gleich $1 sein.",
    "description": "Helfer für die Eingabe von hex als dezimal"
  },
  "likeToAddTokens": {
    "message": "Möchtest du diese Token hinzufügen?"
  },
  "links": {
    "message": "Links"
  },
  "limit": {
    "message": "Limit"
  },
  "loading": {
    "message": "Laden..."
  },
  "loadingTokens": {
    "message": "Token laden..."
  },
  "localhost": {
    "message": "Localhost 8545"
  },
  "login": {
    "message": "Login"
  },
  "logout": {
    "message": "Ausloggen"
  },
  "loose": {
    "message": "Frei"
  },
  "loweCaseWords": {
    "message": "Die Wörter der Seed-Wörterfolgen sind alle kleingeschrieben"
  },
  "mainnet": {
    "message": "Ethereum Main Net"
  },
  "message": {
    "message": "Nachricht"
  },
  "metamaskDescription": {
    "message": "Nifty Wallet ist ein sicherer Identitätssafe für Ethereum."
  },
  "min": {
    "message": "Minimum"
  },
  "myAccounts": {
    "message": "Meine Accounts"
  },
  "mustSelectOne": {
    "message": "Du musst mindestens 1 Token auswählen."
  },
  "needEtherInWallet": {
    "message": "Um dezentralisierte Applikationen mit Nifty Wallet verwenden zu können, benötigst du Ether in deiner Wallet."
  },
  "needImportFile": {
    "message": "Für den Import musst du eine Datei auswählen.",
    "description": "Benutzer importiert ein Benutzerkonto und muss eine Datei hinzufügen um fortzufahren"
  },
  "needImportPassword": {
    "message": "Für die ausgewählte Datei muss ein Passwort eingegeben werden.",
    "description": "Passwort und Datei sind notwendig um einen Account zu importieren"
  },
  "negativeETH": {
    "message": "Negative ETH Beträge können nicht versendet werden."
  },
  "networks": {
    "message": "Netzwerke"
  },
  "newAccount": {
    "message": "Neuer Account"
  },
  "newAccountNumberName": {
    "message": "Account  $1",
    "description": "Standardname für einen weiteren Account der angelegt wird, wenn create account screen geklickt wird"
  },
  "newContract": {
    "message": "Neuer Smart Contract"
  },
  "newPassword": {
    "message": "Neues Passwort (min. 8 Zeichen)"
  },
  "newRecipient": {
    "message": "Neuer Empfänger"
  },
  "newRPC": {
    "message": "Neue RPC URL"
  },
  "next": {
    "message": "Weiter"
  },
  "noAddressForName": {
    "message": "Für den angegebene Namen wurde keine Adresse eingegeben."
  },
  "noDeposits": {
    "message": "Keine Einzahlung erhalten"
  },
  "noTransactionHistory": {
    "message": "Keine Transaktionshistorie."
  },
  "noTransactions": {
    "message": "Keine Transaktionen"
  },
  "notStarted": {
    "message": "Nicht gestartet"
  },
  "oldUI": {
    "message": "Alte Oberfläche"
  },
  "oldUIMessage": {
    "message": "Du bist zur alten Oberfläche zurückgewechselt. Du kannst mit Hilfe der Option im oberen rechten Dropdown Menü zur neuen Oberfläche zurückwechseln."
  },
  "or": {
    "message": "oder",
    "description": "Wahl zwischen erstellen oder importieren eines Accounts."
  },
  "passwordCorrect": {
    "message": "Bitte überzeuge dich davon, dass dein Passwort korrekt ist."
  },
  "passwordMismatch": {
    "message": "Passwörter stimmen nicht überein",
    "description": "Im Passwort erstellen Prozess stimmen beide Passwörter nicht miteinander überein"
  },
  "passwordShort": {
    "message": "Passwort ist nicht lang genug",
    "description": "Im Passwort erstellen Prozess ist das eingegebene Passwort nicht lang genug um sicher zu sein"
  },
  "pastePrivateKey": {
    "message": "Füge deine Private Key Zeichenfolge hier ein:",
    "description": "Für den Import eine Accounts mit Hilfe eines Private Keys"
  },
  "pasteSeed": {
    "message": "Füge deine Seed-Wörterfolge hier ein!"
  },
  "personalAddressDetected": {
    "message": "Personalisierte Adresse identifiziert. Bitte füge die Token Contract Adresse ein."
  },
  "pleaseReviewTransaction": {
    "message": "Bitte überprüfe deine Transaktion."
  },
  "privacyMsg": {
    "message": "Datenschutzrichtlinie"
  },
  "privateKey": {
    "message": "Private Key",
    "description": "Wähle diesen Dateityp um damit einen Account zu importieren"
  },
  "privateKeyWarning": {
    "message": "Warnung: Niemals jemanden deinen Private Key mitteilen. Jeder der im Besitz deines Private Keys ist, kann jegliches Guthaben deines Accounts stehlen."
  },
  "privateNetwork": {
    "message": "Privates Netzwerk"
  },
  "qrCode": {
    "message": "QR Code anzeigen"
  },
  "readdToken": {
    "message": "Du kannst diesen Token immer erneut hinzufügen, indem du in den Menüpunkt \"Token hinzufügen\" in den Einstellungen deines Accounts gehst."
  },
  "readMore": {
    "message": "Hier mehr erfahren."
  },
  "readMore2": {
    "message": "Mehr erfahren."
  },
  "receive": {
    "message": "Erhalten"
  },
  "recipientAddress": {
    "message": "Empfängeradresse"
  },
  "refundAddress": {
    "message": "Rückerstattungsadresse"
  },
  "rejected": {
    "message": "Abgelehnt"
  },
  "resetAccount": {
    "message": "Account zurücksetzten"
  },
  "restoreFromSeed": {
    "message": "Mit Hilfe der Seed-Wörterfolge wiederherstellen."
  },
  "restoreVault": {
    "message": "Vault wiederherstellen"
  },
  "required": {
    "message": "Benötigt"
  },
  "retryWithMoreGas": {
    "message": "Versuche es hier mit einem höheren Gaspreis noch einmal"
  },
  "walletSeed": {
    "message": "Wallet Seed"
  },
  "revealSeedWords": {
    "message": "Seed-Wörterfolge anzeigen"
  },
  "revealSeedWordsWarning": {
    "message": "Bitte niemals deine Seed-Wörterfolge an einem öffentlichen Ort kenntlich machen. Mit diesen Wörtern können alle deine Accounts gestohlen werden."
  },
  "revert": {
    "message": "Rückgängig machen"
  },
  "rinkeby": {
    "message": "Rinkeby Testnetzwerk"
  },
  "poa": {
    "message": "[Not translated]"
  },
  "ropsten": {
    "message": "Ropsten Testnetzwerk"
  },
  "currentRpc": {
    "message": "Aktueller RPC"
  },
  "connectingToMainnet": {
    "message": "Verbinde zum Ethereum Main Net"
  },
  "connectingToRopsten": {
    "message": " Verbinde zum Ropsten Testnetzwerk"
  },
  "connectingToKovan": {
    "message": " Verbinde zum Kovan Testnetzwerk"
  },
  "connectingToRinkeby": {
    "message": " Verbinde zum Rinkeby Testnetzwerk"
  },
  "connectingToPOA": {
    "message": "[Not translated]"
  },
  "connectingToUnknown": {
    "message": "Verbinde zu einem unbekanntem Netzwerk"
  },
  "sampleAccountName": {
    "message": "Z.B. mein neuer Account",
    "description": "Dem Benutzer helfen das Konzept des Hinzufügens eines menschlich lesbaren Namen für den Account hinzuzufügen"
  },
  "save": {
    "message": "Speichern"
  },
  "saveAsFile": {
    "message": "Als Datei speichern",
    "description": "Prozess des Exportieren eines Accounts"
  },
  "saveSeedAsFile": {
    "message": "Seed-Wörterfolge als Datei speichern"
  },
  "search": {
    "message": "Suche"
  },
  "secretPhrase": {
    "message": "Gib die 12 Wörter deiner geheimem Wörterfolge ein um deinen Vault wiederherzustellen."
  },
  "newPassword8Chars": {
    "message": "Neues Passwort (min. 8 Zeichen)"
  },
  "seedPhraseReq": {
    "message": "Seed-Wörterfolgen bestehen aus 12 Wörtern"
  },
  "select": {
    "message": "Auswählen"
  },
  "selectCurrency": {
    "message": "Währung auswählen"
  },
  "selectService": {
    "message": "Service auswählen"
  },
  "selectType": {
    "message": "Typ auswählen"
  },
  "send": {
    "message": "Senden"
  },
  "sendETH": {
    "message": "ETH senden"
  },
  "sendTokens": {
    "message": "Token senden"
  },
  "onlySendToEtherAddress": {
    "message": "ETH unbedingt nur zu einer Ethereum Adresse senden."
  },
  "sendTokensAnywhere": {
    "message": "Token zu einer beliebigen Person mit einem Ethereumaccount senden"
  },
  "settings": {
    "message": "Einstellungen"
  },
  "info": {
    "message": "Info"
  },
  "shapeshiftBuy": {
    "message": "Mit Shapeshift kaufen"
  },
  "showPrivateKeys": {
    "message": "Private Keys anzeigen"
  },
  "showQRCode": {
    "message": "QR Code anzeigen"
  },
  "sign": {
    "message": "Unterschreiben"
  },
  "signed": {
    "message": "Unterschrieben"
  },
  "signMessage": {
    "message": "Nachricht unterschreiben"
  },
  "signNotice": {
    "message": "Das Unterschreiben dieser Nachricht kann gefährliche Nebeneffekte haben. Bitte nur Nachrichten von Webseiten unterschreiben denen du deinen vollständigen Account anvertrauen würdest. Diese gefährliche Variante wird in zukünftigen Versionen entfernt werden."
  },
  "sigRequest": {
    "message": "Unterschriftsanfrage"
  },
  "sigRequested": {
    "message": "Unterschrift angefragt"
  },
  "spaceBetween": {
    "message": "Es darf nur ein Leerzeichen zwischen den Wörtern sein"
  },
  "status": {
    "message": "Status"
  },
  "stateLogs": {
    "message": "Statelogs"
  },
  "stateLogsDescription": {
    "message": "Statelogs zeigen die Public Adresse und die gesendeten Transaktionen deines Accounts."
  },
  "stateLogError": {
    "message": "Fehler beim Abfragen der Statelogs."
  },
  "submit": {
    "message": "Einreichen"
  },
  "submitted": {
    "message": "Abgeschickt"
  },
  "supportCenter": {
    "message": "Gehe zu unserem Support Center"
  },
  "symbolBetweenZeroTen": {
    "message": "Das Symbol muss zwischen 0 und 10 Zeichen haben."
  },
  "takesTooLong": {
    "message": "Dauert es zu lang?"
  },
  "terms": {
    "message": "Nutzungsbedingungen"
  },
  "testFaucet": {
    "message": "Testfaucet"
  },
  "to": {
    "message": "An"
  },
  "toETHviaShapeShift": {
    "message": "$1 an ETH via ShapeShift",
    "description": "Das System wird den Einzahlungstyp im Beginn der Nachricht eintragen"
  },
  "tokenAddress": {
    "message": "Tokenadresse"
  },
  "tokenAlreadyAdded": {
    "message": "Der Token wurde bereits hinzugefügt."
  },
  "tokenBalance": {
    "message": "Dein Tokenguthaben beträgt:"
  },
  "tokenSelection": {
    "message": "Suche nach Token oder wähle aus einer Liste der beliebtesten Token aus."
  },
  "tokenSymbol": {
    "message": "Tokensymbol"
  },
  "tokenWarning1": {
    "message": "Behalte die Token die du mit deinem Nifty Wallet Account gekauft hast im Blick. Wenn du Token mit einem anderen Account gekauft hast, werden diese hier nicht angezeigt."
  },
  "total": {
    "message": "Gesamt"
  },
  "transactions": {
    "message": "Transaktionen"
  },
  "transactionMemo": {
    "message": "Transaktionsmemo (optional)"
  },
  "transactionNumber": {
    "message": "Transaktionsnummer"
  },
  "transfers": {
    "message": "Transfers"
  },
  "troubleTokenBalances": {
    "message": "Wir haben Schwierigkeiten dein Tokenguthaben zu laden. Du kannst es hier anzeigen lassen",
    "description": "Gefolgt von einem Link (hier) um die Tokenguthaben anzuzeigen"
  },
  "twelveWords": {
    "message": "Diese 12 Wörter stellen die einzige Möglichkeit dar deinen Nifty Wallet Account wiederherzustellen. Speichere sie daher an einem sicheren und geheimen Ort."
  },
  "typePassword": {
    "message": "Passwort eingeben"
  },
  "uiWelcome": {
    "message": "Willkommen zur neuen Oberfläche (Beta)"
  },
  "uiWelcomeMessage": {
    "message": "Du verwendest  nun die neue Nifty Wallet Oberfläche. Schau dich um, teste die neuen Features wie z.B. das Senden von Token und lass es uns wissen falls du irgendwelche Probleme hast."
  },
  "unapproved": {
    "message": "Nicht genehmigt"
  },
  "unavailable": {
    "message": "Nicht verfügbar"
  },
  "unknown": {
    "message": "Unbekannt"
  },
  "unknownNetwork": {
    "message": "Unbekanntes privates Netzwerk"
  },
  "uriErrorMsg": {
    "message": "URIs benötigen die korrekten HTTP/HTTPS Präfixe."
  },
  "unknownNetworkId": {
    "message": "Unbekannte Netzwerk ID"
  },
  "usaOnly": {
    "message": "Nur USA ",
    "description": "Diese Börse ist nur für Einwohner der USA verfügbar"
  },
  "usedByClients": {
    "message": "Verwendet von einer Reihe verschiedenen Kunden"
  },
  "useOldUI": {
    "message": "Alte Oberfläche verwenden"
  },
  "validFileImport": {
    "message": "Du musst eine gültige Datei für den Import auswählen."
  },
  "vaultCreated": {
    "message": "Vault erstellt"
  },
  "viewAccount": {
    "message": " Account einsehen"
  },
  "visitWebSite": {
    "message": "Gehe zu unserer Webseite"
  },
  "warning": {
    "message": "Warnung"
  },
  "welcomeBeta": {
    "message": "Willkommen zu Nifty Wallet Beta"
  },
  "whatsThis": {
    "message": "Was ist das?"
  },
  "yourSigRequested": {
    "message": "Deine Unterschrift wird angefordert"
  },
  "youSign": {
    "message": "Du unterschreibst"
  }
}<|MERGE_RESOLUTION|>--- conflicted
+++ resolved
@@ -74,13 +74,8 @@
   "borrowDharma": {
     "message": "Mit Dharma ausleihen (Beta)"
   },
-<<<<<<< HEAD
-    "builtInCalifornia": {
+  "builtInCalifornia": {
     "message": "Nifty Wallet wurde in Kalifornien entwickelt und gebaut."
-=======
-  "builtInCalifornia": {
-    "message": "MetaMask wurde in Kalifornien entwickelt und gebaut."
->>>>>>> 17372e15
   },
   "buy": {
     "message": "Kaufen"
@@ -374,11 +369,7 @@
     "message": "Account importieren"
   },
   "importAccountMsg": {
-<<<<<<< HEAD
-    "message":" Importierte Accounts werden nicht mit der Seed-Wörterfolge  deines ursprünglichen Nifty Wallet Accounts verknüpft. Erfahre mehr über importierte Accounts."
-=======
-    "message": " Importierte Accounts werden nicht mit der Seed-Wörterfolge  deines ursprünglichen MetaMask Accounts verknüpft. Erfahre mehr über importierte Accounts."
->>>>>>> 17372e15
+    "message": " Importierte Accounts werden nicht mit der Seed-Wörterfolge  deines ursprünglichen Nifty Wallet Accounts verknüpft. Erfahre mehr über importierte Accounts."
   },
   "importAnAccount": {
     "message": "Einen Account importieren"
