--- conflicted
+++ resolved
@@ -1279,33 +1279,16 @@
   "importAccountError": {
     "message": "Fehler beim Importieren des Kontos."
   },
-<<<<<<< HEAD
-  "importAccountLinkText": {
-    "message": "mit einer Geheime Wiederherstellungsphrase importieren"
-  },
-=======
->>>>>>> 3327c5c7
   "importAccountMsg": {
     "message": " Importierte Accounts werden nicht mit der Seed-Wörterfolge deines ursprünglichen MetaMask Accounts verknüpft. Erfahre mehr über importierte Accounts."
   },
   "importAccountSeedPhrase": {
     "message": "Ein Konto mit einem Seed-Schlüssel importieren"
-  },
-<<<<<<< HEAD
-  "importAccountText": {
-    "message": "oder $1",
-    "description": "$1 represents the text from `importAccountLinkText` as a link"
   },
   "importExistingWalletDescription": {
     "message": "Geben Sie die Geheime Wiederherstellungsphrase (alias Seed Phrase) ein, die Sie beim Erstellen Ihrer Wallet erhalten haben. $1",
     "description": "$1 is the words 'Learn More' from key 'learnMore', separated here so that it can be added as a link"
   },
-=======
-  "importExistingWalletDescription": {
-    "message": "Geben Sie die Geheime Wiederherstellungsphrase (alias Seed Phrase) ein, die Sie beim Erstellen Ihrer Wallet erhalten haben. $1",
-    "description": "$1 is the words 'Learn More' from key 'learnMore', separated here so that it can be added as a link"
-  },
->>>>>>> 3327c5c7
   "importExistingWalletTitle": {
     "message": "Eine bestehende Wallet mit einer Geheime Wiederherstellungsphrase importieren"
   },
@@ -1755,12 +1738,6 @@
     "message": "Konto $1",
     "description": "Default name of next account to be created on create account screen"
   },
-<<<<<<< HEAD
-  "newCollectibleAddFailed": {
-    "message": "Sammelobjekt wurde nicht hinzugefügt, weil: $1"
-  },
-=======
->>>>>>> 3327c5c7
   "newCollectibleAddedMessage": {
     "message": "Sammelobjekt wurde erfolgreich hinzugefügt!"
   },
@@ -2252,16 +2229,6 @@
   "reusedTokenNameWarning": {
     "message": "Ein Token hier verwendet ein Symbol von einem anderen Token das Sie beobachten. Dies kann verwirrend oder trügerisch sein."
   },
-  "restoreWalletPreferences": {
-    "message": "$1 hat ein Backup Ihrer Daten gefunden. Möchten Sie die Präferenzen Ihrer Wallet wiederherstellen?",
-    "description": "$1 is the date at which the data was backed up"
-  },
-  "retryTransaction": {
-    "message": "Transaktion wiederholen"
-  },
-  "reusedTokenNameWarning": {
-    "message": "Ein Token hier verwendet ein Symbol von einem anderen Token das Sie beobachten. Dies kann verwirrend oder trügerisch sein."
-  },
   "revealSeedWords": {
     "message": "Seed-Wörterfolge anzeigen"
   },
@@ -2319,12 +2286,6 @@
   "secretPhrase": {
     "message": "Nur das erste Konto auf dieser Wallet wird automatisch geladen. Wenn Sie nach Abschluss dieses Vorgangs weitere Konten hinzufügen möchten, klicken Sie auf das Dropdown-Menü und wählen Sie dann Konto erstellen."
   },
-<<<<<<< HEAD
-  "secretPhraseWarning": {
-    "message": "Wenn Sie eine andere geheime Wiederherstellungsphrase verwenden, werden Ihre aktuelle Wallet, Ihre Konten und Vermögenswerte dauerhaft aus dieser App entfernt. Diese Aktion kann nicht rückgängig gemacht werden."
-  },
-=======
->>>>>>> 3327c5c7
   "secretRecoveryPhrase": {
     "message": "Geheime Wiederherstellungsphrase"
   },
