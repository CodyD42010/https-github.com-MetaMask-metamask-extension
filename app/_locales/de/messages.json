--- conflicted
+++ resolved
@@ -1012,13 +1012,6 @@
   "ethGasPriceFetchWarning": {
     "message": "Der Gaspreis, der sich aus der Gaseinschätzung ergibt, ist derzeit nicht verfügbar."
   },
-<<<<<<< HEAD
-  "eth_accounts": {
-    "message": "Siehe Adresse, Kontostand, Aktivität und Einleitung von Transaktionen",
-    "description": "The description for the `eth_accounts` permission"
-  },
-=======
->>>>>>> d239d0fd
   "ethereumPublicAddress": {
     "message": "Öffentliche Ethereum-Adresse"
   },
@@ -1286,33 +1279,16 @@
   "importAccountError": {
     "message": "Fehler beim Importieren des Kontos."
   },
-<<<<<<< HEAD
-  "importAccountLinkText": {
-    "message": "mit einer Geheime Wiederherstellungsphrase importieren"
-  },
-=======
->>>>>>> d239d0fd
   "importAccountMsg": {
     "message": " Importierte Accounts werden nicht mit der Seed-Wörterfolge deines ursprünglichen MetaMask Accounts verknüpft. Erfahre mehr über importierte Accounts."
   },
   "importAccountSeedPhrase": {
     "message": "Ein Konto mit einem Seed-Schlüssel importieren"
-  },
-<<<<<<< HEAD
-  "importAccountText": {
-    "message": "oder $1",
-    "description": "$1 represents the text from `importAccountLinkText` as a link"
   },
   "importExistingWalletDescription": {
     "message": "Geben Sie die Geheime Wiederherstellungsphrase (alias Seed Phrase) ein, die Sie beim Erstellen Ihrer Wallet erhalten haben. $1",
     "description": "$1 is the words 'Learn More' from key 'learnMore', separated here so that it can be added as a link"
   },
-=======
-  "importExistingWalletDescription": {
-    "message": "Geben Sie die Geheime Wiederherstellungsphrase (alias Seed Phrase) ein, die Sie beim Erstellen Ihrer Wallet erhalten haben. $1",
-    "description": "$1 is the words 'Learn More' from key 'learnMore', separated here so that it can be added as a link"
-  },
->>>>>>> d239d0fd
   "importExistingWalletTitle": {
     "message": "Eine bestehende Wallet mit einer Geheime Wiederherstellungsphrase importieren"
   },
@@ -2086,13 +2062,10 @@
   "permissionRequest": {
     "message": "Berechtigungsanfrage"
   },
-<<<<<<< HEAD
-=======
   "permission_ethereumAccounts": {
     "message": "Siehe Adresse, Kontostand, Aktivität und Einleitung von Transaktionen",
     "description": "The description for the `eth_accounts` permission"
   },
->>>>>>> d239d0fd
   "permissions": {
     "message": "Berechtigungen"
   },
@@ -2259,16 +2232,6 @@
   "reusedTokenNameWarning": {
     "message": "Ein Token hier verwendet ein Symbol von einem anderen Token das Sie beobachten. Dies kann verwirrend oder trügerisch sein."
   },
-  "restoreWalletPreferences": {
-    "message": "$1 hat ein Backup Ihrer Daten gefunden. Möchten Sie die Präferenzen Ihrer Wallet wiederherstellen?",
-    "description": "$1 is the date at which the data was backed up"
-  },
-  "retryTransaction": {
-    "message": "Transaktion wiederholen"
-  },
-  "reusedTokenNameWarning": {
-    "message": "Ein Token hier verwendet ein Symbol von einem anderen Token das Sie beobachten. Dies kann verwirrend oder trügerisch sein."
-  },
   "revealSeedWords": {
     "message": "Seed-Wörterfolge anzeigen"
   },
@@ -2326,12 +2289,6 @@
   "secretPhrase": {
     "message": "Nur das erste Konto auf dieser Wallet wird automatisch geladen. Wenn Sie nach Abschluss dieses Vorgangs weitere Konten hinzufügen möchten, klicken Sie auf das Dropdown-Menü und wählen Sie dann Konto erstellen."
   },
-<<<<<<< HEAD
-  "secretPhraseWarning": {
-    "message": "Wenn Sie eine andere geheime Wiederherstellungsphrase verwenden, werden Ihre aktuelle Wallet, Ihre Konten und Vermögenswerte dauerhaft aus dieser App entfernt. Diese Aktion kann nicht rückgängig gemacht werden."
-  },
-=======
->>>>>>> d239d0fd
   "secretRecoveryPhrase": {
     "message": "Geheime Wiederherstellungsphrase"
   },
@@ -2818,13 +2775,6 @@
   "swapQuoteDetailsSlippageInfo": {
     "message": "Wenn sich der Kurs zwischen der Aufgabe und der Bestätigung Ihres Auftrags ändert, nennt man das \"Slippage\". Ihr Swap wird automatisch storniert, wenn die Slippage Ihre Einstellung für die \"Slippagetoleranz\" überschreitet."
   },
-<<<<<<< HEAD
-  "swapQuoteNofN": {
-    "message": "Kurs $1 von $2",
-    "description": "A count of loaded quotes shown to the user while they are waiting for quotes to be fetched. $1 is the number of quotes already loaded, and $2 is the total number of quotes to load."
-  },
-=======
->>>>>>> d239d0fd
   "swapQuoteSource": {
     "message": "Kursquelle"
   },
