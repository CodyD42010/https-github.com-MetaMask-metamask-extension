{
  "about": {
    "message": "Über"
  },
  "aboutSettingsDescription": {
    "message": "Version, Supportcenter und Kontaktinformationen"
  },
  "acceleratingATransaction": {
    "message": "* Die Beschleunigung einer Transaktion durch die Verwendung eines höheren Gaspreises erhöht die Chancen einer schnelleren Verarbeitung durch das Netz, wofür es allerdings keine Garantie gibt."
  },
  "accessingYourCamera": {
    "message": "Zugriff auf Ihre Kamera …"
  },
  "accountDetails": {
    "message": "Accountdetails"
  },
  "accountName": {
    "message": "Accountname"
  },
  "accountOptions": {
    "message": "Kontooptionen"
  },
  "accountSelectionRequired": {
    "message": "Sie müssen ein Konto auswählen!"
  },
  "activityLog": {
    "message": "Aktivitätsprotokoll"
  },
  "addAcquiredTokens": {
    "message": "Fügen Sie die Token hinzu, die Sie mittels MetaMask erlangt haben"
  },
  "addAlias": {
    "message": "Alias hinzufügen"
  },
  "addNetwork": {
    "message": "Netzwerk hinzufügen"
  },
  "addRecipient": {
    "message": "Empfänger hinzufügen"
  },
  "addSuggestedTokens": {
    "message": "Vorgeschlagene Token hinzufügen"
  },
  "addToAddressBook": {
    "message": "Zum Adressbuch hinzufügen"
  },
  "addToAddressBookModalPlaceholder": {
    "message": "z.B. Max M."
  },
  "addToken": {
    "message": "Token hinzufügen"
  },
  "addTokens": {
    "message": "Token hinzufügen"
  },
  "advanced": {
    "message": "Erweitert"
  },
  "advancedOptions": {
    "message": "Erweiterte Optionen"
  },
  "advancedSettingsDescription": {
    "message": "Zugriff auf Entwicklerfunktionen, Download von Statusprotokollen, Zurücksetzen des Kontos, Einrichten von Testnetzen und benutzerdefinierten RPCs"
  },
  "amount": {
    "message": "Betrag"
  },
  "appDescription": {
    "message": "Ethereum Browsererweiterung",
    "description": "The description of the application"
  },
  "appName": {
    "message": "MetaMask",
    "description": "The name of the application"
  },
  "approve": {
    "message": "Genehmigen"
  },
  "approved": {
    "message": "Genehmigt"
  },
  "asset": {
    "message": "Vermögenswert"
  },
  "attemptToCancel": {
    "message": "Stornierung versuchen?"
  },
  "attemptToCancelDescription": {
    "message": "Dieser Versuch garantiert nicht, dass Ihre ursprüngliche Transaktion storniert wird. Bei Erfolg des Stornierungsversuchs wird Ihnen die oben genannte Transaktionsgebühr in Rechnung gestellt."
  },
  "attemptingConnect": {
    "message": "Versuch mit der Blockchain zu verbinden."
  },
  "attributions": {
    "message": "Was wir verwenden"
  },
  "autoLockTimeLimit": {
    "message": "Auto-Logout-Timer (Minuten)"
  },
  "autoLockTimeLimitDescription": {
    "message": "Stellen Sie die Ruhezeit in Minuten ein, nach der sich MetaMask automatisch ausloggen soll"
  },
  "average": {
    "message": "Durchschnitt"
  },
  "back": {
    "message": "Zurück"
  },
  "backToAll": {
    "message": "Zurück zur Übersicht"
  },
  "backupApprovalInfo": {
    "message": "Dieser geheime Code ist zum Wiedererlangen Ihres Wallets erforderlich, falls Sie Ihr Gerät verlieren, Ihr Passwort vergessen, MetaMask neu installieren müssen oder auf einem anderen Gerät auf Ihr Wallet zugreifen möchten."
  },
  "backupApprovalNotice": {
    "message": "Sichern Sie Ihren geheimen Wiederherstellungscode, um Ihr Wallet und Ihr Geld geschützt zu halten."
  },
  "backupNow": {
    "message": "Jetzt sichern"
  },
  "balance": {
    "message": "Guthaben:"
  },
  "balanceOutdated": {
    "message": "Kontostand könnte überholt sein"
  },
  "basic": {
    "message": "Grundlegend"
  },
  "blockExplorerUrl": {
    "message": "Block-Explorer"
  },
  "blockExplorerView": {
    "message": "Konto bei $1 anzeigen",
    "description": "$1 replaced by URL for custom block explorer"
  },
  "blockiesIdenticon": {
    "message": "Blockies Identicon verwenden"
  },
  "browserNotSupported": {
    "message": "Ihr Browser wird nicht unterstützt …"
  },
  "builtInCalifornia": {
    "message": "MetaMask wurde in Kalifornien entwickelt und gebaut."
  },
  "buyWithWyre": {
    "message": "ETH mit Wyre kaufen"
  },
  "buyWithWyreDescription": {
    "message": "Wyre ermöglicht Ihnen die Verwendung einer Kreditkarte zum direkten Einzahlen von ETH auf Ihr MetaMask-Konto."
  },
  "cancel": {
    "message": "Abbrechen"
  },
  "cancellationGasFee": {
    "message": "Stornierungs-Gasgebühr"
  },
  "cancelled": {
    "message": "Abgebrochen"
  },
  "chromeRequiredForHardwareWallets": {
    "message": "Sie müssen MetaMask unter Google Chrome nutzen, um sich mit Ihrem Hardware-Wallet zu verbinden."
  },
  "clickToRevealSeed": {
    "message": "Hier klicken, um Geheimwörter zu enthüllen"
  },
  "close": {
    "message": "Schließen"
  },
  "confirm": {
    "message": "Bestätigen"
  },
  "confirmPassword": {
    "message": "Passwort bestätigen"
  },
  "confirmSecretBackupPhrase": {
    "message": "Bestätigen Sie Ihre geheime Sicherungsphrase"
  },
  "confirmed": {
    "message": "Bestätigt"
  },
  "congratulations": {
    "message": "Glückwunsch"
  },
  "connect": {
    "message": "Verbinden"
  },
  "connectHardwareWallet": {
    "message": "Hardware-Wallet verknüpfen"
  },
  "connectingTo": {
    "message": "Verbindung mit $1 wird hergestellt"
  },
  "connectingToGoerli": {
    "message": "Verbindung mit Goerli Test Network wird hergestellt"
  },
  "connectingToKovan": {
    "message": " Verbinde zum Kovan Testnetzwerk"
  },
  "connectingToMainnet": {
    "message": "Verbinde zum Ethereum Main Net"
  },
  "connectingToRinkeby": {
    "message": " Verbinde zum Rinkeby Testnetzwerk"
  },
  "connectingToRopsten": {
    "message": " Verbinde zum Ropsten Testnetzwerk"
  },
  "continueToWyre": {
    "message": "Weiter zu Wyre"
  },
  "contractDeployment": {
    "message": "Smart Contract Ausführung"
  },
  "contractInteraction": {
    "message": "Vertragsinteraktion"
  },
  "copiedExclamation": {
    "message": "Kopiert!"
  },
  "copyAddress": {
    "message": "Adresse in die Zwischenablage kopieren"
  },
  "copyPrivateKey": {
    "message": "Das ist Ihr Private Key (klicken um zu kopieren)"
  },
  "copyToClipboard": {
    "message": "In die Zwischenablage kopieren"
  },
  "copyTransactionId": {
    "message": "Transaktions-ID kopieren"
  },
  "create": {
    "message": "Erstellen"
  },
  "createAWallet": {
    "message": "Eine Wallet erstellen"
  },
  "createAccount": {
    "message": "Account erstellen"
  },
  "createPassword": {
    "message": "Passwort erstellen"
  },
  "currencyConversion": {
    "message": "Währungsumrechnung"
  },
  "currentLanguage": {
    "message": "Aktuelle Sprache"
  },
  "customGas": {
    "message": "Gas anpassen"
  },
  "customGasSubTitle": {
    "message": "Höhere Gebühren können Bearbeitungszeiten verkürzen, wofür es allerdings keine Garantie gibt."
  },
  "customToken": {
    "message": "Custom-Token"
  },
  "decimal": {
    "message": "Dezimalangabe der Präzision"
  },
  "decimalsMustZerotoTen": {
    "message": "Die Dezimalangabe muss mindestens 0 und nicht höher als 36 sein."
  },
  "defaultNetwork": {
    "message": "Das Standardnetzwerk für Ether Transaktionen ist das Main Net."
  },
  "delete": {
    "message": "Löschen"
  },
  "deleteAccount": {
    "message": "Konto löschen"
  },
  "deleteNetwork": {
    "message": "Netzwerk löschen?"
  },
  "deleteNetworkDescription": {
    "message": "Sind Sie sicher, dass Sie dieses Netzwerk löschen möchten?"
  },
  "depositEther": {
    "message": "Ether einzahlen"
  },
  "directDepositEther": {
    "message": "Sofort Ether einzahlen"
  },
  "directDepositEtherExplainer": {
    "message": "Wenn du bereits Ether besitzt, ist die sofortige Einzahlung die schnellste Methode Ether in deine neue Wallet zu bekommen."
  },
  "done": {
    "message": "Fertig"
  },
  "dontHaveAHardwareWallet": {
    "message": "Sie haben kein Hardware-Wallet?"
  },
  "downloadGoogleChrome": {
    "message": "Google Chrome herunterladen"
  },
  "downloadSecretBackup": {
    "message": "Laden Sie diesen geheimen Backup-Schlüssel herunter und bewahren Sie ihn sicher auf einer verschlüsselten externen Festplatte oder einem Speichermedium auf."
  },
  "downloadStateLogs": {
    "message": "Statelogs herunterladen"
  },
  "dropped": {
    "message": "Abgewählt"
  },
  "edit": {
    "message": "Editieren"
  },
  "editContact": {
    "message": "Kontakt bearbeiten"
  },
  "endOfFlowMessage1": {
    "message": "Sie haben den Test bestanden - bewahren Sie Ihre mnemonische Phrase sicher auf, Sie sind dafür verantwortlich! "
  },
  "endOfFlowMessage10": {
    "message": "Alles erledigt"
  },
  "endOfFlowMessage2": {
    "message": "Tipps zur sicheren Aufbewahrung"
  },
  "endOfFlowMessage3": {
    "message": "Speichern Sie ein Backup an mehreren Orten."
  },
  "endOfFlowMessage4": {
    "message": "Zeigen Sie diesen Schlüssel niemals einer anderen Person."
  },
  "endOfFlowMessage5": {
    "message": "Vorsicht vor Phishing! MetaMask fragt Sie niemals spontan nach Ihrer mnemonischen Phrase."
  },
  "endOfFlowMessage6": {
    "message": "Wenn Sie Ihre mnemonische Phrase erneut sicherstellen müssen, finden Sie sie unter Einstellungen -> Sicherheit."
  },
  "endOfFlowMessage8": {
    "message": "MetaMask kann Ihren Seedschlüssel nicht wiederherstellen. Erfahren Sie mehr."
  },
  "endOfFlowMessage9": {
    "message": "Mehr hierzu."
  },
  "ensNotFoundOnCurrentNetwork": {
    "message": "ENS-Name wurde im aktuellen Netzwerk nicht gefunden. Versuchen Sie, zum Ethereum Mainnet zu wechseln."
  },
  "ensRegistrationError": {
    "message": "Fehler bei der ENS-Namensregistrierung"
  },
  "enterAnAlias": {
    "message": "Ein Alias eingeben"
  },
  "enterPassword": {
    "message": "Passwort eingeben"
  },
  "enterPasswordContinue": {
    "message": "Zum Fortfahren Passwort eingeben"
  },
  "estimatedProcessingTimes": {
    "message": "Geschätzte Bearbeitungszeiten"
  },
  "ethereumPublicAddress": {
    "message": "Öffentliche Ethereum-Adresse"
  },
  "etherscanView": {
    "message": "Account auf Etherscan anschauen"
  },
  "expandView": {
    "message": "Ansicht erweitern"
  },
  "exportPrivateKey": {
    "message": "Private Key exportieren"
  },
  "failed": {
    "message": "Fehlgeschlagen"
  },
  "fast": {
    "message": "Schnell"
  },
  "fiat": {
    "message": "FIAT",
    "description": "Exchange type"
  },
  "fileImportFail": {
    "message": "Dateiimport fehlgeschlagen? Bitte hier klicken!",
    "description": "Helps user import their account from a JSON file"
  },
  "forgetDevice": {
    "message": "Dieses Gerät entfernen"
  },
  "from": {
    "message": "Von"
  },
  "functionType": {
    "message": "Funktionstyp"
  },
  "gasLimit": {
    "message": "Gaslimit"
  },
  "gasLimitInfoTooltipContent": {
    "message": "Die Gasgrenze ist die Höchstmenge an Gaseinheiten, die Sie auszugeben bereit sind."
  },
  "gasLimitTooLow": {
    "message": "Gaslimit muss mindestens 21000 betragen"
  },
  "gasPrice": {
    "message": "Gaspreis (GWEI)"
  },
  "gasPriceExtremelyLow": {
    "message": "Gaspreis extrem niedrig"
  },
  "gasPriceInfoTooltipContent": {
    "message": "Der Gaspreis gibt die Menge Ether an, die Sie für jede Einheit Gas zu zahlen bereit sind."
  },
  "gasUsed": {
    "message": "Verwendetes Gas"
  },
  "general": {
    "message": "Allgemein"
  },
  "generalSettingsDescription": {
    "message": "Währungsumrechnung, Primärwährung, Sprache, Blockies-Identicon"
  },
  "getEther": {
    "message": "Ether holen"
  },
  "getEtherFromFaucet": {
    "message": "Ether für $1 vom Faucet holen",
    "description": "Displays network name for Ether faucet"
  },
  "getHelp": {
    "message": "Erhalten Sie Hilfe."
  },
  "getStarted": {
    "message": "Erste Schritte"
  },
  "goerli": {
    "message": "Goerli Testnetzwerk"
  },
  "happyToSeeYou": {
    "message": "Wir freuen uns, Sie zu sehen."
  },
  "hardware": {
    "message": "Hardware"
  },
  "hardwareWalletConnected": {
    "message": "Hardware-Wallet verknüpft"
  },
  "hardwareWallets": {
    "message": "Ein Hardware-Wallet verknüpfen"
  },
  "hardwareWalletsMsg": {
    "message": "Wählen Sie ein Hardware-Wallet aus, das Sie mit MetaMask verwenden möchten"
  },
  "havingTroubleConnecting": {
    "message": "Verbindungsprobleme?"
  },
  "here": {
    "message": "hier",
    "description": "as in -click here- for more information (goes with troubleTokenBalances)"
  },
  "hexData": {
    "message": "Hexdaten"
  },
  "hide": {
    "message": "Ausblenden"
  },
  "hideTokenPrompt": {
    "message": "Token ausblenden?"
  },
  "history": {
    "message": "Verlauf"
  },
  "import": {
    "message": "Importieren",
    "description": "Button to import an account from a selected file"
  },
  "importAccount": {
    "message": "Account importieren"
  },
  "importAccountMsg": {
    "message": " Importierte Accounts werden nicht mit der Seed-Wörterfolge deines ursprünglichen MetaMask Accounts verknüpft. Erfahre mehr über importierte Accounts."
  },
  "importAccountSeedPhrase": {
    "message": "Ein Konto mit einem Seed-Schlüssel importieren"
  },
  "importWallet": {
    "message": "Wallet importieren"
  },
  "imported": {
    "message": "Importiert",
    "description": "status showing that an account has been fully loaded into the keyring"
  },
  "initialTransactionConfirmed": {
    "message": "Ihre erste Transaktion wurde vom Netzwerk bestätigt. Klicken Sie auf Okay, um zurückzukehren."
  },
  "insufficientBalance": {
    "message": "Guthaben reicht nicht aus."
  },
  "insufficientFunds": {
    "message": "Nicht genügend Guthaben."
  },
  "insufficientTokens": {
    "message": "Nicht genügend Token."
  },
  "invalidAddress": {
    "message": "Ungültige Adresse"
  },
  "invalidAddressRecipient": {
    "message": "Empfängeradresse ist unzulässig"
  },
  "invalidAddressRecipientNotEthNetwork": {
    "message": "Kein ETH-Netzwerk, auf Kleinschreibung gesetzt"
  },
  "invalidBlockExplorerURL": {
    "message": "Ungültige Block Explorer URI"
  },
  "invalidRPC": {
    "message": "Ungültige RPC URI"
  },
  "invalidSeedPhrase": {
    "message": "Ungültiger Seedschlüssel"
  },
  "jsonFile": {
    "message": "JSON Datei",
    "description": "format for importing an account"
  },
  "knownAddressRecipient": {
    "message": "Bekannte Vertragsadresse."
  },
  "kovan": {
    "message": "Kovan Testnetzwerk"
  },
  "learnMore": {
    "message": "Mehr erfahren"
  },
  "ledgerAccountRestriction": {
    "message": "Sie müssen Ihr letztes Konto verwenden, ehe Sie ein neues hinzufügen können."
  },
  "letsGoSetUp": {
    "message": "Ja, legen wir los!"
  },
  "likeToAddTokens": {
    "message": "Möchtest du diese Token hinzufügen?"
  },
  "loadMore": {
    "message": "Mehr laden"
  },
  "loading": {
    "message": "Laden..."
  },
  "loadingTokens": {
    "message": "Token laden..."
  },
  "lock": {
    "message": "Ausloggen"
  },
  "mainnet": {
    "message": "Ethereum Main Net"
  },
  "memo": {
    "message": " Memo"
  },
  "memorizePhrase": {
    "message": "Prägen Sie sich diese Phrase ein."
  },
  "message": {
    "message": "Nachricht"
  },
  "metamaskDescription": {
    "message": "MetaMask ist ein sicherer Identitätssafe für Ethereum."
  },
  "metamaskVersion": {
    "message": "MetaMask-Version"
  },
  "mobileSyncText": {
    "message": "Bitte geben Sie Ihr Passwort ein, um Ihre Identität zu verifizieren!"
  },
  "mustSelectOne": {
    "message": "Du musst mindestens 1 Token auswählen."
  },
  "myAccounts": {
    "message": "Meine Accounts"
  },
  "needEtherInWallet": {
    "message": "Um dezentralisierte Applikationen mit MetaMask verwenden zu können, benötigst du Ether in deiner Wallet."
  },
  "needImportFile": {
    "message": "Für den Import musst du eine Datei auswählen.",
    "description": "User is important an account and needs to add a file to continue"
  },
  "negativeETH": {
    "message": "Negative ETH Beträge können nicht versendet werden."
  },
  "networkName": {
    "message": "Netzwerkname"
  },
  "networkSettingsDescription": {
    "message": "Individuelle RPC-Netzwerke hinzufügen und bearbeiten"
  },
  "networks": {
    "message": "Netzwerke"
  },
  "nevermind": {
    "message": "Schon gut"
  },
  "newAccount": {
    "message": "Neuer Account"
  },
  "newAccountDetectedDialogMessage": {
    "message": "Neue Adresse erkannt! Klicken Sie hier, um sie zu Ihrem Adressbuch hinzuzufügen."
  },
  "newAccountNumberName": {
    "message": "Account $1",
    "description": "Default name of next account to be created on create account screen"
  },
  "newContact": {
    "message": "Neuer Kontakt"
  },
  "newContract": {
    "message": "Neuer Smart Contract"
  },
  "newNetwork": {
    "message": "Neues Netzwerk"
  },
  "newPassword": {
    "message": "Neues Passwort (min. 8 Zeichen)"
  },
  "newToMetaMask": {
    "message": "Neu bei MetaMask?"
  },
  "newTotal": {
    "message": "Neue Summe"
  },
  "newTransactionFee": {
    "message": "Neue Transaktionsgebühr"
  },
  "next": {
    "message": "Weiter"
  },
  "noAddressForName": {
    "message": "Für den angegebene Namen wurde keine Adresse eingegeben."
  },
  "noAlreadyHaveSeed": {
    "message": "Nein, ich habe bereits einen Seed-Schlüssel"
  },
  "noConversionRateAvailable": {
    "message": "Kein Umrechnungskurs verfügbar"
  },
  "noTransactions": {
    "message": "Keine Transaktionen"
  },
  "noWebcamFound": {
    "message": "Die Webcam Ihres Computers wurde nicht gefunden. Bitte versuchen Sie es erneut."
  },
  "noWebcamFoundTitle": {
    "message": "Webcam nicht gefunden"
  },
  "notEnoughGas": {
    "message": "Nicht genügend Gas"
  },
  "ofTextNofM": {
    "message": "von"
  },
  "off": {
    "message": "Aus"
  },
  "on": {
    "message": "An"
  },
  "optionalBlockExplorerUrl": {
    "message": "Block-Explorer-URL (optional)"
  },
  "orderOneHere": {
    "message": "Bestellen Sie ein Trezor oder Ledger und legen Sie Ihr Geld auf Eis"
  },
  "origin": {
    "message": "Ursprung"
  },
  "parameters": {
    "message": "Parameter"
  },
  "participateInMetaMetrics": {
    "message": "Bei MetaMetrics teilnehmen"
  },
  "participateInMetaMetricsDescription": {
    "message": "Nehmen Sie an MetaMetrics teil, um uns bei der Verbesserung von MetaMask zu helfen"
  },
  "password": {
    "message": "Passwort"
  },
  "passwordNotLongEnough": {
    "message": "Passwort ist nicht lang genug"
  },
  "passwordsDontMatch": {
    "message": "Passwörter stimmen nicht überein"
  },
  "pastePrivateKey": {
    "message": "Füge deine Private Key Zeichenfolge hier ein:",
    "description": "For importing an account from a private key"
  },
  "pending": {
    "message": "ausstehend"
  },
  "personalAddressDetected": {
    "message": "Personalisierte Adresse identifiziert. Bitte füge die Token Contract Adresse ein."
  },
  "prev": {
    "message": "Zurück"
  },
  "primaryCurrencySetting": {
    "message": "Hauptwährung"
  },
  "primaryCurrencySettingDescription": {
    "message": "Wählen Sie 'Nativ', um dem Anzeigen von Werten in der nativen Währung der Kette (z. B. ETH) Vorrang zu geben. Wählen Sie 'Fiat', um dem Anzeigen von Werten in Ihrer gewählten Fiat-Währung Vorrang zu geben."
  },
  "privacyMsg": {
    "message": "Datenschutzrichtlinie"
  },
  "privateKeyWarning": {
    "message": "Warnung: Niemals jemanden deinen Private Key mitteilen. Jeder der im Besitz deines Private Keys ist, kann jegliches Guthaben deines Accounts stehlen."
  },
  "privateNetwork": {
    "message": "Privates Netzwerk"
  },
  "queue": {
    "message": "Warteschlange"
  },
  "readdToken": {
    "message": "Du kannst diesen Token immer erneut hinzufügen, indem du in den Menüpunkt \"Token hinzufügen\" in den Einstellungen deines Accounts gehst."
  },
  "readyToConnect": {
    "message": "Bereit für die Verbindung?"
  },
  "recents": {
    "message": "Letzte"
  },
  "recipientAddress": {
    "message": "Empfängeradresse"
  },
  "recipientAddressPlaceholder": {
    "message": "Suchen, öffentliche Adresse (0x) oder ENS"
  },
  "reject": {
    "message": "Ablehnen"
  },
  "rejectAll": {
    "message": "Alle verwerfen"
  },
  "rejectTxsDescription": {
    "message": "Sie sind im Begriff, $1 Transaktionen geschlossen abzulehnen."
  },
  "rejectTxsN": {
    "message": "$1 Transaktionen ablehnen"
  },
  "rejected": {
    "message": "Abgelehnt"
  },
  "remindMeLater": {
    "message": "Später erneut erinnern"
  },
  "remove": {
    "message": "Entfernen"
  },
  "removeAccount": {
    "message": "Konto entfernen"
  },
  "removeAccountDescription": {
    "message": "Dieses Konto wird aus Ihrer Wallet entfernt. Bitte stellen Sie sicher, dass Sie den ursprünglichen Seedschlüssel oder den privaten Schlüssel für dieses importierte Konto haben, bevor Sie fortfahren. Über die Dropdown-Liste des Kontos können Sie Konten importieren oder neu anlegen."
  },
  "requestsAwaitingAcknowledgement": {
    "message": "Anfragen warten auf Bestätigung"
  },
  "required": {
    "message": "Benötigt"
  },
  "reset": {
    "message": "Zurücksetzen"
  },
  "resetAccount": {
    "message": "Account zurücksetzten"
  },
  "resetAccountDescription": {
    "message": "Durch das Zurücksetzen Ihres Kontos wird Ihr Transaktionsverlauf gelöscht."
  },
  "restore": {
    "message": "Wiederherstellen"
  },
  "restoreAccountWithSeed": {
    "message": "Ihr Konto mit mnemonischer Phrase wiederherstellen"
  },
  "revealSeedWords": {
    "message": "Seed-Wörterfolge anzeigen"
  },
  "revealSeedWordsDescription": {
    "message": "Wenn Sie einmal Ihren Browser oder Computer wechseln, benötigen Sie diesen Seed-Schlüssel, um auf Ihre Konten zuzugreifen. Bewahren Sie ihn an einem sicheren und geheimen Ort auf."
  },
  "revealSeedWordsTitle": {
    "message": "Mnemonische Phrase"
  },
  "revealSeedWordsWarning": {
    "message": "Bitte niemals deine Seed-Wörterfolge an einem öffentlichen Ort kenntlich machen. Mit diesen Wörtern können alle deine Accounts gestohlen werden."
  },
  "revealSeedWordsWarningTitle": {
    "message": "Zeigen Sie diesen Schlüssel KEINER ANDEREN PERSON!"
  },
  "rinkeby": {
    "message": "Rinkeby Testnetzwerk"
  },
  "ropsten": {
    "message": "Ropsten Testnetzwerk"
  },
  "rpcUrl": {
    "message": "Neue RPC-URL"
  },
  "save": {
    "message": "Speichern"
  },
  "saveAsCsvFile": {
    "message": "Als CSV-Datei speichern"
  },
  "scanInstructions": {
    "message": "Platzieren Sie den QR-Code vor Ihrer Kamera."
  },
  "scanQrCode": {
    "message": "QR-Code scannen"
  },
  "search": {
    "message": "Suche"
  },
  "searchResults": {
    "message": "Suchergebnisse"
  },
  "searchTokens": {
    "message": "Token suchen"
  },
  "secretBackupPhrase": {
    "message": "Geheimer Backup-Schlüssel"
  },
  "secretBackupPhraseDescription": {
    "message": "Mit Ihrem geheimen Backup-Schlüssel können Sie Ihr Konto ganz einfach sichern und wiederherstellen."
  },
  "secretBackupPhraseWarning": {
    "message": "WARNUNG: Legen Sie niemals Ihre Sicherungsphrase offen. Mit dieser Phrase kann sich jeder Ihr Ether für immer aneignen."
  },
  "securityAndPrivacy": {
    "message": "Sicherheit & Datenschutz"
  },
  "securitySettingsDescription": {
    "message": "Datenschutzeinstellungen und mnemonische Phrase des Wallets"
  },
  "seedPhrasePlaceholder": {
    "message": "Trennen Sie jedes Wort durch ein einzelnes Leerzeichen."
  },
  "seedPhraseReq": {
    "message": "Seed-Wörterfolgen bestehen aus 12 Wörtern"
  },
  "selectAHigherGasFee": {
    "message": "Wählen Sie eine höhere Gasgebühr, um die Abwicklung Ihrer Transaktion zu beschleunigen.*"
  },
  "selectAnAccount": {
    "message": "Ein Konto auswählen"
  },
  "selectAnAccountHelp": {
    "message": "Wählen Sie das Konto aus, das in MetaMask angezeigt werden soll."
  },
  "selectEachPhrase": {
    "message": "Bitte wählen Sie jede Phrase aus, um sicherzustellen, dass sie korrekt ist."
  },
  "selectHdPath": {
    "message": "HD-Pfad auswählen"
  },
  "selectPathHelp": {
    "message": "Wenn Sie Ihre bestehenden Ledger-Konten nachfolgend nicht sehen, versuchen Sie, die Pfade zu \"Legacy (MEW / MyCrypto)\" zu ändern"
  },
  "selectType": {
    "message": "Typ auswählen"
  },
  "send": {
    "message": "Senden"
  },
  "sendAmount": {
    "message": "Betrag senden"
  },
  "sendTokens": {
    "message": "Token senden"
  },
  "sentEther": {
    "message": "Ether senden"
  },
  "separateEachWord": {
    "message": "Trennen Sie die Wörter mit einem einzelnen Leerzeichen voneinander"
  },
  "settings": {
    "message": "Einstellungen"
  },
  "showAdvancedGasInline": {
    "message": "Erweiterte Gaskontrollen"
  },
  "showAdvancedGasInlineDescription": {
    "message": "Wählen Sie dies aus, um den Gaspreis und die Limitkontrollen direkt auf den Senden- und Bestätigen-Bildschirmen anzuzeigen."
  },
  "showFiatConversionInTestnets": {
    "message": "Umwandlung auf Testnets anzeigen"
  },
  "showFiatConversionInTestnetsDescription": {
    "message": "Wählen Sie dies aus, um die Fiat-Konversion auf Testnets anzuzeigen"
  },
  "showHexData": {
    "message": "Hexdaten anzeigen"
  },
  "showHexDataDescription": {
    "message": "Wählen Sie dies aus, um das Hexdatenfeld auf dem Senden-Bildschirm anzuzeigen"
  },
  "showPrivateKeys": {
    "message": "Private Keys anzeigen"
  },
  "sigRequest": {
    "message": "Unterschriftsanfrage"
  },
  "sign": {
    "message": "Unterschreiben"
  },
  "signNotice": {
    "message": "Das Unterschreiben dieser Nachricht kann gefährliche Nebeneffekte haben. Bitte nur Nachrichten von Webseiten unterschreiben denen du deinen vollständigen Account anvertrauen würdest. Diese gefährliche Variante wird in zukünftigen Versionen entfernt werden."
  },
  "signatureRequest": {
    "message": "Unterschriftsanfrage"
  },
  "signed": {
    "message": "Unterschrieben"
  },
  "slow": {
    "message": "Langsam"
  },
  "somethingWentWrong": {
    "message": "Hoppla! Da hat etwas nicht geklappt."
  },
  "speedUp": {
    "message": "Beschleunigen"
  },
  "speedUpCancellation": {
    "message": "Diese Stornierung beschleunigen"
  },
  "speedUpTransaction": {
    "message": "Diese Transaktion beschleunigen"
  },
  "stateLogError": {
    "message": "Fehler beim Abfragen der Statelogs."
  },
  "stateLogs": {
    "message": "Statelogs"
  },
  "stateLogsDescription": {
    "message": "Statelogs zeigen die Public Adresse und die gesendeten Transaktionen deines Accounts."
  },
  "step1HardwareWallet": {
    "message": "1. Hardware-Wallet verknüpfen"
  },
  "step1HardwareWalletMsg": {
    "message": "Verknüpfen Sie Ihr Hardware-Wallet direkt mit Ihrem Computer."
  },
  "step2HardwareWallet": {
    "message": "2. Ein Konto auswählen"
  },
  "step2HardwareWalletMsg": {
    "message": "Wählen Sie das Konto aus, das Sie anzeigen wollen. Sie können nur eines zur Zeit wählen."
  },
  "step3HardwareWallet": {
    "message": "3. Erste Schritte mit dApps und mehr!"
  },
  "step3HardwareWalletMsg": {
    "message": "Verwenden Sie Ihr Hardware-Konto so wie jedes Ethereum-Konto. Loggen Sie sich bei dApps ein, senden Sie Eth, kaufen und speichern Sie ERC20-Token und Nicht-Fungible-Token wie CryptoKitties."
  },
  "storePhrase": {
    "message": "Speichern Sie diesen Schlüssel in einem Passwortmanager wie 1Password."
  },
  "submitted": {
    "message": "Abgeschickt"
  },
  "supportCenter": {
    "message": "Gehe zu unserem Support Center"
  },
  "switchNetworks": {
    "message": "Netzwerk wechseln"
  },
  "symbolBetweenZeroTwelve": {
    "message": "Das Symbol darf maximal 11 Zeichen lang sein."
  },
  "syncWithMobile": {
    "message": "Mit Mobilgerät synchronisieren"
  },
  "syncWithMobileBeCareful": {
    "message": "Stellen Sie sicher, dass niemand sonst auf Ihren Bildschirm blickt, wenn Sie diesen Code scannen"
  },
  "syncWithMobileComplete": {
    "message": "Ihre Daten wurden erfolgreich synchronisiert. Viel Spaß mit der MetaMask-Handy-App!"
  },
  "syncWithMobileDesc": {
    "message": "Sie können Ihre Konten und Informationen mit Ihrem Mobilgerät synchronisieren. Öffnen Sie die MetaMask-Mobilapp, gehen Sie zu \"Einstellungen\" und tippen Sie auf \"Von Browsererweiterung aus synchronisieren\""
  },
  "syncWithMobileDescNewUsers": {
    "message": "Wenn Sie die MetaMask-Mobilapp gerade zum ersten Mal öffnen, folgen Sie einfach den Schritten auf Ihrem Telefon."
  },
  "syncWithMobileScanThisCode": {
    "message": "Scannen Sie diesen Code mit Ihrer MetaMask-Mobilapp"
  },
  "syncWithMobileTitle": {
    "message": "Mit Mobilgerät synchronisieren"
  },
  "terms": {
    "message": "Nutzungsbedingungen"
  },
  "testFaucet": {
    "message": "Testfaucet"
  },
  "thisWillCreate": {
    "message": "Hierdurch werden ein neues Wallet und eine mnemonische Phrase erzeugt"
  },
  "tips": {
    "message": "Trinkgelder"
  },
  "to": {
    "message": "An"
  },
  "tokenAlreadyAdded": {
    "message": "Der Token wurde bereits hinzugefügt."
  },
  "tokenContractAddress": {
    "message": "Token-Vertragsadresse"
  },
  "tokenSymbol": {
    "message": "Tokensymbol"
  },
  "total": {
    "message": "Gesamt"
  },
  "transaction": {
    "message": "Transaktion"
  },
  "transactionCancelAttempted": {
    "message": "Transaktionsstornierung versucht mit Gasgebühr von $1 bei $2"
  },
  "transactionCancelSuccess": {
    "message": "Transaktion bei $2 erfolgreich storniert"
  },
  "transactionConfirmed": {
    "message": "Transaktion bei $2 bestätigt."
  },
  "transactionCreated": {
    "message": "Transaktion mit einem Wert von $1 bei $2 erstellt."
  },
  "transactionDropped": {
    "message": "Transaktion bei $2 eingestellt."
  },
  "transactionError": {
    "message": "Transaktionsfehler. Fehler in Vertragscode eingefügt."
  },
  "transactionErrorNoContract": {
    "message": "Das Abrufen einer Funktion bei einer Nicht-Vertragsadresse wird versucht."
  },
  "transactionErrored": {
    "message": "Bei der Transaktion ist ein Fehler aufgetreten."
  },
  "transactionFee": {
    "message": "Transaktionsgebühr"
  },
  "transactionResubmitted": {
<<<<<<< HEAD
    "message": "Transaktion an $1 bei $2 mit erhöhter Gasgebühr erneut übermittelt"
=======
    "message": "Erneutes Absenden der Transaktion mit Erhöhung der geschätzten Gas-Gebühr auf $1 zu $2."
  },
  "transactionSettings": {
    "message": "Transaktionseinstellungen"
>>>>>>> 5522af72
  },
  "transactionSubmitted": {
    "message": "Transaktion mit einer Gasgebühr von $1 bei $2 übermittelt."
  },
  "transactionUpdated": {
    "message": "Transaktion für $2 aktualisiert."
  },
  "transferBetweenAccounts": {
    "message": "Zwischen meinen Konten transferieren"
  },
  "transferFrom": {
    "message": "Transferieren von"
  },
  "troubleTokenBalances": {
    "message": "Wir haben Schwierigkeiten dein Tokenguthaben zu laden. Du kannst es hier anzeigen lassen",
    "description": "Followed by a link (here) to view token balances"
  },
  "tryAgain": {
    "message": "Erneut versuchen"
  },
  "typePassword": {
    "message": "Passwort eingeben"
  },
  "unapproved": {
    "message": "Nicht genehmigt"
  },
  "units": {
    "message": "Einheiten"
  },
  "unknown": {
    "message": "Unbekannt"
  },
  "unknownCameraError": {
    "message": "Beim Versuch, auf Ihre Kamera zuzugreifen, ist ein Fehler aufgetreten. Bitte versuchen Sie es erneut …"
  },
  "unknownCameraErrorTitle": {
    "message": "Hoppla! Etwas ist schiefgegangen ..."
  },
  "unknownNetwork": {
    "message": "Unbekanntes privates Netzwerk"
  },
  "unknownQrCode": {
    "message": "Fehler: Wir konnten diesen QR-Code nicht identifizieren."
  },
  "unlock": {
    "message": "Entsperren"
  },
  "unlockMessage": {
    "message": "Das dezentrale Web erwartet Sie"
  },
  "updatedWithDate": {
    "message": "$1 aktualisiert"
  },
  "urlErrorMsg": {
    "message": "URIs benötigen die korrekten HTTP/HTTPS Präfixe."
  },
  "usedByClients": {
    "message": "Verwendet von einer Reihe verschiedenen Kunden"
  },
  "userName": {
    "message": "Nutzername"
  },
  "viewAccount": {
    "message": " Account einsehen"
  },
  "viewContact": {
    "message": "Kontakt anzeigen"
  },
  "viewOnCustomBlockExplorer": {
    "message": "Für $1 ansehen"
  },
  "viewOnEtherscan": {
    "message": "Auf Etherscan ansehen"
  },
  "viewinExplorer": {
    "message": "Im Explorer anzeigen"
  },
  "visitWebSite": {
    "message": "Gehe zu unserer Webseite"
  },
  "welcome": {
    "message": "Willkommen zu MetaMask"
  },
  "welcomeBack": {
    "message": "Willkommen zurück!"
  },
  "writePhrase": {
    "message": "Schreiben Sie diese Phrase auf ein Stück Papier und bewahren Sie es an einem sicheren Ort auf. Wenn Sie noch mehr Sicherheit wollen, schreiben Sie sie auf mehrere Papierstücke und bewahren jedes an 2-3 verschiedenen Orten auf."
  },
  "yesLetsTry": {
    "message": "Ja, versuchen wir es"
  },
  "youNeedToAllowCameraAccess": {
    "message": "Sie müssen Zugriff auf die Kamera erlauben, um diese Funktion nutzen zu können."
  },
  "youSign": {
    "message": "Du unterschreibst"
  },
  "yourPrivateSeedPhrase": {
    "message": "Ihr privater Seed-Schlüssel"
  },
  "zeroGasPriceOnSpeedUpError": {
    "message": "Keine Gaskosten bei Beschleunigung"
  }
}<|MERGE_RESOLUTION|>--- conflicted
+++ resolved
@@ -1,21 +1,151 @@
 {
+  "QRHardwareInvalidTransactionTitle": {
+    "message": "Fehler"
+  },
+  "QRHardwareMismatchedSignId": {
+    "message": "Inkongruente Transaktionsdaten. Bitte überprüfen Sie die Transaktionsdetails."
+  },
+  "QRHardwarePubkeyAccountOutOfRange": {
+    "message": "Keine weiteren Konten. Wenn Sie auf ein Konto zugreifen möchten, das unten nicht aufgelistet ist, verbinden Sie bitte erneut Ihre Hardware-Wallet und wählen Sie diese."
+  },
+  "QRHardwareScanInstructions": {
+    "message": "Platzieren Sie den QR-Code vor Ihrer Kamera. Der Bildschirm ist verschwommen, das wirkt sich aber nicht auf das Scannen aus."
+  },
+  "QRHardwareSignRequestCancel": {
+    "message": "Ablehnen"
+  },
+  "QRHardwareSignRequestDescription": {
+    "message": "Nachdem Sie sich mit Ihrer Wallet angemeldet haben, klicken Sie auf 'Signatur erhalten', um die Signatur zu bekommen."
+  },
+  "QRHardwareSignRequestGetSignature": {
+    "message": "Signatur abrufen"
+  },
+  "QRHardwareSignRequestSubtitle": {
+    "message": "Scannen Sie den QR-Code mit Ihrer Wallet."
+  },
+  "QRHardwareSignRequestTitle": {
+    "message": "Signatur abrufen"
+  },
+  "QRHardwareUnknownQRCodeTitle": {
+    "message": "Fehler"
+  },
+  "QRHardwareUnknownWalletQRCode": {
+    "message": "Ungültiger QR-Code. Bitte scannen Sie den QR-Code der Hardware-Wallet."
+  },
+  "QRHardwareWalletImporterTitle": {
+    "message": "QR-Code scannen"
+  },
+  "QRHardwareWalletSteps1Description": {
+    "message": "Sie können aus der folgenden Liste offizieller QR-Code-unterstützender Partner wählen."
+  },
+  "QRHardwareWalletSteps1Title": {
+    "message": "Verbinden Sie Ihre QR-basierte Hardware-Wallet."
+  },
+  "QRHardwareWalletSteps2Description": {
+    "message": "Ngrave (demnächst)"
+  },
+  "SIWEAddressInvalid": {
+    "message": "Die Adresse in der Anmeldeanfrage entspricht nicht der Adresse des Kontos, mit dem Sie sich anmelden."
+  },
+  "SIWEDomainInvalidText": {
+    "message": "Die Seite, auf der Sie sich anmelden möchten, entspricht nicht der Domain in der Anfrage. Bitte seien Sie vorsichtig."
+  },
+  "SIWEDomainInvalidTitle": {
+    "message": "Betrügerische Seitenanfrage."
+  },
+  "SIWEDomainWarningBody": {
+    "message": "Die Webseite ($1) bittet Sie, sich in der falschen Domain anzumelden. Dies könnte ein Phishing-Angriff sein.",
+    "description": "$1 represents the website domain"
+  },
+  "SIWEDomainWarningLabel": {
+    "message": "Unsicher"
+  },
+  "SIWELabelChainID": {
+    "message": "Chain-ID:"
+  },
+  "SIWELabelExpirationTime": {
+    "message": "Gültig bis:"
+  },
+  "SIWELabelIssuedAt": {
+    "message": "Ausgestellt am:"
+  },
+  "SIWELabelMessage": {
+    "message": "Nachricht:"
+  },
+  "SIWELabelNonce": {
+    "message": "Nonce:"
+  },
+  "SIWELabelNotBefore": {
+    "message": "Nicht vor:"
+  },
+  "SIWELabelRequestID": {
+    "message": "Anfrage-ID:"
+  },
+  "SIWELabelResources": {
+    "message": "Ressourcen: $1",
+    "description": "$1 represents the number of resources"
+  },
+  "SIWELabelURI": {
+    "message": "URI:"
+  },
+  "SIWELabelVersion": {
+    "message": "Version:"
+  },
+  "SIWESiteRequestSubtitle": {
+    "message": "Diese Seite bittet Sie, sich anzumelden mit"
+  },
+  "SIWESiteRequestTitle": {
+    "message": "Anmeldeanfrage"
+  },
+  "SIWEWarningSubtitle": {
+    "message": "Um zu bestätigen, dass Sie alles verstanden haben, markieren Sie:"
+  },
+  "SIWEWarningTitle": {
+    "message": "Sind Sie sicher?"
+  },
   "about": {
     "message": "Über"
   },
-  "aboutSettingsDescription": {
-    "message": "Version, Supportcenter und Kontaktinformationen"
-  },
-  "acceleratingATransaction": {
-    "message": "* Die Beschleunigung einer Transaktion durch die Verwendung eines höheren Gaspreises erhöht die Chancen einer schnelleren Verarbeitung durch das Netz, wofür es allerdings keine Garantie gibt."
+  "accept": {
+    "message": "Akzeptieren"
+  },
+  "acceptTermsOfUse": {
+    "message": "Ich habe die $1 gelesen und stimme ihnen zu.",
+    "description": "$1 is the `terms` message"
+  },
+  "accessAndSpendNoticeNFT": {
+    "message": "$1 kann auf dieses Asset zugreifen und es ausgeben.",
+    "description": "$1 is the url of the site requesting ability to spend"
+  },
+  "accessYourWalletWithSRP": {
+    "message": "Greifen Sie mit Ihrer geheimen Wiederherstellungsphrase auf Ihre Wallet zu."
+  },
+  "accessYourWalletWithSRPDescription": {
+    "message": "MetaMask kann Ihr Passwort nicht wiederherstellen. Wir verwenden Ihre geheime Wiederherstellungsphrase, um Ihr Eigentum zu bestätigen, Ihre Wallet wiederherzustellen und ein neues Passwort festzulegen. Geben Sie zunächst die geheime Wiederherstellungsphrase ein, die Sie erhalten haben, als Sie Ihre Wallet erstellt haben. $1",
+    "description": "$1 is the words 'Learn More' from key 'learnMore', separated here so that it can be added as a link"
   },
   "accessingYourCamera": {
     "message": "Zugriff auf Ihre Kamera …"
   },
+  "account": {
+    "message": "Konto"
+  },
   "accountDetails": {
-    "message": "Accountdetails"
+    "message": "Kontodetails"
+  },
+  "accountIdenticon": {
+    "message": "Konto-Identicon"
   },
   "accountName": {
-    "message": "Accountname"
+    "message": "Kontoname"
+  },
+  "accountNameDuplicate": {
+    "message": "Dieser Kontoname existiert bereits.",
+    "description": "This is an error message shown when the user enters a new account name that matches an existing account name"
+  },
+  "accountNameReserved": {
+    "message": "Dieser Kontoname ist reserviert.",
+    "description": "This is an error message shown when the user enters a new account name that is reserved for future use"
   },
   "accountOptions": {
     "message": "Kontooptionen"
@@ -23,44 +153,220 @@
   "accountSelectionRequired": {
     "message": "Sie müssen ein Konto auswählen!"
   },
+  "active": {
+    "message": "Aktiv"
+  },
+  "activity": {
+    "message": "Aktivität"
+  },
   "activityLog": {
     "message": "Aktivitätsprotokoll"
   },
+  "add": {
+    "message": "Hinzufügen"
+  },
+  "addANetwork": {
+    "message": "Ein neues Netzwerk hinzufügen"
+  },
+  "addANetworkManually": {
+    "message": "Ein Netzwerk manuell hinzufügen"
+  },
+  "addANickname": {
+    "message": "Spitznamen hinzufügen"
+  },
+  "addAccount": {
+    "message": "Konto hinzufügen"
+  },
   "addAcquiredTokens": {
-    "message": "Fügen Sie die Token hinzu, die Sie mittels MetaMask erlangt haben"
+    "message": "Fügen Sie die Tokens hinzu, die Sie mittels MetaMask erlangt haben."
   },
   "addAlias": {
     "message": "Alias hinzufügen"
   },
+  "addBlockExplorer": {
+    "message": "Einen Block-Explorer hinzufügen"
+  },
+  "addContact": {
+    "message": "Kontakt hinzufügen"
+  },
+  "addCustomNetwork": {
+    "message": "Benutzerdefiniertes Netzwerk hinzufügen"
+  },
+  "addEthereumChainConfirmationDescription": {
+    "message": "Dadurch kann dieses Netzwerk innerhalb MetaMask verwendet werden."
+  },
+  "addEthereumChainConfirmationRisks": {
+    "message": "MetaMask überprüft keine benutzerdefinierten Netzwerke."
+  },
+  "addEthereumChainConfirmationRisksLearnMore": {
+    "message": "Erfahren Sie mehr über $1.",
+    "description": "$1 is a link with text that is provided by the 'addEthereumChainConfirmationRisksLearnMoreLink' key"
+  },
+  "addEthereumChainConfirmationRisksLearnMoreLink": {
+    "message": "Betrug und Sicherheitsrisiken im Netzwerk",
+    "description": "Link text for the 'addEthereumChainConfirmationRisksLearnMore' translation key"
+  },
+  "addEthereumChainConfirmationTitle": {
+    "message": "Dieser Seite das Hinzufügen eines Netzwerks erlauben?"
+  },
+  "addEthereumChainWarningModalHeader": {
+    "message": "Fügen Sie diesen RPC-Anbieter nur hinzu, wenn Sie sich sicher sind, dass Sie ihm vertrauen können. $1",
+    "description": "$1 is addEthereumChainWarningModalHeaderPartTwo passed separately so that it can be bolded"
+  },
+  "addEthereumChainWarningModalHeaderPartTwo": {
+    "message": "Betrügerische Anbieter könnten in Hinischt auf den Zustand der Blockchain lügen und Ihre Netzwerkaktivitäten aufzeichnen."
+  },
+  "addEthereumChainWarningModalListHeader": {
+    "message": "Es ist wichtig, dass Sie sich auf Ihren Anbieter verlassen können, da er die Fähigkeit dazu hat:"
+  },
+  "addEthereumChainWarningModalListPointOne": {
+    "message": "– Ihre Konten und IP-Adressen einzusehen und diese miteinander in Verbindung zu setzen."
+  },
+  "addEthereumChainWarningModalListPointThree": {
+    "message": "– Kontoguthaben und andere On-Chain-Zustände anzuzeigen."
+  },
+  "addEthereumChainWarningModalListPointTwo": {
+    "message": "– Ihre Transaktionen zu veröffentlichen."
+  },
+  "addEthereumChainWarningModalTitle": {
+    "message": "Sie fügen einen neuen RPC-Anbieter für das Ethereum-Hauptnetz hinzu."
+  },
+  "addFriendsAndAddresses": {
+    "message": "Freunde und Adressen hinzufügen, welchen Sie vertrauen"
+  },
+  "addFromAListOfPopularNetworks": {
+    "message": "Fügen Sie ein Netzwerk aus einer Liste beliebter Netzwerke hinzu oder fügen Sie es manuell hinzu. Interagieren Sie nur mit Organisationen, denen Sie vertrauen."
+  },
+  "addHardwareWallet": {
+    "message": "Hardware-Wallet hinzufügen"
+  },
+  "addIPFSGateway": {
+    "message": "Fügen Sie Ihr bevorzugtes IPFS-Gateway hinzu."
+  },
+  "addMemo": {
+    "message": "Notiz hinzufügen"
+  },
+  "addMoreNetworks": {
+    "message": "weitere Netzwerke manuell hinzufügen"
+  },
   "addNetwork": {
     "message": "Netzwerk hinzufügen"
   },
-  "addRecipient": {
-    "message": "Empfänger hinzufügen"
+  "addNetworkTooltipWarning": {
+    "message": "Diese Netzwerkverbindung ist von Dritten abhängig. Diese Verbindung könnte unzuverlässiger sein oder Dritten erlauben, Ihre Aktivitäten zu verfolgen. $1",
+    "description": "$1 is Learn more link"
+  },
+  "addNewToken": {
+    "message": "Neues Token hinzufügen"
+  },
+  "addNft": {
+    "message": "NFT hinzufügen"
+  },
+  "addNfts": {
+    "message": "NFTs hinzufügen"
+  },
+  "addSnapAccountModalDescription": {
+    "message": "Entdecken Sie Möglichkeiten, um mit MetaMask Snaps die Sicherheit Ihres Kontos zu gewährleisten."
+  },
+  "addSuggestedNFTs": {
+    "message": "Vorgeschlagene NFTs hinzufügen"
   },
   "addSuggestedTokens": {
-    "message": "Vorgeschlagene Token hinzufügen"
-  },
-  "addToAddressBook": {
-    "message": "Zum Adressbuch hinzufügen"
-  },
-  "addToAddressBookModalPlaceholder": {
-    "message": "z.B. Max M."
+    "message": "Vorgeschlagene Tokens hinzufügen"
   },
   "addToken": {
     "message": "Token hinzufügen"
   },
-  "addTokens": {
-    "message": "Token hinzufügen"
+  "addTokenByContractAddress": {
+    "message": "Sie können kein Token finden? Sie können ein beliebiges Token manuell hinzufügen, indem Sie seine Adresse eingeben. Token-Contract-Adressen finden Sie auf $1.",
+    "description": "$1 is a blockchain explorer for a specific network, e.g. Etherscan for Ethereum"
+  },
+  "addingCustomNetwork": {
+    "message": "Netzwerk wird hinzugefügt"
+  },
+  "address": {
+    "message": "Adresse"
+  },
+  "addressCopied": {
+    "message": "Adresse wurde kopiert!"
   },
   "advanced": {
     "message": "Erweitert"
   },
-  "advancedOptions": {
-    "message": "Erweiterte Optionen"
-  },
-  "advancedSettingsDescription": {
-    "message": "Zugriff auf Entwicklerfunktionen, Download von Statusprotokollen, Zurücksetzen des Kontos, Einrichten von Testnetzen und benutzerdefinierten RPCs"
+  "advancedBaseGasFeeToolTip": {
+    "message": "Wenn Ihre Transaktion in den Block aufgenommen wird, wird die Differenz zwischen Ihrer maximalen Grundgebühr und der tatsächlichen Grundgebühr erstattet. Der Gesamtbetrag wird berechnet als maximale Grundgebühr (in GWEI) * Gas-Limit."
+  },
+  "advancedConfiguration": {
+    "message": "Erweiterte Einstellungen"
+  },
+  "advancedGasFeeDefaultOptIn": {
+    "message": "Speichern Sie diese Werte als Standard für das $1-Netzwerk.",
+    "description": "$1 is the current network name."
+  },
+  "advancedGasFeeModalTitle": {
+    "message": "Erweiterte Gas-Gebühr"
+  },
+  "advancedGasPriceTitle": {
+    "message": "Gas-Preis"
+  },
+  "advancedPriorityFeeToolTip": {
+    "message": "Prioritätsgebühr (alias „Miner Tip“) geht direkt an Miner und veranlasst sie, Ihre Transaktion zu priorisieren."
+  },
+  "agreeTermsOfUse": {
+    "message": "Ich stimme MetaMasks $1 zu",
+    "description": "$1 is the `terms` link"
+  },
+  "airgapVault": {
+    "message": "AirGap-Tresor"
+  },
+  "alertDisableTooltip": {
+    "message": "Dies kann in „Einstellungen > Benachrichtigungen“ geändert werden."
+  },
+  "alertSettingsUnconnectedAccount": {
+    "message": "Eine Webseite mit einem nicht verknüpften Konto durchsuchen"
+  },
+  "alertSettingsUnconnectedAccountDescription": {
+    "message": "Diese Warnung wird im Popup angezeigt, wenn Sie eine verbundene Webseite durchsuchen, aber das aktuell ausgewählte Konto ist nicht verbunden."
+  },
+  "alertSettingsWeb3ShimUsage": {
+    "message": "Wenn eine Webseite versucht, die entfernte window.web3 API zu verwenden"
+  },
+  "alertSettingsWeb3ShimUsageDescription": {
+    "message": "Diese Benachrichtigung wird in einem Popup-Fenster angezeigt, wenn Sie eine Website besuchen, die versucht, die entfernte window.web3-API zu verwenden, und die dadurch möglicherweise beschädigt wird."
+  },
+  "alerts": {
+    "message": "Benachrichtigungen"
+  },
+  "allCustodianAccountsConnectedSubtitle": {
+    "message": "Sie haben entweder bereits alle Ihre Verwahrungskonten verbunden oder haben kein Konto, dass Sie mit MetaMask Institutional verbinden könnten."
+  },
+  "allCustodianAccountsConnectedTitle": {
+    "message": "Keine verbindbaren Konten verfügbar"
+  },
+  "allOfYour": {
+    "message": "Alle Ihre $1.",
+    "description": "$1 is the symbol or name of the token that the user is approving spending"
+  },
+  "allYourNFTsOf": {
+    "message": "Alle Ihre NFTs von $1.",
+    "description": "$1 is a link to contract on the block explorer when we're not able to retrieve a erc721 or erc1155 name"
+  },
+  "allowExternalExtensionTo": {
+    "message": "Erlauben dieser externen Erweiterung auf:"
+  },
+  "allowSpendToken": {
+    "message": "Genehmigung zum Zugriff auf Ihr $1 erteilen?",
+    "description": "$1 is the symbol of the token that are requesting to spend"
+  },
+  "allowThisSiteTo": {
+    "message": "Erlauben Sie dieser Seite:"
+  },
+  "allowThisSnapTo": {
+    "message": "Erlauben Sie diesem Snap Folgendes:"
+  },
+  "allowWithdrawAndSpend": {
+    "message": "$1 erlauben, bis zu dem folgenden Betrag abzuheben und auszugeben:",
+    "description": "The url of the site that requested permission to 'withdraw and spend'"
   },
   "amount": {
     "message": "Betrag"
@@ -73,156 +379,531 @@
     "message": "MetaMask",
     "description": "The name of the application"
   },
+  "appNameBeta": {
+    "message": "MetaMask Beta",
+    "description": "The name of the application (Beta)"
+  },
+  "appNameFlask": {
+    "message": "MetaMask Flask",
+    "description": "The name of the application (Flask)"
+  },
+  "appNameMmi": {
+    "message": "MetaMask Institutional",
+    "description": "The name of the application (MMI)"
+  },
   "approve": {
+    "message": "Ausgabenlimit genehmigen"
+  },
+  "approveAllTokensTitle": {
+    "message": "Erlauben Sie den Zugriff auf und die Übertragung von all Ihren $1?",
+    "description": "$1 is the symbol of the token for which the user is granting approval"
+  },
+  "approveAllTokensTitleWithoutSymbol": {
+    "message": "Zugriff und Übertragung aller Ihrer NFTs aus $1 erlauben?",
+    "description": "$1 a link to contract on the block explorer when we're not able to retrieve a erc721 or erc1155 name"
+  },
+  "approveButtonText": {
     "message": "Genehmigen"
+  },
+  "approveSpendingCap": {
+    "message": "$1 Ausgabenobergrenze genehmigen",
+    "description": "The token symbol that is being approved"
+  },
+  "approveTokenDescription": {
+    "message": "Dies gestattet es Dritten, ohne weitere Benachrichtigung auf die folgenden NFTs zuzugreifen und diese zu übertragen, bis Sie dieses Zugriffsrecht widerrufen."
+  },
+  "approveTokenDescriptionWithoutSymbol": {
+    "message": "Dies gestattet es Dritten, ohne weitere Benachrichtigung auf alle Ihre NFTs von $1 zuzugreifen und diese zu übertragen, bis Sie dieses Zugriffsrecht widerrufen.",
+    "description": "$1 is a link to contract on the block explorer when we're not able to retrieve a erc721 or erc1155 name"
+  },
+  "approveTokenTitle": {
+    "message": "Zugriff auf und Übertragung Ihrer $1 erlauben?",
+    "description": "$1 is the symbol of the token for which the user is granting approval"
   },
   "approved": {
     "message": "Genehmigt"
   },
+  "approvedAsset": {
+    "message": "Genehmigtes Asset"
+  },
+  "approvedOn": {
+    "message": "Genehmigt am $1",
+    "description": "$1 is the approval date for a permission"
+  },
+  "areYouSure": {
+    "message": "Sind Sie sicher?"
+  },
   "asset": {
-    "message": "Vermögenswert"
-  },
-  "attemptToCancel": {
-    "message": "Stornierung versuchen?"
-  },
-  "attemptToCancelDescription": {
-    "message": "Dieser Versuch garantiert nicht, dass Ihre ursprüngliche Transaktion storniert wird. Bei Erfolg des Stornierungsversuchs wird Ihnen die oben genannte Transaktionsgebühr in Rechnung gestellt."
+    "message": "Asset"
+  },
+  "assetOptions": {
+    "message": "Asset-Optionen"
+  },
+  "attemptSendingAssets": {
+    "message": "Wenn Sie versuchen, Assets direkt von einem Netzwerk in ein anderes zu senden, kann dies zu einem dauerhaften Asset-Verlust führen. Verwenden Sie unbedingt eine Bridge."
+  },
+  "attemptToCancelSwap": {
+    "message": "Versuchen, Swap für ~$1 zu stornieren.",
+    "description": "$1 could be e.g. $2.98, it is a cost for cancelling a Smart Swap"
   },
   "attemptingConnect": {
-    "message": "Versuch mit der Blockchain zu verbinden."
+    "message": "Versuch einer Verbindung zur Blockchain."
   },
   "attributions": {
-    "message": "Was wir verwenden"
+    "message": "Zuschreibungen"
+  },
+  "authorizedPermissions": {
+    "message": "Sie haben die folgenden Genehmigungen autorisiert."
+  },
+  "autoDetectTokens": {
+    "message": "Tokens automatisch erkennen"
+  },
+  "autoDetectTokensDescription": {
+    "message": "Wir verwenden APIs von Drittanbietern, um neue Token zu erkennen und anzuzeigen, die in Ihrer Wallet gesendet werden. Deaktivieren Sie dies, wenn Sie keine Daten von diesen Diensten beziehen möchten. $1",
+    "description": "$1 is a link to a support article"
   },
   "autoLockTimeLimit": {
-    "message": "Auto-Logout-Timer (Minuten)"
+    "message": "Auto-Lock-Timer (Minuten)"
   },
   "autoLockTimeLimitDescription": {
-    "message": "Stellen Sie die Ruhezeit in Minuten ein, nach der sich MetaMask automatisch ausloggen soll"
+    "message": "Legen Sie die Leerlaufzeit in Minuten fest, nach der MetaMask gesperrt werden soll."
   },
   "average": {
     "message": "Durchschnitt"
   },
+  "awaitingApproval": {
+    "message": "Warten auf Genehmigung ..."
+  },
   "back": {
     "message": "Zurück"
   },
-  "backToAll": {
-    "message": "Zurück zur Übersicht"
+  "backup": {
+    "message": "Datensicherung"
   },
   "backupApprovalInfo": {
-    "message": "Dieser geheime Code ist zum Wiedererlangen Ihres Wallets erforderlich, falls Sie Ihr Gerät verlieren, Ihr Passwort vergessen, MetaMask neu installieren müssen oder auf einem anderen Gerät auf Ihr Wallet zugreifen möchten."
+    "message": "Dieser geheime Code ist zum Wiedererlangen Ihrer Wallet erforderlich, falls Sie Ihr Gerät verlieren, Ihr Passwort vergessen, MetaMask neu installieren müssen oder auf einem anderen Gerät auf Ihre Wallet zugreifen möchten."
   },
   "backupApprovalNotice": {
-    "message": "Sichern Sie Ihren geheimen Wiederherstellungscode, um Ihr Wallet und Ihr Geld geschützt zu halten."
+    "message": "Sichern Sie Ihren geheimen Wiederherstellungscode, um Ihre Wallet und Ihr Geld geschützt zu halten."
   },
   "backupNow": {
     "message": "Jetzt sichern"
   },
+  "backupUserData": {
+    "message": "Erstellen Sie ein Backup Ihrer Daten."
+  },
+  "backupUserDataDescription": {
+    "message": "Sie können ein Backup der Benutzereinstellungen, die Präferenzen und Kontoadressen enthalten, in einer JSON-Datei erstellen."
+  },
   "balance": {
     "message": "Guthaben:"
   },
   "balanceOutdated": {
     "message": "Kontostand könnte überholt sein"
   },
+  "baseFee": {
+    "message": "Grundgebühr"
+  },
   "basic": {
     "message": "Grundlegend"
   },
+  "beCareful": {
+    "message": "Sein Sie vorsichtig."
+  },
+  "beta": {
+    "message": "Beta"
+  },
+  "betaHeaderText": {
+    "message": "Dies ist eine BETA-Version. Bitte melden Sie Fehler $1.",
+    "description": "$1 represents the word 'here' in a hyperlink"
+  },
+  "betaMetamaskInstitutionalVersion": {
+    "message": "Beta-Version von MetaMask Institutional"
+  },
+  "betaMetamaskVersion": {
+    "message": "MetaMask-Version"
+  },
+  "betaTerms": {
+    "message": "Beta-Nutzungsbedingungen"
+  },
+  "betaWalletCreationSuccessReminder1": {
+    "message": "MetaMask Beta kann Ihre geheime Wiederherstellungsphrase nicht wiederherstellen."
+  },
+  "betaWalletCreationSuccessReminder2": {
+    "message": "MetaMask Beta wird Sie nie nach Ihrer geheimen Wiederherstellungsphrase fragen."
+  },
+  "blockExplorerAccountAction": {
+    "message": "Konto",
+    "description": "This is used with viewOnEtherscan and viewInExplorer e.g View Account in Explorer"
+  },
+  "blockExplorerAssetAction": {
+    "message": "Asset",
+    "description": "This is used with viewOnEtherscan and viewInExplorer e.g View Asset in Explorer"
+  },
+  "blockExplorerSwapAction": {
+    "message": "Swap",
+    "description": "This is used with viewOnEtherscan e.g View Swap on Etherscan"
+  },
   "blockExplorerUrl": {
     "message": "Block-Explorer"
+  },
+  "blockExplorerUrlDefinition": {
+    "message": "Die URL, die als Block-Explorer für dieses Netzwerk verwendet wird."
   },
   "blockExplorerView": {
     "message": "Konto bei $1 anzeigen",
     "description": "$1 replaced by URL for custom block explorer"
   },
-  "blockiesIdenticon": {
-    "message": "Blockies Identicon verwenden"
+  "blockaid": {
+    "message": "Blockaid"
+  },
+  "blockaidDescriptionApproveFarming": {
+    "message": "Wenn Sie diese Anfrage genehmigen, könnte eine dritte Partei, die für Betrügereien bekannt ist, Ihre gesamten Assets an sich reißen."
+  },
+  "blockaidDescriptionBlurFarming": {
+    "message": "Wenn Sie diese Anfrage genehmigen, kann jemand Ihre bei Blur aufgelisteten Assets stehlen."
+  },
+  "blockaidDescriptionFailed": {
+    "message": "Aufgrund eines Fehlers wurde diese Anfrage vom Sicherheitsanbieter nicht überprüft. Gehen Sie mit Bedacht vor."
+  },
+  "blockaidDescriptionMaliciousDomain": {
+    "message": "Sie interagieren mit einer schädlichen Domain. Wenn Sie diese Anfrage bestätigen, verlieren Sie eventuell Ihre Assets."
+  },
+  "blockaidDescriptionMightLoseAssets": {
+    "message": "Wenn Sie diese Anfrage genehmigen, verlieren Sie eventuell Ihre Assets."
+  },
+  "blockaidDescriptionSeaportFarming": {
+    "message": "Wenn Sie diese Anfrage genehmigen, kann jemand Ihre bei Blur aufgelisteten Assets stehlen."
+  },
+  "blockaidDescriptionTransferFarming": {
+    "message": "Wenn Sie diese Anfrage genehmigen, wird eine dritte Partei, die für Betrügereien bekannt ist, Ihre gesamten Assets an sich reißen."
+  },
+  "blockaidTitleDeceptive": {
+    "message": "Dies ist eine betrügerische Anfrage."
+  },
+  "blockaidTitleMayNotBeSafe": {
+    "message": "Die Anfrage ist möglicherweise nicht sicher."
+  },
+  "blockaidTitleSuspicious": {
+    "message": "Dies ist eine verdächtige Anfrage."
+  },
+  "blockies": {
+    "message": "Blockies"
+  },
+  "bridge": {
+    "message": "Bridge"
+  },
+  "bridgeDescription": {
+    "message": "Token von verschiedenen Netzwerken übermitteln"
+  },
+  "bridgeDisabled": {
+    "message": "In diesem Netzwerk ist keine Brücke verfügbar"
   },
   "browserNotSupported": {
     "message": "Ihr Browser wird nicht unterstützt …"
   },
-  "builtInCalifornia": {
-    "message": "MetaMask wurde in Kalifornien entwickelt und gebaut."
-  },
-  "buyWithWyre": {
-    "message": "ETH mit Wyre kaufen"
-  },
-  "buyWithWyreDescription": {
-    "message": "Wyre ermöglicht Ihnen die Verwendung einer Kreditkarte zum direkten Einzahlen von ETH auf Ihr MetaMask-Konto."
+  "buildContactList": {
+    "message": "Erstellen Sie Ihre Kontaktliste."
+  },
+  "builtAroundTheWorld": {
+    "message": "MetaMask ist weltweit konzipiert und aufgebaut."
+  },
+  "busy": {
+    "message": "Ausgelastet"
+  },
+  "buyAsset": {
+    "message": "$1 kaufen",
+    "description": "$1 is the ticker symbol of a an asset the user is being prompted to purchase"
+  },
+  "buyMoreAsset": {
+    "message": "Mehr $1 kaufen",
+    "description": "$1 is the ticker symbol of a an asset the user is being prompted to purchase"
+  },
+  "buyNow": {
+    "message": "Jetzt kaufen"
+  },
+  "bytes": {
+    "message": "Bytes"
+  },
+  "canToggleInSettings": {
+    "message": "Sie können diese Benachrichtigung unter Einstellungen -> Warnungen wieder aktivieren."
   },
   "cancel": {
-    "message": "Abbrechen"
-  },
-  "cancellationGasFee": {
-    "message": "Stornierungs-Gasgebühr"
+    "message": "Stornieren"
+  },
+  "cancelEdit": {
+    "message": "Bearbeiten stornieren"
+  },
+  "cancelPopoverTitle": {
+    "message": "Transaktion stornieren"
+  },
+  "cancelSpeedUp": {
+    "message": "eine Transaktion stornieren oder beschleunigen."
+  },
+  "cancelSpeedUpLabel": {
+    "message": "Diese Gas-Gebühr kostet $1 das Original.",
+    "description": "$1 is text 'replace' in bold"
+  },
+  "cancelSpeedUpTransactionTooltip": {
+    "message": "Für eine Transaktion im Wert von $1 muss die Gasgebühr um mindestens 10 % erhöht werden, damit sie vom Netz erkannt wird.",
+    "description": "$1 is string 'cancel' or 'speed up'"
   },
   "cancelled": {
-    "message": "Abgebrochen"
+    "message": "Storniert"
+  },
+  "chainId": {
+    "message": "Chain-ID"
+  },
+  "chainIdDefinition": {
+    "message": "Die Chain-ID, die verwendet wird, um Transaktionen für dieses Netzwerk zu unterzeichnen."
+  },
+  "chainIdExistsErrorMsg": {
+    "message": "Diese Chain-ID wird derzeit vom $1-Netzwerk verwendet."
+  },
+  "chainListReturnedDifferentTickerSymbol": {
+    "message": "Das Netzwerk mit der Chain-ID $1 verwendet möglicherweise ein anderes Währungssymbol ($2) als das, das Sie eingegeben haben. Bitte überprüfen Sie dies, bevor Sie fortfahren.",
+    "description": "$1 is the chain id currently entered in the network form and $2 is the return value of nativeCurrency.symbol from chainlist.network"
+  },
+  "chooseYourNetwork": {
+    "message": "Wählen Sie Ihr Netzwerk"
+  },
+  "chooseYourNetworkDescription": {
+    "message": "Wir verwenden Infura als Anbieter für ferngesteuerte Prozeduranrufe (RPC), um den verlässlichsten und vertraulichsten Zugriff auf Ethereum-Daten zu ermöglichen, den wir können. Sie können Ihren eigenen RPC auswählen, bedenken Sie aber, dass RPC Ihre IP-Adresse und Ihre Ethereum-Wallet erhalten wird, um Transaktionen durchzuführen. Lesen Sie unsere $1, um mehr darüber zu erfahren, wie Infura mit Ihren Daten umgeht.",
+    "description": "$1 is a link to the privacy policy"
   },
   "chromeRequiredForHardwareWallets": {
-    "message": "Sie müssen MetaMask unter Google Chrome nutzen, um sich mit Ihrem Hardware-Wallet zu verbinden."
-  },
-  "clickToRevealSeed": {
-    "message": "Hier klicken, um Geheimwörter zu enthüllen"
+    "message": "Sie müssen MetaMask unter Google Chrome nutzen, um sich mit Ihrer Hardware-Wallet zu verbinden."
+  },
+  "clear": {
+    "message": "Löschen"
+  },
+  "clearActivity": {
+    "message": "Aktivitäten und Nonce-Daten löschen"
+  },
+  "clearActivityButton": {
+    "message": "Aktivitäten-Tab-Daten löschen"
+  },
+  "clearActivityDescription": {
+    "message": "Dies setzt die Nonce des Kontos zurück und löscht Daten aus dem Aktivitäten-Tab in Ihrer Wallet. Nur das aktuelle Konto und Netzwerk sind betroffen. Ihr Guthaben und eingehenden Transaktionen ändern sich nicht."
+  },
+  "click": {
+    "message": "Klicken"
+  },
+  "clickToConnectLedgerViaWebHID": {
+    "message": "Klicken Sie hier, um Ihren Ledger über WebHID zu verbinden.",
+    "description": "Text that can be clicked to open a browser popup for connecting the ledger device via webhid"
+  },
+  "clickToManuallyAdd": {
+    "message": "Klicken Sie hier, um die Tokens manuell hinzuzufügen."
   },
   "close": {
     "message": "Schließen"
   },
+  "coingecko": {
+    "message": "CoinGecko"
+  },
+  "configureSnapPopupDescription": {
+    "message": "Sie verlassen jetzt MetaMask, um diesen Snap zu konfigurieren."
+  },
+  "configureSnapPopupInstallDescription": {
+    "message": "Sie verlassen jetzt MetaMask, um diesen Snap zu installieren."
+  },
+  "configureSnapPopupInstallTitle": {
+    "message": "Snap installieren"
+  },
+  "configureSnapPopupLink": {
+    "message": "Zum Fortfahren auf diesen Link klicken:"
+  },
+  "configureSnapPopupTitle": {
+    "message": "Snap konfigurieren"
+  },
   "confirm": {
     "message": "Bestätigen"
   },
   "confirmPassword": {
     "message": "Passwort bestätigen"
   },
-  "confirmSecretBackupPhrase": {
-    "message": "Bestätigen Sie Ihre geheime Sicherungsphrase"
+  "confirmRecoveryPhrase": {
+    "message": "Geheime Wiederherstellungsphrase bestätigen"
   },
   "confirmed": {
     "message": "Bestätigt"
   },
-  "congratulations": {
-    "message": "Glückwunsch"
+  "confusableUnicode": {
+    "message": "'$1' ist ähnlich wie '$2'."
+  },
+  "confusableZeroWidthUnicode": {
+    "message": "Breitenloses Zeichen gefunden."
+  },
+  "confusingEnsDomain": {
+    "message": "Wir haben ein missverständliches Zeichen im ENS-Namen entdeckt. Prüfen Sie den ENS-Namen, um möglichen Betrug zu vermeiden."
   },
   "connect": {
     "message": "Verbinden"
   },
-  "connectHardwareWallet": {
-    "message": "Hardware-Wallet verknüpfen"
+  "connectAccountOrCreate": {
+    "message": "Konto verbinden oder neues erstellen"
+  },
+  "connectCustodialAccountMenu": {
+    "message": "Verwahrungskonto verbinden"
+  },
+  "connectCustodialAccountMsg": {
+    "message": "Bitte wählen Sie den Verwahrer aus, den Sie verwenden möchten, um ein Token hinzuzufügen oder zu aktualisieren."
+  },
+  "connectCustodialAccountTitle": {
+    "message": "Verwahrungskonten"
+  },
+  "connectManually": {
+    "message": "Manuelle Verbindung zur aktuellen Seite"
+  },
+  "connectSnap": {
+    "message": "Mit $1 verbinden",
+    "description": "$1 is the snap for which a connection is being requested."
+  },
+  "connectTo": {
+    "message": "Verbindung mit $1 wird hergestellt",
+    "description": "$1 is the name/origin of a web3 site/application that the user can connect to metamask"
+  },
+  "connectToAll": {
+    "message": "Mit all Ihren $1 verbinden",
+    "description": "$1 will be replaced by the translation of connectToAllAccounts"
+  },
+  "connectToAllAccounts": {
+    "message": "Konten",
+    "description": "will replace $1 in connectToAll, completing the sentence 'connect to all of your accounts', will be text that shows list of accounts on hover"
+  },
+  "connectToMultiple": {
+    "message": "Verbindung mit $1 wird hergestellt",
+    "description": "$1 will be replaced by the translation of connectToMultipleNumberOfAccounts"
+  },
+  "connectToMultipleNumberOfAccounts": {
+    "message": "$1-Konten",
+    "description": "$1 is the number of accounts to which the web3 site/application is asking to connect; this will substitute $1 in connectToMultiple"
+  },
+  "connectWithMetaMask": {
+    "message": "Mit MetaMask verbinden"
+  },
+  "connectedAccountsDescriptionPlural": {
+    "message": "Sie haben $1 Konten mit dieser Seite verbunden.",
+    "description": "$1 is the number of accounts"
+  },
+  "connectedAccountsDescriptionSingular": {
+    "message": "Sie haben $1 Konten mit dieser Seite verbunden."
+  },
+  "connectedAccountsEmptyDescription": {
+    "message": "MetaMask ist nicht mit dieser Seite verbunden. Um sich mit einer Web3-Seite zu verbinden, finden und klicken Sie auf die Schaltfläche „Verbinden“."
+  },
+  "connectedSites": {
+    "message": "Verbundene Seiten"
+  },
+  "connectedSitesDescription": {
+    "message": "$1 ist mit diesen Seiten verbunden. Sie können Ihre Konto-Adresse einsehen.",
+    "description": "$1 is the account name"
+  },
+  "connectedSitesEmptyDescription": {
+    "message": "$1 ist mit keiner Seite verbunden.",
+    "description": "$1 is the account name"
+  },
+  "connecting": {
+    "message": "Verbindung wird hergestellt ..."
   },
   "connectingTo": {
     "message": "Verbindung mit $1 wird hergestellt"
   },
   "connectingToGoerli": {
-    "message": "Verbindung mit Goerli Test Network wird hergestellt"
-  },
-  "connectingToKovan": {
-    "message": " Verbinde zum Kovan Testnetzwerk"
+    "message": "Verbindungsaufbau zum Goerli-Testnetzwerk"
+  },
+  "connectingToLineaGoerli": {
+    "message": "Verbindungsaufbau zum Linea-Testnetzwerk"
+  },
+  "connectingToLineaMainnet": {
+    "message": "Verbindung zum Linea Mainnet wird hergestellt"
   },
   "connectingToMainnet": {
-    "message": "Verbinde zum Ethereum Main Net"
-  },
-  "connectingToRinkeby": {
-    "message": " Verbinde zum Rinkeby Testnetzwerk"
-  },
-  "connectingToRopsten": {
-    "message": " Verbinde zum Ropsten Testnetzwerk"
-  },
-  "continueToWyre": {
-    "message": "Weiter zu Wyre"
+    "message": "Verbindung zum Ethereum Mainnet wird hergestellt"
+  },
+  "connectingToSepolia": {
+    "message": "Verbindung zum Sepolia-Testnetzwerk wird hergestellt"
+  },
+  "connectionFailed": {
+    "message": "Verbindung fehlgeschlagen"
+  },
+  "connectionFailedDescription": {
+    "message": "Abrufen von $1 fehlgeschlagen. Netzwerkverbindung überprüfen und erneut versuchen.",
+    "description": "$1 is the name of the snap being fetched."
+  },
+  "connectionRequest": {
+    "message": "Verbindungsanfrage"
+  },
+  "connections": {
+    "message": "Verbindungen"
+  },
+  "contactUs": {
+    "message": "Kontaktaufnahme"
+  },
+  "contacts": {
+    "message": "Kontaktaufnahme"
+  },
+  "contentFromSnap": {
+    "message": "Inhalt von $1",
+    "description": "$1 represents the name of the snap"
+  },
+  "continue": {
+    "message": "Weiter"
+  },
+  "contract": {
+    "message": "Contract"
+  },
+  "contractAddress": {
+    "message": "Contract-Adresse"
+  },
+  "contractAddressError": {
+    "message": "Sie senden Tokens an die Contract-Adresse des Tokens. Dies kann zum Verlust dieser Tokens führen."
   },
   "contractDeployment": {
-    "message": "Smart Contract Ausführung"
+    "message": "Contract-Einsatz"
+  },
+  "contractDescription": {
+    "message": "Nehmen Sie sich einen Moment Zeit, um die Drittanbieterdetails zu überprüfen und sich so vor Betrügern zu schützen."
   },
   "contractInteraction": {
-    "message": "Vertragsinteraktion"
+    "message": "Contract-Interaktion"
+  },
+  "contractNFT": {
+    "message": "NFT-Contract"
+  },
+  "contractRequestingAccess": {
+    "message": "Drittanbieter erbittet Zugriff"
+  },
+  "contractRequestingSignature": {
+    "message": "Drittanbieter erbittet eine Signatur"
+  },
+  "contractRequestingSpendingCap": {
+    "message": "Drittanbieter erbittet eine Ausgabenobergrenze"
+  },
+  "contractTitle": {
+    "message": "Drittanbieterdetails"
+  },
+  "contractToken": {
+    "message": "Token-Contract"
+  },
+  "convertTokenToNFTDescription": {
+    "message": "Wir haben festgestellt, dass dieses Asset eine NFT ist. MetaMask hat jetzt volle native Unterstützung für NFTs. Möchten Sie es aus Ihrer Tokenliste entfernen und als NFT hinzufügen?"
+  },
+  "convertTokenToNFTExistDescription": {
+    "message": "Wir haben festgestellt, dass dieses Asset als NFT hinzugefügt wurde. Möchten Sie es aus Ihrer Token-Liste entfernen?"
+  },
+  "coolWallet": {
+    "message": "CoolWallet"
   },
   "copiedExclamation": {
-    "message": "Kopiert!"
+    "message": "Kopiert."
   },
   "copyAddress": {
     "message": "Adresse in die Zwischenablage kopieren"
   },
-  "copyPrivateKey": {
-    "message": "Das ist Ihr Private Key (klicken um zu kopieren)"
+  "copyRawTransactionData": {
+    "message": "Roh-Transaktionsdaten kopieren"
   },
   "copyToClipboard": {
     "message": "In die Zwischenablage kopieren"
@@ -233,146 +914,654 @@
   "create": {
     "message": "Erstellen"
   },
-  "createAWallet": {
-    "message": "Eine Wallet erstellen"
-  },
-  "createAccount": {
-    "message": "Account erstellen"
+  "createNewWallet": {
+    "message": "Eine neue Wallet erstellen"
   },
   "createPassword": {
     "message": "Passwort erstellen"
   },
+  "cryptoCompare": {
+    "message": "CryptoCompare"
+  },
   "currencyConversion": {
     "message": "Währungsumrechnung"
   },
+  "currencyRateCheckToggle": {
+    "message": "Guthaben und Token-Preisprüfer anzeigen"
+  },
+  "currencyRateCheckToggleDescription": {
+    "message": "Wie verwenden $1- und $2-APIs, um Ihr Guthaben und den Tokenpreis anzuzeigen. $3",
+    "description": "$1 represents Coingecko, $2 represents CryptoCompare and $3 represents Privacy Policy"
+  },
+  "currencySymbol": {
+    "message": "Währungssymbol"
+  },
+  "currencySymbolDefinition": {
+    "message": "Das Ticker-Symbol, das für die Währung dieses Netzwerks angezeigt wird."
+  },
+  "currentAccountNotConnected": {
+    "message": "Ihr aktuelles Konto ist nicht verbunden."
+  },
+  "currentExtension": {
+    "message": "Aktuelle Erweiterungsseite"
+  },
   "currentLanguage": {
     "message": "Aktuelle Sprache"
   },
-  "customGas": {
-    "message": "Gas anpassen"
-  },
-  "customGasSubTitle": {
-    "message": "Höhere Gebühren können Bearbeitungszeiten verkürzen, wofür es allerdings keine Garantie gibt."
+  "currentRpcUrlDeprecated": {
+    "message": "Die aktuelle RPC-URL für dieses Netzwerk ist veraltet."
+  },
+  "currentTitle": {
+    "message": "Aktuell:"
+  },
+  "currentlyUnavailable": {
+    "message": "Nicht verfügbar in diesem Netzwerk"
+  },
+  "curveHighGasEstimate": {
+    "message": "Aggressives Gas-Schätzungsdiagramm"
+  },
+  "curveLowGasEstimate": {
+    "message": "Diagramm für eine niedrige Gasschätzung"
+  },
+  "curveMediumGasEstimate": {
+    "message": "Markt-Gas-Schätzungsdiagramm"
+  },
+  "custodian": {
+    "message": "Verwahrer"
+  },
+  "custodianAccountAddedDesc": {
+    "message": "Sie können jetzt Verwahrungskonten in MetaMask Institutional verwenden."
+  },
+  "custodianAccountAddedTitle": {
+    "message": "Ausgewählte Verwahrungskonten wurden hinzugefügt."
+  },
+  "custodianReplaceRefreshTokenChangedFailed": {
+    "message": "Bitte gehen Sie zu $1 und klicken Sie in der Benutzeroberfläche auf die Schaltfläche „Mit MMI verbinden“, um Ihre Konten erneut mit MMI zu verbinden."
+  },
+  "custodianReplaceRefreshTokenChangedSubtitle": {
+    "message": "Sie können jetzt Verwahrkonten in MetaMask Institutional verwenden."
+  },
+  "custodianReplaceRefreshTokenChangedTitle": {
+    "message": "Ihr Verwahrungstoken wurde aktualisiert."
+  },
+  "custodianReplaceRefreshTokenSubtitle": {
+    "message": "Dies ersetzt das Verwahrungstoken für die folgende Adresse:"
+  },
+  "custodianReplaceRefreshTokenTitle": {
+    "message": "Verwahrungstoken ersetzen"
+  },
+  "custodyApiUrl": {
+    "message": "$1 API-URL"
+  },
+  "custodyDeeplinkDescription": {
+    "message": "Genehmigen Sie die Transaktion in der $1-App. Wenn alle benötigten Verwahrungsgenehmigungen erteilt wurden, wir die Transaktion abgeschlossen. Überprüfen Sie Ihre $1-App für den Status."
+  },
+  "custodyRefreshTokenModalDescription": {
+    "message": "Bitte gehen Sie zu $1 und klicken Sie in der Benutzeroberfläche auf die Schaltfläche „Mit MMI verbinden“, um Ihre Konten erneut mit MMI zu verbinden."
+  },
+  "custodyRefreshTokenModalDescription1": {
+    "message": "Ihr Verwahrer stellt ein Token aus, dass die MetaMask Institutional-Erweiterung automatisch beglaubigt, was die Verbindung zu Ihren Konten ermöglicht."
+  },
+  "custodyRefreshTokenModalDescription2": {
+    "message": "Dieses Token läuft aus Sicherheitsgründen nach einer gewissen Zeit ab. In diesem Fall müssen Sie erneut eine Verbindung mit MMI herstellen."
+  },
+  "custodyRefreshTokenModalSubtitle": {
+    "message": "Warum sehe ich das?"
+  },
+  "custodyRefreshTokenModalTitle": {
+    "message": "Ihre Verwahrungssitzung ist abgelaufen."
+  },
+  "custodySessionExpired": {
+    "message": "Verwahrungssitzung ist abgelaufen."
+  },
+  "custodyWrongChain": {
+    "message": "Dieses Konto ist nicht für die Nutzung mit $1 konfiguriert."
+  },
+  "custom": {
+    "message": "Erweitert"
+  },
+  "customContentSearch": {
+    "message": "Suche nach einem zuvor hinzugefügten Netzwerk"
+  },
+  "customGasSettingToolTipMessage": {
+    "message": "$1 verwenden, um den Gas-Preis anzupassen. Das kann verwirrend sein, wenn Sie damit nicht vertraut sind. Interaktion auf eigene Gefahr.",
+    "description": "$1 is key 'advanced' (text: 'Advanced') separated here so that it can be passed in with bold font-weight"
+  },
+  "customSpendLimit": {
+    "message": "Benutzerdefiniertes Ausgabenlimit"
+  },
+  "customSpendingCap": {
+    "message": "Benutzerdefinierte Ausgabenobergrenze"
   },
   "customToken": {
-    "message": "Custom-Token"
+    "message": "Benutzerdefiniertes Token"
+  },
+  "customTokenWarningInNonTokenDetectionNetwork": {
+    "message": "Die Token-Erkennung ist in diesem Netzwerk noch nicht verfügbar. Bitte importieren Sie das Token manuell und stellen Sie sicher, dass Sie ihm vertrauen. Erfahren Sie mehr über $1."
+  },
+  "customTokenWarningInTokenDetectionNetwork": {
+    "message": "Vergewissern Sie sich vor dem manuellen Importieren eines Tokens, dass Sie ihm vertrauen. Erfahren Sie mehr über $1."
+  },
+  "customTokenWarningInTokenDetectionNetworkWithTDOFF": {
+    "message": "Stellen Sie sicher, dass Sie einem Token vertrauen, bevor Sie es importieren. Erfahren Sie, wie Sie 1$ vermeiden und die Token-Erkennung $2 aktivieren können."
+  },
+  "customerSupport": {
+    "message": "Kundensupport"
+  },
+  "dappRequestedSpendingCap": {
+    "message": "Von der Seite beantragte Ausgabenobergrenze"
+  },
+  "dappSuggested": {
+    "message": "Seite vorgeschlagen"
+  },
+  "dappSuggestedGasSettingToolTipMessage": {
+    "message": "$1 hat diesen Preis vorgeschlagen.",
+    "description": "$1 is url for the dapp that has suggested gas settings"
+  },
+  "dappSuggestedHigh": {
+    "message": "Seite vorgeschlagen"
+  },
+  "dappSuggestedHighShortLabel": {
+    "message": "Seite (hoch)"
+  },
+  "dappSuggestedShortLabel": {
+    "message": "Seite"
+  },
+  "dappSuggestedTooltip": {
+    "message": "$1 hat diesen Preis vorgeschlagen.",
+    "description": "$1 represents the Dapp's origin"
+  },
+  "darkTheme": {
+    "message": "Dunkel"
+  },
+  "data": {
+    "message": "Daten"
+  },
+  "dataBackupSeemsCorrupt": {
+    "message": "Ihre Daten konnten nicht wiederhergestellt werden. Die Datei scheint beschädigt zu sein."
+  },
+  "dataHex": {
+    "message": "Hexadezimal"
+  },
+  "dcent": {
+    "message": "D'Cent"
   },
   "decimal": {
-    "message": "Dezimalangabe der Präzision"
+    "message": "Token-Dezimale"
   },
   "decimalsMustZerotoTen": {
-    "message": "Die Dezimalangabe muss mindestens 0 und nicht höher als 36 sein."
-  },
-  "defaultNetwork": {
-    "message": "Das Standardnetzwerk für Ether Transaktionen ist das Main Net."
+    "message": "Dezimalzahlen müssen mindestens 0 und dürfen höchstens 36 betragen."
+  },
+  "decrypt": {
+    "message": "Entschlüsseln"
+  },
+  "decryptCopy": {
+    "message": "Verschlüsselte Nachricht kopieren"
+  },
+  "decryptInlineError": {
+    "message": "Diese Nachricht kann aufgrund eines Fehlers nicht entschlüsselt werden: $1",
+    "description": "$1 is error message"
+  },
+  "decryptMessageNotice": {
+    "message": "$1 möchte diese Nachricht lesen, um Ihre Aktion abzuschließen.",
+    "description": "$1 is the web3 site name"
+  },
+  "decryptMetamask": {
+    "message": "Nachricht entschlüsseln"
+  },
+  "decryptRequest": {
+    "message": "Anfrage entschlüsseln"
   },
   "delete": {
     "message": "Löschen"
   },
-  "deleteAccount": {
-    "message": "Konto löschen"
+  "deleteContact": {
+    "message": "Kontakt löschen"
   },
   "deleteNetwork": {
     "message": "Netzwerk löschen?"
   },
-  "deleteNetworkDescription": {
-    "message": "Sind Sie sicher, dass Sie dieses Netzwerk löschen möchten?"
-  },
-  "depositEther": {
-    "message": "Ether einzahlen"
-  },
-  "directDepositEther": {
-    "message": "Sofort Ether einzahlen"
-  },
-  "directDepositEtherExplainer": {
-    "message": "Wenn du bereits Ether besitzt, ist die sofortige Einzahlung die schnellste Methode Ether in deine neue Wallet zu bekommen."
+  "deleteNetworkIntro": {
+    "message": "Wenn Sie dieses Netzwerk löschen, müssen Sie es erneut hinzufügen, um Ihre Assets in diesem Netzwerk anzuzeigen."
+  },
+  "deleteNetworkTitle": {
+    "message": "$1-Netzwerk löschen?",
+    "description": "$1 represents the name of the network"
+  },
+  "deposit": {
+    "message": "Einzahlung"
+  },
+  "deprecatedTestNetworksLink": {
+    "message": "Mehr erfahren"
+  },
+  "deprecatedTestNetworksMsg": {
+    "message": "Aufgrund der Protokolländerungen von Ethereum: Die Testnetzwerke Rinkeby, Ropsten und Kovan funktionieren möglicherweise nicht mehr so zuverlässig und werden bald veraltet sein."
+  },
+  "description": {
+    "message": "Beschreibung"
+  },
+  "descriptionFromSnap": {
+    "message": "Beschreibung von $1",
+    "description": "$1 represents the name of the snap"
+  },
+  "desktopApp": {
+    "message": "Desktop-App"
+  },
+  "desktopConnectionCriticalErrorDescription": {
+    "message": "Dieser Fehler könnte unregelmäßig auftreten, also versuchen Sie, Ihr die Erweiterung neu zu starten oder MetaMask Desktop zu deaktivieren."
+  },
+  "desktopConnectionCriticalErrorTitle": {
+    "message": "MetaMask hat Probleme beim Starten."
+  },
+  "desktopConnectionLostErrorDescription": {
+    "message": "Bitte stellen Sie sicher, dass die Desktop-App ausgeführt wird oder deaktivieren Sie MetaMask Desktop."
+  },
+  "desktopConnectionLostErrorTitle": {
+    "message": "MetaMask Desktop-Verbindung wurde unterbrochen"
+  },
+  "desktopDisableButton": {
+    "message": "Desktop-App deaktivieren"
+  },
+  "desktopDisableErrorCTA": {
+    "message": "MetaMask Desktop deaktivieren"
+  },
+  "desktopEnableButton": {
+    "message": "Desktop-App aktivieren"
+  },
+  "desktopEnableButtonDescription": {
+    "message": "Klicken Sie, um alle Hintergrundprozesse in der Desktop-App auszuführen."
+  },
+  "desktopErrorNavigateSettingsCTA": {
+    "message": "Zurück zur Seite „Einstellungen“"
+  },
+  "desktopErrorRestartMMCTA": {
+    "message": "MetaMask neu starten"
+  },
+  "desktopNotFoundErrorCTA": {
+    "message": "MetaMask Desktop herunterladen"
+  },
+  "desktopNotFoundErrorDescription1": {
+    "message": "Bitte stellen Sie sicher, dass die MetaMask Desktop-App ausgeführt wird."
+  },
+  "desktopNotFoundErrorDescription2": {
+    "message": "Sollten Sie keine Desktop-App installiert haben, laden Sie diese bitte von der MetaMask-Webseite herunter."
+  },
+  "desktopNotFoundErrorTitle": {
+    "message": "MetaMask Desktop wurde nicht gefunden"
+  },
+  "desktopOpenOrDownloadCTA": {
+    "message": "MetaMask Desktop öffnen"
+  },
+  "desktopOutdatedErrorCTA": {
+    "message": "MetaMask Desktop aktualisieren"
+  },
+  "desktopOutdatedErrorDescription": {
+    "message": "Ihre MetaMask Desktop-App muss aktualisiert werden."
+  },
+  "desktopOutdatedErrorTitle": {
+    "message": "MetaMask Desktop-App ist veraltet"
+  },
+  "desktopOutdatedExtensionErrorCTA": {
+    "message": "MetaMask-Erweiterung aktualisieren"
+  },
+  "desktopOutdatedExtensionErrorDescription": {
+    "message": "Ihre MetaMask-Erweiterung muss aktualisiert werden."
+  },
+  "desktopOutdatedExtensionErrorTitle": {
+    "message": "MetaMask-Erweiterung ist veraltet"
+  },
+  "desktopPageDescription": {
+    "message": "Bei erfolgreicher Kopplung wird die Erweiterung neu gestartet und Sie müssen Ihr Passwort erneut eingeben."
+  },
+  "desktopPageSubTitle": {
+    "message": "Öffnen Sie MetaMask Desktop und geben Sie diesen Code ein."
+  },
+  "desktopPageTitle": {
+    "message": "Mit Desktop koppeln"
+  },
+  "desktopPairedWarningDeepLink": {
+    "message": "Gehen Sie zu den Einstellungen in MetaMask Desktop."
+  },
+  "desktopPairedWarningDescription": {
+    "message": "Wenn Sie eine neue Kopplung starten möchten, entfernen Sie bitte die aktuelle Verbindung."
+  },
+  "desktopPairedWarningTitle": {
+    "message": "MM Desktop ist bereits gekoppelt"
+  },
+  "desktopPairingExpireMessage": {
+    "message": "Code läuft in $1 Sekunden ab"
+  },
+  "desktopRouteNotFoundErrorDescription": {
+    "message": "desktopRouteNotFoundErrorDescription"
+  },
+  "desktopRouteNotFoundErrorTitle": {
+    "message": "desktopRouteNotFoundErrorTitle"
+  },
+  "desktopUnexpectedErrorCTA": {
+    "message": "Zur MetaMask-Startseite zurückkehren"
+  },
+  "desktopUnexpectedErrorDescription": {
+    "message": "Prüfen Sie MetaMask Desktop, um die Verbindung wiederherzustellen."
+  },
+  "desktopUnexpectedErrorTitle": {
+    "message": "Etwas ist schiefgelaufen ..."
+  },
+  "details": {
+    "message": "Details"
+  },
+  "disabledGasOptionToolTipMessage": {
+    "message": "“$1” ist deaktiviert, weil es nicht das Minimum einer zehnprozentigen Erhöhung gegenüber der ursprünglichen Gasgebühr erfüllt.",
+    "description": "$1 is gas estimate type which can be market or aggressive"
+  },
+  "disconnect": {
+    "message": "Verbindung trennen"
+  },
+  "disconnectAllAccounts": {
+    "message": "Alle Konten trennen"
+  },
+  "disconnectAllAccountsConfirmationDescription": {
+    "message": "Sind Sie sicher, dass Sie die Verbindung trennen möchten? Die Seitenfunktionalität könnte verloren gehen."
+  },
+  "disconnectPrompt": {
+    "message": "$1 trennen"
+  },
+  "disconnectThisAccount": {
+    "message": "Dieses Konto trennen"
+  },
+  "dismiss": {
+    "message": "Verwerfen"
+  },
+  "dismissReminderDescriptionField": {
+    "message": "Aktivieren Sie diese Option, um die Erinnerungsmeldung zur Sicherung der geheimen Wiederherstellungsphrase zu deaktivieren. Wir empfehlen Ihnen dringend, ein Backup Ihrer geheimen Wiederherstellungsphrase zu erstellen, um den Verlust von Geldern zu vermeiden."
+  },
+  "dismissReminderField": {
+    "message": "Backup-Erinnerung zur geheimen Wiederherstellungsphrase verwerfen"
+  },
+  "domain": {
+    "message": "Domain"
   },
   "done": {
     "message": "Fertig"
   },
-  "dontHaveAHardwareWallet": {
-    "message": "Sie haben kein Hardware-Wallet?"
+  "dontShowThisAgain": {
+    "message": "Nicht mehr anzeigen"
+  },
+  "downArrow": {
+    "message": "Abwärtspfeil"
   },
   "downloadGoogleChrome": {
     "message": "Google Chrome herunterladen"
   },
-  "downloadSecretBackup": {
-    "message": "Laden Sie diesen geheimen Backup-Schlüssel herunter und bewahren Sie ihn sicher auf einer verschlüsselten externen Festplatte oder einem Speichermedium auf."
+  "downloadNow": {
+    "message": "Jetzt herunterladen"
   },
   "downloadStateLogs": {
-    "message": "Statelogs herunterladen"
+    "message": "Statusprotokolle herunterladen"
   },
   "dropped": {
-    "message": "Abgewählt"
+    "message": "Abgebrochen"
   },
   "edit": {
-    "message": "Editieren"
+    "message": "Bearbeiten"
+  },
+  "editANickname": {
+    "message": "Spitznamen bearbeiten"
+  },
+  "editAddressNickname": {
+    "message": "Adressenspitznamen bearbeiten"
+  },
+  "editCancellationGasFeeModalTitle": {
+    "message": "Stornogasgebühr bearbeiten"
   },
   "editContact": {
     "message": "Kontakt bearbeiten"
   },
-  "endOfFlowMessage1": {
-    "message": "Sie haben den Test bestanden - bewahren Sie Ihre mnemonische Phrase sicher auf, Sie sind dafür verantwortlich! "
-  },
-  "endOfFlowMessage10": {
-    "message": "Alles erledigt"
-  },
-  "endOfFlowMessage2": {
-    "message": "Tipps zur sicheren Aufbewahrung"
-  },
-  "endOfFlowMessage3": {
-    "message": "Speichern Sie ein Backup an mehreren Orten."
-  },
-  "endOfFlowMessage4": {
-    "message": "Zeigen Sie diesen Schlüssel niemals einer anderen Person."
-  },
-  "endOfFlowMessage5": {
-    "message": "Vorsicht vor Phishing! MetaMask fragt Sie niemals spontan nach Ihrer mnemonischen Phrase."
-  },
-  "endOfFlowMessage6": {
-    "message": "Wenn Sie Ihre mnemonische Phrase erneut sicherstellen müssen, finden Sie sie unter Einstellungen -> Sicherheit."
-  },
-  "endOfFlowMessage8": {
-    "message": "MetaMask kann Ihren Seedschlüssel nicht wiederherstellen. Erfahren Sie mehr."
-  },
-  "endOfFlowMessage9": {
-    "message": "Mehr hierzu."
+  "editGasFeeModalTitle": {
+    "message": "Gas-Gebühr bearbeiten"
+  },
+  "editGasLimitOutOfBounds": {
+    "message": "Gas-Limit muss mindestens $1 betragen"
+  },
+  "editGasLimitOutOfBoundsV2": {
+    "message": "Gas-Limit muss größer als $1 und kleiner als $2 sein",
+    "description": "$1 is the minimum limit for gas and $2 is the maximum limit"
+  },
+  "editGasLimitTooltip": {
+    "message": "Gas-Limit ist die maximale Gas-Einheit, die Sie zu verwenden bereit sind. Gas-Einheiten sind ein Multiplikator der „Max. Prioritätsgebühr“ und der „Max. Gebühr“."
+  },
+  "editGasMaxBaseFeeGWEIImbalance": {
+    "message": "Die maximale Grundgebühr darf nicht niedriger sein als die Prioritätsgebühr."
+  },
+  "editGasMaxBaseFeeHigh": {
+    "message": "Die maximale Grundgebühr ist höher als erforderlich."
+  },
+  "editGasMaxBaseFeeLow": {
+    "message": "Die maximale Grundgebühr ist für aktuelle Netzwerkkonditionen niedrig."
+  },
+  "editGasMaxFeeHigh": {
+    "message": "Die maximale Grundgebühr ist höher als erforderlich."
+  },
+  "editGasMaxFeeLow": {
+    "message": "Die maximale Gebühr ist zu niedrig für Netzwerkkonditionen."
+  },
+  "editGasMaxFeePriorityImbalance": {
+    "message": "Die maximale Gebühr darf nicht niedriger sein als die maximale Prioritätsgebühr."
+  },
+  "editGasMaxPriorityFeeBelowMinimum": {
+    "message": "Die maximale Prioritätsgebühr muss größer als 0 GWEI sein."
+  },
+  "editGasMaxPriorityFeeBelowMinimumV2": {
+    "message": "Die Prioritätsgebühr muss größer als 0 sein."
+  },
+  "editGasMaxPriorityFeeHigh": {
+    "message": "Die maximale Prioritätsgebühr ist höher als nötig. Sie können mehr zahlen als nötig."
+  },
+  "editGasMaxPriorityFeeHighV2": {
+    "message": "Die maximale Prioritätsgebühr ist höher als nötig. Sie können mehr zahlen als nötig."
+  },
+  "editGasMaxPriorityFeeLow": {
+    "message": "Die maximale Prioritätsgebühr ist niedrig für aktuelle Netzwerkkonditionen."
+  },
+  "editGasMaxPriorityFeeLowV2": {
+    "message": "Die Prioritätsgebühr ist niedrig für aktuelle Netzwerkkonditionen."
+  },
+  "editGasPriceTooLow": {
+    "message": "Der Gas-Preis muss größer als 0 sein."
+  },
+  "editGasPriceTooltip": {
+    "message": "Dieses Netzwerk erfordert ein „Gas-Preis“-Feld beim Absenden einer Transaktion. Der Gas-Preis ist der Betrag, den Sie pro Gas-Einheit bezahlen."
+  },
+  "editGasSubTextAmountLabel": {
+    "message": "Maximaler Betrag:",
+    "description": "This is meant to be used as the $1 substitution editGasSubTextAmount"
+  },
+  "editGasSubTextFeeLabel": {
+    "message": "Maximale Gebühr:"
+  },
+  "editGasTitle": {
+    "message": "Priorität bearbeiten"
+  },
+  "editGasTooLow": {
+    "message": "Unbekannte Bearbeitungszeit"
+  },
+  "editNonceField": {
+    "message": "Nonce bearbeiten"
+  },
+  "editNonceMessage": {
+    "message": "Dies ist eine erweiterte Funktion, verwenden Sie diese vorsichtig."
+  },
+  "editPermission": {
+    "message": "Genehmigung bearbeiten"
+  },
+  "editSpeedUpEditGasFeeModalTitle": {
+    "message": "Beschleunigung der Gasgebühr bearbeiten"
+  },
+  "enableAutoDetect": {
+    "message": " Automatische Erkennung aktivieren"
+  },
+  "enableFromSettings": {
+    "message": " In den Einstellungen aktivieren."
+  },
+  "enableOpenSeaAPI": {
+    "message": "OpenSea API aktivieren"
+  },
+  "enableOpenSeaAPIDescription": {
+    "message": "Verwenden Sie die OpenSea's API, um NFT-Daten abzurufen. Die NFT-Auto-Erkennung basiert auf der OpenSea's API und wird nicht verfügbar sein, wenn diese deaktiviert ist."
+  },
+  "enableSmartSwaps": {
+    "message": "Smart Swaps aktivieren"
+  },
+  "enableSnap": {
+    "message": "Aktivieren"
+  },
+  "enableToken": {
+    "message": "$1 aktivieren",
+    "description": "$1 is a token symbol, e.g. ETH"
+  },
+  "enabled": {
+    "message": "Aktiviert"
+  },
+  "encryptionPublicKeyNotice": {
+    "message": "$1 wünscht Ihren öffentlichen Verschlüsselungsschlüssel. Durch Ihre Zustimmung kann diese Seite verschlüsselte Nachrichten an Sie verfassen.",
+    "description": "$1 is the web3 site name"
+  },
+  "encryptionPublicKeyRequest": {
+    "message": "Öffentlichen Verschlüsselungsschlüssel anfordern"
+  },
+  "endpointReturnedDifferentChainId": {
+    "message": "Die von Ihnen eingegebene RPC-URL hat eine andere Chain-ID ($1) zurückgegeben. Bitte aktualisieren Sie die Chain-ID, damit sie mit der RPC-URL des Netzwerks übereinstimmt, das Sie hinzufügen möchten.",
+    "description": "$1 is the return value of eth_chainId from an RPC endpoint"
+  },
+  "enhancedTokenDetectionAlertMessage": {
+    "message": "Erweiterte Token-Erkennung ist derzeit über $1 verfügbar. $2"
+  },
+  "ensDomainsSettingTitle": {
+    "message": "ENS-Domains in der Adresszeile anzeigen"
+  },
+  "ensIllegalCharacter": {
+    "message": "Unzulässiges Zeichen für ENS."
   },
   "ensNotFoundOnCurrentNetwork": {
     "message": "ENS-Name wurde im aktuellen Netzwerk nicht gefunden. Versuchen Sie, zum Ethereum Mainnet zu wechseln."
   },
+  "ensNotSupportedOnNetwork": {
+    "message": "Netzwerk unterstützt kein ENS"
+  },
   "ensRegistrationError": {
     "message": "Fehler bei der ENS-Namensregistrierung"
   },
-  "enterAnAlias": {
-    "message": "Ein Alias eingeben"
-  },
-  "enterPassword": {
-    "message": "Passwort eingeben"
+  "ensUnknownError": {
+    "message": "ENS-Lookup fehlgeschlagen."
+  },
+  "enterANumber": {
+    "message": "Nummer eingeben"
+  },
+  "enterCustodianToken": {
+    "message": "$1-Token eingeben oder neues Token hinzufügen"
+  },
+  "enterMaxSpendLimit": {
+    "message": "Max. Ausgabenlimit eingeben"
+  },
+  "enterOptionalPassword": {
+    "message": "Optionales Passwort eingeben"
   },
   "enterPasswordContinue": {
     "message": "Zum Fortfahren Passwort eingeben"
   },
-  "estimatedProcessingTimes": {
-    "message": "Geschätzte Bearbeitungszeiten"
+  "enterTokenNameOrAddress": {
+    "message": "Tokennamen eingeben oder Adresse einfügen"
+  },
+  "enterYourPassword": {
+    "message": "Passwort eingeben"
+  },
+  "errorCode": {
+    "message": "Code: $1",
+    "description": "Displayed error code for debugging purposes. $1 is the error code"
+  },
+  "errorDetails": {
+    "message": "Fehlerdetails",
+    "description": "Title for collapsible section that displays error details for debugging purposes"
+  },
+  "errorMessage": {
+    "message": "Nachricht: $1",
+    "description": "Displayed error message for debugging purposes. $1 is the error message"
+  },
+  "errorName": {
+    "message": "Code: $1",
+    "description": "Displayed error name for debugging purposes. $1 is the error name"
+  },
+  "errorPageMessage": {
+    "message": "Versuchen Sie es erneut, indem Sie die Seite neu laden oder kontaktieren Sie den Support $1.",
+    "description": "Message displayed on generic error page in the fullscreen or notification UI, $1 is a clickable link with text defined by the 'here' key. The link will open to a form where users can file support tickets."
+  },
+  "errorPagePopupMessage": {
+    "message": "Versuchen Sie es erneut, indem das Popup schließen und neu laden oder kontaktieren Sie den Support $1.",
+    "description": "Message displayed on generic error page in the popup UI, $1 is a clickable link with text defined by the 'here' key. The link will open to a form where users can file support tickets."
+  },
+  "errorPageTitle": {
+    "message": "MetaMask hat einen Fehler festgestellt.",
+    "description": "Title of generic error page"
+  },
+  "errorStack": {
+    "message": "Stapel:",
+    "description": "Title for error stack, which is displayed for debugging purposes"
+  },
+  "errorWhileConnectingToRPC": {
+    "message": "Fehler bei der Verbindung zum benutzerdefinierten Netzwerk."
+  },
+  "errorWithSnap": {
+    "message": "Fehler bei $1",
+    "description": "$1 represents the name of the snap"
+  },
+  "ethGasPriceFetchWarning": {
+    "message": "Der Gas-Preis, der sich aus der Gas-Hauptschätzungsdienst ergibt, ist derzeit nicht verfügbar."
+  },
+  "ethereumProviderAccess": {
+    "message": "Ethereum-Anbieter Zugriff auf $1 gewähren",
+    "description": "The parameter is the name of the requesting origin"
   },
   "ethereumPublicAddress": {
     "message": "Öffentliche Ethereum-Adresse"
   },
+  "etherscan": {
+    "message": "Etherscan"
+  },
   "etherscanView": {
     "message": "Account auf Etherscan anschauen"
   },
+  "etherscanViewOn": {
+    "message": "Auf Etherscan anzeigen"
+  },
   "expandView": {
     "message": "Ansicht erweitern"
   },
-  "exportPrivateKey": {
-    "message": "Private Key exportieren"
+  "experimental": {
+    "message": "Experimentell"
+  },
+  "extendWalletWithSnaps": {
+    "message": "Erweitern Sie Ihr Wallet-Erlebnis.",
+    "description": "Banner description displayed on Snaps list page in Settings when less than 6 Snaps is installed."
+  },
+  "externalExtension": {
+    "message": "Externe Erweiterung"
   },
   "failed": {
     "message": "Fehlgeschlagen"
   },
+  "failedToFetchChainId": {
+    "message": "Chain-ID konnte nicht abgerufen werden. Ist Ihre RPC-URL korrekt?"
+  },
+  "failedToFetchTickerSymbolData": {
+    "message": "Daten zur Überprüfung des Tickersymbols sind derzeit nicht verfügbar. Vergewissern Sie sich, dass das von Ihnen eingegebene Symbol korrekt ist. Es wirkt sich auf die Umrechnungskurse aus, die Sie für dieses Netzwerk sehen."
+  },
+  "failureMessage": {
+    "message": "Etwas ist schiefgelaufen und wir konnten die Aktion nicht abschließen."
+  },
   "fast": {
     "message": "Schnell"
+  },
+  "feeAssociatedRequest": {
+    "message": "Mit dieser Anfrage ist eine Gebühr verbunden."
   },
   "fiat": {
     "message": "FIAT",
@@ -382,32 +1571,142 @@
     "message": "Dateiimport fehlgeschlagen? Bitte hier klicken!",
     "description": "Helps user import their account from a JSON file"
   },
+  "flaskWelcomeUninstall": {
+    "message": "Sie sollten diese Erweiterung deinstallieren.",
+    "description": "This request is shown on the Flask Welcome screen. It is intended for non-developers, and will be bolded."
+  },
+  "flaskWelcomeWarning1": {
+    "message": "Flask ist für Entwickler gedacht, um mit neuen instabilen APIs zu experimentieren. Wenn Sie kein Entwickler oder Beta-Tester sind, $1.",
+    "description": "This is a warning shown on the Flask Welcome screen, intended to encourage non-developers not to proceed any further. $1 is the bolded message 'flaskWelcomeUninstall'"
+  },
+  "flaskWelcomeWarning2": {
+    "message": "Wir übernehmen keine Garantie für die Sicherheit oder Stabilität dieser Erweiterung. Die neuen von Flask angebotenen APIs sind nicht gegen Phishing-Angriffe gehärtet. Das bedeutet, dass jede Webseite oder jeder Snap, der Flask benötigt, ein böswilliger Versuch sein könnte, Ihre Assets zu stehlen.",
+    "description": "This explains the risks of using MetaMask Flask"
+  },
+  "flaskWelcomeWarning3": {
+    "message": "Alle Flask-APIs sind experimentell. Sie können ohne Vorankündigung geändert oder entfernt werden oder sie können auf unbestimmte Zeit in Flask bleiben, ohne jemals in die stabile MetaMask migriert zu werden. Die Verwendung erfolgt auf eigene Gefahr.",
+    "description": "This message warns developers about unstable Flask APIs"
+  },
+  "flaskWelcomeWarning4": {
+    "message": "Stellen Sie sicher, dass Sie Ihre normale MetaMask-Erweiterung deaktivieren, wenn Sie Flask verwenden.",
+    "description": "This message calls to pay attention about multiple versions of MetaMask running on the same site (Flask + Prod)"
+  },
+  "flaskWelcomeWarningAcceptButton": {
+    "message": "Ich akzeptiere die Risiken",
+    "description": "this text is shown on a button, which the user presses to confirm they understand the risks of using Flask"
+  },
+  "followUsOnTwitter": {
+    "message": "Folgen Sie uns auf Twitter."
+  },
+  "forbiddenIpfsGateway": {
+    "message": "Verbotene IPFS-Gateway: Bitte geben Sie ein CID-Gateway an."
+  },
   "forgetDevice": {
     "message": "Dieses Gerät entfernen"
   },
+  "forgotPassword": {
+    "message": "Passwort vergessen?"
+  },
   "from": {
     "message": "Von"
   },
+  "fromAddress": {
+    "message": "Von: $1",
+    "description": "$1 is the address to include in the From label. It is typically shortened first using shortenAddress"
+  },
+  "fromTokenLists": {
+    "message": "Von Token-Liste: $1"
+  },
+  "functionApprove": {
+    "message": "Funktion: Genehmigen"
+  },
+  "functionSetApprovalForAll": {
+    "message": "Funktion: ErlaubnisFürAlle"
+  },
   "functionType": {
     "message": "Funktionstyp"
   },
+  "gas": {
+    "message": "Gas"
+  },
+  "gasDisplayAcknowledgeDappButtonText": {
+    "message": "Vorgeschlagene Gas-Gebühr bearbeiten"
+  },
+  "gasDisplayDappWarning": {
+    "message": "Diese Gas-Gebühr wurde von $1 vorgeschlagen. Dies kann ein Problem mit Ihrer Transaktion verursachen. Bei Fragen wenden Sie sich bitte an $1.",
+    "description": "$1 represents the Dapp's origin"
+  },
   "gasLimit": {
-    "message": "Gaslimit"
+    "message": "Gas-Limit"
   },
   "gasLimitInfoTooltipContent": {
-    "message": "Die Gasgrenze ist die Höchstmenge an Gaseinheiten, die Sie auszugeben bereit sind."
+    "message": "Das Gas-Limit ist die Höchstmenge an Gas-Einheiten, die Sie auszugeben bereit sind."
+  },
+  "gasLimitRecommended": {
+    "message": "Empfohlenes Gas-Limit ist $1. Wenn das Gas-Limit weniger beträgt, kann es fehlschlagen."
   },
   "gasLimitTooLow": {
-    "message": "Gaslimit muss mindestens 21000 betragen"
+    "message": "Gas-Limit muss mindestens 21000 betragen."
+  },
+  "gasLimitTooLowWithDynamicFee": {
+    "message": "Gas-Limit muss mindestens $1 betragen.",
+    "description": "$1 is the custom gas limit, in decimal."
+  },
+  "gasLimitV2": {
+    "message": "Gas-Limit"
+  },
+  "gasOption": {
+    "message": "Gas-Option"
   },
   "gasPrice": {
-    "message": "Gaspreis (GWEI)"
+    "message": "Gas-Preis (GWEI)"
+  },
+  "gasPriceExcessive": {
+    "message": "Ihre Gas-Gebühr ist unnötig hoch. Denken Sie darüber nach, den Betrag zu senken."
+  },
+  "gasPriceExcessiveInput": {
+    "message": "Gas-Preis ist übermäßig hoch"
   },
   "gasPriceExtremelyLow": {
-    "message": "Gaspreis extrem niedrig"
+    "message": "Gas-Preis extrem niedrig"
+  },
+  "gasPriceFetchFailed": {
+    "message": "Die Gas-Preis-Schätzung ist aufgrund eines Netzwerkfehlers fehlgeschlagen."
   },
   "gasPriceInfoTooltipContent": {
-    "message": "Der Gaspreis gibt die Menge Ether an, die Sie für jede Einheit Gas zu zahlen bereit sind."
+    "message": "Der Gas-Preis gibt die Menge Ether an, die Sie für jede Einheit Gas zu zahlen bereit sind."
+  },
+  "gasTimingHoursShort": {
+    "message": "$1 Stunde",
+    "description": "$1 represents a number of hours"
+  },
+  "gasTimingMinutes": {
+    "message": "$1 Minuten",
+    "description": "$1 represents a number of minutes"
+  },
+  "gasTimingMinutesShort": {
+    "message": "Min. $1",
+    "description": "$1 represents a number of minutes"
+  },
+  "gasTimingNegative": {
+    "message": "Vielleicht in $1",
+    "description": "$1 represents an amount of time"
+  },
+  "gasTimingPositive": {
+    "message": "Wahrscheinlich in < $1",
+    "description": "$1 represents an amount of time"
+  },
+  "gasTimingSeconds": {
+    "message": "$1 Sekunden",
+    "description": "$1 represents a number of seconds"
+  },
+  "gasTimingSecondsShort": {
+    "message": "$1 Sek.",
+    "description": "$1 represents a number of seconds"
+  },
+  "gasTimingVeryPositive": {
+    "message": "Sehr wahrscheinlich in < $1",
+    "description": "$1 represents an amount of time"
   },
   "gasUsed": {
     "message": "Verwendetes Gas"
@@ -415,27 +1714,29 @@
   "general": {
     "message": "Allgemein"
   },
-  "generalSettingsDescription": {
-    "message": "Währungsumrechnung, Primärwährung, Sprache, Blockies-Identicon"
-  },
-  "getEther": {
-    "message": "Ether holen"
-  },
-  "getEtherFromFaucet": {
-    "message": "Ether für $1 vom Faucet holen",
-    "description": "Displays network name for Ether faucet"
-  },
-  "getHelp": {
-    "message": "Erhalten Sie Hilfe."
-  },
   "getStarted": {
-    "message": "Erste Schritte"
+    "message": "Los geht's"
+  },
+  "globalTitle": {
+    "message": "Globales Menü"
+  },
+  "globalTourDescription": {
+    "message": "Sehen Sie Ihr Portfolio, verbundene Seiten, Einstellungen und mehr."
+  },
+  "goBack": {
+    "message": "Zurück"
   },
   "goerli": {
-    "message": "Goerli Testnetzwerk"
-  },
-  "happyToSeeYou": {
-    "message": "Wir freuen uns, Sie zu sehen."
+    "message": "Goerli-Testnetzwerk"
+  },
+  "gotIt": {
+    "message": "Verstanden!"
+  },
+  "grantedToWithColon": {
+    "message": "Ermöglicht zu:"
+  },
+  "gwei": {
+    "message": "GWEI"
   },
   "hardware": {
     "message": "Hardware"
@@ -443,14 +1744,21 @@
   "hardwareWalletConnected": {
     "message": "Hardware-Wallet verknüpft"
   },
+  "hardwareWalletLegacyDescription": {
+    "message": "(veraltet)",
+    "description": "Text representing the MEW path"
+  },
+  "hardwareWalletSupportLinkConversion": {
+    "message": "hier klicken"
+  },
   "hardwareWallets": {
-    "message": "Ein Hardware-Wallet verknüpfen"
+    "message": "Eine Hardware-Wallet verknüpfen"
+  },
+  "hardwareWalletsInfo": {
+    "message": "Hardware-Wallet-Integrationen nutzen API-Aufrufe zur Kommunikation mit externen Servern, die Ihre IP-Adresse und die Adressen der Smart Contracts, mit denen Sie interagieren, sehen können."
   },
   "hardwareWalletsMsg": {
-    "message": "Wählen Sie ein Hardware-Wallet aus, das Sie mit MetaMask verwenden möchten"
-  },
-  "havingTroubleConnecting": {
-    "message": "Verbindungsprobleme?"
+    "message": "Wählen Sie eine Hardware-Wallet aus, die Sie mit MetaMask verwenden möchten."
   },
   "here": {
     "message": "hier",
@@ -460,45 +1768,218 @@
     "message": "Hexdaten"
   },
   "hide": {
-    "message": "Ausblenden"
+    "message": "Verbergen"
+  },
+  "hideFullTransactionDetails": {
+    "message": "Vollständige Transaktionsdetails verbergen"
+  },
+  "hideSeedPhrase": {
+    "message": "Seed-Phrase verbergen"
+  },
+  "hideToken": {
+    "message": "Token verbergen"
   },
   "hideTokenPrompt": {
-    "message": "Token ausblenden?"
+    "message": "Token verbergen?"
+  },
+  "hideTokenSymbol": {
+    "message": "$1 verbergen",
+    "description": "$1 is the symbol for a token (e.g. 'DAI')"
+  },
+  "hideZeroBalanceTokens": {
+    "message": "Token ohne Guthaben verbergen"
+  },
+  "high": {
+    "message": "Aggressiv"
+  },
+  "highGasSettingToolTipMessage": {
+    "message": "Hohe Wahrscheinlichkeit, auch in volatilen Märkten. Verwenden Sie $1, um Schwankungen im Netzwerk-Traffic, die z. B. durch den Ausfall beliebter NFTs entstehen, abzudecken.",
+    "description": "$1 is key 'high' (text: 'Aggressive') separated here so that it can be passed in with bold font-weight"
+  },
+  "highLowercase": {
+    "message": "hoch"
   },
   "history": {
     "message": "Verlauf"
+  },
+  "holdToRevealContent1": {
+    "message": "Ihre geheime Wiederherstellungsphrase bietet $1",
+    "description": "$1 is a bolded text with the message from 'holdToRevealContent2'"
+  },
+  "holdToRevealContent2": {
+    "message": "vollen Zugriff auf Ihre Wallet und Ihr Guthaben.",
+    "description": "Is the bolded text in 'holdToRevealContent1'"
+  },
+  "holdToRevealContent3": {
+    "message": "Teilen Sie dies mit niemandem. $1 $2",
+    "description": "$1 is a message from 'holdToRevealContent4' and $2 is a text link with the message from 'holdToRevealContent5'"
+  },
+  "holdToRevealContent4": {
+    "message": "Der MetaMask-Support wird Sie nicht danach fragen,",
+    "description": "Part of 'holdToRevealContent3'"
+  },
+  "holdToRevealContent5": {
+    "message": "Betrüger aber schon.",
+    "description": "The text link in 'holdToRevealContent3'"
+  },
+  "holdToRevealContentPrivateKey1": {
+    "message": "Ihr privater Schlüssel bietet $1",
+    "description": "$1 is a bolded text with the message from 'holdToRevealContentPrivateKey2'"
+  },
+  "holdToRevealContentPrivateKey2": {
+    "message": "vollständigen Zugriff auf Ihre Wallet und Ihr Guthaben.",
+    "description": "Is the bolded text in 'holdToRevealContentPrivateKey2'"
+  },
+  "holdToRevealLockedLabel": {
+    "message": "Halten zum Offenlegen des gesperrten Kreises"
+  },
+  "holdToRevealPrivateKey": {
+    "message": "Halten, um privaten Schlüssel offenzulegen."
+  },
+  "holdToRevealPrivateKeyTitle": {
+    "message": "Bewaren Sie Ihren privaten Schlüssel sicher auf."
+  },
+  "holdToRevealSRP": {
+    "message": "Halten, um GWP anzuzeigen."
+  },
+  "holdToRevealSRPTitle": {
+    "message": "Bewahren Sie Ihre GWP sicher auf."
+  },
+  "holdToRevealUnlockedLabel": {
+    "message": "zur-Anzeige-Halten-Kreis entsperrt"
+  },
+  "id": {
+    "message": "ID"
+  },
+  "ignoreAll": {
+    "message": "Alle ignorieren"
+  },
+  "ignoreTokenWarning": {
+    "message": "Wenn Sie Tokens verbergen, werden Sie nicht in Ihrer Wallet angezeigt. Sie können sie jedoch weiterhin hinzufügen, indem Sie nach ihnen suchen."
   },
   "import": {
     "message": "Importieren",
     "description": "Button to import an account from a selected file"
   },
   "importAccount": {
-    "message": "Account importieren"
+    "message": "Konto importieren"
+  },
+  "importAccountError": {
+    "message": "Fehler beim Importieren des Kontos."
+  },
+  "importAccountErrorIsSRP": {
+    "message": "Sie haben eine geheime Wiederherstellungsphrase (oder mnemonische Phrase) eingegeben. Um hier ein Konto zu importieren, müssen Sie einen privaten Schlüssel eingeben, wobei es sich um einen hexadezimalen String mit 64 Zeichen handelt."
+  },
+  "importAccountErrorNotAValidPrivateKey": {
+    "message": "Dies ist ein ungültiger privater Schlüssel. Sie haben eine hexadezimale Zeichenfolge eingegeben, sie muss aber 64 Zeichen lang sein."
+  },
+  "importAccountErrorNotHexadecimal": {
+    "message": "Dies ist ein ungültiger privater Schlüsseln. Sie müssen eine hexadezimale Zeichenfolge mit 64 Zeichen eingeben."
+  },
+  "importAccountJsonLoading1": {
+    "message": "Rechnen Sie damit, dass dieser JSON-Import ein paar Minuten dauert und MetaMask nicht reagiert."
+  },
+  "importAccountJsonLoading2": {
+    "message": "Wir entschuldigen uns hierfür und werden dies in Zukunft beschleunigen."
   },
   "importAccountMsg": {
-    "message": " Importierte Accounts werden nicht mit der Seed-Wörterfolge deines ursprünglichen MetaMask Accounts verknüpft. Erfahre mehr über importierte Accounts."
-  },
-  "importAccountSeedPhrase": {
-    "message": "Ein Konto mit einem Seed-Schlüssel importieren"
-  },
-  "importWallet": {
-    "message": "Wallet importieren"
+    "message": "Importierte Konten werden nicht mit der geheimen Wiederherstellungsphrase von MetaMask verknüpft. Erfahren Sie mehr über importierte Konten."
+  },
+  "importMyWallet": {
+    "message": "Meine Wallet importieren"
+  },
+  "importNFT": {
+    "message": "NFT importieren"
+  },
+  "importNFTAddressToolTip": {
+    "message": "Auf OpenSea gibt es zum Beispiel auf der NFT-Seite unter Details einen blauen Hyperlink mit der Bezeichnung „Contract-Adresse“. Wenn Sie darauf klicken, werden Sie zur Adresse des Contracts auf Etherscan weitergeleitet. Oben links auf der Seite sollte ein Symbol mit der Aufschrift „Contract“ zu sehen sein und rechts daneben eine lange Reihe von Buchstaben und Zahlen. Dies ist die Adresse des Contracts, mit dem Ihr NFT erstellt wurde. Klicken Sie auf das „Kopieren“-Symbol rechts neben der Adresse und Sie haben sie in Ihrer Zwischenablage."
+  },
+  "importNFTPage": {
+    "message": "NFT-Seite importieren"
+  },
+  "importNFTTokenIdToolTip": {
+    "message": "Die ID eines NFTs ist eine eindeutige Kennung, da keine zwei NFTs gleich sind. Auch diese Nummer finden Sie in OpenSea unter „Details“. Notieren Sie diese oder kopieren Sie sie in Ihre Zwischenablage."
+  },
+  "importSelectedTokens": {
+    "message": "Ausgewählte Tokens importieren?"
+  },
+  "importSelectedTokensDescription": {
+    "message": "Es werden nur die von Ihnen ausgewählten Tokens in Ihrer Wallet angezeigt. Sie können verborgene Tokens später jederzeit importieren, indem Sie nach ihnen suchen."
+  },
+  "importTokenQuestion": {
+    "message": "Token importieren?"
+  },
+  "importTokenWarning": {
+    "message": "Jeder kann ein Token mit beliebigem Namen erstellen, einschließlich gefälschter Versionen bestehender Tokens. Hinzufügen und Handeln auf eigene Gefahr!"
+  },
+  "importTokensCamelCase": {
+    "message": "Tokens importieren"
+  },
+  "importWithCount": {
+    "message": "$1 importieren",
+    "description": "$1 will the number of detected tokens that are selected for importing, if all of them are selected then $1 will be all"
   },
   "imported": {
     "message": "Importiert",
     "description": "status showing that an account has been fully loaded into the keyring"
   },
+  "inYourSettings": {
+    "message": "in Ihren Einstellungen"
+  },
+  "infuraBlockedNotification": {
+    "message": "MetaMask kann sich nicht mit dem Blockchain Host verbinden. Überprüfen Sie mögliche Gründe $1.",
+    "description": "$1 is a clickable link with with text defined by the 'here' key"
+  },
   "initialTransactionConfirmed": {
-    "message": "Ihre erste Transaktion wurde vom Netzwerk bestätigt. Klicken Sie auf Okay, um zurückzukehren."
+    "message": "Ihre erste Transaktion wurde vom Netzwerk bestätigt. Klicken Sie auf „OK“, um zurückzukehren."
+  },
+  "inputLogicEmptyState": {
+    "message": "Geben Sie nur eine Nummer ein, die Sie den Drittanbieter jetzt oder in Zukunft ausgeben lassen möchten. Sie können die Ausgabenobergrenze später jederzeit ändern."
+  },
+  "inputLogicEqualOrSmallerNumber": {
+    "message": "Dies erlaubt dem Drittanbieter, $1 von Ihrem aktuellen Guthaben auszugeben.",
+    "description": "$1 is the current token balance in the account and the name of the current token"
+  },
+  "inputLogicHigherNumber": {
+    "message": "Dies erlaubt dem Drittanbieter, Ihr gesamtes Token-Guthaben auszugeben, bis die Obergrenze erreicht wurde oder Sie die Einschränkung widerrufen. Sollte dies nicht Ihre Absicht sein, ziehen Sie eine niedrigere Ausgabenobergrenze in Betracht."
+  },
+  "insightsFromSnap": {
+    "message": "Einblicke von $1",
+    "description": "$1 represents the name of the snap"
+  },
+  "install": {
+    "message": "Installieren"
+  },
+  "installOrigin": {
+    "message": "Origin installieren"
+  },
+  "installedOn": {
+    "message": "Installiert auf $1",
+    "description": "$1 is the date when the snap has been installed"
   },
   "insufficientBalance": {
     "message": "Guthaben reicht nicht aus."
   },
+  "insufficientCurrencyBuyOrDeposit": {
+    "message": "Sie haben nicht genügend $1 auf Ihrem Konto, um die Transaktionsgebühren im $2-Netzwerk zu zahlen. $3 oder von einem anderen Konto einzahlen.",
+    "description": "$1 is the native currency of the network, $2 is the name of the current network, $3 is the key 'buy' + the ticker symbol of the native currency of the chain wrapped in a button"
+  },
+  "insufficientCurrencyBuyOrReceive": {
+    "message": "Sie haben nicht genügend $1 auf Ihrem Konto, um die Transaktionsgebühren im Netzwerk $2 zu zahlen. $3 oder $4 von einem anderen Konto.",
+    "description": "$1 is the native currency of the network, $2 is the name of the current network, $3 is the key 'buy' + the ticker symbol of the native currency of the chain wrapped in a button, $4 is the key 'deposit' button"
+  },
+  "insufficientCurrencyDeposit": {
+    "message": "Sie haben nicht genügend $1 auf Ihrem Konto, um die Transaktionsgebühren im $2-Netzwerk zu zahlen. $1 von einem anderen Konto einzahlen.",
+    "description": "$1 is the native currency of the network, $2 is the name of the current network"
+  },
   "insufficientFunds": {
-    "message": "Nicht genügend Guthaben."
+    "message": "Nicht genügend Gelder."
+  },
+  "insufficientFundsForGas": {
+    "message": "Unzureichende Gelder für Gas"
   },
   "insufficientTokens": {
-    "message": "Nicht genügend Token."
+    "message": "Nicht genügend Tokens."
   },
   "invalidAddress": {
     "message": "Ungültige Adresse"
@@ -509,91 +1990,438 @@
   "invalidAddressRecipientNotEthNetwork": {
     "message": "Kein ETH-Netzwerk, auf Kleinschreibung gesetzt"
   },
+  "invalidAssetType": {
+    "message": "Dieses Asset ist ein NFT und muss auf der Seite „NFTs importieren“ unter dem Tab NFTs erneut hinzugefügt werden."
+  },
   "invalidBlockExplorerURL": {
     "message": "Ungültige Block Explorer URI"
   },
+  "invalidChainIdTooBig": {
+    "message": "Ungültige Chain-ID. Die Chain-ID ist zu groß."
+  },
+  "invalidCustomNetworkAlertContent1": {
+    "message": "Die Chain-ID für benutzerdefiniertes Netzwerk '$1' muss neu eingegeben werden.",
+    "description": "$1 is the name/identifier of the network."
+  },
+  "invalidCustomNetworkAlertContent2": {
+    "message": "Um Sie vor betrügerischen oder böswilligen Netzanbietern zu schützen, sind nun Chain-IDs für alle benutzerdefinierten Netzwerke erforderlich."
+  },
+  "invalidCustomNetworkAlertContent3": {
+    "message": "Gehen Sie zu Einstellungen > Netzwerk und geben Sie die Chain-ID ein. Sie finden die Chain-IDs der beliebtesten Netzwerke auf $1.",
+    "description": "$1 is a link to https://chainid.network"
+  },
+  "invalidCustomNetworkAlertTitle": {
+    "message": "Ungültiges benutzerdefiniertes Netzwerk"
+  },
+  "invalidHexNumber": {
+    "message": "Ungültige Hexadezimalzahl."
+  },
+  "invalidHexNumberLeadingZeros": {
+    "message": "Ungültige Hexadezimalnummer. Entfernen Sie alle führenden Nulle."
+  },
+  "invalidIpfsGateway": {
+    "message": "Ungültiges IPFS-Gateway: Der Wert muss eine gültige URL sein."
+  },
+  "invalidNumber": {
+    "message": "Ungültige Zahl. Geben Sie eine dezimale oder mit '0x' vorangestellte hexadezimale Zahl ein."
+  },
+  "invalidNumberLeadingZeros": {
+    "message": "Ungültige Hexadezimalnummer. Entfernen Sie alle führenden Nulle."
+  },
   "invalidRPC": {
     "message": "Ungültige RPC URI"
   },
   "invalidSeedPhrase": {
-    "message": "Ungültiger Seedschlüssel"
+    "message": "Ungültige geheime Wiederherstellungsphrase"
+  },
+  "invalidSeedPhraseCaseSensitive": {
+    "message": "Ungültige Eingabe! Die geheime Wiederherstellungsphrase berücksichtigt Groß- und Kleinschreibung."
+  },
+  "ipfsGateway": {
+    "message": "IPFS-Gateway"
+  },
+  "ipfsGatewayDescription": {
+    "message": "MetaMask verwendet Dienste von Drittanbietern, um Bilder Ihrer auf IPFS gespeicherten NFTs wiederzugeben, Informationen zu ENS-Adressen anzuzeigen, die Sie in die Adressleiste Ihres Browsers eingegeben haben, und Symbole für verschiedene Tokens abzurufen. Ihre IP-Adresse kann diesen Diensten offengelegt werden, wenn Sie diese nutzen."
+  },
+  "ipfsToggleModalDescriptionOne": {
+    "message": "Wir verwenden Dienste von Drittanbietern, um Bilder Ihrer auf IPFS gespeicherten NFTs wiederzugeben, Informationen zu ENS-Adressen anzuzeigen, die Sie in die Adressleiste Ihres Browsers eingeben, und Symbole für verschiedene Tokens abzurufen. Ihre IP-Adresse kann diesen Diensten offengelegt werden, wenn Sie diese nutzen."
+  },
+  "ipfsToggleModalDescriptionTwo": {
+    "message": "Durch die Auswahl von „Bestätigen“ wird die IPFS-Auflösung eingeschaltet. Sie lässt sich jederzeit in $1 wieder ausschalten.",
+    "description": "$1 is the method to turn off ipfs"
+  },
+  "ipfsToggleModalSettings": {
+    "message": "Einstellungen > Sicherheit und Datenschutz"
+  },
+  "jazzAndBlockies": {
+    "message": "Jazzicons und Blockies sind zwei verschiedene Arten von einzigartigen Symbolen, mit denen Sie ein Konto auf einen Blick erkennen können."
+  },
+  "jazzicons": {
+    "message": "Jazzicons"
+  },
+  "jsDeliver": {
+    "message": "jsDeliver"
   },
   "jsonFile": {
     "message": "JSON Datei",
     "description": "format for importing an account"
   },
+  "keystone": {
+    "message": "Keystone"
+  },
   "knownAddressRecipient": {
-    "message": "Bekannte Vertragsadresse."
-  },
-  "kovan": {
-    "message": "Kovan Testnetzwerk"
+    "message": "Bekannte Contract-Adresse."
+  },
+  "knownTokenWarning": {
+    "message": "Mit dieser Aktion werden Tokens bearbeitet, die bereits in Ihrer Wallet aufgelistet sind und die dazu verwendet werden können, Sie zu betrügen. Genehmigen Sie diese Aktion nur, wenn Sie sicher sind, dass Sie den Wert dieser Tokens ändern möchten. Erfahren Sie mehr über $1."
+  },
+  "lastConnected": {
+    "message": "Zuletzt verbunden"
+  },
+  "lastPriceSold": {
+    "message": "Letzter Verkaufspreis"
+  },
+  "lastSold": {
+    "message": "Zuletzt verkauft"
+  },
+  "layer1Fees": {
+    "message": "Layer 1 Gebühren"
+  },
+  "learnCancelSpeeedup": {
+    "message": "Erfahren Sie, wie Sie $1",
+    "description": "$1 is link to cancel or speed up transactions"
   },
   "learnMore": {
     "message": "Mehr erfahren"
   },
+  "learnMoreAboutGas": {
+    "message": "Wollen Sie $1 über Gas?",
+    "description": "$1 will be replaced by the learnMore translation key"
+  },
+  "learnMoreKeystone": {
+    "message": "Mehr erfahren"
+  },
+  "learnMoreUpperCase": {
+    "message": "Mehr erfahren"
+  },
+  "learnScamRisk": {
+    "message": "Betrügereien und Sicherheitsrisiken."
+  },
   "ledgerAccountRestriction": {
     "message": "Sie müssen Ihr letztes Konto verwenden, ehe Sie ein neues hinzufügen können."
   },
-  "letsGoSetUp": {
-    "message": "Ja, legen wir los!"
-  },
-  "likeToAddTokens": {
-    "message": "Möchtest du diese Token hinzufügen?"
+  "ledgerConnectionInstructionCloseOtherApps": {
+    "message": "Schließen Sie jede andere Software, die mit Ihrem Gerät verbunden ist und klicken Sie dann hier zum Aktualisieren."
+  },
+  "ledgerConnectionInstructionHeader": {
+    "message": "Vor dem Klicken bestätigen:"
+  },
+  "ledgerConnectionInstructionStepFour": {
+    "message": "Aktivieren Sie „Smart Contract Data“ oder „blind signing“ auf Ihrem Ledger-Gerät."
+  },
+  "ledgerConnectionInstructionStepOne": {
+    "message": "Nutzen Sie Ledger Live unter Einstellungen > Erweitert"
+  },
+  "ledgerConnectionInstructionStepThree": {
+    "message": "Stellen Sie sicher, dass Ihr Ledger angeschlossen ist und die Ethereum-App ausgewählt ist."
+  },
+  "ledgerConnectionInstructionStepTwo": {
+    "message": "Ledger Live App öffnen und entsperren."
+  },
+  "ledgerConnectionPreferenceDescription": {
+    "message": "Passen Sie an, wie Sie Ihren Ledger mit MetaMask verbinden. $1 wird empfohlen, aber andere Optionen sind verfügbar. Erfahren Sie hier mehr: $2",
+    "description": "A description that appears above a dropdown where users can select between up to three options - Ledger Live, U2F or WebHID - depending on what is supported in their browser. $1 is the recommended browser option, it will be either WebHID or U2f. $2 is a link to an article where users can learn more, but will be the translation of the learnMore message."
+  },
+  "ledgerDeviceOpenFailureMessage": {
+    "message": "Das Ledger-Gerät konnte nicht geöffnet werden. Ihr Ledger könnte mit anderer Software verbunden sein. Bitte schließen Sie Ledger Live oder andere Anwendungen, die mit Ihrem Ledger Gerät verbunden sind, und versuchen Sie es erneut."
+  },
+  "ledgerLive": {
+    "message": "Ledger Live",
+    "description": "The name of a desktop app that can be used with your ledger device. We can also use it to connect a users Ledger device to MetaMask."
+  },
+  "ledgerLiveApp": {
+    "message": "Ledger Live App"
+  },
+  "ledgerLocked": {
+    "message": "Keine Verbindung zum Ledger-Gerät. Bitte stellen Sie sicher, dass Ihr Gerät entsperrt ist und die Ethereum-App geöffnet ist."
+  },
+  "ledgerTimeout": {
+    "message": "Ledger Live braucht zu lange für eine Reaktion oder um eine Verbindung herzustellen. Stellen Sie sicher, dass die Ledger Live-App geöffnet und Ihr Gerät entsperrt ist."
+  },
+  "ledgerTransportChangeWarning": {
+    "message": "Wenn Ihre Ledger Live App geöffnet ist, trennen Sie bitte eine offene Ledger Live-Verbindung und schließen Sie die Ledger Live App."
+  },
+  "ledgerWebHIDNotConnectedErrorMessage": {
+    "message": "Das Gerät wurde nicht verbunden. Wenn Sie Ihren Ledger verbinden möchten, klicken Sie bitte erneut auf „Weiter“ und genehmigen Sie die HID-Verbindung",
+    "description": "An error message shown to the user during the hardware connect flow."
+  },
+  "levelArrow": {
+    "message": "Richtungspfeil"
+  },
+  "lightTheme": {
+    "message": "Leicht"
+  },
+  "likeToImportTokens": {
+    "message": "Möchten Sie diese Tokens hinzufügen?"
+  },
+  "lineaGoerli": {
+    "message": "Linea-Testnetzwerk"
+  },
+  "lineaMainnet": {
+    "message": "Linea Mainnet"
+  },
+  "link": {
+    "message": "Link"
+  },
+  "links": {
+    "message": "Links"
   },
   "loadMore": {
     "message": "Mehr laden"
   },
   "loading": {
-    "message": "Laden..."
+    "message": "Wird geladen ..."
+  },
+  "loadingNFTs": {
+    "message": "NFTs werden geladen ..."
   },
   "loadingTokens": {
-    "message": "Token laden..."
+    "message": "Tokens werden geladen ..."
+  },
+  "localhost": {
+    "message": "Localhost 8545"
   },
   "lock": {
-    "message": "Ausloggen"
+    "message": "Sperren"
+  },
+  "lockMetaMask": {
+    "message": "MetaMask sperren"
+  },
+  "lockTimeInvalid": {
+    "message": "Sperrzeit muss eine Zahl zwischen 0 und 10080 sein"
+  },
+  "logo": {
+    "message": "$1-Logo",
+    "description": "$1 is the name of the ticker"
+  },
+  "low": {
+    "message": "Niedrig"
+  },
+  "lowGasSettingToolTipMessage": {
+    "message": "Verwenden Sie $1, um auf einen günstigeren Preis zu warten. Zeitschätzungen sind viel ungenauer, da die Preise nicht vorhersehbar sind.",
+    "description": "$1 is key 'low' separated here so that it can be passed in with bold font-weight"
+  },
+  "lowLowercase": {
+    "message": "niedrig"
+  },
+  "lowPriorityMessage": {
+    "message": "Künftige Transaktionen werden nach dieser in die Warteschlange gestellt."
   },
   "mainnet": {
-    "message": "Ethereum Main Net"
+    "message": "Ethereum Mainnet"
+  },
+  "mainnetToken": {
+    "message": "Diese Adresse stimmt mit einer bekannten Ethereum Mainnet-Token-Adresse überein. Überprüfen Sie erneut die Contract-Adresse und das Netzwerk für das Token, das Sie hinzufügen möchten."
+  },
+  "makeAnotherSwap": {
+    "message": "Neuen Swap erstellen"
+  },
+  "makeSureNoOneWatching": {
+    "message": "Stellen Sie sicher, dass niemand zuschaut.",
+    "description": "Warning to users to be care while creating and saving their new Secret Recovery Phrase"
+  },
+  "malformedData": {
+    "message": "Fehlerhafte Daten"
+  },
+  "max": {
+    "message": "Max."
+  },
+  "maxBaseFee": {
+    "message": "Max. Grundgebühr"
+  },
+  "maxFee": {
+    "message": "Maximale Gebühr"
+  },
+  "maxPriorityFee": {
+    "message": "Maximale Prioritätsgebühr"
+  },
+  "medium": {
+    "message": "Markt"
+  },
+  "mediumGasSettingToolTipMessage": {
+    "message": "Verwenden Sie $1 für schnelle Verarbeitung zum aktuellen Marktpreis.",
+    "description": "$1 is key 'medium' (text: 'Market') separated here so that it can be passed in with bold font-weight"
   },
   "memo": {
     "message": " Memo"
   },
-  "memorizePhrase": {
-    "message": "Prägen Sie sich diese Phrase ein."
-  },
   "message": {
     "message": "Nachricht"
   },
-  "metamaskDescription": {
-    "message": "MetaMask ist ein sicherer Identitätssafe für Ethereum."
+  "metaMaskConnectStatusParagraphOne": {
+    "message": "Sie haben nun mehr Kontrolle über Ihre Kontoverbindungen in MetaMask."
+  },
+  "metaMaskConnectStatusParagraphThree": {
+    "message": "Klicken Sie hier, um Ihre verbundenen Konten zu verwalten."
+  },
+  "metaMaskConnectStatusParagraphTwo": {
+    "message": "Die Schaltfläche Verbindungsstatus zeigt an, ob die Webseite, die Sie besuchen, mit Ihrem aktuell ausgewählten Konto verbunden ist."
+  },
+  "metamaskInstitutionalVersion": {
+    "message": "MetaMask Institutional-Version"
+  },
+  "metamaskSwapsOfflineDescription": {
+    "message": "MetaMask Swaps wird gewartet. Bitte versuchen Sie es später erneut."
   },
   "metamaskVersion": {
     "message": "MetaMask-Version"
   },
-  "mobileSyncText": {
-    "message": "Bitte geben Sie Ihr Passwort ein, um Ihre Identität zu verifizieren!"
+  "metrics": {
+    "message": "Metriken"
+  },
+  "mismatchAccount": {
+    "message": "Ihr ausgewähltes Konto ($1) unterscheidet sich von dem Konto, das versucht, zu unterzeichnen ($2)."
+  },
+  "mismatchedChainLinkText": {
+    "message": "verifizieren Sie die Netzwerkdetails",
+    "description": "Serves as link text for the 'mismatchedChain' key. This text will be embedded inside the translation for that key."
+  },
+  "mismatchedChainRecommendation": {
+    "message": "Wir empfehlen, dass Sie vor dem Fortfahren $1.",
+    "description": "$1 is a clickable link with text defined by the 'mismatchedChainLinkText' key. The link will open to instructions for users to validate custom network details."
+  },
+  "mismatchedNetworkName": {
+    "message": "Laut unseren Aufzeichnungen stimmt dieser Netzwerkname nicht mit dieser Chain-ID überein."
+  },
+  "mismatchedNetworkSymbol": {
+    "message": "Das angegebene Währungssymbol entspricht nicht dem Symbol, das wir für diese Chain-ID erwarten."
+  },
+  "mismatchedRpcChainId": {
+    "message": "Die vom benutzerdefinierten Netzwerk zurückgesendete Chain-ID stimmt nicht mit der angegebenen Chain-ID überein."
+  },
+  "mismatchedRpcUrl": {
+    "message": "Laut unseren Aufzeichnungen stimmt der angegebene RPC-URL-Wert nicht mit einem bekannten Anbieter für diese Chain-ID überein."
+  },
+  "missingSetting": {
+    "message": "Sie können eine Einstellung nicht finden?"
+  },
+  "missingSettingRequest": {
+    "message": "Hier anfragen"
+  },
+  "mmiBuiltAroundTheWorld": {
+    "message": "MetaMask Institutional ist weltweit konzipiert und aufgebaut."
+  },
+  "more": {
+    "message": "mehr"
+  },
+  "multipleSnapConnectionWarning": {
+    "message": "$1 möchte sich mit $2 Snaps verbinden. Fahren Sie nur fort, wenn Sie dieser Webseite vertrauen.",
+    "description": "$1 is the dapp and $2 is the number of snaps it wants to connect to."
   },
   "mustSelectOne": {
-    "message": "Du musst mindestens 1 Token auswählen."
-  },
-  "myAccounts": {
-    "message": "Meine Accounts"
-  },
-  "needEtherInWallet": {
-    "message": "Um dezentralisierte Applikationen mit MetaMask verwenden zu können, benötigst du Ether in deiner Wallet."
+    "message": "Sie müssen mindestens 1 Token auswählen."
+  },
+  "name": {
+    "message": "Name"
+  },
+  "nativeToken": {
+    "message": "Das native Token dieses Netzwerks ist $1. Dieses Token wird für die Gas-Gebühr verwendet.",
+    "description": "$1 represents the name of the native token on the current network"
+  },
+  "needHelp": {
+    "message": "Brauchen Sie Hilfe? Kontaktieren Sie $1.",
+    "description": "$1 represents `needHelpLinkText`, the text which goes in the help link"
+  },
+  "needHelpFeedback": {
+    "message": "Teilen Sie Ihr Feedback"
+  },
+  "needHelpLinkText": {
+    "message": "MetaMask-Support"
+  },
+  "needHelpSubmitTicket": {
+    "message": "Ticket absenden"
   },
   "needImportFile": {
-    "message": "Für den Import musst du eine Datei auswählen.",
+    "message": "Sie müssen eine zu importierende Datei auswählen.",
     "description": "User is important an account and needs to add a file to continue"
   },
   "negativeETH": {
     "message": "Negative ETH Beträge können nicht versendet werden."
   },
+  "network": {
+    "message": "Netzwerk:"
+  },
+  "networkAddedSuccessfully": {
+    "message": "Netzwerk erfolgreich hinzugefügt!"
+  },
+  "networkDetails": {
+    "message": "Netzwerkdetails"
+  },
+  "networkIsBusy": {
+    "message": "Das Netzwerk ist ausgelastet. Die Gas-Preise sind hoch und die Schätzungen sind weniger genau."
+  },
+  "networkMenu": {
+    "message": "Netzwerkmenü"
+  },
+  "networkMenuHeading": {
+    "message": "Netzwerk wählen"
+  },
   "networkName": {
     "message": "Netzwerkname"
   },
-  "networkSettingsDescription": {
-    "message": "Individuelle RPC-Netzwerke hinzufügen und bearbeiten"
+  "networkNameArbitrum": {
+    "message": "Arbitrum"
+  },
+  "networkNameAvalanche": {
+    "message": "Avalanche"
+  },
+  "networkNameBSC": {
+    "message": "BSC"
+  },
+  "networkNameDefinition": {
+    "message": "Der diesem Netzwerk zugeordnete Name."
+  },
+  "networkNameEthereum": {
+    "message": "Ethereum"
+  },
+  "networkNameGoerli": {
+    "message": "Goerli"
+  },
+  "networkNamePolygon": {
+    "message": "Polygon"
+  },
+  "networkNameTestnet": {
+    "message": "Testnet"
+  },
+  "networkProvider": {
+    "message": "Netzwerkanbieter"
+  },
+  "networkSettingsChainIdDescription": {
+    "message": "Die Chain-ID wird zum Unterzeichnen von Transaktionen verwendet. Sie muss mit der vom Netzwerk zurückgegebenen Chain-ID übereinstimmen. Sie können eine Dezimalzahl oder eine Hexadezimalzahl mit vorangestelltem '0x' eingeben, aber wir zeigen die Zahl in Dezimalzahlen an."
+  },
+  "networkStatus": {
+    "message": "Netzwerkstatus"
+  },
+  "networkStatusBaseFeeTooltip": {
+    "message": "Die Grundgebühr wird vom Netzwerk festgelegt und ändert sich alle 13 bis 14 Sekunden. Unsere $1 und $2 Optionen berücksichtigen plötzliche Erhöhungen.",
+    "description": "$1 and $2 are bold text for Medium and Aggressive respectively."
+  },
+  "networkStatusPriorityFeeTooltip": {
+    "message": "Bandbreite der Prioritätsgebühren (alias „Miner Tip“). Dieser Betrag geht an die Miner und ist ein Anreiz für sie, Ihre Transaktion zu priorisieren."
+  },
+  "networkStatusStabilityFeeTooltip": {
+    "message": "Die Gas-Gebühren betragen $1 bezogen auf die letzten 72 Stunden.",
+    "description": "$1 is networks stability value - stable, low, high"
+  },
+  "networkSwitchConnectionError": {
+    "message": "Wir können keine Verbindung zu $1 aufbauen.",
+    "description": "$1 represents the network name"
+  },
+  "networkURL": {
+    "message": "Netzwerk-URL"
+  },
+  "networkURLDefinition": {
+    "message": "Die URL, die für den Zugriff auf dieses Netzwerk verwendet wird."
   },
   "networks": {
     "message": "Netzwerke"
@@ -601,49 +2429,105 @@
   "nevermind": {
     "message": "Schon gut"
   },
+  "new": {
+    "message": "Neu!"
+  },
   "newAccount": {
-    "message": "Neuer Account"
-  },
-  "newAccountDetectedDialogMessage": {
-    "message": "Neue Adresse erkannt! Klicken Sie hier, um sie zu Ihrem Adressbuch hinzuzufügen."
+    "message": "Neues Konto"
   },
   "newAccountNumberName": {
-    "message": "Account $1",
+    "message": "Konto $1",
     "description": "Default name of next account to be created on create account screen"
   },
   "newContact": {
     "message": "Neuer Kontakt"
   },
   "newContract": {
-    "message": "Neuer Smart Contract"
-  },
-  "newNetwork": {
-    "message": "Neues Netzwerk"
+    "message": "Neuer Contract"
+  },
+  "newNetworkAdded": {
+    "message": "„$1“ wurde erfolgreich hinzugefügt!"
+  },
+  "newNftAddedMessage": {
+    "message": "NFT wurde erfolgreich hinzugefügt!"
   },
   "newPassword": {
     "message": "Neues Passwort (min. 8 Zeichen)"
   },
-  "newToMetaMask": {
-    "message": "Neu bei MetaMask?"
-  },
-  "newTotal": {
-    "message": "Neue Summe"
-  },
-  "newTransactionFee": {
-    "message": "Neue Transaktionsgebühr"
+  "newTokensImportedMessage": {
+    "message": "Sie haben $1 erfolgreich importiert.",
+    "description": "$1 is the string of symbols of all the tokens imported"
+  },
+  "newTokensImportedTitle": {
+    "message": "Token importiert"
   },
   "next": {
     "message": "Weiter"
   },
+  "nextNonceWarning": {
+    "message": "Nonce ist höher als vorgeschlagen Nonce von $1.",
+    "description": "The next nonce according to MetaMask's internal logic"
+  },
+  "nftAddFailedMessage": {
+    "message": "NFT kann nicht hinzugefügt werden, da die Eigentumsangaben nicht übereinstimmen. Stellen Sie sicher, dass Sie die richtigen Informationen eingegeben haben."
+  },
+  "nftAddressError": {
+    "message": "Dieses Token ist ein NFT. Bei $1 hinzufügen.",
+    "description": "$1 is a clickable link with text defined by the 'importNFTPage' key"
+  },
+  "nftDisclaimer": {
+    "message": "Haftungsausschluss: MetaMask bezieht die Mediendatei aus der Quellen-URL. Diese URL wird manchmal vom Markt, auf dem das NFT erstellt wurde, geändert."
+  },
+  "nftOptions": {
+    "message": "NFT-Optionen"
+  },
+  "nftTokenIdPlaceholder": {
+    "message": "Token-ID eingeben"
+  },
+  "nftWarningContent": {
+    "message": "Sie gewähren den Zugriff auf $1, auch auf solche, die Sie in Zukunft besitzen könnten. Die Gegenseite kann diese NFTs jederzeit aus Ihrer Wallet übertragen, ohne Sie zu fragen, bis Sie diese Genehmigung widerrufen. $2",
+    "description": "$1 is nftWarningContentBold bold part, $2 is Learn more link"
+  },
+  "nftWarningContentBold": {
+    "message": "alle Ihre $1-NFTs",
+    "description": "$1 is name of the collection"
+  },
+  "nftWarningContentGrey": {
+    "message": "Seien Sie vorsichtig."
+  },
+  "nfts": {
+    "message": "NFTs"
+  },
+  "nftsPreviouslyOwned": {
+    "message": "Zuvor besessen"
+  },
+  "nickname": {
+    "message": "Spitzname"
+  },
+  "noAccountsFound": {
+    "message": "Keine Konten für die angegebene Suchanfrage gefunden"
+  },
   "noAddressForName": {
     "message": "Für den angegebene Namen wurde keine Adresse eingegeben."
   },
-  "noAlreadyHaveSeed": {
-    "message": "Nein, ich habe bereits einen Seed-Schlüssel"
+  "noConversionDateAvailable": {
+    "message": "Kein Umrechnungskursdaten verfügbar"
   },
   "noConversionRateAvailable": {
     "message": "Kein Umrechnungskurs verfügbar"
   },
+  "noNFTs": {
+    "message": "Noch keine NFTs"
+  },
+  "noNetworksFound": {
+    "message": "Für die vorliegende Suchanfrage wurde kein Netzwerk gefunden."
+  },
+  "noSnaps": {
+    "message": "Keine Snaps installiert"
+  },
+  "noThanksVariant2": {
+    "message": "Nein, danke."
+  },
   "noTransactions": {
     "message": "Keine Transaktionen"
   },
@@ -653,27 +2537,522 @@
   "noWebcamFoundTitle": {
     "message": "Webcam nicht gefunden"
   },
+  "nonce": {
+    "message": "Unbekannt"
+  },
+  "nonceField": {
+    "message": "Transaktions-Nonce anpassen"
+  },
+  "nonceFieldDescription": {
+    "message": "Aktivieren Sie dies, um die Nonce (Transaktionsnummer) auf den Bestätigungsbildschirmen zu ändern. Dies ist eine erweiterte Funktion, verwenden Sie diese vorsichtig."
+  },
+  "nonceFieldHeading": {
+    "message": "Eigene Nonce"
+  },
+  "notBusy": {
+    "message": "Nicht ausgelastet"
+  },
+  "notCurrentAccount": {
+    "message": "Ist dies das richtige Konto? Es unterscheidet sich von dem aktuell ausgewählten Konto in Ihrer Wallet."
+  },
+  "notEnoughBalance": {
+    "message": "Unzureichendes Guthaben"
+  },
   "notEnoughGas": {
     "message": "Nicht genügend Gas"
   },
+  "note": {
+    "message": "Notiz"
+  },
+  "notePlaceholder": {
+    "message": "Der Genehmiger sieht diese Notiz, wenn die Transaktion beim Verwahrer genehmigt wird."
+  },
+  "notificationTransactionFailedMessage": {
+    "message": "Transaktion $1 ist fehlgeschlagen! $2",
+    "description": "Content of the browser notification that appears when a transaction fails"
+  },
+  "notificationTransactionFailedMessageMMI": {
+    "message": "Transaktion ist fehlgeschlagen $1",
+    "description": "Content of the browser notification that appears when a transaction fails in MMI"
+  },
+  "notificationTransactionFailedTitle": {
+    "message": "Fehlgeschlagene Transaktion",
+    "description": "Title of the browser notification that appears when a transaction fails"
+  },
+  "notificationTransactionSuccessMessage": {
+    "message": "Transaktion $1 wurde bestätigt!",
+    "description": "Content of the browser notification that appears when a transaction is confirmed"
+  },
+  "notificationTransactionSuccessTitle": {
+    "message": "Bestätigte Transaktion",
+    "description": "Title of the browser notification that appears when a transaction is confirmed"
+  },
+  "notificationTransactionSuccessView": {
+    "message": "Auf $1 ansehen",
+    "description": "Additional content in browser notification that appears when a transaction is confirmed and has a block explorer URL"
+  },
+  "notifications": {
+    "message": "Benachrichtigungen"
+  },
+  "notifications10ActionText": {
+    "message": "Einstellungen ansehen",
+    "description": "The 'call to action' on the button, or link, of the 'Visit in Settings' notification. Upon clicking, users will be taken to Settings page."
+  },
+  "notifications10DescriptionOne": {
+    "message": "Die verbesserte Token-Erkennung ist derzeit in den Netzwerken Ethereum Mainnet, Polygon, BSC und Avalanche verfügbar. Es gibt bald mehr!"
+  },
+  "notifications10DescriptionThree": {
+    "message": "Die Token-Erkennungsfunktion ist derzeit standardmäßig NICHT eingeschaltet. Sie können sie jedoch in den Einstellungen aktivieren."
+  },
+  "notifications10DescriptionTwo": {
+    "message": "Wir beziehen Tokens von Token-Listen Dritter. Tokens, die in mehr als zwei Token-Listen aufgeführt sind, werden automatisch erkannt."
+  },
+  "notifications10Title": {
+    "message": "Die verbesserte Token-Erkennung ist da."
+  },
+  "notifications11Description": {
+    "message": "Tokens können von jedem erstellt werden und können doppelte Namen haben. Wenn Sie ein Token sehen, dem Sie nicht vertrauen oder mit dem Sie noch nie interagiert haben, ist es sicherer, ihm nicht zu vertrauen."
+  },
+  "notifications11Title": {
+    "message": "Betrug und Sicherheitsrisiken"
+  },
+  "notifications12ActionText": {
+    "message": "Dunkelmodus aktivieren"
+  },
+  "notifications12Description": {
+    "message": "Der Dunkelmodus der Erweiterung ist endlich da! Um ihn zu aktivieren, gehen Sie zu Einstellungen > Experimentell und wählen Sie eine der Anzeigeoptionen: Hell, Dunkel, System."
+  },
+  "notifications12Title": {
+    "message": "Wann Dunkelmodus? Jetzt Dunkelmodus! 🕶️🦊"
+  },
+  "notifications13ActionText": {
+    "message": "Benutzerdefinierte Netzwerkliste anzeigen"
+  },
+  "notifications13Description": {
+    "message": "Sie können die folgenden beliebten benutzerdefinierten Netzwerke jetzt einfach hinzufügen: Arbitrum, Avalanche, Binance Smart Chain, Fantom, Harmony, Optimism, Palm und Polygon! Gehen Sie zu „Einstellungen“ -> „Experimentell“ und schalten Sie „Benutzerdefinierte Netzwerkliste anzeigen“ ein, um diese Funktion zu aktivieren.",
+    "description": "Description of a notification in the 'See What's New' popup. Describes popular network feature."
+  },
+  "notifications13Title": {
+    "message": "Beliebte Netzwerke hinzufügen"
+  },
+  "notifications14ActionText": {
+    "message": "Backup-Einstellungen anzeigen"
+  },
+  "notifications14Description": {
+    "message": "Wir markieren unsere 3Box-Datenfunktion Anfang Oktober als veraltet. Um Ihre Wallet manuell zu sichern und wiederherzustellen, verwenden Sie die Schaltfläche „Jetzt Backup erstellen“ in den erweiterten Einstellungen.",
+    "description": "Description of a notification in the 'See What's New' popup. Describes 3box deprecation."
+  },
+  "notifications14Title": {
+    "message": "3Box Abschreibung"
+  },
+  "notifications15Description": {
+    "message": "Sie müssen nichts tun – verwenden Sie Ihre Wallet also wie gewohnt. Achten Sie auf mögliche Betrugsversuche bezüglich des Merge.",
+    "description": "Description of a notification in the 'See What's New' popup. Advises users about the ethereum merge (https://ethereum.org/en/upgrades/merge/#main-content) and potential scams."
+  },
+  "notifications15Title": {
+    "message": "Ethereum Merge ist da!"
+  },
+  "notifications18ActionText": {
+    "message": "Sicherheitsbenachrichtigungen aktivieren"
+  },
+  "notifications18DescriptionOne": {
+    "message": "Erhalten Sie Benachrichtigungen von Dritten, falls Sie eine bösartige Anfrage erhalten.",
+    "description": "Description of a notification in the 'See What's New' popup. Describes Opensea Security Provider feature."
+  },
+  "notifications18DescriptionThree": {
+    "message": "Gehen Sie immer mit Sorgfalt vor, bevor Sie irgendwelche Anfragen genehmigen.",
+    "description": "Description of a notification in the 'See What's New' popup. Describes Opensea Security Provider feature."
+  },
+  "notifications18DescriptionTwo": {
+    "message": "OpenSea ist der erste Anbieter für diese Funktion. Mehr Anbieter folgen in Kürze!",
+    "description": "Description of a notification in the 'See What's New' popup. Describes Opensea Security Provider feature."
+  },
+  "notifications18Title": {
+    "message": "Bleiben Sie dank Sicherheitsbenachrichtigungen geschützt."
+  },
+  "notifications19ActionText": {
+    "message": "Automatische NFT-Erkennung"
+  },
+  "notifications19DescriptionOne": {
+    "message": "Zwei Möglichkeiten, wie Sie beginnen können:",
+    "description": "Description of a notification in the 'See What's New' popup. Describes NFT autodetection feature."
+  },
+  "notifications19DescriptionThree": {
+    "message": "Wir unterstützen im Moment ausschließlich ERC-721.",
+    "description": "Description of a notification in the 'See What's New' popup. Describes NFT autodetection feature."
+  },
+  "notifications19DescriptionTwo": {
+    "message": "Fügen Sie Ihre NFTs manuell hinzu oder aktivieren Sie die automatische NFT-Erkennung in Einstellungen > Experimentell.",
+    "description": "Description of a notification in the 'See What's New' popup. Describes NFT autodetection feature."
+  },
+  "notifications19Title": {
+    "message": "Sehen Sie Ihre NFTs wie nie zuvor."
+  },
+  "notifications1Description": {
+    "message": "Mobile MetaMask-Anwender können jetzt Tokens in ihren mobilen Wallets swappen. Scannen Sie den QR-Code, um die mobile App zu erhalten und mit dem Swapping zu beginnen.",
+    "description": "Description of a notification in the 'See What's New' popup. Describes the swapping on mobile feature."
+  },
+  "notifications1Title": {
+    "message": "Swappen auf dem Handy ist da!",
+    "description": "Title for a notification in the 'See What's New' popup. Tells users that they can now use MetaMask Swaps on Mobile."
+  },
+  "notifications20ActionText": {
+    "message": "Mehr erfahren",
+    "description": "The 'call to action' on the button, or link, of the 'Stay secure' notification. Upon clicking, users will be taken to a ledger page to resolve the U2F connection issue."
+  },
+  "notifications20Description": {
+    "message": "Falls Sie die neueste Version von Firefox nutzen, könnte ein Problem auftreten, das mit der Einstellung der U2F-Unterstützung seitens Firefox in Verbindung steht.",
+    "description": "Description of a notification in the 'See What's New' popup. Describes the U2F support being dropped by firefox and that it affects ledger users."
+  },
+  "notifications20Title": {
+    "message": "Nutzer von Ledger und Firefox haben Verbindungsprobleme.",
+    "description": "Title for a notification in the 'See What's New' popup. Tells users that latest firefox users using U2F may experience connection issues."
+  },
+  "notifications21ActionText": {
+    "message": "Probieren Sie es aus."
+  },
+  "notifications21Description": {
+    "message": "Wir haben Swaps in der MetaMask-Erweiterung aktualisiert, um die Nutzung einfacher und schneller zu gestalten.",
+    "description": "Description of a notification in the 'See What's New' popup. Describes NFT autodetection feature."
+  },
+  "notifications21Title": {
+    "message": "Neue und aktualisierte Swaps!"
+  },
+  "notifications22ActionText": {
+    "message": "Alles klar"
+  },
+  "notifications22Description": {
+    "message": "💡 Klicken Sie einfach auf das globale Menü oder Kontomenü, um sie zu finden!"
+  },
+  "notifications22Title": {
+    "message": "Suchen Sie Ihre Kontodetails oder die Block-Explorer-URL?"
+  },
+  "notifications23ActionText": {
+    "message": "Sicherheitsbenachrichtigungen aktivieren"
+  },
+  "notifications23DescriptionOne": {
+    "message": "Fallen Sie nicht bekannten Betrügereien zum Opfer und schützen Sie gleichzeitig Ihre Privatsphäre mit Sicherheitsbenachrichtigungen von Blockaid im Ethereum Mainnet."
+  },
+  "notifications23DescriptionTwo": {
+    "message": "Vor der Bestätigung von Anfragen lassen Sie stets die nötige Sorgfalt walten."
+  },
+  "notifications23Title": {
+    "message": "Gehen Sie mit Sicherheitsbenachrichtigungen auf Nummer sicher."
+  },
+  "notifications24ActionText": {
+    "message": "Verstanden"
+  },
+  "notifications24Description": {
+    "message": "Die Einstellungen für erweiterte Gasgebühren werden jetzt je nach dem von Ihnen verwendeten Netz gespeichert. Das bedeutet, dass Sie für jedes Netz spezifische erweiterte Gasgebühren festlegen und so vermeiden können, dass Sie zu viel für Gas bezahlen oder Transaktionen stecken bleiben."
+  },
+  "notifications24Title": {
+    "message": "Erweiterte Gas-Gebühr nach Netzwerk"
+  },
+  "notifications3ActionText": {
+    "message": "Mehr erfahren",
+    "description": "The 'call to action' on the button, or link, of the 'Stay secure' notification. Upon clicking, users will be taken to a page about security on the metamask support website."
+  },
+  "notifications3Description": {
+    "message": "Bleiben Sie auf dem Laufenden bezüglich der bewährten Sicherheitsverfahren von MetaMask und erhalten Sie die neuesten Sicherheitstipps des offiziellen MetaMask-Supports.",
+    "description": "Description of a notification in the 'See What's New' popup. Describes the information they can get on security from the linked support page."
+  },
+  "notifications3Title": {
+    "message": "Sicher bleiben",
+    "description": "Title for a notification in the 'See What's New' popup. Encourages users to consider security."
+  },
+  "notifications4ActionText": {
+    "message": "Swapping beginnen",
+    "description": "The 'call to action' on the button, or link, of the 'Swap on Binance Smart Chain!' notification. Upon clicking, users will be taken to a page where then can swap tokens on Binance Smart Chain."
+  },
+  "notifications4Description": {
+    "message": "Erhalten Sie die besten Preise für Token-Swaps direkt in Ihrer Wallet. MetaMask vernetzt Sie jetzt mit mehreren dezentralen Tauschbörsen und professionellen Marktmachern auf Binance Smart Chain.",
+    "description": "Description of a notification in the 'See What's New' popup."
+  },
+  "notifications4Title": {
+    "message": "Bei Binance Smart Chain swappen",
+    "description": "Title for a notification in the 'See What's New' popup. Encourages users to do swaps on Binance Smart Chain."
+  },
+  "notifications5Description": {
+    "message": "Ihre „Seed-Phrase“ heißt jetzt „Geheime Wiederherstellungsphrase“.",
+    "description": "Description of a notification in the 'See What's New' popup. Describes the seed phrase wording update."
+  },
+  "notifications6DescriptionOne": {
+    "message": "Ab Chrome Version 91 unterstützt die API, die unseren Ledger-Support (U2F) ermöglicht hat, keine Hardware-Wallets mehr. MetaMask hat einen neuen Ledger Live-Support implementiert, mit dem Sie sich weiterhin über die Ledger Live-Desktop-App mit Ihrem Ledger-Gerät verbinden können.",
+    "description": "Description of a notification in the 'See What's New' popup. Describes the Ledger support update."
+  },
+  "notifications6DescriptionThree": {
+    "message": "Wenn Sie mit Ihrem Ledger-Konto in MetaMask interagieren, öffnet sich ein neuer Tab und Sie werden aufgefordert, die Ledger Live App zu öffnen. Sobald die App geöffnet ist, werden Sie aufgefordert, eine WebSocket-Verbindung zu Ihrem MetaMask-Konto zuzulassen. Das ist alles!",
+    "description": "Description of a notification in the 'See What's New' popup. Describes the Ledger support update."
+  },
+  "notifications6DescriptionTwo": {
+    "message": "Sie können den Ledger Live-Support aktivieren, indem Sie auf Einstellungen > Erweitert > Ledger Live verwenden klicken.",
+    "description": "Description of a notification in the 'See What's New' popup. Describes the Ledger support update."
+  },
+  "notifications6Title": {
+    "message": "Update des Ledger-Supports für Chrome-Anwender",
+    "description": "Title for a notification in the 'See What's New' popup. Lets users know about the Ledger support update"
+  },
+  "notifications7DescriptionOne": {
+    "message": "MetaMask v10.1.0 enthielt neuen Support für EIP-1559 Transaktionen bei der Verwendung von Ledger-Geräten.",
+    "description": "Description of a notification in the 'See What's New' popup. Describes changes for ledger and EIP1559 in v10.1.0"
+  },
+  "notifications7DescriptionTwo": {
+    "message": "Um Transaktionen auf Ethereum Mainnet abzuschließen, stellen Sie sicher, dass Ihr Ledger-Gerät die neueste Firmware hat.",
+    "description": "Description of a notification in the 'See What's New' popup. Describes the need to update ledger firmware."
+  },
+  "notifications7Title": {
+    "message": "Ledger-Firmware-Update",
+    "description": "Title for a notification in the 'See What's New' popup. Notifies ledger users of the need to update firmware."
+  },
+  "notifications8ActionText": {
+    "message": "Zu den erweiterten Einstellungen gehen",
+    "description": "Description on an action button that appears in the What's New popup. Tells the user that if they click it, they will go to our Advanced settings page."
+  },
+  "notifications8DescriptionOne": {
+    "message": "Ab MetaMask v10.4.0 benötigen Sie kein Ledger Live mehr, um Ihr Ledger-Gerät mit MetaMask zu verbinden.",
+    "description": "Description of a notification in the 'See What's New' popup. Describes changes for how Ledger Live is no longer needed to connect the device."
+  },
+  "notifications8DescriptionTwo": {
+    "message": "Für ein einfacheres und stabileres Ledger-Erlebnis gehen Sie zu Einstellungen > Erweitert und stellen Sie den „Bevorzugten Ledger-Verbindungstyp“ auf „WebHID“ um.",
+    "description": "Description of a notification in the 'See What's New' popup. Describes how the user can turn off the Ledger Live setting."
+  },
+  "notifications8Title": {
+    "message": "Verbesserung der Ledger-Verbindung",
+    "description": "Title for a notification in the 'See What's New' popup. Notifies ledger users that there is an improvement in how they can connect their device."
+  },
+  "notifications9DescriptionOne": {
+    "message": "Bei der Bestätigung von Smart-Contract-Transaktionen erhalten Sie jetzt auf dem Tab „Daten“ mehr Einblicke."
+  },
+  "notifications9DescriptionTwo": {
+    "message": "Sie können sich jetzt vor der Bestätigung einen besseren Überblick über die Details Ihrer Transaktion verschaffen und Transaktionsadressen einfacher zu Ihrem Adressbuch hinzufügen, damit Sie sichere und fundierte Entscheidungen treffen können."
+  },
+  "notifications9Title": {
+    "message": "👓 Wir machen Transaktionen leichter lesbar."
+  },
+  "notificationsDropLedgerFirefoxDescription": {
+    "message": "Firefox unterstützt U2F nicht mehr, daher wird Ledger nicht mit MetaMask auf Firefox funktionieren. Probieren Sie stattdessen MetaMask auf Google Chrome aus.",
+    "description": "Description of a notification in the 'See What's New' popup. Describes that ledger will not longer be supported for firefox users and they should use MetaMask on chrome for ledger support instead."
+  },
+  "notificationsDropLedgerFirefoxTitle": {
+    "message": "Einstellung der Ledger-Unterstützung für Firefox",
+    "description": "Title for a notification in the 'See What's New' popup. Tells firefox users that ledger support is being dropped."
+  },
+  "notificationsEmptyText": {
+    "message": "Hier gibt es nichts zu sehen."
+  },
+  "notificationsHeader": {
+    "message": "Benachrichtigungen"
+  },
+  "notificationsInfos": {
+    "message": "$1 von $2",
+    "description": "$1 is the date at which the notification has been dispatched and $2 is the link to the snap that dispatched the notification."
+  },
+  "notificationsMarkAllAsRead": {
+    "message": "Alle als gelesen markieren"
+  },
+  "notificationsOpenBetaSnapsActionText": {
+    "message": "Mehr erfahren"
+  },
+  "notificationsOpenBetaSnapsDescriptionOne": {
+    "message": "🎉 Wir freuen uns sehr, die Open-Beta-Version von MetaMask Snaps zu präsentieren!"
+  },
+  "notificationsOpenBetaSnapsDescriptionThree": {
+    "message": "Personalisieren Sie Ihre Wallet mit Snaps, die von der Entwickler-Community erstellt wurden!"
+  },
+  "notificationsOpenBetaSnapsDescriptionTwo": {
+    "message": "Snaps helfen Ihnen dabei, mehr aus MetaMask zu machen – wie z. B. Verbindungen mit anderen Netzwerken herzustellen, Transaktionseinblicke zu erlangen und benutzerdefinierte Benachrichtigungen zu erhalten."
+  },
+  "notificationsOpenBetaSnapsTitle": {
+    "message": "Wir stellen vor: MetaMask Snaps"
+  },
+  "numberOfNewTokensDetectedPlural": {
+    "message": "$1 neue Tokens in diesem Konto gefunden.",
+    "description": "$1 is the number of new tokens detected"
+  },
+  "numberOfNewTokensDetectedSingular": {
+    "message": "1 neues Token in diesem Konto gefunden."
+  },
   "ofTextNofM": {
     "message": "von"
   },
   "off": {
     "message": "Aus"
   },
+  "offlineForMaintenance": {
+    "message": "Offline für Wartung"
+  },
+  "ok": {
+    "message": "Ok"
+  },
   "on": {
     "message": "An"
   },
-  "optionalBlockExplorerUrl": {
-    "message": "Block-Explorer-URL (optional)"
-  },
-  "orderOneHere": {
-    "message": "Bestellen Sie ein Trezor oder Ledger und legen Sie Ihr Geld auf Eis"
+  "onboardingAdvancedPrivacyIPFSDescription": {
+    "message": "Das IPFS-Gateway ermöglicht es, auf von Dritten gehostete Daten zuzugreifen und diese einzusehen. Sie können ein benutzerdefiniertes IPFS-Gateway hinzufügen oder weiterhin das Standard-Gateway verwenden."
+  },
+  "onboardingAdvancedPrivacyIPFSInvalid": {
+    "message": "Bitte geben Sie eine gültige URL ein."
+  },
+  "onboardingAdvancedPrivacyIPFSTitle": {
+    "message": "Benutzerdefiniertes IPFS-Gateway hinzufügen"
+  },
+  "onboardingAdvancedPrivacyIPFSValid": {
+    "message": "URL für IPFS-Gateway ist gültig"
+  },
+  "onboardingAdvancedPrivacyNetworkButton": {
+    "message": "Benutzerdefiniertes Netzwerk hinzufügen"
+  },
+  "onboardingAdvancedPrivacyNetworkDescription": {
+    "message": "Wir verwenden Infura als Anbieter für ferngesteuerte Prozeduranrufe (RPC), um den verlässlichsten und vertraulichsten Zugriff auf Ethereum-Daten zu ermöglichen, den wir können. Sie können Ihren eigenen RPC auswählen, bedenken Sie aber, dass RPC Ihre IP-Adresse und Ihre Ethereum-Wallet erhalten wird, um Transaktionen durchzuführen. Lesen Sie unsere $1, um mehr darüber zu erfahren, wie Infura mit Ihren Daten umgeht."
+  },
+  "onboardingAdvancedPrivacyNetworkTitle": {
+    "message": "Wählen Sie Ihr Netzwerk."
+  },
+  "onboardingCreateWallet": {
+    "message": "Eine neue Wallet erstellen"
+  },
+  "onboardingImportWallet": {
+    "message": "Existierende Wallet importieren"
+  },
+  "onboardingMetametricsAgree": {
+    "message": "Ich stimme zu"
+  },
+  "onboardingMetametricsAllowOptOut": {
+    "message": "Erlaubt Ihnen immer die Abmeldung über Einstellungen"
+  },
+  "onboardingMetametricsDataTerms": {
+    "message": "Diese Daten werden gesammelt und sind daher im Rahmen der Datenschutz-Grundverordnung (EU) 2016/679 anonym."
+  },
+  "onboardingMetametricsDescription": {
+    "message": "MetaMask möchte Nutzungsdaten sammeln, um ein besseres Verständnis zu erhalten, wie unsere Nutzer mit MetaMask interagieren. Diese Daten werden verwendet, um Dienste anzubieten, was auf Ihrer Nutzung basierte Dienstverbesserungen einschließt."
+  },
+  "onboardingMetametricsDescription2": {
+    "message": "MetaMask wird ..."
+  },
+  "onboardingMetametricsDisagree": {
+    "message": "Nein, danke!"
+  },
+  "onboardingMetametricsInfuraTerms": {
+    "message": "*Wenn Sie Infura als Standard-RPC-Anbieter in MetaMask vewenden, speichert Infura Ihre IP-Adresse und Ihre Etherum-Wallet-Adresse, wenn Sie eine Transaktion senden. Wir speichern diese Daten in keinster Weise in unserem System, um sie miteinander in Verbindung zu bringen. Für weitere Informationen darüber, wie MetaMask und Infura in Hinischt auf Datenspeicherung zusammenarbeiten, sehen Sie sich bitte unser Update $1 an. Für mehr Informationen bezüglich unseren allgemeinen Datenschutzpraktiken, sehen Sie sich bitte unsere $2 an.",
+    "description": "$1 represents `onboardingMetametricsInfuraTermsPolicyLink`, $2 represents `onboardingMetametricsInfuraTermsPolicy`"
+  },
+  "onboardingMetametricsInfuraTermsPolicy": {
+    "message": "Datenschutzerklärung hier"
+  },
+  "onboardingMetametricsInfuraTermsPolicyLink": {
+    "message": "hier"
+  },
+  "onboardingMetametricsModalTitle": {
+    "message": "Benutzerdefiniertes Netzwerk hinzufügen"
+  },
+  "onboardingMetametricsNeverCollect": {
+    "message": "$1 speichert Daten, die wir nicht benötigen, um die Dienstleistung zur Verfügung zu stellen (wie zum Beispiel Schlüssel, Adresse, Transaktions-Hashs oder Guthaben)",
+    "description": "$1 represents `onboardingMetametricsNeverEmphasis`"
+  },
+  "onboardingMetametricsNeverCollectIP": {
+    "message": "$1 speichert Ihre vollständige IP-Adresse*",
+    "description": "$1 represents `onboardingMetametricsNeverEmphasis`"
+  },
+  "onboardingMetametricsNeverEmphasis": {
+    "message": "Nie"
+  },
+  "onboardingMetametricsNeverSellData": {
+    "message": "$1 Daten verkaufen. Niemals!",
+    "description": "$1 represents `onboardingMetametricsNeverEmphasis`"
+  },
+  "onboardingMetametricsSendAnonymize": {
+    "message": "Anonymisierte Ereignisse für Klicks und Seitenaufrufe senden"
+  },
+  "onboardingMetametricsTitle": {
+    "message": "Helfen Sie uns, MetaMask zu verbessern."
+  },
+  "onboardingPinExtensionBillboardAccess": {
+    "message": "Voller Zugriff"
+  },
+  "onboardingPinExtensionBillboardDescription": {
+    "message": "Diese Erweiterungen können Informationen sehen und ändern."
+  },
+  "onboardingPinExtensionBillboardDescription2": {
+    "message": "auf dieser Seite."
+  },
+  "onboardingPinExtensionBillboardTitle": {
+    "message": "Erweiterungen"
+  },
+  "onboardingPinExtensionChrome": {
+    "message": "Klicken Sie auf das Symbol der Browser-Erweiterung."
+  },
+  "onboardingPinExtensionDescription": {
+    "message": "Heften Sie MetaMask in Ihrem Browser ab, damit Sie auf die Transaktionsbestätigungen zugreifen und sie leicht einsehen können."
+  },
+  "onboardingPinExtensionDescription2": {
+    "message": "Sie können MetaMask öffnen, indem Sie auf die Erweiterung klicken, und mit nur einem Klick auf Ihre Wallet zugreifen."
+  },
+  "onboardingPinExtensionDescription3": {
+    "message": "Klicken Sie auf das Symbol der Browser-Erweiterung, um sofort darauf zuzugreifen."
+  },
+  "onboardingPinExtensionLabel": {
+    "message": "MetaMask anheften"
+  },
+  "onboardingPinExtensionStep1": {
+    "message": "1"
+  },
+  "onboardingPinExtensionStep2": {
+    "message": "2"
+  },
+  "onboardingPinExtensionTitle": {
+    "message": "Ihre MetaMask Installation ist abgeschlossen!"
+  },
+  "onboardingUsePhishingDetectionDescription": {
+    "message": "Phishing-Warnungen basieren auf der Kommunikation mit $1. jsDeliver hat Zugriff auf Ihre IP-Adresse. $2 ansehen.",
+    "description": "The $1 is the word 'jsDeliver', from key 'jsDeliver' and $2 is the words Privacy Policy from key 'privacyMsg', both separated here so that it can be wrapped as a link"
+  },
+  "onlyAddTrustedNetworks": {
+    "message": "Ein betrügerischer Netzwerkanbieter kann bezüglich des Status der Blockchain täuschen und Ihre Netzwerkaktivitäten aufzeichnen. Fügen Sie nur vertrauenswürdige Netzwerke hinzu."
+  },
+  "onlyConnectTrust": {
+    "message": "Verbinden Sie sich nur mit Seiten, denen Sie vertrauen."
+  },
+  "openFullScreenForLedgerWebHid": {
+    "message": "Öffnen Sie MetaMask im Vollbildmodus, um Ihren Ledger über WebHID zu verbinden.",
+    "description": "Shown to the user on the confirm screen when they are viewing MetaMask in a popup window but need to connect their ledger via webhid."
+  },
+  "openInBlockExplorer": {
+    "message": "Im Block-Explorer öffnen"
+  },
+  "openSeaNew": {
+    "message": "OpenSea"
+  },
+  "operationFailed": {
+    "message": "Vorgang fehlgeschlagen"
+  },
+  "optional": {
+    "message": "Optional"
+  },
+  "optionalWithParanthesis": {
+    "message": "(Optional)"
+  },
+  "options": {
+    "message": "Optionen"
+  },
+  "or": {
+    "message": "oder"
   },
   "origin": {
     "message": "Ursprung"
   },
+  "osTheme": {
+    "message": "System"
+  },
+  "otherSnaps": {
+    "message": "sonstige Snaps",
+    "description": "Used in the 'permission_rpc' message."
+  },
+  "outdatedBrowserNotification": {
+    "message": "Ihr Browser ist veraltet. Wenn Sie Ihren Browser nicht aktualisieren, können Sie keine Sicherheits-Patches und neue Funktionen von MetaMask erhalten."
+  },
+  "padlock": {
+    "message": "Padlock"
+  },
   "parameters": {
     "message": "Parameter"
   },
@@ -681,26 +3060,248 @@
     "message": "Bei MetaMetrics teilnehmen"
   },
   "participateInMetaMetricsDescription": {
-    "message": "Nehmen Sie an MetaMetrics teil, um uns bei der Verbesserung von MetaMask zu helfen"
+    "message": "Nehmen Sie an MetaMetrics teil, um uns bei der Verbesserung von MetaMask zu helfen."
   },
   "password": {
     "message": "Passwort"
   },
   "passwordNotLongEnough": {
-    "message": "Passwort ist nicht lang genug"
+    "message": "Passwort nicht lang genug"
+  },
+  "passwordSetupDetails": {
+    "message": "Dieses Passwort wird Ihre MetaMask-Wallet nur auf diesem Gerät entsperren. MetaMask kann dieses Passwort nicht wiederherstellen."
+  },
+  "passwordStrength": {
+    "message": "Passwortstärke: $1",
+    "description": "Return password strength to the user when user wants to create password."
+  },
+  "passwordStrengthDescription": {
+    "message": "Ein starkes Passwort kann die Sicherheit Ihrer Wallet erhöhen, falls Ihr Gerät gestohlen oder kompromittiert wird."
+  },
+  "passwordTermsWarning": {
+    "message": "Ich verstehe, dass MetaMask dieses Passwort für mich nicht wiederherstellen kann. $1"
   },
   "passwordsDontMatch": {
-    "message": "Passwörter stimmen nicht überein"
+    "message": "Passwörter stimmen nicht überein."
+  },
+  "pasteJWTToken": {
+    "message": "Token hier einfügen oder ablegen:"
   },
   "pastePrivateKey": {
-    "message": "Füge deine Private Key Zeichenfolge hier ein:",
+    "message": "Geben Sie hier die Zeichenfolge Ihres privaten Schlüssels ein:",
     "description": "For importing an account from a private key"
   },
   "pending": {
-    "message": "ausstehend"
+    "message": "Ausstehend"
+  },
+  "pendingTransactionInfo": {
+    "message": "Diese Transaktion wird erst verarbeitet, wenn sie abgeschlossen ist."
+  },
+  "pendingTransactionMultiple": {
+    "message": "Sie haben ($1) ausstehende Transaktionen."
+  },
+  "pendingTransactionSingle": {
+    "message": "Sie haben ($1) ausstehende Transaktionen.",
+    "description": "$1 is count of pending transactions"
+  },
+  "permissionRequest": {
+    "message": "Genehmigungsanfrage"
+  },
+  "permissionRequestCapitalized": {
+    "message": "Genehmigungsanfrage"
+  },
+  "permissionRequested": {
+    "message": "Jetzt angefragt"
+  },
+  "permissionRevoked": {
+    "message": "In diesem Update widerrufen"
+  },
+  "permission_accessNamedSnap": {
+    "message": "Mit $1 verbinden.",
+    "description": "The description for the `wallet_snap` permission. $1 is the human-readable name of the snap."
+  },
+  "permission_accessNetwork": {
+    "message": "Greifen Sie auf das Internet zu.",
+    "description": "The description of the `endowment:network-access` permission."
+  },
+  "permission_accessNetworkDescription": {
+    "message": "Gestatten Sie dem Snap Zugriff auf das Internet. Dies kann zum Senden und Empfangen von Daten mit Servern von Drittanbietern verwendet werden.",
+    "description": "An extended description of the `endowment:network-access` permission."
+  },
+  "permission_accessSnap": {
+    "message": "Verbinden Sie sich mit dem $1-Snap.",
+    "description": "The description for the `wallet_snap` permission. $1 is the name of the snap."
+  },
+  "permission_accessSnapDescription": {
+    "message": "Webseite oder Snap erlauben, mit $1 zu interagieren.",
+    "description": "The description for the `wallet_snap_*` permission. $1 is the name of the Snap."
+  },
+  "permission_cronjob": {
+    "message": "Regelmäßige Transaktionen planen und ausführen.",
+    "description": "The description for the `snap_cronjob` permission"
+  },
+  "permission_cronjobDescription": {
+    "message": "Gestatten Sie dem Snap das Ausführen von Aktionen, die regelmäßig zu festgelegten Zeiten, Daten oder Intervallen stattfinden. Dies kann verwendet werden, um zeitkritische Interaktionen oder Benachrichtigungen auszulösen.",
+    "description": "An extended description for the `snap_cronjob` permission"
+  },
+  "permission_dialog": {
+    "message": "Dialogfenster in MetaMask anzeigen.",
+    "description": "The description for the `snap_dialog` permission"
+  },
+  "permission_dialogDescription": {
+    "message": "Gestatten Sie dem Snap das Anzeigen von MetaMask-Popups mit benutzerdefiniertem Text sowie Schaltflächen, um eine Aktion zuzulassen oder abzulehnen.\nDies kann zum Beispiel zur Erstellung von Benachrichtigungen, Bestätigungen und Opt-in-Flows für ein Snap verwendet werden.",
+    "description": "An extended description for the `snap_dialog` permission"
+  },
+  "permission_ethereumAccounts": {
+    "message": "Siehe Adresse, Kontostand, Aktivitäten und Vorschläge für zu genehmigende Transaktionen.",
+    "description": "The description for the `eth_accounts` permission"
+  },
+  "permission_ethereumProvider": {
+    "message": "Auf den Ethereum-Anbieter zugreifen.",
+    "description": "The description for the `endowment:ethereum-provider` permission"
+  },
+  "permission_ethereumProviderDescription": {
+    "message": "Gestatten Sie dem Snap die direkte Kommunikation mit MetaMask, damit es Daten aus der Blockchain lesen und Nachrichten sowie Transaktionen vorschlagen kann.",
+    "description": "An extended description for the `endowment:ethereum-provider` permission"
+  },
+  "permission_getEntropy": {
+    "message": "Leiten Sie beliebige Schlüssel ab, die für diesen Snap eindeutig sind.",
+    "description": "The description for the `snap_getEntropy` permission"
+  },
+  "permission_getEntropyDescription": {
+    "message": "Gestatten Sie dem Snap das Ableiten von beliebigen Schlüssel, die für diese App einzigartig sind, ohne sie offenzulegen. Diese Schlüssel sind von Ihrem/n MetaMask-Konto/en getrennt und stehen nicht in Verbindung mit Ihren privaten Schlüsseln oder Ihrer geheimen Wiederherstellungsphrase. Andere Snaps können nicht auf diese Informationen zugreifen.",
+    "description": "An extended description for the `snap_getEntropy` permission"
+  },
+  "permission_lifecycleHooks": {
+    "message": "Verwenden Sie Lebenszyklus-Hooks.",
+    "description": "The description for the `endowment:lifecycle-hooks` permission"
+  },
+  "permission_lifecycleHooksDescription": {
+    "message": "Erlauben Sie dem Snap Lebenszyklus-Hooks zu verwenden, um den Code während seines Lebenszyklus zu bestimmten Zeiten auszuführen.",
+    "description": "An extended description for the `endowment:lifecycle-hooks` permission"
+  },
+  "permission_manageAccounts": {
+    "message": "Ethereum-Konten hinzufügen und kontrollieren",
+    "description": "The description for `snap_manageAccounts` permission"
+  },
+  "permission_manageBip32Keys": {
+    "message": "Verwalten Sie Ihre Konten und Assets unter $1 ($2).",
+    "description": "The description for the `snap_getBip32Entropy` permission. $1 is a derivation path, e.g. 'm/44'/0'/0''. $2 is the elliptic curve name, e.g. 'secp256k1'."
+  },
+  "permission_manageBip32KeysDescription": {
+    "message": "Gestatten Sie dem Snap, BIP-32-Schlüssel basierend auf Ihrer geheimen Wiederherstellungsphrase abzuleiten, ohne diese offenzulegen. Dies gewährt vollständigen Zugriff auf alle Konten und Assets auf $1.\nMit der Berechtigung zur Verwaltung von Schlüsseln kann das Snap eine Vielzahl von Blockchain-Protokollen über Ethereum (EVMs) hinaus unterstützen.",
+    "description": "An extended description for the `snap_getBip32Entropy` permission. $1 is a derivation path (name)"
+  },
+  "permission_manageBip44Keys": {
+    "message": "Verwalten Sie Ihre $1-Konten und Assets.",
+    "description": "The description for the `snap_getBip44Entropy` permission. $1 is the name of a protocol, e.g. 'Filecoin'."
+  },
+  "permission_manageBip44KeysDescription": {
+    "message": "Gestatten Sie dem Snap, BIP-44-Schlüssel basierend auf Ihrer geheimen Wiederherstellungsphrase abzuleiten, ohne diese offenzulegen. Dies gewährt vollständigen Zugriff auf alle Konten und Assets auf $1.\nMit der Berechtigung zur Verwaltung von Schlüsseln kann das Snap eine Vielzahl von Blockchain-Protokollen über Ethereum (EVMs) hinaus unterstützen.",
+    "description": "An extended description for the `snap_getBip44Entropy` permission. $1 is the name of a protocol, e.g., 'Filecoin'."
+  },
+  "permission_manageNamedBip32Keys": {
+    "message": "Verwalten Sie Ihre $1-Konten und Assets.",
+    "description": "The description for the `snap_getBip32Entropy` permission. $1 is a name for the derivation path, e.g., 'Ethereum accounts'. $2 is the plain derivation path, e.g. 'm/44'/0'/0''."
+  },
+  "permission_manageState": {
+    "message": "Speichern und verwalten Sie die Daten auf Ihrem Gerät.",
+    "description": "The description for the `snap_manageState` permission"
+  },
+  "permission_manageStateDescription": {
+    "message": "Gestatten Sie dem Snap das Speichern, Aktualisieren und sichere Abrufen von Daten mit Verschlüsselung. Andere Snaps können auf diese Informationen nicht zugreifen.",
+    "description": "An extended description for the `snap_manageState` permission"
+  },
+  "permission_notifications": {
+    "message": "Benachrichtigungen anzeigen.",
+    "description": "The description for the `snap_notify` permission"
+  },
+  "permission_notificationsDescription": {
+    "message": "Gestatten Sie dem Snap, Benachrichtigungen in MetaMask anzuzeigen. Ein kurzer Benachrichtigungstext kann von einem Snap für umsetzbare oder zeitkritische Informationen ausgelöst werden.",
+    "description": "An extended description for the `snap_notify` permission"
+  },
+  "permission_rpc": {
+    "message": "$1 erlauben, direkt mit diesem Snap zu kommunizieren.",
+    "description": "The description for the `endowment:rpc` permission. $1 is 'other snaps' or 'websites'."
+  },
+  "permission_rpcDescription": {
+    "message": "Gestatten Sie $1 das Senden von Nachrichten an das Snap sowie den Empfang von Antworten vom Snap.",
+    "description": "An extended description for the `endowment:rpc` permission. $1 is 'other snaps' or 'websites'."
+  },
+  "permission_transactionInsight": {
+    "message": "Transaktions-Einsichten abrufen und anzeigen.",
+    "description": "The description for the `endowment:transaction-insight` permission"
+  },
+  "permission_transactionInsightDescription": {
+    "message": "Gestatten Sie dem Snap das Dekodieren von Transaktionen und das Anzeigen von Einblicken innerhalb der MetaMask UI. Dies kann für Anti-Phishing und Sicherheitslösungen verwendet werden.",
+    "description": "An extended description for the `endowment:transaction-insight` permission"
+  },
+  "permission_transactionInsightOrigin": {
+    "message": "Ursprung der Webseite anzeigen, die Transaktionen vorschlägt",
+    "description": "The description for the `transactionOrigin` caveat, to be used with the `endowment:transaction-insight` permission"
+  },
+  "permission_transactionInsightOriginDescription": {
+    "message": "Gestattem Sie dem Snap, die Herkunft (URI) von Webseiten anzuzeigen, die Transaktionen vorschlagen. Dies kann für Anti-Phishing und Sicherheitslösungen verwendet werden.",
+    "description": "An extended description for the `transactionOrigin` caveat, to be used with the `endowment:transaction-insight` permission"
+  },
+  "permission_unknown": {
+    "message": "Unbekannte Genehmigung: $1",
+    "description": "$1 is the name of a requested permission that is not recognized."
+  },
+  "permission_viewBip32PublicKeys": {
+    "message": "Öffentlichen Schlüssel für $1 ($2) anzeigen.",
+    "description": "The description for the `snap_getBip32PublicKey` permission. $1 is a derivation path, e.g. 'm/44'/0'/0''. $2 is the elliptic curve name, e.g. 'secp256k1'."
+  },
+  "permission_viewBip32PublicKeysDescription": {
+    "message": "Erlauben Sie dem Snap, Ihre öffentlichen Schlüssel (und Adressen) für $1 einzusehen. Dies gewährt keine Kontrolle über Konten oder Assets.",
+    "description": "An extended description for the `snap_getBip32PublicKey` permission. $1 is a derivation path (name)"
+  },
+  "permission_viewNamedBip32PublicKeys": {
+    "message": "Öffentlichen Schlüssel für $1 anzeigen.",
+    "description": "The description for the `snap_getBip32PublicKey` permission. $1 is a name for the derivation path, e.g., 'Ethereum accounts'."
+  },
+  "permission_webAssembly": {
+    "message": "Support für WebAssembly.",
+    "description": "The description of the `endowment:webassembly` permission."
+  },
+  "permission_webAssemblyDescription": {
+    "message": "Gestattem Sie dem Snap den Zugriff auf Low-Level-Ausführungsumgebungen via WebAssembly.",
+    "description": "An extended description of the `endowment:webassembly` permission."
+  },
+  "permissions": {
+    "message": "Genehmigungen"
+  },
+  "permissionsTitle": {
+    "message": "Genehmigungen"
+  },
+  "permissionsTourDescription": {
+    "message": "Hier können Sie Ihre verbundenen Konten finden und Berechtigungen verwalten."
   },
   "personalAddressDetected": {
-    "message": "Personalisierte Adresse identifiziert. Bitte füge die Token Contract Adresse ein."
+    "message": "Personalisierte Adresse identifiziert. Bitte füge die Token-Contract-Adresse ein."
+  },
+  "pleaseConfirm": {
+    "message": "Bitte bestätigen"
+  },
+  "plusXMore": {
+    "message": "+ $1 mehr",
+    "description": "$1 is a number of additional but unshown items in a list- this message will be shown in place of those items"
+  },
+  "popularCustomNetworks": {
+    "message": "Beliebte benutzerdefinierte Netzwerke"
+  },
+  "portfolio": {
+    "message": "Portfolio"
+  },
+  "portfolioDashboard": {
+    "message": "Portfolio-Dashboard"
+  },
+  "preferredLedgerConnectionType": {
+    "message": "Bevorzugter Ledger-Verbindungstyp",
+    "description": "A header for a dropdown in Settings > Advanced. Appears above the ledgerConnectionPreferenceDescription message"
+  },
+  "preparingSwap": {
+    "message": "Swap wird vorbereitet ..."
   },
   "prev": {
     "message": "Zurück"
@@ -709,40 +3310,108 @@
     "message": "Hauptwährung"
   },
   "primaryCurrencySettingDescription": {
-    "message": "Wählen Sie 'Nativ', um dem Anzeigen von Werten in der nativen Währung der Kette (z. B. ETH) Vorrang zu geben. Wählen Sie 'Fiat', um dem Anzeigen von Werten in Ihrer gewählten Fiat-Währung Vorrang zu geben."
+    "message": "Wählen Sie 'Nativ', um dem Anzeigen von Werten in der nativen Währung der Chain (z. B. ETH) Vorrang zu geben. Wählen Sie 'Fiat', um dem Anzeigen von Werten in Ihrer gewählten Fiat-Währung Vorrang zu geben."
+  },
+  "priorityFee": {
+    "message": "Prioritätsgebühr"
+  },
+  "priorityFeeProperCase": {
+    "message": "Prioritätsgebühr"
+  },
+  "privacy": {
+    "message": "Datenschutz"
   },
   "privacyMsg": {
-    "message": "Datenschutzrichtlinie"
+    "message": "Datenschutzerklärung"
+  },
+  "privateKey": {
+    "message": "Privater Schlüssel",
+    "description": "select this type of file to use to import an account"
+  },
+  "privateKeyCopyWarning": {
+    "message": "Privater Schlüssel für $1",
+    "description": "$1 represents the account name"
   },
   "privateKeyWarning": {
-    "message": "Warnung: Niemals jemanden deinen Private Key mitteilen. Jeder der im Besitz deines Private Keys ist, kann jegliches Guthaben deines Accounts stehlen."
+    "message": "Warnung: Geben Sie diesen Schlüssel niemals weiter. Jeder, der Ihre privaten Schlüssel hat, kann alle Assets auf Ihrem Konto stehlen."
   },
   "privateNetwork": {
     "message": "Privates Netzwerk"
   },
-  "queue": {
-    "message": "Warteschlange"
+  "proceedWithTransaction": {
+    "message": "Ich möchte dennoch fortfahren."
+  },
+  "proposedApprovalLimit": {
+    "message": "Vorgeschlagenes Genehmigungslimit"
+  },
+  "provide": {
+    "message": "Bereitstellen"
+  },
+  "publicAddress": {
+    "message": "Öffentliche Adresse"
+  },
+  "queued": {
+    "message": "In Warteschlange"
+  },
+  "quoteRate": {
+    "message": "Angebotskurs"
+  },
+  "reAddAccounts": {
+    "message": "alle anderen Konten erneut hinzuzufügen"
+  },
+  "reAdded": {
+    "message": "erneut hinzugefügt"
   },
   "readdToken": {
-    "message": "Du kannst diesen Token immer erneut hinzufügen, indem du in den Menüpunkt \"Token hinzufügen\" in den Einstellungen deines Accounts gehst."
-  },
-  "readyToConnect": {
-    "message": "Bereit für die Verbindung?"
-  },
-  "recents": {
-    "message": "Letzte"
-  },
-  "recipientAddress": {
-    "message": "Empfängeradresse"
+    "message": "Sie können dieses Token in Zukunft wieder hinzufügen, indem Sie im Menü der Kontooptionen auf „Token importieren“ gehen."
+  },
+  "receive": {
+    "message": "Empfangen"
   },
   "recipientAddressPlaceholder": {
-    "message": "Suchen, öffentliche Adresse (0x) oder ENS"
+    "message": "Öffentliche Adresse (0x) oder ENS-Name eingeben"
+  },
+  "recommendedGasLabel": {
+    "message": "Empfohlen"
+  },
+  "recoveryPhraseReminderBackupStart": {
+    "message": "Hier anfangen"
+  },
+  "recoveryPhraseReminderConfirm": {
+    "message": "Verstanden"
+  },
+  "recoveryPhraseReminderHasBackedUp": {
+    "message": "Bewahren Sie Ihre geheime Wiederherstellungsphrase immer an einem sicheren und geheimen Ort auf."
+  },
+  "recoveryPhraseReminderHasNotBackedUp": {
+    "message": "Möchten Sie erneut ein Backup Ihrer geheimen Wiederherstellungsphrase erstellen?"
+  },
+  "recoveryPhraseReminderItemOne": {
+    "message": "Teilen Sie niemals Ihre geheime Wiederherstellungsphrase mit jemandem."
+  },
+  "recoveryPhraseReminderItemTwo": {
+    "message": "Das MetaMask-Team wird Sie niemals nach Ihrer geheimen Wiederherstellungsphrase fragen."
+  },
+  "recoveryPhraseReminderSubText": {
+    "message": "Ihre geheime Wiederherstellungsphrase kontrolliert alle Ihre Konten."
+  },
+  "recoveryPhraseReminderTitle": {
+    "message": "Schützen Sie Ihre Gelder."
+  },
+  "refreshList": {
+    "message": "Liste aktualisieren"
   },
   "reject": {
     "message": "Ablehnen"
   },
   "rejectAll": {
-    "message": "Alle verwerfen"
+    "message": "Alle ablehnen"
+  },
+  "rejectRequestsDescription": {
+    "message": "Sie sind im Begriff, $1 Anfragen geschlossen abzulehnen."
+  },
+  "rejectRequestsN": {
+    "message": "$1 Anfragen ablehnen"
   },
   "rejectTxsDescription": {
     "message": "Sie sind im Begriff, $1 Transaktionen geschlossen abzulehnen."
@@ -753,8 +3422,8 @@
   "rejected": {
     "message": "Abgelehnt"
   },
-  "remindMeLater": {
-    "message": "Später erneut erinnern"
+  "remember": {
+    "message": "Erinnern:"
   },
   "remove": {
     "message": "Entfernen"
@@ -763,175 +3432,634 @@
     "message": "Konto entfernen"
   },
   "removeAccountDescription": {
-    "message": "Dieses Konto wird aus Ihrer Wallet entfernt. Bitte stellen Sie sicher, dass Sie den ursprünglichen Seedschlüssel oder den privaten Schlüssel für dieses importierte Konto haben, bevor Sie fortfahren. Über die Dropdown-Liste des Kontos können Sie Konten importieren oder neu anlegen."
+    "message": "Dieses Konto wird aus Ihrer Wallet entfernt. Bitte stellen Sie sicher, dass Sie die ursprüngliche geheime Wiederherstellungsphrase oder den privaten Schlüssel für dieses importierte Konto haben, bevor Sie fortfahren. Sie können Konten über das Dropdown-Menü „Konto“ erneut importieren oder erstellen."
+  },
+  "removeJWT": {
+    "message": "Verwahrungstoken entfernen"
+  },
+  "removeJWTDescription": {
+    "message": "Sind Sie sicher, dass Sie dieses Token entfernen möchten? Alle diesem Token zugewiesenen Konten werden ebenfalls von der Erweiterung entfernt: "
+  },
+  "removeNFT": {
+    "message": "NFT entfernen"
+  },
+  "removeNftMessage": {
+    "message": "NFT wurde erfolgreich entfernt!"
+  },
+  "removeSnap": {
+    "message": "Snap entfernen"
+  },
+  "removeSnapConfirmation": {
+    "message": "Sind Sie sicher, dass Sie $1 entfernen möchten?",
+    "description": "$1 represents the name of the snap"
+  },
+  "removeSnapDescription": {
+    "message": "Diese Aktion wird diesen Snap und seine Daten löschen sowie alle von Ihnen erteilten Genehmigungen entziehen."
+  },
+  "replace": {
+    "message": "ersetzen"
+  },
+  "requestFlaggedAsMaliciousFallbackCopyReason": {
+    "message": "Der Sicherheitsanbieter hat keine weiteren Details zur Verfügung gestellt."
+  },
+  "requestFlaggedAsMaliciousFallbackCopyReasonTitle": {
+    "message": "Anfrage als bösartig gemeldet"
+  },
+  "requestMayNotBeSafe": {
+    "message": "Anfrage könnte nicht sicher sein"
+  },
+  "requestMayNotBeSafeError": {
+    "message": "Der Sicherheitsanbieter hat keine bekannten bösartigen Aktivitäten festgestellt, aber es ist möglicherweise trotzdem nicht sicher, fortzufahren."
+  },
+  "requestNotVerified": {
+    "message": "Anfrage nicht verifiziert"
+  },
+  "requestNotVerifiedError": {
+    "message": "Aufgrund eines Fehlers wurde diese Anfrage nicht vom Sicherheitsanbieter verifiziert. Gehen Sie behutsam vor."
   },
   "requestsAwaitingAcknowledgement": {
     "message": "Anfragen warten auf Bestätigung"
   },
   "required": {
-    "message": "Benötigt"
+    "message": "Erforderlich"
   },
   "reset": {
     "message": "Zurücksetzen"
   },
-  "resetAccount": {
-    "message": "Account zurücksetzten"
-  },
-  "resetAccountDescription": {
-    "message": "Durch das Zurücksetzen Ihres Kontos wird Ihr Transaktionsverlauf gelöscht."
+  "resetWallet": {
+    "message": "Wallet zurücksetzen"
+  },
+  "resetWalletSubHeader": {
+    "message": "MetaMask speichert keine Kopie Ihres Passworts. Wenn Sie Probleme haben, Ihr Konto zu entsperren, müssen Sie Ihre Wallet zurücksetzen. Sie können dies tun, indem Sie die geheime Wiederherstellungsphrase angeben, die Sie bei der Einrichtung Ihrer Wallet verwendet haben."
+  },
+  "resetWalletUsingSRP": {
+    "message": "Diese Aktion löscht Ihre aktuelle Wallet und die geheime Wiederherstellungsphrase von diesem Gerät zusammen mit der Liste der Konten, die Sie erstellt haben. Nach dem Zurücksetzen mit einer geheimen Wiederherstellungsphrase sehen Sie eine Liste von Konten, die auf der geheimen Wiederherstellungsphrase basiert, die Sie zum Zurücksetzen verwenden. Diese neue Liste enthält automatisch Konten, die ein Guthaben aufweisen. Sie können auch $1, die zuvor erstellt wurden. Benutzerdefinierte Konten, die Sie importiert haben, müssen $2 sein und alle benutzerdefinierten Tokens, die Sie einem Konto hinzugefügt haben, müssen ebenfalls $3 sein."
+  },
+  "resetWalletWarning": {
+    "message": "Vergewissern Sie sich, dass Sie die richtige geheime Wiederherstellungsphrase verwenden, bevor Sie fortfahren. Sie können dies nicht mehr rückgängig machen."
+  },
+  "restartMetamask": {
+    "message": "MetaMask neu starten"
   },
   "restore": {
     "message": "Wiederherstellen"
   },
-  "restoreAccountWithSeed": {
-    "message": "Ihr Konto mit mnemonischer Phrase wiederherstellen"
+  "restoreFailed": {
+    "message": "Wiederherstellung Ihrer Daten aus der bereitgestellten Datei nicht möglich"
+  },
+  "restoreSuccessful": {
+    "message": "Ihre Daten wurden erfolgreich wiederhergestellt."
+  },
+  "restoreUserData": {
+    "message": "Benutzerdaten wiederherstellen"
+  },
+  "restoreUserDataDescription": {
+    "message": "Sie können die Benutzereinstellungen, die bevorzugte Einstellungen und Kontoadressen umfassen, aus einer vormals gesicherten JSON-Datei wiederherstellen."
+  },
+  "resultPageError": {
+    "message": "Fehler"
+  },
+  "resultPageErrorDefaultMessage": {
+    "message": "Der Vorgang ist fehlgeschlagen."
+  },
+  "resultPageSuccess": {
+    "message": "Erfolg"
+  },
+  "resultPageSuccessDefaultMessage": {
+    "message": "Der Vorgang wurde erfolgreich abgeschlossen."
+  },
+  "retryTransaction": {
+    "message": "Transaktion wiederholen"
+  },
+  "reusedTokenNameWarning": {
+    "message": "Ein Token hier verwendet ein Symbol von einem anderen Token, das Sie beobachten. Dies kann verwirrend oder trügerisch sein."
   },
   "revealSeedWords": {
-    "message": "Seed-Wörterfolge anzeigen"
-  },
-  "revealSeedWordsDescription": {
-    "message": "Wenn Sie einmal Ihren Browser oder Computer wechseln, benötigen Sie diesen Seed-Schlüssel, um auf Ihre Konten zuzugreifen. Bewahren Sie ihn an einem sicheren und geheimen Ort auf."
-  },
-  "revealSeedWordsTitle": {
-    "message": "Mnemonische Phrase"
+    "message": "Geheime Wiederherstellungsphrase offenlegen"
+  },
+  "revealSeedWordsDescription1": {
+    "message": "Die $1 bietet $2",
+    "description": "This is a sentence consisting of link using 'revealSeedWordsSRPName' as $1 and bolded text using 'revealSeedWordsDescription3' as $2."
+  },
+  "revealSeedWordsDescription2": {
+    "message": "MetaMask ist ein $1. Das bedeutet, dass Sie der Besitzer Ihrer GWP sind.",
+    "description": "$1 is text link with the message from 'revealSeedWordsNonCustodialWallet'"
+  },
+  "revealSeedWordsDescription3": {
+    "message": "vollen Zugriff auf Ihre Wallet und Ihr Guthaben.\n"
+  },
+  "revealSeedWordsNonCustodialWallet": {
+    "message": "Wallet ohne Vewahrung"
+  },
+  "revealSeedWordsQR": {
+    "message": "QR"
+  },
+  "revealSeedWordsSRPName": {
+    "message": "Geheime Wiederherstellungsphrase (GWP)"
+  },
+  "revealSeedWordsText": {
+    "message": "Text"
   },
   "revealSeedWordsWarning": {
-    "message": "Bitte niemals deine Seed-Wörterfolge an einem öffentlichen Ort kenntlich machen. Mit diesen Wörtern können alle deine Accounts gestohlen werden."
-  },
-  "revealSeedWordsWarningTitle": {
-    "message": "Zeigen Sie diesen Schlüssel KEINER ANDEREN PERSON!"
-  },
-  "rinkeby": {
-    "message": "Rinkeby Testnetzwerk"
-  },
-  "ropsten": {
-    "message": "Ropsten Testnetzwerk"
+    "message": "Stellen Sie sicher, dass niemand auf Ihren Bildschirm schaut. $1",
+    "description": "$1 is bolded text using the message from 'revealSeedWordsWarning2'"
+  },
+  "revealSeedWordsWarning2": {
+    "message": "Der MetaMask Support wird Sie nie danach fragen.",
+    "description": "The bolded texted in the second part of 'revealSeedWordsWarning'"
+  },
+  "revealTheSeedPhrase": {
+    "message": "Seed-Phrase anzeigen"
+  },
+  "revokeAllTokensTitle": {
+    "message": "Genehmigung zum Zugriff auf alle Ihre $1 sowie deren Übertragung entziehen?",
+    "description": "$1 is the symbol of the token for which the user is revoking approval"
+  },
+  "revokeAllTokensTitleWithoutSymbol": {
+    "message": "Genehmigung zum Zugriff auf alle Ihre NFTs von $1 sowie zu deren Übertragung entziehen?",
+    "description": "$1 is a link to contract on the block explorer when we're not able to retrieve a erc721 or erc1155 name"
+  },
+  "revokeApproveForAllDescription": {
+    "message": "Wenn Sie diese Genehmigung widerrufen, werden Dritte ohne weiteren Hinweis keinen Zugriff mehr auf alle Ihre $1 haben und diese nicht mehr überweisen können.",
+    "description": "$1 is either a string or link of a given token symbol or name"
+  },
+  "revokeApproveForAllDescriptionWithoutSymbol": {
+    "message": "Dadruch wird die Genehmigung für Dritte widerrufen, auf Ihre gesamten NFTs von $1 zuzugreifen und sie zu übertragen, ohne dass eine weitere Mitteilung erfolgt.",
+    "description": "$1 is a link to contract on the block explorer when we're not able to retrieve a erc721 or erc1155 name"
+  },
+  "revokePermission": {
+    "message": "Genehmigung widerrufen"
+  },
+  "revokeSpendingCap": {
+    "message": "Ausgabenobergrenze für Ihr $1 widerrufen",
+    "description": "$1 is a token symbol"
+  },
+  "revokeSpendingCapTooltipText": {
+    "message": "Dieser Drittanbieter kann keine weiteren Ihrer aktuellen oder zukünftigen Tokens ausgeben."
   },
   "rpcUrl": {
     "message": "Neue RPC-URL"
   },
+  "safeTransferFrom": {
+    "message": "Sichere Übertragung von"
+  },
   "save": {
     "message": "Speichern"
   },
-  "saveAsCsvFile": {
-    "message": "Als CSV-Datei speichern"
-  },
   "scanInstructions": {
     "message": "Platzieren Sie den QR-Code vor Ihrer Kamera."
   },
   "scanQrCode": {
     "message": "QR-Code scannen"
   },
+  "scrollDown": {
+    "message": "Herunterscrollen"
+  },
   "search": {
     "message": "Suche"
   },
+  "searchAccounts": {
+    "message": "Konten durchsuchen"
+  },
   "searchResults": {
     "message": "Suchergebnisse"
   },
-  "searchTokens": {
-    "message": "Token suchen"
-  },
-  "secretBackupPhrase": {
-    "message": "Geheimer Backup-Schlüssel"
-  },
-  "secretBackupPhraseDescription": {
-    "message": "Mit Ihrem geheimen Backup-Schlüssel können Sie Ihr Konto ganz einfach sichern und wiederherstellen."
-  },
-  "secretBackupPhraseWarning": {
-    "message": "WARNUNG: Legen Sie niemals Ihre Sicherungsphrase offen. Mit dieser Phrase kann sich jeder Ihr Ether für immer aneignen."
+  "secretRecoveryPhrase": {
+    "message": "Geheime Wiederherstellungsphrase"
+  },
+  "secureWallet": {
+    "message": "Sichere Wallet"
+  },
+  "security": {
+    "message": "Sicherheit"
+  },
+  "securityAlert": {
+    "message": "Sicherheitsbenachrichtigung von $1 und $2"
+  },
+  "securityAlerts": {
+    "message": "Sicherheitsbenachrichtigungen"
+  },
+  "securityAlertsDescription": {
+    "message": "Diese Funktion warnt Sie vor schädlichen Aktivitäten im Ethereum Mainnet, indem sie Ihre Transaktions- und Signaturanfragen aktiv überprüft und dabei ihre Privatsphäre schützt. Ihre Daten werden dazu nicht an Dritte weitergegeben, die diesen Dienst anbieten. Denken Sie immer an Ihre eigene Sorgfaltspflicht, bevor Sie Anfragen genehmigen, denn es gibt keine Garantie dafür, dass diese Funktion alle schädlichen Aktivitäten auch tatsächlich erkennt."
   },
   "securityAndPrivacy": {
-    "message": "Sicherheit & Datenschutz"
-  },
-  "securitySettingsDescription": {
-    "message": "Datenschutzeinstellungen und mnemonische Phrase des Wallets"
-  },
-  "seedPhrasePlaceholder": {
-    "message": "Trennen Sie jedes Wort durch ein einzelnes Leerzeichen."
+    "message": "Sicherheit und Datenschutz"
+  },
+  "securityProviderPoweredBy": {
+    "message": "Powered by $1",
+    "description": "The security provider that is providing data"
+  },
+  "seeDetails": {
+    "message": "Details anzeigen"
+  },
+  "seedPhraseConfirm": {
+    "message": "Geheime Wiederherstellungsphrase bestätigen"
+  },
+  "seedPhraseEnterMissingWords": {
+    "message": "Geheime Wiederherstellungsphrase bestätigen"
+  },
+  "seedPhraseIntroNotRecommendedButtonCopy": {
+    "message": "Später erinnern (nicht empfohlen)"
+  },
+  "seedPhraseIntroRecommendedButtonCopy": {
+    "message": "Meine Wallet sichern (empfohlen)"
+  },
+  "seedPhraseIntroSidebarBulletFour": {
+    "message": "Aufschreiben und an mehreren geheimen Orten aufbewahren"
+  },
+  "seedPhraseIntroSidebarBulletOne": {
+    "message": "In einem Passwort-Manager speichern"
+  },
+  "seedPhraseIntroSidebarBulletThree": {
+    "message": "In einem Schließfach aufbewahren"
+  },
+  "seedPhraseIntroSidebarCopyOne": {
+    "message": "Ihre geheime Wiederherstellungsphrase ist eine 12-Wort-Phrase, die der „Master-Schlüssel“ Ihrer Wallet und Ihres Geldes ist."
+  },
+  "seedPhraseIntroSidebarCopyThree": {
+    "message": "Wenn jemand nach Ihrer Wiederherstellungsphrase fragt, versucht er wahrscheinlich, Sie zu betrügen und Ihr Wallet-Geld zu stehlen."
+  },
+  "seedPhraseIntroSidebarCopyTwo": {
+    "message": "Geben Sie niemals Ihre geheime Wiederherstellungsphrase weiter, nicht einmal an MetaMask!"
+  },
+  "seedPhraseIntroSidebarTitleOne": {
+    "message": "Was ist eine geheime Wiederherstellungsphrase?"
+  },
+  "seedPhraseIntroSidebarTitleThree": {
+    "message": "Soll ich meine geheime Wiederherstellungsprase weitergeben?"
+  },
+  "seedPhraseIntroSidebarTitleTwo": {
+    "message": "Wie kann ich meine geheime Wiederherstellungsprase speichern?"
+  },
+  "seedPhraseIntroTitle": {
+    "message": "Sichern Sie Ihre Wallet"
+  },
+  "seedPhraseIntroTitleCopy": {
+    "message": "Bevor Sie loslegen, schauen Sie sich dieses kurze Video an, um mehr über Ihre geheime Wiederherstellungsphrase zu erfahren und wie Sie Ihre Wallet sicher halten können."
   },
   "seedPhraseReq": {
-    "message": "Seed-Wörterfolgen bestehen aus 12 Wörtern"
-  },
-  "selectAHigherGasFee": {
-    "message": "Wählen Sie eine höhere Gasgebühr, um die Abwicklung Ihrer Transaktion zu beschleunigen.*"
+    "message": "Geheime Wiederherstellungsphrasen bestehen aus 12, 15, 18, 21 oder 24 Wörtern."
+  },
+  "seedPhraseWriteDownDetails": {
+    "message": "Schreiben Sie diese geheime Wiederherstellungsphrase mit 12 Wörtern auf und bewahren Sie sie an einem Ort auf, auf den nur Sie Zugriff haben."
+  },
+  "seedPhraseWriteDownHeader": {
+    "message": "Schreiben Sie sich Ihre geheime Wiederherstellungsphrase auf."
+  },
+  "select": {
+    "message": "Auswählen"
+  },
+  "selectAccounts": {
+    "message": "Wählen Sie das Konto/die Konten aus, um sie auf dieser Seite zu verwenden."
+  },
+  "selectAccountsForSnap": {
+    "message": "Wählen Sie das Konto/die Konten, das/die mit diesem Snap verwendet werden soll(en)."
+  },
+  "selectAll": {
+    "message": "\nAlle auswählen"
+  },
+  "selectAllAccounts": {
+    "message": "Alle Konten auswählen"
   },
   "selectAnAccount": {
     "message": "Ein Konto auswählen"
   },
+  "selectAnAccountAlreadyConnected": {
+    "message": "Dieses Konto wurde bereits mit MetaMask verbunden."
+  },
   "selectAnAccountHelp": {
-    "message": "Wählen Sie das Konto aus, das in MetaMask angezeigt werden soll."
-  },
-  "selectEachPhrase": {
-    "message": "Bitte wählen Sie jede Phrase aus, um sicherzustellen, dass sie korrekt ist."
+    "message": "Wählen Sie die Verwahrungskonten zur Nutzung in MetaMask Institutional aus."
+  },
+  "selectAnAction": {
+    "message": "Eine Aktion auswählen"
   },
   "selectHdPath": {
     "message": "HD-Pfad auswählen"
   },
+  "selectJWT": {
+    "message": "Token auswählen"
+  },
+  "selectNFTPrivacyPreference": {
+    "message": "NFT-Erkennung in den Einstellungen aktivieren"
+  },
   "selectPathHelp": {
-    "message": "Wenn Sie Ihre bestehenden Ledger-Konten nachfolgend nicht sehen, versuchen Sie, die Pfade zu \"Legacy (MEW / MyCrypto)\" zu ändern"
+    "message": "Wenn Sie nicht die Konten sehen, die Sie erwarten, versuchen Sie, den HD-Pfad zu ändern."
   },
   "selectType": {
     "message": "Typ auswählen"
   },
+  "selectingAllWillAllow": {
+    "message": "Wenn Sie alle auswählen, erlauben Sie dieser Seite, alle Ihre aktuellen Konten einzusehen. Stellen Sie sicher, dass Sie dieser Seite vertrauen."
+  },
   "send": {
     "message": "Senden"
   },
-  "sendAmount": {
-    "message": "Betrag senden"
+  "sendBugReport": {
+    "message": "Übermitteln Sie uns einen Fehlerbericht."
+  },
+  "sendDescription": {
+    "message": "Krypto an ein beliebiges Konto senden"
+  },
+  "sendSpecifiedTokens": {
+    "message": "$1 senden",
+    "description": "Symbol of the specified token"
+  },
+  "sendTo": {
+    "message": "Senden an"
   },
   "sendTokens": {
-    "message": "Token senden"
-  },
-  "sentEther": {
-    "message": "Ether senden"
-  },
-  "separateEachWord": {
-    "message": "Trennen Sie die Wörter mit einem einzelnen Leerzeichen voneinander"
+    "message": "Tokens senden"
+  },
+  "sendingDisabled": {
+    "message": "Das Senden von ERC-1155 NFT-Assets wird noch nicht unterstützt."
+  },
+  "sendingNativeAsset": {
+    "message": "$1 senden",
+    "description": "$1 represents the native currency symbol for the current network (e.g. ETH or BNB)"
+  },
+  "sendingToTokenContractWarning": {
+    "message": "Warnhinweis: Sie sind im Begriff, an einen Token-Contract zu senden, und dies könnte zu einem Verlust Ihrer Gelder führen. $1",
+    "description": "$1 is a clickable link with text defined by the 'learnMoreUpperCase' key. The link will open to a support article regarding the known contract address warning"
+  },
+  "sepolia": {
+    "message": "Sepolia-Testnetzwerk"
+  },
+  "setAdvancedPrivacySettingsDetails": {
+    "message": "MetaMask nutzt diese vertrauenswürdigen Dienstleistungen von Drittanbietern, um die Benutzerfreundlichkeit und Sicherheit der Produkte zu verbessern."
+  },
+  "setApprovalForAll": {
+    "message": "Erlaubnis für alle erteilen"
+  },
+  "setApprovalForAllTitle": {
+    "message": "$1 ohne Ausgabenlimit genehmigen",
+    "description": "The token symbol that is being approved"
+  },
+  "settingAddSnapAccount": {
+    "message": "Snap-Konto hinzufügen"
   },
   "settings": {
     "message": "Einstellungen"
   },
-  "showAdvancedGasInline": {
-    "message": "Erweiterte Gaskontrollen"
-  },
-  "showAdvancedGasInlineDescription": {
-    "message": "Wählen Sie dies aus, um den Gaspreis und die Limitkontrollen direkt auf den Senden- und Bestätigen-Bildschirmen anzuzeigen."
+  "settingsSearchMatchingNotFound": {
+    "message": "Keine passenden Ergebnisse gefunden."
+  },
+  "show": {
+    "message": "Zeigen"
   },
   "showFiatConversionInTestnets": {
-    "message": "Umwandlung auf Testnets anzeigen"
+    "message": "Umrechnung auf Testnets anzeigen"
   },
   "showFiatConversionInTestnetsDescription": {
-    "message": "Wählen Sie dies aus, um die Fiat-Konversion auf Testnets anzuzeigen"
+    "message": "Wählen Sie dies aus, um die Fiat-Umrechnung in Testnetzwerken anzuzeigen."
   },
   "showHexData": {
     "message": "Hexdaten anzeigen"
   },
   "showHexDataDescription": {
-    "message": "Wählen Sie dies aus, um das Hexdatenfeld auf dem Senden-Bildschirm anzuzeigen"
-  },
-  "showPrivateKeys": {
-    "message": "Private Keys anzeigen"
+    "message": "Wählen Sie dies aus, um das Hex-Datenfeld auf dem Sendebildschirm anzuzeigen."
+  },
+  "showIncomingTransactions": {
+    "message": "Eingehende Transaktionen anzeigen"
+  },
+  "showIncomingTransactionsDescription": {
+    "message": "Das hängt von $1 ab, das Zugriff auf Ihre Ethereum-Adresse und Ihre IP-Adresse hat. $2",
+    "description": "$1 is the link to etherscan url and $2 is the link to the privacy policy of consensys APIs"
+  },
+  "showMore": {
+    "message": "Mehr anzeigen"
+  },
+  "showNft": {
+    "message": "NFT anzeigen"
+  },
+  "showPermissions": {
+    "message": "Genehmigungen anzeigen"
+  },
+  "showPrivateKey": {
+    "message": "Privaten Schlüssel anzeigen"
+  },
+  "showTestnetNetworks": {
+    "message": "Test-Netzwerke anzeigen"
+  },
+  "showTestnetNetworksDescription": {
+    "message": "Wählen Sie dies, um Testnetzwerke in der Netzwerkliste anzuzeigen."
   },
   "sigRequest": {
-    "message": "Unterschriftsanfrage"
+    "message": "Signaturanfrage"
   },
   "sign": {
-    "message": "Unterschreiben"
-  },
-  "signNotice": {
-    "message": "Das Unterschreiben dieser Nachricht kann gefährliche Nebeneffekte haben. Bitte nur Nachrichten von Webseiten unterschreiben denen du deinen vollständigen Account anvertrauen würdest. Diese gefährliche Variante wird in zukünftigen Versionen entfernt werden."
+    "message": "Unterzeichnen"
   },
   "signatureRequest": {
-    "message": "Unterschriftsanfrage"
+    "message": "Signaturanfrage"
+  },
+  "signatureRequestGuidance": {
+    "message": "Unterzeichnen Sie diese Nachricht nur, wenn Sie den Inhalt vollständig verstehen und der anfragenden Seite vertrauen."
+  },
+  "signatureRequestWarning": {
+    "message": "Das Unterzeichnen dieser Nachricht könnte gefährlich sein. Sie könnten der Gegenseite dieser Nachricht vollständige Kontrolle über Ihr Konto und Ihre Assets gewähren. Das bedeutet, dass sie Ihr Konto jederzeit leeren könnten. Seien Sie vorsichtig. $1."
   },
   "signed": {
-    "message": "Unterschrieben"
-  },
-  "slow": {
-    "message": "Langsam"
+    "message": "Unterzeichnet"
+  },
+  "signin": {
+    "message": "Anmelden"
+  },
+  "simulationErrorMessageV2": {
+    "message": "Wir konnten das Gas nicht schätzen. Es könnte einen Fehler im Contract geben und diese Transaktion könnte fehlschlagen."
+  },
+  "skip": {
+    "message": "Überspringen"
+  },
+  "skipAccountSecurity": {
+    "message": "Kontosicherheit überspringen?"
+  },
+  "skipAccountSecurityDetails": {
+    "message": "Mir ist klar, dass ich meine Konten und alle dazugehörigen Assets verlieren kann, solange ich keine Sicherungskopie meiner geheimen Wiederherstellungsphrase erstelle."
+  },
+  "smartContracts": {
+    "message": "Smart Contracts"
+  },
+  "smartSwap": {
+    "message": "Smart Swap"
+  },
+  "smartSwapsAreHere": {
+    "message": "Die Smart Swaps sind da!"
+  },
+  "smartSwapsDescription": {
+    "message": "MetaMask Swaps ist jetzt wesentlich intelligenter! Die Aktivierung von Smart Swaps wird es MetaMask erlauben, Ihre Swaps programmatisch zu optimieren, um zu helfen:"
+  },
+  "smartSwapsErrorNotEnoughFunds": {
+    "message": "Nicht genügend Gelder für einen Smart Swap."
+  },
+  "smartSwapsErrorUnavailable": {
+    "message": "Smart Swaps sind vorrübergehend nicht verfügbar."
+  },
+  "smartSwapsSubDescription": {
+    "message": "* Smart Swaps versucht mehrmals, Ihre Transaktion privat zu übermitteln. Wenn alle Versuche fehlschlagen, wird die Transaktion öffentlich übertragen, um sicherzustellen, dass Ihr Swap erfolgreich durchgeführt wird."
+  },
+  "snapConfigure": {
+    "message": "Konfigurieren"
+  },
+  "snapConnectionWarning": {
+    "message": "$1 möchte sich mit $2 verbinden. Fahren Sie nur fort, wenn Sie dieser Webseite vertrauen.",
+    "description": "$2 is the snap and $1 is the dapp requesting connection to the snap."
+  },
+  "snapContent": {
+    "message": "Diese Inhalte stammen von $1.",
+    "description": "This is shown when a snap shows transaction insight information in the confirmation UI. $1 is a link to the snap's settings page with the link text being the name of the snap."
+  },
+  "snapCreateAccountSubtitle": {
+    "message": "Entscheiden Sie sich, wie sie mit MetaMask Snaps Ihr neues Konto schützen möchten."
+  },
+  "snapCreateAccountTitle": {
+    "message": "Ein $1-Konto erstellen",
+    "description": "Title of the Create Snap Account Page, $1 is the text using a different color"
+  },
+  "snapCreateAccountTitle2": {
+    "message": "Snap",
+    "description": "$1 of the snapCreateAccountTitle"
+  },
+  "snapCreatedByMetaMask": {
+    "message": "Von MetaMask"
+  },
+  "snapDetailAudits": {
+    "message": "Prüfung"
+  },
+  "snapDetailDeveloper": {
+    "message": "Entwickler"
+  },
+  "snapDetailLastUpdated": {
+    "message": "Aktualisiert"
+  },
+  "snapDetailManageSnap": {
+    "message": "Snap verwalten"
+  },
+  "snapDetailTags": {
+    "message": "Tags"
+  },
+  "snapDetailVersion": {
+    "message": "Version"
+  },
+  "snapDetailWebsite": {
+    "message": "Webseite"
+  },
+  "snapDetailsCreateASnapAccount": {
+    "message": "Ein Snap-Konto erstellen"
+  },
+  "snapDetailsInstalled": {
+    "message": "Installiert"
+  },
+  "snapError": {
+    "message": "Snap-Fehler: '$1'. Fehler-Code: '$2'",
+    "description": "This is shown when a snap encounters an error. $1 is the error message from the snap, and $2 is the error code."
+  },
+  "snapInstall": {
+    "message": "Snap installieren"
+  },
+  "snapInstallRequest": {
+    "message": "Durch die Installation von $1 werden folgende Genehmigungen erteilt. Nur fortfahren, wenn Sie $1 vertrauen.",
+    "description": "$1 is the snap name."
+  },
+  "snapInstallSuccess": {
+    "message": "Installation ist abgeschlossen"
+  },
+  "snapInstallWarningCheck": {
+    "message": "Nehmen Sie sich einen Moment Zeit, um die angeforderte Genehmigung zu prüfen. Fahren Sie nur fort, wenn Sie $1 vertrauen.",
+    "description": "Warning message used in popup displayed on snap install. $1 is the snap name."
+  },
+  "snapInstallWarningCheckPlural": {
+    "message": "Nehmen Sie sich einen Moment Zeit, um die angeforderten Genehmigungen zu prüfen. Fahren Sie nur fort, wenn Sie $1 vertrauen.",
+    "description": "Warning message used in popup displayed on snap install when having multiple permissions. $1 is the snap name."
+  },
+  "snapInstallWarningHeading": {
+    "message": "Seien Sie vorsichtig"
+  },
+  "snapInstallWarningKeyAccess": {
+    "message": "Geben Sie $2 Kontokontrolle an $1.",
+    "description": "The first parameter is the name of the snap and the second one is the protocol"
+  },
+  "snapInstallWarningPublicKeyAccess": {
+    "message": "Geben Sie dem öffentlichen Schlüssel $2 Zugriff auf $1.",
+    "description": "The first parameter is the name of the snap and the second one is the protocol"
+  },
+  "snapInstallationErrorDescription": {
+    "message": "$1 konnte nicht installiert werden.",
+    "description": "Error description used when snap installation fails. $1 is the snap name."
+  },
+  "snapInstallationErrorTitle": {
+    "message": "Installation fehlgeschlagen",
+    "description": "Error title used when snap installation fails."
+  },
+  "snapIsAudited": {
+    "message": "Geprüft"
+  },
+  "snapResultError": {
+    "message": "Fehler"
+  },
+  "snapResultSuccess": {
+    "message": "Erfolg"
+  },
+  "snapResultSuccessDescription": {
+    "message": "$1 ist einsatzbereit"
+  },
+  "snapUpdate": {
+    "message": "Snap aktualisieren"
+  },
+  "snapUpdateAvailable": {
+    "message": "Update verfügbar"
+  },
+  "snapUpdateErrorDescription": {
+    "message": "$1 konnte nicht aktualisiert werden.",
+    "description": "Error description used when snap update fails. $1 is the snap name."
+  },
+  "snapUpdateErrorTitle": {
+    "message": "Update fehlgeschlagen",
+    "description": "Error title used when snap update fails."
+  },
+  "snapUpdateRequest": {
+    "message": "$1 möchte $2 auf $3 aktualisieren, was folgende Genehmigungen erteilen würde. Fahren Sie nur fort, wenn Sie $2 vertrauen.",
+    "description": "$1 is the dApp origin requesting the snap, $2 is the snap name and $3 is the snap version."
+  },
+  "snapUpdateSuccess": {
+    "message": "Update abgeschlossen"
+  },
+  "snaps": {
+    "message": "Snaps"
+  },
+  "snapsInsightLoading": {
+    "message": "Transaktions-Einsicht wird geladen ..."
+  },
+  "snapsInvalidUIError": {
+    "message": "Die vom Snap spezifizierte UI ist ungültig."
+  },
+  "snapsNoInsight": {
+    "message": "Der Snap brachte keine Einsicht."
+  },
+  "snapsPrivacyWarningSecondMessage": {
+    "message": "Alle Daten, die Sie mit Drittanbieterdiensten teilen, werden direkt von diesen Drittanbieterdiensten im Einklang mit deren Datenschutzerklärung erfasst. Für weitere Informationen lesen Sie bitte die jeweiligen Datenschutzerklärungen.",
+    "description": "Second part of a message in popup modal displayed when installing a snap for the first time."
+  },
+  "snapsSettingsDescription": {
+    "message": "Verwalten Sie Ihre Snaps."
+  },
+  "snapsTermsOfUse": {
+    "message": "Nutzungsbedingungen"
+  },
+  "snapsToggle": {
+    "message": "Ein Snap wird nur ausgeführt, wenn er aktiviert ist."
+  },
+  "snapsUIError": {
+    "message": "Kontaktieren Sie die Ersteller von $1 für weitere Unterstützung.",
+    "description": "This is shown when the insight snap throws an error. $1 is the snap name"
+  },
+  "someNetworksMayPoseSecurity": {
+    "message": "Einige Netzwerke können Sicherheits- und/oder Datenschutzrisiken bergen. Informieren Sie sich über die Risiken, bevor Sie ein Netzwerk hinzufügen und nutzen."
+  },
+  "somethingIsWrong": {
+    "message": "Etwas ist schiefgelaufen. Versuchen Sie, die Seite neu zu laden."
   },
   "somethingWentWrong": {
-    "message": "Hoppla! Da hat etwas nicht geklappt."
+    "message": "Hoppla! Etwas ist schiefgelaufen."
   },
   "speedUp": {
     "message": "Beschleunigen"
@@ -939,96 +4067,870 @@
   "speedUpCancellation": {
     "message": "Diese Stornierung beschleunigen"
   },
+  "speedUpExplanation": {
+    "message": "Wir haben die Gas-Gebühr auf der Grundlage der aktuellen Netzbedingungen aktualisiert und um mindestens 10 % erhöht (erforderlich durch das Netzwerk)."
+  },
+  "speedUpPopoverTitle": {
+    "message": "Diese Transaktion beschleunigen"
+  },
+  "speedUpTooltipText": {
+    "message": "Neue Gas-Gebühr"
+  },
   "speedUpTransaction": {
     "message": "Diese Transaktion beschleunigen"
   },
+  "spendLimitInsufficient": {
+    "message": "Ausgabenlimit unzureichend"
+  },
+  "spendLimitInvalid": {
+    "message": "Ausgabenlimit ungültig; muss eine positive Zahl sein"
+  },
+  "spendLimitPermission": {
+    "message": "Ausgabenlimit-Genehmigung"
+  },
+  "spendLimitRequestedBy": {
+    "message": "Ausgabenlimit von $1 angefordert",
+    "description": "Origin of the site requesting the spend limit"
+  },
+  "spendLimitTooLarge": {
+    "message": "Ausgabenlimit zu groß"
+  },
+  "spendingCap": {
+    "message": "Ausgabenobergrenze"
+  },
+  "spendingCapError": {
+    "message": "Fehler: nur Zahlen eingeben"
+  },
+  "spendingCapErrorDescription": {
+    "message": "Geben Sie nur eine Nummer ein, auf die $1 jetzt oder in Zukunft zugreifen kann. Sie können das Token-Limit später jederzeit ändern.",
+    "description": "$1 is origin of the site requesting the token limit"
+  },
+  "spendingCapRequest": {
+    "message": "Ausgabenobergrenze-Anfrage für $1"
+  },
+  "srpInputNumberOfWords": {
+    "message": "Ich habe eine $1-Wort-Phrase.",
+    "description": "This is the text for each option in the dropdown where a user selects how many words their secret recovery phrase has during import. The $1 is the number of words (either 12, 15, 18, 21, or 24)."
+  },
+  "srpPasteFailedTooManyWords": {
+    "message": "Das Einfügen schlug fehl, weil sie mehr als 24 Wörter enthielt. Eine geheime Wiederherstellungsphrase darf maximal 24 Wörter enthalten.",
+    "description": "Description of SRP paste error when the pasted content has too many words"
+  },
+  "srpPasteTip": {
+    "message": "Sie können Ihre vollständige geheime Wiederherstellungsphrase in ein beliebiges Feld einfügen.",
+    "description": "Our secret recovery phrase input is split into one field per word. This message explains to users that they can paste their entire secrete recovery phrase into any field, and we will handle it correctly."
+  },
+  "srpSecurityQuizGetStarted": {
+    "message": "Erste Schritte"
+  },
+  "srpSecurityQuizImgAlt": {
+    "message": "Ein Auge mit einem Schlüsselloch in der Mitte und drei schwebenden Passwortfeldern"
+  },
+  "srpSecurityQuizIntroduction": {
+    "message": "Zur Enthüllung Ihrer geheimen Wiederherstellungsphrase, müssen Sie zwei Fragen richtig beantworten."
+  },
+  "srpSecurityQuizQuestionOneQuestion": {
+    "message": "Wenn Sie Ihre geheime Wiederherstellungsphrase verlieren, kann MetaMask ..."
+  },
+  "srpSecurityQuizQuestionOneRightAnswer": {
+    "message": "Ihnen nicht helfen."
+  },
+  "srpSecurityQuizQuestionOneRightAnswerDescription": {
+    "message": "Schreiben Sie sie auf, gravieren Sie sie in Metall ein oder bewahren Sie sie an mehreren geheimen Orten auf, damit Sie sie niemals verlieren. Sollten Sie sie verlieren, ist sie für immer weg."
+  },
+  "srpSecurityQuizQuestionOneRightAnswerTitle": {
+    "message": "Richtig! Niemand kann Ihnen dabei helfen, Ihre geheime Wiederherstellungsphrase zurückzubekommen."
+  },
+  "srpSecurityQuizQuestionOneWrongAnswer": {
+    "message": "diese für Sie zurückzubekommen."
+  },
+  "srpSecurityQuizQuestionOneWrongAnswerDescription": {
+    "message": "Wenn Sie Ihre geheime Wiederherstellungsphrase verlieren, ist diese für immer verloren. Niemand kann Ihnen dabei helfen, sie zurückzubekommen, ganz gleich, was behauptet wird."
+  },
+  "srpSecurityQuizQuestionOneWrongAnswerTitle": {
+    "message": "Falsch! Niemand kann Ihnen dabei helfen, Ihre geheime Wiederherstellungsphrase zurückzubekommen."
+  },
+  "srpSecurityQuizQuestionTwoQuestion": {
+    "message": "Sollte jemand, selbst ein Support-Mitarbeiter, nach Ihrer geheimen Wiederherstellungsphrase fragen ..."
+  },
+  "srpSecurityQuizQuestionTwoRightAnswer": {
+    "message": "werden Sie betrogen."
+  },
+  "srpSecurityQuizQuestionTwoRightAnswerDescription": {
+    "message": "Jeder, der behauptet, Ihre gemeine Wiederherstellungsphrase zu benötigen, lügt Sie an. Wenn Sie diese mit solchen Personen teilen, werden diese Ihre Assets stehlen."
+  },
+  "srpSecurityQuizQuestionTwoRightAnswerTitle": {
+    "message": "Richtig! Es ist nie eine gute Idee, Ihre geheime Wiederherstellungsphrase mit anderen zu teilen."
+  },
+  "srpSecurityQuizQuestionTwoWrongAnswer": {
+    "message": "Sie sollten sie ihnen geben."
+  },
+  "srpSecurityQuizQuestionTwoWrongAnswerDescription": {
+    "message": "Jeder, der behauptet, Ihre gemeine Wiederherstellungsphrase zu benötigen, lügt Sie an. Wenn Sie diese mit einer solchen Person teilen, wird sie Ihre Assets stehlen."
+  },
+  "srpSecurityQuizQuestionTwoWrongAnswerTitle": {
+    "message": "Nein! Teilen Sie Ihre geheime Wiederherstellungsphrase mit niemandem, niemals."
+  },
+  "srpSecurityQuizTitle": {
+    "message": "Sicherheits-Quiz"
+  },
+  "srpToggleShow": {
+    "message": "Dieses Wort der geheimen Wiederherstellungsphrase anzeigen/verbergen",
+    "description": "Describes a toggle that is used to show or hide a single word of the secret recovery phrase"
+  },
+  "srpWordHidden": {
+    "message": "Dieses Wort ist verborgen.",
+    "description": "Explains that a word in the secret recovery phrase is hidden"
+  },
+  "srpWordShown": {
+    "message": "Dieses Wort wird angezeigt.",
+    "description": "Explains that a word in the secret recovery phrase is being shown"
+  },
+  "stable": {
+    "message": "Stabil"
+  },
+  "stableLowercase": {
+    "message": "stabil"
+  },
+  "stake": {
+    "message": "Anteil"
+  },
+  "stakeDescription": {
+    "message": "Halten Sie Ihre Kryptowährung und erzielen Sie potenzielle Gewinne"
+  },
   "stateLogError": {
-    "message": "Fehler beim Abfragen der Statelogs."
+    "message": "Fehler beim Abfragen der Statusprotokolle."
+  },
+  "stateLogFileName": {
+    "message": "MetaMask-Statusprotokolle"
   },
   "stateLogs": {
-    "message": "Statelogs"
+    "message": "Statusprotokolle"
   },
   "stateLogsDescription": {
-    "message": "Statelogs zeigen die Public Adresse und die gesendeten Transaktionen deines Accounts."
-  },
-  "step1HardwareWallet": {
-    "message": "1. Hardware-Wallet verknüpfen"
-  },
-  "step1HardwareWalletMsg": {
-    "message": "Verknüpfen Sie Ihr Hardware-Wallet direkt mit Ihrem Computer."
-  },
-  "step2HardwareWallet": {
-    "message": "2. Ein Konto auswählen"
-  },
-  "step2HardwareWalletMsg": {
-    "message": "Wählen Sie das Konto aus, das Sie anzeigen wollen. Sie können nur eines zur Zeit wählen."
-  },
-  "step3HardwareWallet": {
-    "message": "3. Erste Schritte mit dApps und mehr!"
-  },
-  "step3HardwareWalletMsg": {
-    "message": "Verwenden Sie Ihr Hardware-Konto so wie jedes Ethereum-Konto. Loggen Sie sich bei dApps ein, senden Sie Eth, kaufen und speichern Sie ERC20-Token und Nicht-Fungible-Token wie CryptoKitties."
-  },
-  "storePhrase": {
-    "message": "Speichern Sie diesen Schlüssel in einem Passwortmanager wie 1Password."
+    "message": "Die Statusprotokolle enthalten Ihre öffentlichen Kontoadressen und gesendeten Transaktionen."
+  },
+  "status": {
+    "message": "Status"
+  },
+  "statusNotConnected": {
+    "message": "Nicht verbunden"
+  },
+  "statusNotConnectedAccount": {
+    "message": "Keine verbundenen Konten"
+  },
+  "step1LatticeWallet": {
+    "message": "Verbinden Sie Ihr Lattice1"
+  },
+  "step1LatticeWalletMsg": {
+    "message": "Sie können MetaMask mit Ihrem Lattice1-Gerät verbinden, sobald dieses eingerichtet und online ist. Entsperren Sie Ihr Gerät und halten Sie Ihre Geräte-ID bereit.",
+    "description": "$1 represents the `hardwareWalletSupportLinkConversion` localization key"
+  },
+  "step1LedgerWallet": {
+    "message": "Ledger-App herunterladen"
+  },
+  "step1LedgerWalletMsg": {
+    "message": "Herunterladen, einrichten und Ihr Passwort eingeben, um $1 freizuschalten.",
+    "description": "$1 represents the `ledgerLiveApp` localization value"
+  },
+  "step1TrezorWallet": {
+    "message": "Verbinden Sie Ihre Trezor-Wallet."
+  },
+  "step1TrezorWalletMsg": {
+    "message": "Schließen Sie Ihre Trezor-Wallet direkt an Ihren Computer an und entsperren Sie sie. Stellen Sie sicher, dass Sie die richtige Passphrase verwenden.",
+    "description": "$1 represents the `hardwareWalletSupportLinkConversion` localization key"
+  },
+  "step2LedgerWallet": {
+    "message": "Verbinden Sie Ihre Ledger-Wallet."
+  },
+  "step2LedgerWalletMsg": {
+    "message": "Schließen Sie Ihre Ledger-Wallet direkt an Ihren Computer an, entsperren Sie sie und öffnen Sie die Ethereum-App.",
+    "description": "$1 represents the `hardwareWalletSupportLinkConversion` localization key"
+  },
+  "stillGettingMessage": {
+    "message": "Erhalten Sie diese Meldung immer noch?"
+  },
+  "strong": {
+    "message": "Stark"
+  },
+  "stxBenefit1": {
+    "message": "Transaktionskosten minimieren"
+  },
+  "stxBenefit2": {
+    "message": "Transaktionsausfälle reduzieren"
+  },
+  "stxBenefit3": {
+    "message": "Steckengebliebene Transaktionen eliminieren"
+  },
+  "stxBenefit4": {
+    "message": "Front-Running verhindern"
+  },
+  "stxCancelled": {
+    "message": "Swap wäre gescheitert"
+  },
+  "stxCancelledDescription": {
+    "message": "Ihre Transaktion wäre fehlgeschlagen und wurde storniert, um Sie vor unnötigen Gas-Gebühren zu schützen."
+  },
+  "stxCancelledSubDescription": {
+    "message": "Versuchen Sie Ihren Swap erneut. Wir werden hier sein, um Sie beim nächsten Mal vor ähnlichen Risiken zu schützen."
+  },
+  "stxFailure": {
+    "message": "Swap fehlgeschlagen"
+  },
+  "stxFailureDescription": {
+    "message": "Plötzliche Marktveränderungen können zu Ausfällen führen. Wenn das Problem weiterhin besteht, wenden Sie sich bitte an $1.",
+    "description": "This message is shown to a user if their swap fails. The $1 will be replaced by support.metamask.io"
+  },
+  "stxPendingPrivatelySubmittingSwap": {
+    "message": "Ihr Swap wird privat abgesendet ..."
+  },
+  "stxPendingPubliclySubmittingSwap": {
+    "message": "Ihr Swap wird öffentlich abgesendet ..."
+  },
+  "stxSuccess": {
+    "message": "Swap abgeschlossen!"
+  },
+  "stxSuccessDescription": {
+    "message": "Ihr $1 ist jetzt verfügbar.",
+    "description": "$1 is a token symbol, e.g. ETH"
+  },
+  "stxSwapCompleteIn": {
+    "message": "Swap abgeschlossen in <",
+    "description": "'<' means 'less than', e.g. Swap will complete in < 2:59"
+  },
+  "stxTooltip": {
+    "message": "Simulieren Sie Transaktionen vor der Übermittlung, um die Transaktionskosten zu senken und Ausfälle zu vermeiden."
+  },
+  "stxTryingToCancel": {
+    "message": "Es wird versucht, Ihre Transaktion zu stornieren ..."
+  },
+  "stxUnknown": {
+    "message": "Status unbekannt"
+  },
+  "stxUnknownDescription": {
+    "message": "Eine Transaktion war erfolgreich, aber wir sind uns nicht sicher, um welche es sich handelt. Dies kann darauf zurückzuführen sein, dass eine andere Transaktion übermittelt wurde, während dieser Swap bearbeitet wurde."
+  },
+  "stxUserCancelled": {
+    "message": "Swap storniert"
+  },
+  "stxUserCancelledDescription": {
+    "message": "Ihre Transaktion wurde storniert und Sie haben keine unnötigen Gas-Gebühren bezahlt."
+  },
+  "stxYouCanOptOut": {
+    "message": "Sie können sich in den erweiterten Einstellungen jederzeit abmelden."
+  },
+  "submit": {
+    "message": "Absenden"
   },
   "submitted": {
-    "message": "Abgeschickt"
+    "message": "Abgesendet"
+  },
+  "support": {
+    "message": "Support"
   },
   "supportCenter": {
-    "message": "Gehe zu unserem Support Center"
+    "message": "Besuchen Sie unser Support Center."
+  },
+  "swap": {
+    "message": "Swap"
+  },
+  "swapAdjustSlippage": {
+    "message": "Slippage anpassen"
+  },
+  "swapAggregator": {
+    "message": "Aggregator"
+  },
+  "swapAllowSwappingOf": {
+    "message": "Swapping von $1 zulassen",
+    "description": "Shows a user that they need to allow a token for swapping on their hardware wallet"
+  },
+  "swapAmountReceived": {
+    "message": "Garantierter Betrag"
+  },
+  "swapAmountReceivedInfo": {
+    "message": "Dies ist der Mindestbetrag, den Sie empfangen werden. Je nach Slippage können Sie auch mehr empfangen."
+  },
+  "swapAnyway": {
+    "message": "Swap trotzdem ausführen"
+  },
+  "swapApproval": {
+    "message": "$1 für Swaps genehmigen",
+    "description": "Used in the transaction display list to describe a transaction that is an approve call on a token that is to be swapped.. $1 is the symbol of a token that has been approved."
+  },
+  "swapApproveNeedMoreTokens": {
+    "message": "Sie benötigen $1 mehr $2, um diesen Swap abzuschließen",
+    "description": "Tells the user how many more of a given token they need for a specific swap. $1 is an amount of tokens and $2 is the token symbol."
+  },
+  "swapAreYouStillThere": {
+    "message": "Sind Sie noch da?"
+  },
+  "swapAreYouStillThereDescription": {
+    "message": "Wir sind bereit, Ihnen die neuesten Angebote zu zeigen, wenn Sie fortfahren möchten."
+  },
+  "swapBuildQuotePlaceHolderText": {
+    "message": "Keine Tokens verfügbar, die mit $1 übereinstimmen.",
+    "description": "Tells the user that a given search string does not match any tokens in our token lists. $1 can be any string of text"
+  },
+  "swapConfirmWithHwWallet": {
+    "message": "Mit Ihrer Hardware-Wallet bestätigen"
+  },
+  "swapContinueSwapping": {
+    "message": "Mit Swap fortfahren"
+  },
+  "swapContractDataDisabledErrorDescription": {
+    "message": "Gehen Sie in der Ethereum-App auf Ihrem Ledger auf „Einstellungen“ und lassen Sie Contract-Daten zu. Versuchen Sie dann Ihren Swap erneut."
+  },
+  "swapContractDataDisabledErrorTitle": {
+    "message": "Contract-Daten sind in Ihrem Ledger nicht aktiviert."
+  },
+  "swapCustom": {
+    "message": "benutzerdefiniert"
+  },
+  "swapDecentralizedExchange": {
+    "message": "Dezentralisierter Austausch"
+  },
+  "swapDescription": {
+    "message": "Token tauschen und handeln"
+  },
+  "swapDirectContract": {
+    "message": "Direkter Contract"
+  },
+  "swapDisabled": {
+    "message": "Handeln ist in diesem Netzwerk nicht verfügbar"
+  },
+  "swapEditLimit": {
+    "message": "Limit bearbeiten"
+  },
+  "swapEnableDescription": {
+    "message": "Dies ist erforderlich und gibt MetaMask die Genehmigung, Ihren $1 zu swappen.",
+    "description": "Gives the user info about the required approval transaction for swaps. $1 will be the symbol of a token being approved for swaps."
+  },
+  "swapEnableTokenForSwapping": {
+    "message": "Das macht $1 für Swapping.",
+    "description": "$1 is for the 'enableToken' key, e.g. 'enable ETH'"
+  },
+  "swapEnterAmount": {
+    "message": "Einen Betrag eingeben"
+  },
+  "swapEstimatedNetworkFees": {
+    "message": "Geschätzte Netzwerkgebühren"
+  },
+  "swapEstimatedNetworkFeesInfo": {
+    "message": "Dies ist eine Schätzung der Netzwerkgebühr, die für den Abschluss Ihres Swaps verwendet wird. Der tatsächliche Betrag kann sich je nach Netzwerkbedingungen ändern."
+  },
+  "swapFailedErrorDescriptionWithSupportLink": {
+    "message": "Transaktionsfehler kommen vor und wir sind hier, um zu helfen. Wenn das Problem weiterhin besteht, können Sie unseren Kundensupport unter $1 erreichen, um weitere Hilfe zu erhalten.",
+    "description": "This message is shown to a user if their swap fails. The $1 will be replaced by support.metamask.io"
+  },
+  "swapFailedErrorTitle": {
+    "message": "Swap fehlgeschlagen"
+  },
+  "swapFetchingQuote": {
+    "message": "Angebot wird eingeholt"
+  },
+  "swapFetchingQuoteNofN": {
+    "message": "Angebot $1 von $2 ",
+    "description": "A count of possible quotes shown to the user while they are waiting for quotes to be fetched. $1 is the number of quotes already loaded, and $2 is the total number of resources that we check for quotes. Keep in mind that not all resources will have a quote for a particular swap."
+  },
+  "swapFetchingQuotes": {
+    "message": "Preisangaben abrufen"
+  },
+  "swapFetchingQuotesErrorDescription": {
+    "message": "Hmmm... etwas ist schiefgelaufen. Versuchen Sie es erneut, oder wenden Sie sich an den Kundensupport, wenn der Fehler weiterhin besteht."
+  },
+  "swapFetchingQuotesErrorTitle": {
+    "message": "Fehler beim Abrufen der Preisangaben"
+  },
+  "swapFetchingTokens": {
+    "message": "Token abrufen..."
+  },
+  "swapFromTo": {
+    "message": "Swap von $1 auf $2",
+    "description": "Tells a user that they need to confirm on their hardware wallet a swap of 2 tokens. $1 is a source token and $2 is a destination token"
+  },
+  "swapGasFeesDetails": {
+    "message": "Die Gas-Gebühren werden geschätzt und werden aufgrund der Komplexität des Netzwerk-Traffics und der Transaktionskomplexität schwanken."
+  },
+  "swapGasFeesLearnMore": {
+    "message": "Erfahren Sie mehr über Gasgebühren"
+  },
+  "swapGasFeesSplit": {
+    "message": "Die Gas-Gebühren auf dem vorherigen Bildschirm werden auf diese beiden Transaktionen aufgeteilt."
+  },
+  "swapGasFeesSummary": {
+    "message": "Gasgebühren werden an Krypto-Miner gezahlt, die Transaktionen im $1-Netzwerk verarbeiten. MetaMask profitiert nicht von den Gasgebühren.",
+    "description": "$1 is the selected network, e.g. Ethereum or BSC"
+  },
+  "swapHighSlippage": {
+    "message": "Hohe Slippage"
+  },
+  "swapHighSlippageWarning": {
+    "message": "Der Slippage-Betrag ist sehr hoch."
+  },
+  "swapIncludesMMFee": {
+    "message": "Enthält eine MetaMask-Gebühr von $1%.",
+    "description": "Provides information about the fee that metamask takes for swaps. $1 is a decimal number."
+  },
+  "swapIncludesMetaMaskFeeViewAllQuotes": {
+    "message": "Enthält eine MetaMask-Gebühr von $1% bis $2.",
+    "description": "Provides information about the fee that metamask takes for swaps. $1 is a decimal number and $2 is a link to view all quotes."
+  },
+  "swapLearnMore": {
+    "message": "Mehr über Swaps erfahren"
+  },
+  "swapLowSlippage": {
+    "message": "Niedrige Slippage"
+  },
+  "swapLowSlippageError": {
+    "message": "Transaktion kann fehlschlagen, maximale Slippage zu niedrig."
+  },
+  "swapMaxSlippage": {
+    "message": "Max. Slippage"
+  },
+  "swapMetaMaskFee": {
+    "message": "MetaMask-Gebühr"
+  },
+  "swapMetaMaskFeeDescription": {
+    "message": "Die Gebühr von $1% ist automatisch in diesem Angebot enthalten. Sie zahlen sie als Gegenleistung für eine Lizenz zur Nutzung der Software von MetaMask zur Aggregation von Liquiditätsanbieterinformationen.",
+    "description": "Provides information about the fee that metamask takes for swaps. $1 is a decimal number."
+  },
+  "swapNQuotesWithDot": {
+    "message": "$1 Angebote.",
+    "description": "$1 is the number of quotes that the user can select from when opening the list of quotes on the 'view quote' screen"
+  },
+  "swapNewQuoteIn": {
+    "message": "Neue Angebote in $1",
+    "description": "Tells the user the amount of time until the currently displayed quotes are update. $1 is a time that is counting down from 1:00 to 0:00"
+  },
+  "swapNoTokensAvailable": {
+    "message": "Keine Tokens verfügbar, die mit $1 übereinstimmen.",
+    "description": "Tells the user that a given search string does not match any tokens in our token lists. $1 can be any string of text"
+  },
+  "swapOnceTransactionHasProcess": {
+    "message": "Ihre $1 werden Ihrem Konto gutgeschrieben, sobald diese Transaktion abgeschlossen ist.",
+    "description": "This message communicates the token that is being transferred. It is shown on the awaiting swap screen. The $1 will be a token symbol."
+  },
+  "swapPriceDifference": {
+    "message": "Sie sind dabei, $1 $2 (~$3) gegen $4 $5 (~$6) zu swappen.",
+    "description": "This message represents the price slippage for the swap.  $1 and $4 are a number (ex: 2.89), $2 and $5 are symbols (ex: ETH), and $3 and $6 are fiat currency amounts."
+  },
+  "swapPriceDifferenceTitle": {
+    "message": "Preisdifferenz von ~$1%",
+    "description": "$1 is a number (ex: 1.23) that represents the price difference."
+  },
+  "swapPriceImpactTooltip": {
+    "message": "Der Preiseinfluss ist die Differenz zwischen dem aktuellen Marktpreis und dem bei der Ausführung der Transaktion erhaltenen Betrag. Die Preisauswirkung ist eine Funktion der Größe Ihres Geschäfts im Verhältnis zur Größe des Liquiditätspools."
+  },
+  "swapPriceUnavailableDescription": {
+    "message": "Die Auswirkungen auf den Preis konnten aufgrund fehlender Marktpreisdaten nicht ermittelt werden. Bitte bestätigen Sie vor dem Tausch, dass Sie mit der Menge der Tokens, die Sie erhalten werden, einverstanden sind."
+  },
+  "swapPriceUnavailableTitle": {
+    "message": "Überprüfen Sie Ihren Kurs, bevor Sie fortfahren."
+  },
+  "swapProcessing": {
+    "message": "Wird verarbeitet"
+  },
+  "swapQuoteDetails": {
+    "message": "Kursdetails"
+  },
+  "swapQuoteNofM": {
+    "message": "$1 von $2",
+    "description": "A count of possible quotes shown to the user while they are waiting for quotes to be fetched. $1 is the number of quotes already loaded, and $2 is the total number of resources that we check for quotes. Keep in mind that not all resources will have a quote for a particular swap."
+  },
+  "swapQuoteSource": {
+    "message": "Angebotsquelle"
+  },
+  "swapQuotesExpiredErrorDescription": {
+    "message": "Bitte fordern Sie neue Angebote an, um die aktuellen Kurse zu erhalten."
+  },
+  "swapQuotesExpiredErrorTitle": {
+    "message": "Angebote-Timeout"
+  },
+  "swapQuotesNotAvailableDescription": {
+    "message": "Reduzieren Sie den Umfang Ihres Handels oder probieren Sie es mit einem anderen Token."
+  },
+  "swapQuotesNotAvailableErrorDescription": {
+    "message": "Versuchen Sie die Menge oder Slippage Einstellungen anzupassen und versuchen Sie es erneut."
+  },
+  "swapQuotesNotAvailableErrorTitle": {
+    "message": "Keine Kurse verfügbar"
+  },
+  "swapRate": {
+    "message": "Kurs"
+  },
+  "swapReceiving": {
+    "message": "Empfangen"
+  },
+  "swapReceivingInfoTooltip": {
+    "message": "Dies ist eine Schätzung. Der genaue Betrag hängt von der Slippage ab."
+  },
+  "swapRequestForQuotation": {
+    "message": "Angebotsanfrage"
+  },
+  "swapReviewSwap": {
+    "message": "Swap überprüfen"
+  },
+  "swapSearchNameOrAddress": {
+    "message": "Namen suchen oder Adresse einfügen"
+  },
+  "swapSelect": {
+    "message": "Auswählen"
+  },
+  "swapSelectAQuote": {
+    "message": "Kurs auswählen"
+  },
+  "swapSelectAToken": {
+    "message": "Token auswählen"
+  },
+  "swapSelectQuotePopoverDescription": {
+    "message": "Unten sind alle Kurse aus verschiedenen Liquiditätsquellen zusammengefasst."
+  },
+  "swapSelectToken": {
+    "message": "Token auswählen"
+  },
+  "swapShowLatestQuotes": {
+    "message": "Neueste Angebote anzeigen"
+  },
+  "swapSlippageHighDescription": {
+    "message": "Die eingegebene Slippage ($1%) wird als sehr hoch angesehen und kann zu einem schlechten Kurs führen.",
+    "description": "$1 is the amount of % for slippage"
+  },
+  "swapSlippageHighTitle": {
+    "message": "Hohe Slippage"
+  },
+  "swapSlippageLowDescription": {
+    "message": "Ein so niedriger Wert ($1%) kann zu einem fehlgeschlagenen Swap führen.",
+    "description": "$1 is the amount of % for slippage"
+  },
+  "swapSlippageLowTitle": {
+    "message": "Niedriger Slippage"
+  },
+  "swapSlippageNegative": {
+    "message": "Slippage muss größer oder gleich Null sein"
+  },
+  "swapSlippageNegativeDescription": {
+    "message": "Slippage muss größer oder gleich Null sein"
+  },
+  "swapSlippageNegativeTitle": {
+    "message": "Zum Fortfahren Slippage erhöhen"
+  },
+  "swapSlippageOverLimitDescription": {
+    "message": "Slippage-Tolleranz muss 15 % oder weniger betragen. Alles darüber resultiert in einem schlechten Kurs."
+  },
+  "swapSlippageOverLimitTitle": {
+    "message": "Sehr hohe Slippage"
+  },
+  "swapSlippagePercent": {
+    "message": "$1%",
+    "description": "$1 is the amount of % for slippage"
+  },
+  "swapSlippageTooltip": {
+    "message": "Wenn sich der Kurs zwischen der Aufgabe Ihrer Order und der Bestätigung ändert, nennt man das „Slippage”. Ihr Swap wird automatisch storniert, wenn die Abweichung die von Ihnen eingestellte „Abweichungstoleranz” überschreitet."
+  },
+  "swapSlippageZeroDescription": {
+    "message": "Es gibt weniger Anbieter mit Null-Slippage, was in einem weniger konkurrenzfähigen Angebot resultieren könne."
+  },
+  "swapSlippageZeroTitle": {
+    "message": "Suche nach Null-Slippage-Anbietern"
+  },
+  "swapSource": {
+    "message": "Liquiditätsquelle"
+  },
+  "swapSourceInfo": {
+    "message": "Wir suchen mehrere Liquiditätsquellen (Börsen, Aggregatoren und professionelle Marktmacher), um die besten Kurse und niedrigsten Netzwerkgebühren zu finden."
+  },
+  "swapSuggested": {
+    "message": "Swap vorgeschlagen"
+  },
+  "swapSuggestedGasSettingToolTipMessage": {
+    "message": "Swaps sind komplexe und zeitkritische Transaktionen. Wir empfehlen diese Gas-Gebühr für ein gutes Gleichgewicht zwischen Kosten und Vertrauen in einen erfolgreichen Swap."
+  },
+  "swapSwapFrom": {
+    "message": "Swap von"
+  },
+  "swapSwapSwitch": {
+    "message": "Token-Reihenfolge wechseln"
+  },
+  "swapSwapTo": {
+    "message": "Swap zu"
+  },
+  "swapToConfirmWithHwWallet": {
+    "message": "zur Bestätigung mit Ihrer Hardware-Wallet"
+  },
+  "swapTokenAddedManuallyDescription": {
+    "message": "Überprüfen Sie dieses Token auf $1 und stellen Sie sicher, dass es sich um das Token handelt, das Sie handeln möchten.",
+    "description": "$1 points the user to etherscan as a place they can verify information about a token. $1 is replaced with the translation for \"etherscan\""
+  },
+  "swapTokenAddedManuallyTitle": {
+    "message": "Token manuell hinzugefügt"
+  },
+  "swapTokenAvailable": {
+    "message": "Ihr $1 wurde Ihrem Konto hinzugefügt.",
+    "description": "This message is shown after a swap is successful and communicates the exact amount of tokens the user has received for a swap. The $1 is a decimal number of tokens followed by the token symbol."
+  },
+  "swapTokenBalanceUnavailable": {
+    "message": "Wir konnten Ihr $1-Guthaben nicht abrufen.",
+    "description": "This message communicates to the user that their balance of a given token is currently unavailable. $1 will be replaced by a token symbol"
+  },
+  "swapTokenNotAvailable": {
+    "message": "In diesem Netzwerk ist kein Token-Tausch verfügbar"
+  },
+  "swapTokenToToken": {
+    "message": "$1 mit $2 tauschen",
+    "description": "Used in the transaction display list to describe a swap. $1 and $2 are the symbols of tokens in involved in a swap."
+  },
+  "swapTokenVerificationAddedManually": {
+    "message": "Dieses Token wurde manuell hinzugefügt."
+  },
+  "swapTokenVerificationMessage": {
+    "message": "Bestätigen Sie immer die Token-Adresse auf $1.",
+    "description": "Points the user to Etherscan as a place they can verify information about a token. $1 is replaced with the translation for \"Etherscan\" followed by an info icon that shows more info on hover."
+  },
+  "swapTokenVerificationOnlyOneSource": {
+    "message": "Nur an 1 Quelle verifiziert."
+  },
+  "swapTokenVerificationSources": {
+    "message": "Auf $1 Quellen überprüft.",
+    "description": "Indicates the number of token information sources that recognize the symbol + address. $1 is a decimal number."
+  },
+  "swapTokenVerifiedOn1SourceDescription": {
+    "message": "$1 wurde nur auf 1 Quelle bestätigt. Ziehen Sie in Betracht, es vor dem Fortfahren auf $2 zu bestätigen.",
+    "description": "$1 is a token name, $2 points the user to etherscan as a place they can verify information about a token. $1 is replaced with the translation for \"etherscan\""
+  },
+  "swapTokenVerifiedOn1SourceTitle": {
+    "message": "Möglicherweise unglaubwürdiges Token"
+  },
+  "swapTooManyDecimalsError": {
+    "message": "$1 erlaubt bis zu $2 Dezimalstellen",
+    "description": "$1 is a token symbol and $2 is the max. number of decimals allowed for the token"
+  },
+  "swapTransactionComplete": {
+    "message": "Transaktion vollständig"
+  },
+  "swapTwoTransactions": {
+    "message": "2 Transaktionen"
+  },
+  "swapUnknown": {
+    "message": "Unbekannt"
+  },
+  "swapVerifyTokenExplanation": {
+    "message": "Mehrere Token können denselben Namen und dasselbe Symbol verwenden. Überprüfen Sie $1, um sicherzugehen, dass dies der Token ist, den Sie suchen.",
+    "description": "This appears in a tooltip next to the verifyThisTokenOn message. It gives the user more information about why they should check the token on a block explorer. $1 will be the name or url of the block explorer, which will be the translation of 'etherscan' or a block explorer url specified for a custom network."
+  },
+  "swapYourTokenBalance": {
+    "message": "$1 $2 zum Swap verfügbar",
+    "description": "Tells the user how much of a token they have in their balance. $1 is a decimal number amount of tokens, and $2 is a token symbol"
+  },
+  "swapZeroSlippage": {
+    "message": "0 % Slippage"
+  },
+  "swapsAdvancedOptions": {
+    "message": "Erweiterte Optionen"
+  },
+  "swapsExcessiveSlippageWarning": {
+    "message": "Der Slippage-Betrag ist zu hoch und wird zu einem schlechten Kurs führen. Bitte reduzieren Sie die Slippage-Toleranz auf einen Wert unter 15 %."
+  },
+  "swapsMaxSlippage": {
+    "message": "Slippage-Toleranz"
+  },
+  "swapsNotEnoughForTx": {
+    "message": "Nicht genug $1, um diese Transaktion abzuschließen.",
+    "description": "Tells the user that they don't have enough of a token for a proposed swap. $1 is a token symbol"
+  },
+  "swapsNotEnoughToken": {
+    "message": "Nicht genügend $1",
+    "description": "Tells the user that they don't have enough of a token for a proposed swap. $1 is a token symbol"
+  },
+  "swapsViewInActivity": {
+    "message": "In Aktivität anzeigen"
+  },
+  "switch": {
+    "message": "Wechseln"
+  },
+  "switchEthereumChainConfirmationDescription": {
+    "message": "Dadurch wird das ausgewählte Netzwerk innerhalb von MetaMask auf ein zuvor hinzugefügtes Netzwerk umgeschaltet:"
+  },
+  "switchEthereumChainConfirmationTitle": {
+    "message": "Dieser Seite das Wechseln eines Netzwerks erlauben?"
+  },
+  "switchNetwork": {
+    "message": "Netzwerk wechseln"
   },
   "switchNetworks": {
     "message": "Netzwerk wechseln"
   },
+  "switchToNetwork": {
+    "message": "Zu $1 wechseln",
+    "description": "$1 represents the custom network that has previously been added"
+  },
+  "switchToThisAccount": {
+    "message": "Zu diesem Konto wechseln"
+  },
+  "switchedTo": {
+    "message": "Sie haben gewechselt zu"
+  },
+  "switcherTitle": {
+    "message": "Netzwerkwechsler"
+  },
+  "switcherTourDescription": {
+    "message": "Klicken Sie auf das Symbol, um das Netzwerk zu wechseln oder ein neues Netzwerk hinzuzufügen."
+  },
+  "switchingNetworksCancelsPendingConfirmations": {
+    "message": "Das Wechseln der Netzwerke wird alle ausstehenden Bestätigungen stornieren."
+  },
+  "symbol": {
+    "message": "Symbol"
+  },
   "symbolBetweenZeroTwelve": {
     "message": "Das Symbol darf maximal 11 Zeichen lang sein."
   },
-  "syncWithMobile": {
-    "message": "Mit Mobilgerät synchronisieren"
-  },
-  "syncWithMobileBeCareful": {
-    "message": "Stellen Sie sicher, dass niemand sonst auf Ihren Bildschirm blickt, wenn Sie diesen Code scannen"
-  },
-  "syncWithMobileComplete": {
-    "message": "Ihre Daten wurden erfolgreich synchronisiert. Viel Spaß mit der MetaMask-Handy-App!"
-  },
-  "syncWithMobileDesc": {
-    "message": "Sie können Ihre Konten und Informationen mit Ihrem Mobilgerät synchronisieren. Öffnen Sie die MetaMask-Mobilapp, gehen Sie zu \"Einstellungen\" und tippen Sie auf \"Von Browsererweiterung aus synchronisieren\""
-  },
-  "syncWithMobileDescNewUsers": {
-    "message": "Wenn Sie die MetaMask-Mobilapp gerade zum ersten Mal öffnen, folgen Sie einfach den Schritten auf Ihrem Telefon."
-  },
-  "syncWithMobileScanThisCode": {
-    "message": "Scannen Sie diesen Code mit Ihrer MetaMask-Mobilapp"
-  },
-  "syncWithMobileTitle": {
-    "message": "Mit Mobilgerät synchronisieren"
+  "tenPercentIncreased": {
+    "message": "10 % Erhöhung"
   },
   "terms": {
     "message": "Nutzungsbedingungen"
   },
-  "testFaucet": {
-    "message": "Testfaucet"
-  },
-  "thisWillCreate": {
-    "message": "Hierdurch werden ein neues Wallet und eine mnemonische Phrase erzeugt"
+  "termsOfService": {
+    "message": "Nutzungsbedingungen"
+  },
+  "termsOfUseAgreeText": {
+    "message": " Ich akzeptiere die Nutzungsbedingungen, die meine Verwendung von MetaMask, einschließlich aller seiner Funktionen, betreffen"
+  },
+  "termsOfUseFooterText": {
+    "message": "Bitte scrollen, um alle Sektionen zu lesen."
+  },
+  "termsOfUseTitle": {
+    "message": "Unsere Nutzungsbedingungen wurden aktualisiert."
+  },
+  "testNetworks": {
+    "message": "Test-Netzwerke"
+  },
+  "theme": {
+    "message": "Motiv"
+  },
+  "themeDescription": {
+    "message": "Wählen Sie Ihr bevorzugtes MetaMask-Motiv aus."
+  },
+  "thingsToKeep": {
+    "message": "Was Sie beachten sollten:"
+  },
+  "thirdPartySoftware": {
+    "message": "Mitteilung bzgl. Drittanbieter-Software",
+    "description": "Title of a popup modal displayed when installing a snap for the first time."
+  },
+  "thisCollection": {
+    "message": "diese Sammlung"
+  },
+  "time": {
+    "message": "Zeit"
   },
   "tips": {
-    "message": "Trinkgelder"
+    "message": "Tipps"
   },
   "to": {
     "message": "An"
   },
+  "toAddress": {
+    "message": "An: $1",
+    "description": "$1 is the address to include in the To label. It is typically shortened first using shortenAddress"
+  },
+  "toggleEthSignBannerDescription": {
+    "message": "Sie sind einem Risiko auf Phishing-Angriffe ausgesetzt. Schützen Sie sich selbst, indem Sie eth_sign deaktivieren."
+  },
+  "toggleEthSignDescriptionField": {
+    "message": "Wenn Sie diese Einstellung aktivieren, können Sie Signaturanfragen erhalten, die nicht lesbar sind. Wenn Sie eine Nachricht unterzeichnen, die Sie nicht verstehen, könnten Sie sich damit einverstanden erklären, Ihre Gelder und NFTs zu verschenken."
+  },
+  "toggleEthSignField": {
+    "message": "eth_sign-Anfragen ein- oder ausschalten"
+  },
+  "toggleEthSignModalBannerBoldText": {
+    "message": " werden Sie eventuell betrogen."
+  },
+  "toggleEthSignModalBannerText": {
+    "message": "Wenn Sie gebeten werden, diese Einstellung zu aktivieren,"
+  },
+  "toggleEthSignModalCheckBox": {
+    "message": "Ich bin mir darüber im Klaren, dass ich meine Gelder und meine NFTs verlieren könnte, wenn ich eth_sign-Anfragen aktivere. "
+  },
+  "toggleEthSignModalDescription": {
+    "message": "Das Erlauben von eth_sign-Anfragen kann Sie für Phishing-Angriffe verwundbar machen. Prüfen Sie die URL immer und sein Sie vorsichtig, wenn Sie Nachrichten unterzeichnen, die Code enthalten."
+  },
+  "toggleEthSignModalFormError": {
+    "message": "Der Text ist falsch."
+  },
+  "toggleEthSignModalFormLabel": {
+    "message": "Geben Sie „Ich unterzeichne nur, was ich verstehe“ ein, um fortzufahren."
+  },
+  "toggleEthSignModalFormValidation": {
+    "message": "Ich unterzeichne nur, was ich verstehe."
+  },
+  "toggleEthSignModalTitle": {
+    "message": "Nutzung auf eigenes Risiko"
+  },
+  "toggleEthSignOff": {
+    "message": "AUS (empfohlen)"
+  },
+  "toggleEthSignOn": {
+    "message": "EIN (nicht empfohlen)"
+  },
+  "token": {
+    "message": "Token"
+  },
+  "tokenAddress": {
+    "message": "Token-Adresse"
+  },
   "tokenAlreadyAdded": {
-    "message": "Der Token wurde bereits hinzugefügt."
+    "message": "Token wurde bereits hinzugefügt."
+  },
+  "tokenAutoDetection": {
+    "message": "Automatische Token-Erkennung"
   },
   "tokenContractAddress": {
-    "message": "Token-Vertragsadresse"
+    "message": "Token-Contract-Adresse"
+  },
+  "tokenDecimalFetchFailed": {
+    "message": "Token-Dezimalzahlen erforderlich."
+  },
+  "tokenDecimalTitle": {
+    "message": "Token-Dezimale:"
+  },
+  "tokenDetails": {
+    "message": "Token-Details"
+  },
+  "tokenFoundTitle": {
+    "message": "1 neues Token gefunden"
+  },
+  "tokenId": {
+    "message": "Token-ID"
+  },
+  "tokenList": {
+    "message": "Token-Listen:"
+  },
+  "tokenScamSecurityRisk": {
+    "message": "Token-Betrügereien und Sicherheitsrisiken"
+  },
+  "tokenShowUp": {
+    "message": "Ihre Tokens werden möglicherweise nicht automatisch in Ihrer Wallet angezeigt."
   },
   "tokenSymbol": {
     "message": "Tokensymbol"
   },
+  "tokens": {
+    "message": "Tokens"
+  },
+  "tokensFoundTitle": {
+    "message": "$1 neue Tokens gefunden",
+    "description": "$1 is the number of new tokens detected"
+  },
+  "tooltipApproveButton": {
+    "message": "Ich verstehe"
+  },
+  "tooltipSatusConnected": {
+    "message": "verbunden"
+  },
+  "tooltipSatusNotConnected": {
+    "message": "nicht verbunden"
+  },
   "total": {
     "message": "Gesamt"
   },
@@ -1036,10 +4938,10 @@
     "message": "Transaktion"
   },
   "transactionCancelAttempted": {
-    "message": "Transaktionsstornierung versucht mit Gasgebühr von $1 bei $2"
+    "message": "Transaktionsstornierung versucht mit Gas-Gebühr von $1 bei $2."
   },
   "transactionCancelSuccess": {
-    "message": "Transaktion bei $2 erfolgreich storniert"
+    "message": "Transaktion bei $2 erfolgreich storniert."
   },
   "transactionConfirmed": {
     "message": "Transaktion bei $2 bestätigt."
@@ -1047,52 +4949,158 @@
   "transactionCreated": {
     "message": "Transaktion mit einem Wert von $1 bei $2 erstellt."
   },
+  "transactionData": {
+    "message": "Transaktionsdaten"
+  },
+  "transactionDecodingAccreditationDecoded": {
+    "message": "Dekodiert von Truffle"
+  },
+  "transactionDecodingAccreditationVerified": {
+    "message": "Verifizierter Contract auf $1"
+  },
+  "transactionDecodingUnsupportedNetworkError": {
+    "message": "Transaktionsdekodierung ist nicht verfügbar für Chain-ID $1."
+  },
+  "transactionDetailDappGasMoreInfo": {
+    "message": "Seite vorgeschlagen"
+  },
+  "transactionDetailDappGasTooltip": {
+    "message": "Bearbeiten, um die von MetaMask empfohlene Gas-Gebühr auf der Grundlage des letzten Blocks zu verwenden."
+  },
+  "transactionDetailGasHeading": {
+    "message": "Voraussichtliche Gas-Gebühr"
+  },
+  "transactionDetailGasInfoV2": {
+    "message": "geschätzt"
+  },
+  "transactionDetailGasTooltipConversion": {
+    "message": "Erfahren Sie mehr über Gas-Gebühren."
+  },
+  "transactionDetailGasTooltipExplanation": {
+    "message": "Die Gas-Gebühren werden vom Netzwerk festgelegt und schwanken je nach Netzwerk-Traffic und Transaktionskomplexität."
+  },
+  "transactionDetailGasTooltipIntro": {
+    "message": "Gas-Gebühren werden an Krypto-Miner gezahlt, die Transaktionen im $1-Netzwerk verarbeiten. MetaMask profitiert nicht von den Gas-Gebühren."
+  },
+  "transactionDetailGasTotalSubtitle": {
+    "message": "Betrag + Gas-Gebühr"
+  },
+  "transactionDetailLayer2GasHeading": {
+    "message": "Layer 2 Gas-Gebühr"
+  },
+  "transactionDetailMultiLayerTotalSubtitle": {
+    "message": "Betrag + Gebühren"
+  },
   "transactionDropped": {
     "message": "Transaktion bei $2 eingestellt."
   },
   "transactionError": {
-    "message": "Transaktionsfehler. Fehler in Vertragscode eingefügt."
+    "message": "Transaktionsfehler. Fehler in Contract-Code eingefügt."
   },
   "transactionErrorNoContract": {
-    "message": "Das Abrufen einer Funktion bei einer Nicht-Vertragsadresse wird versucht."
+    "message": "Das Abrufen einer Funktion bei einer Nicht-Contract-Adresse wird versucht."
   },
   "transactionErrored": {
     "message": "Bei der Transaktion ist ein Fehler aufgetreten."
   },
+  "transactionFailed": {
+    "message": "Transaktion fehlgeschlagen"
+  },
   "transactionFee": {
     "message": "Transaktionsgebühr"
   },
+  "transactionHistoryBaseFee": {
+    "message": "Grundgebühr (GWEI)"
+  },
+  "transactionHistoryL1GasLabel": {
+    "message": "Gesamte L1 Gas-Gebühr"
+  },
+  "transactionHistoryL2GasLimitLabel": {
+    "message": "L2 Gas-Limit"
+  },
+  "transactionHistoryL2GasPriceLabel": {
+    "message": "L2 Gas-Preis"
+  },
+  "transactionHistoryMaxFeePerGas": {
+    "message": "Maximale Gebühr pro Gas"
+  },
+  "transactionHistoryPriorityFee": {
+    "message": "Prioritätsgebühr (GWEI)"
+  },
+  "transactionHistoryTotalGasFee": {
+    "message": "Gesamte Gas-Gebühr"
+  },
+  "transactionNote": {
+    "message": "Transaktionsnotiz"
+  },
   "transactionResubmitted": {
-<<<<<<< HEAD
-    "message": "Transaktion an $1 bei $2 mit erhöhter Gasgebühr erneut übermittelt"
-=======
     "message": "Erneutes Absenden der Transaktion mit Erhöhung der geschätzten Gas-Gebühr auf $1 zu $2."
   },
   "transactionSettings": {
     "message": "Transaktionseinstellungen"
->>>>>>> 5522af72
   },
   "transactionSubmitted": {
-    "message": "Transaktion mit einer Gasgebühr von $1 bei $2 übermittelt."
+    "message": "Transaktion mit einer Gas-Gebühr von $1 bei $2 abgesendet."
   },
   "transactionUpdated": {
     "message": "Transaktion für $2 aktualisiert."
   },
-  "transferBetweenAccounts": {
-    "message": "Zwischen meinen Konten transferieren"
+  "transactions": {
+    "message": "Transaktionen"
+  },
+  "transfer": {
+    "message": "Übertragung"
   },
   "transferFrom": {
-    "message": "Transferieren von"
-  },
-  "troubleTokenBalances": {
-    "message": "Wir haben Schwierigkeiten dein Tokenguthaben zu laden. Du kannst es hier anzeigen lassen",
-    "description": "Followed by a link (here) to view token balances"
+    "message": "Übertragung von"
+  },
+  "troubleConnectingToLedgerU2FOnFirefox": {
+    "message": "Wir haben Probleme mit der Verbindung zu Ihrem Ledger. $1",
+    "description": "$1 is a link to the wallet connection guide;"
+  },
+  "troubleConnectingToLedgerU2FOnFirefox2": {
+    "message": "Überprüfen Sie die Verbindungsanleitung Ihrer Hardware-Wallet und versuchen Sie es erneut.",
+    "description": "$1 of the ledger wallet connection guide"
+  },
+  "troubleConnectingToLedgerU2FOnFirefoxLedgerSolution": {
+    "message": "Sollten Sie die neueste Version von Firefox verwenden, könnten Sie einem Problem begegnen, dass mit der Einstelllung der U2F-Unterstützung seitens Firefox zusammenhängt. Erfahren Sie $1, wie Sie dieses Problem beheben.",
+    "description": "It is a link to the ledger website for the workaround."
+  },
+  "troubleConnectingToLedgerU2FOnFirefoxLedgerSolution2": {
+    "message": "hier",
+    "description": "Second part of the error message; It is a link to the ledger website for the workaround."
+  },
+  "troubleConnectingToWallet": {
+    "message": "Wir hatten Probleme mit der Verbindung zu Ihrem $1, versuchen Sie, $2 zu überprüfen und versuchen es erneut.",
+    "description": "$1 is the wallet device name; $2 is a link to wallet connection guide"
+  },
+  "troubleStarting": {
+    "message": "Beim Starten von MetaMask ist ein Problem aufgetreten. Dies könnte ein vorübergehendes Problem sein. Versuchen Sie daher, die Erweiterung neu zu starten."
+  },
+  "trustSiteApprovePermission": {
+    "message": "Durch Erteilung der Genehmigung erlauben Sie den folgenden $1 Zugriff auf Ihre Gelder."
   },
   "tryAgain": {
     "message": "Erneut versuchen"
   },
-  "typePassword": {
-    "message": "Passwort eingeben"
+  "turnOnTokenDetection": {
+    "message": "Erweiterte Token-Erkennung aktivieren"
+  },
+  "tutorial": {
+    "message": "Tutorial"
+  },
+  "twelveHrTitle": {
+    "message": "12 Std:"
+  },
+  "txInsightsNotSupported": {
+    "message": "Transaktionseinsichten für diesen Contract zu diesem Zeitpunkt nicht unterstützt."
+  },
+  "typeYourSRP": {
+    "message": "Geben Sie Ihre geheime Wiederherstellungsphrase ein."
+  },
+  "u2f": {
+    "message": "U2F",
+    "description": "A name on an API for the browser to interact with devices that support the U2F protocol. On some browsers we use it to connect MetaMask to Ledger devices."
   },
   "unapproved": {
     "message": "Nicht genehmigt"
@@ -1107,7 +5115,10 @@
     "message": "Beim Versuch, auf Ihre Kamera zuzugreifen, ist ein Fehler aufgetreten. Bitte versuchen Sie es erneut …"
   },
   "unknownCameraErrorTitle": {
-    "message": "Hoppla! Etwas ist schiefgegangen ..."
+    "message": "Hoppla! Etwas ist schiefgelaufen ..."
+  },
+  "unknownCollection": {
+    "message": "Unbenannte Sammlung"
   },
   "unknownNetwork": {
     "message": "Unbekanntes privates Netzwerk"
@@ -1115,64 +5126,260 @@
   "unknownQrCode": {
     "message": "Fehler: Wir konnten diesen QR-Code nicht identifizieren."
   },
+  "unlimited": {
+    "message": "Unbegrenzt"
+  },
   "unlock": {
     "message": "Entsperren"
   },
   "unlockMessage": {
     "message": "Das dezentrale Web erwartet Sie"
   },
+  "unrecognizedChain": {
+    "message": "Dieses benutzerdefinierte Netzwerk wird nicht erkannt.",
+    "description": "$1 is a clickable link with text defined by the 'unrecognizedChanLinkText' key. The link will open to instructions for users to validate custom network details."
+  },
+  "unrecognizedProtocol": {
+    "message": "$1 (unbekanntes Protokoll)",
+    "description": "Shown when the protocol is unknown by the extension. $1 is the protocol code."
+  },
+  "unsendableAsset": {
+    "message": "Senden von NFT-Tokens (ERC-721) wird derzeit nicht unterstützt.",
+    "description": "This is an error message we show the user if they attempt to send an NFT asset type, for which currently don't support sending"
+  },
+  "unverifiedContractAddressMessage": {
+    "message": "Wir können diesen Contract nicht verifizieren. Stellen Sie sicher, dass Sie dieser Adresse vertrauen."
+  },
+  "upArrow": {
+    "message": "Aufwärtspfeil"
+  },
+  "update": {
+    "message": "Update"
+  },
   "updatedWithDate": {
     "message": "$1 aktualisiert"
   },
   "urlErrorMsg": {
     "message": "URIs benötigen die korrekten HTTP/HTTPS Präfixe."
   },
+  "urlExistsErrorMsg": {
+    "message": "Diese URL wird derzeit vom $1-Netzwerk verwendet."
+  },
+  "use4ByteResolution": {
+    "message": "Smart Contracts dekodieren"
+  },
+  "use4ByteResolutionDescription": {
+    "message": "Um das Benutzererlebnis zu verbessern, passen wir die Aktivitätsregisterkarte mit Nachrichten an, die auf den Smart Contracts basieren, mit denen Sie interagieren. MetaMask verwendet einen Dienst namens 4byte.directory, um Daten zu entschlüsseln und Ihnen eine Version eines Smart Contracts anzuzeigen, die leichter zu lesen ist. Dies trägt dazu bei, die Wahrscheinlichkeit zu verringern, dass Sie bösartige Smart-Contract-Aktionen genehmigen, kann aber dazu führen, dass Ihre IP-Adresse weitergegeben wird."
+  },
+  "useMultiAccountBalanceChecker": {
+    "message": "Kontoguthaben-Anfragen sammeln"
+  },
+  "useMultiAccountBalanceCheckerSettingDescription": {
+    "message": "Erhalten Sie Aktualisierungen von Kontoständen schneller, indem Sie Anfragen zum Kontostand bündeln. Auf diese Weise können wir Ihre Kontostände auf einmal abrufen, wodurch Sie schnellere Aktualisierungen erhalten und eine bessere Erfahrung machen. Wenn diese Funktion deaktiviert ist, ist es für Dritte weniger wahrscheinlich, dass sie Ihre Konten miteinander in Verbindung bringen können."
+  },
+  "useNftDetection": {
+    "message": "NFTs automatisch erkennen"
+  },
+  "usePhishingDetection": {
+    "message": "Phishing-Erkennung verwenden"
+  },
+  "usePhishingDetectionDescription": {
+    "message": "Zeigt eine Warnung für Phishing-Domains, die Ethereum-Nutzer ansprechen."
+  },
+  "useSiteSuggestion": {
+    "message": "Seitenvorschlag verwenden"
+  },
+  "useTokenDetectionPrivacyDesc": {
+    "message": "Die automatische Anzeige der an Ihr Konto gesendeten Tokens erfordert die Kommunikation mit Servern von Drittanbietern, um die Bilder der Tokens abzurufen. Diese Server haben Zugriff auf Ihre IP-Adresse."
+  },
   "usedByClients": {
     "message": "Verwendet von einer Reihe verschiedenen Kunden"
   },
   "userName": {
     "message": "Nutzername"
   },
-  "viewAccount": {
-    "message": " Account einsehen"
+  "verifyContractDetails": {
+    "message": "Drittanbieter-Details überprüfen"
+  },
+  "verifyThisTokenDecimalOn": {
+    "message": "Token-Dezimalzahlen finden Sie auf $1.",
+    "description": "Points the user to etherscan as a place they can verify information about a token. $1 is replaced with the translation for \"etherscan\""
+  },
+  "verifyThisTokenOn": {
+    "message": "Diesen Token auf $1 verifizieren",
+    "description": "Points the user to etherscan as a place they can verify information about a token. $1 is replaced with the translation for \"etherscan\""
+  },
+  "verifyThisUnconfirmedTokenOn": {
+    "message": "Überprüfen Sie diesen Token auf $1 und stellen Sie sicher, dass dies der Token ist, den Sie handeln möchten.",
+    "description": "Points the user to etherscan as a place they can verify information about a token. $1 is replaced with the translation for \"etherscan\""
+  },
+  "version": {
+    "message": "Version"
+  },
+  "view": {
+    "message": "Anzeigen"
+  },
+  "viewAllDetails": {
+    "message": "Alle Details anzeigen"
+  },
+  "viewAllQuotes": {
+    "message": "alle Angebote anzeigen"
   },
   "viewContact": {
     "message": "Kontakt anzeigen"
   },
+  "viewDetails": {
+    "message": "Details anzeigen"
+  },
+  "viewFullTransactionDetails": {
+    "message": "Alle Transaktionsdetails anzeigen"
+  },
+  "viewMore": {
+    "message": "Mehr anzeigen"
+  },
+  "viewOnBlockExplorer": {
+    "message": "Im Block-Explorer anzeigen"
+  },
   "viewOnCustomBlockExplorer": {
-    "message": "Für $1 ansehen"
+    "message": "Zeige $1 bei $2",
+    "description": "$1 is the action type. e.g (Account, Transaction, Swap) and $2 is the Custom Block Exporer URL"
   },
   "viewOnEtherscan": {
-    "message": "Auf Etherscan ansehen"
+    "message": "$1 auf Etherscan anzeigen",
+    "description": "$1 is the action type. e.g (Account, Transaction, Swap)"
+  },
+  "viewOnExplorer": {
+    "message": "Im Explorer anzeigen"
+  },
+  "viewOnOpensea": {
+    "message": "Auf Opensea ansehen"
+  },
+  "viewinCustodianApp": {
+    "message": "In Verwahrungs-App anzeigen"
   },
   "viewinExplorer": {
-    "message": "Im Explorer anzeigen"
+    "message": "$1 im Explorer anzeigen",
+    "description": "$1 is the action type. e.g (Account, Transaction, Swap)"
   },
   "visitWebSite": {
-    "message": "Gehe zu unserer Webseite"
-  },
-  "welcome": {
-    "message": "Willkommen zu MetaMask"
+    "message": "Besuchen Sie unsere Webseite."
+  },
+  "wallet": {
+    "message": "Wallet"
+  },
+  "walletConnectionGuide": {
+    "message": "unsere Hardware-Wallet-Verbindungsanleitung"
+  },
+  "walletCreationSuccessDetail": {
+    "message": "Sie haben Ihre Wallet erfolgreich geschützt. Halten Sie Ihre geheime Wiederherstellungsphrase sicher und geheim -- es liegt in Ihrer Verantwortung!"
+  },
+  "walletCreationSuccessReminder1": {
+    "message": "MetaMask kann Ihre geheime Wiederherstellungsphrase nicht wiederherstellen."
+  },
+  "walletCreationSuccessReminder2": {
+    "message": "MetaMask-Team wird nie nach Ihrer geheimen Wiederherstellungsphrase fragen."
+  },
+  "walletCreationSuccessReminder3": {
+    "message": "$1 mit jemandem oder riskieren Sie, dass Ihre Gelder gestohlen werden.",
+    "description": "$1 is separated as walletCreationSuccessReminder3BoldSection so that we can bold it"
+  },
+  "walletCreationSuccessReminder3BoldSection": {
+    "message": "Geben Sie niemals Ihre geheime Wiederherstellungsphrase an andere weiter",
+    "description": "This string is localized separately from walletCreationSuccessReminder3 so that we can bold it"
+  },
+  "walletCreationSuccessTitle": {
+    "message": "Wallet-Erstellung erfolgreich"
+  },
+  "wantToAddThisNetwork": {
+    "message": "Möchten Sie dieses Netzwerk hinzufügen?"
+  },
+  "wantsToAddThisAsset": {
+    "message": "Dadurch kann das folgende Asset zu Ihrer Wallet hinzugefügt werden."
+  },
+  "warning": {
+    "message": "Warnung"
+  },
+  "warningTooltipText": {
+    "message": "$1 Der Dritte könnte Ihr gesamtes Token-Guthaben ohne weitere Benachrichtigung oder Zustimmung ausgeben. Schützen Sie sich, indem Sie eine niedrigere Ausgabenobergrenze festlegen.",
+    "description": "$1 is a warning icon with text 'Be careful' in 'warning' colour"
+  },
+  "weak": {
+    "message": "Schwach"
+  },
+  "web3ShimUsageNotification": {
+    "message": "Wir haben festgestellt, dass die aktuelle Webseite versucht hat, die entfernte window.web3 API zu verwenden. Sollte die Seite defekt sein, klicken Sie bitte auf $1 für weitere Informationen.",
+    "description": "$1 is a clickable link."
+  },
+  "webhid": {
+    "message": "WebHID",
+    "description": "Refers to a interface for connecting external devices to the browser. Used for connecting ledger to the browser. Read more here https://developer.mozilla.org/en-US/docs/Web/API/WebHID_API"
+  },
+  "websites": {
+    "message": "Webseiten",
+    "description": "Used in the 'permission_rpc' message."
   },
   "welcomeBack": {
     "message": "Willkommen zurück!"
   },
-  "writePhrase": {
-    "message": "Schreiben Sie diese Phrase auf ein Stück Papier und bewahren Sie es an einem sicheren Ort auf. Wenn Sie noch mehr Sicherheit wollen, schreiben Sie sie auf mehrere Papierstücke und bewahren jedes an 2-3 verschiedenen Orten auf."
-  },
-  "yesLetsTry": {
-    "message": "Ja, versuchen wir es"
+  "welcomeExploreDescription": {
+    "message": "Speichern, versenden und ausgeben von Kryptowährungen und Assets."
+  },
+  "welcomeExploreTitle": {
+    "message": "Erkunden dezentraler Apps"
+  },
+  "welcomeLoginDescription": {
+    "message": "Verwenden Sie MetaMask, um sich bei dezentralen Apps anzumelden – keine Anmeldung erforderlich."
+  },
+  "welcomeLoginTitle": {
+    "message": "Sagen Sie Hallo zu Ihrer Wallet"
+  },
+  "welcomeToMetaMask": {
+    "message": "Los geht's"
+  },
+  "welcomeToMetaMaskIntro": {
+    "message": "MetaMask ist eine sichere Wallet, welche die Welt von web3 für alle zugänglich macht und die das Vertrauen von Millionen genießt."
+  },
+  "whatsNew": {
+    "message": "Was neu ist",
+    "description": "This is the title of a popup that gives users notifications about new features and updates to MetaMask."
+  },
+  "whatsThis": {
+    "message": "Was ist das?"
+  },
+  "xOfY": {
+    "message": "$1 von $2",
+    "description": "$1 and $2 are intended to be two numbers, where $2 is a total, and $1 is a count towards that total"
+  },
+  "xOfYPending": {
+    "message": "$1 von $2 ausstehend",
+    "description": "$1 and $2 are intended to be two numbers, where $2 is a total number of pending confirmations, and $1 is a count towards that total"
+  },
+  "yes": {
+    "message": "Ja"
+  },
+  "youHaveAddedAll": {
+    "message": "Sie haben alle beliebten Netzwerke hinzugefügt. Sie können weitere Netzwerke entdecken $1 oder Sie können $2",
+    "description": "$1 is a link with the text 'here' and $2 is a button with the text 'add more networks manually'"
   },
   "youNeedToAllowCameraAccess": {
     "message": "Sie müssen Zugriff auf die Kamera erlauben, um diese Funktion nutzen zu können."
   },
   "youSign": {
-    "message": "Du unterschreibst"
+    "message": "Sie unterzeichnen"
+  },
+  "yourAccounts": {
+    "message": "Ihre Konten"
+  },
+  "yourFundsMayBeAtRisk": {
+    "message": "Ihre Gelder könnte gefährdet sein"
+  },
+  "yourNFTmayBeAtRisk": {
+    "message": "Ihr NFT könnte gefährdet sein"
   },
   "yourPrivateSeedPhrase": {
-    "message": "Ihr privater Seed-Schlüssel"
+    "message": "Ihre geheime Wiederherstellungsphrase"
   },
   "zeroGasPriceOnSpeedUpError": {
-    "message": "Keine Gaskosten bei Beschleunigung"
+    "message": "Keine Gas-Kosten bei Beschleunigung"
   }
 }