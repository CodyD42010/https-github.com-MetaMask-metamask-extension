--- conflicted
+++ resolved
@@ -1,7 +1,4 @@
 {
-  "QRHardwareSignRequestCancel": {
-    "message": "Odmítnout"
-  },
   "account": {
     "message": "Účet"
   },
@@ -25,14 +22,6 @@
     "message": "MetaMask",
     "description": "The name of the application"
   },
-  "appNameBeta": {
-    "message": "MetaMask Beta",
-    "description": "The name of the application (Beta)"
-  },
-  "appNameFlask": {
-    "message": "MetaMask Flask",
-    "description": "The name of the application (Flask)"
-  },
   "approve": {
     "message": "Schválit"
   },
@@ -51,6 +40,9 @@
   "balance": {
     "message": "Zůstatek:"
   },
+  "blockiesIdenticon": {
+    "message": "Použít Blockies Identicon"
+  },
   "cancel": {
     "message": "Zrušit"
   },
@@ -63,30 +55,39 @@
   "confirmed": {
     "message": "Potvrzeno"
   },
+  "connectingToKovan": {
+    "message": "Připojuji se k Kovan Test Network"
+  },
   "connectingToMainnet": {
     "message": "Připojuji se k Ethereum Mainnet"
   },
+  "connectingToRinkeby": {
+    "message": "Připojuji se k Rinkeby Test Network"
+  },
+  "connectingToRopsten": {
+    "message": "Připojuji se k Ropsten Test Network"
+  },
   "contractDeployment": {
     "message": "Nasazení kontraktu"
   },
   "copiedExclamation": {
     "message": "Zkopírováno!"
   },
+  "copyPrivateKey": {
+    "message": "Toto je váš privátní klíč (kliknutím zkopírujte)"
+  },
   "copyToClipboard": {
     "message": "Kopírovat do schránky"
   },
   "create": {
     "message": "Vytvořit"
   },
-<<<<<<< HEAD
-=======
   "createAccount": {
     "message": "Vytvořit účet"
   },
   "customGas": {
     "message": "Nastavit palivo"
   },
->>>>>>> 49d0467a
   "customToken": {
     "message": "Vlastní token"
   },
@@ -96,9 +97,21 @@
   "decimalsMustZerotoTen": {
     "message": "Desetinných míst musí být od 0 do 36."
   },
+  "defaultNetwork": {
+    "message": "Výchozí síť pro Etherové transakce je Mainnet."
+  },
+  "depositEther": {
+    "message": "Vložit Ether"
+  },
   "details": {
     "message": "Podrobnosti"
   },
+  "directDepositEther": {
+    "message": "Vložit Ether přímo"
+  },
+  "directDepositEtherExplainer": {
+    "message": "Pokud už vlastníte nějaký Ether, nejrychleji ho dostanete do peněženky přímým vkladem."
+  },
   "done": {
     "message": "Hotovo"
   },
@@ -111,8 +124,14 @@
   "edit": {
     "message": "Upravit"
   },
+  "enterPassword": {
+    "message": "Zadejte heslo"
+  },
   "etherscanView": {
     "message": "Prohlédněte si účet na Etherscan"
+  },
+  "exportPrivateKey": {
+    "message": "Exportovat privátní klíč"
   },
   "failed": {
     "message": "Neúspěšné"
@@ -137,6 +156,13 @@
   "gasPrice": {
     "message": "Cena paliva (GWEI)"
   },
+  "getEther": {
+    "message": "Získejte Ether"
+  },
+  "getEtherFromFaucet": {
+    "message": "Získejte Ether z faucetu za $1.",
+    "description": "Displays network name for Ether faucet"
+  },
   "here": {
     "message": "zde",
     "description": "as in -click here- for more information (goes with troubleTokenBalances)"
@@ -182,9 +208,6 @@
   "learnMore": {
     "message": "Zjistěte více."
   },
-  "learnMoreUpperCase": {
-    "message": "Zjistěte více."
-  },
   "likeToImportTokens": {
     "message": "Chcete přidat tyto tokeny?"
   },
@@ -203,8 +226,17 @@
   "message": {
     "message": "Zpráva"
   },
+  "metamaskDescription": {
+    "message": "MetaMask je bezpečný osobní trezor pro Ethereum."
+  },
   "mustSelectOne": {
     "message": "Musíte zvolit aspoň 1 token."
+  },
+  "myAccounts": {
+    "message": "Moje účty"
+  },
+  "needEtherInWallet": {
+    "message": "Potřebujete Ether v peněžence, abyste mohli pomocí MetaMasku interagovat s decentralizovanými aplikacemi."
   },
   "needImportFile": {
     "message": "Musíte zvolit soubor k importu.",
@@ -276,12 +308,14 @@
   "required": {
     "message": "Povinné"
   },
+  "resetAccount": {
+    "message": "Resetovat účet"
+  },
   "revealSeedWords": {
     "message": "Zobrazit slova klíčové fráze"
   },
   "revealSeedWordsWarning": {
-    "message": "Nebnovujte slova klíčové fráze na veřejnosti! Tato slova mohou být použita k odcizení veškerých vyašich účtů.",
-    "description": "$1 is bolded text using the message from 'revealSeedWordsWarning2'"
+    "message": "Nebnovujte slova klíčové fráze na veřejnosti! Tato slova mohou být použita k odcizení veškerých vyašich účtů."
   },
   "save": {
     "message": "Uložit"
@@ -289,6 +323,9 @@
   "search": {
     "message": "Hledat"
   },
+  "searchTokens": {
+    "message": "Hledat tokeny"
+  },
   "seedPhraseReq": {
     "message": "klíčové fráze mají 12 slov"
   },
@@ -304,12 +341,18 @@
   "settings": {
     "message": "Nastavení"
   },
+  "showPrivateKeys": {
+    "message": "Zobrazit privátní klíče"
+  },
   "sigRequest": {
     "message": "Požadavek podpisu"
   },
   "sign": {
     "message": "Podepsat"
   },
+  "signNotice": {
+    "message": "Podepsání zprávy může mít \nnebezpečný vedlejší učinek. Podepisujte zprávy pouze ze \nstránek, kterým plně důvěřujete celým svým účtem.\n Tato nebezpečná metoda bude odebrána v budoucí verzi. "
+  },
   "signatureRequest": {
     "message": "Požadavek podpisu"
   },
@@ -337,6 +380,9 @@
   "terms": {
     "message": "Podmínky použití"
   },
+  "testFaucet": {
+    "message": "Testovací faucet"
+  },
   "to": {
     "message": "Komu"
   },
@@ -352,6 +398,13 @@
   "transactionError": {
     "message": "Chyba transakce. Vyhozena výjimka v kódu kontraktu."
   },
+  "troubleTokenBalances": {
+    "message": "Měli jsme problém s načtením vašich tokenových zůstatků. Můžete je vidět ",
+    "description": "Followed by a link (here) to view token balances"
+  },
+  "typePassword": {
+    "message": "Zadejte své heslo"
+  },
   "unapproved": {
     "message": "Neschváleno"
   },
@@ -370,8 +423,17 @@
   "usedByClients": {
     "message": "Používána různými klienty"
   },
+  "viewAccount": {
+    "message": "Zobrazit účet"
+  },
   "visitWebSite": {
     "message": "Navštivte naši stránku"
+  },
+  "walletSeed": {
+    "message": "Klíčová fráze peněženky"
+  },
+  "welcome": {
+    "message": "Vítejte v MetaMask"
   },
   "youSign": {
     "message": "Podepisujete"
