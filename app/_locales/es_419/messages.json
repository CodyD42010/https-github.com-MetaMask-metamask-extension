{
  "about": {
    "message": "Acerca de"
  },
  "aboutSettingsDescription": {
    "message": "Versión, centro de soporte técnico e información de contacto"
  },
  "acceleratingATransaction": {
    "message": "* Acelerar una transacción utilizando un precio de gas más alto aumenta sus posibilidades de ser procesada más rápido por la red, pero esto no siempre está garantizado."
  },
  "acceptTermsOfUse": {
    "message": "Leí y acepto $1",
    "description": "$1 is the `terms` message"
  },
  "accessAndSpendNotice": {
    "message": "$1 puede acceder y gastar hasta este monto máximo",
    "description": "$1 is the url of the site requesting ability to spend"
  },
  "accessingYourCamera": {
    "message": "Accediendo a la cámara..."
  },
  "account": {
    "message": "Cuenta"
  },
  "accountDetails": {
    "message": "Detalles de la cuenta"
  },
  "accountName": {
    "message": "Nombre de la cuenta"
  },
  "accountOptions": {
    "message": "Opciones de cuenta"
  },
  "accountSelectionRequired": {
    "message": "¡Tienes que seleccionar una cuenta!"
  },
  "active": {
    "message": "Activo"
  },
  "activity": {
    "message": "Actividad"
  },
  "activityLog": {
    "message": "registro de actividad"
  },
  "addAcquiredTokens": {
    "message": "Agrega los tokens adquiridos con MetaMask"
  },
  "addAlias": {
    "message": "Agregar alias"
  },
  "addNetwork": {
    "message": "Agregar Red"
  },
  "addRecipient": {
    "message": "Agregar destinatario"
  },
  "addSuggestedTokens": {
    "message": "Agregar los tokens sugeridos"
  },
  "addToAddressBook": {
    "message": "Agregar a la libreta de direcciones"
  },
  "addToAddressBookModalPlaceholder": {
    "message": "ej: Juan García"
  },
  "addToken": {
    "message": "Agregar token"
  },
  "addTokens": {
    "message": "Agregar tokens"
  },
  "advanced": {
    "message": "Avanzada"
  },
  "advancedOptions": {
    "message": "Opciones Avanzadas"
  },
  "advancedSettingsDescription": {
    "message": "Accede a las funciones de desarrollador, descarga los Registros de Estado, Restablece la Cuenta, y configura las redes de prueba y el RPC personalizado"
  },
  "affirmAgree": {
    "message": "Estoy de acuerdo"
  },
  "aggregatorFeeCost": {
    "message": "Tarifa de red del agregador"
  },
  "alertDisableTooltip": {
    "message": "Esto se puede cambiar en \"Configuración > Alertas\""
  },
  "alertSettingsUnconnectedAccount": {
    "message": "Navegando un sitio web con una cuenta desconectada seleccionada"
  },
  "alertSettingsUnconnectedAccountDescription": {
    "message": "Esta alerta se muestra en un popup cuando está navegando un sitio Web3, pero la cuenta seleccionada actualmente no está conectada."
  },
  "alertSettingsWeb3ShimUsage": {
    "message": "Cuando un sitio intenta usar la window.web3 API eliminada"
  },
  "alertSettingsWeb3ShimUsageDescription": {
    "message": "Esta alerta se muestra en un popup cuando está navegando un sitio que intenta usar la window.web3 API eliminada y puede estar roto como resultado"
  },
  "alerts": {
    "message": "Alertas"
  },
  "alertsSettingsDescription": {
    "message": "Habilitar o deshabilitar cada alerta"
  },
  "allowExternalExtensionTo": {
    "message": "Habilitar esta extensión externa a:"
  },
  "allowOriginSpendToken": {
    "message": "¿Habilitar a $1 gastar sus $2?",
    "description": "$1 is the url of the site and $2 is the symbol of the token they are requesting to spend"
  },
  "allowThisSiteTo": {
    "message": "Habilitar a este sitio a:"
  },
  "allowWithdrawAndSpend": {
    "message": "Habilitar a $1 retirar y gastar hasta el siguiente monto:",
    "description": "The url of the site that requested permission to 'withdraw and spend'"
  },
  "amount": {
    "message": "Monto"
  },
  "amountWithColon": {
    "message": "Monto:"
  },
  "appDescription": {
    "message": "Una Billetera de Ethereum en tu navegador",
    "description": "The description of the application"
  },
  "appName": {
    "message": "MetaMask",
    "description": "The name of the application"
  },
  "approvalAndAggregatorTxFeeCost": {
    "message": "Tarifa de la red de aprobación y agregación"
  },
  "approvalTxGasCost": {
    "message": "Aprobación del Costo del Gas para la Tx"
  },
  "approve": {
    "message": "Aprobar"
  },
  "approveSpendLimit": {
    "message": "Aprobar $1",
    "description": "The token symbol that is being approved"
  },
  "approved": {
    "message": "Aprobados"
  },
  "asset": {
    "message": "Activo"
  },
  "assets": {
    "message": "Activos"
  },
  "attemptToCancel": {
    "message": "¿Intentas cancelar?"
  },
  "attemptToCancelDescription": {
    "message": "Este intento no garantiza que se cancele tu transacción original. Si el intento de cancelación es exitoso, se te cobrará la tasa de transacción que se muestra arriba."
  },
  "attemptingConnect": {
    "message": "Tratando de conectar a la Blockchain."
  },
  "attributions": {
    "message": "Atribuciones"
  },
  "authorizedPermissions": {
    "message": "Has autorizado los siguientes permisos"
  },
  "autoLockTimeLimit": {
    "message": "Temporizador de cierre de sesión automático (minutos)"
  },
  "autoLockTimeLimitDescription": {
    "message": "Configura tu tiempo de inactividad en minutos para controlar cuándo MetaMask cerrará tu sesión de forma automática"
  },
  "average": {
    "message": "Promedio"
  },
  "back": {
    "message": "Atrás"
  },
  "backToAll": {
    "message": "Volver a Todos"
  },
  "backupApprovalInfo": {
    "message": "Este código secreto es necesario para recuperar tu billetera en caso de que pierdas tu dispositivo, olvides la contraseña, tengas que reinstalar MetaMask o quieras acceder a tu billetera desde otro dispositivo."
  },
  "backupApprovalNotice": {
    "message": "Haz una copia de seguridad de tu código de recuperación secreto para mantener la seguridad de la billetera y los fondos."
  },
  "backupNow": {
    "message": "Hacer copia de seguridad ahora"
  },
  "balance": {
    "message": "Saldo"
  },
  "balanceOutdated": {
    "message": "El saldo puede estar desactualizado"
  },
  "basic": {
    "message": "Básicas"
  },
  "blockExplorerUrl": {
    "message": "Explorador de Bloques"
  },
  "blockExplorerView": {
    "message": "Ver cuenta en $1",
    "description": "$1 replaced by URL for custom block explorer"
  },
  "blockiesIdenticon": {
    "message": "Utilizar Blockies Identicon"
  },
  "browserNotSupported": {
    "message": "Tu navegador no es compatible..."
  },
  "builtInCalifornia": {
    "message": "MetaMask se diseñó y creó en California."
  },
  "buy": {
    "message": "Comprar"
  },
  "buyWithWyre": {
    "message": "Comprar ETH con Wyre"
  },
  "buyWithWyreDescription": {
    "message": "Wyre te permite utilizar una tarjeta de débito para depositar ETH directamente en su cuenta de MetaMask."
  },
  "bytes": {
    "message": "Bytes"
  },
  "canToggleInSettings": {
    "message": "Puede volver a habilitar esta notificación en Configuración -> Alertas."
  },
  "cancel": {
    "message": "Cancelar"
  },
  "cancellationGasFee": {
    "message": "Tasa de Cancelación de Gas"
  },
  "cancelled": {
    "message": "Cancelado"
  },
  "chainId": {
    "message": "ID de Cadena"
  },
  "chromeRequiredForHardwareWallets": {
    "message": "Debes utilizar MetaMask en Google Chrome para poder conectarte a tu billetera de hardware."
  },
  "clickToRevealSeed": {
    "message": "Haz clic aquí para mostrar las palabras secretas"
  },
  "close": {
    "message": "Cerrar"
  },
  "confirm": {
    "message": "Confirmar"
  },
  "confirmPassword": {
    "message": "Confirmar contraseña"
  },
  "confirmSecretBackupPhrase": {
    "message": "Confirma tu Frase de Respaldo Secreta"
  },
  "confirmed": {
    "message": "Confirmado"
  },
  "congratulations": {
    "message": "Felicitaciones"
  },
  "connect": {
    "message": "Conectar"
  },
  "connectAccountOrCreate": {
    "message": "Conectar una cuenta o crear una nueva"
  },
  "connectHardwareWallet": {
    "message": "Conectar Billetera de Hardware"
  },
  "connectManually": {
    "message": "Conectar manualmente al sitio actual"
  },
  "connectTo": {
    "message": "Conectar a $1",
    "description": "$1 is the name/origin of a web3 site/application that the user can connect to metamask"
  },
  "connectToAll": {
    "message": "Conectar a todos sus $1",
    "description": "$1 will be replaced by the translation of connectToAllAccounts"
  },
  "connectToAllAccounts": {
    "message": "cuentas",
    "description": "will replace $1 in connectToAll, completing the sentence 'connect to all of your accounts', will be text that shows list of accounts on hover"
  },
  "connectToMultiple": {
    "message": "Conectar a $1",
    "description": "$1 will be replaced by the translation of connectToMultipleNumberOfAccounts"
  },
  "connectToMultipleNumberOfAccounts": {
    "message": "$1 cuentas",
    "description": "$1 is the number of accounts to which the web3 site/application is asking to connect; this will substitute $1 in connectToMultiple"
  },
  "connectWithMetaMask": {
    "message": "Conectar Con MetaMask"
  },
  "connectedAccountsDescriptionPlural": {
    "message": "Tiene $1 cuentas conectadas con este sitio.",
    "description": "$1 is the number of accounts"
  },
  "connectedAccountsDescriptionSingular": {
    "message": "Tiene 1 cuenta conectada con este sitio."
  },
  "connectedAccountsEmptyDescription": {
    "message": "MetaMask no está conectado a este sitio. Para conectarse a un sitio web3, busque el botón de conexión en su sitio."
  },
  "connectedSites": {
    "message": "Sitios conectados"
  },
  "connectedSitesDescription": {
    "message": "$1 está conectado a estos sitios. Ellos pueden ver la dirección de tu cuenta.",
    "description": "$1 is the account name"
  },
  "connectedSitesEmptyDescription": {
    "message": "$1 no está conetado a ningún sitio.",
    "description": "$1 is the account name"
  },
  "connecting": {
    "message": "Conectándose..."
  },
  "connectingTo": {
    "message": "Conexión con $1"
  },
  "connectingToGoerli": {
    "message": "Conectando con la red de prueba Goerli"
  },
  "connectingToKovan": {
    "message": "Conectando con la red de prueba Kovan"
  },
  "connectingToMainnet": {
    "message": "Conectando con la red principal de Ethereum (Main Net)"
  },
  "connectingToRinkeby": {
    "message": "Conectando con la red de prueba Rinkeby"
  },
  "connectingToRopsten": {
    "message": "Conectando con la red de prueba Ropsten"
  },
  "contactUs": {
    "message": "Contacta con nosotros"
  },
  "contacts": {
    "message": "Contactos"
  },
  "contactsSettingsDescription": {
    "message": "Agregar, editar, eliminar y administrar contactos"
  },
  "continueToWyre": {
    "message": "Continuar a Wyre"
  },
  "contractDeployment": {
    "message": "Despliegue de contratos"
  },
  "contractInteraction": {
    "message": "Interacción con contrato"
  },
  "copiedExclamation": {
    "message": "¡Copiado!"
  },
<<<<<<< HEAD
  "copiedTransactionId": {
    "message": "Se ha copiado el ID de la transacción"
  },
=======
>>>>>>> 17bcd588
  "copyAddress": {
    "message": "Copiar la dirección al portapapeles"
  },
  "copyPrivateKey": {
    "message": "Ésta es tu clave privada (haz clic para copiar)"
  },
  "copyToClipboard": {
    "message": "Copiar al portapapeles"
  },
  "copyTransactionId": {
    "message": "Copiar ID de la transacción"
  },
  "create": {
    "message": "Crear"
  },
  "createAWallet": {
    "message": "Crear una Billetera"
  },
  "createAccount": {
    "message": "Crear cuenta"
  },
  "createPassword": {
    "message": "Crear Contraseña"
  },
  "currencyConversion": {
    "message": "Conversión de Moneda"
  },
  "currentAccountNotConnected": {
    "message": "Tu cuenta actual no está conectada"
  },
  "currentExtension": {
    "message": "Página de la extensión actual"
  },
  "currentLanguage": {
    "message": "Idioma Actual"
  },
  "customGas": {
    "message": "Personalizar gas"
  },
  "customGasSubTitle": {
    "message": "El aumento de la tasa puede disminuir los tiempos de procesamiento, pero no está garantizado."
  },
  "customRPC": {
    "message": "RPC personalizado"
  },
  "customSpendLimit": {
    "message": "Límite de Gasto Personalizado"
  },
  "customToken": {
    "message": "Token Personalizado"
  },
  "dataBackupFoundInfo": {
    "message": "Se hizo una copia de seguridad de algunos de los datos de su cuenta durante una instalación anterior de MetaMask. Esto podría incluir su configuración, contactos y tokens. ¿Le gustaría restaurar estos datos ahora?"
  },
  "decimal": {
    "message": "Decimales de precisión"
  },
  "decimalsMustZerotoTen": {
    "message": "Los decimales deben ser al menos 0 y no más de 36"
  },
  "decrypt": {
    "message": "Desencriptar"
  },
  "decryptCopy": {
    "message": "Copiar mensaje encriptado"
  },
  "decryptInlineError": {
    "message": "Este mensaje no puede ser desencriptado debido al error: $1",
    "description": "$1 is error message"
  },
  "decryptMessageNotice": {
    "message": "$1 quiere leer este mensaje para completar su acción",
    "description": "$1 is the web3 site name"
  },
  "decryptMetamask": {
    "message": "Desencriptar mensaje"
  },
  "decryptRequest": {
    "message": "Desencriptar petición"
  },
  "defaultNetwork": {
    "message": "La red predeterminada para las transacciones de Ether es la red principal de Ethereum (Main Net)."
  },
  "delete": {
    "message": "Borrar"
  },
  "deleteAccount": {
    "message": "Borrar Cuenta"
  },
  "deleteNetwork": {
    "message": "¿Borrar Red?"
  },
  "deleteNetworkDescription": {
    "message": "¿Estás seguro de que deseas borrar esta red?"
  },
  "depositEther": {
    "message": "Depositar Ether"
  },
  "details": {
    "message": "Detalles"
  },
  "directDepositEther": {
    "message": "Depósito directo de Ether"
  },
  "directDepositEtherExplainer": {
    "message": "Si ya tienes algunos Ether, la forma más rápida de ingresarlos en tu nueva billetera es a través de un depósito directo."
  },
  "disconnect": {
    "message": "Desconectar"
  },
  "disconnectAllAccounts": {
    "message": "Desconectar todas las cuentas"
  },
  "disconnectAllAccountsConfirmationDescription": {
    "message": "¿Seguro que quieres desconectarte? Puede perder la funcionalidad del sitio."
  },
  "disconnectPrompt": {
    "message": "Desconectar $1"
  },
  "disconnectThisAccount": {
    "message": "Desconectar esta cuenta"
  },
  "dismiss": {
    "message": "Descartar"
  },
  "done": {
    "message": "Listo"
  },
  "dontHaveAHardwareWallet": {
    "message": "¿No tienes una billetera de hardware?"
  },
  "dontShowThisAgain": {
    "message": "No mostrar esto de nuevo"
  },
  "downloadGoogleChrome": {
    "message": "Descargar Google Chrome"
  },
  "downloadSecretBackup": {
    "message": "Descarga esta Frase de Respaldo Secreta y guárdala de forma segura en un disco duro externo encriptado o en algún medio de almacenamiento."
  },
  "downloadStateLogs": {
    "message": "Descargar registros de estado"
  },
  "dropped": {
    "message": "Descartado"
  },
  "edit": {
    "message": "Editar"
  },
  "editContact": {
    "message": "Editar Contacto"
  },
  "editPermission": {
    "message": "Editar Permiso"
  },
  "encryptionPublicKeyNotice": {
    "message": "$1 desea su clave de encriptación pública. Al dar su consentimiento, este sitio podrá redactar mensajes encriptados para usted.",
    "description": "$1 is the web3 site name"
  },
  "encryptionPublicKeyRequest": {
    "message": "Solicitar clave pública de encriptación"
  },
  "endOfFlowMessage1": {
    "message": "Pasaste la prueba. Es responsabilidad tuya mantener la frase semilla segura."
  },
  "endOfFlowMessage10": {
    "message": "Todo Listo"
  },
  "endOfFlowMessage2": {
    "message": "Consejos para almacenar de forma segura"
  },
  "endOfFlowMessage3": {
    "message": "Guarda una copia de seguridad en varios lugares."
  },
  "endOfFlowMessage4": {
    "message": "Nunca compartas tu frase con nadie."
  },
  "endOfFlowMessage5": {
    "message": "¡Cuidado con las suplantaciones de identidad! MetaMask no te pedirá nunca tu frase semilla de forma espontánea."
  },
  "endOfFlowMessage6": {
    "message": "Si necesitas otro respaldo de tu frase semilla, puedes encontrarla en Configuración -> Seguridad."
  },
  "endOfFlowMessage8": {
    "message": "MetaMask no puede recuperar tu frase semilla. Obtén más información."
  },
  "endOfFlowMessage9": {
    "message": "Más información."
  },
  "endpointReturnedDifferentChainId": {
    "message": "El endpoint devolvió un ID de cadena diferente: $1",
    "description": "$1 is the return value of eth_chainId from an RPC endpoint"
  },
  "ensNotFoundOnCurrentNetwork": {
    "message": "No se pudo encontrar el nombre de ENS en la red actual. Intenta cambiar a la red principal de Ethereum."
  },
  "ensRegistrationError": {
    "message": "Error en el registro de nombres de ENS"
  },
  "enterAnAlias": {
    "message": "Ingresa un alias"
  },
  "enterMaxSpendLimit": {
    "message": "Ingrese el Límite de Gasto Máximo"
  },
  "enterPassword": {
    "message": "Ingresa la contraseña"
  },
  "enterPasswordContinue": {
    "message": "Ingresa tu contraseña para continuar"
  },
  "errorCode": {
    "message": "Código: $1",
    "description": "Displayed error code for debugging purposes. $1 is the error code"
  },
  "errorDetails": {
    "message": "Detalles del Error",
    "description": "Title for collapsible section that displays error details for debugging purposes"
  },
  "errorMessage": {
    "message": "Mensaje: $1",
    "description": "Displayed error message for debugging purposes. $1 is the error message"
  },
  "errorName": {
    "message": "Código: $1",
    "description": "Displayed error name for debugging purposes. $1 is the error name"
  },
  "errorPageTitle": {
    "message": "MetaMask encontró un error",
    "description": "Title of generic error page"
  },
  "errorStack": {
    "message": "Pila:",
    "description": "Title for error stack, which is displayed for debugging purposes"
  },
  "estimatedProcessingTimes": {
    "message": "Tiempo Estimado de Procesamiento"
  },
  "eth_accounts": {
    "message": "Ver las direcciones de sus cuentas permitidas (obligatorio)",
    "description": "The description for the `eth_accounts` permission"
  },
  "ethereumPublicAddress": {
    "message": "Dirección Pública de Ethereum"
  },
  "etherscan": {
    "message": "Etherscan"
  },
  "etherscanView": {
    "message": "Ver cuenta en Etherscan"
  },
  "expandView": {
    "message": "Expandir Vista"
  },
  "exportPrivateKey": {
    "message": "Exportar Clave Privada"
  },
  "externalExtension": {
    "message": "Extensión Externa"
  },
  "extraApprovalGas": {
    "message": "+$1 gas de aprobación",
    "description": "Expresses an additional gas amount the user will have to pay, on top of some other displayed amount. $1 is a decimal amount of gas"
  },
  "failed": {
    "message": "Error"
  },
  "failedToFetchChainId": {
    "message": "No se pudo obtener el ID de la cadena. ¿Es correcta su URL de RPC?"
  },
  "failureMessage": {
    "message": "Algo salió mal y no pudimos completar la acción"
  },
  "fast": {
    "message": "Rápido"
  },
  "fastest": {
    "message": "Más rápido"
  },
  "feeAssociatedRequest": {
    "message": "Hay una tarifa asociada con esta solicitud."
  },
  "fiat": {
    "message": "Dinero fiduciario",
    "description": "Exchange type"
  },
  "fileImportFail": {
    "message": "¿No puedes importar archivos? ¡Haz clic aquí!",
    "description": "Helps user import their account from a JSON file"
  },
  "forbiddenIpfsGateway": {
    "message": "Puerta de enlace IPFS prohibida: Por favor, especifique una puerta de enlace CID"
  },
  "forgetDevice": {
    "message": "Olvidar este dispositivo"
  },
  "from": {
    "message": "De:"
  },
  "fromAddress": {
    "message": "Desde: $1",
    "description": "$1 is the address to include in the From label. It is typically shortened first using shortenAddress"
  },
  "functionApprove": {
    "message": "Función: Aprobar"
  },
  "functionType": {
    "message": "Tipo de función"
  },
  "gasLimit": {
    "message": "Límite de gas"
  },
  "gasLimitInfoTooltipContent": {
    "message": "El límite de gas es la cantidad máxima de unidades de gas que estás dispuesto a gastar."
  },
  "gasLimitTooLow": {
    "message": "El límite de gas debe ser de al menos 21000"
  },
  "gasLimitTooLowWithDynamicFee": {
    "message": "El límite de gas debe ser de al menos $1",
    "description": "$1 is the custom gas limit, in decimal."
  },
  "gasPrice": {
    "message": "Precio del Gas (GWEI)"
  },
  "gasPriceExtremelyLow": {
    "message": "El Precio del Gas es extremadamente bajo"
  },
  "gasPriceInfoTooltipContent": {
    "message": "El precio del gas especifica la cantidad de Ether que está dispuesto a pagar por cada unidad de gas."
  },
  "gasUsed": {
    "message": "Gas usado"
  },
  "gdprMessage": {
    "message": "Estos datos son agregados y, por lo tanto, son anónimos a los efectos del Reglamento General de Protección de Datos (EU) 2016/679. Para obtener más información sobre nuestras prácticas de privacidad, consulte nuestro $1.",
    "description": "$1 refers to the gdprMessagePrivacyPolicy message, the translation of which is meant to be used exclusively in the context of gdprMessage"
  },
  "gdprMessagePrivacyPolicy": {
    "message": "Política de privacidad aquí",
    "description": "this translation is intended to be exclusively used as the replacement for the $1 in the gdprMessage translation"
  },
  "general": {
    "message": "General"
  },
  "generalSettingsDescription": {
    "message": "Conversión de moneda, moneda principal, idioma, blockies identicon"
  },
  "getEther": {
    "message": "Obtener Ether"
  },
  "getEtherFromFaucet": {
    "message": "Obtener Ether a partir de un grifo para $1",
    "description": "Displays network name for Ether faucet"
  },
  "getHelp": {
    "message": "Obtén ayuda."
  },
  "getStarted": {
    "message": "Comenzar"
  },
  "goerli": {
    "message": "Red de prueba Goerli"
  },
  "happyToSeeYou": {
    "message": "Estamos encantados de verte."
  },
  "hardware": {
    "message": "Hardware"
  },
  "hardwareWalletConnected": {
    "message": "Billetera de hardware conectada"
  },
  "hardwareWallets": {
    "message": "Conectar una billetera de hardware"
  },
  "hardwareWalletsMsg": {
    "message": "Selecciona la billetera de hardware que te gustaría utilizar con MetaMask"
  },
  "havingTroubleConnecting": {
    "message": "¿Problemas de conexión?"
  },
  "here": {
    "message": "Aquí",
    "description": "as in -click here- for more information (goes with troubleTokenBalances)"
  },
  "hexData": {
    "message": "Datos hexadecimales"
  },
  "hide": {
    "message": "Ocultar"
  },
  "hideTokenPrompt": {
    "message": "¿Ocultar token?"
  },
  "hideTokenSymbol": {
    "message": "Ocultar $1",
    "description": "$1 is the symbol for a token (e.g. 'DAI')"
  },
  "history": {
    "message": "Historial"
  },
  "import": {
    "message": "Importar",
    "description": "Button to import an account from a selected file"
  },
  "importAccount": {
    "message": "Importar cuenta"
  },
  "importAccountMsg": {
    "message": "Las cuentas importadas no estarán asociadas a la frase semilla que se creó en un principio para tu cuenta de MetaMask. Obtén más información sobre las cuentas importadas "
  },
  "importAccountSeedPhrase": {
    "message": "Importar una cuenta con frase semilla"
  },
  "importWallet": {
    "message": "Importar billetera"
  },
  "imported": {
    "message": "Importado",
    "description": "status showing that an account has been fully loaded into the keyring"
  },
  "initialTransactionConfirmed": {
    "message": "La red ha confirmado tu transacción inicial. Haz clic en Aceptar para volver."
  },
  "insufficientBalance": {
    "message": "Saldo insuficiente."
  },
  "insufficientFunds": {
    "message": "Fondos insuficientes."
  },
  "insufficientTokens": {
    "message": "Tokens insuficientes."
  },
  "invalidAddress": {
    "message": "Dirección inválida"
  },
  "invalidAddressRecipient": {
    "message": "La dirección del destinatario no es válida"
  },
  "invalidAddressRecipientNotEthNetwork": {
    "message": "No existe la red ETH, utilice minúsculas"
  },
  "invalidBlockExplorerURL": {
    "message": "URL Inválida del Explorador de Bloques"
  },
  "invalidCustomNetworkAlertContent1": {
    "message": "El ID de la cadena para la red personalizada '$1' tiene que ser re-ingresada.",
    "description": "$1 is the name/identifier of the network."
  },
  "invalidCustomNetworkAlertContent2": {
    "message": "Para protegerlo de proveedores de red maliciosos o con fallas, los IDs de cadenas son ahora requeridos para todas las redes personalizadas."
  },
  "invalidCustomNetworkAlertContent3": {
    "message": "Vaya a Configuración > Redes e ingrese el ID de la cadena. Puede obtener los IDs de las cadens más populares en $1.",
    "description": "$1 is a link to https://chainid.network"
  },
  "invalidCustomNetworkAlertTitle": {
    "message": "Red Personalizada Inválida"
  },
  "invalidHexNumber": {
    "message": "Número hexadecimal inválido."
  },
  "invalidHexNumberLeadingZeros": {
    "message": "Número hexadecimal inválido. Elimine los ceros iniciales."
  },
  "invalidIpfsGateway": {
    "message": "Puerta de enlace IPFS inválida: El valor debe ser una URL válida"
  },
  "invalidNumber": {
    "message": "Número inválido. Ingrese un número decimal o un hexadecimal con prefijo '0x'."
  },
  "invalidNumberLeadingZeros": {
    "message": "Número inválido. Elimine los ceros iniciales."
  },
  "invalidRPC": {
    "message": "URL del RPC inválida "
  },
  "invalidSeedPhrase": {
    "message": "Frase semilla inválida."
  },
  "ipfsGateway": {
    "message": "Puerta de enlace IPFS"
  },
  "ipfsGatewayDescription": {
    "message": "Ingrese la URL de la puerta de enlace IPFS CID para usar resolución de contenido ENS."
  },
  "jsonFile": {
    "message": "Archivo JSON",
    "description": "format for importing an account"
  },
  "knownAddressRecipient": {
    "message": "Dirección de contrato conocida."
  },
  "knownTokenWarning": {
    "message": "Esta acción editará los tokens que ya están listados en su billetera, que se pueden usar para suplantarlo. Apruebe solo si está seguro de que quiere cambiar lo que representan estos tokens."
  },
  "kovan": {
    "message": "Red de prueba Kovan"
  },
  "lastConnected": {
    "message": "Última vez Conectado"
  },
  "learnMore": {
    "message": "Más información"
  },
  "ledgerAccountRestriction": {
    "message": "Necesitas utilizar tu cuenta anterior para agregar una nueva."
  },
  "letsGoSetUp": {
    "message": "¡Eso, pongámonos en marcha!"
  },
  "likeToAddTokens": {
    "message": "¿Te gustaría agregar estos tokens?"
  },
  "links": {
    "message": "Enlaces"
  },
  "loadMore": {
    "message": "Cargar Más"
  },
  "loading": {
    "message": "Cargando..."
  },
  "loadingTokens": {
    "message": "Cargando tokens..."
  },
  "localhost": {
    "message": "Localhost 8545"
  },
  "lock": {
    "message": "Cerrar sesión"
  },
  "lockTimeTooGreat": {
    "message": "El tiempo para cerrar sesión es demasiado grande"
  },
  "mainnet": {
    "message": "Red principal de Ethereum (Main Net)"
  },
  "max": {
    "message": "Máx."
  },
  "memo": {
    "message": "memo"
  },
  "memorizePhrase": {
    "message": "Memoriza esta frase."
  },
  "message": {
    "message": "Mensaje"
  },
  "metaMaskConnectStatusParagraphOne": {
    "message": "Ahora tienes más control sobre tus conexiones a la cuenta en MetaMask."
  },
  "metaMaskConnectStatusParagraphThree": {
    "message": "Clic para administrar tus cuentas conectadas."
  },
  "metaMaskConnectStatusParagraphTwo": {
    "message": "El botón de estado de conexión muestra si el sitio que está visitando se encuentra conectado a tu cuenta actualmente seleccionada."
  },
  "metamaskDescription": {
    "message": "Te estamos conectando a Ethereum y a la web descentralizada."
  },
  "metamaskSwapsOfflineDescription": {
    "message": "Intercambios MetaMask está en mantenimiento. Por favor intente más tarde."
  },
  "metamaskVersion": {
    "message": "Versión de MetaMask"
  },
  "metametricsCommitmentsAllowOptOut": {
    "message": "Siempre permitir optar por no participar a través de Configuración"
  },
  "metametricsCommitmentsBoldNever": {
    "message": "Nunca",
    "description": "This string is localized separately from some of the commitments so that we can bold it"
  },
  "metametricsCommitmentsIntro": {
    "message": "MetaMask va a.."
  },
  "metametricsCommitmentsNeverCollectIP": {
    "message": "$1 recolecta tu dirección IP completa",
    "description": "The $1 is the bolded word 'Never', from 'metametricsCommitmentsBoldNever'"
  },
  "metametricsCommitmentsNeverCollectKeysEtc": {
    "message": "$1 recolecta llaves, direcciones, transaccinoes, balances, hashes, o cualquier información personal",
    "description": "The $1 is the bolded word 'Never', from 'metametricsCommitmentsBoldNever'"
  },
  "metametricsCommitmentsNeverSellDataForProfit": {
    "message": "$1 vende datos para lucrar. ¡Nunca!",
    "description": "The $1 is the bolded word 'Never', from 'metametricsCommitmentsBoldNever'"
  },
  "metametricsCommitmentsSendAnonymizedEvents": {
    "message": "Enviar eventos de vista de página y clics anónimos"
  },
  "metametricsHelpImproveMetaMask": {
    "message": "Ayúdanos a mejorar MetaMask"
  },
  "metametricsOptInDescription": {
    "message": "A MetaMask le gustaría recopilar datos de uso para entender mejor cómo interactúan nuestros usuarios con la extensión. Estos datos van a ser usados, de forma continua, para mejorar la usabilidad y experiencia de uso de nuestro producto y el ecosistema Ethereum."
  },
  "mobileSyncText": {
    "message": "Por favor, ingrese su contraseña ¡para confirmar que es usted!"
  },
  "mustSelectOne": {
    "message": "Se debe seleccionar al menos 1 token."
  },
  "myAccounts": {
    "message": "Mis cuentas"
  },
  "needEtherInWallet": {
    "message": "Necesitarás tener Ether en tu billetera para poder interactuar con aplicaciones descentralizadas a través de MetaMask."
  },
  "needImportFile": {
    "message": "Selecciona un archivo para importar.",
    "description": "User is important an account and needs to add a file to continue"
  },
  "negativeETH": {
    "message": "No se pueden enviar montos negativos de ETH."
  },
  "networkName": {
    "message": "Nombre de la red"
  },
  "networkSettingsChainIdDescription": {
    "message": "El ID de la cadena es utilizado para firmar transacciones. Debe coincidir con el ID de la cadena devuelto por la red. Puede ingresar un número decimal o hexadecimal con prefijo '0x', pero se mostrará el número en decimal."
  },
  "networkSettingsDescription": {
    "message": "Agregue y edite redes RPC personalizadas"
  },
  "networks": {
    "message": "Redes"
  },
  "nevermind": {
    "message": "No importa"
  },
  "newAccount": {
    "message": "Nueva cuenta"
  },
  "newAccountDetectedDialogMessage": {
    "message": "¡Se detectó una nueva dirección! Haz clic aquí para agregarla a tu libreta de direcciones."
  },
  "newAccountNumberName": {
    "message": "Cuenta $1",
    "description": "Default name of next account to be created on create account screen"
  },
  "newContact": {
    "message": "Nuevo Contacto"
  },
  "newContract": {
    "message": "Nuevo contrato"
  },
  "newNetwork": {
    "message": "Nueva Red"
  },
  "newPassword": {
    "message": "Nueva contraseña (mín. 8 caracteres)"
  },
  "newToMetaMask": {
    "message": "¿Nuevo en MetaMask?"
  },
  "newTotal": {
    "message": "Nuevo total"
  },
  "newTransactionFee": {
    "message": "Nueva Comisión por transacción"
  },
  "next": {
    "message": "Siguiente"
  },
  "nextNonceWarning": {
    "message": "El nonce es más alto que el sugerido de $1",
    "description": "The next nonce according to MetaMask's internal logic"
  },
  "noAccountsFound": {
    "message": "No se encontraron cuentas para su búsqueda"
  },
  "noAddressForName": {
    "message": "No se ha establecido ninguna dirección para este nombre."
  },
  "noAlreadyHaveSeed": {
    "message": "No, ya tengo una frase semilla"
  },
  "noConversionRateAvailable": {
    "message": "No hay ninguna Tasa de Conversión Disponible"
  },
  "noThanks": {
    "message": "No Gracias"
  },
  "noTransactions": {
    "message": "No tienes transacciones"
  },
  "noWebcamFound": {
    "message": "No se encontró la cámara web de tu computadora. Vuelve a intentarlo."
  },
  "noWebcamFoundTitle": {
    "message": "No se encuentra la cámara web"
  },
  "nonceField": {
    "message": "Personalizar el nonce de la transacción"
  },
  "nonceFieldDescription": {
    "message": "Habilite esto para cambiar el nonce (número de transacción) en las pantallas de confirmación. Esto es una funcionalidad avanzada, úsela con precaución."
  },
  "nonceFieldHeading": {
    "message": "Nonce Personalizado"
  },
  "notCurrentAccount": {
    "message": "¿Es esta la cuenta correcta? Es diferente de la cuenta actualmente seleccionada en su billetera"
  },
  "notEnoughGas": {
    "message": "No tienes suficiente gas"
  },
  "ofTextNofM": {
    "message": "de"
  },
  "off": {
    "message": "Desactivado"
  },
  "offlineForMaintenance": {
    "message": "Fuera de línea por mantenimiento"
  },
  "ok": {
    "message": "Aceptar"
  },
  "on": {
    "message": "Activado"
  },
  "onboardingReturnNotice": {
    "message": "\"$1\" cerrará esta pestaña y volverá directamente a $2",
    "description": "Return the user to the site that initiated onboarding"
  },
  "onlyAddTrustedNetworks": {
    "message": "Un proveedor de red de malintencionado puede mentir sobre el estado de la cadena de bloques y registrar la actividad de su red. Solo agregue redes personalizadas en las que confíe."
  },
  "onlyAvailableOnMainnet": {
    "message": "Solo disponible en la red principal de Ethereum (Main Net)"
  },
  "onlyConnectTrust": {
    "message": "Conéctese solo con sitios en los que confíe."
  },
  "optionalBlockExplorerUrl": {
    "message": "URL del Explorador de bloques (opcional)"
  },
  "optionalCurrencySymbol": {
    "message": "Símbolo (opcional)"
  },
  "orderOneHere": {
    "message": "Pida una billetera Trezor o Ledger y mantenga sus fondos en un almacenamiento en frío"
  },
  "origin": {
    "message": "Origen"
  },
  "parameters": {
    "message": "Parámetros"
  },
  "participateInMetaMetrics": {
    "message": "Participar en MetaMetrics"
  },
  "participateInMetaMetricsDescription": {
    "message": "Participa en MetaMetrics para ayudarnos a mejorar MetaMask"
  },
  "password": {
    "message": "Contraseña"
  },
  "passwordNotLongEnough": {
    "message": "La contraseña no es lo suficientemente larga"
  },
  "passwordsDontMatch": {
    "message": "Las contraseñas no coinciden"
  },
  "pastePrivateKey": {
    "message": "Copia y pega tu clave privada aquí:",
    "description": "For importing an account from a private key"
  },
  "pending": {
    "message": "pendiente"
  },
  "permissionCheckedIconDescription": {
    "message": "Has aprobado este permiso"
  },
  "permissionUncheckedIconDescription": {
    "message": "No has aprobado este permiso"
  },
  "permissions": {
    "message": "Permisos"
  },
  "personalAddressDetected": {
    "message": "Dirección personal detectada. Ingresa la dirección de contrato del token."
  },
  "plusXMore": {
    "message": "+ $1 más",
    "description": "$1 is a number of additional but unshown items in a list- this message will be shown in place of those items"
  },
  "prev": {
    "message": "Ant"
  },
  "primaryCurrencySetting": {
    "message": "Moneda principal"
  },
  "primaryCurrencySettingDescription": {
    "message": "Selecciona \"moneda nativa\" para que se muestren primero los valores en la moneda nativa de la cadena (p. ej., ETH). Selecciona \"dinero fiduciario\" para que se muestren primero los valores en la moneda fiduciaria que seleccionaste."
  },
  "privacyMsg": {
    "message": "Política de privacidad"
  },
  "privateKey": {
    "message": "Clave privada",
    "description": "select this type of file to use to import an account"
  },
  "privateKeyWarning": {
    "message": "Advertencia: Nunca reveles esta clave. Cualquier persona con acceso a tus claves privadas puede robar cualquier activo que se encuentre en tu cuenta."
  },
  "privateNetwork": {
    "message": "Red privada"
  },
  "proposedApprovalLimit": {
    "message": "Límite de aprobación propuesto"
  },
  "provide": {
    "message": "Proveer"
  },
  "queue": {
    "message": "Cola"
  },
  "queued": {
    "message": "Encolado"
  },
  "readdToken": {
    "message": "Puedes volver a agregar este token a través de la opción \"Agregar token\" en el menú de opciones de tus cuentas."
  },
  "readyToConnect": {
    "message": "¿Listo/a para conectarte?"
  },
  "receive": {
    "message": "Recibir"
  },
  "recents": {
    "message": "Recientes"
  },
  "recipientAddress": {
    "message": "Dirección del destinatario"
  },
  "recipientAddressPlaceholder": {
    "message": "Buscar, dirección pública (0x) o ENS"
  },
  "reject": {
    "message": "Rechazar"
  },
  "rejectAll": {
    "message": "Rechazar todo"
  },
  "rejectTxsDescription": {
    "message": "Estás a punto de rechazar todas las transacciones de $1."
  },
  "rejectTxsN": {
    "message": "Rechazar las transacciones de $1"
  },
  "rejected": {
    "message": "Rechazada"
  },
  "remindMeLater": {
    "message": "Recordármelo más tarde"
  },
  "remove": {
    "message": "Eliminar"
  },
  "removeAccount": {
    "message": "Eliminar cuenta"
  },
  "removeAccountDescription": {
    "message": "Esta cuenta se eliminará de tu billetera. Asegúrate de tener la frase semilla original o clave privada de esta cuenta importada para poder continuar. Puedes volver a importar o crear cuentas desde el menú desplegable de la cuenta."
  },
  "requestsAwaitingAcknowledgement": {
    "message": "solicitudes pendientes de reconocimiento"
  },
  "required": {
    "message": "Obligatorio"
  },
  "reset": {
    "message": "Restablecer"
  },
  "resetAccount": {
    "message": "Restablecer cuenta"
  },
  "resetAccountDescription": {
    "message": "Si restableces tu cuenta, se eliminará el historial de transacciones."
  },
  "restore": {
    "message": "Restaurar"
  },
  "restoreAccountWithSeed": {
    "message": "Restaura tu Cuenta con la Frase Semilla"
  },
  "restoreWalletPreferences": {
    "message": "Se ha encontrado una copia de seguridad de sus datos de $1. ¿Le gustaría restaurar sus preferencias de billetera?",
    "description": "$1 is the date at which the data was backed up"
  },
  "retryTransaction": {
    "message": "Reintentar Transacción"
  },
  "reusedTokenNameWarning": {
    "message": "Un token aquí reutiliza un símbolo de otro token que está observando, esto puede ser confuso o engañoso."
  },
  "revealSeedWords": {
    "message": "Mostrar la Frase Semilla"
  },
  "revealSeedWordsDescription": {
    "message": "Si cambias de navegador o computadora, necesitarás esta frase semilla para acceder a tus cuentas. Guárdalas en un lugar seguro y secreto."
  },
  "revealSeedWordsTitle": {
    "message": "Frase Semilla"
  },
  "revealSeedWordsWarning": {
    "message": "¡No recuperes tu semilla en un lugar público! Alguien podría utilizar estas palabras para robar todas tus cuentas."
  },
  "revealSeedWordsWarningTitle": {
    "message": "¡NO comparta esta frase con nadie!"
  },
  "rinkeby": {
    "message": "Red de prueba Rinkeby"
  },
  "ropsten": {
    "message": "Red de prueba Ropsten"
  },
  "rpcUrl": {
    "message": "Nueva URL de RPC"
  },
  "save": {
    "message": "Guardar"
  },
  "saveAsCsvFile": {
    "message": "Guardar como archivo CSV"
  },
  "scanInstructions": {
    "message": "Coloca el código QR delante de la cámara"
  },
  "scanQrCode": {
    "message": "Escanear el código QR"
  },
  "scrollDown": {
    "message": "Desplazarse hacia abajo"
  },
  "search": {
    "message": "Buscar"
  },
  "searchAccounts": {
    "message": "Buscar Cuentas"
  },
  "searchResults": {
    "message": "Resultados de la Búsqueda"
  },
  "searchTokens": {
    "message": "Buscar Tokens"
  },
  "secretBackupPhrase": {
    "message": "Frase de Respaldo Secreta"
  },
  "secretBackupPhraseDescription": {
    "message": "Tu frase de respaldo secreta facilita que se pueda respaldar y restaurar tu cuenta."
  },
  "secretBackupPhraseWarning": {
    "message": "ADVERTENCIA: Nunca reveles tu frase de respaldo. Cualquier persona que tenga acceso a esta frase puede llevarse tus Ether permanentemente."
  },
  "securityAndPrivacy": {
    "message": "Seguridad y privacidad"
  },
  "securitySettingsDescription": {
    "message": "Configuración de privacidad y frase semilla de la billetera"
  },
  "seedPhrasePlaceholder": {
    "message": "Separa cada palabra con un solo espacio"
  },
  "seedPhrasePlaceholderPaste": {
    "message": "Pegar la frase semilla del portapapeles"
  },
  "seedPhraseReq": {
    "message": "Las frases de inicialización tienen una longitud de 12 palabras"
  },
  "selectAHigherGasFee": {
    "message": "Selecciona una tasa de gas más alta para acelerar el procesamiento de tu transacción.*"
  },
  "selectAccounts": {
    "message": "Seleccionar cuenta(s)"
  },
  "selectAll": {
    "message": "Seleccionar todo"
  },
  "selectAnAccount": {
    "message": "Selecciona una Cuenta"
  },
  "selectAnAccountHelp": {
    "message": "Selecciona la cuenta que deseas ver en MetaMask"
  },
  "selectEachPhrase": {
    "message": "Selecciona todas las frases para asegurarte de que son correctas."
  },
  "selectHdPath": {
    "message": "Selecciona la ruta HD"
  },
  "selectPathHelp": {
    "message": "Si no ves tus cuentas existentes de Ledger más abajo, intenta cambiar la ruta a \"Legacy (MEW / MyCrypto)\""
  },
  "selectType": {
    "message": "Seleccionar tipo"
  },
  "selectingAllWillAllow": {
    "message": "Seleccionar todo permitirá que este sitio vea todas sus cuentas actuales. Asegúrate de confiar en este sitio."
  },
  "send": {
    "message": "Enviar"
  },
  "sendAmount": {
    "message": "Enviar monto"
  },
  "sendSpecifiedTokens": {
    "message": "Enviar $1",
    "description": "Symbol of the specified token"
  },
  "sendTokens": {
    "message": "Enviar tokens"
  },
  "sentEther": {
    "message": "Ether enviado"
  },
  "separateEachWord": {
    "message": "Separa cada palabra con un solo espacio"
  },
  "settings": {
    "message": "Configuración"
  },
  "showAdvancedGasInline": {
    "message": "Controles de gas avanzados"
  },
  "showAdvancedGasInlineDescription": {
    "message": "Selecciona esto para mostrar el precio del gas y limitar los controles directamente en las pantallas de envío y confirmación."
  },
  "showFiatConversionInTestnets": {
    "message": "Mostrar conversión en redes de prueba"
  },
  "showFiatConversionInTestnetsDescription": {
    "message": "Selecciona esto para mostrar la conversión de dinero fiduciario en redes de prueba"
  },
  "showHexData": {
    "message": "Mostrar datos hexadecimales"
  },
  "showHexDataDescription": {
    "message": "Selecciona esto para mostrar el campo de datos hexadecimales en la pantalla de envío"
  },
  "showIncomingTransactions": {
    "message": "Mostrar transacciones entrantes"
  },
  "showIncomingTransactionsDescription": {
    "message": "Seleccione esto para usar Etherscan para mostrar las transacciones entrantes en la lista de transacciones"
  },
  "showPermissions": {
    "message": "Mostrar permisos"
  },
  "showPrivateKeys": {
    "message": "Mostrar claves privadas"
  },
  "showSeedPhrase": {
    "message": "Mostrar frase semilla"
  },
  "sigRequest": {
    "message": "Solicitud de firma"
  },
  "sign": {
    "message": "Firmar"
  },
  "signNotice": {
    "message": "Firmar este mensaje puede tener \nefectos secundarios peligrosos. Solo firma mensajes de \nsitios web en los que confíes plenamente con toda su cuenta.\n Este método es riesgoso y se eliminará en una versión futura."
  },
  "signatureRequest": {
    "message": "Solicitud de firma"
  },
  "signatureRequest1": {
    "message": "Mensaje"
  },
  "signed": {
    "message": "Firmado"
  },
  "slow": {
    "message": "Lento"
  },
  "somethingWentWrong": {
    "message": "¡Vaya! Se produjo un error."
  },
  "speedUp": {
    "message": "Acelerar"
  },
  "speedUpCancellation": {
    "message": "Acelerar esta cancelación"
  },
  "speedUpTransaction": {
    "message": "Acelerar esta transacción"
  },
  "spendLimitAmount": {
    "message": "Monto límite de gasto"
  },
  "spendLimitInsufficient": {
    "message": "Límite de gasto insuficiente"
  },
  "spendLimitInvalid": {
    "message": "Límite de gasto inválido, debe ser un número positivo"
  },
  "spendLimitPermission": {
    "message": "Permiso de límite de gasto"
  },
  "spendLimitRequestedBy": {
    "message": "Límite de gasto solicitado por $1",
    "description": "Origin of the site requesting the spend limit"
  },
  "spendLimitTooLarge": {
    "message": "Límite de gasto demasiado grande"
  },
  "stateLogError": {
    "message": "Error al recuperar los registros de estado."
  },
  "stateLogFileName": {
    "message": "Registros de Estado MetaMask"
  },
  "stateLogs": {
    "message": "Registros de Estado"
  },
  "stateLogsDescription": {
    "message": "Los registros de estado contienen las direcciones de sus cuentas públicas y transacciones enviadas."
  },
  "statusConnected": {
    "message": "Conectado"
  },
  "statusNotConnected": {
    "message": "No conectado"
  },
  "step1HardwareWallet": {
    "message": "1. Conecta la billetera de hardware"
  },
  "step1HardwareWalletMsg": {
    "message": "Conecta tu billetera de hardware directamente a tu computadora."
  },
  "step2HardwareWallet": {
    "message": "2. Selecciona una cuenta"
  },
  "step2HardwareWalletMsg": {
    "message": "Selecciona la cuenta que deseas ver. Solo puedes seleccionar una a la vez."
  },
  "step3HardwareWallet": {
    "message": "3. ¡Comienza a utilizar dApps y más!"
  },
  "step3HardwareWalletMsg": {
    "message": "Utiliza tu cuenta de hardware como si fuera una cuenta de Ethereum. Inicia sesión en dApps, envía ETH, compra y almacena tokens ERC20 y tokens no fungibles como CryptoKitties."
  },
  "storePhrase": {
    "message": "Almacena esta frase en un administrador de contraseñas como 1Password."
  },
  "submit": {
    "message": "Enviar"
  },
  "submitted": {
    "message": "Enviado"
  },
  "supportCenter": {
    "message": "Visita nuestro Centro de soporte técnico"
  },
  "swap": {
    "message": "Intercambiar"
  },
  "swapAdvancedSlippageInfo": {
    "message": "Si el precio cambia entre el momento en que se realiza el pedido y el momento en que se confirma, se denomina \"deslizamiento\". Su intercambio se cancelará automáticamente si el deslizamiento excede su configuración de \"deslizamiento máximo\"."
  },
  "swapAggregator": {
    "message": "Agregador"
  },
  "swapAmountReceived": {
    "message": "Cantidad garantizada"
  },
  "swapAmountReceivedInfo": {
    "message": "Esta es la cantidad mínima que recibirá. Puede recibir más dependiendo del deslizamiento."
  },
  "swapApproval": {
    "message": "Aprobar $1 para intercambios",
    "description": "Used in the transaction display list to describe a transaction that is an approve call on a token that is to be swapped.. $1 is the symbol of a token that has been approved."
  },
  "swapApproveNeedMoreTokens": {
    "message": "Necesita $1 más de $2 para completar este intercambio",
    "description": "Tells the user how many more of a given token they need for a specific swap. $1 is an amount of tokens and $2 is the token symbol."
  },
  "swapBetterQuoteAvailable": {
    "message": "Hay una mejor cotización disponible"
  },
  "swapBuildQuotePlaceHolderText": {
    "message": "No hay tokens disponibles que coincidan con $1",
    "description": "Tells the user that a given search string does not match any tokens in our token lists. $1 can be any string of text"
  },
  "swapCheckingQuote": {
    "message": "Comprobando $1",
    "description": "Shown to the user during quote loading. $1 is the name of an aggregator. The message indicates that metamask is currently checking if that aggregator has a trade/quote for their requested swap."
  },
  "swapCustom": {
    "message": "personalizado"
  },
  "swapDecentralizedExchange": {
    "message": "Exchange descentralizado"
  },
  "swapEditLimit": {
    "message": "Editar límite"
  },
  "swapEnableDescription": {
    "message": "Esto es obligatorio y le da permiso a MetaMask para intercambiar su $1.",
    "description": "Gives the user info about the required approval transaction for swaps. $1 will be the symbol of a token being approved for swaps."
  },
  "swapEstimatedNetworkFee": {
    "message": "Tarifa de red estimada"
  },
  "swapEstimatedNetworkFeeSummary": {
    "message": "La “$1“ es lo que esperamos que sea la tarifa real. La cantidad exacta depende de las condiciones de la red.",
    "description": "$1 will be the translation of swapEstimatedNetworkFee, with the font bolded"
  },
  "swapEstimatedNetworkFees": {
    "message": "Tarifas de red estimadas"
  },
  "swapEstimatedNetworkFeesInfo": {
    "message": "Esta es una estimación de la tarifa de red que se utilizará para completar su intercambio. La cantidad real puede cambiar según las condiciones de la red."
  },
  "swapFailedErrorTitle": {
    "message": "Intercambio fallido"
  },
  "swapFetchingQuotesErrorDescription": {
    "message": "Hmmm... algo salió mal. Vuelva a intentarlo o, si los errores persisten, póngase en contacto con el servicio de atención al cliente."
  },
  "swapFetchingQuotesErrorTitle": {
    "message": "Error al obtener cotizaciones"
  },
  "swapFetchingTokens": {
    "message": "Obteniendo tokens..."
  },
  "swapFinalizing": {
    "message": "Finalizando..."
  },
  "swapHighSlippageWarning": {
    "message": "La cantidad de deslizamiento es muy alta. ¡Asegúrate de saber lo que estás haciendo!"
  },
  "swapLowSlippageError": {
    "message": "La transacción puede fallar, el deslizamiento máximo es demasiado bajo."
  },
  "swapMaxNetworkFeeInfo": {
    "message": "“$1” es lo máximo que gastará. Cuando la red es volátil, esto puede ser una gran cantidad.",
    "description": "$1 will be the translation of swapMaxNetworkFees, with the font bolded"
  },
  "swapMaxNetworkFees": {
    "message": "Tarifa de red máxima"
  },
  "swapMaxSlippage": {
    "message": "Deslizamiento máximo"
  },
  "swapMetaMaskFee": {
    "message": "Tarifa de MetaMask"
  },
  "swapMetaMaskFeeDescription": {
    "message": "Siempre encontramos el mejor precio de las principales fuentes de liquidez. Una tarifa de $1% se incluye automáticamente en cada cotización, lo que respalda el desarrollo continuo para hacer que MetaMask sea aún mejor.",
    "description": "Provides information about the fee that metamask takes for swaps. $1 is a decimal number."
  },
  "swapNQuotes": {
    "message": "$1 cotizaciones",
    "description": "$1 is the number of quotes that the user can select from when opening the list of quotes on the 'view quote' screen"
  },
  "swapNetworkFeeSummary": {
    "message": "La tarifa de la red cubre el costo de procesar su intercambio y almacenarlo en la red $1. MetaMask no se beneficia de esta tarifa."
  },
  "swapNewQuoteIn": {
    "message": "Nuevas cotizaciones en $1",
    "description": "Tells the user the amount of time until the currently displayed quotes are update. $1 is a time that is counting down from 1:00 to 0:00"
  },
  "swapOnceTransactionHasProcess": {
    "message": "Su $1 se agregará a su cuenta una vez que se haya procesado esta transacción.",
    "description": "This message communicates the token that is being transferred. It is shown on the awaiting swap screen. The $1 will be a token symbol."
  },
  "swapPriceDifference": {
    "message": "Está poor interccambiar $1 $2 (~$3) por $4 $5 (~$6).",
    "description": "This message represents the price slippage for the swap.  $1 and $4 are a number (ex: 2.89), $2 and $5 are symbols (ex: ETH), and $3 and $6 are fiat currency amounts."
  },
  "swapPriceDifferenceTitle": {
    "message": "Diferencia de precio de ~$1%",
    "description": "$1 is a number (ex: 1.23) that represents the price difference."
  },
  "swapPriceDifferenceTooltip": {
    "message": "La diferencia en los precios de mercado puede verse afectada por las tarifas cobradas por los intermediarios, el tamaño del mercado, el tamaño del comercio o las ineficiencias del mercado."
  },
  "swapPriceDifferenceUnavailable": {
    "message": "El precio de mercado no está disponible. Asegúrese de sentirse cómodo con el monto devuelto antes de continuar."
  },
  "swapProcessing": {
    "message": "Procesando"
  },
  "swapQuoteDetails": {
    "message": "Detalles de cotización"
  },
  "swapQuoteDetailsSlippageInfo": {
    "message": "Si el precio cambia entre el momento en que se realiza el pedido y se confirma, se denomina \"deslizamiento\". Su intercambio se cancelará automáticamente si el deslizamiento excede su configuración de \"tolerancia de deslizamiento\"."
  },
  "swapQuoteIncludesRate": {
    "message": "La cotización incluye una tarifa de MetaMask de $1%",
    "description": "Provides information about the fee that metamask takes for swaps. $1 is a decimal number."
  },
  "swapQuoteNofN": {
    "message": "Cotización $1 de $2",
    "description": "A count of loaded quotes shown to the user while they are waiting for quotes to be fetched. $1 is the number of quotes already loaded, and $2 is the total number of quotes to load."
  },
  "swapQuoteSource": {
    "message": "Fuente de cotización"
  },
  "swapQuotesAreRefreshed": {
    "message": "Las cotizaciones se actualizan a menudo para reflejar las condiciones actuales del mercado."
  },
  "swapQuotesExpiredErrorDescription": {
    "message": "Solicite nuevas cotizaciones para obtener las últimas tarifas."
  },
  "swapQuotesExpiredErrorTitle": {
    "message": "El tiempo de espera caducó obteniendo cotizaciones"
  },
  "swapQuotesNotAvailableErrorDescription": {
    "message": "Intente ajustar la configuración de cantidad o deslizamiento y vuelva a intentarlo."
  },
  "swapQuotesNotAvailableErrorTitle": {
    "message": "No hay cotizaciones disponibles"
  },
  "swapRate": {
    "message": "Tasa de intercambio"
  },
  "swapReceiving": {
    "message": "Recibiendo"
  },
  "swapReceivingInfoTooltip": {
    "message": "Esta es una estimación. La cantidad exacta depende del deslizamiento."
  },
  "swapRequestForQuotation": {
    "message": "Solicitud de presupuesto"
  },
  "swapSearchForAToken": {
    "message": "Buscar un token"
  },
  "swapSelect": {
    "message": "Seleccionar"
  },
  "swapSelectAQuote": {
    "message": "Seleccionar una cotización"
  },
  "swapSelectAToken": {
    "message": "Seleccionar un token"
  },
  "swapSelectQuotePopoverDescription": {
    "message": "A continuación se muestran todas las cotizaciones recopiladas de múltiples fuentes de liquidez."
  },
  "swapSlippageTooLow": {
    "message": "El deslizamiento debe ser mayor que cero"
  },
  "swapSource": {
    "message": "Fuente de liquidez"
  },
  "swapSourceInfo": {
    "message": "Buscamos múltiples fuentes de liquidez (exchanges, agregadores y creadores de mercado profesionales) para encontrar las mejores tarifas y las tarifas de red más bajas."
  },
  "swapSwapFrom": {
    "message": "Intercambiar desde"
  },
  "swapSwapSwitch": {
    "message": "Intercambiar de y a tokens"
  },
  "swapSwapTo": {
    "message": "Intercambiar a"
  },
  "swapThisWillAllowApprove": {
    "message": "Esto permitirá que se intercambie $1."
  },
  "swapTokenAvailable": {
    "message": "Su $1 se ha agregado a su cuenta.",
    "description": "This message is shown after a swap is successful and communicates the exact amount of tokens the user has received for a swap. The $1 is a decimal number of tokens followed by the token symbol."
  },
  "swapTokenToToken": {
    "message": "Intercambiar $1 a $2",
    "description": "Used in the transaction display list to describe a swap. $1 and $2 are the symbols of tokens in involved in a swap."
  },
  "swapTransactionComplete": {
    "message": "Transacción completada"
  },
  "swapUnknown": {
    "message": "Desconocido"
  },
  "swapUsingBestQuote": {
    "message": "Utilizando la mejor cotización"
  },
  "swapVerifyTokenExplanation": {
    "message": "Varios tokens pueden usar el mismo nombre y símbolo. Verifique $1 para verificar que este es el token que está buscando.",
    "description": "This appears in a tooltip next to the verifyThisTokenOn message. It gives the user more information about why they should check the token on a block explorer. $1 will be the name or url of the block explorer, which will be the translation of 'etherscan' or a block explorer url specified for a custom network."
  },
  "swapViewToken": {
    "message": "Ver $1"
  },
  "swapYourTokenBalance": {
    "message": "$1 $2 están disponibles para intercambiar",
    "description": "Tells the user how much of a token they have in their balance. $1 is a decimal number amount of tokens, and $2 is a token symbol"
  },
  "swapZeroSlippage": {
    "message": "Deslizamiento 0%"
  },
  "swapsAdvancedOptions": {
    "message": "Opciones Avanzadas"
  },
  "swapsExcessiveSlippageWarning": {
    "message": "La cantidad de deslizamiento es demasiado alta y resultará en una mala tasa. Reduzca su tolerancia al deslizamiento a un valor inferior al 15%."
  },
  "swapsMaxSlippage": {
    "message": "Tolerancia al Deslizamiento"
  },
  "swapsNotEnoughForTx": {
    "message": "No hay suficiente $1 para completar esta transacción",
    "description": "Tells the user that they don't have enough of a token for a proposed swap. $1 is a token symbol"
  },
  "swapsViewInActivity": {
    "message": "Ver en actividad"
  },
  "switchNetworks": {
    "message": "Cambiar de Red"
  },
  "switchToThisAccount": {
    "message": "Cambiar a esta cuenta"
  },
  "symbol": {
    "message": "Símbolo"
  },
  "symbolBetweenZeroTwelve": {
    "message": "El símbolo debe tener 11 caracteres o menos."
  },
  "syncWithMobile": {
    "message": "Sincronizar con un dispositivo móvil"
  },
  "syncWithMobileBeCareful": {
    "message": "Asegúrate de que nadie esté mirando tu pantalla cuando escanees este código"
  },
  "syncWithMobileComplete": {
    "message": "Tus datos se han sincronizado con éxito. ¡Disfruta de la aplicación móvil de MetaMask!"
  },
  "syncWithMobileDesc": {
    "message": "Puedes sincronizar tus cuentas e información con tu dispositivo móvil. Abre la aplicación de MetaMask para dispositivos móviles, dirígete a \"Configuración\" y selecciona \"Sincronizar desde una extensión del navegador\""
  },
  "syncWithMobileDescNewUsers": {
    "message": "Si estás abriendo la aplicación de MetaMask para dispositivos móviles por primera vez, sigue los pasos indicados en tu teléfono."
  },
  "syncWithMobileScanThisCode": {
    "message": "Escanea este código con la aplicación móvil de MetaMask"
  },
  "syncWithMobileTitle": {
    "message": "Sincronizar con un dispositivo móvil"
  },
  "syncWithThreeBox": {
    "message": "Sincronizar datos con 3Box (experimental)"
  },
  "syncWithThreeBoxDescription": {
    "message": "Actívelo para hacer una copia de seguridad de su configuración con 3Box. Esta característica es actualmente experimental, úselo bajo su propio riesgo."
  },
  "syncWithThreeBoxDisabled": {
    "message": "3Box se ha desactivado debido a un error durante la sincronización inicial"
  },
  "terms": {
    "message": "Condiciones de uso"
  },
  "termsOfService": {
    "message": "Términos del Servicio"
  },
  "testFaucet": {
    "message": "Grifo de prueba"
  },
  "thisWillCreate": {
    "message": "Esto creará una billetera y una frase semilla nuevas"
  },
  "tips": {
    "message": "Consejos"
  },
  "to": {
    "message": "A"
  },
  "toAddress": {
    "message": "A: $1",
    "description": "$1 is the address to include in the To label. It is typically shortened first using shortenAddress"
  },
  "toWithColon": {
    "message": "A:"
  },
  "token": {
    "message": "Token"
  },
  "tokenAlreadyAdded": {
    "message": "El token ya se ha agregado."
  },
  "tokenContractAddress": {
    "message": "Dirección de contrato del token"
  },
  "tokenSymbol": {
    "message": "Símbolo del token"
  },
  "total": {
    "message": "Total"
  },
  "transaction": {
    "message": "transacción"
  },
  "transactionCancelAttempted": {
    "message": "Se intentó cancelar la transacción con una tasa de gas de $1 en $2"
  },
  "transactionCancelSuccess": {
    "message": "La transacción se canceló con éxito en $2"
  },
  "transactionConfirmed": {
    "message": "Se confirmó la transacción en $2."
  },
  "transactionCreated": {
    "message": "Se creó la transacción con un valor de $1 en $2."
  },
  "transactionDropped": {
    "message": "La transacción se redujo en $2."
  },
  "transactionError": {
    "message": "Error de transacción. Se dio una excepción en el código de contrato."
  },
  "transactionErrorNoContract": {
    "message": "Se está intentando llamar una función en una dirección no es del contrato."
  },
  "transactionErrored": {
    "message": "Error en la transacción."
  },
  "transactionFee": {
    "message": "Tasa de transacción"
  },
  "transactionResubmitted": {
    "message": "Se reenvió la transacción con una tasa de gas que aumentó a $1 en $2"
  },
  "transactionSubmitted": {
    "message": "Se envió la transacción con una tasa de gas de $1 en $2."
  },
  "transactionUpdated": {
    "message": "La transacción se actualizó en $2."
  },
  "transfer": {
    "message": "Transferir"
  },
  "transferBetweenAccounts": {
    "message": "Transferir entre mis cuentas"
  },
  "transferFrom": {
    "message": "Transferir Desde"
  },
  "troubleConnectingToWallet": {
    "message": "Tuvimos problemas para conectarnos con su $1, intente revisar $2 y vuelva a intentarlo.",
    "description": "$1 is the wallet device name; $2 is a link to wallet connection guide"
  },
  "troubleTokenBalances": {
    "message": "Hubo un problema al cargar tus saldos de tokens. Puedes verlos ",
    "description": "Followed by a link (here) to view token balances"
  },
  "trustSiteApprovePermission": {
    "message": "¿Confías en este sitio? Al otorgar este permiso, permite que $1 retire sus $2 y automatice las transacciones por usted.",
    "description": "$1 is the url requesting permission and $2 is the symbol of the currency that the request is for"
  },
  "tryAgain": {
    "message": "Reintentar"
  },
  "typePassword": {
    "message": "Ingresa tu contraseña de MetaMask"
  },
  "unapproved": {
    "message": "Sin autorización"
  },
  "units": {
    "message": "unidades"
  },
  "unknown": {
    "message": "Desconocido/a"
  },
  "unknownCameraError": {
    "message": "Hubo un error al intentar acceder a tu cámara. Vuelve a intentarlo..."
  },
  "unknownCameraErrorTitle": {
    "message": "¡Vaya! Se produjo un error..."
  },
  "unknownNetwork": {
    "message": "Red privada desconocida"
  },
  "unknownQrCode": {
    "message": "Error: No se pudo identificar el código QR"
  },
  "unlimited": {
    "message": "Ilimitado"
  },
  "unlock": {
    "message": "Desbloquear"
  },
  "unlockMessage": {
    "message": "La web descentralizada está a la espera"
  },
  "updatedWithDate": {
    "message": "Actualización: $1"
  },
  "urlErrorMsg": {
    "message": "Los URI deben tener el prefijo HTTP/HTTPS apropiado."
  },
  "urlExistsErrorMsg": {
    "message": "La URL ya está presente en la lista existente de redes"
  },
  "usePhishingDetection": {
    "message": "Usar la detección de phishing"
  },
  "usePhishingDetectionDescription": {
    "message": "Mostrar una advertencia para los dominios de phishing dirigidos a los usuarios de Ethereum"
  },
  "usedByClients": {
    "message": "Utilizado por una gran variedad de clientes distintos"
  },
  "userName": {
    "message": "Nombre de usuario"
  },
  "verifyThisTokenOn": {
    "message": "Verifica este token en $1",
    "description": "Points the user to etherscan as a place they can verify information about a token. $1 is replaced with the translation for \"etherscan\""
  },
  "viewAccount": {
    "message": "Ver cuenta"
  },
  "viewContact": {
    "message": "Ver Contacto"
  },
  "viewOnCustomBlockExplorer": {
    "message": "Ver en $1"
  },
  "viewOnEtherscan": {
    "message": "Ver en Etherscan"
  },
  "viewinExplorer": {
    "message": "Ver en el Explorador"
  },
  "visitWebSite": {
    "message": "Visita nuestro sitio web"
  },
  "walletConnectionGuide": {
    "message": "nuestra guía de billetera física"
  },
  "walletSeed": {
    "message": "Semilla de la billetera"
  },
  "web3ShimUsageNotification": {
    "message": "Notamos que el sitio web actual intentó utilizar la API window.web3 eliminada. Si el sitio parece estar roto, haga clic en $1 para obtener más información.",
    "description": "$1 is a clickable link."
  },
  "welcome": {
    "message": "Bienvenido a MetaMask"
  },
  "welcomeBack": {
    "message": "¡Hola de nuevo!"
  },
  "whatsThis": {
    "message": "¿Qué es esto?"
  },
  "writePhrase": {
    "message": "Escribe esta frase en un papel y guárdalo en un lugar seguro. Si deseas una seguridad incluso mejor, escríbela en varios trozos de papel y guárdalos en dos o tres lugares distintos."
  },
  "xOfY": {
    "message": "$1 de $2",
    "description": "$1 and $2 are intended to be two numbers, where $2 is a total, and $1 is a count towards that total"
  },
  "yesLetsTry": {
    "message": "Sí, intentémoslo"
  },
  "youNeedToAllowCameraAccess": {
    "message": "Debes permitir el acceso a la cámara para utilizar esta función."
  },
  "youSign": {
    "message": "Estás firmando"
  },
  "yourPrivateSeedPhrase": {
    "message": "Tu frase semilla privada"
  },
  "zeroGasPriceOnSpeedUpError": {
    "message": "No hubo precio de gas al acelerar"
  }
}<|MERGE_RESOLUTION|>--- conflicted
+++ resolved
@@ -6,18 +6,18 @@
     "message": "Versión, centro de soporte técnico e información de contacto"
   },
   "acceleratingATransaction": {
-    "message": "* Acelerar una transacción utilizando un precio de gas más alto aumenta sus posibilidades de ser procesada más rápido por la red, pero esto no siempre está garantizado."
+    "message": "* Usar un precio de gas más alto para acelerar una transacción aumenta las posibilidades de un procesamiento más rápido en la red, pero esto no siempre se garantiza."
   },
   "acceptTermsOfUse": {
-    "message": "Leí y acepto $1",
+    "message": "Leí y estoy de acuerdo con $1",
     "description": "$1 is the `terms` message"
   },
   "accessAndSpendNotice": {
-    "message": "$1 puede acceder y gastar hasta este monto máximo",
+    "message": "$1 puede acceder y gastar hasta este importe máximo",
     "description": "$1 is the url of the site requesting ability to spend"
   },
   "accessingYourCamera": {
-    "message": "Accediendo a la cámara..."
+    "message": "Accediendo a la cámara…"
   },
   "account": {
     "message": "Cuenta"
@@ -29,10 +29,10 @@
     "message": "Nombre de la cuenta"
   },
   "accountOptions": {
-    "message": "Opciones de cuenta"
+    "message": "Opciones de la cuenta"
   },
   "accountSelectionRequired": {
-    "message": "¡Tienes que seleccionar una cuenta!"
+    "message": "Debe seleccionar una cuenta."
   },
   "active": {
     "message": "Activo"
@@ -44,61 +44,82 @@
     "message": "registro de actividad"
   },
   "addAcquiredTokens": {
-    "message": "Agrega los tokens adquiridos con MetaMask"
+    "message": "Agregar los tokens que adquirió con MetaMask"
   },
   "addAlias": {
     "message": "Agregar alias"
   },
+  "addContact": {
+    "message": "Agregar contacto"
+  },
+  "addCustomTokenByContractAddress": {
+    "message": "¿No encuentra un token? Puede agregar cualquier token si copia su dirección. Puede encontrar la dirección de contrato del token en $1.",
+    "description": "$1 is a blockchain explorer for a specific network, e.g. Etherscan for Ethereum"
+  },
+  "addEthereumChainConfirmationDescription": {
+    "message": "Esto permitirá que la red se utilice en MetaMask."
+  },
+  "addEthereumChainConfirmationRisks": {
+    "message": "MetaMask no verifica redes personalizadas."
+  },
+  "addEthereumChainConfirmationRisksLearnMore": {
+    "message": "Obtenga más información sobre $1.",
+    "description": "$1 is a link with text that is provided by the 'addEthereumChainConfirmationRisksLearnMoreLink' key"
+  },
+  "addEthereumChainConfirmationRisksLearnMoreLink": {
+    "message": "estafas y riesgos de seguridad de la red",
+    "description": "Link text for the 'addEthereumChainConfirmationRisksLearnMore' translation key"
+  },
+  "addEthereumChainConfirmationTitle": {
+    "message": "¿Permitir que este sitio agregue una red?"
+  },
+  "addFriendsAndAddresses": {
+    "message": "Agregue amigos y direcciones de confianza"
+  },
   "addNetwork": {
-    "message": "Agregar Red"
-  },
-  "addRecipient": {
-    "message": "Agregar destinatario"
+    "message": "Agregar red"
   },
   "addSuggestedTokens": {
-    "message": "Agregar los tokens sugeridos"
+    "message": "Agregar tokens sugeridos"
   },
   "addToAddressBook": {
     "message": "Agregar a la libreta de direcciones"
   },
   "addToAddressBookModalPlaceholder": {
-    "message": "ej: Juan García"
+    "message": "p. ej., John D."
   },
   "addToken": {
     "message": "Agregar token"
   },
-  "addTokens": {
-    "message": "Agregar tokens"
-  },
   "advanced": {
-    "message": "Avanzada"
+    "message": "Avanzado"
   },
   "advancedOptions": {
-    "message": "Opciones Avanzadas"
+    "message": "Opciones avanzadas"
   },
   "advancedSettingsDescription": {
-    "message": "Accede a las funciones de desarrollador, descarga los Registros de Estado, Restablece la Cuenta, y configura las redes de prueba y el RPC personalizado"
+    "message": "Acceder a recursos para desarrolladores, descargar registros de estado, restablecer cuenta, configurar redes de prueba y RPC personalizada"
   },
   "affirmAgree": {
-    "message": "Estoy de acuerdo"
+    "message": "Acepto"
   },
   "aggregatorFeeCost": {
-    "message": "Tarifa de red del agregador"
+    "message": "Cuota de red de agregador"
   },
   "alertDisableTooltip": {
-    "message": "Esto se puede cambiar en \"Configuración > Alertas\""
+    "message": "Esto se puede modificar en \"Configuración > Alertas\""
   },
   "alertSettingsUnconnectedAccount": {
-    "message": "Navegando un sitio web con una cuenta desconectada seleccionada"
+    "message": "Explorando un sitio web con una cuenta no conectada seleccionada"
   },
   "alertSettingsUnconnectedAccountDescription": {
-    "message": "Esta alerta se muestra en un popup cuando está navegando un sitio Web3, pero la cuenta seleccionada actualmente no está conectada."
+    "message": "Esta alerta aparece en la ventana emergente cuando explora un sitio conectado de Web3, pero la cuenta actualmente seleccionada no está conectada."
   },
   "alertSettingsWeb3ShimUsage": {
-    "message": "Cuando un sitio intenta usar la window.web3 API eliminada"
+    "message": "Cuando un sitio web intenta utilizar la API de window.web3 que se eliminó"
   },
   "alertSettingsWeb3ShimUsageDescription": {
-    "message": "Esta alerta se muestra en un popup cuando está navegando un sitio que intenta usar la window.web3 API eliminada y puede estar roto como resultado"
+    "message": "Esta alerta aparece en la ventana emergente cuando explora un sitio que intenta utilizar la API de window.web3 que se eliminó y que puede que no funcione."
   },
   "alerts": {
     "message": "Alertas"
@@ -107,27 +128,20 @@
     "message": "Habilitar o deshabilitar cada alerta"
   },
   "allowExternalExtensionTo": {
-    "message": "Habilitar esta extensión externa a:"
-  },
-  "allowOriginSpendToken": {
-    "message": "¿Habilitar a $1 gastar sus $2?",
-    "description": "$1 is the url of the site and $2 is the symbol of the token they are requesting to spend"
+    "message": "Permitir que esta extensión externa haga lo siguiente:"
   },
   "allowThisSiteTo": {
-    "message": "Habilitar a este sitio a:"
+    "message": "Permitir que este sitio haga lo siguiente:"
   },
   "allowWithdrawAndSpend": {
-    "message": "Habilitar a $1 retirar y gastar hasta el siguiente monto:",
+    "message": "Permitir que se retire $1 y gastar hasta el siguiente importe:",
     "description": "The url of the site that requested permission to 'withdraw and spend'"
   },
   "amount": {
-    "message": "Monto"
-  },
-  "amountWithColon": {
-    "message": "Monto:"
+    "message": "Importe"
   },
   "appDescription": {
-    "message": "Una Billetera de Ethereum en tu navegador",
+    "message": "Una cartera de Ethereum en el explorador",
     "description": "The description of the application"
   },
   "appName": {
@@ -135,90 +149,99 @@
     "description": "The name of the application"
   },
   "approvalAndAggregatorTxFeeCost": {
-    "message": "Tarifa de la red de aprobación y agregación"
+    "message": "Cuota de red de agregador y aprobación"
   },
   "approvalTxGasCost": {
-    "message": "Aprobación del Costo del Gas para la Tx"
+    "message": "Costo de gas por transacción de aprobación"
   },
   "approve": {
+    "message": "Aprobar límite de gastos"
+  },
+  "approveButtonText": {
     "message": "Aprobar"
   },
   "approveSpendLimit": {
-    "message": "Aprobar $1",
+    "message": "Aprobar límite de gastos de $1",
     "description": "The token symbol that is being approved"
   },
   "approved": {
-    "message": "Aprobados"
+    "message": "Aprobado"
   },
   "asset": {
     "message": "Activo"
   },
+  "assetOptions": {
+    "message": "Opciones de activos"
+  },
   "assets": {
     "message": "Activos"
   },
   "attemptToCancel": {
-    "message": "¿Intentas cancelar?"
+    "message": "¿Intentar cancelar?"
   },
   "attemptToCancelDescription": {
-    "message": "Este intento no garantiza que se cancele tu transacción original. Si el intento de cancelación es exitoso, se te cobrará la tasa de transacción que se muestra arriba."
+    "message": "Enviar este intento no garantiza que se cancelará la transacción original. Si el intento de cancelación se completa correctamente, se le cobrará la cuota de transacción anterior."
   },
   "attemptingConnect": {
-    "message": "Tratando de conectar a la Blockchain."
+    "message": "Intentando una conexión a la cadena de bloques."
   },
   "attributions": {
     "message": "Atribuciones"
   },
   "authorizedPermissions": {
-    "message": "Has autorizado los siguientes permisos"
+    "message": "Ha autorizado los siguientes permisos"
   },
   "autoLockTimeLimit": {
-    "message": "Temporizador de cierre de sesión automático (minutos)"
+    "message": "Temporizador con bloqueo automático (minutos)"
   },
   "autoLockTimeLimitDescription": {
-    "message": "Configura tu tiempo de inactividad en minutos para controlar cuándo MetaMask cerrará tu sesión de forma automática"
+    "message": "Establezca el tiempo de inactividad en minutos antes de que se bloquee MetaMask."
   },
   "average": {
     "message": "Promedio"
   },
   "back": {
-    "message": "Atrás"
+    "message": "Volver"
   },
   "backToAll": {
     "message": "Volver a Todos"
   },
   "backupApprovalInfo": {
-    "message": "Este código secreto es necesario para recuperar tu billetera en caso de que pierdas tu dispositivo, olvides la contraseña, tengas que reinstalar MetaMask o quieras acceder a tu billetera desde otro dispositivo."
+    "message": "Este código secreto es necesario para que recupere la cartera en caso de que pierda el dispositivo, olvide su contraseña, tenga que volver a instalar MetaMask o quiera acceder a la cartera en otro dispositivo."
   },
   "backupApprovalNotice": {
-    "message": "Haz una copia de seguridad de tu código de recuperación secreto para mantener la seguridad de la billetera y los fondos."
+    "message": "Cree una copia de seguridad del código de recuperación secreto para mantener protegidos sus fondos y su cartera."
   },
   "backupNow": {
-    "message": "Hacer copia de seguridad ahora"
+    "message": "Crear copia de seguridad ahora"
   },
   "balance": {
     "message": "Saldo"
   },
   "balanceOutdated": {
-    "message": "El saldo puede estar desactualizado"
+    "message": "Es posible que el saldo esté desactualizado"
   },
   "basic": {
-    "message": "Básicas"
+    "message": "Básico"
   },
   "blockExplorerUrl": {
-    "message": "Explorador de Bloques"
+    "message": "Dirección URL del explorador de bloques"
+  },
+  "blockExplorerUrlDefinition": {
+    "message": "La dirección URL que se utiliza como explorador de bloques de esta red."
   },
   "blockExplorerView": {
     "message": "Ver cuenta en $1",
     "description": "$1 replaced by URL for custom block explorer"
   },
   "blockiesIdenticon": {
-    "message": "Utilizar Blockies Identicon"
+    "message": "Usar Blockies Identicon"
   },
   "browserNotSupported": {
-    "message": "Tu navegador no es compatible..."
-  },
-  "builtInCalifornia": {
-    "message": "MetaMask se diseñó y creó en California."
+    "message": "El explorador no es compatible…"
+  },
+  "buildContactList": {
+    "message": "Cree su lista de contactos"
   },
   "buy": {
     "message": "Comprar"
@@ -227,31 +250,37 @@
     "message": "Comprar ETH con Wyre"
   },
   "buyWithWyreDescription": {
-    "message": "Wyre te permite utilizar una tarjeta de débito para depositar ETH directamente en su cuenta de MetaMask."
+    "message": "Wyre le permite usar una tarjeta de débito para depositar ETH directamente en su cuenta de MetaMask."
   },
   "bytes": {
     "message": "Bytes"
   },
   "canToggleInSettings": {
-    "message": "Puede volver a habilitar esta notificación en Configuración -> Alertas."
+    "message": "Puede volver a activar esta notificación desde Configuración -> Alertas."
   },
   "cancel": {
     "message": "Cancelar"
   },
   "cancellationGasFee": {
-    "message": "Tasa de Cancelación de Gas"
+    "message": "Cuota de gas por cancelación"
   },
   "cancelled": {
     "message": "Cancelado"
   },
   "chainId": {
-    "message": "ID de Cadena"
+    "message": "Identificador de cadena"
+  },
+  "chainIdDefinition": {
+    "message": "El identificador de cadena que se utiliza para firmar transacciones en esta red."
+  },
+  "chainIdExistsErrorMsg": {
+    "message": "En este momento, la red $1 está utilizando este identificador de cadena."
   },
   "chromeRequiredForHardwareWallets": {
-    "message": "Debes utilizar MetaMask en Google Chrome para poder conectarte a tu billetera de hardware."
+    "message": "Debe usar MetaMask en Google Chrome para poder conectarse a su cartera de hardware."
   },
   "clickToRevealSeed": {
-    "message": "Haz clic aquí para mostrar las palabras secretas"
+    "message": "Haga clic aquí para revelar las palabras secretas"
   },
   "close": {
     "message": "Cerrar"
@@ -263,11 +292,20 @@
     "message": "Confirmar contraseña"
   },
   "confirmSecretBackupPhrase": {
-    "message": "Confirma tu Frase de Respaldo Secreta"
+    "message": "Confirmar la frase secreta de respaldo"
   },
   "confirmed": {
     "message": "Confirmado"
   },
+  "confusableUnicode": {
+    "message": "“$1” es similar a “$2”."
+  },
+  "confusableZeroWidthUnicode": {
+    "message": "Se encontró un carácter de ancho cero."
+  },
+  "confusingEnsDomain": {
+    "message": "Se detectó un carácter que puede confundirse con otro similar en el nombre de ENS. Verifique el nombre de ENS para evitar una posible estafa."
+  },
   "congratulations": {
     "message": "Felicitaciones"
   },
@@ -275,20 +313,20 @@
     "message": "Conectar"
   },
   "connectAccountOrCreate": {
-    "message": "Conectar una cuenta o crear una nueva"
+    "message": "Conectar cuenta o crear nueva"
   },
   "connectHardwareWallet": {
-    "message": "Conectar Billetera de Hardware"
+    "message": "Conectar la cartera de hardware"
   },
   "connectManually": {
-    "message": "Conectar manualmente al sitio actual"
+    "message": "Conectarse manualmente al sitio actual"
   },
   "connectTo": {
-    "message": "Conectar a $1",
+    "message": "Conectarse a $1",
     "description": "$1 is the name/origin of a web3 site/application that the user can connect to metamask"
   },
   "connectToAll": {
-    "message": "Conectar a todos sus $1",
+    "message": "Conectarse a todas sus $1",
     "description": "$1 will be replaced by the translation of connectToAllAccounts"
   },
   "connectToAllAccounts": {
@@ -296,7 +334,7 @@
     "description": "will replace $1 in connectToAll, completing the sentence 'connect to all of your accounts', will be text that shows list of accounts on hover"
   },
   "connectToMultiple": {
-    "message": "Conectar a $1",
+    "message": "Conectarse a $1",
     "description": "$1 will be replaced by the translation of connectToMultipleNumberOfAccounts"
   },
   "connectToMultipleNumberOfAccounts": {
@@ -304,183 +342,186 @@
     "description": "$1 is the number of accounts to which the web3 site/application is asking to connect; this will substitute $1 in connectToMultiple"
   },
   "connectWithMetaMask": {
-    "message": "Conectar Con MetaMask"
+    "message": "Conectarse con MetaMask"
   },
   "connectedAccountsDescriptionPlural": {
-    "message": "Tiene $1 cuentas conectadas con este sitio.",
+    "message": "Tiene $1 cuentas conectadas a este sitio.",
     "description": "$1 is the number of accounts"
   },
   "connectedAccountsDescriptionSingular": {
-    "message": "Tiene 1 cuenta conectada con este sitio."
+    "message": "Tiene 1 cuenta conectada a este sitio."
   },
   "connectedAccountsEmptyDescription": {
-    "message": "MetaMask no está conectado a este sitio. Para conectarse a un sitio web3, busque el botón de conexión en su sitio."
+    "message": "MetaMask no está conectado a este sitio. Para conectarse a un sitio de Web3, busque el botón de conexión en su sitio."
   },
   "connectedSites": {
     "message": "Sitios conectados"
   },
   "connectedSitesDescription": {
-    "message": "$1 está conectado a estos sitios. Ellos pueden ver la dirección de tu cuenta.",
+    "message": "$1 está conectado a estos sitios. Pueden ver la dirección de su cuenta.",
     "description": "$1 is the account name"
   },
   "connectedSitesEmptyDescription": {
-    "message": "$1 no está conetado a ningún sitio.",
+    "message": "$1 no está conectado a ningún sitio.",
     "description": "$1 is the account name"
   },
   "connecting": {
-    "message": "Conectándose..."
+    "message": "Estableciendo conexión…"
   },
   "connectingTo": {
-    "message": "Conexión con $1"
+    "message": "Estableciendo conexión a $1"
   },
   "connectingToGoerli": {
-    "message": "Conectando con la red de prueba Goerli"
+    "message": "Estableciendo conexión a la red de prueba Goerli"
   },
   "connectingToKovan": {
-    "message": "Conectando con la red de prueba Kovan"
+    "message": "Estableciendo conexión a la red de prueba Kovan"
   },
   "connectingToMainnet": {
-    "message": "Conectando con la red principal de Ethereum (Main Net)"
+    "message": "Estableciendo conexión a la red principal de Ethereum"
   },
   "connectingToRinkeby": {
-    "message": "Conectando con la red de prueba Rinkeby"
+    "message": "Estableciendo conexión a la red de prueba Rinkeby"
   },
   "connectingToRopsten": {
-    "message": "Conectando con la red de prueba Ropsten"
+    "message": "Estableciendo conexión a la red de prueba Ropsten"
   },
   "contactUs": {
-    "message": "Contacta con nosotros"
+    "message": "Contáctenos"
   },
   "contacts": {
     "message": "Contactos"
   },
   "contactsSettingsDescription": {
-    "message": "Agregar, editar, eliminar y administrar contactos"
+    "message": "Agregar, editar, quitar y administrar sus contactos"
+  },
+  "continue": {
+    "message": "Continuar"
   },
   "continueToWyre": {
     "message": "Continuar a Wyre"
   },
+  "contract": {
+    "message": "Contrato"
+  },
+  "contractAddressError": {
+    "message": "Está enviando tokens a la dirección de contrato del token. Esto puede provocar la pérdida de los tokens."
+  },
   "contractDeployment": {
-    "message": "Despliegue de contratos"
+    "message": "Implementación de contrato"
   },
   "contractInteraction": {
-    "message": "Interacción con contrato"
+    "message": "Interacción con el contrato"
   },
   "copiedExclamation": {
     "message": "¡Copiado!"
   },
-<<<<<<< HEAD
-  "copiedTransactionId": {
-    "message": "Se ha copiado el ID de la transacción"
-  },
-=======
->>>>>>> 17bcd588
   "copyAddress": {
-    "message": "Copiar la dirección al portapapeles"
+    "message": "Copiar dirección al Portapapeles"
   },
   "copyPrivateKey": {
-    "message": "Ésta es tu clave privada (haz clic para copiar)"
+    "message": "Esta es su clave privada (haga clic para copiarla)"
   },
   "copyToClipboard": {
-    "message": "Copiar al portapapeles"
+    "message": "Copiar al Portapapeles"
   },
   "copyTransactionId": {
-    "message": "Copiar ID de la transacción"
+    "message": "Copiar id. de transacción"
   },
   "create": {
     "message": "Crear"
   },
   "createAWallet": {
-    "message": "Crear una Billetera"
+    "message": "Crear una cartera"
   },
   "createAccount": {
     "message": "Crear cuenta"
   },
   "createPassword": {
-    "message": "Crear Contraseña"
+    "message": "Crear contraseña"
   },
   "currencyConversion": {
-    "message": "Conversión de Moneda"
+    "message": "Conversión de moneda"
+  },
+  "currencySymbol": {
+    "message": "Símbolo de moneda"
+  },
+  "currencySymbolDefinition": {
+    "message": "El símbolo bursátil que se muestra para la moneda de esta red."
   },
   "currentAccountNotConnected": {
-    "message": "Tu cuenta actual no está conectada"
+    "message": "La cuenta actual no está conectada"
   },
   "currentExtension": {
-    "message": "Página de la extensión actual"
+    "message": "Página de extensión actual"
   },
   "currentLanguage": {
-    "message": "Idioma Actual"
+    "message": "Idioma actual"
   },
   "customGas": {
     "message": "Personalizar gas"
   },
   "customGasSubTitle": {
-    "message": "El aumento de la tasa puede disminuir los tiempos de procesamiento, pero no está garantizado."
-  },
-  "customRPC": {
-    "message": "RPC personalizado"
+    "message": "Aumentar la cuota puede disminuir los tiempos de procesamiento, pero no está garantizado."
   },
   "customSpendLimit": {
-    "message": "Límite de Gasto Personalizado"
+    "message": "Límite de gastos personalizado"
   },
   "customToken": {
-    "message": "Token Personalizado"
+    "message": "Token personalizado"
   },
   "dataBackupFoundInfo": {
-    "message": "Se hizo una copia de seguridad de algunos de los datos de su cuenta durante una instalación anterior de MetaMask. Esto podría incluir su configuración, contactos y tokens. ¿Le gustaría restaurar estos datos ahora?"
+    "message": "Se crearon copias de seguridad de algunos de los datos de la cuenta durante una instalación anterior de MetaMask. Esto podría incluir configuraciones, contactos y tokens. ¿Le gustaría restaurar estos datos ahora?"
   },
   "decimal": {
-    "message": "Decimales de precisión"
+    "message": "Decimales del token"
   },
   "decimalsMustZerotoTen": {
-    "message": "Los decimales deben ser al menos 0 y no más de 36"
+    "message": "Los decimales deben ser al menos 0 y no más de 36."
   },
   "decrypt": {
-    "message": "Desencriptar"
+    "message": "Descifrar"
   },
   "decryptCopy": {
-    "message": "Copiar mensaje encriptado"
+    "message": "Copiar mensaje cifrado"
   },
   "decryptInlineError": {
-    "message": "Este mensaje no puede ser desencriptado debido al error: $1",
+    "message": "Este mensaje no se puede descifrar debido al error: $1",
     "description": "$1 is error message"
   },
   "decryptMessageNotice": {
-    "message": "$1 quiere leer este mensaje para completar su acción",
+    "message": "$1 quisiera leer este mensaje para completar la acción",
     "description": "$1 is the web3 site name"
   },
   "decryptMetamask": {
-    "message": "Desencriptar mensaje"
+    "message": "Descifrar mensaje"
   },
   "decryptRequest": {
-    "message": "Desencriptar petición"
-  },
-  "defaultNetwork": {
-    "message": "La red predeterminada para las transacciones de Ether es la red principal de Ethereum (Main Net)."
+    "message": "Descifrar solicitud"
   },
   "delete": {
-    "message": "Borrar"
+    "message": "Eliminar"
   },
   "deleteAccount": {
-    "message": "Borrar Cuenta"
+    "message": "Eliminar cuenta"
   },
   "deleteNetwork": {
-    "message": "¿Borrar Red?"
+    "message": "¿Eliminar red?"
   },
   "deleteNetworkDescription": {
-    "message": "¿Estás seguro de que deseas borrar esta red?"
+    "message": "¿Está seguro de que quiere eliminar esta red?"
   },
   "depositEther": {
-    "message": "Depositar Ether"
+    "message": "Depositar ether"
   },
   "details": {
     "message": "Detalles"
   },
   "directDepositEther": {
-    "message": "Depósito directo de Ether"
+    "message": "Depositar ether directamente"
   },
   "directDepositEtherExplainer": {
-    "message": "Si ya tienes algunos Ether, la forma más rápida de ingresarlos en tu nueva billetera es a través de un depósito directo."
+    "message": "Si ya tiene algunos ethers, la forma más rápida de tenerlos en la cartera nueva es mediante depósito directo."
   },
   "disconnect": {
     "message": "Desconectar"
@@ -489,7 +530,7 @@
     "message": "Desconectar todas las cuentas"
   },
   "disconnectAllAccountsConfirmationDescription": {
-    "message": "¿Seguro que quieres desconectarte? Puede perder la funcionalidad del sitio."
+    "message": "¿Está seguro de que se quiere desconectar? Podría perder la funcionalidad del sitio."
   },
   "disconnectPrompt": {
     "message": "Desconectar $1"
@@ -498,100 +539,116 @@
     "message": "Desconectar esta cuenta"
   },
   "dismiss": {
-    "message": "Descartar"
+    "message": "Ignorar"
+  },
+  "dismissReminderDescriptionField": {
+    "message": "Active esta opción para ignorar el recordatorio de respaldo de la frase de recuperación. Le recomendamos que respalde la frase secreta de recuperación para evitar la pérdida de fondos."
+  },
+  "dismissReminderField": {
+    "message": "Ignorar el recordatorio de respaldo de la frase de recuperación"
+  },
+  "domain": {
+    "message": "Dominio"
   },
   "done": {
-    "message": "Listo"
-  },
-  "dontHaveAHardwareWallet": {
-    "message": "¿No tienes una billetera de hardware?"
+    "message": "Hecho"
   },
   "dontShowThisAgain": {
-    "message": "No mostrar esto de nuevo"
+    "message": "No volver a mostrar"
   },
   "downloadGoogleChrome": {
     "message": "Descargar Google Chrome"
   },
   "downloadSecretBackup": {
-    "message": "Descarga esta Frase de Respaldo Secreta y guárdala de forma segura en un disco duro externo encriptado o en algún medio de almacenamiento."
+    "message": "Descargue esta frase secreta de respaldo y guárdela en un medio de almacenamiento o disco duro externo cifrado."
   },
   "downloadStateLogs": {
     "message": "Descargar registros de estado"
   },
   "dropped": {
-    "message": "Descartado"
+    "message": "Abandonado"
   },
   "edit": {
     "message": "Editar"
   },
   "editContact": {
-    "message": "Editar Contacto"
+    "message": "Editar contacto"
+  },
+  "editNonceField": {
+    "message": "Editar nonce"
+  },
+  "editNonceMessage": {
+    "message": "Esta es una función avanzada, úsela con precaución."
   },
   "editPermission": {
-    "message": "Editar Permiso"
+    "message": "Editar permiso"
   },
   "encryptionPublicKeyNotice": {
-    "message": "$1 desea su clave de encriptación pública. Al dar su consentimiento, este sitio podrá redactar mensajes encriptados para usted.",
+    "message": "$1 quisiera su clave pública de cifrado. Al aceptar, este sitio podrá redactar mensajes cifrados para usted.",
     "description": "$1 is the web3 site name"
   },
   "encryptionPublicKeyRequest": {
-    "message": "Solicitar clave pública de encriptación"
+    "message": "Solicitar clave pública de cifrado"
   },
   "endOfFlowMessage1": {
-    "message": "Pasaste la prueba. Es responsabilidad tuya mantener la frase semilla segura."
+    "message": "Pasó la prueba. Es importante que guarde la frase secreta de recuperación en un lugar seguro."
   },
   "endOfFlowMessage10": {
-    "message": "Todo Listo"
+    "message": "Todo listo"
   },
   "endOfFlowMessage2": {
-    "message": "Consejos para almacenar de forma segura"
+    "message": "Sugerencias de almacenamiento seguro"
   },
   "endOfFlowMessage3": {
-    "message": "Guarda una copia de seguridad en varios lugares."
+    "message": "Guarde una copia de seguridad en varios lugares."
   },
   "endOfFlowMessage4": {
-    "message": "Nunca compartas tu frase con nadie."
+    "message": "No comparta la frase con nadie."
   },
   "endOfFlowMessage5": {
-    "message": "¡Cuidado con las suplantaciones de identidad! MetaMask no te pedirá nunca tu frase semilla de forma espontánea."
+    "message": "Tenga cuidado con el phishing. MetaMask nunca le pedirá la frase secreta de recuperación sin anticipárselo."
   },
   "endOfFlowMessage6": {
-    "message": "Si necesitas otro respaldo de tu frase semilla, puedes encontrarla en Configuración -> Seguridad."
+    "message": "Si necesita volver a crear una copia de seguridad de la frase secreta de recuperación, puede encontrarla en Configuración -> Seguridad."
+  },
+  "endOfFlowMessage7": {
+    "message": "Si tiene preguntas o nota movimientos sospechosos, comuníquese con soporte técnico $1.",
+    "description": "$1 is a clickable link with text defined by the 'here' key. The link will open to a form where users can file support tickets."
   },
   "endOfFlowMessage8": {
-    "message": "MetaMask no puede recuperar tu frase semilla. Obtén más información."
+    "message": "MetaMask no puede recuperar la frase secreta de recuperación."
   },
   "endOfFlowMessage9": {
-    "message": "Más información."
+    "message": "Obtenga más información."
   },
   "endpointReturnedDifferentChainId": {
-    "message": "El endpoint devolvió un ID de cadena diferente: $1",
+    "message": "El punto de conexión devolvió un id. de cadena diferente: $1",
     "description": "$1 is the return value of eth_chainId from an RPC endpoint"
   },
   "ensNotFoundOnCurrentNetwork": {
-    "message": "No se pudo encontrar el nombre de ENS en la red actual. Intenta cambiar a la red principal de Ethereum."
+    "message": "El nombre de ENS no se encuentra en la red actual. Intente cambiar a la red principal de Ethereum."
   },
   "ensRegistrationError": {
-    "message": "Error en el registro de nombres de ENS"
+    "message": "Error en el registro del nombre de ENS"
   },
   "enterAnAlias": {
-    "message": "Ingresa un alias"
+    "message": "Escribir un alias"
   },
   "enterMaxSpendLimit": {
-    "message": "Ingrese el Límite de Gasto Máximo"
+    "message": "Escribir límite máximo de gastos"
   },
   "enterPassword": {
-    "message": "Ingresa la contraseña"
+    "message": "Escribir contraseña"
   },
   "enterPasswordContinue": {
-    "message": "Ingresa tu contraseña para continuar"
+    "message": "Escribir contraseña para continuar"
   },
   "errorCode": {
     "message": "Código: $1",
     "description": "Displayed error code for debugging purposes. $1 is the error code"
   },
   "errorDetails": {
-    "message": "Detalles del Error",
+    "message": "Detalles del error",
     "description": "Title for collapsible section that displays error details for debugging purposes"
   },
   "errorMessage": {
@@ -602,6 +659,14 @@
     "message": "Código: $1",
     "description": "Displayed error name for debugging purposes. $1 is the error name"
   },
+  "errorPageMessage": {
+    "message": "Vuelva a cargar la página para intentarlo de nuevo o comuníquese con soporte técnico $1.",
+    "description": "Message displayed on generic error page in the fullscreen or notification UI, $1 is a clickable link with text defined by the 'here' key. The link will open to a form where users can file support tickets."
+  },
+  "errorPagePopupMessage": {
+    "message": "Cierre la ventana emergente y vuelva a abrirla para intentarlo de nuevo o comuníquese con soporte técnico $1.",
+    "description": "Message displayed on generic error page in the popup UI, $1 is a clickable link with text defined by the 'here' key. The link will open to a form where users can file support tickets."
+  },
   "errorPageTitle": {
     "message": "MetaMask encontró un error",
     "description": "Title of generic error page"
@@ -611,14 +676,17 @@
     "description": "Title for error stack, which is displayed for debugging purposes"
   },
   "estimatedProcessingTimes": {
-    "message": "Tiempo Estimado de Procesamiento"
+    "message": "Tiempos de procesamiento estimados"
+  },
+  "ethGasPriceFetchWarning": {
+    "message": "Se muestra el precio del gas de respaldo, ya que el servicio para calcular el precio del gas principal no se encuentra disponible en este momento."
   },
   "eth_accounts": {
-    "message": "Ver las direcciones de sus cuentas permitidas (obligatorio)",
+    "message": "Ver las direcciones de las cuentas permitidas (requerido)",
     "description": "The description for the `eth_accounts` permission"
   },
   "ethereumPublicAddress": {
-    "message": "Dirección Pública de Ethereum"
+    "message": "Dirección pública de Ethereum"
   },
   "etherscan": {
     "message": "Etherscan"
@@ -627,55 +695,55 @@
     "message": "Ver cuenta en Etherscan"
   },
   "expandView": {
-    "message": "Expandir Vista"
+    "message": "Expandir vista"
   },
   "exportPrivateKey": {
-    "message": "Exportar Clave Privada"
+    "message": "Exportar clave privada"
   },
   "externalExtension": {
-    "message": "Extensión Externa"
+    "message": "Extensión externa"
   },
   "extraApprovalGas": {
-    "message": "+$1 gas de aprobación",
+    "message": "+$1 gas por aprobación",
     "description": "Expresses an additional gas amount the user will have to pay, on top of some other displayed amount. $1 is a decimal amount of gas"
   },
   "failed": {
-    "message": "Error"
+    "message": "Con errores"
   },
   "failedToFetchChainId": {
-    "message": "No se pudo obtener el ID de la cadena. ¿Es correcta su URL de RPC?"
+    "message": "No se pudo capturar el id. de cadena. ¿La dirección URL de RPC es correcta?"
   },
   "failureMessage": {
-    "message": "Algo salió mal y no pudimos completar la acción"
+    "message": "Se produjo un error y no pudimos completar la acción"
   },
   "fast": {
     "message": "Rápido"
   },
   "fastest": {
-    "message": "Más rápido"
+    "message": "El más rápido"
   },
   "feeAssociatedRequest": {
-    "message": "Hay una tarifa asociada con esta solicitud."
+    "message": "Esta solicitud tiene asociada una cuota."
   },
   "fiat": {
-    "message": "Dinero fiduciario",
+    "message": "Fiduciaria",
     "description": "Exchange type"
   },
   "fileImportFail": {
-    "message": "¿No puedes importar archivos? ¡Haz clic aquí!",
+    "message": "¿No funciona la importación del archivo? Haga clic aquí.",
     "description": "Helps user import their account from a JSON file"
   },
   "forbiddenIpfsGateway": {
-    "message": "Puerta de enlace IPFS prohibida: Por favor, especifique una puerta de enlace CID"
+    "message": "Puerta de enlace de IPFS prohibida: especifique una puerta de enlace de CID"
   },
   "forgetDevice": {
     "message": "Olvidar este dispositivo"
   },
   "from": {
-    "message": "De:"
+    "message": "De"
   },
   "fromAddress": {
-    "message": "Desde: $1",
+    "message": "De: $1",
     "description": "$1 is the address to include in the From label. It is typically shortened first using shortenAddress"
   },
   "functionApprove": {
@@ -688,29 +756,38 @@
     "message": "Límite de gas"
   },
   "gasLimitInfoTooltipContent": {
-    "message": "El límite de gas es la cantidad máxima de unidades de gas que estás dispuesto a gastar."
+    "message": "El límite de gas es la cantidad máxima de unidades de gas que está dispuesto a gastar."
   },
   "gasLimitTooLow": {
-    "message": "El límite de gas debe ser de al menos 21000"
+    "message": "El límite de gas debe ser al menos 21 000"
   },
   "gasLimitTooLowWithDynamicFee": {
-    "message": "El límite de gas debe ser de al menos $1",
+    "message": "El límite de gas debe ser al menos $1",
     "description": "$1 is the custom gas limit, in decimal."
   },
   "gasPrice": {
-    "message": "Precio del Gas (GWEI)"
+    "message": "Precio de gas (GWEI)"
+  },
+  "gasPriceExcessive": {
+    "message": "Su cuota de gas es demasiado alta. Considere reducir el importe."
+  },
+  "gasPriceExcessiveInput": {
+    "message": "El precio del gas es excesivo"
   },
   "gasPriceExtremelyLow": {
-    "message": "El Precio del Gas es extremadamente bajo"
+    "message": "Precio de gas extremadamente bajo"
+  },
+  "gasPriceFetchFailed": {
+    "message": "Se produjo un error al calcular el precio del gas debido a una falla en la red."
   },
   "gasPriceInfoTooltipContent": {
-    "message": "El precio del gas especifica la cantidad de Ether que está dispuesto a pagar por cada unidad de gas."
+    "message": "El precio de gas especifica la cantidad de ethers que está dispuesto a pagar por cada unidad de gas."
   },
   "gasUsed": {
     "message": "Gas usado"
   },
   "gdprMessage": {
-    "message": "Estos datos son agregados y, por lo tanto, son anónimos a los efectos del Reglamento General de Protección de Datos (EU) 2016/679. Para obtener más información sobre nuestras prácticas de privacidad, consulte nuestro $1.",
+    "message": "Estos datos son agregados y, por lo tanto, son anónimos para los fines del Reglamento General de Protección de Datos (UE) 2016/679. Para obtener más información relacionada con nuestras prácticas de seguridad, consulte $1.",
     "description": "$1 refers to the gdprMessagePrivacyPolicy message, the translation of which is meant to be used exclusively in the context of gdprMessage"
   },
   "gdprMessagePrivacyPolicy": {
@@ -721,44 +798,45 @@
     "message": "General"
   },
   "generalSettingsDescription": {
-    "message": "Conversión de moneda, moneda principal, idioma, blockies identicon"
+    "message": "Conversión de moneda, moneda principal, idioma, Blockies Identicon"
   },
   "getEther": {
-    "message": "Obtener Ether"
+    "message": "Obtener ether"
   },
   "getEtherFromFaucet": {
-    "message": "Obtener Ether a partir de un grifo para $1",
+    "message": "Obtener ether de un faucet para $1",
     "description": "Displays network name for Ether faucet"
   },
-  "getHelp": {
-    "message": "Obtén ayuda."
-  },
   "getStarted": {
-    "message": "Comenzar"
+    "message": "Empezar"
   },
   "goerli": {
     "message": "Red de prueba Goerli"
   },
   "happyToSeeYou": {
-    "message": "Estamos encantados de verte."
+    "message": "Nos alegra verlo."
   },
   "hardware": {
     "message": "Hardware"
   },
   "hardwareWalletConnected": {
-    "message": "Billetera de hardware conectada"
+    "message": "Cartera de hardware conectada"
+  },
+  "hardwareWalletLegacyDescription": {
+    "message": "(legacy)",
+    "description": "Text representing the MEW path"
+  },
+  "hardwareWalletSupportLinkConversion": {
+    "message": "Haga clic aquí"
   },
   "hardwareWallets": {
-    "message": "Conectar una billetera de hardware"
+    "message": "Conectar una cartera de hardware"
   },
   "hardwareWalletsMsg": {
-    "message": "Selecciona la billetera de hardware que te gustaría utilizar con MetaMask"
-  },
-  "havingTroubleConnecting": {
-    "message": "¿Problemas de conexión?"
+    "message": "Seleccione una cartera de hardware que desee usar con MetaMask."
   },
   "here": {
-    "message": "Aquí",
+    "message": "aquí",
     "description": "as in -click here- for more information (goes with troubleTokenBalances)"
   },
   "hexData": {
@@ -774,6 +852,9 @@
     "message": "Ocultar $1",
     "description": "$1 is the symbol for a token (e.g. 'DAI')"
   },
+  "hideZeroBalanceTokens": {
+    "message": "Ocultar tokens sin saldo"
+  },
   "history": {
     "message": "Historial"
   },
@@ -784,21 +865,41 @@
   "importAccount": {
     "message": "Importar cuenta"
   },
+  "importAccountLinkText": {
+    "message": "importar con la frase secreta de recuperación"
+  },
   "importAccountMsg": {
-    "message": "Las cuentas importadas no estarán asociadas a la frase semilla que se creó en un principio para tu cuenta de MetaMask. Obtén más información sobre las cuentas importadas "
+    "message": " Las cuentas importadas no se asociarán con la frase secreta de recuperación de la cuenta original de MetaMask. Más información sobre las cuentas importadas "
   },
   "importAccountSeedPhrase": {
-    "message": "Importar una cuenta con frase semilla"
+    "message": "Importar una cuenta con la frase secreta de recuperación"
+  },
+  "importAccountText": {
+    "message": "o $1",
+    "description": "$1 represents the text from `importAccountLinkText` as a link"
+  },
+  "importTokenQuestion": {
+    "message": "¿Desea importar el token?"
+  },
+  "importTokenWarning": {
+    "message": "Toda persona puede crear un token con cualquier nombre, incluso versiones falsas de tokens existentes. ¡Agréguelo y realice transacciones bajo su propio riesgo!"
   },
   "importWallet": {
-    "message": "Importar billetera"
+    "message": "Importar cartera"
+  },
+  "importYourExisting": {
+    "message": "Importar la cartera existente con una frase secreta de recuperación"
   },
   "imported": {
     "message": "Importado",
     "description": "status showing that an account has been fully loaded into the keyring"
   },
+  "infuraBlockedNotification": {
+    "message": "MetaMask no se pudo conectar al host de la cadena de bloques. Revise las razones posibles $1.",
+    "description": "$1 is a clickable link with with text defined by the 'here' key"
+  },
   "initialTransactionConfirmed": {
-    "message": "La red ha confirmado tu transacción inicial. Haz clic en Aceptar para volver."
+    "message": "La red confirmó la transacción inicial. Haga clic en Aceptar para volver."
   },
   "insufficientBalance": {
     "message": "Saldo insuficiente."
@@ -810,57 +911,60 @@
     "message": "Tokens insuficientes."
   },
   "invalidAddress": {
-    "message": "Dirección inválida"
+    "message": "Dirección no válida"
   },
   "invalidAddressRecipient": {
     "message": "La dirección del destinatario no es válida"
   },
   "invalidAddressRecipientNotEthNetwork": {
-    "message": "No existe la red ETH, utilice minúsculas"
+    "message": "No es una red ETH; configurar en minúsculas"
   },
   "invalidBlockExplorerURL": {
-    "message": "URL Inválida del Explorador de Bloques"
+    "message": "Dirección URL del explorador de bloques no válida"
+  },
+  "invalidChainIdTooBig": {
+    "message": "Identificador de cadena no válido. El identificador de cadena es demasiado grande."
   },
   "invalidCustomNetworkAlertContent1": {
-    "message": "El ID de la cadena para la red personalizada '$1' tiene que ser re-ingresada.",
+    "message": "Es necesario volver a especificar el id. de la cadena para la red virtual “$1”.",
     "description": "$1 is the name/identifier of the network."
   },
   "invalidCustomNetworkAlertContent2": {
-    "message": "Para protegerlo de proveedores de red maliciosos o con fallas, los IDs de cadenas son ahora requeridos para todas las redes personalizadas."
+    "message": "Para protegerlo de proveedores de red malintencionados o defectuosos, ahora se requieren id. de cadena para todas las redes personalizadas."
   },
   "invalidCustomNetworkAlertContent3": {
-    "message": "Vaya a Configuración > Redes e ingrese el ID de la cadena. Puede obtener los IDs de las cadens más populares en $1.",
+    "message": "Vaya a Configuración > Red y especifique el id. de cadena. Puede encontrar los id. de cadena de las redes más populares en $1.",
     "description": "$1 is a link to https://chainid.network"
   },
   "invalidCustomNetworkAlertTitle": {
-    "message": "Red Personalizada Inválida"
+    "message": "Red personalizada no válida"
   },
   "invalidHexNumber": {
-    "message": "Número hexadecimal inválido."
+    "message": "Número hexadecimal no válido."
   },
   "invalidHexNumberLeadingZeros": {
-    "message": "Número hexadecimal inválido. Elimine los ceros iniciales."
+    "message": "Número hexadecimal no válido. Quite todos los ceros iniciales."
   },
   "invalidIpfsGateway": {
-    "message": "Puerta de enlace IPFS inválida: El valor debe ser una URL válida"
+    "message": "Puerta de enlace de IPFS no válida: el valor debe ser una dirección URL válida"
   },
   "invalidNumber": {
-    "message": "Número inválido. Ingrese un número decimal o un hexadecimal con prefijo '0x'."
+    "message": "Número no válido. Escriba un número decimal o un número hexadecimal con el prefijo “0x”."
   },
   "invalidNumberLeadingZeros": {
-    "message": "Número inválido. Elimine los ceros iniciales."
+    "message": "Número no válido. Quite todos los ceros iniciales."
   },
   "invalidRPC": {
-    "message": "URL del RPC inválida "
+    "message": "Dirección URL de RPC no válida"
   },
   "invalidSeedPhrase": {
-    "message": "Frase semilla inválida."
+    "message": "Frase secreta de recuperación no válida"
   },
   "ipfsGateway": {
-    "message": "Puerta de enlace IPFS"
+    "message": "Puerta de enlace de IPFS"
   },
   "ipfsGatewayDescription": {
-    "message": "Ingrese la URL de la puerta de enlace IPFS CID para usar resolución de contenido ENS."
+    "message": "Escriba la dirección URL de la puerta de enlace de IPFS CID para usar la resolución de contenido de ENS."
   },
   "jsonFile": {
     "message": "Archivo JSON",
@@ -870,221 +974,321 @@
     "message": "Dirección de contrato conocida."
   },
   "knownTokenWarning": {
-    "message": "Esta acción editará los tokens que ya están listados en su billetera, que se pueden usar para suplantarlo. Apruebe solo si está seguro de que quiere cambiar lo que representan estos tokens."
+    "message": "Esta acción editará tokens que ya estén enumerados en la cartera y que se pueden usar para engañarlo. Apruebe solo si está seguro de que quiere cambiar lo que representan estos tokens."
   },
   "kovan": {
     "message": "Red de prueba Kovan"
   },
   "lastConnected": {
-    "message": "Última vez Conectado"
+    "message": "Última conexión"
   },
   "learnMore": {
     "message": "Más información"
   },
   "ledgerAccountRestriction": {
-    "message": "Necesitas utilizar tu cuenta anterior para agregar una nueva."
+    "message": "Debe usar su última cuenta antes de poder agregar una nueva."
+  },
+  "ledgerLiveApp": {
+    "message": "Aplicación de Ledger Live"
+  },
+  "ledgerLocked": {
+    "message": "No se pudo establecer la conexión con el dispositivo Ledger. Asegúrese de que el dispositivo está desbloqueado y que la aplicación de Ethereum está abierta."
+  },
+  "ledgerTimeout": {
+    "message": "Ledger Live tardó mucho en responder o se excedió el tiempo de espera de la conexión. Asegúrese de que la aplicación de Ledger Live está abierta y que su dispositivo está desbloqueado."
   },
   "letsGoSetUp": {
-    "message": "¡Eso, pongámonos en marcha!"
-  },
-  "likeToAddTokens": {
-    "message": "¿Te gustaría agregar estos tokens?"
+    "message": "Sí, vamos a establecer la configuración."
+  },
+  "likeToImportTokens": {
+    "message": "¿Le gustaría agregar estos tokens?"
   },
   "links": {
-    "message": "Enlaces"
+    "message": "Vínculos"
   },
   "loadMore": {
-    "message": "Cargar Más"
+    "message": "Cargar más"
   },
   "loading": {
-    "message": "Cargando..."
+    "message": "Cargando…"
   },
   "loadingTokens": {
-    "message": "Cargando tokens..."
+    "message": "Cargando tokens…"
   },
   "localhost": {
-    "message": "Localhost 8545"
+    "message": "Host local 8545"
   },
   "lock": {
-    "message": "Cerrar sesión"
+    "message": "Bloquear"
   },
   "lockTimeTooGreat": {
-    "message": "El tiempo para cerrar sesión es demasiado grande"
+    "message": "El tiempo de bloqueo es demasiado largo"
   },
   "mainnet": {
-    "message": "Red principal de Ethereum (Main Net)"
+    "message": "Red principal de Ethereum"
+  },
+  "makeAnotherSwap": {
+    "message": "Crear un nuevo canje"
   },
   "max": {
     "message": "Máx."
   },
   "memo": {
-    "message": "memo"
+    "message": "memorándum"
   },
   "memorizePhrase": {
-    "message": "Memoriza esta frase."
+    "message": "Memorice esta frase."
   },
   "message": {
     "message": "Mensaje"
   },
   "metaMaskConnectStatusParagraphOne": {
-    "message": "Ahora tienes más control sobre tus conexiones a la cuenta en MetaMask."
+    "message": "Ahora tiene más control sobre las conexiones de su cuenta en MetaMask."
   },
   "metaMaskConnectStatusParagraphThree": {
-    "message": "Clic para administrar tus cuentas conectadas."
+    "message": "Haga clic en él para administrar las cuentas conectadas."
   },
   "metaMaskConnectStatusParagraphTwo": {
-    "message": "El botón de estado de conexión muestra si el sitio que está visitando se encuentra conectado a tu cuenta actualmente seleccionada."
+    "message": "El botón de estado de la conexión muestra si el sitio web que visita está conectado a la cuenta seleccionada actualmente."
   },
   "metamaskDescription": {
-    "message": "Te estamos conectando a Ethereum y a la web descentralizada."
+    "message": "Conectándolo a Ethereum y a la Web descentralizada."
   },
   "metamaskSwapsOfflineDescription": {
-    "message": "Intercambios MetaMask está en mantenimiento. Por favor intente más tarde."
+    "message": "MetaMask Swaps está en mantenimiento. Vuelva a comprobarlo más tarde."
   },
   "metamaskVersion": {
     "message": "Versión de MetaMask"
   },
   "metametricsCommitmentsAllowOptOut": {
-    "message": "Siempre permitir optar por no participar a través de Configuración"
+    "message": "Permitirle siempre optar por no participar a través de Configuración"
   },
   "metametricsCommitmentsBoldNever": {
     "message": "Nunca",
     "description": "This string is localized separately from some of the commitments so that we can bold it"
   },
   "metametricsCommitmentsIntro": {
-    "message": "MetaMask va a.."
+    "message": "MetaMask…"
   },
   "metametricsCommitmentsNeverCollectIP": {
-    "message": "$1 recolecta tu dirección IP completa",
+    "message": "$1 recopilará su dirección IP completa",
     "description": "The $1 is the bolded word 'Never', from 'metametricsCommitmentsBoldNever'"
   },
   "metametricsCommitmentsNeverCollectKeysEtc": {
-    "message": "$1 recolecta llaves, direcciones, transaccinoes, balances, hashes, o cualquier información personal",
+    "message": "$1 recopilará claves, direcciones, transacciones, saldos, hashes o cualquier otra información personal",
     "description": "The $1 is the bolded word 'Never', from 'metametricsCommitmentsBoldNever'"
   },
   "metametricsCommitmentsNeverSellDataForProfit": {
-    "message": "$1 vende datos para lucrar. ¡Nunca!",
+    "message": "$1 venderá datos con afán de lucro. ¡Jamás!",
     "description": "The $1 is the bolded word 'Never', from 'metametricsCommitmentsBoldNever'"
   },
   "metametricsCommitmentsSendAnonymizedEvents": {
-    "message": "Enviar eventos de vista de página y clics anónimos"
+    "message": "Enviar eventos de vistas de página y clics anónimos"
   },
   "metametricsHelpImproveMetaMask": {
-    "message": "Ayúdanos a mejorar MetaMask"
+    "message": "Ayúdenos a mejorar MetaMask"
   },
   "metametricsOptInDescription": {
-    "message": "A MetaMask le gustaría recopilar datos de uso para entender mejor cómo interactúan nuestros usuarios con la extensión. Estos datos van a ser usados, de forma continua, para mejorar la usabilidad y experiencia de uso de nuestro producto y el ecosistema Ethereum."
-  },
-  "mobileSyncText": {
-    "message": "Por favor, ingrese su contraseña ¡para confirmar que es usted!"
+    "message": "A MetaMask le gustaría recopilar datos de uso para entender mejor cómo los usuarios interactúan con la extensión. Estos datos se usarán para mejorar de manera continua la usabilidad y la experiencia de usuario de nuestro producto y del ecosistema de Ethereum."
+  },
+  "mismatchedChain": {
+    "message": "Los detalles de la red de este identificador de cadena no coinciden con nuestros registros. Antes de continuar, le recomendamos que $1.",
+    "description": "$1 is a clickable link with text defined by the 'mismatchedChainLinkText' key"
+  },
+  "mismatchedChainLinkText": {
+    "message": "verifique los detalles de la red",
+    "description": "Serves as link text for the 'mismatchedChain' key. This text will be embedded inside the translation for that key."
   },
   "mustSelectOne": {
-    "message": "Se debe seleccionar al menos 1 token."
+    "message": "Debe seleccionar al menos 1 token."
   },
   "myAccounts": {
     "message": "Mis cuentas"
   },
+  "name": {
+    "message": "Nombre"
+  },
   "needEtherInWallet": {
-    "message": "Necesitarás tener Ether en tu billetera para poder interactuar con aplicaciones descentralizadas a través de MetaMask."
+    "message": "Para interactuar con aplicaciones descentralizadas mediante MetaMask, necesitará ethers en su cartera."
+  },
+  "needHelp": {
+    "message": "¿Necesita ayuda? Comuníquese con $1",
+    "description": "$1 represents `needHelpLinkText`, the text which goes in the help link"
+  },
+  "needHelpLinkText": {
+    "message": "Soporte de MetaMask"
   },
   "needImportFile": {
-    "message": "Selecciona un archivo para importar.",
+    "message": "Debe seleccionar un archivo para la importación.",
     "description": "User is important an account and needs to add a file to continue"
   },
   "negativeETH": {
-    "message": "No se pueden enviar montos negativos de ETH."
+    "message": "No se pueden enviar cantidades negativas de ETH."
+  },
+  "networkDetails": {
+    "message": "Detalles de la red"
   },
   "networkName": {
     "message": "Nombre de la red"
   },
+  "networkNameBSC": {
+    "message": "BSC"
+  },
+  "networkNameDefinition": {
+    "message": "El nombre asociado a esta red."
+  },
+  "networkNameEthereum": {
+    "message": "Ethereum"
+  },
+  "networkNameTestnet": {
+    "message": "Red de prueba"
+  },
   "networkSettingsChainIdDescription": {
-    "message": "El ID de la cadena es utilizado para firmar transacciones. Debe coincidir con el ID de la cadena devuelto por la red. Puede ingresar un número decimal o hexadecimal con prefijo '0x', pero se mostrará el número en decimal."
+    "message": "El id. de la cadena se usa para firmar transacciones. Debe coincidir con el id. de la cadena que devuelve la red. Puede escribir un número decimal o un número hexadecimal con el prefijo “0x”, pero el número se mostrará en decimal."
   },
   "networkSettingsDescription": {
-    "message": "Agregue y edite redes RPC personalizadas"
+    "message": "Agregar y editar redes RPC personalizadas"
+  },
+  "networkURL": {
+    "message": "Dirección URL de la red"
+  },
+  "networkURLDefinition": {
+    "message": "La dirección URL que se utilizó para acceder a esta red."
   },
   "networks": {
     "message": "Redes"
   },
   "nevermind": {
-    "message": "No importa"
+    "message": "No es importante"
   },
   "newAccount": {
-    "message": "Nueva cuenta"
+    "message": "Cuenta nueva"
   },
   "newAccountDetectedDialogMessage": {
-    "message": "¡Se detectó una nueva dirección! Haz clic aquí para agregarla a tu libreta de direcciones."
+    "message": "Se detectó una dirección nueva. Haga clic aquí para agregarla a la libreta de direcciones."
   },
   "newAccountNumberName": {
     "message": "Cuenta $1",
     "description": "Default name of next account to be created on create account screen"
   },
   "newContact": {
-    "message": "Nuevo Contacto"
+    "message": "Contacto nuevo"
   },
   "newContract": {
-    "message": "Nuevo contrato"
-  },
-  "newNetwork": {
-    "message": "Nueva Red"
+    "message": "Contrato nuevo"
   },
   "newPassword": {
-    "message": "Nueva contraseña (mín. 8 caracteres)"
+    "message": "Contraseña nueva (mín. de 8 caracteres)"
   },
   "newToMetaMask": {
-    "message": "¿Nuevo en MetaMask?"
+    "message": "¿Es nuevo en MetaMask?"
   },
   "newTotal": {
-    "message": "Nuevo total"
+    "message": "Total nuevo"
   },
   "newTransactionFee": {
-    "message": "Nueva Comisión por transacción"
+    "message": "Cuota de transacción nueva"
   },
   "next": {
     "message": "Siguiente"
   },
   "nextNonceWarning": {
-    "message": "El nonce es más alto que el sugerido de $1",
+    "message": "El nonce es superior al nonce sugerido de $1",
     "description": "The next nonce according to MetaMask's internal logic"
   },
   "noAccountsFound": {
-    "message": "No se encontraron cuentas para su búsqueda"
+    "message": "No se encuentran cuentas para la consulta de búsqueda determinada"
   },
   "noAddressForName": {
-    "message": "No se ha establecido ninguna dirección para este nombre."
+    "message": "No se estableció ninguna dirección para este nombre."
   },
   "noAlreadyHaveSeed": {
-    "message": "No, ya tengo una frase semilla"
+    "message": "No, ya tengo una frase secreta de recuperación"
   },
   "noConversionRateAvailable": {
-    "message": "No hay ninguna Tasa de Conversión Disponible"
+    "message": "No hay tasa de conversión disponible"
   },
   "noThanks": {
-    "message": "No Gracias"
+    "message": "No, gracias"
   },
   "noTransactions": {
-    "message": "No tienes transacciones"
+    "message": "No tiene transacciones"
   },
   "noWebcamFound": {
-    "message": "No se encontró la cámara web de tu computadora. Vuelve a intentarlo."
+    "message": "No se encontró la cámara web del equipo. Vuelva a intentarlo."
   },
   "noWebcamFoundTitle": {
-    "message": "No se encuentra la cámara web"
+    "message": "No se encontró cámara web"
+  },
+  "nonce": {
+    "message": "Nonce"
   },
   "nonceField": {
-    "message": "Personalizar el nonce de la transacción"
+    "message": "Personalizar nonce de transacción"
   },
   "nonceFieldDescription": {
-    "message": "Habilite esto para cambiar el nonce (número de transacción) en las pantallas de confirmación. Esto es una funcionalidad avanzada, úsela con precaución."
+    "message": "Active esta opción para cambiar el nonce (número de transacción) en las pantallas de confirmación. Esta es una función avanzada, úsela con precaución."
   },
   "nonceFieldHeading": {
-    "message": "Nonce Personalizado"
+    "message": "Nonce personalizado"
   },
   "notCurrentAccount": {
-    "message": "¿Es esta la cuenta correcta? Es diferente de la cuenta actualmente seleccionada en su billetera"
+    "message": "¿Esta es la cuenta correcta? Es distinta de la cuenta seleccionada actualmente en la cartera"
   },
   "notEnoughGas": {
-    "message": "No tienes suficiente gas"
+    "message": "No hay gas suficiente"
+  },
+  "notifications1Description": {
+    "message": "Los usuarios de la aplicación móvil de MetaMask ahora pueden canjear tokens en su cartera móvil. Escanee el código QR para obtener la aplicación móvil y comience a canjear.",
+    "description": "Description of a notification in the 'See What's New' popup. Describes the swapping on mobile feature."
+  },
+  "notifications1Title": {
+    "message": "¡El canje en dispositivos móviles ya está aquí!",
+    "description": "Title for a notification in the 'See What's New' popup. Tells users that they can now use MetaMask Swaps on Mobile."
+  },
+  "notifications3ActionText": {
+    "message": "Leer más",
+    "description": "The 'call to action' on the button, or link, of the 'Stay secure' notification. Upon clicking, users will be taken to a page about security on the metamask support website."
+  },
+  "notifications3Description": {
+    "message": "Manténgase al día con las mejores prácticas de seguridad de MetaMask y reciba los últimos consejos sobre seguridad del soporte técnico oficial de MetaMask.",
+    "description": "Description of a notification in the 'See What's New' popup. Describes the information they can get on security from the linked support page."
+  },
+  "notifications3Title": {
+    "message": "Mantenerse protegido",
+    "description": "Title for a notification in the 'See What's New' popup. Encourages users to consider security."
+  },
+  "notifications4ActionText": {
+    "message": "Iniciar canje",
+    "description": "The 'call to action' on the button, or link, of the 'Swap on Binance Smart Chain!' notification. Upon clicking, users will be taken to a page where then can swap tokens on Binance Smart Chain."
+  },
+  "notifications4Description": {
+    "message": "Obtenga los mejores precios en los canjes de tokens dentro de su cartera. MetaMask ahora lo conecta con varios agregadores de intercambio descentralizado y creadores de mercado profesionales en Binance Smart Chain.",
+    "description": "Description of a notification in the 'See What's New' popup."
+  },
+  "notifications4Title": {
+    "message": "Canjear en Binance Smart Chain",
+    "description": "Title for a notification in the 'See What's New' popup. Encourages users to do swaps on Binance Smart Chain."
+  },
+  "notifications5Description": {
+    "message": "Su \"frase de recuperación\" ahora se llama \"frase secreta de recuperación.\"",
+    "description": "Description of a notification in the 'See What's New' popup. Describes the seed phrase wording update."
+  },
+  "notifications6DescriptionOne": {
+    "message": "A partir de la versión 91 de Chrome, la API que habilitaba nuestro soporte para Ledger (U2F) ya no es compatible con carteras de hardware. MetaMask ha implementado un nuevo soporte para Ledger Live mediante el cual usted puede seguir conectándose a su dispositivo Ledger a través de la aplicación de escritorio Ledger Live.",
+    "description": "Description of a notification in the 'See What's New' popup. Describes the Ledger support update."
+  },
+  "notifications6DescriptionThree": {
+    "message": "Cuando interactúe con su cuenta de Ledger a través de MetaMask, se abrirá una nueva pestaña y se le pedirá que abra la aplicación Ledger Live.  Una vez que se abra la aplicación, se le pedirá que otorgue permiso para establecer una conexión WebSocket con su cuenta de MetaMask.  ¡Eso es todo!",
+    "description": "Description of a notification in the 'See What's New' popup. Describes the Ledger support update."
+  },
+  "notifications6DescriptionTwo": {
+    "message": "A fin de habilitar el soporte para Live Ledger, haga clic en Configuración > Avanzada > Utilizar Ledger Live.",
+    "description": "Description of a notification in the 'See What's New' popup. Describes the Ledger support update."
+  },
+  "notifications6Title": {
+    "message": "Actualización del soporte para Ledger destinada a usuarios de Chrome",
+    "description": "Title for a notification in the 'See What's New' popup. Lets users know about the Ledger support update"
   },
   "ofTextNofM": {
     "message": "de"
@@ -1093,7 +1297,7 @@
     "message": "Desactivado"
   },
   "offlineForMaintenance": {
-    "message": "Fuera de línea por mantenimiento"
+    "message": "Sin conexión por mantenimiento"
   },
   "ok": {
     "message": "Aceptar"
@@ -1102,26 +1306,14 @@
     "message": "Activado"
   },
   "onboardingReturnNotice": {
-    "message": "\"$1\" cerrará esta pestaña y volverá directamente a $2",
+    "message": "\"$1\" cerrará esta pestaña y lo dirigirá de nuevo a $2",
     "description": "Return the user to the site that initiated onboarding"
   },
   "onlyAddTrustedNetworks": {
-    "message": "Un proveedor de red de malintencionado puede mentir sobre el estado de la cadena de bloques y registrar la actividad de su red. Solo agregue redes personalizadas en las que confíe."
-  },
-  "onlyAvailableOnMainnet": {
-    "message": "Solo disponible en la red principal de Ethereum (Main Net)"
+    "message": "Un proveedor de red malintencionado puede mentir sobre el estado de la cadena de bloques y registrar su actividad de red. Agregue solo redes personalizadas de confianza."
   },
   "onlyConnectTrust": {
-    "message": "Conéctese solo con sitios en los que confíe."
-  },
-  "optionalBlockExplorerUrl": {
-    "message": "URL del Explorador de bloques (opcional)"
-  },
-  "optionalCurrencySymbol": {
-    "message": "Símbolo (opcional)"
-  },
-  "orderOneHere": {
-    "message": "Pida una billetera Trezor o Ledger y mantenga sus fondos en un almacenamiento en frío"
+    "message": "Conéctese solo con sitios de confianza."
   },
   "origin": {
     "message": "Origen"
@@ -1133,48 +1325,48 @@
     "message": "Participar en MetaMetrics"
   },
   "participateInMetaMetricsDescription": {
-    "message": "Participa en MetaMetrics para ayudarnos a mejorar MetaMask"
+    "message": "Participe en MetaMetrics para ayudarnos a mejorar MetaMask"
   },
   "password": {
     "message": "Contraseña"
   },
   "passwordNotLongEnough": {
-    "message": "La contraseña no es lo suficientemente larga"
+    "message": "La contraseña no es suficientemente larga"
   },
   "passwordsDontMatch": {
     "message": "Las contraseñas no coinciden"
   },
   "pastePrivateKey": {
-    "message": "Copia y pega tu clave privada aquí:",
+    "message": "Pegue aquí la cadena de clave privada:",
     "description": "For importing an account from a private key"
   },
   "pending": {
-    "message": "pendiente"
+    "message": "Pendiente"
   },
   "permissionCheckedIconDescription": {
-    "message": "Has aprobado este permiso"
+    "message": "Aprobó este permiso"
   },
   "permissionUncheckedIconDescription": {
-    "message": "No has aprobado este permiso"
+    "message": "No aprobó este permiso"
   },
   "permissions": {
     "message": "Permisos"
   },
   "personalAddressDetected": {
-    "message": "Dirección personal detectada. Ingresa la dirección de contrato del token."
+    "message": "Se detectó una dirección personal. Ingrese la dirección de contrato del token."
   },
   "plusXMore": {
     "message": "+ $1 más",
     "description": "$1 is a number of additional but unshown items in a list- this message will be shown in place of those items"
   },
   "prev": {
-    "message": "Ant"
+    "message": "Ant."
   },
   "primaryCurrencySetting": {
     "message": "Moneda principal"
   },
   "primaryCurrencySettingDescription": {
-    "message": "Selecciona \"moneda nativa\" para que se muestren primero los valores en la moneda nativa de la cadena (p. ej., ETH). Selecciona \"dinero fiduciario\" para que se muestren primero los valores en la moneda fiduciaria que seleccionaste."
+    "message": "Seleccione Nativa para dar prioridad a mostrar los valores en la moneda nativa de la cadena (p. ej., ETH). Seleccione Fiduciaria para dar prioridad a mostrar los valores en la moneda fiduciaria seleccionada."
   },
   "privacyMsg": {
     "message": "Política de privacidad"
@@ -1184,7 +1376,7 @@
     "description": "select this type of file to use to import an account"
   },
   "privateKeyWarning": {
-    "message": "Advertencia: Nunca reveles esta clave. Cualquier persona con acceso a tus claves privadas puede robar cualquier activo que se encuentre en tu cuenta."
+    "message": "Advertencia: No revele esta clave. Cualquier persona que tenga sus claves privadas podría robar los activos de su cuenta."
   },
   "privateNetwork": {
     "message": "Red privada"
@@ -1193,19 +1385,19 @@
     "message": "Límite de aprobación propuesto"
   },
   "provide": {
-    "message": "Proveer"
+    "message": "Proporcionar"
+  },
+  "publicAddress": {
+    "message": "Dirección pública"
   },
   "queue": {
     "message": "Cola"
   },
   "queued": {
-    "message": "Encolado"
+    "message": "En cola"
   },
   "readdToken": {
-    "message": "Puedes volver a agregar este token a través de la opción \"Agregar token\" en el menú de opciones de tus cuentas."
-  },
-  "readyToConnect": {
-    "message": "¿Listo/a para conectarte?"
+    "message": "Puede volver a agregar este token en el futuro desde “Agregar token” en el menú de opciones de las cuentas."
   },
   "receive": {
     "message": "Recibir"
@@ -1213,11 +1405,32 @@
   "recents": {
     "message": "Recientes"
   },
-  "recipientAddress": {
-    "message": "Dirección del destinatario"
-  },
   "recipientAddressPlaceholder": {
-    "message": "Buscar, dirección pública (0x) o ENS"
+    "message": "Búsqueda, dirección pública (0x) o ENS"
+  },
+  "recoveryPhraseReminderBackupStart": {
+    "message": "Iniciar aquí"
+  },
+  "recoveryPhraseReminderConfirm": {
+    "message": "Entendido"
+  },
+  "recoveryPhraseReminderHasBackedUp": {
+    "message": "Guarde siempre su frase secreta de recuperación en un lugar seguro y secreto."
+  },
+  "recoveryPhraseReminderHasNotBackedUp": {
+    "message": "¿Necesita volver a crear una copia de seguridad de su frase secreta de recuperación?"
+  },
+  "recoveryPhraseReminderItemOne": {
+    "message": "No comparta nunca su frase secreta de recuperación con nadie."
+  },
+  "recoveryPhraseReminderItemTwo": {
+    "message": "El equipo de MetaMask nunca le pedirá su frase secreta de recuperación."
+  },
+  "recoveryPhraseReminderSubText": {
+    "message": "Mediante su frase secreta de recuperación, se controlan todas sus cuentas."
+  },
+  "recoveryPhraseReminderTitle": {
+    "message": "Proteja sus fondos."
   },
   "reject": {
     "message": "Rechazar"
@@ -1226,31 +1439,31 @@
     "message": "Rechazar todo"
   },
   "rejectTxsDescription": {
-    "message": "Estás a punto de rechazar todas las transacciones de $1."
+    "message": "Está a punto de rechazar $1 transacciones en lote."
   },
   "rejectTxsN": {
-    "message": "Rechazar las transacciones de $1"
+    "message": "Rechazar $1 transacciones"
   },
   "rejected": {
-    "message": "Rechazada"
+    "message": "Rechazado"
   },
   "remindMeLater": {
-    "message": "Recordármelo más tarde"
+    "message": "Recordarme más adelante"
   },
   "remove": {
-    "message": "Eliminar"
+    "message": "Quitar"
   },
   "removeAccount": {
-    "message": "Eliminar cuenta"
+    "message": "Quitar cuenta"
   },
   "removeAccountDescription": {
-    "message": "Esta cuenta se eliminará de tu billetera. Asegúrate de tener la frase semilla original o clave privada de esta cuenta importada para poder continuar. Puedes volver a importar o crear cuentas desde el menú desplegable de la cuenta."
+    "message": "Esta cuenta se quitará de la cartera. Antes de continuar, asegúrese de tener la frase secreta de recuperación original o la clave privada de esta cuenta importada. Puede importar o crear cuentas nuevamente en la lista desplegable de la cuenta. "
   },
   "requestsAwaitingAcknowledgement": {
-    "message": "solicitudes pendientes de reconocimiento"
+    "message": "solicitudes en espera de confirmación"
   },
   "required": {
-    "message": "Obligatorio"
+    "message": "Requerido"
   },
   "reset": {
     "message": "Restablecer"
@@ -1259,38 +1472,35 @@
     "message": "Restablecer cuenta"
   },
   "resetAccountDescription": {
-    "message": "Si restableces tu cuenta, se eliminará el historial de transacciones."
+    "message": "Restablecer la cuenta borrará el historial de transacciones. Esto no cambiará los saldos de las cuentas ni se le pedirá que vuelva a escribir la frase secreta de recuperación."
   },
   "restore": {
     "message": "Restaurar"
   },
   "restoreAccountWithSeed": {
-    "message": "Restaura tu Cuenta con la Frase Semilla"
+    "message": "Restaurar la cuenta con la frase secreta de recuperación"
   },
   "restoreWalletPreferences": {
-    "message": "Se ha encontrado una copia de seguridad de sus datos de $1. ¿Le gustaría restaurar sus preferencias de billetera?",
+    "message": "Se encontró una copia de seguridad de los datos de $1. ¿Desea restaurar las preferencias de cartera?",
     "description": "$1 is the date at which the data was backed up"
   },
   "retryTransaction": {
-    "message": "Reintentar Transacción"
+    "message": "Reintentar transacción"
   },
   "reusedTokenNameWarning": {
-    "message": "Un token aquí reutiliza un símbolo de otro token que está observando, esto puede ser confuso o engañoso."
+    "message": "Un token reutiliza un símbolo de otro token que se le muestra. Esto puede ser confuso o engañoso."
   },
   "revealSeedWords": {
-    "message": "Mostrar la Frase Semilla"
+    "message": "Revelar frase secreta de recuperación"
   },
   "revealSeedWordsDescription": {
-    "message": "Si cambias de navegador o computadora, necesitarás esta frase semilla para acceder a tus cuentas. Guárdalas en un lugar seguro y secreto."
-  },
-  "revealSeedWordsTitle": {
-    "message": "Frase Semilla"
+    "message": "Si alguna vez cambia de explorador o de equipo, necesitará esta frase secreta de recuperación para acceder a sus cuentas. Guárdela en un lugar seguro y secreto."
   },
   "revealSeedWordsWarning": {
-    "message": "¡No recuperes tu semilla en un lugar público! Alguien podría utilizar estas palabras para robar todas tus cuentas."
+    "message": "Estas palabras pueden usarse para robar todas sus cuentas."
   },
   "revealSeedWordsWarningTitle": {
-    "message": "¡NO comparta esta frase con nadie!"
+    "message": "NO comparta esta frase con nadie."
   },
   "rinkeby": {
     "message": "Red de prueba Rinkeby"
@@ -1299,7 +1509,7 @@
     "message": "Red de prueba Ropsten"
   },
   "rpcUrl": {
-    "message": "Nueva URL de RPC"
+    "message": "Nueva dirección URL de RPC"
   },
   "save": {
     "message": "Guardar"
@@ -1308,10 +1518,10 @@
     "message": "Guardar como archivo CSV"
   },
   "scanInstructions": {
-    "message": "Coloca el código QR delante de la cámara"
+    "message": "Ponga el código QR frente a la cámara"
   },
   "scanQrCode": {
-    "message": "Escanear el código QR"
+    "message": "Escanear código QR"
   },
   "scrollDown": {
     "message": "Desplazarse hacia abajo"
@@ -1320,67 +1530,103 @@
     "message": "Buscar"
   },
   "searchAccounts": {
-    "message": "Buscar Cuentas"
+    "message": "Buscar cuentas"
   },
   "searchResults": {
-    "message": "Resultados de la Búsqueda"
+    "message": "Resultados de la búsqueda"
   },
   "searchTokens": {
-    "message": "Buscar Tokens"
-  },
-  "secretBackupPhrase": {
-    "message": "Frase de Respaldo Secreta"
+    "message": "Buscar tokens"
   },
   "secretBackupPhraseDescription": {
-    "message": "Tu frase de respaldo secreta facilita que se pueda respaldar y restaurar tu cuenta."
+    "message": "La frase secreta de respaldo facilita la creación de una copia de seguridad y la restauración de su cuenta."
   },
   "secretBackupPhraseWarning": {
-    "message": "ADVERTENCIA: Nunca reveles tu frase de respaldo. Cualquier persona que tenga acceso a esta frase puede llevarse tus Ether permanentemente."
+    "message": "ADVERTENCIA: No revele su frase de respaldo. Cualquier persona que tenga esta frase puede robarle los ethers."
+  },
+  "secretPhrase": {
+    "message": "Ingrese su frase secreta aquí para restaurar su bóveda."
   },
   "securityAndPrivacy": {
     "message": "Seguridad y privacidad"
   },
   "securitySettingsDescription": {
-    "message": "Configuración de privacidad y frase semilla de la billetera"
+    "message": "Configuración de privacidad y frase secreta de recuperación de la cartera"
+  },
+  "seedPhraseIntroSidebarBulletFour": {
+    "message": "Escríbala y guárdela en varios lugares secretos."
+  },
+  "seedPhraseIntroSidebarBulletOne": {
+    "message": "Guárdela en un administrador de contraseñas"
+  },
+  "seedPhraseIntroSidebarBulletThree": {
+    "message": "Guárdela en una caja fuerte."
+  },
+  "seedPhraseIntroSidebarBulletTwo": {
+    "message": "Guárdela en una bóveda bancaria."
+  },
+  "seedPhraseIntroSidebarCopyOne": {
+    "message": "Su frase secreta de recuperación es la “llave maestra” de su cartera y sus fondos."
+  },
+  "seedPhraseIntroSidebarCopyThree": {
+    "message": "Si alguien le pide su frase de recuperación, es posible que tenga intenciones de estafarlo."
+  },
+  "seedPhraseIntroSidebarCopyTwo": {
+    "message": "Nunca comparta su frase secreta de recuperación, ni siquiera con MetaMask."
+  },
+  "seedPhraseIntroSidebarTitleOne": {
+    "message": "¿Qué es una frase de recuperación?"
+  },
+  "seedPhraseIntroSidebarTitleThree": {
+    "message": "¿Debería compartir mi frase de recuperación?"
+  },
+  "seedPhraseIntroSidebarTitleTwo": {
+    "message": "¿Cómo guardo mi frase de recuperación?"
+  },
+  "seedPhraseIntroTitle": {
+    "message": "Proteger su cartera"
+  },
+  "seedPhraseIntroTitleCopy": {
+    "message": "Antes de comenzar, mire este breve video para aprender sobre su frase de recuperación y sobre cómo mantener segura su cartera."
   },
   "seedPhrasePlaceholder": {
-    "message": "Separa cada palabra con un solo espacio"
+    "message": "Separar cada palabra con un solo espacio"
   },
   "seedPhrasePlaceholderPaste": {
-    "message": "Pegar la frase semilla del portapapeles"
+    "message": "Pegar la frase secreta de recuperación desde el Portapapeles"
   },
   "seedPhraseReq": {
-    "message": "Las frases de inicialización tienen una longitud de 12 palabras"
+    "message": "Las frases secretas de recuperación contienen 12, 15, 18, 21 o 24 palabras"
   },
   "selectAHigherGasFee": {
-    "message": "Selecciona una tasa de gas más alta para acelerar el procesamiento de tu transacción.*"
+    "message": "Seleccione una cuota de gas más alta para acelerar el procesamiento de la transacción.*"
   },
   "selectAccounts": {
-    "message": "Seleccionar cuenta(s)"
+    "message": "Seleccionar cuentas"
   },
   "selectAll": {
     "message": "Seleccionar todo"
   },
   "selectAnAccount": {
-    "message": "Selecciona una Cuenta"
-  },
-  "selectAnAccountHelp": {
-    "message": "Selecciona la cuenta que deseas ver en MetaMask"
+    "message": "Seleccionar una cuenta"
+  },
+  "selectAnAccountAlreadyConnected": {
+    "message": "Esta cuenta ya se conectó a MetaMask."
   },
   "selectEachPhrase": {
-    "message": "Selecciona todas las frases para asegurarte de que son correctas."
+    "message": "Seleccione cada frase para garantizar que sea correcta."
   },
   "selectHdPath": {
-    "message": "Selecciona la ruta HD"
+    "message": "Seleccione la ruta de acceso al disco duro"
   },
   "selectPathHelp": {
-    "message": "Si no ves tus cuentas existentes de Ledger más abajo, intenta cambiar la ruta a \"Legacy (MEW / MyCrypto)\""
+    "message": "Si no ve sus cuentas existentes en Ledger a continuación, intente cambiar de ruta de acceso a \"Legacy (MEW / MyCrypto)\""
   },
   "selectType": {
     "message": "Seleccionar tipo"
   },
   "selectingAllWillAllow": {
-    "message": "Seleccionar todo permitirá que este sitio vea todas sus cuentas actuales. Asegúrate de confiar en este sitio."
+    "message": "Seleccionar todo permitirá que este sitio vea todas las cuentas actuales. Asegúrese de que este sitio sea de confianza."
   },
   "send": {
     "message": "Enviar"
@@ -1395,38 +1641,35 @@
   "sendTokens": {
     "message": "Enviar tokens"
   },
-  "sentEther": {
-    "message": "Ether enviado"
-  },
   "separateEachWord": {
-    "message": "Separa cada palabra con un solo espacio"
+    "message": "Separar cada palabra con un solo espacio"
   },
   "settings": {
     "message": "Configuración"
   },
   "showAdvancedGasInline": {
-    "message": "Controles de gas avanzados"
+    "message": "Controles avanzados de gas"
   },
   "showAdvancedGasInlineDescription": {
-    "message": "Selecciona esto para mostrar el precio del gas y limitar los controles directamente en las pantallas de envío y confirmación."
+    "message": "Seleccione esta opción para mostrar el precio del gas y limitar los controles directamente en las pantallas de envío y confirmación."
   },
   "showFiatConversionInTestnets": {
     "message": "Mostrar conversión en redes de prueba"
   },
   "showFiatConversionInTestnetsDescription": {
-    "message": "Selecciona esto para mostrar la conversión de dinero fiduciario en redes de prueba"
+    "message": "Seleccione esta opción para mostrar la conversión fiduciaria en las redes de prueba"
   },
   "showHexData": {
     "message": "Mostrar datos hexadecimales"
   },
   "showHexDataDescription": {
-    "message": "Selecciona esto para mostrar el campo de datos hexadecimales en la pantalla de envío"
+    "message": "Seleccione esta opción para mostrar el campo de datos hexadecimales en la pantalla de envío"
   },
   "showIncomingTransactions": {
     "message": "Mostrar transacciones entrantes"
   },
   "showIncomingTransactionsDescription": {
-    "message": "Seleccione esto para usar Etherscan para mostrar las transacciones entrantes en la lista de transacciones"
+    "message": "Seleccione esta opción para usar Etherscan para mostrar las transacciones entrantes en la lista de transacciones"
   },
   "showPermissions": {
     "message": "Mostrar permisos"
@@ -1435,7 +1678,7 @@
     "message": "Mostrar claves privadas"
   },
   "showSeedPhrase": {
-    "message": "Mostrar frase semilla"
+    "message": "Mostrar frase secreta de recuperación"
   },
   "sigRequest": {
     "message": "Solicitud de firma"
@@ -1444,7 +1687,7 @@
     "message": "Firmar"
   },
   "signNotice": {
-    "message": "Firmar este mensaje puede tener \nefectos secundarios peligrosos. Solo firma mensajes de \nsitios web en los que confíes plenamente con toda su cuenta.\n Este método es riesgoso y se eliminará en una versión futura."
+    "message": "Firmar este mensaje puede tener \nefectos secundarios peligrosos. Firme solo los mensajes de \nsitios en los que confía totalmente con toda su cuenta.\n Este método peligroso se quitará en una versión futura. "
   },
   "signatureRequest": {
     "message": "Solicitud de firma"
@@ -1459,7 +1702,7 @@
     "message": "Lento"
   },
   "somethingWentWrong": {
-    "message": "¡Vaya! Se produjo un error."
+    "message": "Lo lamentamos, se produjo un error."
   },
   "speedUp": {
     "message": "Acelerar"
@@ -1471,35 +1714,35 @@
     "message": "Acelerar esta transacción"
   },
   "spendLimitAmount": {
-    "message": "Monto límite de gasto"
+    "message": "Monto de límite de gastos"
   },
   "spendLimitInsufficient": {
-    "message": "Límite de gasto insuficiente"
+    "message": "Límite de gastos insuficiente"
   },
   "spendLimitInvalid": {
-    "message": "Límite de gasto inválido, debe ser un número positivo"
+    "message": "El límite de gastos no es válido, debe ser un número positivo"
   },
   "spendLimitPermission": {
-    "message": "Permiso de límite de gasto"
+    "message": "Permiso de límite de gastos"
   },
   "spendLimitRequestedBy": {
-    "message": "Límite de gasto solicitado por $1",
+    "message": "Límite de gastos solicitado por $1",
     "description": "Origin of the site requesting the spend limit"
   },
   "spendLimitTooLarge": {
-    "message": "Límite de gasto demasiado grande"
+    "message": "El límite de gastos es demasiado alto"
   },
   "stateLogError": {
     "message": "Error al recuperar los registros de estado."
   },
   "stateLogFileName": {
-    "message": "Registros de Estado MetaMask"
+    "message": "Registros de estado de MetaMask"
   },
   "stateLogs": {
-    "message": "Registros de Estado"
+    "message": "Registros de estado"
   },
   "stateLogsDescription": {
-    "message": "Los registros de estado contienen las direcciones de sus cuentas públicas y transacciones enviadas."
+    "message": "Los registros de estado contienen sus direcciones de cuentas públicas y las transacciones enviadas."
   },
   "statusConnected": {
     "message": "Conectado"
@@ -1507,26 +1750,29 @@
   "statusNotConnected": {
     "message": "No conectado"
   },
-  "step1HardwareWallet": {
-    "message": "1. Conecta la billetera de hardware"
-  },
-  "step1HardwareWalletMsg": {
-    "message": "Conecta tu billetera de hardware directamente a tu computadora."
-  },
-  "step2HardwareWallet": {
-    "message": "2. Selecciona una cuenta"
-  },
-  "step2HardwareWalletMsg": {
-    "message": "Selecciona la cuenta que deseas ver. Solo puedes seleccionar una a la vez."
-  },
-  "step3HardwareWallet": {
-    "message": "3. ¡Comienza a utilizar dApps y más!"
-  },
-  "step3HardwareWalletMsg": {
-    "message": "Utiliza tu cuenta de hardware como si fuera una cuenta de Ethereum. Inicia sesión en dApps, envía ETH, compra y almacena tokens ERC20 y tokens no fungibles como CryptoKitties."
+  "step1LedgerWallet": {
+    "message": "Descargar la aplicación de Ledger"
+  },
+  "step1LedgerWalletMsg": {
+    "message": "Descargue y configure la aplicación, e ingrese su contraseña para desbloquear $1.",
+    "description": "$1 represents the `ledgerLiveApp` localization value"
+  },
+  "step1TrezorWallet": {
+    "message": "Conectar la cartera Trezor"
+  },
+  "step1TrezorWalletMsg": {
+    "message": "Conecte la cartera directamente al equipo. Para más información sobre el uso de su dispositivo de cartera de hardware, $1",
+    "description": "$1 represents the `hardwareWalletSupportLinkConversion` localization key"
+  },
+  "step2LedgerWallet": {
+    "message": "Conectar la cartera Ledger"
+  },
+  "step2LedgerWalletMsg": {
+    "message": "Conecte la cartera directamente al equipo.  Desbloquee su Ledger y abra la aplicación de Ethereum. Para más información sobre el uso de su dispositivo de cartera de hardware, $1.",
+    "description": "$1 represents the `hardwareWalletSupportLinkConversion` localization key"
   },
   "storePhrase": {
-    "message": "Almacena esta frase en un administrador de contraseñas como 1Password."
+    "message": "Guarde esta frase en un administrador de contraseñas como 1Password."
   },
   "submit": {
     "message": "Enviar"
@@ -1534,30 +1780,37 @@
   "submitted": {
     "message": "Enviado"
   },
+  "support": {
+    "message": "Soporte técnico"
+  },
   "supportCenter": {
-    "message": "Visita nuestro Centro de soporte técnico"
+    "message": "Visite nuestro Centro de soporte técnico"
   },
   "swap": {
-    "message": "Intercambiar"
+    "message": "Canjear"
   },
   "swapAdvancedSlippageInfo": {
-    "message": "Si el precio cambia entre el momento en que se realiza el pedido y el momento en que se confirma, se denomina \"deslizamiento\". Su intercambio se cancelará automáticamente si el deslizamiento excede su configuración de \"deslizamiento máximo\"."
+    "message": "Si el precio cambia entre el momento en que hace el pedido y cuando se confirma, se denomina “desfase”. El canje se cancelará automáticamente si el desfase supera lo establecido en la configuración “max slippage” (desfase máximo)."
   },
   "swapAggregator": {
     "message": "Agregador"
   },
+  "swapAllowSwappingOf": {
+    "message": "Permitir canje de $1",
+    "description": "Shows a user that they need to allow a token for swapping on their hardware wallet"
+  },
   "swapAmountReceived": {
-    "message": "Cantidad garantizada"
+    "message": "Monto garantizado"
   },
   "swapAmountReceivedInfo": {
-    "message": "Esta es la cantidad mínima que recibirá. Puede recibir más dependiendo del deslizamiento."
+    "message": "Se refiere al monto mínimo que recibirá. Puede recibir más en función del desfase."
   },
   "swapApproval": {
-    "message": "Aprobar $1 para intercambios",
+    "message": "Aprobar $1 para canjes",
     "description": "Used in the transaction display list to describe a transaction that is an approve call on a token that is to be swapped.. $1 is the symbol of a token that has been approved."
   },
   "swapApproveNeedMoreTokens": {
-    "message": "Necesita $1 más de $2 para completar este intercambio",
+    "message": "Necesita $1 más $2 para completar este canje",
     "description": "Tells the user how many more of a given token they need for a specific swap. $1 is an amount of tokens and $2 is the token symbol."
   },
   "swapBetterQuoteAvailable": {
@@ -1567,72 +1820,85 @@
     "message": "No hay tokens disponibles que coincidan con $1",
     "description": "Tells the user that a given search string does not match any tokens in our token lists. $1 can be any string of text"
   },
-  "swapCheckingQuote": {
-    "message": "Comprobando $1",
-    "description": "Shown to the user during quote loading. $1 is the name of an aggregator. The message indicates that metamask is currently checking if that aggregator has a trade/quote for their requested swap."
+  "swapConfirmWithHwWallet": {
+    "message": "Confirmar con la cartera de hardware"
+  },
+  "swapContractDataDisabledErrorDescription": {
+    "message": "En la aplicación de Ethereum en su Ledger, diríjase a \"Configuración\" y habilite los datos de contrato. A continuación, intente canjear de nuevo."
+  },
+  "swapContractDataDisabledErrorTitle": {
+    "message": "Los datos de contrato no se habilitaron en su Ledger"
   },
   "swapCustom": {
     "message": "personalizado"
   },
   "swapDecentralizedExchange": {
-    "message": "Exchange descentralizado"
+    "message": "Intercambio descentralizado"
   },
   "swapEditLimit": {
     "message": "Editar límite"
   },
   "swapEnableDescription": {
-    "message": "Esto es obligatorio y le da permiso a MetaMask para intercambiar su $1.",
+    "message": "Esta acción es obligatoria y le da permiso a MetaMask para canjear su $1.",
     "description": "Gives the user info about the required approval transaction for swaps. $1 will be the symbol of a token being approved for swaps."
   },
   "swapEstimatedNetworkFee": {
-    "message": "Tarifa de red estimada"
+    "message": "Cuota de red estimada"
   },
   "swapEstimatedNetworkFeeSummary": {
-    "message": "La “$1“ es lo que esperamos que sea la tarifa real. La cantidad exacta depende de las condiciones de la red.",
+    "message": "“$1” es la cuota real que esperamos que sea. El monto exacto depende de las condiciones de la red.",
     "description": "$1 will be the translation of swapEstimatedNetworkFee, with the font bolded"
   },
   "swapEstimatedNetworkFees": {
-    "message": "Tarifas de red estimadas"
+    "message": "Cuotas de red estimadas"
   },
   "swapEstimatedNetworkFeesInfo": {
-    "message": "Esta es una estimación de la tarifa de red que se utilizará para completar su intercambio. La cantidad real puede cambiar según las condiciones de la red."
+    "message": "Un estimado de la cuota de red que se usará para completar el intercambio. El monto real puede cambiar según las condiciones de la red."
+  },
+  "swapFailedErrorDescriptionWithSupportLink": {
+    "message": "Pueden ocurrir fallas en las transacciones, por lo que estamos aquí para ayudarlo. Si el problema continúa, comuníquese con nuestro soporte al cliente al $1 para recibir ayuda adicional.",
+    "description": "This message is shown to a user if their swap fails. The $1 will be replaced by support.metamask.io"
   },
   "swapFailedErrorTitle": {
-    "message": "Intercambio fallido"
+    "message": "Error al canjear"
   },
   "swapFetchingQuotesErrorDescription": {
-    "message": "Hmmm... algo salió mal. Vuelva a intentarlo o, si los errores persisten, póngase en contacto con el servicio de atención al cliente."
+    "message": "Se produjo un error. Vuelva a intentarlo o, si el error persiste, póngase en contacto con el soporte al cliente."
   },
   "swapFetchingQuotesErrorTitle": {
-    "message": "Error al obtener cotizaciones"
+    "message": "Error al capturar cotizaciones"
   },
   "swapFetchingTokens": {
-    "message": "Obteniendo tokens..."
-  },
-  "swapFinalizing": {
-    "message": "Finalizando..."
+    "message": "Capturando tokens…"
+  },
+  "swapFromTo": {
+    "message": "El canje de $1 por $2",
+    "description": "Tells a user that they need to confirm on their hardware wallet a swap of 2 tokens. $1 is a source token and $2 is a destination token"
+  },
+  "swapGasFeesSplit": {
+    "message": "Las cuotas de gas en la pantalla anterior se dividen entre estas dos transacciones."
   },
   "swapHighSlippageWarning": {
-    "message": "La cantidad de deslizamiento es muy alta. ¡Asegúrate de saber lo que estás haciendo!"
+    "message": "El monto del desfase es muy alto."
   },
   "swapLowSlippageError": {
-    "message": "La transacción puede fallar, el deslizamiento máximo es demasiado bajo."
+    "message": "Es posible que la transacción tenga errores, el desfase máximo es demasiado bajo."
   },
   "swapMaxNetworkFeeInfo": {
-    "message": "“$1” es lo máximo que gastará. Cuando la red es volátil, esto puede ser una gran cantidad.",
+    "message": "“$1” es el máximo que gastará. Cuando la red es volátil, puede ser un monto grande.",
     "description": "$1 will be the translation of swapMaxNetworkFees, with the font bolded"
   },
   "swapMaxNetworkFees": {
-    "message": "Tarifa de red máxima"
+    "message": "Cuota máxima de red"
   },
   "swapMaxSlippage": {
-    "message": "Deslizamiento máximo"
+    "message": "Desfase máximo"
   },
   "swapMetaMaskFee": {
-    "message": "Tarifa de MetaMask"
+    "message": "Cuota de MetaMask"
   },
   "swapMetaMaskFeeDescription": {
-    "message": "Siempre encontramos el mejor precio de las principales fuentes de liquidez. Una tarifa de $1% se incluye automáticamente en cada cotización, lo que respalda el desarrollo continuo para hacer que MetaMask sea aún mejor.",
+    "message": "Buscamos el mejor precio en las fuentes de liquidez más importantes, todo el tiempo. Se incorpora de manera automática a esta cotización una cuota del $1 %.",
     "description": "Provides information about the fee that metamask takes for swaps. $1 is a decimal number."
   },
   "swapNQuotes": {
@@ -1640,41 +1906,44 @@
     "description": "$1 is the number of quotes that the user can select from when opening the list of quotes on the 'view quote' screen"
   },
   "swapNetworkFeeSummary": {
-    "message": "La tarifa de la red cubre el costo de procesar su intercambio y almacenarlo en la red $1. MetaMask no se beneficia de esta tarifa."
+    "message": "La cuota de red cubre el costo de procesamiento del canje y su almacenamiento en la red de $1. MetaMask no se beneficia de esta cuota."
   },
   "swapNewQuoteIn": {
-    "message": "Nuevas cotizaciones en $1",
+    "message": "Cotizaciones nuevas en $1",
     "description": "Tells the user the amount of time until the currently displayed quotes are update. $1 is a time that is counting down from 1:00 to 0:00"
   },
   "swapOnceTransactionHasProcess": {
-    "message": "Su $1 se agregará a su cuenta una vez que se haya procesado esta transacción.",
+    "message": "Su $1 se agregará a la cuenta una vez que se procese esta transacción.",
     "description": "This message communicates the token that is being transferred. It is shown on the awaiting swap screen. The $1 will be a token symbol."
   },
   "swapPriceDifference": {
-    "message": "Está poor interccambiar $1 $2 (~$3) por $4 $5 (~$6).",
+    "message": "Está por canjear $1 $2 (~$3) por $4 $5 (~$6).",
     "description": "This message represents the price slippage for the swap.  $1 and $4 are a number (ex: 2.89), $2 and $5 are symbols (ex: ETH), and $3 and $6 are fiat currency amounts."
   },
   "swapPriceDifferenceTitle": {
-    "message": "Diferencia de precio de ~$1%",
+    "message": "Diferencia de precio de ~$1 %",
     "description": "$1 is a number (ex: 1.23) that represents the price difference."
   },
-  "swapPriceDifferenceTooltip": {
-    "message": "La diferencia en los precios de mercado puede verse afectada por las tarifas cobradas por los intermediarios, el tamaño del mercado, el tamaño del comercio o las ineficiencias del mercado."
-  },
-  "swapPriceDifferenceUnavailable": {
-    "message": "El precio de mercado no está disponible. Asegúrese de sentirse cómodo con el monto devuelto antes de continuar."
+  "swapPriceImpactTooltip": {
+    "message": "El impacto sobre el precio es la diferencia entre el precio actual del mercado y el monto recibido durante la ejecución de la transacción. El impacto sobre el precio es una función del tamaño de su transacción respecto de la dimensión del fondo de liquidez."
+  },
+  "swapPriceUnavailableDescription": {
+    "message": "No se pudo determinar el impacto sobre el precio debido a la falta de datos de los precios del mercado. Antes de realizar el canje, confirme que está de acuerdo con la cantidad de tokens que está a punto de recibir."
+  },
+  "swapPriceUnavailableTitle": {
+    "message": "Antes de continuar, verifique su tasa"
   },
   "swapProcessing": {
-    "message": "Procesando"
+    "message": "Procesamiento"
   },
   "swapQuoteDetails": {
     "message": "Detalles de cotización"
   },
   "swapQuoteDetailsSlippageInfo": {
-    "message": "Si el precio cambia entre el momento en que se realiza el pedido y se confirma, se denomina \"deslizamiento\". Su intercambio se cancelará automáticamente si el deslizamiento excede su configuración de \"tolerancia de deslizamiento\"."
+    "message": "Si el precio cambia entre el momento en que hace el pedido y cuando se confirma, se denomina \"desfase\". El canje se cancelará automáticamente si el desfase supera lo establecido en la configuración \"tolerancia de desfase\"."
   },
   "swapQuoteIncludesRate": {
-    "message": "La cotización incluye una tarifa de MetaMask de $1%",
+    "message": "La cotización incluye una cuota de MetaMask de $1 %",
     "description": "Provides information about the fee that metamask takes for swaps. $1 is a decimal number."
   },
   "swapQuoteNofN": {
@@ -1682,34 +1951,37 @@
     "description": "A count of loaded quotes shown to the user while they are waiting for quotes to be fetched. $1 is the number of quotes already loaded, and $2 is the total number of quotes to load."
   },
   "swapQuoteSource": {
-    "message": "Fuente de cotización"
+    "message": "Fuente de la cotización"
   },
   "swapQuotesAreRefreshed": {
-    "message": "Las cotizaciones se actualizan a menudo para reflejar las condiciones actuales del mercado."
+    "message": "Las cotizaciones se actualizan con frecuencia para reflejar las condiciones actuales del mercado."
   },
   "swapQuotesExpiredErrorDescription": {
-    "message": "Solicite nuevas cotizaciones para obtener las últimas tarifas."
+    "message": "Solicite cotizaciones nuevas para tener los costos más recientes."
   },
   "swapQuotesExpiredErrorTitle": {
-    "message": "El tiempo de espera caducó obteniendo cotizaciones"
+    "message": "Tiempo de espera de cotizaciones"
   },
   "swapQuotesNotAvailableErrorDescription": {
-    "message": "Intente ajustar la configuración de cantidad o deslizamiento y vuelva a intentarlo."
+    "message": "Intente ajustar la configuración de monto o desfase y vuelva a intentarlo."
   },
   "swapQuotesNotAvailableErrorTitle": {
     "message": "No hay cotizaciones disponibles"
   },
   "swapRate": {
-    "message": "Tasa de intercambio"
+    "message": "Tarifa"
   },
   "swapReceiving": {
     "message": "Recibiendo"
   },
   "swapReceivingInfoTooltip": {
-    "message": "Esta es una estimación. La cantidad exacta depende del deslizamiento."
+    "message": "Este es un valor estimado. El monto exacto depende del desfase."
   },
   "swapRequestForQuotation": {
-    "message": "Solicitud de presupuesto"
+    "message": "Solicitud de cotización"
+  },
+  "swapReviewSwap": {
+    "message": "Revisar canje"
   },
   "swapSearchForAToken": {
     "message": "Buscar un token"
@@ -1724,82 +1996,115 @@
     "message": "Seleccionar un token"
   },
   "swapSelectQuotePopoverDescription": {
-    "message": "A continuación se muestran todas las cotizaciones recopiladas de múltiples fuentes de liquidez."
-  },
-  "swapSlippageTooLow": {
-    "message": "El deslizamiento debe ser mayor que cero"
+    "message": "A continuación, se muestran todas las cotizaciones recopiladas de diversas fuentes de liquidez."
+  },
+  "swapSlippageNegative": {
+    "message": "El desfase debe ser mayor o igual que cero"
   },
   "swapSource": {
     "message": "Fuente de liquidez"
   },
   "swapSourceInfo": {
-    "message": "Buscamos múltiples fuentes de liquidez (exchanges, agregadores y creadores de mercado profesionales) para encontrar las mejores tarifas y las tarifas de red más bajas."
+    "message": "Buscamos varias fuentes de liquidez (creadores de mercado profesionales, agregadores y sitios de intercambio) para obtener las mejores tarifas y las cuotas de red más bajas."
   },
   "swapSwapFrom": {
-    "message": "Intercambiar desde"
+    "message": "Canjear de"
   },
   "swapSwapSwitch": {
     "message": "Intercambiar de y a tokens"
   },
   "swapSwapTo": {
-    "message": "Intercambiar a"
+    "message": "Canjear a"
   },
   "swapThisWillAllowApprove": {
-    "message": "Esto permitirá que se intercambie $1."
+    "message": "Esto permitirá canjear $1."
+  },
+  "swapToConfirmWithHwWallet": {
+    "message": "confirmar con la cartera de hardware"
   },
   "swapTokenAvailable": {
-    "message": "Su $1 se ha agregado a su cuenta.",
+    "message": "Su $1 se agregó a la cuenta.",
     "description": "This message is shown after a swap is successful and communicates the exact amount of tokens the user has received for a swap. The $1 is a decimal number of tokens followed by the token symbol."
   },
+  "swapTokenBalanceUnavailable": {
+    "message": "No se pudo recuperar su saldo de $1",
+    "description": "This message communicates to the user that their balance of a given token is currently unavailable. $1 will be replaced by a token symbol"
+  },
   "swapTokenToToken": {
-    "message": "Intercambiar $1 a $2",
+    "message": "Canjear $1 por $2",
     "description": "Used in the transaction display list to describe a swap. $1 and $2 are the symbols of tokens in involved in a swap."
   },
+  "swapTokenVerificationAddedManually": {
+    "message": "Este token se añadió de forma manual."
+  },
+  "swapTokenVerificationMessage": {
+    "message": "Siempre confirme la dirección del token en $1.",
+    "description": "Points the user to Etherscan as a place they can verify information about a token. $1 is replaced with the translation for \"Etherscan\" followed by an info icon that shows more info on hover."
+  },
+  "swapTokenVerificationOnlyOneSource": {
+    "message": "Solo se verificó en una fuente."
+  },
+  "swapTokenVerificationSources": {
+    "message": "Verificar en $1 fuentes.",
+    "description": "Indicates the number of token information sources that recognize the symbol + address. $1 is a decimal number."
+  },
   "swapTransactionComplete": {
-    "message": "Transacción completada"
+    "message": "Transacción completa"
+  },
+  "swapTwoTransactions": {
+    "message": "2 transacciones"
   },
   "swapUnknown": {
     "message": "Desconocido"
   },
   "swapUsingBestQuote": {
-    "message": "Utilizando la mejor cotización"
+    "message": "Uso de la mejor cotización"
   },
   "swapVerifyTokenExplanation": {
-    "message": "Varios tokens pueden usar el mismo nombre y símbolo. Verifique $1 para verificar que este es el token que está buscando.",
+    "message": "Varios tokens pueden usar el mismo nombre y símbolo. Revise $1 para comprobar que este es el token que busca.",
     "description": "This appears in a tooltip next to the verifyThisTokenOn message. It gives the user more information about why they should check the token on a block explorer. $1 will be the name or url of the block explorer, which will be the translation of 'etherscan' or a block explorer url specified for a custom network."
   },
-  "swapViewToken": {
-    "message": "Ver $1"
-  },
   "swapYourTokenBalance": {
-    "message": "$1 $2 están disponibles para intercambiar",
+    "message": "$1 $2 disponible para canje",
     "description": "Tells the user how much of a token they have in their balance. $1 is a decimal number amount of tokens, and $2 is a token symbol"
   },
   "swapZeroSlippage": {
-    "message": "Deslizamiento 0%"
+    "message": "0 % de desfase"
   },
   "swapsAdvancedOptions": {
-    "message": "Opciones Avanzadas"
+    "message": "Opciones avanzadas"
   },
   "swapsExcessiveSlippageWarning": {
-    "message": "La cantidad de deslizamiento es demasiado alta y resultará en una mala tasa. Reduzca su tolerancia al deslizamiento a un valor inferior al 15%."
+    "message": "El monto del desfase es muy alto, por lo que recibirá una tasa de conversión desfavorable. Disminuya su tolerancia de desfase a un valor menor al 15 %."
   },
   "swapsMaxSlippage": {
-    "message": "Tolerancia al Deslizamiento"
+    "message": "Tolerancia de desfase"
   },
   "swapsNotEnoughForTx": {
-    "message": "No hay suficiente $1 para completar esta transacción",
+    "message": "No hay $1 suficientes para completar esta transacción",
     "description": "Tells the user that they don't have enough of a token for a proposed swap. $1 is a token symbol"
   },
   "swapsViewInActivity": {
     "message": "Ver en actividad"
   },
+  "switchEthereumChainConfirmationDescription": {
+    "message": "Esto cambiará la red seleccionada en MetaMask por una red agregada con anterioridad:"
+  },
+  "switchEthereumChainConfirmationTitle": {
+    "message": "¿Le permite a este sitio cambiar la red?"
+  },
+  "switchNetwork": {
+    "message": "Cambiar red"
+  },
   "switchNetworks": {
-    "message": "Cambiar de Red"
+    "message": "Cambiar redes"
   },
   "switchToThisAccount": {
     "message": "Cambiar a esta cuenta"
   },
+  "switchingNetworksCancelsPendingConfirmations": {
+    "message": "Cambiar de red cancelará todas las confirmaciones pendientes"
+  },
   "symbol": {
     "message": "Símbolo"
   },
@@ -1807,72 +2112,75 @@
     "message": "El símbolo debe tener 11 caracteres o menos."
   },
   "syncWithMobile": {
-    "message": "Sincronizar con un dispositivo móvil"
+    "message": "Sincronizar con dispositivo móvil"
   },
   "syncWithMobileBeCareful": {
-    "message": "Asegúrate de que nadie esté mirando tu pantalla cuando escanees este código"
+    "message": "Asegúrese de que nadie vea su pantalla cuando escanee este código"
   },
   "syncWithMobileComplete": {
-    "message": "Tus datos se han sincronizado con éxito. ¡Disfruta de la aplicación móvil de MetaMask!"
+    "message": "Los datos se sincronizaron correctamente. ¡Disfrute de la aplicación móvil de MetaMask!"
   },
   "syncWithMobileDesc": {
-    "message": "Puedes sincronizar tus cuentas e información con tu dispositivo móvil. Abre la aplicación de MetaMask para dispositivos móviles, dirígete a \"Configuración\" y selecciona \"Sincronizar desde una extensión del navegador\""
+    "message": "Puede sincronizar sus cuentas y su información con el dispositivo móvil. Abra la aplicación móvil de MetaMask, vaya a \"Configuración\" y presione \"Sincronizar desde la extensión del explorador\""
   },
   "syncWithMobileDescNewUsers": {
-    "message": "Si estás abriendo la aplicación de MetaMask para dispositivos móviles por primera vez, sigue los pasos indicados en tu teléfono."
+    "message": "Si acaba de abrir la aplicación móvil de MetaMask por primera vez, siga los pasos que aparecen en el teléfono."
   },
   "syncWithMobileScanThisCode": {
-    "message": "Escanea este código con la aplicación móvil de MetaMask"
+    "message": "Escanear este código con la aplicación móvil de MetaMask"
   },
   "syncWithMobileTitle": {
-    "message": "Sincronizar con un dispositivo móvil"
+    "message": "Sincronizar con dispositivo móvil"
   },
   "syncWithThreeBox": {
     "message": "Sincronizar datos con 3Box (experimental)"
   },
   "syncWithThreeBoxDescription": {
-    "message": "Actívelo para hacer una copia de seguridad de su configuración con 3Box. Esta característica es actualmente experimental, úselo bajo su propio riesgo."
+    "message": "Active esta opción para crear una copia de seguridad de la configuración con 3Box. Actualmente, esta función es experimental. Úsela bajo su propio riesgo."
   },
   "syncWithThreeBoxDisabled": {
-    "message": "3Box se ha desactivado debido a un error durante la sincronización inicial"
+    "message": "3Box se deshabilitó debido a un error durante la sincronización inicial"
   },
   "terms": {
-    "message": "Condiciones de uso"
+    "message": "Términos de uso"
   },
   "termsOfService": {
-    "message": "Términos del Servicio"
+    "message": "Términos de servicio"
   },
   "testFaucet": {
-    "message": "Grifo de prueba"
+    "message": "Probar faucet"
   },
   "thisWillCreate": {
-    "message": "Esto creará una billetera y una frase semilla nuevas"
+    "message": "Esto creará una cartera y una frase secreta de recuperación nuevas"
   },
   "tips": {
-    "message": "Consejos"
+    "message": "Sugerencias"
   },
   "to": {
-    "message": "A"
+    "message": "Para"
   },
   "toAddress": {
-    "message": "A: $1",
+    "message": "Para: $1",
     "description": "$1 is the address to include in the To label. It is typically shortened first using shortenAddress"
-  },
-  "toWithColon": {
-    "message": "A:"
   },
   "token": {
     "message": "Token"
   },
   "tokenAlreadyAdded": {
-    "message": "El token ya se ha agregado."
+    "message": "Ya se agregó el token."
   },
   "tokenContractAddress": {
-    "message": "Dirección de contrato del token"
+    "message": "Dirección de contrato de token"
+  },
+  "tokenDecimalFetchFailed": {
+    "message": "Se requieren los decimales del token."
   },
   "tokenSymbol": {
     "message": "Símbolo del token"
   },
+  "tooltipApproveButton": {
+    "message": "Comprendo"
+  },
   "total": {
     "message": "Total"
   },
@@ -1880,37 +2188,37 @@
     "message": "transacción"
   },
   "transactionCancelAttempted": {
-    "message": "Se intentó cancelar la transacción con una tasa de gas de $1 en $2"
+    "message": "Se intentó cancelar la transacción con una cuota de gas de $1 en $2"
   },
   "transactionCancelSuccess": {
-    "message": "La transacción se canceló con éxito en $2"
+    "message": "La transacción de canceló correctamente en $2"
   },
   "transactionConfirmed": {
-    "message": "Se confirmó la transacción en $2."
+    "message": "La transacción de confirmó en $2."
   },
   "transactionCreated": {
-    "message": "Se creó la transacción con un valor de $1 en $2."
+    "message": "La transacción se creó con un valor de $1 en $2."
   },
   "transactionDropped": {
-    "message": "La transacción se redujo en $2."
+    "message": "La transacción se abandonó en $2."
   },
   "transactionError": {
-    "message": "Error de transacción. Se dio una excepción en el código de contrato."
+    "message": "Error de transacción. Excepción generada en el código de contrato."
   },
   "transactionErrorNoContract": {
-    "message": "Se está intentando llamar una función en una dirección no es del contrato."
+    "message": "Intentando llamar a una función en una dirección sin contrato."
   },
   "transactionErrored": {
-    "message": "Error en la transacción."
+    "message": "La transacción encontró un error."
   },
   "transactionFee": {
-    "message": "Tasa de transacción"
+    "message": "Cuota de transacción"
   },
   "transactionResubmitted": {
-    "message": "Se reenvió la transacción con una tasa de gas que aumentó a $1 en $2"
+    "message": "Transacción reenviada con la cuota de gas aumentada a $1 en $2"
   },
   "transactionSubmitted": {
-    "message": "Se envió la transacción con una tasa de gas de $1 en $2."
+    "message": "Transacción enviada con una cuota de gas de $1 en $2."
   },
   "transactionUpdated": {
     "message": "La transacción se actualizó en $2."
@@ -1922,46 +2230,42 @@
     "message": "Transferir entre mis cuentas"
   },
   "transferFrom": {
-    "message": "Transferir Desde"
+    "message": "Transferir desde"
   },
   "troubleConnectingToWallet": {
-    "message": "Tuvimos problemas para conectarnos con su $1, intente revisar $2 y vuelva a intentarlo.",
+    "message": "Tuvimos problemas al conectar su $1. Pruebe revisar $2 e inténtelo de nuevo.",
     "description": "$1 is the wallet device name; $2 is a link to wallet connection guide"
   },
   "troubleTokenBalances": {
-    "message": "Hubo un problema al cargar tus saldos de tokens. Puedes verlos ",
+    "message": "Tuvimos problemas al cargar los saldos de token. Puede verlos ",
     "description": "Followed by a link (here) to view token balances"
   },
-  "trustSiteApprovePermission": {
-    "message": "¿Confías en este sitio? Al otorgar este permiso, permite que $1 retire sus $2 y automatice las transacciones por usted.",
-    "description": "$1 is the url requesting permission and $2 is the symbol of the currency that the request is for"
-  },
   "tryAgain": {
-    "message": "Reintentar"
+    "message": "Vuelva a intentarlo"
   },
   "typePassword": {
-    "message": "Ingresa tu contraseña de MetaMask"
+    "message": "Escriba su contraseña de MetaMask"
   },
   "unapproved": {
-    "message": "Sin autorización"
+    "message": "No aprobado"
   },
   "units": {
     "message": "unidades"
   },
   "unknown": {
-    "message": "Desconocido/a"
+    "message": "Desconocido"
   },
   "unknownCameraError": {
-    "message": "Hubo un error al intentar acceder a tu cámara. Vuelve a intentarlo..."
+    "message": "Error al intentar acceder a la cámara. Vuelva a intentarlo…"
   },
   "unknownCameraErrorTitle": {
-    "message": "¡Vaya! Se produjo un error..."
+    "message": "Lo lamentamos, se produjo un error…"
   },
   "unknownNetwork": {
     "message": "Red privada desconocida"
   },
   "unknownQrCode": {
-    "message": "Error: No se pudo identificar el código QR"
+    "message": "Error: No se pudo identificar ese código QR"
   },
   "unlimited": {
     "message": "Ilimitado"
@@ -1970,90 +2274,111 @@
     "message": "Desbloquear"
   },
   "unlockMessage": {
-    "message": "La web descentralizada está a la espera"
+    "message": "La Web descentralizada espera"
+  },
+  "unrecognizedChain": {
+    "message": "No se reconoce esta red personalizada. Antes de continuar, le recomendamos que $1",
+    "description": "$1 is a clickable link with text defined by the 'unrecognizedChanLinkText' key. The link will open to instructions for users to validate custom network details."
+  },
+  "unrecognizedChainLinkText": {
+    "message": "verifique los detalles de la red",
+    "description": "Serves as link text for the 'unrecognizedChain' key. This text will be embedded inside the translation for that key."
   },
   "updatedWithDate": {
-    "message": "Actualización: $1"
+    "message": "$1 actualizado"
   },
   "urlErrorMsg": {
-    "message": "Los URI deben tener el prefijo HTTP/HTTPS apropiado."
+    "message": "Las direcciones URL requieren el prefijo HTTP/HTTPS adecuado."
   },
   "urlExistsErrorMsg": {
-    "message": "La URL ya está presente en la lista existente de redes"
+    "message": "En este momento, la red $1 está utilizando esta dirección URL."
   },
   "usePhishingDetection": {
-    "message": "Usar la detección de phishing"
+    "message": "Usar detección de phishing"
   },
   "usePhishingDetectionDescription": {
-    "message": "Mostrar una advertencia para los dominios de phishing dirigidos a los usuarios de Ethereum"
+    "message": "Mostrar una advertencia respecto de los dominios de phishing dirigidos a los usuarios de Ethereum"
   },
   "usedByClients": {
-    "message": "Utilizado por una gran variedad de clientes distintos"
+    "message": "Usado por una variedad de clientes distintos"
   },
   "userName": {
     "message": "Nombre de usuario"
   },
+  "verifyThisTokenDecimalOn": {
+    "message": "Los decimales del token se pueden encontrar en $1",
+    "description": "Points the user to etherscan as a place they can verify information about a token. $1 is replaced with the translation for \"etherscan\""
+  },
   "verifyThisTokenOn": {
-    "message": "Verifica este token en $1",
+    "message": "Comprobar este token en $1",
+    "description": "Points the user to etherscan as a place they can verify information about a token. $1 is replaced with the translation for \"etherscan\""
+  },
+  "verifyThisUnconfirmedTokenOn": {
+    "message": "Verifique este token en $1 y asegúrese de que sea el token con el que quiere realizar la transacción.",
     "description": "Points the user to etherscan as a place they can verify information about a token. $1 is replaced with the translation for \"etherscan\""
   },
   "viewAccount": {
     "message": "Ver cuenta"
   },
+  "viewAllDetails": {
+    "message": "Ver todos los detalles"
+  },
   "viewContact": {
-    "message": "Ver Contacto"
-  },
-  "viewOnCustomBlockExplorer": {
-    "message": "Ver en $1"
-  },
-  "viewOnEtherscan": {
-    "message": "Ver en Etherscan"
-  },
-  "viewinExplorer": {
-    "message": "Ver en el Explorador"
+    "message": "Ver contacto"
+  },
+  "viewMore": {
+    "message": "Ver más"
   },
   "visitWebSite": {
-    "message": "Visita nuestro sitio web"
+    "message": "Visite nuestro sitio web"
   },
   "walletConnectionGuide": {
-    "message": "nuestra guía de billetera física"
-  },
-  "walletSeed": {
-    "message": "Semilla de la billetera"
+    "message": "nuestra guía de conexión de la cartera de hardware"
+  },
+  "walletSeedRestore": {
+    "message": "Frase secreta de recuperación de la cartera"
   },
   "web3ShimUsageNotification": {
-    "message": "Notamos que el sitio web actual intentó utilizar la API window.web3 eliminada. Si el sitio parece estar roto, haga clic en $1 para obtener más información.",
+    "message": "Parece que el sitio web actual intentó utilizar la API de window.web3 que se eliminó. Si el sitio no funciona, haga clic en $1 para obtener más información.",
     "description": "$1 is a clickable link."
   },
   "welcome": {
     "message": "Bienvenido a MetaMask"
   },
   "welcomeBack": {
-    "message": "¡Hola de nuevo!"
+    "message": "Hola de nuevo"
+  },
+  "whatsNew": {
+    "message": "Novedades",
+    "description": "This is the title of a popup that gives users notifications about new features and updates to MetaMask."
   },
   "whatsThis": {
     "message": "¿Qué es esto?"
   },
   "writePhrase": {
-    "message": "Escribe esta frase en un papel y guárdalo en un lugar seguro. Si deseas una seguridad incluso mejor, escríbela en varios trozos de papel y guárdalos en dos o tres lugares distintos."
+    "message": "Anote esta frase en un papel y guárdelo en un lugar seguro. Si quiere aún más seguridad, anótela en varios papeles y guárdelos en dos o tres lugares distintos."
   },
   "xOfY": {
     "message": "$1 de $2",
     "description": "$1 and $2 are intended to be two numbers, where $2 is a total, and $1 is a count towards that total"
   },
+  "xOfYPending": {
+    "message": "$1 de $2 están pendientes",
+    "description": "$1 and $2 are intended to be two numbers, where $2 is a total number of pending confirmations, and $1 is a count towards that total"
+  },
   "yesLetsTry": {
     "message": "Sí, intentémoslo"
   },
   "youNeedToAllowCameraAccess": {
-    "message": "Debes permitir el acceso a la cámara para utilizar esta función."
+    "message": "Necesita permitir el acceso a la cámara para usar esta función."
   },
   "youSign": {
-    "message": "Estás firmando"
+    "message": "Está firmando"
   },
   "yourPrivateSeedPhrase": {
-    "message": "Tu frase semilla privada"
+    "message": "Su frase secreta de recuperación privada"
   },
   "zeroGasPriceOnSpeedUpError": {
-    "message": "No hubo precio de gas al acelerar"
+    "message": "No hay entradas sobre el precio del gas al acelerar la transacción"
   }
 }