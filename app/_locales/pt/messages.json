--- conflicted
+++ resolved
@@ -1476,15 +1476,9 @@
   "enterMaxSpendLimit": {
     "message": "Digite um limite máximo de gastos"
   },
-<<<<<<< HEAD
-=======
   "enterOptionalPassword": {
     "message": "Insira a senha opcional"
   },
-  "enterPassword": {
-    "message": "Introduza palavra-passe"
-  },
->>>>>>> 787fc13f
   "enterPasswordContinue": {
     "message": "Insira a senha para continuar"
   },
@@ -1558,18 +1552,12 @@
   "experimental": {
     "message": "Experimental"
   },
-<<<<<<< HEAD
-=======
   "exploreMetaMaskSnaps": {
     "message": "Explorar os snaps da MetaMask"
   },
-  "exportPrivateKey": {
-    "message": "Exportar chave privada"
-  },
   "extendWalletWithSnaps": {
     "message": "Amplie a experiência da carteira."
   },
->>>>>>> 787fc13f
   "externalExtension": {
     "message": "Extensão externa"
   },
@@ -3872,15 +3860,9 @@
   "showPermissions": {
     "message": "Mostrar permissões"
   },
-<<<<<<< HEAD
-=======
   "showPrivateKey": {
     "message": "Exibir chave privada"
   },
-  "showPrivateKeys": {
-    "message": "Mostrar Chaves Privadas"
-  },
->>>>>>> 787fc13f
   "showTestnetNetworks": {
     "message": "Mostrar redes de teste"
   },
