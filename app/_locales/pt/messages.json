--- conflicted
+++ resolved
@@ -714,18 +714,9 @@
   "connectingToMainnet": {
     "message": "Conectando à mainnet do Ethereum"
   },
-<<<<<<< HEAD
-=======
-  "connectingToRinkeby": {
-    "message": "Conectando à rede de testes Rinkeby"
-  },
-  "connectingToRopsten": {
-    "message": "Conectando à rede de testes Ropsten"
-  },
   "connectingToSepolia": {
     "message": "Conectando à rede de teste Sepolia"
   },
->>>>>>> bec2d0cc
   "contactUs": {
     "message": "Fale conosco"
   },
@@ -1815,12 +1806,6 @@
   "knownTokenWarning": {
     "message": "Essa ação editará os tokens já listados na sua carteira, que podem ser usado para praticar phishing contra você. Só aprove se você tiver certeza de que quer alterar o que esses tokens representam."
   },
-<<<<<<< HEAD
-=======
-  "kovan": {
-    "message": "Rede de testes Kovan"
-  },
->>>>>>> bec2d0cc
   "lastConnected": {
     "message": "Última conexão"
   },
@@ -2944,18 +2929,9 @@
     "message": "Ao revogar a permissão, o $1 a seguir não terá mais acesso ao seu $2",
     "description": "$1 is either key 'account' or 'contract', and $2 is either a string or link of a given token symbol or name"
   },
-<<<<<<< HEAD
-=======
   "revokeSpendingCapTooltipText": {
     "message": "Este contrato não poderá gastar mais nenhum de seus tokens atuais ou futuros."
   },
-  "rinkeby": {
-    "message": "Rede de teste Rinkeby"
-  },
-  "ropsten": {
-    "message": "Rede de teste Ropsten"
-  },
->>>>>>> bec2d0cc
   "rpcUrl": {
     "message": "Novo URL da RPC"
   },
