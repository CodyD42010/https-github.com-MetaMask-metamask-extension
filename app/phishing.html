<!DOCTYPE html>
<html lang="en">
  <head>
<<<<<<< HEAD
    <title>Ethereum Phishing Detection - MetaMask</title>
    <script src="./globalthis.js" type="text/javascript" charset="utf-8"></script>
    <script src="./gator-runtime.js" type="text/javascript" charset="utf-8"></script>
    <script src="./lockdown.js" type="text/javascript" charset="utf-8"></script>
    <script src="./runLockdown.js" type="text/javascript" charset="utf-8"></script>
    <script src="./start-phishing-detect.js"></script>
    <link rel="stylesheet" type="text/css" href="./index.css" title="ltr">
    <link rel="stylesheet" type="text/css" href="./index-rtl.css" title="rtl" disabled>
=======
    <title>MetaMask Phishing Detection</title>
    <script
      src="./globalthis.js"
      type="text/javascript"
      charset="utf-8"
    ></script>
    <script
      src="./lockdown-install.js"
      type="text/javascript"
      charset="utf-8"
    ></script>
    <script
      src="./lockdown-run.js"
      type="text/javascript"
      charset="utf-8"
    ></script>
    <script
      src="./lockdown-more.js"
      type="text/javascript"
      charset="utf-8"
    ></script>
    <script src="./phishing-detect.js"></script>
    <link rel="stylesheet" type="text/css" href="./index.css" title="ltr" />
    <link
      rel="stylesheet"
      type="text/css"
      href="./index-rtl.css"
      title="rtl"
      disabled
    />
>>>>>>> 7485a8a3
    <style>
      * {
        margin: 0;
        padding: 0;
        box-sizing: border-box;
      }
      body,
      html {
        background-color: var(--color-secondary-alternative);
        display: flex;
        flex-direction: column;
        justify-content: center;
        align-items: center;
        font-family: Roboto, Arial, sans-serif;
        width: 100vw;
        min-height: 100vh;
      }
      .content {
        display: flex;
        flex-direction: column;
        align-items: center;
        width: 80%;
        background-color: var(--color-background-default);
        box-shadow: 0 0 15px #737373;
      }
      .content__header {
        display: flex;
        flex-direction: column;
        align-items: center;
        justify-content: center;
        width: 100%;
        color: var(--color-error-default);
        border-bottom: 1px solid var(--color-border-default);
        padding: 2em;
      }
      .content__header h1 {
        font-size: 24px;
        font-weight: normal;
      }
      .content__header h1 i {
        margin-right: 0.25em;
      }
      .content__header img {
        margin-bottom: 3em;
        width: 160px;
      }
      .content__body {
        background-color: var(--color-background-alternative);
        font-size: 12pt;
      }
      .content__body p {
        margin: 2em;
      }
      .content__body p a {
        text-decoration: underline;
        color: inherit;
        cursor: pointer;
      }
    </style>
  </head>
  <body>
    <div class="content">
      <div class="content__header">
        <img src="./images/info-logo.png" alt="" />
        <h1>
          <i class="fa fa-exclamation-circle" aria-hidden="true"></i>
          Ethereum Phishing Detection
        </h1>
      </div>
      <div class="content__body">
        <p>
          This domain is currently on the MetaMask domain warning list. This
          means that based on information available to us, MetaMask believes
          this domain could currently compromise your security and, as an added
          safety feature, MetaMask has restricted access to the site. To
          override this, please read the rest of this warning for instructions
          on how to continue at your own risk.
        </p>
        <p>
          There are many reasons sites can appear on our warning list, and our
          warning list compiles from other widely used industry lists. Such
          reasons can include known fraud or security risks, such as domains
          that test positive on the
          <a href="https://github.com/metamask/eth-phishing-detect"
            >Ethereum Phishing Detector</a
          >. Domains on these warning lists may include outright malicious
          websites and legitimate websites that have been compromised by a
          malicious actor.
        </p>
<<<<<<< HEAD
        <p>To read more about this site <a id="csdbLink">please search for the domain on CryptoScamDB</a>.</p>
=======
>>>>>>> 7485a8a3
        <p>
          To read more about this site
          <a id="csdbLink" href="https://cryptoscamdb.org/search"
            >please search for the domain on CryptoScamDB</a
          >.
        </p>
        <p>
<<<<<<< HEAD
          If you think this domain is incorrectly flagged or if a blocked legitimate website has resolved its security issues,
          <a href="https://github.com/metamask/eth-phishing-detect/issues/new">please file an issue</a>.
=======
          Note that this warning list is compiled on a voluntary basis. This
          list may be inaccurate or incomplete. Just because a domain does not
          appear on this list is not an implicit guarantee of that domain's
          safety. As always, your transactions are your own responsibility. If
          you wish to interact with any domain on our warning list, you can do
          so by <a id="unsafe-continue">continuing at your own risk</a>.
        </p>
        <p>
          If you think this domain is incorrectly flagged or if a blocked
          legitimate website has resolved its security issues,
          <a
            id="new-issue-link"
            href="https://github.com/metamask/eth-phishing-detect/issues/new"
            >please file an issue</a
          >.
>>>>>>> 7485a8a3
        </p>
      </div>
    </div>
  </body>
</html><|MERGE_RESOLUTION|>--- conflicted
+++ resolved
@@ -1,16 +1,6 @@
 <!DOCTYPE html>
 <html lang="en">
   <head>
-<<<<<<< HEAD
-    <title>Ethereum Phishing Detection - MetaMask</title>
-    <script src="./globalthis.js" type="text/javascript" charset="utf-8"></script>
-    <script src="./gator-runtime.js" type="text/javascript" charset="utf-8"></script>
-    <script src="./lockdown.js" type="text/javascript" charset="utf-8"></script>
-    <script src="./runLockdown.js" type="text/javascript" charset="utf-8"></script>
-    <script src="./start-phishing-detect.js"></script>
-    <link rel="stylesheet" type="text/css" href="./index.css" title="ltr">
-    <link rel="stylesheet" type="text/css" href="./index-rtl.css" title="rtl" disabled>
-=======
     <title>MetaMask Phishing Detection</title>
     <script
       src="./globalthis.js"
@@ -41,7 +31,6 @@
       title="rtl"
       disabled
     />
->>>>>>> 7485a8a3
     <style>
       * {
         margin: 0;
@@ -108,7 +97,7 @@
         <img src="./images/info-logo.png" alt="" />
         <h1>
           <i class="fa fa-exclamation-circle" aria-hidden="true"></i>
-          Ethereum Phishing Detection
+          MetaMask Phishing Detection
         </h1>
       </div>
       <div class="content__body">
@@ -131,10 +120,6 @@
           websites and legitimate websites that have been compromised by a
           malicious actor.
         </p>
-<<<<<<< HEAD
-        <p>To read more about this site <a id="csdbLink">please search for the domain on CryptoScamDB</a>.</p>
-=======
->>>>>>> 7485a8a3
         <p>
           To read more about this site
           <a id="csdbLink" href="https://cryptoscamdb.org/search"
@@ -142,10 +127,6 @@
           >.
         </p>
         <p>
-<<<<<<< HEAD
-          If you think this domain is incorrectly flagged or if a blocked legitimate website has resolved its security issues,
-          <a href="https://github.com/metamask/eth-phishing-detect/issues/new">please file an issue</a>.
-=======
           Note that this warning list is compiled on a voluntary basis. This
           list may be inaccurate or incomplete. Just because a domain does not
           appear on this list is not an implicit guarantee of that domain's
@@ -161,7 +142,6 @@
             href="https://github.com/metamask/eth-phishing-detect/issues/new"
             >please file an issue</a
           >.
->>>>>>> 7485a8a3
         </p>
       </div>
     </div>
