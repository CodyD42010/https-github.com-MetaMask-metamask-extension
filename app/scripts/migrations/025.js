--- conflicted
+++ resolved
@@ -29,13 +29,9 @@
     if (newState.TransactionController.transactions) {
       const transactions = newState.TransactionController.transactions
       newState.TransactionController.transactions = transactions.map(txMeta => {
-<<<<<<< HEAD
-        if (txMeta.status !== 'unapproved') return txMeta
-=======
         if (txMeta.status !== 'unapproved') {
           return txMeta
         }
->>>>>>> cdaac779
         txMeta.txParams = normalizeTxParams(txMeta.txParams)
         return txMeta
       })
@@ -60,13 +56,9 @@
   // apply only keys in the whiteList
   const normalizedTxParams = {}
   Object.keys(whiteList).forEach(key => {
-<<<<<<< HEAD
-    if (txParams[key]) normalizedTxParams[key] = whiteList[key](txParams[key])
-=======
     if (txParams[key]) {
       normalizedTxParams[key] = whiteList[key](txParams[key])
     }
->>>>>>> cdaac779
   })
 
   return normalizedTxParams
