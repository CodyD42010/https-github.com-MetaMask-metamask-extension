// next version number
const version = 31
const clone = require('clone')

/*
<<<<<<< HEAD
 * The purpose of this migration is to properly set the completedOnboarding flag baesd on the state
=======
 * The purpose of this migration is to properly set the completedOnboarding flag based on the state
>>>>>>> cdaac779
 * of the KeyringController.
 */
module.exports = {
  version,

  migrate: async function (originalVersionedData) {
    const versionedData = clone(originalVersionedData)
    versionedData.meta.version = version
    const state = versionedData.data
    const newState = transformState(state)
    versionedData.data = newState
    return versionedData
  },
}

function transformState (state) {
  const { KeyringController, PreferencesController } = state

  if (KeyringController && PreferencesController) {
    const { vault } = KeyringController
    PreferencesController.completedOnboarding = Boolean(vault)
  }

  return state
}<|MERGE_RESOLUTION|>--- conflicted
+++ resolved
@@ -3,11 +3,7 @@
 const clone = require('clone')
 
 /*
-<<<<<<< HEAD
- * The purpose of this migration is to properly set the completedOnboarding flag baesd on the state
-=======
  * The purpose of this migration is to properly set the completedOnboarding flag based on the state
->>>>>>> cdaac779
  * of the KeyringController.
  */
 module.exports = {
