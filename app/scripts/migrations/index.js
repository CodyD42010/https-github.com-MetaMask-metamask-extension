--- conflicted
+++ resolved
@@ -81,37 +81,10 @@
 import m075 from './075';
 import m076 from './076';
 import m077 from './077';
-import * as m078 from './078';
+import m078 from './078';
 import m079 from './079';
-<<<<<<< HEAD
-import m080 from './080';
-import * as m081 from './081';
-import * as m082 from './082';
-import * as m083 from './083';
-import * as m084 from './084';
-import * as m085 from './085';
-import * as m086 from './086';
-import * as m087 from './087';
-import * as m088 from './088';
-import * as m089 from './089';
-import * as m090 from './090';
-import * as m091 from './091';
-import * as m092 from './092';
-import * as m092point1 from './092.1';
-import * as m092point2 from './092.2';
-import * as m092point3 from './092.3';
-import * as m093 from './093';
-import * as m094 from './094';
-import * as m095 from './095';
-import * as m096 from './096';
-import * as m097 from './097';
-import * as m098 from './098';
-import * as m099 from './099';
-import * as m100 from './100';
-=======
 import * as m080 from './080';
 import m081 from './081';
->>>>>>> 94959dfb
 
 const migrations = [
   m002,
@@ -194,30 +167,6 @@
   m079,
   m080,
   m081,
-<<<<<<< HEAD
-  m082,
-  m083,
-  m084,
-  m085,
-  m086,
-  m087,
-  m088,
-  m089,
-  m090,
-  m091,
-  m092,
-  m092point1,
-  m092point2,
-  m092point3,
-  m093,
-  m094,
-  m095,
-  m096,
-  m097,
-  m098,
-  m099,
-  m100,
-=======
->>>>>>> 94959dfb
 ];
+
 export default migrations;