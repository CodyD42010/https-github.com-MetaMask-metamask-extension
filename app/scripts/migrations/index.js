--- conflicted
+++ resolved
@@ -118,11 +118,8 @@
   require('./105'),
   require('./106'),
   require('./107'),
-<<<<<<< HEAD
-=======
   require('./108'),
   require('./109'),
->>>>>>> befc516a
 ];
 
 export default migrations;