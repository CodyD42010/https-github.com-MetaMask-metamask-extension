--- conflicted
+++ resolved
@@ -44,10 +44,7 @@
   require('./031'),
   require('./032'),
   require('./033'),
-<<<<<<< HEAD
-  require('./036'),
-=======
   require('./034'),
   require('./035'),
->>>>>>> d3eafc37
+  require('./036'),
 ]