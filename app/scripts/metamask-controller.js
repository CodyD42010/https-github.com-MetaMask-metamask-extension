--- conflicted
+++ resolved
@@ -52,11 +52,8 @@
 const EthQuery = require('eth-query')
 const ethUtil = require('ethereumjs-util')
 const sigUtil = require('eth-sig-util')
-<<<<<<< HEAD
 const { importTypes } = require('../../old-ui/app/accounts/import/enums')
-=======
 const { LEDGER, TREZOR } = require('../../old-ui/app/components/connect-hardware/enum')
->>>>>>> 53e61e31
 
 const accountsPerPage = 5
 
