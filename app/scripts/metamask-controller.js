--- conflicted
+++ resolved
@@ -1228,16 +1228,11 @@
       },
       version,
       // account mgmt
-<<<<<<< HEAD
       getAccounts: async (
         { origin },
         { suppressUnauthorizedError = true } = {},
       ) => {
-        if (origin === 'metamask') {
-=======
-      getAccounts: async ({ origin }) => {
         if (origin === ORIGIN_METAMASK) {
->>>>>>> 74b54013
           const selectedAddress = this.preferencesController.getSelectedAddress();
           return selectedAddress ? [selectedAddress] : [];
         } else if (this.isUnlocked()) {
