--- conflicted
+++ resolved
@@ -782,7 +782,6 @@
       ///: END:ONLY_INCLUDE_IN
     }
 
-<<<<<<< HEAD
     const keyringOverrides = this.opts.overrides?.keyrings;
     additionalKeyrings = additionalKeyrings.map((keyring) => {
       const keyringOverride = keyringOverrides?.find(
@@ -791,7 +790,7 @@
 
       return keyringOverride || keyring;
     });
-=======
+
     ///: BEGIN:ONLY_INCLUDE_IN(keyring-snaps)
     additionalKeyrings.push(
       (() => {
@@ -801,7 +800,6 @@
       })(),
     );
     ///: END:ONLY_INCLUDE_IN
->>>>>>> 48465432
 
     this.keyringController = new KeyringController({
       keyringBuilders: additionalKeyrings,
