--- conflicted
+++ resolved
@@ -85,13 +85,8 @@
 
 import { hexToDecimal } from '../../ui/helpers/utils/conversions.util';
 import { getTokenValueParam } from '../../ui/helpers/utils/token-util';
-<<<<<<< HEAD
-import { getTransactionData } from '../../ui/helpers/utils/transactions.util';
-import { isEqualCaseInsensitive } from '../../shared/modules/string-utils';
-=======
 import { isEqualCaseInsensitive } from '../../shared/modules/string-utils';
 import { parseStandardTokenTransactionData } from '../../shared/modules/transaction.utils';
->>>>>>> 53006d4c
 import ComposableObservableStore from './lib/ComposableObservableStore';
 import AccountTracker from './lib/account-tracker';
 import createLoggerMiddleware from './lib/createLoggerMiddleware';
@@ -750,12 +745,9 @@
       ),
       getAccountType: this.getAccountType.bind(this),
       getDeviceModel: this.getDeviceModel.bind(this),
-<<<<<<< HEAD
-=======
       getTokenStandardAndDetails: this.assetsContractController.getTokenStandardAndDetails.bind(
         this.assetsContractController,
       ),
->>>>>>> 53006d4c
     });
     this.txController.on('newUnapprovedTx', () => opts.showUserConfirmation());
 
@@ -1599,12 +1591,9 @@
         txController,
       ),
 
-<<<<<<< HEAD
-=======
       updatePreviousGasParams: txController.updatePreviousGasParams.bind(
         txController,
       ),
->>>>>>> 53006d4c
       // messageManager
       signMessage: this.signMessage.bind(this),
       cancelMessage: this.cancelMessage.bind(this),
