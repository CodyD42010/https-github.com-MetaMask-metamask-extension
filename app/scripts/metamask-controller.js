--- conflicted
+++ resolved
@@ -1943,11 +1943,7 @@
       PPOMController: this.ppomController,
       ///: END:ONLY_INCLUDE_IF
       NameController: this.nameController,
-<<<<<<< HEAD
-=======
-      ///: END:ONLY_INCLUDE_IF
       UserOperationController: this.userOperationController,
->>>>>>> e2dd47b4
       ...resetOnRestartStore,
     });
 
@@ -1994,11 +1990,7 @@
         MmiConfigurationController: this.mmiConfigurationController.store,
         ///: END:ONLY_INCLUDE_IF
         NameController: this.nameController,
-<<<<<<< HEAD
-=======
-        ///: END:ONLY_INCLUDE_IF
         UserOperationController: this.userOperationController,
->>>>>>> e2dd47b4
         ...resetOnRestartStore,
       },
       controllerMessenger: this.controllerMessenger,
