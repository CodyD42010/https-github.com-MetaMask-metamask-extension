/**
 * @file      The central metamask controller. Aggregates other controllers and exports an api.
 * @copyright Copyright (c) 2018 MetaMask
 * @license   MIT
 */

import EventEmitter from 'events'

import pump from 'pump'
import Dnode from 'dnode'
import extension from 'extensionizer'
import ObservableStore from 'obs-store'
import ComposableObservableStore from './lib/ComposableObservableStore'
import asStream from 'obs-store/lib/asStream'
import AccountTracker from './lib/account-tracker'
import RpcEngine from 'json-rpc-engine'
import debounce from 'debounce'
import createEngineStream from 'json-rpc-middleware-stream/engineStream'
import createFilterMiddleware from 'eth-json-rpc-filters'
import createSubscriptionManager from 'eth-json-rpc-filters/subscriptionManager'
import createLoggerMiddleware from './lib/createLoggerMiddleware'
import createOriginMiddleware from './lib/createOriginMiddleware'
import createOnboardingMiddleware from './lib/createOnboardingMiddleware'
import providerAsMiddleware from 'eth-json-rpc-middleware/providerAsMiddleware'
import { setupMultiplex } from './lib/stream-utils.js'
import KeyringController from 'eth-keyring-controller'
import EnsController from './controllers/ens'
import NetworkController from './controllers/network'
import PreferencesController from './controllers/preferences'
import AppStateController from './controllers/app-state'
import InfuraController from './controllers/infura'
import CachedBalancesController from './controllers/cached-balances'
import OnboardingController from './controllers/onboarding'
import ThreeBoxController from './controllers/threebox'
import RecentBlocksController from './controllers/recent-blocks'
import IncomingTransactionsController from './controllers/incoming-transactions'
import MessageManager from './lib/message-manager'
import PersonalMessageManager from './lib/personal-message-manager'
import TypedMessageManager from './lib/typed-message-manager'
import TransactionController from './controllers/transactions'
import TokenRatesController from './controllers/token-rates'
import DetectTokensController from './controllers/detect-tokens'
import ABTestController from './controllers/ab-test'
import { PermissionsController } from './controllers/permissions'
import nodeify from './lib/nodeify'
import accountImporter from './account-import-strategies'
import getBuyEthUrl from './lib/buy-eth-url'
import selectChainId from './lib/select-chain-id'
import { Mutex } from 'await-semaphore'
import { version } from '../manifest.json'
import ethUtil, { BN } from 'ethereumjs-util'

const GWEI_BN = new BN('1000000000')
<<<<<<< HEAD
const percentile = require('percentile')
const seedPhraseVerifier = require('./lib/seed-phrase-verifier')
const log = require('loglevel')
const TrezorKeyring = require('eth-trezor-keyring')
const LedgerBridgeKeyring = require('eth-ledger-bridge-keyring')
const TrustvaultKeyring = require('../scripts/eth-trustvault-keyring')
const EthQuery = require('eth-query')
const ethUtil = require('ethereumjs-util')
const nanoid = require('nanoid')
const contractMap = require('eth-contract-metadata')
const {
=======
import percentile from 'percentile'
import seedPhraseVerifier from './lib/seed-phrase-verifier'
import log from 'loglevel'
import TrezorKeyring from 'eth-trezor-keyring'
import LedgerBridgeKeyring from 'eth-ledger-bridge-keyring'
import EthQuery from 'eth-query'
import nanoid from 'nanoid'
import contractMap from 'eth-contract-metadata'

import {
>>>>>>> 0d61f783
  AddressBookController,
  CurrencyRateController,
  ShapeShiftController,
  PhishingController,
<<<<<<< HEAD
} = require('gaba')
const backEndMetaMetricsEvent = require('./lib/backend-metametrics')
const TRUSTVAULT = 'trustvault'
module.exports = class MetamaskController extends EventEmitter {
=======
} from 'gaba'

import backEndMetaMetricsEvent from './lib/backend-metametrics'

export default class MetamaskController extends EventEmitter {
>>>>>>> 0d61f783

  /**
   * @constructor
   * @param {Object} opts
   */
  constructor (opts) {
    super()

    this.defaultMaxListeners = 20

    this.sendUpdate = debounce(this.privateSendUpdate.bind(this), 200)
    this.opts = opts
    const initState = opts.initState || {}
    this.recordFirstTimeInfo(initState)

    // this keeps track of how many "controllerStream" connections are open
    // the only thing that uses controller connections are open metamask UI instances
    this.activeControllerConnections = 0

    // platform-specific api
    this.platform = opts.platform

    this.getRequestAccountTabIds = opts.getRequestAccountTabIds
    this.getOpenMetamaskTabsIds = opts.getOpenMetamaskTabsIds

    // observable state store
    this.store = new ComposableObservableStore(initState)

    // external connections by origin
    // Do not modify directly. Use the associated methods.
    this.connections = {}

    // lock to ensure only one vault created at once
    this.createVaultMutex = new Mutex()

    // next, we will initialize the controllers
    // controller initializaiton order matters

    this.networkController = new NetworkController(initState.NetworkController)

    this.preferencesController = new PreferencesController({
      initState: initState.PreferencesController,
      initLangCode: opts.initLangCode,
      openPopup: opts.openPopup,
      network: this.networkController,
    })

    this.appStateController = new AppStateController({
      preferencesStore: this.preferencesController.store,
      onInactiveTimeout: () => this.setLocked(),
      initState: initState.AppStateController,
    })

    this.currencyRateController = new CurrencyRateController(undefined, initState.CurrencyController)

    this.infuraController = new InfuraController({
      initState: initState.InfuraController,
    })
    this.infuraController.scheduleInfuraNetworkCheck()

    this.phishingController = new PhishingController()

    // now we can initialize the RPC provider, which other controllers require
    this.initializeProvider()
    this.provider = this.networkController.getProviderAndBlockTracker().provider
    this.blockTracker = this.networkController.getProviderAndBlockTracker().blockTracker

    // token exchange rate tracker
    this.tokenRatesController = new TokenRatesController({
      currency: this.currencyRateController,
      preferences: this.preferencesController.store,
    })

    this.recentBlocksController = new RecentBlocksController({
      blockTracker: this.blockTracker,
      provider: this.provider,
      networkController: this.networkController,
    })

    this.ensController = new EnsController({
      provider: this.provider,
      networkStore: this.networkController.networkStore,
    })

    this.incomingTransactionsController = new IncomingTransactionsController({
      blockTracker: this.blockTracker,
      networkController: this.networkController,
      preferencesController: this.preferencesController,
      initState: initState.IncomingTransactionsController,
    })

    // account tracker watches balances, nonces, and any code at their address
    this.accountTracker = new AccountTracker({
      provider: this.provider,
      blockTracker: this.blockTracker,
      network: this.networkController,
    })

    // start and stop polling for balances based on activeControllerConnections
    this.on('controllerConnectionChanged', (activeControllerConnections) => {
      if (activeControllerConnections > 0) {
        this.accountTracker.start()
        this.incomingTransactionsController.start()
      } else {
        this.accountTracker.stop()
        this.incomingTransactionsController.stop()
      }
    })

    this.cachedBalancesController = new CachedBalancesController({
      accountTracker: this.accountTracker,
      getNetwork: this.networkController.getNetworkState.bind(this.networkController),
      initState: initState.CachedBalancesController,
    })

    this.onboardingController = new OnboardingController({
      initState: initState.OnboardingController,
      preferencesController: this.preferencesController,
    })

    // ensure accountTracker updates balances after network change
    this.networkController.on('networkDidChange', () => {
      this.accountTracker._updateAccounts()
    })

    // key mgmt
    const additionalKeyrings = [TrezorKeyring, LedgerBridgeKeyring, TrustvaultKeyring]
    this.keyringController = new KeyringController({
      keyringTypes: additionalKeyrings,
      initState: initState.KeyringController,
      getNetwork: this.networkController.getNetworkState.bind(this.networkController),
      encryptor: opts.encryptor || undefined,
    })
    this.keyringController.memStore.subscribe((s) => this._onKeyringControllerUpdate(s))

    this.permissionsController = new PermissionsController({
      keyringController: this.keyringController,
      platform: opts.platform,
      notifyDomain: this.notifyConnections.bind(this),
      notifyAllDomains: this.notifyAllConnections.bind(this),
    }, initState.PermissionsController, initState.PermissionsMetadata)

    this.detectTokensController = new DetectTokensController({
      preferences: this.preferencesController,
      network: this.networkController,
      keyringMemStore: this.keyringController.memStore,
    })

    this.abTestController = new ABTestController({
      initState: initState.ABTestController,
    })

    this.addressBookController = new AddressBookController(undefined, initState.AddressBookController)

    this.threeBoxController = new ThreeBoxController({
      preferencesController: this.preferencesController,
      addressBookController: this.addressBookController,
      keyringController: this.keyringController,
      initState: initState.ThreeBoxController,
      getKeyringControllerState: this.keyringController.memStore.getState.bind(this.keyringController.memStore),
      version,
    })

    this.txController = new TransactionController({
      initState: initState.TransactionController || initState.TransactionManager,
      getPermittedAccounts: this.permissionsController.getAccounts.bind(this.permissionsController),
      networkStore: this.networkController.networkStore,
      preferencesStore: this.preferencesController.store,
      txHistoryLimit: 40,
      getNetwork: this.networkController.getNetworkState.bind(this),
      signTransaction: this.keyringController.signTransaction.bind(this.keyringController),
      provider: this.provider,
      blockTracker: this.blockTracker,
      getGasPrice: this.getGasPrice.bind(this),
    })
    this.txController.on('newUnapprovedTx', () => opts.showUnapprovedTx())

    this.txController.on(`tx:status-update`, async (txId, status) => {
      if (status === 'confirmed' || status === 'failed') {
        const txMeta = this.txController.txStateManager.getTx(txId)
        this.platform.showTransactionNotification(txMeta)

        const { txReceipt } = txMeta
        const participateInMetaMetrics = this.preferencesController.getParticipateInMetaMetrics()
        if (txReceipt && txReceipt.status === '0x0' && participateInMetaMetrics) {
          const metamaskState = await this.getState()
          backEndMetaMetricsEvent(metamaskState, {
            customVariables: {
              errorMessage: txMeta.simulationFails.reason,
            },
            eventOpts: {
              category: 'backend',
              action: 'Transactions',
              name: 'On Chain Failure',
            },
          })
        }
      }
    })

    this.networkController.on('networkDidChange', () => {
      this.setCurrentCurrency(this.currencyRateController.state.currentCurrency, function () {})
    })

    this.shapeshiftController = new ShapeShiftController(undefined, initState.ShapeShiftController)

    this.networkController.lookupNetwork()
    this.messageManager = new MessageManager()
    this.personalMessageManager = new PersonalMessageManager()
    this.typedMessageManager = new TypedMessageManager({ networkController: this.networkController })

    // ensure isClientOpenAndUnlocked is updated when memState updates
    this.on('update', (memState) => {
      this.isClientOpenAndUnlocked = memState.isUnlocked && this._isClientOpen
    })

    this.store.updateStructure({
      AppStateController: this.appStateController.store,
      TransactionController: this.txController.store,
      KeyringController: this.keyringController.store,
      PreferencesController: this.preferencesController.store,
      AddressBookController: this.addressBookController,
      CurrencyController: this.currencyRateController,
      ShapeShiftController: this.shapeshiftController,
      NetworkController: this.networkController.store,
      InfuraController: this.infuraController.store,
      CachedBalancesController: this.cachedBalancesController.store,
      OnboardingController: this.onboardingController.store,
      IncomingTransactionsController: this.incomingTransactionsController.store,
      ABTestController: this.abTestController.store,
      PermissionsController: this.permissionsController.permissions,
      PermissionsMetadata: this.permissionsController.store,
      ThreeBoxController: this.threeBoxController.store,
    })

    this.memStore = new ComposableObservableStore(null, {
      AppStateController: this.appStateController.store,
      NetworkController: this.networkController.store,
      AccountTracker: this.accountTracker.store,
      TxController: this.txController.memStore,
      CachedBalancesController: this.cachedBalancesController.store,
      TokenRatesController: this.tokenRatesController.store,
      MessageManager: this.messageManager.memStore,
      PersonalMessageManager: this.personalMessageManager.memStore,
      TypesMessageManager: this.typedMessageManager.memStore,
      KeyringController: this.keyringController.memStore,
      PreferencesController: this.preferencesController.store,
      RecentBlocksController: this.recentBlocksController.store,
      AddressBookController: this.addressBookController,
      CurrencyController: this.currencyRateController,
      ShapeshiftController: this.shapeshiftController,
      InfuraController: this.infuraController.store,
      OnboardingController: this.onboardingController.store,
      IncomingTransactionsController: this.incomingTransactionsController.store,
      PermissionsController: this.permissionsController.permissions,
      PermissionsMetadata: this.permissionsController.store,
      ThreeBoxController: this.threeBoxController.store,
      ABTestController: this.abTestController.store,
      // ENS Controller
      EnsController: this.ensController.store,
    })
    this.memStore.subscribe(this.sendUpdate.bind(this))
  }

  /**
   * Constructor helper: initialize a provider.
   */
  initializeProvider () {
    const providerOpts = {
      static: {
        eth_syncing: false,
        web3_clientVersion: `MetaMask/v${version}`,
      },
      version,
      // account mgmt
      getAccounts: async ({ origin }) => {
        if (origin === 'metamask') {
          const selectedAddress = this.preferencesController.getSelectedAddress()
          return selectedAddress ? [selectedAddress] : []
        } else if (
          this.keyringController.memStore.getState().isUnlocked
        ) {
          return await this.permissionsController.getAccounts(origin)
        }
        return [] // changing this is a breaking change
      },
      // tx signing
      processTransaction: this.newUnapprovedTransaction.bind(this),
      // msg signing
      processEthSignMessage: this.newUnsignedMessage.bind(this),
      processTypedMessage: this.newUnsignedTypedMessage.bind(this),
      processTypedMessageV3: this.newUnsignedTypedMessage.bind(this),
      processTypedMessageV4: this.newUnsignedTypedMessage.bind(this),
      processPersonalMessage: this.newUnsignedPersonalMessage.bind(this),
      getPendingNonce: this.getPendingNonce.bind(this),
      getPendingTransactionByHash: (hash) => this.txController.getFilteredTxList({ hash, status: 'submitted' })[0],
    }
    const providerProxy = this.networkController.initializeProvider(providerOpts)
    return providerProxy
  }

  /**
   * Constructor helper: initialize a public config store.
   * This store is used to make some config info available to Dapps synchronously.
   */
  createPublicConfigStore () {
    // subset of state for metamask inpage provider
    const publicConfigStore = new ObservableStore()

    // setup memStore subscription hooks
    this.on('update', updatePublicConfigStore)
    updatePublicConfigStore(this.getState())

    publicConfigStore.destroy = () => {
      this.removeEventListener && this.removeEventListener('update', updatePublicConfigStore)
    }

    function updatePublicConfigStore (memState) {
      publicConfigStore.putState(selectPublicState(memState))
    }

    function selectPublicState ({ isUnlocked, network, provider }) {
      return {
        isUnlocked,
        networkVersion: network,
        chainId: selectChainId({ network, provider }),
      }
    }
    return publicConfigStore
  }

  //=============================================================================
  // EXPOSED TO THE UI SUBSYSTEM
  //=============================================================================

  /**
   * The metamask-state of the various controllers, made available to the UI
   *
   * @returns {Object} status
   */
  getState () {
    const vault = this.keyringController.store.getState().vault
    const isInitialized = !!vault

    return {
      ...{ isInitialized },
      ...this.memStore.getFlatState(),
    }
  }

  /**
   * Returns an Object containing API Callback Functions.
   * These functions are the interface for the UI.
   * The API object can be transmitted over a stream with dnode.
   *
   * @returns {Object} Object containing API functions.
   */
  getApi () {
    const keyringController = this.keyringController
    const networkController = this.networkController
    const onboardingController = this.onboardingController
    const permissionsController = this.permissionsController
    const preferencesController = this.preferencesController
    const threeBoxController = this.threeBoxController
    const abTestController = this.abTestController
    const txController = this.txController

    return {
      // etc
      getState: (cb) => cb(null, this.getState()),
      setCurrentCurrency: this.setCurrentCurrency.bind(this),
      setUseBlockie: this.setUseBlockie.bind(this),
      setUseNonceField: this.setUseNonceField.bind(this),
      setIpfsGateway: this.setIpfsGateway.bind(this),
      setParticipateInMetaMetrics: this.setParticipateInMetaMetrics.bind(this),
      setMetaMetricsSendCount: this.setMetaMetricsSendCount.bind(this),
      setFirstTimeFlowType: this.setFirstTimeFlowType.bind(this),
      setCurrentLocale: this.setCurrentLocale.bind(this),
      markPasswordForgotten: this.markPasswordForgotten.bind(this),
      unMarkPasswordForgotten: this.unMarkPasswordForgotten.bind(this),
      getGasPrice: (cb) => cb(null, this.getGasPrice()),

      // coinbase
      buyEth: this.buyEth.bind(this),

      // primary HD keyring management
      addNewAccount: nodeify(this.addNewAccount, this),
      verifySeedPhrase: nodeify(this.verifySeedPhrase, this),
      resetAccount: nodeify(this.resetAccount, this),
      removeAccount: nodeify(this.removeAccount, this),
      importAccountWithStrategy: nodeify(this.importAccountWithStrategy, this),

      // hardware wallets
      connectHardware: nodeify(this.connectHardware, this),
      forgetDevice: nodeify(this.forgetDevice, this),
      checkHardwareStatus: nodeify(this.checkHardwareStatus, this),
      unlockHardwareWalletAccount: nodeify(this.unlockHardwareWalletAccount, this),

      // custodial wallets
      connectCustodialWallet: nodeify(this.connectCustodialWallet, this),
      getPartialPinChallenge: nodeify(this.getPartialPinChallenge, this),
      submitPartialPinChallenge: nodeify(this.submitPartialPinChallenge, this),

      // mobile
      fetchInfoToSync: nodeify(this.fetchInfoToSync, this),

      // vault management
      submitPassword: nodeify(this.submitPassword, this),

      // network management
      setProviderType: nodeify(networkController.setProviderType, networkController),
      setCustomRpc: nodeify(this.setCustomRpc, this),
      updateAndSetCustomRpc: nodeify(this.updateAndSetCustomRpc, this),
      delCustomRpc: nodeify(this.delCustomRpc, this),

      // PreferencesController
      setSelectedAddress: nodeify(preferencesController.setSelectedAddress, preferencesController),
      addToken: nodeify(preferencesController.addToken, preferencesController),
      removeToken: nodeify(preferencesController.removeToken, preferencesController),
      removeSuggestedTokens: nodeify(preferencesController.removeSuggestedTokens, preferencesController),
      setCurrentAccountTab: nodeify(preferencesController.setCurrentAccountTab, preferencesController),
      setAccountLabel: nodeify(preferencesController.setAccountLabel, preferencesController),
      setFeatureFlag: nodeify(preferencesController.setFeatureFlag, preferencesController),
      setPreference: nodeify(preferencesController.setPreference, preferencesController),
      completeOnboarding: nodeify(preferencesController.completeOnboarding, preferencesController),
      addKnownMethodData: nodeify(preferencesController.addKnownMethodData, preferencesController),

      // BlacklistController
      whitelistPhishingDomain: this.whitelistPhishingDomain.bind(this),

      // AddressController
      setAddressBook: nodeify(this.addressBookController.set, this.addressBookController),
      removeFromAddressBook: this.addressBookController.delete.bind(this.addressBookController),

      // AppStateController
      setLastActiveTime: nodeify(this.appStateController.setLastActiveTime, this.appStateController),
      setMkrMigrationReminderTimestamp: nodeify(this.appStateController.setMkrMigrationReminderTimestamp, this.appStateController),

      // EnsController
      tryReverseResolveAddress: nodeify(this.ensController.reverseResolveAddress, this.ensController),

      // KeyringController
      setLocked: nodeify(this.setLocked, this),
      createNewVaultAndKeychain: nodeify(this.createNewVaultAndKeychain, this),
      createNewVaultAndRestore: nodeify(this.createNewVaultAndRestore, this),
      addNewKeyring: nodeify(keyringController.addNewKeyring, keyringController),
      exportAccount: nodeify(keyringController.exportAccount, keyringController),

      // txController
      cancelTransaction: nodeify(txController.cancelTransaction, txController),
      updateTransaction: nodeify(txController.updateTransaction, txController),
      updateAndApproveTransaction: nodeify(txController.updateAndApproveTransaction, txController),
      retryTransaction: nodeify(this.retryTransaction, this),
      createCancelTransaction: nodeify(this.createCancelTransaction, this),
      createSpeedUpTransaction: nodeify(this.createSpeedUpTransaction, this),
      getFilteredTxList: nodeify(txController.getFilteredTxList, txController),
      isNonceTaken: nodeify(txController.isNonceTaken, txController),
      estimateGas: nodeify(this.estimateGas, this),
      getPendingNonce: nodeify(this.getPendingNonce, this),
      getNextNonce: nodeify(this.getNextNonce, this),

      // messageManager
      signMessage: nodeify(this.signMessage, this),
      cancelMessage: this.cancelMessage.bind(this),

      // personalMessageManager
      signPersonalMessage: nodeify(this.signPersonalMessage, this),
      cancelPersonalMessage: this.cancelPersonalMessage.bind(this),

      // personalMessageManager
      signTypedMessage: nodeify(this.signTypedMessage, this),
      cancelTypedMessage: this.cancelTypedMessage.bind(this),

      // onboarding controller
      setSeedPhraseBackedUp: nodeify(onboardingController.setSeedPhraseBackedUp, onboardingController),

      // 3Box
      setThreeBoxSyncingPermission: nodeify(threeBoxController.setThreeBoxSyncingPermission, threeBoxController),
      restoreFromThreeBox: nodeify(threeBoxController.restoreFromThreeBox, threeBoxController),
      setShowRestorePromptToFalse: nodeify(threeBoxController.setShowRestorePromptToFalse, threeBoxController),
      getThreeBoxLastUpdated: nodeify(threeBoxController.getLastUpdated, threeBoxController),
      turnThreeBoxSyncingOn: nodeify(threeBoxController.turnThreeBoxSyncingOn, threeBoxController),
      initializeThreeBox: nodeify(this.initializeThreeBox, this),

      // a/b test controller
      getAssignedABTestGroupName: nodeify(abTestController.getAssignedABTestGroupName, abTestController),

      // permissions
      approvePermissionsRequest: nodeify(permissionsController.approvePermissionsRequest, permissionsController),
      clearPermissions: permissionsController.clearPermissions.bind(permissionsController),
      getApprovedAccounts: nodeify(permissionsController.getAccounts.bind(permissionsController)),
      rejectPermissionsRequest: nodeify(permissionsController.rejectPermissionsRequest, permissionsController),
      removePermissionsFor: permissionsController.removePermissionsFor.bind(permissionsController),
      updateExposedAccounts: nodeify(permissionsController.updateExposedAccounts, permissionsController),
      legacyExposeAccounts: nodeify(permissionsController.legacyExposeAccounts, permissionsController),

      getRequestAccountTabIds: (cb) => cb(null, this.getRequestAccountTabIds()),
      getOpenMetamaskTabsIds: (cb) => cb(null, this.getOpenMetamaskTabsIds()),
    }
  }

  //=============================================================================
  // VAULT / KEYRING RELATED METHODS
  //=============================================================================

  /**
   * Creates a new Vault and create a new keychain.
   *
   * A vault, or KeyringController, is a controller that contains
   * many different account strategies, currently called Keyrings.
   * Creating it new means wiping all previous keyrings.
   *
   * A keychain, or keyring, controls many accounts with a single backup and signing strategy.
   * For example, a mnemonic phrase can generate many accounts, and is a keyring.
   *
   * @param  {string} password
   *
   * @returns {Object} vault
   */
  async createNewVaultAndKeychain (password) {
    const releaseLock = await this.createVaultMutex.acquire()
    try {
      let vault
      const accounts = await this.keyringController.getAccounts()
      if (accounts.length > 0) {
        vault = await this.keyringController.fullUpdate()
      } else {
        vault = await this.keyringController.createNewVaultAndKeychain(password)
        const accounts = await this.keyringController.getAccounts()
        this.preferencesController.setAddresses(accounts)
        this.selectFirstIdentity()
      }
      releaseLock()
      return vault
    } catch (err) {
      releaseLock()
      throw err
    }
  }

  /**
   * Create a new Vault and restore an existent keyring.
   * @param  {} password
   * @param  {} seed
   */
  async createNewVaultAndRestore (password, seed) {
    const releaseLock = await this.createVaultMutex.acquire()
    try {
      let accounts, lastBalance

      const keyringController = this.keyringController

      // clear known identities
      this.preferencesController.setAddresses([])
      // create new vault
      const vault = await keyringController.createNewVaultAndRestore(password, seed)

      const ethQuery = new EthQuery(this.provider)
      accounts = await keyringController.getAccounts()
      lastBalance = await this.getBalance(accounts[accounts.length - 1], ethQuery)

      const primaryKeyring = keyringController.getKeyringsByType('HD Key Tree')[0]
      if (!primaryKeyring) {
        throw new Error('MetamaskController - No HD Key Tree found')
      }

      // seek out the first zero balance
      while (lastBalance !== '0x0') {
        await keyringController.addNewAccount(primaryKeyring)
        accounts = await keyringController.getAccounts()
        lastBalance = await this.getBalance(accounts[accounts.length - 1], ethQuery)
      }

      // set new identities
      this.preferencesController.setAddresses(accounts)
      this.selectFirstIdentity()
      releaseLock()
      return vault
    } catch (err) {
      releaseLock()
      throw err
    }
  }

  /**
   * Get an account balance from the AccountTracker or request it directly from the network.
   * @param {string} address - The account address
   * @param {EthQuery} ethQuery - The EthQuery instance to use when asking the network
   */
  getBalance (address, ethQuery) {
    return new Promise((resolve, reject) => {
      const cached = this.accountTracker.store.getState().accounts[address]

      if (cached && cached.balance) {
        resolve(cached.balance)
      } else {
        ethQuery.getBalance(address, (error, balance) => {
          if (error) {
            reject(error)
            log.error(error)
          } else {
            resolve(balance || '0x0')
          }
        })
      }
    })
  }

  /**
   * Collects all the information that we want to share
   * with the mobile client for syncing purposes
   * @returns Promise<Object> Parts of the state that we want to syncx
   */
  async fetchInfoToSync () {
    // Preferences
    const {
      accountTokens,
      currentLocale,
      frequentRpcList,
      identities,
      selectedAddress,
      tokens,
    } = this.preferencesController.store.getState()

    // Filter ERC20 tokens
    const filteredAccountTokens = {}
    Object.keys(accountTokens).forEach(address => {
      const checksummedAddress = ethUtil.toChecksumAddress(address)
      filteredAccountTokens[checksummedAddress] = {}
      Object.keys(accountTokens[address]).forEach(
        networkType => (filteredAccountTokens[checksummedAddress][networkType] = networkType !== 'mainnet' ?
          accountTokens[address][networkType] :
          accountTokens[address][networkType].filter(({ address }) => {
            const tokenAddress = ethUtil.toChecksumAddress(address)
            return contractMap[tokenAddress] ? contractMap[tokenAddress].erc20 : true
          })
        )
      )
    })

    const preferences = {
      accountTokens: filteredAccountTokens,
      currentLocale,
      frequentRpcList,
      identities,
      selectedAddress,
      tokens,
    }

    // Accounts
    const hdKeyring = this.keyringController.getKeyringsByType('HD Key Tree')[0]
    const hdAccounts = await hdKeyring.getAccounts()
    const accounts = {
      hd: hdAccounts.filter((item, pos) => hdAccounts.indexOf(item) === pos).map(address => ethUtil.toChecksumAddress(address)),
      simpleKeyPair: [],
      ledger: [],
      trezor: [],
      trustvault: [],
    }

    // transactions

    let transactions = this.txController.store.getState().transactions
    // delete tx for other accounts that we're not importing
    transactions = transactions.filter(tx => {
      const checksummedTxFrom = ethUtil.toChecksumAddress(tx.txParams.from)
      return (
        accounts.hd.includes(checksummedTxFrom)
      )
    })

    return {
      accounts,
      preferences,
      transactions,
      network: this.networkController.store.getState(),
    }
  }

  /*
   * Submits the user's password and attempts to unlock the vault.
   * Also synchronizes the preferencesController, to ensure its schema
   * is up to date with known accounts once the vault is decrypted.
   *
   * @param {string} password - The user's password
   * @returns {Promise<object>} - The keyringController update.
   */
  async submitPassword (password) {
    await this.keyringController.submitPassword(password)
    const accounts = await this.keyringController.getAccounts()

    // verify keyrings
    const nonSimpleKeyrings = this.keyringController.keyrings.filter(keyring => keyring.type !== 'Simple Key Pair')
    if (nonSimpleKeyrings.length > 1 && this.diagnostics) {
      await this.diagnostics.reportMultipleKeyrings(nonSimpleKeyrings)
    }

    await this.preferencesController.syncAddresses(accounts)
    await this.txController.pendingTxTracker.updatePendingTxs()

    try {
      const threeBoxSyncingAllowed = this.threeBoxController.getThreeBoxSyncingState()
      if (threeBoxSyncingAllowed && !this.threeBoxController.box) {
        // 'await' intentionally omitted to avoid waiting for initialization
        this.threeBoxController.init()
        this.threeBoxController.turnThreeBoxSyncingOn()
      } else if (threeBoxSyncingAllowed && this.threeBoxController.box) {
        this.threeBoxController.turnThreeBoxSyncingOn()
      }
    } catch (error) {
      log.error(error)
    }

    return this.keyringController.fullUpdate()
  }

  /**
   * @type Identity
   * @property {string} name - The account nickname.
   * @property {string} address - The account's ethereum address, in lower case.
   * @property {boolean} mayBeFauceting - Whether this account is currently
   * receiving funds from our automatic Ropsten faucet.
   */

  /**
   * Sets the first address in the state to the selected address
   */
  selectFirstIdentity () {
    const { identities } = this.preferencesController.store.getState()
    const address = Object.keys(identities)[0]
    this.preferencesController.setSelectedAddress(address)
  }

  //
  // Hardware / Software
  //

  async getKeyringForDevice (deviceName, hdPath = null, auth = null) {
    let keyringName = null
    switch (deviceName) {
      case 'trezor':
        keyringName = TrezorKeyring.type
        break
      case 'ledger':
        keyringName = LedgerBridgeKeyring.type
        break
      case TRUSTVAULT:
        keyringName = TrustvaultKeyring.type
        break
      default:
        throw new Error('MetamaskController:getKeyringForDevice - Unknown device')
    }
    let keyring = await this.keyringController.getKeyringsByType(keyringName)[0]
    if (!keyring && deviceName === TRUSTVAULT) {
      keyring = await this.keyringController.addNewKeyring(keyringName, { auth })
    } else if (!keyring) {
      keyring = await this.keyringController.addNewKeyring(keyringName)
    }
    if (hdPath && keyring.setHdPath) {
      keyring.setHdPath(hdPath)
    }
    if (auth && keyring.updateAuthKey) {
      keyring.updateAuthKey(auth)
    }

    keyring.network = this.networkController.getProviderConfig().type

    return keyring

  }

  /**
   * Fetch account list from a trezor device.
   *
   * @returns [] accounts
   */
  async connectHardware (deviceName, page, hdPath) {
    const keyring = await this.getKeyringForDevice(deviceName, hdPath)
    let accounts = []
    switch (page) {
      case -1:
        accounts = await keyring.getPreviousPage()
        break
      case 1:
        accounts = await keyring.getNextPage()
        break
      default:
        accounts = await keyring.getFirstPage()
    }

    // Merge with existing accounts
    // and make sure addresses are not repeated
    const oldAccounts = await this.keyringController.getAccounts()
    const accountsToTrack = [...new Set(oldAccounts.concat(accounts.map(a => a.address.toLowerCase())))]
    this.accountTracker.syncWithAddresses(accountsToTrack)
    return accounts
  }

  /**
   * Fetch account list from a TrustVault wallet
   *
   * @returns [] accounts
   */
  async connectCustodialWallet (deviceName, auth, hdPath = null) {
    await this.keyringController.removeEmptyKeyrings()
    const keyring = await this.getKeyringForDevice(deviceName, hdPath, auth)

    // Merge with existing accounts
    // and make sure addresses are not repeated
    const [accounts, oldAccounts] = await Promise.all([keyring.getAccounts(), this.keyringController.getAccounts()])
    const accountsToTrack = [...new Set(oldAccounts.concat(accounts.map(a => a.toLowerCase())))]
    this.accountTracker.syncWithAddresses(accountsToTrack)
    return accounts
  }

  /**
   * Check if the device is unlocked
   *
   * @returns {Promise<boolean>}
   */
  async checkHardwareStatus (deviceName, hdPath) {
    const keyring = await this.getKeyringForDevice(deviceName, hdPath)
    return keyring.isUnlocked()
  }

  /**
   * Clear
   *
   * @returns {Promise<boolean>}
   */
  async forgetDevice (deviceName) {

    const keyring = await this.getKeyringForDevice(deviceName)
    keyring.forgetDevice()
    return true
  }

  /**
   * Imports an account from a trezor device.
   *
   * @returns {} keyState
   */
  async unlockHardwareWalletAccount (index, deviceName, hdPath) {
    const keyring = await this.getKeyringForDevice(deviceName, hdPath)

    keyring.setAccountToUnlock(index)
    const oldAccounts = await this.keyringController.getAccounts()
    const keyState = await this.keyringController.addNewAccount(keyring)
    const newAccounts = await this.keyringController.getAccounts()
    this.preferencesController.setAddresses(newAccounts)
    newAccounts.forEach(address => {
      if (!oldAccounts.includes(address)) {
        // Set the account label to Trezor 1 /  Ledger 1, etc
        this.preferencesController.setAccountLabel(address, `${deviceName[0].toUpperCase()}${deviceName.slice(1)} ${parseInt(index, 10) + 1}`)
        // Select the account
        this.preferencesController.setSelectedAddress(address)
      }
    })

    const { identities } = this.preferencesController.store.getState()
    return { ...keyState, identities }
  }

  /**
   * Get TrustVault partial pin challenge
   *
   * @typedef {Object} PartialPinChallenge
   * @property {string} firstPinDigitPosition - position of the first pin digit challenge
   * @property {string} secondPinDigitPosition - position of the second pin digit challenge
   * @property {string} sessionToken - sessionToken unique to the partial pin challenge
   *
   * @param {string} email
   * @param {string} deviceName
   * @param {string} hdPath
   * @returns {PartialPinChallenge}
   */
  async getPartialPinChallenge (email, deviceName = 'trustvault', hdPath = null) {
    const keyring = await this.getKeyringForDevice(deviceName, hdPath)
    if (keyring && keyring.getPartialPinChallenge) {
      return keyring.getPartialPinChallenge(email)
    } else {
      throw new Error('Failed to load a valid keyring')
    }
  }

  /**
   * Respond to TrustVault partial pin challenge
   *
   * @param {string} firstPinDigit - pin digit for the first partial pin challenge
   * @param {string} secondPinDigit - pin digit for the second partial pin challenge
   * @param {string} deviceName
   * @returns {Object} auth - TrustVault authentication object
   */
  async submitPartialPinChallenge (firstPinDigit, secondPinDigit, deviceName = 'trustvault') {
    const hdPath = null
    const keyring = await this.getKeyringForDevice(deviceName, hdPath)
    if (keyring && keyring.submitPartialPinChallenge) {
      return keyring.submitPartialPinChallenge(firstPinDigit, secondPinDigit)
    } else {
      throw new Error('Failed to load a valid keyring')
    }
  }

  //
  // Account Management
  //

  /**
   * Adds a new account to the default (first) HD seed phrase Keyring.
   *
   * @returns {} keyState
   */
  async addNewAccount () {
    const primaryKeyring = this.keyringController.getKeyringsByType('HD Key Tree')[0]
    if (!primaryKeyring) {
      throw new Error('MetamaskController - No HD Key Tree found')
    }
    const keyringController = this.keyringController
    const oldAccounts = await keyringController.getAccounts()
    const keyState = await keyringController.addNewAccount(primaryKeyring)
    const newAccounts = await keyringController.getAccounts()

    await this.verifySeedPhrase()

    this.preferencesController.setAddresses(newAccounts)
    newAccounts.forEach((address) => {
      if (!oldAccounts.includes(address)) {
        this.preferencesController.setSelectedAddress(address)
      }
    })

    const { identities } = this.preferencesController.store.getState()
    return { ...keyState, identities }
  }

  /**
   * Verifies the validity of the current vault's seed phrase.
   *
   * Validity: seed phrase restores the accounts belonging to the current vault.
   *
   * Called when the first account is created and on unlocking the vault.
   *
   * @returns {Promise<string>} Seed phrase to be confirmed by the user.
   */
  async verifySeedPhrase () {

    const primaryKeyring = this.keyringController.getKeyringsByType('HD Key Tree')[0]
    if (!primaryKeyring) {
      throw new Error('MetamaskController - No HD Key Tree found')
    }

    const serialized = await primaryKeyring.serialize()
    const seedWords = serialized.mnemonic

    const accounts = await primaryKeyring.getAccounts()
    if (accounts.length < 1) {
      throw new Error('MetamaskController - No accounts found')
    }

    try {
      await seedPhraseVerifier.verifyAccounts(accounts, seedWords)
      return seedWords
    } catch (err) {
      log.error(err.message)
      throw err
    }
  }

  /**
   * Clears the transaction history, to allow users to force-reset their nonces.
   * Mostly used in development environments, when networks are restarted with
   * the same network ID.
   *
   * @returns Promise<string> The current selected address.
   */
  async resetAccount () {
    const selectedAddress = this.preferencesController.getSelectedAddress()
    this.txController.wipeTransactions(selectedAddress)
    this.networkController.resetConnection()

    return selectedAddress
  }

  /**
   * Removes an account from state / storage.
   *
   * @param {string[]} address A hex address
   *
   */
  async removeAccount (address) {
    // Remove account from the preferences controller
    this.preferencesController.removeAddress(address)
    // Remove account from the account tracker controller
    this.accountTracker.removeAccount([address])

    // Remove account from the keyring
    await this.keyringController.removeAccount(address)
    return address
  }


  /**
   * Imports an account with the specified import strategy.
   * These are defined in app/scripts/account-import-strategies
   * Each strategy represents a different way of serializing an Ethereum key pair.
   *
   * @param  {string} strategy - A unique identifier for an account import strategy.
   * @param  {any} args - The data required by that strategy to import an account.
   * @param  {Function} cb - A callback function called with a state update on success.
   */
  async importAccountWithStrategy (strategy, args) {
    const privateKey = await accountImporter.importAccount(strategy, args)
    const keyring = await this.keyringController.addNewKeyring('Simple Key Pair', [ privateKey ])
    const accounts = await keyring.getAccounts()
    // update accounts in preferences controller
    const allAccounts = await this.keyringController.getAccounts()
    this.preferencesController.setAddresses(allAccounts)
    // set new account as selected
    await this.preferencesController.setSelectedAddress(accounts[0])
  }

  // ---------------------------------------------------------------------------
  // Identity Management (signature operations)

  /**
   * Called when a Dapp suggests a new tx to be signed.
   * this wrapper needs to exist so we can provide a reference to
   *  "newUnapprovedTransaction" before "txController" is instantiated
   *
   * @param {Object} msgParams - The params passed to eth_sign.
   * @param {Object} req - (optional) the original request, containing the origin
   */
  async newUnapprovedTransaction (txParams, req) {
    return await this.txController.newUnapprovedTransaction(txParams, req)
  }

  // eth_sign methods:

  /**
   * Called when a Dapp uses the eth_sign method, to request user approval.
   * eth_sign is a pure signature of arbitrary data. It is on a deprecation
   * path, since this data can be a transaction, or can leak private key
   * information.
   *
   * @param {Object} msgParams - The params passed to eth_sign.
   * @param {Function} cb = The callback function called with the signature.
   */
  newUnsignedMessage (msgParams, req) {
    const promise = this.messageManager.addUnapprovedMessageAsync(msgParams, req)
    this.sendUpdate()
    this.opts.showUnconfirmedMessage()
    return promise
  }

  /**
   * Signifies user intent to complete an eth_sign method.
   *
   * @param  {Object} msgParams The params passed to eth_call.
   * @returns {Promise<Object>} Full state update.
   */
  signMessage (msgParams) {
    log.info('MetaMaskController - signMessage')
    const msgId = msgParams.metamaskId

    // sets the status op the message to 'approved'
    // and removes the metamaskId for signing
    return this.messageManager.approveMessage(msgParams)
      .then((cleanMsgParams) => {
      // signs the message
        return this.keyringController.signMessage(cleanMsgParams)
      })
      .then((rawSig) => {
      // tells the listener that the message has been signed
      // and can be returned to the dapp
        this.messageManager.setMsgStatusSigned(msgId, rawSig)
        return this.getState()
      })
  }

  /**
   * Used to cancel a message submitted via eth_sign.
   *
   * @param {string} msgId - The id of the message to cancel.
   */
  cancelMessage (msgId, cb) {
    const messageManager = this.messageManager
    messageManager.rejectMsg(msgId)
    if (cb && typeof cb === 'function') {
      cb(null, this.getState())
    }
  }

  // personal_sign methods:

  /**
   * Called when a dapp uses the personal_sign method.
   * This is identical to the Geth eth_sign method, and may eventually replace
   * eth_sign.
   *
   * We currently define our eth_sign and personal_sign mostly for legacy Dapps.
   *
   * @param {Object} msgParams - The params of the message to sign & return to the Dapp.
   * @param {Function} cb - The callback function called with the signature.
   * Passed back to the requesting Dapp.
   */
  async newUnsignedPersonalMessage (msgParams, req) {
    const promise = this.personalMessageManager.addUnapprovedMessageAsync(msgParams, req)
    this.sendUpdate()
    this.opts.showUnconfirmedMessage()
    return promise
  }

  /**
   * Signifies a user's approval to sign a personal_sign message in queue.
   * Triggers signing, and the callback function from newUnsignedPersonalMessage.
   *
   * @param {Object} msgParams - The params of the message to sign & return to the Dapp.
   * @returns {Promise<Object>} - A full state update.
   */
  signPersonalMessage (msgParams) {
    log.info('MetaMaskController - signPersonalMessage')
    const msgId = msgParams.metamaskId
    // sets the status op the message to 'approved'
    // and removes the metamaskId for signing
    return this.personalMessageManager.approveMessage(msgParams)
      .then((cleanMsgParams) => {
      // signs the message
        return this.keyringController.signPersonalMessage(cleanMsgParams)
      })
      .then((rawSig) => {
      // tells the listener that the message has been signed
      // and can be returned to the dapp
        this.personalMessageManager.setMsgStatusSigned(msgId, rawSig)
        return this.getState()
      })
  }

  /**
   * Used to cancel a personal_sign type message.
   * @param {string} msgId - The ID of the message to cancel.
   * @param {Function} cb - The callback function called with a full state update.
   */
  cancelPersonalMessage (msgId, cb) {
    const messageManager = this.personalMessageManager
    messageManager.rejectMsg(msgId)
    if (cb && typeof cb === 'function') {
      cb(null, this.getState())
    }
  }

  // eth_signTypedData methods

  /**
   * Called when a dapp uses the eth_signTypedData method, per EIP 712.
   *
   * @param {Object} msgParams - The params passed to eth_signTypedData.
   * @param {Function} cb - The callback function, called with the signature.
   */
  newUnsignedTypedMessage (msgParams, req, version) {
    const promise = this.typedMessageManager.addUnapprovedMessageAsync(msgParams, req, version)
    this.sendUpdate()
    this.opts.showUnconfirmedMessage()
    return promise
  }

  /**
   * The method for a user approving a call to eth_signTypedData, per EIP 712.
   * Triggers the callback in newUnsignedTypedMessage.
   *
   * @param  {Object} msgParams - The params passed to eth_signTypedData.
   * @returns {Object} Full state update.
   */
  async signTypedMessage (msgParams) {
    log.info('MetaMaskController - eth_signTypedData')
    const msgId = msgParams.metamaskId
    const version = msgParams.version
    try {
      const cleanMsgParams = await this.typedMessageManager.approveMessage(msgParams)

      // For some reason every version after V1 used stringified params.
      if (version !== 'V1') {
        // But we don't have to require that. We can stop suggesting it now:
        if (typeof cleanMsgParams.data === 'string') {
          cleanMsgParams.data = JSON.parse(cleanMsgParams.data)
        }
      }

      const signature = await this.keyringController.signTypedMessage(cleanMsgParams, { version })
      this.typedMessageManager.setMsgStatusSigned(msgId, signature)
      return this.getState()
    } catch (error) {
      log.info('MetaMaskController - eth_signTypedData failed.', error)
      this.typedMessageManager.errorMessage(msgId, error)
    }
  }

  /**
   * Used to cancel a eth_signTypedData type message.
   * @param {string} msgId - The ID of the message to cancel.
   * @param {Function} cb - The callback function called with a full state update.
   */
  cancelTypedMessage (msgId, cb) {
    const messageManager = this.typedMessageManager
    messageManager.rejectMsg(msgId)
    if (cb && typeof cb === 'function') {
      cb(null, this.getState())
    }
  }

  //=============================================================================
  // END (VAULT / KEYRING RELATED METHODS)
  //=============================================================================

  /**
   * Allows a user to try to speed up a transaction by retrying it
   * with higher gas.
   *
   * @param {string} txId - The ID of the transaction to speed up.
   */
  async retryTransaction (txId, gasPrice) {
    await this.txController.retryTransaction(txId, gasPrice)
    const state = await this.getState()
    return state
  }

  /**
   * Allows a user to attempt to cancel a previously submitted transaction by creating a new
   * transaction.
   * @param {number} originalTxId - the id of the txMeta that you want to attempt to cancel
   * @param {string=} customGasPrice - the hex value to use for the cancel transaction
   * @returns {object} MetaMask state
   */
  async createCancelTransaction (originalTxId, customGasPrice) {
    try {
      await this.txController.createCancelTransaction(originalTxId, customGasPrice)
      const state = await this.getState()
      return state
    } catch (error) {
      throw error
    }
  }

  async createSpeedUpTransaction (originalTxId, customGasPrice) {
    await this.txController.createSpeedUpTransaction(originalTxId, customGasPrice)
    const state = await this.getState()
    return state
  }

  estimateGas (estimateGasParams) {
    return new Promise((resolve, reject) => {
      return this.txController.txGasUtil.query.estimateGas(estimateGasParams, (err, res) => {
        if (err) {
          return reject(err)
        }

        return resolve(res)
      })
    })
  }

  //=============================================================================
  // PASSWORD MANAGEMENT
  //=============================================================================

  /**
   * Allows a user to begin the seed phrase recovery process.
   * @param {Function} cb - A callback function called when complete.
   */
  markPasswordForgotten (cb) {
    this.preferencesController.setPasswordForgotten(true)
    this.sendUpdate()
    cb()
  }

  /**
   * Allows a user to end the seed phrase recovery process.
   * @param {Function} cb - A callback function called when complete.
   */
  unMarkPasswordForgotten (cb) {
    this.preferencesController.setPasswordForgotten(false)
    this.sendUpdate()
    cb()
  }

  //=============================================================================
  // SETUP
  //=============================================================================

  /**
   * A runtime.MessageSender object, as provided by the browser:
   * @see https://developer.mozilla.org/en-US/docs/Mozilla/Add-ons/WebExtensions/API/runtime/MessageSender
   * @typedef {Object} MessageSender
   */

  /**
   * Used to create a multiplexed stream for connecting to an untrusted context
   * like a Dapp or other extension.
   * @param {*} connectionStream - The Duplex stream to connect to.
   * @param {MessageSender} sender - The sender of the messages on this stream
   */
  setupUntrustedCommunication (connectionStream, sender) {
    const hostname = (new URL(sender.url)).hostname
    // Check if new connection is blacklisted
    if (this.phishingController.test(hostname)) {
      log.debug('MetaMask - sending phishing warning for', hostname)
      this.sendPhishingWarning(connectionStream, hostname)
      return
    }

    // setup multiplexing
    const mux = setupMultiplex(connectionStream)

    // messages between inpage and background
    this.setupProviderConnection(mux.createStream('provider'), sender)
    this.setupPublicConfig(mux.createStream('publicConfig'))
  }

  /**
   * Used to create a multiplexed stream for connecting to a trusted context,
   * like our own user interfaces, which have the provider APIs, but also
   * receive the exported API from this controller, which includes trusted
   * functions, like the ability to approve transactions or sign messages.
   *
   * @param {*} connectionStream - The duplex stream to connect to.
   * @param {MessageSender} sender - The sender of the messages on this stream
   */
  setupTrustedCommunication (connectionStream, sender) {
    // setup multiplexing
    const mux = setupMultiplex(connectionStream)
    // connect features
    this.setupControllerConnection(mux.createStream('controller'))
    this.setupProviderConnection(mux.createStream('provider'), sender, true)
  }

  /**
   * Called when we detect a suspicious domain. Requests the browser redirects
   * to our anti-phishing page.
   *
   * @private
   * @param {*} connectionStream - The duplex stream to the per-page script,
   * for sending the reload attempt to.
   * @param {string} hostname - The URL that triggered the suspicion.
   */
  sendPhishingWarning (connectionStream, hostname) {
    const mux = setupMultiplex(connectionStream)
    const phishingStream = mux.createStream('phishing')
    phishingStream.write({ hostname })
  }

  /**
   * A method for providing our API over a stream using Dnode.
   * @param {*} outStream - The stream to provide our API over.
   */
  setupControllerConnection (outStream) {
    const api = this.getApi()
    const dnode = Dnode(api)
    // report new active controller connection
    this.activeControllerConnections++
    this.emit('controllerConnectionChanged', this.activeControllerConnections)
    // connect dnode api to remote connection
    pump(
      outStream,
      dnode,
      outStream,
      (err) => {
        // report new active controller connection
        this.activeControllerConnections--
        this.emit('controllerConnectionChanged', this.activeControllerConnections)
        // report any error
        if (err) {
          log.error(err)
        }
      }
    )
    dnode.on('remote', (remote) => {
      // push updates to popup
      const sendUpdate = (update) => remote.sendUpdate(update)
      this.on('update', sendUpdate)
      // remove update listener once the connection ends
      dnode.on('end', () => this.removeListener('update', sendUpdate))
    })
  }

  /**
   * A method for serving our ethereum provider over a given stream.
   * @param {*} outStream - The stream to provide over.
   * @param {MessageSender} sender - The sender of the messages on this stream
   * @param {boolean} isInternal - True if this is a connection with an internal process
   */
  setupProviderConnection (outStream, sender, isInternal) {
    const origin = isInternal
      ? 'metamask'
      : (new URL(sender.url)).hostname
    let extensionId
    if (sender.id !== extension.runtime.id) {
      extensionId = sender.id
    }
    let tabId
    if (sender.tab && sender.tab.id) {
      tabId = sender.tab.id
    }

    const engine = this.setupProviderEngine({ origin, location: sender.url, extensionId, tabId })

    // setup connection
    const providerStream = createEngineStream({ engine })

    const connectionId = this.addConnection(origin, { engine })

    pump(
      outStream,
      providerStream,
      outStream,
      (err) => {
        // handle any middleware cleanup
        engine._middleware.forEach((mid) => {
          if (mid.destroy && typeof mid.destroy === 'function') {
            mid.destroy()
          }
        })
        connectionId && this.removeConnection(origin, connectionId)
        if (err) {
          log.error(err)
        }
      }
    )
  }

  /**
   * A method for creating a provider that is safely restricted for the requesting domain.
   * @param {Object} options - Provider engine options
   * @param {string} options.origin - The hostname of the sender
   * @param {string} options.location - The full URL of the sender
   * @param {extensionId} [options.extensionId] - The extension ID of the sender, if the sender is an external extension
   * @param {tabId} [options.tabId] - The tab ID of the sender - if the sender is within a tab
   **/
  setupProviderEngine ({ origin, location, extensionId, tabId }) {
    // setup json rpc engine stack
    const engine = new RpcEngine()
    const provider = this.provider
    const blockTracker = this.blockTracker

    // create filter polyfill middleware
    const filterMiddleware = createFilterMiddleware({ provider, blockTracker })

    // create subscription polyfill middleware
    const subscriptionManager = createSubscriptionManager({ provider, blockTracker })
    subscriptionManager.events.on('notification', (message) => engine.emit('notification', message))

    // append origin to each request
    engine.push(createOriginMiddleware({ origin }))
    // logging
    engine.push(createLoggerMiddleware({ origin }))
    engine.push(createOnboardingMiddleware({
      location,
      tabId,
      registerOnboarding: this.onboardingController.registerOnboarding,
    }))
    // filter and subscription polyfills
    engine.push(filterMiddleware)
    engine.push(subscriptionManager.middleware)
    // permissions
    engine.push(this.permissionsController.createMiddleware({ origin, extensionId }))
    // watch asset
    engine.push(this.preferencesController.requestWatchAsset.bind(this.preferencesController))
    // forward to metamask primary provider
    engine.push(providerAsMiddleware(provider))
    return engine
  }

  /**
   * A method for providing our public config info over a stream.
   * This includes info we like to be synchronous if possible, like
   * the current selected account, and network ID.
   *
   * Since synchronous methods have been deprecated in web3,
   * this is a good candidate for deprecation.
   *
   * @param {*} outStream - The stream to provide public config over.
   */
  setupPublicConfig (outStream) {
    const configStore = this.createPublicConfigStore()
    const configStream = asStream(configStore)

    pump(
      configStream,
      outStream,
      (err) => {
        configStore.destroy()
        configStream.destroy()
        if (err) {
          log.error(err)
        }
      }
    )
  }

  /**
   * Adds a reference to a connection by origin. Ignores the 'metamask' origin.
   * Caller must ensure that the returned id is stored such that the reference
   * can be deleted later.
   *
   * @param {string} origin - The connection's origin string.
   * @param {Object} options - Data associated with the connection
   * @param {Object} options.engine - The connection's JSON Rpc Engine
   * @returns {string} - The connection's id (so that it can be deleted later)
   */
  addConnection (origin, { engine }) {

    if (origin === 'metamask') {
      return null
    }

    if (!this.connections[origin]) {
      this.connections[origin] = {}
    }

    const id = nanoid()
    this.connections[origin][id] = {
      engine,
    }

    return id
  }

  /**
   * Deletes a reference to a connection, by origin and id.
   * Ignores unknown origins.
   *
   * @param {string} origin - The connection's origin string.
   * @param {string} id - The connection's id, as returned from addConnection.
   */
  removeConnection (origin, id) {

    const connections = this.connections[origin]
    if (!connections) {
      return
    }

    delete connections[id]

    if (Object.keys(connections.length === 0)) {
      delete this.connections[origin]
    }
  }

  /**
   * Causes the RPC engines associated with the connections to the given origin
   * to emit a notification event with the given payload.
   * Does nothing if the extension is locked or the origin is unknown.
   *
   * @param {string} origin - The connection's origin string.
   * @param {any} payload - The event payload.
   */
  notifyConnections (origin, payload) {

    const { isUnlocked } = this.getState()
    const connections = this.connections[origin]
    if (!isUnlocked || !connections) {
      return
    }

    Object.values(connections).forEach(conn => {
      conn.engine && conn.engine.emit('notification', payload)
    })
  }

  /**
   * Causes the RPC engines associated with all connections to emit a
   * notification event with the given payload.
   * Does nothing if the extension is locked.
   *
   * @param {any} payload - The event payload.
   */
  notifyAllConnections (payload) {

    const { isUnlocked } = this.getState()
    if (!isUnlocked) {
      return
    }

    Object.values(this.connections).forEach(origin => {
      Object.values(origin).forEach(conn => {
        conn.engine && conn.engine.emit('notification', payload)
      })
    })
  }

  // handlers

  /**
   * Handle a KeyringController update
   * @param {object} state the KC state
   * @return {Promise<void>}
   * @private
   */
  async _onKeyringControllerUpdate (state) {
    const { isUnlocked, keyrings } = state
    const addresses = keyrings.reduce((acc, { accounts }) => acc.concat(accounts), [])

    if (!addresses.length) {
      return
    }
    const [trustvaultKeyring] = this.keyringController.getKeyringsByType('TrustVault')
    // Ensure preferences + identities controller know about all addresses
    if (trustvaultKeyring) {
      const namesMap = trustvaultKeyring.getAccountNames()
      this.preferencesController.addAddresses(addresses, namesMap)
    } else {
      this.preferencesController.addAddresses(addresses)
    }
    this.accountTracker.syncWithAddresses(addresses)

    const wasLocked = !isUnlocked
    if (wasLocked) {
      const oldSelectedAddress = this.preferencesController.getSelectedAddress()
      if (!addresses.includes(oldSelectedAddress)) {
        const address = addresses[0]
        await this.preferencesController.setSelectedAddress(address)
      }
    }
  }

  // misc

  /**
   * A method for emitting the full MetaMask state to all registered listeners.
   * @private
   */
  privateSendUpdate () {
    this.emit('update', this.getState())
  }

  //=============================================================================
  // MISCELLANEOUS
  //=============================================================================

  /**
   * A method for estimating a good gas price at recent prices.
   * Returns the lowest price that would have been included in
   * 50% of recent blocks.
   *
   * @returns {string} A hex representation of the suggested wei gas price.
   */
  getGasPrice () {
    const { recentBlocksController } = this
    const { recentBlocks } = recentBlocksController.store.getState()

    // Return 1 gwei if no blocks have been observed:
    if (recentBlocks.length === 0) {
      return '0x' + GWEI_BN.toString(16)
    }

    const lowestPrices = recentBlocks.map((block) => {
      if (!block.gasPrices || block.gasPrices.length < 1) {
        return GWEI_BN
      }
      return block.gasPrices
        .map(hexPrefix => hexPrefix.substr(2))
        .map(hex => new BN(hex, 16))
        .sort((a, b) => {
          return a.gt(b) ? 1 : -1
        })[0]
    })
      .map(number => number.div(GWEI_BN).toNumber())

    const percentileNum = percentile(65, lowestPrices)
    const percentileNumBn = new BN(percentileNum)
    return '0x' + percentileNumBn.mul(GWEI_BN).toString(16)
  }

  /**
   * Returns the nonce that will be associated with a transaction once approved
   * @param address {string} - The hex string address for the transaction
   * @returns Promise<number>
   */
  async getPendingNonce (address) {
    const { nonceDetails, releaseLock } = await this.txController.nonceTracker.getNonceLock(address)
    const pendingNonce = nonceDetails.params.highestSuggested

    releaseLock()
    return pendingNonce
  }

  /**
   * Returns the next nonce according to the nonce-tracker
   * @param address {string} - The hex string address for the transaction
   * @returns Promise<number>
   */
  async getNextNonce (address) {
    let nonceLock
    try {
      nonceLock = await this.txController.nonceTracker.getNonceLock(address)
    } finally {
      nonceLock.releaseLock()
    }
    return nonceLock.nextNonce
  }

  //=============================================================================
  // CONFIG
  //=============================================================================

  // Log blocks

  /**
   * A method for setting the user's preferred display currency.
   * @param {string} currencyCode - The code of the preferred currency.
   * @param {Function} cb - A callback function returning currency info.
   */
  setCurrentCurrency (currencyCode, cb) {
    const { ticker } = this.networkController.getNetworkConfig()
    try {
      const currencyState = {
        nativeCurrency: ticker,
        currentCurrency: currencyCode,
      }
      this.currencyRateController.update(currencyState)
      this.currencyRateController.configure(currencyState)
      cb(null, this.currencyRateController.state)
    } catch (err) {
      cb(err)
    }
  }

  /**
   * A method for forwarding the user to the easiest way to obtain ether,
   * or the network "gas" currency, for the current selected network.
   *
   * @param {string} address - The address to fund.
   * @param {string} amount - The amount of ether desired, as a base 10 string.
   */
  buyEth (address, amount) {
    if (!amount) {
      amount = '5'
    }
    const network = this.networkController.getNetworkState()
    const url = getBuyEthUrl({ network, address, amount })
    if (url) {
      this.platform.openWindow({ url })
    }
  }

  // network
  /**
   * A method for selecting a custom URL for an ethereum RPC provider and updating it
   * @param {string} rpcUrl - A URL for a valid Ethereum RPC API.
   * @param {number} chainId - The chainId of the selected network.
   * @param {string} ticker - The ticker symbol of the selected network.
   * @param {string} nickname - Optional nickname of the selected network.
   * @returns {Promise<String>} - The RPC Target URL confirmed.
   */

  async updateAndSetCustomRpc (rpcUrl, chainId, ticker = 'ETH', nickname, rpcPrefs) {
    await this.preferencesController.updateRpc({ rpcUrl, chainId, ticker, nickname, rpcPrefs })
    this.networkController.setRpcTarget(rpcUrl, chainId, ticker, nickname, rpcPrefs)
    return rpcUrl
  }


  /**
   * A method for selecting a custom URL for an ethereum RPC provider.
   * @param {string} rpcTarget - A URL for a valid Ethereum RPC API.
   * @param {number} chainId - The chainId of the selected network.
   * @param {string} ticker - The ticker symbol of the selected network.
   * @param {string} nickname - Optional nickname of the selected network.
   * @returns {Promise<String>} - The RPC Target URL confirmed.
   */
  async setCustomRpc (rpcTarget, chainId, ticker = 'ETH', nickname = '', rpcPrefs = {}) {
    const frequentRpcListDetail = this.preferencesController.getFrequentRpcListDetail()
    const rpcSettings = frequentRpcListDetail.find((rpc) => rpcTarget === rpc.rpcUrl)

    if (rpcSettings) {
      this.networkController.setRpcTarget(rpcSettings.rpcUrl, rpcSettings.chainId, rpcSettings.ticker, rpcSettings.nickname, rpcPrefs)
    } else {
      this.networkController.setRpcTarget(rpcTarget, chainId, ticker, nickname, rpcPrefs)
      await this.preferencesController.addToFrequentRpcList(rpcTarget, chainId, ticker, nickname, rpcPrefs)
    }
    return rpcTarget
  }

  /**
   * A method for deleting a selected custom URL.
   * @param {string} rpcTarget - A RPC URL to delete.
   */
  async delCustomRpc (rpcTarget) {
    await this.preferencesController.removeFromFrequentRpcList(rpcTarget)
  }

  async initializeThreeBox () {
    await this.threeBoxController.init()
  }

  /**
   * Sets whether or not to use the blockie identicon format.
   * @param {boolean} val - True for bockie, false for jazzicon.
   * @param {Function} cb - A callback function called when complete.
   */
  setUseBlockie (val, cb) {
    try {
      this.preferencesController.setUseBlockie(val)
      cb(null)
    } catch (err) {
      cb(err)
    }
  }

  /**
   * Sets whether or not to use the nonce field.
   * @param {boolean} val - True for nonce field, false for not nonce field.
   * @param {Function} cb - A callback function called when complete.
   */
  setUseNonceField (val, cb) {
    try {
      this.preferencesController.setUseNonceField(val)
      cb(null)
    } catch (err) {
      cb(err)
    }
  }

  /**
   * Sets the IPFS gateway to use for ENS content resolution.
   * @param {string} val - the host of the gateway to set
   * @param {Function} cb - A callback function called when complete.
   */
  setIpfsGateway (val, cb) {
    try {
      this.preferencesController.setIpfsGateway(val)
      cb(null)
    } catch (err) {
      cb(err)
    }
  }

  /**
   * Sets whether or not the user will have usage data tracked with MetaMetrics
   * @param {boolean} bool - True for users that wish to opt-in, false for users that wish to remain out.
   * @param {Function} cb - A callback function called when complete.
   */
  setParticipateInMetaMetrics (bool, cb) {
    try {
      const metaMetricsId = this.preferencesController.setParticipateInMetaMetrics(bool)
      cb(null, metaMetricsId)
    } catch (err) {
      cb(err)
    }
  }

  setMetaMetricsSendCount (val, cb) {
    try {
      this.preferencesController.setMetaMetricsSendCount(val)
      cb(null)
    } catch (err) {
      cb(err)
    }
  }

  /**
   * Sets the type of first time flow the user wishes to follow: create or import
   * @param {String} type - Indicates the type of first time flow the user wishes to follow
   * @param {Function} cb - A callback function called when complete.
   */
  setFirstTimeFlowType (type, cb) {
    try {
      this.preferencesController.setFirstTimeFlowType(type)
      cb(null)
    } catch (err) {
      cb(err)
    }
  }


  /**
   * A method for setting a user's current locale, affecting the language rendered.
   * @param {string} key - Locale identifier.
   * @param {Function} cb - A callback function called when complete.
   */
  setCurrentLocale (key, cb) {
    try {
      const direction = this.preferencesController.setCurrentLocale(key)
      cb(null, direction)
    } catch (err) {
      cb(err)
    }
  }

  /**
   * A method for initializing storage the first time.
   * @param {Object} initState - The default state to initialize with.
   * @private
   */
  recordFirstTimeInfo (initState) {
    if (!('firstTimeInfo' in initState)) {
      initState.firstTimeInfo = {
        version,
        date: Date.now(),
      }
    }
  }

  // TODO: Replace isClientOpen methods with `controllerConnectionChanged` events.
  /**
   * A method for recording whether the MetaMask user interface is open or not.
   * @private
   * @param {boolean} open
   */
  set isClientOpen (open) {
    this._isClientOpen = open
    this.isClientOpenAndUnlocked = this.getState().isUnlocked && open
    this.detectTokensController.isOpen = open
  }

  /**
   * A method for activating the retrieval of price data,
   * which should only be fetched when the UI is visible.
   * @private
   * @param {boolean} active - True if price data should be getting fetched.
   */
  set isClientOpenAndUnlocked (active) {
    this.tokenRatesController.isActive = active
  }

  /**
  * Creates RPC engine middleware for processing eth_signTypedData requests
  *
  * @param {Object} req - request object
  * @param {Object} res - response object
  * @param {Function} - next
  * @param {Function} - end
  */

  /**
   * Adds a domain to the PhishingController whitelist
   * @param {string} hostname the domain to whitelist
   */
  whitelistPhishingDomain (hostname) {
    return this.phishingController.bypass(hostname)
  }

  /**
   * Locks MetaMask
   */
  setLocked () {
    return this.keyringController.setLocked()
  }
}<|MERGE_RESOLUTION|>--- conflicted
+++ resolved
@@ -51,46 +51,28 @@
 import ethUtil, { BN } from 'ethereumjs-util'
 
 const GWEI_BN = new BN('1000000000')
-<<<<<<< HEAD
-const percentile = require('percentile')
-const seedPhraseVerifier = require('./lib/seed-phrase-verifier')
-const log = require('loglevel')
-const TrezorKeyring = require('eth-trezor-keyring')
-const LedgerBridgeKeyring = require('eth-ledger-bridge-keyring')
-const TrustvaultKeyring = require('../scripts/eth-trustvault-keyring')
-const EthQuery = require('eth-query')
-const ethUtil = require('ethereumjs-util')
-const nanoid = require('nanoid')
-const contractMap = require('eth-contract-metadata')
-const {
-=======
 import percentile from 'percentile'
 import seedPhraseVerifier from './lib/seed-phrase-verifier'
 import log from 'loglevel'
 import TrezorKeyring from 'eth-trezor-keyring'
 import LedgerBridgeKeyring from 'eth-ledger-bridge-keyring'
+import TrustvaultKeyring from './eth-trustvault-keyring'
 import EthQuery from 'eth-query'
 import nanoid from 'nanoid'
 import contractMap from 'eth-contract-metadata'
 
 import {
->>>>>>> 0d61f783
   AddressBookController,
   CurrencyRateController,
   ShapeShiftController,
   PhishingController,
-<<<<<<< HEAD
-} = require('gaba')
-const backEndMetaMetricsEvent = require('./lib/backend-metametrics')
+} from 'gaba'
+
+import backEndMetaMetricsEvent from './lib/backend-metametrics'
+
 const TRUSTVAULT = 'trustvault'
-module.exports = class MetamaskController extends EventEmitter {
-=======
-} from 'gaba'
-
-import backEndMetaMetricsEvent from './lib/backend-metametrics'
 
 export default class MetamaskController extends EventEmitter {
->>>>>>> 0d61f783
 
   /**
    * @constructor
