--- conflicted
+++ resolved
@@ -192,11 +192,7 @@
   getTokenIdParam,
   fetchTokenBalance,
   fetchERC1155Balance,
-<<<<<<< HEAD
 } from '../../shared/lib/token-util';
-=======
-} from '../../shared/lib/token-util.ts';
->>>>>>> 52c845b2
 import { isEqualCaseInsensitive } from '../../shared/modules/string-utils';
 import { parseStandardTokenTransactionData } from '../../shared/modules/transaction.utils';
 import { STATIC_MAINNET_TOKEN_LIST } from '../../shared/constants/tokens';
@@ -1780,31 +1776,6 @@
       this._onUserOperationTransactionUpdated.bind(this),
     );
 
-    this.userOperationController = new UserOperationController({
-      entrypoint: process.env.EIP_4337_ENTRYPOINT,
-      getGasFeeEstimates: this.gasFeeController.fetchGasFeeEstimates.bind(
-        this.gasFeeController,
-      ),
-      messenger: this.controllerMessenger.getRestricted({
-        name: 'UserOperationController',
-        allowedActions: [
-          'ApprovalController:addRequest',
-          'NetworkController:getNetworkClientById',
-        ],
-      }),
-      state: initState.UserOperationController,
-    });
-
-    this.userOperationController.hub.on(
-      'user-operation-added',
-      this._onUserOperationAdded.bind(this),
-    );
-
-    this.userOperationController.hub.on(
-      'transaction-updated',
-      this._onUserOperationTransactionUpdated.bind(this),
-    );
-
     // ensure accountTracker updates balances after network change
     networkControllerMessenger.subscribe(
       'NetworkController:networkDidChange',
@@ -1986,10 +1957,6 @@
       PPOMController: this.ppomController,
       ///: END:ONLY_INCLUDE_IF
       NameController: this.nameController,
-<<<<<<< HEAD
-=======
-      ///: END:ONLY_INCLUDE_IF
->>>>>>> 52c845b2
       UserOperationController: this.userOperationController,
       ...resetOnRestartStore,
     });
@@ -2037,10 +2004,6 @@
         MmiConfigurationController: this.mmiConfigurationController.store,
         ///: END:ONLY_INCLUDE_IF
         NameController: this.nameController,
-<<<<<<< HEAD
-=======
-        ///: END:ONLY_INCLUDE_IF
->>>>>>> 52c845b2
         UserOperationController: this.userOperationController,
         ...resetOnRestartStore,
       },
