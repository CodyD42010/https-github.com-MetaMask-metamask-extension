import EventEmitter from 'events';
import pump from 'pump';
import { ObservableStore } from '@metamask/obs-store';
import { storeAsStream } from '@metamask/obs-store/dist/asStream';
import { JsonRpcEngine } from 'json-rpc-engine';
import { createEngineStream } from 'json-rpc-middleware-stream';
import { providerAsMiddleware } from '@metamask/eth-json-rpc-middleware';
import {
  debounce,
  ///: BEGIN:ONLY_INCLUDE_IN(snaps)
  throttle,
  memoize,
  wrap,
  ///: END:ONLY_INCLUDE_IN
} from 'lodash';
import { keyringBuilderFactory } from '@metamask/eth-keyring-controller';
import { KeyringController } from '@metamask/keyring-controller';
import createFilterMiddleware from 'eth-json-rpc-filters';
import createSubscriptionManager from 'eth-json-rpc-filters/subscriptionManager';
import { errorCodes as rpcErrorCodes, EthereumRpcError } from 'eth-rpc-errors';
import { Mutex } from 'await-semaphore';
import log from 'loglevel';
import { TrezorKeyring } from '@metamask/eth-trezor-keyring';
import LedgerBridgeKeyring from '@metamask/eth-ledger-bridge-keyring';
import LatticeKeyring from 'eth-lattice-keyring';
import { MetaMaskKeyring as QRHardwareKeyring } from '@keystonehq/metamask-airgapped-keyring';
import EthQuery from 'eth-query';
import nanoid from 'nanoid';
import { captureException } from '@sentry/browser';
import { AddressBookController } from '@metamask/address-book-controller';
import {
  ApprovalController,
  ApprovalRequestNotFoundError,
} from '@metamask/approval-controller';
import { ControllerMessenger } from '@metamask/base-controller';
import {
  AssetsContractController,
  CurrencyRateController,
  NftController,
  NftDetectionController,
  TokenListController,
  TokenRatesController,
  TokensController,
} from '@metamask/assets-controllers';
import { PhishingController } from '@metamask/phishing-controller';
import { AnnouncementController } from '@metamask/announcement-controller';
import { NetworkController } from '@metamask/network-controller';
import { GasFeeController } from '@metamask/gas-fee-controller';
import {
  PermissionController,
  PermissionsRequestNotFoundError,
  SubjectMetadataController,
  SubjectType,
} from '@metamask/permission-controller';
import SmartTransactionsController from '@metamask/smart-transactions-controller';
import {
  SelectedNetworkController,
  createSelectedNetworkMiddleware,
} from '@metamask/selected-network-controller';
import { LoggingController, LogType } from '@metamask/logging-controller';

///: BEGIN:ONLY_INCLUDE_IN(snaps)
import { encrypt, decrypt } from '@metamask/browser-passworder';
import { RateLimitController } from '@metamask/rate-limit-controller';
import { NotificationController } from '@metamask/notification-controller';
import {
  CronjobController,
  JsonSnapsRegistry,
  SnapController,
  IframeExecutionService,
} from '@metamask/snaps-controllers';
///: END:ONLY_INCLUDE_IN

///: BEGIN:ONLY_INCLUDE_IN(build-mmi)
import {
  CUSTODIAN_TYPES,
  MmiConfigurationController,
} from '@metamask-institutional/custody-keyring';
import { InstitutionalFeaturesController } from '@metamask-institutional/institutional-features';
import { CustodyController } from '@metamask-institutional/custody-controller';
import { TransactionUpdateController } from '@metamask-institutional/transaction-update';
///: END:ONLY_INCLUDE_IN
import { SignatureController } from '@metamask/signature-controller';
///: BEGIN:ONLY_INCLUDE_IN(blockaid)
import { PPOMController } from '@metamask/ppom-validator';
///: END:ONLY_INCLUDE_IN

///: BEGIN:ONLY_INCLUDE_IN(desktop)
// eslint-disable-next-line import/order
import { DesktopController } from '@metamask/desktop/dist/controllers/desktop';
///: END:ONLY_INCLUDE_IN

import {
  ApprovalType,
  ERC1155,
  ERC20,
  ERC721,
} from '@metamask/controller-utils';
import { wordlist } from '@metamask/scure-bip39/dist/wordlists/english';

///: BEGIN:ONLY_INCLUDE_IN(petnames)
import {
  NameController,
  ENSNameProvider,
  EtherscanNameProvider,
  TokenNameProvider,
  LensNameProvider,
} from '@metamask/name-controller';
///: END:ONLY_INCLUDE_IN

import { TransactionController } from '@metamask/transaction-controller';

///: BEGIN:ONLY_INCLUDE_IN(build-mmi)
import { toChecksumHexAddress } from '../../shared/modules/hexstring-utils';
///: END:ONLY_INCLUDE_IN

import {
  AssetType,
  TransactionStatus,
  TransactionType,
  TokenStandard,
} from '../../shared/constants/transaction';
import {
  GAS_API_BASE_URL,
  GAS_DEV_API_BASE_URL,
  SWAPS_CLIENT_ID,
} from '../../shared/constants/swaps';
import {
  CHAIN_IDS,
  NETWORK_TYPES,
  TEST_NETWORK_TICKER_MAP,
  NetworkStatus,
} from '../../shared/constants/network';
import { HardwareDeviceNames } from '../../shared/constants/hardware-wallets';
import { KeyringType } from '../../shared/constants/keyring';
import {
  CaveatTypes,
  RestrictedMethods,
  ///: BEGIN:ONLY_INCLUDE_IN(snaps)
  EndowmentPermissions,
  ExcludedSnapPermissions,
  ExcludedSnapEndowments,
  ///: END:ONLY_INCLUDE_IN
} from '../../shared/constants/permissions';
import { UI_NOTIFICATIONS } from '../../shared/notifications';
import { MILLISECOND, SECOND } from '../../shared/constants/time';
import {
  ORIGIN_METAMASK,
  ///: BEGIN:ONLY_INCLUDE_IN(snaps)
  SNAP_DIALOG_TYPES,
  ///: END:ONLY_INCLUDE_IN
  POLLING_TOKEN_ENVIRONMENT_TYPES,
} from '../../shared/constants/app';
import {
  MetaMetricsEventCategory,
  MetaMetricsEventName,
} from '../../shared/constants/metametrics';
import { LOG_EVENT } from '../../shared/constants/logs';

import {
  getTokenIdParam,
  fetchTokenBalance,
} from '../../shared/lib/token-util.ts';
import { isEqualCaseInsensitive } from '../../shared/modules/string-utils';
import { parseStandardTokenTransactionData } from '../../shared/modules/transaction.utils';
import { STATIC_MAINNET_TOKEN_LIST } from '../../shared/constants/tokens';
import { getTokenValueParam } from '../../shared/lib/metamask-controller-utils';
import { isManifestV3 } from '../../shared/modules/mv3.utils';
import { hexToDecimal } from '../../shared/modules/conversion.utils';
import { convertNetworkId } from '../../shared/modules/network.utils';
import {
  handleTransactionAdded,
  handleTransactionApproved,
  handleTransactionFinalized,
  handleTransactionDropped,
  handleTransactionRejected,
  handleTransactionSubmitted,
  createTransactionEventFragmentWithTxId,
} from './lib/transaction-metrics';
///: BEGIN:ONLY_INCLUDE_IN(keyring-snaps)
import { keyringSnapPermissionsBuilder } from './lib/keyring-snaps-permissions';
///: END:ONLY_INCLUDE_IN

///: BEGIN:ONLY_INCLUDE_IN(petnames)
import { SnapsNameProvider } from './lib/SnapsNameProvider';
import { AddressBookPetnamesBridge } from './lib/AddressBookPetnamesBridge';
///: END:ONLY_INCLUDE_IN

///: BEGIN:ONLY_INCLUDE_IN(blockaid)
import { createPPOMMiddleware } from './lib/ppom/ppom-middleware';
import * as PPOMModule from './lib/ppom/ppom';
///: END:ONLY_INCLUDE_IN
import {
  onMessageReceived,
  checkForMultipleVersionsRunning,
} from './detect-multiple-instances';
///: BEGIN:ONLY_INCLUDE_IN(build-mmi)
import MMIController from './controllers/mmi-controller';
import { mmiKeyringBuilderFactory } from './mmi-keyring-builder-factory';
///: END:ONLY_INCLUDE_IN
import ComposableObservableStore from './lib/ComposableObservableStore';
import AccountTracker from './lib/account-tracker';
import createDupeReqFilterMiddleware from './lib/createDupeReqFilterMiddleware';
import createLoggerMiddleware from './lib/createLoggerMiddleware';
import {
  createMethodMiddleware,
  ///: BEGIN:ONLY_INCLUDE_IN(snaps)
  createSnapMethodMiddleware,
  ///: END:ONLY_INCLUDE_IN
} from './lib/rpc-method-middleware';
import createOriginMiddleware from './lib/createOriginMiddleware';
import createTabIdMiddleware from './lib/createTabIdMiddleware';
import createOnboardingMiddleware from './lib/createOnboardingMiddleware';
import { setupMultiplex } from './lib/stream-utils';
import EnsController from './controllers/ens';
import PreferencesController from './controllers/preferences';
import AppStateController from './controllers/app-state';
import CachedBalancesController from './controllers/cached-balances';
import AlertController from './controllers/alert';
import OnboardingController from './controllers/onboarding';
import Backup from './lib/backup';
import DecryptMessageController from './controllers/decrypt-message';
import DetectTokensController from './controllers/detect-tokens';
import SwapsController from './controllers/swaps';
import MetaMetricsController from './controllers/metametrics';
import { segment } from './lib/segment';
import createMetaRPCHandler from './lib/createMetaRPCHandler';
import { previousValueComparator } from './lib/util';
import createMetamaskMiddleware from './lib/createMetamaskMiddleware';
import EncryptionPublicKeyController from './controllers/encryption-public-key';
import AppMetadataController from './controllers/app-metadata';

import {
  CaveatMutatorFactories,
  getCaveatSpecifications,
  getChangedAccounts,
  getPermissionBackgroundApiMethods,
  getPermissionSpecifications,
  getPermittedAccountsByOrigin,
  NOTIFICATION_NAMES,
  PermissionLogController,
  unrestrictedMethods,
  ///: BEGIN:ONLY_INCLUDE_IN(snaps)
  buildSnapEndowmentSpecifications,
  buildSnapRestrictedMethodSpecifications,
  ///: END:ONLY_INCLUDE_IN
} from './controllers/permissions';
import createRPCMethodTrackingMiddleware from './lib/createRPCMethodTrackingMiddleware';
import { securityProviderCheck } from './lib/security-provider-helpers';
///: BEGIN:ONLY_INCLUDE_IN(blockaid)
import { IndexedDBPPOMStorage } from './lib/ppom/indexed-db-backend';
///: END:ONLY_INCLUDE_IN
import { updateCurrentLocale } from './translate';
///: BEGIN:ONLY_INCLUDE_IN(keyring-snaps)
import { snapKeyringBuilder, getAccountsBySnapId } from './lib/snap-keyring';
///: END:ONLY_INCLUDE_IN
import TxGasUtil from './controllers/transactions/tx-gas-utils';

export const METAMASK_CONTROLLER_EVENTS = {
  // Fired after state changes that impact the extension badge (unapproved msg count)
  // The process of updating the badge happens in app/scripts/background.js.
  UPDATE_BADGE: 'updateBadge',
  // TODO: Add this and similar enums to the `controllers` repo and export them
  APPROVAL_STATE_CHANGE: 'ApprovalController:stateChange',
};

// stream channels
const PHISHING_SAFELIST = 'metamask-phishing-safelist';

export default class MetamaskController extends EventEmitter {
  /**
   * @param {object} opts
   */
  constructor(opts) {
    super();

    const { isFirstMetaMaskControllerSetup } = opts;

    this.defaultMaxListeners = 20;

    this.sendUpdate = debounce(
      this.privateSendUpdate.bind(this),
      MILLISECOND * 200,
    );
    this.opts = opts;
    this.extension = opts.browser;
    this.platform = opts.platform;
    this.notificationManager = opts.notificationManager;
    const initState = opts.initState || {};
    const version = this.platform.getVersion();
    this.recordFirstTimeInfo(initState);

    // this keeps track of how many "controllerStream" connections are open
    // the only thing that uses controller connections are open metamask UI instances
    this.activeControllerConnections = 0;

    this.getRequestAccountTabIds = opts.getRequestAccountTabIds;
    this.getOpenMetamaskTabsIds = opts.getOpenMetamaskTabsIds;

    this.controllerMessenger = new ControllerMessenger();

    this.loggingController = new LoggingController({
      messenger: this.controllerMessenger.getRestricted({
        name: 'LoggingController',
      }),
      state: initState.LoggingController,
    });

    // instance of a class that wraps the extension's storage local API.
    this.localStoreApiWrapper = opts.localStore;

    this.currentMigrationVersion = opts.currentMigrationVersion;

    // observable state store
    this.store = new ComposableObservableStore({
      state: initState,
      controllerMessenger: this.controllerMessenger,
      persist: true,
    });

    // external connections by origin
    // Do not modify directly. Use the associated methods.
    this.connections = {};

    // lock to ensure only one vault created at once
    this.createVaultMutex = new Mutex();

    this.extension.runtime.onInstalled.addListener((details) => {
      if (details.reason === 'update') {
        if (version === '8.1.0') {
          this.platform.openExtensionInBrowser();
        }
        this.loggingController.add({
          type: LogType.GenericLog,
          data: {
            event: LOG_EVENT.VERSION_UPDATE,
            previousVersion: details.previousVersion,
            version,
          },
        });
      }
    });

    this.appMetadataController = new AppMetadataController({
      state: initState.AppMetadataController,
      currentMigrationVersion: this.currentMigrationVersion,
      currentAppVersion: version,
    });

    // next, we will initialize the controllers
    // controller initialization order matters

    this.selectedNetworkController = new SelectedNetworkController({
      messenger: this.controllerMessenger.getRestricted({
        name: 'SelectedNetworkController',
        allowedActions: [
          'SelectedNetworkController:getState',
          'SelectedNetworkController:getNetworkClientIdForDomain',
          'SelectedNetworkController:setNetworkClientIdForDomain',
        ],
        allowedEvents: [
          'SelectedNetworkController:stateChange',
          'NetworkController:stateChange',
        ],
      }),
    });

    this.approvalController = new ApprovalController({
      messenger: this.controllerMessenger.getRestricted({
        name: 'ApprovalController',
      }),
      showApprovalRequest: opts.showUserConfirmation,
      typesExcludedFromRateLimiting: [
        ApprovalType.EthSign,
        ApprovalType.PersonalSign,
        ApprovalType.EthSignTypedData,
        ApprovalType.Transaction,
        ApprovalType.WatchAsset,
        ApprovalType.EthGetEncryptionPublicKey,
        ApprovalType.EthDecrypt,
      ],
    });

    ///: BEGIN:ONLY_INCLUDE_IN(build-mmi)
    this.mmiConfigurationController = new MmiConfigurationController({
      initState: initState.MmiConfigurationController,
      mmiConfigurationServiceUrl: process.env.MMI_CONFIGURATION_SERVICE_URL,
    });
    ///: END:ONLY_INCLUDE_IN

    const networkControllerMessenger = this.controllerMessenger.getRestricted({
      name: 'NetworkController',
      allowedEvents: [
        'NetworkController:stateChange',
        'NetworkController:networkWillChange',
        'NetworkController:networkDidChange',
        'NetworkController:infuraIsBlocked',
        'NetworkController:infuraIsUnblocked',
      ],
    });

    let initialNetworkControllerState = {};
    if (initState.NetworkController) {
      initialNetworkControllerState = initState.NetworkController;
    } else if (process.env.IN_TEST) {
      const networkConfig = {
        chainId: CHAIN_IDS.LOCALHOST,
        nickname: 'Localhost 8545',
        rpcPrefs: {},
        rpcUrl: 'http://localhost:8545',
        ticker: 'ETH',
        id: 'networkConfigurationId',
      };
      initialNetworkControllerState = {
        providerConfig: {
          ...networkConfig,
          type: 'rpc',
        },
        networkConfigurations: {
          networkConfigurationId: {
            ...networkConfig,
          },
        },
      };
    } else if (
      process.env.METAMASK_DEBUG ||
      process.env.METAMASK_ENVIRONMENT === 'test'
    ) {
      initialNetworkControllerState = {
        providerConfig: {
          type: NETWORK_TYPES.GOERLI,
          chainId: CHAIN_IDS.GOERLI,
          ticker: TEST_NETWORK_TICKER_MAP[NETWORK_TYPES.GOERLI],
        },
      };
    }
    this.networkController = new NetworkController({
      messenger: networkControllerMessenger,
      state: initialNetworkControllerState,
      infuraProjectId: opts.infuraProjectId,
      trackMetaMetricsEvent: (...args) =>
        this.metaMetricsController.trackEvent(...args),
    });
    this.networkController.initializeProvider();
    this.provider =
      this.networkController.getProviderAndBlockTracker().provider;
    this.blockTracker =
      this.networkController.getProviderAndBlockTracker().blockTracker;

    // TODO: Delete when ready to remove `networkVersion` from provider object
    this.deprecatedNetworkId = null;
    this.updateDeprecatedNetworkId();
    networkControllerMessenger.subscribe(
      'NetworkController:networkDidChange',
      () => this.updateDeprecatedNetworkId(),
    );

    const tokenListMessenger = this.controllerMessenger.getRestricted({
      name: 'TokenListController',
      allowedEvents: [
        'TokenListController:stateChange',
        'NetworkController:stateChange',
      ],
    });

    this.tokenListController = new TokenListController({
      chainId: this.networkController.state.providerConfig.chainId,
      preventPollingOnNetworkRestart: initState.TokenListController
        ? initState.TokenListController.preventPollingOnNetworkRestart
        : true,
      messenger: tokenListMessenger,
      state: initState.TokenListController,
    });

    this.preferencesController = new PreferencesController({
      initState: initState.PreferencesController,
      initLangCode: opts.initLangCode,
      onAccountRemoved: this.controllerMessenger.subscribe.bind(
        this.controllerMessenger,
        'KeyringController:accountRemoved',
      ),
      tokenListController: this.tokenListController,
      provider: this.provider,
      networkConfigurations: this.networkController.state.networkConfigurations,
    });

    this.assetsContractController = new AssetsContractController(
      {
        chainId: this.networkController.state.providerConfig.chainId,
        onPreferencesStateChange: (listener) =>
          this.preferencesController.store.subscribe(listener),
        // This handler is misnamed, and is a known issue that will be resolved
        // by planned refactors. It should be onNetworkDidChange which happens
        // AFTER the provider in the network controller is updated to reflect
        // the new state of the network controller. In #18041 we changed this
        // handler to be triggered by the change in the network state because
        // that is what the handler name implies, but this triggers too soon
        // causing the provider of the AssetsContractController to trail the
        // network provider by one update.
        onNetworkStateChange: (cb) =>
          networkControllerMessenger.subscribe(
            'NetworkController:networkDidChange',
            () => {
              const networkState = this.networkController.state;
              return cb(networkState);
            },
          ),
        getNetworkClientById: this.networkController.getNetworkClientById.bind(
          this.networkController,
        ),
      },
      {
        provider: this.provider,
      },
      initState.AssetsContractController,
    );

    const tokensControllerMessenger = this.controllerMessenger.getRestricted({
      name: 'TokensController',
      allowedActions: ['ApprovalController:addRequest'],
      allowedEvents: ['NetworkController:stateChange'],
    });
    this.tokensController = new TokensController({
      messenger: tokensControllerMessenger,
      chainId: this.networkController.state.providerConfig.chainId,
      onPreferencesStateChange: this.preferencesController.store.subscribe.bind(
        this.preferencesController.store,
      ),
      onNetworkStateChange: networkControllerMessenger.subscribe.bind(
        networkControllerMessenger,
        'NetworkController:stateChange',
      ),
      onTokenListStateChange: (listener) =>
        this.controllerMessenger.subscribe(
          `${this.tokenListController.name}:stateChange`,
          listener,
        ),
      getNetworkClientById: this.networkController.getNetworkClientById.bind(
        this.networkController,
      ),
      getERC20TokenName: this.assetsContractController.getERC20TokenName.bind(
        this.assetsContractController,
      ),
      config: { provider: this.provider },
      state: initState.TokensController,
    });

    const nftControllerMessenger = this.controllerMessenger.getRestricted({
      name: 'NftController',
      allowedActions: [`${this.approvalController.name}:addRequest`],
    });
    this.nftController = new NftController(
      {
        messenger: nftControllerMessenger,
        chainId: this.networkController.state.providerConfig.chainId,
        onPreferencesStateChange:
          this.preferencesController.store.subscribe.bind(
            this.preferencesController.store,
          ),
        onNetworkStateChange: networkControllerMessenger.subscribe.bind(
          networkControllerMessenger,
          'NetworkController:stateChange',
        ),
        getERC721AssetName:
          this.assetsContractController.getERC721AssetName.bind(
            this.assetsContractController,
          ),
        getERC721AssetSymbol:
          this.assetsContractController.getERC721AssetSymbol.bind(
            this.assetsContractController,
          ),
        getERC721TokenURI: this.assetsContractController.getERC721TokenURI.bind(
          this.assetsContractController,
        ),
        getERC721OwnerOf: this.assetsContractController.getERC721OwnerOf.bind(
          this.assetsContractController,
        ),
        getERC1155BalanceOf:
          this.assetsContractController.getERC1155BalanceOf.bind(
            this.assetsContractController,
          ),
        getERC1155TokenURI:
          this.assetsContractController.getERC1155TokenURI.bind(
            this.assetsContractController,
          ),
        onNftAdded: ({ address, symbol, tokenId, standard, source }) =>
          this.metaMetricsController.trackEvent({
            event: MetaMetricsEventName.NftAdded,
            category: MetaMetricsEventCategory.Wallet,
            sensitiveProperties: {
              token_contract_address: address,
              token_symbol: symbol,
              token_id: tokenId,
              token_standard: standard,
              asset_type: AssetType.NFT,
              source,
            },
          }),
        getNetworkClientById: this.networkController.getNetworkClientById.bind(
          this.networkController,
        ),
      },
      {},
      initState.NftController,
    );

    this.nftController.setApiKey(process.env.OPENSEA_KEY);

    this.nftDetectionController = new NftDetectionController({
      chainId: this.networkController.state.providerConfig.chainId,
      onNftsStateChange: (listener) => this.nftController.subscribe(listener),
      onPreferencesStateChange: this.preferencesController.store.subscribe.bind(
        this.preferencesController.store,
      ),
      onNetworkStateChange: networkControllerMessenger.subscribe.bind(
        networkControllerMessenger,
        'NetworkController:stateChange',
      ),
      getOpenSeaApiKey: () => this.nftController.openSeaApiKey,
      getBalancesInSingleCall:
        this.assetsContractController.getBalancesInSingleCall.bind(
          this.assetsContractController,
        ),
      addNft: this.nftController.addNft.bind(this.nftController),
      getNftState: () => this.nftController.state,
    });

    this.metaMetricsController = new MetaMetricsController({
      segment,
      preferencesStore: this.preferencesController.store,
      onNetworkDidChange: networkControllerMessenger.subscribe.bind(
        networkControllerMessenger,
        'NetworkController:networkDidChange',
      ),
      getNetworkIdentifier: () => {
        const { type, rpcUrl } = this.networkController.state.providerConfig;
        return type === NETWORK_TYPES.RPC ? rpcUrl : type;
      },
      getCurrentChainId: () =>
        this.networkController.state.providerConfig.chainId,
      version: this.platform.getVersion(),
      environment: process.env.METAMASK_ENVIRONMENT,
      extension: this.extension,
      initState: initState.MetaMetricsController,
      captureException,
    });

    this.on('update', (update) => {
      this.metaMetricsController.handleMetaMaskStateUpdate(update);
    });

    const gasFeeMessenger = this.controllerMessenger.getRestricted({
      name: 'GasFeeController',
    });

    const gasApiBaseUrl = process.env.SWAPS_USE_DEV_APIS
      ? GAS_DEV_API_BASE_URL
      : GAS_API_BASE_URL;

    this.gasFeeController = new GasFeeController({
      state: initState.GasFeeController,
      interval: 10000,
      messenger: gasFeeMessenger,
      clientId: SWAPS_CLIENT_ID,
      getProvider: () =>
        this.networkController.getProviderAndBlockTracker().provider,
      // NOTE: This option is inaccurately named; it should be called
      // onNetworkDidChange
      onNetworkStateChange: (eventHandler) => {
        networkControllerMessenger.subscribe(
          'NetworkController:networkDidChange',
          () => eventHandler(this.networkController.state),
        );
      },
      getCurrentNetworkEIP1559Compatibility:
        this.networkController.getEIP1559Compatibility.bind(
          this.networkController,
        ),
      getCurrentAccountEIP1559Compatibility:
        this.getCurrentAccountEIP1559Compatibility.bind(this),
      legacyAPIEndpoint: `${gasApiBaseUrl}/networks/<chain_id>/gasPrices`,
      EIP1559APIEndpoint: `${gasApiBaseUrl}/networks/<chain_id>/suggestedGasFees`,
      getCurrentNetworkLegacyGasAPICompatibility: () => {
        const { chainId } = this.networkController.state.providerConfig;
        return chainId === CHAIN_IDS.BSC;
      },
      getChainId: () => this.networkController.state.providerConfig.chainId,
    });

    this.appStateController = new AppStateController({
      addUnlockListener: this.on.bind(this, 'unlock'),
      isUnlocked: this.isUnlocked.bind(this),
      initState: initState.AppStateController,
      onInactiveTimeout: () => this.setLocked(),
      preferencesStore: this.preferencesController.store,
      messenger: this.controllerMessenger.getRestricted({
        name: 'AppStateController',
        allowedActions: [
          `${this.approvalController.name}:addRequest`,
          `${this.approvalController.name}:acceptRequest`,
        ],
        allowedEvents: [`KeyringController:qrKeyringStateChange`],
      }),
      extension: this.extension,
    });

    const currencyRateMessenger = this.controllerMessenger.getRestricted({
      name: 'CurrencyRateController',
    });
    this.currencyRateController = new CurrencyRateController({
      includeUsdRate: true,
      messenger: currencyRateMessenger,
      state: {
        ...initState.CurrencyController,
        nativeCurrency: this.networkController.state.providerConfig.ticker,
      },
    });

    this.phishingController = new PhishingController(
      {},
      initState.PhishingController,
    );

    this.phishingController.maybeUpdateState();

    if (process.env.IN_TEST) {
      this.phishingController.setHotlistRefreshInterval(5 * SECOND);
      this.phishingController.setStalelistRefreshInterval(30 * SECOND);
    }

    ///: BEGIN:ONLY_INCLUDE_IN(blockaid)
    this.ppomController = new PPOMController({
      messenger: this.controllerMessenger.getRestricted({
        name: 'PPOMController',
      }),
      storageBackend: new IndexedDBPPOMStorage('PPOMDB', 1),
      provider: this.provider,
      ppomProvider: { PPOM: PPOMModule.PPOM, ppomInit: PPOMModule.default },
      state: initState.PPOMController,
      chainId: this.networkController.state.providerConfig.chainId,
      onNetworkChange: networkControllerMessenger.subscribe.bind(
        networkControllerMessenger,
        'NetworkController:stateChange',
      ),
      securityAlertsEnabled:
        this.preferencesController.store.getState().securityAlertsEnabled,
      onPreferencesChange: this.preferencesController.store.subscribe.bind(
        this.preferencesController.store,
      ),
      cdnBaseUrl: process.env.BLOCKAID_FILE_CDN,
      blockaidPublicKey: process.env.BLOCKAID_PUBLIC_KEY,
    });
    ///: END:ONLY_INCLUDE_IN

    const announcementMessenger = this.controllerMessenger.getRestricted({
      name: 'AnnouncementController',
    });

    this.announcementController = new AnnouncementController({
      messenger: announcementMessenger,
      allAnnouncements: UI_NOTIFICATIONS,
      state: initState.AnnouncementController,
    });

    // token exchange rate tracker
    this.tokenRatesController = new TokenRatesController(
      {
        chainId: this.networkController.state.providerConfig.chainId,
        ticker: this.networkController.state.providerConfig.ticker,
        selectedAddress: this.preferencesController.getSelectedAddress(),
        onTokensStateChange: (listener) =>
          this.tokensController.subscribe(listener),
        onNetworkStateChange: networkControllerMessenger.subscribe.bind(
          networkControllerMessenger,
          'NetworkController:stateChange',
        ),
        onPreferencesStateChange:
          this.preferencesController.store.subscribe.bind(
            this.preferencesController.store,
          ),
      },
      {},
      initState.TokenRatesController,
    );
    if (this.preferencesController.store.getState().useCurrencyRateCheck) {
      this.tokenRatesController.start();
    }

    this.preferencesController.store.subscribe(
      previousValueComparator((prevState, currState) => {
        const { useCurrencyRateCheck: prevUseCurrencyRateCheck } = prevState;
        const { useCurrencyRateCheck: currUseCurrencyRateCheck } = currState;
        if (currUseCurrencyRateCheck && !prevUseCurrencyRateCheck) {
          this.currencyRateController.start();
          this.tokenRatesController.start();
        } else if (!currUseCurrencyRateCheck && prevUseCurrencyRateCheck) {
          this.currencyRateController.stop();
          this.tokenRatesController.stop();
        }
      }, this.preferencesController.store.getState()),
    );

    this.ensController = new EnsController({
      provider: this.provider,
      getCurrentChainId: () =>
        this.networkController.state.providerConfig.chainId,
      onNetworkDidChange: networkControllerMessenger.subscribe.bind(
        networkControllerMessenger,
        'NetworkController:networkDidChange',
      ),
    });

    this.onboardingController = new OnboardingController({
      initState: initState.OnboardingController,
    });

    // account tracker watches balances, nonces, and any code at their address
    this.accountTracker = new AccountTracker({
      provider: this.provider,
      blockTracker: this.blockTracker,
      getCurrentChainId: () =>
        this.networkController.state.providerConfig.chainId,
      getNetworkIdentifier: () => {
        const { type, rpcUrl } = this.networkController.state.providerConfig;
        return type === NETWORK_TYPES.RPC ? rpcUrl : type;
      },
      preferencesController: this.preferencesController,
      onboardingController: this.onboardingController,
      initState:
        isManifestV3 &&
        isFirstMetaMaskControllerSetup === false &&
        initState.AccountTracker?.accounts
          ? { accounts: initState.AccountTracker.accounts }
          : { accounts: {} },
      onAccountRemoved: this.controllerMessenger.subscribe.bind(
        this.controllerMessenger,
        'KeyringController:accountRemoved',
      ),
    });

    // start and stop polling for balances based on activeControllerConnections
    this.on('controllerConnectionChanged', (activeControllerConnections) => {
      const { completedOnboarding } =
        this.onboardingController.store.getState();
      if (activeControllerConnections > 0 && completedOnboarding) {
        this.triggerNetworkrequests();
      } else {
        this.stopNetworkRequests();
      }
    });

    this.onboardingController.store.subscribe(
      previousValueComparator(async (prevState, currState) => {
        const { completedOnboarding: prevCompletedOnboarding } = prevState;
        const { completedOnboarding: currCompletedOnboarding } = currState;
        if (!prevCompletedOnboarding && currCompletedOnboarding) {
          this.triggerNetworkrequests();
        }
      }, this.onboardingController.store.getState()),
    );

    this.cachedBalancesController = new CachedBalancesController({
      accountTracker: this.accountTracker,
      getCurrentChainId: () =>
        this.networkController.state.providerConfig.chainId,
      initState: initState.CachedBalancesController,
    });

    let additionalKeyrings = [keyringBuilderFactory(QRHardwareKeyring)];

    if (this.canUseHardwareWallets()) {
      const keyringOverrides = this.opts.overrides?.keyrings;

      const additionalKeyringTypes = [
        keyringOverrides?.trezor || TrezorKeyring,
        keyringOverrides?.ledger || LedgerBridgeKeyring,
        keyringOverrides?.lattice || LatticeKeyring,
        QRHardwareKeyring,
      ];

      additionalKeyrings = additionalKeyringTypes.map((keyringType) =>
        keyringBuilderFactory(keyringType),
      );

      ///: BEGIN:ONLY_INCLUDE_IN(build-mmi)
      for (const custodianType of Object.keys(CUSTODIAN_TYPES)) {
        additionalKeyrings.push(
          mmiKeyringBuilderFactory(
            CUSTODIAN_TYPES[custodianType].keyringClass,
            { mmiConfigurationController: this.mmiConfigurationController },
          ),
        );
      }
      ///: END:ONLY_INCLUDE_IN
    }

    ///: BEGIN:ONLY_INCLUDE_IN(keyring-snaps)
    const getSnapController = () => this.snapController;
    const getApprovalController = () => this.approvalController;
    const getKeyringController = () => this.keyringController;
    const getPreferencesController = () => this.preferencesController;
    const getPhishingController = () => this.phishingController;

    additionalKeyrings.push(
      snapKeyringBuilder(
        getSnapController,
        getApprovalController,
        getKeyringController,
        getPreferencesController,
        getPhishingController,
        (address) => this.removeAccount(address),
      ),
    );

    ///: END:ONLY_INCLUDE_IN

    const keyringControllerMessenger = this.controllerMessenger.getRestricted({
      name: 'KeyringController',
      allowedActions: [
        'KeyringController:getState',
        'KeyringController:signMessage',
        'KeyringController:signPersonalMessage',
        'KeyringController:signTypedMessage',
        'KeyringController:decryptMessage',
        'KeyringController:getEncryptionPublicKey',
        'KeyringController:getKeyringsByType',
        'KeyringController:getKeyringForAccount',
        'KeyringController:getAccounts',
      ],
      allowedEvents: [
        'KeyringController:stateChange',
        'KeyringController:lock',
        'KeyringController:unlock',
        'KeyringController:accountRemoved',
        'KeyringController:qrKeyringStateChange',
      ],
    });

    this.keyringController = new KeyringController({
      keyringBuilders: additionalKeyrings,
      state: initState.KeyringController,
      encryptor: opts.encryptor || undefined,
      cacheEncryptionKey: isManifestV3,
      messenger: keyringControllerMessenger,
      removeIdentity: this.preferencesController.removeAddress.bind(
        this.preferencesController,
      ),
      setAccountLabel: this.preferencesController.setAccountLabel.bind(
        this.preferencesController,
      ),
      setSelectedAddress: this.preferencesController.setSelectedAddress.bind(
        this.preferencesController,
      ),
      syncIdentities: this.preferencesController.syncAddresses.bind(
        this.preferencesController,
      ),
      updateIdentities: this.preferencesController.setAddresses.bind(
        this.preferencesController,
      ),
    });

    this.controllerMessenger.subscribe('KeyringController:unlock', () =>
      this._onUnlock(),
    );
    this.controllerMessenger.subscribe('KeyringController:lock', () =>
      this._onLock(),
    );
    this.controllerMessenger.subscribe(
      'KeyringController:stateChange',
      (state) => {
        this._onKeyringControllerUpdate(state);
      },
    );

    const getIdentities = () =>
      this.preferencesController.store.getState().identities;

    this.permissionController = new PermissionController({
      messenger: this.controllerMessenger.getRestricted({
        name: 'PermissionController',
        allowedActions: [
          `${this.approvalController.name}:addRequest`,
          `${this.approvalController.name}:hasRequest`,
          `${this.approvalController.name}:acceptRequest`,
          `${this.approvalController.name}:rejectRequest`,
          `SnapController:getPermitted`,
          `SnapController:install`,
          `SubjectMetadataController:getSubjectMetadata`,
        ],
      }),
      state: initState.PermissionController,
      caveatSpecifications: getCaveatSpecifications({ getIdentities }),
      permissionSpecifications: {
        ...getPermissionSpecifications({
          getIdentities,
          getAllAccounts: this.keyringController.getAccounts.bind(
            this.keyringController,
          ),
          captureKeyringTypesWithMissingIdentities: (
            identities = {},
            accounts = [],
          ) => {
            const accountsMissingIdentities = accounts.filter(
              (address) => !identities[address],
            );
            const keyringTypesWithMissingIdentities =
              accountsMissingIdentities.map((address) =>
                this.keyringController.getAccountKeyringType(address),
              );

            const identitiesCount = Object.keys(identities || {}).length;

            const accountTrackerCount = Object.keys(
              this.accountTracker.store.getState().accounts || {},
            ).length;

            captureException(
              new Error(
                `Attempt to get permission specifications failed because their were ${accounts.length} accounts, but ${identitiesCount} identities, and the ${keyringTypesWithMissingIdentities} keyrings included accounts with missing identities. Meanwhile, there are ${accountTrackerCount} accounts in the account tracker.`,
              ),
            );
          },
        }),
        ///: BEGIN:ONLY_INCLUDE_IN(snaps)
        ...this.getSnapPermissionSpecifications(),
        ///: END:ONLY_INCLUDE_IN
      },
      unrestrictedMethods,
    });

    this.permissionLogController = new PermissionLogController({
      restrictedMethods: new Set(Object.keys(RestrictedMethods)),
      initState: initState.PermissionLogController,
    });

    this.subjectMetadataController = new SubjectMetadataController({
      messenger: this.controllerMessenger.getRestricted({
        name: 'SubjectMetadataController',
        allowedActions: [`${this.permissionController.name}:hasPermissions`],
      }),
      state: initState.SubjectMetadataController,
      subjectCacheLimit: 100,
    });

    ///: BEGIN:ONLY_INCLUDE_IN(snaps)
    const snapExecutionServiceArgs = {
      iframeUrl: new URL(process.env.IFRAME_EXECUTION_ENVIRONMENT_URL),
      messenger: this.controllerMessenger.getRestricted({
        name: 'ExecutionService',
      }),
      setupSnapProvider: this.setupSnapProvider.bind(this),
    };

    this.snapExecutionService = new IframeExecutionService(
      snapExecutionServiceArgs,
    );

    const snapControllerMessenger = this.controllerMessenger.getRestricted({
      name: 'SnapController',
      allowedEvents: [
        'ExecutionService:unhandledError',
        'ExecutionService:outboundRequest',
        'ExecutionService:outboundResponse',
        'SnapController:snapInstalled',
        'SnapController:snapUpdated',
      ],
      allowedActions: [
        `${this.permissionController.name}:getEndowments`,
        `${this.permissionController.name}:getPermissions`,
        `${this.permissionController.name}:hasPermission`,
        `${this.permissionController.name}:hasPermissions`,
        `${this.permissionController.name}:requestPermissions`,
        `${this.permissionController.name}:revokeAllPermissions`,
        `${this.permissionController.name}:revokePermissions`,
        `${this.permissionController.name}:revokePermissionForAllSubjects`,
        `${this.permissionController.name}:getSubjectNames`,
        `${this.permissionController.name}:updateCaveat`,
        `${this.approvalController.name}:addRequest`,
        `${this.approvalController.name}:updateRequestState`,
        `${this.permissionController.name}:grantPermissions`,
        `${this.subjectMetadataController.name}:getSubjectMetadata`,
        'ExecutionService:executeSnap',
        'ExecutionService:getRpcRequestHandler',
        'ExecutionService:terminateSnap',
        'ExecutionService:terminateAllSnaps',
        'ExecutionService:handleRpcRequest',
        'SnapsRegistry:get',
        'SnapsRegistry:getMetadata',
        'SnapsRegistry:update',
        'SnapsRegistry:resolveVersion',
      ],
    });

    const allowLocalSnaps = process.env.ALLOW_LOCAL_SNAPS;
    const requireAllowlist = process.env.REQUIRE_SNAPS_ALLOWLIST;

    this.snapController = new SnapController({
      environmentEndowmentPermissions: Object.values(EndowmentPermissions),
      excludedPermissions: {
        ...ExcludedSnapPermissions,
        ...ExcludedSnapEndowments,
      },
      closeAllConnections: this.removeAllConnections.bind(this),
      state: initState.SnapController,
      messenger: snapControllerMessenger,
      featureFlags: {
        dappsCanUpdateSnaps: true,
        allowLocalSnaps,
        requireAllowlist,
      },
    });

    this.notificationController = new NotificationController({
      messenger: this.controllerMessenger.getRestricted({
        name: 'NotificationController',
      }),
      state: initState.NotificationController,
    });

    this.rateLimitController = new RateLimitController({
      state: initState.RateLimitController,
      messenger: this.controllerMessenger.getRestricted({
        name: 'RateLimitController',
      }),
      implementations: {
        showNativeNotification: {
          method: (origin, message) => {
            const subjectMetadataState = this.controllerMessenger.call(
              'SubjectMetadataController:getState',
            );

            const originMetadata = subjectMetadataState.subjectMetadata[origin];

            this.platform
              ._showNotification(originMetadata?.name ?? origin, message)
              .catch((error) => {
                log.error('Failed to create notification', error);
              });

            return null;
          },
          // 2 calls per 5 minutes
          rateLimitCount: 2,
          rateLimitTimeout: 300000,
        },
        showInAppNotification: {
          method: (origin, message) => {
            this.controllerMessenger.call(
              'NotificationController:show',
              origin,
              message,
            );

            return null;
          },
          // 5 calls per minute
          rateLimitCount: 5,
          rateLimitTimeout: 60000,
        },
      },
    });
    const cronjobControllerMessenger = this.controllerMessenger.getRestricted({
      name: 'CronjobController',
      allowedEvents: [
        'SnapController:snapInstalled',
        'SnapController:snapUpdated',
        'SnapController:snapRemoved',
        'SnapController:snapEnabled',
        'SnapController:snapDisabled',
      ],
      allowedActions: [
        `${this.permissionController.name}:getPermissions`,
        'SnapController:handleRequest',
        'SnapController:getAll',
      ],
    });
    this.cronjobController = new CronjobController({
      state: initState.CronjobController,
      messenger: cronjobControllerMessenger,
    });

    const snapsRegistryMessenger = this.controllerMessenger.getRestricted({
      name: 'SnapsRegistry',
      allowedEvents: [],
      allowedActions: [],
    });
    this.snapsRegistry = new JsonSnapsRegistry({
      state: initState.SnapsRegistry,
      messenger: snapsRegistryMessenger,
      refetchOnAllowlistMiss: requireAllowlist,
      failOnUnavailableRegistry: requireAllowlist,
      url: {
        registry: 'https://acl.execution.consensys.io/latest/registry.json',
        signature: 'https://acl.execution.consensys.io/latest/signature.json',
      },
      publicKey:
        '0x025b65308f0f0fb8bc7f7ff87bfc296e0330eee5d3c1d1ee4a048b2fd6a86fa0a6',
    });

    ///: END:ONLY_INCLUDE_IN

    ///: BEGIN:ONLY_INCLUDE_IN(desktop)
    this.desktopController = new DesktopController({
      initState: initState.DesktopController,
    });
    ///: END:ONLY_INCLUDE_IN

    const detectTokensControllerMessenger =
      this.controllerMessenger.getRestricted({
        name: 'DetectTokensController',
        allowedActions: ['KeyringController:getState'],
        allowedEvents: [
          'NetworkController:stateChange',
          'KeyringController:lock',
          'KeyringController:unlock',
        ],
      });
    this.detectTokensController = new DetectTokensController({
      messenger: detectTokensControllerMessenger,
      preferences: this.preferencesController,
      tokensController: this.tokensController,
      assetsContractController: this.assetsContractController,
      network: this.networkController,
      tokenList: this.tokenListController,
      trackMetaMetricsEvent: this.metaMetricsController.trackEvent.bind(
        this.metaMetricsController,
      ),
    });

    this.addressBookController = new AddressBookController(
      undefined,
      initState.AddressBookController,
    );

    this.alertController = new AlertController({
      initState: initState.AlertController,
      preferencesStore: this.preferencesController.store,
    });

    ///: BEGIN:ONLY_INCLUDE_IN(build-mmi)
    this.custodyController = new CustodyController({
      initState: initState.CustodyController,
    });
    this.institutionalFeaturesController = new InstitutionalFeaturesController({
      initState: initState.InstitutionalFeaturesController,
      showConfirmRequest: opts.showUserConfirmation,
    });
    this.transactionUpdateController = new TransactionUpdateController({
      initState: initState.TransactionUpdateController,
      getCustodyKeyring: this.getCustodyKeyringIfExists.bind(this),
      mmiConfigurationController: this.mmiConfigurationController,
      captureException,
    });
    ///: END:ONLY_INCLUDE_IN

    this.backup = new Backup({
      preferencesController: this.preferencesController,
      addressBookController: this.addressBookController,
      networkController: this.networkController,
      trackMetaMetricsEvent: this.metaMetricsController.trackEvent.bind(
        this.metaMetricsController,
      ),
    });

<<<<<<< HEAD
    this.txController = new TransactionController(
      {
        blockTracker: this.blockTracker,
        getCurrentNetworkEIP1559Compatibility:
          this.networkController.getEIP1559Compatibility.bind(
            this.networkController,
          ),
        getCurrentAccountEIP1559Compatibility:
          this.getCurrentAccountEIP1559Compatibility.bind(this),
        getGasFeeEstimates: this.gasFeeController.fetchGasFeeEstimates.bind(
          this.gasFeeController,
        ),
        getNetworkState: () => this.networkController.state,
        getPermittedAccounts: this.getPermittedAccounts.bind(this),
        getSelectedAddress: () =>
          this.preferencesController.store.getState().selectedAddress,
        incomingTransactions: {
          includeTokenTransfers: false,
          isEnabled: () =>
            Boolean(
              this.preferencesController.store.getState()
                .incomingTransactionsPreferences?.[
                this.networkController.state.providerConfig.chainId
              ] &&
                this.onboardingController.store.getState().completedOnboarding,
            ),
          queryEntireHistory: false,
          updateTransactions: false,
        },
        messenger: this.controllerMessenger.getRestricted({
          name: 'TransactionController',
          allowedActions: [`${this.approvalController.name}:addRequest`],
        }),
        onNetworkStateChange: (listener) => {
          networkControllerMessenger.subscribe(
            'NetworkController:stateChange',
            () => listener(),
            ({ networkId }) => networkId,
=======
    this.txController = new TransactionController({
      initState:
        initState.TransactionController || initState.TransactionManager,
      getPermittedAccounts: this.getPermittedAccounts.bind(this),
      getProviderConfig: () => this.networkController.state.providerConfig,
      getCurrentNetworkEIP1559Compatibility:
        this.networkController.getEIP1559Compatibility.bind(
          this.networkController,
        ),
      getCurrentAccountEIP1559Compatibility:
        this.getCurrentAccountEIP1559Compatibility.bind(this),
      getNetworkStatus: () =>
        this.networkController.state.networksMetadata?.[
          this.networkController.state.selectedNetworkClientId
        ]?.status,
      getNetworkState: () => this.networkController.state,
      hasCompletedOnboarding: () =>
        this.onboardingController.store.getState().completedOnboarding,
      onNetworkStateChange: (listener) => {
        networkControllerMessenger.subscribe(
          'NetworkController:stateChange',
          () => listener(),
          (state) => state.providerConfig.chainId,
        );
      },
      getCurrentChainId: () =>
        this.networkController.state.providerConfig.chainId,
      preferencesStore: this.preferencesController.store,
      txHistoryLimit: 60,
      signTransaction: this.keyringController.signTransaction.bind(
        this.keyringController,
      ),
      provider: this.provider,
      blockTracker: this.blockTracker,
      getParticipateInMetrics: () =>
        this.metaMetricsController.state.participateInMetaMetrics,
      getEIP1559GasFeeEstimates:
        this.gasFeeController.fetchGasFeeEstimates.bind(this.gasFeeController),
      getExternalPendingTransactions:
        this.getExternalPendingTransactions.bind(this),
      securityProviderRequest: this.securityProviderRequest.bind(this),
      ///: BEGIN:ONLY_INCLUDE_IN(build-mmi)
      transactionUpdateController: this.transactionUpdateController,
      ///: END:ONLY_INCLUDE_IN
      messenger: this.controllerMessenger.getRestricted({
        name: 'TransactionController',
        allowedActions: [
          `${this.approvalController.name}:addRequest`,
          `${this.approvalController.name}:acceptRequest`,
          `${this.approvalController.name}:rejectRequest`,
        ],
      }),
    });

    const transactionMetricsRequest = this.getTransactionMetricsRequest();

    this.txController.on(
      'transaction-added',
      handleTransactionAdded.bind(null, transactionMetricsRequest),
    );
    this.txController.on(
      'transaction-approved',
      handleTransactionApproved.bind(null, transactionMetricsRequest),
    );
    this.txController.on(
      'transaction-dropped',
      handleTransactionDropped.bind(null, transactionMetricsRequest),
    );
    this.txController.on(
      'transaction-finalized',
      handleTransactionFinalized.bind(null, transactionMetricsRequest),
    );
    this.txController.on(
      'transaction-rejected',
      handleTransactionRejected.bind(null, transactionMetricsRequest),
    );
    this.txController.on(
      'transaction-submitted',
      handleTransactionSubmitted.bind(null, transactionMetricsRequest),
    );
    this.txController.on('transaction-swap-failed', (payload) =>
      this.metaMetricsController.trackEvent(payload),
    );
    this.txController.on('transaction-swap-finalized', (payload) =>
      this.metaMetricsController.trackEvent(payload),
    );

    this.txController.on(`tx:status-update`, async (txId, status) => {
      if (
        status === TransactionStatus.confirmed ||
        status === TransactionStatus.failed
      ) {
        const txMeta = this.txController.txStateManager.getTransaction(txId);
        let rpcPrefs = {};
        if (txMeta.chainId) {
          const { networkConfigurations } = this.networkController.state;
          const matchingNetworkConfig = Object.values(
            networkConfigurations,
          ).find(
            (networkConfiguration) =>
              networkConfiguration.chainId === txMeta.chainId,
          );
          rpcPrefs = matchingNetworkConfig?.rpcPrefs ?? {};
        }

        try {
          await this.platform.showTransactionNotification(txMeta, rpcPrefs);
        } catch (error) {
          log.error('Failed to create transaction notification', error);
        }

        const { txReceipt } = txMeta;

        // if this is a transferFrom method generated from within the app it may be an NFT transfer transaction
        // in which case we will want to check and update ownership status of the transferred NFT.
        if (
          txMeta.type === TransactionType.tokenMethodTransferFrom &&
          txMeta.txParams !== undefined
        ) {
          const {
            data,
            to: contractAddress,
            from: userAddress,
          } = txMeta.txParams;
          const { chainId } = txMeta;
          const transactionData = parseStandardTokenTransactionData(data);
          // Sometimes the tokenId value is parsed as "_value" param. Not seeing this often any more, but still occasionally:
          // i.e. call approve() on BAYC contract - https://etherscan.io/token/0xbc4ca0eda7647a8ab7c2061c2e118a18a936f13d#writeContract, and tokenId shows up as _value,
          // not sure why since it doesn't match the ERC721 ABI spec we use to parse these transactions - https://github.com/MetaMask/metamask-eth-abis/blob/d0474308a288f9252597b7c93a3a8deaad19e1b2/src/abis/abiERC721.ts#L62.
          const transactionDataTokenId =
            getTokenIdParam(transactionData) ??
            getTokenValueParam(transactionData);
          const { allNfts } = this.nftController.state;

          // check if its a known NFT
          const knownNft = allNfts?.[userAddress]?.[chainId]?.find(
            ({ address, tokenId }) =>
              isEqualCaseInsensitive(address, contractAddress) &&
              tokenId === transactionDataTokenId,
>>>>>>> 4a08dafe
          );
        },
        provider: this.provider,
      },
      {
        sign: (...args) => this.keyringController.signTransaction(...args),
      },
      initState.TransactionController,
    );

    this.txController.hub.on('unapprovedTransaction', (txMeta) => {
      this.txController.hub.once(
        `${txMeta.id}:finished`,
        this._onFinishedTransaction.bind(this),
      );

      this.txController.hub.once(
        `${txMeta.id}:confirmed`,
        this._onFinishedTransaction.bind(this),
      );
    });

    networkControllerMessenger.subscribe(
      'NetworkController:networkDidChange',
      async () => {
        const { ticker } = this.networkController.state.providerConfig;
        try {
          await this.currencyRateController.setNativeCurrency(ticker);
        } catch (error) {
          // TODO: Handle failure to get conversion rate more gracefully
          console.error(error);
        }
      },
    );

    this.networkController.lookupNetwork();
    this.decryptMessageController = new DecryptMessageController({
      getState: this.getState.bind(this),
      messenger: this.controllerMessenger.getRestricted({
        name: 'DecryptMessageController',
        allowedActions: [
          `${this.approvalController.name}:addRequest`,
          `${this.approvalController.name}:acceptRequest`,
          `${this.approvalController.name}:rejectRequest`,
          `${this.keyringController.name}:decryptMessage`,
        ],
      }),
      metricsEvent: this.metaMetricsController.trackEvent.bind(
        this.metaMetricsController,
      ),
    });

    this.encryptionPublicKeyController = new EncryptionPublicKeyController({
      messenger: this.controllerMessenger.getRestricted({
        name: 'EncryptionPublicKeyController',
        allowedActions: [
          `${this.approvalController.name}:addRequest`,
          `${this.approvalController.name}:acceptRequest`,
          `${this.approvalController.name}:rejectRequest`,
        ],
      }),
      getEncryptionPublicKey:
        this.keyringController.getEncryptionPublicKey.bind(
          this.keyringController,
        ),
      getAccountKeyringType: this.keyringController.getAccountKeyringType.bind(
        this.keyringController,
      ),
      getState: this.getState.bind(this),
      metricsEvent: this.metaMetricsController.trackEvent.bind(
        this.metaMetricsController,
      ),
    });

    this.signatureController = new SignatureController({
      messenger: this.controllerMessenger.getRestricted({
        name: 'SignatureController',
        allowedActions: [
          `${this.approvalController.name}:addRequest`,
          `${this.keyringController.name}:signMessage`,
          `${this.keyringController.name}:signPersonalMessage`,
          `${this.keyringController.name}:signTypedMessage`,
          `${this.loggingController.name}:add`,
        ],
      }),
      isEthSignEnabled: () =>
        this.preferencesController.store.getState()
          ?.disabledRpcMethodPreferences?.eth_sign,
      getAllState: this.getState.bind(this),
      securityProviderRequest: this.securityProviderRequest.bind(this),
      getCurrentChainId: () =>
        this.networkController.state.providerConfig.chainId,
    });

    this.signatureController.hub.on(
      'cancelWithReason',
      ({ message, reason }) => {
        this.metaMetricsController.trackEvent({
          event: reason,
          category: MetaMetricsEventCategory.Transactions,
          properties: {
            action: 'Sign Request',
            type: message.type,
          },
        });
      },
    );

    ///: BEGIN:ONLY_INCLUDE_IN(build-mmi)
    this.mmiController = new MMIController({
      mmiConfigurationController: this.mmiConfigurationController,
      keyringController: this.keyringController,
      txController: this.txController,
      securityProviderRequest: this.securityProviderRequest.bind(this),
      preferencesController: this.preferencesController,
      appStateController: this.appStateController,
      transactionUpdateController: this.transactionUpdateController,
      custodyController: this.custodyController,
      institutionalFeaturesController: this.institutionalFeaturesController,
      getState: this.getState.bind(this),
      getPendingNonce: this.getPendingNonce.bind(this),
      accountTracker: this.accountTracker,
      metaMetricsController: this.metaMetricsController,
      networkController: this.networkController,
      permissionController: this.permissionController,
      signatureController: this.signatureController,
      platform: this.platform,
      extension: this.extension,
    });
    ///: END:ONLY_INCLUDE_IN

    this.swapsController = new SwapsController(
      {
        // TxMigrationToDo - Move getBufferedGasLimit logic.
        getBufferedGasLimit: (...args) =>
          new TxGasUtil(this.provider).getBufferedGasLimit(...args),
        networkController: this.networkController,
        onNetworkStateChange: networkControllerMessenger.subscribe.bind(
          networkControllerMessenger,
          'NetworkController:stateChange',
        ),
        provider: this.provider,
        getProviderConfig: () => this.networkController.state.providerConfig,
        getTokenRatesState: () => this.tokenRatesController.state,
        getCurrentChainId: () =>
          this.networkController.state.providerConfig.chainId,
        getEIP1559GasFeeEstimates:
          this.gasFeeController.fetchGasFeeEstimates.bind(
            this.gasFeeController,
          ),
        trackMetaMetricsEvent: this.metaMetricsController.trackEvent.bind(
          this.metaMetricsController,
        ),
      },
      initState.SwapsController,
    );
    this.smartTransactionsController = new SmartTransactionsController(
      {
        onNetworkStateChange: networkControllerMessenger.subscribe.bind(
          networkControllerMessenger,
          'NetworkController:stateChange',
        ),
        getNetwork: () => this.networkController.state.networkId ?? 'loading',
        // TxMigrationToDo - Add getNonceLock controller method.
        // getNonceLock: this.txController.nonceTracker.getNonceLock.bind(
        //   this.txController.nonceTracker,
        // ),
        getNonceLock: () => null,
        confirmExternalTransaction:
          this.txController.confirmExternalTransaction.bind(this.txController),
        provider: this.provider,
        trackMetaMetricsEvent: this.metaMetricsController.trackEvent.bind(
          this.metaMetricsController,
        ),
      },
      {
        supportedChainIds: [CHAIN_IDS.MAINNET, CHAIN_IDS.GOERLI],
      },
      initState.SmartTransactionsController,
    );

    ///: BEGIN:ONLY_INCLUDE_IN(petnames)
    const isExternalNameSourcesEnabled = () =>
      this.preferencesController.store.getState().useExternalNameSources;

    this.nameController = new NameController({
      messenger: this.controllerMessenger.getRestricted({
        name: 'NameController',
        allowedActions: [],
      }),
      providers: [
        new ENSNameProvider({
          reverseLookup: this.ensController.reverseResolveAddress.bind(
            this.ensController,
          ),
        }),
        new EtherscanNameProvider({ isEnabled: isExternalNameSourcesEnabled }),
        new TokenNameProvider({ isEnabled: isExternalNameSourcesEnabled }),
        new LensNameProvider({ isEnabled: isExternalNameSourcesEnabled }),
        new SnapsNameProvider({
          messenger: this.controllerMessenger.getRestricted({
            name: 'SnapsNameProvider',
            allowedActions: [
              'SnapController:getAll',
              'SnapController:get',
              'SnapController:handleRequest',
              'PermissionController:getState',
            ],
          }),
        }),
      ],
      state: initState.NameController,
    });

    new AddressBookPetnamesBridge({
      addressBookController: this.addressBookController,
      nameController: this.nameController,
      messenger: this.controllerMessenger.getRestricted({
        name: 'AddressBookPetnamesBridge',
        allowedEvents: ['NameController:stateChange'],
      }),
    }).init();
    ///: END:ONLY_INCLUDE_IN

    this.txController.hub.on('newSwapApproval', (txMeta) => {
      this.swapsController.setApproveTxId(txMeta.id);
    });

    this.txController.hub.on('newSwap', (txMeta) => {
      this.swapsController.setTradeTxId(txMeta.id);
    });

    // ensure accountTracker updates balances after network change
    networkControllerMessenger.subscribe(
      'NetworkController:networkDidChange',
      () => {
        this.accountTracker._updateAccounts();
      },
    );

    // clear unapproved transactions and messages when the network will change
    networkControllerMessenger.subscribe(
      'NetworkController:networkWillChange',
      () => {
        this.encryptionPublicKeyController.clearUnapproved();
        this.decryptMessageController.clearUnapproved();
        this.signatureController.clearUnapproved();
        this.approvalController.clear();
      },
    );

    this.metamaskMiddleware = createMetamaskMiddleware({
      static: {
        eth_syncing: false,
        web3_clientVersion: `MetaMask/v${version}`,
      },
      version,
      // account mgmt
      getAccounts: async (
        { origin: innerOrigin },
        { suppressUnauthorizedError = true } = {},
      ) => {
        if (innerOrigin === ORIGIN_METAMASK) {
          const selectedAddress =
            this.preferencesController.getSelectedAddress();
          return selectedAddress ? [selectedAddress] : [];
        } else if (this.isUnlocked()) {
          return await this.getPermittedAccounts(innerOrigin, {
            suppressUnauthorizedError,
          });
        }
        return []; // changing this is a breaking change
      },
      // tx signing
      processTransaction: this.newUnapprovedTransaction.bind(this),
      // msg signing
      ///: BEGIN:ONLY_INCLUDE_IN(build-main,build-beta,build-flask)
      processEthSignMessage: this.signatureController.newUnsignedMessage.bind(
        this.signatureController,
      ),
      processTypedMessage:
        this.signatureController.newUnsignedTypedMessage.bind(
          this.signatureController,
        ),
      processTypedMessageV3:
        this.signatureController.newUnsignedTypedMessage.bind(
          this.signatureController,
        ),
      processTypedMessageV4:
        this.signatureController.newUnsignedTypedMessage.bind(
          this.signatureController,
        ),
      processPersonalMessage:
        this.signatureController.newUnsignedPersonalMessage.bind(
          this.signatureController,
        ),
      ///: END:ONLY_INCLUDE_IN

      ///: BEGIN:ONLY_INCLUDE_IN(build-mmi)
      /* eslint-disable no-dupe-keys */
      processEthSignMessage: this.mmiController.newUnsignedMessage.bind(
        this.mmiController,
      ),
      processTypedMessage: this.mmiController.newUnsignedMessage.bind(
        this.mmiController,
      ),
      processTypedMessageV3: this.mmiController.newUnsignedMessage.bind(
        this.mmiController,
      ),
      processTypedMessageV4: this.mmiController.newUnsignedMessage.bind(
        this.mmiController,
      ),
      processPersonalMessage: this.mmiController.newUnsignedMessage.bind(
        this.mmiController,
      ),
      setTypedMessageInProgress:
        this.signatureController.setTypedMessageInProgress.bind(
          this.signatureController,
        ),
      setPersonalMessageInProgress:
        this.signatureController.setPersonalMessageInProgress.bind(
          this.signatureController,
        ),
      /* eslint-enable no-dupe-keys */
      ///: END:ONLY_INCLUDE_IN

      processEncryptionPublicKey:
        this.encryptionPublicKeyController.newRequestEncryptionPublicKey.bind(
          this.encryptionPublicKeyController,
        ),
      processDecryptMessage:
        this.decryptMessageController.newRequestDecryptMessage.bind(
          this.decryptMessageController,
        ),
      getPendingNonce: this.getPendingNonce.bind(this),
      getPendingTransactionByHash: (hash) =>
        this.txController.state.transactions.find(
          (meta) =>
            meta.hash === hash && meta.status === TransactionStatus.submitted,
        ),
    });

    // ensure isClientOpenAndUnlocked is updated when memState updates
    this.on('update', (memState) => this._onStateUpdate(memState));

    /**
     * All controllers in Memstore but not in store. They are not persisted.
     * On chrome profile re-start, they will be re-initialized.
     */
    const resetOnRestartStore = {
      AccountTracker: this.accountTracker.store,
      TokenRatesController: this.tokenRatesController,
      DecryptMessageController: this.decryptMessageController,
      EncryptionPublicKeyController: this.encryptionPublicKeyController,
      SignatureController: this.signatureController,
      SwapsController: this.swapsController.store,
      EnsController: this.ensController.store,
      ApprovalController: this.approvalController,
      ///: BEGIN:ONLY_INCLUDE_IN(blockaid)
      PPOMController: this.ppomController,
      ///: END:ONLY_INCLUDE_IN
    };

    this.store.updateStructure({
      AppStateController: this.appStateController.store,
      AppMetadataController: this.appMetadataController.store,
      TransactionController: this.txController,
      KeyringController: this.keyringController,
      PreferencesController: this.preferencesController.store,
      MetaMetricsController: this.metaMetricsController.store,
      AddressBookController: this.addressBookController,
      CurrencyController: this.currencyRateController,
      NetworkController: this.networkController,
      CachedBalancesController: this.cachedBalancesController.store,
      AlertController: this.alertController.store,
      OnboardingController: this.onboardingController.store,
      PermissionController: this.permissionController,
      PermissionLogController: this.permissionLogController.store,
      SubjectMetadataController: this.subjectMetadataController,
      AnnouncementController: this.announcementController,
      GasFeeController: this.gasFeeController,
      TokenListController: this.tokenListController,
      TokensController: this.tokensController,
      SmartTransactionsController: this.smartTransactionsController,
      NftController: this.nftController,
      PhishingController: this.phishingController,
      SelectedNetworkController: this.selectedNetworkController,
      LoggingController: this.loggingController,
      ///: BEGIN:ONLY_INCLUDE_IN(snaps)
      SnapController: this.snapController,
      CronjobController: this.cronjobController,
      SnapsRegistry: this.snapsRegistry,
      NotificationController: this.notificationController,
      ///: END:ONLY_INCLUDE_IN
      ///: BEGIN:ONLY_INCLUDE_IN(desktop)
      DesktopController: this.desktopController.store,
      ///: END:ONLY_INCLUDE_IN

      ///: BEGIN:ONLY_INCLUDE_IN(build-mmi)
      CustodyController: this.custodyController.store,
      InstitutionalFeaturesController:
        this.institutionalFeaturesController.store,
      MmiConfigurationController: this.mmiConfigurationController.store,
      ///: END:ONLY_INCLUDE_IN
      ///: BEGIN:ONLY_INCLUDE_IN(blockaid)
      PPOMController: this.ppomController,
      ///: END:ONLY_INCLUDE_IN
      ///: BEGIN:ONLY_INCLUDE_IN(petnames)
      NameController: this.nameController,
      ///: END:ONLY_INCLUDE_IN
      ...resetOnRestartStore,
    });

    this.memStore = new ComposableObservableStore({
      config: {
        AppStateController: this.appStateController.store,
        AppMetadataController: this.appMetadataController.store,
        NetworkController: this.networkController,
        CachedBalancesController: this.cachedBalancesController.store,
        KeyringController: this.keyringController,
        PreferencesController: this.preferencesController.store,
        MetaMetricsController: this.metaMetricsController.store,
        AddressBookController: this.addressBookController,
        CurrencyController: this.currencyRateController,
        AlertController: this.alertController.store,
        OnboardingController: this.onboardingController.store,
        PermissionController: this.permissionController,
        PermissionLogController: this.permissionLogController.store,
        SubjectMetadataController: this.subjectMetadataController,
        AnnouncementController: this.announcementController,
        GasFeeController: this.gasFeeController,
        TokenListController: this.tokenListController,
        TokensController: this.tokensController,
        SmartTransactionsController: this.smartTransactionsController,
        NftController: this.nftController,
        SelectedNetworkController: this.selectedNetworkController,
        LoggingController: this.loggingController,
        TxController: this.txController,
        ///: BEGIN:ONLY_INCLUDE_IN(snaps)
        SnapController: this.snapController,
        CronjobController: this.cronjobController,
        SnapsRegistry: this.snapsRegistry,
        NotificationController: this.notificationController,
        ///: END:ONLY_INCLUDE_IN
        ///: BEGIN:ONLY_INCLUDE_IN(desktop)
        DesktopController: this.desktopController.store,
        ///: END:ONLY_INCLUDE_IN
        ///: BEGIN:ONLY_INCLUDE_IN(build-mmi)
        CustodyController: this.custodyController.store,
        InstitutionalFeaturesController:
          this.institutionalFeaturesController.store,
        MmiConfigurationController: this.mmiConfigurationController.store,
        ///: END:ONLY_INCLUDE_IN
        ///: BEGIN:ONLY_INCLUDE_IN(petnames)
        NameController: this.nameController,
        ///: END:ONLY_INCLUDE_IN
        ...resetOnRestartStore,
      },
      controllerMessenger: this.controllerMessenger,
    });

    // if this is the first time, clear the state of by calling these methods
    const resetMethods = [
      this.accountTracker.resetState,
      this.decryptMessageController.resetState.bind(
        this.decryptMessageController,
      ),
      this.encryptionPublicKeyController.resetState.bind(
        this.encryptionPublicKeyController,
      ),
      this.signatureController.resetState.bind(this.signatureController),
      this.swapsController.resetState,
      this.ensController.resetState,
      this.approvalController.clear.bind(this.approvalController),
      // WE SHOULD ADD TokenListController.resetState here too. But it's not implemented yet.
    ];

    if (isManifestV3) {
      if (isFirstMetaMaskControllerSetup === true) {
        this.resetStates(resetMethods);
        this.extension.storage.session.set({
          isFirstMetaMaskControllerSetup: false,
        });
      }
    } else {
      // it's always the first time in MV2
      this.resetStates(resetMethods);
    }

    // Automatic login via config password or loginToken
    if (
      !this.isUnlocked() &&
      this.onboardingController.store.getState().completedOnboarding
    ) {
      this._loginUser();
    } else {
      this._startUISync();
    }

    // Lazily update the store with the current extension environment
    this.extension.runtime.getPlatformInfo().then(({ os }) => {
      this.appStateController.setBrowserEnvironment(
        os,
        // This method is presently only supported by Firefox
        this.extension.runtime.getBrowserInfo === undefined
          ? 'chrome'
          : 'firefox',
      );
    });

    this.setupControllerEventSubscriptions();

    // For more information about these legacy streams, see here:
    // https://github.com/MetaMask/metamask-extension/issues/15491
    // TODO:LegacyProvider: Delete
    this.publicConfigStore = this.createPublicConfigStore();

    // Multiple MetaMask instances launched warning
    this.extension.runtime.onMessageExternal.addListener(onMessageReceived);
    // Fire a ping message to check if other extensions are running
    checkForMultipleVersionsRunning();
  }

  getTransactionMetricsRequest() {
    const controllerActions = {
      // Metametrics Actions
      createEventFragment: this.metaMetricsController.createEventFragment.bind(
        this.metaMetricsController,
      ),
      finalizeEventFragment:
        this.metaMetricsController.finalizeEventFragment.bind(
          this.metaMetricsController,
        ),
      getEventFragmentById:
        this.metaMetricsController.getEventFragmentById.bind(
          this.metaMetricsController,
        ),
      updateEventFragment: this.metaMetricsController.updateEventFragment.bind(
        this.metaMetricsController,
      ),
      // Other dependencies
      getAccountType: this.getAccountType.bind(this),
      getDeviceModel: this.getDeviceModel.bind(this),
      getEIP1559GasFeeEstimates:
        this.gasFeeController.fetchGasFeeEstimates.bind(this.gasFeeController),
      getSelectedAddress: () =>
        this.preferencesController.store.getState().selectedAddress,
      getTokenStandardAndDetails: this.getTokenStandardAndDetails.bind(this),
      getTransaction: this.txController.txStateManager.getTransaction.bind(
        this.txController,
      ),
    };
    return {
      ...controllerActions,
      snapAndHardwareMessenger: this.controllerMessenger.getRestricted({
        name: 'SnapAndHardwareMessenger',
        allowedActions: [
          'KeyringController:getKeyringForAccount',
          'SnapController:get',
        ],
      }),
      provider: this.provider,
    };
  }

  triggerNetworkrequests() {
    this.accountTracker.start();
    this.txController.startIncomingTransactionPolling();
    if (this.preferencesController.store.getState().useCurrencyRateCheck) {
      this.currencyRateController.start();
    }
    if (this.preferencesController.store.getState().useTokenDetection) {
      this.tokenListController.start();
    }
  }

  stopNetworkRequests() {
    this.accountTracker.stop();
    this.txController.stopIncomingTransactionPolling();
    if (this.preferencesController.store.getState().useCurrencyRateCheck) {
      this.currencyRateController.stop();
    }
    if (this.preferencesController.store.getState().useTokenDetection) {
      this.tokenListController.stop();
    }
  }

  canUseHardwareWallets() {
    return !isManifestV3 || process.env.HARDWARE_WALLETS_MV3;
  }

  resetStates(resetMethods) {
    resetMethods.forEach((resetMethod) => {
      try {
        resetMethod();
      } catch (err) {
        console.error(err);
      }
    });
  }

  ///: BEGIN:ONLY_INCLUDE_IN(keyring-snaps)
  /**
   * Initialize the snap keyring if it is not present.
   *
   * @returns {SnapKeyring}
   */
  async getSnapKeyring() {
    let [snapKeyring] = this.keyringController.getKeyringsByType(
      KeyringType.snap,
    );
    if (!snapKeyring) {
      snapKeyring = await this.keyringController.addNewKeyring(
        KeyringType.snap,
      );
    }
    return snapKeyring;
  }
  ///: END:ONLY_INCLUDE_IN

  ///: BEGIN:ONLY_INCLUDE_IN(snaps)

  /**
   * Tracks snaps export usage.
   * Note: This function is throttled to 1 call per 60 seconds per snap id + handler combination.
   *
   * @param {string} snapId - The ID of the snap the handler is being triggered on.
   * @param {string} handler - The handler to trigger on the snap for the request.
   */
  _trackSnapExportUsage = wrap(
    memoize(
      () =>
        throttle(
          (snapId, handler) =>
            this.metaMetricsController.trackEvent({
              event: MetaMetricsEventName.SnapExportUsed,
              category: MetaMetricsEventCategory.Snaps,
              properties: {
                snap_id: snapId,
                export: handler,
              },
            }),
          SECOND * 60,
        ),
      (snapId, handler) => `${snapId}${handler}`,
    ),
    (getFunc, ...args) => getFunc(...args)(...args),
  );

  /**
   * Passes a JSON-RPC request object to the SnapController for execution.
   *
   * @param {object} args - A bag of options.
   * @param {string} args.snapId - The ID of the recipient snap.
   * @param {string} args.origin - The origin of the RPC request.
   * @param {string} args.handler - The handler to trigger on the snap for the request.
   * @param {object} args.request - The JSON-RPC request object.
   * @returns The result of the JSON-RPC request.
   */
  handleSnapRequest(args) {
    this._trackSnapExportUsage(args.snapId, args.handler);

    return this.controllerMessenger.call('SnapController:handleRequest', args);
  }

  /**
   * Gets the currently selected locale from the PreferencesController.
   *
   * @returns The currently selected locale.
   */
  getLocale() {
    const { currentLocale } = this.preferencesController.store.getState();

    return currentLocale;
  }

  /**
   * Constructor helper for getting Snap permission specifications.
   */
  getSnapPermissionSpecifications() {
    return {
      ...buildSnapEndowmentSpecifications(),
      ...buildSnapRestrictedMethodSpecifications({
        encrypt,
        decrypt,
        getLocale: this.getLocale.bind(this),
        clearSnapState: this.controllerMessenger.call.bind(
          this.controllerMessenger,
          'SnapController:clearSnapState',
        ),
        getMnemonic: this.getPrimaryKeyringMnemonic.bind(this),
        getUnlockPromise: this.appStateController.getUnlockPromise.bind(
          this.appStateController,
        ),
        getSnap: this.controllerMessenger.call.bind(
          this.controllerMessenger,
          'SnapController:get',
        ),
        handleSnapRpcRequest: this.handleSnapRequest.bind(this),
        getSnapState: this.controllerMessenger.call.bind(
          this.controllerMessenger,
          'SnapController:getSnapState',
        ),
        showDialog: (origin, type, content, placeholder) =>
          this.approvalController.addAndShowApprovalRequest({
            origin,
            type: SNAP_DIALOG_TYPES[type],
            requestData: { content, placeholder },
          }),
        showNativeNotification: (origin, args) =>
          this.controllerMessenger.call(
            'RateLimitController:call',
            origin,
            'showNativeNotification',
            origin,
            args.message,
          ),
        showInAppNotification: (origin, args) =>
          this.controllerMessenger.call(
            'RateLimitController:call',
            origin,
            'showInAppNotification',
            origin,
            args.message,
          ),
        updateSnapState: this.controllerMessenger.call.bind(
          this.controllerMessenger,
          'SnapController:updateSnapState',
        ),
        ///: END:ONLY_INCLUDE_IN
        ///: BEGIN:ONLY_INCLUDE_IN(keyring-snaps)
        getSnapKeyring: this.getSnapKeyring.bind(this),
        ///: END:ONLY_INCLUDE_IN
        ///: BEGIN:ONLY_INCLUDE_IN(snaps)
      }),
    };
  }

  /**
   * Deletes the specified notifications from state.
   *
   * @param {string[]} ids - The notifications ids to delete.
   */
  dismissNotifications(ids) {
    this.notificationController.dismiss(ids);
  }

  /**
   * Updates the readDate attribute of the specified notifications.
   *
   * @param {string[]} ids - The notifications ids to mark as read.
   */
  markNotificationsAsRead(ids) {
    this.notificationController.markRead(ids);
  }

  ///: END:ONLY_INCLUDE_IN

  /**
   * Sets up BaseController V2 event subscriptions. Currently, this includes
   * the subscriptions necessary to notify permission subjects of account
   * changes.
   *
   * Some of the subscriptions in this method are ControllerMessenger selector
   * event subscriptions. See the relevant documentation for
   * `@metamask/base-controller` for more information.
   *
   * Note that account-related notifications emitted when the extension
   * becomes unlocked are handled in MetaMaskController._onUnlock.
   */
  setupControllerEventSubscriptions() {
    let lastSelectedAddress;

    this.preferencesController.store.subscribe(async (state) => {
      const { selectedAddress, currentLocale } = state;
      const { chainId } = this.networkController.state.providerConfig;
      await updateCurrentLocale(currentLocale);

      if (state.incomingTransactionsPreferences?.[chainId]) {
        this.txController.startIncomingTransactionPolling();
      } else {
        this.txController.stopIncomingTransactionPolling();
      }

      if (selectedAddress && selectedAddress !== lastSelectedAddress) {
        lastSelectedAddress = selectedAddress;
        await this._onAccountChange(selectedAddress);
      }
    });

    // This handles account changes every time relevant permission state
    // changes, for any reason.
    this.controllerMessenger.subscribe(
      `${this.permissionController.name}:stateChange`,
      async (currentValue, previousValue) => {
        const changedAccounts = getChangedAccounts(currentValue, previousValue);

        for (const [origin, accounts] of changedAccounts.entries()) {
          this._notifyAccountsChange(origin, accounts);
        }
      },
      getPermittedAccountsByOrigin,
    );

    this.controllerMessenger.subscribe(
      'NetworkController:networkDidChange',
      async () => {
        await this.txController.updateIncomingTransactions();
      },
    );

    ///: BEGIN:ONLY_INCLUDE_IN(snaps)
    // Record Snap metadata whenever a Snap is added to state.
    this.controllerMessenger.subscribe(
      `${this.snapController.name}:snapAdded`,
      (snap, svgIcon = null) => {
        const {
          manifest: { proposedName },
          version,
        } = snap;
        this.subjectMetadataController.addSubjectMetadata({
          subjectType: SubjectType.Snap,
          name: proposedName,
          origin: snap.id,
          version,
          svgIcon,
        });
      },
    );

    this.controllerMessenger.subscribe(
      `${this.snapController.name}:snapInstalled`,
      (truncatedSnap, origin) => {
        this.metaMetricsController.trackEvent({
          event: MetaMetricsEventName.SnapInstalled,
          category: MetaMetricsEventCategory.Snaps,
          properties: {
            snap_id: truncatedSnap.id,
            version: truncatedSnap.version,
            origin,
          },
        });
      },
    );

    this.controllerMessenger.subscribe(
      `${this.snapController.name}:snapUpdated`,
      (newSnap, oldVersion, origin) => {
        this.metaMetricsController.trackEvent({
          event: MetaMetricsEventName.SnapUpdated,
          category: MetaMetricsEventCategory.Snaps,
          properties: {
            snap_id: newSnap.id,
            old_version: oldVersion,
            new_version: newSnap.version,
            origin,
          },
        });
      },
    );

    this.controllerMessenger.subscribe(
      `${this.snapController.name}:snapTerminated`,
      (truncatedSnap) => {
        const approvals = Object.values(
          this.approvalController.state.pendingApprovals,
        ).filter(
          (approval) =>
            approval.origin === truncatedSnap.id &&
            approval.type.startsWith(RestrictedMethods.snap_dialog),
        );
        for (const approval of approvals) {
          this.approvalController.reject(
            approval.id,
            new Error('Snap was terminated.'),
          );
        }
      },
    );

    this.controllerMessenger.subscribe(
      `${this.snapController.name}:snapRemoved`,
      (truncatedSnap) => {
        const notificationIds = Object.values(
          this.notificationController.state.notifications,
        ).reduce((idList, notification) => {
          if (notification.origin === truncatedSnap.id) {
            idList.push(notification.id);
          }
          return idList;
        }, []);

        this.dismissNotifications(notificationIds);
      },
    );

    this.controllerMessenger.subscribe(
      `${this.snapController.name}:snapUninstalled`,
      (truncatedSnap) => {
        this.metaMetricsController.trackEvent({
          event: MetaMetricsEventName.SnapUninstalled,
          category: MetaMetricsEventCategory.Snaps,
          properties: {
            snap_id: truncatedSnap.id,
            version: truncatedSnap.version,
          },
        });
      },
    );

    ///: END:ONLY_INCLUDE_IN
  }

  /**
   * TODO:LegacyProvider: Delete
   * Constructor helper: initialize a public config store.
   * This store is used to make some config info available to Dapps synchronously.
   */
  createPublicConfigStore() {
    // subset of state for metamask inpage provider
    const publicConfigStore = new ObservableStore();

    const selectPublicState = (chainId, { isUnlocked }) => {
      return {
        isUnlocked,
        chainId,
        networkVersion: this.deprecatedNetworkId ?? 'loading',
      };
    };

    const updatePublicConfigStore = (memState) => {
      const networkStatus =
        memState.networksMetadata[memState.selectedNetworkClientId]?.status;
      const { chainId } = this.networkController.state.providerConfig;
      if (networkStatus === NetworkStatus.Available) {
        publicConfigStore.putState(selectPublicState(chainId, memState));
      }
    };

    // setup memStore subscription hooks
    this.on('update', updatePublicConfigStore);
    updatePublicConfigStore(this.getState());

    return publicConfigStore;
  }

  /**
   * Gets relevant state for the provider of an external origin.
   *
   * @param {string} origin - The origin to get the provider state for.
   * @returns {Promise<{ isUnlocked: boolean, networkVersion: string, chainId: string, accounts: string[] }>} An object with relevant state properties.
   */
  async getProviderState(origin) {
    return {
      isUnlocked: this.isUnlocked(),
      accounts: await this.getPermittedAccounts(origin),
      ...this.getProviderNetworkState(),
    };
  }

  /**
   * Gets network state relevant for external providers.
   *
   * @returns {object} An object with relevant network state properties.
   */
  getProviderNetworkState() {
    return {
      chainId: this.networkController.state.providerConfig.chainId,
      networkVersion: this.deprecatedNetworkId ?? 'loading',
    };
  }

  /**
   * TODO: Delete when ready to remove `networkVersion` from provider object
   * Updates the `deprecatedNetworkId` value
   */
  async updateDeprecatedNetworkId() {
    try {
      this.deprecatedNetworkId = await this.deprecatedGetNetworkId();
    } catch (error) {
      console.error(error);
      this.deprecatedNetworkId = null;
    }
    this._notifyChainChange();
  }

  /**
   * TODO: Delete when ready to remove `networkVersion` from provider object
   * Gets current networkId as returned by `net_version`
   *
   * @returns {string} The networkId for the current network or null on failure
   * @throws Will throw if there is a problem getting the network version
   */
  async deprecatedGetNetworkId() {
    const ethQuery = this.controllerMessenger.call(
      'NetworkController:getEthQuery',
    );

    if (!ethQuery) {
      throw new Error('Provider has not been initialized');
    }

    return new Promise((resolve, reject) => {
      ethQuery.sendAsync({ method: 'net_version' }, (error, result) => {
        if (error) {
          reject(error);
        } else {
          resolve(convertNetworkId(result));
        }
      });
    });
  }

  //=============================================================================
  // EXPOSED TO THE UI SUBSYSTEM
  //=============================================================================

  /**
   * The metamask-state of the various controllers, made available to the UI
   *
   * @returns {object} status
   */
  getState() {
    const { vault } = this.keyringController.state;
    const isInitialized = Boolean(vault);

    const flatState = this.memStore.getFlatState();

    // The vault should not be exposed to the UI
    delete flatState.vault;

    return {
      isInitialized,
      ...flatState,
      ///: BEGIN:ONLY_INCLUDE_IN(snaps)
      // Snap state and source code is stripped out to prevent piping to the MetaMask UI.
      snapStates: {},
      snaps: Object.values(flatState.snaps ?? {}).reduce((acc, snap) => {
        // eslint-disable-next-line no-unused-vars
        const { sourceCode, ...rest } = snap;
        acc[snap.id] = rest;
        return acc;
      }, {}),
      ///: END:ONLY_INCLUDE_IN
    };
  }

  /**
   * Returns an Object containing API Callback Functions.
   * These functions are the interface for the UI.
   * The API object can be transmitted over a stream via JSON-RPC.
   *
   * @returns {object} Object containing API functions.
   */
  getApi() {
    const {
      addressBookController,
      alertController,
      appStateController,
      keyringController,
      nftController,
      nftDetectionController,
      currencyRateController,
      detectTokensController,
      ensController,
      gasFeeController,
      metaMetricsController,
      networkController,
      announcementController,
      onboardingController,
      permissionController,
      preferencesController,
      swapsController,
      tokensController,
      smartTransactionsController,
      txController,
      assetsContractController,
      backup,
      approvalController,
      phishingController,
    } = this;

    return {
      // etc
      getState: this.getState.bind(this),
      setCurrentCurrency: currencyRateController.setCurrentCurrency.bind(
        currencyRateController,
      ),
      setUseBlockie: preferencesController.setUseBlockie.bind(
        preferencesController,
      ),
      setUseNonceField: preferencesController.setUseNonceField.bind(
        preferencesController,
      ),
      setUsePhishDetect: preferencesController.setUsePhishDetect.bind(
        preferencesController,
      ),
      setUseMultiAccountBalanceChecker:
        preferencesController.setUseMultiAccountBalanceChecker.bind(
          preferencesController,
        ),
      setUseSafeChainsListValidation:
        preferencesController.setUseSafeChainsListValidation.bind(
          preferencesController,
        ),
      setUseTokenDetection: preferencesController.setUseTokenDetection.bind(
        preferencesController,
      ),
      setUseNftDetection: preferencesController.setUseNftDetection.bind(
        preferencesController,
      ),
      setUse4ByteResolution: preferencesController.setUse4ByteResolution.bind(
        preferencesController,
      ),
      setUseCurrencyRateCheck:
        preferencesController.setUseCurrencyRateCheck.bind(
          preferencesController,
        ),
      setOpenSeaEnabled: preferencesController.setOpenSeaEnabled.bind(
        preferencesController,
      ),
      ///: BEGIN:ONLY_INCLUDE_IN(blockaid)
      setSecurityAlertsEnabled:
        preferencesController.setSecurityAlertsEnabled.bind(
          preferencesController,
        ),
      ///: END:ONLY_INCLUDE_IN
      ///: BEGIN:ONLY_INCLUDE_IN(keyring-snaps)
      setAddSnapAccountEnabled:
        preferencesController.setAddSnapAccountEnabled.bind(
          preferencesController,
        ),
      ///: END:ONLY_INCLUDE_IN
      ///: BEGIN:ONLY_INCLUDE_IN(petnames)
      setUseExternalNameSources:
        preferencesController.setUseExternalNameSources.bind(
          preferencesController,
        ),
      ///: END:ONLY_INCLUDE_IN
      setIpfsGateway: preferencesController.setIpfsGateway.bind(
        preferencesController,
      ),
      setUseAddressBarEnsResolution:
        preferencesController.setUseAddressBarEnsResolution.bind(
          preferencesController,
        ),
      setParticipateInMetaMetrics:
        metaMetricsController.setParticipateInMetaMetrics.bind(
          metaMetricsController,
        ),
      setCurrentLocale: preferencesController.setCurrentLocale.bind(
        preferencesController,
      ),
      setIncomingTransactionsPreferences:
        preferencesController.setIncomingTransactionsPreferences.bind(
          preferencesController,
        ),
      markPasswordForgotten: this.markPasswordForgotten.bind(this),
      unMarkPasswordForgotten: this.unMarkPasswordForgotten.bind(this),
      getRequestAccountTabIds: this.getRequestAccountTabIds,
      getOpenMetamaskTabsIds: this.getOpenMetamaskTabsIds,
      markNotificationPopupAsAutomaticallyClosed: () =>
        this.notificationManager.markAsAutomaticallyClosed(),

      // approval
      requestUserApproval:
        approvalController.addAndShowApprovalRequest.bind(approvalController),

      // primary keyring management
      addNewAccount: this.addNewAccount.bind(this),
      verifySeedPhrase: this.verifySeedPhrase.bind(this),
      resetAccount: this.resetAccount.bind(this),
      removeAccount: this.removeAccount.bind(this),
      importAccountWithStrategy: this.importAccountWithStrategy.bind(this),
      ///: BEGIN:ONLY_INCLUDE_IN(keyring-snaps)
      getAccountsBySnapId: (snapId) => getAccountsBySnapId(this, snapId),
      ///: END:ONLY_INCLUDE_IN

      // hardware wallets
      connectHardware: this.connectHardware.bind(this),
      forgetDevice: this.forgetDevice.bind(this),
      checkHardwareStatus: this.checkHardwareStatus.bind(this),
      unlockHardwareWalletAccount: this.unlockHardwareWalletAccount.bind(this),
      setLedgerTransportPreference:
        this.setLedgerTransportPreference.bind(this),
      attemptLedgerTransportCreation:
        this.attemptLedgerTransportCreation.bind(this),
      establishLedgerTransportPreference:
        this.establishLedgerTransportPreference.bind(this),

      // qr hardware devices
      submitQRHardwareCryptoHDKey:
        keyringController.submitQRCryptoHDKey.bind(keyringController),
      submitQRHardwareCryptoAccount:
        keyringController.submitQRCryptoAccount.bind(keyringController),
      cancelSyncQRHardware:
        keyringController.cancelQRSynchronization.bind(keyringController),
      submitQRHardwareSignature:
        keyringController.submitQRSignature.bind(keyringController),
      cancelQRHardwareSignRequest:
        keyringController.cancelQRSignRequest.bind(keyringController),

      // vault management
      submitPassword: this.submitPassword.bind(this),
      verifyPassword: this.verifyPassword.bind(this),

      // network management
      setProviderType:
        networkController.setProviderType.bind(networkController),
      rollbackToPreviousProvider:
        networkController.rollbackToPreviousProvider.bind(networkController),
      removeNetworkConfiguration:
        networkController.removeNetworkConfiguration.bind(networkController),
      setActiveNetwork:
        networkController.setActiveNetwork.bind(networkController),
      upsertNetworkConfiguration:
        this.networkController.upsertNetworkConfiguration.bind(
          this.networkController,
        ),
      getCurrentNetworkEIP1559Compatibility:
        this.networkController.getEIP1559Compatibility.bind(
          this.networkController,
        ),
      // PreferencesController
      setSelectedAddress: preferencesController.setSelectedAddress.bind(
        preferencesController,
      ),
      addToken: tokensController.addToken.bind(tokensController),
      updateTokenType: tokensController.updateTokenType.bind(tokensController),
      setAccountLabel: preferencesController.setAccountLabel.bind(
        preferencesController,
      ),
      setFeatureFlag: preferencesController.setFeatureFlag.bind(
        preferencesController,
      ),
      setPreference: preferencesController.setPreference.bind(
        preferencesController,
      ),

      addKnownMethodData: preferencesController.addKnownMethodData.bind(
        preferencesController,
      ),
      setDismissSeedBackUpReminder:
        preferencesController.setDismissSeedBackUpReminder.bind(
          preferencesController,
        ),
      setDisabledRpcMethodPreference:
        preferencesController.setDisabledRpcMethodPreference.bind(
          preferencesController,
        ),
      getRpcMethodPreferences:
        preferencesController.getRpcMethodPreferences.bind(
          preferencesController,
        ),
      setAdvancedGasFee: preferencesController.setAdvancedGasFee.bind(
        preferencesController,
      ),
      setTheme: preferencesController.setTheme.bind(preferencesController),
      setTransactionSecurityCheckEnabled:
        preferencesController.setTransactionSecurityCheckEnabled.bind(
          preferencesController,
        ),
      ///: BEGIN:ONLY_INCLUDE_IN(keyring-snaps)
      setSnapsAddSnapAccountModalDismissed:
        preferencesController.setSnapsAddSnapAccountModalDismissed.bind(
          preferencesController,
        ),
      ///: END:ONLY_INCLUDE_IN

      // AssetsContractController
      getTokenStandardAndDetails: this.getTokenStandardAndDetails.bind(this),

      // NftController
      addNft: nftController.addNft.bind(nftController),

      addNftVerifyOwnership:
        nftController.addNftVerifyOwnership.bind(nftController),

      removeAndIgnoreNft: nftController.removeAndIgnoreNft.bind(nftController),

      removeNft: nftController.removeNft.bind(nftController),

      checkAndUpdateAllNftsOwnershipStatus:
        nftController.checkAndUpdateAllNftsOwnershipStatus.bind(nftController),

      checkAndUpdateSingleNftOwnershipStatus:
        nftController.checkAndUpdateSingleNftOwnershipStatus.bind(
          nftController,
        ),

      isNftOwner: nftController.isNftOwner.bind(nftController),

      // AddressController
      setAddressBook: addressBookController.set.bind(addressBookController),
      removeFromAddressBook: addressBookController.delete.bind(
        addressBookController,
      ),

      // AppStateController
      setLastActiveTime:
        appStateController.setLastActiveTime.bind(appStateController),
      setDefaultHomeActiveTabName:
        appStateController.setDefaultHomeActiveTabName.bind(appStateController),
      setConnectedStatusPopoverHasBeenShown:
        appStateController.setConnectedStatusPopoverHasBeenShown.bind(
          appStateController,
        ),
      setRecoveryPhraseReminderHasBeenShown:
        appStateController.setRecoveryPhraseReminderHasBeenShown.bind(
          appStateController,
        ),
      setRecoveryPhraseReminderLastShown:
        appStateController.setRecoveryPhraseReminderLastShown.bind(
          appStateController,
        ),
      setTermsOfUseLastAgreed:
        appStateController.setTermsOfUseLastAgreed.bind(appStateController),
      ///: BEGIN:ONLY_INCLUDE_IN(snaps)
      setSnapsInstallPrivacyWarningShownStatus:
        appStateController.setSnapsInstallPrivacyWarningShownStatus.bind(
          appStateController,
        ),
      ///: END:ONLY_INCLUDE_IN
      setOutdatedBrowserWarningLastShown:
        appStateController.setOutdatedBrowserWarningLastShown.bind(
          appStateController,
        ),
      setShowTestnetMessageInDropdown:
        appStateController.setShowTestnetMessageInDropdown.bind(
          appStateController,
        ),
      setShowBetaHeader:
        appStateController.setShowBetaHeader.bind(appStateController),
      setShowProductTour:
        appStateController.setShowProductTour.bind(appStateController),
      updateNftDropDownState:
        appStateController.updateNftDropDownState.bind(appStateController),
      setFirstTimeUsedNetwork:
        appStateController.setFirstTimeUsedNetwork.bind(appStateController),

      // EnsController
      tryReverseResolveAddress:
        ensController.reverseResolveAddress.bind(ensController),

      // KeyringController
      setLocked: this.setLocked.bind(this),
      createNewVaultAndKeychain: this.createNewVaultAndKeychain.bind(this),
      createNewVaultAndRestore: this.createNewVaultAndRestore.bind(this),
      exportAccount: this.exportAccount.bind(this),

      // txController
      updateTransaction: txController.updateTransaction.bind(txController),

      // TxMigrationToDo - Add approveTransactionsWithSameNonce controller method.
      approveTransactionsWithSameNonce: () => undefined,
      // approveTransactionsWithSameNonce:
      //   txController.approveTransactionsWithSameNonce.bind(txController),

      createCancelTransaction: this.createCancelTransaction.bind(this),
      createSpeedUpTransaction: this.createSpeedUpTransaction.bind(this),
      estimateGas: this.estimateGas.bind(this),
      getNextNonce: this.getNextNonce.bind(this),
      addTransaction: this.addTransaction.bind(this),
      addTransactionAndWaitForPublish:
        this.addTransactionAndWaitForPublish.bind(this),
<<<<<<< HEAD
=======
      createTransactionEventFragment:
        createTransactionEventFragmentWithTxId.bind(
          null,
          this.getTransactionMetricsRequest(),
        ),
      getTransactions: txController.getTransactions.bind(txController),
>>>>>>> 4a08dafe

      // TxMigrationToDo - Add createTransactionEventFragment controller method.
      createTransactionEventFragment: () => undefined,
      // createTransactionEventFragment:
      //   txController.createTransactionEventFragment.bind(txController),

      getTransactions: ({
        filterToCurrentNetwork,
        searchCriteria: { from } = {},
      } = {}) => {
        const { transactions } = txController.state;
        const { chainId } = this.networkController.state.providerConfig;

        return (
          transactions ??
          []
            .filter(
              (txMeta) =>
                !filterToCurrentNetwork || txMeta?.chainId === chainId,
            )
            .filter((txMeta) => !from || txMeta?.txParams.from === from)
        );
      },

      // TxMigrationToDo - Add updateEditableParams controller method.
      updateEditableParams:
        txController.updateEditableParams.bind(txController),

      updateTransactionGasFees:
        txController.updateTransactionGasFees.bind(txController),
      updateTransactionSendFlowHistory:
        txController.updateTransactionSendFlowHistory.bind(txController),

      // TxMigrationToDo - Add updatePreviousGasParams controller method.
      updatePreviousGasParams:
        txController.updatePreviousGasParams.bind(txController),

      // decryptMessageController
      decryptMessage: this.decryptMessageController.decryptMessage.bind(
        this.decryptMessageController,
      ),
      decryptMessageInline:
        this.decryptMessageController.decryptMessageInline.bind(
          this.decryptMessageController,
        ),
      cancelDecryptMessage:
        this.decryptMessageController.cancelDecryptMessage.bind(
          this.decryptMessageController,
        ),

      // EncryptionPublicKeyController
      encryptionPublicKey:
        this.encryptionPublicKeyController.encryptionPublicKey.bind(
          this.encryptionPublicKeyController,
        ),
      cancelEncryptionPublicKey:
        this.encryptionPublicKeyController.cancelEncryptionPublicKey.bind(
          this.encryptionPublicKeyController,
        ),

      // onboarding controller
      setSeedPhraseBackedUp:
        onboardingController.setSeedPhraseBackedUp.bind(onboardingController),
      completeOnboarding:
        onboardingController.completeOnboarding.bind(onboardingController),
      setFirstTimeFlowType:
        onboardingController.setFirstTimeFlowType.bind(onboardingController),

      // alert controller
      setAlertEnabledness:
        alertController.setAlertEnabledness.bind(alertController),
      setUnconnectedAccountAlertShown:
        alertController.setUnconnectedAccountAlertShown.bind(alertController),
      setWeb3ShimUsageAlertDismissed:
        alertController.setWeb3ShimUsageAlertDismissed.bind(alertController),

      // permissions
      removePermissionsFor: this.removePermissionsFor,
      approvePermissionsRequest: this.acceptPermissionsRequest,
      rejectPermissionsRequest: this.rejectPermissionsRequest,
      ...getPermissionBackgroundApiMethods(permissionController),

      ///: BEGIN:ONLY_INCLUDE_IN(build-mmi)
      connectCustodyAddresses: this.mmiController.connectCustodyAddresses.bind(
        this.mmiController,
      ),
      getCustodianAccounts: this.mmiController.getCustodianAccounts.bind(
        this.mmiController,
      ),
      getCustodianAccountsByAddress:
        this.mmiController.getCustodianAccountsByAddress.bind(
          this.mmiController,
        ),
      getCustodianTransactionDeepLink:
        this.mmiController.getCustodianTransactionDeepLink.bind(
          this.mmiController,
        ),
      getCustodianConfirmDeepLink:
        this.mmiController.getCustodianConfirmDeepLink.bind(this.mmiController),
      getCustodianSignMessageDeepLink:
        this.mmiController.getCustodianSignMessageDeepLink.bind(
          this.mmiController,
        ),
      getCustodianToken: this.mmiController.getCustodianToken.bind(
        this.mmiController,
      ),
      getCustodianJWTList: this.mmiController.getCustodianJWTList.bind(
        this.mmiController,
      ),
      getAllCustodianAccountsWithToken:
        this.mmiController.getAllCustodianAccountsWithToken.bind(
          this.mmiController,
        ),
      setCustodianNewRefreshToken:
        this.mmiController.setCustodianNewRefreshToken.bind(this.mmiController),
      setWaitForConfirmDeepLinkDialog:
        this.custodyController.setWaitForConfirmDeepLinkDialog.bind(
          this.custodyController,
        ),
      setCustodianConnectRequest:
        this.custodyController.setCustodianConnectRequest.bind(
          this.custodyController,
        ),
      getCustodianConnectRequest:
        this.custodyController.getCustodianConnectRequest.bind(
          this.custodyController,
        ),
      getMmiConfiguration:
        this.mmiConfigurationController.getConfiguration.bind(
          this.mmiConfigurationController,
        ),
      removeAddTokenConnectRequest:
        this.institutionalFeaturesController.removeAddTokenConnectRequest.bind(
          this.institutionalFeaturesController,
        ),
      showInteractiveReplacementTokenBanner:
        appStateController.showInteractiveReplacementTokenBanner.bind(
          appStateController,
        ),
      ///: END:ONLY_INCLUDE_IN

      ///: BEGIN:ONLY_INCLUDE_IN(snaps)
      // snaps
      disableSnap: this.controllerMessenger.call.bind(
        this.controllerMessenger,
        'SnapController:disable',
      ),
      enableSnap: this.controllerMessenger.call.bind(
        this.controllerMessenger,
        'SnapController:enable',
      ),
      removeSnap: this.controllerMessenger.call.bind(
        this.controllerMessenger,
        'SnapController:remove',
      ),
      handleSnapRequest: this.handleSnapRequest.bind(this),
      revokeDynamicSnapPermissions: this.controllerMessenger.call.bind(
        this.controllerMessenger,
        'SnapController:revokeDynamicPermissions',
      ),
      dismissNotifications: this.dismissNotifications.bind(this),
      markNotificationsAsRead: this.markNotificationsAsRead.bind(this),
      updateCaveat: this.updateCaveat.bind(this),
      getPhishingResult: async (website) => {
        await phishingController.maybeUpdateState();

        return phishingController.test(website);
      },
      ///: END:ONLY_INCLUDE_IN
      ///: BEGIN:ONLY_INCLUDE_IN(keyring-snaps)
      updateSnapRegistry: this.preferencesController.updateSnapRegistry.bind(
        preferencesController,
      ),
      ///: END:ONLY_INCLUDE_IN
      ///: BEGIN:ONLY_INCLUDE_IN(desktop)
      // Desktop
      getDesktopEnabled: this.desktopController.getDesktopEnabled.bind(
        this.desktopController,
      ),
      setDesktopEnabled: this.desktopController.setDesktopEnabled.bind(
        this.desktopController,
      ),
      generateDesktopOtp: this.desktopController.generateOtp.bind(
        this.desktopController,
      ),
      testDesktopConnection: this.desktopController.testDesktopConnection.bind(
        this.desktopController,
      ),
      disableDesktop: this.desktopController.disableDesktop.bind(
        this.desktopController,
      ),
      ///: END:ONLY_INCLUDE_IN

      // swaps
      fetchAndSetQuotes:
        swapsController.fetchAndSetQuotes.bind(swapsController),
      setSelectedQuoteAggId:
        swapsController.setSelectedQuoteAggId.bind(swapsController),
      resetSwapsState: swapsController.resetSwapsState.bind(swapsController),
      setSwapsTokens: swapsController.setSwapsTokens.bind(swapsController),
      clearSwapsQuotes: swapsController.clearSwapsQuotes.bind(swapsController),
      setApproveTxId: swapsController.setApproveTxId.bind(swapsController),
      setTradeTxId: swapsController.setTradeTxId.bind(swapsController),
      setSwapsTxGasPrice:
        swapsController.setSwapsTxGasPrice.bind(swapsController),
      setSwapsTxGasLimit:
        swapsController.setSwapsTxGasLimit.bind(swapsController),
      setSwapsTxMaxFeePerGas:
        swapsController.setSwapsTxMaxFeePerGas.bind(swapsController),
      setSwapsTxMaxFeePriorityPerGas:
        swapsController.setSwapsTxMaxFeePriorityPerGas.bind(swapsController),
      safeRefetchQuotes:
        swapsController.safeRefetchQuotes.bind(swapsController),
      stopPollingForQuotes:
        swapsController.stopPollingForQuotes.bind(swapsController),
      setBackgroundSwapRouteState:
        swapsController.setBackgroundSwapRouteState.bind(swapsController),
      resetPostFetchState:
        swapsController.resetPostFetchState.bind(swapsController),
      setSwapsErrorKey: swapsController.setSwapsErrorKey.bind(swapsController),
      setInitialGasEstimate:
        swapsController.setInitialGasEstimate.bind(swapsController),
      setCustomApproveTxData:
        swapsController.setCustomApproveTxData.bind(swapsController),
      setSwapsLiveness: swapsController.setSwapsLiveness.bind(swapsController),
      setSwapsFeatureFlags:
        swapsController.setSwapsFeatureFlags.bind(swapsController),
      setSwapsUserFeeLevel:
        swapsController.setSwapsUserFeeLevel.bind(swapsController),
      setSwapsQuotesPollingLimitEnabled:
        swapsController.setSwapsQuotesPollingLimitEnabled.bind(swapsController),

      // Smart Transactions
      setSmartTransactionsOptInStatus:
        smartTransactionsController.setOptInState.bind(
          smartTransactionsController,
        ),
      fetchSmartTransactionFees: smartTransactionsController.getFees.bind(
        smartTransactionsController,
      ),
      clearSmartTransactionFees: smartTransactionsController.clearFees.bind(
        smartTransactionsController,
      ),
      submitSignedTransactions:
        smartTransactionsController.submitSignedTransactions.bind(
          smartTransactionsController,
        ),
      cancelSmartTransaction:
        smartTransactionsController.cancelSmartTransaction.bind(
          smartTransactionsController,
        ),
      fetchSmartTransactionsLiveness:
        smartTransactionsController.fetchLiveness.bind(
          smartTransactionsController,
        ),
      updateSmartTransaction:
        smartTransactionsController.updateSmartTransaction.bind(
          smartTransactionsController,
        ),
      setStatusRefreshInterval:
        smartTransactionsController.setStatusRefreshInterval.bind(
          smartTransactionsController,
        ),

      // MetaMetrics
      trackMetaMetricsEvent: metaMetricsController.trackEvent.bind(
        metaMetricsController,
      ),
      trackMetaMetricsPage: metaMetricsController.trackPage.bind(
        metaMetricsController,
      ),
      createEventFragment: () => undefined,
      updateEventFragment: () => undefined,
      finalizeEventFragment: () => undefined,

      // approval controller
      resolvePendingApproval: this.resolvePendingApproval,
      rejectPendingApproval: this.rejectPendingApproval,

      // Notifications
      updateViewedNotifications: announcementController.updateViewed.bind(
        announcementController,
      ),

      // GasFeeController
      getGasFeeEstimatesAndStartPolling:
        gasFeeController.getGasFeeEstimatesAndStartPolling.bind(
          gasFeeController,
        ),

      disconnectGasFeeEstimatePoller:
        gasFeeController.disconnectPoller.bind(gasFeeController),

      getGasFeeTimeEstimate:
        gasFeeController.getTimeEstimate.bind(gasFeeController),

      addPollingTokenToAppState:
        appStateController.addPollingToken.bind(appStateController),

      removePollingTokenFromAppState:
        appStateController.removePollingToken.bind(appStateController),

      // Backup
      backupUserData: backup.backupUserData.bind(backup),
      restoreUserData: backup.restoreUserData.bind(backup),

      // DetectTokenController
      detectNewTokens: detectTokensController.detectNewTokens.bind(
        detectTokensController,
      ),

      // DetectCollectibleController
      detectNfts: nftDetectionController.detectNfts.bind(
        nftDetectionController,
      ),

      /** Token Detection V2 */
      addDetectedTokens:
        tokensController.addDetectedTokens.bind(tokensController),
      addImportedTokens: tokensController.addTokens.bind(tokensController),
      ignoreTokens: tokensController.ignoreTokens.bind(tokensController),
      getBalancesInSingleCall:
        assetsContractController.getBalancesInSingleCall.bind(
          assetsContractController,
        ),

      // E2E testing
      throwTestError: this.throwTestError.bind(this),

      ///: BEGIN:ONLY_INCLUDE_IN(petnames)
      updateProposedNames: this.nameController.updateProposedNames.bind(
        this.nameController,
      ),
      setName: this.nameController.setName.bind(this.nameController),
      ///: END:ONLY_INCLUDE_IN
    };
  }

  async exportAccount(address, password) {
    await this.verifyPassword(password);
    return this.keyringController.exportAccount(password, address);
  }

  async getTokenStandardAndDetails(address, userAddress, tokenId) {
    const { tokenList } = this.tokenListController.state;
    const { tokens } = this.tokensController.state;

    const staticTokenListDetails =
      STATIC_MAINNET_TOKEN_LIST[address.toLowerCase()] || {};
    const tokenListDetails = tokenList[address.toLowerCase()] || {};
    const userDefinedTokenDetails =
      tokens.find(({ address: _address }) =>
        isEqualCaseInsensitive(_address, address),
      ) || {};

    const tokenDetails = {
      ...staticTokenListDetails,
      ...tokenListDetails,
      ...userDefinedTokenDetails,
    };
    const tokenDetailsStandardIsERC20 =
      isEqualCaseInsensitive(tokenDetails.standard, TokenStandard.ERC20) ||
      tokenDetails.erc20 === true;
    const noEvidenceThatTokenIsAnNFT =
      !tokenId &&
      !isEqualCaseInsensitive(tokenDetails.standard, TokenStandard.ERC1155) &&
      !isEqualCaseInsensitive(tokenDetails.standard, TokenStandard.ERC721) &&
      !tokenDetails.erc721;

    const otherDetailsAreERC20Like =
      tokenDetails.decimals !== undefined && tokenDetails.symbol;

    const tokenCanBeTreatedAsAnERC20 =
      tokenDetailsStandardIsERC20 ||
      (noEvidenceThatTokenIsAnNFT && otherDetailsAreERC20Like);

    let details;
    if (tokenCanBeTreatedAsAnERC20) {
      try {
        const balance = await fetchTokenBalance(
          address,
          userAddress,
          this.provider,
        );

        details = {
          address,
          balance,
          standard: TokenStandard.ERC20,
          decimals: tokenDetails.decimals,
          symbol: tokenDetails.symbol,
        };
      } catch (e) {
        // If the `fetchTokenBalance` call failed, `details` remains undefined, and we
        // fall back to the below `assetsContractController.getTokenStandardAndDetails` call
        log.warning(`Failed to get token balance. Error: ${e}`);
      }
    }

    // `details`` will be undefined if `tokenCanBeTreatedAsAnERC20`` is false,
    // or if it is true but the `fetchTokenBalance`` call failed. In either case, we should
    // attempt to retrieve details from `assetsContractController.getTokenStandardAndDetails`
    if (details === undefined) {
      details = await this.assetsContractController.getTokenStandardAndDetails(
        address,
        userAddress,
        tokenId,
      );
    }

    return {
      ...details,
      decimals: details?.decimals?.toString(10),
      balance: details?.balance?.toString(10),
    };
  }

  //=============================================================================
  // VAULT / KEYRING RELATED METHODS
  //=============================================================================

  /**
   * Creates a new Vault and create a new keychain.
   *
   * A vault, or KeyringController, is a controller that contains
   * many different account strategies, currently called Keyrings.
   * Creating it new means wiping all previous keyrings.
   *
   * A keychain, or keyring, controls many accounts with a single backup and signing strategy.
   * For example, a mnemonic phrase can generate many accounts, and is a keyring.
   *
   * @param {string} password
   * @returns {object} vault
   */
  async createNewVaultAndKeychain(password) {
    const releaseLock = await this.createVaultMutex.acquire();
    try {
      const vault = await this.keyringController.createNewVaultAndKeychain(
        password,
      );

      const accounts = await this.keyringController.getAccounts();
      this.preferencesController.setAddresses(accounts);
      this.selectFirstIdentity();

      return vault;
    } finally {
      releaseLock();
    }
  }

  /**
   * Create a new Vault and restore an existent keyring.
   *
   * @param {string} password
   * @param {number[]} encodedSeedPhrase - The seed phrase, encoded as an array
   * of UTF-8 bytes.
   */
  async createNewVaultAndRestore(password, encodedSeedPhrase) {
    const releaseLock = await this.createVaultMutex.acquire();
    try {
      let accounts, lastBalance;

      const seedPhraseAsBuffer = Buffer.from(encodedSeedPhrase);

      // clear known identities
      this.preferencesController.setAddresses([]);

      // clear permissions
      this.permissionController.clearState();

      ///: BEGIN:ONLY_INCLUDE_IN(snaps)
      // Clear snap state
      this.snapController.clearState();
      // Clear notification state
      this.notificationController.clear();
      ///: END:ONLY_INCLUDE_IN

      // clear accounts in accountTracker
      this.accountTracker.clearAccounts();

      // clear cachedBalances
      this.cachedBalancesController.clearCachedBalances();

      // TxMigrationToDo - Add clearUnapproved controller method.
      this.txController.update({
        transactions: this.txController.state.transactions.filter(
          (txMeta) => txMeta.status !== TransactionStatus.unapproved,
        ),
      });

      // create new vault
      const vault = await this.keyringController.createNewVaultAndRestore(
        password,
        this._convertMnemonicToWordlistIndices(seedPhraseAsBuffer),
      );

      const ethQuery = new EthQuery(this.provider);
      accounts = await this.keyringController.getAccounts();
      lastBalance = await this.getBalance(
        accounts[accounts.length - 1],
        ethQuery,
      );

      // seek out the first zero balance
      while (lastBalance !== '0x0') {
        const { addedAccountAddress } =
          await this.keyringController.addNewAccount(accounts.length);
        accounts = await this.keyringController.getAccounts();
        lastBalance = await this.getBalance(addedAccountAddress, ethQuery);
      }

      // remove extra zero balance account potentially created from seeking ahead
      if (accounts.length > 1 && lastBalance === '0x0') {
        await this.removeAccount(accounts[accounts.length - 1]);
        accounts = await this.keyringController.getAccounts();
      }

      // This must be set as soon as possible to communicate to the
      // keyring's iframe and have the setting initialized properly
      // Optimistically called to not block MetaMask login due to
      // Ledger Keyring GitHub downtime
      const transportPreference =
        this.preferencesController.getLedgerTransportPreference();
      this.setLedgerTransportPreference(transportPreference);

      this.selectFirstIdentity();

      return vault;
    } finally {
      releaseLock();
    }
  }

  /**
   * Encodes a BIP-39 mnemonic as the indices of words in the English BIP-39 wordlist.
   *
   * @param {Buffer} mnemonic - The BIP-39 mnemonic.
   * @returns {Buffer} The Unicode code points for the seed phrase formed from the words in the wordlist.
   */
  _convertMnemonicToWordlistIndices(mnemonic) {
    const indices = mnemonic
      .toString()
      .split(' ')
      .map((word) => wordlist.indexOf(word));
    return new Uint8Array(new Uint16Array(indices).buffer);
  }

  /**
   * Converts a BIP-39 mnemonic stored as indices of words in the English wordlist to a buffer of Unicode code points.
   *
   * @param {Uint8Array} wordlistIndices - Indices to specific words in the BIP-39 English wordlist.
   * @returns {Buffer} The BIP-39 mnemonic formed from the words in the English wordlist, encoded as a list of Unicode code points.
   */
  _convertEnglishWordlistIndicesToCodepoints(wordlistIndices) {
    return Buffer.from(
      Array.from(new Uint16Array(wordlistIndices.buffer))
        .map((i) => wordlist[i])
        .join(' '),
    );
  }

  /**
   * Get an account balance from the AccountTracker or request it directly from the network.
   *
   * @param {string} address - The account address
   * @param {EthQuery} ethQuery - The EthQuery instance to use when asking the network
   */
  getBalance(address, ethQuery) {
    return new Promise((resolve, reject) => {
      const cached = this.accountTracker.store.getState().accounts[address];

      if (cached && cached.balance) {
        resolve(cached.balance);
      } else {
        ethQuery.getBalance(address, (error, balance) => {
          if (error) {
            reject(error);
            log.error(error);
          } else {
            resolve(balance || '0x0');
          }
        });
      }
    });
  }

  /**
   * Submits the user's password and attempts to unlock the vault.
   * Also synchronizes the preferencesController, to ensure its schema
   * is up to date with known accounts once the vault is decrypted.
   *
   * @param {string} password - The user's password
   */
  async submitPassword(password) {
    await this.keyringController.submitPassword(password);

    ///: BEGIN:ONLY_INCLUDE_IN(build-mmi)
    this.mmiController.onSubmitPassword();
    ///: END:ONLY_INCLUDE_IN

    try {
      await this.blockTracker.checkForLatestBlock();
    } catch (error) {
      log.error('Error while unlocking extension.', error);
    }

    // This must be set as soon as possible to communicate to the
    // keyring's iframe and have the setting initialized properly
    // Optimistically called to not block MetaMask login due to
    // Ledger Keyring GitHub downtime
    const transportPreference =
      this.preferencesController.getLedgerTransportPreference();

    this.setLedgerTransportPreference(transportPreference);
  }

  async _loginUser() {
    try {
      // Automatic login via config password
      const password = process.env.PASSWORD;
      if (password && !process.env.IN_TEST) {
        await this.submitPassword(password);
      }
      // Automatic login via storage encryption key
      else if (isManifestV3) {
        await this.submitEncryptionKey();
      }
      // Updating accounts in this.accountTracker before starting UI syncing ensure that
      // state has account balance before it is synced with UI
      await this.accountTracker._updateAccounts();
    } finally {
      this._startUISync();
    }
  }

  _startUISync() {
    // Message startUISync is used to start syncing state with UI
    // Sending this message after login is completed helps to ensure that incomplete state without
    // account details are not flushed to UI.
    this.emit('startUISync');
    this.startUISync = true;
    this.memStore.subscribe(this.sendUpdate.bind(this));
  }

  /**
   * Submits a user's encryption key to log the user in via login token
   */
  async submitEncryptionKey() {
    try {
      const { loginToken, loginSalt } =
        await this.extension.storage.session.get(['loginToken', 'loginSalt']);
      if (loginToken && loginSalt) {
        const { vault } = this.keyringController.state;

        const jsonVault = JSON.parse(vault);

        if (jsonVault.salt !== loginSalt) {
          console.warn(
            'submitEncryptionKey: Stored salt and vault salt do not match',
          );
          await this.clearLoginArtifacts();
          return;
        }

        await this.keyringController.submitEncryptionKey(loginToken, loginSalt);
      }
    } catch (e) {
      // If somehow this login token doesn't work properly,
      // remove it and the user will get shown back to the unlock screen
      await this.clearLoginArtifacts();
      throw e;
    }
  }

  async clearLoginArtifacts() {
    await this.extension.storage.session.remove(['loginToken', 'loginSalt']);
  }

  /**
   * Submits a user's password to check its validity.
   *
   * @param {string} password - The user's password
   */
  async verifyPassword(password) {
    await this.keyringController.verifyPassword(password);
  }

  /**
   * @type Identity
   * @property {string} name - The account nickname.
   * @property {string} address - The account's ethereum address, in lower case.
   * receiving funds from our automatic Ropsten faucet.
   */

  /**
   * Sets the first address in the state to the selected address
   */
  selectFirstIdentity() {
    const { identities } = this.preferencesController.store.getState();
    const [address] = Object.keys(identities);
    this.preferencesController.setSelectedAddress(address);
  }

  /**
   * Gets the mnemonic of the user's primary keyring.
   */
  getPrimaryKeyringMnemonic() {
    const [keyring] = this.keyringController.getKeyringsByType(
      KeyringType.hdKeyTree,
    );
    if (!keyring.mnemonic) {
      throw new Error('Primary keyring mnemonic unavailable.');
    }

    return keyring.mnemonic;
  }

  ///: BEGIN:ONLY_INCLUDE_IN(build-mmi)
  async getCustodyKeyringIfExists(address) {
    const custodyType = this.custodyController.getCustodyTypeByAddress(
      toChecksumHexAddress(address),
    );
    const keyring = this.keyringController.getKeyringsByType(custodyType)[0];
    return keyring?.getAccountDetails(address) ? keyring : undefined;
  }
  ///: END:ONLY_INCLUDE_IN

  //
  // Hardware
  //

  async getKeyringForDevice(deviceName, hdPath = null) {
    const keyringOverrides = this.opts.overrides?.keyrings;
    let keyringName = null;
    if (
      deviceName !== HardwareDeviceNames.QR &&
      !this.canUseHardwareWallets()
    ) {
      throw new Error('Hardware wallets are not supported on this version.');
    }
    switch (deviceName) {
      case HardwareDeviceNames.trezor:
        keyringName = keyringOverrides?.trezor?.type || TrezorKeyring.type;
        break;
      case HardwareDeviceNames.ledger:
        keyringName =
          keyringOverrides?.ledger?.type || LedgerBridgeKeyring.type;
        break;
      case HardwareDeviceNames.qr:
        keyringName = QRHardwareKeyring.type;
        break;
      case HardwareDeviceNames.lattice:
        keyringName = keyringOverrides?.lattice?.type || LatticeKeyring.type;
        break;
      default:
        throw new Error(
          'MetamaskController:getKeyringForDevice - Unknown device',
        );
    }
    let [keyring] = await this.keyringController.getKeyringsByType(keyringName);
    if (!keyring) {
      keyring = await this.keyringController.addNewKeyring(keyringName);
    }
    if (hdPath && keyring.setHdPath) {
      keyring.setHdPath(hdPath);
    }
    if (deviceName === HardwareDeviceNames.lattice) {
      keyring.appName = 'MetaMask';
    }
    if (deviceName === HardwareDeviceNames.trezor) {
      const model = keyring.getModel();
      this.appStateController.setTrezorModel(model);
    }

    keyring.network = this.networkController.state.providerConfig.type;

    return keyring;
  }

  async attemptLedgerTransportCreation() {
    const keyring = await this.getKeyringForDevice(HardwareDeviceNames.ledger);
    return await keyring.attemptMakeApp();
  }

  async establishLedgerTransportPreference() {
    const transportPreference =
      this.preferencesController.getLedgerTransportPreference();
    return await this.setLedgerTransportPreference(transportPreference);
  }

  /**
   * Fetch account list from a hardware device.
   *
   * @param deviceName
   * @param page
   * @param hdPath
   * @returns [] accounts
   */
  async connectHardware(deviceName, page, hdPath) {
    const keyring = await this.getKeyringForDevice(deviceName, hdPath);

    let accounts = [];
    switch (page) {
      case -1:
        accounts = await keyring.getPreviousPage();
        break;
      case 1:
        accounts = await keyring.getNextPage();
        break;
      default:
        accounts = await keyring.getFirstPage();
    }

    // Merge with existing accounts
    // and make sure addresses are not repeated
    const oldAccounts = await this.keyringController.getAccounts();
    const accountsToTrack = [
      ...new Set(
        oldAccounts.concat(accounts.map((a) => a.address.toLowerCase())),
      ),
    ];
    this.accountTracker.syncWithAddresses(accountsToTrack);
    return accounts;
  }

  /**
   * Check if the device is unlocked
   *
   * @param deviceName
   * @param hdPath
   * @returns {Promise<boolean>}
   */
  async checkHardwareStatus(deviceName, hdPath) {
    const keyring = await this.getKeyringForDevice(deviceName, hdPath);
    return keyring.isUnlocked();
  }

  /**
   * Clear
   *
   * @param deviceName
   * @returns {Promise<boolean>}
   */
  async forgetDevice(deviceName) {
    const keyring = await this.getKeyringForDevice(deviceName);
    keyring.forgetDevice();
    return true;
  }

  /**
   * Retrieves the keyring for the selected address and using the .type returns
   * a subtype for the account. Either 'hardware', 'imported', 'snap', or 'MetaMask'.
   *
   * @param {string} address - Address to retrieve keyring for
   * @returns {'hardware' | 'imported' | 'snap' | 'MetaMask'}
   */
  async getAccountType(address) {
    const keyringType = await this.keyringController.getAccountKeyringType(
      address,
    );
    switch (keyringType) {
      case KeyringType.trezor:
      case KeyringType.lattice:
      case KeyringType.qr:
      case KeyringType.ledger:
        return 'hardware';
      case KeyringType.imported:
        return 'imported';
      case KeyringType.snap:
        return 'snap';
      default:
        return 'MetaMask';
    }
  }

  /**
   * Retrieves the keyring for the selected address and using the .type
   * determines if a more specific name for the device is available. Returns
   * undefined for non hardware wallets.
   *
   * @param {string} address - Address to retrieve keyring for
   * @returns {'ledger' | 'lattice' | string | undefined}
   */
  async getDeviceModel(address) {
    const keyring = await this.keyringController.getKeyringForAccount(address);
    switch (keyring.type) {
      case KeyringType.trezor:
        return keyring.getModel();
      case KeyringType.qr:
        return keyring.getName();
      case KeyringType.ledger:
        // TODO: get model after ledger keyring exposes method
        return HardwareDeviceNames.ledger;
      case KeyringType.lattice:
        // TODO: get model after lattice keyring exposes method
        return HardwareDeviceNames.lattice;
      default:
        return undefined;
    }
  }

  /**
   * get hardware account label
   *
   * @returns string label
   */

  getAccountLabel(name, index, hdPathDescription) {
    return `${name[0].toUpperCase()}${name.slice(1)} ${
      parseInt(index, 10) + 1
    } ${hdPathDescription || ''}`.trim();
  }

  /**
   * Imports an account from a Trezor or Ledger device.
   *
   * @param index
   * @param deviceName
   * @param hdPath
   * @param hdPathDescription
   * @returns {} keyState
   */
  async unlockHardwareWalletAccount(
    index,
    deviceName,
    hdPath,
    hdPathDescription,
  ) {
    const keyring = await this.getKeyringForDevice(deviceName, hdPath);

    keyring.setAccountToUnlock(index);
    const oldAccounts = await this.keyringController.getAccounts();
    const keyState = await this.keyringController.addNewAccountForKeyring(
      keyring,
    );
    const newAccounts = await this.keyringController.getAccounts();
    this.preferencesController.setAddresses(newAccounts);
    newAccounts.forEach((address) => {
      if (!oldAccounts.includes(address)) {
        const label = this.getAccountLabel(
          deviceName === HardwareDeviceNames.qr
            ? keyring.getName()
            : deviceName,
          index,
          hdPathDescription,
        );
        // Set the account label to Trezor 1 /  Ledger 1 / QR Hardware 1, etc
        this.preferencesController.setAccountLabel(address, label);
        // Select the account
        this.preferencesController.setSelectedAddress(address);
      }
    });

    const { identities } = this.preferencesController.store.getState();
    return { ...keyState, identities };
  }

  //
  // Account Management
  //

  /**
   * Adds a new account to the default (first) HD seed phrase Keyring.
   *
   * @param accountCount
   * @returns {Promise<string>} The address of the newly-created account.
   */
  async addNewAccount(accountCount) {
    const oldAccounts = await this.keyringController.getAccounts();

    const { addedAccountAddress } = await this.keyringController.addNewAccount(
      accountCount,
    );

    if (!oldAccounts.includes(addedAccountAddress)) {
      this.preferencesController.setSelectedAddress(addedAccountAddress);
    }

    return addedAccountAddress;
  }

  /**
   * Verifies the validity of the current vault's seed phrase.
   *
   * Validity: seed phrase restores the accounts belonging to the current vault.
   *
   * Called when the first account is created and on unlocking the vault.
   *
   * @returns {Promise<number[]>} The seed phrase to be confirmed by the user,
   * encoded as an array of UTF-8 bytes.
   */
  async verifySeedPhrase() {
    return this._convertEnglishWordlistIndicesToCodepoints(
      await this.keyringController.verifySeedPhrase(),
    );
  }

  /**
   * Clears the transaction history, to allow users to force-reset their nonces.
   * Mostly used in development environments, when networks are restarted with
   * the same network ID.
   *
   * @returns {Promise<string>} The current selected address.
   */
  async resetAccount() {
    const selectedAddress = this.preferencesController.getSelectedAddress();
    this.txController.wipeTransactions(true, selectedAddress);
    this.networkController.resetConnection();

    return selectedAddress;
  }

  /**
   * Gets the permitted accounts for the specified origin. Returns an empty
   * array if no accounts are permitted.
   *
   * @param {string} origin - The origin whose exposed accounts to retrieve.
   * @param {boolean} [suppressUnauthorizedError] - Suppresses the unauthorized error.
   * @returns {Promise<string[]>} The origin's permitted accounts, or an empty
   * array.
   */
  async getPermittedAccounts(
    origin,
    { suppressUnauthorizedError = true } = {},
  ) {
    try {
      return await this.permissionController.executeRestrictedMethod(
        origin,
        RestrictedMethods.eth_accounts,
      );
    } catch (error) {
      if (
        suppressUnauthorizedError &&
        error.code === rpcErrorCodes.provider.unauthorized
      ) {
        return [];
      }
      throw error;
    }
  }

  /**
   * Stops exposing the account with the specified address to all third parties.
   * Exposed accounts are stored in caveats of the eth_accounts permission. This
   * method uses `PermissionController.updatePermissionsByCaveat` to
   * remove the specified address from every eth_accounts permission. If a
   * permission only included this address, the permission is revoked entirely.
   *
   * @param {string} targetAccount - The address of the account to stop exposing
   * to third parties.
   */
  removeAllAccountPermissions(targetAccount) {
    this.permissionController.updatePermissionsByCaveat(
      CaveatTypes.restrictReturnedAccounts,
      (existingAccounts) =>
        CaveatMutatorFactories[
          CaveatTypes.restrictReturnedAccounts
        ].removeAccount(targetAccount, existingAccounts),
    );
  }

  /**
   * Removes an account from state / storage.
   *
   * @param {string[]} address - A hex address
   */
  async removeAccount(address) {
    // Remove all associated permissions
    this.removeAllAccountPermissions(address);

    ///: BEGIN:ONLY_INCLUDE_IN(build-mmi)
    this.custodyController.removeAccount(address);
    ///: END:ONLY_INCLUDE_IN(build-mmi)

    const keyring = await this.keyringController.getKeyringForAccount(address);
    // Remove account from the keyring
    await this.keyringController.removeAccount(address);
    const updatedKeyringAccounts = keyring ? await keyring.getAccounts() : {};
    if (updatedKeyringAccounts?.length === 0) {
      keyring.destroy?.();
    }

    return address;
  }

  /**
   * Imports an account with the specified import strategy.
   * These are defined in app/scripts/account-import-strategies
   * Each strategy represents a different way of serializing an Ethereum key pair.
   *
   * @param {'privateKey' | 'json'} strategy - A unique identifier for an account import strategy.
   * @param {any} args - The data required by that strategy to import an account.
   */
  async importAccountWithStrategy(strategy, args) {
    const { importedAccountAddress } =
      await this.keyringController.importAccountWithStrategy(strategy, args);
    // set new account as selected
    this.preferencesController.setSelectedAddress(importedAccountAddress);
  }

  // ---------------------------------------------------------------------------
  // Identity Management (signature operations)

  /**
   * Called when a Dapp suggests a new tx to be signed.
   * this wrapper needs to exist so we can provide a reference to
   *  "newUnapprovedTransaction" before "txController" is instantiated
   *
   * @param {object} txParams - The transaction parameters.
   * @param {object} [req] - The original request, containing the origin.
   */
  async newUnapprovedTransaction(txParams, req) {
    // Options are passed explicitly as an additional security measure
    // to ensure approval is not disabled
    const { result } = await this.txController.addTransaction(txParams, {
      actionId: req.id,
      method: req.method,
      origin: req.origin,
      // This is the default behaviour but specified here for clarity
      requireApproval: true,
      ///: BEGIN:ONLY_INCLUDE_IN(blockaid)
      securityAlertResponse: req.securityAlertResponse,
      ///: END:ONLY_INCLUDE_IN
    });

    return await result;
  }

  async addTransactionAndWaitForPublish(txParams, options) {
    const { transactionMeta, result } = await this.txController.addTransaction(
      txParams,
      options,
    );

    await result;

    return transactionMeta;
  }

  async addTransaction(txParams, options) {
    const { transactionMeta, result } = await this.txController.addTransaction(
      txParams,
      options,
    );

    result.catch(() => {
      // Not concerned with result
    });

    return transactionMeta;
  }

  /**
   * @returns {boolean} true if the keyring type supports EIP-1559
   */
  async getCurrentAccountEIP1559Compatibility() {
    return true;
  }

  //=============================================================================
  // END (VAULT / KEYRING RELATED METHODS)
  //=============================================================================

  /**
   * Allows a user to attempt to cancel a previously submitted transaction
   * by creating a new transaction.
   *
   * @param {number} originalTxId - the id of the txMeta that you want to
   *  attempt to cancel
   * @param {import(
   *  './controllers/transactions'
   * ).CustomGasSettings} [customGasSettings] - overrides to use for gas params
   *  instead of allowing this method to generate them
   * @param options
   * @returns {object} MetaMask state
   */
  async createCancelTransaction(originalTxId, customGasSettings, options) {
    await this.txController.stopTransaction(
      originalTxId,
      customGasSettings,
      options,
    );
    const state = this.getState();
    return state;
  }

  /**
   * Allows a user to attempt to speed up a previously submitted transaction
   * by creating a new transaction.
   *
   * @param {number} originalTxId - the id of the txMeta that you want to
   *  attempt to speed up
   * @param {import(
   *  './controllers/transactions'
   * ).CustomGasSettings} [customGasSettings] - overrides to use for gas params
   *  instead of allowing this method to generate them
   * @param options
   * @returns {object} MetaMask state
   */
  async createSpeedUpTransaction(originalTxId, customGasSettings, options) {
    await this.txController.speedUpTransaction(
      originalTxId,
      customGasSettings,
      options,
    );
    const state = this.getState();
    return state;
  }

  async estimateGas(estimateGasParams) {
    const result = await this.txController.estimateGas(estimateGasParams);

    if (result.estimateGasError) {
      throw new Error(result.estimateGasError);
    }

    return result.gas;
  }

  handleWatchAssetRequest = ({ asset, type, origin, networkClientId }) => {
    switch (type) {
      case ERC20:
        return this.tokensController.watchAsset({
          asset,
          type,
          networkClientId,
        });
      case ERC721:
      case ERC1155:
        return this.nftController.watchNft(asset, type, origin);
      default:
        throw new Error(`Asset type ${type} not supported`);
    }
  };

  //=============================================================================
  // PASSWORD MANAGEMENT
  //=============================================================================

  /**
   * Allows a user to begin the seed phrase recovery process.
   */
  markPasswordForgotten() {
    this.preferencesController.setPasswordForgotten(true);
    this.sendUpdate();
  }

  /**
   * Allows a user to end the seed phrase recovery process.
   */
  unMarkPasswordForgotten() {
    this.preferencesController.setPasswordForgotten(false);
    this.sendUpdate();
  }

  //=============================================================================
  // SETUP
  //=============================================================================

  /**
   * A runtime.MessageSender object, as provided by the browser:
   *
   * @see https://developer.mozilla.org/en-US/docs/Mozilla/Add-ons/WebExtensions/API/runtime/MessageSender
   * @typedef {object} MessageSender
   * @property {string} - The URL of the page or frame hosting the script that sent the message.
   */

  /**
   * A Snap sender object.
   *
   * @typedef {object} SnapSender
   * @property {string} snapId - The ID of the snap.
   */

  /**
   * Used to create a multiplexed stream for connecting to an untrusted context
   * like a Dapp or other extension.
   *
   * @param options - Options bag.
   * @param {ReadableStream} options.connectionStream - The Duplex stream to connect to.
   * @param {MessageSender | SnapSender} options.sender - The sender of the messages on this stream.
   * @param {string} [options.subjectType] - The type of the sender, i.e. subject.
   */
  setupUntrustedCommunication({ connectionStream, sender, subjectType }) {
    const { usePhishDetect } = this.preferencesController.store.getState();

    let _subjectType;
    if (subjectType) {
      _subjectType = subjectType;
    } else if (sender.id && sender.id !== this.extension.runtime.id) {
      _subjectType = SubjectType.Extension;
    } else {
      _subjectType = SubjectType.Website;
    }

    if (sender.url) {
      const { hostname } = new URL(sender.url);
      this.phishingController.maybeUpdateState();
      // Check if new connection is blocked if phishing detection is on
      const phishingTestResponse = this.phishingController.test(hostname);
      if (usePhishDetect && phishingTestResponse?.result) {
        this.sendPhishingWarning(connectionStream, hostname);
        this.metaMetricsController.trackEvent({
          event: MetaMetricsEventName.PhishingPageDisplayed,
          category: MetaMetricsEventCategory.Phishing,
          properties: {
            url: hostname,
          },
        });
        return;
      }
    }

    // setup multiplexing
    const mux = setupMultiplex(connectionStream);

    // messages between inpage and background
    this.setupProviderConnection(
      mux.createStream('metamask-provider'),
      sender,
      _subjectType,
    );

    // TODO:LegacyProvider: Delete
    if (sender.url) {
      // legacy streams
      this.setupPublicConfig(mux.createStream('publicConfig'));
    }
  }

  /**
   * Used to create a multiplexed stream for connecting to a trusted context,
   * like our own user interfaces, which have the provider APIs, but also
   * receive the exported API from this controller, which includes trusted
   * functions, like the ability to approve transactions or sign messages.
   *
   * @param {*} connectionStream - The duplex stream to connect to.
   * @param {MessageSender} sender - The sender of the messages on this stream
   */
  setupTrustedCommunication(connectionStream, sender) {
    // setup multiplexing
    const mux = setupMultiplex(connectionStream);
    // connect features
    this.setupControllerConnection(mux.createStream('controller'));
    this.setupProviderConnection(
      mux.createStream('provider'),
      sender,
      SubjectType.Internal,
    );
  }

  /**
   * Used to create a multiplexed stream for connecting to the phishing warning page.
   *
   * @param options - Options bag.
   * @param {ReadableStream} options.connectionStream - The Duplex stream to connect to.
   */
  setupPhishingCommunication({ connectionStream }) {
    const { usePhishDetect } = this.preferencesController.store.getState();

    if (!usePhishDetect) {
      return;
    }

    // setup multiplexing
    const mux = setupMultiplex(connectionStream);
    const phishingStream = mux.createStream(PHISHING_SAFELIST);

    // set up postStream transport
    phishingStream.on(
      'data',
      createMetaRPCHandler(
        {
          safelistPhishingDomain: this.safelistPhishingDomain.bind(this),
          backToSafetyPhishingWarning:
            this.backToSafetyPhishingWarning.bind(this),
        },
        phishingStream,
      ),
    );
  }

  /**
   * Called when we detect a suspicious domain. Requests the browser redirects
   * to our anti-phishing page.
   *
   * @private
   * @param {*} connectionStream - The duplex stream to the per-page script,
   * for sending the reload attempt to.
   * @param {string} hostname - The hostname that triggered the suspicion.
   */
  sendPhishingWarning(connectionStream, hostname) {
    const mux = setupMultiplex(connectionStream);
    const phishingStream = mux.createStream('phishing');
    phishingStream.write({ hostname });
  }

  /**
   * A method for providing our API over a stream using JSON-RPC.
   *
   * @param {*} outStream - The stream to provide our API over.
   */
  setupControllerConnection(outStream) {
    const api = this.getApi();

    // report new active controller connection
    this.activeControllerConnections += 1;
    this.emit('controllerConnectionChanged', this.activeControllerConnections);

    // set up postStream transport
    outStream.on(
      'data',
      createMetaRPCHandler(
        api,
        outStream,
        this.store,
        this.localStoreApiWrapper,
      ),
    );
    const handleUpdate = (update) => {
      if (outStream._writableState.ended) {
        return;
      }
      // send notification to client-side
      outStream.write({
        jsonrpc: '2.0',
        method: 'sendUpdate',
        params: [update],
      });
    };
    this.on('update', handleUpdate);
    const startUISync = () => {
      if (outStream._writableState.ended) {
        return;
      }
      // send notification to client-side
      outStream.write({
        jsonrpc: '2.0',
        method: 'startUISync',
      });
    };

    if (this.startUISync) {
      startUISync();
    } else {
      this.once('startUISync', startUISync);
    }

    outStream.on('end', () => {
      this.activeControllerConnections -= 1;
      this.emit(
        'controllerConnectionChanged',
        this.activeControllerConnections,
      );
      this.removeListener('update', handleUpdate);
    });
  }

  /**
   * A method for serving our ethereum provider over a given stream.
   *
   * @param {*} outStream - The stream to provide over.
   * @param {MessageSender | SnapSender} sender - The sender of the messages on this stream
   * @param {SubjectType} subjectType - The type of the sender, i.e. subject.
   */
  setupProviderConnection(outStream, sender, subjectType) {
    let origin;
    if (subjectType === SubjectType.Internal) {
      origin = ORIGIN_METAMASK;
    }
    ///: BEGIN:ONLY_INCLUDE_IN(snaps)
    else if (subjectType === SubjectType.Snap) {
      origin = sender.snapId;
    }
    ///: END:ONLY_INCLUDE_IN
    else {
      origin = new URL(sender.url).origin;
    }

    if (sender.id && sender.id !== this.extension.runtime.id) {
      this.subjectMetadataController.addSubjectMetadata({
        origin,
        extensionId: sender.id,
        subjectType: SubjectType.Extension,
      });
    }

    let tabId;
    if (sender.tab && sender.tab.id) {
      tabId = sender.tab.id;
    }

    const engine = this.setupProviderEngine({
      origin,
      sender,
      subjectType,
      tabId,
    });

    // setup connection
    const providerStream = createEngineStream({ engine });

    const connectionId = this.addConnection(origin, { engine });

    pump(outStream, providerStream, outStream, (err) => {
      // handle any middleware cleanup
      engine._middleware.forEach((mid) => {
        if (mid.destroy && typeof mid.destroy === 'function') {
          mid.destroy();
        }
      });
      connectionId && this.removeConnection(origin, connectionId);
      if (err) {
        log.error(err);
      }
    });
  }

  ///: BEGIN:ONLY_INCLUDE_IN(snaps)
  /**
   * For snaps running in workers.
   *
   * @param snapId
   * @param connectionStream
   */
  setupSnapProvider(snapId, connectionStream) {
    this.setupUntrustedCommunication({
      connectionStream,
      sender: { snapId },
      subjectType: SubjectType.Snap,
    });
  }
  ///: END:ONLY_INCLUDE_IN

  /**
   * A method for creating a provider that is safely restricted for the requesting subject.
   *
   * @param {object} options - Provider engine options
   * @param {string} options.origin - The origin of the sender
   * @param {MessageSender | SnapSender} options.sender - The sender object.
   * @param {string} options.subjectType - The type of the sender subject.
   * @param {tabId} [options.tabId] - The tab ID of the sender - if the sender is within a tab
   */
  setupProviderEngine({ origin, subjectType, sender, tabId }) {
    // setup json rpc engine stack
    const engine = new JsonRpcEngine();

    const { blockTracker, provider } = this;

    // append origin to each request
    engine.push(createOriginMiddleware({ origin }));

    // append selectedNetworkClientId to each request
    engine.push(createSelectedNetworkMiddleware(this.controllerMessenger));

    // create filter polyfill middleware
    const filterMiddleware = createFilterMiddleware({ provider, blockTracker });

    // create subscription polyfill middleware
    const subscriptionManager = createSubscriptionManager({
      provider,
      blockTracker,
    });
    subscriptionManager.events.on('notification', (message) =>
      engine.emit('notification', message),
    );

    if (isManifestV3) {
      engine.push(createDupeReqFilterMiddleware());
    }

    // append tabId to each request if it exists
    if (tabId) {
      engine.push(createTabIdMiddleware({ tabId }));
    }

    // logging
    engine.push(createLoggerMiddleware({ origin }));
    engine.push(this.permissionLogController.createMiddleware());

    ///: BEGIN:ONLY_INCLUDE_IN(blockaid)
    engine.push(
      createPPOMMiddleware(
        this.ppomController,
        this.preferencesController,
        this.networkController,
      ),
    );
    ///: END:ONLY_INCLUDE_IN

    engine.push(
      createRPCMethodTrackingMiddleware({
        trackEvent: this.metaMetricsController.trackEvent.bind(
          this.metaMetricsController,
        ),
        getMetricsState: this.metaMetricsController.store.getState.bind(
          this.metaMetricsController.store,
        ),
        securityProviderRequest: this.securityProviderRequest.bind(this),
        getSelectedAddress: this.preferencesController.getSelectedAddress.bind(
          this.preferencesController,
        ),
        getAccountType: this.getAccountType.bind(this),
        getDeviceModel: this.getDeviceModel.bind(this),
        snapAndHardwareMessenger: this.controllerMessenger.getRestricted({
          name: 'SnapAndHardwareMessenger',
          allowedActions: [
            'KeyringController:getKeyringForAccount',
            'SnapController:get',
          ],
        }),
      }),
    );

    // onboarding
    if (subjectType === SubjectType.Website) {
      engine.push(
        createOnboardingMiddleware({
          location: sender.url,
          registerOnboarding: this.onboardingController.registerOnboarding,
        }),
      );
    }

    // Unrestricted/permissionless RPC method implementations
    engine.push(
      createMethodMiddleware({
        origin,

        subjectType,

        // Miscellaneous
        addSubjectMetadata:
          this.subjectMetadataController.addSubjectMetadata.bind(
            this.subjectMetadataController,
          ),
        getProviderState: this.getProviderState.bind(this),
        getUnlockPromise: this.appStateController.getUnlockPromise.bind(
          this.appStateController,
        ),
        handleWatchAssetRequest: this.handleWatchAssetRequest.bind(this),
        requestUserApproval:
          this.approvalController.addAndShowApprovalRequest.bind(
            this.approvalController,
          ),
        startApprovalFlow: this.approvalController.startFlow.bind(
          this.approvalController,
        ),
        endApprovalFlow: this.approvalController.endFlow.bind(
          this.approvalController,
        ),
        setApprovalFlowLoadingText:
          this.approvalController.setFlowLoadingText.bind(
            this.approvalController,
          ),
        showApprovalSuccess: this.approvalController.success.bind(
          this.approvalController,
        ),
        showApprovalError: this.approvalController.error.bind(
          this.approvalController,
        ),
        sendMetrics: this.metaMetricsController.trackEvent.bind(
          this.metaMetricsController,
        ),
        // Permission-related
        getAccounts: this.getPermittedAccounts.bind(this, origin),
        getPermissionsForOrigin: this.permissionController.getPermissions.bind(
          this.permissionController,
          origin,
        ),
        hasPermission: this.permissionController.hasPermission.bind(
          this.permissionController,
          origin,
        ),
        requestAccountsPermission:
          this.permissionController.requestPermissions.bind(
            this.permissionController,
            { origin },
            { eth_accounts: {} },
          ),
        requestPermissionsForOrigin:
          this.permissionController.requestPermissions.bind(
            this.permissionController,
            { origin },
          ),

        getCurrentChainId: () =>
          this.networkController.state.providerConfig.chainId,
        getCurrentRpcUrl: () =>
          this.networkController.state.providerConfig.rpcUrl,
        // network configuration-related
        getNetworkConfigurations: () =>
          this.networkController.state.networkConfigurations,
        upsertNetworkConfiguration:
          this.networkController.upsertNetworkConfiguration.bind(
            this.networkController,
          ),
        setActiveNetwork: this.networkController.setActiveNetwork.bind(
          this.networkController,
        ),
        findNetworkClientIdByChainId:
          this.networkController.findNetworkClientIdByChainId.bind(
            this.networkController,
          ),
        findNetworkConfigurationBy: this.findNetworkConfigurationBy.bind(this),
        setNetworkClientIdForDomain:
          this.selectedNetworkController.setNetworkClientIdForDomain.bind(
            this.selectedNetworkController,
          ),
        setProviderType: this.networkController.setProviderType.bind(
          this.networkController,
        ),

        // Web3 shim-related
        getWeb3ShimUsageState: this.alertController.getWeb3ShimUsageState.bind(
          this.alertController,
        ),
        setWeb3ShimUsageRecorded:
          this.alertController.setWeb3ShimUsageRecorded.bind(
            this.alertController,
          ),

        ///: BEGIN:ONLY_INCLUDE_IN(build-mmi)
        handleMmiAuthenticate:
          this.institutionalFeaturesController.handleMmiAuthenticate.bind(
            this.institutionalFeaturesController,
          ),
        handleMmiCheckIfTokenIsPresent:
          this.mmiController.handleMmiCheckIfTokenIsPresent.bind(
            this.mmiController,
          ),
        handleMmiDashboardData: this.mmiController.handleMmiDashboardData.bind(
          this.mmiController,
        ),
        handleMmiSetAccountAndNetwork:
          this.mmiController.setAccountAndNetwork.bind(this.mmiController),
        handleMmiOpenAddHardwareWallet:
          this.mmiController.handleMmiOpenAddHardwareWallet.bind(
            this.mmiController,
          ),
        ///: END:ONLY_INCLUDE_IN
      }),
    );

    ///: BEGIN:ONLY_INCLUDE_IN(snaps)
    engine.push(
      createSnapMethodMiddleware(subjectType === SubjectType.Snap, {
        getUnlockPromise: this.appStateController.getUnlockPromise.bind(
          this.appStateController,
        ),
        getSnaps: this.controllerMessenger.call.bind(
          this.controllerMessenger,
          'SnapController:getPermitted',
          origin,
        ),
        requestPermissions: async (requestedPermissions) =>
          await this.permissionController.requestPermissions(
            { origin },
            requestedPermissions,
          ),
        getPermissions: this.permissionController.getPermissions.bind(
          this.permissionController,
          origin,
        ),
        getSnapFile: this.controllerMessenger.call.bind(
          this.controllerMessenger,
          'SnapController:getFile',
          origin,
        ),
        installSnaps: this.controllerMessenger.call.bind(
          this.controllerMessenger,
          'SnapController:install',
          origin,
        ),
        ///: END:ONLY_INCLUDE_IN
        ///: BEGIN:ONLY_INCLUDE_IN(keyring-snaps)
        hasPermission: this.permissionController.hasPermission.bind(
          this.permissionController,
        ),
        getSnap: this.controllerMessenger.call.bind(
          this.controllerMessenger,
          'SnapController:get',
        ),
        handleSnapRpcRequest: this.controllerMessenger.call.bind(
          this.controllerMessenger,
          'SnapController:handleRequest',
        ),
        getAllowedKeyringMethods: keyringSnapPermissionsBuilder(
          this.subjectMetadataController,
        ),
        ///: END:ONLY_INCLUDE_IN
        ///: BEGIN:ONLY_INCLUDE_IN(snaps)
      }),
    );
    ///: END:ONLY_INCLUDE_IN

    // filter and subscription polyfills
    engine.push(filterMiddleware);
    engine.push(subscriptionManager.middleware);
    if (subjectType !== SubjectType.Internal) {
      // permissions
      engine.push(
        this.permissionController.createPermissionMiddleware({
          origin,
        }),
      );
    }

    engine.push(this.metamaskMiddleware);

    // forward to metamask primary provider
    engine.push(providerAsMiddleware(provider));

    return engine;
  }

  /**
   * TODO:LegacyProvider: Delete
   * A method for providing our public config info over a stream.
   * This includes info we like to be synchronous if possible, like
   * the current selected account, and network ID.
   *
   * Since synchronous methods have been deprecated in web3,
   * this is a good candidate for deprecation.
   *
   * @param {*} outStream - The stream to provide public config over.
   */
  setupPublicConfig(outStream) {
    const configStream = storeAsStream(this.publicConfigStore);

    pump(configStream, outStream, (err) => {
      configStream.destroy();
      if (err) {
        log.error(err);
      }
    });
  }

  /**
   * Adds a reference to a connection by origin. Ignores the 'metamask' origin.
   * Caller must ensure that the returned id is stored such that the reference
   * can be deleted later.
   *
   * @param {string} origin - The connection's origin string.
   * @param {object} options - Data associated with the connection
   * @param {object} options.engine - The connection's JSON Rpc Engine
   * @returns {string} The connection's id (so that it can be deleted later)
   */
  addConnection(origin, { engine }) {
    if (origin === ORIGIN_METAMASK) {
      return null;
    }

    if (!this.connections[origin]) {
      this.connections[origin] = {};
    }

    const id = nanoid();
    this.connections[origin][id] = {
      engine,
    };

    return id;
  }

  /**
   * Deletes a reference to a connection, by origin and id.
   * Ignores unknown origins.
   *
   * @param {string} origin - The connection's origin string.
   * @param {string} id - The connection's id, as returned from addConnection.
   */
  removeConnection(origin, id) {
    const connections = this.connections[origin];
    if (!connections) {
      return;
    }

    delete connections[id];

    if (Object.keys(connections).length === 0) {
      delete this.connections[origin];
    }
  }

  /**
   * Closes all connections for the given origin, and removes the references
   * to them.
   * Ignores unknown origins.
   *
   * @param {string} origin - The origin string.
   */
  removeAllConnections(origin) {
    const connections = this.connections[origin];
    if (!connections) {
      return;
    }

    Object.keys(connections).forEach((id) => {
      this.removeConnection(origin, id);
    });
  }

  /**
   * Causes the RPC engines associated with the connections to the given origin
   * to emit a notification event with the given payload.
   *
   * The caller is responsible for ensuring that only permitted notifications
   * are sent.
   *
   * Ignores unknown origins.
   *
   * @param {string} origin - The connection's origin string.
   * @param {unknown} payload - The event payload.
   */
  notifyConnections(origin, payload) {
    const connections = this.connections[origin];

    if (connections) {
      Object.values(connections).forEach((conn) => {
        if (conn.engine) {
          conn.engine.emit('notification', payload);
        }
      });
    }
  }

  /**
   * Causes the RPC engines associated with all connections to emit a
   * notification event with the given payload.
   *
   * If the "payload" parameter is a function, the payload for each connection
   * will be the return value of that function called with the connection's
   * origin.
   *
   * The caller is responsible for ensuring that only permitted notifications
   * are sent.
   *
   * @param {unknown} payload - The event payload, or payload getter function.
   */
  notifyAllConnections(payload) {
    const getPayload =
      typeof payload === 'function'
        ? (origin) => payload(origin)
        : () => payload;

    Object.keys(this.connections).forEach((origin) => {
      Object.values(this.connections[origin]).forEach(async (conn) => {
        if (conn.engine) {
          conn.engine.emit('notification', await getPayload(origin));
        }
      });
    });
  }

  // handlers

  /**
   * Handle a KeyringController update
   *
   * @param {object} state - the KC state
   * @returns {Promise<void>}
   * @private
   */
  async _onKeyringControllerUpdate(state) {
    const {
      keyrings,
      encryptionKey: loginToken,
      encryptionSalt: loginSalt,
    } = state;
    const addresses = keyrings.reduce(
      (acc, { accounts }) => acc.concat(accounts),
      [],
    );

    if (isManifestV3) {
      await this.extension.storage.session.set({ loginToken, loginSalt });
    }

    if (!addresses.length) {
      return;
    }

    // Ensure preferences + identities controller know about all addresses
    this.preferencesController.syncAddresses(addresses);
    this.accountTracker.syncWithAddresses(addresses);
  }

  /**
   * Handle global application unlock.
   * Notifies all connections that the extension is unlocked, and which
   * account(s) are currently accessible, if any.
   */
  _onUnlock() {
    this.notifyAllConnections(async (origin) => {
      return {
        method: NOTIFICATION_NAMES.unlockStateChanged,
        params: {
          isUnlocked: true,
          accounts: await this.getPermittedAccounts(origin),
        },
      };
    });

    this.unMarkPasswordForgotten();

    // In the current implementation, this handler is triggered by a
    // KeyringController event. Other controllers subscribe to the 'unlock'
    // event of the MetaMaskController itself.
    this.emit('unlock');
  }

  /**
   * Handle global application lock.
   * Notifies all connections that the extension is locked.
   */
  _onLock() {
    this.notifyAllConnections({
      method: NOTIFICATION_NAMES.unlockStateChanged,
      params: {
        isUnlocked: false,
      },
    });

    // In the current implementation, this handler is triggered by a
    // KeyringController event. Other controllers subscribe to the 'lock'
    // event of the MetaMaskController itself.
    this.emit('lock');
  }

  /**
   * Handle memory state updates.
   * - Ensure isClientOpenAndUnlocked is updated
   * - Notifies all connections with the new provider network state
   *   - The external providers handle diffing the state
   *
   * @param newState
   */
  _onStateUpdate(newState) {
    this.isClientOpenAndUnlocked = newState.isUnlocked && this._isClientOpen;
    this._notifyChainChange();
  }

  // misc

  /**
   * A method for emitting the full MetaMask state to all registered listeners.
   *
   * @private
   */
  privateSendUpdate() {
    this.emit('update', this.getState());
  }

  /**
   * @returns {boolean} Whether the extension is unlocked.
   */
  isUnlocked() {
    return this.keyringController.state.isUnlocked;
  }

  //=============================================================================
  // MISCELLANEOUS
  //=============================================================================

  getExternalPendingTransactions(address) {
    return this.smartTransactionsController.getTransactions({
      addressFrom: address,
      status: 'pending',
    });
  }

  /**
   * Returns the nonce that will be associated with a transaction once approved
   *
   * @param {string} address - The hex string address for the transaction
   * @returns {Promise<number>}
   */
  async getPendingNonce(address) {
    // TxMigrationToDo - Add getNonceLock controller method.
    const { nonceDetails, releaseLock } = await this.txController.getNonceLock(
      address,
    );

    const pendingNonce = nonceDetails.params.highestSuggested;

    releaseLock();
    return pendingNonce;
  }

  /**
   * Returns the next nonce according to the nonce-tracker
   *
   * @param {string} address - The hex string address for the transaction
   * @returns {Promise<number>}
   */
  async getNextNonce(address) {
    // TxMigrationToDo - Add getNonceLock controller method.
    const nonceLock = await this.txController.getNonceLock(address);
    nonceLock.releaseLock();
    return nonceLock.nextNonce;
  }

  /**
   * Throw an artificial error in a timeout handler for testing purposes.
   *
   * @param message - The error message.
   * @deprecated This is only mean to facilitiate E2E testing. We should not
   * use this for handling errors.
   */
  throwTestError(message) {
    setTimeout(() => {
      const error = new Error(message);
      error.name = 'TestError';
      throw error;
    });
  }

  //=============================================================================
  // CONFIG
  //=============================================================================

  /**
   * Returns the first network configuration object that matches at least one field of the
   * provided search criteria. Returns null if no match is found
   *
   * @param {object} rpcInfo - The RPC endpoint properties and values to check.
   * @returns {object} rpcInfo found in the network configurations list
   */
  findNetworkConfigurationBy(rpcInfo) {
    const { networkConfigurations } = this.networkController.state;
    const networkConfiguration = Object.values(networkConfigurations).find(
      (configuration) => {
        return Object.keys(rpcInfo).some((key) => {
          return configuration[key] === rpcInfo[key];
        });
      },
    );

    return networkConfiguration || null;
  }

  /**
   * Sets the Ledger Live preference to use for Ledger hardware wallet support
   *
   * @param {string} transportType - The Ledger transport type.
   */
  async setLedgerTransportPreference(transportType) {
    if (!this.canUseHardwareWallets()) {
      return undefined;
    }

    const currentValue =
      this.preferencesController.getLedgerTransportPreference();
    const newValue =
      this.preferencesController.setLedgerTransportPreference(transportType);

    const keyring = await this.getKeyringForDevice(HardwareDeviceNames.ledger);
    if (keyring?.updateTransportMethod) {
      return keyring.updateTransportMethod(newValue).catch((e) => {
        // If there was an error updating the transport, we should
        // fall back to the original value
        this.preferencesController.setLedgerTransportPreference(currentValue);
        throw e;
      });
    }

    return undefined;
  }

  /**
   * A method for initializing storage the first time.
   *
   * @param {object} initState - The default state to initialize with.
   * @private
   */
  recordFirstTimeInfo(initState) {
    if (!('firstTimeInfo' in initState)) {
      const version = this.platform.getVersion();
      initState.firstTimeInfo = {
        version,
        date: Date.now(),
      };
    }
  }

  // TODO: Replace isClientOpen methods with `controllerConnectionChanged` events.
  /* eslint-disable accessor-pairs */
  /**
   * A method for recording whether the MetaMask user interface is open or not.
   *
   * @param {boolean} open
   */
  set isClientOpen(open) {
    this._isClientOpen = open;
    this.detectTokensController.isOpen = open;
  }
  /* eslint-enable accessor-pairs */

  /**
   * A method that is called by the background when all instances of metamask are closed.
   * Currently used to stop polling in the gasFeeController.
   */
  onClientClosed() {
    try {
      this.gasFeeController.stopPolling();
      this.appStateController.clearPollingTokens();
    } catch (error) {
      console.error(error);
    }
  }

  /**
   * A method that is called by the background when a particular environment type is closed (fullscreen, popup, notification).
   * Currently used to stop polling in the gasFeeController for only that environement type
   *
   * @param environmentType
   */
  onEnvironmentTypeClosed(environmentType) {
    const appStatePollingTokenType =
      POLLING_TOKEN_ENVIRONMENT_TYPES[environmentType];
    const pollingTokensToDisconnect =
      this.appStateController.store.getState()[appStatePollingTokenType];
    pollingTokensToDisconnect.forEach((pollingToken) => {
      this.gasFeeController.disconnectPoller(pollingToken);
      this.appStateController.removePollingToken(
        pollingToken,
        appStatePollingTokenType,
      );
    });
  }

  /**
   * Adds a domain to the PhishingController safelist
   *
   * @param {string} hostname - the domain to safelist
   */
  safelistPhishingDomain(hostname) {
    return this.phishingController.bypass(hostname);
  }

  async backToSafetyPhishingWarning() {
    const extensionURL = this.platform.getExtensionURL();
    await this.platform.switchToAnotherURL(undefined, extensionURL);
  }

  /**
   * Locks MetaMask
   */
  setLocked() {
    const [trezorKeyring] = this.keyringController.getKeyringsByType(
      KeyringType.trezor,
    );
    if (trezorKeyring) {
      trezorKeyring.dispose();
    }

    if (isManifestV3) {
      this.clearLoginArtifacts();
    }

    return this.keyringController.setLocked();
  }

  removePermissionsFor = (subjects) => {
    try {
      this.permissionController.revokePermissions(subjects);
    } catch (exp) {
      if (!(exp instanceof PermissionsRequestNotFoundError)) {
        throw exp;
      }
    }
  };

  ///: BEGIN:ONLY_INCLUDE_IN(snaps)
  updateCaveat = (origin, target, caveatType, caveatValue) => {
    try {
      this.controllerMessenger.call(
        'PermissionController:updateCaveat',
        origin,
        target,
        caveatType,
        caveatValue,
      );
    } catch (exp) {
      if (!(exp instanceof PermissionsRequestNotFoundError)) {
        throw exp;
      }
    }
  };
  ///: END:ONLY_INCLUDE_IN

  rejectPermissionsRequest = (requestId) => {
    try {
      this.permissionController.rejectPermissionsRequest(requestId);
    } catch (exp) {
      if (!(exp instanceof PermissionsRequestNotFoundError)) {
        throw exp;
      }
    }
  };

  acceptPermissionsRequest = (request) => {
    try {
      this.permissionController.acceptPermissionsRequest(request);
    } catch (exp) {
      if (!(exp instanceof PermissionsRequestNotFoundError)) {
        throw exp;
      }
    }
  };

  resolvePendingApproval = async (id, value, options) => {
    try {
      await this.approvalController.accept(id, value, options);
    } catch (exp) {
      if (!(exp instanceof ApprovalRequestNotFoundError)) {
        throw exp;
      }
    }
  };

  rejectPendingApproval = (id, error) => {
    try {
      this.approvalController.reject(
        id,
        new EthereumRpcError(error.code, error.message, error.data),
      );
    } catch (exp) {
      if (!(exp instanceof ApprovalRequestNotFoundError)) {
        throw exp;
      }
    }
  };

  async securityProviderRequest(requestData, methodName) {
    const { currentLocale, transactionSecurityCheckEnabled } =
      this.preferencesController.store.getState();

    if (transactionSecurityCheckEnabled) {
      const chainId = Number(
        hexToDecimal(this.networkController.state.providerConfig.chainId),
      );

      try {
        const securityProviderResponse = await securityProviderCheck(
          requestData,
          methodName,
          chainId,
          currentLocale,
        );

        return securityProviderResponse;
      } catch (err) {
        log.error(err.message);
        throw err;
      }
    }

    return null;
  }

  async _onAccountChange(newAddress) {
    const permittedAccountsMap = getPermittedAccountsByOrigin(
      this.permissionController.state,
    );

    for (const [origin, accounts] of permittedAccountsMap.entries()) {
      if (accounts.includes(newAddress)) {
        this._notifyAccountsChange(origin, accounts);
      }
    }

    await this.txController.updateIncomingTransactions();
  }

  async _notifyAccountsChange(origin, newAccounts) {
    if (this.isUnlocked()) {
      this.notifyConnections(origin, {
        method: NOTIFICATION_NAMES.accountsChanged,
        // This should be the same as the return value of `eth_accounts`,
        // namely an array of the current / most recently selected Ethereum
        // account.
        params:
          newAccounts.length < 2
            ? // If the length is 1 or 0, the accounts are sorted by definition.
              newAccounts
            : // If the length is 2 or greater, we have to execute
              // `eth_accounts` vi this method.
              await this.getPermittedAccounts(origin),
      });
    }

    this.permissionLogController.updateAccountsHistory(origin, newAccounts);
  }

<<<<<<< HEAD
  async _onFinishedTransaction(transactionMeta) {
    if (
      ![TransactionStatus.confirmed, TransactionStatus.failed].includes(
        transactionMeta.status,
      )
    ) {
      return;
    }

    await this._createTransactionNotifcation(transactionMeta);
    this._updateNFTOwnership(transactionMeta);
    this._trackTransactionFailure(transactionMeta);
  }

  async _createTransactionNotifcation(transactionMeta) {
    const { chainId } = transactionMeta;
    let rpcPrefs = {};

    if (chainId) {
      const { networkConfigurations } = this.networkController.state;

      const matchingNetworkConfig = Object.values(networkConfigurations).find(
        (networkConfiguration) => networkConfiguration.chainId === chainId,
      );

      rpcPrefs = matchingNetworkConfig?.rpcPrefs ?? {};
    }

    try {
      await this.platform.showTransactionNotification(
        transactionMeta,
        rpcPrefs,
      );
    } catch (error) {
      log.error('Failed to create transaction notification', error);
    }
  }

  _updateNFTOwnership(transactionMeta) {
    // if this is a transferFrom method generated from within the app it may be an NFT transfer transaction
    // in which case we will want to check and update ownership status of the transferred NFT.

    const { type, txParams, chainId } = transactionMeta;

    if (
      type !== TransactionType.tokenMethodTransferFrom ||
      txParams === undefined
    ) {
      return;
    }

    const { data, to: contractAddress, from: userAddress } = txParams;
    const transactionData = parseStandardTokenTransactionData(data);

    // Sometimes the tokenId value is parsed as "_value" param. Not seeing this often any more, but still occasionally:
    // i.e. call approve() on BAYC contract - https://etherscan.io/token/0xbc4ca0eda7647a8ab7c2061c2e118a18a936f13d#writeContract, and tokenId shows up as _value,
    // not sure why since it doesn't match the ERC721 ABI spec we use to parse these transactions - https://github.com/MetaMask/metamask-eth-abis/blob/d0474308a288f9252597b7c93a3a8deaad19e1b2/src/abis/abiERC721.ts#L62.
    const transactionDataTokenId =
      getTokenIdParam(transactionData) ?? getTokenValueParam(transactionData);

    const { allNfts } = this.nftController.state;

    // check if its a known NFT
    const knownNft = allNfts?.[userAddress]?.[chainId]?.find(
      ({ address, tokenId }) =>
        isEqualCaseInsensitive(address, contractAddress) &&
        tokenId === transactionDataTokenId,
    );

    // if it is we check and update ownership status.
    if (knownNft) {
      this.nftController.checkAndUpdateSingleNftOwnershipStatus(
        knownNft,
        false,
        { userAddress, chainId },
      );
    }
  }

  _trackTransactionFailure(transactionMeta) {
    const { txReceipt } = transactionMeta;
    const metamaskState = this.getState();

    if (!txReceipt || txReceipt.status !== '0x0') {
      return;
    }

    this.metaMetricsController.trackEvent(
      {
        event: 'Tx Status Update: On-Chain Failure',
        category: MetaMetricsEventCategory.Background,
        properties: {
          action: 'Transactions',
          errorMessage: transactionMeta.simulationFails?.reason,
          numberOfTokens: metamaskState.tokens.length,
          numberOfAccounts: Object.keys(metamaskState.accounts).length,
        },
      },
      {
        matomoEvent: true,
      },
    );
=======
  _notifyChainChange() {
    this.notifyAllConnections({
      method: NOTIFICATION_NAMES.chainChanged,
      params: this.getProviderNetworkState(),
    });
>>>>>>> 4a08dafe
  }
}<|MERGE_RESOLUTION|>--- conflicted
+++ resolved
@@ -11,6 +11,7 @@
   throttle,
   memoize,
   wrap,
+  filter,
   ///: END:ONLY_INCLUDE_IN
 } from 'lodash';
 import { keyringBuilderFactory } from '@metamask/eth-keyring-controller';
@@ -1262,7 +1263,6 @@
       ),
     });
 
-<<<<<<< HEAD
     this.txController = new TransactionController(
       {
         blockTracker: this.blockTracker,
@@ -1301,147 +1301,6 @@
             'NetworkController:stateChange',
             () => listener(),
             ({ networkId }) => networkId,
-=======
-    this.txController = new TransactionController({
-      initState:
-        initState.TransactionController || initState.TransactionManager,
-      getPermittedAccounts: this.getPermittedAccounts.bind(this),
-      getProviderConfig: () => this.networkController.state.providerConfig,
-      getCurrentNetworkEIP1559Compatibility:
-        this.networkController.getEIP1559Compatibility.bind(
-          this.networkController,
-        ),
-      getCurrentAccountEIP1559Compatibility:
-        this.getCurrentAccountEIP1559Compatibility.bind(this),
-      getNetworkStatus: () =>
-        this.networkController.state.networksMetadata?.[
-          this.networkController.state.selectedNetworkClientId
-        ]?.status,
-      getNetworkState: () => this.networkController.state,
-      hasCompletedOnboarding: () =>
-        this.onboardingController.store.getState().completedOnboarding,
-      onNetworkStateChange: (listener) => {
-        networkControllerMessenger.subscribe(
-          'NetworkController:stateChange',
-          () => listener(),
-          (state) => state.providerConfig.chainId,
-        );
-      },
-      getCurrentChainId: () =>
-        this.networkController.state.providerConfig.chainId,
-      preferencesStore: this.preferencesController.store,
-      txHistoryLimit: 60,
-      signTransaction: this.keyringController.signTransaction.bind(
-        this.keyringController,
-      ),
-      provider: this.provider,
-      blockTracker: this.blockTracker,
-      getParticipateInMetrics: () =>
-        this.metaMetricsController.state.participateInMetaMetrics,
-      getEIP1559GasFeeEstimates:
-        this.gasFeeController.fetchGasFeeEstimates.bind(this.gasFeeController),
-      getExternalPendingTransactions:
-        this.getExternalPendingTransactions.bind(this),
-      securityProviderRequest: this.securityProviderRequest.bind(this),
-      ///: BEGIN:ONLY_INCLUDE_IN(build-mmi)
-      transactionUpdateController: this.transactionUpdateController,
-      ///: END:ONLY_INCLUDE_IN
-      messenger: this.controllerMessenger.getRestricted({
-        name: 'TransactionController',
-        allowedActions: [
-          `${this.approvalController.name}:addRequest`,
-          `${this.approvalController.name}:acceptRequest`,
-          `${this.approvalController.name}:rejectRequest`,
-        ],
-      }),
-    });
-
-    const transactionMetricsRequest = this.getTransactionMetricsRequest();
-
-    this.txController.on(
-      'transaction-added',
-      handleTransactionAdded.bind(null, transactionMetricsRequest),
-    );
-    this.txController.on(
-      'transaction-approved',
-      handleTransactionApproved.bind(null, transactionMetricsRequest),
-    );
-    this.txController.on(
-      'transaction-dropped',
-      handleTransactionDropped.bind(null, transactionMetricsRequest),
-    );
-    this.txController.on(
-      'transaction-finalized',
-      handleTransactionFinalized.bind(null, transactionMetricsRequest),
-    );
-    this.txController.on(
-      'transaction-rejected',
-      handleTransactionRejected.bind(null, transactionMetricsRequest),
-    );
-    this.txController.on(
-      'transaction-submitted',
-      handleTransactionSubmitted.bind(null, transactionMetricsRequest),
-    );
-    this.txController.on('transaction-swap-failed', (payload) =>
-      this.metaMetricsController.trackEvent(payload),
-    );
-    this.txController.on('transaction-swap-finalized', (payload) =>
-      this.metaMetricsController.trackEvent(payload),
-    );
-
-    this.txController.on(`tx:status-update`, async (txId, status) => {
-      if (
-        status === TransactionStatus.confirmed ||
-        status === TransactionStatus.failed
-      ) {
-        const txMeta = this.txController.txStateManager.getTransaction(txId);
-        let rpcPrefs = {};
-        if (txMeta.chainId) {
-          const { networkConfigurations } = this.networkController.state;
-          const matchingNetworkConfig = Object.values(
-            networkConfigurations,
-          ).find(
-            (networkConfiguration) =>
-              networkConfiguration.chainId === txMeta.chainId,
-          );
-          rpcPrefs = matchingNetworkConfig?.rpcPrefs ?? {};
-        }
-
-        try {
-          await this.platform.showTransactionNotification(txMeta, rpcPrefs);
-        } catch (error) {
-          log.error('Failed to create transaction notification', error);
-        }
-
-        const { txReceipt } = txMeta;
-
-        // if this is a transferFrom method generated from within the app it may be an NFT transfer transaction
-        // in which case we will want to check and update ownership status of the transferred NFT.
-        if (
-          txMeta.type === TransactionType.tokenMethodTransferFrom &&
-          txMeta.txParams !== undefined
-        ) {
-          const {
-            data,
-            to: contractAddress,
-            from: userAddress,
-          } = txMeta.txParams;
-          const { chainId } = txMeta;
-          const transactionData = parseStandardTokenTransactionData(data);
-          // Sometimes the tokenId value is parsed as "_value" param. Not seeing this often any more, but still occasionally:
-          // i.e. call approve() on BAYC contract - https://etherscan.io/token/0xbc4ca0eda7647a8ab7c2061c2e118a18a936f13d#writeContract, and tokenId shows up as _value,
-          // not sure why since it doesn't match the ERC721 ABI spec we use to parse these transactions - https://github.com/MetaMask/metamask-eth-abis/blob/d0474308a288f9252597b7c93a3a8deaad19e1b2/src/abis/abiERC721.ts#L62.
-          const transactionDataTokenId =
-            getTokenIdParam(transactionData) ??
-            getTokenValueParam(transactionData);
-          const { allNfts } = this.nftController.state;
-
-          // check if its a known NFT
-          const knownNft = allNfts?.[userAddress]?.[chainId]?.find(
-            ({ address, tokenId }) =>
-              isEqualCaseInsensitive(address, contractAddress) &&
-              tokenId === transactionDataTokenId,
->>>>>>> 4a08dafe
           );
         },
         provider: this.provider,
@@ -1990,9 +1849,7 @@
       getSelectedAddress: () =>
         this.preferencesController.store.getState().selectedAddress,
       getTokenStandardAndDetails: this.getTokenStandardAndDetails.bind(this),
-      getTransaction: this.txController.txStateManager.getTransaction.bind(
-        this.txController,
-      ),
+      getTransaction: (txId) => this.txController.state.transactions[txId],
     };
     return {
       ...controllerActions,
@@ -2807,40 +2664,38 @@
       addTransaction: this.addTransaction.bind(this),
       addTransactionAndWaitForPublish:
         this.addTransactionAndWaitForPublish.bind(this),
-<<<<<<< HEAD
-=======
       createTransactionEventFragment:
         createTransactionEventFragmentWithTxId.bind(
           null,
           this.getTransactionMetricsRequest(),
         ),
-      getTransactions: txController.getTransactions.bind(txController),
->>>>>>> 4a08dafe
-
-      // TxMigrationToDo - Add createTransactionEventFragment controller method.
-      createTransactionEventFragment: () => undefined,
-      // createTransactionEventFragment:
-      //   txController.createTransactionEventFragment.bind(txController),
-
-      getTransactions: ({
-        filterToCurrentNetwork,
-        searchCriteria: { from } = {},
-      } = {}) => {
-        const { transactions } = txController.state;
-        const { chainId } = this.networkController.state.providerConfig;
-
-        return (
-          transactions ??
-          []
-            .filter(
-              (txMeta) =>
-                !filterToCurrentNetwork || txMeta?.chainId === chainId,
-            )
-            .filter((txMeta) => !from || txMeta?.txParams.from === from)
-        );
+      // export async function getTransactions(
+      //   filters: {
+      //     filterToCurrentNetwork?: boolean;
+      //     searchCriteria?: Partial<TransactionMeta> & Partial<TransactionParams>;
+      //   } = {},
+      // ): Promise<TransactionMeta[]> {
+      //   return await submitRequestToBackground<TransactionMeta[]>('getTransactions', [
+      //     filters,
+      //   ]);
+      // }
+      getTransactions: ({ filterToCurrentNetwork, searchCriteria } = {}) => {
+        const currentChainId =
+          this.networkController.state.providerConfig.chainId;
+
+        const fromAddress = searchCriteria?.from;
+
+        return this.txController.state.transactions.filter((tx) => {
+          const matchesNetwork =
+            filterToCurrentNetwork === false ||
+            tx.txParams?.chainId === currentChainId;
+
+          const matchesFrom = !fromAddress || tx.txParams?.from === fromAddress;
+
+          return matchesNetwork && matchesFrom;
+        });
       },
 
-      // TxMigrationToDo - Add updateEditableParams controller method.
       updateEditableParams:
         txController.updateEditableParams.bind(txController),
 
@@ -5213,7 +5068,13 @@
     this.permissionLogController.updateAccountsHistory(origin, newAccounts);
   }
 
-<<<<<<< HEAD
+  _notifyChainChange() {
+    this.notifyAllConnections({
+      method: NOTIFICATION_NAMES.chainChanged,
+      params: this.getProviderNetworkState(),
+    });
+  }
+
   async _onFinishedTransaction(transactionMeta) {
     if (
       ![TransactionStatus.confirmed, TransactionStatus.failed].includes(
@@ -5316,12 +5177,5 @@
         matomoEvent: true,
       },
     );
-=======
-  _notifyChainChange() {
-    this.notifyAllConnections({
-      method: NOTIFICATION_NAMES.chainChanged,
-      params: this.getProviderNetworkState(),
-    });
->>>>>>> 4a08dafe
   }
 }