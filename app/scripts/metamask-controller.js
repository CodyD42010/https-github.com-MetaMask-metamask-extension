--- conflicted
+++ resolved
@@ -62,7 +62,6 @@
 } from '@metamask/snaps-controllers';
 ///: END:ONLY_INCLUDE_IN
 
-<<<<<<< HEAD
 ///: BEGIN:ONLY_INCLUDE_IN(build-mmi)
 import {
   CUSTODIAN_TYPES,
@@ -76,9 +75,6 @@
 import { mmiKeyringBuilderFactory } from './mmi-keyring-builder-factory';
 ///: END:ONLY_INCLUDE_IN
 
-import browser from 'webextension-polyfill';
-=======
->>>>>>> d6bf3c13
 import {
   AssetType,
   TransactionStatus,
@@ -282,7 +278,6 @@
       ],
     });
 
-<<<<<<< HEAD
     ///: BEGIN:ONLY_INCLUDE_IN(build-mmi)
     this.mmiConfigurationController = new MmiConfigurationController({
       initState: initState.MmiConfigurationController,
@@ -290,12 +285,11 @@
     });
     ///: END:ONLY_INCLUDE_IN
 
-=======
     const networkControllerMessenger = this.controllerMessenger.getRestricted({
       name: 'NetworkController',
       allowedEvents: Object.values(NetworkControllerEventType),
     });
->>>>>>> d6bf3c13
+
     this.networkController = new NetworkController({
       messenger: networkControllerMessenger,
       state: initState.NetworkController,
@@ -1098,10 +1092,17 @@
       getDeviceModel: this.getDeviceModel.bind(this),
       getTokenStandardAndDetails: this.getTokenStandardAndDetails.bind(this),
       securityProviderRequest: this.securityProviderRequest.bind(this),
-<<<<<<< HEAD
       ///: BEGIN:ONLY_INCLUDE_IN(build-mmi)
       transactionUpdateController: this.transactionUpdateController,
       ///: END:ONLY_INCLUDE_IN
+      messenger: this.controllerMessenger.getRestricted({
+        name: 'TransactionController',
+        allowedActions: [
+          `${this.approvalController.name}:addRequest`,
+          `${this.approvalController.name}:acceptRequest`,
+          `${this.approvalController.name}:rejectRequest`,
+        ],
+      }),
     });
 
     ///: BEGIN:ONLY_INCLUDE_IN(build-mmi)
@@ -1122,19 +1123,6 @@
       showConfirmRequest: opts.showUserConfirmation,
     });
     ///: END:ONLY_INCLUDE_IN
-
-    this.txController.on('newUnapprovedTx', () => opts.showUserConfirmation());
-=======
-      messenger: this.controllerMessenger.getRestricted({
-        name: 'TransactionController',
-        allowedActions: [
-          `${this.approvalController.name}:addRequest`,
-          `${this.approvalController.name}:acceptRequest`,
-          `${this.approvalController.name}:rejectRequest`,
-        ],
-      }),
-    });
->>>>>>> d6bf3c13
 
     this.txController.on(`tx:status-update`, async (txId, status) => {
       if (
@@ -2297,7 +2285,6 @@
       rejectPermissionsRequest: this.rejectPermissionsRequest,
       ...getPermissionBackgroundApiMethods(permissionController),
 
-<<<<<<< HEAD
       ///: BEGIN:ONLY_INCLUDE_IN(build-mmi)
       connectCustodyAddresses:
         this.mmiController.connectCustodyAddresses.bind(this),
@@ -2337,7 +2324,6 @@
         this.personalMessageManager.setMsgInProgress.bind(
           this.personalMessageManager,
         ),
-      // MMI: Institutional features
       setComplianceAuthData:
         this.institutionalFeaturesController.setComplianceAuthData.bind(
           this.institutionalFeaturesController,
@@ -2376,10 +2362,8 @@
         ),
       ///: END:ONLY_INCLUDE_IN
 
-      ///: BEGIN:ONLY_INCLUDE_IN(flask)
-=======
+
       ///: BEGIN:ONLY_INCLUDE_IN(snaps)
->>>>>>> d6bf3c13
       // snaps
       removeSnapError: this.controllerMessenger.call.bind(
         this.controllerMessenger,
@@ -3417,510 +3401,6 @@
     return await this.txController.newUnapprovedTransaction(txParams, req);
   }
 
-<<<<<<< HEAD
-  // eth_sign methods:
-
-  /**
-   * Called when a Dapp uses the eth_sign method, to request user approval.
-   * eth_sign is a pure signature of arbitrary data. It is on a deprecation
-   * path, since this data can be a transaction, or can leak private key
-   * information.
-   *
-   * @param {object} msgParams - The params passed to eth_sign.
-   * @param {object} [req] - The original request, containing the origin.
-   */
-  async newUnsignedMessage(msgParams, req) {
-    const { disabledRpcMethodPreferences } =
-      this.preferencesController.store.getState();
-    const { eth_sign } = disabledRpcMethodPreferences; // eslint-disable-line camelcase
-    const data = normalizeMsgData(msgParams.data);
-    let promise;
-
-    // eslint-disable-next-line camelcase
-    if (!eth_sign) {
-      throw ethErrors.rpc.methodNotFound(
-        'eth_sign has been disabled. You must enable it in the advanced settings',
-      );
-    }
-
-    // 64 hex + "0x" at the beginning
-    // This is needed because Ethereum's EcSign works only on 32 byte numbers
-    // For 67 length see: https://github.com/MetaMask/metamask-extension/pull/12679/files#r749479607
-    if (data.length === 66 || data.length === 67) {
-      promise = this.messageManager.addUnapprovedMessageAsync(msgParams, req);
-      this.sendUpdate();
-      this.opts.showUserConfirmation();
-    } else {
-      throw ethErrors.rpc.invalidParams(
-        'eth_sign requires 32 byte message hash',
-      );
-    }
-    return await promise;
-  }
-
-  ///: BEGIN:ONLY_INCLUDE_IN(flask)
-  /**
-   * Gets an "app key" corresponding to an Ethereum address. An app key is more
-   * or less an addrdess hashed together with some string, in this case a
-   * subject identifier / origin.
-   *
-   * @todo Figure out a way to derive app keys that doesn't depend on the user's
-   * Ethereum addresses.
-   * @param {string} subject - The identifier of the subject whose app key to
-   * retrieve.
-   * @param {string} [requestedAccount] - The account whose app key to retrieve.
-   * The first account in the keyring will be used by default.
-   */
-  async getAppKeyForSubject(subject, requestedAccount) {
-    let account;
-
-    if (requestedAccount) {
-      account = requestedAccount;
-    } else {
-      [account] = await this.keyringController.getAccounts();
-    }
-
-    return this.keyringController.exportAppKeyForAddress(account, subject);
-  }
-  ///: END:ONLY_INCLUDE_IN
-
-  /**
-   * Signifies user intent to complete an eth_sign method.
-   *
-   * @param {object} msgParams - The params passed to eth_call.
-   * @returns {Promise<object>} Full state update.
-   */
-  async signMessage(msgParams) {
-    log.info('MetaMaskController - signMessage');
-    const msgId = msgParams.metamaskId;
-    try {
-      // sets the status op the message to 'approved'
-      // and removes the metamaskId for signing
-      const cleanMsgParams = await this.messageManager.approveMessage(
-        msgParams,
-      );
-      const rawSig = await this.keyringController.signMessage(cleanMsgParams);
-      this.messageManager.setMsgStatusSigned(msgId, rawSig);
-      return this.getState();
-    } catch (error) {
-      log.info('MetaMaskController - eth_sign failed', error);
-      this.messageManager.errorMessage(msgId, error);
-      throw error;
-    }
-  }
-
-  /**
-   * Used to cancel a message submitted via eth_sign.
-   *
-   * @param {string} msgId - The id of the message to cancel.
-   */
-  cancelMessage(msgId) {
-    const { messageManager } = this;
-    messageManager.rejectMsg(msgId);
-    return this.getState();
-  }
-
-  // personal_sign methods:
-
-  /**
-   * Called when a dapp uses the personal_sign method.
-   * This is identical to the Geth eth_sign method, and may eventually replace
-   * eth_sign.
-   *
-   * We currently define our eth_sign and personal_sign mostly for legacy Dapps.
-   *
-   * @param {object} msgParams - The params of the message to sign & return to the Dapp.
-   * @param {object} [req] - The original request, containing the origin.
-   */
-  async newUnsignedPersonalMessage(msgParams, req) {
-    const promise = this.personalMessageManager.addUnapprovedMessageAsync(
-      msgParams,
-      req,
-    );
-    this.sendUpdate();
-    this.opts.showUserConfirmation();
-    return promise;
-  }
-
-  /**
-   * Signifies a user's approval to sign a personal_sign message in queue.
-   * Triggers signing, and the callback function from newUnsignedPersonalMessage.
-   *
-   * @param {object} msgParams - The params of the message to sign & return to the Dapp.
-   * @returns {Promise<object>} A full state update.
-   */
-  async signPersonalMessage(msgParams) {
-    log.info('MetaMaskController - signPersonalMessage');
-
-    ///: BEGIN:ONLY_INCLUDE_IN(build-mmi)
-    const custodyKeyring = await this.getCustodyKeyringIfExists(msgParams.from);
-
-    if (custodyKeyring) {
-      const msgId = msgParams.metamaskId;
-
-      const msg = this.personalMessageManager.getMsg(msgId);
-
-      if (msg.custodyId) {
-        return this.getState();
-      }
-
-      const messageObject = await this.keyringController.signPersonalMessage(
-        msgParams,
-      );
-
-      this.personalMessageManager.setMsgCustodyId(
-        msgId,
-        messageObject.custodian_transactionId,
-      );
-
-      /**
-       * From "messageObject" we have:
-       * - custodian_transactionId
-       * - from
-       * -transactionStatus
-       */
-      this.transactionUpdateController.addTransactionToWatchList(
-        messageObject.custodian_transactionId,
-        messageObject.from,
-        'personal',
-        true,
-      );
-
-      return this.getState();
-    }
-    ///: END:ONLY_INCLUDE_IN(build-mmi)
-
-    const msgId = msgParams.metamaskId;
-    // sets the status op the message to 'approved'
-    // and removes the metamaskId for signing
-    try {
-      const cleanMsgParams = await this.personalMessageManager.approveMessage(
-        msgParams,
-      );
-      const rawSig = await this.keyringController.signPersonalMessage(
-        cleanMsgParams,
-      );
-      // tells the listener that the message has been signed
-      // and can be returned to the dapp
-      this.personalMessageManager.setMsgStatusSigned(msgId, rawSig);
-      return this.getState();
-    } catch (error) {
-      log.info('MetaMaskController - eth_personalSign failed', error);
-      this.personalMessageManager.errorMessage(msgId, error);
-      throw error;
-    }
-  }
-
-  /**
-   * Used to cancel a personal_sign type message.
-   *
-   * @param {string} msgId - The ID of the message to cancel.
-   */
-  cancelPersonalMessage(msgId) {
-    const messageManager = this.personalMessageManager;
-    messageManager.rejectMsg(msgId);
-    return this.getState();
-  }
-
-  // eth_decrypt methods
-
-  /**
-   * Called when a dapp uses the eth_decrypt method.
-   *
-   * @param {object} msgParams - The params of the message to sign & return to the Dapp.
-   * @param {object} req - (optional) the original request, containing the origin
-   * Passed back to the requesting Dapp.
-   */
-  async newRequestDecryptMessage(msgParams, req) {
-    const promise = this.decryptMessageManager.addUnapprovedMessageAsync(
-      msgParams,
-      req,
-    );
-    this.sendUpdate();
-    this.opts.showUserConfirmation();
-    return promise;
-  }
-
-  /**
-   * Only decrypt message and don't touch transaction state
-   *
-   * @param {object} msgParams - The params of the message to decrypt.
-   * @returns {Promise<object>} A full state update.
-   */
-  async decryptMessageInline(msgParams) {
-    log.info('MetaMaskController - decryptMessageInline');
-    // decrypt the message inline
-    const msgId = msgParams.metamaskId;
-    const msg = this.decryptMessageManager.getMsg(msgId);
-    try {
-      const stripped = stripHexPrefix(msgParams.data);
-      const buff = Buffer.from(stripped, 'hex');
-      msgParams.data = JSON.parse(buff.toString('utf8'));
-
-      msg.rawData = await this.keyringController.decryptMessage(msgParams);
-    } catch (e) {
-      msg.error = e.message;
-    }
-    this.decryptMessageManager._updateMsg(msg);
-
-    return this.getState();
-  }
-
-  /**
-   * Signifies a user's approval to decrypt a message in queue.
-   * Triggers decrypt, and the callback function from newUnsignedDecryptMessage.
-   *
-   * @param {object} msgParams - The params of the message to decrypt & return to the Dapp.
-   * @returns {Promise<object>} A full state update.
-   */
-  async decryptMessage(msgParams) {
-    log.info('MetaMaskController - decryptMessage');
-    const msgId = msgParams.metamaskId;
-    // sets the status op the message to 'approved'
-    // and removes the metamaskId for decryption
-    try {
-      const cleanMsgParams = await this.decryptMessageManager.approveMessage(
-        msgParams,
-      );
-
-      const stripped = stripHexPrefix(cleanMsgParams.data);
-      const buff = Buffer.from(stripped, 'hex');
-      cleanMsgParams.data = JSON.parse(buff.toString('utf8'));
-
-      // decrypt the message
-      const rawMess = await this.keyringController.decryptMessage(
-        cleanMsgParams,
-      );
-      // tells the listener that the message has been decrypted and can be returned to the dapp
-      this.decryptMessageManager.setMsgStatusDecrypted(msgId, rawMess);
-    } catch (error) {
-      log.info('MetaMaskController - eth_decrypt failed.', error);
-      this.decryptMessageManager.errorMessage(msgId, error);
-    }
-    return this.getState();
-  }
-
-  /**
-   * Used to cancel a eth_decrypt type message.
-   *
-   * @param {string} msgId - The ID of the message to cancel.
-   */
-  cancelDecryptMessage(msgId) {
-    const messageManager = this.decryptMessageManager;
-    messageManager.rejectMsg(msgId);
-    return this.getState();
-  }
-
-  // eth_getEncryptionPublicKey methods
-
-  /**
-   * Called when a dapp uses the eth_getEncryptionPublicKey method.
-   *
-   * @param {object} msgParams - The params of the message to sign & return to the Dapp.
-   * @param {object} req - (optional) the original request, containing the origin
-   * Passed back to the requesting Dapp.
-   */
-  async newRequestEncryptionPublicKey(msgParams, req) {
-    const address = msgParams;
-    const keyring = await this.keyringController.getKeyringForAccount(address);
-
-    switch (keyring.type) {
-      case HardwareKeyringTypes.ledger: {
-        return new Promise((_, reject) => {
-          reject(
-            new Error('Ledger does not support eth_getEncryptionPublicKey.'),
-          );
-        });
-      }
-
-      case HardwareKeyringTypes.trezor: {
-        return new Promise((_, reject) => {
-          reject(
-            new Error('Trezor does not support eth_getEncryptionPublicKey.'),
-          );
-        });
-      }
-
-      case HardwareKeyringTypes.lattice: {
-        return new Promise((_, reject) => {
-          reject(
-            new Error('Lattice does not support eth_getEncryptionPublicKey.'),
-          );
-        });
-      }
-
-      case HardwareKeyringTypes.qr: {
-        return Promise.reject(
-          new Error('QR hardware does not support eth_getEncryptionPublicKey.'),
-        );
-      }
-
-      default: {
-        const promise =
-          this.encryptionPublicKeyManager.addUnapprovedMessageAsync(
-            msgParams,
-            req,
-          );
-        this.sendUpdate();
-        this.opts.showUserConfirmation();
-        return promise;
-      }
-    }
-  }
-
-  /**
-   * Signifies a user's approval to receiving encryption public key in queue.
-   * Triggers receiving, and the callback function from newUnsignedEncryptionPublicKey.
-   *
-   * @param {object} msgParams - The params of the message to receive & return to the Dapp.
-   * @returns {Promise<object>} A full state update.
-   */
-  async encryptionPublicKey(msgParams) {
-    log.info('MetaMaskController - encryptionPublicKey');
-    const msgId = msgParams.metamaskId;
-    // sets the status op the message to 'approved'
-    // and removes the metamaskId for decryption
-    try {
-      const params = await this.encryptionPublicKeyManager.approveMessage(
-        msgParams,
-      );
-
-      // EncryptionPublicKey message
-      const publicKey = await this.keyringController.getEncryptionPublicKey(
-        params.data,
-      );
-
-      // tells the listener that the message has been processed
-      // and can be returned to the dapp
-      this.encryptionPublicKeyManager.setMsgStatusReceived(msgId, publicKey);
-    } catch (error) {
-      log.info(
-        'MetaMaskController - eth_getEncryptionPublicKey failed.',
-        error,
-      );
-      this.encryptionPublicKeyManager.errorMessage(msgId, error);
-    }
-    return this.getState();
-  }
-
-  /**
-   * Used to cancel a eth_getEncryptionPublicKey type message.
-   *
-   * @param {string} msgId - The ID of the message to cancel.
-   */
-  cancelEncryptionPublicKey(msgId) {
-    const messageManager = this.encryptionPublicKeyManager;
-    messageManager.rejectMsg(msgId);
-    return this.getState();
-  }
-
-  // eth_signTypedData methods
-
-  /**
-   * Called when a dapp uses the eth_signTypedData method, per EIP 712.
-   *
-   * @param {object} msgParams - The params passed to eth_signTypedData.
-   * @param {object} [req] - The original request, containing the origin.
-   * @param version
-   */
-  async newUnsignedTypedMessage(msgParams, req, version) {
-    const promise = this.typedMessageManager.addUnapprovedMessageAsync(
-      msgParams,
-      req,
-      version,
-    );
-    this.sendUpdate();
-    this.opts.showUserConfirmation();
-    return promise;
-  }
-
-  /**
-   * The method for a user approving a call to eth_signTypedData, per EIP 712.
-   * Triggers the callback in newUnsignedTypedMessage.
-   *
-   * @param {object} msgParams - The params passed to eth_signTypedData.
-   * @returns {object} Full state update.
-   */
-  async signTypedMessage(msgParams) {
-    log.info('MetaMaskController - eth_signTypedData');
-    const msgId = msgParams.metamaskId;
-    const { version } = msgParams;
-    try {
-      ///: BEGIN:ONLY_INCLUDE_IN(build-mmi)
-      const custodyKeyring = await this.getCustodyKeyringIfExists(
-        msgParams.from,
-      );
-      ///: END:ONLY_INCLUDE_IN(build-mmi)
-
-      let cleanMsgParams = msgParams;
-      if (!custodyKeyring) {
-        cleanMsgParams = await this.typedMessageManager.approveMessage(
-          msgParams,
-        );
-      }
-
-      // For some reason every version after V1 used stringified params.
-      if (version !== 'V1') {
-        // But we don't have to require that. We can stop suggesting it now:
-        if (typeof cleanMsgParams.data === 'string') {
-          cleanMsgParams.data = JSON.parse(cleanMsgParams.data);
-        }
-      }
-
-      ///: BEGIN:ONLY_INCLUDE_IN(build-mmi)
-      if (custodyKeyring) {
-        // This is a custodial signature so we cannot get the signature straight away
-        const msg = this.typedMessageManager.getMsg(msgId);
-
-        if (msg.custodyId) {
-          return this.getState();
-        }
-        const messageObject = await this.keyringController.signTypedMessage(
-          cleanMsgParams,
-          { version },
-        );
-        this.typedMessageManager.setMsgCustodyId(
-          msgId,
-          messageObject.custodian_transactionId,
-        );
-
-        this.transactionUpdateController.addTransactionToWatchList(
-          messageObject.custodian_transactionId,
-          messageObject.from,
-          'v4',
-          true,
-        );
-
-        return this.getState();
-      }
-      ///: END:ONLY_INCLUDE_IN(build-mmi)
-
-      const signature = await this.keyringController.signTypedMessage(
-        cleanMsgParams,
-        { version },
-      );
-      this.typedMessageManager.setMsgStatusSigned(msgId, signature);
-      return this.getState();
-    } catch (error) {
-      log.info('MetaMaskController - eth_signTypedData failed.', error);
-      this.typedMessageManager.errorMessage(msgId, error);
-      throw error;
-    }
-  }
-
-  /**
-   * Used to cancel a eth_signTypedData type message.
-   *
-   * @param {string} msgId - The ID of the message to cancel.
-   */
-  cancelTypedMessage(msgId) {
-    const messageManager = this.typedMessageManager;
-    messageManager.rejectMsg(msgId);
-    return this.getState();
-  }
-
-=======
->>>>>>> d6bf3c13
   /**
    * @returns {boolean} true if the keyring type supports EIP-1559
    */
@@ -5033,4 +4513,145 @@
 
     return null;
   }
+
+  /**
+   * @Shane-T: Just to use as a reference for now, dev-purpose
+   * Delete after this logic goes into our mmi-controller and/or passed into the
+   * app/scripts/controllers/sign.ts L376
+   */
+  async signPersonalMessage(msgParams) {
+    log.info('MetaMaskController - signPersonalMessage');
+
+    ///: BEGIN:ONLY_INCLUDE_IN(build-mmi)
+    const custodyKeyring = await this.getCustodyKeyringIfExists(msgParams.from);
+
+    if (custodyKeyring) {
+      const msgId = msgParams.metamaskId;
+
+      const msg = this.personalMessageManager.getMsg(msgId);
+
+      if (msg.custodyId) {
+        return this.getState();
+      }
+
+      const messageObject = await this.keyringController.signPersonalMessage(
+        msgParams,
+      );
+
+      this.personalMessageManager.setMsgCustodyId(
+        msgId,
+        messageObject.custodian_transactionId,
+      );
+
+      /**
+       * From "messageObject" we have:
+       * - custodian_transactionId
+       * - from
+       * -transactionStatus
+       */
+      this.transactionUpdateController.addTransactionToWatchList(
+        messageObject.custodian_transactionId,
+        messageObject.from,
+        'personal',
+        true,
+      );
+
+      return this.getState();
+    }
+    ///: END:ONLY_INCLUDE_IN(build-mmi)
+
+    const msgId = msgParams.metamaskId;
+    // sets the status op the message to 'approved'
+    // and removes the metamaskId for signing
+    try {
+      const cleanMsgParams = await this.personalMessageManager.approveMessage(
+        msgParams,
+      );
+      const rawSig = await this.keyringController.signPersonalMessage(
+        cleanMsgParams,
+      );
+      // tells the listener that the message has been signed
+      // and can be returned to the dapp
+      this.personalMessageManager.setMsgStatusSigned(msgId, rawSig);
+      return this.getState();
+    } catch (error) {
+      log.info('MetaMaskController - eth_personalSign failed', error);
+      this.personalMessageManager.errorMessage(msgId, error);
+      throw error;
+    }
+  }
+
+  /**
+   * @Shane-T: Just to use as a reference for now, dev-purpose
+   * Delete after this logic goes into our mmi-controller and/or passed into the
+   * app/scripts/controllers/sign.ts L393
+   */
+  async signTypedMessage(msgParams) {
+    log.info('MetaMaskController - eth_signTypedData');
+    const msgId = msgParams.metamaskId;
+    const { version } = msgParams;
+    try {
+      ///: BEGIN:ONLY_INCLUDE_IN(build-mmi)
+      const custodyKeyring = await this.getCustodyKeyringIfExists(
+        msgParams.from,
+      );
+      ///: END:ONLY_INCLUDE_IN(build-mmi)
+
+      let cleanMsgParams = msgParams;
+      if (!custodyKeyring) {
+        cleanMsgParams = await this.typedMessageManager.approveMessage(
+          msgParams,
+        );
+      }
+
+      // For some reason every version after V1 used stringified params.
+      if (version !== 'V1') {
+        // But we don't have to require that. We can stop suggesting it now:
+        if (typeof cleanMsgParams.data === 'string') {
+          cleanMsgParams.data = JSON.parse(cleanMsgParams.data);
+        }
+      }
+
+      ///: BEGIN:ONLY_INCLUDE_IN(build-mmi)
+      if (custodyKeyring) {
+        // This is a custodial signature so we cannot get the signature straight away
+        const msg = this.typedMessageManager.getMsg(msgId);
+
+        if (msg.custodyId) {
+          return this.getState();
+        }
+        const messageObject = await this.keyringController.signTypedMessage(
+          cleanMsgParams,
+          { version },
+        );
+        this.typedMessageManager.setMsgCustodyId(
+          msgId,
+          messageObject.custodian_transactionId,
+        );
+
+        this.transactionUpdateController.addTransactionToWatchList(
+          messageObject.custodian_transactionId,
+          messageObject.from,
+          'v4',
+          true,
+        );
+
+        return this.getState();
+      }
+      ///: END:ONLY_INCLUDE_IN(build-mmi)
+
+      const signature = await this.keyringController.signTypedMessage(
+        cleanMsgParams,
+        { version },
+      );
+      this.typedMessageManager.setMsgStatusSigned(msgId, signature);
+      return this.getState();
+    } catch (error) {
+      log.info('MetaMaskController - eth_signTypedData failed.', error);
+      this.typedMessageManager.errorMessage(msgId, error);
+      throw error;
+    }
+  }
+
+
 }