import EventEmitter from 'events';
import pump from 'pump';
import {
  AssetsContractController,
  CurrencyRateController,
  NftController,
  NftDetectionController,
  TokenListController,
  TokenRatesController,
  TokensController,
  CodefiTokenPricesServiceV2,
} from '@metamask/assets-controllers';
import { ObservableStore } from '@metamask/obs-store';
import { storeAsStream } from '@metamask/obs-store/dist/asStream';
import { JsonRpcEngine } from 'json-rpc-engine';
import { createEngineStream } from 'json-rpc-middleware-stream';
import { providerAsMiddleware } from '@metamask/eth-json-rpc-middleware';
import {
  debounce,
  ///: BEGIN:ONLY_INCLUDE_IF(snaps)
  throttle,
  memoize,
  wrap,
  ///: END:ONLY_INCLUDE_IF
} from 'lodash';
import { keyringBuilderFactory } from '@metamask/eth-keyring-controller';
import { KeyringController } from '@metamask/keyring-controller';
import createFilterMiddleware from '@metamask/eth-json-rpc-filters';
import createSubscriptionManager from '@metamask/eth-json-rpc-filters/subscriptionManager';
import {
  errorCodes as rpcErrorCodes,
  EthereumRpcError,
  ethErrors,
} from 'eth-rpc-errors';

import { Mutex } from 'await-semaphore';
import log from 'loglevel';
import {
  TrezorConnectBridge,
  TrezorKeyring,
} from '@metamask/eth-trezor-keyring';
import {
  LedgerKeyring,
  LedgerIframeBridge,
} from '@metamask/eth-ledger-bridge-keyring';
import LatticeKeyring from 'eth-lattice-keyring';
import { MetaMaskKeyring as QRHardwareKeyring } from '@keystonehq/metamask-airgapped-keyring';
import EthQuery from '@metamask/eth-query';
import EthJSQuery from '@metamask/ethjs-query';
import nanoid from 'nanoid';
import { captureException } from '@sentry/browser';
import { AddressBookController } from '@metamask/address-book-controller';
import {
  ApprovalController,
  ApprovalRequestNotFoundError,
} from '@metamask/approval-controller';
import { ControllerMessenger } from '@metamask/base-controller';
import { EnsController } from '@metamask/ens-controller';
import { PhishingController } from '@metamask/phishing-controller';
import { AnnouncementController } from '@metamask/announcement-controller';
import { NetworkController } from '@metamask/network-controller';
import { GasFeeController } from '@metamask/gas-fee-controller';
import {
  PermissionController,
  PermissionsRequestNotFoundError,
  SubjectMetadataController,
  SubjectType,
} from '@metamask/permission-controller';
import SmartTransactionsController from '@metamask/smart-transactions-controller';
import {
  METAMASK_DOMAIN,
  SelectedNetworkController,
  createSelectedNetworkMiddleware,
} from '@metamask/selected-network-controller';
import { LoggingController, LogType } from '@metamask/logging-controller';
import { PermissionLogController } from '@metamask/permission-log-controller';

///: BEGIN:ONLY_INCLUDE_IF(snaps)
import { RateLimitController } from '@metamask/rate-limit-controller';
import { NotificationController } from '@metamask/notification-controller';
import {
  CronjobController,
  JsonSnapsRegistry,
  SnapController,
  IframeExecutionService,
  SnapInterfaceController,
  OffscreenExecutionService,
} from '@metamask/snaps-controllers';
import {
  createSnapsMethodMiddleware,
  buildSnapEndowmentSpecifications,
  buildSnapRestrictedMethodSpecifications,
} from '@metamask/snaps-rpc-methods';
///: END:ONLY_INCLUDE_IF

import { AccountsController } from '@metamask/accounts-controller';

///: BEGIN:ONLY_INCLUDE_IF(build-mmi)
import {
  CUSTODIAN_TYPES,
  MmiConfigurationController,
} from '@metamask-institutional/custody-keyring';
import { InstitutionalFeaturesController } from '@metamask-institutional/institutional-features';
import { CustodyController } from '@metamask-institutional/custody-controller';
import { TransactionUpdateController } from '@metamask-institutional/transaction-update';
///: END:ONLY_INCLUDE_IF
import { SignatureController } from '@metamask/signature-controller';
///: BEGIN:ONLY_INCLUDE_IF(blockaid)
import { PPOMController } from '@metamask/ppom-validator';
///: END:ONLY_INCLUDE_IF

///: BEGIN:ONLY_INCLUDE_IF(desktop)
// eslint-disable-next-line import/order
import { DesktopController } from '@metamask/desktop/dist/controllers/desktop';
///: END:ONLY_INCLUDE_IF

import {
  ApprovalType,
  ERC1155,
  ERC20,
  ERC721,
} from '@metamask/controller-utils';
import { wordlist } from '@metamask/scure-bip39/dist/wordlists/english';

import {
  NameController,
  ENSNameProvider,
  EtherscanNameProvider,
  TokenNameProvider,
  LensNameProvider,
} from '@metamask/name-controller';

import {
  QueuedRequestController,
  createQueuedRequestMiddleware,
} from '@metamask/queued-request-controller';

import { UserOperationController } from '@metamask/user-operation-controller';

import {
  TransactionController,
  TransactionStatus,
  TransactionType,
} from '@metamask/transaction-controller';

///: BEGIN:ONLY_INCLUDE_IF(build-mmi)
import { toChecksumHexAddress } from '../../shared/modules/hexstring-utils';
///: END:ONLY_INCLUDE_IF

import {
  AssetType,
  TokenStandard,
  SIGNING_METHODS,
} from '../../shared/constants/transaction';
import {
  GAS_API_BASE_URL,
  GAS_DEV_API_BASE_URL,
  SWAPS_CLIENT_ID,
} from '../../shared/constants/swaps';
import {
  CHAIN_IDS,
  NETWORK_TYPES,
  TEST_NETWORK_TICKER_MAP,
  NetworkStatus,
} from '../../shared/constants/network';
import {
  HardwareDeviceNames,
  LedgerTransportTypes,
} from '../../shared/constants/hardware-wallets';
import { KeyringType } from '../../shared/constants/keyring';
import {
  CaveatTypes,
  RestrictedMethods,
  ///: BEGIN:ONLY_INCLUDE_IF(snaps)
  EndowmentPermissions,
  ExcludedSnapPermissions,
  ExcludedSnapEndowments,
  ///: END:ONLY_INCLUDE_IF
} from '../../shared/constants/permissions';
import { UI_NOTIFICATIONS } from '../../shared/notifications';
import { MILLISECOND, SECOND } from '../../shared/constants/time';
import {
  ORIGIN_METAMASK,
  ///: BEGIN:ONLY_INCLUDE_IF(snaps)
  SNAP_DIALOG_TYPES,
  ///: END:ONLY_INCLUDE_IF
  POLLING_TOKEN_ENVIRONMENT_TYPES,
} from '../../shared/constants/app';
import {
  MetaMetricsEventCategory,
  MetaMetricsEventName,
} from '../../shared/constants/metametrics';
import { LOG_EVENT } from '../../shared/constants/logs';

import {
  getTokenIdParam,
  fetchTokenBalance,
  fetchERC1155Balance,
} from '../../shared/lib/token-util';
import { isEqualCaseInsensitive } from '../../shared/modules/string-utils';
import { parseStandardTokenTransactionData } from '../../shared/modules/transaction.utils';
import { STATIC_MAINNET_TOKEN_LIST } from '../../shared/constants/tokens';
import { getTokenValueParam } from '../../shared/lib/metamask-controller-utils';
import { isManifestV3 } from '../../shared/modules/mv3.utils';
import { hexToDecimal } from '../../shared/modules/conversion.utils';
import { convertNetworkId } from '../../shared/modules/network.utils';
import {
  ///: BEGIN:ONLY_INCLUDE_IF(build-mmi)
  handleMMITransactionUpdate,
  ///: END:ONLY_INCLUDE_IF
  handleTransactionAdded,
  handleTransactionApproved,
  handleTransactionFailed,
  handleTransactionConfirmed,
  handleTransactionDropped,
  handleTransactionRejected,
  handleTransactionSubmitted,
  handlePostTransactionBalanceUpdate,
  createTransactionEventFragmentWithTxId,
} from './lib/transaction/metrics';
///: BEGIN:ONLY_INCLUDE_IF(build-mmi)
import {
  afterTransactionSign as afterTransactionSignMMI,
  beforeCheckPendingTransaction as beforeCheckPendingTransactionMMI,
  beforeTransactionPublish as beforeTransactionPublishMMI,
  beforeTransactionApproveOnInit as beforeApproveOnInitMMI,
  getAdditionalSignArguments as getAdditionalSignArgumentsMMI,
} from './lib/transaction/mmi-hooks';
///: END:ONLY_INCLUDE_IF
///: BEGIN:ONLY_INCLUDE_IF(keyring-snaps)
import { keyringSnapPermissionsBuilder } from './lib/keyring-snaps-permissions';
///: END:ONLY_INCLUDE_IF

import { SnapsNameProvider } from './lib/SnapsNameProvider';
import { AddressBookPetnamesBridge } from './lib/AddressBookPetnamesBridge';
import { AccountIdentitiesPetnamesBridge } from './lib/AccountIdentitiesPetnamesBridge';

///: BEGIN:ONLY_INCLUDE_IF(blockaid)
import { createPPOMMiddleware } from './lib/ppom/ppom-middleware';
import * as PPOMModule from './lib/ppom/ppom';
///: END:ONLY_INCLUDE_IF
import {
  onMessageReceived,
  checkForMultipleVersionsRunning,
} from './detect-multiple-instances';
///: BEGIN:ONLY_INCLUDE_IF(build-mmi)
import MMIController from './controllers/mmi-controller';
import { mmiKeyringBuilderFactory } from './mmi-keyring-builder-factory';
///: END:ONLY_INCLUDE_IF
import ComposableObservableStore from './lib/ComposableObservableStore';
import AccountTracker from './lib/account-tracker';
import createDupeReqFilterMiddleware from './lib/createDupeReqFilterMiddleware';
import createLoggerMiddleware from './lib/createLoggerMiddleware';
import { createMethodMiddleware } from './lib/rpc-method-middleware';
import createOriginMiddleware from './lib/createOriginMiddleware';
import createTabIdMiddleware from './lib/createTabIdMiddleware';
import { NetworkOrderController } from './controllers/network-order';
import { AccountOrderController } from './controllers/account-order';
import createOnboardingMiddleware from './lib/createOnboardingMiddleware';
import { setupMultiplex } from './lib/stream-utils';
import PreferencesController from './controllers/preferences';
import AppStateController from './controllers/app-state';
import AlertController from './controllers/alert';
import OnboardingController from './controllers/onboarding';
import Backup from './lib/backup';
import DecryptMessageController from './controllers/decrypt-message';
import DetectTokensController from './controllers/detect-tokens';
import SwapsController from './controllers/swaps';
import MetaMetricsController from './controllers/metametrics';
import { segment } from './lib/segment';
import createMetaRPCHandler from './lib/createMetaRPCHandler';
import { previousValueComparator } from './lib/util';
import createMetamaskMiddleware from './lib/createMetamaskMiddleware';
import { hardwareKeyringBuilderFactory } from './lib/hardware-keyring-builder-factory';
import EncryptionPublicKeyController from './controllers/encryption-public-key';
import AppMetadataController from './controllers/app-metadata';

import {
  CaveatMutatorFactories,
  getCaveatSpecifications,
  getChangedAccounts,
  getPermissionBackgroundApiMethods,
  getPermissionSpecifications,
  getPermittedAccountsByOrigin,
  NOTIFICATION_NAMES,
  unrestrictedMethods,
} from './controllers/permissions';
import createRPCMethodTrackingMiddleware from './lib/createRPCMethodTrackingMiddleware';
import { securityProviderCheck } from './lib/security-provider-helpers';
///: BEGIN:ONLY_INCLUDE_IF(blockaid)
import { IndexedDBPPOMStorage } from './lib/ppom/indexed-db-backend';
///: END:ONLY_INCLUDE_IF
import { updateCurrentLocale } from './translate';
import { TrezorOffscreenBridge } from './lib/offscreen-bridge/trezor-offscreen-bridge';
import { LedgerOffscreenBridge } from './lib/offscreen-bridge/ledger-offscreen-bridge';
///: BEGIN:ONLY_INCLUDE_IF(keyring-snaps)
import { snapKeyringBuilder, getAccountsBySnapId } from './lib/snap-keyring';
///: END:ONLY_INCLUDE_IF
import { encryptorFactory } from './lib/encryptor-factory';
import { addDappTransaction, addTransaction } from './lib/transaction/util';
import { LatticeKeyringOffscreen } from './lib/offscreen-bridge/lattice-offscreen-keyring';
<<<<<<< HEAD
///: BEGIN:ONLY_INCLUDE_IF(snaps)
import { PREINSTALLED_SNAPS } from './snaps/preinstalled-snaps';
///: END:ONLY_INCLUDE_IF
///: BEGIN:ONLY_INCLUDE_IF(notifications)
import AuthenticationController from './controllers/authentication/authentication-controller';
=======
///: BEGIN:ONLY_INCLUDE_IF(notifications)
import UserStorageController from './controllers/user-storage/user-storage-controller';
>>>>>>> 2d3aec54
///: END:ONLY_INCLUDE_IF

export const METAMASK_CONTROLLER_EVENTS = {
  // Fired after state changes that impact the extension badge (unapproved msg count)
  // The process of updating the badge happens in app/scripts/background.js.
  UPDATE_BADGE: 'updateBadge',
  // TODO: Add this and similar enums to the `controllers` repo and export them
  APPROVAL_STATE_CHANGE: 'ApprovalController:stateChange',
};

// stream channels
const PHISHING_SAFELIST = 'metamask-phishing-safelist';

export default class MetamaskController extends EventEmitter {
  /**
   * @param {object} opts
   */
  constructor(opts) {
    super();

    const { isFirstMetaMaskControllerSetup } = opts;

    this.defaultMaxListeners = 20;

    this.sendUpdate = debounce(
      this.privateSendUpdate.bind(this),
      MILLISECOND * 200,
    );
    this.opts = opts;
    this.extension = opts.browser;
    this.platform = opts.platform;
    this.notificationManager = opts.notificationManager;
    const initState = opts.initState || {};
    const version = this.platform.getVersion();
    this.recordFirstTimeInfo(initState);
    this.featureFlags = opts.featureFlags;

    // this keeps track of how many "controllerStream" connections are open
    // the only thing that uses controller connections are open metamask UI instances
    this.activeControllerConnections = 0;

    this.getRequestAccountTabIds = opts.getRequestAccountTabIds;
    this.getOpenMetamaskTabsIds = opts.getOpenMetamaskTabsIds;

    this.controllerMessenger = new ControllerMessenger();

    this.loggingController = new LoggingController({
      messenger: this.controllerMessenger.getRestricted({
        name: 'LoggingController',
      }),
      state: initState.LoggingController,
    });

    // instance of a class that wraps the extension's storage local API.
    this.localStoreApiWrapper = opts.localStore;

    this.currentMigrationVersion = opts.currentMigrationVersion;

    // observable state store
    this.store = new ComposableObservableStore({
      state: initState,
      controllerMessenger: this.controllerMessenger,
      persist: true,
    });

    // external connections by origin
    // Do not modify directly. Use the associated methods.
    this.connections = {};

    // lock to ensure only one vault created at once
    this.createVaultMutex = new Mutex();

    this.extension.runtime.onInstalled.addListener((details) => {
      if (details.reason === 'update') {
        if (version === '8.1.0') {
          this.platform.openExtensionInBrowser();
        }
        this.loggingController.add({
          type: LogType.GenericLog,
          data: {
            event: LOG_EVENT.VERSION_UPDATE,
            previousVersion: details.previousVersion,
            version,
          },
        });
      }
    });

    this.appMetadataController = new AppMetadataController({
      state: initState.AppMetadataController,
      currentMigrationVersion: this.currentMigrationVersion,
      currentAppVersion: version,
    });

    // next, we will initialize the controllers
    // controller initialization order matters

    this.queuedRequestController = new QueuedRequestController({
      messenger: this.controllerMessenger.getRestricted({
        name: 'QueuedRequestController',
      }),
    });

    this.approvalController = new ApprovalController({
      messenger: this.controllerMessenger.getRestricted({
        name: 'ApprovalController',
      }),
      showApprovalRequest: opts.showUserConfirmation,
      typesExcludedFromRateLimiting: [
        ApprovalType.EthSign,
        ApprovalType.PersonalSign,
        ApprovalType.EthSignTypedData,
        ApprovalType.Transaction,
        ApprovalType.WatchAsset,
        ApprovalType.EthGetEncryptionPublicKey,
        ApprovalType.EthDecrypt,
      ],
    });

    ///: BEGIN:ONLY_INCLUDE_IF(build-mmi)
    this.mmiConfigurationController = new MmiConfigurationController({
      initState: initState.MmiConfigurationController,
      mmiConfigurationServiceUrl: process.env.MMI_CONFIGURATION_SERVICE_URL,
    });
    ///: END:ONLY_INCLUDE_IF

    const networkControllerMessenger = this.controllerMessenger.getRestricted({
      name: 'NetworkController',
    });

    let initialNetworkControllerState = {};
    if (initState.NetworkController) {
      initialNetworkControllerState = initState.NetworkController;
    } else if (process.env.IN_TEST) {
      const networkConfig = {
        chainId: CHAIN_IDS.LOCALHOST,
        nickname: 'Localhost 8545',
        rpcPrefs: {},
        rpcUrl: 'http://localhost:8545',
        ticker: 'ETH',
        id: 'networkConfigurationId',
      };
      initialNetworkControllerState = {
        providerConfig: {
          ...networkConfig,
          type: 'rpc',
        },
        networkConfigurations: {
          networkConfigurationId: {
            ...networkConfig,
          },
        },
      };
    } else if (
      process.env.METAMASK_DEBUG ||
      process.env.METAMASK_ENVIRONMENT === 'test'
    ) {
      initialNetworkControllerState = {
        providerConfig: {
          type: NETWORK_TYPES.SEPOLIA,
          chainId: CHAIN_IDS.SEPOLIA,
          ticker: TEST_NETWORK_TICKER_MAP[NETWORK_TYPES.SEPOLIA],
        },
      };
    }
    this.networkController = new NetworkController({
      messenger: networkControllerMessenger,
      state: initialNetworkControllerState,
      infuraProjectId: opts.infuraProjectId,
      trackMetaMetricsEvent: (...args) =>
        this.metaMetricsController.trackEvent(...args),
    });
    this.networkController.initializeProvider();
    this.provider =
      this.networkController.getProviderAndBlockTracker().provider;
    this.blockTracker =
      this.networkController.getProviderAndBlockTracker().blockTracker;

    // TODO: Delete when ready to remove `networkVersion` from provider object
    this.deprecatedNetworkId = null;
    this.updateDeprecatedNetworkId();
    networkControllerMessenger.subscribe(
      'NetworkController:networkDidChange',
      () => this.updateDeprecatedNetworkId(),
    );

    const tokenListMessenger = this.controllerMessenger.getRestricted({
      name: 'TokenListController',
      allowedEvents: ['NetworkController:stateChange'],
    });

    this.tokenListController = new TokenListController({
      chainId: this.networkController.state.providerConfig.chainId,
      preventPollingOnNetworkRestart: initState.TokenListController
        ? initState.TokenListController.preventPollingOnNetworkRestart
        : true,
      messenger: tokenListMessenger,
      state: initState.TokenListController,
    });

    this.preferencesController = new PreferencesController({
      initState: initState.PreferencesController,
      initLangCode: opts.initLangCode,
      tokenListController: this.tokenListController,
      provider: this.provider,
      networkConfigurations: this.networkController.state.networkConfigurations,
      onKeyringStateChange: (listener) =>
        this.controllerMessenger.subscribe(
          'KeyringController:stateChange',
          listener,
        ),
    });

    this.assetsContractController = new AssetsContractController(
      {
        chainId: this.networkController.state.providerConfig.chainId,
        onPreferencesStateChange: (listener) =>
          this.preferencesController.store.subscribe(listener),
        onNetworkDidChange: (cb) =>
          networkControllerMessenger.subscribe(
            'NetworkController:networkDidChange',
            () => {
              const networkState = this.networkController.state;
              return cb(networkState);
            },
          ),
        getNetworkClientById: this.networkController.getNetworkClientById.bind(
          this.networkController,
        ),
      },
      {
        provider: this.provider,
      },
      initState.AssetsContractController,
    );

    const tokensControllerMessenger = this.controllerMessenger.getRestricted({
      name: 'TokensController',
      allowedActions: ['ApprovalController:addRequest'],
      allowedEvents: [
        'NetworkController:stateChange',
        'AccountsController:selectedAccountChange',
      ],
    });
    this.tokensController = new TokensController({
      messenger: tokensControllerMessenger,
      chainId: this.networkController.state.providerConfig.chainId,
      // TODO: The tokens controller currently does not support internalAccounts. This is done to match the behavior of the previous tokens controller subscription.
      onPreferencesStateChange: (listener) =>
        this.controllerMessenger.subscribe(
          `AccountsController:selectedAccountChange`,
          (newlySelectedInternalAccount) => {
            listener({ selectedAddress: newlySelectedInternalAccount.address });
          },
        ),
      onNetworkDidChange: (cb) =>
        networkControllerMessenger.subscribe(
          'NetworkController:networkDidChange',
          () => {
            const networkState = this.networkController.state;
            return cb(networkState);
          },
        ),
      onTokenListStateChange: (listener) =>
        this.controllerMessenger.subscribe(
          `${this.tokenListController.name}:stateChange`,
          listener,
        ),
      getNetworkClientById: this.networkController.getNetworkClientById.bind(
        this.networkController,
      ),
      config: {
        provider: this.provider,
        selectedAddress:
          initState.AccountsController?.internalAccounts?.accounts[
            initState.AccountsController?.internalAccounts?.selectedAccount
          ]?.address ?? '',
      },
      state: initState.TokensController,
    });

    const nftControllerMessenger = this.controllerMessenger.getRestricted({
      name: 'NftController',
      allowedActions: [`${this.approvalController.name}:addRequest`],
    });
    this.nftController = new NftController(
      {
        messenger: nftControllerMessenger,
        chainId: this.networkController.state.providerConfig.chainId,
        onPreferencesStateChange:
          this.preferencesController.store.subscribe.bind(
            this.preferencesController.store,
          ),
        onNetworkStateChange: networkControllerMessenger.subscribe.bind(
          networkControllerMessenger,
          'NetworkController:stateChange',
        ),
        getERC721AssetName:
          this.assetsContractController.getERC721AssetName.bind(
            this.assetsContractController,
          ),
        getERC721AssetSymbol:
          this.assetsContractController.getERC721AssetSymbol.bind(
            this.assetsContractController,
          ),
        getERC721TokenURI: this.assetsContractController.getERC721TokenURI.bind(
          this.assetsContractController,
        ),
        getERC721OwnerOf: this.assetsContractController.getERC721OwnerOf.bind(
          this.assetsContractController,
        ),
        getERC1155BalanceOf:
          this.assetsContractController.getERC1155BalanceOf.bind(
            this.assetsContractController,
          ),
        getERC1155TokenURI:
          this.assetsContractController.getERC1155TokenURI.bind(
            this.assetsContractController,
          ),
        onNftAdded: ({ address, symbol, tokenId, standard, source }) =>
          this.metaMetricsController.trackEvent({
            event: MetaMetricsEventName.NftAdded,
            category: MetaMetricsEventCategory.Wallet,
            sensitiveProperties: {
              token_contract_address: address,
              token_symbol: symbol,
              token_id: tokenId,
              token_standard: standard,
              asset_type: AssetType.NFT,
              source,
            },
          }),
        getNetworkClientById: this.networkController.getNetworkClientById.bind(
          this.networkController,
        ),
      },
      {},
      initState.NftController,
    );

    this.nftController.setApiKey(process.env.OPENSEA_KEY);

    this.nftDetectionController = new NftDetectionController({
      chainId: this.networkController.state.providerConfig.chainId,
      onNftsStateChange: (listener) => this.nftController.subscribe(listener),
      onPreferencesStateChange: this.preferencesController.store.subscribe.bind(
        this.preferencesController.store,
      ),
      onNetworkStateChange: networkControllerMessenger.subscribe.bind(
        networkControllerMessenger,
        'NetworkController:stateChange',
      ),
      getOpenSeaApiKey: () => this.nftController.openSeaApiKey,
      getBalancesInSingleCall:
        this.assetsContractController.getBalancesInSingleCall.bind(
          this.assetsContractController,
        ),
      addNft: this.nftController.addNft.bind(this.nftController),
      getNftApi: this.nftController.getNftApi.bind(this.nftController),
      getNftState: () => this.nftController.state,
    });

    this.metaMetricsController = new MetaMetricsController({
      segment,
      preferencesStore: this.preferencesController.store,
      onNetworkDidChange: networkControllerMessenger.subscribe.bind(
        networkControllerMessenger,
        'NetworkController:networkDidChange',
      ),
      getNetworkIdentifier: () => {
        const { type, rpcUrl } = this.networkController.state.providerConfig;
        return type === NETWORK_TYPES.RPC ? rpcUrl : type;
      },
      getCurrentChainId: () =>
        this.networkController.state.providerConfig.chainId,
      version: this.platform.getVersion(),
      environment: process.env.METAMASK_ENVIRONMENT,
      extension: this.extension,
      initState: initState.MetaMetricsController,
      captureException,
    });

    this.on('update', (update) => {
      this.metaMetricsController.handleMetaMaskStateUpdate(update);
    });

    const gasFeeMessenger = this.controllerMessenger.getRestricted({
      name: 'GasFeeController',
      allowedActions: [
        'NetworkController:getEIP1559Compatibility',
        'NetworkController:getNetworkClientById',
        'NetworkController:getState',
      ],
      allowedEvents: ['NetworkController:stateChange'],
    });

    const gasApiBaseUrl = process.env.SWAPS_USE_DEV_APIS
      ? GAS_DEV_API_BASE_URL
      : GAS_API_BASE_URL;

    this.gasFeeController = new GasFeeController({
      state: initState.GasFeeController,
      interval: 10000,
      messenger: gasFeeMessenger,
      clientId: SWAPS_CLIENT_ID,
      getProvider: () =>
        this.networkController.getProviderAndBlockTracker().provider,
      onNetworkDidChange: (eventHandler) => {
        networkControllerMessenger.subscribe(
          'NetworkController:networkDidChange',
          () => eventHandler(this.networkController.state),
        );
      },
      getCurrentNetworkEIP1559Compatibility:
        this.networkController.getEIP1559Compatibility.bind(
          this.networkController,
        ),
      getCurrentAccountEIP1559Compatibility:
        this.getCurrentAccountEIP1559Compatibility.bind(this),
      legacyAPIEndpoint: `${gasApiBaseUrl}/networks/<chain_id>/gasPrices`,
      EIP1559APIEndpoint: `${gasApiBaseUrl}/networks/<chain_id>/suggestedGasFees`,
      getCurrentNetworkLegacyGasAPICompatibility: () => {
        const { chainId } = this.networkController.state.providerConfig;
        return chainId === CHAIN_IDS.BSC;
      },
      getChainId: () => this.networkController.state.providerConfig.chainId,
    });

    this.appStateController = new AppStateController({
      addUnlockListener: this.on.bind(this, 'unlock'),
      isUnlocked: this.isUnlocked.bind(this),
      initState: initState.AppStateController,
      onInactiveTimeout: () => this.setLocked(),
      preferencesStore: this.preferencesController.store,
      messenger: this.controllerMessenger.getRestricted({
        name: 'AppStateController',
        allowedActions: [
          `${this.approvalController.name}:addRequest`,
          `${this.approvalController.name}:acceptRequest`,
        ],
        allowedEvents: [`KeyringController:qrKeyringStateChange`],
      }),
      extension: this.extension,
    });

    const currencyRateMessenger = this.controllerMessenger.getRestricted({
      name: 'CurrencyRateController',
      allowedActions: [`${this.networkController.name}:getNetworkClientById`],
    });
    this.currencyRateController = new CurrencyRateController({
      includeUsdRate: true,
      messenger: currencyRateMessenger,
      state: initState.CurrencyController,
    });

    const phishingControllerMessenger = this.controllerMessenger.getRestricted({
      name: 'PhishingController',
    });

    this.phishingController = new PhishingController({
      messenger: phishingControllerMessenger,
      state: initState.PhishingController,
      hotlistRefreshInterval: process.env.IN_TEST ? 5 * SECOND : undefined,
      stalelistRefreshInterval: process.env.IN_TEST ? 30 * SECOND : undefined,
    });

    this.phishingController.maybeUpdateState();

    ///: BEGIN:ONLY_INCLUDE_IF(blockaid)
    this.ppomController = new PPOMController({
      messenger: this.controllerMessenger.getRestricted({
        name: 'PPOMController',
        allowedEvents: ['NetworkController:stateChange'],
      }),
      storageBackend: new IndexedDBPPOMStorage('PPOMDB', 1),
      provider: this.provider,
      ppomProvider: { PPOM: PPOMModule.PPOM, ppomInit: PPOMModule.default },
      state: initState.PPOMController,
      chainId: this.networkController.state.providerConfig.chainId,
      securityAlertsEnabled:
        this.preferencesController.store.getState().securityAlertsEnabled,
      onPreferencesChange: this.preferencesController.store.subscribe.bind(
        this.preferencesController.store,
      ),
      cdnBaseUrl: process.env.BLOCKAID_FILE_CDN,
      blockaidPublicKey: process.env.BLOCKAID_PUBLIC_KEY,
    });
    ///: END:ONLY_INCLUDE_IF

    const announcementMessenger = this.controllerMessenger.getRestricted({
      name: 'AnnouncementController',
    });

    this.announcementController = new AnnouncementController({
      messenger: announcementMessenger,
      allAnnouncements: UI_NOTIFICATIONS,
      state: initState.AnnouncementController,
    });

    const networkOrderMessenger = this.controllerMessenger.getRestricted({
      name: 'NetworkOrderController',
      allowedEvents: ['NetworkController:stateChange'],
    });
    this.networkOrderController = new NetworkOrderController({
      messenger: networkOrderMessenger,
      state: initState.NetworkOrderController,
    });

    const accountOrderMessenger = this.controllerMessenger.getRestricted({
      name: 'AccountOrderController',
    });
    this.accountOrderController = new AccountOrderController({
      messenger: accountOrderMessenger,
      state: initState.AccountOrderController,
    });

    const accountsControllerMessenger = this.controllerMessenger.getRestricted({
      name: 'AccountsController',
      allowedEvents: [
        'SnapController:stateChange',
        'KeyringController:accountRemoved',
        'KeyringController:stateChange',
        'AccountsController:selectedAccountChange',
      ],
      allowedActions: [
        'AccountsController:setCurrentAccount',
        'AccountsController:setAccountName',
        'AccountsController:listAccounts',
        'AccountsController:getSelectedAccount',
        'AccountsController:getAccountByAddress',
        'AccountsController:updateAccounts',
        'KeyringController:getAccounts',
        'KeyringController:getKeyringsByType',
        'KeyringController:getKeyringForAccount',
      ],
    });

    this.accountsController = new AccountsController({
      messenger: accountsControllerMessenger,
      state: initState.AccountsController,
    });

    // token exchange rate tracker
    this.tokenRatesController = new TokenRatesController(
      {
        chainId: this.networkController.state.providerConfig.chainId,
        ticker: this.networkController.state.providerConfig.ticker,
        selectedAddress: this.accountsController.getSelectedAccount().address,
        onTokensStateChange: (listener) =>
          this.tokensController.subscribe(listener),
        onNetworkStateChange: networkControllerMessenger.subscribe.bind(
          networkControllerMessenger,
          'NetworkController:stateChange',
        ),
        onPreferencesStateChange: (listener) =>
          this.controllerMessenger.subscribe(
            `AccountsController:selectedAccountChange`,
            (newlySelectedInternalAccount) => {
              listener({
                selectedAddress: newlySelectedInternalAccount.address,
              });
            },
          ),
        tokenPricesService: new CodefiTokenPricesServiceV2(),
        getNetworkClientById: this.networkController.getNetworkClientById.bind(
          this.networkController,
        ),
      },
      {
        allTokens: this.tokensController.state.allTokens,
        allDetectedTokens: this.tokensController.state.allDetectedTokens,
      },
      initState.TokenRatesController,
    );
    if (this.preferencesController.store.getState().useCurrencyRateCheck) {
      this.tokenRatesController.start();
    }

    this.preferencesController.store.subscribe(
      previousValueComparator((prevState, currState) => {
        const { useCurrencyRateCheck: prevUseCurrencyRateCheck } = prevState;
        const { useCurrencyRateCheck: currUseCurrencyRateCheck } = currState;
        if (currUseCurrencyRateCheck && !prevUseCurrencyRateCheck) {
          this.currencyRateController.startPollingByNetworkClientId(
            this.networkController.state.selectedNetworkClientId,
          );
          this.tokenRatesController.start();
        } else if (!currUseCurrencyRateCheck && prevUseCurrencyRateCheck) {
          this.currencyRateController.stopAllPolling();
          this.tokenRatesController.stop();
        }
      }, this.preferencesController.store.getState()),
    );

    this.ensController = new EnsController({
      messenger: this.controllerMessenger.getRestricted({
        name: 'EnsController',
      }),
      provider: this.provider,
      onNetworkDidChange: networkControllerMessenger.subscribe.bind(
        networkControllerMessenger,
        'NetworkController:networkDidChange',
      ),
    });

    this.onboardingController = new OnboardingController({
      initState: initState.OnboardingController,
    });

    let additionalKeyrings = [keyringBuilderFactory(QRHardwareKeyring)];

    if (isManifestV3 === false) {
      const keyringOverrides = this.opts.overrides?.keyrings;

      const additionalKeyringTypes = [
        keyringOverrides?.lattice || LatticeKeyring,
        QRHardwareKeyring,
      ];

      const additionalBridgedKeyringTypes = [
        {
          keyring: keyringOverrides?.trezor || TrezorKeyring,
          bridge: keyringOverrides?.trezorBridge || TrezorConnectBridge,
        },
        {
          keyring: keyringOverrides?.ledger || LedgerKeyring,
          bridge: keyringOverrides?.ledgerBridge || LedgerIframeBridge,
        },
      ];

      additionalKeyrings = additionalKeyringTypes.map((keyringType) =>
        keyringBuilderFactory(keyringType),
      );

      additionalBridgedKeyringTypes.forEach((keyringType) =>
        additionalKeyrings.push(
          hardwareKeyringBuilderFactory(
            keyringType.keyring,
            keyringType.bridge,
          ),
        ),
      );
    } else {
      additionalKeyrings.push(
        hardwareKeyringBuilderFactory(TrezorKeyring, TrezorOffscreenBridge),
        hardwareKeyringBuilderFactory(LedgerKeyring, LedgerOffscreenBridge),
        keyringBuilderFactory(LatticeKeyringOffscreen),
      );
    }

    ///: BEGIN:ONLY_INCLUDE_IF(build-mmi)
    for (const custodianType of Object.keys(CUSTODIAN_TYPES)) {
      additionalKeyrings.push(
        mmiKeyringBuilderFactory(CUSTODIAN_TYPES[custodianType].keyringClass, {
          mmiConfigurationController: this.mmiConfigurationController,
        }),
      );
    }
    ///: END:ONLY_INCLUDE_IF

    ///: BEGIN:ONLY_INCLUDE_IF(keyring-snaps)
    const snapKeyringBuildMessenger = this.controllerMessenger.getRestricted({
      name: 'SnapKeyringBuilder',
      allowedActions: [
        'ApprovalController:addRequest',
        'ApprovalController:acceptRequest',
        'ApprovalController:rejectRequest',
        'ApprovalController:startFlow',
        'ApprovalController:endFlow',
        'ApprovalController:showSuccess',
        'ApprovalController:showError',
        'PhishingController:test',
        'PhishingController:maybeUpdateState',
        'KeyringController:getAccounts',
        'SubjectMetadataController:getSubjectMetadata',
        'AccountsController:setSelectedAccount',
        'AccountsController:getAccountByAddress',
      ],
    });

    const getSnapController = () => this.snapController;

    // Necessary to persist the keyrings and update the accounts both within the keyring controller and accounts controller
    const persistAndUpdateAccounts = async () => {
      await this.keyringController.persistAllKeyrings();
      await this.accountsController.updateAccounts();
    };

    additionalKeyrings.push(
      snapKeyringBuilder(
        snapKeyringBuildMessenger,
        getSnapController,
        persistAndUpdateAccounts,
        (address) => this.preferencesController.setSelectedAddress(address),
        (address) => this.removeAccount(address),
        this.metaMetricsController.trackEvent.bind(this.metaMetricsController),
      ),
    );

    ///: END:ONLY_INCLUDE_IF

    const keyringControllerMessenger = this.controllerMessenger.getRestricted({
      name: 'KeyringController',
    });

    this.keyringController = new KeyringController({
      cacheEncryptionKey: true,
      keyringBuilders: additionalKeyrings,
      state: initState.KeyringController,
      encryptor: opts.encryptor || encryptorFactory(600_000),
      messenger: keyringControllerMessenger,
      removeIdentity: this.preferencesController.removeAddress.bind(
        this.preferencesController,
      ),
      setAccountLabel: (address, label) => {
        const accountToBeNamed =
          this.accountsController.getAccountByAddress(address);
        if (accountToBeNamed === undefined) {
          throw new Error(`No account found for address: ${address}`);
        }
        this.accountsController.setAccountName(accountToBeNamed.id, label);

        this.preferencesController.setAccountLabel(address, label);
      },
      setSelectedAddress: (address) => {
        const accountToBeSet =
          this.accountsController.getAccountByAddress(address);
        if (accountToBeSet === undefined) {
          throw new Error(`No account found for address: ${address}`);
        }

        this.accountsController.setSelectedAccount(accountToBeSet.id);
        this.preferencesController.setSelectedAddress(address);
      },
      syncIdentities: (identities) => {
        this.preferencesController.syncAddresses(identities);
      },
      updateIdentities: this.preferencesController.setAddresses.bind(
        this.preferencesController,
      ),
    });

    this.controllerMessenger.subscribe('KeyringController:unlock', () =>
      this._onUnlock(),
    );
    this.controllerMessenger.subscribe('KeyringController:lock', () =>
      this._onLock(),
    );
    this.controllerMessenger.subscribe(
      'KeyringController:stateChange',
      (state) => {
        this._onKeyringControllerUpdate(state);
      },
    );

    this.permissionController = new PermissionController({
      messenger: this.controllerMessenger.getRestricted({
        name: 'PermissionController',
        allowedActions: [
          `${this.approvalController.name}:addRequest`,
          `${this.approvalController.name}:hasRequest`,
          `${this.approvalController.name}:acceptRequest`,
          `${this.approvalController.name}:rejectRequest`,
          `SnapController:getPermitted`,
          `SnapController:install`,
          `SubjectMetadataController:getSubjectMetadata`,
        ],
      }),
      state: initState.PermissionController,
      caveatSpecifications: getCaveatSpecifications({
        getInternalAccounts: this.accountsController.listAccounts.bind(
          this.accountsController,
        ),
      }),
      permissionSpecifications: {
        ...getPermissionSpecifications({
          getInternalAccounts: this.accountsController.listAccounts.bind(
            this.accountsController,
          ),
          getAllAccounts: this.keyringController.getAccounts.bind(
            this.keyringController,
          ),
          captureKeyringTypesWithMissingIdentities: (
            internalAccounts = [],
            accounts = [],
          ) => {
            const accountsMissingIdentities = accounts.filter(
              (address) =>
                !internalAccounts.some(
                  (account) =>
                    account.address.toLowerCase() === address.toLowerCase(),
                ),
            );
            const keyringTypesWithMissingIdentities =
              accountsMissingIdentities.map((address) =>
                this.keyringController.getAccountKeyringType(address),
              );

            const internalAccountCount = internalAccounts.length;

            const accountTrackerCount = Object.keys(
              this.accountTracker.store.getState().accounts || {},
            ).length;

            captureException(
              new Error(
                `Attempt to get permission specifications failed because their were ${accounts.length} accounts, but ${internalAccountCount} identities, and the ${keyringTypesWithMissingIdentities} keyrings included accounts with missing identities. Meanwhile, there are ${accountTrackerCount} accounts in the account tracker.`,
              ),
            );
          },
        }),
        ///: BEGIN:ONLY_INCLUDE_IF(snaps)
        ...this.getSnapPermissionSpecifications(),
        ///: END:ONLY_INCLUDE_IF
      },
      unrestrictedMethods,
    });

    this.selectedNetworkController = new SelectedNetworkController({
      messenger: this.controllerMessenger.getRestricted({
        name: 'SelectedNetworkController',
        allowedActions: [
          'NetworkController:getNetworkClientById',
          'NetworkController:getState',
          'PermissionController:hasPermissions',
          'PermissionController:getSubjectNames',
        ],
        allowedEvents: [
          'NetworkController:stateChange',
          'PermissionController:stateChange',
        ],
      }),
      state: initState.SelectedNetworkController,
      getUseRequestQueue: this.preferencesController.getUseRequestQueue.bind(
        this.preferencesController,
      ),
    });

    this.permissionLogController = new PermissionLogController({
      messenger: this.controllerMessenger.getRestricted({
        name: 'PermissionLogController',
      }),
      restrictedMethods: new Set(Object.keys(RestrictedMethods)),
      state: initState.PermissionLogController,
    });

    this.subjectMetadataController = new SubjectMetadataController({
      messenger: this.controllerMessenger.getRestricted({
        name: 'SubjectMetadataController',
        allowedActions: [`${this.permissionController.name}:hasPermissions`],
      }),
      state: initState.SubjectMetadataController,
      subjectCacheLimit: 100,
    });

    ///: BEGIN:ONLY_INCLUDE_IF(snaps)
    const shouldUseOffscreenExecutionService =
      isManifestV3 &&
      typeof chrome !== 'undefined' &&
      // eslint-disable-next-line no-undef
      typeof chrome.offscreen !== 'undefined';

    const snapExecutionServiceArgs = {
      messenger: this.controllerMessenger.getRestricted({
        name: 'ExecutionService',
      }),
      setupSnapProvider: this.setupSnapProvider.bind(this),
    };

    this.snapExecutionService =
      shouldUseOffscreenExecutionService === false
        ? new IframeExecutionService({
            ...snapExecutionServiceArgs,
            iframeUrl: new URL(process.env.IFRAME_EXECUTION_ENVIRONMENT_URL),
          })
        : new OffscreenExecutionService({
            // eslint-disable-next-line no-undef
            documentUrl: chrome.runtime.getURL('./offscreen.html'),
            ...snapExecutionServiceArgs,
          });

    const snapControllerMessenger = this.controllerMessenger.getRestricted({
      name: 'SnapController',
      allowedEvents: [
        'ExecutionService:unhandledError',
        'ExecutionService:outboundRequest',
        'ExecutionService:outboundResponse',
      ],
      allowedActions: [
        `${this.permissionController.name}:getEndowments`,
        `${this.permissionController.name}:getPermissions`,
        `${this.permissionController.name}:hasPermission`,
        `${this.permissionController.name}:hasPermissions`,
        `${this.permissionController.name}:requestPermissions`,
        `${this.permissionController.name}:revokeAllPermissions`,
        `${this.permissionController.name}:revokePermissions`,
        `${this.permissionController.name}:revokePermissionForAllSubjects`,
        `${this.permissionController.name}:getSubjectNames`,
        `${this.permissionController.name}:updateCaveat`,
        `${this.approvalController.name}:addRequest`,
        `${this.approvalController.name}:updateRequestState`,
        `${this.permissionController.name}:grantPermissions`,
        `${this.subjectMetadataController.name}:getSubjectMetadata`,
        `${this.subjectMetadataController.name}:addSubjectMetadata`,
        'ExecutionService:executeSnap',
        'ExecutionService:getRpcRequestHandler',
        'ExecutionService:terminateSnap',
        'ExecutionService:terminateAllSnaps',
        'ExecutionService:handleRpcRequest',
        'SnapsRegistry:get',
        'SnapsRegistry:getMetadata',
        'SnapsRegistry:update',
        'SnapsRegistry:resolveVersion',
        `SnapInterfaceController:createInterface`,
        `SnapInterfaceController:getInterface`,
      ],
    });

    const allowLocalSnaps = process.env.ALLOW_LOCAL_SNAPS;
    const requireAllowlist = process.env.REQUIRE_SNAPS_ALLOWLIST;

    this.snapController = new SnapController({
      environmentEndowmentPermissions: Object.values(EndowmentPermissions),
      excludedPermissions: {
        ...ExcludedSnapPermissions,
        ...ExcludedSnapEndowments,
      },
      closeAllConnections: this.removeAllConnections.bind(this),
      state: initState.SnapController,
      messenger: snapControllerMessenger,
      featureFlags: {
        dappsCanUpdateSnaps: true,
        allowLocalSnaps,
        requireAllowlist,
      },
      preinstalledSnaps: PREINSTALLED_SNAPS,
    });

    this.notificationController = new NotificationController({
      messenger: this.controllerMessenger.getRestricted({
        name: 'NotificationController',
      }),
      state: initState.NotificationController,
    });

    this.rateLimitController = new RateLimitController({
      state: initState.RateLimitController,
      messenger: this.controllerMessenger.getRestricted({
        name: 'RateLimitController',
      }),
      implementations: {
        showNativeNotification: {
          method: (origin, message) => {
            const subjectMetadataState = this.controllerMessenger.call(
              'SubjectMetadataController:getState',
            );

            const originMetadata = subjectMetadataState.subjectMetadata[origin];

            this.platform
              ._showNotification(originMetadata?.name ?? origin, message)
              .catch((error) => {
                log.error('Failed to create notification', error);
              });

            return null;
          },
          // 2 calls per 5 minutes
          rateLimitCount: 2,
          rateLimitTimeout: 300000,
        },
        showInAppNotification: {
          method: (origin, message) => {
            this.controllerMessenger.call(
              'NotificationController:show',
              origin,
              message,
            );

            return null;
          },
          // 5 calls per minute
          rateLimitCount: 5,
          rateLimitTimeout: 60000,
        },
      },
    });
    const cronjobControllerMessenger = this.controllerMessenger.getRestricted({
      name: 'CronjobController',
      allowedEvents: [
        'SnapController:snapInstalled',
        'SnapController:snapUpdated',
        'SnapController:snapUninstalled',
        'SnapController:snapEnabled',
        'SnapController:snapDisabled',
      ],
      allowedActions: [
        `${this.permissionController.name}:getPermissions`,
        'SnapController:handleRequest',
        'SnapController:getAll',
      ],
    });
    this.cronjobController = new CronjobController({
      state: initState.CronjobController,
      messenger: cronjobControllerMessenger,
    });

    const snapsRegistryMessenger = this.controllerMessenger.getRestricted({
      name: 'SnapsRegistry',
      allowedEvents: [],
      allowedActions: [],
    });

    this.snapsRegistry = new JsonSnapsRegistry({
      state: initState.SnapsRegistry,
      messenger: snapsRegistryMessenger,
      refetchOnAllowlistMiss: requireAllowlist,
      failOnUnavailableRegistry: requireAllowlist,
      url: {
        registry: 'https://acl.execution.metamask.io/latest/registry.json',
        signature: 'https://acl.execution.metamask.io/latest/signature.json',
      },
      publicKey:
        '0x025b65308f0f0fb8bc7f7ff87bfc296e0330eee5d3c1d1ee4a048b2fd6a86fa0a6',
    });

    const snapInterfaceControllerMessenger =
      this.controllerMessenger.getRestricted({
        name: 'SnapInterfaceController',
        allowedActions: [
          `${this.phishingController.name}:maybeUpdateState`,
          `${this.phishingController.name}:testOrigin`,
        ],
      });

    this.snapInterfaceController = new SnapInterfaceController({
      state: initState.SnapInterfaceController,
      messenger: snapInterfaceControllerMessenger,
    });

    ///: END:ONLY_INCLUDE_IF

    ///: BEGIN:ONLY_INCLUDE_IF(notifications)
    // Notification Controllers
<<<<<<< HEAD
    this.authenticationController = new AuthenticationController({
      state: initState.AuthenticationController,
      messenger: this.controllerMessenger.getRestricted({
        name: 'AuthenticationController',
        allowedActions: [`${this.snapController.name}:handleRequest`],
      }),
    });
=======
    this.userStorageController = new UserStorageController(
      this.controllerMessenger.getRestricted({
        name: 'UserStorageController',
        allowedActions: [`${this.snapController.name}:handleRequest`],
      }),
      {
        getBearerToken: () => {
          throw new Error('Unimplemented Method');
        },
        getSessionIdentifier: () => {
          throw new Error('Unimplemented Method');
        },
      },
    );
>>>>>>> 2d3aec54
    ///: END:ONLY_INCLUDE_IF

    // account tracker watches balances, nonces, and any code at their address
    this.accountTracker = new AccountTracker({
      provider: this.provider,
      blockTracker: this.blockTracker,
      getCurrentChainId: () =>
        this.networkController.state.providerConfig.chainId,
      getNetworkIdentifier: (providerConfig) => {
        const { type, rpcUrl } =
          providerConfig ?? this.networkController.state.providerConfig;
        return type === NETWORK_TYPES.RPC ? rpcUrl : type;
      },
      preferencesController: this.preferencesController,
      onboardingController: this.onboardingController,
      controllerMessenger: this.controllerMessenger.getRestricted({
        name: 'AccountTracker',
        allowedEvents: ['AccountsController:selectedAccountChange'],
        allowedActions: ['AccountsController:getSelectedAccount'],
      }),
      initState: { accounts: {} },
      onAccountRemoved: this.controllerMessenger.subscribe.bind(
        this.controllerMessenger,
        'KeyringController:accountRemoved',
      ),
    });

    // start and stop polling for balances based on activeControllerConnections
    this.on('controllerConnectionChanged', (activeControllerConnections) => {
      const { completedOnboarding } =
        this.onboardingController.store.getState();
      if (activeControllerConnections > 0 && completedOnboarding) {
        this.triggerNetworkrequests();
      } else {
        this.stopNetworkRequests();
      }
    });

    this.onboardingController.store.subscribe(
      previousValueComparator(async (prevState, currState) => {
        const { completedOnboarding: prevCompletedOnboarding } = prevState;
        const { completedOnboarding: currCompletedOnboarding } = currState;
        if (!prevCompletedOnboarding && currCompletedOnboarding) {
          this.triggerNetworkrequests();
        }
      }, this.onboardingController.store.getState()),
    );

    ///: BEGIN:ONLY_INCLUDE_IF(desktop)
    this.desktopController = new DesktopController({
      initState: initState.DesktopController,
    });
    ///: END:ONLY_INCLUDE_IF

    const detectTokensControllerMessenger =
      this.controllerMessenger.getRestricted({
        name: 'DetectTokensController',
        allowedActions: ['KeyringController:getState'],
        allowedEvents: [
          'NetworkController:stateChange',
          'KeyringController:lock',
          'KeyringController:unlock',
          'AccountsController:selectedAccountChange',
          'TokenListController:stateChange',
        ],
      });
    this.detectTokensController = new DetectTokensController({
      messenger: detectTokensControllerMessenger,
      preferences: this.preferencesController,
      tokensController: this.tokensController,
      getCurrentSelectedAccount:
        this.accountsController.getSelectedAccount.bind(
          this.accountsController,
        ),
      assetsContractController: this.assetsContractController,
      network: this.networkController,
      tokenList: this.tokenListController,
      trackMetaMetricsEvent: this.metaMetricsController.trackEvent.bind(
        this.metaMetricsController,
      ),
      getNetworkClientById: this.networkController.getNetworkClientById.bind(
        this.networkController,
      ),
    });

    this.addressBookController = new AddressBookController(
      undefined,
      initState.AddressBookController,
    );

    this.alertController = new AlertController({
      initState: initState.AlertController,
      preferencesStore: this.preferencesController.store,
      controllerMessenger: this.controllerMessenger.getRestricted({
        name: 'AlertController',
        allowedEvents: ['AccountsController:selectedAccountChange'],
        allowedActions: ['AccountsController:getSelectedAccount'],
      }),
    });

    ///: BEGIN:ONLY_INCLUDE_IF(build-mmi)
    this.custodyController = new CustodyController({
      initState: initState.CustodyController,
      captureException,
    });
    this.institutionalFeaturesController = new InstitutionalFeaturesController({
      initState: initState.InstitutionalFeaturesController,
      showConfirmRequest: opts.showUserConfirmation,
    });
    this.transactionUpdateController = new TransactionUpdateController({
      initState: initState.TransactionUpdateController,
      getCustodyKeyring: this.getCustodyKeyringIfExists.bind(this),
      mmiConfigurationController: this.mmiConfigurationController,
      captureException,
    });
    ///: END:ONLY_INCLUDE_IF

    this.backup = new Backup({
      preferencesController: this.preferencesController,
      addressBookController: this.addressBookController,
      accountsController: this.accountsController,
      networkController: this.networkController,
      trackMetaMetricsEvent: this.metaMetricsController.trackEvent.bind(
        this.metaMetricsController,
      ),
    });

    // This gets used as a ...spread parameter in two places: new TransactionController() and createRPCMethodTrackingMiddleware()
    this.snapAndHardwareMetricsParams = {
      getSelectedAccount: this.accountsController.getSelectedAccount.bind(
        this.accountsController,
      ),
      getAccountType: this.getAccountType.bind(this),
      getDeviceModel: this.getDeviceModel.bind(this),
      snapAndHardwareMessenger: this.controllerMessenger.getRestricted({
        name: 'SnapAndHardwareMessenger',
        allowedActions: [
          'KeyringController:getKeyringForAccount',
          'SnapController:get',
          'AccountsController:getSelectedAccount',
        ],
      }),
    };

    this.txController = new TransactionController(
      {
        blockTracker: this.blockTracker,
        cancelMultiplier: 1.1,
        getCurrentNetworkEIP1559Compatibility:
          this.networkController.getEIP1559Compatibility.bind(
            this.networkController,
          ),
        getCurrentAccountEIP1559Compatibility:
          this.getCurrentAccountEIP1559Compatibility.bind(this),
        getExternalPendingTransactions:
          this.getExternalPendingTransactions.bind(this),
        getGasFeeEstimates: this.gasFeeController.fetchGasFeeEstimates.bind(
          this.gasFeeController,
        ),
        getNetworkClientRegistry:
          this.networkController.getNetworkClientRegistry.bind(
            this.networkController,
          ),
        getNetworkState: () => this.networkController.state,
        getPermittedAccounts: this.getPermittedAccounts.bind(this),
        getSavedGasFees: () =>
          this.preferencesController.store.getState().advancedGasFee[
            this.networkController.state.providerConfig.chainId
          ],
        getSelectedAddress: () =>
          this.accountsController.getSelectedAccount().address,
        isMultichainEnabled: process.env.TRANSACTION_MULTICHAIN,
        incomingTransactions: {
          includeTokenTransfers: false,
          isEnabled: () =>
            Boolean(
              this.preferencesController.store.getState()
                .incomingTransactionsPreferences?.[
                this.networkController.state.providerConfig.chainId
              ] &&
                this.onboardingController.store.getState().completedOnboarding,
            ),
          queryEntireHistory: false,
          updateTransactions: false,
        },
        messenger: this.controllerMessenger.getRestricted({
          name: 'TransactionController',
          allowedActions: [
            `${this.approvalController.name}:addRequest`,
            'NetworkController:findNetworkClientIdByChainId',
            'NetworkController:getNetworkClientById',
          ],
          allowedEvents: [`NetworkController:stateChange`],
        }),
        onNetworkStateChange: (listener) => {
          networkControllerMessenger.subscribe(
            'NetworkController:networkDidChange',
            () => listener(),
          );
        },
        provider: this.provider,
        hooks: {
          ///: BEGIN:ONLY_INCLUDE_IF(build-mmi)
          afterSign: (txMeta, signedEthTx) =>
            afterTransactionSignMMI(
              txMeta,
              signedEthTx,
              this.transactionUpdateController.addTransactionToWatchList.bind(
                this.transactionUpdateController,
              ),
            ),
          beforeCheckPendingTransaction:
            beforeCheckPendingTransactionMMI.bind(this),
          beforeApproveOnInit: beforeApproveOnInitMMI.bind(this),
          beforePublish: beforeTransactionPublishMMI.bind(this),
          getAdditionalSignArguments: getAdditionalSignArgumentsMMI.bind(this),
          ///: END:ONLY_INCLUDE_IF
        },
      },
      {
        sign: (...args) => this.keyringController.signTransaction(...args),
      },
      initState.TransactionController,
    );

    this._addTransactionControllerListeners();

    networkControllerMessenger.subscribe(
      'NetworkController:networkDidChange',
      async () => {
        try {
          if (
            this.preferencesController.store.getState().useCurrencyRateCheck
          ) {
            await this.currencyRateController.stopAllPolling();
            this.currencyRateController.startPollingByNetworkClientId(
              this.networkController.state.selectedNetworkClientId,
            );
          }
        } catch (error) {
          // TODO: Handle failure to get conversion rate more gracefully
          console.error(error);
        }
      },
    );

    this.networkController.lookupNetwork();
    this.decryptMessageController = new DecryptMessageController({
      getState: this.getState.bind(this),
      messenger: this.controllerMessenger.getRestricted({
        name: 'DecryptMessageController',
        allowedActions: [
          `${this.approvalController.name}:addRequest`,
          `${this.approvalController.name}:acceptRequest`,
          `${this.approvalController.name}:rejectRequest`,
          `${this.keyringController.name}:decryptMessage`,
        ],
      }),
      metricsEvent: this.metaMetricsController.trackEvent.bind(
        this.metaMetricsController,
      ),
    });

    this.encryptionPublicKeyController = new EncryptionPublicKeyController({
      messenger: this.controllerMessenger.getRestricted({
        name: 'EncryptionPublicKeyController',
        allowedActions: [
          `${this.approvalController.name}:addRequest`,
          `${this.approvalController.name}:acceptRequest`,
          `${this.approvalController.name}:rejectRequest`,
        ],
      }),
      getEncryptionPublicKey:
        this.keyringController.getEncryptionPublicKey.bind(
          this.keyringController,
        ),
      getAccountKeyringType: this.keyringController.getAccountKeyringType.bind(
        this.keyringController,
      ),
      getState: this.getState.bind(this),
      metricsEvent: this.metaMetricsController.trackEvent.bind(
        this.metaMetricsController,
      ),
    });

    this.signatureController = new SignatureController({
      messenger: this.controllerMessenger.getRestricted({
        name: 'SignatureController',
        allowedActions: [
          `${this.approvalController.name}:addRequest`,
          `${this.keyringController.name}:signMessage`,
          `${this.keyringController.name}:signPersonalMessage`,
          `${this.keyringController.name}:signTypedMessage`,
          `${this.loggingController.name}:add`,
        ],
      }),
      isEthSignEnabled: () =>
        this.preferencesController.store.getState()
          ?.disabledRpcMethodPreferences?.eth_sign,
      getAllState: this.getState.bind(this),
      securityProviderRequest: this.securityProviderRequest.bind(this),
      getCurrentChainId: () =>
        this.networkController.state.providerConfig.chainId,
    });

    this.signatureController.hub.on(
      'cancelWithReason',
      ({ message, reason }) => {
        this.metaMetricsController.trackEvent({
          event: reason,
          category: MetaMetricsEventCategory.Transactions,
          properties: {
            action: 'Sign Request',
            type: message.type,
          },
        });
      },
    );

    ///: BEGIN:ONLY_INCLUDE_IF(build-mmi)
    const transactionMetricsRequest = this.getTransactionMetricsRequest();

    const mmiControllerMessenger = this.controllerMessenger.getRestricted({
      name: 'MMIController',
      allowedActions: [
        'AccountsController:getAccountByAddress',
        'AccountsController:setAccountName',
        'AccountsController:listAccounts',
      ],
    });

    this.mmiController = new MMIController({
      messenger: mmiControllerMessenger,
      mmiConfigurationController: this.mmiConfigurationController,
      keyringController: this.keyringController,
      preferencesController: this.preferencesController,
      appStateController: this.appStateController,
      transactionUpdateController: this.transactionUpdateController,
      custodyController: this.custodyController,
      getState: this.getState.bind(this),
      getPendingNonce: this.getPendingNonce.bind(this),
      accountTracker: this.accountTracker,
      metaMetricsController: this.metaMetricsController,
      networkController: this.networkController,
      permissionController: this.permissionController,
      signatureController: this.signatureController,
      platform: this.platform,
      extension: this.extension,
      getTransactions: this.txController.getTransactions.bind(
        this.txController,
      ),
      setTxStatusSigned: (id) =>
        this.txController.updateCustodialTransaction(id, {
          status: TransactionStatus.signed,
        }),
      setTxStatusSubmitted: (id) =>
        this.txController.updateCustodialTransaction(id, {
          status: TransactionStatus.submitted,
        }),
      setTxStatusFailed: (id, reason) =>
        this.txController.updateCustodialTransaction(id, {
          status: TransactionStatus.failed,
          errorMessage: reason,
        }),
      trackTransactionEvents: handleMMITransactionUpdate.bind(
        null,
        transactionMetricsRequest,
      ),
      updateTransaction: (txMeta, note) =>
        this.txController.updateTransaction(txMeta, note),
      updateTransactionHash: (id, hash) =>
        this.txController.updateCustodialTransaction(id, { hash }),
    });
    ///: END:ONLY_INCLUDE_IF

    this.swapsController = new SwapsController(
      {
        getBufferedGasLimit: async (txMeta, multiplier) => {
          const { gas: gasLimit, simulationFails } =
            await this.txController.estimateGasBuffered(
              txMeta.txParams,
              multiplier,
            );

          return { gasLimit, simulationFails };
        },
        provider: this.provider,
        getProviderConfig: () => this.networkController.state.providerConfig,
        getTokenRatesState: () => this.tokenRatesController.state,
        getCurrentChainId: () =>
          this.networkController.state.providerConfig.chainId,
        getEIP1559GasFeeEstimates:
          this.gasFeeController.fetchGasFeeEstimates.bind(
            this.gasFeeController,
          ),
        trackMetaMetricsEvent: this.metaMetricsController.trackEvent.bind(
          this.metaMetricsController,
        ),
      },
      initState.SwapsController,
    );
    this.smartTransactionsController = new SmartTransactionsController(
      {
        getNetworkClientById: this.networkController.getNetworkClientById.bind(
          this.networkController,
        ),
        onNetworkStateChange: networkControllerMessenger.subscribe.bind(
          networkControllerMessenger,
          'NetworkController:stateChange',
        ),
        getNonceLock: this.txController.nonceTracker.getNonceLock.bind(
          this.txController.nonceTracker,
        ),
        confirmExternalTransaction:
          this.txController.confirmExternalTransaction.bind(this.txController),
        provider: this.provider,
        trackMetaMetricsEvent: this.metaMetricsController.trackEvent.bind(
          this.metaMetricsController,
        ),
      },
      {
        supportedChainIds: [CHAIN_IDS.MAINNET, CHAIN_IDS.GOERLI],
      },
      initState.SmartTransactionsController,
    );

    const isExternalNameSourcesEnabled = () =>
      this.preferencesController.store.getState().useExternalNameSources;

    this.nameController = new NameController({
      messenger: this.controllerMessenger.getRestricted({
        name: 'NameController',
        allowedActions: [],
      }),
      providers: [
        new ENSNameProvider({
          reverseLookup: this.ensController.reverseResolveAddress.bind(
            this.ensController,
          ),
        }),
        new EtherscanNameProvider({ isEnabled: isExternalNameSourcesEnabled }),
        new TokenNameProvider({ isEnabled: isExternalNameSourcesEnabled }),
        new LensNameProvider({ isEnabled: isExternalNameSourcesEnabled }),
        new SnapsNameProvider({
          messenger: this.controllerMessenger.getRestricted({
            name: 'SnapsNameProvider',
            allowedActions: [
              'SnapController:getAll',
              'SnapController:get',
              'SnapController:handleRequest',
              'PermissionController:getState',
            ],
          }),
        }),
      ],
      state: initState.NameController,
    });

    const petnamesBridgeMessenger = this.controllerMessenger.getRestricted({
      name: 'PetnamesBridge',
      allowedEvents: [
        'NameController:stateChange',
        'AccountsController:stateChange',
      ],
      allowedActions: ['AccountsController:listAccounts'],
    });

    new AddressBookPetnamesBridge({
      addressBookController: this.addressBookController,
      nameController: this.nameController,
      messenger: petnamesBridgeMessenger,
    }).init();

    new AccountIdentitiesPetnamesBridge({
      nameController: this.nameController,
      messenger: petnamesBridgeMessenger,
    }).init();

    this.userOperationController = new UserOperationController({
      entrypoint: process.env.EIP_4337_ENTRYPOINT,
      getGasFeeEstimates: this.gasFeeController.fetchGasFeeEstimates.bind(
        this.gasFeeController,
      ),
      messenger: this.controllerMessenger.getRestricted({
        name: 'UserOperationController',
        allowedActions: [
          'ApprovalController:addRequest',
          'NetworkController:getNetworkClientById',
          'KeyringController:prepareUserOperation',
          'KeyringController:patchUserOperation',
          'KeyringController:signUserOperation',
        ],
      }),
      state: initState.UserOperationController,
    });

    this.userOperationController.hub.on(
      'user-operation-added',
      this._onUserOperationAdded.bind(this),
    );

    this.userOperationController.hub.on(
      'transaction-updated',
      this._onUserOperationTransactionUpdated.bind(this),
    );

    // ensure accountTracker updates balances after network change
    networkControllerMessenger.subscribe(
      'NetworkController:networkDidChange',
      () => {
        this.accountTracker.updateAccounts();
      },
    );

    // clear unapproved transactions and messages when the network will change
    networkControllerMessenger.subscribe(
      'NetworkController:networkWillChange',
      () => {
        this.encryptionPublicKeyController.clearUnapproved();
        this.decryptMessageController.clearUnapproved();
        this.signatureController.clearUnapproved();
        this.approvalController.clear(ethErrors.provider.userRejectedRequest());
      },
    );

    this.metamaskMiddleware = createMetamaskMiddleware({
      static: {
        eth_syncing: false,
        web3_clientVersion: `MetaMask/v${version}`,
      },
      version,
      // account mgmt
      getAccounts: async (
        { origin: innerOrigin },
        { suppressUnauthorizedError = true } = {},
      ) => {
        if (innerOrigin === ORIGIN_METAMASK) {
          const selectedAddress =
            this.accountsController.getSelectedAccount().address;
          return selectedAddress ? [selectedAddress] : [];
        } else if (this.isUnlocked()) {
          return await this.getPermittedAccounts(innerOrigin, {
            suppressUnauthorizedError,
          });
        }
        return []; // changing this is a breaking change
      },
      // tx signing
      processTransaction: (transactionParams, dappRequest) =>
        addDappTransaction(
          this.getAddTransactionRequest({ transactionParams, dappRequest }),
        ),
      // msg signing
      ///: BEGIN:ONLY_INCLUDE_IF(build-main,build-beta,build-flask)
      processEthSignMessage: this.signatureController.newUnsignedMessage.bind(
        this.signatureController,
      ),
      processTypedMessage:
        this.signatureController.newUnsignedTypedMessage.bind(
          this.signatureController,
        ),
      processTypedMessageV3:
        this.signatureController.newUnsignedTypedMessage.bind(
          this.signatureController,
        ),
      processTypedMessageV4:
        this.signatureController.newUnsignedTypedMessage.bind(
          this.signatureController,
        ),
      processPersonalMessage:
        this.signatureController.newUnsignedPersonalMessage.bind(
          this.signatureController,
        ),
      ///: END:ONLY_INCLUDE_IF

      ///: BEGIN:ONLY_INCLUDE_IF(build-mmi)
      /* eslint-disable no-dupe-keys */
      processEthSignMessage: this.mmiController.newUnsignedMessage.bind(
        this.mmiController,
      ),
      processTypedMessage: this.mmiController.newUnsignedMessage.bind(
        this.mmiController,
      ),
      processTypedMessageV3: this.mmiController.newUnsignedMessage.bind(
        this.mmiController,
      ),
      processTypedMessageV4: this.mmiController.newUnsignedMessage.bind(
        this.mmiController,
      ),
      processPersonalMessage: this.mmiController.newUnsignedMessage.bind(
        this.mmiController,
      ),
      setTypedMessageInProgress:
        this.signatureController.setTypedMessageInProgress.bind(
          this.signatureController,
        ),
      setPersonalMessageInProgress:
        this.signatureController.setPersonalMessageInProgress.bind(
          this.signatureController,
        ),
      /* eslint-enable no-dupe-keys */
      ///: END:ONLY_INCLUDE_IF

      processEncryptionPublicKey:
        this.encryptionPublicKeyController.newRequestEncryptionPublicKey.bind(
          this.encryptionPublicKeyController,
        ),
      processDecryptMessage:
        this.decryptMessageController.newRequestDecryptMessage.bind(
          this.decryptMessageController,
        ),
      getPendingNonce: this.getPendingNonce.bind(this),
      getPendingTransactionByHash: (hash) =>
        this.txController.state.transactions.find(
          (meta) =>
            meta.hash === hash && meta.status === TransactionStatus.submitted,
        ),
    });

    // ensure isClientOpenAndUnlocked is updated when memState updates
    this.on('update', (memState) => this._onStateUpdate(memState));

    /**
     * All controllers in Memstore but not in store. They are not persisted.
     * On chrome profile re-start, they will be re-initialized.
     */
    const resetOnRestartStore = {
      AccountTracker: this.accountTracker.store,
      TokenRatesController: this.tokenRatesController,
      DecryptMessageController: this.decryptMessageController,
      EncryptionPublicKeyController: this.encryptionPublicKeyController,
      SignatureController: this.signatureController,
      SwapsController: this.swapsController.store,
      EnsController: this.ensController,
      ApprovalController: this.approvalController,
      ///: BEGIN:ONLY_INCLUDE_IF(blockaid)
      PPOMController: this.ppomController,
      ///: END:ONLY_INCLUDE_IF
    };

    this.store.updateStructure({
      AccountsController: this.accountsController,
      AppStateController: this.appStateController.store,
      AppMetadataController: this.appMetadataController.store,
      TransactionController: this.txController,
      KeyringController: this.keyringController,
      PreferencesController: this.preferencesController.store,
      MetaMetricsController: this.metaMetricsController.store,
      AddressBookController: this.addressBookController,
      CurrencyController: this.currencyRateController,
      NetworkController: this.networkController,
      AlertController: this.alertController.store,
      OnboardingController: this.onboardingController.store,
      PermissionController: this.permissionController,
      PermissionLogController: this.permissionLogController,
      SubjectMetadataController: this.subjectMetadataController,
      AnnouncementController: this.announcementController,
      NetworkOrderController: this.networkOrderController,
      AccountOrderController: this.accountOrderController,
      GasFeeController: this.gasFeeController,
      TokenListController: this.tokenListController,
      TokensController: this.tokensController,
      SmartTransactionsController: this.smartTransactionsController,
      NftController: this.nftController,
      PhishingController: this.phishingController,
      SelectedNetworkController: this.selectedNetworkController,
      LoggingController: this.loggingController,
      ///: BEGIN:ONLY_INCLUDE_IF(snaps)
      SnapController: this.snapController,
      CronjobController: this.cronjobController,
      SnapsRegistry: this.snapsRegistry,
      NotificationController: this.notificationController,
      SnapInterfaceController: this.snapInterfaceController,
      ///: END:ONLY_INCLUDE_IF
      ///: BEGIN:ONLY_INCLUDE_IF(desktop)
      DesktopController: this.desktopController.store,
      ///: END:ONLY_INCLUDE_IF

      ///: BEGIN:ONLY_INCLUDE_IF(build-mmi)
      CustodyController: this.custodyController.store,
      InstitutionalFeaturesController:
        this.institutionalFeaturesController.store,
      MmiConfigurationController: this.mmiConfigurationController.store,
      ///: END:ONLY_INCLUDE_IF
      ///: BEGIN:ONLY_INCLUDE_IF(blockaid)
      PPOMController: this.ppomController,
      ///: END:ONLY_INCLUDE_IF
      NameController: this.nameController,
      UserOperationController: this.userOperationController,
      ...resetOnRestartStore,
    });

    this.memStore = new ComposableObservableStore({
      config: {
        AccountsController: this.accountsController,
        AppStateController: this.appStateController.store,
        AppMetadataController: this.appMetadataController.store,
        NetworkController: this.networkController,
        KeyringController: this.keyringController,
        PreferencesController: this.preferencesController.store,
        MetaMetricsController: this.metaMetricsController.store,
        AddressBookController: this.addressBookController,
        CurrencyController: this.currencyRateController,
        AlertController: this.alertController.store,
        OnboardingController: this.onboardingController.store,
        PermissionController: this.permissionController,
        PermissionLogController: this.permissionLogController,
        SubjectMetadataController: this.subjectMetadataController,
        AnnouncementController: this.announcementController,
        NetworkOrderController: this.networkOrderController,
        AccountOrderController: this.accountOrderController,
        GasFeeController: this.gasFeeController,
        TokenListController: this.tokenListController,
        TokensController: this.tokensController,
        SmartTransactionsController: this.smartTransactionsController,
        NftController: this.nftController,
        SelectedNetworkController: this.selectedNetworkController,
        LoggingController: this.loggingController,
        TxController: this.txController,
        ///: BEGIN:ONLY_INCLUDE_IF(snaps)
        SnapController: this.snapController,
        CronjobController: this.cronjobController,
        SnapsRegistry: this.snapsRegistry,
        NotificationController: this.notificationController,
        SnapInterfaceController: this.snapInterfaceController,
        ///: END:ONLY_INCLUDE_IF
        ///: BEGIN:ONLY_INCLUDE_IF(desktop)
        DesktopController: this.desktopController.store,
        ///: END:ONLY_INCLUDE_IF
        ///: BEGIN:ONLY_INCLUDE_IF(build-mmi)
        CustodyController: this.custodyController.store,
        InstitutionalFeaturesController:
          this.institutionalFeaturesController.store,
        MmiConfigurationController: this.mmiConfigurationController.store,
        ///: END:ONLY_INCLUDE_IF
        NameController: this.nameController,
        UserOperationController: this.userOperationController,
        ...resetOnRestartStore,
      },
      controllerMessenger: this.controllerMessenger,
    });

    // if this is the first time, clear the state of by calling these methods
    const resetMethods = [
      this.accountTracker.resetState,
      this.decryptMessageController.resetState.bind(
        this.decryptMessageController,
      ),
      this.encryptionPublicKeyController.resetState.bind(
        this.encryptionPublicKeyController,
      ),
      this.signatureController.resetState.bind(this.signatureController),
      this.swapsController.resetState,
      this.ensController.resetState.bind(this.ensController),
      this.approvalController.clear.bind(this.approvalController),
      // WE SHOULD ADD TokenListController.resetState here too. But it's not implemented yet.
    ];

    if (isManifestV3) {
      if (isFirstMetaMaskControllerSetup === true) {
        this.resetStates(resetMethods);
        this.extension.storage.session.set({
          isFirstMetaMaskControllerSetup: false,
        });
      }
    } else {
      // it's always the first time in MV2
      this.resetStates(resetMethods);
    }

    // Automatic login via config password
    const password = process.env.PASSWORD;
    if (
      !this.isUnlocked() &&
      this.onboardingController.store.getState().completedOnboarding &&
      password &&
      !process.env.IN_TEST
    ) {
      this._loginUser(password);
    } else {
      this._startUISync();
    }

    // Lazily update the store with the current extension environment
    this.extension.runtime.getPlatformInfo().then(({ os }) => {
      this.appStateController.setBrowserEnvironment(
        os,
        // This method is presently only supported by Firefox
        this.extension.runtime.getBrowserInfo === undefined
          ? 'chrome'
          : 'firefox',
      );
    });

    this.setupControllerEventSubscriptions();

    // For more information about these legacy streams, see here:
    // https://github.com/MetaMask/metamask-extension/issues/15491
    // TODO:LegacyProvider: Delete
    this.publicConfigStore = this.createPublicConfigStore();

    // Multiple MetaMask instances launched warning
    this.extension.runtime.onMessageExternal.addListener(onMessageReceived);
    // Fire a ping message to check if other extensions are running
    checkForMultipleVersionsRunning();
  }

  triggerNetworkrequests() {
    this.accountTracker.start();
    this.txController.startIncomingTransactionPolling();
    if (this.preferencesController.store.getState().useCurrencyRateCheck) {
      this.currencyRateController.startPollingByNetworkClientId(
        this.networkController.state.selectedNetworkClientId,
      );
    }
    if (this.preferencesController.store.getState().useTokenDetection) {
      this.tokenListController.start();
    }
  }

  stopNetworkRequests() {
    this.accountTracker.stop();
    this.txController.stopIncomingTransactionPolling();
    if (this.preferencesController.store.getState().useCurrencyRateCheck) {
      this.currencyRateController.stopAllPolling();
    }
    if (this.preferencesController.store.getState().useTokenDetection) {
      this.tokenListController.stop();
      this.tokenRatesController.stop();
    }
  }

  resetStates(resetMethods) {
    resetMethods.forEach((resetMethod) => {
      try {
        resetMethod();
      } catch (err) {
        console.error(err);
      }
    });
  }

  ///: BEGIN:ONLY_INCLUDE_IF(keyring-snaps)
  /**
   * Initialize the snap keyring if it is not present.
   *
   * @returns {SnapKeyring}
   */
  async getSnapKeyring() {
    let [snapKeyring] = this.keyringController.getKeyringsByType(
      KeyringType.snap,
    );
    if (!snapKeyring) {
      snapKeyring = await this.keyringController.addNewKeyring(
        KeyringType.snap,
      );
    }
    return snapKeyring;
  }
  ///: END:ONLY_INCLUDE_IF

  ///: BEGIN:ONLY_INCLUDE_IF(build-flask)
  trackInsightSnapView(snapId) {
    this.metaMetricsController.trackEvent({
      event: MetaMetricsEventName.InsightSnapViewed,
      category: MetaMetricsEventCategory.Snaps,
      properties: {
        snap_id: snapId,
      },
    });
  }
  ///: END:ONLY_INCLUDE_IF

  ///: BEGIN:ONLY_INCLUDE_IF(snaps)

  /**
   * Get snap metadata from the current state without refreshing the registry database.
   *
   * @param {string} snapId - A snap id.
   * @returns The available metadata for the snap, if any.
   */
  _getSnapMetadata(snapId) {
    return this.snapsRegistry.state.database?.verifiedSnaps?.[snapId]?.metadata;
  }

  /**
   * Tracks snaps export usage.
   * Note: This function is throttled to 1 call per 60 seconds per snap id + handler combination.
   *
   * @param {string} snapId - The ID of the snap the handler is being triggered on.
   * @param {string} handler - The handler to trigger on the snap for the request.
   * @param {boolean} success - Whether the invocation was successful or not.
   * @param {string} origin - The origin of the request.
   */
  _trackSnapExportUsage = wrap(
    memoize(
      () =>
        throttle(
          (snapId, handler, success, origin) =>
            this.metaMetricsController.trackEvent({
              event: MetaMetricsEventName.SnapExportUsed,
              category: MetaMetricsEventCategory.Snaps,
              properties: {
                snap_id: snapId,
                export: handler,
                snap_category: this._getSnapMetadata(snapId)?.category,
                success,
                origin,
              },
            }),
          SECOND * 60,
        ),
      (snapId, handler, _, origin) => `${snapId}${handler}${origin}`,
    ),
    (getFunc, ...args) => getFunc(...args)(...args),
  );

  /**
   * Passes a JSON-RPC request object to the SnapController for execution.
   *
   * @param {object} args - A bag of options.
   * @param {string} args.snapId - The ID of the recipient snap.
   * @param {string} args.origin - The origin of the RPC request.
   * @param {string} args.handler - The handler to trigger on the snap for the request.
   * @param {object} args.request - The JSON-RPC request object.
   * @returns The result of the JSON-RPC request.
   */
  async handleSnapRequest(args) {
    try {
      const response = await this.controllerMessenger.call(
        'SnapController:handleRequest',
        args,
      );
      this._trackSnapExportUsage(args.snapId, args.handler, true, args.origin);
      return response;
    } catch (error) {
      this._trackSnapExportUsage(args.snapId, args.handler, false, args.origin);
      throw error;
    }
  }

  /**
   * Gets the currently selected locale from the PreferencesController.
   *
   * @returns The currently selected locale.
   */
  getLocale() {
    const { currentLocale } = this.preferencesController.store.getState();

    return currentLocale;
  }

  /**
   * Constructor helper for getting Snap permission specifications.
   */
  getSnapPermissionSpecifications() {
    const snapEncryptor = encryptorFactory(600_000);

    return {
      ...buildSnapEndowmentSpecifications(Object.keys(ExcludedSnapEndowments)),
      ...buildSnapRestrictedMethodSpecifications(
        Object.keys(ExcludedSnapPermissions),
        {
          encrypt: snapEncryptor.encrypt,
          decrypt: snapEncryptor.decrypt,
          getLocale: this.getLocale.bind(this),
          clearSnapState: this.controllerMessenger.call.bind(
            this.controllerMessenger,
            'SnapController:clearSnapState',
          ),
          getMnemonic: this.getPrimaryKeyringMnemonic.bind(this),
          getUnlockPromise: this.appStateController.getUnlockPromise.bind(
            this.appStateController,
          ),
          getSnap: this.controllerMessenger.call.bind(
            this.controllerMessenger,
            'SnapController:get',
          ),
          handleSnapRpcRequest: this.handleSnapRequest.bind(this),
          getSnapState: this.controllerMessenger.call.bind(
            this.controllerMessenger,
            'SnapController:getSnapState',
          ),
          showDialog: (origin, type, id, placeholder) =>
            this.approvalController.addAndShowApprovalRequest({
              origin,
              type: SNAP_DIALOG_TYPES[type],
              requestData: { id, placeholder },
            }),
          showNativeNotification: (origin, args) =>
            this.controllerMessenger.call(
              'RateLimitController:call',
              origin,
              'showNativeNotification',
              origin,
              args.message,
            ),
          showInAppNotification: (origin, args) =>
            this.controllerMessenger.call(
              'RateLimitController:call',
              origin,
              'showInAppNotification',
              origin,
              args.message,
            ),
          updateSnapState: this.controllerMessenger.call.bind(
            this.controllerMessenger,
            'SnapController:updateSnapState',
          ),
          maybeUpdatePhishingList: () => {
            const { usePhishDetect } =
              this.preferencesController.store.getState();

            if (!usePhishDetect) {
              return;
            }

            this.controllerMessenger.call(
              'PhishingController:maybeUpdateState',
            );
          },
          isOnPhishingList: (origin) => {
            const { usePhishDetect } =
              this.preferencesController.store.getState();

            if (!usePhishDetect) {
              return false;
            }

            return this.controllerMessenger.call(
              'PhishingController:testOrigin',
              origin,
            ).result;
          },
          createInterface: this.controllerMessenger.call.bind(
            this.controllerMessenger,
            'SnapInterfaceController:createInterface',
          ),
          getInterface: this.controllerMessenger.call.bind(
            this.controllerMessenger,
            'SnapInterfaceController:getInterface',
          ),
          ///: END:ONLY_INCLUDE_IF
          ///: BEGIN:ONLY_INCLUDE_IF(keyring-snaps)
          getSnapKeyring: this.getSnapKeyring.bind(this),
          ///: END:ONLY_INCLUDE_IF
          ///: BEGIN:ONLY_INCLUDE_IF(snaps)
        },
      ),
    };
  }

  /**
   * Deletes the specified notifications from state.
   *
   * @param {string[]} ids - The notifications ids to delete.
   */
  dismissNotifications(ids) {
    this.notificationController.dismiss(ids);
  }

  /**
   * Updates the readDate attribute of the specified notifications.
   *
   * @param {string[]} ids - The notifications ids to mark as read.
   */
  markNotificationsAsRead(ids) {
    this.notificationController.markRead(ids);
  }

  ///: END:ONLY_INCLUDE_IF

  /**
   * Sets up BaseController V2 event subscriptions. Currently, this includes
   * the subscriptions necessary to notify permission subjects of account
   * changes.
   *
   * Some of the subscriptions in this method are ControllerMessenger selector
   * event subscriptions. See the relevant documentation for
   * `@metamask/base-controller` for more information.
   *
   * Note that account-related notifications emitted when the extension
   * becomes unlocked are handled in MetaMaskController._onUnlock.
   */
  setupControllerEventSubscriptions() {
    let lastSelectedAddress;

    this.preferencesController.store.subscribe(async (state) => {
      const { currentLocale } = state;

      const { chainId } = this.networkController.state.providerConfig;
      await updateCurrentLocale(currentLocale);

      if (state.incomingTransactionsPreferences?.[chainId]) {
        this.txController.startIncomingTransactionPolling();
      } else {
        this.txController.stopIncomingTransactionPolling();
      }
    });

    this.controllerMessenger.subscribe(
      `${this.accountsController.name}:selectedAccountChange`,
      async (account) => {
        if (account.address && account.address !== lastSelectedAddress) {
          lastSelectedAddress = account.address;
          await this._onAccountChange(account.address);
        }
      },
    );

    // This handles account changes every time relevant permission state
    // changes, for any reason.
    this.controllerMessenger.subscribe(
      `${this.permissionController.name}:stateChange`,
      async (currentValue, previousValue) => {
        const changedAccounts = getChangedAccounts(currentValue, previousValue);

        for (const [origin, accounts] of changedAccounts.entries()) {
          this._notifyAccountsChange(origin, accounts);
        }
      },
      getPermittedAccountsByOrigin,
    );

    this.controllerMessenger.subscribe(
      'NetworkController:networkDidChange',
      async () => {
        await this.txController.updateIncomingTransactions();
      },
    );

    ///: BEGIN:ONLY_INCLUDE_IF(snaps)

    this.controllerMessenger.subscribe(
      `${this.snapController.name}:snapInstallStarted`,
      (snapId, origin, isUpdate) => {
        const snapCategory = this._getSnapMetadata(snapId)?.category;
        this.metaMetricsController.trackEvent({
          event: isUpdate
            ? MetaMetricsEventName.SnapUpdateStarted
            : MetaMetricsEventName.SnapInstallStarted,
          category: MetaMetricsEventCategory.Snaps,
          properties: {
            snap_id: snapId,
            origin,
            snap_category: snapCategory,
          },
        });
      },
    );

    this.controllerMessenger.subscribe(
      `${this.snapController.name}:snapInstallFailed`,
      (snapId, origin, isUpdate, error) => {
        const isRejected = error.includes('User rejected the request.');
        const failedEvent = isUpdate
          ? MetaMetricsEventName.SnapUpdateFailed
          : MetaMetricsEventName.SnapInstallFailed;
        const rejectedEvent = isUpdate
          ? MetaMetricsEventName.SnapUpdateRejected
          : MetaMetricsEventName.SnapInstallRejected;

        const snapCategory = this._getSnapMetadata(snapId)?.category;
        this.metaMetricsController.trackEvent({
          event: isRejected ? rejectedEvent : failedEvent,
          category: MetaMetricsEventCategory.Snaps,
          properties: {
            snap_id: snapId,
            origin,
            snap_category: snapCategory,
          },
        });
      },
    );

    this.controllerMessenger.subscribe(
      `${this.snapController.name}:snapInstalled`,
      (truncatedSnap, origin) => {
        const snapId = truncatedSnap.id;
        const snapCategory = this._getSnapMetadata(snapId)?.category;
        this.metaMetricsController.trackEvent({
          event: MetaMetricsEventName.SnapInstalled,
          category: MetaMetricsEventCategory.Snaps,
          properties: {
            snap_id: snapId,
            version: truncatedSnap.version,
            origin,
            snap_category: snapCategory,
          },
        });
      },
    );

    this.controllerMessenger.subscribe(
      `${this.snapController.name}:snapUpdated`,
      (newSnap, oldVersion, origin) => {
        const snapId = newSnap.id;
        const snapCategory = this._getSnapMetadata(snapId)?.category;
        this.metaMetricsController.trackEvent({
          event: MetaMetricsEventName.SnapUpdated,
          category: MetaMetricsEventCategory.Snaps,
          properties: {
            snap_id: snapId,
            old_version: oldVersion,
            new_version: newSnap.version,
            origin,
            snap_category: snapCategory,
          },
        });
      },
    );

    this.controllerMessenger.subscribe(
      `${this.snapController.name}:snapTerminated`,
      (truncatedSnap) => {
        const approvals = Object.values(
          this.approvalController.state.pendingApprovals,
        ).filter(
          (approval) =>
            approval.origin === truncatedSnap.id &&
            approval.type.startsWith(RestrictedMethods.snap_dialog),
        );
        for (const approval of approvals) {
          this.approvalController.reject(
            approval.id,
            new Error('Snap was terminated.'),
          );
        }
      },
    );

    this.controllerMessenger.subscribe(
      `${this.snapController.name}:snapUninstalled`,
      (truncatedSnap) => {
        const notificationIds = Object.values(
          this.notificationController.state.notifications,
        ).reduce((idList, notification) => {
          if (notification.origin === truncatedSnap.id) {
            idList.push(notification.id);
          }
          return idList;
        }, []);

        this.dismissNotifications(notificationIds);

        const snapId = truncatedSnap.id;
        const snapCategory = this._getSnapMetadata(snapId)?.category;
        this.metaMetricsController.trackEvent({
          event: MetaMetricsEventName.SnapUninstalled,
          category: MetaMetricsEventCategory.Snaps,
          properties: {
            snap_id: snapId,
            version: truncatedSnap.version,
            snap_category: snapCategory,
          },
        });
      },
    );

    ///: END:ONLY_INCLUDE_IF
  }

  /**
   * TODO:LegacyProvider: Delete
   * Constructor helper: initialize a public config store.
   * This store is used to make some config info available to Dapps synchronously.
   */
  createPublicConfigStore() {
    // subset of state for metamask inpage provider
    const publicConfigStore = new ObservableStore();

    const selectPublicState = (chainId, { isUnlocked }) => {
      return {
        isUnlocked,
        chainId,
        networkVersion: this.deprecatedNetworkId ?? 'loading',
      };
    };

    const updatePublicConfigStore = (memState) => {
      const networkStatus =
        memState.networksMetadata[memState.selectedNetworkClientId]?.status;
      const { chainId } = this.networkController.state.providerConfig;
      if (networkStatus === NetworkStatus.Available) {
        publicConfigStore.putState(selectPublicState(chainId, memState));
      }
    };

    // setup memStore subscription hooks
    this.on('update', updatePublicConfigStore);
    updatePublicConfigStore(this.getState());

    return publicConfigStore;
  }

  /**
   * Gets relevant state for the provider of an external origin.
   *
   * @param {string} origin - The origin to get the provider state for.
   * @returns {Promise<{ isUnlocked: boolean, networkVersion: string, chainId: string, accounts: string[] }>} An object with relevant state properties.
   */
  async getProviderState(origin) {
    return {
      isUnlocked: this.isUnlocked(),
      accounts: await this.getPermittedAccounts(origin),
      ...this.getProviderNetworkState(
        this.preferencesController.getUseRequestQueue() ? origin : undefined,
      ),
    };
  }

  /**
   * Retrieves network state information relevant for external providers.
   *
   * @param {string} origin - The origin identifier for which network state is requested (default: 'metamask').
   * @returns {object} An object containing important network state properties, including chainId and networkVersion.
   */
  getProviderNetworkState(origin = METAMASK_DOMAIN) {
    let chainId;
    if (
      this.preferencesController.getUseRequestQueue() &&
      origin !== METAMASK_DOMAIN
    ) {
      const networkClientId = this.controllerMessenger.call(
        'SelectedNetworkController:getNetworkClientIdForDomain',
        origin,
      );

      const networkClient = this.controllerMessenger.call(
        'NetworkController:getNetworkClientById',
        networkClientId,
      );
      chainId = networkClient.configuration.chainId;
    } else {
      chainId = this.networkController.state.providerConfig.chainId;
    }

    return {
      chainId,
      networkVersion: this.deprecatedNetworkId ?? 'loading',
    };
  }

  /**
   * TODO: Delete when ready to remove `networkVersion` from provider object
   * Updates the `deprecatedNetworkId` value
   */
  async updateDeprecatedNetworkId() {
    try {
      this.deprecatedNetworkId = await this.deprecatedGetNetworkId();
    } catch (error) {
      console.error(error);
      this.deprecatedNetworkId = null;
    }
    this._notifyChainChange();
  }

  /**
   * TODO: Delete when ready to remove `networkVersion` from provider object
   * Gets current networkId as returned by `net_version`
   *
   * @returns {string} The networkId for the current network or null on failure
   * @throws Will throw if there is a problem getting the network version
   */
  async deprecatedGetNetworkId() {
    const ethQuery = this.controllerMessenger.call(
      'NetworkController:getEthQuery',
    );

    if (!ethQuery) {
      throw new Error('Provider has not been initialized');
    }

    return new Promise((resolve, reject) => {
      ethQuery.sendAsync({ method: 'net_version' }, (error, result) => {
        if (error) {
          reject(error);
        } else {
          resolve(convertNetworkId(result));
        }
      });
    });
  }

  //=============================================================================
  // EXPOSED TO THE UI SUBSYSTEM
  //=============================================================================

  /**
   * The metamask-state of the various controllers, made available to the UI
   *
   * @returns {object} status
   */
  getState() {
    const { vault } = this.keyringController.state;
    const isInitialized = Boolean(vault);

    const flatState = this.memStore.getFlatState();

    // The vault should not be exposed to the UI
    delete flatState.vault;

    return {
      isInitialized,
      ...flatState,
      ///: BEGIN:ONLY_INCLUDE_IF(snaps)
      // Snap state, source code and other files are stripped out to prevent piping to the MetaMask UI.
      snapStates: {},
      unencryptedSnapStates: {},
      snaps: Object.values(flatState.snaps ?? {}).reduce((acc, snap) => {
        // eslint-disable-next-line no-unused-vars
        const { sourceCode, auxiliaryFiles, ...rest } = snap;
        acc[snap.id] = rest;
        return acc;
      }, {}),
      ///: END:ONLY_INCLUDE_IF
    };
  }

  /**
   * Returns an Object containing API Callback Functions.
   * These functions are the interface for the UI.
   * The API object can be transmitted over a stream via JSON-RPC.
   *
   * @returns {object} Object containing API functions.
   */
  getApi() {
    const {
      accountsController,
      addressBookController,
      alertController,
      appStateController,
      keyringController,
      nftController,
      nftDetectionController,
      currencyRateController,
      detectTokensController,
      ensController,
      gasFeeController,
      metaMetricsController,
      networkController,
      announcementController,
      onboardingController,
      permissionController,
      preferencesController,
      swapsController,
      tokensController,
      smartTransactionsController,
      txController,
      assetsContractController,
      backup,
      approvalController,
      phishingController,
    } = this;

    return {
      // etc
      getState: this.getState.bind(this),
      setCurrentCurrency: currencyRateController.setCurrentCurrency.bind(
        currencyRateController,
      ),
      setUseBlockie: preferencesController.setUseBlockie.bind(
        preferencesController,
      ),
      setUseNonceField: preferencesController.setUseNonceField.bind(
        preferencesController,
      ),
      setUsePhishDetect: preferencesController.setUsePhishDetect.bind(
        preferencesController,
      ),
      setUseMultiAccountBalanceChecker:
        preferencesController.setUseMultiAccountBalanceChecker.bind(
          preferencesController,
        ),
      setUseSafeChainsListValidation:
        preferencesController.setUseSafeChainsListValidation.bind(
          preferencesController,
        ),
      setUseTokenDetection: preferencesController.setUseTokenDetection.bind(
        preferencesController,
      ),
      setUseNftDetection: preferencesController.setUseNftDetection.bind(
        preferencesController,
      ),
      setUse4ByteResolution: preferencesController.setUse4ByteResolution.bind(
        preferencesController,
      ),
      setUseCurrencyRateCheck:
        preferencesController.setUseCurrencyRateCheck.bind(
          preferencesController,
        ),
      setOpenSeaEnabled: preferencesController.setOpenSeaEnabled.bind(
        preferencesController,
      ),
      getUseRequestQueue: this.preferencesController.getUseRequestQueue.bind(
        this.preferencesController,
      ),
      getProviderConfig: () => this.networkController.state.providerConfig,

      ///: BEGIN:ONLY_INCLUDE_IF(blockaid)
      setSecurityAlertsEnabled:
        preferencesController.setSecurityAlertsEnabled.bind(
          preferencesController,
        ),
      ///: END:ONLY_INCLUDE_IF
      ///: BEGIN:ONLY_INCLUDE_IF(keyring-snaps)
      setAddSnapAccountEnabled:
        preferencesController.setAddSnapAccountEnabled.bind(
          preferencesController,
        ),
      ///: END:ONLY_INCLUDE_IF
      setUseExternalNameSources:
        preferencesController.setUseExternalNameSources.bind(
          preferencesController,
        ),
      setUseRequestQueue: this.setUseRequestQueue.bind(this),
      setIpfsGateway: preferencesController.setIpfsGateway.bind(
        preferencesController,
      ),
      setIsIpfsGatewayEnabled:
        preferencesController.setIsIpfsGatewayEnabled.bind(
          preferencesController,
        ),
      setUseAddressBarEnsResolution:
        preferencesController.setUseAddressBarEnsResolution.bind(
          preferencesController,
        ),
      setParticipateInMetaMetrics:
        metaMetricsController.setParticipateInMetaMetrics.bind(
          metaMetricsController,
        ),
      setCurrentLocale: preferencesController.setCurrentLocale.bind(
        preferencesController,
      ),
      setIncomingTransactionsPreferences:
        preferencesController.setIncomingTransactionsPreferences.bind(
          preferencesController,
        ),
      markPasswordForgotten: this.markPasswordForgotten.bind(this),
      unMarkPasswordForgotten: this.unMarkPasswordForgotten.bind(this),
      getRequestAccountTabIds: this.getRequestAccountTabIds,
      getOpenMetamaskTabsIds: this.getOpenMetamaskTabsIds,
      markNotificationPopupAsAutomaticallyClosed: () =>
        this.notificationManager.markAsAutomaticallyClosed(),

      // approval
      requestUserApproval:
        approvalController.addAndShowApprovalRequest.bind(approvalController),

      // primary keyring management
      addNewAccount: this.addNewAccount.bind(this),
      getSeedPhrase: this.getSeedPhrase.bind(this),
      resetAccount: this.resetAccount.bind(this),
      removeAccount: this.removeAccount.bind(this),
      importAccountWithStrategy: this.importAccountWithStrategy.bind(this),
      ///: BEGIN:ONLY_INCLUDE_IF(keyring-snaps)
      getAccountsBySnapId: (snapId) => getAccountsBySnapId(this, snapId),
      ///: END:ONLY_INCLUDE_IF

      // hardware wallets
      connectHardware: this.connectHardware.bind(this),
      forgetDevice: this.forgetDevice.bind(this),
      checkHardwareStatus: this.checkHardwareStatus.bind(this),
      unlockHardwareWalletAccount: this.unlockHardwareWalletAccount.bind(this),
      attemptLedgerTransportCreation:
        this.attemptLedgerTransportCreation.bind(this),

      // qr hardware devices
      submitQRHardwareCryptoHDKey:
        keyringController.submitQRCryptoHDKey.bind(keyringController),
      submitQRHardwareCryptoAccount:
        keyringController.submitQRCryptoAccount.bind(keyringController),
      cancelSyncQRHardware:
        keyringController.cancelQRSynchronization.bind(keyringController),
      submitQRHardwareSignature:
        keyringController.submitQRSignature.bind(keyringController),
      cancelQRHardwareSignRequest:
        keyringController.cancelQRSignRequest.bind(keyringController),

      // vault management
      submitPassword: this.submitPassword.bind(this),
      verifyPassword: this.verifyPassword.bind(this),

      // network management
      setProviderType: (type) => {
        return this.networkController.setProviderType(type);
      },
      setActiveNetwork: (networkConfigurationId) => {
        return this.networkController.setActiveNetwork(networkConfigurationId);
      },
      rollbackToPreviousProvider:
        networkController.rollbackToPreviousProvider.bind(networkController),
      removeNetworkConfiguration:
        networkController.removeNetworkConfiguration.bind(networkController),
      upsertNetworkConfiguration:
        this.networkController.upsertNetworkConfiguration.bind(
          this.networkController,
        ),
      getCurrentNetworkEIP1559Compatibility:
        this.networkController.getEIP1559Compatibility.bind(
          this.networkController,
        ),
      getNetworkConfigurationByNetworkClientId:
        this.networkController.getNetworkConfigurationByNetworkClientId.bind(
          this.networkController,
        ),
      // PreferencesController
      setSelectedAddress: (address) => {
        const account = this.accountsController.getAccountByAddress(address);
        if (account) {
          this.accountsController.setSelectedAccount(account.id);
          this.preferencesController.setSelectedAddress(address);
        } else {
          throw new Error(`No account found for address: ${address}`);
        }
      },
      addToken: tokensController.addToken.bind(tokensController),
      updateTokenType: tokensController.updateTokenType.bind(tokensController),
      setFeatureFlag: preferencesController.setFeatureFlag.bind(
        preferencesController,
      ),
      setPreference: preferencesController.setPreference.bind(
        preferencesController,
      ),

      addKnownMethodData: preferencesController.addKnownMethodData.bind(
        preferencesController,
      ),
      setDismissSeedBackUpReminder:
        preferencesController.setDismissSeedBackUpReminder.bind(
          preferencesController,
        ),
      setDisabledRpcMethodPreference:
        preferencesController.setDisabledRpcMethodPreference.bind(
          preferencesController,
        ),
      getRpcMethodPreferences:
        preferencesController.getRpcMethodPreferences.bind(
          preferencesController,
        ),
      setAdvancedGasFee: preferencesController.setAdvancedGasFee.bind(
        preferencesController,
      ),
      setTheme: preferencesController.setTheme.bind(preferencesController),
      setTransactionSecurityCheckEnabled:
        preferencesController.setTransactionSecurityCheckEnabled.bind(
          preferencesController,
        ),
      ///: BEGIN:ONLY_INCLUDE_IF(keyring-snaps)
      setSnapsAddSnapAccountModalDismissed:
        preferencesController.setSnapsAddSnapAccountModalDismissed.bind(
          preferencesController,
        ),
      ///: END:ONLY_INCLUDE_IF

      // AccountsController
      setSelectedInternalAccount: (id) => {
        const account = this.accountsController.getAccount(id);
        if (account) {
          this.preferencesController.setSelectedAddress(account.address);
          this.accountsController.setSelectedAccount(id);
        }
      },

      setAccountName:
        accountsController.setAccountName.bind(accountsController),

      setAccountLabel: (address, label) => {
        this.preferencesController.setAccountLabel(address, label);
        const account = this.accountsController.getAccountByAddress(address);
        if (account === undefined) {
          throw new Error(`No account found for address: ${address}`);
        }
        this.accountsController.setAccountName(account.id, label);
      },

      // AssetsContractController
      getTokenStandardAndDetails: this.getTokenStandardAndDetails.bind(this),
      getTokenSymbol: this.getTokenSymbol.bind(this),

      // NftController
      addNft: nftController.addNft.bind(nftController),

      addNftVerifyOwnership:
        nftController.addNftVerifyOwnership.bind(nftController),

      removeAndIgnoreNft: nftController.removeAndIgnoreNft.bind(nftController),

      removeNft: nftController.removeNft.bind(nftController),

      checkAndUpdateAllNftsOwnershipStatus:
        nftController.checkAndUpdateAllNftsOwnershipStatus.bind(nftController),

      checkAndUpdateSingleNftOwnershipStatus:
        nftController.checkAndUpdateSingleNftOwnershipStatus.bind(
          nftController,
        ),

      isNftOwner: nftController.isNftOwner.bind(nftController),

      // AddressController
      setAddressBook: addressBookController.set.bind(addressBookController),
      removeFromAddressBook: addressBookController.delete.bind(
        addressBookController,
      ),

      // AppStateController
      setLastActiveTime:
        appStateController.setLastActiveTime.bind(appStateController),
      setDefaultHomeActiveTabName:
        appStateController.setDefaultHomeActiveTabName.bind(appStateController),
      setConnectedStatusPopoverHasBeenShown:
        appStateController.setConnectedStatusPopoverHasBeenShown.bind(
          appStateController,
        ),
      setRecoveryPhraseReminderHasBeenShown:
        appStateController.setRecoveryPhraseReminderHasBeenShown.bind(
          appStateController,
        ),
      setRecoveryPhraseReminderLastShown:
        appStateController.setRecoveryPhraseReminderLastShown.bind(
          appStateController,
        ),
      setTermsOfUseLastAgreed:
        appStateController.setTermsOfUseLastAgreed.bind(appStateController),
      setSurveyLinkLastClickedOrClosed:
        appStateController.setSurveyLinkLastClickedOrClosed.bind(
          appStateController,
        ),
      ///: BEGIN:ONLY_INCLUDE_IF(snaps)
      setSnapsInstallPrivacyWarningShownStatus:
        appStateController.setSnapsInstallPrivacyWarningShownStatus.bind(
          appStateController,
        ),
      ///: END:ONLY_INCLUDE_IF
      setOutdatedBrowserWarningLastShown:
        appStateController.setOutdatedBrowserWarningLastShown.bind(
          appStateController,
        ),
      setShowTestnetMessageInDropdown:
        appStateController.setShowTestnetMessageInDropdown.bind(
          appStateController,
        ),
      setShowBetaHeader:
        appStateController.setShowBetaHeader.bind(appStateController),
      setShowPermissionsTour:
        appStateController.setShowPermissionsTour.bind(appStateController),
      setShowProductTour:
        appStateController.setShowProductTour.bind(appStateController),
      setShowAccountBanner:
        appStateController.setShowAccountBanner.bind(appStateController),
      setShowNetworkBanner:
        appStateController.setShowNetworkBanner.bind(appStateController),
      updateNftDropDownState:
        appStateController.updateNftDropDownState.bind(appStateController),
      setFirstTimeUsedNetwork:
        appStateController.setFirstTimeUsedNetwork.bind(appStateController),

      // EnsController
      tryReverseResolveAddress:
        ensController.reverseResolveAddress.bind(ensController),

      // KeyringController
      setLocked: this.setLocked.bind(this),
      createNewVaultAndKeychain: this.createNewVaultAndKeychain.bind(this),
      createNewVaultAndRestore: this.createNewVaultAndRestore.bind(this),
      exportAccount: this.exportAccount.bind(this),

      // txController
      updateTransaction: txController.updateTransaction.bind(txController),
      approveTransactionsWithSameNonce:
        txController.approveTransactionsWithSameNonce.bind(txController),
      createCancelTransaction: this.createCancelTransaction.bind(this),
      createSpeedUpTransaction: this.createSpeedUpTransaction.bind(this),
      estimateGas: this.estimateGas.bind(this),
      getNextNonce: this.getNextNonce.bind(this),
      addTransaction: (transactionParams, transactionOptions) =>
        addTransaction(
          this.getAddTransactionRequest({
            transactionParams,
            transactionOptions,
            waitForSubmit: false,
          }),
          this.updateSecurityAlertResponseByTxId.bind(this),
        ),
      addTransactionAndWaitForPublish: (
        transactionParams,
        transactionOptions,
      ) =>
        addTransaction(
          this.getAddTransactionRequest({
            transactionParams,
            transactionOptions,
            waitForSubmit: true,
          }),
          this.updateSecurityAlertResponseByTxId.bind(this),
        ),
      createTransactionEventFragment:
        createTransactionEventFragmentWithTxId.bind(
          null,
          this.getTransactionMetricsRequest(),
        ),
      getTransactions: this.txController.getTransactions.bind(
        this.txController,
      ),
      updateEditableParams: this.txController.updateEditableParams.bind(
        this.txController,
      ),
      updateTransactionGasFees:
        txController.updateTransactionGasFees.bind(txController),
      updateTransactionSendFlowHistory:
        txController.updateTransactionSendFlowHistory.bind(txController),
      updatePreviousGasParams:
        txController.updatePreviousGasParams.bind(txController),
      abortTransactionSigning:
        txController.abortTransactionSigning.bind(txController),

      // decryptMessageController
      decryptMessage: this.decryptMessageController.decryptMessage.bind(
        this.decryptMessageController,
      ),
      decryptMessageInline:
        this.decryptMessageController.decryptMessageInline.bind(
          this.decryptMessageController,
        ),
      cancelDecryptMessage:
        this.decryptMessageController.cancelDecryptMessage.bind(
          this.decryptMessageController,
        ),

      // EncryptionPublicKeyController
      encryptionPublicKey:
        this.encryptionPublicKeyController.encryptionPublicKey.bind(
          this.encryptionPublicKeyController,
        ),
      cancelEncryptionPublicKey:
        this.encryptionPublicKeyController.cancelEncryptionPublicKey.bind(
          this.encryptionPublicKeyController,
        ),

      // onboarding controller
      setSeedPhraseBackedUp:
        onboardingController.setSeedPhraseBackedUp.bind(onboardingController),
      completeOnboarding:
        onboardingController.completeOnboarding.bind(onboardingController),
      setFirstTimeFlowType:
        onboardingController.setFirstTimeFlowType.bind(onboardingController),

      // alert controller
      setAlertEnabledness:
        alertController.setAlertEnabledness.bind(alertController),
      setUnconnectedAccountAlertShown:
        alertController.setUnconnectedAccountAlertShown.bind(alertController),
      setWeb3ShimUsageAlertDismissed:
        alertController.setWeb3ShimUsageAlertDismissed.bind(alertController),

      // permissions
      removePermissionsFor: this.removePermissionsFor,
      approvePermissionsRequest: this.acceptPermissionsRequest,
      rejectPermissionsRequest: this.rejectPermissionsRequest,
      ...getPermissionBackgroundApiMethods(permissionController),

      ///: BEGIN:ONLY_INCLUDE_IF(build-mmi)
      connectCustodyAddresses: this.mmiController.connectCustodyAddresses.bind(
        this.mmiController,
      ),
      getCustodianAccounts: this.mmiController.getCustodianAccounts.bind(
        this.mmiController,
      ),
      getCustodianAccountsByAddress:
        this.mmiController.getCustodianAccountsByAddress.bind(
          this.mmiController,
        ),
      getCustodianTransactionDeepLink:
        this.mmiController.getCustodianTransactionDeepLink.bind(
          this.mmiController,
        ),
      getCustodianConfirmDeepLink:
        this.mmiController.getCustodianConfirmDeepLink.bind(this.mmiController),
      getCustodianSignMessageDeepLink:
        this.mmiController.getCustodianSignMessageDeepLink.bind(
          this.mmiController,
        ),
      getCustodianToken: this.mmiController.getCustodianToken.bind(
        this.mmiController,
      ),
      getCustodianJWTList: this.mmiController.getCustodianJWTList.bind(
        this.mmiController,
      ),
      getAllCustodianAccountsWithToken:
        this.mmiController.getAllCustodianAccountsWithToken.bind(
          this.mmiController,
        ),
      setCustodianNewRefreshToken:
        this.mmiController.setCustodianNewRefreshToken.bind(this.mmiController),
      setWaitForConfirmDeepLinkDialog:
        this.custodyController.setWaitForConfirmDeepLinkDialog.bind(
          this.custodyController,
        ),
      getMmiConfiguration:
        this.mmiConfigurationController.getConfiguration.bind(
          this.mmiConfigurationController,
        ),
      removeAddTokenConnectRequest:
        this.institutionalFeaturesController.removeAddTokenConnectRequest.bind(
          this.institutionalFeaturesController,
        ),
      showInteractiveReplacementTokenBanner:
        appStateController.showInteractiveReplacementTokenBanner.bind(
          appStateController,
        ),
      setCustodianDeepLink:
        appStateController.setCustodianDeepLink.bind(appStateController),
      ///: END:ONLY_INCLUDE_IF

      ///: BEGIN:ONLY_INCLUDE_IF(snaps)
      // snaps
      disableSnap: this.controllerMessenger.call.bind(
        this.controllerMessenger,
        'SnapController:disable',
      ),
      enableSnap: this.controllerMessenger.call.bind(
        this.controllerMessenger,
        'SnapController:enable',
      ),
      updateSnap: (origin, requestedSnaps) => {
        // We deliberately do not await this promise as that would mean waiting for the update to complete
        // Instead we return null to signal to the UI that it is safe to redirect to the update flow
        this.controllerMessenger.call(
          'SnapController:install',
          origin,
          requestedSnaps,
        );
        return null;
      },
      removeSnap: this.controllerMessenger.call.bind(
        this.controllerMessenger,
        'SnapController:remove',
      ),
      handleSnapRequest: this.handleSnapRequest.bind(this),
      revokeDynamicSnapPermissions: this.controllerMessenger.call.bind(
        this.controllerMessenger,
        'SnapController:revokeDynamicPermissions',
      ),
      dismissNotifications: this.dismissNotifications.bind(this),
      markNotificationsAsRead: this.markNotificationsAsRead.bind(this),
      disconnectOriginFromSnap: this.controllerMessenger.call.bind(
        this.controllerMessenger,
        'SnapController:disconnectOrigin',
      ),
      updateNetworksList: this.updateNetworksList.bind(this),
      updateAccountsList: this.updateAccountsList.bind(this),
      updateHiddenAccountsList: this.updateHiddenAccountsList.bind(this),
      getPhishingResult: async (website) => {
        await phishingController.maybeUpdateState();

        return phishingController.test(website);
      },
      deleteInterface: this.controllerMessenger.call.bind(
        this.controllerMessenger,
        'SnapInterfaceController:deleteInterface',
      ),
      updateInterfaceState: this.controllerMessenger.call.bind(
        this.controllerMessenger,
        'SnapInterfaceController:updateInterfaceState',
      ),
      ///: END:ONLY_INCLUDE_IF
      ///: BEGIN:ONLY_INCLUDE_IF(desktop)
      // Desktop
      getDesktopEnabled: this.desktopController.getDesktopEnabled.bind(
        this.desktopController,
      ),
      setDesktopEnabled: this.desktopController.setDesktopEnabled.bind(
        this.desktopController,
      ),
      generateDesktopOtp: this.desktopController.generateOtp.bind(
        this.desktopController,
      ),
      testDesktopConnection: this.desktopController.testDesktopConnection.bind(
        this.desktopController,
      ),
      disableDesktop: this.desktopController.disableDesktop.bind(
        this.desktopController,
      ),
      ///: END:ONLY_INCLUDE_IF

      // swaps
      fetchAndSetQuotes:
        swapsController.fetchAndSetQuotes.bind(swapsController),
      setSelectedQuoteAggId:
        swapsController.setSelectedQuoteAggId.bind(swapsController),
      resetSwapsState: swapsController.resetSwapsState.bind(swapsController),
      setSwapsTokens: swapsController.setSwapsTokens.bind(swapsController),
      clearSwapsQuotes: swapsController.clearSwapsQuotes.bind(swapsController),
      setApproveTxId: swapsController.setApproveTxId.bind(swapsController),
      setTradeTxId: swapsController.setTradeTxId.bind(swapsController),
      setSwapsTxGasPrice:
        swapsController.setSwapsTxGasPrice.bind(swapsController),
      setSwapsTxGasLimit:
        swapsController.setSwapsTxGasLimit.bind(swapsController),
      setSwapsTxMaxFeePerGas:
        swapsController.setSwapsTxMaxFeePerGas.bind(swapsController),
      setSwapsTxMaxFeePriorityPerGas:
        swapsController.setSwapsTxMaxFeePriorityPerGas.bind(swapsController),
      safeRefetchQuotes:
        swapsController.safeRefetchQuotes.bind(swapsController),
      stopPollingForQuotes:
        swapsController.stopPollingForQuotes.bind(swapsController),
      setBackgroundSwapRouteState:
        swapsController.setBackgroundSwapRouteState.bind(swapsController),
      resetPostFetchState:
        swapsController.resetPostFetchState.bind(swapsController),
      setSwapsErrorKey: swapsController.setSwapsErrorKey.bind(swapsController),
      setInitialGasEstimate:
        swapsController.setInitialGasEstimate.bind(swapsController),
      setCustomApproveTxData:
        swapsController.setCustomApproveTxData.bind(swapsController),
      setSwapsLiveness: swapsController.setSwapsLiveness.bind(swapsController),
      setSwapsFeatureFlags:
        swapsController.setSwapsFeatureFlags.bind(swapsController),
      setSwapsUserFeeLevel:
        swapsController.setSwapsUserFeeLevel.bind(swapsController),
      setSwapsQuotesPollingLimitEnabled:
        swapsController.setSwapsQuotesPollingLimitEnabled.bind(swapsController),

      // Smart Transactions
      setSmartTransactionsOptInStatus:
        smartTransactionsController.setOptInState.bind(
          smartTransactionsController,
        ),
      fetchSmartTransactionFees: smartTransactionsController.getFees.bind(
        smartTransactionsController,
      ),
      clearSmartTransactionFees: smartTransactionsController.clearFees.bind(
        smartTransactionsController,
      ),
      submitSignedTransactions:
        smartTransactionsController.submitSignedTransactions.bind(
          smartTransactionsController,
        ),
      cancelSmartTransaction:
        smartTransactionsController.cancelSmartTransaction.bind(
          smartTransactionsController,
        ),
      fetchSmartTransactionsLiveness:
        smartTransactionsController.fetchLiveness.bind(
          smartTransactionsController,
        ),
      updateSmartTransaction:
        smartTransactionsController.updateSmartTransaction.bind(
          smartTransactionsController,
        ),
      setStatusRefreshInterval:
        smartTransactionsController.setStatusRefreshInterval.bind(
          smartTransactionsController,
        ),

      // MetaMetrics
      trackMetaMetricsEvent: metaMetricsController.trackEvent.bind(
        metaMetricsController,
      ),
      trackMetaMetricsPage: metaMetricsController.trackPage.bind(
        metaMetricsController,
      ),
      createEventFragment: metaMetricsController.createEventFragment.bind(
        metaMetricsController,
      ),
      updateEventFragment: metaMetricsController.updateEventFragment.bind(
        metaMetricsController,
      ),
      finalizeEventFragment: metaMetricsController.finalizeEventFragment.bind(
        metaMetricsController,
      ),
      ///: BEGIN:ONLY_INCLUDE_IF(build-flask)
      trackInsightSnapView: this.trackInsightSnapView.bind(this),
      ///: END:ONLY_INCLUDE_IF
      // approval controller
      resolvePendingApproval: this.resolvePendingApproval,
      rejectPendingApproval: this.rejectPendingApproval,

      // Notifications
      updateViewedNotifications: announcementController.updateViewed.bind(
        announcementController,
      ),

      // GasFeeController
      gasFeeStartPollingByNetworkClientId:
        gasFeeController.startPollingByNetworkClientId.bind(gasFeeController),

      gasFeeStopPollingByPollingToken:
        gasFeeController.stopPollingByPollingToken.bind(gasFeeController),

      getGasFeeEstimatesAndStartPolling:
        gasFeeController.getGasFeeEstimatesAndStartPolling.bind(
          gasFeeController,
        ),

      disconnectGasFeeEstimatePoller:
        gasFeeController.disconnectPoller.bind(gasFeeController),

      getGasFeeTimeEstimate:
        gasFeeController.getTimeEstimate.bind(gasFeeController),

      addPollingTokenToAppState:
        appStateController.addPollingToken.bind(appStateController),

      removePollingTokenFromAppState:
        appStateController.removePollingToken.bind(appStateController),

      // Backup
      backupUserData: backup.backupUserData.bind(backup),
      restoreUserData: backup.restoreUserData.bind(backup),

      // DetectTokenController
      detectNewTokens: detectTokensController.detectNewTokens.bind(
        detectTokensController,
      ),

      // DetectCollectibleController
      detectNfts: nftDetectionController.detectNfts.bind(
        nftDetectionController,
      ),

      /** Token Detection V2 */
      addDetectedTokens:
        tokensController.addDetectedTokens.bind(tokensController),
      addImportedTokens: tokensController.addTokens.bind(tokensController),
      ignoreTokens: tokensController.ignoreTokens.bind(tokensController),
      getBalancesInSingleCall:
        assetsContractController.getBalancesInSingleCall.bind(
          assetsContractController,
        ),

      // E2E testing
      throwTestError: this.throwTestError.bind(this),

      updateProposedNames: this.nameController.updateProposedNames.bind(
        this.nameController,
      ),
      setName: this.nameController.setName.bind(this.nameController),
    };
  }

  async exportAccount(address, password) {
    await this.verifyPassword(password);
    return this.keyringController.exportAccount(password, address);
  }

  async getTokenStandardAndDetails(address, userAddress, tokenId) {
    const { tokenList } = this.tokenListController.state;
    const { tokens } = this.tokensController.state;

    const staticTokenListDetails =
      STATIC_MAINNET_TOKEN_LIST[address.toLowerCase()] || {};
    const tokenListDetails = tokenList[address.toLowerCase()] || {};
    const userDefinedTokenDetails =
      tokens.find(({ address: _address }) =>
        isEqualCaseInsensitive(_address, address),
      ) || {};

    const tokenDetails = {
      ...staticTokenListDetails,
      ...tokenListDetails,
      ...userDefinedTokenDetails,
    };

    const tokenDetailsStandardIsERC20 =
      isEqualCaseInsensitive(tokenDetails.standard, TokenStandard.ERC20) ||
      tokenDetails.erc20 === true;

    const noEvidenceThatTokenIsAnNFT =
      !tokenId &&
      !isEqualCaseInsensitive(tokenDetails.standard, TokenStandard.ERC1155) &&
      !isEqualCaseInsensitive(tokenDetails.standard, TokenStandard.ERC721) &&
      !tokenDetails.erc721;

    const otherDetailsAreERC20Like =
      tokenDetails.decimals !== undefined && tokenDetails.symbol;

    const tokenCanBeTreatedAsAnERC20 =
      tokenDetailsStandardIsERC20 ||
      (noEvidenceThatTokenIsAnNFT && otherDetailsAreERC20Like);

    let details;
    if (tokenCanBeTreatedAsAnERC20) {
      try {
        const balance = await fetchTokenBalance(
          address,
          userAddress,
          this.provider,
        );

        details = {
          address,
          balance,
          standard: TokenStandard.ERC20,
          decimals: tokenDetails.decimals,
          symbol: tokenDetails.symbol,
        };
      } catch (e) {
        // If the `fetchTokenBalance` call failed, `details` remains undefined, and we
        // fall back to the below `assetsContractController.getTokenStandardAndDetails` call
        log.warn(`Failed to get token balance. Error: ${e}`);
      }
    }

    // `details`` will be undefined if `tokenCanBeTreatedAsAnERC20`` is false,
    // or if it is true but the `fetchTokenBalance`` call failed. In either case, we should
    // attempt to retrieve details from `assetsContractController.getTokenStandardAndDetails`
    if (details === undefined) {
      details = await this.assetsContractController.getTokenStandardAndDetails(
        address,
        userAddress,
        tokenId,
      );
    }

    const tokenDetailsStandardIsERC1155 = isEqualCaseInsensitive(
      details.standard,
      TokenStandard.ERC1155,
    );

    if (tokenDetailsStandardIsERC1155) {
      try {
        const balance = await fetchERC1155Balance(
          address,
          userAddress,
          tokenId,
          this.provider,
        );

        const balanceToUse = balance?._hex
          ? parseInt(balance._hex, 16).toString()
          : null;

        details = {
          ...details,
          balance: balanceToUse,
        };
      } catch (e) {
        // If the `fetchTokenBalance` call failed, `details` remains undefined, and we
        // fall back to the below `assetsContractController.getTokenStandardAndDetails` call
        log.warn('Failed to get token balance. Error:', e);
      }
    }

    return {
      ...details,
      decimals: details?.decimals?.toString(10),
      balance: details?.balance?.toString(10),
    };
  }

  async getTokenSymbol(address) {
    try {
      const details =
        await this.assetsContractController.getTokenStandardAndDetails(address);
      return details?.symbol;
    } catch (e) {
      return null;
    }
  }

  //=============================================================================
  // VAULT / KEYRING RELATED METHODS
  //=============================================================================

  /**
   * Creates a new Vault and create a new keychain.
   *
   * A vault, or KeyringController, is a controller that contains
   * many different account strategies, currently called Keyrings.
   * Creating it new means wiping all previous keyrings.
   *
   * A keychain, or keyring, controls many accounts with a single backup and signing strategy.
   * For example, a mnemonic phrase can generate many accounts, and is a keyring.
   *
   * @param {string} password
   * @returns {object} vault
   */
  async createNewVaultAndKeychain(password) {
    const releaseLock = await this.createVaultMutex.acquire();
    try {
      const vault = await this.keyringController.createNewVaultAndKeychain(
        password,
      );

      const accounts = await this.keyringController.getAccounts();
      this.preferencesController.setAddresses(accounts);
      this.selectFirstAccount();

      return vault;
    } finally {
      releaseLock();
    }
  }

  /**
   * Create a new Vault and restore an existent keyring.
   *
   * @param {string} password
   * @param {number[]} encodedSeedPhrase - The seed phrase, encoded as an array
   * of UTF-8 bytes.
   */
  async createNewVaultAndRestore(password, encodedSeedPhrase) {
    const releaseLock = await this.createVaultMutex.acquire();
    try {
      const seedPhraseAsBuffer = Buffer.from(encodedSeedPhrase);

      // clear known identities
      this.preferencesController.setAddresses([]);

      // clear permissions
      this.permissionController.clearState();

      ///: BEGIN:ONLY_INCLUDE_IF(snaps)
      // Clear snap state
      this.snapController.clearState();
      // Clear notification state
      this.notificationController.clear();
      ///: END:ONLY_INCLUDE_IF

      // clear accounts in accountTracker
      this.accountTracker.clearAccounts();

      this.txController.clearUnapprovedTransactions();

      // create new vault
      const vault = await this.keyringController.createNewVaultAndRestore(
        password,
        this._convertMnemonicToWordlistIndices(seedPhraseAsBuffer),
      );

      // Scan accounts until we find an empty one
      const { chainId } = this.networkController.state.providerConfig;
      const ethQuery = new EthQuery(this.provider);
      const accounts = await this.keyringController.getAccounts();
      let address = accounts[accounts.length - 1];

      for (let count = accounts.length; ; count++) {
        const balance = await this.getBalance(address, ethQuery);

        if (balance === '0x0') {
          // This account has no balance, so check for tokens
          await this.detectTokensController.detectNewTokens({
            selectedAddress: address,
          });

          const tokens =
            this.tokensController.state.allTokens?.[chainId]?.[address];
          const detectedTokens =
            this.tokensController.state.allDetectedTokens?.[chainId]?.[address];

          if (
            (tokens?.length ?? 0) === 0 &&
            (detectedTokens?.length ?? 0) === 0
          ) {
            // This account has no balance or tokens
            if (count !== 1) {
              await this.removeAccount(address);
            }
            break;
          }
        }

        // This account has assets, so check the next one
        ({ addedAccountAddress: address } =
          await this.keyringController.addNewAccount(count));
      }

      // This must be set as soon as possible to communicate to the
      // keyring's iframe and have the setting initialized properly
      // Optimistically called to not block MetaMask login due to
      // Ledger Keyring GitHub downtime
      this.setLedgerTransportPreference();

      this.selectFirstAccount();

      return vault;
    } finally {
      releaseLock();
    }
  }

  /**
   * Encodes a BIP-39 mnemonic as the indices of words in the English BIP-39 wordlist.
   *
   * @param {Buffer} mnemonic - The BIP-39 mnemonic.
   * @returns {Buffer} The Unicode code points for the seed phrase formed from the words in the wordlist.
   */
  _convertMnemonicToWordlistIndices(mnemonic) {
    const indices = mnemonic
      .toString()
      .split(' ')
      .map((word) => wordlist.indexOf(word));
    return new Uint8Array(new Uint16Array(indices).buffer);
  }

  /**
   * Converts a BIP-39 mnemonic stored as indices of words in the English wordlist to a buffer of Unicode code points.
   *
   * @param {Uint8Array} wordlistIndices - Indices to specific words in the BIP-39 English wordlist.
   * @returns {Buffer} The BIP-39 mnemonic formed from the words in the English wordlist, encoded as a list of Unicode code points.
   */
  _convertEnglishWordlistIndicesToCodepoints(wordlistIndices) {
    return Buffer.from(
      Array.from(new Uint16Array(wordlistIndices.buffer))
        .map((i) => wordlist[i])
        .join(' '),
    );
  }

  /**
   * Get an account balance from the AccountTracker or request it directly from the network.
   *
   * @param {string} address - The account address
   * @param {EthQuery} ethQuery - The EthQuery instance to use when asking the network
   */
  getBalance(address, ethQuery) {
    return new Promise((resolve, reject) => {
      const cached = this.accountTracker.store.getState().accounts[address];

      if (cached && cached.balance) {
        resolve(cached.balance);
      } else {
        ethQuery.getBalance(address, (error, balance) => {
          if (error) {
            reject(error);
            log.error(error);
          } else {
            resolve(balance || '0x0');
          }
        });
      }
    });
  }

  /**
   * Submits the user's password and attempts to unlock the vault.
   * Also synchronizes the preferencesController, to ensure its schema
   * is up to date with known accounts once the vault is decrypted.
   *
   * @param {string} password - The user's password
   */
  async submitPassword(password) {
    await this.keyringController.submitPassword(password);

    ///: BEGIN:ONLY_INCLUDE_IF(build-mmi)
    this.mmiController.onSubmitPassword();
    ///: END:ONLY_INCLUDE_IF

    try {
      await this.blockTracker.checkForLatestBlock();
    } catch (error) {
      log.error('Error while unlocking extension.', error);
    }

    await this.accountsController.updateAccounts();

    // This must be set as soon as possible to communicate to the
    // keyring's iframe and have the setting initialized properly
    // Optimistically called to not block MetaMask login due to
    // Ledger Keyring GitHub downtime
    this.setLedgerTransportPreference();
  }

  async _loginUser(password) {
    try {
      // Automatic login via config password
      await this.submitPassword(password);

      // Updating accounts in this.accountTracker before starting UI syncing ensure that
      // state has account balance before it is synced with UI
      await this.accountTracker.updateAccountsAllActiveNetworks();
    } finally {
      this._startUISync();
    }
  }

  _startUISync() {
    // Message startUISync is used to start syncing state with UI
    // Sending this message after login is completed helps to ensure that incomplete state without
    // account details are not flushed to UI.
    this.emit('startUISync');
    this.startUISync = true;
    this.memStore.subscribe(this.sendUpdate.bind(this));
  }

  /**
   * Submits a user's encryption key to log the user in via login token
   */
  async submitEncryptionKey() {
    try {
      const { loginToken, loginSalt } =
        await this.extension.storage.session.get(['loginToken', 'loginSalt']);
      if (loginToken && loginSalt) {
        const { vault } = this.keyringController.state;

        const jsonVault = JSON.parse(vault);

        if (jsonVault.salt !== loginSalt) {
          console.warn(
            'submitEncryptionKey: Stored salt and vault salt do not match',
          );
          await this.clearLoginArtifacts();
          return;
        }

        await this.keyringController.submitEncryptionKey(loginToken, loginSalt);
      }
    } catch (e) {
      // If somehow this login token doesn't work properly,
      // remove it and the user will get shown back to the unlock screen
      await this.clearLoginArtifacts();
      throw e;
    }
  }

  async clearLoginArtifacts() {
    await this.extension.storage.session.remove(['loginToken', 'loginSalt']);
  }

  /**
   * Submits a user's password to check its validity.
   *
   * @param {string} password - The user's password
   */
  async verifyPassword(password) {
    await this.keyringController.verifyPassword(password);
  }

  /**
   * @type Identity
   * @property {string} name - The account nickname.
   * @property {string} address - The account's ethereum address, in lower case.
   * receiving funds from our automatic Ropsten faucet.
   */

  /**
   * Sets the first account in the state to the selected address
   */
  selectFirstAccount() {
    const { identities } = this.preferencesController.store.getState();
    const [address] = Object.keys(identities);
    this.preferencesController.setSelectedAddress(address);

    const [account] = this.accountsController.listAccounts();
    this.accountsController.setSelectedAccount(account.id);
  }

  /**
   * Gets the mnemonic of the user's primary keyring.
   */
  getPrimaryKeyringMnemonic() {
    const [keyring] = this.keyringController.getKeyringsByType(
      KeyringType.hdKeyTree,
    );
    if (!keyring.mnemonic) {
      throw new Error('Primary keyring mnemonic unavailable.');
    }

    return keyring.mnemonic;
  }

  ///: BEGIN:ONLY_INCLUDE_IF(build-mmi)
  async getCustodyKeyringIfExists(address) {
    const custodyType = this.custodyController.getCustodyTypeByAddress(
      toChecksumHexAddress(address),
    );
    const keyring = this.keyringController.getKeyringsByType(custodyType)[0];
    return keyring?.getAccountDetails(address) ? keyring : undefined;
  }
  ///: END:ONLY_INCLUDE_IF

  //
  // Hardware
  //

  async getKeyringForDevice(deviceName, hdPath = null) {
    const keyringOverrides = this.opts.overrides?.keyrings;
    let keyringName = null;
    switch (deviceName) {
      case HardwareDeviceNames.trezor:
        keyringName = keyringOverrides?.trezor?.type || TrezorKeyring.type;
        break;
      case HardwareDeviceNames.ledger:
        keyringName = keyringOverrides?.ledger?.type || LedgerKeyring.type;
        break;
      case HardwareDeviceNames.qr:
        keyringName = QRHardwareKeyring.type;
        break;
      case HardwareDeviceNames.lattice:
        keyringName = keyringOverrides?.lattice?.type || LatticeKeyring.type;
        break;
      default:
        throw new Error(
          'MetamaskController:getKeyringForDevice - Unknown device',
        );
    }
    let [keyring] = await this.keyringController.getKeyringsByType(keyringName);
    if (!keyring) {
      keyring = await this.keyringController.addNewKeyring(keyringName);
    }
    if (hdPath && keyring.setHdPath) {
      keyring.setHdPath(hdPath);
    }
    if (deviceName === HardwareDeviceNames.lattice) {
      keyring.appName = 'MetaMask';
    }
    if (deviceName === HardwareDeviceNames.trezor) {
      const model = keyring.getModel();
      this.appStateController.setTrezorModel(model);
    }

    keyring.network = this.networkController.state.providerConfig.type;

    return keyring;
  }

  async attemptLedgerTransportCreation() {
    const keyring = await this.getKeyringForDevice(HardwareDeviceNames.ledger);
    return await keyring.attemptMakeApp();
  }

  /**
   * Fetch account list from a hardware device.
   *
   * @param deviceName
   * @param page
   * @param hdPath
   * @returns [] accounts
   */
  async connectHardware(deviceName, page, hdPath) {
    const keyring = await this.getKeyringForDevice(deviceName, hdPath);

    let accounts = [];
    switch (page) {
      case -1:
        accounts = await keyring.getPreviousPage();
        break;
      case 1:
        accounts = await keyring.getNextPage();
        break;
      default:
        accounts = await keyring.getFirstPage();
    }

    // Merge with existing accounts
    // and make sure addresses are not repeated
    const oldAccounts = await this.keyringController.getAccounts();
    const accountsToTrack = [
      ...new Set(
        oldAccounts.concat(accounts.map((a) => a.address.toLowerCase())),
      ),
    ];
    this.accountTracker.syncWithAddresses(accountsToTrack);
    return accounts;
  }

  /**
   * Check if the device is unlocked
   *
   * @param deviceName
   * @param hdPath
   * @returns {Promise<boolean>}
   */
  async checkHardwareStatus(deviceName, hdPath) {
    const keyring = await this.getKeyringForDevice(deviceName, hdPath);
    return keyring.isUnlocked();
  }

  /**
   * Clear
   *
   * @param deviceName
   * @returns {Promise<boolean>}
   */
  async forgetDevice(deviceName) {
    const keyring = await this.getKeyringForDevice(deviceName);

    for (const address of keyring.accounts) {
      await this.removeAccount(address);
    }

    keyring.forgetDevice();
    return true;
  }

  /**
   * Retrieves the keyring for the selected address and using the .type returns
   * a subtype for the account. Either 'hardware', 'imported', 'snap', or 'MetaMask'.
   *
   * @param {string} address - Address to retrieve keyring for
   * @returns {'hardware' | 'imported' | 'snap' | 'MetaMask'}
   */
  async getAccountType(address) {
    const keyringType = await this.keyringController.getAccountKeyringType(
      address,
    );
    switch (keyringType) {
      case KeyringType.trezor:
      case KeyringType.lattice:
      case KeyringType.qr:
      case KeyringType.ledger:
        return 'hardware';
      case KeyringType.imported:
        return 'imported';
      case KeyringType.snap:
        return 'snap';
      default:
        return 'MetaMask';
    }
  }

  /**
   * Retrieves the keyring for the selected address and using the .type
   * determines if a more specific name for the device is available. Returns
   * undefined for non hardware wallets.
   *
   * @param {string} address - Address to retrieve keyring for
   * @returns {'ledger' | 'lattice' | string | undefined}
   */
  async getDeviceModel(address) {
    const keyring = await this.keyringController.getKeyringForAccount(address);
    switch (keyring.type) {
      case KeyringType.trezor:
        return keyring.getModel();
      case KeyringType.qr:
        return keyring.getName();
      case KeyringType.ledger:
        // TODO: get model after ledger keyring exposes method
        return HardwareDeviceNames.ledger;
      case KeyringType.lattice:
        // TODO: get model after lattice keyring exposes method
        return HardwareDeviceNames.lattice;
      default:
        return undefined;
    }
  }

  /**
   * get hardware account label
   *
   * @returns string label
   */

  getAccountLabel(name, index, hdPathDescription) {
    return `${name[0].toUpperCase()}${name.slice(1)} ${
      parseInt(index, 10) + 1
    } ${hdPathDescription || ''}`.trim();
  }

  /**
   * Imports an account from a Trezor or Ledger device.
   *
   * @param index
   * @param deviceName
   * @param hdPath
   * @param hdPathDescription
   * @returns {} keyState
   */
  async unlockHardwareWalletAccount(
    index,
    deviceName,
    hdPath,
    hdPathDescription,
  ) {
    const keyring = await this.getKeyringForDevice(deviceName, hdPath);

    keyring.setAccountToUnlock(index);
    const oldAccounts = await this.keyringController.getAccounts();
    const keyState = await this.keyringController.addNewAccountForKeyring(
      keyring,
    );
    const newAccounts = await this.keyringController.getAccounts();
    this.preferencesController.setAddresses(newAccounts);
    newAccounts.forEach((address) => {
      if (!oldAccounts.includes(address)) {
        const label = this.getAccountLabel(
          deviceName === HardwareDeviceNames.qr
            ? keyring.getName()
            : deviceName,
          index,
          hdPathDescription,
        );
        // Set the account label to Trezor 1 /  Ledger 1 / QR Hardware 1, etc
        this.preferencesController.setAccountLabel(address, label);
        // Select the account
        this.preferencesController.setSelectedAddress(address);

        // It is expected that the account also exist in the accounts-controller
        // in other case, an error shall be thrown
        const account = this.accountsController.getAccountByAddress(address);
        this.accountsController.setAccountName(account.id, label);
      }
    });

    const accounts = this.accountsController.listAccounts();

    const { identities } = this.preferencesController.store.getState();
    return { ...keyState, identities, accounts };
  }

  //
  // Account Management
  //

  /**
   * Adds a new account to the default (first) HD seed phrase Keyring.
   *
   * @param accountCount
   * @returns {Promise<string>} The address of the newly-created account.
   */
  async addNewAccount(accountCount) {
    const oldAccounts = await this.keyringController.getAccounts();

    const { addedAccountAddress } = await this.keyringController.addNewAccount(
      accountCount,
    );

    if (!oldAccounts.includes(addedAccountAddress)) {
      this.preferencesController.setSelectedAddress(addedAccountAddress);
    }

    return addedAccountAddress;
  }

  /**
   * Verifies the validity of the current vault's seed phrase.
   *
   * Validity: seed phrase restores the accounts belonging to the current vault.
   *
   * Called when the first account is created and on unlocking the vault.
   *
   * @param password
   * @returns {Promise<number[]>} The seed phrase to be confirmed by the user,
   * encoded as an array of UTF-8 bytes.
   */
  async getSeedPhrase(password) {
    return this._convertEnglishWordlistIndicesToCodepoints(
      await this.keyringController.exportSeedPhrase(password),
    );
  }

  /**
   * Clears the transaction history, to allow users to force-reset their nonces.
   * Mostly used in development environments, when networks are restarted with
   * the same network ID.
   *
   * @returns {Promise<string>} The current selected address.
   */
  async resetAccount() {
    const selectedAddress =
      this.accountsController.getSelectedAccount().address;
    this.txController.wipeTransactions(true, selectedAddress);
    this.networkController.resetConnection();

    return selectedAddress;
  }

  /**
   * Gets the permitted accounts for the specified origin. Returns an empty
   * array if no accounts are permitted.
   *
   * @param {string} origin - The origin whose exposed accounts to retrieve.
   * @param {boolean} [suppressUnauthorizedError] - Suppresses the unauthorized error.
   * @returns {Promise<string[]>} The origin's permitted accounts, or an empty
   * array.
   */
  async getPermittedAccounts(
    origin,
    { suppressUnauthorizedError = true } = {},
  ) {
    try {
      return await this.permissionController.executeRestrictedMethod(
        origin,
        RestrictedMethods.eth_accounts,
      );
    } catch (error) {
      if (
        suppressUnauthorizedError &&
        error.code === rpcErrorCodes.provider.unauthorized
      ) {
        return [];
      }
      throw error;
    }
  }

  /**
   * Stops exposing the account with the specified address to all third parties.
   * Exposed accounts are stored in caveats of the eth_accounts permission. This
   * method uses `PermissionController.updatePermissionsByCaveat` to
   * remove the specified address from every eth_accounts permission. If a
   * permission only included this address, the permission is revoked entirely.
   *
   * @param {string} targetAccount - The address of the account to stop exposing
   * to third parties.
   */
  removeAllAccountPermissions(targetAccount) {
    this.permissionController.updatePermissionsByCaveat(
      CaveatTypes.restrictReturnedAccounts,
      (existingAccounts) =>
        CaveatMutatorFactories[
          CaveatTypes.restrictReturnedAccounts
        ].removeAccount(targetAccount, existingAccounts),
    );
  }

  /**
   * Removes an account from state / storage.
   *
   * @param {string[]} address - A hex address
   */
  async removeAccount(address) {
    // Remove all associated permissions
    this.removeAllAccountPermissions(address);

    ///: BEGIN:ONLY_INCLUDE_IF(build-mmi)
    this.custodyController.removeAccount(address);
    ///: END:ONLY_INCLUDE_IF(build-mmi)

    const keyring = await this.keyringController.getKeyringForAccount(address);
    // Remove account from the keyring
    await this.keyringController.removeAccount(address);
    const updatedKeyringAccounts = keyring ? await keyring.getAccounts() : {};
    if (updatedKeyringAccounts?.length === 0) {
      keyring.destroy?.();
    }

    return address;
  }

  /**
   * Imports an account with the specified import strategy.
   * These are defined in app/scripts/account-import-strategies
   * Each strategy represents a different way of serializing an Ethereum key pair.
   *
   * @param {'privateKey' | 'json'} strategy - A unique identifier for an account import strategy.
   * @param {any} args - The data required by that strategy to import an account.
   */
  async importAccountWithStrategy(strategy, args) {
    const { importedAccountAddress } =
      await this.keyringController.importAccountWithStrategy(strategy, args);
    // set new account as selected
    this.preferencesController.setSelectedAddress(importedAccountAddress);
  }

  // ---------------------------------------------------------------------------
  // Identity Management (signature operations)

  getAddTransactionRequest({
    transactionParams,
    transactionOptions,
    dappRequest,
  }) {
    return {
      dappRequest,
      networkClientId:
        dappRequest?.networkClientId ??
        this.networkController.state.selectedNetworkClientId,
      selectedAccount: this.accountsController.getAccountByAddress(
        transactionParams.from,
      ),
      transactionController: this.txController,
      transactionOptions,
      transactionParams,
      userOperationController: this.userOperationController,
      ///: BEGIN:ONLY_INCLUDE_IF(blockaid)
      ppomController: this.ppomController,
      securityAlertsEnabled:
        this.preferencesController.store.getState()?.securityAlertsEnabled,
      chainId: this.networkController.state.providerConfig.chainId,
      ///: END:ONLY_INCLUDE_IF
    };
  }

  /**
   * @returns {boolean} true if the keyring type supports EIP-1559
   */
  async getCurrentAccountEIP1559Compatibility() {
    return true;
  }

  //=============================================================================
  // END (VAULT / KEYRING RELATED METHODS)
  //=============================================================================

  /**
   * Allows a user to attempt to cancel a previously submitted transaction
   * by creating a new transaction.
   *
   * @param {number} originalTxId - the id of the txMeta that you want to
   *  attempt to cancel
   * @param {import(
   *  './controllers/transactions'
   * ).CustomGasSettings} [customGasSettings] - overrides to use for gas params
   *  instead of allowing this method to generate them
   * @param options
   * @returns {object} MetaMask state
   */
  async createCancelTransaction(originalTxId, customGasSettings, options) {
    await this.txController.stopTransaction(
      originalTxId,
      customGasSettings,
      options,
    );
    const state = this.getState();
    return state;
  }

  /**
   * Allows a user to attempt to speed up a previously submitted transaction
   * by creating a new transaction.
   *
   * @param {number} originalTxId - the id of the txMeta that you want to
   *  attempt to speed up
   * @param {import(
   *  './controllers/transactions'
   * ).CustomGasSettings} [customGasSettings] - overrides to use for gas params
   *  instead of allowing this method to generate them
   * @param options
   * @returns {object} MetaMask state
   */
  async createSpeedUpTransaction(originalTxId, customGasSettings, options) {
    await this.txController.speedUpTransaction(
      originalTxId,
      customGasSettings,
      options,
    );
    const state = this.getState();
    return state;
  }

  async estimateGas(estimateGasParams) {
    return new Promise((resolve, reject) => {
      return new EthJSQuery(this.provider).estimateGas(
        estimateGasParams,
        (err, res) => {
          if (err) {
            return reject(err);
          }

          return resolve(res.toString(16));
        },
      );
    });
  }

  handleWatchAssetRequest = ({ asset, type, origin, networkClientId }) => {
    switch (type) {
      case ERC20:
        return this.tokensController.watchAsset({
          asset,
          type,
          networkClientId,
        });
      case ERC721:
      case ERC1155:
        return this.nftController.watchNft(asset, type, origin);
      default:
        throw new Error(`Asset type ${type} not supported`);
    }
  };

  async updateSecurityAlertResponseByTxId(req, securityAlertResponse) {
    let foundConfirmation = false;

    while (!foundConfirmation) {
      if (SIGNING_METHODS.includes(req.method)) {
        foundConfirmation = Object.values(
          this.signatureController.messages,
        ).find(
          (message) =>
            message.securityAlertResponse?.securityAlertId ===
            req.securityAlertResponse.securityAlertId,
        );
      } else {
        foundConfirmation = this.txController.state.transactions.find(
          (meta) =>
            meta.securityAlertResponse?.securityAlertId ===
            req.securityAlertResponse.securityAlertId,
        );
      }
      if (!foundConfirmation) {
        await new Promise((resolve) => setTimeout(resolve, 100));
      }
    }

    if (SIGNING_METHODS.includes(req.method)) {
      this.appStateController.addSignatureSecurityAlertResponse(
        securityAlertResponse,
      );
    } else {
      this.txController.updateSecurityAlertResponse(
        foundConfirmation.id,
        securityAlertResponse,
      );
    }
  }

  //=============================================================================
  // PASSWORD MANAGEMENT
  //=============================================================================

  /**
   * Allows a user to begin the seed phrase recovery process.
   */
  markPasswordForgotten() {
    this.preferencesController.setPasswordForgotten(true);
    this.sendUpdate();
  }

  /**
   * Allows a user to end the seed phrase recovery process.
   */
  unMarkPasswordForgotten() {
    this.preferencesController.setPasswordForgotten(false);
    this.sendUpdate();
  }

  //=============================================================================
  // REQUEST QUEUE
  //=============================================================================

  setUseRequestQueue(value) {
    this.preferencesController.setUseRequestQueue(value);
  }

  //=============================================================================
  // SETUP
  //=============================================================================

  /**
   * A runtime.MessageSender object, as provided by the browser:
   *
   * @see https://developer.mozilla.org/en-US/docs/Mozilla/Add-ons/WebExtensions/API/runtime/MessageSender
   * @typedef {object} MessageSender
   * @property {string} - The URL of the page or frame hosting the script that sent the message.
   */

  /**
   * A Snap sender object.
   *
   * @typedef {object} SnapSender
   * @property {string} snapId - The ID of the snap.
   */

  /**
   * Used to create a multiplexed stream for connecting to an untrusted context
   * like a Dapp or other extension.
   *
   * @param options - Options bag.
   * @param {ReadableStream} options.connectionStream - The Duplex stream to connect to.
   * @param {MessageSender | SnapSender} options.sender - The sender of the messages on this stream.
   * @param {string} [options.subjectType] - The type of the sender, i.e. subject.
   */
  setupUntrustedCommunication({ connectionStream, sender, subjectType }) {
    const { usePhishDetect } = this.preferencesController.store.getState();

    let _subjectType;
    if (subjectType) {
      _subjectType = subjectType;
    } else if (sender.id && sender.id !== this.extension.runtime.id) {
      _subjectType = SubjectType.Extension;
    } else {
      _subjectType = SubjectType.Website;
    }

    if (sender.url) {
      const { hostname } = new URL(sender.url);
      this.phishingController.maybeUpdateState();
      // Check if new connection is blocked if phishing detection is on
      const phishingTestResponse = this.phishingController.test(hostname);
      if (usePhishDetect && phishingTestResponse?.result) {
        this.sendPhishingWarning(connectionStream, hostname);
        this.metaMetricsController.trackEvent({
          event: MetaMetricsEventName.PhishingPageDisplayed,
          category: MetaMetricsEventCategory.Phishing,
          properties: {
            url: hostname,
          },
        });
        return;
      }
    }

    // setup multiplexing
    const mux = setupMultiplex(connectionStream);

    // messages between inpage and background
    this.setupProviderConnection(
      mux.createStream('metamask-provider'),
      sender,
      _subjectType,
    );

    // TODO:LegacyProvider: Delete
    if (sender.url) {
      // legacy streams
      this.setupPublicConfig(mux.createStream('publicConfig'));
    }
  }

  /**
   * Used to create a multiplexed stream for connecting to a trusted context,
   * like our own user interfaces, which have the provider APIs, but also
   * receive the exported API from this controller, which includes trusted
   * functions, like the ability to approve transactions or sign messages.
   *
   * @param {*} connectionStream - The duplex stream to connect to.
   * @param {MessageSender} sender - The sender of the messages on this stream
   */
  setupTrustedCommunication(connectionStream, sender) {
    // setup multiplexing
    const mux = setupMultiplex(connectionStream);
    // connect features
    this.setupControllerConnection(mux.createStream('controller'));
    this.setupProviderConnection(
      mux.createStream('provider'),
      sender,
      SubjectType.Internal,
    );
  }

  /**
   * Used to create a multiplexed stream for connecting to the phishing warning page.
   *
   * @param options - Options bag.
   * @param {ReadableStream} options.connectionStream - The Duplex stream to connect to.
   */
  setupPhishingCommunication({ connectionStream }) {
    const { usePhishDetect } = this.preferencesController.store.getState();

    if (!usePhishDetect) {
      return;
    }

    // setup multiplexing
    const mux = setupMultiplex(connectionStream);
    const phishingStream = mux.createStream(PHISHING_SAFELIST);

    // set up postStream transport
    phishingStream.on(
      'data',
      createMetaRPCHandler(
        {
          safelistPhishingDomain: this.safelistPhishingDomain.bind(this),
          backToSafetyPhishingWarning:
            this.backToSafetyPhishingWarning.bind(this),
        },
        phishingStream,
      ),
    );
  }

  /**
   * Called when we detect a suspicious domain. Requests the browser redirects
   * to our anti-phishing page.
   *
   * @private
   * @param {*} connectionStream - The duplex stream to the per-page script,
   * for sending the reload attempt to.
   * @param {string} hostname - The hostname that triggered the suspicion.
   */
  sendPhishingWarning(connectionStream, hostname) {
    const mux = setupMultiplex(connectionStream);
    const phishingStream = mux.createStream('phishing');
    phishingStream.write({ hostname });
  }

  /**
   * A method for providing our API over a stream using JSON-RPC.
   *
   * @param {*} outStream - The stream to provide our API over.
   */
  setupControllerConnection(outStream) {
    const api = this.getApi();

    // report new active controller connection
    this.activeControllerConnections += 1;
    this.emit('controllerConnectionChanged', this.activeControllerConnections);

    // set up postStream transport
    outStream.on(
      'data',
      createMetaRPCHandler(
        api,
        outStream,
        this.store,
        this.localStoreApiWrapper,
      ),
    );
    const handleUpdate = (update) => {
      if (outStream._writableState.ended) {
        return;
      }
      // send notification to client-side
      outStream.write({
        jsonrpc: '2.0',
        method: 'sendUpdate',
        params: [update],
      });
    };
    this.on('update', handleUpdate);
    const startUISync = () => {
      if (outStream._writableState.ended) {
        return;
      }
      // send notification to client-side
      outStream.write({
        jsonrpc: '2.0',
        method: 'startUISync',
      });
    };

    if (this.startUISync) {
      startUISync();
    } else {
      this.once('startUISync', startUISync);
    }

    outStream.on('end', () => {
      this.activeControllerConnections -= 1;
      this.emit(
        'controllerConnectionChanged',
        this.activeControllerConnections,
      );
      this.removeListener('update', handleUpdate);
    });
  }

  /**
   * A method for serving our ethereum provider over a given stream.
   *
   * @param {*} outStream - The stream to provide over.
   * @param {MessageSender | SnapSender} sender - The sender of the messages on this stream
   * @param {SubjectType} subjectType - The type of the sender, i.e. subject.
   */
  setupProviderConnection(outStream, sender, subjectType) {
    let origin;
    if (subjectType === SubjectType.Internal) {
      origin = ORIGIN_METAMASK;
    }
    ///: BEGIN:ONLY_INCLUDE_IF(snaps)
    else if (subjectType === SubjectType.Snap) {
      origin = sender.snapId;
    }
    ///: END:ONLY_INCLUDE_IF
    else {
      origin = new URL(sender.url).origin;
    }

    if (sender.id && sender.id !== this.extension.runtime.id) {
      this.subjectMetadataController.addSubjectMetadata({
        origin,
        extensionId: sender.id,
        subjectType: SubjectType.Extension,
      });
    }

    let tabId;
    if (sender.tab && sender.tab.id) {
      tabId = sender.tab.id;
    }

    const engine = this.setupProviderEngine({
      origin,
      sender,
      subjectType,
      tabId,
    });

    // setup connection
    const providerStream = createEngineStream({ engine });

    const connectionId = this.addConnection(origin, { engine });

    pump(outStream, providerStream, outStream, (err) => {
      // handle any middleware cleanup
      engine._middleware.forEach((mid) => {
        if (mid.destroy && typeof mid.destroy === 'function') {
          mid.destroy();
        }
      });
      connectionId && this.removeConnection(origin, connectionId);
      if (err) {
        log.error(err);
      }
    });
  }

  ///: BEGIN:ONLY_INCLUDE_IF(snaps)
  /**
   * For snaps running in workers.
   *
   * @param snapId
   * @param connectionStream
   */
  setupSnapProvider(snapId, connectionStream) {
    this.setupUntrustedCommunication({
      connectionStream,
      sender: { snapId },
      subjectType: SubjectType.Snap,
    });
  }
  ///: END:ONLY_INCLUDE_IF

  /**
   * A method for creating a provider that is safely restricted for the requesting subject.
   *
   * @param {object} options - Provider engine options
   * @param {string} options.origin - The origin of the sender
   * @param {MessageSender | SnapSender} options.sender - The sender object.
   * @param {string} options.subjectType - The type of the sender subject.
   * @param {tabId} [options.tabId] - The tab ID of the sender - if the sender is within a tab
   */
  setupProviderEngine({ origin, subjectType, sender, tabId }) {
    // setup json rpc engine stack
    const engine = new JsonRpcEngine();

    // append origin to each request
    engine.push(createOriginMiddleware({ origin }));

    // append selectedNetworkClientId to each request
    engine.push(createSelectedNetworkMiddleware(this.controllerMessenger));

    let proxyClient;
    if (
      this.preferencesController.getUseRequestQueue() &&
      this.selectedNetworkController.state.domains[origin]
    ) {
      proxyClient =
        this.selectedNetworkController.getProviderAndBlockTracker(origin);
    } else {
      // if useRequestQueue is false we want to use the globally selected network provider/blockTracker
      // since this means the per domain network feature is disabled

      // if the origin is not in the selectedNetworkController's `domains` state,
      // this means that origin does not have permissions (is not connected to the wallet)
      // and will therefore not have its own selected network even if useRequestQueue is true
      // and so in this case too we want to use the globally selected network provider/blockTracker
      proxyClient = this.networkController.getProviderAndBlockTracker();
    }

    const requestQueueMiddleware = createQueuedRequestMiddleware({
      messenger: this.controllerMessenger,
      useRequestQueue: this.preferencesController.getUseRequestQueue.bind(
        this.preferencesController,
      ),
    });
    // add some middleware that will switch chain on each request (as needed)
    engine.push(requestQueueMiddleware);

    // create filter polyfill middleware
    const filterMiddleware = createFilterMiddleware(proxyClient);

    // create subscription polyfill middleware
    const subscriptionManager = createSubscriptionManager(proxyClient);
    subscriptionManager.events.on('notification', (message) =>
      engine.emit('notification', message),
    );

    if (isManifestV3) {
      engine.push(createDupeReqFilterMiddleware());
    }

    // append tabId to each request if it exists
    if (tabId) {
      engine.push(createTabIdMiddleware({ tabId }));
    }

    // logging
    engine.push(createLoggerMiddleware({ origin }));
    engine.push(this.permissionLogController.createMiddleware());

    ///: BEGIN:ONLY_INCLUDE_IF(blockaid)
    engine.push(
      createPPOMMiddleware(
        this.ppomController,
        this.preferencesController,
        this.networkController,
        this.appStateController,
        this.updateSecurityAlertResponseByTxId.bind(this),
      ),
    );
    ///: END:ONLY_INCLUDE_IF

    engine.push(
      createRPCMethodTrackingMiddleware({
        trackEvent: this.metaMetricsController.trackEvent.bind(
          this.metaMetricsController,
        ),
        getMetricsState: this.metaMetricsController.store.getState.bind(
          this.metaMetricsController.store,
        ),
        securityProviderRequest: this.securityProviderRequest.bind(this),
        getAccountType: this.getAccountType.bind(this),
        getDeviceModel: this.getDeviceModel.bind(this),
        snapAndHardwareMessenger: this.controllerMessenger.getRestricted({
          name: 'SnapAndHardwareMessenger',
          allowedActions: [
            'KeyringController:getKeyringForAccount',
            'SnapController:get',
            'AccountsController:getSelectedAccount',
          ],
        }),
        ///: BEGIN:ONLY_INCLUDE_IF(blockaid)
        appStateController: this.appStateController,
        ///: END:ONLY_INCLUDE_IF
      }),
    );

    // onboarding
    if (subjectType === SubjectType.Website) {
      engine.push(
        createOnboardingMiddleware({
          location: sender.url,
          registerOnboarding: this.onboardingController.registerOnboarding,
        }),
      );
    }

    // Unrestricted/permissionless RPC method implementations
    engine.push(
      createMethodMiddleware({
        origin,

        subjectType,

        // Miscellaneous
        addSubjectMetadata:
          this.subjectMetadataController.addSubjectMetadata.bind(
            this.subjectMetadataController,
          ),
        metamaskState: this.getState(),
        getProviderState: this.getProviderState.bind(this),
        getUnlockPromise: this.appStateController.getUnlockPromise.bind(
          this.appStateController,
        ),
        handleWatchAssetRequest: this.handleWatchAssetRequest.bind(this),
        requestUserApproval:
          this.approvalController.addAndShowApprovalRequest.bind(
            this.approvalController,
          ),
        startApprovalFlow: this.approvalController.startFlow.bind(
          this.approvalController,
        ),
        endApprovalFlow: this.approvalController.endFlow.bind(
          this.approvalController,
        ),
        setApprovalFlowLoadingText:
          this.approvalController.setFlowLoadingText.bind(
            this.approvalController,
          ),
        showApprovalSuccess: this.approvalController.success.bind(
          this.approvalController,
        ),
        showApprovalError: this.approvalController.error.bind(
          this.approvalController,
        ),
        sendMetrics: this.metaMetricsController.trackEvent.bind(
          this.metaMetricsController,
        ),
        // Permission-related
        getAccounts: this.getPermittedAccounts.bind(this, origin),
        getPermissionsForOrigin: this.permissionController.getPermissions.bind(
          this.permissionController,
          origin,
        ),
        hasPermission: this.permissionController.hasPermission.bind(
          this.permissionController,
          origin,
        ),
        hasPermissions: this.permissionController.hasPermissions.bind(
          this.permissionController,
          origin,
        ),
        requestAccountsPermission:
          this.permissionController.requestPermissions.bind(
            this.permissionController,
            { origin },
            { eth_accounts: {} },
          ),
        requestPermissionsForOrigin:
          this.permissionController.requestPermissions.bind(
            this.permissionController,
            { origin },
          ),
        revokePermissionsForOrigin: (permissionKeys) => {
          try {
            this.permissionController.revokePermissions({
              [origin]: permissionKeys,
            });
          } catch (e) {
            // we dont want to handle errors here because
            // the revokePermissions api method should just
            // return `null` if the permissions were not
            // successfully revoked or if the permissions
            // for the origin do not exist
            console.log(e);
          }
        },
        getCurrentChainId: () =>
          this.networkController.state.providerConfig.chainId,
        getCurrentRpcUrl: () =>
          this.networkController.state.providerConfig.rpcUrl,
        // network configuration-related
        getNetworkConfigurations: () =>
          this.networkController.state.networkConfigurations,
        upsertNetworkConfiguration:
          this.networkController.upsertNetworkConfiguration.bind(
            this.networkController,
          ),
        setActiveNetwork: (networkClientId) => {
          this.networkController.setActiveNetwork(networkClientId);
        },
        findNetworkClientIdByChainId:
          this.networkController.findNetworkClientIdByChainId.bind(
            this.networkController,
          ),
        findNetworkConfigurationBy: this.findNetworkConfigurationBy.bind(this),
        getNetworkClientIdForDomain:
          this.selectedNetworkController.getNetworkClientIdForDomain.bind(
            this.selectedNetworkController,
          ),
        setNetworkClientIdForDomain:
          this.selectedNetworkController.setNetworkClientIdForDomain.bind(
            this.selectedNetworkController,
          ),

        getUseRequestQueue: this.preferencesController.getUseRequestQueue.bind(
          this.preferencesController,
        ),
        getProviderConfig: () => this.networkController.state.providerConfig,
        setProviderType: (type) => {
          return this.networkController.setProviderType(type);
        },

        // Web3 shim-related
        getWeb3ShimUsageState: this.alertController.getWeb3ShimUsageState.bind(
          this.alertController,
        ),
        setWeb3ShimUsageRecorded:
          this.alertController.setWeb3ShimUsageRecorded.bind(
            this.alertController,
          ),

        ///: BEGIN:ONLY_INCLUDE_IF(build-mmi)
        handleMmiAuthenticate:
          this.institutionalFeaturesController.handleMmiAuthenticate.bind(
            this.institutionalFeaturesController,
          ),
        handleMmiCheckIfTokenIsPresent:
          this.mmiController.handleMmiCheckIfTokenIsPresent.bind(
            this.mmiController,
          ),
        handleMmiDashboardData: this.mmiController.handleMmiDashboardData.bind(
          this.mmiController,
        ),
        handleMmiSetAccountAndNetwork:
          this.mmiController.setAccountAndNetwork.bind(this.mmiController),
        handleMmiOpenAddHardwareWallet:
          this.mmiController.handleMmiOpenAddHardwareWallet.bind(
            this.mmiController,
          ),
        ///: END:ONLY_INCLUDE_IF
      }),
    );

    ///: BEGIN:ONLY_INCLUDE_IF(snaps)
    engine.push(
      createSnapsMethodMiddleware(subjectType === SubjectType.Snap, {
        getUnlockPromise: this.appStateController.getUnlockPromise.bind(
          this.appStateController,
        ),
        getSnaps: this.controllerMessenger.call.bind(
          this.controllerMessenger,
          'SnapController:getPermitted',
          origin,
        ),
        requestPermissions: async (requestedPermissions) =>
          await this.permissionController.requestPermissions(
            { origin },
            requestedPermissions,
          ),
        getPermissions: this.permissionController.getPermissions.bind(
          this.permissionController,
          origin,
        ),
        getSnapFile: this.controllerMessenger.call.bind(
          this.controllerMessenger,
          'SnapController:getFile',
          origin,
        ),
        installSnaps: this.controllerMessenger.call.bind(
          this.controllerMessenger,
          'SnapController:install',
          origin,
        ),
        getIsLocked: () => {
          return !this.appStateController.isUnlocked();
        },
        ///: END:ONLY_INCLUDE_IF
        ///: BEGIN:ONLY_INCLUDE_IF(keyring-snaps)
        hasPermission: this.permissionController.hasPermission.bind(
          this.permissionController,
          origin,
        ),
        getSnap: this.controllerMessenger.call.bind(
          this.controllerMessenger,
          'SnapController:get',
        ),
        getAllSnaps: this.controllerMessenger.call.bind(
          this.controllerMessenger,
          'SnapController:getAll',
        ),
        handleSnapRpcRequest: (args) =>
          this.handleSnapRequest({ ...args, origin }),
        getAllowedKeyringMethods: keyringSnapPermissionsBuilder(
          this.subjectMetadataController,
          origin,
        ),
        createInterface: this.controllerMessenger.call.bind(
          this.controllerMessenger,
          'SnapInterfaceController:createInterface',
          origin,
        ),
        getInterfaceState: (...args) =>
          this.controllerMessenger.call(
            'SnapInterfaceController:getInterface',
            origin,
            ...args,
          ).state,
        updateInterface: this.controllerMessenger.call.bind(
          this.controllerMessenger,
          'SnapInterfaceController:updateInterface',
          origin,
        ),
        ///: END:ONLY_INCLUDE_IF
        ///: BEGIN:ONLY_INCLUDE_IF(snaps)
      }),
    );
    ///: END:ONLY_INCLUDE_IF

    // filter and subscription polyfills
    engine.push(filterMiddleware);
    engine.push(subscriptionManager.middleware);
    if (subjectType !== SubjectType.Internal) {
      // permissions
      engine.push(
        this.permissionController.createPermissionMiddleware({
          origin,
        }),
      );
    }

    engine.push(this.metamaskMiddleware);

    engine.push(providerAsMiddleware(proxyClient.provider));

    return engine;
  }

  /**
   * TODO:LegacyProvider: Delete
   * A method for providing our public config info over a stream.
   * This includes info we like to be synchronous if possible, like
   * the current selected account, and network ID.
   *
   * Since synchronous methods have been deprecated in web3,
   * this is a good candidate for deprecation.
   *
   * @param {*} outStream - The stream to provide public config over.
   */
  setupPublicConfig(outStream) {
    const configStream = storeAsStream(this.publicConfigStore);

    pump(configStream, outStream, (err) => {
      configStream.destroy();
      if (err) {
        log.error(err);
      }
    });
  }

  /**
   * Adds a reference to a connection by origin. Ignores the 'metamask' origin.
   * Caller must ensure that the returned id is stored such that the reference
   * can be deleted later.
   *
   * @param {string} origin - The connection's origin string.
   * @param {object} options - Data associated with the connection
   * @param {object} options.engine - The connection's JSON Rpc Engine
   * @returns {string} The connection's id (so that it can be deleted later)
   */
  addConnection(origin, { engine }) {
    if (origin === ORIGIN_METAMASK) {
      return null;
    }

    if (!this.connections[origin]) {
      this.connections[origin] = {};
    }

    const id = nanoid();
    this.connections[origin][id] = {
      engine,
    };

    return id;
  }

  /**
   * Deletes a reference to a connection, by origin and id.
   * Ignores unknown origins.
   *
   * @param {string} origin - The connection's origin string.
   * @param {string} id - The connection's id, as returned from addConnection.
   */
  removeConnection(origin, id) {
    const connections = this.connections[origin];
    if (!connections) {
      return;
    }

    delete connections[id];

    if (Object.keys(connections).length === 0) {
      delete this.connections[origin];
    }
  }

  /**
   * Closes all connections for the given origin, and removes the references
   * to them.
   * Ignores unknown origins.
   *
   * @param {string} origin - The origin string.
   */
  removeAllConnections(origin) {
    const connections = this.connections[origin];
    if (!connections) {
      return;
    }

    Object.keys(connections).forEach((id) => {
      this.removeConnection(origin, id);
    });
  }

  /**
   * Causes the RPC engines associated with the connections to the given origin
   * to emit a notification event with the given payload.
   *
   * The caller is responsible for ensuring that only permitted notifications
   * are sent.
   *
   * Ignores unknown origins.
   *
   * @param {string} origin - The connection's origin string.
   * @param {unknown} payload - The event payload.
   */
  notifyConnections(origin, payload) {
    const connections = this.connections[origin];

    if (connections) {
      Object.values(connections).forEach((conn) => {
        if (conn.engine) {
          conn.engine.emit('notification', payload);
        }
      });
    }
  }

  /**
   * Causes the RPC engines associated with all connections to emit a
   * notification event with the given payload.
   *
   * If the "payload" parameter is a function, the payload for each connection
   * will be the return value of that function called with the connection's
   * origin.
   *
   * The caller is responsible for ensuring that only permitted notifications
   * are sent.
   *
   * @param {unknown} payload - The event payload, or payload getter function.
   */
  notifyAllConnections(payload) {
    const getPayload =
      typeof payload === 'function'
        ? (origin) => payload(origin)
        : () => payload;

    Object.keys(this.connections).forEach((origin) => {
      Object.values(this.connections[origin]).forEach(async (conn) => {
        if (conn.engine) {
          conn.engine.emit('notification', await getPayload(origin));
        }
      });
    });
  }

  // handlers

  /**
   * Handle a KeyringController update
   *
   * @param {object} state - the KC state
   * @returns {Promise<void>}
   * @private
   */
  async _onKeyringControllerUpdate(state) {
    const { keyrings } = state;
    const addresses = keyrings.reduce(
      (acc, { accounts }) => acc.concat(accounts),
      [],
    );

    if (!addresses.length) {
      return;
    }

    // Ensure preferences + identities controller know about all addresses
    this.preferencesController.syncAddresses(addresses);
    this.accountTracker.syncWithAddresses(addresses);
  }

  /**
   * Handle global application unlock.
   * Notifies all connections that the extension is unlocked, and which
   * account(s) are currently accessible, if any.
   */
  _onUnlock() {
    this.notifyAllConnections(async (origin) => {
      return {
        method: NOTIFICATION_NAMES.unlockStateChanged,
        params: {
          isUnlocked: true,
          accounts: await this.getPermittedAccounts(origin),
        },
      };
    });

    this.unMarkPasswordForgotten();

    // In the current implementation, this handler is triggered by a
    // KeyringController event. Other controllers subscribe to the 'unlock'
    // event of the MetaMaskController itself.
    this.emit('unlock');
  }

  /**
   * Handle global application lock.
   * Notifies all connections that the extension is locked.
   */
  _onLock() {
    this.notifyAllConnections({
      method: NOTIFICATION_NAMES.unlockStateChanged,
      params: {
        isUnlocked: false,
      },
    });

    // In the current implementation, this handler is triggered by a
    // KeyringController event. Other controllers subscribe to the 'lock'
    // event of the MetaMaskController itself.
    this.emit('lock');
  }

  /**
   * Handle memory state updates.
   * - Ensure isClientOpenAndUnlocked is updated
   * - Notifies all connections with the new provider network state
   *   - The external providers handle diffing the state
   *
   * @param newState
   */
  _onStateUpdate(newState) {
    this.isClientOpenAndUnlocked = newState.isUnlocked && this._isClientOpen;
    this._notifyChainChange();
  }

  // misc

  /**
   * A method for emitting the full MetaMask state to all registered listeners.
   *
   * @private
   */
  privateSendUpdate() {
    this.emit('update', this.getState());
  }

  /**
   * @returns {boolean} Whether the extension is unlocked.
   */
  isUnlocked() {
    return this.keyringController.state.isUnlocked;
  }

  //=============================================================================
  // MISCELLANEOUS
  //=============================================================================

  getExternalPendingTransactions(address) {
    return this.smartTransactionsController.getTransactions({
      addressFrom: address,
      status: 'pending',
    });
  }

  /**
   * Returns the nonce that will be associated with a transaction once approved
   *
   * @param {string} address - The hex string address for the transaction
   * @param networkClientId - The optional networkClientId to get the nonce lock with
   * @returns {Promise<number>}
   */
  async getPendingNonce(address, networkClientId) {
    const { nonceDetails, releaseLock } = await this.txController.getNonceLock(
      address,
      process.env.TRANSACTION_MULTICHAIN ? networkClientId : undefined,
    );

    const pendingNonce = nonceDetails.params.highestSuggested;

    releaseLock();
    return pendingNonce;
  }

  /**
   * Returns the next nonce according to the nonce-tracker
   *
   * @param {string} address - The hex string address for the transaction
   * @param networkClientId - The optional networkClientId to get the nonce lock with
   * @returns {Promise<number>}
   */
  async getNextNonce(address, networkClientId) {
    const nonceLock = await this.txController.getNonceLock(
      address,
      process.env.TRANSACTION_MULTICHAIN ? networkClientId : undefined,
    );
    nonceLock.releaseLock();
    return nonceLock.nextNonce;
  }

  /**
   * Throw an artificial error in a timeout handler for testing purposes.
   *
   * @param message - The error message.
   * @deprecated This is only mean to facilitiate E2E testing. We should not
   * use this for handling errors.
   */
  throwTestError(message) {
    setTimeout(() => {
      const error = new Error(message);
      error.name = 'TestError';
      throw error;
    });
  }

  /**
   * A method for setting TransactionController event listeners
   */
  _addTransactionControllerListeners() {
    const transactionMetricsRequest = this.getTransactionMetricsRequest();

    this.txController.hub.on(
      'post-transaction-balance-updated',
      handlePostTransactionBalanceUpdate.bind(null, transactionMetricsRequest),
    );

    this.txController.hub.on('unapprovedTransaction', (transactionMeta) =>
      handleTransactionAdded(transactionMetricsRequest, { transactionMeta }),
    );

    this.txController.hub.on(
      'transaction-approved',
      handleTransactionApproved.bind(null, transactionMetricsRequest),
    );

    this.txController.hub.on(
      'transaction-dropped',
      handleTransactionDropped.bind(null, transactionMetricsRequest),
    );

    this.txController.hub.on(
      'transaction-confirmed',
      handleTransactionConfirmed.bind(null, transactionMetricsRequest),
    );

    this.txController.hub.on(
      'transaction-failed',
      handleTransactionFailed.bind(null, transactionMetricsRequest),
    );

    this.txController.hub.on('transaction-new-swap', ({ transactionMeta }) => {
      this.swapsController.setTradeTxId(transactionMeta.id);
    });

    this.txController.hub.on(
      'transaction-new-swap-approval',
      ({ transactionMeta }) => {
        this.swapsController.setApproveTxId(transactionMeta.id);
      },
    );

    this.txController.hub.on(
      'transaction-rejected',
      handleTransactionRejected.bind(null, transactionMetricsRequest),
    );

    this.txController.hub.on(
      'transaction-submitted',
      handleTransactionSubmitted.bind(null, transactionMetricsRequest),
    );

    this.txController.hub.on(
      'transaction-status-update',
      ({ transactionMeta }) => {
        this._onFinishedTransaction(transactionMeta);
      },
    );
  }

  getTransactionMetricsRequest() {
    const controllerActions = {
      // Metametrics Actions
      createEventFragment: this.metaMetricsController.createEventFragment.bind(
        this.metaMetricsController,
      ),
      finalizeEventFragment:
        this.metaMetricsController.finalizeEventFragment.bind(
          this.metaMetricsController,
        ),
      getEventFragmentById:
        this.metaMetricsController.getEventFragmentById.bind(
          this.metaMetricsController,
        ),
      getParticipateInMetrics: () =>
        this.metaMetricsController.state.participateInMetaMetrics,
      trackEvent: this.metaMetricsController.trackEvent.bind(
        this.metaMetricsController,
      ),
      updateEventFragment: this.metaMetricsController.updateEventFragment.bind(
        this.metaMetricsController,
      ),
      // Other dependencies
      getAccountType: this.getAccountType.bind(this),
      getDeviceModel: this.getDeviceModel.bind(this),
      getEIP1559GasFeeEstimates:
        this.gasFeeController.fetchGasFeeEstimates.bind(this.gasFeeController),
      getSelectedAddress: () =>
        this.preferencesController.store.getState().selectedAddress,
      getTokenStandardAndDetails: this.getTokenStandardAndDetails.bind(this),
      getTransaction: (id) =>
        this.txController.state.transactions.find((tx) => tx.id === id),
    };
    return {
      ...controllerActions,
      snapAndHardwareMessenger: this.controllerMessenger.getRestricted({
        name: 'SnapAndHardwareMessenger',
        allowedActions: [
          'KeyringController:getKeyringForAccount',
          'SnapController:get',
          'AccountsController:getSelectedAccount',
        ],
      }),
      provider: this.provider,
    };
  }

  //=============================================================================
  // CONFIG
  //=============================================================================

  /**
   * Returns the first network configuration object that matches at least one field of the
   * provided search criteria. Returns null if no match is found
   *
   * @param {object} rpcInfo - The RPC endpoint properties and values to check.
   * @returns {object} rpcInfo found in the network configurations list
   */
  findNetworkConfigurationBy(rpcInfo) {
    const { networkConfigurations } = this.networkController.state;
    const networkConfiguration = Object.values(networkConfigurations).find(
      (configuration) => {
        return Object.keys(rpcInfo).some((key) => {
          return configuration[key] === rpcInfo[key];
        });
      },
    );

    return networkConfiguration || null;
  }

  /**
   * Sets the Ledger Live preference to use for Ledger hardware wallet support
   *
   * @deprecated This method is deprecated and will be removed in the future.
   * Only webhid connections are supported in chrome and u2f in firefox.
   */
  async setLedgerTransportPreference() {
    const transportType = window.navigator.hid
      ? LedgerTransportTypes.webhid
      : LedgerTransportTypes.u2f;
    const keyring = await this.getKeyringForDevice(HardwareDeviceNames.ledger);
    if (keyring?.updateTransportMethod) {
      return keyring.updateTransportMethod(transportType).catch((e) => {
        throw e;
      });
    }

    return undefined;
  }

  /**
   * A method for initializing storage the first time.
   *
   * @param {object} initState - The default state to initialize with.
   * @private
   */
  recordFirstTimeInfo(initState) {
    if (!('firstTimeInfo' in initState)) {
      const version = this.platform.getVersion();
      initState.firstTimeInfo = {
        version,
        date: Date.now(),
      };
    }
  }

  // TODO: Replace isClientOpen methods with `controllerConnectionChanged` events.
  /* eslint-disable accessor-pairs */
  /**
   * A method for recording whether the MetaMask user interface is open or not.
   *
   * @param {boolean} open
   */
  set isClientOpen(open) {
    this._isClientOpen = open;
    this.detectTokensController.isOpen = open;
  }
  /* eslint-enable accessor-pairs */

  /**
   * A method that is called by the background when all instances of metamask are closed.
   * Currently used to stop polling in the gasFeeController.
   */
  onClientClosed() {
    try {
      this.gasFeeController.stopPolling();
      this.appStateController.clearPollingTokens();
    } catch (error) {
      console.error(error);
    }
  }

  /**
   * A method that is called by the background when a particular environment type is closed (fullscreen, popup, notification).
   * Currently used to stop polling in the gasFeeController for only that environement type
   *
   * @param environmentType
   */
  onEnvironmentTypeClosed(environmentType) {
    const appStatePollingTokenType =
      POLLING_TOKEN_ENVIRONMENT_TYPES[environmentType];
    const pollingTokensToDisconnect =
      this.appStateController.store.getState()[appStatePollingTokenType];
    pollingTokensToDisconnect.forEach((pollingToken) => {
      this.gasFeeController.disconnectPoller(pollingToken);
      this.appStateController.removePollingToken(
        pollingToken,
        appStatePollingTokenType,
      );
    });
  }

  /**
   * Adds a domain to the PhishingController safelist
   *
   * @param {string} hostname - the domain to safelist
   */
  safelistPhishingDomain(hostname) {
    return this.phishingController.bypass(hostname);
  }

  async backToSafetyPhishingWarning() {
    const extensionURL = this.platform.getExtensionURL();
    await this.platform.switchToAnotherURL(undefined, extensionURL);
  }

  /**
   * Locks MetaMask
   */
  setLocked() {
    return this.keyringController.setLocked();
  }

  removePermissionsFor = (subjects) => {
    try {
      this.permissionController.revokePermissions(subjects);
    } catch (exp) {
      if (!(exp instanceof PermissionsRequestNotFoundError)) {
        throw exp;
      }
    }
  };

  ///: BEGIN:ONLY_INCLUDE_IF(snaps)
  updateCaveat = (origin, target, caveatType, caveatValue) => {
    try {
      this.controllerMessenger.call(
        'PermissionController:updateCaveat',
        origin,
        target,
        caveatType,
        caveatValue,
      );
    } catch (exp) {
      if (!(exp instanceof PermissionsRequestNotFoundError)) {
        throw exp;
      }
    }
  };
  ///: END:ONLY_INCLUDE_IF

  updateNetworksList = (sortedNetworkList) => {
    try {
      this.networkOrderController.updateNetworksList(sortedNetworkList);
    } catch (err) {
      log.error(err.message);
      throw err;
    }
  };

  updateAccountsList = (pinnedAccountList) => {
    try {
      this.accountOrderController.updateAccountsList(pinnedAccountList);
    } catch (err) {
      log.error(err.message);
      throw err;
    }
  };

  updateHiddenAccountsList = (hiddenAccountList) => {
    try {
      this.accountOrderController.updateHiddenAccountsList(hiddenAccountList);
    } catch (err) {
      log.error(err.message);
      throw err;
    }
  };

  rejectPermissionsRequest = (requestId) => {
    try {
      this.permissionController.rejectPermissionsRequest(requestId);
    } catch (exp) {
      if (!(exp instanceof PermissionsRequestNotFoundError)) {
        throw exp;
      }
    }
  };

  acceptPermissionsRequest = (request) => {
    try {
      this.permissionController.acceptPermissionsRequest(request);
    } catch (exp) {
      if (!(exp instanceof PermissionsRequestNotFoundError)) {
        throw exp;
      }
    }
  };

  resolvePendingApproval = async (id, value, options) => {
    try {
      await this.approvalController.accept(id, value, options);
    } catch (exp) {
      if (!(exp instanceof ApprovalRequestNotFoundError)) {
        throw exp;
      }
    }
  };

  rejectPendingApproval = (id, error) => {
    try {
      this.approvalController.reject(
        id,
        new EthereumRpcError(error.code, error.message, error.data),
      );
    } catch (exp) {
      if (!(exp instanceof ApprovalRequestNotFoundError)) {
        throw exp;
      }
    }
  };

  async securityProviderRequest(requestData, methodName) {
    const { currentLocale, transactionSecurityCheckEnabled } =
      this.preferencesController.store.getState();

    if (transactionSecurityCheckEnabled) {
      const chainId = Number(
        hexToDecimal(this.networkController.state.providerConfig.chainId),
      );

      try {
        const securityProviderResponse = await securityProviderCheck(
          requestData,
          methodName,
          chainId,
          currentLocale,
        );

        return securityProviderResponse;
      } catch (err) {
        log.error(err.message);
        throw err;
      }
    }

    return null;
  }

  async _onAccountChange(newAddress) {
    const permittedAccountsMap = getPermittedAccountsByOrigin(
      this.permissionController.state,
    );

    for (const [origin, accounts] of permittedAccountsMap.entries()) {
      if (accounts.includes(newAddress)) {
        this._notifyAccountsChange(origin, accounts);
      }
    }

    await this.txController.updateIncomingTransactions();
  }

  async _notifyAccountsChange(origin, newAccounts) {
    if (this.isUnlocked()) {
      this.notifyConnections(origin, {
        method: NOTIFICATION_NAMES.accountsChanged,
        // This should be the same as the return value of `eth_accounts`,
        // namely an array of the current / most recently selected Ethereum
        // account.
        params:
          newAccounts.length < 2
            ? // If the length is 1 or 0, the accounts are sorted by definition.
              newAccounts
            : // If the length is 2 or greater, we have to execute
              // `eth_accounts` vi this method.
              await this.getPermittedAccounts(origin),
      });
    }

    this.permissionLogController.updateAccountsHistory(origin, newAccounts);
  }

  _notifyChainChange() {
    if (this.preferencesController.getUseRequestQueue()) {
      this.notifyAllConnections((origin) => ({
        method: NOTIFICATION_NAMES.chainChanged,
        params: this.getProviderNetworkState(origin),
      }));
    } else {
      this.notifyAllConnections({
        method: NOTIFICATION_NAMES.chainChanged,
        params: this.getProviderNetworkState(),
      });
    }
  }

  async _onFinishedTransaction(transactionMeta) {
    if (
      ![TransactionStatus.confirmed, TransactionStatus.failed].includes(
        transactionMeta.status,
      )
    ) {
      return;
    }

    await this._createTransactionNotifcation(transactionMeta);
    this._updateNFTOwnership(transactionMeta);
    this._trackTransactionFailure(transactionMeta);
  }

  async _createTransactionNotifcation(transactionMeta) {
    const { chainId } = transactionMeta;
    let rpcPrefs = {};

    if (chainId) {
      const { networkConfigurations } = this.networkController.state;

      const matchingNetworkConfig = Object.values(networkConfigurations).find(
        (networkConfiguration) => networkConfiguration.chainId === chainId,
      );

      rpcPrefs = matchingNetworkConfig?.rpcPrefs ?? {};
    }

    try {
      await this.platform.showTransactionNotification(
        transactionMeta,
        rpcPrefs,
      );
    } catch (error) {
      log.error('Failed to create transaction notification', error);
    }
  }

  _updateNFTOwnership(transactionMeta) {
    // if this is a transferFrom method generated from within the app it may be an NFT transfer transaction
    // in which case we will want to check and update ownership status of the transferred NFT.

    const { type, txParams, chainId } = transactionMeta;

    if (
      type !== TransactionType.tokenMethodTransferFrom ||
      txParams === undefined
    ) {
      return;
    }

    const { data, to: contractAddress, from: userAddress } = txParams;
    const transactionData = parseStandardTokenTransactionData(data);

    // Sometimes the tokenId value is parsed as "_value" param. Not seeing this often any more, but still occasionally:
    // i.e. call approve() on BAYC contract - https://etherscan.io/token/0xbc4ca0eda7647a8ab7c2061c2e118a18a936f13d#writeContract, and tokenId shows up as _value,
    // not sure why since it doesn't match the ERC721 ABI spec we use to parse these transactions - https://github.com/MetaMask/metamask-eth-abis/blob/d0474308a288f9252597b7c93a3a8deaad19e1b2/src/abis/abiERC721.ts#L62.
    const transactionDataTokenId =
      getTokenIdParam(transactionData) ?? getTokenValueParam(transactionData);

    const { allNfts } = this.nftController.state;

    // check if its a known NFT
    const knownNft = allNfts?.[userAddress]?.[chainId]?.find(
      ({ address, tokenId }) =>
        isEqualCaseInsensitive(address, contractAddress) &&
        tokenId === transactionDataTokenId,
    );

    // if it is we check and update ownership status.
    if (knownNft) {
      this.nftController.checkAndUpdateSingleNftOwnershipStatus(
        knownNft,
        false,
        // TODO add networkClientId once it is available in the transactionMeta
        // the chainId previously passed here didn't actually allow us to check for ownership on a non globally selected network
        // because the check would use the provider for the globally selected network, not the chainId passed here.
        { userAddress },
      );
    }
  }

  _trackTransactionFailure(transactionMeta) {
    const { txReceipt } = transactionMeta;
    const metamaskState = this.getState();

    if (!txReceipt || txReceipt.status !== '0x0') {
      return;
    }

    this.metaMetricsController.trackEvent(
      {
        event: 'Tx Status Update: On-Chain Failure',
        category: MetaMetricsEventCategory.Background,
        properties: {
          action: 'Transactions',
          errorMessage: transactionMeta.simulationFails?.reason,
          numberOfTokens: metamaskState.tokens.length,
          numberOfAccounts: Object.keys(metamaskState.accounts).length,
        },
      },
      {
        matomoEvent: true,
      },
    );
  }

  _onUserOperationAdded(userOperationMeta) {
    const transactionMeta = this.txController.state.transactions.find(
      (tx) => tx.id === userOperationMeta.id,
    );

    if (!transactionMeta) {
      return;
    }

    if (transactionMeta.type === TransactionType.swap) {
      this.txController.hub.emit('transaction-new-swap', {
        transactionMeta,
      });
    } else if (transactionMeta.type === TransactionType.swapApproval) {
      this.txController.hub.emit('transaction-new-swap-approval', {
        transactionMeta,
      });
    }
  }

  _onUserOperationTransactionUpdated(transactionMeta) {
    transactionMeta.txParams.from =
      this.preferencesController.getSelectedAddress();

    const transactionExists = this.txController.state.transactions.some(
      (tx) => tx.id === transactionMeta.id,
    );

    if (!transactionExists) {
      this.txController.state.transactions.push(transactionMeta);
    }

    this.txController.updateTransaction(
      transactionMeta,
      'Generated from user operation',
    );

    this.txController.hub.emit('transaction-status-update', {
      transactionMeta,
    });
  }
}<|MERGE_RESOLUTION|>--- conflicted
+++ resolved
@@ -299,16 +299,12 @@
 import { encryptorFactory } from './lib/encryptor-factory';
 import { addDappTransaction, addTransaction } from './lib/transaction/util';
 import { LatticeKeyringOffscreen } from './lib/offscreen-bridge/lattice-offscreen-keyring';
-<<<<<<< HEAD
 ///: BEGIN:ONLY_INCLUDE_IF(snaps)
 import { PREINSTALLED_SNAPS } from './snaps/preinstalled-snaps';
 ///: END:ONLY_INCLUDE_IF
 ///: BEGIN:ONLY_INCLUDE_IF(notifications)
 import AuthenticationController from './controllers/authentication/authentication-controller';
-=======
-///: BEGIN:ONLY_INCLUDE_IF(notifications)
 import UserStorageController from './controllers/user-storage/user-storage-controller';
->>>>>>> 2d3aec54
 ///: END:ONLY_INCLUDE_IF
 
 export const METAMASK_CONTROLLER_EVENTS = {
@@ -1353,7 +1349,6 @@
 
     ///: BEGIN:ONLY_INCLUDE_IF(notifications)
     // Notification Controllers
-<<<<<<< HEAD
     this.authenticationController = new AuthenticationController({
       state: initState.AuthenticationController,
       messenger: this.controllerMessenger.getRestricted({
@@ -1361,7 +1356,6 @@
         allowedActions: [`${this.snapController.name}:handleRequest`],
       }),
     });
-=======
     this.userStorageController = new UserStorageController(
       this.controllerMessenger.getRestricted({
         name: 'UserStorageController',
@@ -1369,14 +1363,13 @@
       }),
       {
         getBearerToken: () => {
-          throw new Error('Unimplemented Method');
+          return this.authenticationController.getBearerToken();
         },
         getSessionIdentifier: () => {
-          throw new Error('Unimplemented Method');
+          return this.authenticationController.getIdentifierId();
         },
       },
     );
->>>>>>> 2d3aec54
     ///: END:ONLY_INCLUDE_IF
 
     // account tracker watches balances, nonces, and any code at their address
