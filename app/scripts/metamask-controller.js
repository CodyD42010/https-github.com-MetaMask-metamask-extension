const extend = require('xtend')
const EthStore = require('eth-store')
const MetaMaskProvider = require('web3-provider-engine/zero.js')
const KeyringController = require('./keyring-controller')
const NoticeController = require('./notice-controller')
const messageManager = require('./lib/message-manager')
const TxManager = require('./transaction-manager')
const HostStore = require('./lib/remote-store.js').HostStore
const Web3 = require('web3')
const ConfigManager = require('./lib/config-manager')
const extension = require('./lib/extension')
const autoFaucet = require('./lib/auto-faucet')
const nodeify = require('./lib/nodeify')
const IdStoreMigrator = require('./lib/idStore-migrator')

module.exports = class MetamaskController {

  constructor (opts) {
    this.state = { network: 'loading' }
    this.opts = opts
    this.listeners = []
    this.configManager = new ConfigManager(opts)
    this.keyringController = new KeyringController({
      configManager: this.configManager,
      getNetwork: this.getStateNetwork.bind(this),
    })
    // notices
    this.noticeController = new NoticeController({
      configManager: this.configManager,
    })
    this.noticeController.updateNoticesList()
    // to be uncommented when retrieving notices from a remote server.
    // this.noticeController.startPolling()
    this.provider = this.initializeProvider(opts)
    this.ethStore = new EthStore(this.provider)
    this.keyringController.setStore(this.ethStore)
    this.getNetwork()
    this.messageManager = messageManager
    this.txManager = new TxManager({
      txList: this.configManager.getTxList(),
      txHistoryLimit: 40,
      setTxList: this.configManager.setTxList.bind(this.configManager),
      getSelectedAccount: this.configManager.getSelectedAccount.bind(this.configManager),
      getGasMultiplier: this.configManager.getGasMultiplier.bind(this.configManager),
      getNetwork: this.getStateNetwork.bind(this),
      provider: this.provider,
      blockTracker: this.provider,
    })
    this.publicConfigStore = this.initPublicConfigStore()

    var currentFiat = this.configManager.getCurrentFiat() || 'USD'
    this.configManager.setCurrentFiat(currentFiat)
    this.configManager.updateConversionRate()

    this.checkTOSChange()

    this.scheduleConversionInterval()

    // TEMPORARY UNTIL FULL DEPRECATION:
    this.idStoreMigrator = new IdStoreMigrator({
      configManager: this.configManager,
    })
  }

  getState () {
    return extend(
      this.state,
      this.ethStore.getState(),
      this.configManager.getConfig(),
      this.keyringController.getState(),
<<<<<<< HEAD
      this.txManager.getState(),
      this.noticeController.getState()
=======
      this.noticeController.getState(), {
        lostAccounts: this.configManager.getLostAccounts(),
      }
>>>>>>> 2ab34760
    )
  }

  getApi () {
    const keyringController = this.keyringController
    const txManager = this.txManager
    const noticeController = this.noticeController

    return {
      getState: (cb) => { cb(null, this.getState()) },
      setRpcTarget: this.setRpcTarget.bind(this),
      setProviderType: this.setProviderType.bind(this),
      useEtherscanProvider: this.useEtherscanProvider.bind(this),
      agreeToDisclaimer: this.agreeToDisclaimer.bind(this),
      resetDisclaimer: this.resetDisclaimer.bind(this),
      setCurrentFiat: this.setCurrentFiat.bind(this),
      setTOSHash: this.setTOSHash.bind(this),
      checkTOSChange: this.checkTOSChange.bind(this),
      setGasMultiplier: this.setGasMultiplier.bind(this),
      markAccountsFound: this.markAccountsFound.bind(this),

      // forward directly to keyringController
      createNewVaultAndKeychain: nodeify(keyringController.createNewVaultAndKeychain).bind(keyringController),
      createNewVaultAndRestore: nodeify(keyringController.createNewVaultAndRestore).bind(keyringController),
      placeSeedWords: nodeify(keyringController.placeSeedWords).bind(keyringController),
      clearSeedWordCache: nodeify(keyringController.clearSeedWordCache).bind(keyringController),
      setLocked: nodeify(keyringController.setLocked).bind(keyringController),
      submitPassword: (password, cb) => {
        this.migrateOldVaultIfAny(password)
        .then(keyringController.submitPassword.bind(keyringController))
        .then((newState) => { cb(null, newState) })
        .catch((reason) => { cb(reason) })
      },
      addNewKeyring: nodeify(keyringController.addNewKeyring).bind(keyringController),
      addNewAccount: nodeify(keyringController.addNewAccount).bind(keyringController),
      setSelectedAccount: nodeify(keyringController.setSelectedAccount).bind(keyringController),
      saveAccountLabel: nodeify(keyringController.saveAccountLabel).bind(keyringController),
      exportAccount: nodeify(keyringController.exportAccount).bind(keyringController),

      // signing methods
      approveTransaction: txManager.approveTransaction.bind(txManager),
      cancelTransaction: txManager.cancelTransaction.bind(txManager),
      signMessage: keyringController.signMessage.bind(keyringController),
      cancelMessage: keyringController.cancelMessage.bind(keyringController),

      // coinbase
      buyEth: this.buyEth.bind(this),
      // shapeshift
      createShapeShiftTx: this.createShapeShiftTx.bind(this),
      // notices
      checkNotices: noticeController.updateNoticesList.bind(noticeController),
      markNoticeRead: noticeController.markNoticeRead.bind(noticeController),
    }
  }

  setupProviderConnection (stream, originDomain) {
    stream.on('data', this.onRpcRequest.bind(this, stream, originDomain))
  }

  onRpcRequest (stream, originDomain, request) {
    // handle rpc request
    this.provider.sendAsync(request, function onPayloadHandled (err, response) {
      logger(err, request, response)
      if (response) {
        try {
          stream.write(response)
        } catch (err) {
          logger(err)
        }
      }
    })

    function logger (err, request, response) {
      if (err) return console.error(err)
      if (!request.isMetamaskInternal) {
        if (global.METAMASK_DEBUG) {
          console.log(`RPC (${originDomain}):`, request, '->', response)
        }
        if (response.error) {
          console.error('Error in RPC response:\n', response.error)
        }
      }
    }
  }

  sendUpdate () {
    this.listeners.forEach((remote) => {
      remote.sendUpdate(this.getState())
    })
  }

  initializeProvider (opts) {
    const keyringController = this.keyringController

    var providerOpts = {
      rpcUrl: this.configManager.getCurrentRpcAddress(),
      // account mgmt
      getAccounts: (cb) => {
        var selectedAccount = this.configManager.getSelectedAccount()
        var result = selectedAccount ? [selectedAccount] : []
        cb(null, result)
      },
      // tx signing
      approveTransaction: this.newUnsignedTransaction.bind(this),
      signTransaction: (...args) => {
        this.setupSigningListners(...args)
        this.txManager.formatTxForSigining(...args)
        this.sendUpdate()
      },

      // msg signing
      approveMessage: this.newUnsignedMessage.bind(this),
      signMessage: (...args) => {
        keyringController.signMessage(...args)
        this.sendUpdate()
      },
    }

    var provider = MetaMaskProvider(providerOpts)
    var web3 = new Web3(provider)
    this.web3 = web3
    keyringController.web3 = web3
    provider.on('block', this.processBlock.bind(this))
    provider.on('error', this.getNetwork.bind(this))

    return provider
  }

  initPublicConfigStore () {
    // get init state
    var initPublicState = extend(
      keyringControllerToPublic(this.keyringController.getState()),
      configToPublic(this.configManager.getConfig())
    )

    var publicConfigStore = new HostStore(initPublicState)

    // subscribe to changes
    this.configManager.subscribe(function (state) {
      storeSetFromObj(publicConfigStore, configToPublic(state))
    })
    this.keyringController.on('update', () => {
      const state = this.keyringController.getState()
      storeSetFromObj(publicConfigStore, keyringControllerToPublic(state))
      this.sendUpdate()
    })

    this.keyringController.on('newAccount', (account) => {
      autoFaucet(account)
    })

    // keyringController substate
    function keyringControllerToPublic (state) {
      return {
        selectedAccount: state.selectedAccount,
      }
    }
    // config substate
    function configToPublic (state) {
      return {
        provider: state.provider,
        selectedAccount: state.selectedAccount,
      }
    }
    // dump obj into store
    function storeSetFromObj (store, obj) {
      Object.keys(obj).forEach(function (key) {
        store.set(key, obj[key])
      })
    }

    return publicConfigStore
  }

  newUnsignedTransaction (txParams, onTxDoneCb) {
    const txManager = this.txManager
    const err = this.enforceTxValidations(txParams)
    if (err) return onTxDoneCb(err)
    txManager.addUnapprovedTransaction(txParams, onTxDoneCb, (err, txData) => {
      if (err) return onTxDoneCb(err)
      this.sendUpdate()
      this.opts.showUnapprovedTx(txParams, txData, onTxDoneCb)
    })
  }

  setupSigningListners (txParams) {
    var txId = txParams.metamaskId
    // apply event listeners for signing and formating events
    this.txManager.once(`${txId}:formatted`, this.keyringController.signTransaction.bind(this.keyringController))
    this.keyringController.once(`${txId}:signed`, this.txManager.resolveSignedTransaction.bind(this.txManager))
  }

  enforceTxValidations (txParams) {
    if (('value' in txParams) && txParams.value.indexOf('-') === 0) {
      const msg = `Invalid transaction value of ${txParams.value} not a positive number.`
      return new Error(msg)
    }
  }

  newUnsignedMessage (msgParams, cb) {
    var state = this.keyringController.getState()
    if (!state.isUnlocked) {
      this.keyringController.addUnconfirmedMessage(msgParams, cb)
      this.opts.unlockAccountMessage()
    } else {
      this.addUnconfirmedMessage(msgParams, cb)
      this.sendUpdate()
    }
  }

  addUnconfirmedMessage (msgParams, cb) {
    const keyringController = this.keyringController
    const msgId = keyringController.addUnconfirmedMessage(msgParams, cb)
    this.opts.showUnconfirmedMessage(msgParams, msgId)
  }

  setupPublicConfig (stream) {
    var storeStream = this.publicConfigStore.createStream()
    stream.pipe(storeStream).pipe(stream)
  }

  // Log blocks
  processBlock (block) {
    if (global.METAMASK_DEBUG) {
      console.log(`BLOCK CHANGED: #${block.number.toString('hex')} 0x${block.hash.toString('hex')}`)
    }
    this.verifyNetwork()
  }

  verifyNetwork () {
    // Check network when restoring connectivity:
    if (this.state.network === 'loading') {
      this.getNetwork()
    }
  }

  // config
  //

  setTOSHash (hash) {
    try {
      this.configManager.setTOSHash(hash)
    } catch (err) {
      console.error('Error in setting terms of service hash.')
    }
  }

  checkTOSChange () {
    try {
      const storedHash = this.configManager.getTOSHash() || 0
      if (storedHash !== global.TOS_HASH) {
        this.resetDisclaimer()
        this.setTOSHash(global.TOS_HASH)
      }
    } catch (err) {
      console.error('Error in checking TOS change.')
    }
  }

  // disclaimer

  agreeToDisclaimer (cb) {
    try {
      this.configManager.setConfirmedDisclaimer(true)
      cb()
    } catch (err) {
      cb(err)
    }
  }

  resetDisclaimer () {
    try {
      this.configManager.setConfirmedDisclaimer(false)
    } catch (e) {
      console.error(e)
    }
  }

  setCurrentFiat (fiat, cb) {
    try {
      this.configManager.setCurrentFiat(fiat)
      this.configManager.updateConversionRate()
      this.scheduleConversionInterval()
      const data = {
        conversionRate: this.configManager.getConversionRate(),
        currentFiat: this.configManager.getCurrentFiat(),
        conversionDate: this.configManager.getConversionDate(),
      }
      cb(data)
    } catch (err) {
      cb(null, err)
    }
  }

  scheduleConversionInterval () {
    if (this.conversionInterval) {
      clearInterval(this.conversionInterval)
    }
    this.conversionInterval = setInterval(() => {
      this.configManager.updateConversionRate()
    }, 300000)
  }

  // called from popup
  setRpcTarget (rpcTarget) {
    this.configManager.setRpcTarget(rpcTarget)
    extension.runtime.reload()
    this.getNetwork()
  }

  setProviderType (type) {
    this.configManager.setProviderType(type)
    extension.runtime.reload()
    this.getNetwork()
  }

  useEtherscanProvider () {
    this.configManager.useEtherscanProvider()
    extension.runtime.reload()
  }

  buyEth (address, amount) {
    if (!amount) amount = '5'

    var network = this.state.network
    var url = `https://buy.coinbase.com/?code=9ec56d01-7e81-5017-930c-513daa27bb6a&amount=${amount}&address=${address}&crypto_currency=ETH`

    if (network === '3') {
      url = 'https://faucet.metamask.io/'
    }

    extension.tabs.create({
      url,
    })
  }

  createShapeShiftTx (depositAddress, depositType) {
    this.configManager.createShapeShiftTx(depositAddress, depositType)
  }

  getNetwork (err) {
    if (err) {
      this.state.network = 'loading'
      this.sendUpdate()
    }

    this.web3.version.getNetwork((err, network) => {
      if (err) {
        this.state.network = 'loading'
        return this.sendUpdate()
      }
      if (global.METAMASK_DEBUG) {
        console.log('web3.getNetwork returned ' + network)
      }
      this.state.network = network
      this.sendUpdate()
    })
  }

  setGasMultiplier (gasMultiplier, cb) {
    try {
      this.configManager.setGasMultiplier(gasMultiplier)
      cb()
    } catch (err) {
      cb(err)
    }
  }

  getStateNetwork () {
    return this.state.network
  }

  markAccountsFound(cb) {
    this.configManager.setLostAccounts([])
    this.sendUpdate()
    cb(null, this.getState())
  }

  // Migrate Old Vault If Any
  // @string password
  //
  // returns Promise()
  //
  // Temporary step used when logging in.
  // Checks if old style (pre-3.0.0) Metamask Vault exists.
  // If so, persists that vault in the new vault format
  // with the provided password, so the other unlock steps
  // may be completed without interruption.
  migrateOldVaultIfAny (password) {

    if (!this.checkIfShouldMigrate()) {
      return Promise.resolve(password)
    }

    const keyringController = this.keyringController

    return this.idStoreMigrator.migratedVaultForPassword(password)
    .then(this.restoreOldVaultAccounts.bind(this))
    .then(this.restoreOldLostAccounts.bind(this))
    .then(keyringController.persistAllKeyrings.bind(keyringController))
    .then(() => password)
  }

  checkIfShouldMigrate() {
    return !!this.configManager.getWallet() && !this.configManager.getVault()
  }

  restoreOldVaultAccounts(migratorOutput) {
    const { serialized } = migratorOutput
    return this.keyringController.restoreKeyring(serialized)
    .then(() => migratorOutput)
  }

  restoreOldLostAccounts(migratorOutput) {
    const { lostAccounts } = migratorOutput
    if (lostAccounts) {
      this.configManager.setLostAccounts(lostAccounts.map(acct => acct.address))
      return this.importLostAccounts(migratorOutput)
    }
    return Promise.resolve(migratorOutput)
  }

  // IMPORT LOST ACCOUNTS
  // @Object with key lostAccounts: @Array accounts <{ address, privateKey }>
  // Uses the array's private keys to create a new Simple Key Pair keychain
  // and add it to the keyring controller.
  importLostAccounts ({ lostAccounts }) {
    const privKeys = lostAccounts.map(acct => acct.privateKey)
    return this.keyringController.restoreKeyring({
      type: 'Simple Key Pair',
      data: privKeys,
    })
  }
}<|MERGE_RESOLUTION|>--- conflicted
+++ resolved
@@ -68,14 +68,10 @@
       this.ethStore.getState(),
       this.configManager.getConfig(),
       this.keyringController.getState(),
-<<<<<<< HEAD
       this.txManager.getState(),
-      this.noticeController.getState()
-=======
       this.noticeController.getState(), {
         lostAccounts: this.configManager.getLostAccounts(),
       }
->>>>>>> 2ab34760
     )
   }
 
