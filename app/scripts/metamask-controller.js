import EventEmitter from 'events';
import pump from 'pump';
import { ObservableStore } from '@metamask/obs-store';
import { storeAsStream } from '@metamask/obs-store/dist/asStream';
import { JsonRpcEngine } from 'json-rpc-engine';
import { createEngineStream } from 'json-rpc-middleware-stream';
import { providerAsMiddleware } from '@metamask/eth-json-rpc-middleware';
import {
  debounce,
  ///: BEGIN:ONLY_INCLUDE_IN(snaps)
  throttle,
  memoize,
  wrap,
  ///: END:ONLY_INCLUDE_IN
} from 'lodash';
import { keyringBuilderFactory } from '@metamask/eth-keyring-controller';
import { KeyringController } from '@metamask/keyring-controller';
import createFilterMiddleware from 'eth-json-rpc-filters';
import createSubscriptionManager from 'eth-json-rpc-filters/subscriptionManager';
import {
  errorCodes as rpcErrorCodes,
  EthereumRpcError,
  ethErrors,
} from 'eth-rpc-errors';

import { Mutex } from 'await-semaphore';
import log from 'loglevel';
import {
  TrezorConnectBridge,
  TrezorKeyring,
} from '@metamask/eth-trezor-keyring';
import LedgerBridgeKeyring from '@metamask/eth-ledger-bridge-keyring';
import LatticeKeyring from 'eth-lattice-keyring';
import { MetaMaskKeyring as QRHardwareKeyring } from '@keystonehq/metamask-airgapped-keyring';
import EthQuery from '@metamask/eth-query';
import nanoid from 'nanoid';
import { captureException } from '@sentry/browser';
import { AddressBookController } from '@metamask/address-book-controller';
import {
  ApprovalController,
  ApprovalRequestNotFoundError,
} from '@metamask/approval-controller';
import { ControllerMessenger } from '@metamask/base-controller';
import {
  AssetsContractController,
  CurrencyRateController,
  NftController,
  NftDetectionController,
  TokenListController,
  TokenRatesController,
  TokensController,
} from '@metamask/assets-controllers';
import { PhishingController } from '@metamask/phishing-controller';
import { AnnouncementController } from '@metamask/announcement-controller';
import { NetworkController } from '@metamask/network-controller';
import { GasFeeController } from '@metamask/gas-fee-controller';
import {
  PermissionController,
  PermissionsRequestNotFoundError,
  SubjectMetadataController,
  SubjectType,
} from '@metamask/permission-controller';
import SmartTransactionsController from '@metamask/smart-transactions-controller';
import {
  SelectedNetworkController,
  createSelectedNetworkMiddleware,
} from '@metamask/selected-network-controller';
import { LoggingController, LogType } from '@metamask/logging-controller';

///: BEGIN:ONLY_INCLUDE_IN(snaps)
import { encrypt, decrypt } from '@metamask/browser-passworder';
import { RateLimitController } from '@metamask/rate-limit-controller';
import { NotificationController } from '@metamask/notification-controller';
import {
  CronjobController,
  JsonSnapsRegistry,
  SnapController,
  IframeExecutionService,
} from '@metamask/snaps-controllers';
///: END:ONLY_INCLUDE_IN

///: BEGIN:ONLY_INCLUDE_IN(build-mmi)
import {
  CUSTODIAN_TYPES,
  MmiConfigurationController,
} from '@metamask-institutional/custody-keyring';
import { InstitutionalFeaturesController } from '@metamask-institutional/institutional-features';
import { CustodyController } from '@metamask-institutional/custody-controller';
import { TransactionUpdateController } from '@metamask-institutional/transaction-update';
///: END:ONLY_INCLUDE_IN
import { SignatureController } from '@metamask/signature-controller';
///: BEGIN:ONLY_INCLUDE_IN(blockaid)
import { PPOMController } from '@metamask/ppom-validator';
///: END:ONLY_INCLUDE_IN

///: BEGIN:ONLY_INCLUDE_IN(desktop)
// eslint-disable-next-line import/order
import { DesktopController } from '@metamask/desktop/dist/controllers/desktop';
///: END:ONLY_INCLUDE_IN

import {
  ApprovalType,
  ERC1155,
  ERC20,
  ERC721,
} from '@metamask/controller-utils';
import { wordlist } from '@metamask/scure-bip39/dist/wordlists/english';
///: BEGIN:ONLY_INCLUDE_IN(petnames)
import {
  NameController,
  ENSNameProvider,
  EtherscanNameProvider,
  TokenNameProvider,
  LensNameProvider,
} from '@metamask/name-controller';
///: END:ONLY_INCLUDE_IN

import {
  QueuedRequestController,
  createQueuedRequestMiddleware,
  QueuedRequestControllerEventTypes,
} from '@metamask/queued-request-controller';

///: BEGIN:ONLY_INCLUDE_IN(build-mmi)
import { toChecksumHexAddress } from '../../shared/modules/hexstring-utils';
///: END:ONLY_INCLUDE_IN

import {
  AssetType,
  TransactionStatus,
  TransactionType,
  TokenStandard,
  TransactionEvent,
} from '../../shared/constants/transaction';
import {
  GAS_API_BASE_URL,
  GAS_DEV_API_BASE_URL,
  SWAPS_CLIENT_ID,
} from '../../shared/constants/swaps';
import {
  CHAIN_IDS,
  NETWORK_TYPES,
  TEST_NETWORK_TICKER_MAP,
  NetworkStatus,
} from '../../shared/constants/network';
import { HardwareDeviceNames } from '../../shared/constants/hardware-wallets';
import { KeyringType } from '../../shared/constants/keyring';
import {
  CaveatTypes,
  RestrictedMethods,
  ///: BEGIN:ONLY_INCLUDE_IN(snaps)
  EndowmentPermissions,
  ExcludedSnapPermissions,
  ExcludedSnapEndowments,
  ///: END:ONLY_INCLUDE_IN
} from '../../shared/constants/permissions';
import { UI_NOTIFICATIONS } from '../../shared/notifications';
import { MILLISECOND, SECOND } from '../../shared/constants/time';
import {
  ORIGIN_METAMASK,
  ///: BEGIN:ONLY_INCLUDE_IN(snaps)
  SNAP_DIALOG_TYPES,
  ///: END:ONLY_INCLUDE_IN
  POLLING_TOKEN_ENVIRONMENT_TYPES,
} from '../../shared/constants/app';
import {
  MetaMetricsEventCategory,
  MetaMetricsEventName,
} from '../../shared/constants/metametrics';
import { LOG_EVENT } from '../../shared/constants/logs';

import {
  getTokenIdParam,
  fetchTokenBalance,
} from '../../shared/lib/token-util.ts';
import { isEqualCaseInsensitive } from '../../shared/modules/string-utils';
import { parseStandardTokenTransactionData } from '../../shared/modules/transaction.utils';
import { STATIC_MAINNET_TOKEN_LIST } from '../../shared/constants/tokens';
import { getTokenValueParam } from '../../shared/lib/metamask-controller-utils';
import { isManifestV3 } from '../../shared/modules/mv3.utils';
import { hexToDecimal } from '../../shared/modules/conversion.utils';
import { convertNetworkId } from '../../shared/modules/network.utils';
import {
  ///: BEGIN:ONLY_INCLUDE_IN(build-mmi)
  handleMMITransactionUpdate,
  ///: END:ONLY_INCLUDE_IN
  handleTransactionAdded,
  handleTransactionApproved,
  handleTransactionFailed,
  handleTransactionConfirmed,
  handleTransactionDropped,
  handleTransactionRejected,
  handleTransactionSubmitted,
  handlePostTransactionBalanceUpdate,
  createTransactionEventFragmentWithTxId,
} from './lib/transaction/metrics';
///: BEGIN:ONLY_INCLUDE_IN(build-mmi)
import {
  afterTransactionSign as afterTransactionSignMMI,
  beforeCheckPendingTransaction as beforeCheckPendingTransactionMMI,
  beforeTransactionPublish as beforeTransactionPublishMMI,
  beforeTransactionApproveOnInit as beforeTransactionApproveOnInitMMI,
  getAdditionalSignArguments as getAdditionalSignArgumentsMMI,
} from './lib/transaction/mmi-hooks';
///: END:ONLY_INCLUDE_IN
///: BEGIN:ONLY_INCLUDE_IN(keyring-snaps)
import { keyringSnapPermissionsBuilder } from './lib/keyring-snaps-permissions';
///: END:ONLY_INCLUDE_IN

///: BEGIN:ONLY_INCLUDE_IN(petnames)
import { SnapsNameProvider } from './lib/SnapsNameProvider';
import { AddressBookPetnamesBridge } from './lib/AddressBookPetnamesBridge';
///: END:ONLY_INCLUDE_IN

///: BEGIN:ONLY_INCLUDE_IN(blockaid)
import { createPPOMMiddleware } from './lib/ppom/ppom-middleware';
import * as PPOMModule from './lib/ppom/ppom';
///: END:ONLY_INCLUDE_IN
import {
  onMessageReceived,
  checkForMultipleVersionsRunning,
} from './detect-multiple-instances';
///: BEGIN:ONLY_INCLUDE_IN(build-mmi)
import MMIController from './controllers/mmi-controller';
import { mmiKeyringBuilderFactory } from './mmi-keyring-builder-factory';
///: END:ONLY_INCLUDE_IN
import ComposableObservableStore from './lib/ComposableObservableStore';
import AccountTracker from './lib/account-tracker';
import createDupeReqFilterMiddleware from './lib/createDupeReqFilterMiddleware';
import createLoggerMiddleware from './lib/createLoggerMiddleware';
import {
  createMethodMiddleware,
  ///: BEGIN:ONLY_INCLUDE_IN(snaps)
  createSnapMethodMiddleware,
  ///: END:ONLY_INCLUDE_IN
} from './lib/rpc-method-middleware';
import createOriginMiddleware from './lib/createOriginMiddleware';
import createTabIdMiddleware from './lib/createTabIdMiddleware';
import createOnboardingMiddleware from './lib/createOnboardingMiddleware';
import { setupMultiplex } from './lib/stream-utils';
import EnsController from './controllers/ens';
import PreferencesController from './controllers/preferences';
import AppStateController from './controllers/app-state';
import CachedBalancesController from './controllers/cached-balances';
import AlertController from './controllers/alert';
import OnboardingController from './controllers/onboarding';
import Backup from './lib/backup';
import DecryptMessageController from './controllers/decrypt-message';
import TransactionController from './controllers/transactions';
import DetectTokensController from './controllers/detect-tokens';
import SwapsController from './controllers/swaps';
import MetaMetricsController from './controllers/metametrics';
import { segment } from './lib/segment';
import createMetaRPCHandler from './lib/createMetaRPCHandler';
import { previousValueComparator } from './lib/util';
import createMetamaskMiddleware from './lib/createMetamaskMiddleware';
import { hardwareKeyringBuilderFactory } from './lib/hardware-keyring-builder-factory';
import EncryptionPublicKeyController from './controllers/encryption-public-key';
import AppMetadataController from './controllers/app-metadata';

import {
  CaveatMutatorFactories,
  getCaveatSpecifications,
  getChangedAccounts,
  getPermissionBackgroundApiMethods,
  getPermissionSpecifications,
  getPermittedAccountsByOrigin,
  NOTIFICATION_NAMES,
  PermissionLogController,
  unrestrictedMethods,
  ///: BEGIN:ONLY_INCLUDE_IN(snaps)
  buildSnapEndowmentSpecifications,
  buildSnapRestrictedMethodSpecifications,
  ///: END:ONLY_INCLUDE_IN
} from './controllers/permissions';
import createRPCMethodTrackingMiddleware from './lib/createRPCMethodTrackingMiddleware';
import { securityProviderCheck } from './lib/security-provider-helpers';
///: BEGIN:ONLY_INCLUDE_IN(blockaid)
import { IndexedDBPPOMStorage } from './lib/ppom/indexed-db-backend';
///: END:ONLY_INCLUDE_IN
import { updateCurrentLocale } from './translate';
///: BEGIN:ONLY_INCLUDE_IN(keyring-snaps)
import { snapKeyringBuilder, getAccountsBySnapId } from './lib/snap-keyring';
///: END:ONLY_INCLUDE_IN

export const METAMASK_CONTROLLER_EVENTS = {
  // Fired after state changes that impact the extension badge (unapproved msg count)
  // The process of updating the badge happens in app/scripts/background.js.
  UPDATE_BADGE: 'updateBadge',
  // TODO: Add this and similar enums to the `controllers` repo and export them
  APPROVAL_STATE_CHANGE: 'ApprovalController:stateChange',
};

// stream channels
const PHISHING_SAFELIST = 'metamask-phishing-safelist';

export default class MetamaskController extends EventEmitter {
  /**
   * @param {object} opts
   */
  constructor(opts) {
    super();

    const { isFirstMetaMaskControllerSetup } = opts;

    this.defaultMaxListeners = 20;

    this.sendUpdate = debounce(
      this.privateSendUpdate.bind(this),
      MILLISECOND * 200,
    );
    this.opts = opts;
    this.extension = opts.browser;
    this.platform = opts.platform;
    this.notificationManager = opts.notificationManager;
    const initState = opts.initState || {};
    const version = this.platform.getVersion();
    this.recordFirstTimeInfo(initState);
    this.featureFlags = opts.featureFlags;

    // this keeps track of how many "controllerStream" connections are open
    // the only thing that uses controller connections are open metamask UI instances
    this.activeControllerConnections = 0;

    this.getRequestAccountTabIds = opts.getRequestAccountTabIds;
    this.getOpenMetamaskTabsIds = opts.getOpenMetamaskTabsIds;

    this.controllerMessenger = new ControllerMessenger();

    this.loggingController = new LoggingController({
      messenger: this.controllerMessenger.getRestricted({
        name: 'LoggingController',
      }),
      state: initState.LoggingController,
    });

    // instance of a class that wraps the extension's storage local API.
    this.localStoreApiWrapper = opts.localStore;

    this.currentMigrationVersion = opts.currentMigrationVersion;

    // observable state store
    this.store = new ComposableObservableStore({
      state: initState,
      controllerMessenger: this.controllerMessenger,
      persist: true,
    });

    // external connections by origin
    // Do not modify directly. Use the associated methods.
    this.connections = {};

    // lock to ensure only one vault created at once
    this.createVaultMutex = new Mutex();

    this.extension.runtime.onInstalled.addListener((details) => {
      if (details.reason === 'update') {
        if (version === '8.1.0') {
          this.platform.openExtensionInBrowser();
        }
        this.loggingController.add({
          type: LogType.GenericLog,
          data: {
            event: LOG_EVENT.VERSION_UPDATE,
            previousVersion: details.previousVersion,
            version,
          },
        });
      }
    });

    this.appMetadataController = new AppMetadataController({
      state: initState.AppMetadataController,
      currentMigrationVersion: this.currentMigrationVersion,
      currentAppVersion: version,
    });

    // next, we will initialize the controllers
    // controller initialization order matters

    this.queuedRequestController = new QueuedRequestController({
      messenger: this.controllerMessenger.getRestricted({
        name: 'QueuedRequestController',
        allowedActions: [],
        allowedEvents: [QueuedRequestControllerEventTypes.countChanged],
      }),
    });

    this.approvalController = new ApprovalController({
      messenger: this.controllerMessenger.getRestricted({
        name: 'ApprovalController',
      }),
      showApprovalRequest: opts.showUserConfirmation,
      typesExcludedFromRateLimiting: [
        ApprovalType.EthSign,
        ApprovalType.PersonalSign,
        ApprovalType.EthSignTypedData,
        ApprovalType.Transaction,
        ApprovalType.WatchAsset,
        ApprovalType.EthGetEncryptionPublicKey,
        ApprovalType.EthDecrypt,
      ],
    });

    ///: BEGIN:ONLY_INCLUDE_IN(build-mmi)
    this.mmiConfigurationController = new MmiConfigurationController({
      initState: initState.MmiConfigurationController,
      mmiConfigurationServiceUrl: process.env.MMI_CONFIGURATION_SERVICE_URL,
    });
    ///: END:ONLY_INCLUDE_IN

    const networkControllerMessenger = this.controllerMessenger.getRestricted({
      name: 'NetworkController',
      allowedEvents: [
        'NetworkController:stateChange',
        'NetworkController:networkWillChange',
        'NetworkController:networkDidChange',
        'NetworkController:infuraIsBlocked',
        'NetworkController:infuraIsUnblocked',
      ],
      allowedActions: [
        'NetworkController:getNetworkClientById',
        `NetworkController:getEthQuery`,
        `NetworkController:getProviderConfig`,
        `NetworkController:getEIP1559Compatibility`,
        `NetworkController:findNetworkClientIdByChainId`,
        `NetworkController:setProviderType`,
        `NetworkController:setActiveNetwork`,
      ],
    });

    let initialNetworkControllerState = {};
    if (initState.NetworkController) {
      initialNetworkControllerState = initState.NetworkController;
    } else if (process.env.IN_TEST) {
      const networkConfig = {
        chainId: CHAIN_IDS.LOCALHOST,
        nickname: 'Localhost 8545',
        rpcPrefs: {},
        rpcUrl: 'http://localhost:8545',
        ticker: 'ETH',
        id: 'networkConfigurationId',
      };
      initialNetworkControllerState = {
        providerConfig: {
          ...networkConfig,
          type: 'rpc',
        },
        networkConfigurations: {
          networkConfigurationId: {
            ...networkConfig,
          },
        },
      };
    } else if (
      process.env.METAMASK_DEBUG ||
      process.env.METAMASK_ENVIRONMENT === 'test'
    ) {
      initialNetworkControllerState = {
        providerConfig: {
          type: NETWORK_TYPES.GOERLI,
          chainId: CHAIN_IDS.GOERLI,
          ticker: TEST_NETWORK_TICKER_MAP[NETWORK_TYPES.GOERLI],
        },
      };
    }
    this.networkController = new NetworkController({
      messenger: networkControllerMessenger,
      state: initialNetworkControllerState,
      infuraProjectId: opts.infuraProjectId,
      trackMetaMetricsEvent: (...args) =>
        this.metaMetricsController.trackEvent(...args),
    });
    this.networkController.initializeProvider();
    this.provider =
      this.networkController.getProviderAndBlockTracker().provider;
    this.blockTracker =
      this.networkController.getProviderAndBlockTracker().blockTracker;

    // TODO: Delete when ready to remove `networkVersion` from provider object
    this.deprecatedNetworkId = null;
    this.updateDeprecatedNetworkId();
    networkControllerMessenger.subscribe(
      'NetworkController:networkDidChange',
      () => this.updateDeprecatedNetworkId(),
    );

    const tokenListMessenger = this.controllerMessenger.getRestricted({
      name: 'TokenListController',
      allowedEvents: [
        'TokenListController:stateChange',
        'NetworkController:stateChange',
      ],
    });

    this.selectedNetworkController = new SelectedNetworkController({
      messenger: this.controllerMessenger.getRestricted({
        name: 'SelectedNetworkController',
        allowedActions: [
          'SelectedNetworkController:getState',
          'SelectedNetworkController:getNetworkClientIdForDomain',
          'SelectedNetworkController:setNetworkClientIdForDomain',
          'NetworkController:getNetworkClientById',
        ],
        allowedEvents: [
          'SelectedNetworkController:stateChange',
          'NetworkController:stateChange',
        ],
      }),
    });

    // turn on perDappSelectedNetwork feature flag
    this.selectedNetworkController.update((state) => {
      state.perDomainNetwork = true;
    });

    this.tokenListController = new TokenListController({
      chainId: this.networkController.state.providerConfig.chainId,
      preventPollingOnNetworkRestart: initState.TokenListController
        ? initState.TokenListController.preventPollingOnNetworkRestart
        : true,
      messenger: tokenListMessenger,
      state: initState.TokenListController,
    });

    this.preferencesController = new PreferencesController({
      initState: initState.PreferencesController,
      initLangCode: opts.initLangCode,
      tokenListController: this.tokenListController,
      provider: this.provider,
      networkConfigurations: this.networkController.state.networkConfigurations,
    });

    this.assetsContractController = new AssetsContractController(
      {
        chainId: this.networkController.state.providerConfig.chainId,
        onPreferencesStateChange: (listener) =>
          this.preferencesController.store.subscribe(listener),
        // This handler is misnamed, and is a known issue that will be resolved
        // by planned refactors. It should be onNetworkDidChange which happens
        // AFTER the provider in the network controller is updated to reflect
        // the new state of the network controller. In #18041 we changed this
        // handler to be triggered by the change in the network state because
        // that is what the handler name implies, but this triggers too soon
        // causing the provider of the AssetsContractController to trail the
        // network provider by one update.
        onNetworkStateChange: (cb) =>
          networkControllerMessenger.subscribe(
            'NetworkController:networkDidChange',
            () => {
              const networkState = this.networkController.state;
              return cb(networkState);
            },
          ),
        getNetworkClientById: this.networkController.getNetworkClientById.bind(
          this.networkController,
        ),
      },
      {
        provider: this.provider,
      },
      initState.AssetsContractController,
    );

    const tokensControllerMessenger = this.controllerMessenger.getRestricted({
      name: 'TokensController',
      allowedActions: ['ApprovalController:addRequest'],
      allowedEvents: ['NetworkController:stateChange'],
    });
    this.tokensController = new TokensController({
      messenger: tokensControllerMessenger,
      chainId: this.networkController.state.providerConfig.chainId,
      onPreferencesStateChange: this.preferencesController.store.subscribe.bind(
        this.preferencesController.store,
      ),
      onNetworkStateChange: networkControllerMessenger.subscribe.bind(
        networkControllerMessenger,
        'NetworkController:stateChange',
      ),
      onTokenListStateChange: (listener) =>
        this.controllerMessenger.subscribe(
          `${this.tokenListController.name}:stateChange`,
          listener,
        ),
      getNetworkClientById: this.networkController.getNetworkClientById.bind(
        this.networkController,
      ),
      getERC20TokenName: this.assetsContractController.getERC20TokenName.bind(
        this.assetsContractController,
      ),
      config: { provider: this.provider },
      state: initState.TokensController,
    });

    const nftControllerMessenger = this.controllerMessenger.getRestricted({
      name: 'NftController',
      allowedActions: [`${this.approvalController.name}:addRequest`],
    });
    this.nftController = new NftController(
      {
        messenger: nftControllerMessenger,
        chainId: this.networkController.state.providerConfig.chainId,
        onPreferencesStateChange:
          this.preferencesController.store.subscribe.bind(
            this.preferencesController.store,
          ),
        onNetworkStateChange: networkControllerMessenger.subscribe.bind(
          networkControllerMessenger,
          'NetworkController:stateChange',
        ),
        getERC721AssetName:
          this.assetsContractController.getERC721AssetName.bind(
            this.assetsContractController,
          ),
        getERC721AssetSymbol:
          this.assetsContractController.getERC721AssetSymbol.bind(
            this.assetsContractController,
          ),
        getERC721TokenURI: this.assetsContractController.getERC721TokenURI.bind(
          this.assetsContractController,
        ),
        getERC721OwnerOf: this.assetsContractController.getERC721OwnerOf.bind(
          this.assetsContractController,
        ),
        getERC1155BalanceOf:
          this.assetsContractController.getERC1155BalanceOf.bind(
            this.assetsContractController,
          ),
        getERC1155TokenURI:
          this.assetsContractController.getERC1155TokenURI.bind(
            this.assetsContractController,
          ),
        onNftAdded: ({ address, symbol, tokenId, standard, source }) =>
          this.metaMetricsController.trackEvent({
            event: MetaMetricsEventName.NftAdded,
            category: MetaMetricsEventCategory.Wallet,
            sensitiveProperties: {
              token_contract_address: address,
              token_symbol: symbol,
              token_id: tokenId,
              token_standard: standard,
              asset_type: AssetType.NFT,
              source,
            },
          }),
        getNetworkClientById: this.networkController.getNetworkClientById.bind(
          this.networkController,
        ),
      },
      {},
      initState.NftController,
    );

    this.nftController.setApiKey(process.env.OPENSEA_KEY);

    this.nftDetectionController = new NftDetectionController({
      chainId: this.networkController.state.providerConfig.chainId,
      onNftsStateChange: (listener) => this.nftController.subscribe(listener),
      onPreferencesStateChange: this.preferencesController.store.subscribe.bind(
        this.preferencesController.store,
      ),
      onNetworkStateChange: networkControllerMessenger.subscribe.bind(
        networkControllerMessenger,
        'NetworkController:stateChange',
      ),
      getOpenSeaApiKey: () => this.nftController.openSeaApiKey,
      getBalancesInSingleCall:
        this.assetsContractController.getBalancesInSingleCall.bind(
          this.assetsContractController,
        ),
      addNft: this.nftController.addNft.bind(this.nftController),
      getNftState: () => this.nftController.state,
    });

    this.metaMetricsController = new MetaMetricsController({
      segment,
      preferencesStore: this.preferencesController.store,
      onNetworkDidChange: networkControllerMessenger.subscribe.bind(
        networkControllerMessenger,
        'NetworkController:networkDidChange',
      ),
      getNetworkIdentifier: () => {
        const { type, rpcUrl } = this.networkController.state.providerConfig;
        return type === NETWORK_TYPES.RPC ? rpcUrl : type;
      },
      getCurrentChainId: () =>
        this.networkController.state.providerConfig.chainId,
      version: this.platform.getVersion(),
      environment: process.env.METAMASK_ENVIRONMENT,
      extension: this.extension,
      initState: initState.MetaMetricsController,
      captureException,
    });

    this.on('update', (update) => {
      this.metaMetricsController.handleMetaMaskStateUpdate(update);
    });

    const gasFeeMessenger = this.controllerMessenger.getRestricted({
      name: 'GasFeeController',
    });

    const gasApiBaseUrl = process.env.SWAPS_USE_DEV_APIS
      ? GAS_DEV_API_BASE_URL
      : GAS_API_BASE_URL;

    this.gasFeeController = new GasFeeController({
      state: initState.GasFeeController,
      interval: 10000,
      messenger: gasFeeMessenger,
      clientId: SWAPS_CLIENT_ID,
      getProvider: () =>
        this.networkController.getProviderAndBlockTracker().provider,
      // NOTE: This option is inaccurately named; it should be called
      // onNetworkDidChange
      onNetworkStateChange: (eventHandler) => {
        networkControllerMessenger.subscribe(
          'NetworkController:networkDidChange',
          () => eventHandler(this.networkController.state),
        );
      },
      getCurrentNetworkEIP1559Compatibility:
        this.networkController.getEIP1559Compatibility.bind(
          this.networkController,
        ),
      getCurrentAccountEIP1559Compatibility:
        this.getCurrentAccountEIP1559Compatibility.bind(this),
      legacyAPIEndpoint: `${gasApiBaseUrl}/networks/<chain_id>/gasPrices`,
      EIP1559APIEndpoint: `${gasApiBaseUrl}/networks/<chain_id>/suggestedGasFees`,
      getCurrentNetworkLegacyGasAPICompatibility: () => {
        const { chainId } = this.networkController.state.providerConfig;
        return chainId === CHAIN_IDS.BSC;
      },
      getChainId: () => this.networkController.state.providerConfig.chainId,
    });

    this.appStateController = new AppStateController({
      addUnlockListener: this.on.bind(this, 'unlock'),
      isUnlocked: this.isUnlocked.bind(this),
      initState: initState.AppStateController,
      onInactiveTimeout: () => this.setLocked(),
      preferencesStore: this.preferencesController.store,
      messenger: this.controllerMessenger.getRestricted({
        name: 'AppStateController',
        allowedActions: [
          `${this.approvalController.name}:addRequest`,
          `${this.approvalController.name}:acceptRequest`,
        ],
        allowedEvents: [`KeyringController:qrKeyringStateChange`],
      }),
      extension: this.extension,
    });

    const currencyRateMessenger = this.controllerMessenger.getRestricted({
      name: 'CurrencyRateController',
    });
    this.currencyRateController = new CurrencyRateController({
      includeUsdRate: true,
      messenger: currencyRateMessenger,
      state: {
        ...initState.CurrencyController,
        nativeCurrency: this.networkController.state.providerConfig.ticker,
      },
    });

    const phishingControllerMessenger = this.controllerMessenger.getRestricted({
      name: 'PhishingController',
    });

    this.phishingController = new PhishingController({
      messenger: phishingControllerMessenger,
      state: initState.PhishingController,
      hotlistRefreshInterval: process.env.IN_TEST ? 5 * SECOND : undefined,
      stalelistRefreshInterval: process.env.IN_TEST ? 30 * SECOND : undefined,
    });

    this.phishingController.maybeUpdateState();

    ///: BEGIN:ONLY_INCLUDE_IN(blockaid)
    this.ppomController = new PPOMController({
      messenger: this.controllerMessenger.getRestricted({
        name: 'PPOMController',
      }),
      storageBackend: new IndexedDBPPOMStorage('PPOMDB', 1),
      provider: this.provider,
      ppomProvider: { PPOM: PPOMModule.PPOM, ppomInit: PPOMModule.default },
      state: initState.PPOMController,
      chainId: this.networkController.state.providerConfig.chainId,
      onNetworkChange: networkControllerMessenger.subscribe.bind(
        networkControllerMessenger,
        'NetworkController:stateChange',
      ),
      securityAlertsEnabled:
        this.preferencesController.store.getState().securityAlertsEnabled,
      onPreferencesChange: this.preferencesController.store.subscribe.bind(
        this.preferencesController.store,
      ),
      cdnBaseUrl: process.env.BLOCKAID_FILE_CDN,
      blockaidPublicKey: process.env.BLOCKAID_PUBLIC_KEY,
    });
    ///: END:ONLY_INCLUDE_IN

    const announcementMessenger = this.controllerMessenger.getRestricted({
      name: 'AnnouncementController',
    });

    this.announcementController = new AnnouncementController({
      messenger: announcementMessenger,
      allAnnouncements: UI_NOTIFICATIONS,
      state: initState.AnnouncementController,
    });

    // token exchange rate tracker
    this.tokenRatesController = new TokenRatesController(
      {
        chainId: this.networkController.state.providerConfig.chainId,
        ticker: this.networkController.state.providerConfig.ticker,
        selectedAddress: this.preferencesController.getSelectedAddress(),
        onTokensStateChange: (listener) =>
          this.tokensController.subscribe(listener),
        onNetworkStateChange: networkControllerMessenger.subscribe.bind(
          networkControllerMessenger,
          'NetworkController:stateChange',
        ),
        onPreferencesStateChange:
          this.preferencesController.store.subscribe.bind(
            this.preferencesController.store,
          ),
      },
      {},
      initState.TokenRatesController,
    );
    if (this.preferencesController.store.getState().useCurrencyRateCheck) {
      this.tokenRatesController.start();
    }

    this.preferencesController.store.subscribe(
      previousValueComparator((prevState, currState) => {
        const { useCurrencyRateCheck: prevUseCurrencyRateCheck } = prevState;
        const { useCurrencyRateCheck: currUseCurrencyRateCheck } = currState;
        if (currUseCurrencyRateCheck && !prevUseCurrencyRateCheck) {
          this.currencyRateController.start();
          this.tokenRatesController.start();
        } else if (!currUseCurrencyRateCheck && prevUseCurrencyRateCheck) {
          this.currencyRateController.stop();
          this.tokenRatesController.stop();
        }
      }, this.preferencesController.store.getState()),
    );

    this.ensController = new EnsController({
      provider: this.provider,
      getCurrentChainId: () =>
        this.networkController.state.providerConfig.chainId,
      onNetworkDidChange: networkControllerMessenger.subscribe.bind(
        networkControllerMessenger,
        'NetworkController:networkDidChange',
      ),
    });

    this.onboardingController = new OnboardingController({
      initState: initState.OnboardingController,
    });

    // account tracker watches balances, nonces, and any code at their address
    this.accountTracker = new AccountTracker({
      provider: this.provider,
      blockTracker: this.blockTracker,
      getCurrentChainId: () =>
        this.networkController.state.providerConfig.chainId,
      getNetworkIdentifier: () => {
        const { type, rpcUrl } = this.networkController.state.providerConfig;
        return type === NETWORK_TYPES.RPC ? rpcUrl : type;
      },
      preferencesController: this.preferencesController,
      onboardingController: this.onboardingController,
      initState: { accounts: {} },
      onAccountRemoved: this.controllerMessenger.subscribe.bind(
        this.controllerMessenger,
        'KeyringController:accountRemoved',
      ),
    });

    // start and stop polling for balances based on activeControllerConnections
    this.on('controllerConnectionChanged', (activeControllerConnections) => {
      const { completedOnboarding } =
        this.onboardingController.store.getState();
      if (activeControllerConnections > 0 && completedOnboarding) {
        this.triggerNetworkrequests();
      } else {
        this.stopNetworkRequests();
      }
    });

    this.onboardingController.store.subscribe(
      previousValueComparator(async (prevState, currState) => {
        const { completedOnboarding: prevCompletedOnboarding } = prevState;
        const { completedOnboarding: currCompletedOnboarding } = currState;
        if (!prevCompletedOnboarding && currCompletedOnboarding) {
          this.triggerNetworkrequests();
        }
      }, this.onboardingController.store.getState()),
    );

    this.cachedBalancesController = new CachedBalancesController({
      accountTracker: this.accountTracker,
      getCurrentChainId: () =>
        this.networkController.state.providerConfig.chainId,
      initState: initState.CachedBalancesController,
    });

    let additionalKeyrings = [keyringBuilderFactory(QRHardwareKeyring)];

    if (this.canUseHardwareWallets()) {
      const keyringOverrides = this.opts.overrides?.keyrings;

      const additionalKeyringTypes = [
        keyringOverrides?.ledger || LedgerBridgeKeyring,
        keyringOverrides?.lattice || LatticeKeyring,
        QRHardwareKeyring,
      ];

      const additionalBridgedKeyringTypes = [
        {
          keyring: keyringOverrides?.trezor || TrezorKeyring,
          bridge: keyringOverrides?.trezorBridge || TrezorConnectBridge,
        },
      ];

      additionalKeyrings = additionalKeyringTypes.map((keyringType) =>
        keyringBuilderFactory(keyringType),
      );

      additionalBridgedKeyringTypes.forEach((keyringType) =>
        additionalKeyrings.push(
          hardwareKeyringBuilderFactory(
            keyringType.keyring,
            keyringType.bridge,
          ),
        ),
      );

      ///: BEGIN:ONLY_INCLUDE_IN(build-mmi)
      for (const custodianType of Object.keys(CUSTODIAN_TYPES)) {
        additionalKeyrings.push(
          mmiKeyringBuilderFactory(
            CUSTODIAN_TYPES[custodianType].keyringClass,
            { mmiConfigurationController: this.mmiConfigurationController },
          ),
        );
      }
      ///: END:ONLY_INCLUDE_IN
    }

    ///: BEGIN:ONLY_INCLUDE_IN(keyring-snaps)
    const snapKeyringBuildMessenger = this.controllerMessenger.getRestricted({
      name: 'SnapKeyringBuilder',
      allowedActions: [
        'ApprovalController:addRequest',
        'ApprovalController:acceptRequest',
        'ApprovalController:rejectRequest',
        'ApprovalController:startFlow',
        'ApprovalController:endFlow',
        'ApprovalController:showSuccess',
        'ApprovalController:showError',
        'PhishingController:test',
        'PhishingController:maybeUpdateState',
        'KeyringController:getAccounts',
      ],
    });

    const getSnapController = () => this.snapController;

    additionalKeyrings.push(
      snapKeyringBuilder(
        snapKeyringBuildMessenger,
        getSnapController,
        async () => await this.keyringController.persistAllKeyrings(),
        (address) => this.preferencesController.setSelectedAddress(address),
        (address) => this.removeAccount(address),
      ),
    );

    ///: END:ONLY_INCLUDE_IN

    const keyringControllerMessenger = this.controllerMessenger.getRestricted({
      name: 'KeyringController',
      allowedActions: [
        'KeyringController:getState',
        'KeyringController:signMessage',
        'KeyringController:signPersonalMessage',
        'KeyringController:signTypedMessage',
        'KeyringController:decryptMessage',
        'KeyringController:getEncryptionPublicKey',
        'KeyringController:getKeyringsByType',
        'KeyringController:getKeyringForAccount',
        'KeyringController:getAccounts',
      ],
      allowedEvents: [
        'KeyringController:stateChange',
        'KeyringController:lock',
        'KeyringController:unlock',
        'KeyringController:accountRemoved',
        'KeyringController:qrKeyringStateChange',
      ],
    });

    this.keyringController = new KeyringController({
      keyringBuilders: additionalKeyrings,
      state: initState.KeyringController,
      encryptor: opts.encryptor || undefined,
      messenger: keyringControllerMessenger,
      removeIdentity: this.preferencesController.removeAddress.bind(
        this.preferencesController,
      ),
      setAccountLabel: this.preferencesController.setAccountLabel.bind(
        this.preferencesController,
      ),
      setSelectedAddress: this.preferencesController.setSelectedAddress.bind(
        this.preferencesController,
      ),
      syncIdentities: this.preferencesController.syncAddresses.bind(
        this.preferencesController,
      ),
      updateIdentities: this.preferencesController.setAddresses.bind(
        this.preferencesController,
      ),
    });

    this.controllerMessenger.subscribe('KeyringController:unlock', () =>
      this._onUnlock(),
    );
    this.controllerMessenger.subscribe('KeyringController:lock', () =>
      this._onLock(),
    );
    this.controllerMessenger.subscribe(
      'KeyringController:stateChange',
      (state) => {
        this._onKeyringControllerUpdate(state);
      },
    );

    const getIdentities = () =>
      this.preferencesController.store.getState().identities;

    this.permissionController = new PermissionController({
      messenger: this.controllerMessenger.getRestricted({
        name: 'PermissionController',
        allowedActions: [
          `${this.approvalController.name}:addRequest`,
          `${this.approvalController.name}:hasRequest`,
          `${this.approvalController.name}:acceptRequest`,
          `${this.approvalController.name}:rejectRequest`,
          `SnapController:getPermitted`,
          `SnapController:install`,
          `SubjectMetadataController:getSubjectMetadata`,
        ],
      }),
      state: initState.PermissionController,
      caveatSpecifications: getCaveatSpecifications({ getIdentities }),
      permissionSpecifications: {
        ...getPermissionSpecifications({
          getIdentities,
          getAllAccounts: this.keyringController.getAccounts.bind(
            this.keyringController,
          ),
          captureKeyringTypesWithMissingIdentities: (
            identities = {},
            accounts = [],
          ) => {
            const accountsMissingIdentities = accounts.filter(
              (address) => !identities[address],
            );
            const keyringTypesWithMissingIdentities =
              accountsMissingIdentities.map((address) =>
                this.keyringController.getAccountKeyringType(address),
              );

            const identitiesCount = Object.keys(identities || {}).length;

            const accountTrackerCount = Object.keys(
              this.accountTracker.store.getState().accounts || {},
            ).length;

            captureException(
              new Error(
                `Attempt to get permission specifications failed because their were ${accounts.length} accounts, but ${identitiesCount} identities, and the ${keyringTypesWithMissingIdentities} keyrings included accounts with missing identities. Meanwhile, there are ${accountTrackerCount} accounts in the account tracker.`,
              ),
            );
          },
        }),
        ///: BEGIN:ONLY_INCLUDE_IN(snaps)
        ...this.getSnapPermissionSpecifications(),
        ///: END:ONLY_INCLUDE_IN
      },
      unrestrictedMethods,
    });

    this.permissionLogController = new PermissionLogController({
      restrictedMethods: new Set(Object.keys(RestrictedMethods)),
      initState: initState.PermissionLogController,
    });

    this.subjectMetadataController = new SubjectMetadataController({
      messenger: this.controllerMessenger.getRestricted({
        name: 'SubjectMetadataController',
        allowedActions: [`${this.permissionController.name}:hasPermissions`],
      }),
      state: initState.SubjectMetadataController,
      subjectCacheLimit: 100,
    });

    ///: BEGIN:ONLY_INCLUDE_IN(snaps)
    const snapExecutionServiceArgs = {
      iframeUrl: new URL(process.env.IFRAME_EXECUTION_ENVIRONMENT_URL),
      messenger: this.controllerMessenger.getRestricted({
        name: 'ExecutionService',
      }),
      setupSnapProvider: this.setupSnapProvider.bind(this),
    };

    this.snapExecutionService = new IframeExecutionService(
      snapExecutionServiceArgs,
    );

    const snapControllerMessenger = this.controllerMessenger.getRestricted({
      name: 'SnapController',
      allowedEvents: [
        'ExecutionService:unhandledError',
        'ExecutionService:outboundRequest',
        'ExecutionService:outboundResponse',
        'SnapController:snapInstalled',
        'SnapController:snapUpdated',
      ],
      allowedActions: [
        `${this.permissionController.name}:getEndowments`,
        `${this.permissionController.name}:getPermissions`,
        `${this.permissionController.name}:hasPermission`,
        `${this.permissionController.name}:hasPermissions`,
        `${this.permissionController.name}:requestPermissions`,
        `${this.permissionController.name}:revokeAllPermissions`,
        `${this.permissionController.name}:revokePermissions`,
        `${this.permissionController.name}:revokePermissionForAllSubjects`,
        `${this.permissionController.name}:getSubjectNames`,
        `${this.permissionController.name}:updateCaveat`,
        `${this.approvalController.name}:addRequest`,
        `${this.approvalController.name}:updateRequestState`,
        `${this.permissionController.name}:grantPermissions`,
        `${this.subjectMetadataController.name}:getSubjectMetadata`,
        `${this.phishingController.name}:maybeUpdateState`,
        `${this.phishingController.name}:testOrigin`,
        'ExecutionService:executeSnap',
        'ExecutionService:getRpcRequestHandler',
        'ExecutionService:terminateSnap',
        'ExecutionService:terminateAllSnaps',
        'ExecutionService:handleRpcRequest',
        'SnapsRegistry:get',
        'SnapsRegistry:getMetadata',
        'SnapsRegistry:update',
        'SnapsRegistry:resolveVersion',
      ],
    });

    const allowLocalSnaps = process.env.ALLOW_LOCAL_SNAPS;
    const requireAllowlist = process.env.REQUIRE_SNAPS_ALLOWLIST;

    this.snapController = new SnapController({
      environmentEndowmentPermissions: Object.values(EndowmentPermissions),
      excludedPermissions: {
        ...ExcludedSnapPermissions,
        ...ExcludedSnapEndowments,
      },
      closeAllConnections: this.removeAllConnections.bind(this),
      state: initState.SnapController,
      messenger: snapControllerMessenger,
      featureFlags: {
        dappsCanUpdateSnaps: true,
        allowLocalSnaps,
        requireAllowlist,
      },
    });

    this.notificationController = new NotificationController({
      messenger: this.controllerMessenger.getRestricted({
        name: 'NotificationController',
      }),
      state: initState.NotificationController,
    });

    this.rateLimitController = new RateLimitController({
      state: initState.RateLimitController,
      messenger: this.controllerMessenger.getRestricted({
        name: 'RateLimitController',
      }),
      implementations: {
        showNativeNotification: {
          method: (origin, message) => {
            const subjectMetadataState = this.controllerMessenger.call(
              'SubjectMetadataController:getState',
            );

            const originMetadata = subjectMetadataState.subjectMetadata[origin];

            this.platform
              ._showNotification(originMetadata?.name ?? origin, message)
              .catch((error) => {
                log.error('Failed to create notification', error);
              });

            return null;
          },
          // 2 calls per 5 minutes
          rateLimitCount: 2,
          rateLimitTimeout: 300000,
        },
        showInAppNotification: {
          method: (origin, message) => {
            this.controllerMessenger.call(
              'NotificationController:show',
              origin,
              message,
            );

            return null;
          },
          // 5 calls per minute
          rateLimitCount: 5,
          rateLimitTimeout: 60000,
        },
      },
    });
    const cronjobControllerMessenger = this.controllerMessenger.getRestricted({
      name: 'CronjobController',
      allowedEvents: [
        'SnapController:snapInstalled',
        'SnapController:snapUpdated',
        'SnapController:snapRemoved',
        'SnapController:snapEnabled',
        'SnapController:snapDisabled',
      ],
      allowedActions: [
        `${this.permissionController.name}:getPermissions`,
        'SnapController:handleRequest',
        'SnapController:getAll',
      ],
    });
    this.cronjobController = new CronjobController({
      state: initState.CronjobController,
      messenger: cronjobControllerMessenger,
    });

    const snapsRegistryMessenger = this.controllerMessenger.getRestricted({
      name: 'SnapsRegistry',
      allowedEvents: [],
      allowedActions: [],
    });
    this.snapsRegistry = new JsonSnapsRegistry({
      state: initState.SnapsRegistry,
      messenger: snapsRegistryMessenger,
      refetchOnAllowlistMiss: requireAllowlist,
      failOnUnavailableRegistry: requireAllowlist,
      url: {
        registry: 'https://acl.execution.consensys.io/latest/registry.json',
        signature: 'https://acl.execution.consensys.io/latest/signature.json',
      },
      publicKey:
        '0x025b65308f0f0fb8bc7f7ff87bfc296e0330eee5d3c1d1ee4a048b2fd6a86fa0a6',
    });

    ///: END:ONLY_INCLUDE_IN

    ///: BEGIN:ONLY_INCLUDE_IN(desktop)
    this.desktopController = new DesktopController({
      initState: initState.DesktopController,
    });
    ///: END:ONLY_INCLUDE_IN

    const detectTokensControllerMessenger =
      this.controllerMessenger.getRestricted({
        name: 'DetectTokensController',
        allowedActions: ['KeyringController:getState'],
        allowedEvents: [
          'NetworkController:stateChange',
          'KeyringController:lock',
          'KeyringController:unlock',
        ],
      });
    this.detectTokensController = new DetectTokensController({
      messenger: detectTokensControllerMessenger,
      preferences: this.preferencesController,
      tokensController: this.tokensController,
      assetsContractController: this.assetsContractController,
      network: this.networkController,
      tokenList: this.tokenListController,
      trackMetaMetricsEvent: this.metaMetricsController.trackEvent.bind(
        this.metaMetricsController,
      ),
      getNetworkClientById: this.networkController.getNetworkClientById.bind(
        this.networkController,
      ),
    });

    this.addressBookController = new AddressBookController(
      undefined,
      initState.AddressBookController,
    );

    this.alertController = new AlertController({
      initState: initState.AlertController,
      preferencesStore: this.preferencesController.store,
    });

    ///: BEGIN:ONLY_INCLUDE_IN(build-mmi)
    this.custodyController = new CustodyController({
      initState: initState.CustodyController,
    });
    this.institutionalFeaturesController = new InstitutionalFeaturesController({
      initState: initState.InstitutionalFeaturesController,
      showConfirmRequest: opts.showUserConfirmation,
    });
    this.transactionUpdateController = new TransactionUpdateController({
      initState: initState.TransactionUpdateController,
      getCustodyKeyring: this.getCustodyKeyringIfExists.bind(this),
      mmiConfigurationController: this.mmiConfigurationController,
      captureException,
    });
    ///: END:ONLY_INCLUDE_IN

    this.backup = new Backup({
      preferencesController: this.preferencesController,
      addressBookController: this.addressBookController,
      networkController: this.networkController,
      trackMetaMetricsEvent: this.metaMetricsController.trackEvent.bind(
        this.metaMetricsController,
      ),
    });

    this.txController = new TransactionController({
      initState:
        initState.TransactionController || initState.TransactionManager,
      getPermittedAccounts: this.getPermittedAccounts.bind(this),
      getProviderConfig: () => this.networkController.state.providerConfig,
      getCurrentNetworkEIP1559Compatibility:
        this.networkController.getEIP1559Compatibility.bind(
          this.networkController,
        ),
      getCurrentAccountEIP1559Compatibility:
        this.getCurrentAccountEIP1559Compatibility.bind(this),
      getNetworkStatus: () =>
        this.networkController.state.networksMetadata?.[
          this.networkController.state.selectedNetworkClientId
        ]?.status,
      getNetworkState: () => this.networkController.state,
      hasCompletedOnboarding: () =>
        this.onboardingController.store.getState().completedOnboarding,
      onNetworkStateChange: (listener) => {
        networkControllerMessenger.subscribe(
          'NetworkController:stateChange',
          () => listener(),
          (state) => state.providerConfig.chainId,
        );
      },
      getCurrentChainId: () =>
        this.networkController.state.providerConfig.chainId,
      preferencesStore: this.preferencesController.store,
      txHistoryLimit: 60,
      signTransaction: this.keyringController.signTransaction.bind(
        this.keyringController,
      ),
      provider: this.provider,
      blockTracker: this.blockTracker,
      getParticipateInMetrics: () =>
        this.metaMetricsController.state.participateInMetaMetrics,
      getEIP1559GasFeeEstimates:
        this.gasFeeController.fetchGasFeeEstimates.bind(this.gasFeeController),
      getExternalPendingTransactions:
        this.getExternalPendingTransactions.bind(this),
      securityProviderRequest: this.securityProviderRequest.bind(this),
      hooks: {
        ///: BEGIN:ONLY_INCLUDE_IN(build-mmi)
        afterSign: (txMeta, signedEthTx) =>
          afterTransactionSignMMI(
            txMeta,
            signedEthTx,
            this.transactionUpdateController.addTransactionToWatchList.bind(
              this.transactionUpdateController,
            ),
          ),
        beforeCheckPendingTransaction:
          beforeCheckPendingTransactionMMI.bind(this),
        beforeTransactionApproveOnInit:
          beforeTransactionApproveOnInitMMI.bind(this),
        beforePublish: beforeTransactionPublishMMI.bind(this),
        getAdditionalSignArguments: getAdditionalSignArgumentsMMI.bind(this),
        ///: END:ONLY_INCLUDE_IN
      },
      messenger: this.controllerMessenger.getRestricted({
        name: 'TransactionController',
        allowedActions: [
          `${this.approvalController.name}:addRequest`,
          `${this.approvalController.name}:acceptRequest`,
          `${this.approvalController.name}:rejectRequest`,
        ],
      }),
    });

    this._addTransactionControllerListeners();

    networkControllerMessenger.subscribe(
      'NetworkController:networkDidChange',
      async () => {
        const { ticker } = this.networkController.state.providerConfig;
        try {
          await this.currencyRateController.setNativeCurrency(ticker);
        } catch (error) {
          // TODO: Handle failure to get conversion rate more gracefully
          console.error(error);
        }
      },
    );

    this.networkController.lookupNetwork();
    this.decryptMessageController = new DecryptMessageController({
      getState: this.getState.bind(this),
      messenger: this.controllerMessenger.getRestricted({
        name: 'DecryptMessageController',
        allowedActions: [
          `${this.approvalController.name}:addRequest`,
          `${this.approvalController.name}:acceptRequest`,
          `${this.approvalController.name}:rejectRequest`,
          `${this.keyringController.name}:decryptMessage`,
        ],
      }),
      metricsEvent: this.metaMetricsController.trackEvent.bind(
        this.metaMetricsController,
      ),
    });

    this.encryptionPublicKeyController = new EncryptionPublicKeyController({
      messenger: this.controllerMessenger.getRestricted({
        name: 'EncryptionPublicKeyController',
        allowedActions: [
          `${this.approvalController.name}:addRequest`,
          `${this.approvalController.name}:acceptRequest`,
          `${this.approvalController.name}:rejectRequest`,
        ],
      }),
      getEncryptionPublicKey:
        this.keyringController.getEncryptionPublicKey.bind(
          this.keyringController,
        ),
      getAccountKeyringType: this.keyringController.getAccountKeyringType.bind(
        this.keyringController,
      ),
      getState: this.getState.bind(this),
      metricsEvent: this.metaMetricsController.trackEvent.bind(
        this.metaMetricsController,
      ),
    });

    this.signatureController = new SignatureController({
      messenger: this.controllerMessenger.getRestricted({
        name: 'SignatureController',
        allowedActions: [
          `${this.approvalController.name}:addRequest`,
          `${this.keyringController.name}:signMessage`,
          `${this.keyringController.name}:signPersonalMessage`,
          `${this.keyringController.name}:signTypedMessage`,
          `${this.loggingController.name}:add`,
        ],
      }),
      isEthSignEnabled: () =>
        this.preferencesController.store.getState()
          ?.disabledRpcMethodPreferences?.eth_sign,
      getAllState: this.getState.bind(this),
      securityProviderRequest: this.securityProviderRequest.bind(this),
      getCurrentChainId: () =>
        this.networkController.state.providerConfig.chainId,
    });

    this.signatureController.hub.on(
      'cancelWithReason',
      ({ message, reason }) => {
        this.metaMetricsController.trackEvent({
          event: reason,
          category: MetaMetricsEventCategory.Transactions,
          properties: {
            action: 'Sign Request',
            type: message.type,
          },
        });
      },
    );

    ///: BEGIN:ONLY_INCLUDE_IN(build-mmi)
    const transactionMetricsRequest = this.getTransactionMetricsRequest();

    this.mmiController = new MMIController({
      mmiConfigurationController: this.mmiConfigurationController,
      keyringController: this.keyringController,
      txController: this.txController,
      securityProviderRequest: this.securityProviderRequest.bind(this),
      preferencesController: this.preferencesController,
      appStateController: this.appStateController,
      transactionUpdateController: this.transactionUpdateController,
      custodyController: this.custodyController,
      institutionalFeaturesController: this.institutionalFeaturesController,
      getState: this.getState.bind(this),
      getPendingNonce: this.getPendingNonce.bind(this),
      accountTracker: this.accountTracker,
      metaMetricsController: this.metaMetricsController,
      networkController: this.networkController,
      permissionController: this.permissionController,
      signatureController: this.signatureController,
      platform: this.platform,
      extension: this.extension,
      trackTransactionEvents: handleMMITransactionUpdate.bind(
        null,
        transactionMetricsRequest,
      ),
    });
    ///: END:ONLY_INCLUDE_IN

    this.swapsController = new SwapsController(
      {
        getBufferedGasLimit:
          this.txController.txGasUtil.getBufferedGasLimit.bind(
            this.txController.txGasUtil,
          ),
        networkController: this.networkController,
        onNetworkStateChange: networkControllerMessenger.subscribe.bind(
          networkControllerMessenger,
          'NetworkController:stateChange',
        ),
        provider: this.provider,
        getProviderConfig: () => this.networkController.state.providerConfig,
        getTokenRatesState: () => this.tokenRatesController.state,
        getCurrentChainId: () =>
          this.networkController.state.providerConfig.chainId,
        getEIP1559GasFeeEstimates:
          this.gasFeeController.fetchGasFeeEstimates.bind(
            this.gasFeeController,
          ),
        trackMetaMetricsEvent: this.metaMetricsController.trackEvent.bind(
          this.metaMetricsController,
        ),
      },
      initState.SwapsController,
    );
    this.smartTransactionsController = new SmartTransactionsController(
      {
        onNetworkStateChange: networkControllerMessenger.subscribe.bind(
          networkControllerMessenger,
          'NetworkController:stateChange',
        ),
        getNetwork: () => this.networkController.state.networkId ?? 'loading',
        getNonceLock: this.txController.nonceTracker.getNonceLock.bind(
          this.txController.nonceTracker,
        ),
        confirmExternalTransaction:
          this.txController.confirmExternalTransaction.bind(this.txController),
        provider: this.provider,
        trackMetaMetricsEvent: this.metaMetricsController.trackEvent.bind(
          this.metaMetricsController,
        ),
      },
      {
        supportedChainIds: [CHAIN_IDS.MAINNET, CHAIN_IDS.GOERLI],
      },
      initState.SmartTransactionsController,
    );

    ///: BEGIN:ONLY_INCLUDE_IN(petnames)
    const isExternalNameSourcesEnabled = () =>
      this.preferencesController.store.getState().useExternalNameSources;

    this.nameController = new NameController({
      messenger: this.controllerMessenger.getRestricted({
        name: 'NameController',
        allowedActions: [],
      }),
      providers: [
        new ENSNameProvider({
          reverseLookup: this.ensController.reverseResolveAddress.bind(
            this.ensController,
          ),
        }),
        new EtherscanNameProvider({ isEnabled: isExternalNameSourcesEnabled }),
        new TokenNameProvider({ isEnabled: isExternalNameSourcesEnabled }),
        new LensNameProvider({ isEnabled: isExternalNameSourcesEnabled }),
        new SnapsNameProvider({
          messenger: this.controllerMessenger.getRestricted({
            name: 'SnapsNameProvider',
            allowedActions: [
              'SnapController:getAll',
              'SnapController:get',
              'SnapController:handleRequest',
              'PermissionController:getState',
            ],
          }),
        }),
      ],
      state: initState.NameController,
    });

    new AddressBookPetnamesBridge({
      addressBookController: this.addressBookController,
      nameController: this.nameController,
      messenger: this.controllerMessenger.getRestricted({
        name: 'AddressBookPetnamesBridge',
        allowedEvents: ['NameController:stateChange'],
      }),
    }).init();
    ///: END:ONLY_INCLUDE_IN

    // ensure accountTracker updates balances after network change
    networkControllerMessenger.subscribe(
      'NetworkController:networkDidChange',
      () => {
        this.accountTracker._updateAccounts();
      },
    );

    // clear unapproved transactions and messages when the network will change
    networkControllerMessenger.subscribe(
      'NetworkController:networkWillChange',
      () => {
        this.txController.txStateManager.clearUnapprovedTxs();
        this.encryptionPublicKeyController.clearUnapproved();
        this.decryptMessageController.clearUnapproved();
        this.signatureController.clearUnapproved();
        this.approvalController.clear(ethErrors.provider.userRejectedRequest());
      },
    );

    this.metamaskMiddleware = createMetamaskMiddleware({
      static: {
        eth_syncing: false,
        web3_clientVersion: `MetaMask/v${version}`,
      },
      version,
      // account mgmt
      getAccounts: async (
        { origin: innerOrigin },
        { suppressUnauthorizedError = true } = {},
      ) => {
        if (innerOrigin === ORIGIN_METAMASK) {
          const selectedAddress =
            this.preferencesController.getSelectedAddress();
          return selectedAddress ? [selectedAddress] : [];
        } else if (this.isUnlocked()) {
          return await this.getPermittedAccounts(innerOrigin, {
            suppressUnauthorizedError,
          });
        }
        return []; // changing this is a breaking change
      },
      // tx signing
      processTransaction: this.newUnapprovedTransaction.bind(this),
      // msg signing
      ///: BEGIN:ONLY_INCLUDE_IN(build-main,build-beta,build-flask)
      processEthSignMessage: this.signatureController.newUnsignedMessage.bind(
        this.signatureController,
      ),
      processTypedMessage:
        this.signatureController.newUnsignedTypedMessage.bind(
          this.signatureController,
        ),
      processTypedMessageV3:
        this.signatureController.newUnsignedTypedMessage.bind(
          this.signatureController,
        ),
      processTypedMessageV4:
        this.signatureController.newUnsignedTypedMessage.bind(
          this.signatureController,
        ),
      processPersonalMessage:
        this.signatureController.newUnsignedPersonalMessage.bind(
          this.signatureController,
        ),
      ///: END:ONLY_INCLUDE_IN

      ///: BEGIN:ONLY_INCLUDE_IN(build-mmi)
      /* eslint-disable no-dupe-keys */
      processEthSignMessage: this.mmiController.newUnsignedMessage.bind(
        this.mmiController,
      ),
      processTypedMessage: this.mmiController.newUnsignedMessage.bind(
        this.mmiController,
      ),
      processTypedMessageV3: this.mmiController.newUnsignedMessage.bind(
        this.mmiController,
      ),
      processTypedMessageV4: this.mmiController.newUnsignedMessage.bind(
        this.mmiController,
      ),
      processPersonalMessage: this.mmiController.newUnsignedMessage.bind(
        this.mmiController,
      ),
      setTypedMessageInProgress:
        this.signatureController.setTypedMessageInProgress.bind(
          this.signatureController,
        ),
      setPersonalMessageInProgress:
        this.signatureController.setPersonalMessageInProgress.bind(
          this.signatureController,
        ),
      /* eslint-enable no-dupe-keys */
      ///: END:ONLY_INCLUDE_IN

      processEncryptionPublicKey:
        this.encryptionPublicKeyController.newRequestEncryptionPublicKey.bind(
          this.encryptionPublicKeyController,
        ),
      processDecryptMessage:
        this.decryptMessageController.newRequestDecryptMessage.bind(
          this.decryptMessageController,
        ),
      getPendingNonce: this.getPendingNonce.bind(this),
      getPendingTransactionByHash: (hash) =>
        this.txController.getTransactions({
          searchCriteria: {
            hash,
            status: TransactionStatus.submitted,
          },
        })[0],
    });

    // ensure isClientOpenAndUnlocked is updated when memState updates
    this.on('update', (memState) => this._onStateUpdate(memState));

    /**
     * All controllers in Memstore but not in store. They are not persisted.
     * On chrome profile re-start, they will be re-initialized.
     */
    const resetOnRestartStore = {
      AccountTracker: this.accountTracker.store,
      TxController: this.txController.memStore,
      TokenRatesController: this.tokenRatesController,
      DecryptMessageController: this.decryptMessageController,
      EncryptionPublicKeyController: this.encryptionPublicKeyController,
      SignatureController: this.signatureController,
      SwapsController: this.swapsController.store,
      EnsController: this.ensController.store,
      ApprovalController: this.approvalController,
      ///: BEGIN:ONLY_INCLUDE_IN(blockaid)
      PPOMController: this.ppomController,
      ///: END:ONLY_INCLUDE_IN
    };

    this.store.updateStructure({
      AppStateController: this.appStateController.store,
      AppMetadataController: this.appMetadataController.store,
      TransactionController: this.txController.store,
      KeyringController: this.keyringController,
      PreferencesController: this.preferencesController.store,
      MetaMetricsController: this.metaMetricsController.store,
      AddressBookController: this.addressBookController,
      CurrencyController: this.currencyRateController,
      NetworkController: this.networkController,
      CachedBalancesController: this.cachedBalancesController.store,
      AlertController: this.alertController.store,
      OnboardingController: this.onboardingController.store,
      PermissionController: this.permissionController,
      PermissionLogController: this.permissionLogController.store,
      SubjectMetadataController: this.subjectMetadataController,
      AnnouncementController: this.announcementController,
      GasFeeController: this.gasFeeController,
      TokenListController: this.tokenListController,
      TokensController: this.tokensController,
      SmartTransactionsController: this.smartTransactionsController,
      NftController: this.nftController,
      PhishingController: this.phishingController,
      SelectedNetworkController: this.selectedNetworkController,
      LoggingController: this.loggingController,
      ///: BEGIN:ONLY_INCLUDE_IN(snaps)
      SnapController: this.snapController,
      CronjobController: this.cronjobController,
      SnapsRegistry: this.snapsRegistry,
      NotificationController: this.notificationController,
      ///: END:ONLY_INCLUDE_IN
      ///: BEGIN:ONLY_INCLUDE_IN(desktop)
      DesktopController: this.desktopController.store,
      ///: END:ONLY_INCLUDE_IN

      ///: BEGIN:ONLY_INCLUDE_IN(build-mmi)
      CustodyController: this.custodyController.store,
      InstitutionalFeaturesController:
        this.institutionalFeaturesController.store,
      MmiConfigurationController: this.mmiConfigurationController.store,
      ///: END:ONLY_INCLUDE_IN
      ///: BEGIN:ONLY_INCLUDE_IN(blockaid)
      PPOMController: this.ppomController,
      ///: END:ONLY_INCLUDE_IN
      ///: BEGIN:ONLY_INCLUDE_IN(petnames)
      NameController: this.nameController,
      ///: END:ONLY_INCLUDE_IN
      ...resetOnRestartStore,
    });

    this.memStore = new ComposableObservableStore({
      config: {
        AppStateController: this.appStateController.store,
        AppMetadataController: this.appMetadataController.store,
        NetworkController: this.networkController,
        CachedBalancesController: this.cachedBalancesController.store,
        KeyringController: this.keyringController,
        PreferencesController: this.preferencesController.store,
        MetaMetricsController: this.metaMetricsController.store,
        AddressBookController: this.addressBookController,
        CurrencyController: this.currencyRateController,
        AlertController: this.alertController.store,
        OnboardingController: this.onboardingController.store,
        PermissionController: this.permissionController,
        PermissionLogController: this.permissionLogController.store,
        SubjectMetadataController: this.subjectMetadataController,
        AnnouncementController: this.announcementController,
        GasFeeController: this.gasFeeController,
        TokenListController: this.tokenListController,
        TokensController: this.tokensController,
        SmartTransactionsController: this.smartTransactionsController,
        NftController: this.nftController,
        SelectedNetworkController: this.selectedNetworkController,
        LoggingController: this.loggingController,
        ///: BEGIN:ONLY_INCLUDE_IN(snaps)
        SnapController: this.snapController,
        CronjobController: this.cronjobController,
        SnapsRegistry: this.snapsRegistry,
        NotificationController: this.notificationController,
        ///: END:ONLY_INCLUDE_IN
        ///: BEGIN:ONLY_INCLUDE_IN(desktop)
        DesktopController: this.desktopController.store,
        ///: END:ONLY_INCLUDE_IN
        ///: BEGIN:ONLY_INCLUDE_IN(build-mmi)
        CustodyController: this.custodyController.store,
        InstitutionalFeaturesController:
          this.institutionalFeaturesController.store,
        MmiConfigurationController: this.mmiConfigurationController.store,
        ///: END:ONLY_INCLUDE_IN
        ///: BEGIN:ONLY_INCLUDE_IN(petnames)
        NameController: this.nameController,
        ///: END:ONLY_INCLUDE_IN
        ...resetOnRestartStore,
      },
      controllerMessenger: this.controllerMessenger,
    });

    // if this is the first time, clear the state of by calling these methods
    const resetMethods = [
      this.accountTracker.resetState,
      this.txController.resetState,
      this.decryptMessageController.resetState.bind(
        this.decryptMessageController,
      ),
      this.encryptionPublicKeyController.resetState.bind(
        this.encryptionPublicKeyController,
      ),
      this.signatureController.resetState.bind(this.signatureController),
      this.swapsController.resetState,
      this.ensController.resetState,
      this.approvalController.clear.bind(this.approvalController),
      // WE SHOULD ADD TokenListController.resetState here too. But it's not implemented yet.
    ];

    if (isManifestV3) {
      if (isFirstMetaMaskControllerSetup === true) {
        this.resetStates(resetMethods);
        this.extension.storage.session.set({
          isFirstMetaMaskControllerSetup: false,
        });
      }
    } else {
      // it's always the first time in MV2
      this.resetStates(resetMethods);
    }

    // Automatic login via config password
    const password = process.env.PASSWORD;
    if (
      !this.isUnlocked() &&
      this.onboardingController.store.getState().completedOnboarding &&
      password &&
      !process.env.IN_TEST
    ) {
      this._loginUser(password);
    } else {
      this._startUISync();
    }

    // Lazily update the store with the current extension environment
    this.extension.runtime.getPlatformInfo().then(({ os }) => {
      this.appStateController.setBrowserEnvironment(
        os,
        // This method is presently only supported by Firefox
        this.extension.runtime.getBrowserInfo === undefined
          ? 'chrome'
          : 'firefox',
      );
    });

    this.setupControllerEventSubscriptions();

    // For more information about these legacy streams, see here:
    // https://github.com/MetaMask/metamask-extension/issues/15491
    // TODO:LegacyProvider: Delete
    this.publicConfigStore = this.createPublicConfigStore();

    // Multiple MetaMask instances launched warning
    this.extension.runtime.onMessageExternal.addListener(onMessageReceived);
    // Fire a ping message to check if other extensions are running
    checkForMultipleVersionsRunning();
  }

  triggerNetworkrequests() {
    this.accountTracker.start();
    this.txController.startIncomingTransactionPolling();
    if (this.preferencesController.store.getState().useCurrencyRateCheck) {
      this.currencyRateController.start();
    }
    if (this.preferencesController.store.getState().useTokenDetection) {
      this.tokenListController.start();
    }
  }

  stopNetworkRequests() {
    this.accountTracker.stop();
    this.txController.stopIncomingTransactionPolling();
    if (this.preferencesController.store.getState().useCurrencyRateCheck) {
      this.currencyRateController.stop();
    }
    if (this.preferencesController.store.getState().useTokenDetection) {
      this.tokenListController.stop();
    }
  }

  canUseHardwareWallets() {
    return !isManifestV3 || process.env.HARDWARE_WALLETS_MV3;
  }

  resetStates(resetMethods) {
    resetMethods.forEach((resetMethod) => {
      try {
        resetMethod();
      } catch (err) {
        console.error(err);
      }
    });
  }

  ///: BEGIN:ONLY_INCLUDE_IN(keyring-snaps)
  /**
   * Initialize the snap keyring if it is not present.
   *
   * @returns {SnapKeyring}
   */
  async getSnapKeyring() {
    let [snapKeyring] = this.keyringController.getKeyringsByType(
      KeyringType.snap,
    );
    if (!snapKeyring) {
      snapKeyring = await this.keyringController.addNewKeyring(
        KeyringType.snap,
      );
    }
    return snapKeyring;
  }
  ///: END:ONLY_INCLUDE_IN

  ///: BEGIN:ONLY_INCLUDE_IN(build-flask)
  trackInsightSnapView(snapId) {
    this.metaMetricsController.trackEvent({
      event: MetaMetricsEventName.InsightSnapViewed,
      category: MetaMetricsEventCategory.Snaps,
      properties: {
        snap_id: snapId,
      },
    });
  }
  ///: END:ONLY_INCLUDE_IN

  ///: BEGIN:ONLY_INCLUDE_IN(snaps)
  /**
   * Tracks snaps export usage.
   * Note: This function is throttled to 1 call per 60 seconds per snap id + handler combination.
   *
   * @param {string} snapId - The ID of the snap the handler is being triggered on.
   * @param {string} handler - The handler to trigger on the snap for the request.
   */
  _trackSnapExportUsage = wrap(
    memoize(
      () =>
        throttle(
          (snapId, handler) =>
            this.metaMetricsController.trackEvent({
              event: MetaMetricsEventName.SnapExportUsed,
              category: MetaMetricsEventCategory.Snaps,
              properties: {
                snap_id: snapId,
                export: handler,
              },
            }),
          SECOND * 60,
        ),
      (snapId, handler) => `${snapId}${handler}`,
    ),
    (getFunc, ...args) => getFunc(...args)(...args),
  );

  /**
   * Passes a JSON-RPC request object to the SnapController for execution.
   *
   * @param {object} args - A bag of options.
   * @param {string} args.snapId - The ID of the recipient snap.
   * @param {string} args.origin - The origin of the RPC request.
   * @param {string} args.handler - The handler to trigger on the snap for the request.
   * @param {object} args.request - The JSON-RPC request object.
   * @returns The result of the JSON-RPC request.
   */
  handleSnapRequest(args) {
    this._trackSnapExportUsage(args.snapId, args.handler);

    return this.controllerMessenger.call('SnapController:handleRequest', args);
  }

  /**
   * Gets the currently selected locale from the PreferencesController.
   *
   * @returns The currently selected locale.
   */
  getLocale() {
    const { currentLocale } = this.preferencesController.store.getState();

    return currentLocale;
  }

  /**
   * Constructor helper for getting Snap permission specifications.
   */
  getSnapPermissionSpecifications() {
    return {
      ...buildSnapEndowmentSpecifications(),
      ...buildSnapRestrictedMethodSpecifications({
        encrypt,
        decrypt,
        getLocale: this.getLocale.bind(this),
        clearSnapState: this.controllerMessenger.call.bind(
          this.controllerMessenger,
          'SnapController:clearSnapState',
        ),
        getMnemonic: this.getPrimaryKeyringMnemonic.bind(this),
        getUnlockPromise: this.appStateController.getUnlockPromise.bind(
          this.appStateController,
        ),
        getSnap: this.controllerMessenger.call.bind(
          this.controllerMessenger,
          'SnapController:get',
        ),
        handleSnapRpcRequest: this.handleSnapRequest.bind(this),
        getSnapState: this.controllerMessenger.call.bind(
          this.controllerMessenger,
          'SnapController:getSnapState',
        ),
        showDialog: (origin, type, content, placeholder) =>
          this.approvalController.addAndShowApprovalRequest({
            origin,
            type: SNAP_DIALOG_TYPES[type],
            requestData: { content, placeholder },
          }),
        showNativeNotification: (origin, args) =>
          this.controllerMessenger.call(
            'RateLimitController:call',
            origin,
            'showNativeNotification',
            origin,
            args.message,
          ),
        showInAppNotification: (origin, args) =>
          this.controllerMessenger.call(
            'RateLimitController:call',
            origin,
            'showInAppNotification',
            origin,
            args.message,
          ),
        updateSnapState: this.controllerMessenger.call.bind(
          this.controllerMessenger,
          'SnapController:updateSnapState',
        ),
        maybeUpdatePhishingList: this.controllerMessenger.call.bind(
          this.controllerMessenger,
          'PhishingController:maybeUpdateState',
        ),
        isOnPhishingList: (origin) =>
          this.controllerMessenger.call('PhishingController:testOrigin', origin)
            .result,
        ///: END:ONLY_INCLUDE_IN
        ///: BEGIN:ONLY_INCLUDE_IN(keyring-snaps)
        getSnapKeyring: this.getSnapKeyring.bind(this),
        ///: END:ONLY_INCLUDE_IN
        ///: BEGIN:ONLY_INCLUDE_IN(snaps)
      }),
    };
  }

  /**
   * Deletes the specified notifications from state.
   *
   * @param {string[]} ids - The notifications ids to delete.
   */
  dismissNotifications(ids) {
    this.notificationController.dismiss(ids);
  }

  /**
   * Updates the readDate attribute of the specified notifications.
   *
   * @param {string[]} ids - The notifications ids to mark as read.
   */
  markNotificationsAsRead(ids) {
    this.notificationController.markRead(ids);
  }

  ///: END:ONLY_INCLUDE_IN

  /**
   * Sets up BaseController V2 event subscriptions. Currently, this includes
   * the subscriptions necessary to notify permission subjects of account
   * changes.
   *
   * Some of the subscriptions in this method are ControllerMessenger selector
   * event subscriptions. See the relevant documentation for
   * `@metamask/base-controller` for more information.
   *
   * Note that account-related notifications emitted when the extension
   * becomes unlocked are handled in MetaMaskController._onUnlock.
   */
  setupControllerEventSubscriptions() {
    let lastSelectedAddress;

    this.preferencesController.store.subscribe(async (state) => {
      const { selectedAddress, currentLocale } = state;
      const { chainId } = this.networkController.state.providerConfig;
      await updateCurrentLocale(currentLocale);

      if (state.incomingTransactionsPreferences?.[chainId]) {
        this.txController.startIncomingTransactionPolling();
      } else {
        this.txController.stopIncomingTransactionPolling();
      }

      if (selectedAddress && selectedAddress !== lastSelectedAddress) {
        lastSelectedAddress = selectedAddress;
        await this._onAccountChange(selectedAddress);
      }
    });

    // This handles account changes every time relevant permission state
    // changes, for any reason.
    this.controllerMessenger.subscribe(
      `${this.permissionController.name}:stateChange`,
      async (currentValue, previousValue) => {
        const changedAccounts = getChangedAccounts(currentValue, previousValue);

        for (const [origin, accounts] of changedAccounts.entries()) {
          this._notifyAccountsChange(origin, accounts);
        }
      },
      getPermittedAccountsByOrigin,
    );

    this.controllerMessenger.subscribe(
      'NetworkController:networkDidChange',
      async () => {
        await this.txController.updateIncomingTransactions();
      },
    );

    ///: BEGIN:ONLY_INCLUDE_IN(snaps)
    // Record Snap metadata whenever a Snap is added to state.
    this.controllerMessenger.subscribe(
      `${this.snapController.name}:snapAdded`,
      (snap, svgIcon = null) => {
        const {
          manifest: { proposedName },
          version,
        } = snap;
        this.subjectMetadataController.addSubjectMetadata({
          subjectType: SubjectType.Snap,
          name: proposedName,
          origin: snap.id,
          version,
          svgIcon,
        });
      },
    );

    this.controllerMessenger.subscribe(
      `${this.snapController.name}:snapInstalled`,
      (truncatedSnap, origin) => {
        this.metaMetricsController.trackEvent({
          event: MetaMetricsEventName.SnapInstalled,
          category: MetaMetricsEventCategory.Snaps,
          properties: {
            snap_id: truncatedSnap.id,
            version: truncatedSnap.version,
            origin,
          },
        });
      },
    );

    this.controllerMessenger.subscribe(
      `${this.snapController.name}:snapUpdated`,
      (newSnap, oldVersion, origin) => {
        this.metaMetricsController.trackEvent({
          event: MetaMetricsEventName.SnapUpdated,
          category: MetaMetricsEventCategory.Snaps,
          properties: {
            snap_id: newSnap.id,
            old_version: oldVersion,
            new_version: newSnap.version,
            origin,
          },
        });
      },
    );

    this.controllerMessenger.subscribe(
      `${this.snapController.name}:snapTerminated`,
      (truncatedSnap) => {
        const approvals = Object.values(
          this.approvalController.state.pendingApprovals,
        ).filter(
          (approval) =>
            approval.origin === truncatedSnap.id &&
            approval.type.startsWith(RestrictedMethods.snap_dialog),
        );
        for (const approval of approvals) {
          this.approvalController.reject(
            approval.id,
            new Error('Snap was terminated.'),
          );
        }
      },
    );

    this.controllerMessenger.subscribe(
      `${this.snapController.name}:snapRemoved`,
      (truncatedSnap) => {
        const notificationIds = Object.values(
          this.notificationController.state.notifications,
        ).reduce((idList, notification) => {
          if (notification.origin === truncatedSnap.id) {
            idList.push(notification.id);
          }
          return idList;
        }, []);

        this.dismissNotifications(notificationIds);
      },
    );

    this.controllerMessenger.subscribe(
      `${this.snapController.name}:snapUninstalled`,
      (truncatedSnap) => {
        this.metaMetricsController.trackEvent({
          event: MetaMetricsEventName.SnapUninstalled,
          category: MetaMetricsEventCategory.Snaps,
          properties: {
            snap_id: truncatedSnap.id,
            version: truncatedSnap.version,
          },
        });
      },
    );

    ///: END:ONLY_INCLUDE_IN
  }

  /**
   * TODO:LegacyProvider: Delete
   * Constructor helper: initialize a public config store.
   * This store is used to make some config info available to Dapps synchronously.
   */
  createPublicConfigStore() {
    // subset of state for metamask inpage provider
    const publicConfigStore = new ObservableStore();

    const selectPublicState = (chainId, { isUnlocked }) => {
      return {
        isUnlocked,
        chainId,
        networkVersion: this.deprecatedNetworkId ?? 'loading',
      };
    };

    const updatePublicConfigStore = (memState) => {
      const networkStatus =
        memState.networksMetadata[memState.selectedNetworkClientId]?.status;
      const { chainId } = this.networkController.state.providerConfig;
      if (networkStatus === NetworkStatus.Available) {
        publicConfigStore.putState(selectPublicState(chainId, memState));
      }
    };

    // setup memStore subscription hooks
    this.on('update', updatePublicConfigStore);
    updatePublicConfigStore(this.getState());

    return publicConfigStore;
  }

  /**
   * Gets relevant state for the provider of an external origin.
   *
   * @param {string} origin - The origin to get the provider state for.
   * @returns {Promise<{ isUnlocked: boolean, networkVersion: string, chainId: string, accounts: string[] }>} An object with relevant state properties.
   */
  async getProviderState(origin) {
    return {
      isUnlocked: this.isUnlocked(),
      accounts: await this.getPermittedAccounts(origin),
      ...this.getProviderNetworkState(
        this.preferencesController.getUseRequestQueue() ? origin : undefined,
      ),
    };
  }

  /**
   * Retrieves network state information relevant for external providers.
   *
   * @param {string} origin - The origin identifier for which network state is requested (default: 'metamask').
   * @returns {object} An object containing important network state properties, including chainId and networkVersion.
   */
  getProviderNetworkState(origin = 'metamask') {
    let chainId;
    if (this.preferencesController.getUseRequestQueue()) {
      // It would be nice to have selectedNetworkController always return a value, and have it decide how to default the values (in all cases we want the default to be 'what ever the globally selected network is').
      // I ended up adding this defaulting here because of an issue where the selected network for the origin 'metamask' - it is `undefined` until you unlock the wallet and select a network for the first time.
      const networkClientId =
        this.controllerMessenger.call(
          'SelectedNetworkController:getNetworkClientIdForDomain',
          origin,
        ) || this.networkController.state.selectedNetworkClientId;

      const networkClient = this.controllerMessenger.call(
        'NetworkController:getNetworkClientById',
        networkClientId,
      );
      chainId = networkClient.configuration.chainId;
    } else {
      chainId = this.networkController.state.providerConfig.chainId;
    }

    return {
      chainId,
      networkVersion: this.deprecatedNetworkId ?? 'loading',
    };
  }

  /**
   * TODO: Delete when ready to remove `networkVersion` from provider object
   * Updates the `deprecatedNetworkId` value
   */
  async updateDeprecatedNetworkId() {
    try {
      this.deprecatedNetworkId = await this.deprecatedGetNetworkId();
    } catch (error) {
      console.error(error);
      this.deprecatedNetworkId = null;
    }
    this._notifyChainChange();
  }

  /**
   * TODO: Delete when ready to remove `networkVersion` from provider object
   * Gets current networkId as returned by `net_version`
   *
   * @returns {string} The networkId for the current network or null on failure
   * @throws Will throw if there is a problem getting the network version
   */
  async deprecatedGetNetworkId() {
    const ethQuery = this.controllerMessenger.call(
      'NetworkController:getEthQuery',
    );

    if (!ethQuery) {
      throw new Error('Provider has not been initialized');
    }

    return new Promise((resolve, reject) => {
      ethQuery.sendAsync({ method: 'net_version' }, (error, result) => {
        if (error) {
          reject(error);
        } else {
          resolve(convertNetworkId(result));
        }
      });
    });
  }

  //=============================================================================
  // EXPOSED TO THE UI SUBSYSTEM
  //=============================================================================

  /**
   * The metamask-state of the various controllers, made available to the UI
   *
   * @returns {object} status
   */
  getState() {
    const { vault } = this.keyringController.state;
    const isInitialized = Boolean(vault);

    const flatState = this.memStore.getFlatState();

    // The vault should not be exposed to the UI
    delete flatState.vault;

    return {
      isInitialized,
      ...flatState,
      ///: BEGIN:ONLY_INCLUDE_IN(snaps)
      // Snap state, source code and other files are stripped out to prevent piping to the MetaMask UI.
      snapStates: {},
      unencryptedSnapStates: {},
      snaps: Object.values(flatState.snaps ?? {}).reduce((acc, snap) => {
        // eslint-disable-next-line no-unused-vars
        const { sourceCode, auxiliaryFiles, ...rest } = snap;
        acc[snap.id] = rest;
        return acc;
      }, {}),
      ///: END:ONLY_INCLUDE_IN
    };
  }

  /**
   * Returns an Object containing API Callback Functions.
   * These functions are the interface for the UI.
   * The API object can be transmitted over a stream via JSON-RPC.
   *
   * @returns {object} Object containing API functions.
   */
  getApi() {
    const {
      addressBookController,
      alertController,
      appStateController,
      keyringController,
      nftController,
      nftDetectionController,
      currencyRateController,
      detectTokensController,
      ensController,
      gasFeeController,
      metaMetricsController,
      networkController,
      announcementController,
      onboardingController,
      permissionController,
      preferencesController,
      swapsController,
      tokensController,
      smartTransactionsController,
      txController,
      assetsContractController,
      backup,
      approvalController,
      phishingController,
    } = this;

    return {
      // etc
      getState: this.getState.bind(this),
      setCurrentCurrency: currencyRateController.setCurrentCurrency.bind(
        currencyRateController,
      ),
      setUseBlockie: preferencesController.setUseBlockie.bind(
        preferencesController,
      ),
      setUseNonceField: preferencesController.setUseNonceField.bind(
        preferencesController,
      ),
      setUsePhishDetect: preferencesController.setUsePhishDetect.bind(
        preferencesController,
      ),
      setUseMultiAccountBalanceChecker:
        preferencesController.setUseMultiAccountBalanceChecker.bind(
          preferencesController,
        ),
      setUseSafeChainsListValidation:
        preferencesController.setUseSafeChainsListValidation.bind(
          preferencesController,
        ),
      setUseTokenDetection: preferencesController.setUseTokenDetection.bind(
        preferencesController,
      ),
      setUseNftDetection: preferencesController.setUseNftDetection.bind(
        preferencesController,
      ),
      setUse4ByteResolution: preferencesController.setUse4ByteResolution.bind(
        preferencesController,
      ),
      setUseCurrencyRateCheck:
        preferencesController.setUseCurrencyRateCheck.bind(
          preferencesController,
        ),
      setOpenSeaEnabled: preferencesController.setOpenSeaEnabled.bind(
        preferencesController,
      ),
      getUseRequestQueue: this.preferencesController.getUseRequestQueue.bind(
        this.preferencesController,
      ),
      getProviderConfig: () => this.networkController.state.providerConfig,

      ///: BEGIN:ONLY_INCLUDE_IN(blockaid)
      setSecurityAlertsEnabled:
        preferencesController.setSecurityAlertsEnabled.bind(
          preferencesController,
        ),
      ///: END:ONLY_INCLUDE_IN
      ///: BEGIN:ONLY_INCLUDE_IN(keyring-snaps)
      setAddSnapAccountEnabled:
        preferencesController.setAddSnapAccountEnabled.bind(
          preferencesController,
        ),
      ///: END:ONLY_INCLUDE_IN
      ///: BEGIN:ONLY_INCLUDE_IN(petnames)
      setUseExternalNameSources:
        preferencesController.setUseExternalNameSources.bind(
          preferencesController,
        ),
      ///: END:ONLY_INCLUDE_IN
      setUseRequestQueue: preferencesController.setUseRequestQueue.bind(
        preferencesController,
      ),
      setIpfsGateway: preferencesController.setIpfsGateway.bind(
        preferencesController,
      ),
      setUseAddressBarEnsResolution:
        preferencesController.setUseAddressBarEnsResolution.bind(
          preferencesController,
        ),
      setParticipateInMetaMetrics:
        metaMetricsController.setParticipateInMetaMetrics.bind(
          metaMetricsController,
        ),
      setCurrentLocale: preferencesController.setCurrentLocale.bind(
        preferencesController,
      ),
      setIncomingTransactionsPreferences:
        preferencesController.setIncomingTransactionsPreferences.bind(
          preferencesController,
        ),
      markPasswordForgotten: this.markPasswordForgotten.bind(this),
      unMarkPasswordForgotten: this.unMarkPasswordForgotten.bind(this),
      getRequestAccountTabIds: this.getRequestAccountTabIds,
      getOpenMetamaskTabsIds: this.getOpenMetamaskTabsIds,
      markNotificationPopupAsAutomaticallyClosed: () =>
        this.notificationManager.markAsAutomaticallyClosed(),

      // approval
      requestUserApproval:
        approvalController.addAndShowApprovalRequest.bind(approvalController),

      // primary keyring management
      addNewAccount: this.addNewAccount.bind(this),
      verifySeedPhrase: this.verifySeedPhrase.bind(this),
      resetAccount: this.resetAccount.bind(this),
      removeAccount: this.removeAccount.bind(this),
      importAccountWithStrategy: this.importAccountWithStrategy.bind(this),
      ///: BEGIN:ONLY_INCLUDE_IN(keyring-snaps)
      getAccountsBySnapId: (snapId) => getAccountsBySnapId(this, snapId),
      ///: END:ONLY_INCLUDE_IN

      // hardware wallets
      connectHardware: this.connectHardware.bind(this),
      forgetDevice: this.forgetDevice.bind(this),
      checkHardwareStatus: this.checkHardwareStatus.bind(this),
      unlockHardwareWalletAccount: this.unlockHardwareWalletAccount.bind(this),
      setLedgerTransportPreference:
        this.setLedgerTransportPreference.bind(this),
      attemptLedgerTransportCreation:
        this.attemptLedgerTransportCreation.bind(this),
      establishLedgerTransportPreference:
        this.establishLedgerTransportPreference.bind(this),

      // qr hardware devices
      submitQRHardwareCryptoHDKey:
        keyringController.submitQRCryptoHDKey.bind(keyringController),
      submitQRHardwareCryptoAccount:
        keyringController.submitQRCryptoAccount.bind(keyringController),
      cancelSyncQRHardware:
        keyringController.cancelQRSynchronization.bind(keyringController),
      submitQRHardwareSignature:
        keyringController.submitQRSignature.bind(keyringController),
      cancelQRHardwareSignRequest:
        keyringController.cancelQRSignRequest.bind(keyringController),

      // vault management
      submitPassword: this.submitPassword.bind(this),
      verifyPassword: this.verifyPassword.bind(this),

      // network management
      setProviderType: (type) => {
        // when using this format, type happens to be the same as the networkClientId...
        this.selectedNetworkController.setNetworkClientIdForMetamask(type);
        return this.networkController.setProviderType(type);
      },
      setActiveNetwork: (networkConfigurationId) => {
        this.selectedNetworkController.setNetworkClientIdForMetamask(
          networkConfigurationId,
        );
        return this.networkController.setActiveNetwork(networkConfigurationId);
      },
      rollbackToPreviousProvider:
        networkController.rollbackToPreviousProvider.bind(networkController),
      removeNetworkConfiguration:
        networkController.removeNetworkConfiguration.bind(networkController),
      upsertNetworkConfiguration:
        this.networkController.upsertNetworkConfiguration.bind(
          this.networkController,
        ),
      getCurrentNetworkEIP1559Compatibility:
        this.networkController.getEIP1559Compatibility.bind(
          this.networkController,
        ),
      // PreferencesController
      setSelectedAddress: preferencesController.setSelectedAddress.bind(
        preferencesController,
      ),
      addToken: tokensController.addToken.bind(tokensController),
      updateTokenType: tokensController.updateTokenType.bind(tokensController),
      setAccountLabel: preferencesController.setAccountLabel.bind(
        preferencesController,
      ),
      setFeatureFlag: preferencesController.setFeatureFlag.bind(
        preferencesController,
      ),
      setPreference: preferencesController.setPreference.bind(
        preferencesController,
      ),

      addKnownMethodData: preferencesController.addKnownMethodData.bind(
        preferencesController,
      ),
      setDismissSeedBackUpReminder:
        preferencesController.setDismissSeedBackUpReminder.bind(
          preferencesController,
        ),
      setDisabledRpcMethodPreference:
        preferencesController.setDisabledRpcMethodPreference.bind(
          preferencesController,
        ),
      getRpcMethodPreferences:
        preferencesController.getRpcMethodPreferences.bind(
          preferencesController,
        ),
      setAdvancedGasFee: preferencesController.setAdvancedGasFee.bind(
        preferencesController,
      ),
      setTheme: preferencesController.setTheme.bind(preferencesController),
      setTransactionSecurityCheckEnabled:
        preferencesController.setTransactionSecurityCheckEnabled.bind(
          preferencesController,
        ),
      ///: BEGIN:ONLY_INCLUDE_IN(keyring-snaps)
      setSnapsAddSnapAccountModalDismissed:
        preferencesController.setSnapsAddSnapAccountModalDismissed.bind(
          preferencesController,
        ),
      ///: END:ONLY_INCLUDE_IN

      // AssetsContractController
      getTokenStandardAndDetails: this.getTokenStandardAndDetails.bind(this),

      // NftController
      addNft: nftController.addNft.bind(nftController),

      addNftVerifyOwnership:
        nftController.addNftVerifyOwnership.bind(nftController),

      removeAndIgnoreNft: nftController.removeAndIgnoreNft.bind(nftController),

      removeNft: nftController.removeNft.bind(nftController),

      checkAndUpdateAllNftsOwnershipStatus:
        nftController.checkAndUpdateAllNftsOwnershipStatus.bind(nftController),

      checkAndUpdateSingleNftOwnershipStatus:
        nftController.checkAndUpdateSingleNftOwnershipStatus.bind(
          nftController,
        ),

      isNftOwner: nftController.isNftOwner.bind(nftController),

      // AddressController
      setAddressBook: addressBookController.set.bind(addressBookController),
      removeFromAddressBook: addressBookController.delete.bind(
        addressBookController,
      ),

      // AppStateController
      setLastActiveTime:
        appStateController.setLastActiveTime.bind(appStateController),
      setDefaultHomeActiveTabName:
        appStateController.setDefaultHomeActiveTabName.bind(appStateController),
      setConnectedStatusPopoverHasBeenShown:
        appStateController.setConnectedStatusPopoverHasBeenShown.bind(
          appStateController,
        ),
      setRecoveryPhraseReminderHasBeenShown:
        appStateController.setRecoveryPhraseReminderHasBeenShown.bind(
          appStateController,
        ),
      setRecoveryPhraseReminderLastShown:
        appStateController.setRecoveryPhraseReminderLastShown.bind(
          appStateController,
        ),
      setTermsOfUseLastAgreed:
        appStateController.setTermsOfUseLastAgreed.bind(appStateController),
      ///: BEGIN:ONLY_INCLUDE_IN(snaps)
      setSnapsInstallPrivacyWarningShownStatus:
        appStateController.setSnapsInstallPrivacyWarningShownStatus.bind(
          appStateController,
        ),
      ///: END:ONLY_INCLUDE_IN
      setOutdatedBrowserWarningLastShown:
        appStateController.setOutdatedBrowserWarningLastShown.bind(
          appStateController,
        ),
      setShowTestnetMessageInDropdown:
        appStateController.setShowTestnetMessageInDropdown.bind(
          appStateController,
        ),
      setShowBetaHeader:
        appStateController.setShowBetaHeader.bind(appStateController),
      setShowProductTour:
        appStateController.setShowProductTour.bind(appStateController),
      updateNftDropDownState:
        appStateController.updateNftDropDownState.bind(appStateController),
      setFirstTimeUsedNetwork:
        appStateController.setFirstTimeUsedNetwork.bind(appStateController),

      // EnsController
      tryReverseResolveAddress:
        ensController.reverseResolveAddress.bind(ensController),

      // KeyringController
      setLocked: this.setLocked.bind(this),
      createNewVaultAndKeychain: this.createNewVaultAndKeychain.bind(this),
      createNewVaultAndRestore: this.createNewVaultAndRestore.bind(this),
      exportAccount: this.exportAccount.bind(this),

      // txController
      updateTransaction: txController.updateTransaction.bind(txController),
      approveTransactionsWithSameNonce:
        txController.approveTransactionsWithSameNonce.bind(txController),
      createCancelTransaction: this.createCancelTransaction.bind(this),
      createSpeedUpTransaction: this.createSpeedUpTransaction.bind(this),
      estimateGas: this.estimateGas.bind(this),
      getNextNonce: this.getNextNonce.bind(this),
      addTransaction: this.addTransaction.bind(this),
      addTransactionAndWaitForPublish:
        this.addTransactionAndWaitForPublish.bind(this),
      createTransactionEventFragment:
        createTransactionEventFragmentWithTxId.bind(
          null,
          this.getTransactionMetricsRequest(),
        ),
      getTransactions: txController.getTransactions.bind(txController),

      updateEditableParams:
        txController.updateEditableParams.bind(txController),
      updateTransactionGasFees:
        txController.updateTransactionGasFees.bind(txController),
      updateTransactionSendFlowHistory:
        txController.updateTransactionSendFlowHistory.bind(txController),

      updatePreviousGasParams:
        txController.updatePreviousGasParams.bind(txController),

      // decryptMessageController
      decryptMessage: this.decryptMessageController.decryptMessage.bind(
        this.decryptMessageController,
      ),
      decryptMessageInline:
        this.decryptMessageController.decryptMessageInline.bind(
          this.decryptMessageController,
        ),
      cancelDecryptMessage:
        this.decryptMessageController.cancelDecryptMessage.bind(
          this.decryptMessageController,
        ),

      // EncryptionPublicKeyController
      encryptionPublicKey:
        this.encryptionPublicKeyController.encryptionPublicKey.bind(
          this.encryptionPublicKeyController,
        ),
      cancelEncryptionPublicKey:
        this.encryptionPublicKeyController.cancelEncryptionPublicKey.bind(
          this.encryptionPublicKeyController,
        ),

      // onboarding controller
      setSeedPhraseBackedUp:
        onboardingController.setSeedPhraseBackedUp.bind(onboardingController),
      completeOnboarding:
        onboardingController.completeOnboarding.bind(onboardingController),
      setFirstTimeFlowType:
        onboardingController.setFirstTimeFlowType.bind(onboardingController),

      // alert controller
      setAlertEnabledness:
        alertController.setAlertEnabledness.bind(alertController),
      setUnconnectedAccountAlertShown:
        alertController.setUnconnectedAccountAlertShown.bind(alertController),
      setWeb3ShimUsageAlertDismissed:
        alertController.setWeb3ShimUsageAlertDismissed.bind(alertController),

      // permissions
      removePermissionsFor: this.removePermissionsFor,
      approvePermissionsRequest: this.acceptPermissionsRequest,
      rejectPermissionsRequest: this.rejectPermissionsRequest,
      ...getPermissionBackgroundApiMethods(permissionController),

      ///: BEGIN:ONLY_INCLUDE_IN(build-mmi)
      connectCustodyAddresses: this.mmiController.connectCustodyAddresses.bind(
        this.mmiController,
      ),
      getCustodianAccounts: this.mmiController.getCustodianAccounts.bind(
        this.mmiController,
      ),
      getCustodianAccountsByAddress:
        this.mmiController.getCustodianAccountsByAddress.bind(
          this.mmiController,
        ),
      getCustodianTransactionDeepLink:
        this.mmiController.getCustodianTransactionDeepLink.bind(
          this.mmiController,
        ),
      getCustodianConfirmDeepLink:
        this.mmiController.getCustodianConfirmDeepLink.bind(this.mmiController),
      getCustodianSignMessageDeepLink:
        this.mmiController.getCustodianSignMessageDeepLink.bind(
          this.mmiController,
        ),
      getCustodianToken: this.mmiController.getCustodianToken.bind(
        this.mmiController,
      ),
      getCustodianJWTList: this.mmiController.getCustodianJWTList.bind(
        this.mmiController,
      ),
      getAllCustodianAccountsWithToken:
        this.mmiController.getAllCustodianAccountsWithToken.bind(
          this.mmiController,
        ),
      setCustodianNewRefreshToken:
        this.mmiController.setCustodianNewRefreshToken.bind(this.mmiController),
      setWaitForConfirmDeepLinkDialog:
        this.custodyController.setWaitForConfirmDeepLinkDialog.bind(
          this.custodyController,
        ),
      setCustodianConnectRequest:
        this.custodyController.setCustodianConnectRequest.bind(
          this.custodyController,
        ),
      getCustodianConnectRequest:
        this.custodyController.getCustodianConnectRequest.bind(
          this.custodyController,
        ),
      getMmiConfiguration:
        this.mmiConfigurationController.getConfiguration.bind(
          this.mmiConfigurationController,
        ),
      removeAddTokenConnectRequest:
        this.institutionalFeaturesController.removeAddTokenConnectRequest.bind(
          this.institutionalFeaturesController,
        ),
      showInteractiveReplacementTokenBanner:
        appStateController.showInteractiveReplacementTokenBanner.bind(
          appStateController,
        ),
      ///: END:ONLY_INCLUDE_IN

      ///: BEGIN:ONLY_INCLUDE_IN(snaps)
      // snaps
      disableSnap: this.controllerMessenger.call.bind(
        this.controllerMessenger,
        'SnapController:disable',
      ),
      enableSnap: this.controllerMessenger.call.bind(
        this.controllerMessenger,
        'SnapController:enable',
      ),
      removeSnap: this.controllerMessenger.call.bind(
        this.controllerMessenger,
        'SnapController:remove',
      ),
      handleSnapRequest: this.handleSnapRequest.bind(this),
      revokeDynamicSnapPermissions: this.controllerMessenger.call.bind(
        this.controllerMessenger,
        'SnapController:revokeDynamicPermissions',
      ),
      dismissNotifications: this.dismissNotifications.bind(this),
      markNotificationsAsRead: this.markNotificationsAsRead.bind(this),
      updateCaveat: this.updateCaveat.bind(this),
      getPhishingResult: async (website) => {
        await phishingController.maybeUpdateState();

        return phishingController.test(website);
      },
      ///: END:ONLY_INCLUDE_IN
      ///: BEGIN:ONLY_INCLUDE_IN(keyring-snaps)
      updateSnapRegistry: this.preferencesController.updateSnapRegistry.bind(
        preferencesController,
      ),
      ///: END:ONLY_INCLUDE_IN
      ///: BEGIN:ONLY_INCLUDE_IN(desktop)
      // Desktop
      getDesktopEnabled: this.desktopController.getDesktopEnabled.bind(
        this.desktopController,
      ),
      setDesktopEnabled: this.desktopController.setDesktopEnabled.bind(
        this.desktopController,
      ),
      generateDesktopOtp: this.desktopController.generateOtp.bind(
        this.desktopController,
      ),
      testDesktopConnection: this.desktopController.testDesktopConnection.bind(
        this.desktopController,
      ),
      disableDesktop: this.desktopController.disableDesktop.bind(
        this.desktopController,
      ),
      ///: END:ONLY_INCLUDE_IN

      // swaps
      fetchAndSetQuotes:
        swapsController.fetchAndSetQuotes.bind(swapsController),
      setSelectedQuoteAggId:
        swapsController.setSelectedQuoteAggId.bind(swapsController),
      resetSwapsState: swapsController.resetSwapsState.bind(swapsController),
      setSwapsTokens: swapsController.setSwapsTokens.bind(swapsController),
      clearSwapsQuotes: swapsController.clearSwapsQuotes.bind(swapsController),
      setApproveTxId: swapsController.setApproveTxId.bind(swapsController),
      setTradeTxId: swapsController.setTradeTxId.bind(swapsController),
      setSwapsTxGasPrice:
        swapsController.setSwapsTxGasPrice.bind(swapsController),
      setSwapsTxGasLimit:
        swapsController.setSwapsTxGasLimit.bind(swapsController),
      setSwapsTxMaxFeePerGas:
        swapsController.setSwapsTxMaxFeePerGas.bind(swapsController),
      setSwapsTxMaxFeePriorityPerGas:
        swapsController.setSwapsTxMaxFeePriorityPerGas.bind(swapsController),
      safeRefetchQuotes:
        swapsController.safeRefetchQuotes.bind(swapsController),
      stopPollingForQuotes:
        swapsController.stopPollingForQuotes.bind(swapsController),
      setBackgroundSwapRouteState:
        swapsController.setBackgroundSwapRouteState.bind(swapsController),
      resetPostFetchState:
        swapsController.resetPostFetchState.bind(swapsController),
      setSwapsErrorKey: swapsController.setSwapsErrorKey.bind(swapsController),
      setInitialGasEstimate:
        swapsController.setInitialGasEstimate.bind(swapsController),
      setCustomApproveTxData:
        swapsController.setCustomApproveTxData.bind(swapsController),
      setSwapsLiveness: swapsController.setSwapsLiveness.bind(swapsController),
      setSwapsFeatureFlags:
        swapsController.setSwapsFeatureFlags.bind(swapsController),
      setSwapsUserFeeLevel:
        swapsController.setSwapsUserFeeLevel.bind(swapsController),
      setSwapsQuotesPollingLimitEnabled:
        swapsController.setSwapsQuotesPollingLimitEnabled.bind(swapsController),

      // Smart Transactions
      setSmartTransactionsOptInStatus:
        smartTransactionsController.setOptInState.bind(
          smartTransactionsController,
        ),
      fetchSmartTransactionFees: smartTransactionsController.getFees.bind(
        smartTransactionsController,
      ),
      clearSmartTransactionFees: smartTransactionsController.clearFees.bind(
        smartTransactionsController,
      ),
      submitSignedTransactions:
        smartTransactionsController.submitSignedTransactions.bind(
          smartTransactionsController,
        ),
      cancelSmartTransaction:
        smartTransactionsController.cancelSmartTransaction.bind(
          smartTransactionsController,
        ),
      fetchSmartTransactionsLiveness:
        smartTransactionsController.fetchLiveness.bind(
          smartTransactionsController,
        ),
      updateSmartTransaction:
        smartTransactionsController.updateSmartTransaction.bind(
          smartTransactionsController,
        ),
      setStatusRefreshInterval:
        smartTransactionsController.setStatusRefreshInterval.bind(
          smartTransactionsController,
        ),

      // MetaMetrics
      trackMetaMetricsEvent: metaMetricsController.trackEvent.bind(
        metaMetricsController,
      ),
      trackMetaMetricsPage: metaMetricsController.trackPage.bind(
        metaMetricsController,
      ),
      createEventFragment: metaMetricsController.createEventFragment.bind(
        metaMetricsController,
      ),
      updateEventFragment: metaMetricsController.updateEventFragment.bind(
        metaMetricsController,
      ),
      finalizeEventFragment: metaMetricsController.finalizeEventFragment.bind(
        metaMetricsController,
      ),
      ///: BEGIN:ONLY_INCLUDE_IN(build-flask)
      trackInsightSnapView: this.trackInsightSnapView.bind(this),
      ///: END:ONLY_INCLUDE_IN
      // approval controller
      resolvePendingApproval: this.resolvePendingApproval,
      rejectPendingApproval: this.rejectPendingApproval,

      // Notifications
      updateViewedNotifications: announcementController.updateViewed.bind(
        announcementController,
      ),

      // GasFeeController
      getGasFeeEstimatesAndStartPolling:
        gasFeeController.getGasFeeEstimatesAndStartPolling.bind(
          gasFeeController,
        ),

      disconnectGasFeeEstimatePoller:
        gasFeeController.disconnectPoller.bind(gasFeeController),

      getGasFeeTimeEstimate:
        gasFeeController.getTimeEstimate.bind(gasFeeController),

      addPollingTokenToAppState:
        appStateController.addPollingToken.bind(appStateController),

      removePollingTokenFromAppState:
        appStateController.removePollingToken.bind(appStateController),

      // Backup
      backupUserData: backup.backupUserData.bind(backup),
      restoreUserData: backup.restoreUserData.bind(backup),

      // DetectTokenController
      detectNewTokens: detectTokensController.detectNewTokens.bind(
        detectTokensController,
      ),

      // DetectCollectibleController
      detectNfts: nftDetectionController.detectNfts.bind(
        nftDetectionController,
      ),

      /** Token Detection V2 */
      addDetectedTokens:
        tokensController.addDetectedTokens.bind(tokensController),
      addImportedTokens: tokensController.addTokens.bind(tokensController),
      ignoreTokens: tokensController.ignoreTokens.bind(tokensController),
      getBalancesInSingleCall:
        assetsContractController.getBalancesInSingleCall.bind(
          assetsContractController,
        ),

      // E2E testing
      throwTestError: this.throwTestError.bind(this),

      ///: BEGIN:ONLY_INCLUDE_IN(petnames)
      updateProposedNames: this.nameController.updateProposedNames.bind(
        this.nameController,
      ),
      setName: this.nameController.setName.bind(this.nameController),
      ///: END:ONLY_INCLUDE_IN
    };
  }

  async exportAccount(address, password) {
    await this.verifyPassword(password);
    return this.keyringController.exportAccount(password, address);
  }

  async getTokenStandardAndDetails(address, userAddress, tokenId) {
    const { tokenList } = this.tokenListController.state;
    const { tokens } = this.tokensController.state;

    const staticTokenListDetails =
      STATIC_MAINNET_TOKEN_LIST[address.toLowerCase()] || {};
    const tokenListDetails = tokenList[address.toLowerCase()] || {};
    const userDefinedTokenDetails =
      tokens.find(({ address: _address }) =>
        isEqualCaseInsensitive(_address, address),
      ) || {};

    const tokenDetails = {
      ...staticTokenListDetails,
      ...tokenListDetails,
      ...userDefinedTokenDetails,
    };
    const tokenDetailsStandardIsERC20 =
      isEqualCaseInsensitive(tokenDetails.standard, TokenStandard.ERC20) ||
      tokenDetails.erc20 === true;
    const noEvidenceThatTokenIsAnNFT =
      !tokenId &&
      !isEqualCaseInsensitive(tokenDetails.standard, TokenStandard.ERC1155) &&
      !isEqualCaseInsensitive(tokenDetails.standard, TokenStandard.ERC721) &&
      !tokenDetails.erc721;

    const otherDetailsAreERC20Like =
      tokenDetails.decimals !== undefined && tokenDetails.symbol;

    const tokenCanBeTreatedAsAnERC20 =
      tokenDetailsStandardIsERC20 ||
      (noEvidenceThatTokenIsAnNFT && otherDetailsAreERC20Like);

    let details;
    if (tokenCanBeTreatedAsAnERC20) {
      try {
        const balance = await fetchTokenBalance(
          address,
          userAddress,
          this.provider,
        );

        details = {
          address,
          balance,
          standard: TokenStandard.ERC20,
          decimals: tokenDetails.decimals,
          symbol: tokenDetails.symbol,
        };
      } catch (e) {
        // If the `fetchTokenBalance` call failed, `details` remains undefined, and we
        // fall back to the below `assetsContractController.getTokenStandardAndDetails` call
        log.warning(`Failed to get token balance. Error: ${e}`);
      }
    }

    // `details`` will be undefined if `tokenCanBeTreatedAsAnERC20`` is false,
    // or if it is true but the `fetchTokenBalance`` call failed. In either case, we should
    // attempt to retrieve details from `assetsContractController.getTokenStandardAndDetails`
    if (details === undefined) {
      details = await this.assetsContractController.getTokenStandardAndDetails(
        address,
        userAddress,
        tokenId,
      );
    }

    return {
      ...details,
      decimals: details?.decimals?.toString(10),
      balance: details?.balance?.toString(10),
    };
  }

  //=============================================================================
  // VAULT / KEYRING RELATED METHODS
  //=============================================================================

  /**
   * Creates a new Vault and create a new keychain.
   *
   * A vault, or KeyringController, is a controller that contains
   * many different account strategies, currently called Keyrings.
   * Creating it new means wiping all previous keyrings.
   *
   * A keychain, or keyring, controls many accounts with a single backup and signing strategy.
   * For example, a mnemonic phrase can generate many accounts, and is a keyring.
   *
   * @param {string} password
   * @returns {object} vault
   */
  async createNewVaultAndKeychain(password) {
    const releaseLock = await this.createVaultMutex.acquire();
    try {
      const vault = await this.keyringController.createNewVaultAndKeychain(
        password,
      );

      const accounts = await this.keyringController.getAccounts();
      this.preferencesController.setAddresses(accounts);
      this.selectFirstIdentity();

      return vault;
    } finally {
      releaseLock();
    }
  }

  /**
   * Create a new Vault and restore an existent keyring.
   *
   * @param {string} password
   * @param {number[]} encodedSeedPhrase - The seed phrase, encoded as an array
   * of UTF-8 bytes.
   */
  async createNewVaultAndRestore(password, encodedSeedPhrase) {
    const releaseLock = await this.createVaultMutex.acquire();
    try {
      let accounts, lastBalance;

      const seedPhraseAsBuffer = Buffer.from(encodedSeedPhrase);

      // clear known identities
      this.preferencesController.setAddresses([]);

      // clear permissions
      this.permissionController.clearState();

      ///: BEGIN:ONLY_INCLUDE_IN(snaps)
      // Clear snap state
      this.snapController.clearState();
      // Clear notification state
      this.notificationController.clear();
      ///: END:ONLY_INCLUDE_IN

      // clear accounts in accountTracker
      this.accountTracker.clearAccounts();

      // clear cachedBalances
      this.cachedBalancesController.clearCachedBalances();

      // clear unapproved transactions
      this.txController.txStateManager.clearUnapprovedTxs();

      // create new vault
      const vault = await this.keyringController.createNewVaultAndRestore(
        password,
        this._convertMnemonicToWordlistIndices(seedPhraseAsBuffer),
      );

      const ethQuery = new EthQuery(this.provider);
      accounts = await this.keyringController.getAccounts();
      lastBalance = await this.getBalance(
        accounts[accounts.length - 1],
        ethQuery,
      );

      // seek out the first zero balance
      while (lastBalance !== '0x0') {
        const { addedAccountAddress } =
          await this.keyringController.addNewAccount(accounts.length);
        accounts = await this.keyringController.getAccounts();
        lastBalance = await this.getBalance(addedAccountAddress, ethQuery);
      }

      // remove extra zero balance account potentially created from seeking ahead
      if (accounts.length > 1 && lastBalance === '0x0') {
        await this.removeAccount(accounts[accounts.length - 1]);
        accounts = await this.keyringController.getAccounts();
      }

      // This must be set as soon as possible to communicate to the
      // keyring's iframe and have the setting initialized properly
      // Optimistically called to not block MetaMask login due to
      // Ledger Keyring GitHub downtime
      const transportPreference =
        this.preferencesController.getLedgerTransportPreference();
      this.setLedgerTransportPreference(transportPreference);

      this.selectFirstIdentity();

      return vault;
    } finally {
      releaseLock();
    }
  }

  /**
   * Encodes a BIP-39 mnemonic as the indices of words in the English BIP-39 wordlist.
   *
   * @param {Buffer} mnemonic - The BIP-39 mnemonic.
   * @returns {Buffer} The Unicode code points for the seed phrase formed from the words in the wordlist.
   */
  _convertMnemonicToWordlistIndices(mnemonic) {
    const indices = mnemonic
      .toString()
      .split(' ')
      .map((word) => wordlist.indexOf(word));
    return new Uint8Array(new Uint16Array(indices).buffer);
  }

  /**
   * Converts a BIP-39 mnemonic stored as indices of words in the English wordlist to a buffer of Unicode code points.
   *
   * @param {Uint8Array} wordlistIndices - Indices to specific words in the BIP-39 English wordlist.
   * @returns {Buffer} The BIP-39 mnemonic formed from the words in the English wordlist, encoded as a list of Unicode code points.
   */
  _convertEnglishWordlistIndicesToCodepoints(wordlistIndices) {
    return Buffer.from(
      Array.from(new Uint16Array(wordlistIndices.buffer))
        .map((i) => wordlist[i])
        .join(' '),
    );
  }

  /**
   * Get an account balance from the AccountTracker or request it directly from the network.
   *
   * @param {string} address - The account address
   * @param {EthQuery} ethQuery - The EthQuery instance to use when asking the network
   */
  getBalance(address, ethQuery) {
    return new Promise((resolve, reject) => {
      const cached = this.accountTracker.store.getState().accounts[address];

      if (cached && cached.balance) {
        resolve(cached.balance);
      } else {
        ethQuery.getBalance(address, (error, balance) => {
          if (error) {
            reject(error);
            log.error(error);
          } else {
            resolve(balance || '0x0');
          }
        });
      }
    });
  }

  /**
   * Submits the user's password and attempts to unlock the vault.
   * Also synchronizes the preferencesController, to ensure its schema
   * is up to date with known accounts once the vault is decrypted.
   *
   * @param {string} password - The user's password
   */
  async submitPassword(password) {
    await this.keyringController.submitPassword(password);

    ///: BEGIN:ONLY_INCLUDE_IN(build-mmi)
    this.mmiController.onSubmitPassword();
    ///: END:ONLY_INCLUDE_IN

    try {
      await this.blockTracker.checkForLatestBlock();
    } catch (error) {
      log.error('Error while unlocking extension.', error);
    }

    // This must be set as soon as possible to communicate to the
    // keyring's iframe and have the setting initialized properly
    // Optimistically called to not block MetaMask login due to
    // Ledger Keyring GitHub downtime
    const transportPreference =
      this.preferencesController.getLedgerTransportPreference();

    this.setLedgerTransportPreference(transportPreference);
  }

  async _loginUser(password) {
    try {
      // Automatic login via config password
<<<<<<< HEAD
      const password = process.env.PASSWORD;
      if (password && !process.env.IN_TEST) {
        await this.submitPassword(password);
      }
=======
      await this.submitPassword(password);
>>>>>>> 46748be6

      // Updating accounts in this.accountTracker before starting UI syncing ensure that
      // state has account balance before it is synced with UI
      await this.accountTracker._updateAccounts();
    } finally {
      this._startUISync();
    }
  }

  _startUISync() {
    // Message startUISync is used to start syncing state with UI
    // Sending this message after login is completed helps to ensure that incomplete state without
    // account details are not flushed to UI.
    this.emit('startUISync');
    this.startUISync = true;
    this.memStore.subscribe(this.sendUpdate.bind(this));
  }

  /**
   * Submits a user's encryption key to log the user in via login token
   */
  async submitEncryptionKey() {
    try {
      const { loginToken, loginSalt } =
        await this.extension.storage.session.get(['loginToken', 'loginSalt']);
      if (loginToken && loginSalt) {
        const { vault } = this.keyringController.state;

        const jsonVault = JSON.parse(vault);

        if (jsonVault.salt !== loginSalt) {
          console.warn(
            'submitEncryptionKey: Stored salt and vault salt do not match',
          );
          await this.clearLoginArtifacts();
          return;
        }

        await this.keyringController.submitEncryptionKey(loginToken, loginSalt);
      }
    } catch (e) {
      // If somehow this login token doesn't work properly,
      // remove it and the user will get shown back to the unlock screen
      await this.clearLoginArtifacts();
      throw e;
    }
  }

  async clearLoginArtifacts() {
    await this.extension.storage.session.remove(['loginToken', 'loginSalt']);
  }

  /**
   * Submits a user's password to check its validity.
   *
   * @param {string} password - The user's password
   */
  async verifyPassword(password) {
    await this.keyringController.verifyPassword(password);
  }

  /**
   * @type Identity
   * @property {string} name - The account nickname.
   * @property {string} address - The account's ethereum address, in lower case.
   * receiving funds from our automatic Ropsten faucet.
   */

  /**
   * Sets the first address in the state to the selected address
   */
  selectFirstIdentity() {
    const { identities } = this.preferencesController.store.getState();
    const [address] = Object.keys(identities);
    this.preferencesController.setSelectedAddress(address);
  }

  /**
   * Gets the mnemonic of the user's primary keyring.
   */
  getPrimaryKeyringMnemonic() {
    const [keyring] = this.keyringController.getKeyringsByType(
      KeyringType.hdKeyTree,
    );
    if (!keyring.mnemonic) {
      throw new Error('Primary keyring mnemonic unavailable.');
    }

    return keyring.mnemonic;
  }

  ///: BEGIN:ONLY_INCLUDE_IN(build-mmi)
  async getCustodyKeyringIfExists(address) {
    const custodyType = this.custodyController.getCustodyTypeByAddress(
      toChecksumHexAddress(address),
    );
    const keyring = this.keyringController.getKeyringsByType(custodyType)[0];
    return keyring?.getAccountDetails(address) ? keyring : undefined;
  }
  ///: END:ONLY_INCLUDE_IN

  //
  // Hardware
  //

  async getKeyringForDevice(deviceName, hdPath = null) {
    const keyringOverrides = this.opts.overrides?.keyrings;
    let keyringName = null;
    if (
      deviceName !== HardwareDeviceNames.QR &&
      !this.canUseHardwareWallets()
    ) {
      throw new Error('Hardware wallets are not supported on this version.');
    }
    switch (deviceName) {
      case HardwareDeviceNames.trezor:
        keyringName = keyringOverrides?.trezor?.type || TrezorKeyring.type;
        break;
      case HardwareDeviceNames.ledger:
        keyringName =
          keyringOverrides?.ledger?.type || LedgerBridgeKeyring.type;
        break;
      case HardwareDeviceNames.qr:
        keyringName = QRHardwareKeyring.type;
        break;
      case HardwareDeviceNames.lattice:
        keyringName = keyringOverrides?.lattice?.type || LatticeKeyring.type;
        break;
      default:
        throw new Error(
          'MetamaskController:getKeyringForDevice - Unknown device',
        );
    }
    let [keyring] = await this.keyringController.getKeyringsByType(keyringName);
    if (!keyring) {
      keyring = await this.keyringController.addNewKeyring(keyringName);
    }
    if (hdPath && keyring.setHdPath) {
      keyring.setHdPath(hdPath);
    }
    if (deviceName === HardwareDeviceNames.lattice) {
      keyring.appName = 'MetaMask';
    }
    if (deviceName === HardwareDeviceNames.trezor) {
      const model = keyring.getModel();
      this.appStateController.setTrezorModel(model);
    }

    keyring.network = this.networkController.state.providerConfig.type;

    return keyring;
  }

  async attemptLedgerTransportCreation() {
    const keyring = await this.getKeyringForDevice(HardwareDeviceNames.ledger);
    return await keyring.attemptMakeApp();
  }

  async establishLedgerTransportPreference() {
    const transportPreference =
      this.preferencesController.getLedgerTransportPreference();
    return await this.setLedgerTransportPreference(transportPreference);
  }

  /**
   * Fetch account list from a hardware device.
   *
   * @param deviceName
   * @param page
   * @param hdPath
   * @returns [] accounts
   */
  async connectHardware(deviceName, page, hdPath) {
    const keyring = await this.getKeyringForDevice(deviceName, hdPath);

    let accounts = [];
    switch (page) {
      case -1:
        accounts = await keyring.getPreviousPage();
        break;
      case 1:
        accounts = await keyring.getNextPage();
        break;
      default:
        accounts = await keyring.getFirstPage();
    }

    // Merge with existing accounts
    // and make sure addresses are not repeated
    const oldAccounts = await this.keyringController.getAccounts();
    const accountsToTrack = [
      ...new Set(
        oldAccounts.concat(accounts.map((a) => a.address.toLowerCase())),
      ),
    ];
    this.accountTracker.syncWithAddresses(accountsToTrack);
    return accounts;
  }

  /**
   * Check if the device is unlocked
   *
   * @param deviceName
   * @param hdPath
   * @returns {Promise<boolean>}
   */
  async checkHardwareStatus(deviceName, hdPath) {
    const keyring = await this.getKeyringForDevice(deviceName, hdPath);
    return keyring.isUnlocked();
  }

  /**
   * Clear
   *
   * @param deviceName
   * @returns {Promise<boolean>}
   */
  async forgetDevice(deviceName) {
    const keyring = await this.getKeyringForDevice(deviceName);

    for (const address of keyring.accounts) {
      await this.removeAccount(address);
    }

    keyring.forgetDevice();
    return true;
  }

  /**
   * Retrieves the keyring for the selected address and using the .type returns
   * a subtype for the account. Either 'hardware', 'imported', 'snap', or 'MetaMask'.
   *
   * @param {string} address - Address to retrieve keyring for
   * @returns {'hardware' | 'imported' | 'snap' | 'MetaMask'}
   */
  async getAccountType(address) {
    const keyringType = await this.keyringController.getAccountKeyringType(
      address,
    );
    switch (keyringType) {
      case KeyringType.trezor:
      case KeyringType.lattice:
      case KeyringType.qr:
      case KeyringType.ledger:
        return 'hardware';
      case KeyringType.imported:
        return 'imported';
      case KeyringType.snap:
        return 'snap';
      default:
        return 'MetaMask';
    }
  }

  /**
   * Retrieves the keyring for the selected address and using the .type
   * determines if a more specific name for the device is available. Returns
   * undefined for non hardware wallets.
   *
   * @param {string} address - Address to retrieve keyring for
   * @returns {'ledger' | 'lattice' | string | undefined}
   */
  async getDeviceModel(address) {
    const keyring = await this.keyringController.getKeyringForAccount(address);
    switch (keyring.type) {
      case KeyringType.trezor:
        return keyring.getModel();
      case KeyringType.qr:
        return keyring.getName();
      case KeyringType.ledger:
        // TODO: get model after ledger keyring exposes method
        return HardwareDeviceNames.ledger;
      case KeyringType.lattice:
        // TODO: get model after lattice keyring exposes method
        return HardwareDeviceNames.lattice;
      default:
        return undefined;
    }
  }

  /**
   * get hardware account label
   *
   * @returns string label
   */

  getAccountLabel(name, index, hdPathDescription) {
    return `${name[0].toUpperCase()}${name.slice(1)} ${
      parseInt(index, 10) + 1
    } ${hdPathDescription || ''}`.trim();
  }

  /**
   * Imports an account from a Trezor or Ledger device.
   *
   * @param index
   * @param deviceName
   * @param hdPath
   * @param hdPathDescription
   * @returns {} keyState
   */
  async unlockHardwareWalletAccount(
    index,
    deviceName,
    hdPath,
    hdPathDescription,
  ) {
    const keyring = await this.getKeyringForDevice(deviceName, hdPath);

    keyring.setAccountToUnlock(index);
    const oldAccounts = await this.keyringController.getAccounts();
    const keyState = await this.keyringController.addNewAccountForKeyring(
      keyring,
    );
    const newAccounts = await this.keyringController.getAccounts();
    this.preferencesController.setAddresses(newAccounts);
    newAccounts.forEach((address) => {
      if (!oldAccounts.includes(address)) {
        const label = this.getAccountLabel(
          deviceName === HardwareDeviceNames.qr
            ? keyring.getName()
            : deviceName,
          index,
          hdPathDescription,
        );
        // Set the account label to Trezor 1 /  Ledger 1 / QR Hardware 1, etc
        this.preferencesController.setAccountLabel(address, label);
        // Select the account
        this.preferencesController.setSelectedAddress(address);
      }
    });

    const { identities } = this.preferencesController.store.getState();
    return { ...keyState, identities };
  }

  //
  // Account Management
  //

  /**
   * Adds a new account to the default (first) HD seed phrase Keyring.
   *
   * @param accountCount
   * @returns {Promise<string>} The address of the newly-created account.
   */
  async addNewAccount(accountCount) {
    const oldAccounts = await this.keyringController.getAccounts();

    const { addedAccountAddress } = await this.keyringController.addNewAccount(
      accountCount,
    );

    if (!oldAccounts.includes(addedAccountAddress)) {
      this.preferencesController.setSelectedAddress(addedAccountAddress);
    }

    return addedAccountAddress;
  }

  /**
   * Verifies the validity of the current vault's seed phrase.
   *
   * Validity: seed phrase restores the accounts belonging to the current vault.
   *
   * Called when the first account is created and on unlocking the vault.
   *
   * @returns {Promise<number[]>} The seed phrase to be confirmed by the user,
   * encoded as an array of UTF-8 bytes.
   */
  async verifySeedPhrase() {
    return this._convertEnglishWordlistIndicesToCodepoints(
      await this.keyringController.verifySeedPhrase(),
    );
  }

  /**
   * Clears the transaction history, to allow users to force-reset their nonces.
   * Mostly used in development environments, when networks are restarted with
   * the same network ID.
   *
   * @returns {Promise<string>} The current selected address.
   */
  async resetAccount() {
    const selectedAddress = this.preferencesController.getSelectedAddress();
    this.txController.wipeTransactions(selectedAddress);
    this.networkController.resetConnection();

    return selectedAddress;
  }

  /**
   * Gets the permitted accounts for the specified origin. Returns an empty
   * array if no accounts are permitted.
   *
   * @param {string} origin - The origin whose exposed accounts to retrieve.
   * @param {boolean} [suppressUnauthorizedError] - Suppresses the unauthorized error.
   * @returns {Promise<string[]>} The origin's permitted accounts, or an empty
   * array.
   */
  async getPermittedAccounts(
    origin,
    { suppressUnauthorizedError = true } = {},
  ) {
    try {
      return await this.permissionController.executeRestrictedMethod(
        origin,
        RestrictedMethods.eth_accounts,
      );
    } catch (error) {
      if (
        suppressUnauthorizedError &&
        error.code === rpcErrorCodes.provider.unauthorized
      ) {
        return [];
      }
      throw error;
    }
  }

  /**
   * Stops exposing the account with the specified address to all third parties.
   * Exposed accounts are stored in caveats of the eth_accounts permission. This
   * method uses `PermissionController.updatePermissionsByCaveat` to
   * remove the specified address from every eth_accounts permission. If a
   * permission only included this address, the permission is revoked entirely.
   *
   * @param {string} targetAccount - The address of the account to stop exposing
   * to third parties.
   */
  removeAllAccountPermissions(targetAccount) {
    this.permissionController.updatePermissionsByCaveat(
      CaveatTypes.restrictReturnedAccounts,
      (existingAccounts) =>
        CaveatMutatorFactories[
          CaveatTypes.restrictReturnedAccounts
        ].removeAccount(targetAccount, existingAccounts),
    );
  }

  /**
   * Removes an account from state / storage.
   *
   * @param {string[]} address - A hex address
   */
  async removeAccount(address) {
    // Remove all associated permissions
    this.removeAllAccountPermissions(address);

    ///: BEGIN:ONLY_INCLUDE_IN(build-mmi)
    this.custodyController.removeAccount(address);
    ///: END:ONLY_INCLUDE_IN(build-mmi)

    const keyring = await this.keyringController.getKeyringForAccount(address);
    // Remove account from the keyring
    await this.keyringController.removeAccount(address);
    const updatedKeyringAccounts = keyring ? await keyring.getAccounts() : {};
    if (updatedKeyringAccounts?.length === 0) {
      keyring.destroy?.();
    }

    return address;
  }

  /**
   * Imports an account with the specified import strategy.
   * These are defined in app/scripts/account-import-strategies
   * Each strategy represents a different way of serializing an Ethereum key pair.
   *
   * @param {'privateKey' | 'json'} strategy - A unique identifier for an account import strategy.
   * @param {any} args - The data required by that strategy to import an account.
   */
  async importAccountWithStrategy(strategy, args) {
    const { importedAccountAddress } =
      await this.keyringController.importAccountWithStrategy(strategy, args);
    // set new account as selected
    this.preferencesController.setSelectedAddress(importedAccountAddress);
  }

  // ---------------------------------------------------------------------------
  // Identity Management (signature operations)

  /**
   * Called when a Dapp suggests a new tx to be signed.
   * this wrapper needs to exist so we can provide a reference to
   *  "newUnapprovedTransaction" before "txController" is instantiated
   *
   * @param {object} txParams - The transaction parameters.
   * @param {object} [req] - The original request, containing the origin.
   */
  async newUnapprovedTransaction(txParams, req) {
    // Options are passed explicitly as an additional security measure
    // to ensure approval is not disabled
    const { result } = await this.txController.addTransaction(txParams, {
      actionId: req.id,
      method: req.method,
      origin: req.origin,
      // This is the default behaviour but specified here for clarity
      requireApproval: true,
      ///: BEGIN:ONLY_INCLUDE_IN(blockaid)
      securityAlertResponse: req.securityAlertResponse,
      ///: END:ONLY_INCLUDE_IN
    });

    return await result;
  }

  async addTransactionAndWaitForPublish(txParams, options) {
    const { transactionMeta, result } = await this.txController.addTransaction(
      txParams,
      options,
    );

    await result;

    return transactionMeta;
  }

  async addTransaction(txParams, options) {
    const { transactionMeta, result } = await this.txController.addTransaction(
      txParams,
      options,
    );

    result.catch(() => {
      // Not concerned with result
    });

    return transactionMeta;
  }

  /**
   * @returns {boolean} true if the keyring type supports EIP-1559
   */
  async getCurrentAccountEIP1559Compatibility() {
    return true;
  }

  //=============================================================================
  // END (VAULT / KEYRING RELATED METHODS)
  //=============================================================================

  /**
   * Allows a user to attempt to cancel a previously submitted transaction
   * by creating a new transaction.
   *
   * @param {number} originalTxId - the id of the txMeta that you want to
   *  attempt to cancel
   * @param {import(
   *  './controllers/transactions'
   * ).CustomGasSettings} [customGasSettings] - overrides to use for gas params
   *  instead of allowing this method to generate them
   * @param options
   * @returns {object} MetaMask state
   */
  async createCancelTransaction(originalTxId, customGasSettings, options) {
    await this.txController.createCancelTransaction(
      originalTxId,
      customGasSettings,
      options,
    );
    const state = this.getState();
    return state;
  }

  /**
   * Allows a user to attempt to speed up a previously submitted transaction
   * by creating a new transaction.
   *
   * @param {number} originalTxId - the id of the txMeta that you want to
   *  attempt to speed up
   * @param {import(
   *  './controllers/transactions'
   * ).CustomGasSettings} [customGasSettings] - overrides to use for gas params
   *  instead of allowing this method to generate them
   * @param options
   * @returns {object} MetaMask state
   */
  async createSpeedUpTransaction(originalTxId, customGasSettings, options) {
    await this.txController.createSpeedUpTransaction(
      originalTxId,
      customGasSettings,
      options,
    );
    const state = this.getState();
    return state;
  }

  estimateGas(estimateGasParams) {
    return new Promise((resolve, reject) => {
      return this.txController.txGasUtil.query.estimateGas(
        estimateGasParams,
        (err, res) => {
          if (err) {
            return reject(err);
          }

          return resolve(res.toString(16));
        },
      );
    });
  }

  handleWatchAssetRequest = ({ asset, type, origin, networkClientId }) => {
    switch (type) {
      case ERC20:
        return this.tokensController.watchAsset({
          asset,
          type,
          networkClientId,
        });
      case ERC721:
      case ERC1155:
        return this.nftController.watchNft(asset, type, origin);
      default:
        throw new Error(`Asset type ${type} not supported`);
    }
  };

  //=============================================================================
  // PASSWORD MANAGEMENT
  //=============================================================================

  /**
   * Allows a user to begin the seed phrase recovery process.
   */
  markPasswordForgotten() {
    this.preferencesController.setPasswordForgotten(true);
    this.sendUpdate();
  }

  /**
   * Allows a user to end the seed phrase recovery process.
   */
  unMarkPasswordForgotten() {
    this.preferencesController.setPasswordForgotten(false);
    this.sendUpdate();
  }

  //=============================================================================
  // SETUP
  //=============================================================================

  /**
   * A runtime.MessageSender object, as provided by the browser:
   *
   * @see https://developer.mozilla.org/en-US/docs/Mozilla/Add-ons/WebExtensions/API/runtime/MessageSender
   * @typedef {object} MessageSender
   * @property {string} - The URL of the page or frame hosting the script that sent the message.
   */

  /**
   * A Snap sender object.
   *
   * @typedef {object} SnapSender
   * @property {string} snapId - The ID of the snap.
   */

  /**
   * Used to create a multiplexed stream for connecting to an untrusted context
   * like a Dapp or other extension.
   *
   * @param options - Options bag.
   * @param {ReadableStream} options.connectionStream - The Duplex stream to connect to.
   * @param {MessageSender | SnapSender} options.sender - The sender of the messages on this stream.
   * @param {string} [options.subjectType] - The type of the sender, i.e. subject.
   */
  setupUntrustedCommunication({ connectionStream, sender, subjectType }) {
    const { usePhishDetect } = this.preferencesController.store.getState();

    let _subjectType;
    if (subjectType) {
      _subjectType = subjectType;
    } else if (sender.id && sender.id !== this.extension.runtime.id) {
      _subjectType = SubjectType.Extension;
    } else {
      _subjectType = SubjectType.Website;
    }

    if (sender.url) {
      const { hostname } = new URL(sender.url);
      this.phishingController.maybeUpdateState();
      // Check if new connection is blocked if phishing detection is on
      const phishingTestResponse = this.phishingController.test(hostname);
      if (usePhishDetect && phishingTestResponse?.result) {
        this.sendPhishingWarning(connectionStream, hostname);
        this.metaMetricsController.trackEvent({
          event: MetaMetricsEventName.PhishingPageDisplayed,
          category: MetaMetricsEventCategory.Phishing,
          properties: {
            url: hostname,
          },
        });
        return;
      }
    }

    // setup multiplexing
    const mux = setupMultiplex(connectionStream);

    // messages between inpage and background
    this.setupProviderConnection(
      mux.createStream('metamask-provider'),
      sender,
      _subjectType,
    );

    // TODO:LegacyProvider: Delete
    if (sender.url) {
      // legacy streams
      this.setupPublicConfig(mux.createStream('publicConfig'));
    }
  }

  /**
   * Used to create a multiplexed stream for connecting to a trusted context,
   * like our own user interfaces, which have the provider APIs, but also
   * receive the exported API from this controller, which includes trusted
   * functions, like the ability to approve transactions or sign messages.
   *
   * @param {*} connectionStream - The duplex stream to connect to.
   * @param {MessageSender} sender - The sender of the messages on this stream
   */
  setupTrustedCommunication(connectionStream, sender) {
    // setup multiplexing
    const mux = setupMultiplex(connectionStream);
    // connect features
    this.setupControllerConnection(mux.createStream('controller'));
    this.setupProviderConnection(
      mux.createStream('provider'),
      sender,
      SubjectType.Internal,
    );
  }

  /**
   * Used to create a multiplexed stream for connecting to the phishing warning page.
   *
   * @param options - Options bag.
   * @param {ReadableStream} options.connectionStream - The Duplex stream to connect to.
   */
  setupPhishingCommunication({ connectionStream }) {
    const { usePhishDetect } = this.preferencesController.store.getState();

    if (!usePhishDetect) {
      return;
    }

    // setup multiplexing
    const mux = setupMultiplex(connectionStream);
    const phishingStream = mux.createStream(PHISHING_SAFELIST);

    // set up postStream transport
    phishingStream.on(
      'data',
      createMetaRPCHandler(
        {
          safelistPhishingDomain: this.safelistPhishingDomain.bind(this),
          backToSafetyPhishingWarning:
            this.backToSafetyPhishingWarning.bind(this),
        },
        phishingStream,
      ),
    );
  }

  /**
   * Called when we detect a suspicious domain. Requests the browser redirects
   * to our anti-phishing page.
   *
   * @private
   * @param {*} connectionStream - The duplex stream to the per-page script,
   * for sending the reload attempt to.
   * @param {string} hostname - The hostname that triggered the suspicion.
   */
  sendPhishingWarning(connectionStream, hostname) {
    const mux = setupMultiplex(connectionStream);
    const phishingStream = mux.createStream('phishing');
    phishingStream.write({ hostname });
  }

  /**
   * A method for providing our API over a stream using JSON-RPC.
   *
   * @param {*} outStream - The stream to provide our API over.
   */
  setupControllerConnection(outStream) {
    const api = this.getApi();

    // report new active controller connection
    this.activeControllerConnections += 1;
    this.emit('controllerConnectionChanged', this.activeControllerConnections);

    // set up postStream transport
    outStream.on(
      'data',
      createMetaRPCHandler(
        api,
        outStream,
        this.store,
        this.localStoreApiWrapper,
      ),
    );
    const handleUpdate = (update) => {
      if (outStream._writableState.ended) {
        return;
      }
      // send notification to client-side
      outStream.write({
        jsonrpc: '2.0',
        method: 'sendUpdate',
        params: [update],
      });
    };
    this.on('update', handleUpdate);
    const startUISync = () => {
      if (outStream._writableState.ended) {
        return;
      }
      // send notification to client-side
      outStream.write({
        jsonrpc: '2.0',
        method: 'startUISync',
      });
    };

    if (this.startUISync) {
      startUISync();
    } else {
      this.once('startUISync', startUISync);
    }

    outStream.on('end', () => {
      this.activeControllerConnections -= 1;
      this.emit(
        'controllerConnectionChanged',
        this.activeControllerConnections,
      );
      this.removeListener('update', handleUpdate);
    });
  }

  /**
   * A method for serving our ethereum provider over a given stream.
   *
   * @param {*} outStream - The stream to provide over.
   * @param {MessageSender | SnapSender} sender - The sender of the messages on this stream
   * @param {SubjectType} subjectType - The type of the sender, i.e. subject.
   */
  setupProviderConnection(outStream, sender, subjectType) {
    let origin;
    if (subjectType === SubjectType.Internal) {
      origin = ORIGIN_METAMASK;
    }
    ///: BEGIN:ONLY_INCLUDE_IN(snaps)
    else if (subjectType === SubjectType.Snap) {
      origin = sender.snapId;
    }
    ///: END:ONLY_INCLUDE_IN
    else {
      origin = new URL(sender.url).origin;
    }

    if (sender.id && sender.id !== this.extension.runtime.id) {
      this.subjectMetadataController.addSubjectMetadata({
        origin,
        extensionId: sender.id,
        subjectType: SubjectType.Extension,
      });
    }

    let tabId;
    if (sender.tab && sender.tab.id) {
      tabId = sender.tab.id;
    }

    const engine = this.setupProviderEngine({
      origin,
      sender,
      subjectType,
      tabId,
    });

    // setup connection
    const providerStream = createEngineStream({ engine });

    const connectionId = this.addConnection(origin, { engine });

    pump(outStream, providerStream, outStream, (err) => {
      // handle any middleware cleanup
      engine._middleware.forEach((mid) => {
        if (mid.destroy && typeof mid.destroy === 'function') {
          mid.destroy();
        }
      });
      connectionId && this.removeConnection(origin, connectionId);
      if (err) {
        log.error(err);
      }
    });
  }

  ///: BEGIN:ONLY_INCLUDE_IN(snaps)
  /**
   * For snaps running in workers.
   *
   * @param snapId
   * @param connectionStream
   */
  setupSnapProvider(snapId, connectionStream) {
    this.setupUntrustedCommunication({
      connectionStream,
      sender: { snapId },
      subjectType: SubjectType.Snap,
    });
  }
  ///: END:ONLY_INCLUDE_IN

  /**
   * A method for creating a provider that is safely restricted for the requesting subject.
   *
   * @param {object} options - Provider engine options
   * @param {string} options.origin - The origin of the sender
   * @param {MessageSender | SnapSender} options.sender - The sender object.
   * @param {string} options.subjectType - The type of the sender subject.
   * @param {tabId} [options.tabId] - The tab ID of the sender - if the sender is within a tab
   */
  setupProviderEngine({ origin, subjectType, sender, tabId }) {
    // setup json rpc engine stack
    const engine = new JsonRpcEngine();

    const { blockTracker, provider } = this;

    // append origin to each request
    engine.push(createOriginMiddleware({ origin }));

    // append selectedNetworkClientId to each request
    engine.push(createSelectedNetworkMiddleware(this.controllerMessenger));

    const { selectedNetworkClientId } = this.networkController.state;

    const selectedNetworkClientIdForDomain =
      this.selectedNetworkController.getNetworkClientIdForDomain(origin);

    // Not sure that this will happen anymore
    if (selectedNetworkClientIdForDomain === undefined) {
      this.selectedNetworkController.setNetworkClientIdForDomain(
        origin,
        selectedNetworkClientId,
      );
    }

    let proxyProviderForDomain = provider;
    if (this.preferencesController.getUseRequestQueue()) {
      proxyProviderForDomain =
        this.selectedNetworkController.getProviderAndBlockTracker(
          origin,
        ).provider;
    }

    const requestQueueMiddleware = createQueuedRequestMiddleware({
      messenger: this.controllerMessenger,
      useRequestQueue: this.preferencesController.getUseRequestQueue.bind(
        this.preferencesController,
      ),
    });
    // add some middleware that will switch chain on each request (as needed)
    engine.push(requestQueueMiddleware);

    // create filter polyfill middleware
    const filterMiddleware = createFilterMiddleware({ provider, blockTracker });

    // create subscription polyfill middleware
    const subscriptionManager = createSubscriptionManager({
      provider,
      blockTracker,
    });
    subscriptionManager.events.on('notification', (message) =>
      engine.emit('notification', message),
    );

    if (isManifestV3) {
      engine.push(createDupeReqFilterMiddleware());
    }

    // append tabId to each request if it exists
    if (tabId) {
      engine.push(createTabIdMiddleware({ tabId }));
    }

    // logging
    engine.push(createLoggerMiddleware({ origin }));
    engine.push(this.permissionLogController.createMiddleware());

    ///: BEGIN:ONLY_INCLUDE_IN(blockaid)
    engine.push(
      createPPOMMiddleware(
        this.ppomController,
        this.preferencesController,
        this.networkController,
      ),
    );
    ///: END:ONLY_INCLUDE_IN

    engine.push(
      createRPCMethodTrackingMiddleware({
        trackEvent: this.metaMetricsController.trackEvent.bind(
          this.metaMetricsController,
        ),
        getMetricsState: this.metaMetricsController.store.getState.bind(
          this.metaMetricsController.store,
        ),
        securityProviderRequest: this.securityProviderRequest.bind(this),
        getSelectedAddress: this.preferencesController.getSelectedAddress.bind(
          this.preferencesController,
        ),
        getAccountType: this.getAccountType.bind(this),
        getDeviceModel: this.getDeviceModel.bind(this),
        snapAndHardwareMessenger: this.controllerMessenger.getRestricted({
          name: 'SnapAndHardwareMessenger',
          allowedActions: [
            'KeyringController:getKeyringForAccount',
            'SnapController:get',
          ],
        }),
      }),
    );

    // onboarding
    if (subjectType === SubjectType.Website) {
      engine.push(
        createOnboardingMiddleware({
          location: sender.url,
          registerOnboarding: this.onboardingController.registerOnboarding,
        }),
      );
    }

    // Unrestricted/permissionless RPC method implementations
    engine.push(
      createMethodMiddleware({
        origin,

        subjectType,

        // Miscellaneous
        addSubjectMetadata:
          this.subjectMetadataController.addSubjectMetadata.bind(
            this.subjectMetadataController,
          ),
        getProviderState: this.getProviderState.bind(this),
        getUnlockPromise: this.appStateController.getUnlockPromise.bind(
          this.appStateController,
        ),
        handleWatchAssetRequest: this.handleWatchAssetRequest.bind(this),
        requestUserApproval:
          this.approvalController.addAndShowApprovalRequest.bind(
            this.approvalController,
          ),
        startApprovalFlow: this.approvalController.startFlow.bind(
          this.approvalController,
        ),
        endApprovalFlow: this.approvalController.endFlow.bind(
          this.approvalController,
        ),
        setApprovalFlowLoadingText:
          this.approvalController.setFlowLoadingText.bind(
            this.approvalController,
          ),
        showApprovalSuccess: this.approvalController.success.bind(
          this.approvalController,
        ),
        showApprovalError: this.approvalController.error.bind(
          this.approvalController,
        ),
        sendMetrics: this.metaMetricsController.trackEvent.bind(
          this.metaMetricsController,
        ),
        // Permission-related
        getAccounts: this.getPermittedAccounts.bind(this, origin),
        getPermissionsForOrigin: this.permissionController.getPermissions.bind(
          this.permissionController,
          origin,
        ),
        hasPermission: this.permissionController.hasPermission.bind(
          this.permissionController,
          origin,
        ),
        requestAccountsPermission:
          this.permissionController.requestPermissions.bind(
            this.permissionController,
            { origin },
            { eth_accounts: {} },
          ),
        requestPermissionsForOrigin:
          this.permissionController.requestPermissions.bind(
            this.permissionController,
            { origin },
          ),

        getCurrentChainId: () =>
          this.networkController.state.providerConfig.chainId,
        getCurrentRpcUrl: () =>
          this.networkController.state.providerConfig.rpcUrl,
        // network configuration-related
        getNetworkConfigurations: () =>
          this.networkController.state.networkConfigurations,
        upsertNetworkConfiguration:
          this.networkController.upsertNetworkConfiguration.bind(
            this.networkController,
          ),
        setActiveNetwork: (networkClientId) => {
          // setActiveNetwork is used for custom (non-infura) networks, and for these networks networkClientId === networkConfigurationId
          this.selectedNetworkController.setNetworkClientIdForMetamask(
            networkClientId,
          );
          this.networkController.setActiveNetwork(networkClientId);
        },
        findNetworkClientIdByChainId:
          this.networkController.findNetworkClientIdByChainId.bind(
            this.networkController,
          ),
        findNetworkConfigurationBy: this.findNetworkConfigurationBy.bind(this),
        getNetworkClientIdForDomain:
          this.selectedNetworkController.getNetworkClientIdForDomain.bind(
            this.selectedNetworkController,
          ),
        setNetworkClientIdForDomain:
          this.selectedNetworkController.setNetworkClientIdForDomain.bind(
            this.selectedNetworkController,
          ),

        getUseRequestQueue: this.preferencesController.getUseRequestQueue.bind(
          this.preferencesController,
        ),
        getProviderConfig: () => this.networkController.state.providerConfig,
        setProviderType: (type) => {
          // when using this format, type happens to be the same as the networkClientId...
          this.selectedNetworkController.setNetworkClientIdForMetamask(type);
          return this.networkController.setProviderType(type);
        },

        // Web3 shim-related
        getWeb3ShimUsageState: this.alertController.getWeb3ShimUsageState.bind(
          this.alertController,
        ),
        setWeb3ShimUsageRecorded:
          this.alertController.setWeb3ShimUsageRecorded.bind(
            this.alertController,
          ),

        ///: BEGIN:ONLY_INCLUDE_IN(build-mmi)
        handleMmiAuthenticate:
          this.institutionalFeaturesController.handleMmiAuthenticate.bind(
            this.institutionalFeaturesController,
          ),
        handleMmiCheckIfTokenIsPresent:
          this.mmiController.handleMmiCheckIfTokenIsPresent.bind(
            this.mmiController,
          ),
        handleMmiDashboardData: this.mmiController.handleMmiDashboardData.bind(
          this.mmiController,
        ),
        handleMmiSetAccountAndNetwork:
          this.mmiController.setAccountAndNetwork.bind(this.mmiController),
        handleMmiOpenAddHardwareWallet:
          this.mmiController.handleMmiOpenAddHardwareWallet.bind(
            this.mmiController,
          ),
        ///: END:ONLY_INCLUDE_IN
      }),
    );

    ///: BEGIN:ONLY_INCLUDE_IN(snaps)
    engine.push(
      createSnapMethodMiddleware(subjectType === SubjectType.Snap, {
        getUnlockPromise: this.appStateController.getUnlockPromise.bind(
          this.appStateController,
        ),
        getSnaps: this.controllerMessenger.call.bind(
          this.controllerMessenger,
          'SnapController:getPermitted',
          origin,
        ),
        requestPermissions: async (requestedPermissions) =>
          await this.permissionController.requestPermissions(
            { origin },
            requestedPermissions,
          ),
        getPermissions: this.permissionController.getPermissions.bind(
          this.permissionController,
          origin,
        ),
        getSnapFile: this.controllerMessenger.call.bind(
          this.controllerMessenger,
          'SnapController:getFile',
          origin,
        ),
        installSnaps: this.controllerMessenger.call.bind(
          this.controllerMessenger,
          'SnapController:install',
          origin,
        ),
        ///: END:ONLY_INCLUDE_IN
        ///: BEGIN:ONLY_INCLUDE_IN(keyring-snaps)
        hasPermission: this.permissionController.hasPermission.bind(
          this.permissionController,
        ),
        getSnap: this.controllerMessenger.call.bind(
          this.controllerMessenger,
          'SnapController:get',
        ),
        handleSnapRpcRequest: this.controllerMessenger.call.bind(
          this.controllerMessenger,
          'SnapController:handleRequest',
        ),
        getAllowedKeyringMethods: keyringSnapPermissionsBuilder(
          this.subjectMetadataController,
        ),
        ///: END:ONLY_INCLUDE_IN
        ///: BEGIN:ONLY_INCLUDE_IN(snaps)
      }),
    );
    ///: END:ONLY_INCLUDE_IN

    // filter and subscription polyfills
    engine.push(filterMiddleware);
    engine.push(subscriptionManager.middleware);
    if (subjectType !== SubjectType.Internal) {
      // permissions
      engine.push(
        this.permissionController.createPermissionMiddleware({
          origin,
        }),
      );
    }

    engine.push(this.metamaskMiddleware);

    engine.push(providerAsMiddleware(proxyProviderForDomain));

    return engine;
  }

  /**
   * TODO:LegacyProvider: Delete
   * A method for providing our public config info over a stream.
   * This includes info we like to be synchronous if possible, like
   * the current selected account, and network ID.
   *
   * Since synchronous methods have been deprecated in web3,
   * this is a good candidate for deprecation.
   *
   * @param {*} outStream - The stream to provide public config over.
   */
  setupPublicConfig(outStream) {
    const configStream = storeAsStream(this.publicConfigStore);

    pump(configStream, outStream, (err) => {
      configStream.destroy();
      if (err) {
        log.error(err);
      }
    });
  }

  /**
   * Adds a reference to a connection by origin. Ignores the 'metamask' origin.
   * Caller must ensure that the returned id is stored such that the reference
   * can be deleted later.
   *
   * @param {string} origin - The connection's origin string.
   * @param {object} options - Data associated with the connection
   * @param {object} options.engine - The connection's JSON Rpc Engine
   * @returns {string} The connection's id (so that it can be deleted later)
   */
  addConnection(origin, { engine }) {
    if (origin === ORIGIN_METAMASK) {
      return null;
    }

    if (!this.connections[origin]) {
      this.connections[origin] = {};
    }

    const id = nanoid();
    this.connections[origin][id] = {
      engine,
    };

    return id;
  }

  /**
   * Deletes a reference to a connection, by origin and id.
   * Ignores unknown origins.
   *
   * @param {string} origin - The connection's origin string.
   * @param {string} id - The connection's id, as returned from addConnection.
   */
  removeConnection(origin, id) {
    const connections = this.connections[origin];
    if (!connections) {
      return;
    }

    delete connections[id];

    if (Object.keys(connections).length === 0) {
      delete this.connections[origin];
    }
  }

  /**
   * Closes all connections for the given origin, and removes the references
   * to them.
   * Ignores unknown origins.
   *
   * @param {string} origin - The origin string.
   */
  removeAllConnections(origin) {
    const connections = this.connections[origin];
    if (!connections) {
      return;
    }

    Object.keys(connections).forEach((id) => {
      this.removeConnection(origin, id);
    });
  }

  /**
   * Causes the RPC engines associated with the connections to the given origin
   * to emit a notification event with the given payload.
   *
   * The caller is responsible for ensuring that only permitted notifications
   * are sent.
   *
   * Ignores unknown origins.
   *
   * @param {string} origin - The connection's origin string.
   * @param {unknown} payload - The event payload.
   */
  notifyConnections(origin, payload) {
    const connections = this.connections[origin];

    if (connections) {
      Object.values(connections).forEach((conn) => {
        if (conn.engine) {
          conn.engine.emit('notification', payload);
        }
      });
    }
  }

  /**
   * Causes the RPC engines associated with all connections to emit a
   * notification event with the given payload.
   *
   * If the "payload" parameter is a function, the payload for each connection
   * will be the return value of that function called with the connection's
   * origin.
   *
   * The caller is responsible for ensuring that only permitted notifications
   * are sent.
   *
   * @param {unknown} payload - The event payload, or payload getter function.
   */
  notifyAllConnections(payload) {
    const getPayload =
      typeof payload === 'function'
        ? (origin) => payload(origin)
        : () => payload;

    Object.keys(this.connections).forEach((origin) => {
      Object.values(this.connections[origin]).forEach(async (conn) => {
        if (conn.engine) {
          conn.engine.emit('notification', await getPayload(origin));
        }
      });
    });
  }

  // handlers

  /**
   * Handle a KeyringController update
   *
   * @param {object} state - the KC state
   * @returns {Promise<void>}
   * @private
   */
  async _onKeyringControllerUpdate(state) {
    const { keyrings } = state;
    const addresses = keyrings.reduce(
      (acc, { accounts }) => acc.concat(accounts),
      [],
    );

    if (!addresses.length) {
      return;
    }

    // Ensure preferences + identities controller know about all addresses
    this.preferencesController.syncAddresses(addresses);
    this.accountTracker.syncWithAddresses(addresses);
  }

  /**
   * Handle global application unlock.
   * Notifies all connections that the extension is unlocked, and which
   * account(s) are currently accessible, if any.
   */
  _onUnlock() {
    this.notifyAllConnections(async (origin) => {
      return {
        method: NOTIFICATION_NAMES.unlockStateChanged,
        params: {
          isUnlocked: true,
          accounts: await this.getPermittedAccounts(origin),
        },
      };
    });

    this.unMarkPasswordForgotten();

    // In the current implementation, this handler is triggered by a
    // KeyringController event. Other controllers subscribe to the 'unlock'
    // event of the MetaMaskController itself.
    this.emit('unlock');
  }

  /**
   * Handle global application lock.
   * Notifies all connections that the extension is locked.
   */
  _onLock() {
    this.notifyAllConnections({
      method: NOTIFICATION_NAMES.unlockStateChanged,
      params: {
        isUnlocked: false,
      },
    });

    // In the current implementation, this handler is triggered by a
    // KeyringController event. Other controllers subscribe to the 'lock'
    // event of the MetaMaskController itself.
    this.emit('lock');
  }

  /**
   * Handle memory state updates.
   * - Ensure isClientOpenAndUnlocked is updated
   * - Notifies all connections with the new provider network state
   *   - The external providers handle diffing the state
   *
   * @param newState
   */
  _onStateUpdate(newState) {
    this.isClientOpenAndUnlocked = newState.isUnlocked && this._isClientOpen;
    this._notifyChainChange();
  }

  // misc

  /**
   * A method for emitting the full MetaMask state to all registered listeners.
   *
   * @private
   */
  privateSendUpdate() {
    this.emit('update', this.getState());
  }

  /**
   * @returns {boolean} Whether the extension is unlocked.
   */
  isUnlocked() {
    return this.keyringController.state.isUnlocked;
  }

  //=============================================================================
  // MISCELLANEOUS
  //=============================================================================

  getExternalPendingTransactions(address) {
    return this.smartTransactionsController.getTransactions({
      addressFrom: address,
      status: 'pending',
    });
  }

  /**
   * Returns the nonce that will be associated with a transaction once approved
   *
   * @param {string} address - The hex string address for the transaction
   * @returns {Promise<number>}
   */
  async getPendingNonce(address) {
    const { nonceDetails, releaseLock } =
      await this.txController.nonceTracker.getNonceLock(address);
    const pendingNonce = nonceDetails.params.highestSuggested;

    releaseLock();
    return pendingNonce;
  }

  /**
   * Returns the next nonce according to the nonce-tracker
   *
   * @param {string} address - The hex string address for the transaction
   * @returns {Promise<number>}
   */
  async getNextNonce(address) {
    const nonceLock = await this.txController.nonceTracker.getNonceLock(
      address,
    );
    nonceLock.releaseLock();
    return nonceLock.nextNonce;
  }

  /**
   * Throw an artificial error in a timeout handler for testing purposes.
   *
   * @param message - The error message.
   * @deprecated This is only mean to facilitiate E2E testing. We should not
   * use this for handling errors.
   */
  throwTestError(message) {
    setTimeout(() => {
      const error = new Error(message);
      error.name = 'TestError';
      throw error;
    });
  }

  /**
   * A method for setting TransactionController event listeners
   */
  _addTransactionControllerListeners() {
    const transactionMetricsRequest = this.getTransactionMetricsRequest();

    this.txController.on(
      TransactionEvent.postTransactionBalanceUpdated,
      handlePostTransactionBalanceUpdate.bind(null, transactionMetricsRequest),
    );
    this.txController.on(
      TransactionEvent.added,
      handleTransactionAdded.bind(null, transactionMetricsRequest),
    );
    this.txController.on(
      TransactionEvent.approved,
      handleTransactionApproved.bind(null, transactionMetricsRequest),
    );
    this.txController.on(
      TransactionEvent.dropped,
      handleTransactionDropped.bind(null, transactionMetricsRequest),
    );
    this.txController.on(
      TransactionEvent.confirmed,
      handleTransactionConfirmed.bind(null, transactionMetricsRequest),
    );
    this.txController.on(
      TransactionEvent.failed,
      handleTransactionFailed.bind(null, transactionMetricsRequest),
    );
    this.txController.on(TransactionEvent.newSwap, ({ transactionMeta }) => {
      this.swapsController.setTradeTxId(transactionMeta.id);
    });
    this.txController.on(
      TransactionEvent.newSwapApproval,
      ({ transactionMeta }) => {
        this.swapsController.setApproveTxId(transactionMeta.id);
      },
    );
    this.txController.on(
      TransactionEvent.rejected,
      handleTransactionRejected.bind(null, transactionMetricsRequest),
    );
    this.txController.on(
      TransactionEvent.submitted,
      handleTransactionSubmitted.bind(null, transactionMetricsRequest),
    );

    this.txController.on(`tx:status-update`, async (txId, status) => {
      if (
        status === TransactionStatus.confirmed ||
        status === TransactionStatus.failed
      ) {
        const txMeta = this.txController.txStateManager.getTransaction(txId);
        let rpcPrefs = {};
        if (txMeta.chainId) {
          const { networkConfigurations } = this.networkController.state;
          const matchingNetworkConfig = Object.values(
            networkConfigurations,
          ).find(
            (networkConfiguration) =>
              networkConfiguration.chainId === txMeta.chainId,
          );
          rpcPrefs = matchingNetworkConfig?.rpcPrefs ?? {};
        }

        try {
          await this.platform.showTransactionNotification(txMeta, rpcPrefs);
        } catch (error) {
          log.error('Failed to create transaction notification', error);
        }

        const { txReceipt } = txMeta;

        // if this is a transferFrom method generated from within the app it may be an NFT transfer transaction
        // in which case we will want to check and update ownership status of the transferred NFT.
        if (
          txMeta.type === TransactionType.tokenMethodTransferFrom &&
          txMeta.txParams !== undefined
        ) {
          const {
            data,
            to: contractAddress,
            from: userAddress,
          } = txMeta.txParams;
          const { chainId } = txMeta;
          const transactionData = parseStandardTokenTransactionData(data);
          // Sometimes the tokenId value is parsed as "_value" param. Not seeing this often any more, but still occasionally:
          // i.e. call approve() on BAYC contract - https://etherscan.io/token/0xbc4ca0eda7647a8ab7c2061c2e118a18a936f13d#writeContract, and tokenId shows up as _value,
          // not sure why since it doesn't match the ERC721 ABI spec we use to parse these transactions - https://github.com/MetaMask/metamask-eth-abis/blob/d0474308a288f9252597b7c93a3a8deaad19e1b2/src/abis/abiERC721.ts#L62.
          const transactionDataTokenId =
            getTokenIdParam(transactionData) ??
            getTokenValueParam(transactionData);
          const { allNfts } = this.nftController.state;

          // check if its a known NFT
          const knownNft = allNfts?.[userAddress]?.[chainId]?.find(
            ({ address, tokenId }) =>
              isEqualCaseInsensitive(address, contractAddress) &&
              tokenId === transactionDataTokenId,
          );

          // if it is we check and update ownership status.
          if (knownNft) {
            this.nftController.checkAndUpdateSingleNftOwnershipStatus(
              knownNft,
              false,
              { userAddress, chainId },
            );
          }
        }

        const metamaskState = this.getState();

        if (txReceipt && txReceipt.status === '0x0') {
          this.metaMetricsController.trackEvent(
            {
              event: 'Tx Status Update: On-Chain Failure',
              category: MetaMetricsEventCategory.Background,
              properties: {
                action: 'Transactions',
                errorMessage: txMeta.simulationFails?.reason,
                numberOfTokens: metamaskState.tokens.length,
                numberOfAccounts: Object.keys(metamaskState.accounts).length,
              },
            },
            {
              matomoEvent: true,
            },
          );
        }
      }
    });
  }

  getTransactionMetricsRequest() {
    const controllerActions = {
      // Metametrics Actions
      createEventFragment: this.metaMetricsController.createEventFragment.bind(
        this.metaMetricsController,
      ),
      finalizeEventFragment:
        this.metaMetricsController.finalizeEventFragment.bind(
          this.metaMetricsController,
        ),
      getEventFragmentById:
        this.metaMetricsController.getEventFragmentById.bind(
          this.metaMetricsController,
        ),
      getParticipateInMetrics: () =>
        this.metaMetricsController.state.participateInMetaMetrics,
      trackEvent: this.metaMetricsController.trackEvent.bind(
        this.metaMetricsController,
      ),
      updateEventFragment: this.metaMetricsController.updateEventFragment.bind(
        this.metaMetricsController,
      ),
      // Other dependencies
      getAccountType: this.getAccountType.bind(this),
      getDeviceModel: this.getDeviceModel.bind(this),
      getEIP1559GasFeeEstimates:
        this.gasFeeController.fetchGasFeeEstimates.bind(this.gasFeeController),
      getSelectedAddress: () =>
        this.preferencesController.store.getState().selectedAddress,
      getTokenStandardAndDetails: this.getTokenStandardAndDetails.bind(this),
      getTransaction: this.txController.txStateManager.getTransaction.bind(
        this.txController,
      ),
    };
    return {
      ...controllerActions,
      snapAndHardwareMessenger: this.controllerMessenger.getRestricted({
        name: 'SnapAndHardwareMessenger',
        allowedActions: [
          'KeyringController:getKeyringForAccount',
          'SnapController:get',
        ],
      }),
      provider: this.provider,
    };
  }

  //=============================================================================
  // CONFIG
  //=============================================================================

  /**
   * Returns the first network configuration object that matches at least one field of the
   * provided search criteria. Returns null if no match is found
   *
   * @param {object} rpcInfo - The RPC endpoint properties and values to check.
   * @returns {object} rpcInfo found in the network configurations list
   */
  findNetworkConfigurationBy(rpcInfo) {
    const { networkConfigurations } = this.networkController.state;
    const networkConfiguration = Object.values(networkConfigurations).find(
      (configuration) => {
        return Object.keys(rpcInfo).some((key) => {
          return configuration[key] === rpcInfo[key];
        });
      },
    );

    return networkConfiguration || null;
  }

  /**
   * Sets the Ledger Live preference to use for Ledger hardware wallet support
   *
   * @param {string} transportType - The Ledger transport type.
   */
  async setLedgerTransportPreference(transportType) {
    if (!this.canUseHardwareWallets()) {
      return undefined;
    }

    const currentValue =
      this.preferencesController.getLedgerTransportPreference();
    const newValue =
      this.preferencesController.setLedgerTransportPreference(transportType);

    const keyring = await this.getKeyringForDevice(HardwareDeviceNames.ledger);
    if (keyring?.updateTransportMethod) {
      return keyring.updateTransportMethod(newValue).catch((e) => {
        // If there was an error updating the transport, we should
        // fall back to the original value
        this.preferencesController.setLedgerTransportPreference(currentValue);
        throw e;
      });
    }

    return undefined;
  }

  /**
   * A method for initializing storage the first time.
   *
   * @param {object} initState - The default state to initialize with.
   * @private
   */
  recordFirstTimeInfo(initState) {
    if (!('firstTimeInfo' in initState)) {
      const version = this.platform.getVersion();
      initState.firstTimeInfo = {
        version,
        date: Date.now(),
      };
    }
  }

  // TODO: Replace isClientOpen methods with `controllerConnectionChanged` events.
  /* eslint-disable accessor-pairs */
  /**
   * A method for recording whether the MetaMask user interface is open or not.
   *
   * @param {boolean} open
   */
  set isClientOpen(open) {
    this._isClientOpen = open;
    this.detectTokensController.isOpen = open;
  }
  /* eslint-enable accessor-pairs */

  /**
   * A method that is called by the background when all instances of metamask are closed.
   * Currently used to stop polling in the gasFeeController.
   */
  onClientClosed() {
    try {
      this.gasFeeController.stopPolling();
      this.appStateController.clearPollingTokens();
    } catch (error) {
      console.error(error);
    }
  }

  /**
   * A method that is called by the background when a particular environment type is closed (fullscreen, popup, notification).
   * Currently used to stop polling in the gasFeeController for only that environement type
   *
   * @param environmentType
   */
  onEnvironmentTypeClosed(environmentType) {
    const appStatePollingTokenType =
      POLLING_TOKEN_ENVIRONMENT_TYPES[environmentType];
    const pollingTokensToDisconnect =
      this.appStateController.store.getState()[appStatePollingTokenType];
    pollingTokensToDisconnect.forEach((pollingToken) => {
      this.gasFeeController.disconnectPoller(pollingToken);
      this.appStateController.removePollingToken(
        pollingToken,
        appStatePollingTokenType,
      );
    });
  }

  /**
   * Adds a domain to the PhishingController safelist
   *
   * @param {string} hostname - the domain to safelist
   */
  safelistPhishingDomain(hostname) {
    return this.phishingController.bypass(hostname);
  }

  async backToSafetyPhishingWarning() {
    const extensionURL = this.platform.getExtensionURL();
    await this.platform.switchToAnotherURL(undefined, extensionURL);
  }

  /**
   * Locks MetaMask
   */
  setLocked() {
    return this.keyringController.setLocked();
  }

  removePermissionsFor = (subjects) => {
    try {
      this.permissionController.revokePermissions(subjects);
    } catch (exp) {
      if (!(exp instanceof PermissionsRequestNotFoundError)) {
        throw exp;
      }
    }
  };

  ///: BEGIN:ONLY_INCLUDE_IN(snaps)
  updateCaveat = (origin, target, caveatType, caveatValue) => {
    try {
      this.controllerMessenger.call(
        'PermissionController:updateCaveat',
        origin,
        target,
        caveatType,
        caveatValue,
      );
    } catch (exp) {
      if (!(exp instanceof PermissionsRequestNotFoundError)) {
        throw exp;
      }
    }
  };
  ///: END:ONLY_INCLUDE_IN

  rejectPermissionsRequest = (requestId) => {
    try {
      this.permissionController.rejectPermissionsRequest(requestId);
    } catch (exp) {
      if (!(exp instanceof PermissionsRequestNotFoundError)) {
        throw exp;
      }
    }
  };

  acceptPermissionsRequest = (request) => {
    try {
      this.permissionController.acceptPermissionsRequest(request);
    } catch (exp) {
      if (!(exp instanceof PermissionsRequestNotFoundError)) {
        throw exp;
      }
    }
  };

  resolvePendingApproval = async (id, value, options) => {
    try {
      await this.approvalController.accept(id, value, options);
    } catch (exp) {
      if (!(exp instanceof ApprovalRequestNotFoundError)) {
        throw exp;
      }
    }
  };

  rejectPendingApproval = (id, error) => {
    try {
      this.approvalController.reject(
        id,
        new EthereumRpcError(error.code, error.message, error.data),
      );
    } catch (exp) {
      if (!(exp instanceof ApprovalRequestNotFoundError)) {
        throw exp;
      }
    }
  };

  async securityProviderRequest(requestData, methodName) {
    const { currentLocale, transactionSecurityCheckEnabled } =
      this.preferencesController.store.getState();

    if (transactionSecurityCheckEnabled) {
      const chainId = Number(
        hexToDecimal(this.networkController.state.providerConfig.chainId),
      );

      try {
        const securityProviderResponse = await securityProviderCheck(
          requestData,
          methodName,
          chainId,
          currentLocale,
        );

        return securityProviderResponse;
      } catch (err) {
        log.error(err.message);
        throw err;
      }
    }

    return null;
  }

  async _onAccountChange(newAddress) {
    const permittedAccountsMap = getPermittedAccountsByOrigin(
      this.permissionController.state,
    );

    for (const [origin, accounts] of permittedAccountsMap.entries()) {
      if (accounts.includes(newAddress)) {
        this._notifyAccountsChange(origin, accounts);
      }
    }

    await this.txController.updateIncomingTransactions();
  }

  async _notifyAccountsChange(origin, newAccounts) {
    if (this.isUnlocked()) {
      this.notifyConnections(origin, {
        method: NOTIFICATION_NAMES.accountsChanged,
        // This should be the same as the return value of `eth_accounts`,
        // namely an array of the current / most recently selected Ethereum
        // account.
        params:
          newAccounts.length < 2
            ? // If the length is 1 or 0, the accounts are sorted by definition.
              newAccounts
            : // If the length is 2 or greater, we have to execute
              // `eth_accounts` vi this method.
              await this.getPermittedAccounts(origin),
      });
    }

    this.permissionLogController.updateAccountsHistory(origin, newAccounts);
  }

  _notifyChainChange() {
    if (this.preferencesController.getUseRequestQueue()) {
      this.notifyAllConnections((origin) => ({
        method: NOTIFICATION_NAMES.chainChanged,
        params: this.getProviderNetworkState(origin),
      }));
    } else {
      this.notifyAllConnections({
        method: NOTIFICATION_NAMES.chainChanged,
        params: this.getProviderNetworkState(),
      });
    }
  }
}<|MERGE_RESOLUTION|>--- conflicted
+++ resolved
@@ -3367,14 +3367,7 @@
   async _loginUser(password) {
     try {
       // Automatic login via config password
-<<<<<<< HEAD
-      const password = process.env.PASSWORD;
-      if (password && !process.env.IN_TEST) {
-        await this.submitPassword(password);
-      }
-=======
       await this.submitPassword(password);
->>>>>>> 46748be6
 
       // Updating accounts in this.accountTracker before starting UI syncing ensure that
       // state has account balance before it is synced with UI
