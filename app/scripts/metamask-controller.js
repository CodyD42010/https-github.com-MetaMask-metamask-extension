import EventEmitter from 'events';
import pump from 'pump';
import { ObservableStore } from '@metamask/obs-store';
import { storeAsStream } from '@metamask/obs-store/dist/asStream';
import { JsonRpcEngine } from 'json-rpc-engine';
import { createEngineStream } from 'json-rpc-middleware-stream';
import { providerAsMiddleware } from '@metamask/eth-json-rpc-middleware';
import {
  debounce,
  ///: BEGIN:ONLY_INCLUDE_IN(snaps)
  throttle,
  ///: END:ONLY_INCLUDE_IN
} from 'lodash';
import { keyringBuilderFactory } from '@metamask/eth-keyring-controller';
import { KeyringController } from '@metamask/keyring-controller';
import createFilterMiddleware from 'eth-json-rpc-filters';
import createSubscriptionManager from 'eth-json-rpc-filters/subscriptionManager';
import { errorCodes as rpcErrorCodes, EthereumRpcError } from 'eth-rpc-errors';
import { Mutex } from 'await-semaphore';
import log from 'loglevel';
import TrezorKeyring from '@metamask/eth-trezor-keyring';
import LedgerBridgeKeyring from '@metamask/eth-ledger-bridge-keyring';
import LatticeKeyring from 'eth-lattice-keyring';
import { MetaMaskKeyring as QRHardwareKeyring } from '@keystonehq/metamask-airgapped-keyring';
import EthQuery from 'eth-query';
import nanoid from 'nanoid';
import { captureException } from '@sentry/browser';
import { AddressBookController } from '@metamask/address-book-controller';
import {
  ApprovalController,
  ApprovalRequestNotFoundError,
} from '@metamask/approval-controller';
import { ControllerMessenger } from '@metamask/base-controller';
import {
  AssetsContractController,
  CurrencyRateController,
  NftController,
  NftDetectionController,
  TokenListController,
  TokenRatesController,
  TokensController,
} from '@metamask/assets-controllers';
import { PhishingController } from '@metamask/phishing-controller';
import { AnnouncementController } from '@metamask/announcement-controller';
import { NetworkController } from '@metamask/network-controller';
import { GasFeeController } from '@metamask/gas-fee-controller';
import {
  PermissionController,
  PermissionsRequestNotFoundError,
} from '@metamask/permission-controller';
import {
  SubjectMetadataController,
  SubjectType,
} from '@metamask/subject-metadata-controller';
import SmartTransactionsController from '@metamask/smart-transactions-controller';
///: BEGIN:ONLY_INCLUDE_IN(snaps)
import { encrypt, decrypt } from '@metamask/browser-passworder';
import { RateLimitController } from '@metamask/rate-limit-controller';
import { NotificationController } from '@metamask/notification-controller';

import {
  CronjobController,
  JsonSnapsRegistry,
  SnapController,
  IframeExecutionService,
} from '@metamask/snaps-controllers';
///: END:ONLY_INCLUDE_IN
///: BEGIN:ONLY_INCLUDE_IN(keyring-snaps)
import { SnapKeyring } from '@metamask/eth-snap-keyring';
///: END:ONLY_INCLUDE_IN

///: BEGIN:ONLY_INCLUDE_IN(build-mmi)
import {
  CUSTODIAN_TYPES,
  MmiConfigurationController,
} from '@metamask-institutional/custody-keyring';
import { InstitutionalFeaturesController } from '@metamask-institutional/institutional-features';
import { CustodyController } from '@metamask-institutional/custody-controller';
import { TransactionUpdateController } from '@metamask-institutional/transaction-update';
///: END:ONLY_INCLUDE_IN
import { SignatureController } from '@metamask/signature-controller';
///: BEGIN:ONLY_INCLUDE_IN(blockaid)
import { PPOMController } from '@metamask/ppom-validator';
///: END:ONLY_INCLUDE_IN

///: BEGIN:ONLY_INCLUDE_IN(desktop)
// eslint-disable-next-line import/order
import { DesktopController } from '@metamask/desktop/dist/controllers/desktop';
///: END:ONLY_INCLUDE_IN

import {
  ApprovalType,
  ERC1155,
  ERC20,
  ERC721,
} from '@metamask/controller-utils';
import { wordlist } from '@metamask/scure-bip39/dist/wordlists/english';

///: BEGIN:ONLY_INCLUDE_IN(build-mmi)
import { toChecksumHexAddress } from '../../shared/modules/hexstring-utils';
///: END:ONLY_INCLUDE_IN

import {
  AssetType,
  TransactionStatus,
  TransactionType,
  TokenStandard,
} from '../../shared/constants/transaction';
import {
  GAS_API_BASE_URL,
  GAS_DEV_API_BASE_URL,
  SWAPS_CLIENT_ID,
} from '../../shared/constants/swaps';
import {
  CHAIN_IDS,
  NETWORK_TYPES,
  TEST_NETWORK_TICKER_MAP,
  NetworkStatus,
} from '../../shared/constants/network';
import { HardwareDeviceNames } from '../../shared/constants/hardware-wallets';
import { KeyringType } from '../../shared/constants/keyring';
import {
  CaveatTypes,
  RestrictedMethods,
  ///: BEGIN:ONLY_INCLUDE_IN(snaps)
  EndowmentPermissions,
  ExcludedSnapPermissions,
  ExcludedSnapEndowments,
  ///: END:ONLY_INCLUDE_IN
} from '../../shared/constants/permissions';
import { UI_NOTIFICATIONS } from '../../shared/notifications';
///: BEGIN:ONLY_INCLUDE_IN(build-mmi)
import { UI_INSTITUTIONAL_NOTIFICATIONS } from '../../shared/notifications/institutional';
///: END:ONLY_INCLUDE_IN
import { MILLISECOND, SECOND } from '../../shared/constants/time';
import {
  ORIGIN_METAMASK,
  ///: BEGIN:ONLY_INCLUDE_IN(snaps)
  SNAP_DIALOG_TYPES,
  ///: END:ONLY_INCLUDE_IN
  POLLING_TOKEN_ENVIRONMENT_TYPES,
} from '../../shared/constants/app';
import {
  MetaMetricsEventCategory,
  MetaMetricsEventName,
} from '../../shared/constants/metametrics';

import {
  getTokenIdParam,
  fetchTokenBalance,
} from '../../shared/lib/token-util.ts';
import { isEqualCaseInsensitive } from '../../shared/modules/string-utils';
import { parseStandardTokenTransactionData } from '../../shared/modules/transaction.utils';
import { STATIC_MAINNET_TOKEN_LIST } from '../../shared/constants/tokens';
import { getTokenValueParam } from '../../shared/lib/metamask-controller-utils';
import { isManifestV3 } from '../../shared/modules/mv3.utils';
import { hexToDecimal } from '../../shared/modules/conversion.utils';
import { ACTION_QUEUE_METRICS_E2E_TEST } from '../../shared/constants/test-flags';
import AccountsController from './controllers/accounts-controller';

///: BEGIN:ONLY_INCLUDE_IN(blockaid)
import { createPPOMMiddleware } from './lib/ppom/ppom-middleware';
import * as PPOMModule from './lib/ppom/ppom';
///: END:ONLY_INCLUDE_IN
import {
  onMessageReceived,
  checkForMultipleVersionsRunning,
} from './detect-multiple-instances';
///: BEGIN:ONLY_INCLUDE_IN(build-mmi)
import MMIController from './controllers/mmi-controller';
import { mmiKeyringBuilderFactory } from './mmi-keyring-builder-factory';
///: END:ONLY_INCLUDE_IN
import ComposableObservableStore from './lib/ComposableObservableStore';
import AccountTracker from './lib/account-tracker';
import createDupeReqFilterMiddleware from './lib/createDupeReqFilterMiddleware';
import createLoggerMiddleware from './lib/createLoggerMiddleware';
import {
  createMethodMiddleware,
  ///: BEGIN:ONLY_INCLUDE_IN(snaps)
  createSnapMethodMiddleware,
  ///: END:ONLY_INCLUDE_IN
} from './lib/rpc-method-middleware';
import createOriginMiddleware from './lib/createOriginMiddleware';
import createTabIdMiddleware from './lib/createTabIdMiddleware';
import createOnboardingMiddleware from './lib/createOnboardingMiddleware';
import { setupMultiplex } from './lib/stream-utils';
import EnsController from './controllers/ens';
import PreferencesController from './controllers/preferences';
import AppStateController from './controllers/app-state';
import CachedBalancesController from './controllers/cached-balances';
import AlertController from './controllers/alert';
import OnboardingController from './controllers/onboarding';
import Backup from './lib/backup';
import IncomingTransactionsController from './controllers/incoming-transactions';
import DecryptMessageController from './controllers/decrypt-message';
import TransactionController from './controllers/transactions';
import DetectTokensController from './controllers/detect-tokens';
import SwapsController from './controllers/swaps';
import seedPhraseVerifier from './lib/seed-phrase-verifier';
import MetaMetricsController from './controllers/metametrics';
import { segment } from './lib/segment';
import createMetaRPCHandler from './lib/createMetaRPCHandler';
import { previousValueComparator } from './lib/util';
import createMetamaskMiddleware from './lib/createMetamaskMiddleware';
import EncryptionPublicKeyController from './controllers/encryption-public-key';
import AppMetadataController from './controllers/app-metadata';

import {
  CaveatMutatorFactories,
  getCaveatSpecifications,
  getChangedAccounts,
  getPermissionBackgroundApiMethods,
  getPermissionSpecifications,
  getPermittedAccountsByOrigin,
  NOTIFICATION_NAMES,
  PermissionLogController,
  unrestrictedMethods,
  ///: BEGIN:ONLY_INCLUDE_IN(snaps)
  buildSnapEndowmentSpecifications,
  buildSnapRestrictedMethodSpecifications,
  ///: END:ONLY_INCLUDE_IN
} from './controllers/permissions';
import createRPCMethodTrackingMiddleware from './lib/createRPCMethodTrackingMiddleware';
import { securityProviderCheck } from './lib/security-provider-helpers';
///: BEGIN:ONLY_INCLUDE_IN(blockaid)
import { IndexedDBPPOMStorage } from './lib/ppom/indexed-db-backend';
///: END:ONLY_INCLUDE_IN
import { updateCurrentLocale } from './translate';

export const METAMASK_CONTROLLER_EVENTS = {
  // Fired after state changes that impact the extension badge (unapproved msg count)
  // The process of updating the badge happens in app/scripts/background.js.
  UPDATE_BADGE: 'updateBadge',
  // TODO: Add this and similar enums to the `controllers` repo and export them
  APPROVAL_STATE_CHANGE: 'ApprovalController:stateChange',
};

// stream channels
const PHISHING_SAFELIST = 'metamask-phishing-safelist';

export default class MetamaskController extends EventEmitter {
  /**
   * @param {object} opts
   */
  constructor(opts) {
    super();

    const { isFirstMetaMaskControllerSetup } = opts;

    this.defaultMaxListeners = 20;

    this.sendUpdate = debounce(
      this.privateSendUpdate.bind(this),
      MILLISECOND * 200,
    );
    this.opts = opts;
    this.extension = opts.browser;
    this.platform = opts.platform;
    this.notificationManager = opts.notificationManager;
    const initState = opts.initState || {};
    const version = this.platform.getVersion();
    this.recordFirstTimeInfo(initState);

    // this keeps track of how many "controllerStream" connections are open
    // the only thing that uses controller connections are open metamask UI instances
    this.activeControllerConnections = 0;

    this.getRequestAccountTabIds = opts.getRequestAccountTabIds;
    this.getOpenMetamaskTabsIds = opts.getOpenMetamaskTabsIds;

    this.controllerMessenger = new ControllerMessenger();

    // instance of a class that wraps the extension's storage local API.
    this.localStoreApiWrapper = opts.localStore;

    this.currentMigrationVersion = opts.currentMigrationVersion;

    // observable state store
    this.store = new ComposableObservableStore({
      state: initState,
      controllerMessenger: this.controllerMessenger,
      persist: true,
    });

    // external connections by origin
    // Do not modify directly. Use the associated methods.
    this.connections = {};

    // lock to ensure only one vault created at once
    this.createVaultMutex = new Mutex();

    this.extension.runtime.onInstalled.addListener((details) => {
      if (details.reason === 'update' && version === '8.1.0') {
        this.platform.openExtensionInBrowser();
      }
    });

    this.appMetadataController = new AppMetadataController({
      state: initState.AppMetadataController,
      currentMigrationVersion: this.currentMigrationVersion,
      currentAppVersion: version,
    });

    // next, we will initialize the controllers
    // controller initialization order matters

    this.approvalController = new ApprovalController({
      messenger: this.controllerMessenger.getRestricted({
        name: 'ApprovalController',
      }),
      showApprovalRequest: opts.showUserConfirmation,
      typesExcludedFromRateLimiting: [
        ApprovalType.EthSign,
        ApprovalType.PersonalSign,
        ApprovalType.EthSignTypedData,
        ApprovalType.Transaction,
        ApprovalType.WatchAsset,
        ApprovalType.EthGetEncryptionPublicKey,
        ApprovalType.EthDecrypt,
      ],
    });

    ///: BEGIN:ONLY_INCLUDE_IN(build-mmi)
    this.mmiConfigurationController = new MmiConfigurationController({
      initState: initState.MmiConfigurationController,
      mmiConfigurationServiceUrl: process.env.MMI_CONFIGURATION_SERVICE_URL,
    });
    ///: END:ONLY_INCLUDE_IN

    const networkControllerMessenger = this.controllerMessenger.getRestricted({
      name: 'NetworkController',
      allowedEvents: [
        'NetworkController:stateChange',
        'NetworkController:networkWillChange',
        'NetworkController:networkDidChange',
        'NetworkController:infuraIsBlocked',
        'NetworkController:infuraIsUnblocked',
      ],
    });

    let initialNetworkControllerState = {};
    if (initState.NetworkController) {
      initialNetworkControllerState = initState.NetworkController;
    } else if (process.env.IN_TEST) {
      initialNetworkControllerState = {
        providerConfig: {
          chainId: CHAIN_IDS.LOCALHOST,
          nickname: 'Localhost 8545',
          rpcPrefs: {},
          rpcUrl: 'http://localhost:8545',
          ticker: 'ETH',
          type: 'rpc',
        },
        networkConfigurations: {
          networkConfigurationId: {
            chainId: CHAIN_IDS.LOCALHOST,
            nickname: 'Localhost 8545',
            rpcPrefs: {},
            rpcUrl: 'http://localhost:8545',
            ticker: 'ETH',
            networkConfigurationId: 'networkConfigurationId',
          },
        },
      };
    } else if (
      process.env.METAMASK_DEBUG ||
      process.env.METAMASK_ENVIRONMENT === 'test'
    ) {
      initialNetworkControllerState = {
        providerConfig: {
          type: NETWORK_TYPES.GOERLI,
          chainId: CHAIN_IDS.GOERLI,
          ticker: TEST_NETWORK_TICKER_MAP[NETWORK_TYPES.GOERLI],
        },
      };
    }
    this.networkController = new NetworkController({
      messenger: networkControllerMessenger,
      state: initialNetworkControllerState,
      infuraProjectId: opts.infuraProjectId,
      trackMetaMetricsEvent: (...args) =>
        this.metaMetricsController.trackEvent(...args),
    });
    this.networkController.initializeProvider();
    this.provider =
      this.networkController.getProviderAndBlockTracker().provider;
    this.blockTracker =
      this.networkController.getProviderAndBlockTracker().blockTracker;

    const tokenListMessenger = this.controllerMessenger.getRestricted({
      name: 'TokenListController',
      allowedEvents: [
        'TokenListController:stateChange',
        'NetworkController:stateChange',
      ],
    });

    this.tokenListController = new TokenListController({
      chainId: this.networkController.state.providerConfig.chainId,
      preventPollingOnNetworkRestart: initState.TokenListController
        ? initState.TokenListController.preventPollingOnNetworkRestart
        : true,
      messenger: tokenListMessenger,
      state: initState.TokenListController,
    });

    this.preferencesController = new PreferencesController({
      initState: initState.PreferencesController,
      initLangCode: opts.initLangCode,
      onInfuraIsBlocked: networkControllerMessenger.subscribe.bind(
        networkControllerMessenger,
        'NetworkController:infuraIsBlocked',
      ),
      onInfuraIsUnblocked: networkControllerMessenger.subscribe.bind(
        networkControllerMessenger,
        'NetworkController:infuraIsUnblocked',
      ),
      tokenListController: this.tokenListController,
      provider: this.provider,
    });

    this.preferencesController.store.subscribe(async ({ currentLocale }) => {
      await updateCurrentLocale(currentLocale);
    });

    const tokensControllerMessenger = this.controllerMessenger.getRestricted({
      name: 'TokensController',
      allowedActions: ['ApprovalController:addRequest'],
      allowedEvents: ['NetworkController:stateChange'],
    });
    this.tokensController = new TokensController({
      messenger: tokensControllerMessenger,
      chainId: this.networkController.state.providerConfig.chainId,
      onPreferencesStateChange: this.preferencesController.store.subscribe.bind(
        this.preferencesController.store,
      ),
      onNetworkStateChange: networkControllerMessenger.subscribe.bind(
        networkControllerMessenger,
        'NetworkController:stateChange',
      ),
      config: { provider: this.provider },
      state: initState.TokensController,
    });

    this.assetsContractController = new AssetsContractController(
      {
        chainId: this.networkController.state.providerConfig.chainId,
        onPreferencesStateChange: (listener) =>
          this.preferencesController.store.subscribe(listener),
        // This handler is misnamed, and is a known issue that will be resolved
        // by planned refactors. It should be onNetworkDidChange which happens
        // AFTER the provider in the network controller is updated to reflect
        // the new state of the network controller. In #18041 we changed this
        // handler to be triggered by the change in the network state because
        // that is what the handler name implies, but this triggers too soon
        // causing the provider of the AssetsContractController to trail the
        // network provider by one update.
        onNetworkStateChange: (cb) =>
          networkControllerMessenger.subscribe(
            'NetworkController:networkDidChange',
            () => {
              const networkState = this.networkController.state;
              return cb(networkState);
            },
          ),
      },
      {
        provider: this.provider,
      },
      initState.AssetsContractController,
    );

    const nftControllerMessenger = this.controllerMessenger.getRestricted({
      name: 'NftController',
      allowedActions: [`${this.approvalController.name}:addRequest`],
    });
    this.nftController = new NftController(
      {
        messenger: nftControllerMessenger,
        chainId: this.networkController.state.providerConfig.chainId,
        onPreferencesStateChange:
          this.preferencesController.store.subscribe.bind(
            this.preferencesController.store,
          ),
        onNetworkStateChange: networkControllerMessenger.subscribe.bind(
          networkControllerMessenger,
          'NetworkController:stateChange',
        ),
        getERC721AssetName:
          this.assetsContractController.getERC721AssetName.bind(
            this.assetsContractController,
          ),
        getERC721AssetSymbol:
          this.assetsContractController.getERC721AssetSymbol.bind(
            this.assetsContractController,
          ),
        getERC721TokenURI: this.assetsContractController.getERC721TokenURI.bind(
          this.assetsContractController,
        ),
        getERC721OwnerOf: this.assetsContractController.getERC721OwnerOf.bind(
          this.assetsContractController,
        ),
        getERC1155BalanceOf:
          this.assetsContractController.getERC1155BalanceOf.bind(
            this.assetsContractController,
          ),
        getERC1155TokenURI:
          this.assetsContractController.getERC1155TokenURI.bind(
            this.assetsContractController,
          ),
        onNftAdded: ({ address, symbol, tokenId, standard, source }) =>
          this.metaMetricsController.trackEvent({
            event: MetaMetricsEventName.NftAdded,
            category: MetaMetricsEventCategory.Wallet,
            sensitiveProperties: {
              token_contract_address: address,
              token_symbol: symbol,
              token_id: tokenId,
              token_standard: standard,
              asset_type: AssetType.NFT,
              source,
            },
          }),
      },
      {},
      initState.NftController,
    );

    this.nftController.setApiKey(process.env.OPENSEA_KEY);

    this.nftDetectionController = new NftDetectionController({
      chainId: this.networkController.state.providerConfig.chainId,
      onNftsStateChange: (listener) => this.nftController.subscribe(listener),
      onPreferencesStateChange: this.preferencesController.store.subscribe.bind(
        this.preferencesController.store,
      ),
      onNetworkStateChange: networkControllerMessenger.subscribe.bind(
        networkControllerMessenger,
        'NetworkController:stateChange',
      ),
      getOpenSeaApiKey: () => this.nftController.openSeaApiKey,
      getBalancesInSingleCall:
        this.assetsContractController.getBalancesInSingleCall.bind(
          this.assetsContractController,
        ),
      addNft: this.nftController.addNft.bind(this.nftController),
      getNftState: () => this.nftController.state,
    });

    this.metaMetricsController = new MetaMetricsController({
      segment,
      preferencesStore: this.preferencesController.store,
      onNetworkDidChange: networkControllerMessenger.subscribe.bind(
        networkControllerMessenger,
        'NetworkController:networkDidChange',
      ),
      getNetworkIdentifier: () => {
        const { type, rpcUrl } = this.networkController.state.providerConfig;
        return type === NETWORK_TYPES.RPC ? rpcUrl : type;
      },
      getCurrentChainId: () =>
        this.networkController.state.providerConfig.chainId,
      version: this.platform.getVersion(),
      environment: process.env.METAMASK_ENVIRONMENT,
      extension: this.extension,
      initState: initState.MetaMetricsController,
      captureException,
    });

    this.on('update', (update) => {
      this.metaMetricsController.handleMetaMaskStateUpdate(update);
    });

    const gasFeeMessenger = this.controllerMessenger.getRestricted({
      name: 'GasFeeController',
    });

    const gasApiBaseUrl = process.env.SWAPS_USE_DEV_APIS
      ? GAS_DEV_API_BASE_URL
      : GAS_API_BASE_URL;

    this.gasFeeController = new GasFeeController({
      state: initState.GasFeeController,
      interval: 10000,
      messenger: gasFeeMessenger,
      clientId: SWAPS_CLIENT_ID,
      getProvider: () =>
        this.networkController.getProviderAndBlockTracker().provider,
      // NOTE: This option is inaccurately named; it should be called
      // onNetworkDidChange
      onNetworkStateChange: (eventHandler) => {
        networkControllerMessenger.subscribe(
          'NetworkController:networkDidChange',
          () => eventHandler(this.networkController.state),
        );
      },
      getCurrentNetworkEIP1559Compatibility:
        this.networkController.getEIP1559Compatibility.bind(
          this.networkController,
        ),
      getCurrentAccountEIP1559Compatibility:
        this.getCurrentAccountEIP1559Compatibility.bind(this),
      legacyAPIEndpoint: `${gasApiBaseUrl}/networks/<chain_id>/gasPrices`,
      EIP1559APIEndpoint: `${gasApiBaseUrl}/networks/<chain_id>/suggestedGasFees`,
      getCurrentNetworkLegacyGasAPICompatibility: () => {
        const { chainId } = this.networkController.state.providerConfig;
        return chainId === CHAIN_IDS.BSC;
      },
      getChainId: () => this.networkController.state.providerConfig.chainId,
    });

    this.qrHardwareKeyring = new QRHardwareKeyring();

    this.appStateController = new AppStateController({
      addUnlockListener: this.on.bind(this, 'unlock'),
      isUnlocked: this.isUnlocked.bind(this),
      initState: initState.AppStateController,
      onInactiveTimeout: () => this.setLocked(),
      preferencesStore: this.preferencesController.store,
      qrHardwareStore: this.qrHardwareKeyring.getMemStore(),
      messenger: this.controllerMessenger.getRestricted({
        name: 'AppStateController',
        allowedActions: [
          `${this.approvalController.name}:addRequest`,
          `${this.approvalController.name}:acceptRequest`,
        ],
      }),
    });

    const currencyRateMessenger = this.controllerMessenger.getRestricted({
      name: 'CurrencyRateController',
    });
    this.currencyRateController = new CurrencyRateController({
      includeUsdRate: true,
      messenger: currencyRateMessenger,
      state: {
        ...initState.CurrencyController,
        nativeCurrency: this.networkController.state.providerConfig.ticker,
      },
    });

    this.phishingController = new PhishingController(
      {},
      initState.PhishingController,
    );

    this.phishingController.maybeUpdateState();

    if (process.env.IN_TEST) {
      this.phishingController.setHotlistRefreshInterval(5 * SECOND);
      this.phishingController.setStalelistRefreshInterval(30 * SECOND);
    }

    ///: BEGIN:ONLY_INCLUDE_IN(blockaid)
    this.ppomController = new PPOMController({
      messenger: this.controllerMessenger.getRestricted({
        name: 'PPOMController',
      }),
      storageBackend: new IndexedDBPPOMStorage('PPOMDB', 1),
      provider: this.provider,
      ppomProvider: { PPOM: PPOMModule.PPOM, ppomInit: PPOMModule.default },
      state: initState.PPOMController,
      chainId: this.networkController.state.providerConfig.chainId,
      onNetworkChange: networkControllerMessenger.subscribe.bind(
        networkControllerMessenger,
        'NetworkController:stateChange',
      ),
      securityAlertsEnabled:
        this.preferencesController.store.getState().securityAlertsEnabled,
      onPreferencesChange: this.preferencesController.store.subscribe.bind(
        this.preferencesController.store,
      ),
      cdnBaseUrl: process.env.BLOCKAID_FILE_CDN,
      blockaidPublicKey: process.env.BLOCKAID_PUBLIC_KEY,
    });
    ///: END:ONLY_INCLUDE_IN

    const announcementMessenger = this.controllerMessenger.getRestricted({
      name: 'AnnouncementController',
    });

    let allAnnouncements = UI_NOTIFICATIONS;

    ///: BEGIN:ONLY_INCLUDE_IN(build-mmi)
    allAnnouncements = UI_INSTITUTIONAL_NOTIFICATIONS;
    ///: END:ONLY_INCLUDE_IN

    this.announcementController = new AnnouncementController({
      messenger: announcementMessenger,
      allAnnouncements,
      state: initState.AnnouncementController,
    });

    // token exchange rate tracker
    this.tokenRatesController = new TokenRatesController(
      {
        chainId: this.networkController.state.providerConfig.chainId,
        onTokensStateChange: (listener) =>
          this.tokensController.subscribe(listener),
        onCurrencyRateStateChange: (listener) =>
          this.controllerMessenger.subscribe(
            `${this.currencyRateController.name}:stateChange`,
            listener,
          ),
        onNetworkStateChange: networkControllerMessenger.subscribe.bind(
          networkControllerMessenger,
          'NetworkController:stateChange',
        ),
      },
      {
        disabled:
          !this.preferencesController.store.getState().useCurrencyRateCheck,
      },
      initState.TokenRatesController,
    );
    this.preferencesController.store.subscribe(
      previousValueComparator((prevState, currState) => {
        const { useCurrencyRateCheck: prevUseCurrencyRateCheck } = prevState;
        const { useCurrencyRateCheck: currUseCurrencyRateCheck } = currState;
        if (currUseCurrencyRateCheck && !prevUseCurrencyRateCheck) {
          this.currencyRateController.start();
          this.tokenRatesController.configure(
            { disabled: false },
            false,
            false,
          );
        } else if (!currUseCurrencyRateCheck && prevUseCurrencyRateCheck) {
          this.currencyRateController.stop();
          this.tokenRatesController.configure({ disabled: true }, false, false);
        }
      }, this.preferencesController.store.getState()),
    );

    this.ensController = new EnsController({
      provider: this.provider,
      getCurrentChainId: () =>
        this.networkController.state.providerConfig.chainId,
      onNetworkDidChange: networkControllerMessenger.subscribe.bind(
        networkControllerMessenger,
        'NetworkController:networkDidChange',
      ),
    });

    this.onboardingController = new OnboardingController({
      initState: initState.OnboardingController,
    });

    this.incomingTransactionsController = new IncomingTransactionsController({
      blockTracker: this.blockTracker,
      onNetworkDidChange: networkControllerMessenger.subscribe.bind(
        networkControllerMessenger,
        'NetworkController:networkDidChange',
      ),
      getCurrentChainId: () =>
        this.networkController.state.providerConfig.chainId,
      preferencesController: this.preferencesController,
      onboardingController: this.onboardingController,
      initState: initState.IncomingTransactionsController,
    });

    // account tracker watches balances, nonces, and any code at their address
    this.accountTracker = new AccountTracker({
      provider: this.provider,
      blockTracker: this.blockTracker,
      getCurrentChainId: () =>
        this.networkController.state.providerConfig.chainId,
      getNetworkIdentifier: () => {
        const { type, rpcUrl } = this.networkController.state.providerConfig;
        return type === NETWORK_TYPES.RPC ? rpcUrl : type;
      },
      preferencesController: this.preferencesController,
      onboardingController: this.onboardingController,
      initState:
        isManifestV3 &&
        isFirstMetaMaskControllerSetup === false &&
        initState.AccountTracker?.accounts
          ? { accounts: initState.AccountTracker.accounts }
          : { accounts: {} },
    });

    // start and stop polling for balances based on activeControllerConnections
    this.on('controllerConnectionChanged', (activeControllerConnections) => {
      const { completedOnboarding } =
        this.onboardingController.store.getState();
      if (activeControllerConnections > 0 && completedOnboarding) {
        this.triggerNetworkrequests();
      } else {
        this.stopNetworkRequests();
      }
    });

    this.onboardingController.store.subscribe(
      previousValueComparator(async (prevState, currState) => {
        const { completedOnboarding: prevCompletedOnboarding } = prevState;
        const { completedOnboarding: currCompletedOnboarding } = currState;
        if (!prevCompletedOnboarding && currCompletedOnboarding) {
          this.triggerNetworkrequests();
        }
      }, this.onboardingController.store.getState()),
    );

    this.cachedBalancesController = new CachedBalancesController({
      accountTracker: this.accountTracker,
      getCurrentChainId: () =>
        this.networkController.state.providerConfig.chainId,
      initState: initState.CachedBalancesController,
    });

    let additionalKeyrings = [keyringBuilderFactory(QRHardwareKeyring)];

    if (this.canUseHardwareWallets()) {
      const keyringOverrides = this.opts.overrides?.keyrings;

      const additionalKeyringTypes = [
        keyringOverrides?.trezor || TrezorKeyring,
        keyringOverrides?.ledger || LedgerBridgeKeyring,
        keyringOverrides?.lattice || LatticeKeyring,
        QRHardwareKeyring,
      ];

      additionalKeyrings = additionalKeyringTypes.map((keyringType) =>
        keyringBuilderFactory(keyringType),
      );

      ///: BEGIN:ONLY_INCLUDE_IN(build-mmi)
      for (const custodianType of Object.keys(CUSTODIAN_TYPES)) {
        additionalKeyrings.push(
          mmiKeyringBuilderFactory(
            CUSTODIAN_TYPES[custodianType].keyringClass,
            { mmiConfigurationController: this.mmiConfigurationController },
          ),
        );
      }
      ///: END:ONLY_INCLUDE_IN
    }

    ///: BEGIN:ONLY_INCLUDE_IN(keyring-snaps)
    additionalKeyrings.push(
      (() => {
        const builder = () => new SnapKeyring(this.snapController);
        builder.type = SnapKeyring.type;
        return builder;
      })(),
    );
    ///: END:ONLY_INCLUDE_IN

    const keyringControllerMessenger = this.controllerMessenger.getRestricted({
      name: 'KeyringController',
      allowedEvents: [
        'KeyringController:accountRemoved',
        'KeyringController:lock',
        'KeyringController:stateChange',
        'KeyringController:unlock',
      ],
      allowedActions: ['KeyringController:getState'],
    });

    this.coreKeyringController = new KeyringController({
      keyringBuilders: additionalKeyrings,
      state: initState.KeyringController,
      encryptor: opts.encryptor || undefined,
      cacheEncryptionKey: isManifestV3,
      messenger: keyringControllerMessenger,
      removeIdentity: this.preferencesController.removeAddress.bind(
        this.preferencesController,
      ),
      setAccountLabel: this.preferencesController.setAccountLabel.bind(
        this.preferencesController,
      ),
      setSelectedAddress: this.preferencesController.setSelectedAddress.bind(
        this.preferencesController,
      ),
      syncIdentities: this.preferencesController.syncAddresses.bind(
        this.preferencesController,
      ),
      updateIdentities: this.preferencesController.setAddresses.bind(
        this.preferencesController,
      ),
    });

    this.controllerMessenger.subscribe('KeyringController:unlock', () =>
      this._onUnlock(),
    );
    this.controllerMessenger.subscribe('KeyringController:lock', () =>
      this._onLock(),
    );
    this.controllerMessenger.subscribe(
      'KeyringController:stateChange',
      (state) => {
        this._onKeyringControllerUpdate(state);
      },
    );

    this.keyringController =
      this.coreKeyringController.getEthKeyringController();

    const getIdentities = () =>
      this.preferencesController.store.getState().identities;

    this.permissionController = new PermissionController({
      messenger: this.controllerMessenger.getRestricted({
        name: 'PermissionController',
        allowedActions: [
          `${this.approvalController.name}:addRequest`,
          `${this.approvalController.name}:hasRequest`,
          `${this.approvalController.name}:acceptRequest`,
          `${this.approvalController.name}:rejectRequest`,
          `SnapController:getPermitted`,
          `SnapController:install`,
          `SubjectMetadataController:getSubjectMetadata`,
        ],
      }),
      state: initState.PermissionController,
      caveatSpecifications: getCaveatSpecifications({ getIdentities }),
      permissionSpecifications: {
        ...getPermissionSpecifications({
          getIdentities,
          getAllAccounts: this.keyringController.getAccounts.bind(
            this.keyringController,
          ),
          captureKeyringTypesWithMissingIdentities: (
            identities = {},
            accounts = [],
          ) => {
            const accountsMissingIdentities = accounts.filter(
              (address) => !identities[address],
            );
            const keyringTypesWithMissingIdentities =
              accountsMissingIdentities.map((address) =>
                this.coreKeyringController.getAccountKeyringType(address),
              );

            const identitiesCount = Object.keys(identities || {}).length;

            const accountTrackerCount = Object.keys(
              this.accountTracker.store.getState().accounts || {},
            ).length;

            captureException(
              new Error(
                `Attempt to get permission specifications failed because their were ${accounts.length} accounts, but ${identitiesCount} identities, and the ${keyringTypesWithMissingIdentities} keyrings included accounts with missing identities. Meanwhile, there are ${accountTrackerCount} accounts in the account tracker.`,
              ),
            );
          },
        }),
        ///: BEGIN:ONLY_INCLUDE_IN(snaps)
        ...this.getSnapPermissionSpecifications(),
        ///: END:ONLY_INCLUDE_IN
      },
      unrestrictedMethods,
    });

    this.permissionLogController = new PermissionLogController({
      restrictedMethods: new Set(Object.keys(RestrictedMethods)),
      initState: initState.PermissionLogController,
    });

    this.subjectMetadataController = new SubjectMetadataController({
      messenger: this.controllerMessenger.getRestricted({
        name: 'SubjectMetadataController',
        allowedActions: [`${this.permissionController.name}:hasPermissions`],
      }),
      state: initState.SubjectMetadataController,
      subjectCacheLimit: 100,
    });

    ///: BEGIN:ONLY_INCLUDE_IN(snaps)
    const snapExecutionServiceArgs = {
      iframeUrl: new URL(process.env.IFRAME_EXECUTION_ENVIRONMENT_URL),
      messenger: this.controllerMessenger.getRestricted({
        name: 'ExecutionService',
      }),
      setupSnapProvider: this.setupSnapProvider.bind(this),
    };

    this.snapExecutionService = new IframeExecutionService(
      snapExecutionServiceArgs,
    );

    const snapControllerMessenger = this.controllerMessenger.getRestricted({
      name: 'SnapController',
      allowedEvents: [
        'ExecutionService:unhandledError',
        'ExecutionService:outboundRequest',
        'ExecutionService:outboundResponse',
        'SnapController:snapInstalled',
        'SnapController:snapUpdated',
      ],
      allowedActions: [
        `${this.permissionController.name}:getEndowments`,
        `${this.permissionController.name}:getPermissions`,
        `${this.permissionController.name}:hasPermission`,
        `${this.permissionController.name}:hasPermissions`,
        `${this.permissionController.name}:requestPermissions`,
        `${this.permissionController.name}:revokeAllPermissions`,
        `${this.permissionController.name}:revokePermissions`,
        `${this.permissionController.name}:revokePermissionForAllSubjects`,
        `${this.permissionController.name}:getSubjectNames`,
        `${this.permissionController.name}:updateCaveat`,
        `${this.approvalController.name}:addRequest`,
        `${this.approvalController.name}:updateRequestState`,
        `${this.permissionController.name}:grantPermissions`,
        `${this.subjectMetadataController.name}:getSubjectMetadata`,
        'ExecutionService:executeSnap',
        'ExecutionService:getRpcRequestHandler',
        'ExecutionService:terminateSnap',
        'ExecutionService:terminateAllSnaps',
        'ExecutionService:handleRpcRequest',
        'SnapsRegistry:get',
        'SnapsRegistry:getMetadata',
        'SnapsRegistry:update',
      ],
    });

    const allowLocalSnaps = process.env.ALLOW_LOCAL_SNAPS;
    const requireAllowlist = process.env.REQUIRE_SNAPS_ALLOWLIST;

    this.snapController = new SnapController({
      environmentEndowmentPermissions: Object.values(EndowmentPermissions),
      excludedPermissions: {
        ...ExcludedSnapPermissions,
        ...ExcludedSnapEndowments,
      },
      closeAllConnections: this.removeAllConnections.bind(this),
      state: initState.SnapController,
      messenger: snapControllerMessenger,
      featureFlags: {
        dappsCanUpdateSnaps: true,
        allowLocalSnaps,
        requireAllowlist,
      },
    });

    this.notificationController = new NotificationController({
      messenger: this.controllerMessenger.getRestricted({
        name: 'NotificationController',
      }),
      state: initState.NotificationController,
    });

    this.rateLimitController = new RateLimitController({
      state: initState.RateLimitController,
      messenger: this.controllerMessenger.getRestricted({
        name: 'RateLimitController',
      }),
      implementations: {
        showNativeNotification: {
          method: (origin, message) => {
            const subjectMetadataState = this.controllerMessenger.call(
              'SubjectMetadataController:getState',
            );

            const originMetadata = subjectMetadataState.subjectMetadata[origin];

            this.platform
              ._showNotification(originMetadata?.name ?? origin, message)
              .catch((error) => {
                log.error('Failed to create notification', error);
              });

            return null;
          },
          // 2 calls per 5 minutes
          rateLimitCount: 2,
          rateLimitTimeout: 300000,
        },
        showInAppNotification: {
          method: (origin, message) => {
            this.controllerMessenger.call(
              'NotificationController:show',
              origin,
              message,
            );

            return null;
          },
          // 5 calls per minute
          rateLimitCount: 5,
          rateLimitTimeout: 60000,
        },
      },
    });
    const cronjobControllerMessenger = this.controllerMessenger.getRestricted({
      name: 'CronjobController',
      allowedEvents: [
        'SnapController:snapInstalled',
        'SnapController:snapUpdated',
        'SnapController:snapRemoved',
      ],
      allowedActions: [
        `${this.permissionController.name}:getPermissions`,
        'SnapController:handleRequest',
        'SnapController:getAll',
      ],
    });
    this.cronjobController = new CronjobController({
      state: initState.CronjobController,
      messenger: cronjobControllerMessenger,
    });

    const snapsRegistryMessenger = this.controllerMessenger.getRestricted({
      name: 'SnapsRegistry',
      allowedEvents: [],
      allowedActions: [],
    });
    this.snapsRegistry = new JsonSnapsRegistry({
      state: initState.SnapsRegistry,
      messenger: snapsRegistryMessenger,
      refetchOnAllowlistMiss: requireAllowlist,
      failOnUnavailableRegistry: requireAllowlist,
      url: {
        registry: 'https://acl.execution.metamask.io/latest/registry.json',
        signature: 'https://acl.execution.metamask.io/latest/signature.json',
      },
      publicKey:
        '0x025b65308f0f0fb8bc7f7ff87bfc296e0330eee5d3c1d1ee4a048b2fd6a86fa0a6',
    });

    ///: END:ONLY_INCLUDE_IN

    const accountsControllerMessenger = this.controllerMessenger.getRestricted({
      name: 'AccountsController',
      allowedEvents: [
        'SnapController:stateChange',
        'KeyringController:accountRemoved',
        'KeyringController:stateChange',
      ],
    });

    this.accountsController = new AccountsController({
      messenger: accountsControllerMessenger,
      state: initState.AccountsController,
      keyringController: this.keyringController,
      ///: BEGIN:ONLY_INCLUDE_IN(keyring-snaps)
      snapController: this.snapController,
      ///: END:ONLY_INCLUDE_IN
      identities: initState.PreferencesController?.identities,
      onKeyringStateChange: keyringControllerMessenger.subscribe.bind(
        keyringControllerMessenger,
        'KeyringController:stateChange',
      ),
      ///: BEGIN:ONLY_INCLUDE_IN(keyring-snaps)
      onSnapStateChange: this.controllerMessenger.subscribe.bind(
        this.controllerMessenger,
        'SnapController:stateChange',
      ),
      ///: END:ONLY_INCLUDE_IN
    });

    ///: BEGIN:ONLY_INCLUDE_IN(desktop)
    this.desktopController = new DesktopController({
      initState: initState.DesktopController,
    });
    ///: END:ONLY_INCLUDE_IN

    const detectTokensControllerMessenger =
      this.controllerMessenger.getRestricted({
        name: 'DetectTokensController',
        allowedEvents: ['NetworkController:stateChange'],
      });
    this.detectTokensController = new DetectTokensController({
      messenger: detectTokensControllerMessenger,
      preferences: this.preferencesController,
      tokensController: this.tokensController,
      assetsContractController: this.assetsContractController,
      network: this.networkController,
      keyringMemStore: this.keyringController.memStore,
      tokenList: this.tokenListController,
      trackMetaMetricsEvent: this.metaMetricsController.trackEvent.bind(
        this.metaMetricsController,
      ),
    });

    this.addressBookController = new AddressBookController(
      undefined,
      initState.AddressBookController,
    );

    this.alertController = new AlertController({
      initState: initState.AlertController,
      preferencesStore: this.preferencesController.store,
    });

    ///: BEGIN:ONLY_INCLUDE_IN(build-mmi)
    this.custodyController = new CustodyController({
      initState: initState.CustodyController,
    });
    this.institutionalFeaturesController = new InstitutionalFeaturesController({
      initState: initState.InstitutionalFeaturesController,
      showConfirmRequest: opts.showUserConfirmation,
    });
    this.transactionUpdateController = new TransactionUpdateController({
      initState: initState.TransactionUpdateController,
      getCustodyKeyring: this.getCustodyKeyringIfExists.bind(this),
      mmiConfigurationController: this.mmiConfigurationController,
      captureException,
    });
    ///: END:ONLY_INCLUDE_IN

    this.backup = new Backup({
      preferencesController: this.preferencesController,
      addressBookController: this.addressBookController,
      networkController: this.networkController,
      trackMetaMetricsEvent: this.metaMetricsController.trackEvent.bind(
        this.metaMetricsController,
      ),
    });

    this.txController = new TransactionController({
      initState:
        initState.TransactionController || initState.TransactionManager,
      getPermittedAccounts: this.getPermittedAccounts.bind(this),
      getProviderConfig: () => this.networkController.state.providerConfig,
      getCurrentNetworkEIP1559Compatibility:
        this.networkController.getEIP1559Compatibility.bind(
          this.networkController,
        ),
      getCurrentAccountEIP1559Compatibility:
        this.getCurrentAccountEIP1559Compatibility.bind(this),
      getNetworkId: () => this.networkController.state.networkId,
      getNetworkStatus: () =>
        this.networkController.state.networksMetadata?.[
          this.networkController.state.selectedNetworkClientId
        ]?.status,
      onNetworkStateChange: (listener) => {
        networkControllerMessenger.subscribe(
          'NetworkController:stateChange',
          () => listener(),
          ({ networkId }) => networkId,
        );
      },
      getCurrentChainId: () =>
        this.networkController.state.providerConfig.chainId,
      preferencesStore: this.preferencesController.store,
      txHistoryLimit: 60,
      signTransaction: this.keyringController.signTransaction.bind(
        this.keyringController,
      ),
      provider: this.provider,
      blockTracker: this.blockTracker,
      createEventFragment: this.metaMetricsController.createEventFragment.bind(
        this.metaMetricsController,
      ),
      updateEventFragment: this.metaMetricsController.updateEventFragment.bind(
        this.metaMetricsController,
      ),
      finalizeEventFragment:
        this.metaMetricsController.finalizeEventFragment.bind(
          this.metaMetricsController,
        ),
      getEventFragmentById:
        this.metaMetricsController.getEventFragmentById.bind(
          this.metaMetricsController,
        ),
      trackMetaMetricsEvent: this.metaMetricsController.trackEvent.bind(
        this.metaMetricsController,
      ),
      getParticipateInMetrics: () =>
        this.metaMetricsController.state.participateInMetaMetrics,
      getEIP1559GasFeeEstimates:
        this.gasFeeController.fetchGasFeeEstimates.bind(this.gasFeeController),
      getExternalPendingTransactions:
        this.getExternalPendingTransactions.bind(this),
      getAccountType: this.getAccountType.bind(this),
      getDeviceModel: this.getDeviceModel.bind(this),
      getTokenStandardAndDetails: this.getTokenStandardAndDetails.bind(this),
      securityProviderRequest: this.securityProviderRequest.bind(this),
      ///: BEGIN:ONLY_INCLUDE_IN(build-mmi)
      transactionUpdateController: this.transactionUpdateController,
      ///: END:ONLY_INCLUDE_IN
      messenger: this.controllerMessenger.getRestricted({
        name: 'TransactionController',
        allowedActions: [
          `${this.approvalController.name}:addRequest`,
          `${this.approvalController.name}:acceptRequest`,
          `${this.approvalController.name}:rejectRequest`,
        ],
      }),
    });

    this.txController.on(`tx:status-update`, async (txId, status) => {
      if (
        status === TransactionStatus.confirmed ||
        status === TransactionStatus.failed
      ) {
        const txMeta = this.txController.txStateManager.getTransaction(txId);
        let rpcPrefs = {};
        if (txMeta.chainId) {
          const { networkConfigurations } = this.networkController.state;
          const matchingNetworkConfig = Object.values(
            networkConfigurations,
          ).find(
            (networkConfiguration) =>
              networkConfiguration.chainId === txMeta.chainId,
          );
          rpcPrefs = matchingNetworkConfig?.rpcPrefs ?? {};
        }

        try {
          await this.platform.showTransactionNotification(txMeta, rpcPrefs);
        } catch (error) {
          log.error('Failed to create transaction notification', error);
        }

        const { txReceipt } = txMeta;

        // if this is a transferFrom method generated from within the app it may be an NFT transfer transaction
        // in which case we will want to check and update ownership status of the transferred NFT.
        if (
          txMeta.type === TransactionType.tokenMethodTransferFrom &&
          txMeta.txParams !== undefined
        ) {
          const {
            data,
            to: contractAddress,
            from: userAddress,
          } = txMeta.txParams;
          const { chainId } = txMeta;
          const transactionData = parseStandardTokenTransactionData(data);
          // Sometimes the tokenId value is parsed as "_value" param. Not seeing this often any more, but still occasionally:
          // i.e. call approve() on BAYC contract - https://etherscan.io/token/0xbc4ca0eda7647a8ab7c2061c2e118a18a936f13d#writeContract, and tokenId shows up as _value,
          // not sure why since it doesn't match the ERC721 ABI spec we use to parse these transactions - https://github.com/MetaMask/metamask-eth-abis/blob/d0474308a288f9252597b7c93a3a8deaad19e1b2/src/abis/abiERC721.ts#L62.
          const transactionDataTokenId =
            getTokenIdParam(transactionData) ??
            getTokenValueParam(transactionData);
          const { allNfts } = this.nftController.state;

          // check if its a known NFT
          const knownNft = allNfts?.[userAddress]?.[chainId]?.find(
            ({ address, tokenId }) =>
              isEqualCaseInsensitive(address, contractAddress) &&
              tokenId === transactionDataTokenId,
          );

          // if it is we check and update ownership status.
          if (knownNft) {
            this.nftController.checkAndUpdateSingleNftOwnershipStatus(
              knownNft,
              false,
              { userAddress, chainId },
            );
          }
        }

        const metamaskState = this.getState();

        if (txReceipt && txReceipt.status === '0x0') {
          this.metaMetricsController.trackEvent(
            {
              event: 'Tx Status Update: On-Chain Failure',
              category: MetaMetricsEventCategory.Background,
              properties: {
                action: 'Transactions',
                errorMessage: txMeta.simulationFails?.reason,
                numberOfTokens: metamaskState.tokens.length,
                numberOfAccounts: Object.keys(metamaskState.accounts).length,
              },
            },
            {
              matomoEvent: true,
            },
          );
        }
      }
    });

    networkControllerMessenger.subscribe(
      'NetworkController:networkDidChange',
      async () => {
        const { ticker } = this.networkController.state.providerConfig;
        try {
          await this.currencyRateController.setNativeCurrency(ticker);
        } catch (error) {
          // TODO: Handle failure to get conversion rate more gracefully
          console.error(error);
        }
      },
    );

    this.networkController.lookupNetwork();
    this.decryptMessageController = new DecryptMessageController({
      getState: this.getState.bind(this),
      keyringController: this.keyringController,
      messenger: this.controllerMessenger.getRestricted({
        name: 'DecryptMessageController',
        allowedActions: [
          `${this.approvalController.name}:addRequest`,
          `${this.approvalController.name}:acceptRequest`,
          `${this.approvalController.name}:rejectRequest`,
        ],
      }),
      metricsEvent: this.metaMetricsController.trackEvent.bind(
        this.metaMetricsController,
      ),
    });

    this.encryptionPublicKeyController = new EncryptionPublicKeyController({
      messenger: this.controllerMessenger.getRestricted({
        name: 'EncryptionPublicKeyController',
        allowedActions: [
          `${this.approvalController.name}:addRequest`,
          `${this.approvalController.name}:acceptRequest`,
          `${this.approvalController.name}:rejectRequest`,
        ],
      }),
      getEncryptionPublicKey:
        this.keyringController.getEncryptionPublicKey.bind(
          this.keyringController,
        ),
      getAccountKeyringType:
        this.coreKeyringController.getAccountKeyringType.bind(
          this.coreKeyringController,
        ),
      getState: this.getState.bind(this),
      metricsEvent: this.metaMetricsController.trackEvent.bind(
        this.metaMetricsController,
      ),
    });

    this.signatureController = new SignatureController({
      messenger: this.controllerMessenger.getRestricted({
        name: 'SignatureController',
        allowedActions: [`${this.approvalController.name}:addRequest`],
      }),
      keyringController: this.keyringController,
      isEthSignEnabled: () =>
        this.preferencesController.store.getState()
          ?.disabledRpcMethodPreferences?.eth_sign,
      getAllState: this.getState.bind(this),
      securityProviderRequest: this.securityProviderRequest.bind(this),
      getCurrentChainId: () =>
        this.networkController.state.providerConfig.chainId,
    });

    this.signatureController.hub.on(
      'cancelWithReason',
      ({ message, reason }) => {
        this.metaMetricsController.trackEvent({
          event: reason,
          category: MetaMetricsEventCategory.Transactions,
          properties: {
            action: 'Sign Request',
            type: message.type,
          },
        });
      },
    );

    ///: BEGIN:ONLY_INCLUDE_IN(build-mmi)
    this.mmiController = new MMIController({
      mmiConfigurationController: this.mmiConfigurationController,
      keyringController: this.keyringController,
      txController: this.txController,
      securityProviderRequest: this.securityProviderRequest.bind(this),
      preferencesController: this.preferencesController,
      appStateController: this.appStateController,
      transactionUpdateController: this.transactionUpdateController,
      custodyController: this.custodyController,
      institutionalFeaturesController: this.institutionalFeaturesController,
      getState: this.getState.bind(this),
      getPendingNonce: this.getPendingNonce.bind(this),
      accountTracker: this.accountTracker,
      metaMetricsController: this.metaMetricsController,
      networkController: this.networkController,
      permissionController: this.permissionController,
      signatureController: this.signatureController,
      platform: this.platform,
      extension: this.extension,
    });
    ///: END:ONLY_INCLUDE_IN

    this.swapsController = new SwapsController(
      {
        getBufferedGasLimit:
          this.txController.txGasUtil.getBufferedGasLimit.bind(
            this.txController.txGasUtil,
          ),
        networkController: this.networkController,
        onNetworkStateChange: networkControllerMessenger.subscribe.bind(
          networkControllerMessenger,
          'NetworkController:stateChange',
        ),
        provider: this.provider,
        getProviderConfig: () => this.networkController.state.providerConfig,
        getTokenRatesState: () => this.tokenRatesController.state,
        getCurrentChainId: () =>
          this.networkController.state.providerConfig.chainId,
        getEIP1559GasFeeEstimates:
          this.gasFeeController.fetchGasFeeEstimates.bind(
            this.gasFeeController,
          ),
      },
      initState.SwapsController,
    );
    this.smartTransactionsController = new SmartTransactionsController(
      {
        onNetworkStateChange: networkControllerMessenger.subscribe.bind(
          networkControllerMessenger,
          'NetworkController:stateChange',
        ),
        getNetwork: () => this.networkController.state.networkId ?? 'loading',
        getNonceLock: this.txController.nonceTracker.getNonceLock.bind(
          this.txController.nonceTracker,
        ),
        confirmExternalTransaction:
          this.txController.confirmExternalTransaction.bind(this.txController),
        provider: this.provider,
        trackMetaMetricsEvent: this.metaMetricsController.trackEvent.bind(
          this.metaMetricsController,
        ),
      },
      {
        supportedChainIds: [CHAIN_IDS.MAINNET, CHAIN_IDS.GOERLI],
      },
      initState.SmartTransactionsController,
    );

    this.txController.on('newSwapApproval', (txMeta) => {
      this.swapsController.setApproveTxId(txMeta.id);
    });

    this.txController.on('newSwap', (txMeta) => {
      this.swapsController.setTradeTxId(txMeta.id);
    });

    // ensure accountTracker updates balances after network change
    networkControllerMessenger.subscribe(
      'NetworkController:networkDidChange',
      () => {
        this.accountTracker._updateAccounts();
      },
    );

    // clear unapproved transactions and messages when the network will change
    networkControllerMessenger.subscribe(
      'NetworkController:networkWillChange',
      () => {
        this.txController.txStateManager.clearUnapprovedTxs();
        this.encryptionPublicKeyController.clearUnapproved();
        this.decryptMessageController.clearUnapproved();
        this.signatureController.clearUnapproved();
        this.approvalController.clear();
      },
    );

    if (isManifestV3 && globalThis.isFirstTimeProfileLoaded === undefined) {
      const { serviceWorkerLastActiveTime } =
        this.appStateController.store.getState();
      const metametricsPayload = {
        category: MetaMetricsEventCategory.ServiceWorkers,
        event: MetaMetricsEventName.ServiceWorkerRestarted,
        properties: {
          service_worker_restarted_time:
            Date.now() - serviceWorkerLastActiveTime,
        },
      };

      try {
        this.metaMetricsController.trackEvent(metametricsPayload);
      } catch (e) {
        log.warn('Failed to track service worker restart metric:', e);
      }
    }

    this.metamaskMiddleware = createMetamaskMiddleware({
      static: {
        eth_syncing: false,
        web3_clientVersion: `MetaMask/v${version}`,
      },
      version,
      // account mgmt
      getAccounts: async (
        { origin: innerOrigin },
        { suppressUnauthorizedError = true } = {},
      ) => {
        if (innerOrigin === ORIGIN_METAMASK) {
          const selectedAddress =
            this.preferencesController.getSelectedAddress();
          return selectedAddress ? [selectedAddress] : [];
        } else if (this.isUnlocked()) {
          return await this.getPermittedAccounts(innerOrigin, {
            suppressUnauthorizedError,
          });
        }
        return []; // changing this is a breaking change
      },
      // tx signing
      processTransaction: this.newUnapprovedTransaction.bind(this),
      // msg signing
      ///: BEGIN:ONLY_INCLUDE_IN(build-main,build-beta,build-flask)
      processEthSignMessage: this.signatureController.newUnsignedMessage.bind(
        this.signatureController,
      ),
      processTypedMessage:
        this.signatureController.newUnsignedTypedMessage.bind(
          this.signatureController,
        ),
      processTypedMessageV3:
        this.signatureController.newUnsignedTypedMessage.bind(
          this.signatureController,
        ),
      processTypedMessageV4:
        this.signatureController.newUnsignedTypedMessage.bind(
          this.signatureController,
        ),
      processPersonalMessage:
        this.signatureController.newUnsignedPersonalMessage.bind(
          this.signatureController,
        ),
      ///: END:ONLY_INCLUDE_IN

      ///: BEGIN:ONLY_INCLUDE_IN(build-mmi)
      /* eslint-disable no-dupe-keys */
      processEthSignMessage: this.mmiController.newUnsignedMessage.bind(
        this.mmiController,
      ),
      processTypedMessage: this.mmiController.newUnsignedMessage.bind(
        this.mmiController,
      ),
      processTypedMessageV3: this.mmiController.newUnsignedMessage.bind(
        this.mmiController,
      ),
      processTypedMessageV4: this.mmiController.newUnsignedMessage.bind(
        this.mmiController,
      ),
      processPersonalMessage: this.mmiController.newUnsignedMessage.bind(
        this.mmiController,
      ),
      setTypedMessageInProgress:
        this.signatureController.setTypedMessageInProgress.bind(
          this.signatureController,
        ),
      setPersonalMessageInProgress:
        this.signatureController.setPersonalMessageInProgress.bind(
          this.signatureController,
        ),
      /* eslint-enable no-dupe-keys */
      ///: END:ONLY_INCLUDE_IN

      processEncryptionPublicKey:
        this.encryptionPublicKeyController.newRequestEncryptionPublicKey.bind(
          this.encryptionPublicKeyController,
        ),
      processDecryptMessage:
        this.decryptMessageController.newRequestDecryptMessage.bind(
          this.decryptMessageController,
        ),
      getPendingNonce: this.getPendingNonce.bind(this),
      getPendingTransactionByHash: (hash) =>
        this.txController.getTransactions({
          searchCriteria: {
            hash,
            status: TransactionStatus.submitted,
          },
        })[0],
    });

    // ensure isClientOpenAndUnlocked is updated when memState updates
    this.on('update', (memState) => this._onStateUpdate(memState));

    /**
     * All controllers in Memstore but not in store. They are not persisted.
     * On chrome profile re-start, they will be re-initialized.
     */
    const resetOnRestartStore = {
      AccountTracker: this.accountTracker.store,
      TxController: this.txController.memStore,
      TokenRatesController: this.tokenRatesController,
      DecryptMessageController: this.decryptMessageController,
      EncryptionPublicKeyController: this.encryptionPublicKeyController,
      SignatureController: this.signatureController,
      SwapsController: this.swapsController.store,
      EnsController: this.ensController.store,
      ApprovalController: this.approvalController,
      ///: BEGIN:ONLY_INCLUDE_IN(blockaid)
      PPOMController: this.ppomController,
      ///: END:ONLY_INCLUDE_IN
    };

    this.store.updateStructure({
      AppStateController: this.appStateController.store,
<<<<<<< HEAD
      AccountsController: this.accountsController,
=======
      AppMetadataController: this.appMetadataController.store,
>>>>>>> ba31f870
      TransactionController: this.txController.store,
      KeyringController: this.keyringController.store,
      PreferencesController: this.preferencesController.store,
      MetaMetricsController: this.metaMetricsController.store,
      AddressBookController: this.addressBookController,
      CurrencyController: this.currencyRateController,
      NetworkController: this.networkController,
      CachedBalancesController: this.cachedBalancesController.store,
      AlertController: this.alertController.store,
      OnboardingController: this.onboardingController.store,
      IncomingTransactionsController: this.incomingTransactionsController.store,
      PermissionController: this.permissionController,
      PermissionLogController: this.permissionLogController.store,
      SubjectMetadataController: this.subjectMetadataController,
      AnnouncementController: this.announcementController,
      GasFeeController: this.gasFeeController,
      TokenListController: this.tokenListController,
      TokensController: this.tokensController,
      SmartTransactionsController: this.smartTransactionsController,
      NftController: this.nftController,
      PhishingController: this.phishingController,
      ///: BEGIN:ONLY_INCLUDE_IN(snaps)
      SnapController: this.snapController,
      CronjobController: this.cronjobController,
      SnapsRegistry: this.snapsRegistry,
      NotificationController: this.notificationController,
      ///: END:ONLY_INCLUDE_IN
      ///: BEGIN:ONLY_INCLUDE_IN(desktop)
      DesktopController: this.desktopController.store,
      ///: END:ONLY_INCLUDE_IN

      ///: BEGIN:ONLY_INCLUDE_IN(build-mmi)
      CustodyController: this.custodyController.store,
      InstitutionalFeaturesController:
        this.institutionalFeaturesController.store,
      MmiConfigurationController: this.mmiConfigurationController.store,
      ///: END:ONLY_INCLUDE_IN
      ///: BEGIN:ONLY_INCLUDE_IN(blockaid)
      PPOMController: this.ppomController,
      ///: END:ONLY_INCLUDE_IN
      ...resetOnRestartStore,
    });

    this.memStore = new ComposableObservableStore({
      config: {
        AppStateController: this.appStateController.store,
<<<<<<< HEAD
        AccountsController: this.accountsController,
=======
        AppMetadataController: this.appMetadataController.store,
>>>>>>> ba31f870
        NetworkController: this.networkController,
        CachedBalancesController: this.cachedBalancesController.store,
        KeyringController: this.keyringController.memStore,
        PreferencesController: this.preferencesController.store,
        MetaMetricsController: this.metaMetricsController.store,
        AddressBookController: this.addressBookController,
        CurrencyController: this.currencyRateController,
        AlertController: this.alertController.store,
        OnboardingController: this.onboardingController.store,
        IncomingTransactionsController:
          this.incomingTransactionsController.store,
        PermissionController: this.permissionController,
        PermissionLogController: this.permissionLogController.store,
        SubjectMetadataController: this.subjectMetadataController,
        AnnouncementController: this.announcementController,
        GasFeeController: this.gasFeeController,
        TokenListController: this.tokenListController,
        TokensController: this.tokensController,
        SmartTransactionsController: this.smartTransactionsController,
        NftController: this.nftController,
        ///: BEGIN:ONLY_INCLUDE_IN(snaps)
        SnapController: this.snapController,
        CronjobController: this.cronjobController,
        SnapsRegistry: this.snapsRegistry,
        NotificationController: this.notificationController,
        ///: END:ONLY_INCLUDE_IN
        ///: BEGIN:ONLY_INCLUDE_IN(desktop)
        DesktopController: this.desktopController.store,
        ///: END:ONLY_INCLUDE_IN

        ///: BEGIN:ONLY_INCLUDE_IN(build-mmi)
        CustodyController: this.custodyController.store,
        InstitutionalFeaturesController:
          this.institutionalFeaturesController.store,
        MmiConfigurationController: this.mmiConfigurationController.store,
        ///: END:ONLY_INCLUDE_IN
        ...resetOnRestartStore,
      },
      controllerMessenger: this.controllerMessenger,
    });

    // if this is the first time, clear the state of by calling these methods
    const resetMethods = [
      this.accountTracker.resetState,
      this.txController.resetState,
      this.decryptMessageController.resetState.bind(
        this.decryptMessageController,
      ),
      this.encryptionPublicKeyController.resetState.bind(
        this.encryptionPublicKeyController,
      ),
      this.signatureController.resetState.bind(this.signatureController),
      this.swapsController.resetState,
      this.ensController.resetState,
      this.approvalController.clear.bind(this.approvalController),
      // WE SHOULD ADD TokenListController.resetState here too. But it's not implemented yet.
    ];

    if (isManifestV3) {
      if (isFirstMetaMaskControllerSetup === true) {
        this.resetStates(resetMethods);
        this.extension.storage.session.set({
          isFirstMetaMaskControllerSetup: false,
        });
      }
    } else {
      // it's always the first time in MV2
      this.resetStates(resetMethods);
    }

    // Automatic login via config password or loginToken
    if (
      !this.isUnlocked() &&
      this.onboardingController.store.getState().completedOnboarding
    ) {
      this._loginUser();
    } else {
      this._startUISync();
    }

    // Lazily update the store with the current extension environment
    this.extension.runtime.getPlatformInfo().then(({ os }) => {
      this.appStateController.setBrowserEnvironment(
        os,
        // This method is presently only supported by Firefox
        this.extension.runtime.getBrowserInfo === undefined
          ? 'chrome'
          : 'firefox',
      );
    });

    this.setupControllerEventSubscriptions();

    // For more information about these legacy streams, see here:
    // https://github.com/MetaMask/metamask-extension/issues/15491
    // TODO:LegacyProvider: Delete
    this.publicConfigStore = this.createPublicConfigStore();

    // Multiple MetaMask instances launched warning
    this.extension.runtime.onMessageExternal.addListener(onMessageReceived);
    // Fire a ping message to check if other extensions are running
    checkForMultipleVersionsRunning();
  }

  triggerNetworkrequests() {
    this.accountTracker.start();
    this.incomingTransactionsController.start();
    if (this.preferencesController.store.getState().useCurrencyRateCheck) {
      this.currencyRateController.start();
    }
    if (this.preferencesController.store.getState().useTokenDetection) {
      this.tokenListController.start();
    }
  }

  stopNetworkRequests() {
    this.accountTracker.stop();
    this.incomingTransactionsController.stop();
    if (this.preferencesController.store.getState().useCurrencyRateCheck) {
      this.currencyRateController.stop();
    }
    if (this.preferencesController.store.getState().useTokenDetection) {
      this.tokenListController.stop();
    }
  }

  canUseHardwareWallets() {
    return !isManifestV3 || process.env.HARDWARE_WALLETS_MV3;
  }

  resetStates(resetMethods) {
    resetMethods.forEach((resetMethod) => {
      try {
        resetMethod();
      } catch (err) {
        console.error(err);
      }
    });
  }

  ///: BEGIN:ONLY_INCLUDE_IN(keyring-snaps)
  /**
   * Initialize the snap keyring if it is not present.
   */
  async getSnapKeyring() {
    if (!this.snapKeyring) {
      let [snapKeyring] = this.coreKeyringController.getKeyringsByType(
        KeyringType.snap,
      );
      if (!snapKeyring) {
        snapKeyring = await this.keyringController.addNewKeyring(
          KeyringType.snap,
        );
      }
      this.snapKeyring = snapKeyring;
    }
    return this.snapKeyring;
  }
  ///: END:ONLY_INCLUDE_IN

  ///: BEGIN:ONLY_INCLUDE_IN(snaps)

  /**
   * Tracks snaps export usage. Note: This function is throttled to 1 call per 60 seconds.
   *
   * @param {string} handler - The handler to trigger on the snap for the request.
   */
  _trackSnapExportUsage = throttle(
    (handler) =>
      this.metaMetricsController.trackEvent({
        event: MetaMetricsEventName.SnapExportUsed,
        category: MetaMetricsEventCategory.Snaps,
        properties: {
          export: handler,
        },
      }),
    SECOND * 60,
  );

  /**
   * Passes a JSON-RPC request object to the SnapController for execution.
   *
   * @param {object} args - A bag of options.
   * @param {string} args.snapId - The ID of the recipient snap.
   * @param {string} args.origin - The origin of the RPC request.
   * @param {string} args.handler - The handler to trigger on the snap for the request.
   * @param {object} args.request - The JSON-RPC request object.
   * @returns The result of the JSON-RPC request.
   */
  handleSnapRequest(args) {
    this._trackSnapExportUsage(args.handler);

    return this.controllerMessenger.call('SnapController:handleRequest', args);
  }

  /**
   * Constructor helper for getting Snap permission specifications.
   */
  getSnapPermissionSpecifications() {
    return {
      ...buildSnapEndowmentSpecifications(),
      ...buildSnapRestrictedMethodSpecifications({
        encrypt,
        decrypt,
        clearSnapState: this.controllerMessenger.call.bind(
          this.controllerMessenger,
          'SnapController:clearSnapState',
        ),
        getMnemonic: this.getPrimaryKeyringMnemonic.bind(this),
        getUnlockPromise: this.appStateController.getUnlockPromise.bind(
          this.appStateController,
        ),
        getSnap: this.controllerMessenger.call.bind(
          this.controllerMessenger,
          'SnapController:get',
        ),
        handleSnapRpcRequest: this.handleSnapRequest.bind(this),
        getSnapState: this.controllerMessenger.call.bind(
          this.controllerMessenger,
          'SnapController:getSnapState',
        ),
        showDialog: (origin, type, content, placeholder) =>
          this.approvalController.addAndShowApprovalRequest({
            origin,
            type: SNAP_DIALOG_TYPES[type],
            requestData: { content, placeholder },
          }),
        showNativeNotification: (origin, args) =>
          this.controllerMessenger.call(
            'RateLimitController:call',
            origin,
            'showNativeNotification',
            origin,
            args.message,
          ),
        showInAppNotification: (origin, args) =>
          this.controllerMessenger.call(
            'RateLimitController:call',
            origin,
            'showInAppNotification',
            origin,
            args.message,
          ),
        updateSnapState: this.controllerMessenger.call.bind(
          this.controllerMessenger,
          'SnapController:updateSnapState',
        ),
        ///: END:ONLY_INCLUDE_IN
        ///: BEGIN:ONLY_INCLUDE_IN(keyring-snaps)
        getSnapKeyring: this.getSnapKeyring.bind(this),
        saveSnapKeyring: async () => {
          await this.keyringController.persistAllKeyrings();
          await this.keyringController._updateMemStoreKeyrings();
          await this.keyringController.fullUpdate();
        },
        ///: END:ONLY_INCLUDE_IN
        ///: BEGIN:ONLY_INCLUDE_IN(snaps)
      }),
    };
  }

  /**
   * Deletes the specified notifications from state.
   *
   * @param {string[]} ids - The notifications ids to delete.
   */
  dismissNotifications(ids) {
    this.notificationController.dismiss(ids);
  }

  /**
   * Updates the readDate attribute of the specified notifications.
   *
   * @param {string[]} ids - The notifications ids to mark as read.
   */
  markNotificationsAsRead(ids) {
    this.notificationController.markRead(ids);
  }

  ///: END:ONLY_INCLUDE_IN

  /**
   * Sets up BaseController V2 event subscriptions. Currently, this includes
   * the subscriptions necessary to notify permission subjects of account
   * changes.
   *
   * Some of the subscriptions in this method are ControllerMessenger selector
   * event subscriptions. See the relevant documentation for
   * `@metamask/base-controller` for more information.
   *
   * Note that account-related notifications emitted when the extension
   * becomes unlocked are handled in MetaMaskController._onUnlock.
   */
  setupControllerEventSubscriptions() {
    const handleAccountsChange = async (origin, newAccounts) => {
      if (this.isUnlocked()) {
        this.notifyConnections(origin, {
          method: NOTIFICATION_NAMES.accountsChanged,
          // This should be the same as the return value of `eth_accounts`,
          // namely an array of the current / most recently selected Ethereum
          // account.
          params:
            newAccounts.length < 2
              ? // If the length is 1 or 0, the accounts are sorted by definition.
                newAccounts
              : // If the length is 2 or greater, we have to execute
                // `eth_accounts` vi this method.
                await this.getPermittedAccounts(origin),
        });
      }

      this.permissionLogController.updateAccountsHistory(origin, newAccounts);
    };

    // This handles account changes whenever the selected address changes.
    let lastSelectedAddress;
    this.preferencesController.store.subscribe(async ({ selectedAddress }) => {
      if (selectedAddress && selectedAddress !== lastSelectedAddress) {
        lastSelectedAddress = selectedAddress;
        const permittedAccountsMap = getPermittedAccountsByOrigin(
          this.permissionController.state,
        );

        for (const [origin, accounts] of permittedAccountsMap.entries()) {
          if (accounts.includes(selectedAddress)) {
            handleAccountsChange(origin, accounts);
          }
        }
      }
    });

    // This handles account changes every time relevant permission state
    // changes, for any reason.
    this.controllerMessenger.subscribe(
      `${this.permissionController.name}:stateChange`,
      async (currentValue, previousValue) => {
        const changedAccounts = getChangedAccounts(currentValue, previousValue);

        for (const [origin, accounts] of changedAccounts.entries()) {
          handleAccountsChange(origin, accounts);
        }
      },
      getPermittedAccountsByOrigin,
    );

    ///: BEGIN:ONLY_INCLUDE_IN(snaps)
    // Record Snap metadata whenever a Snap is added to state.
    this.controllerMessenger.subscribe(
      `${this.snapController.name}:snapAdded`,
      (snap, svgIcon = null) => {
        const {
          manifest: { proposedName },
          version,
        } = snap;
        this.subjectMetadataController.addSubjectMetadata({
          subjectType: SubjectType.Snap,
          name: proposedName,
          origin: snap.id,
          version,
          svgIcon,
        });
      },
    );

    this.controllerMessenger.subscribe(
      `${this.snapController.name}:snapInstalled`,
      (truncatedSnap) => {
        this.metaMetricsController.trackEvent({
          event: MetaMetricsEventName.SnapInstalled,
          category: MetaMetricsEventCategory.Snaps,
          properties: {
            snap_id: truncatedSnap.id,
            version: truncatedSnap.version,
          },
        });
      },
    );

    this.controllerMessenger.subscribe(
      `${this.snapController.name}:snapUpdated`,
      (newSnap, oldVersion) => {
        this.metaMetricsController.trackEvent({
          event: MetaMetricsEventName.SnapUpdated,
          category: MetaMetricsEventCategory.Snaps,
          properties: {
            snap_id: newSnap.id,
            old_version: oldVersion,
            new_version: newSnap.version,
          },
        });
      },
    );

    this.controllerMessenger.subscribe(
      `${this.snapController.name}:snapTerminated`,
      (truncatedSnap) => {
        const approvals = Object.values(
          this.approvalController.state.pendingApprovals,
        ).filter(
          (approval) =>
            approval.origin === truncatedSnap.id &&
            approval.type.startsWith(RestrictedMethods.snap_dialog),
        );
        for (const approval of approvals) {
          this.approvalController.reject(
            approval.id,
            new Error('Snap was terminated.'),
          );
        }
      },
    );

    this.controllerMessenger.subscribe(
      `${this.snapController.name}:snapRemoved`,
      (truncatedSnap) => {
        const notificationIds = Object.values(
          this.notificationController.state.notifications,
        ).reduce((idList, notification) => {
          if (notification.origin === truncatedSnap.id) {
            idList.push(notification.id);
          }
          return idList;
        }, []);

        this.dismissNotifications(notificationIds);
      },
    );

    ///: END:ONLY_INCLUDE_IN
  }

  /**
   * TODO:LegacyProvider: Delete
   * Constructor helper: initialize a public config store.
   * This store is used to make some config info available to Dapps synchronously.
   */
  createPublicConfigStore() {
    // subset of state for metamask inpage provider
    const publicConfigStore = new ObservableStore();
    const { networkController } = this;

    // setup memStore subscription hooks
    this.on('update', updatePublicConfigStore);
    updatePublicConfigStore(this.getState());

    function updatePublicConfigStore(memState) {
      const networkStatus =
        memState.networksMetadata[memState.selectedNetworkClientId]?.status;
      const { chainId } = networkController.state.providerConfig;
      if (networkStatus === NetworkStatus.Available) {
        publicConfigStore.putState(selectPublicState(chainId, memState));
      }
    }

    function selectPublicState(chainId, { isUnlocked, networkId }) {
      return {
        isUnlocked,
        chainId,
        networkVersion: networkId ?? 'loading',
      };
    }

    return publicConfigStore;
  }

  /**
   * Gets relevant state for the provider of an external origin.
   *
   * @param {string} origin - The origin to get the provider state for.
   * @returns {Promise<{ isUnlocked: boolean, networkVersion: string, chainId: string, accounts: string[] }>} An object with relevant state properties.
   */
  async getProviderState(origin) {
    return {
      isUnlocked: this.isUnlocked(),
      ...this.getProviderNetworkState(),
      accounts: await this.getPermittedAccounts(origin),
    };
  }

  /**
   * Gets network state relevant for external providers.
   *
   * @param {object} [memState] - The MetaMask memState. If not provided,
   * this function will retrieve the most recent state.
   * @returns {object} An object with relevant network state properties.
   */
  getProviderNetworkState(memState) {
    const { networkId } = memState || this.getState();
    return {
      chainId: this.networkController.state.providerConfig.chainId,
      networkVersion: networkId ?? 'loading',
    };
  }

  //=============================================================================
  // EXPOSED TO THE UI SUBSYSTEM
  //=============================================================================

  /**
   * The metamask-state of the various controllers, made available to the UI
   *
   * @returns {object} status
   */
  getState() {
    const { vault } = this.keyringController.store.getState();
    const isInitialized = Boolean(vault);

    const flatState = this.memStore.getFlatState();

    return {
      isInitialized,
      ...flatState,
      ///: BEGIN:ONLY_INCLUDE_IN(snaps)
      // Snap state and source code is stripped out to prevent piping to the MetaMask UI.
      snapStates: {},
      snaps: Object.values(flatState.snaps ?? {}).reduce((acc, snap) => {
        // eslint-disable-next-line no-unused-vars
        const { sourceCode, ...rest } = snap;
        acc[snap.id] = rest;
        return acc;
      }, {}),
      ///: END:ONLY_INCLUDE_IN
    };
  }

  /**
   * Returns an Object containing API Callback Functions.
   * These functions are the interface for the UI.
   * The API object can be transmitted over a stream via JSON-RPC.
   *
   * @returns {object} Object containing API functions.
   */
  getApi() {
    const {
      accountsController,
      addressBookController,
      alertController,
      appStateController,
      nftController,
      nftDetectionController,
      currencyRateController,
      detectTokensController,
      ensController,
      gasFeeController,
      metaMetricsController,
      networkController,
      announcementController,
      onboardingController,
      permissionController,
      preferencesController,
      qrHardwareKeyring,
      swapsController,
      tokensController,
      smartTransactionsController,
      txController,
      assetsContractController,
      backup,
      approvalController,
    } = this;

    return {
      // etc
      getState: this.getState.bind(this),
      setCurrentCurrency: currencyRateController.setCurrentCurrency.bind(
        currencyRateController,
      ),
      setUseBlockie: preferencesController.setUseBlockie.bind(
        preferencesController,
      ),
      setUseNonceField: preferencesController.setUseNonceField.bind(
        preferencesController,
      ),
      setUsePhishDetect: preferencesController.setUsePhishDetect.bind(
        preferencesController,
      ),
      setUseMultiAccountBalanceChecker:
        preferencesController.setUseMultiAccountBalanceChecker.bind(
          preferencesController,
        ),
      setUseTokenDetection: preferencesController.setUseTokenDetection.bind(
        preferencesController,
      ),
      setUseNftDetection: preferencesController.setUseNftDetection.bind(
        preferencesController,
      ),
      setUse4ByteResolution: preferencesController.setUse4ByteResolution.bind(
        preferencesController,
      ),
      setUseCurrencyRateCheck:
        preferencesController.setUseCurrencyRateCheck.bind(
          preferencesController,
        ),
      setOpenSeaEnabled: preferencesController.setOpenSeaEnabled.bind(
        preferencesController,
      ),
      ///: BEGIN:ONLY_INCLUDE_IN(blockaid)
      setSecurityAlertsEnabled:
        preferencesController.setSecurityAlertsEnabled.bind(
          preferencesController,
        ),
      ///: END:ONLY_INCLUDE_IN
      setIpfsGateway: preferencesController.setIpfsGateway.bind(
        preferencesController,
      ),
      setUseAddressBarEnsResolution:
        preferencesController.setUseAddressBarEnsResolution.bind(
          preferencesController,
        ),
      setParticipateInMetaMetrics:
        metaMetricsController.setParticipateInMetaMetrics.bind(
          metaMetricsController,
        ),
      setCurrentLocale: preferencesController.setCurrentLocale.bind(
        preferencesController,
      ),
      markPasswordForgotten: this.markPasswordForgotten.bind(this),
      unMarkPasswordForgotten: this.unMarkPasswordForgotten.bind(this),
      getRequestAccountTabIds: this.getRequestAccountTabIds,
      getOpenMetamaskTabsIds: this.getOpenMetamaskTabsIds,
      markNotificationPopupAsAutomaticallyClosed: () =>
        this.notificationManager.markAsAutomaticallyClosed(),

      // approval
      requestUserApproval:
        approvalController.addAndShowApprovalRequest.bind(approvalController),

      // primary HD keyring management
      addNewAccount: this.addNewAccount.bind(this),
      verifySeedPhrase: this.verifySeedPhrase.bind(this),
      resetAccount: this.resetAccount.bind(this),
      removeAccount: this.removeAccount.bind(this),
      importAccountWithStrategy: this.importAccountWithStrategy.bind(this),

      // hardware wallets
      connectHardware: this.connectHardware.bind(this),
      forgetDevice: this.forgetDevice.bind(this),
      checkHardwareStatus: this.checkHardwareStatus.bind(this),
      unlockHardwareWalletAccount: this.unlockHardwareWalletAccount.bind(this),
      setLedgerTransportPreference:
        this.setLedgerTransportPreference.bind(this),
      attemptLedgerTransportCreation:
        this.attemptLedgerTransportCreation.bind(this),
      establishLedgerTransportPreference:
        this.establishLedgerTransportPreference.bind(this),

      // qr hardware devices
      submitQRHardwareCryptoHDKey:
        qrHardwareKeyring.submitCryptoHDKey.bind(qrHardwareKeyring),
      submitQRHardwareCryptoAccount:
        qrHardwareKeyring.submitCryptoAccount.bind(qrHardwareKeyring),
      cancelSyncQRHardware:
        qrHardwareKeyring.cancelSync.bind(qrHardwareKeyring),
      submitQRHardwareSignature:
        qrHardwareKeyring.submitSignature.bind(qrHardwareKeyring),
      cancelQRHardwareSignRequest:
        qrHardwareKeyring.cancelSignRequest.bind(qrHardwareKeyring),

      // vault management
      submitPassword: this.submitPassword.bind(this),
      verifyPassword: this.verifyPassword.bind(this),

      // network management
      setProviderType:
        networkController.setProviderType.bind(networkController),
      rollbackToPreviousProvider:
        networkController.rollbackToPreviousProvider.bind(networkController),
      removeNetworkConfiguration:
        networkController.removeNetworkConfiguration.bind(networkController),
      setActiveNetwork:
        networkController.setActiveNetwork.bind(networkController),
      upsertNetworkConfiguration:
        this.networkController.upsertNetworkConfiguration.bind(
          this.networkController,
        ),
      getCurrentNetworkEIP1559Compatibility:
        this.networkController.getEIP1559Compatibility.bind(
          this.networkController,
        ),
      // PreferencesController
      setSelectedAddress: preferencesController.setSelectedAddress.bind(
        preferencesController,
      ),
      addToken: tokensController.addToken.bind(tokensController),
      updateTokenType: tokensController.updateTokenType.bind(tokensController),
      setAccountLabel:
        accountsController.setAccountName.bind(accountsController),
      setFeatureFlag: preferencesController.setFeatureFlag.bind(
        preferencesController,
      ),
      setPreference: preferencesController.setPreference.bind(
        preferencesController,
      ),

      addKnownMethodData: preferencesController.addKnownMethodData.bind(
        preferencesController,
      ),
      setDismissSeedBackUpReminder:
        preferencesController.setDismissSeedBackUpReminder.bind(
          preferencesController,
        ),
      setDisabledRpcMethodPreference:
        preferencesController.setDisabledRpcMethodPreference.bind(
          preferencesController,
        ),
      getRpcMethodPreferences:
        preferencesController.getRpcMethodPreferences.bind(
          preferencesController,
        ),
      setAdvancedGasFee: preferencesController.setAdvancedGasFee.bind(
        preferencesController,
      ),
      setTheme: preferencesController.setTheme.bind(preferencesController),
      setTransactionSecurityCheckEnabled:
        preferencesController.setTransactionSecurityCheckEnabled.bind(
          preferencesController,
        ),
      ///: BEGIN:ONLY_INCLUDE_IN(keyring-snaps)
      setSnapsAddSnapAccountModalDismissed:
        preferencesController.setSnapsAddSnapAccountModalDismissed.bind(
          preferencesController,
        ),
      ///: END:ONLY_INCLUDE_IN

      // AccountsController
      setSelectedInternalAccount:
        accountsController.setSelectedAccount.bind(accountsController),

      setAccountName:
        accountsController.setAccountName.bind(accountsController),

      // AssetsContractController
      getTokenStandardAndDetails: this.getTokenStandardAndDetails.bind(this),

      // NftController
      addNft: nftController.addNft.bind(nftController),

      addNftVerifyOwnership:
        nftController.addNftVerifyOwnership.bind(nftController),

      removeAndIgnoreNft: nftController.removeAndIgnoreNft.bind(nftController),

      removeNft: nftController.removeNft.bind(nftController),

      checkAndUpdateAllNftsOwnershipStatus:
        nftController.checkAndUpdateAllNftsOwnershipStatus.bind(nftController),

      checkAndUpdateSingleNftOwnershipStatus:
        nftController.checkAndUpdateSingleNftOwnershipStatus.bind(
          nftController,
        ),

      isNftOwner: nftController.isNftOwner.bind(nftController),

      // AddressController
      setAddressBook: addressBookController.set.bind(addressBookController),
      removeFromAddressBook: addressBookController.delete.bind(
        addressBookController,
      ),

      // AppStateController
      setLastActiveTime:
        appStateController.setLastActiveTime.bind(appStateController),
      setDefaultHomeActiveTabName:
        appStateController.setDefaultHomeActiveTabName.bind(appStateController),
      setConnectedStatusPopoverHasBeenShown:
        appStateController.setConnectedStatusPopoverHasBeenShown.bind(
          appStateController,
        ),
      setRecoveryPhraseReminderHasBeenShown:
        appStateController.setRecoveryPhraseReminderHasBeenShown.bind(
          appStateController,
        ),
      setRecoveryPhraseReminderLastShown:
        appStateController.setRecoveryPhraseReminderLastShown.bind(
          appStateController,
        ),
      setTermsOfUseLastAgreed:
        appStateController.setTermsOfUseLastAgreed.bind(appStateController),
      ///: BEGIN:ONLY_INCLUDE_IN(snaps)
      setSnapsInstallPrivacyWarningShownStatus:
        appStateController.setSnapsInstallPrivacyWarningShownStatus.bind(
          appStateController,
        ),
      ///: END:ONLY_INCLUDE_IN
      setOutdatedBrowserWarningLastShown:
        appStateController.setOutdatedBrowserWarningLastShown.bind(
          appStateController,
        ),
      setShowTestnetMessageInDropdown:
        appStateController.setShowTestnetMessageInDropdown.bind(
          appStateController,
        ),
      setShowBetaHeader:
        appStateController.setShowBetaHeader.bind(appStateController),
      setShowProductTour:
        appStateController.setShowProductTour.bind(appStateController),
      updateNftDropDownState:
        appStateController.updateNftDropDownState.bind(appStateController),
      setFirstTimeUsedNetwork:
        appStateController.setFirstTimeUsedNetwork.bind(appStateController),

      // EnsController
      tryReverseResolveAddress:
        ensController.reverseResolveAddress.bind(ensController),

      // KeyringController
      setLocked: this.setLocked.bind(this),
      createNewVaultAndKeychain: this.createNewVaultAndKeychain.bind(this),
      createNewVaultAndRestore: this.createNewVaultAndRestore.bind(this),
      exportAccount: this.exportAccount.bind(this),

      // txController
      updateTransaction: txController.updateTransaction.bind(txController),
      approveTransactionsWithSameNonce:
        txController.approveTransactionsWithSameNonce.bind(txController),
      createCancelTransaction: this.createCancelTransaction.bind(this),
      createSpeedUpTransaction: this.createSpeedUpTransaction.bind(this),
      estimateGas: this.estimateGas.bind(this),
      getNextNonce: this.getNextNonce.bind(this),
      addTransaction: this.addTransaction.bind(this),
      addTransactionAndWaitForPublish:
        this.addTransactionAndWaitForPublish.bind(this),
      createTransactionEventFragment:
        txController.createTransactionEventFragment.bind(txController),
      getTransactions: txController.getTransactions.bind(txController),

      updateEditableParams:
        txController.updateEditableParams.bind(txController),
      updateTransactionGasFees:
        txController.updateTransactionGasFees.bind(txController),
      updateTransactionSendFlowHistory:
        txController.updateTransactionSendFlowHistory.bind(txController),

      updatePreviousGasParams:
        txController.updatePreviousGasParams.bind(txController),

      // decryptMessageController
      decryptMessage: this.decryptMessageController.decryptMessage.bind(
        this.decryptMessageController,
      ),
      decryptMessageInline:
        this.decryptMessageController.decryptMessageInline.bind(
          this.decryptMessageController,
        ),
      cancelDecryptMessage:
        this.decryptMessageController.cancelDecryptMessage.bind(
          this.decryptMessageController,
        ),

      // EncryptionPublicKeyController
      encryptionPublicKey:
        this.encryptionPublicKeyController.encryptionPublicKey.bind(
          this.encryptionPublicKeyController,
        ),
      cancelEncryptionPublicKey:
        this.encryptionPublicKeyController.cancelEncryptionPublicKey.bind(
          this.encryptionPublicKeyController,
        ),

      // onboarding controller
      setSeedPhraseBackedUp:
        onboardingController.setSeedPhraseBackedUp.bind(onboardingController),
      completeOnboarding:
        onboardingController.completeOnboarding.bind(onboardingController),
      setFirstTimeFlowType:
        onboardingController.setFirstTimeFlowType.bind(onboardingController),

      // alert controller
      setAlertEnabledness:
        alertController.setAlertEnabledness.bind(alertController),
      setUnconnectedAccountAlertShown:
        alertController.setUnconnectedAccountAlertShown.bind(alertController),
      setWeb3ShimUsageAlertDismissed:
        alertController.setWeb3ShimUsageAlertDismissed.bind(alertController),

      // permissions
      removePermissionsFor: this.removePermissionsFor,
      approvePermissionsRequest: this.acceptPermissionsRequest,
      rejectPermissionsRequest: this.rejectPermissionsRequest,
      ...getPermissionBackgroundApiMethods(permissionController),

      ///: BEGIN:ONLY_INCLUDE_IN(build-mmi)
      connectCustodyAddresses: this.mmiController.connectCustodyAddresses.bind(
        this.mmiController,
      ),
      getCustodianAccounts: this.mmiController.getCustodianAccounts.bind(
        this.mmiController,
      ),
      getCustodianAccountsByAddress:
        this.mmiController.getCustodianAccountsByAddress.bind(
          this.mmiController,
        ),
      getCustodianTransactionDeepLink:
        this.mmiController.getCustodianTransactionDeepLink.bind(
          this.mmiController,
        ),
      getCustodianConfirmDeepLink:
        this.mmiController.getCustodianConfirmDeepLink.bind(this.mmiController),
      getCustodianSignMessageDeepLink:
        this.mmiController.getCustodianSignMessageDeepLink.bind(
          this.mmiController,
        ),
      getCustodianToken: this.mmiController.getCustodianToken.bind(
        this.mmiController,
      ),
      getCustodianJWTList: this.mmiController.getCustodianJWTList.bind(
        this.mmiController,
      ),
      getAllCustodianAccountsWithToken:
        this.mmiController.getAllCustodianAccountsWithToken.bind(
          this.mmiController,
        ),
      setCustodianNewRefreshToken:
        this.mmiController.setCustodianNewRefreshToken.bind(this.mmiController),
      setWaitForConfirmDeepLinkDialog:
        this.custodyController.setWaitForConfirmDeepLinkDialog.bind(
          this.custodyController,
        ),
      setCustodianConnectRequest:
        this.custodyController.setCustodianConnectRequest.bind(
          this.custodyController,
        ),
      getCustodianConnectRequest:
        this.custodyController.getCustodianConnectRequest.bind(
          this.custodyController,
        ),
      getMmiConfiguration:
        this.mmiConfigurationController.getConfiguration.bind(
          this.mmiConfigurationController,
        ),
      removeAddTokenConnectRequest:
        this.institutionalFeaturesController.removeAddTokenConnectRequest.bind(
          this.institutionalFeaturesController,
        ),
      showInteractiveReplacementTokenBanner:
        appStateController.showInteractiveReplacementTokenBanner.bind(
          appStateController,
        ),
      ///: END:ONLY_INCLUDE_IN

      ///: BEGIN:ONLY_INCLUDE_IN(snaps)
      // snaps
      removeSnapError: this.controllerMessenger.call.bind(
        this.controllerMessenger,
        'SnapController:removeSnapError',
      ),
      disableSnap: this.controllerMessenger.call.bind(
        this.controllerMessenger,
        'SnapController:disable',
      ),
      enableSnap: this.controllerMessenger.call.bind(
        this.controllerMessenger,
        'SnapController:enable',
      ),
      removeSnap: this.controllerMessenger.call.bind(
        this.controllerMessenger,
        'SnapController:remove',
      ),
      handleSnapRequest: this.handleSnapRequest.bind(this),
      revokeDynamicSnapPermissions: this.controllerMessenger.call.bind(
        this.controllerMessenger,
        'SnapController:revokeDynamicPermissions',
      ),
      dismissNotifications: this.dismissNotifications.bind(this),
      markNotificationsAsRead: this.markNotificationsAsRead.bind(this),
      ///: END:ONLY_INCLUDE_IN
      ///: BEGIN:ONLY_INCLUDE_IN(keyring-snaps)
      updateSnapRegistry: this.preferencesController.updateSnapRegistry.bind(
        preferencesController,
      ),
      ///: END:ONLY_INCLUDE_IN
      ///: BEGIN:ONLY_INCLUDE_IN(desktop)
      // Desktop
      getDesktopEnabled: this.desktopController.getDesktopEnabled.bind(
        this.desktopController,
      ),
      setDesktopEnabled: this.desktopController.setDesktopEnabled.bind(
        this.desktopController,
      ),
      generateDesktopOtp: this.desktopController.generateOtp.bind(
        this.desktopController,
      ),
      testDesktopConnection: this.desktopController.testDesktopConnection.bind(
        this.desktopController,
      ),
      disableDesktop: this.desktopController.disableDesktop.bind(
        this.desktopController,
      ),
      ///: END:ONLY_INCLUDE_IN

      // swaps
      fetchAndSetQuotes:
        swapsController.fetchAndSetQuotes.bind(swapsController),
      setSelectedQuoteAggId:
        swapsController.setSelectedQuoteAggId.bind(swapsController),
      resetSwapsState: swapsController.resetSwapsState.bind(swapsController),
      setSwapsTokens: swapsController.setSwapsTokens.bind(swapsController),
      clearSwapsQuotes: swapsController.clearSwapsQuotes.bind(swapsController),
      setApproveTxId: swapsController.setApproveTxId.bind(swapsController),
      setTradeTxId: swapsController.setTradeTxId.bind(swapsController),
      setSwapsTxGasPrice:
        swapsController.setSwapsTxGasPrice.bind(swapsController),
      setSwapsTxGasLimit:
        swapsController.setSwapsTxGasLimit.bind(swapsController),
      setSwapsTxMaxFeePerGas:
        swapsController.setSwapsTxMaxFeePerGas.bind(swapsController),
      setSwapsTxMaxFeePriorityPerGas:
        swapsController.setSwapsTxMaxFeePriorityPerGas.bind(swapsController),
      safeRefetchQuotes:
        swapsController.safeRefetchQuotes.bind(swapsController),
      stopPollingForQuotes:
        swapsController.stopPollingForQuotes.bind(swapsController),
      setBackgroundSwapRouteState:
        swapsController.setBackgroundSwapRouteState.bind(swapsController),
      resetPostFetchState:
        swapsController.resetPostFetchState.bind(swapsController),
      setSwapsErrorKey: swapsController.setSwapsErrorKey.bind(swapsController),
      setInitialGasEstimate:
        swapsController.setInitialGasEstimate.bind(swapsController),
      setCustomApproveTxData:
        swapsController.setCustomApproveTxData.bind(swapsController),
      setSwapsLiveness: swapsController.setSwapsLiveness.bind(swapsController),
      setSwapsFeatureFlags:
        swapsController.setSwapsFeatureFlags.bind(swapsController),
      setSwapsUserFeeLevel:
        swapsController.setSwapsUserFeeLevel.bind(swapsController),
      setSwapsQuotesPollingLimitEnabled:
        swapsController.setSwapsQuotesPollingLimitEnabled.bind(swapsController),

      // Smart Transactions
      setSmartTransactionsOptInStatus:
        smartTransactionsController.setOptInState.bind(
          smartTransactionsController,
        ),
      fetchSmartTransactionFees: smartTransactionsController.getFees.bind(
        smartTransactionsController,
      ),
      clearSmartTransactionFees: smartTransactionsController.clearFees.bind(
        smartTransactionsController,
      ),
      submitSignedTransactions:
        smartTransactionsController.submitSignedTransactions.bind(
          smartTransactionsController,
        ),
      cancelSmartTransaction:
        smartTransactionsController.cancelSmartTransaction.bind(
          smartTransactionsController,
        ),
      fetchSmartTransactionsLiveness:
        smartTransactionsController.fetchLiveness.bind(
          smartTransactionsController,
        ),
      updateSmartTransaction:
        smartTransactionsController.updateSmartTransaction.bind(
          smartTransactionsController,
        ),
      setStatusRefreshInterval:
        smartTransactionsController.setStatusRefreshInterval.bind(
          smartTransactionsController,
        ),

      // MetaMetrics
      trackMetaMetricsEvent: metaMetricsController.trackEvent.bind(
        metaMetricsController,
      ),
      trackMetaMetricsPage: metaMetricsController.trackPage.bind(
        metaMetricsController,
      ),
      createEventFragment: metaMetricsController.createEventFragment.bind(
        metaMetricsController,
      ),
      updateEventFragment: metaMetricsController.updateEventFragment.bind(
        metaMetricsController,
      ),
      finalizeEventFragment: metaMetricsController.finalizeEventFragment.bind(
        metaMetricsController,
      ),

      // approval controller
      resolvePendingApproval: this.resolvePendingApproval,
      rejectPendingApproval: this.rejectPendingApproval,

      // Notifications
      updateViewedNotifications: announcementController.updateViewed.bind(
        announcementController,
      ),

      // GasFeeController
      getGasFeeEstimatesAndStartPolling:
        gasFeeController.getGasFeeEstimatesAndStartPolling.bind(
          gasFeeController,
        ),

      disconnectGasFeeEstimatePoller:
        gasFeeController.disconnectPoller.bind(gasFeeController),

      getGasFeeTimeEstimate:
        gasFeeController.getTimeEstimate.bind(gasFeeController),

      addPollingTokenToAppState:
        appStateController.addPollingToken.bind(appStateController),

      removePollingTokenFromAppState:
        appStateController.removePollingToken.bind(appStateController),

      // Backup
      backupUserData: backup.backupUserData.bind(backup),
      restoreUserData: backup.restoreUserData.bind(backup),

      // DetectTokenController
      detectNewTokens: detectTokensController.detectNewTokens.bind(
        detectTokensController,
      ),

      // DetectCollectibleController
      detectNfts: nftDetectionController.detectNfts.bind(
        nftDetectionController,
      ),

      /** Token Detection V2 */
      addDetectedTokens:
        tokensController.addDetectedTokens.bind(tokensController),
      addImportedTokens: tokensController.addTokens.bind(tokensController),
      ignoreTokens: tokensController.ignoreTokens.bind(tokensController),
      getBalancesInSingleCall:
        assetsContractController.getBalancesInSingleCall.bind(
          assetsContractController,
        ),

      // E2E testing
      throwTestError: this.throwTestError.bind(this),
    };
  }

  async exportAccount(address, password) {
    await this.verifyPassword(password);
    return this.keyringController.exportAccount(address, password);
  }

  async getTokenStandardAndDetails(address, userAddress, tokenId) {
    const { tokenList } = this.tokenListController.state;
    const { tokens } = this.tokensController.state;

    const staticTokenListDetails =
      STATIC_MAINNET_TOKEN_LIST[address.toLowerCase()] || {};
    const tokenListDetails = tokenList[address.toLowerCase()] || {};
    const userDefinedTokenDetails =
      tokens.find(({ address: _address }) =>
        isEqualCaseInsensitive(_address, address),
      ) || {};

    const tokenDetails = {
      ...staticTokenListDetails,
      ...tokenListDetails,
      ...userDefinedTokenDetails,
    };
    const tokenDetailsStandardIsERC20 =
      isEqualCaseInsensitive(tokenDetails.standard, TokenStandard.ERC20) ||
      tokenDetails.erc20 === true;
    const noEvidenceThatTokenIsAnNFT =
      !tokenId &&
      !isEqualCaseInsensitive(tokenDetails.standard, TokenStandard.ERC1155) &&
      !isEqualCaseInsensitive(tokenDetails.standard, TokenStandard.ERC721) &&
      !tokenDetails.erc721;

    const otherDetailsAreERC20Like =
      tokenDetails.decimals !== undefined && tokenDetails.symbol;

    const tokenCanBeTreatedAsAnERC20 =
      tokenDetailsStandardIsERC20 ||
      (noEvidenceThatTokenIsAnNFT && otherDetailsAreERC20Like);

    let details;
    if (tokenCanBeTreatedAsAnERC20) {
      try {
        const balance = await fetchTokenBalance(
          address,
          userAddress,
          this.provider,
        );

        details = {
          address,
          balance,
          standard: TokenStandard.ERC20,
          decimals: tokenDetails.decimals,
          symbol: tokenDetails.symbol,
        };
      } catch (e) {
        // If the `fetchTokenBalance` call failed, `details` remains undefined, and we
        // fall back to the below `assetsContractController.getTokenStandardAndDetails` call
        log.warning(`Failed to get token balance. Error: ${e}`);
      }
    }

    // `details`` will be undefined if `tokenCanBeTreatedAsAnERC20`` is false,
    // or if it is true but the `fetchTokenBalance`` call failed. In either case, we should
    // attempt to retrieve details from `assetsContractController.getTokenStandardAndDetails`
    if (details === undefined) {
      details = await this.assetsContractController.getTokenStandardAndDetails(
        address,
        userAddress,
        tokenId,
      );
    }

    return {
      ...details,
      decimals: details?.decimals?.toString(10),
      balance: details?.balance?.toString(10),
    };
  }

  //=============================================================================
  // VAULT / KEYRING RELATED METHODS
  //=============================================================================

  /**
   * Creates a new Vault and create a new keychain.
   *
   * A vault, or KeyringController, is a controller that contains
   * many different account strategies, currently called Keyrings.
   * Creating it new means wiping all previous keyrings.
   *
   * A keychain, or keyring, controls many accounts with a single backup and signing strategy.
   * For example, a mnemonic phrase can generate many accounts, and is a keyring.
   *
   * @param {string} password
   * @returns {object} vault
   */
  async createNewVaultAndKeychain(password) {
    const releaseLock = await this.createVaultMutex.acquire();
    try {
      let vault;
      const accounts = await this.keyringController.getAccounts();
      if (accounts.length > 0) {
        vault = await this.keyringController.fullUpdate();
      } else {
        vault = await this.keyringController.createNewVaultAndKeychain(
          password,
        );
        await this.accountsController.updateAccounts();
      }

      return vault;
    } finally {
      releaseLock();
    }
  }

  /**
   * Create a new Vault and restore an existent keyring.
   *
   * @param {string} password
   * @param {number[]} encodedSeedPhrase - The seed phrase, encoded as an array
   * of UTF-8 bytes.
   */
  async createNewVaultAndRestore(password, encodedSeedPhrase) {
    const releaseLock = await this.createVaultMutex.acquire();
    try {
      let accounts, lastBalance;

      const seedPhraseAsBuffer = Buffer.from(encodedSeedPhrase);

<<<<<<< HEAD
      const { keyringController } = this;
=======
      // clear known identities
      this.preferencesController.setAddresses([]);
>>>>>>> ba31f870

      // clear permissions
      this.permissionController.clearState();

      ///: BEGIN:ONLY_INCLUDE_IN(snaps)
      // Clear snap state
      this.snapController.clearState();
      // Clear notification state
      this.notificationController.clear();
      ///: END:ONLY_INCLUDE_IN

      // clear accounts in accountTracker
      this.accountTracker.clearAccounts();

      // clear cachedBalances
      this.cachedBalancesController.clearCachedBalances();

      // clear unapproved transactions
      this.txController.txStateManager.clearUnapprovedTxs();

      // create new vault
      const vault = await this.coreKeyringController.createNewVaultAndRestore(
        password,
        this._convertMnemonicToWordlistIndices(seedPhraseAsBuffer),
      );

      const ethQuery = new EthQuery(this.provider);
      accounts = await this.coreKeyringController.getAccounts();
      lastBalance = await this.getBalance(
        accounts[accounts.length - 1],
        ethQuery,
      );

      // seek out the first zero balance
      while (lastBalance !== '0x0') {
        const { addedAccountAddress } =
          await this.coreKeyringController.addNewAccount(accounts.length);
        accounts = await this.coreKeyringController.getAccounts();
        lastBalance = await this.getBalance(addedAccountAddress, ethQuery);
      }

      await this.accountsController.updateAccounts();
      const internalAccounts = this.accountsController.listAccounts();

      // remove extra zero balance account potentially created from seeking ahead
      if (accounts.length > 1 && lastBalance === '0x0') {
<<<<<<< HEAD
        await this.removeAccount(
          internalAccounts.find(
            (account) =>
              account.address.toLowerCase() ===
              accounts[accounts.length - 1].toLowerCase(),
          ).id,
        );
=======
        await this.removeAccount(accounts[accounts.length - 1]);
        accounts = await this.coreKeyringController.getAccounts();
>>>>>>> ba31f870
      }

      // This must be set as soon as possible to communicate to the
      // keyring's iframe and have the setting initialized properly
      // Optimistically called to not block MetaMask login due to
      // Ledger Keyring GitHub downtime
      const transportPreference =
        this.preferencesController.getLedgerTransportPreference();
      this.setLedgerTransportPreference(transportPreference);

<<<<<<< HEAD
      await this.accountsController.updateAccounts();
=======
      this.selectFirstIdentity();
>>>>>>> ba31f870

      return vault;
    } finally {
      releaseLock();
    }
  }

  /**
   * Encodes a BIP-39 mnemonic as the indices of words in the English BIP-39 wordlist.
   *
   * @param {Buffer} mnemonic - The BIP-39 mnemonic.
   * @returns {Buffer} The Unicode code points for the seed phrase formed from the words in the wordlist.
   */
  _convertMnemonicToWordlistIndices(mnemonic) {
    const indices = mnemonic
      .toString()
      .split(' ')
      .map((word) => wordlist.indexOf(word));
    return new Uint8Array(new Uint16Array(indices).buffer);
  }

  /**
   * Get an account balance from the AccountTracker or request it directly from the network.
   *
   * @param {string} address - The account address
   * @param {EthQuery} ethQuery - The EthQuery instance to use when asking the network
   */
  getBalance(address, ethQuery) {
    return new Promise((resolve, reject) => {
      const cached = this.accountTracker.store.getState().accounts[address];

      if (cached && cached.balance) {
        resolve(cached.balance);
      } else {
        ethQuery.getBalance(address, (error, balance) => {
          if (error) {
            reject(error);
            log.error(error);
          } else {
            resolve(balance || '0x0');
          }
        });
      }
    });
  }

  /**
   * Submits the user's password and attempts to unlock the vault.
   * Also synchronizes the preferencesController, to ensure its schema
   * is up to date with known accounts once the vault is decrypted.
   *
   * @param {string} password - The user's password
   */
  async submitPassword(password) {
    await this.coreKeyringController.submitPassword(password);

    ///: BEGIN:ONLY_INCLUDE_IN(build-mmi)
    this.mmiController.onSubmitPassword();
    ///: END:ONLY_INCLUDE_IN

    try {
      await this.blockTracker.checkForLatestBlock();
    } catch (error) {
      log.error('Error while unlocking extension.', error);
    }

    // This must be set as soon as possible to communicate to the
    // keyring's iframe and have the setting initialized properly
    // Optimistically called to not block MetaMask login due to
    // Ledger Keyring GitHub downtime
    const transportPreference =
      this.preferencesController.getLedgerTransportPreference();

    this.setLedgerTransportPreference(transportPreference);
<<<<<<< HEAD

    await this.accountsController.updateAccounts();

    return this.keyringController.fullUpdate();
=======
>>>>>>> ba31f870
  }

  async _loginUser() {
    try {
      // Automatic login via config password
      const password = process.env.PASSWORD;
      if (password && !process.env.IN_TEST) {
        await this.submitPassword(password);
      }
      // Automatic login via storage encryption key
      else if (isManifestV3) {
        await this.submitEncryptionKey();
      }
      // Updating accounts in this.accountTracker before starting UI syncing ensure that
      // state has account balance before it is synced with UI
      await this.accountTracker._updateAccounts();
    } finally {
      this._startUISync();
    }
  }

  _startUISync() {
    // Message startUISync is used in MV3 to start syncing state with UI
    // Sending this message after login is completed helps to ensure that incomplete state without
    // account details are not flushed to UI.
    this.emit('startUISync');
    this.startUISync = true;
    this.memStore.subscribe(this.sendUpdate.bind(this));
  }

  /**
   * Submits a user's encryption key to log the user in via login token
   */
  async submitEncryptionKey() {
    try {
      const { loginToken, loginSalt } =
        await this.extension.storage.session.get(['loginToken', 'loginSalt']);
      if (loginToken && loginSalt) {
        const { vault } = this.coreKeyringController.state;

        const jsonVault = JSON.parse(vault);

        if (jsonVault.salt !== loginSalt) {
          console.warn(
            'submitEncryptionKey: Stored salt and vault salt do not match',
          );
          await this.clearLoginArtifacts();
          return;
        }

        await this.coreKeyringController.submitEncryptionKey(
          loginToken,
          loginSalt,
        );
      }
    } catch (e) {
      // If somehow this login token doesn't work properly,
      // remove it and the user will get shown back to the unlock screen
      await this.clearLoginArtifacts();
      throw e;
    }
  }

  async clearLoginArtifacts() {
    await this.extension.storage.session.remove(['loginToken', 'loginSalt']);
  }

  /**
   * Submits a user's password to check its validity.
   *
   * @param {string} password - The user's password
   */
  async verifyPassword(password) {
    await this.keyringController.verifyPassword(password);
  }

  /**
   * @type Identity
   * @property {string} name - The account nickname.
   * @property {string} address - The account's ethereum address, in lower case.
   * receiving funds from our automatic Ropsten faucet.
   */

  /**
   * Sets the first address in the state to the selected address
   */
  selectFirstAccount() {
    const [account] = this.accountsController.listAccounts();
    this.accountsController.setSelectedAccount(account.id);
  }

  setAccountName(accountId, accountName) {
    const accounts = this.accountsController.listAccounts();
    if (accounts.some((account) => account.name === accountName)) {
      throw new Error(
        `An account with the name ${accountName} already exists.`,
      );
    }

    this.accountsController.setAccountName(accountId, accountName);
  }

  /**
   * Gets the mnemonic of the user's primary keyring.
   */
  getPrimaryKeyringMnemonic() {
    const [keyring] = this.coreKeyringController.getKeyringsByType(
      KeyringType.hdKeyTree,
    );
    if (!keyring.mnemonic) {
      throw new Error('Primary keyring mnemonic unavailable.');
    }

    return keyring.mnemonic;
  }

  ///: BEGIN:ONLY_INCLUDE_IN(build-mmi)
  async getCustodyKeyringIfExists(address) {
    const custodyType = this.custodyController.getCustodyTypeByAddress(
      toChecksumHexAddress(address),
    );
    const keyring =
      this.coreKeyringController.getKeyringsByType(custodyType)[0];
    return keyring?.getAccountDetails(address) ? keyring : undefined;
  }
  ///: END:ONLY_INCLUDE_IN

  //
  // Hardware
  //

  async getKeyringForDevice(deviceName, hdPath = null) {
    const keyringOverrides = this.opts.overrides?.keyrings;
    let keyringName = null;
    if (
      deviceName !== HardwareDeviceNames.QR &&
      !this.canUseHardwareWallets()
    ) {
      throw new Error('Hardware wallets are not supported on this version.');
    }
    switch (deviceName) {
      case HardwareDeviceNames.trezor:
        keyringName = keyringOverrides?.trezor?.type || TrezorKeyring.type;
        break;
      case HardwareDeviceNames.ledger:
        keyringName =
          keyringOverrides?.ledger?.type || LedgerBridgeKeyring.type;
        break;
      case HardwareDeviceNames.qr:
        keyringName = QRHardwareKeyring.type;
        break;
      case HardwareDeviceNames.lattice:
        keyringName = keyringOverrides?.lattice?.type || LatticeKeyring.type;
        break;
      default:
        throw new Error(
          'MetamaskController:getKeyringForDevice - Unknown device',
        );
    }
    let [keyring] = await this.coreKeyringController.getKeyringsByType(
      keyringName,
    );
    if (!keyring) {
      keyring = await this.keyringController.addNewKeyring(keyringName);
    }
    if (hdPath && keyring.setHdPath) {
      keyring.setHdPath(hdPath);
    }
    if (deviceName === HardwareDeviceNames.lattice) {
      keyring.appName = 'MetaMask';
    }
    if (deviceName === HardwareDeviceNames.trezor) {
      const model = keyring.getModel();
      this.appStateController.setTrezorModel(model);
    }

    keyring.network = this.networkController.state.providerConfig.type;

    return keyring;
  }

  async attemptLedgerTransportCreation() {
    const keyring = await this.getKeyringForDevice(HardwareDeviceNames.ledger);
    return await keyring.attemptMakeApp();
  }

  async establishLedgerTransportPreference() {
    const transportPreference =
      this.preferencesController.getLedgerTransportPreference();
    return await this.setLedgerTransportPreference(transportPreference);
  }

  /**
   * Fetch account list from a trezor device.
   *
   * @param deviceName
   * @param page
   * @param hdPath
   * @returns [] accounts
   */
  async connectHardware(deviceName, page, hdPath) {
    const keyring = await this.getKeyringForDevice(deviceName, hdPath);
    let accounts = [];
    switch (page) {
      case -1:
        accounts = await keyring.getPreviousPage();
        break;
      case 1:
        accounts = await keyring.getNextPage();
        break;
      default:
        accounts = await keyring.getFirstPage();
    }

    // Merge with existing accounts
    // and make sure addresses are not repeated
    const oldAccounts = await this.keyringController.getAccounts();
    const accountsToTrack = [
      ...new Set(
        oldAccounts.concat(accounts.map((a) => a.address.toLowerCase())),
      ),
    ];
    this.accountTracker.syncWithAddresses(accountsToTrack);
    return accounts;
  }

  /**
   * Check if the device is unlocked
   *
   * @param deviceName
   * @param hdPath
   * @returns {Promise<boolean>}
   */
  async checkHardwareStatus(deviceName, hdPath) {
    const keyring = await this.getKeyringForDevice(deviceName, hdPath);
    return keyring.isUnlocked();
  }

  /**
   * Clear
   *
   * @param deviceName
   * @returns {Promise<boolean>}
   */
  async forgetDevice(deviceName) {
    const keyring = await this.getKeyringForDevice(deviceName);
    keyring.forgetDevice();
    return true;
  }

  /**
   * Retrieves the keyring for the selected address and using the .type returns
   * a subtype for the account. Either 'hardware', 'imported' or 'MetaMask'.
   *
   * @param {string} address - Address to retrieve keyring for
   * @returns {'hardware' | 'imported' | 'MetaMask'}
   */
  async getAccountType(address) {
    const keyringType = await this.coreKeyringController.getAccountKeyringType(
      address,
    );
    switch (keyringType) {
      case KeyringType.trezor:
      case KeyringType.lattice:
      case KeyringType.qr:
      case KeyringType.ledger:
        return 'hardware';
      case KeyringType.imported:
        return 'imported';
      default:
        return 'MetaMask';
    }
  }

  /**
   * Retrieves the keyring for the selected address and using the .type
   * determines if a more specific name for the device is available. Returns
   * 'N/A' for non hardware wallets.
   *
   * @param {string} address - Address to retrieve keyring for
   * @returns {'ledger' | 'lattice' | 'N/A' | string}
   */
  async getDeviceModel(address) {
    const keyring = await this.coreKeyringController.getKeyringForAccount(
      address,
    );
    switch (keyring.type) {
      case KeyringType.trezor:
        return keyring.getModel();
      case KeyringType.qr:
        return keyring.getName();
      case KeyringType.ledger:
        // TODO: get model after ledger keyring exposes method
        return HardwareDeviceNames.ledger;
      case KeyringType.lattice:
        // TODO: get model after lattice keyring exposes method
        return HardwareDeviceNames.lattice;
      default:
        return 'N/A';
    }
  }

  /**
   * get hardware account label
   *
   * @returns string label
   */

  getAccountLabel(name, index, hdPathDescription) {
    return `${name[0].toUpperCase()}${name.slice(1)} ${
      parseInt(index, 10) + 1
    } ${hdPathDescription || ''}`.trim();
  }

  /**
   * Imports an account from a Trezor or Ledger device.
   *
   * @param index
   * @param deviceName
   * @param hdPath
   * @param hdPathDescription
   * @returns {} keyState
   */
  async unlockHardwareWalletAccount(
    index,
    deviceName,
    hdPath,
    hdPathDescription,
  ) {
    const keyring = await this.getKeyringForDevice(deviceName, hdPath);

    keyring.setAccountToUnlock(index);
    const oldAccounts = await this.keyringController.getAccounts();
    const keyState = await this.keyringController.addNewAccount(keyring);
    const newAccounts = await this.keyringController.getAccounts();
    this.preferencesController.setAddresses(newAccounts);
    newAccounts.forEach((address) => {
      if (!oldAccounts.includes(address)) {
        const label = this.getAccountLabel(
          deviceName === HardwareDeviceNames.qr
            ? keyring.getName()
            : deviceName,
          index,
          hdPathDescription,
        );
        // Set the account label to Trezor 1 /  Ledger 1 / QR Hardware 1, etc
        this.preferencesController.setAccountLabel(address, label);
        // Select the account
        this.preferencesController.setSelectedAddress(address);
      }
    });

    const { identities } = this.preferencesController.store.getState();
    return { ...keyState, identities };
  }

  //
  // Account Management
  //

  /**
   * Adds a new account to the default (first) HD seed phrase Keyring.
   *
   * @param accountCount
<<<<<<< HEAD
   * @param accountName
   * @returns {} keyState
=======
   * @returns {Promise<string>} The address of the newly-created account.
>>>>>>> ba31f870
   */
  async addNewAccount(accountCount, accountName) {
    const isActionMetricsQueueE2ETest =
      this.appStateController.store.getState()[ACTION_QUEUE_METRICS_E2E_TEST];

    if (process.env.IN_TEST && isActionMetricsQueueE2ETest) {
      await new Promise((resolve) => setTimeout(resolve, 5_000));
    }

<<<<<<< HEAD
    const [primaryKeyring] = this.coreKeyringController.getKeyringsByType(
      KeyringType.hdKeyTree,
    );
    if (!primaryKeyring) {
      throw new Error('MetamaskController - No HD Key Tree found');
    }
    const { keyringController } = this;
    const currentAccounts = this.accountsController.listAccounts();
    const numberOfHdKeyringAccounts = currentAccounts.filter(
      (account) => account.metadata.keyring.type === KeyringType.hdKeyTree,
    ).length;

    if (numberOfHdKeyringAccounts === accountCount) {
      const keyState = await keyringController.addNewAccount(primaryKeyring);
      await this.accountsController.updateAccounts();
      if (accountName) {
        this.accountsController.setAccountName(
          this.accountsController.getSelectedAccount().id,
          accountName,
        );
      }
      const updatedAccounts = this.accountsController.listAccounts();
      return {
        ...keyState,
        accounts: updatedAccounts,
      };
    }

    return {
      ...keyringController.memStore.getState(),
      accounts: currentAccounts,
    };
=======
    const oldAccounts = await this.coreKeyringController.getAccounts();

    const { addedAccountAddress } =
      await this.coreKeyringController.addNewAccount(accountCount);

    if (!oldAccounts.includes(addedAccountAddress)) {
      this.preferencesController.setSelectedAddress(addedAccountAddress);
    }

    return addedAccountAddress;
>>>>>>> ba31f870
  }

  /**
   * Verifies the validity of the current vault's seed phrase.
   *
   * Validity: seed phrase restores the accounts belonging to the current vault.
   *
   * Called when the first account is created and on unlocking the vault.
   *
   * @returns {Promise<number[]>} The seed phrase to be confirmed by the user,
   * encoded as an array of UTF-8 bytes.
   */
  async verifySeedPhrase() {
    const [primaryKeyring] = this.coreKeyringController.getKeyringsByType(
      KeyringType.hdKeyTree,
    );
    if (!primaryKeyring) {
      throw new Error('MetamaskController - No HD Key Tree found');
    }

    const serialized = await primaryKeyring.serialize();
    const seedPhraseAsBuffer = Buffer.from(serialized.mnemonic);

    const accounts = await primaryKeyring.getAccounts();
    if (accounts.length < 1) {
      throw new Error('MetamaskController - No accounts found');
    }

    try {
      await seedPhraseVerifier.verifyAccounts(accounts, seedPhraseAsBuffer);
      return Array.from(seedPhraseAsBuffer.values());
    } catch (err) {
      log.error(err.message);
      throw err;
    }
  }

  /**
   * Clears the transaction history, to allow users to force-reset their nonces.
   * Mostly used in development environments, when networks are restarted with
   * the same network ID.
   *
   * @returns {Promise<string>} The current selected address.
   */
  async resetAccount() {
    const selectedAddress = this.preferencesController.getSelectedAddress();
    this.txController.wipeTransactions(selectedAddress);
    this.networkController.resetConnection();

    return selectedAddress;
  }

  /**
   * Gets the permitted accounts for the specified origin. Returns an empty
   * array if no accounts are permitted.
   *
   * @param {string} origin - The origin whose exposed accounts to retrieve.
   * @param {boolean} [suppressUnauthorizedError] - Suppresses the unauthorized error.
   * @returns {Promise<string[]>} The origin's permitted accounts, or an empty
   * array.
   */
  async getPermittedAccounts(
    origin,
    { suppressUnauthorizedError = true } = {},
  ) {
    try {
      return await this.permissionController.executeRestrictedMethod(
        origin,
        RestrictedMethods.eth_accounts,
      );
    } catch (error) {
      if (
        suppressUnauthorizedError &&
        error.code === rpcErrorCodes.provider.unauthorized
      ) {
        return [];
      }
      throw error;
    }
  }

  /**
   * Stops exposing the account with the specified address to all third parties.
   * Exposed accounts are stored in caveats of the eth_accounts permission. This
   * method uses `PermissionController.updatePermissionsByCaveat` to
   * remove the specified address from every eth_accounts permission. If a
   * permission only included this address, the permission is revoked entirely.
   *
   * @param {string} targetAccount - The address of the account to stop exposing
   * to third parties.
   */
  removeAllAccountPermissions(targetAccount) {
    this.permissionController.updatePermissionsByCaveat(
      CaveatTypes.restrictReturnedAccounts,
      (existingAccounts) =>
        CaveatMutatorFactories[
          CaveatTypes.restrictReturnedAccounts
        ].removeAccount(targetAccount, existingAccounts),
    );
  }

  /**
   * Removes an account from state / storage.
   *
   * @param {string[]} accountId - A uuid of the account to remove.
   */
  async removeAccount(accountId) {
    const { address } = this.accountsController.getAccountExpect(accountId);

    // Remove all associated permissions
    this.removeAllAccountPermissions(address);

    // Remove account from the account tracker controller
    this.accountTracker.removeAccount([address]);

    ///: BEGIN:ONLY_INCLUDE_IN(build-mmi)
    this.custodyController.removeAccount(address);
    ///: END:ONLY_INCLUDE_IN(build-mmi)

    const keyring = await this.coreKeyringController.getKeyringForAccount(
      address,
    );
    // Remove account from the keyring
    await this.keyringController.removeAccount(address);
    const updatedKeyringAccounts = keyring ? await keyring.getAccounts() : {};
    if (updatedKeyringAccounts?.length === 0) {
      keyring.destroy?.();
    }

    return address;
  }

  /**
   * Imports an account with the specified import strategy.
   * These are defined in app/scripts/account-import-strategies
   * Each strategy represents a different way of serializing an Ethereum key pair.
   *
   * @param {'privateKey' | 'json'} strategy - A unique identifier for an account import strategy.
   * @param {any} args - The data required by that strategy to import an account.
   */
  async importAccountWithStrategy(strategy, args) {
<<<<<<< HEAD
    const privateKey = await accountImporter.importAccount(strategy, args);
    await this.keyringController.addNewKeyring(KeyringType.imported, [
      privateKey,
    ]);
=======
    const { importedAccountAddress } =
      await this.coreKeyringController.importAccountWithStrategy(
        strategy,
        args,
      );
    // set new account as selected
    this.preferencesController.setSelectedAddress(importedAccountAddress);
>>>>>>> ba31f870
  }

  // ---------------------------------------------------------------------------
  // Identity Management (signature operations)

  /**
   * Called when a Dapp suggests a new tx to be signed.
   * this wrapper needs to exist so we can provide a reference to
   *  "newUnapprovedTransaction" before "txController" is instantiated
   *
   * @param {object} txParams - The transaction parameters.
   * @param {object} [req] - The original request, containing the origin.
   */
  async newUnapprovedTransaction(txParams, req) {
    // Options are passed explicitly as an additional security measure
    // to ensure approval is not disabled
    const { result } = await this.txController.addTransaction(txParams, {
      actionId: req.id,
      method: req.method,
      origin: req.origin,
      // This is the default behaviour but specified here for clarity
      requireApproval: true,
      ///: BEGIN:ONLY_INCLUDE_IN(blockaid)
      securityAlertResponse: req.securityAlertResponse,
      ///: END:ONLY_INCLUDE_IN
    });

    return await result;
  }

  async addTransactionAndWaitForPublish(txParams, options) {
    const { transactionMeta, result } = await this.txController.addTransaction(
      txParams,
      options,
    );

    await result;

    return transactionMeta;
  }

  async addTransaction(txParams, options) {
    const { transactionMeta, result } = await this.txController.addTransaction(
      txParams,
      options,
    );

    result.catch(() => {
      // Not concerned with result
    });

    return transactionMeta;
  }

  /**
   * @returns {boolean} true if the keyring type supports EIP-1559
   */
  async getCurrentAccountEIP1559Compatibility() {
    return true;
  }

  //=============================================================================
  // END (VAULT / KEYRING RELATED METHODS)
  //=============================================================================

  /**
   * Allows a user to attempt to cancel a previously submitted transaction
   * by creating a new transaction.
   *
   * @param {number} originalTxId - the id of the txMeta that you want to
   *  attempt to cancel
   * @param {import(
   *  './controllers/transactions'
   * ).CustomGasSettings} [customGasSettings] - overrides to use for gas params
   *  instead of allowing this method to generate them
   * @param options
   * @returns {object} MetaMask state
   */
  async createCancelTransaction(originalTxId, customGasSettings, options) {
    await this.txController.createCancelTransaction(
      originalTxId,
      customGasSettings,
      options,
    );
    const state = this.getState();
    return state;
  }

  /**
   * Allows a user to attempt to speed up a previously submitted transaction
   * by creating a new transaction.
   *
   * @param {number} originalTxId - the id of the txMeta that you want to
   *  attempt to speed up
   * @param {import(
   *  './controllers/transactions'
   * ).CustomGasSettings} [customGasSettings] - overrides to use for gas params
   *  instead of allowing this method to generate them
   * @param options
   * @returns {object} MetaMask state
   */
  async createSpeedUpTransaction(originalTxId, customGasSettings, options) {
    await this.txController.createSpeedUpTransaction(
      originalTxId,
      customGasSettings,
      options,
    );
    const state = this.getState();
    return state;
  }

  estimateGas(estimateGasParams) {
    return new Promise((resolve, reject) => {
      return this.txController.txGasUtil.query.estimateGas(
        estimateGasParams,
        (err, res) => {
          if (err) {
            return reject(err);
          }

          return resolve(res.toString(16));
        },
      );
    });
  }

  handleWatchAssetRequest = (asset, type, origin) => {
    switch (type) {
      case ERC20:
        return this.tokensController.watchAsset(asset, type);
      case ERC721:
      case ERC1155:
        return this.nftController.watchNft(asset, type, origin);
      default:
        throw new Error(`Asset type ${type} not supported`);
    }
  };

  //=============================================================================
  // PASSWORD MANAGEMENT
  //=============================================================================

  /**
   * Allows a user to begin the seed phrase recovery process.
   */
  markPasswordForgotten() {
    this.preferencesController.setPasswordForgotten(true);
    this.sendUpdate();
  }

  /**
   * Allows a user to end the seed phrase recovery process.
   */
  unMarkPasswordForgotten() {
    this.preferencesController.setPasswordForgotten(false);
    this.sendUpdate();
  }

  //=============================================================================
  // SETUP
  //=============================================================================

  /**
   * A runtime.MessageSender object, as provided by the browser:
   *
   * @see https://developer.mozilla.org/en-US/docs/Mozilla/Add-ons/WebExtensions/API/runtime/MessageSender
   * @typedef {object} MessageSender
   * @property {string} - The URL of the page or frame hosting the script that sent the message.
   */

  /**
   * A Snap sender object.
   *
   * @typedef {object} SnapSender
   * @property {string} snapId - The ID of the snap.
   */

  /**
   * Used to create a multiplexed stream for connecting to an untrusted context
   * like a Dapp or other extension.
   *
   * @param options - Options bag.
   * @param {ReadableStream} options.connectionStream - The Duplex stream to connect to.
   * @param {MessageSender | SnapSender} options.sender - The sender of the messages on this stream.
   * @param {string} [options.subjectType] - The type of the sender, i.e. subject.
   */
  setupUntrustedCommunication({ connectionStream, sender, subjectType }) {
    const { usePhishDetect } = this.preferencesController.store.getState();

    let _subjectType;
    if (subjectType) {
      _subjectType = subjectType;
    } else if (sender.id && sender.id !== this.extension.runtime.id) {
      _subjectType = SubjectType.Extension;
    } else {
      _subjectType = SubjectType.Website;
    }

    if (sender.url) {
      const { hostname } = new URL(sender.url);
      this.phishingController.maybeUpdateState();
      // Check if new connection is blocked if phishing detection is on
      const phishingTestResponse = this.phishingController.test(hostname);
      if (usePhishDetect && phishingTestResponse?.result) {
        this.sendPhishingWarning(connectionStream, hostname);
        this.metaMetricsController.trackEvent({
          event: MetaMetricsEventName.PhishingPageDisplayed,
          category: MetaMetricsEventCategory.Phishing,
          properties: {
            url: hostname,
          },
        });
        return;
      }
    }

    // setup multiplexing
    const mux = setupMultiplex(connectionStream);

    // messages between inpage and background
    this.setupProviderConnection(
      mux.createStream('metamask-provider'),
      sender,
      _subjectType,
    );

    // TODO:LegacyProvider: Delete
    if (sender.url) {
      // legacy streams
      this.setupPublicConfig(mux.createStream('publicConfig'));
    }
  }

  /**
   * Used to create a multiplexed stream for connecting to a trusted context,
   * like our own user interfaces, which have the provider APIs, but also
   * receive the exported API from this controller, which includes trusted
   * functions, like the ability to approve transactions or sign messages.
   *
   * @param {*} connectionStream - The duplex stream to connect to.
   * @param {MessageSender} sender - The sender of the messages on this stream
   */
  setupTrustedCommunication(connectionStream, sender) {
    // setup multiplexing
    const mux = setupMultiplex(connectionStream);
    // connect features
    this.setupControllerConnection(mux.createStream('controller'));
    this.setupProviderConnection(
      mux.createStream('provider'),
      sender,
      SubjectType.Internal,
    );
  }

  /**
   * Used to create a multiplexed stream for connecting to the phishing warning page.
   *
   * @param options - Options bag.
   * @param {ReadableStream} options.connectionStream - The Duplex stream to connect to.
   */
  setupPhishingCommunication({ connectionStream }) {
    const { usePhishDetect } = this.preferencesController.store.getState();

    if (!usePhishDetect) {
      return;
    }

    // setup multiplexing
    const mux = setupMultiplex(connectionStream);
    const phishingStream = mux.createStream(PHISHING_SAFELIST);

    // set up postStream transport
    phishingStream.on(
      'data',
      createMetaRPCHandler(
        {
          safelistPhishingDomain: this.safelistPhishingDomain.bind(this),
          backToSafetyPhishingWarning:
            this.backToSafetyPhishingWarning.bind(this),
        },
        phishingStream,
      ),
    );
  }

  /**
   * Called when we detect a suspicious domain. Requests the browser redirects
   * to our anti-phishing page.
   *
   * @private
   * @param {*} connectionStream - The duplex stream to the per-page script,
   * for sending the reload attempt to.
   * @param {string} hostname - The hostname that triggered the suspicion.
   */
  sendPhishingWarning(connectionStream, hostname) {
    const mux = setupMultiplex(connectionStream);
    const phishingStream = mux.createStream('phishing');
    phishingStream.write({ hostname });
  }

  /**
   * A method for providing our API over a stream using JSON-RPC.
   *
   * @param {*} outStream - The stream to provide our API over.
   */
  setupControllerConnection(outStream) {
    const api = this.getApi();

    // report new active controller connection
    this.activeControllerConnections += 1;
    this.emit('controllerConnectionChanged', this.activeControllerConnections);

    // set up postStream transport
    outStream.on(
      'data',
      createMetaRPCHandler(
        api,
        outStream,
        this.store,
        this.localStoreApiWrapper,
      ),
    );
    const handleUpdate = (update) => {
      if (outStream._writableState.ended) {
        return;
      }
      // send notification to client-side
      outStream.write({
        jsonrpc: '2.0',
        method: 'sendUpdate',
        params: [update],
      });
    };
    this.on('update', handleUpdate);
    const startUISync = () => {
      if (outStream._writableState.ended) {
        return;
      }
      // send notification to client-side
      outStream.write({
        jsonrpc: '2.0',
        method: 'startUISync',
      });
    };

    if (this.startUISync) {
      startUISync();
    } else {
      this.once('startUISync', startUISync);
    }

    outStream.on('end', () => {
      this.activeControllerConnections -= 1;
      this.emit(
        'controllerConnectionChanged',
        this.activeControllerConnections,
      );
      this.removeListener('update', handleUpdate);
    });
  }

  /**
   * A method for serving our ethereum provider over a given stream.
   *
   * @param {*} outStream - The stream to provide over.
   * @param {MessageSender | SnapSender} sender - The sender of the messages on this stream
   * @param {SubjectType} subjectType - The type of the sender, i.e. subject.
   */
  setupProviderConnection(outStream, sender, subjectType) {
    let origin;
    if (subjectType === SubjectType.Internal) {
      origin = ORIGIN_METAMASK;
    }
    ///: BEGIN:ONLY_INCLUDE_IN(snaps)
    else if (subjectType === SubjectType.Snap) {
      origin = sender.snapId;
    }
    ///: END:ONLY_INCLUDE_IN
    else {
      origin = new URL(sender.url).origin;
    }

    if (sender.id && sender.id !== this.extension.runtime.id) {
      this.subjectMetadataController.addSubjectMetadata({
        origin,
        extensionId: sender.id,
        subjectType: SubjectType.Extension,
      });
    }

    let tabId;
    if (sender.tab && sender.tab.id) {
      tabId = sender.tab.id;
    }

    const engine = this.setupProviderEngine({
      origin,
      sender,
      subjectType,
      tabId,
    });

    // setup connection
    const providerStream = createEngineStream({ engine });

    const connectionId = this.addConnection(origin, { engine });

    pump(outStream, providerStream, outStream, (err) => {
      // handle any middleware cleanup
      engine._middleware.forEach((mid) => {
        if (mid.destroy && typeof mid.destroy === 'function') {
          mid.destroy();
        }
      });
      connectionId && this.removeConnection(origin, connectionId);
      if (err) {
        log.error(err);
      }
    });
  }

  ///: BEGIN:ONLY_INCLUDE_IN(snaps)
  /**
   * For snaps running in workers.
   *
   * @param snapId
   * @param connectionStream
   */
  setupSnapProvider(snapId, connectionStream) {
    this.setupUntrustedCommunication({
      connectionStream,
      sender: { snapId },
      subjectType: SubjectType.Snap,
    });
  }
  ///: END:ONLY_INCLUDE_IN

  /**
   * A method for creating a provider that is safely restricted for the requesting subject.
   *
   * @param {object} options - Provider engine options
   * @param {string} options.origin - The origin of the sender
   * @param {MessageSender | SnapSender} options.sender - The sender object.
   * @param {string} options.subjectType - The type of the sender subject.
   * @param {tabId} [options.tabId] - The tab ID of the sender - if the sender is within a tab
   */
  setupProviderEngine({ origin, subjectType, sender, tabId }) {
    // setup json rpc engine stack
    const engine = new JsonRpcEngine();
    const { blockTracker, provider } = this;

    // create filter polyfill middleware
    const filterMiddleware = createFilterMiddleware({ provider, blockTracker });

    // create subscription polyfill middleware
    const subscriptionManager = createSubscriptionManager({
      provider,
      blockTracker,
    });
    subscriptionManager.events.on('notification', (message) =>
      engine.emit('notification', message),
    );

    if (isManifestV3) {
      engine.push(createDupeReqFilterMiddleware());
    }

    // append origin to each request
    engine.push(createOriginMiddleware({ origin }));

    // append tabId to each request if it exists
    if (tabId) {
      engine.push(createTabIdMiddleware({ tabId }));
    }

    // logging
    engine.push(createLoggerMiddleware({ origin }));
    engine.push(this.permissionLogController.createMiddleware());

    ///: BEGIN:ONLY_INCLUDE_IN(blockaid)
    engine.push(
      createPPOMMiddleware(this.ppomController, this.preferencesController),
    );
    ///: END:ONLY_INCLUDE_IN

    engine.push(
      createRPCMethodTrackingMiddleware({
        trackEvent: this.metaMetricsController.trackEvent.bind(
          this.metaMetricsController,
        ),
        getMetricsState: this.metaMetricsController.store.getState.bind(
          this.metaMetricsController.store,
        ),
        securityProviderRequest: this.securityProviderRequest.bind(this),
      }),
    );

    // onboarding
    if (subjectType === SubjectType.Website) {
      engine.push(
        createOnboardingMiddleware({
          location: sender.url,
          registerOnboarding: this.onboardingController.registerOnboarding,
        }),
      );
    }

    // Unrestricted/permissionless RPC method implementations
    engine.push(
      createMethodMiddleware({
        origin,

        subjectType,

        // Miscellaneous
        addSubjectMetadata:
          this.subjectMetadataController.addSubjectMetadata.bind(
            this.subjectMetadataController,
          ),
        getProviderState: this.getProviderState.bind(this),
        getUnlockPromise: this.appStateController.getUnlockPromise.bind(
          this.appStateController,
        ),
        handleWatchAssetRequest: this.handleWatchAssetRequest.bind(this),
        requestUserApproval:
          this.approvalController.addAndShowApprovalRequest.bind(
            this.approvalController,
          ),
        startApprovalFlow: this.approvalController.startFlow.bind(
          this.approvalController,
        ),
        endApprovalFlow: this.approvalController.endFlow.bind(
          this.approvalController,
        ),
        setApprovalFlowLoadingText:
          this.approvalController.setFlowLoadingText.bind(
            this.approvalController,
          ),
        showApprovalSuccess: this.approvalController.success.bind(
          this.approvalController,
        ),
        showApprovalError: this.approvalController.error.bind(
          this.approvalController,
        ),
        sendMetrics: this.metaMetricsController.trackEvent.bind(
          this.metaMetricsController,
        ),
        // Permission-related
        getAccounts: this.getPermittedAccounts.bind(this, origin),
        getPermissionsForOrigin: this.permissionController.getPermissions.bind(
          this.permissionController,
          origin,
        ),
        hasPermission: this.permissionController.hasPermission.bind(
          this.permissionController,
          origin,
        ),
        requestAccountsPermission:
          this.permissionController.requestPermissions.bind(
            this.permissionController,
            { origin },
            { eth_accounts: {} },
          ),
        requestPermissionsForOrigin:
          this.permissionController.requestPermissions.bind(
            this.permissionController,
            { origin },
          ),

        getCurrentChainId: () =>
          this.networkController.state.providerConfig.chainId,
        getCurrentRpcUrl: () =>
          this.networkController.state.providerConfig.rpcUrl,
        // network configuration-related
        getNetworkConfigurations: () =>
          this.networkController.state.networkConfigurations,
        upsertNetworkConfiguration:
          this.networkController.upsertNetworkConfiguration.bind(
            this.networkController,
          ),
        setActiveNetwork: this.networkController.setActiveNetwork.bind(
          this.networkController,
        ),
        findNetworkConfigurationBy: this.findNetworkConfigurationBy.bind(this),
        setProviderType: this.networkController.setProviderType.bind(
          this.networkController,
        ),

        // Web3 shim-related
        getWeb3ShimUsageState: this.alertController.getWeb3ShimUsageState.bind(
          this.alertController,
        ),
        setWeb3ShimUsageRecorded:
          this.alertController.setWeb3ShimUsageRecorded.bind(
            this.alertController,
          ),

        ///: BEGIN:ONLY_INCLUDE_IN(build-mmi)
        handleMmiAuthenticate:
          this.institutionalFeaturesController.handleMmiAuthenticate.bind(
            this.institutionalFeaturesController,
          ),
        handleMmiCheckIfTokenIsPresent:
          this.mmiController.handleMmiCheckIfTokenIsPresent.bind(this),
        handleMmiDashboardData:
          this.mmiController.handleMmiDashboardData.bind(this),
        handleMmiOpenSwaps: this.mmiController.handleMmiOpenSwaps.bind(this),
        handleMmiSetAccountAndNetwork:
          this.mmiController.setAccountAndNetwork.bind(this),
        handleMmiOpenAddHardwareWallet:
          this.mmiController.handleMmiOpenAddHardwareWallet.bind(this),
        ///: END:ONLY_INCLUDE_IN
      }),
    );

    ///: BEGIN:ONLY_INCLUDE_IN(snaps)
    engine.push(
      createSnapMethodMiddleware(subjectType === SubjectType.Snap, {
        getUnlockPromise: this.appStateController.getUnlockPromise.bind(
          this.appStateController,
        ),
        getSnaps: this.controllerMessenger.call.bind(
          this.controllerMessenger,
          'SnapController:getPermitted',
          origin,
        ),
        requestPermissions: async (requestedPermissions) =>
          await this.permissionController.requestPermissions(
            { origin },
            requestedPermissions,
          ),
        getPermissions: this.permissionController.getPermissions.bind(
          this.permissionController,
          origin,
        ),
        getAccounts: this.getPermittedAccounts.bind(this, origin),
        installSnaps: this.controllerMessenger.call.bind(
          this.controllerMessenger,
          'SnapController:install',
          origin,
        ),
      }),
    );
    ///: END:ONLY_INCLUDE_IN

    // filter and subscription polyfills
    engine.push(filterMiddleware);
    engine.push(subscriptionManager.middleware);
    if (subjectType !== SubjectType.Internal) {
      // permissions
      engine.push(
        this.permissionController.createPermissionMiddleware({
          origin,
        }),
      );
    }

    engine.push(this.metamaskMiddleware);

    // forward to metamask primary provider
    engine.push(providerAsMiddleware(provider));
    return engine;
  }

  /**
   * TODO:LegacyProvider: Delete
   * A method for providing our public config info over a stream.
   * This includes info we like to be synchronous if possible, like
   * the current selected account, and network ID.
   *
   * Since synchronous methods have been deprecated in web3,
   * this is a good candidate for deprecation.
   *
   * @param {*} outStream - The stream to provide public config over.
   */
  setupPublicConfig(outStream) {
    const configStream = storeAsStream(this.publicConfigStore);

    pump(configStream, outStream, (err) => {
      configStream.destroy();
      if (err) {
        log.error(err);
      }
    });
  }

  /**
   * Adds a reference to a connection by origin. Ignores the 'metamask' origin.
   * Caller must ensure that the returned id is stored such that the reference
   * can be deleted later.
   *
   * @param {string} origin - The connection's origin string.
   * @param {object} options - Data associated with the connection
   * @param {object} options.engine - The connection's JSON Rpc Engine
   * @returns {string} The connection's id (so that it can be deleted later)
   */
  addConnection(origin, { engine }) {
    if (origin === ORIGIN_METAMASK) {
      return null;
    }

    if (!this.connections[origin]) {
      this.connections[origin] = {};
    }

    const id = nanoid();
    this.connections[origin][id] = {
      engine,
    };

    return id;
  }

  /**
   * Deletes a reference to a connection, by origin and id.
   * Ignores unknown origins.
   *
   * @param {string} origin - The connection's origin string.
   * @param {string} id - The connection's id, as returned from addConnection.
   */
  removeConnection(origin, id) {
    const connections = this.connections[origin];
    if (!connections) {
      return;
    }

    delete connections[id];

    if (Object.keys(connections).length === 0) {
      delete this.connections[origin];
    }
  }

  /**
   * Closes all connections for the given origin, and removes the references
   * to them.
   * Ignores unknown origins.
   *
   * @param {string} origin - The origin string.
   */
  removeAllConnections(origin) {
    const connections = this.connections[origin];
    if (!connections) {
      return;
    }

    Object.keys(connections).forEach((id) => {
      this.removeConnection(origin, id);
    });
  }

  /**
   * Causes the RPC engines associated with the connections to the given origin
   * to emit a notification event with the given payload.
   *
   * The caller is responsible for ensuring that only permitted notifications
   * are sent.
   *
   * Ignores unknown origins.
   *
   * @param {string} origin - The connection's origin string.
   * @param {unknown} payload - The event payload.
   */
  notifyConnections(origin, payload) {
    const connections = this.connections[origin];

    if (connections) {
      Object.values(connections).forEach((conn) => {
        if (conn.engine) {
          conn.engine.emit('notification', payload);
        }
      });
    }
  }

  /**
   * Causes the RPC engines associated with all connections to emit a
   * notification event with the given payload.
   *
   * If the "payload" parameter is a function, the payload for each connection
   * will be the return value of that function called with the connection's
   * origin.
   *
   * The caller is responsible for ensuring that only permitted notifications
   * are sent.
   *
   * @param {unknown} payload - The event payload, or payload getter function.
   */
  notifyAllConnections(payload) {
    const getPayload =
      typeof payload === 'function'
        ? (origin) => payload(origin)
        : () => payload;

    Object.keys(this.connections).forEach((origin) => {
      Object.values(this.connections[origin]).forEach(async (conn) => {
        if (conn.engine) {
          conn.engine.emit('notification', await getPayload(origin));
        }
      });
    });
  }

  // handlers

  /**
   * Handle a KeyringController update
   *
   * @param {object} state - the KC state
   * @returns {Promise<void>}
   * @private
   */
  async _onKeyringControllerUpdate(state) {
    const {
      keyrings,
      encryptionKey: loginToken,
      encryptionSalt: loginSalt,
    } = state;
    const addresses = keyrings.reduce(
      (acc, { accounts }) => acc.concat(accounts),
      [],
    );

    if (isManifestV3) {
      await this.extension.storage.session.set({ loginToken, loginSalt });
    }

    if (!addresses.length) {
      return;
    }

    // Ensure account tracker controller know about all addresses
    this.accountTracker.syncWithAddresses(addresses);
  }

  /**
   * Handle global application unlock.
   * Notifies all connections that the extension is unlocked, and which
   * account(s) are currently accessible, if any.
   */
  _onUnlock() {
    this.notifyAllConnections(async (origin) => {
      return {
        method: NOTIFICATION_NAMES.unlockStateChanged,
        params: {
          isUnlocked: true,
          accounts: await this.getPermittedAccounts(origin),
        },
      };
    });

    this.unMarkPasswordForgotten();

    // In the current implementation, this handler is triggered by a
    // KeyringController event. Other controllers subscribe to the 'unlock'
    // event of the MetaMaskController itself.
    this.emit('unlock');
  }

  /**
   * Handle global application lock.
   * Notifies all connections that the extension is locked.
   */
  _onLock() {
    this.notifyAllConnections({
      method: NOTIFICATION_NAMES.unlockStateChanged,
      params: {
        isUnlocked: false,
      },
    });

    // In the current implementation, this handler is triggered by a
    // KeyringController event. Other controllers subscribe to the 'lock'
    // event of the MetaMaskController itself.
    this.emit('lock');
  }

  /**
   * Handle memory state updates.
   * - Ensure isClientOpenAndUnlocked is updated
   * - Notifies all connections with the new provider network state
   *   - The external providers handle diffing the state
   *
   * @param newState
   */
  _onStateUpdate(newState) {
    this.isClientOpenAndUnlocked = newState.isUnlocked && this._isClientOpen;
    this.notifyAllConnections({
      method: NOTIFICATION_NAMES.chainChanged,
      params: this.getProviderNetworkState(newState),
    });
  }

  // misc

  /**
   * A method for emitting the full MetaMask state to all registered listeners.
   *
   * @private
   */
  privateSendUpdate() {
    this.emit('update', this.getState());
  }

  /**
   * @returns {boolean} Whether the extension is unlocked.
   */
  isUnlocked() {
    return this.keyringController.memStore.getState().isUnlocked;
  }

  //=============================================================================
  // MISCELLANEOUS
  //=============================================================================

  getExternalPendingTransactions(address) {
    return this.smartTransactionsController.getTransactions({
      addressFrom: address,
      status: 'pending',
    });
  }

  /**
   * Returns the nonce that will be associated with a transaction once approved
   *
   * @param {string} address - The hex string address for the transaction
   * @returns {Promise<number>}
   */
  async getPendingNonce(address) {
    const { nonceDetails, releaseLock } =
      await this.txController.nonceTracker.getNonceLock(address);
    const pendingNonce = nonceDetails.params.highestSuggested;

    releaseLock();
    return pendingNonce;
  }

  /**
   * Returns the next nonce according to the nonce-tracker
   *
   * @param {string} address - The hex string address for the transaction
   * @returns {Promise<number>}
   */
  async getNextNonce(address) {
    const nonceLock = await this.txController.nonceTracker.getNonceLock(
      address,
    );
    nonceLock.releaseLock();
    return nonceLock.nextNonce;
  }

  /**
   * Throw an artificial error in a timeout handler for testing purposes.
   *
   * @param message - The error message.
   * @deprecated This is only mean to facilitiate E2E testing. We should not
   * use this for handling errors.
   */
  throwTestError(message) {
    setTimeout(() => {
      const error = new Error(message);
      error.name = 'TestError';
      throw error;
    });
  }

  //=============================================================================
  // CONFIG
  //=============================================================================

  /**
   * Returns the first network configuration object that matches at least one field of the
   * provided search criteria. Returns null if no match is found
   *
   * @param {object} rpcInfo - The RPC endpoint properties and values to check.
   * @returns {object} rpcInfo found in the network configurations list
   */
  findNetworkConfigurationBy(rpcInfo) {
    const { networkConfigurations } = this.networkController.state;
    const networkConfiguration = Object.values(networkConfigurations).find(
      (configuration) => {
        return Object.keys(rpcInfo).some((key) => {
          return configuration[key] === rpcInfo[key];
        });
      },
    );

    return networkConfiguration || null;
  }

  /**
   * Sets the Ledger Live preference to use for Ledger hardware wallet support
   *
   * @param {string} transportType - The Ledger transport type.
   */
  async setLedgerTransportPreference(transportType) {
    if (!this.canUseHardwareWallets()) {
      return undefined;
    }

    const currentValue =
      this.preferencesController.getLedgerTransportPreference();
    const newValue =
      this.preferencesController.setLedgerTransportPreference(transportType);

    const keyring = await this.getKeyringForDevice(HardwareDeviceNames.ledger);
    if (keyring?.updateTransportMethod) {
      return keyring.updateTransportMethod(newValue).catch((e) => {
        // If there was an error updating the transport, we should
        // fall back to the original value
        this.preferencesController.setLedgerTransportPreference(currentValue);
        throw e;
      });
    }

    return undefined;
  }

  /**
   * A method for initializing storage the first time.
   *
   * @param {object} initState - The default state to initialize with.
   * @private
   */
  recordFirstTimeInfo(initState) {
    if (!('firstTimeInfo' in initState)) {
      const version = this.platform.getVersion();
      initState.firstTimeInfo = {
        version,
        date: Date.now(),
      };
    }
  }

  // TODO: Replace isClientOpen methods with `controllerConnectionChanged` events.
  /* eslint-disable accessor-pairs */
  /**
   * A method for recording whether the MetaMask user interface is open or not.
   *
   * @param {boolean} open
   */
  set isClientOpen(open) {
    this._isClientOpen = open;
    this.detectTokensController.isOpen = open;
  }
  /* eslint-enable accessor-pairs */

  /**
   * A method that is called by the background when all instances of metamask are closed.
   * Currently used to stop polling in the gasFeeController.
   */
  onClientClosed() {
    try {
      this.gasFeeController.stopPolling();
      this.appStateController.clearPollingTokens();
    } catch (error) {
      console.error(error);
    }
  }

  /**
   * A method that is called by the background when a particular environment type is closed (fullscreen, popup, notification).
   * Currently used to stop polling in the gasFeeController for only that environement type
   *
   * @param environmentType
   */
  onEnvironmentTypeClosed(environmentType) {
    const appStatePollingTokenType =
      POLLING_TOKEN_ENVIRONMENT_TYPES[environmentType];
    const pollingTokensToDisconnect =
      this.appStateController.store.getState()[appStatePollingTokenType];
    pollingTokensToDisconnect.forEach((pollingToken) => {
      this.gasFeeController.disconnectPoller(pollingToken);
      this.appStateController.removePollingToken(
        pollingToken,
        appStatePollingTokenType,
      );
    });
  }

  /**
   * Adds a domain to the PhishingController safelist
   *
   * @param {string} hostname - the domain to safelist
   */
  safelistPhishingDomain(hostname) {
    return this.phishingController.bypass(hostname);
  }

  async backToSafetyPhishingWarning() {
    const extensionURL = this.platform.getExtensionURL();
    await this.platform.switchToAnotherURL(undefined, extensionURL);
  }

  /**
   * Locks MetaMask
   */
  setLocked() {
    const [trezorKeyring] = this.coreKeyringController.getKeyringsByType(
      KeyringType.trezor,
    );
    if (trezorKeyring) {
      trezorKeyring.dispose();
    }

    if (isManifestV3) {
      this.clearLoginArtifacts();
    }

    return this.coreKeyringController.setLocked();
  }

  removePermissionsFor = (subjects) => {
    try {
      this.permissionController.revokePermissions(subjects);
    } catch (exp) {
      if (!(exp instanceof PermissionsRequestNotFoundError)) {
        throw exp;
      }
    }
  };

  ///: BEGIN:ONLY_INCLUDE_IN(snaps)
  updateCaveat = (origin, target, caveatType, caveatValue) => {
    try {
      this.controllerMessenger.call(
        'PermissionController:updateCaveat',
        origin,
        target,
        caveatType,
        caveatValue,
      );
    } catch (exp) {
      if (!(exp instanceof PermissionsRequestNotFoundError)) {
        throw exp;
      }
    }
  };
  ///: END:ONLY_INCLUDE_IN

  rejectPermissionsRequest = (requestId) => {
    try {
      this.permissionController.rejectPermissionsRequest(requestId);
    } catch (exp) {
      if (!(exp instanceof PermissionsRequestNotFoundError)) {
        throw exp;
      }
    }
  };

  acceptPermissionsRequest = (request) => {
    try {
      this.permissionController.acceptPermissionsRequest(request);
    } catch (exp) {
      if (!(exp instanceof PermissionsRequestNotFoundError)) {
        throw exp;
      }
    }
  };

  resolvePendingApproval = async (id, value, options) => {
    try {
      await this.approvalController.accept(id, value, options);
    } catch (exp) {
      if (!(exp instanceof ApprovalRequestNotFoundError)) {
        throw exp;
      }
    }
  };

  rejectPendingApproval = (id, error) => {
    try {
      this.approvalController.reject(
        id,
        new EthereumRpcError(error.code, error.message, error.data),
      );
    } catch (exp) {
      if (!(exp instanceof ApprovalRequestNotFoundError)) {
        throw exp;
      }
    }
  };

  async securityProviderRequest(requestData, methodName) {
    const { currentLocale, transactionSecurityCheckEnabled } =
      this.preferencesController.store.getState();

    if (transactionSecurityCheckEnabled) {
      const chainId = Number(
        hexToDecimal(this.networkController.state.providerConfig.chainId),
      );

      try {
        const securityProviderResponse = await securityProviderCheck(
          requestData,
          methodName,
          chainId,
          currentLocale,
        );

        return securityProviderResponse;
      } catch (err) {
        log.error(err.message);
        throw err;
      }
    }

    return null;
  }
}<|MERGE_RESOLUTION|>--- conflicted
+++ resolved
@@ -1679,11 +1679,8 @@
 
     this.store.updateStructure({
       AppStateController: this.appStateController.store,
-<<<<<<< HEAD
       AccountsController: this.accountsController,
-=======
       AppMetadataController: this.appMetadataController.store,
->>>>>>> ba31f870
       TransactionController: this.txController.store,
       KeyringController: this.keyringController.store,
       PreferencesController: this.preferencesController.store,
@@ -1730,11 +1727,8 @@
     this.memStore = new ComposableObservableStore({
       config: {
         AppStateController: this.appStateController.store,
-<<<<<<< HEAD
         AccountsController: this.accountsController,
-=======
         AppMetadataController: this.appMetadataController.store,
->>>>>>> ba31f870
         NetworkController: this.networkController,
         CachedBalancesController: this.cachedBalancesController.store,
         KeyringController: this.keyringController.memStore,
@@ -2999,14 +2993,6 @@
 
       const seedPhraseAsBuffer = Buffer.from(encodedSeedPhrase);
 
-<<<<<<< HEAD
-      const { keyringController } = this;
-=======
-      // clear known identities
-      this.preferencesController.setAddresses([]);
->>>>>>> ba31f870
-
-      // clear permissions
       this.permissionController.clearState();
 
       ///: BEGIN:ONLY_INCLUDE_IN(snaps)
@@ -3051,7 +3037,6 @@
 
       // remove extra zero balance account potentially created from seeking ahead
       if (accounts.length > 1 && lastBalance === '0x0') {
-<<<<<<< HEAD
         await this.removeAccount(
           internalAccounts.find(
             (account) =>
@@ -3059,10 +3044,6 @@
               accounts[accounts.length - 1].toLowerCase(),
           ).id,
         );
-=======
-        await this.removeAccount(accounts[accounts.length - 1]);
-        accounts = await this.coreKeyringController.getAccounts();
->>>>>>> ba31f870
       }
 
       // This must be set as soon as possible to communicate to the
@@ -3073,11 +3054,7 @@
         this.preferencesController.getLedgerTransportPreference();
       this.setLedgerTransportPreference(transportPreference);
 
-<<<<<<< HEAD
       await this.accountsController.updateAccounts();
-=======
-      this.selectFirstIdentity();
->>>>>>> ba31f870
 
       return vault;
     } finally {
@@ -3152,13 +3129,10 @@
       this.preferencesController.getLedgerTransportPreference();
 
     this.setLedgerTransportPreference(transportPreference);
-<<<<<<< HEAD
 
     await this.accountsController.updateAccounts();
 
     return this.keyringController.fullUpdate();
-=======
->>>>>>> ba31f870
   }
 
   async _loginUser() {
@@ -3523,12 +3497,8 @@
    * Adds a new account to the default (first) HD seed phrase Keyring.
    *
    * @param accountCount
-<<<<<<< HEAD
    * @param accountName
    * @returns {} keyState
-=======
-   * @returns {Promise<string>} The address of the newly-created account.
->>>>>>> ba31f870
    */
   async addNewAccount(accountCount, accountName) {
     const isActionMetricsQueueE2ETest =
@@ -3538,7 +3508,6 @@
       await new Promise((resolve) => setTimeout(resolve, 5_000));
     }
 
-<<<<<<< HEAD
     const [primaryKeyring] = this.coreKeyringController.getKeyringsByType(
       KeyringType.hdKeyTree,
     );
@@ -3571,18 +3540,6 @@
       ...keyringController.memStore.getState(),
       accounts: currentAccounts,
     };
-=======
-    const oldAccounts = await this.coreKeyringController.getAccounts();
-
-    const { addedAccountAddress } =
-      await this.coreKeyringController.addNewAccount(accountCount);
-
-    if (!oldAccounts.includes(addedAccountAddress)) {
-      this.preferencesController.setSelectedAddress(addedAccountAddress);
-    }
-
-    return addedAccountAddress;
->>>>>>> ba31f870
   }
 
   /**
@@ -3724,20 +3681,7 @@
    * @param {any} args - The data required by that strategy to import an account.
    */
   async importAccountWithStrategy(strategy, args) {
-<<<<<<< HEAD
-    const privateKey = await accountImporter.importAccount(strategy, args);
-    await this.keyringController.addNewKeyring(KeyringType.imported, [
-      privateKey,
-    ]);
-=======
-    const { importedAccountAddress } =
-      await this.coreKeyringController.importAccountWithStrategy(
-        strategy,
-        args,
-      );
-    // set new account as selected
-    this.preferencesController.setSelectedAddress(importedAccountAddress);
->>>>>>> ba31f870
+    await this.coreKeyringController.importAccountWithStrategy(strategy, args);
   }
 
   // ---------------------------------------------------------------------------
