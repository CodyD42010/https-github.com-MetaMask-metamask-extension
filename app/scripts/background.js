--- conflicted
+++ resolved
@@ -158,13 +158,8 @@
   const initState = await loadStateFromPersistence()
   const initLangCode = await getFirstPreferredLangCode()
   await setupController(initState, initLangCode)
-<<<<<<< HEAD
   log.debug('Nifty Wallet initialization complete.')
-  ipfsContent(initState.NetworkController.provider)
-=======
-  log.debug('MetaMask initialization complete.')
   ipfsHandle = ipfsContent(initState.NetworkController.provider)
->>>>>>> 5782926c
 }
 
 //
