--- conflicted
+++ resolved
@@ -61,6 +61,7 @@
 let popupIsOpen = false
 let notificationIsOpen = false
 const openMetamaskTabsIDs = {}
+const requestAccountTabIds = {}
 
 // state persistence
 const inTest = process.env.IN_TEST === 'true'
@@ -188,8 +189,7 @@
   // }
 
   // report migration errors to sentry
-<<<<<<< HEAD
-  // migrator.on('error', (err) => {
+  // migrator.on('error', err => {
   //   // get vault structure without secrets
   //   const vaultStructure = getObjStructure(versionedData)
   //   sentry.captureException(err, {
@@ -197,16 +197,6 @@
   //     extra: { vaultStructure },
   //   })
   // })
-=======
-  migrator.on('error', err => {
-    // get vault structure without secrets
-    const vaultStructure = getObjStructure(versionedData)
-    sentry.captureException(err, {
-      // "extra" key is required by Sentry
-      extra: { vaultStructure },
-    })
-  })
->>>>>>> cdaac779
 
   // migrate data
   versionedData = await migrator.migrateData(versionedData)
@@ -255,13 +245,6 @@
     initLangCode,
     // platform specific api
     platform,
-<<<<<<< HEAD
-    encryptor: isEdge ? new EdgeEncryptor() : undefined,
-  })
-
-  // const provider = controller.provider
-  // setupEnsIpfsResolver({ provider })
-=======
     getRequestAccountTabIds: () => {
       return requestAccountTabIds
     },
@@ -270,13 +253,12 @@
     },
   })
 
-  setupEnsIpfsResolver({
-    getIpfsGateway: controller.preferencesController.getIpfsGateway.bind(
-      controller.preferencesController
-    ),
-    provider: controller.provider,
-  })
->>>>>>> cdaac779
+  // setupEnsIpfsResolver({
+  //   getIpfsGateway: controller.preferencesController.getIpfsGateway.bind(
+  //     controller.preferencesController
+  //   ),
+  //   provider: controller.provider,
+  // })
 
   // submit rpc requests to mesh-metrics
   controller.networkController.on('rpc-req', data => {
@@ -285,9 +267,13 @@
 
   // report failed transactions to Sentry
   controller.txController.on(`tx:status-update`, (txId, status) => {
-    if (status !== 'failed') return
+    if (status !== 'failed') {
+      return
+    }
     const txMeta = controller.txController.txStateManager.getTx(txId)
-    if (txMeta.err && txMeta.err.message) console.error(txMeta.err)
+    if (txMeta.err && txMeta.err.message) {
+      console.error(txMeta.err)
+    }
 
     // try {
     //   reportFailedTxToSentry({ sentry, txMeta })
@@ -410,6 +396,17 @@
         })
       }
     } else {
+      if (remotePort.sender && remotePort.sender.tab && remotePort.sender.url) {
+        const tabId = remotePort.sender.tab.id
+        const url = new URL(remotePort.sender.url)
+        const origin = url.hostname
+
+        remotePort.onMessage.addListener(msg => {
+          if (msg.data && msg.data.method === 'eth_requestAccounts') {
+            requestAccountTabIds[origin] = tabId
+          }
+        })
+      }
       connectExternal(remotePort)
     }
   }
@@ -429,7 +426,7 @@
   controller.messageManager.on('updateBadge', updateBadge)
   controller.personalMessageManager.on('updateBadge', updateBadge)
   controller.typedMessageManager.on('updateBadge', updateBadge)
-  controller.providerApprovalController.memStore.on('update', updateBadge)
+  controller.permissionsController.permissions.subscribe(updateBadge)
 
   /**
    * Updates the Web Extension's "badge" number, on the little fox in the toolbar.
@@ -443,24 +440,15 @@
       controller.personalMessageManager.unapprovedPersonalMsgCount
     const unapprovedTypedMsgs =
       controller.typedMessageManager.unapprovedTypedMessagesCount
-<<<<<<< HEAD
-    const pendingProviderRequests = controller.providerApprovalController.memStore.getState()
-      .providerRequests.length
-=======
     const pendingPermissionRequests = Object.keys(
       controller.permissionsController.permissions.state.permissionsRequests
     ).length
->>>>>>> cdaac779
     const count =
       unapprovedTxCount +
       unapprovedMsgCount +
       unapprovedPersonalMsgs +
       unapprovedTypedMsgs +
-<<<<<<< HEAD
-      pendingProviderRequests
-=======
       pendingPermissionRequests
->>>>>>> cdaac779
     if (count) {
       label = String(count)
     }
