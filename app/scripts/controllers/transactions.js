--- conflicted
+++ resolved
@@ -103,8 +103,16 @@
   }
 
   updateTx (txMeta) {
+    // create txMeta snapshot for history
     const txMetaForHistory = clone(txMeta)
+    // dont include previous history in this snapshot
+    delete txMetaForHistory.history
+    // add stack to help understand why tx was updated
     txMetaForHistory.stack = getStack()
+    // add snapshot to tx history
+    if (!txMeta.history) txMeta.history = []
+    txMeta.history.push(txMetaForHistory)
+
     const txId = txMeta.id
     const txList = this.getFullTxList()
     const index = txList.findIndex(txData => txData.id === txId)
@@ -147,7 +155,6 @@
     this.emit(`${txMeta.id}:unapproved`, txMeta)
   }
 
-<<<<<<< HEAD
   async addUnapprovedTransaction (txParams) {
     // validate
     await this.txProviderUtils.validateTxParams(txParams)
@@ -165,69 +172,6 @@
     // save txMeta
     this.addTx(txMeta)
     return txMeta
-=======
-  // gets tx by Id and returns it
-  getTx (txId, cb) {
-    var txList = this.getTxList()
-    var txMeta = txList.find(txData => txData.id === txId)
-    return cb ? cb(txMeta) : txMeta
-  }
-
-  //
-  updateTx (txMeta) {
-    // create txMeta snapshot for history
-    const txMetaForHistory = clone(txMeta)
-    // dont include previous history in this snapshot
-    delete txMetaForHistory.history
-    // add stack to help understand why tx was updated
-    txMetaForHistory.stack = getStack()
-    // add snapshot to tx history
-    if (!txMeta.history) txMeta.history = []
-    txMeta.history.push(txMetaForHistory)
-
-    // update the tx
-    var txId = txMeta.id
-    var txList = this.getFullTxList()
-    var index = txList.findIndex(txData => txData.id === txId)
-    txList[index] = txMeta
-    this._saveTxList(txList)
-    this.emit('update')
-  }
-
-  get unapprovedTxCount () {
-    return Object.keys(this.getUnapprovedTxList()).length
-  }
-
-  get pendingTxCount () {
-    return this.getTxsByMetaData('status', 'signed').length
-  }
-
-  addUnapprovedTransaction (txParams, done) {
-    let txMeta = {}
-    async.waterfall([
-      // validate
-      (cb) => this.txProviderUtils.validateTxParams(txParams, cb),
-      // construct txMeta
-      (cb) => {
-        txMeta = {
-          id: createId(),
-          time: (new Date()).getTime(),
-          status: 'unapproved',
-          metamaskNetworkId: this.getNetwork(),
-          txParams: txParams,
-          history: [],
-        }
-        cb()
-      },
-      // add default tx params
-      (cb) => this.addTxDefaults(txMeta, cb),
-      // save txMeta
-      (cb) => {
-        this.addTx(txMeta)
-        cb(null, txMeta)
-      },
-    ], done)
->>>>>>> d15e402e
   }
 
   async addTxDefaults (txMeta) {
