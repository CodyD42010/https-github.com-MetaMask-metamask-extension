--- conflicted
+++ resolved
@@ -195,21 +195,13 @@
     // add default tx params
     try {
       await this.addTxDefaults(txMeta)
-<<<<<<< HEAD
       txMeta.loadingDefaults = false
     } catch (err) {
       txMeta.loadingDefaults = false
-      return this.txStateManager.setTxStatusFailed(txMeta.id, err)
-    }
-
-=======
-    } catch (error) {
-      console.log(error)
-      this.txStateManager.setTxStatusFailed(txMeta.id, error)
-      throw error
-    }
-    txMeta.loadingDefaults = false
->>>>>>> b259c293
+      this.txStateManager.setTxStatusFailed(txMeta.id, err)
+      throw err
+    }
+
     // save txMeta
     this.txStateManager.updateTx(txMeta)
 
