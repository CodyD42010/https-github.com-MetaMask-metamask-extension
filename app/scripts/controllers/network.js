--- conflicted
+++ resolved
@@ -57,13 +57,8 @@
 
   async lookupNetwork () {
     // Prevent firing when provider is not defined.
-<<<<<<< HEAD
     if (!this.eth) {
-      return
-=======
-    if (!this.ethQuery || !this.ethQuery.sendAsync) {
-      return log.warn('NetworkController - lookupNetwork aborted due to missing ethQuery')
->>>>>>> c30b543a
+      return log.warn('NetworkController - lookupNetwork aborted due to missing provider')
     }
 
     let network
