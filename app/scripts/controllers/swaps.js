--- conflicted
+++ resolved
@@ -4,31 +4,29 @@
 import { ObservableStore } from '@metamask/obs-store';
 import { mapValues, cloneDeep } from 'lodash';
 import abi from 'human-standard-token-abi';
-<<<<<<< HEAD
-import { calcTokenAmount } from '../../../ui/app/helpers/utils/token-util';
-import { calcGasTotal } from '../../../ui/app/pages/send/send.utils';
-import { conversionUtil } from '../../../ui/app/helpers/utils/conversion-util';
-=======
 import {
   conversionUtil,
   decGWEIToHexWEI,
   addCurrencies,
 } from '../../../shared/modules/conversion.utils';
->>>>>>> 377d6699
 import {
   DEFAULT_ERC20_APPROVE_GAS,
   QUOTES_EXPIRED_ERROR,
   QUOTES_NOT_AVAILABLE_ERROR,
   SWAPS_FETCH_ORDER_CONFLICT,
+  SWAPS_CHAINID_CONTRACT_ADDRESS_MAP,
 } from '../../../shared/constants/swaps';
+import { GAS_ESTIMATE_TYPES } from '../../../shared/constants/gas';
 import {
-  isSwapsDefaultTokenAddress,
+  FALLBACK_SMART_TRANSACTIONS_REFRESH_TIME,
+  FALLBACK_SMART_TRANSACTIONS_DEADLINE,
+  FALLBACK_SMART_TRANSACTIONS_MAX_FEE_MULTIPLIER,
+} from '../../../shared/constants/smartTransactions';
+
+import { isSwapsDefaultTokenAddress } from '../../../shared/modules/swaps.utils';
+
+import {
   fetchTradesInfo as defaultFetchTradesInfo,
-<<<<<<< HEAD
-  fetchSwapsFeatureLiveness as defaultFetchSwapsFeatureLiveness,
-  fetchSwapsQuoteRefreshTime as defaultFetchSwapsQuoteRefreshTime,
-} from '../../../shared/modules/swaps.utils';
-=======
   getBaseApi,
 } from '../constants/swaps-utils';
 import fetchWithCache from '../constants/fetch-with-cache';
@@ -38,11 +36,8 @@
   calcGasTotal,
   calcTokenAmount,
 } from '../constants/transactions-controller-utils';
->>>>>>> 377d6699
 
 import { NETWORK_EVENTS } from './network';
-
-const METASWAP_ADDRESS = '0x881d40237659c251811cec9c364ef91dc08d300c';
 
 // The MAX_GAS_LIMIT is a number that is higher than the maximum gas costs we have observed on any aggregator
 const MAX_GAS_LIMIT = 2500000;
@@ -53,11 +48,7 @@
 
 // If for any reason the MetaSwap API fails to provide a refresh time,
 // provide a reasonable fallback to avoid further errors
-const FALLBACK_QUOTE_REFRESH_TIME = 60000;
-
-// This is the amount of time to wait, after successfully fetching quotes
-// and their gas estimates, before fetching for new quotes
-const QUOTE_POLLING_DIFFERENCE_INTERVAL = 10 * 1000;
+const FALLBACK_QUOTE_REFRESH_TIME = MINUTE;
 
 function calculateGasEstimateWithRefund(
   maxGas = MAX_GAS_LIMIT,
@@ -68,10 +59,12 @@
     estimatedRefund,
     10,
   );
-
-  const gasEstimateWithRefund = maxGasMinusRefund.lt(estimatedGas, 16)
-    ? maxGasMinusRefund.toString(16)
-    : estimatedGas;
+  const isMaxGasMinusRefundNegative = maxGasMinusRefund.lt(0);
+
+  const gasEstimateWithRefund =
+    !isMaxGasMinusRefundNegative && maxGasMinusRefund.lt(estimatedGas, 16)
+      ? `0x${maxGasMinusRefund.toString(16)}`
+      : estimatedGas;
 
   return gasEstimateWithRefund;
 }
@@ -79,6 +72,7 @@
 const initialState = {
   swapsState: {
     quotes: {},
+    quotesPollingLimitEnabled: false,
     fetchParams: null,
     tokens: null,
     tradeTxId: null,
@@ -86,13 +80,22 @@
     quotesLastFetched: null,
     customMaxGas: '',
     customGasPrice: null,
+    customMaxFeePerGas: null,
+    customMaxPriorityFeePerGas: null,
+    swapsUserFeeLevel: '',
     selectedAggId: null,
     customApproveTxData: '',
     errorKey: '',
     topAggId: null,
     routeState: '',
-    swapsFeatureIsLive: false,
+    swapsFeatureIsLive: true,
+    saveFetchedQuotes: false,
     swapsQuoteRefreshTime: FALLBACK_QUOTE_REFRESH_TIME,
+    swapsQuotePrefetchingRefreshTime: FALLBACK_QUOTE_REFRESH_TIME,
+    swapsStxBatchStatusRefreshTime: FALLBACK_SMART_TRANSACTIONS_REFRESH_TIME,
+    swapsStxGetTransactionsRefreshTime: FALLBACK_SMART_TRANSACTIONS_REFRESH_TIME,
+    swapsStxMaxFeeMultiplier: FALLBACK_SMART_TRANSACTIONS_MAX_FEE_MULTIPLIER,
+    swapsFeatureFlags: {},
   },
 };
 
@@ -102,23 +105,21 @@
     networkController,
     provider,
     getProviderConfig,
-    tokenRatesStore,
+    getTokenRatesState,
     fetchTradesInfo = defaultFetchTradesInfo,
-    fetchSwapsFeatureLiveness = defaultFetchSwapsFeatureLiveness,
-    fetchSwapsQuoteRefreshTime = defaultFetchSwapsQuoteRefreshTime,
     getCurrentChainId,
+    getEIP1559GasFeeEstimates,
   }) {
     this.store = new ObservableStore({
       swapsState: { ...initialState.swapsState },
     });
 
     this._fetchTradesInfo = fetchTradesInfo;
-    this._fetchSwapsFeatureLiveness = fetchSwapsFeatureLiveness;
-    this._fetchSwapsQuoteRefreshTime = fetchSwapsQuoteRefreshTime;
     this._getCurrentChainId = getCurrentChainId;
+    this._getEIP1559GasFeeEstimates = getEIP1559GasFeeEstimates;
 
     this.getBufferedGasLimit = getBufferedGasLimit;
-    this.tokenRatesStore = tokenRatesStore;
+    this.getTokenRatesState = getTokenRatesState;
 
     this.pollCount = 0;
     this.getProviderConfig = getProviderConfig;
@@ -133,36 +134,84 @@
         this.ethersProvider = new ethers.providers.Web3Provider(provider);
       }
     });
-
-    this._setupSwapsLivenessFetching();
-  }
-
-  // Sets the refresh rate for quote updates from the MetaSwap API
-  async _setSwapsQuoteRefreshTime() {
+  }
+
+  async fetchSwapsNetworkConfig(chainId) {
+    const response = await fetchWithCache(
+      getBaseApi('network', chainId),
+      { method: 'GET' },
+      { cacheRefreshTime: 600000 },
+    );
+    const { refreshRates, parameters = {} } = response || {};
+    if (
+      !refreshRates ||
+      typeof refreshRates.quotes !== 'number' ||
+      typeof refreshRates.quotesPrefetching !== 'number'
+    ) {
+      throw new Error(
+        `MetaMask - invalid response for refreshRates: ${response}`,
+      );
+    }
+    // We presently use milliseconds in the UI.
+    return {
+      quotes: refreshRates.quotes * 1000,
+      quotesPrefetching: refreshRates.quotesPrefetching * 1000,
+      stxGetTransactions: refreshRates.stxGetTransactions * 1000,
+      stxBatchStatus: refreshRates.stxBatchStatus * 1000,
+      stxStatusDeadline: refreshRates.stxStatusDeadline,
+      stxMaxFeeMultiplier: parameters.stxMaxFeeMultiplier,
+    };
+  }
+
+  // Sets the network config from the MetaSwap API.
+  async _setSwapsNetworkConfig() {
     const chainId = this._getCurrentChainId();
-    // Default to fallback time unless API returns valid response
-    let swapsQuoteRefreshTime = FALLBACK_QUOTE_REFRESH_TIME;
+    let swapsNetworkConfig;
     try {
-      swapsQuoteRefreshTime = await this._fetchSwapsQuoteRefreshTime(chainId);
+      swapsNetworkConfig = await this.fetchSwapsNetworkConfig(chainId);
     } catch (e) {
-      console.error('Request for swaps quote refresh time failed: ', e);
-    }
-
-    const { swapsState } = this.store.getState();
-    this.store.updateState({
-      swapsState: { ...swapsState, swapsQuoteRefreshTime },
+      console.error('Request for Swaps network config failed: ', e);
+    }
+    const { swapsState: latestSwapsState } = this.store.getState();
+    this.store.updateState({
+      swapsState: {
+        ...latestSwapsState,
+        swapsQuoteRefreshTime:
+          swapsNetworkConfig?.quotes || FALLBACK_QUOTE_REFRESH_TIME,
+        swapsQuotePrefetchingRefreshTime:
+          swapsNetworkConfig?.quotesPrefetching || FALLBACK_QUOTE_REFRESH_TIME,
+        swapsStxGetTransactionsRefreshTime:
+          swapsNetworkConfig?.stxGetTransactions ||
+          FALLBACK_SMART_TRANSACTIONS_REFRESH_TIME,
+        swapsStxBatchStatusRefreshTime:
+          swapsNetworkConfig?.stxBatchStatus ||
+          FALLBACK_SMART_TRANSACTIONS_REFRESH_TIME,
+        swapsStxStatusDeadline:
+          swapsNetworkConfig?.stxStatusDeadline ||
+          FALLBACK_SMART_TRANSACTIONS_DEADLINE,
+        swapsStxMaxFeeMultiplier:
+          swapsNetworkConfig?.stxMaxFeeMultiplier ||
+          FALLBACK_SMART_TRANSACTIONS_MAX_FEE_MULTIPLIER,
+      },
     });
   }
 
   // Once quotes are fetched, we poll for new ones to keep the quotes up to date. Market and aggregator contract conditions can change fast enough
-  // that quotes will no longer be available after 1 or 2 minutes. When fetchAndSetQuotes is first called it, receives fetch that parameters are stored in
+  // that quotes will no longer be available after 1 or 2 minutes. When fetchAndSetQuotes is first called, it receives fetch parameters that are stored in
   // state. These stored parameters are used on subsequent calls made during polling.
   // Note: we stop polling after 3 requests, until new quotes are explicitly asked for. The logic that enforces that maximum is in the body of fetchAndSetQuotes
   pollForNewQuotes() {
     const {
-      swapsState: { swapsQuoteRefreshTime },
+      swapsState: {
+        swapsQuoteRefreshTime,
+        swapsQuotePrefetchingRefreshTime,
+        quotesPollingLimitEnabled,
+      },
     } = this.store.getState();
-
+    // swapsQuoteRefreshTime is used on the View Quote page, swapsQuotePrefetchingRefreshTime is used on the Build Quote page.
+    const quotesRefreshRateInMs = quotesPollingLimitEnabled
+      ? swapsQuoteRefreshTime
+      : swapsQuotePrefetchingRefreshTime;
     this.pollingTimeout = setTimeout(() => {
       const { swapsState } = this.store.getState();
       this.fetchAndSetQuotes(
@@ -170,11 +219,13 @@
         swapsState.fetchParams?.metaData,
         true,
       );
-    }, swapsQuoteRefreshTime - QUOTE_POLLING_DIFFERENCE_INTERVAL);
+    }, quotesRefreshRateInMs);
   }
 
   stopPollingForQuotes() {
-    clearTimeout(this.pollingTimeout);
+    if (this.pollingTimeout) {
+      clearTimeout(this.pollingTimeout);
+    }
   }
 
   async fetchAndSetQuotes(
@@ -183,6 +234,9 @@
     isPolledRequest,
   ) {
     const { chainId } = fetchParamsMetaData;
+    const {
+      swapsState: { quotesPollingLimitEnabled, saveFetchedQuotes },
+    } = this.store.getState();
 
     if (!fetchParams) {
       return null;
@@ -202,10 +256,29 @@
     const indexOfCurrentCall = this.indexOfNewestCallInFlight + 1;
     this.indexOfNewestCallInFlight = indexOfCurrentCall;
 
+    if (!saveFetchedQuotes) {
+      this.setSaveFetchedQuotes(true);
+    }
+
     let [newQuotes] = await Promise.all([
-      this._fetchTradesInfo(fetchParams, fetchParamsMetaData),
-      this._setSwapsQuoteRefreshTime(),
+      this._fetchTradesInfo(fetchParams, {
+        ...fetchParamsMetaData,
+      }),
+      this._setSwapsNetworkConfig(),
     ]);
+
+    const {
+      swapsState: { saveFetchedQuotes: saveFetchedQuotesAfterResponse },
+    } = this.store.getState();
+
+    // If saveFetchedQuotesAfterResponse is false, it means a user left Swaps (we cleaned the state)
+    // and we don't want to set any API response with quotes into state.
+    if (!saveFetchedQuotesAfterResponse) {
+      return [
+        {}, // quotes
+        null, // selectedAggId
+      ];
+    }
 
     newQuotes = mapValues(newQuotes, (quote) => ({
       ...quote,
@@ -223,13 +296,18 @@
       const allowance = await this._getERC20Allowance(
         fetchParams.sourceToken,
         fetchParams.fromAddress,
-      );
+        chainId,
+      );
+      const [firstQuote] = Object.values(newQuotes);
 
       // For a user to be able to swap a token, they need to have approved the MetaSwap contract to withdraw that token.
       // _getERC20Allowance() returns the amount of the token they have approved for withdrawal. If that amount is greater
-      // than 0, it means that approval has already occured and is not needed. Otherwise, for tokens to be swapped, a new
+      // than 0, it means that approval has already occurred and is not needed. Otherwise, for tokens to be swapped, a new
       // call of the ERC-20 approve method is required.
-      approvalRequired = allowance.eq(0);
+      approvalRequired =
+        firstQuote.approvalNeeded &&
+        allowance.eq(0) &&
+        firstQuote.aggregator !== 'wrappedNative';
       if (!approvalRequired) {
         newQuotes = mapValues(newQuotes, (quote) => ({
           ...quote,
@@ -237,7 +315,7 @@
         }));
       } else if (!isPolledRequest) {
         const { gasLimit: approvalGas } = await this.timedoutGasReturn(
-          Object.values(newQuotes)[0].approvalNeeded,
+          firstQuote.approvalNeeded,
         );
 
         newQuotes = mapValues(newQuotes, (quote) => ({
@@ -292,9 +370,13 @@
       },
     });
 
-    // We only want to do up to a maximum of three requests from polling.
-    this.pollCount += 1;
-    if (this.pollCount < POLL_COUNT_LIMIT + 1) {
+    if (quotesPollingLimitEnabled) {
+      // We only want to do up to a maximum of three requests from polling if polling limit is enabled.
+      // Otherwise we won't increase pollCount, so polling will run without a limit.
+      this.pollCount += 1;
+    }
+
+    if (!quotesPollingLimitEnabled || this.pollCount < POLL_COUNT_LIMIT + 1) {
       this.pollForNewQuotes();
     } else {
       this.resetPostFetchState();
@@ -320,6 +402,11 @@
   setSwapsTokens(tokens) {
     const { swapsState } = this.store.getState();
     this.store.updateState({ swapsState: { ...swapsState, tokens } });
+  }
+
+  clearSwapsQuotes() {
+    const { swapsState } = this.store.getState();
+    this.store.updateState({ swapsState: { ...swapsState, quotes: {} } });
   }
 
   setSwapsErrorKey(errorKey) {
@@ -368,7 +455,7 @@
       const gasTimeout = setTimeout(() => {
         gasTimedOut = true;
         resolve({ gasLimit: null, simulationFails: true });
-      }, 5000);
+      }, SECOND * 5);
 
       // Remove gas from params that will be passed to the `estimateGas` call
       // Including it can cause the estimate to fail if the actual gas needed
@@ -450,6 +537,37 @@
     });
   }
 
+  setSwapsTxMaxFeePerGas(maxFeePerGas) {
+    const { swapsState } = this.store.getState();
+    this.store.updateState({
+      swapsState: { ...swapsState, customMaxFeePerGas: maxFeePerGas },
+    });
+  }
+
+  setSwapsUserFeeLevel(swapsUserFeeLevel) {
+    const { swapsState } = this.store.getState();
+    this.store.updateState({
+      swapsState: { ...swapsState, swapsUserFeeLevel },
+    });
+  }
+
+  setSwapsQuotesPollingLimitEnabled(quotesPollingLimitEnabled) {
+    const { swapsState } = this.store.getState();
+    this.store.updateState({
+      swapsState: { ...swapsState, quotesPollingLimitEnabled },
+    });
+  }
+
+  setSwapsTxMaxFeePriorityPerGas(maxPriorityFeePerGas) {
+    const { swapsState } = this.store.getState();
+    this.store.updateState({
+      swapsState: {
+        ...swapsState,
+        customMaxPriorityFeePerGas: maxPriorityFeePerGas,
+      },
+    });
+  }
+
   setSwapsTxGasLimit(gasLimit) {
     const { swapsState } = this.store.getState();
     this.store.updateState({
@@ -469,16 +587,30 @@
     this.store.updateState({ swapsState: { ...swapsState, routeState } });
   }
 
-  setSwapsLiveness(swapsFeatureIsLive) {
-    const { swapsState } = this.store.getState();
+  setSaveFetchedQuotes(status) {
+    const { swapsState } = this.store.getState();
+    this.store.updateState({
+      swapsState: { ...swapsState, saveFetchedQuotes: status },
+    });
+  }
+
+  setSwapsLiveness(swapsLiveness) {
+    const { swapsState } = this.store.getState();
+    const { swapsFeatureIsLive } = swapsLiveness;
     this.store.updateState({
       swapsState: { ...swapsState, swapsFeatureIsLive },
     });
   }
 
+  setSwapsFeatureFlags(swapsFeatureFlags) {
+    const { swapsState } = this.store.getState();
+    this.store.updateState({
+      swapsState: { ...swapsState, swapsFeatureFlags },
+    });
+  }
+
   resetPostFetchState() {
     const { swapsState } = this.store.getState();
-
     this.store.updateState({
       swapsState: {
         ...initialState.swapsState,
@@ -486,6 +618,9 @@
         fetchParams: swapsState.fetchParams,
         swapsFeatureIsLive: swapsState.swapsFeatureIsLive,
         swapsQuoteRefreshTime: swapsState.swapsQuoteRefreshTime,
+        swapsQuotePrefetchingRefreshTime:
+          swapsState.swapsQuotePrefetchingRefreshTime,
+        swapsFeatureFlags: swapsState.swapsFeatureFlags,
       },
     });
     clearTimeout(this.pollingTimeout);
@@ -493,28 +628,23 @@
 
   resetSwapsState() {
     const { swapsState } = this.store.getState();
-
     this.store.updateState({
       swapsState: {
         ...initialState.swapsState,
-        tokens: swapsState.tokens,
-        swapsFeatureIsLive: swapsState.swapsFeatureIsLive,
         swapsQuoteRefreshTime: swapsState.swapsQuoteRefreshTime,
+        swapsQuotePrefetchingRefreshTime:
+          swapsState.swapsQuotePrefetchingRefreshTime,
       },
     });
     clearTimeout(this.pollingTimeout);
   }
 
-  async _getEthersGasPrice() {
-    const ethersGasPrice = await this.ethersProvider.getGasPrice();
-    return ethersGasPrice.toHexString();
-  }
-
   async _findTopQuoteAndCalculateSavings(quotes = {}) {
-    const tokenConversionRates = this.tokenRatesStore.getState()
-      .contractExchangeRates;
     const {
-      swapsState: { customGasPrice },
+      contractExchangeRates: tokenConversionRates,
+    } = this.getTokenRatesState();
+    const {
+      swapsState: { customGasPrice, customMaxPriorityFeePerGas },
     } = this.store.getState();
     const chainId = this._getCurrentChainId();
 
@@ -525,7 +655,36 @@
 
     const newQuotes = cloneDeep(quotes);
 
-    const usedGasPrice = customGasPrice || (await this._getEthersGasPrice());
+    const {
+      gasFeeEstimates,
+      gasEstimateType,
+    } = await this._getEIP1559GasFeeEstimates();
+
+    let usedGasPrice = '0x0';
+
+    if (gasEstimateType === GAS_ESTIMATE_TYPES.FEE_MARKET) {
+      const {
+        high: { suggestedMaxPriorityFeePerGas },
+        estimatedBaseFee,
+      } = gasFeeEstimates;
+
+      usedGasPrice = addCurrencies(
+        customMaxPriorityFeePerGas || // Is already in hex WEI.
+          decGWEIToHexWEI(suggestedMaxPriorityFeePerGas),
+        decGWEIToHexWEI(estimatedBaseFee),
+        {
+          aBase: 16,
+          bBase: 16,
+          toNumericBase: 'hex',
+          numberOfDecimals: 6,
+        },
+      );
+    } else if (gasEstimateType === GAS_ESTIMATE_TYPES.LEGACY) {
+      usedGasPrice = customGasPrice || decGWEIToHexWEI(gasFeeEstimates.high);
+    } else if (gasEstimateType === GAS_ESTIMATE_TYPES.ETH_GASPRICE) {
+      usedGasPrice =
+        customGasPrice || decGWEIToHexWEI(gasFeeEstimates.gasPrice);
+    }
 
     let topAggId = null;
     let overallValueOfBestQuoteForSorting = null;
@@ -607,11 +766,16 @@
         decimalAdjustedDestinationAmount,
       );
 
-      const tokenConversionRate = tokenConversionRates[destinationToken];
+      const tokenConversionRate =
+        tokenConversionRates[
+          Object.keys(tokenConversionRates).find((tokenAddress) =>
+            isEqualCaseInsensitive(tokenAddress, destinationToken),
+          )
+        ];
       const conversionRateForSorting = tokenConversionRate || 1;
 
       const ethValueOfTokens = decimalAdjustedDestinationAmount.times(
-        conversionRateForSorting,
+        conversionRateForSorting.toString(10),
         10,
       );
 
@@ -633,7 +797,7 @@
         quote.ethValueOfTokens = ethValueOfTokens.toString(10);
         quote.overallValueOfQuote = overallValueOfQuoteForSorting.toString(10);
         quote.metaMaskFeeInEth = metaMaskFeeInTokens
-          .times(conversionRateForCalculations)
+          .times(conversionRateForCalculations.toString(10))
           .toString(10);
       }
 
@@ -650,7 +814,17 @@
       isSwapsDefaultTokenAddress(
         newQuotes[topAggId].destinationToken,
         chainId,
-      ) || Boolean(tokenConversionRates[newQuotes[topAggId]?.destinationToken]);
+      ) ||
+      Boolean(
+        tokenConversionRates[
+          Object.keys(tokenConversionRates).find((tokenAddress) =>
+            isEqualCaseInsensitive(
+              tokenAddress,
+              newQuotes[topAggId]?.destinationToken,
+            ),
+          )
+        ],
+      );
 
     let savings = null;
 
@@ -695,114 +869,24 @@
     return [topAggId, newQuotes];
   }
 
-  async _getERC20Allowance(contractAddress, walletAddress) {
+  async _getERC20Allowance(contractAddress, walletAddress, chainId) {
     const contract = new ethers.Contract(
       contractAddress,
       abi,
       this.ethersProvider,
     );
-    return await contract.allowance(walletAddress, METASWAP_ADDRESS);
-  }
-
-  /**
-   * Sets up the fetching of the swaps feature liveness flag from our API.
-   * Performs an initial fetch when called, then fetches on a 10-minute
-   * interval.
-   *
-   * If the browser goes offline, the interval is cleared and swaps are disabled
-   * until the value can be fetched again.
-   */
-  _setupSwapsLivenessFetching() {
-    const TEN_MINUTES_MS = 10 * 60 * 1000;
-    let intervalId = null;
-
-    const fetchAndSetupInterval = () => {
-      if (window.navigator.onLine && intervalId === null) {
-        // Set the interval first to prevent race condition between listener and
-        // initial call to this function.
-        intervalId = setInterval(
-          this._fetchAndSetSwapsLiveness.bind(this),
-          TEN_MINUTES_MS,
-        );
-        this._fetchAndSetSwapsLiveness();
-      }
-    };
-
-    window.addEventListener('online', fetchAndSetupInterval);
-    window.addEventListener('offline', () => {
-      if (intervalId !== null) {
-        clearInterval(intervalId);
-        intervalId = null;
-
-        const { swapsState } = this.store.getState();
-        if (swapsState.swapsFeatureIsLive) {
-          this.setSwapsLiveness(false);
-        }
-      }
-    });
-
-    fetchAndSetupInterval();
-  }
-
-  /**
-   * This function should only be called via _setupSwapsLivenessFetching.
-   *
-   * Attempts to fetch the swaps feature liveness flag from our API. Tries
-   * to fetch three times at 5-second intervals before giving up, in which
-   * case the value defaults to 'false'.
-   *
-   * Only updates state if the fetched/computed flag value differs from current
-   * state.
-   */
-  async _fetchAndSetSwapsLiveness() {
-    const { swapsState } = this.store.getState();
-    const { swapsFeatureIsLive: oldSwapsFeatureIsLive } = swapsState;
-    const chainId = this._getCurrentChainId();
-
-    let swapsFeatureIsLive = false;
-    let successfullyFetched = false;
-    let numAttempts = 0;
-
-    const fetchAndIncrementNumAttempts = async () => {
-      try {
-        swapsFeatureIsLive = Boolean(
-          await this._fetchSwapsFeatureLiveness(chainId),
-        );
-        successfullyFetched = true;
-      } catch (err) {
-        log.error(err);
-        numAttempts += 1;
-      }
-    };
-
-    await fetchAndIncrementNumAttempts();
-
-    // The loop conditions are modified by fetchAndIncrementNumAttempts.
-    // eslint-disable-next-line no-unmodified-loop-condition
-    while (!successfullyFetched && numAttempts < 3) {
-      await new Promise((resolve) => {
-        setTimeout(resolve, 5000); // 5 seconds
-      });
-      await fetchAndIncrementNumAttempts();
-    }
-
-    if (!successfullyFetched) {
-      log.error(
-        'Failed to fetch swaps feature flag 3 times. Setting to false and trying again next interval.',
-      );
-    }
-
-    if (swapsFeatureIsLive !== oldSwapsFeatureIsLive) {
-      this.setSwapsLiveness(swapsFeatureIsLive);
-    }
+    return await contract.allowance(
+      walletAddress,
+      SWAPS_CHAINID_CONTRACT_ADDRESS_MAP[chainId],
+    );
   }
 }
 
 /**
  * Calculates the median overallValueOfQuote of a sample of quotes.
  *
- * @param {Array} quotes - A sample of quote objects with overallValueOfQuote, ethFee, metaMaskFeeInEth, and ethValueOfTokens properties
- * @returns {Object} An object with the ethValueOfTokens, ethFee, and metaMaskFeeInEth of the quote with the median overallValueOfQuote
+ * @param {Array} _quotes - A sample of quote objects with overallValueOfQuote, ethFee, metaMaskFeeInEth, and ethValueOfTokens properties
+ * @returns {object} An object with the ethValueOfTokens, ethFee, and metaMaskFeeInEth of the quote with the median overallValueOfQuote
  */
 function getMedianEthValueQuote(_quotes) {
   if (!Array.isArray(_quotes) || _quotes.length === 0) {
@@ -879,7 +963,7 @@
  *
  * @param {Array} quotes - A sample of quote objects with overallValueOfQuote, ethFee, metaMaskFeeInEth and
  * ethValueOfTokens properties
- * @returns {Object} An object with the arithmetic mean each of the ethFee, metaMaskFeeInEth and ethValueOfTokens of
+ * @returns {object} An object with the arithmetic mean each of the ethFee, metaMaskFeeInEth and ethValueOfTokens of
  * the passed quote objects
  */
 function meansOfQuotesFeesAndValue(quotes) {
