--- conflicted
+++ resolved
@@ -4,17 +4,7 @@
 import { ObservableStore } from '@metamask/obs-store';
 import { mapValues, cloneDeep } from 'lodash';
 import abi from 'human-standard-token-abi';
-<<<<<<< HEAD
-import { calcTokenAmount } from '../../../ui/helpers/utils/token-util';
-import { calcGasTotal } from '../../../ui/pages/send/send.utils';
-import {
-  conversionUtil,
-  decGWEIToHexWEI,
-  addCurrencies,
-} from '../../../shared/modules/conversion.utils';
-=======
 import { conversionUtil } from '../../../shared/modules/conversion-util';
->>>>>>> 9a9eef56
 import {
   DEFAULT_ERC20_APPROVE_GAS,
   QUOTES_EXPIRED_ERROR,
@@ -22,10 +12,10 @@
   SWAPS_FETCH_ORDER_CONFLICT,
   SWAPS_CHAINID_CONTRACT_ADDRESS_MAP,
 } from '../../../shared/constants/swaps';
-import { GAS_ESTIMATE_TYPES } from '../../../shared/constants/gas';
 
 import {
   fetchTradesInfo as defaultFetchTradesInfo,
+  fetchSwapsFeatureLiveness as defaultFetchSwapsFeatureLiveness,
   fetchSwapsQuoteRefreshTime as defaultFetchSwapsQuoteRefreshTime,
   isSwapsDefaultTokenAddress,
 } from '../../../shared/modules/swaps.utils';
@@ -77,15 +67,12 @@
     quotesLastFetched: null,
     customMaxGas: '',
     customGasPrice: null,
-    customMaxFeePerGas: null,
-    customMaxPriorityFeePerGas: null,
     selectedAggId: null,
     customApproveTxData: '',
     errorKey: '',
     topAggId: null,
     routeState: '',
     swapsFeatureIsLive: true,
-    useNewSwapsApi: false,
     swapsQuoteRefreshTime: FALLBACK_QUOTE_REFRESH_TIME,
   },
 };
@@ -98,18 +85,18 @@
     getProviderConfig,
     tokenRatesStore,
     fetchTradesInfo = defaultFetchTradesInfo,
+    fetchSwapsFeatureLiveness = defaultFetchSwapsFeatureLiveness,
     fetchSwapsQuoteRefreshTime = defaultFetchSwapsQuoteRefreshTime,
     getCurrentChainId,
-    getEIP1559GasFeeEstimates,
   }) {
     this.store = new ObservableStore({
       swapsState: { ...initialState.swapsState },
     });
 
     this._fetchTradesInfo = fetchTradesInfo;
+    this._fetchSwapsFeatureLiveness = fetchSwapsFeatureLiveness;
     this._fetchSwapsQuoteRefreshTime = fetchSwapsQuoteRefreshTime;
     this._getCurrentChainId = getCurrentChainId;
-    this._getEIP1559GasFeeEstimates = getEIP1559GasFeeEstimates;
 
     this.getBufferedGasLimit = getBufferedGasLimit;
     this.tokenRatesStore = tokenRatesStore;
@@ -132,23 +119,17 @@
   // Sets the refresh rate for quote updates from the MetaSwap API
   async _setSwapsQuoteRefreshTime() {
     const chainId = this._getCurrentChainId();
-    const { swapsState } = this.store.getState();
-
     // Default to fallback time unless API returns valid response
     let swapsQuoteRefreshTime = FALLBACK_QUOTE_REFRESH_TIME;
     try {
-      swapsQuoteRefreshTime = await this._fetchSwapsQuoteRefreshTime(
-        chainId,
-        swapsState.useNewSwapsApi,
-      );
+      swapsQuoteRefreshTime = await this._fetchSwapsQuoteRefreshTime(chainId);
     } catch (e) {
       console.error('Request for swaps quote refresh time failed: ', e);
     }
 
-    const { swapsState: latestSwapsState } = this.store.getState();
-
-    this.store.updateState({
-      swapsState: { ...latestSwapsState, swapsQuoteRefreshTime },
+    const { swapsState } = this.store.getState();
+    this.store.updateState({
+      swapsState: { ...swapsState, swapsQuoteRefreshTime },
     });
   }
 
@@ -181,9 +162,6 @@
     isPolledRequest,
   ) {
     const { chainId } = fetchParamsMetaData;
-    const {
-      swapsState: { useNewSwapsApi },
-    } = this.store.getState();
 
     if (!fetchParams) {
       return null;
@@ -204,10 +182,7 @@
     this.indexOfNewestCallInFlight = indexOfCurrentCall;
 
     let [newQuotes] = await Promise.all([
-      this._fetchTradesInfo(fetchParams, {
-        ...fetchParamsMetaData,
-        useNewSwapsApi,
-      }),
+      this._fetchTradesInfo(fetchParams, fetchParamsMetaData),
       this._setSwapsQuoteRefreshTime(),
     ]);
 
@@ -455,23 +430,6 @@
     });
   }
 
-  setSwapsTxMaxFeePerGas(maxFeePerGas) {
-    const { swapsState } = this.store.getState();
-    this.store.updateState({
-      swapsState: { ...swapsState, customMaxFeePerGas: maxFeePerGas },
-    });
-  }
-
-  setSwapsTxMaxFeePriorityPerGas(maxPriorityFeePerGas) {
-    const { swapsState } = this.store.getState();
-    this.store.updateState({
-      swapsState: {
-        ...swapsState,
-        customMaxPriorityFeePerGas: maxPriorityFeePerGas,
-      },
-    });
-  }
-
   setSwapsTxGasLimit(gasLimit) {
     const { swapsState } = this.store.getState();
     this.store.updateState({
@@ -491,23 +449,22 @@
     this.store.updateState({ swapsState: { ...swapsState, routeState } });
   }
 
-  setSwapsLiveness(swapsLiveness) {
-    const { swapsState } = this.store.getState();
-    const { swapsFeatureIsLive, useNewSwapsApi } = swapsLiveness;
-    this.store.updateState({
-      swapsState: { ...swapsState, swapsFeatureIsLive, useNewSwapsApi },
+  setSwapsLiveness(swapsFeatureIsLive) {
+    const { swapsState } = this.store.getState();
+    this.store.updateState({
+      swapsState: { ...swapsState, swapsFeatureIsLive },
     });
   }
 
   resetPostFetchState() {
     const { swapsState } = this.store.getState();
+
     this.store.updateState({
       swapsState: {
         ...initialState.swapsState,
         tokens: swapsState.tokens,
         fetchParams: swapsState.fetchParams,
         swapsFeatureIsLive: swapsState.swapsFeatureIsLive,
-        useNewSwapsApi: swapsState.useNewSwapsApi,
         swapsQuoteRefreshTime: swapsState.swapsQuoteRefreshTime,
       },
     });
@@ -516,6 +473,7 @@
 
   resetSwapsState() {
     const { swapsState } = this.store.getState();
+
     this.store.updateState({
       swapsState: {
         ...initialState.swapsState,
@@ -526,11 +484,16 @@
     clearTimeout(this.pollingTimeout);
   }
 
+  async _getEthersGasPrice() {
+    const ethersGasPrice = await this.ethersProvider.getGasPrice();
+    return ethersGasPrice.toHexString();
+  }
+
   async _findTopQuoteAndCalculateSavings(quotes = {}) {
     const tokenConversionRates = this.tokenRatesStore.getState()
       .contractExchangeRates;
     const {
-      swapsState: { customGasPrice, customMaxPriorityFeePerGas },
+      swapsState: { customGasPrice },
     } = this.store.getState();
     const chainId = this._getCurrentChainId();
 
@@ -541,38 +504,7 @@
 
     const newQuotes = cloneDeep(quotes);
 
-    const {
-      gasFeeEstimates,
-      gasEstimateType,
-    } = await this._getEIP1559GasFeeEstimates();
-
-    let usedGasPrice;
-
-    if (gasEstimateType === GAS_ESTIMATE_TYPES.FEE_MARKET) {
-      const {
-        high: { suggestedMaxPriorityFeePerGas },
-        estimatedBaseFee,
-      } = gasFeeEstimates;
-
-      usedGasPrice = addCurrencies(
-        customMaxPriorityFeePerGas || // Is already in hex WEI.
-          decGWEIToHexWEI(suggestedMaxPriorityFeePerGas),
-        decGWEIToHexWEI(estimatedBaseFee),
-        {
-          aBase: 16,
-          bBase: 16,
-          toNumericBase: 'hex',
-          numberOfDecimals: 6,
-        },
-      );
-    } else if (gasEstimateType === GAS_ESTIMATE_TYPES.LEGACY) {
-      usedGasPrice = customGasPrice || decGWEIToHexWEI(gasFeeEstimates.high);
-    } else if (gasEstimateType === GAS_ESTIMATE_TYPES.ETH_GASPRICE) {
-      usedGasPrice =
-        customGasPrice || decGWEIToHexWEI(gasFeeEstimates.gasPrice);
-    } else {
-      usedGasPrice = '0x0';
-    }
+    const usedGasPrice = customGasPrice || (await this._getEthersGasPrice());
 
     let topAggId = null;
     let overallValueOfBestQuoteForSorting = null;
