import { ethers } from 'ethers';
import log from 'loglevel';
import BigNumber from 'bignumber.js';
import { ObservableStore } from '@metamask/obs-store';
import { mapValues, cloneDeep } from 'lodash';
import abi from 'human-standard-token-abi';
import { calcTokenAmount } from '../../../ui/helpers/utils/token-util';
import { calcGasTotal } from '../../../ui/pages/send/send.utils';
import {
  conversionUtil,
  decGWEIToHexWEI,
  addCurrencies,
} from '../../../shared/modules/conversion.utils';
import {
  DEFAULT_ERC20_APPROVE_GAS,
  QUOTES_EXPIRED_ERROR,
  QUOTES_NOT_AVAILABLE_ERROR,
  SWAPS_FETCH_ORDER_CONFLICT,
  SWAPS_CHAINID_CONTRACT_ADDRESS_MAP,
} from '../../../shared/constants/swaps';
import { GAS_ESTIMATE_TYPES } from '../../../shared/constants/gas';

import { isSwapsDefaultTokenAddress } from '../../../shared/modules/swaps.utils';

import {
  fetchTradesInfo as defaultFetchTradesInfo,
  getBaseApi,
} from '../../../ui/pages/swaps/swaps.util';
import fetchWithCache from '../../../ui/helpers/utils/fetch-with-cache';
import { MINUTE, SECOND } from '../../../shared/constants/time';
import { isEqualCaseInsensitive } from '../../../ui/helpers/utils/util';
import { NETWORK_EVENTS } from './network';

// The MAX_GAS_LIMIT is a number that is higher than the maximum gas costs we have observed on any aggregator
const MAX_GAS_LIMIT = 2500000;

// To ensure that our serves are not spammed if MetaMask is left idle, we limit the number of fetches for quotes that are made on timed intervals.
// 3 seems to be an appropriate balance of giving users the time they need when MetaMask is not left idle, and turning polling off when it is.
const POLL_COUNT_LIMIT = 3;

// If for any reason the MetaSwap API fails to provide a refresh time,
// provide a reasonable fallback to avoid further errors
const FALLBACK_QUOTE_REFRESH_TIME = MINUTE;

function calculateGasEstimateWithRefund(
  maxGas = MAX_GAS_LIMIT,
  estimatedRefund = 0,
  estimatedGas = 0,
) {
  const maxGasMinusRefund = new BigNumber(maxGas, 10).minus(
    estimatedRefund,
    10,
  );
  const isMaxGasMinusRefundNegative = maxGasMinusRefund.lt(0);

  const gasEstimateWithRefund =
    !isMaxGasMinusRefundNegative && maxGasMinusRefund.lt(estimatedGas, 16)
      ? `0x${maxGasMinusRefund.toString(16)}`
      : estimatedGas;

  return gasEstimateWithRefund;
}

const initialState = {
  swapsState: {
    quotes: {},
    quotesPollingLimitEnabled: false,
    fetchParams: null,
    tokens: null,
    tradeTxId: null,
    approveTxId: null,
    quotesLastFetched: null,
    customMaxGas: '',
    customGasPrice: null,
    customMaxFeePerGas: null,
    customMaxPriorityFeePerGas: null,
<<<<<<< HEAD
    swapsUserFeeLevel: '',
=======
>>>>>>> 91bbecae
    selectedAggId: null,
    customApproveTxData: '',
    errorKey: '',
    topAggId: null,
    routeState: '',
    swapsFeatureIsLive: true,
    saveFetchedQuotes: false,
    swapsQuoteRefreshTime: FALLBACK_QUOTE_REFRESH_TIME,
    swapsQuotePrefetchingRefreshTime: FALLBACK_QUOTE_REFRESH_TIME,
  },
};

export default class SwapsController {
  constructor({
    getBufferedGasLimit,
    networkController,
    provider,
    getProviderConfig,
    getTokenRatesState,
    fetchTradesInfo = defaultFetchTradesInfo,
    getCurrentChainId,
    getEIP1559GasFeeEstimates,
  }) {
    this.store = new ObservableStore({
      swapsState: { ...initialState.swapsState },
    });

    this._fetchTradesInfo = fetchTradesInfo;
    this._getCurrentChainId = getCurrentChainId;
    this._getEIP1559GasFeeEstimates = getEIP1559GasFeeEstimates;

    this.getBufferedGasLimit = getBufferedGasLimit;
    this.getTokenRatesState = getTokenRatesState;

    this.pollCount = 0;
    this.getProviderConfig = getProviderConfig;

    this.indexOfNewestCallInFlight = 0;

    this.ethersProvider = new ethers.providers.Web3Provider(provider);
    this._currentNetwork = networkController.store.getState().network;
    networkController.on(NETWORK_EVENTS.NETWORK_DID_CHANGE, (network) => {
      if (network !== 'loading' && network !== this._currentNetwork) {
        this._currentNetwork = network;
        this.ethersProvider = new ethers.providers.Web3Provider(provider);
      }
    });
  }

  async fetchSwapsRefreshRates(chainId) {
    const response = await fetchWithCache(
      getBaseApi('network', chainId),
      { method: 'GET' },
      { cacheRefreshTime: 600000 },
    );
    const { refreshRates } = response || {};
    if (
      !refreshRates ||
      typeof refreshRates.quotes !== 'number' ||
      typeof refreshRates.quotesPrefetching !== 'number'
    ) {
      throw new Error(
        `MetaMask - invalid response for refreshRates: ${response}`,
      );
    }
    // We presently use milliseconds in the UI.
    return {
      quotes: refreshRates.quotes * 1000,
      quotesPrefetching: refreshRates.quotesPrefetching * 1000,
    };
  }

  // Sets the refresh rate for quote updates from the MetaSwap API
  async _setSwapsRefreshRates() {
    const chainId = this._getCurrentChainId();
    let swapsRefreshRates;
    try {
      swapsRefreshRates = await this.fetchSwapsRefreshRates(chainId);
    } catch (e) {
      console.error('Request for swaps quote refresh time failed: ', e);
    }
    const { swapsState: latestSwapsState } = this.store.getState();
    this.store.updateState({
      swapsState: {
        ...latestSwapsState,
        swapsQuoteRefreshTime:
          swapsRefreshRates?.quotes || FALLBACK_QUOTE_REFRESH_TIME,
        swapsQuotePrefetchingRefreshTime:
          swapsRefreshRates?.quotesPrefetching || FALLBACK_QUOTE_REFRESH_TIME,
      },
    });
  }

  // Once quotes are fetched, we poll for new ones to keep the quotes up to date. Market and aggregator contract conditions can change fast enough
  // that quotes will no longer be available after 1 or 2 minutes. When fetchAndSetQuotes is first called, it receives fetch parameters that are stored in
  // state. These stored parameters are used on subsequent calls made during polling.
  // Note: we stop polling after 3 requests, until new quotes are explicitly asked for. The logic that enforces that maximum is in the body of fetchAndSetQuotes
  pollForNewQuotes() {
    const {
      swapsState: {
        swapsQuoteRefreshTime,
        swapsQuotePrefetchingRefreshTime,
        quotesPollingLimitEnabled,
      },
    } = this.store.getState();
    // swapsQuoteRefreshTime is used on the View Quote page, swapsQuotePrefetchingRefreshTime is used on the Build Quote page.
    const quotesRefreshRateInMs = quotesPollingLimitEnabled
      ? swapsQuoteRefreshTime
      : swapsQuotePrefetchingRefreshTime;
    this.pollingTimeout = setTimeout(() => {
      const { swapsState } = this.store.getState();
      this.fetchAndSetQuotes(
        swapsState.fetchParams,
        swapsState.fetchParams?.metaData,
        true,
      );
    }, quotesRefreshRateInMs);
  }

  stopPollingForQuotes() {
    if (this.pollingTimeout) {
      clearTimeout(this.pollingTimeout);
    }
  }

  async fetchAndSetQuotes(
    fetchParams,
    fetchParamsMetaData = {},
    isPolledRequest,
  ) {
    const { chainId } = fetchParamsMetaData;
    const {
      swapsState: { quotesPollingLimitEnabled, saveFetchedQuotes },
    } = this.store.getState();

    if (!fetchParams) {
      return null;
    }
    // Every time we get a new request that is not from the polling, we reset the poll count so we can poll for up to three more sets of quotes with these new params.
    if (!isPolledRequest) {
      this.pollCount = 0;
    }

    // If there are any pending poll requests, clear them so that they don't get call while this new fetch is in process
    clearTimeout(this.pollingTimeout);

    if (!isPolledRequest) {
      this.setSwapsErrorKey('');
    }

    const indexOfCurrentCall = this.indexOfNewestCallInFlight + 1;
    this.indexOfNewestCallInFlight = indexOfCurrentCall;

    if (!saveFetchedQuotes) {
      this.setSaveFetchedQuotes(true);
    }

    let [newQuotes] = await Promise.all([
      this._fetchTradesInfo(fetchParams, {
        ...fetchParamsMetaData,
      }),
      this._setSwapsRefreshRates(),
    ]);

    const {
      swapsState: { saveFetchedQuotes: saveFetchedQuotesAfterResponse },
    } = this.store.getState();

    // If saveFetchedQuotesAfterResponse is false, it means a user left Swaps (we cleaned the state)
    // and we don't want to set any API response with quotes into state.
    if (!saveFetchedQuotesAfterResponse) {
      return [
        {}, // quotes
        null, // selectedAggId
      ];
    }

    newQuotes = mapValues(newQuotes, (quote) => ({
      ...quote,
      sourceTokenInfo: fetchParamsMetaData.sourceTokenInfo,
      destinationTokenInfo: fetchParamsMetaData.destinationTokenInfo,
    }));

    const quotesLastFetched = Date.now();

    let approvalRequired = false;
    if (
      !isSwapsDefaultTokenAddress(fetchParams.sourceToken, chainId) &&
      Object.values(newQuotes).length
    ) {
      const allowance = await this._getERC20Allowance(
        fetchParams.sourceToken,
        fetchParams.fromAddress,
        chainId,
      );
      const [firstQuote] = Object.values(newQuotes);

      // For a user to be able to swap a token, they need to have approved the MetaSwap contract to withdraw that token.
      // _getERC20Allowance() returns the amount of the token they have approved for withdrawal. If that amount is greater
      // than 0, it means that approval has already occurred and is not needed. Otherwise, for tokens to be swapped, a new
      // call of the ERC-20 approve method is required.
      approvalRequired =
        firstQuote.approvalNeeded &&
        allowance.eq(0) &&
        firstQuote.aggregator !== 'wrappedNative';
      if (!approvalRequired) {
        newQuotes = mapValues(newQuotes, (quote) => ({
          ...quote,
          approvalNeeded: null,
        }));
      } else if (!isPolledRequest) {
        const { gasLimit: approvalGas } = await this.timedoutGasReturn(
          firstQuote.approvalNeeded,
        );

        newQuotes = mapValues(newQuotes, (quote) => ({
          ...quote,
          approvalNeeded: {
            ...quote.approvalNeeded,
            gas: approvalGas || DEFAULT_ERC20_APPROVE_GAS,
          },
        }));
      }
    }

    let topAggId = null;

    // We can reduce time on the loading screen by only doing this after the
    // loading screen and best quote have rendered.
    if (!approvalRequired && !fetchParams?.balanceError) {
      newQuotes = await this.getAllQuotesWithGasEstimates(newQuotes);
    }

    if (Object.values(newQuotes).length === 0) {
      this.setSwapsErrorKey(QUOTES_NOT_AVAILABLE_ERROR);
    } else {
      const [
        _topAggId,
        quotesWithSavingsAndFeeData,
      ] = await this._findTopQuoteAndCalculateSavings(newQuotes);
      topAggId = _topAggId;
      newQuotes = quotesWithSavingsAndFeeData;
    }

    // If a newer call has been made, don't update state with old information
    // Prevents timing conflicts between fetches
    if (this.indexOfNewestCallInFlight !== indexOfCurrentCall) {
      throw new Error(SWAPS_FETCH_ORDER_CONFLICT);
    }

    const { swapsState } = this.store.getState();
    let { selectedAggId } = swapsState;
    if (!newQuotes[selectedAggId]) {
      selectedAggId = null;
    }

    this.store.updateState({
      swapsState: {
        ...swapsState,
        quotes: newQuotes,
        fetchParams: { ...fetchParams, metaData: fetchParamsMetaData },
        quotesLastFetched,
        selectedAggId,
        topAggId,
      },
    });

    if (quotesPollingLimitEnabled) {
      // We only want to do up to a maximum of three requests from polling if polling limit is enabled.
      // Otherwise we won't increase pollCount, so polling will run without a limit.
      this.pollCount += 1;
    }

    if (!quotesPollingLimitEnabled || this.pollCount < POLL_COUNT_LIMIT + 1) {
      this.pollForNewQuotes();
    } else {
      this.resetPostFetchState();
      this.setSwapsErrorKey(QUOTES_EXPIRED_ERROR);
      return null;
    }

    return [newQuotes, topAggId];
  }

  safeRefetchQuotes() {
    const { swapsState } = this.store.getState();
    if (!this.pollingTimeout && swapsState.fetchParams) {
      this.fetchAndSetQuotes(swapsState.fetchParams);
    }
  }

  setSelectedQuoteAggId(selectedAggId) {
    const { swapsState } = this.store.getState();
    this.store.updateState({ swapsState: { ...swapsState, selectedAggId } });
  }

  setSwapsTokens(tokens) {
    const { swapsState } = this.store.getState();
    this.store.updateState({ swapsState: { ...swapsState, tokens } });
  }

  clearSwapsQuotes() {
    const { swapsState } = this.store.getState();
    this.store.updateState({ swapsState: { ...swapsState, quotes: {} } });
  }

  setSwapsErrorKey(errorKey) {
    const { swapsState } = this.store.getState();
    this.store.updateState({ swapsState: { ...swapsState, errorKey } });
  }

  async getAllQuotesWithGasEstimates(quotes) {
    const quoteGasData = await Promise.all(
      Object.values(quotes).map(async (quote) => {
        const { gasLimit, simulationFails } = await this.timedoutGasReturn(
          quote.trade,
        );
        return [gasLimit, simulationFails, quote.aggregator];
      }),
    );

    const newQuotes = {};
    quoteGasData.forEach(([gasLimit, simulationFails, aggId]) => {
      if (gasLimit && !simulationFails) {
        const gasEstimateWithRefund = calculateGasEstimateWithRefund(
          quotes[aggId].maxGas,
          quotes[aggId].estimatedRefund,
          gasLimit,
        );

        newQuotes[aggId] = {
          ...quotes[aggId],
          gasEstimate: gasLimit,
          gasEstimateWithRefund,
        };
      } else if (quotes[aggId].approvalNeeded) {
        // If gas estimation fails, but an ERC-20 approve is needed, then we do not add any estimate property to the quote object
        // Such quotes will rely on the maxGas and averageGas properties from the api
        newQuotes[aggId] = quotes[aggId];
      }
      // If gas estimation fails and no approval is needed, then we filter that quote out, so that it is not shown to the user
    });
    return newQuotes;
  }

  timedoutGasReturn(tradeTxParams) {
    return new Promise((resolve) => {
      let gasTimedOut = false;

      const gasTimeout = setTimeout(() => {
        gasTimedOut = true;
        resolve({ gasLimit: null, simulationFails: true });
      }, SECOND * 5);

      // Remove gas from params that will be passed to the `estimateGas` call
      // Including it can cause the estimate to fail if the actual gas needed
      // exceeds the passed gas
      const tradeTxParamsForGasEstimate = {
        data: tradeTxParams.data,
        from: tradeTxParams.from,
        to: tradeTxParams.to,
        value: tradeTxParams.value,
      };

      this.getBufferedGasLimit({ txParams: tradeTxParamsForGasEstimate }, 1)
        .then(({ gasLimit, simulationFails }) => {
          if (!gasTimedOut) {
            clearTimeout(gasTimeout);
            resolve({ gasLimit, simulationFails });
          }
        })
        .catch((e) => {
          log.error(e);
          if (!gasTimedOut) {
            clearTimeout(gasTimeout);
            resolve({ gasLimit: null, simulationFails: true });
          }
        });
    });
  }

  async setInitialGasEstimate(initialAggId) {
    const { swapsState } = this.store.getState();

    const quoteToUpdate = { ...swapsState.quotes[initialAggId] };

    const {
      gasLimit: newGasEstimate,
      simulationFails,
    } = await this.timedoutGasReturn(quoteToUpdate.trade);

    if (newGasEstimate && !simulationFails) {
      const gasEstimateWithRefund = calculateGasEstimateWithRefund(
        quoteToUpdate.maxGas,
        quoteToUpdate.estimatedRefund,
        newGasEstimate,
      );

      quoteToUpdate.gasEstimate = newGasEstimate;
      quoteToUpdate.gasEstimateWithRefund = gasEstimateWithRefund;
    }

    this.store.updateState({
      swapsState: {
        ...swapsState,
        quotes: { ...swapsState.quotes, [initialAggId]: quoteToUpdate },
      },
    });
  }

  setApproveTxId(approveTxId) {
    const { swapsState } = this.store.getState();
    this.store.updateState({ swapsState: { ...swapsState, approveTxId } });
  }

  setTradeTxId(tradeTxId) {
    const { swapsState } = this.store.getState();
    this.store.updateState({ swapsState: { ...swapsState, tradeTxId } });
  }

  setQuotesLastFetched(quotesLastFetched) {
    const { swapsState } = this.store.getState();
    this.store.updateState({
      swapsState: { ...swapsState, quotesLastFetched },
    });
  }

  setSwapsTxGasPrice(gasPrice) {
    const { swapsState } = this.store.getState();
    this.store.updateState({
      swapsState: { ...swapsState, customGasPrice: gasPrice },
    });
  }

  setSwapsTxMaxFeePerGas(maxFeePerGas) {
    const { swapsState } = this.store.getState();
    this.store.updateState({
      swapsState: { ...swapsState, customMaxFeePerGas: maxFeePerGas },
    });
  }

<<<<<<< HEAD
  setSwapsUserFeeLevel(swapsUserFeeLevel) {
    const { swapsState } = this.store.getState();
    this.store.updateState({
      swapsState: { ...swapsState, swapsUserFeeLevel },
    });
  }

  setSwapsQuotesPollingLimitEnabled(quotesPollingLimitEnabled) {
    const { swapsState } = this.store.getState();
    this.store.updateState({
      swapsState: { ...swapsState, quotesPollingLimitEnabled },
    });
  }

=======
>>>>>>> 91bbecae
  setSwapsTxMaxFeePriorityPerGas(maxPriorityFeePerGas) {
    const { swapsState } = this.store.getState();
    this.store.updateState({
      swapsState: {
        ...swapsState,
        customMaxPriorityFeePerGas: maxPriorityFeePerGas,
      },
    });
  }

  setSwapsTxGasLimit(gasLimit) {
    const { swapsState } = this.store.getState();
    this.store.updateState({
      swapsState: { ...swapsState, customMaxGas: gasLimit },
    });
  }

  setCustomApproveTxData(data) {
    const { swapsState } = this.store.getState();
    this.store.updateState({
      swapsState: { ...swapsState, customApproveTxData: data },
    });
  }

  setBackgroundSwapRouteState(routeState) {
    const { swapsState } = this.store.getState();
    this.store.updateState({ swapsState: { ...swapsState, routeState } });
  }

  setSaveFetchedQuotes(status) {
    const { swapsState } = this.store.getState();
    this.store.updateState({
      swapsState: { ...swapsState, saveFetchedQuotes: status },
    });
  }

  setSwapsLiveness(swapsLiveness) {
    const { swapsState } = this.store.getState();
    const { swapsFeatureIsLive } = swapsLiveness;
    this.store.updateState({
      swapsState: { ...swapsState, swapsFeatureIsLive },
    });
  }

  resetPostFetchState() {
    const { swapsState } = this.store.getState();
    this.store.updateState({
      swapsState: {
        ...initialState.swapsState,
        tokens: swapsState.tokens,
        fetchParams: swapsState.fetchParams,
        swapsFeatureIsLive: swapsState.swapsFeatureIsLive,
        swapsQuoteRefreshTime: swapsState.swapsQuoteRefreshTime,
        swapsQuotePrefetchingRefreshTime:
          swapsState.swapsQuotePrefetchingRefreshTime,
      },
    });
    clearTimeout(this.pollingTimeout);
  }

  resetSwapsState() {
    const { swapsState } = this.store.getState();
    this.store.updateState({
      swapsState: {
        ...initialState.swapsState,
        swapsQuoteRefreshTime: swapsState.swapsQuoteRefreshTime,
        swapsQuotePrefetchingRefreshTime:
          swapsState.swapsQuotePrefetchingRefreshTime,
      },
    });
    clearTimeout(this.pollingTimeout);
  }

  async _findTopQuoteAndCalculateSavings(quotes = {}) {
    const {
<<<<<<< HEAD
      contractExchangeRates: tokenConversionRates,
    } = this.getTokenRatesState();
    const {
=======
>>>>>>> 91bbecae
      swapsState: { customGasPrice, customMaxPriorityFeePerGas },
    } = this.store.getState();
    const chainId = this._getCurrentChainId();

    const numQuotes = Object.keys(quotes).length;
    if (!numQuotes) {
      return {};
    }

    const newQuotes = cloneDeep(quotes);

    const {
      gasFeeEstimates,
      gasEstimateType,
    } = await this._getEIP1559GasFeeEstimates();

<<<<<<< HEAD
    let usedGasPrice = '0x0';
=======
    let usedGasPrice;
>>>>>>> 91bbecae

    if (gasEstimateType === GAS_ESTIMATE_TYPES.FEE_MARKET) {
      const {
        high: { suggestedMaxPriorityFeePerGas },
        estimatedBaseFee,
      } = gasFeeEstimates;

      usedGasPrice = addCurrencies(
        customMaxPriorityFeePerGas || // Is already in hex WEI.
          decGWEIToHexWEI(suggestedMaxPriorityFeePerGas),
        decGWEIToHexWEI(estimatedBaseFee),
        {
          aBase: 16,
          bBase: 16,
          toNumericBase: 'hex',
          numberOfDecimals: 6,
        },
      );
    } else if (gasEstimateType === GAS_ESTIMATE_TYPES.LEGACY) {
      usedGasPrice = customGasPrice || decGWEIToHexWEI(gasFeeEstimates.high);
    } else if (gasEstimateType === GAS_ESTIMATE_TYPES.ETH_GASPRICE) {
      usedGasPrice =
        customGasPrice || decGWEIToHexWEI(gasFeeEstimates.gasPrice);
<<<<<<< HEAD
=======
    } else {
      usedGasPrice = '0x0';
>>>>>>> 91bbecae
    }

    let topAggId = null;
    let overallValueOfBestQuoteForSorting = null;

    Object.values(newQuotes).forEach((quote) => {
      const {
        aggregator,
        approvalNeeded,
        averageGas,
        destinationAmount = 0,
        destinationToken,
        destinationTokenInfo,
        gasEstimate,
        sourceAmount,
        sourceToken,
        trade,
        fee: metaMaskFee,
      } = quote;

      const tradeGasLimitForCalculation = gasEstimate
        ? new BigNumber(gasEstimate, 16)
        : new BigNumber(averageGas || MAX_GAS_LIMIT, 10);

      const totalGasLimitForCalculation = tradeGasLimitForCalculation
        .plus(approvalNeeded?.gas || '0x0', 16)
        .toString(16);

      const gasTotalInWeiHex = calcGasTotal(
        totalGasLimitForCalculation,
        usedGasPrice,
      );

      // trade.value is a sum of different values depending on the transaction.
      // It always includes any external fees charged by the quote source. In
      // addition, if the source asset is the selected chain's default token, trade.value
      // includes the amount of that token.
      const totalWeiCost = new BigNumber(gasTotalInWeiHex, 16).plus(
        trade.value,
        16,
      );

      const totalEthCost = conversionUtil(totalWeiCost, {
        fromCurrency: 'ETH',
        fromDenomination: 'WEI',
        toDenomination: 'ETH',
        fromNumericBase: 'BN',
        numberOfDecimals: 6,
      });

      // The total fee is aggregator/exchange fees plus gas fees.
      // If the swap is from the selected chain's default token, subtract
      // the sourceAmount from the total cost. Otherwise, the total fee
      // is simply trade.value plus gas fees.
      const ethFee = isSwapsDefaultTokenAddress(sourceToken, chainId)
        ? conversionUtil(
            totalWeiCost.minus(sourceAmount, 10), // sourceAmount is in wei
            {
              fromCurrency: 'ETH',
              fromDenomination: 'WEI',
              toDenomination: 'ETH',
              fromNumericBase: 'BN',
              numberOfDecimals: 6,
            },
          )
        : totalEthCost;

      const decimalAdjustedDestinationAmount = calcTokenAmount(
        destinationAmount,
        destinationTokenInfo.decimals,
      );

      const tokenPercentageOfPreFeeDestAmount = new BigNumber(100, 10)
        .minus(metaMaskFee, 10)
        .div(100);
      const destinationAmountBeforeMetaMaskFee = decimalAdjustedDestinationAmount.div(
        tokenPercentageOfPreFeeDestAmount,
      );
      const metaMaskFeeInTokens = destinationAmountBeforeMetaMaskFee.minus(
        decimalAdjustedDestinationAmount,
      );

      const tokenConversionRate =
        tokenConversionRates[
          Object.keys(tokenConversionRates).find((tokenAddress) =>
            isEqualCaseInsensitive(tokenAddress, destinationToken),
          )
        ];
      const conversionRateForSorting = tokenConversionRate || 1;

      const ethValueOfTokens = decimalAdjustedDestinationAmount.times(
        conversionRateForSorting.toString(10),
        10,
      );

      const conversionRateForCalculations = isSwapsDefaultTokenAddress(
        destinationToken,
        chainId,
      )
        ? 1
        : tokenConversionRate;

      const overallValueOfQuoteForSorting =
        conversionRateForCalculations === undefined
          ? ethValueOfTokens
          : ethValueOfTokens.minus(ethFee, 10);

      quote.ethFee = ethFee.toString(10);

      if (conversionRateForCalculations !== undefined) {
        quote.ethValueOfTokens = ethValueOfTokens.toString(10);
        quote.overallValueOfQuote = overallValueOfQuoteForSorting.toString(10);
        quote.metaMaskFeeInEth = metaMaskFeeInTokens
          .times(conversionRateForCalculations.toString(10))
          .toString(10);
      }

      if (
        overallValueOfBestQuoteForSorting === null ||
        overallValueOfQuoteForSorting.gt(overallValueOfBestQuoteForSorting)
      ) {
        topAggId = aggregator;
        overallValueOfBestQuoteForSorting = overallValueOfQuoteForSorting;
      }
    });

    const isBest =
      isSwapsDefaultTokenAddress(
        newQuotes[topAggId].destinationToken,
        chainId,
      ) ||
      Boolean(
        tokenConversionRates[
          Object.keys(tokenConversionRates).find((tokenAddress) =>
            isEqualCaseInsensitive(
              tokenAddress,
              newQuotes[topAggId]?.destinationToken,
            ),
          )
        ],
      );

    let savings = null;

    if (isBest) {
      const bestQuote = newQuotes[topAggId];

      savings = {};

      const {
        ethFee: medianEthFee,
        metaMaskFeeInEth: medianMetaMaskFee,
        ethValueOfTokens: medianEthValueOfTokens,
      } = getMedianEthValueQuote(Object.values(newQuotes));

      // Performance savings are calculated as:
      //   (ethValueOfTokens for the best trade) - (ethValueOfTokens for the media trade)
      savings.performance = new BigNumber(bestQuote.ethValueOfTokens, 10).minus(
        medianEthValueOfTokens,
        10,
      );

      // Fee savings are calculated as:
      //   (fee for the median trade) - (fee for the best trade)
      savings.fee = new BigNumber(medianEthFee).minus(bestQuote.ethFee, 10);

      savings.metaMaskFee = bestQuote.metaMaskFeeInEth;

      // Total savings are calculated as:
      //   performance savings + fee savings - metamask fee
      savings.total = savings.performance
        .plus(savings.fee)
        .minus(savings.metaMaskFee)
        .toString(10);
      savings.performance = savings.performance.toString(10);
      savings.fee = savings.fee.toString(10);
      savings.medianMetaMaskFee = medianMetaMaskFee;

      newQuotes[topAggId].isBestQuote = true;
      newQuotes[topAggId].savings = savings;
    }

    return [topAggId, newQuotes];
  }

  async _getERC20Allowance(contractAddress, walletAddress, chainId) {
    const contract = new ethers.Contract(
      contractAddress,
      abi,
      this.ethersProvider,
    );
    return await contract.allowance(
      walletAddress,
      SWAPS_CHAINID_CONTRACT_ADDRESS_MAP[chainId],
    );
  }
}

/**
 * Calculates the median overallValueOfQuote of a sample of quotes.
 *
 * @param {Array} _quotes - A sample of quote objects with overallValueOfQuote, ethFee, metaMaskFeeInEth, and ethValueOfTokens properties
 * @returns {Object} An object with the ethValueOfTokens, ethFee, and metaMaskFeeInEth of the quote with the median overallValueOfQuote
 */
function getMedianEthValueQuote(_quotes) {
  if (!Array.isArray(_quotes) || _quotes.length === 0) {
    throw new Error('Expected non-empty array param.');
  }

  const quotes = [..._quotes];

  quotes.sort((quoteA, quoteB) => {
    const overallValueOfQuoteA = new BigNumber(quoteA.overallValueOfQuote, 10);
    const overallValueOfQuoteB = new BigNumber(quoteB.overallValueOfQuote, 10);
    if (overallValueOfQuoteA.equals(overallValueOfQuoteB)) {
      return 0;
    }
    return overallValueOfQuoteA.lessThan(overallValueOfQuoteB) ? -1 : 1;
  });

  if (quotes.length % 2 === 1) {
    // return middle values
    const medianOverallValue =
      quotes[(quotes.length - 1) / 2].overallValueOfQuote;
    const quotesMatchingMedianQuoteValue = quotes.filter(
      (quote) => medianOverallValue === quote.overallValueOfQuote,
    );
    return meansOfQuotesFeesAndValue(quotesMatchingMedianQuoteValue);
  }

  // return mean of middle two values
  const upperIndex = quotes.length / 2;
  const lowerIndex = upperIndex - 1;

  const overallValueAtUpperIndex = quotes[upperIndex].overallValueOfQuote;
  const overallValueAtLowerIndex = quotes[lowerIndex].overallValueOfQuote;

  const quotesMatchingUpperIndexValue = quotes.filter(
    (quote) => overallValueAtUpperIndex === quote.overallValueOfQuote,
  );
  const quotesMatchingLowerIndexValue = quotes.filter(
    (quote) => overallValueAtLowerIndex === quote.overallValueOfQuote,
  );

  const feesAndValueAtUpperIndex = meansOfQuotesFeesAndValue(
    quotesMatchingUpperIndexValue,
  );
  const feesAndValueAtLowerIndex = meansOfQuotesFeesAndValue(
    quotesMatchingLowerIndexValue,
  );

  return {
    ethFee: new BigNumber(feesAndValueAtUpperIndex.ethFee, 10)
      .plus(feesAndValueAtLowerIndex.ethFee, 10)
      .dividedBy(2)
      .toString(10),
    metaMaskFeeInEth: new BigNumber(
      feesAndValueAtUpperIndex.metaMaskFeeInEth,
      10,
    )
      .plus(feesAndValueAtLowerIndex.metaMaskFeeInEth, 10)
      .dividedBy(2)
      .toString(10),
    ethValueOfTokens: new BigNumber(
      feesAndValueAtUpperIndex.ethValueOfTokens,
      10,
    )
      .plus(feesAndValueAtLowerIndex.ethValueOfTokens, 10)
      .dividedBy(2)
      .toString(10),
  };
}

/**
 * Calculates the arithmetic mean for each of three properties - ethFee, metaMaskFeeInEth and ethValueOfTokens - across
 * an array of objects containing those properties.
 *
 * @param {Array} quotes - A sample of quote objects with overallValueOfQuote, ethFee, metaMaskFeeInEth and
 * ethValueOfTokens properties
 * @returns {Object} An object with the arithmetic mean each of the ethFee, metaMaskFeeInEth and ethValueOfTokens of
 * the passed quote objects
 */
function meansOfQuotesFeesAndValue(quotes) {
  const feeAndValueSumsAsBigNumbers = quotes.reduce(
    (feeAndValueSums, quote) => ({
      ethFee: feeAndValueSums.ethFee.plus(quote.ethFee, 10),
      metaMaskFeeInEth: feeAndValueSums.metaMaskFeeInEth.plus(
        quote.metaMaskFeeInEth,
        10,
      ),
      ethValueOfTokens: feeAndValueSums.ethValueOfTokens.plus(
        quote.ethValueOfTokens,
        10,
      ),
    }),
    {
      ethFee: new BigNumber(0, 10),
      metaMaskFeeInEth: new BigNumber(0, 10),
      ethValueOfTokens: new BigNumber(0, 10),
    },
  );

  return {
    ethFee: feeAndValueSumsAsBigNumbers.ethFee
      .div(quotes.length, 10)
      .toString(10),
    metaMaskFeeInEth: feeAndValueSumsAsBigNumbers.metaMaskFeeInEth
      .div(quotes.length, 10)
      .toString(10),
    ethValueOfTokens: feeAndValueSumsAsBigNumbers.ethValueOfTokens
      .div(quotes.length, 10)
      .toString(10),
  };
}

export const utils = {
  getMedianEthValueQuote,
  meansOfQuotesFeesAndValue,
};<|MERGE_RESOLUTION|>--- conflicted
+++ resolved
@@ -24,11 +24,9 @@
 
 import {
   fetchTradesInfo as defaultFetchTradesInfo,
-  getBaseApi,
+  fetchSwapsQuoteRefreshTime as defaultFetchSwapsQuoteRefreshTime,
 } from '../../../ui/pages/swaps/swaps.util';
-import fetchWithCache from '../../../ui/helpers/utils/fetch-with-cache';
 import { MINUTE, SECOND } from '../../../shared/constants/time';
-import { isEqualCaseInsensitive } from '../../../ui/helpers/utils/util';
 import { NETWORK_EVENTS } from './network';
 
 // The MAX_GAS_LIMIT is a number that is higher than the maximum gas costs we have observed on any aggregator
@@ -41,6 +39,10 @@
 // If for any reason the MetaSwap API fails to provide a refresh time,
 // provide a reasonable fallback to avoid further errors
 const FALLBACK_QUOTE_REFRESH_TIME = MINUTE;
+
+// This is the amount of time to wait, after successfully fetching quotes
+// and their gas estimates, before fetching for new quotes
+const QUOTE_POLLING_DIFFERENCE_INTERVAL = SECOND * 10;
 
 function calculateGasEstimateWithRefund(
   maxGas = MAX_GAS_LIMIT,
@@ -51,12 +53,10 @@
     estimatedRefund,
     10,
   );
-  const isMaxGasMinusRefundNegative = maxGasMinusRefund.lt(0);
-
-  const gasEstimateWithRefund =
-    !isMaxGasMinusRefundNegative && maxGasMinusRefund.lt(estimatedGas, 16)
-      ? `0x${maxGasMinusRefund.toString(16)}`
-      : estimatedGas;
+
+  const gasEstimateWithRefund = maxGasMinusRefund.lt(estimatedGas, 16)
+    ? maxGasMinusRefund.toString(16)
+    : estimatedGas;
 
   return gasEstimateWithRefund;
 }
@@ -64,7 +64,6 @@
 const initialState = {
   swapsState: {
     quotes: {},
-    quotesPollingLimitEnabled: false,
     fetchParams: null,
     tokens: null,
     tradeTxId: null,
@@ -74,19 +73,14 @@
     customGasPrice: null,
     customMaxFeePerGas: null,
     customMaxPriorityFeePerGas: null,
-<<<<<<< HEAD
-    swapsUserFeeLevel: '',
-=======
->>>>>>> 91bbecae
     selectedAggId: null,
     customApproveTxData: '',
     errorKey: '',
     topAggId: null,
     routeState: '',
     swapsFeatureIsLive: true,
-    saveFetchedQuotes: false,
+    useNewSwapsApi: false,
     swapsQuoteRefreshTime: FALLBACK_QUOTE_REFRESH_TIME,
-    swapsQuotePrefetchingRefreshTime: FALLBACK_QUOTE_REFRESH_TIME,
   },
 };
 
@@ -96,8 +90,9 @@
     networkController,
     provider,
     getProviderConfig,
-    getTokenRatesState,
+    tokenRatesStore,
     fetchTradesInfo = defaultFetchTradesInfo,
+    fetchSwapsQuoteRefreshTime = defaultFetchSwapsQuoteRefreshTime,
     getCurrentChainId,
     getEIP1559GasFeeEstimates,
   }) {
@@ -106,11 +101,12 @@
     });
 
     this._fetchTradesInfo = fetchTradesInfo;
+    this._fetchSwapsQuoteRefreshTime = fetchSwapsQuoteRefreshTime;
     this._getCurrentChainId = getCurrentChainId;
     this._getEIP1559GasFeeEstimates = getEIP1559GasFeeEstimates;
 
     this.getBufferedGasLimit = getBufferedGasLimit;
-    this.getTokenRatesState = getTokenRatesState;
+    this.tokenRatesStore = tokenRatesStore;
 
     this.pollCount = 0;
     this.getProviderConfig = getProviderConfig;
@@ -127,66 +123,38 @@
     });
   }
 
-  async fetchSwapsRefreshRates(chainId) {
-    const response = await fetchWithCache(
-      getBaseApi('network', chainId),
-      { method: 'GET' },
-      { cacheRefreshTime: 600000 },
-    );
-    const { refreshRates } = response || {};
-    if (
-      !refreshRates ||
-      typeof refreshRates.quotes !== 'number' ||
-      typeof refreshRates.quotesPrefetching !== 'number'
-    ) {
-      throw new Error(
-        `MetaMask - invalid response for refreshRates: ${response}`,
-      );
-    }
-    // We presently use milliseconds in the UI.
-    return {
-      quotes: refreshRates.quotes * 1000,
-      quotesPrefetching: refreshRates.quotesPrefetching * 1000,
-    };
-  }
-
   // Sets the refresh rate for quote updates from the MetaSwap API
-  async _setSwapsRefreshRates() {
+  async _setSwapsQuoteRefreshTime() {
     const chainId = this._getCurrentChainId();
-    let swapsRefreshRates;
+    const { swapsState } = this.store.getState();
+
+    // Default to fallback time unless API returns valid response
+    let swapsQuoteRefreshTime = FALLBACK_QUOTE_REFRESH_TIME;
     try {
-      swapsRefreshRates = await this.fetchSwapsRefreshRates(chainId);
+      swapsQuoteRefreshTime = await this._fetchSwapsQuoteRefreshTime(
+        chainId,
+        swapsState.useNewSwapsApi,
+      );
     } catch (e) {
       console.error('Request for swaps quote refresh time failed: ', e);
     }
+
     const { swapsState: latestSwapsState } = this.store.getState();
-    this.store.updateState({
-      swapsState: {
-        ...latestSwapsState,
-        swapsQuoteRefreshTime:
-          swapsRefreshRates?.quotes || FALLBACK_QUOTE_REFRESH_TIME,
-        swapsQuotePrefetchingRefreshTime:
-          swapsRefreshRates?.quotesPrefetching || FALLBACK_QUOTE_REFRESH_TIME,
-      },
+
+    this.store.updateState({
+      swapsState: { ...latestSwapsState, swapsQuoteRefreshTime },
     });
   }
 
   // Once quotes are fetched, we poll for new ones to keep the quotes up to date. Market and aggregator contract conditions can change fast enough
-  // that quotes will no longer be available after 1 or 2 minutes. When fetchAndSetQuotes is first called, it receives fetch parameters that are stored in
+  // that quotes will no longer be available after 1 or 2 minutes. When fetchAndSetQuotes is first called it, receives fetch that parameters are stored in
   // state. These stored parameters are used on subsequent calls made during polling.
   // Note: we stop polling after 3 requests, until new quotes are explicitly asked for. The logic that enforces that maximum is in the body of fetchAndSetQuotes
   pollForNewQuotes() {
     const {
-      swapsState: {
-        swapsQuoteRefreshTime,
-        swapsQuotePrefetchingRefreshTime,
-        quotesPollingLimitEnabled,
-      },
+      swapsState: { swapsQuoteRefreshTime },
     } = this.store.getState();
-    // swapsQuoteRefreshTime is used on the View Quote page, swapsQuotePrefetchingRefreshTime is used on the Build Quote page.
-    const quotesRefreshRateInMs = quotesPollingLimitEnabled
-      ? swapsQuoteRefreshTime
-      : swapsQuotePrefetchingRefreshTime;
+
     this.pollingTimeout = setTimeout(() => {
       const { swapsState } = this.store.getState();
       this.fetchAndSetQuotes(
@@ -194,13 +162,11 @@
         swapsState.fetchParams?.metaData,
         true,
       );
-    }, quotesRefreshRateInMs);
+    }, swapsQuoteRefreshTime - QUOTE_POLLING_DIFFERENCE_INTERVAL);
   }
 
   stopPollingForQuotes() {
-    if (this.pollingTimeout) {
-      clearTimeout(this.pollingTimeout);
-    }
+    clearTimeout(this.pollingTimeout);
   }
 
   async fetchAndSetQuotes(
@@ -210,7 +176,7 @@
   ) {
     const { chainId } = fetchParamsMetaData;
     const {
-      swapsState: { quotesPollingLimitEnabled, saveFetchedQuotes },
+      swapsState: { useNewSwapsApi },
     } = this.store.getState();
 
     if (!fetchParams) {
@@ -231,29 +197,13 @@
     const indexOfCurrentCall = this.indexOfNewestCallInFlight + 1;
     this.indexOfNewestCallInFlight = indexOfCurrentCall;
 
-    if (!saveFetchedQuotes) {
-      this.setSaveFetchedQuotes(true);
-    }
-
     let [newQuotes] = await Promise.all([
       this._fetchTradesInfo(fetchParams, {
         ...fetchParamsMetaData,
+        useNewSwapsApi,
       }),
-      this._setSwapsRefreshRates(),
+      this._setSwapsQuoteRefreshTime(),
     ]);
-
-    const {
-      swapsState: { saveFetchedQuotes: saveFetchedQuotesAfterResponse },
-    } = this.store.getState();
-
-    // If saveFetchedQuotesAfterResponse is false, it means a user left Swaps (we cleaned the state)
-    // and we don't want to set any API response with quotes into state.
-    if (!saveFetchedQuotesAfterResponse) {
-      return [
-        {}, // quotes
-        null, // selectedAggId
-      ];
-    }
 
     newQuotes = mapValues(newQuotes, (quote) => ({
       ...quote,
@@ -273,16 +223,12 @@
         fetchParams.fromAddress,
         chainId,
       );
-      const [firstQuote] = Object.values(newQuotes);
 
       // For a user to be able to swap a token, they need to have approved the MetaSwap contract to withdraw that token.
       // _getERC20Allowance() returns the amount of the token they have approved for withdrawal. If that amount is greater
-      // than 0, it means that approval has already occurred and is not needed. Otherwise, for tokens to be swapped, a new
+      // than 0, it means that approval has already occured and is not needed. Otherwise, for tokens to be swapped, a new
       // call of the ERC-20 approve method is required.
-      approvalRequired =
-        firstQuote.approvalNeeded &&
-        allowance.eq(0) &&
-        firstQuote.aggregator !== 'wrappedNative';
+      approvalRequired = allowance.eq(0);
       if (!approvalRequired) {
         newQuotes = mapValues(newQuotes, (quote) => ({
           ...quote,
@@ -290,7 +236,7 @@
         }));
       } else if (!isPolledRequest) {
         const { gasLimit: approvalGas } = await this.timedoutGasReturn(
-          firstQuote.approvalNeeded,
+          Object.values(newQuotes)[0].approvalNeeded,
         );
 
         newQuotes = mapValues(newQuotes, (quote) => ({
@@ -345,13 +291,9 @@
       },
     });
 
-    if (quotesPollingLimitEnabled) {
-      // We only want to do up to a maximum of three requests from polling if polling limit is enabled.
-      // Otherwise we won't increase pollCount, so polling will run without a limit.
-      this.pollCount += 1;
-    }
-
-    if (!quotesPollingLimitEnabled || this.pollCount < POLL_COUNT_LIMIT + 1) {
+    // We only want to do up to a maximum of three requests from polling.
+    this.pollCount += 1;
+    if (this.pollCount < POLL_COUNT_LIMIT + 1) {
       this.pollForNewQuotes();
     } else {
       this.resetPostFetchState();
@@ -377,11 +319,6 @@
   setSwapsTokens(tokens) {
     const { swapsState } = this.store.getState();
     this.store.updateState({ swapsState: { ...swapsState, tokens } });
-  }
-
-  clearSwapsQuotes() {
-    const { swapsState } = this.store.getState();
-    this.store.updateState({ swapsState: { ...swapsState, quotes: {} } });
   }
 
   setSwapsErrorKey(errorKey) {
@@ -519,23 +456,6 @@
     });
   }
 
-<<<<<<< HEAD
-  setSwapsUserFeeLevel(swapsUserFeeLevel) {
-    const { swapsState } = this.store.getState();
-    this.store.updateState({
-      swapsState: { ...swapsState, swapsUserFeeLevel },
-    });
-  }
-
-  setSwapsQuotesPollingLimitEnabled(quotesPollingLimitEnabled) {
-    const { swapsState } = this.store.getState();
-    this.store.updateState({
-      swapsState: { ...swapsState, quotesPollingLimitEnabled },
-    });
-  }
-
-=======
->>>>>>> 91bbecae
   setSwapsTxMaxFeePriorityPerGas(maxPriorityFeePerGas) {
     const { swapsState } = this.store.getState();
     this.store.updateState({
@@ -565,18 +485,11 @@
     this.store.updateState({ swapsState: { ...swapsState, routeState } });
   }
 
-  setSaveFetchedQuotes(status) {
-    const { swapsState } = this.store.getState();
-    this.store.updateState({
-      swapsState: { ...swapsState, saveFetchedQuotes: status },
-    });
-  }
-
   setSwapsLiveness(swapsLiveness) {
     const { swapsState } = this.store.getState();
-    const { swapsFeatureIsLive } = swapsLiveness;
-    this.store.updateState({
-      swapsState: { ...swapsState, swapsFeatureIsLive },
+    const { swapsFeatureIsLive, useNewSwapsApi } = swapsLiveness;
+    this.store.updateState({
+      swapsState: { ...swapsState, swapsFeatureIsLive, useNewSwapsApi },
     });
   }
 
@@ -588,9 +501,8 @@
         tokens: swapsState.tokens,
         fetchParams: swapsState.fetchParams,
         swapsFeatureIsLive: swapsState.swapsFeatureIsLive,
+        useNewSwapsApi: swapsState.useNewSwapsApi,
         swapsQuoteRefreshTime: swapsState.swapsQuoteRefreshTime,
-        swapsQuotePrefetchingRefreshTime:
-          swapsState.swapsQuotePrefetchingRefreshTime,
       },
     });
     clearTimeout(this.pollingTimeout);
@@ -601,22 +513,17 @@
     this.store.updateState({
       swapsState: {
         ...initialState.swapsState,
+        tokens: swapsState.tokens,
         swapsQuoteRefreshTime: swapsState.swapsQuoteRefreshTime,
-        swapsQuotePrefetchingRefreshTime:
-          swapsState.swapsQuotePrefetchingRefreshTime,
       },
     });
     clearTimeout(this.pollingTimeout);
   }
 
   async _findTopQuoteAndCalculateSavings(quotes = {}) {
+    const tokenConversionRates = this.tokenRatesStore.getState()
+      .contractExchangeRates;
     const {
-<<<<<<< HEAD
-      contractExchangeRates: tokenConversionRates,
-    } = this.getTokenRatesState();
-    const {
-=======
->>>>>>> 91bbecae
       swapsState: { customGasPrice, customMaxPriorityFeePerGas },
     } = this.store.getState();
     const chainId = this._getCurrentChainId();
@@ -633,11 +540,7 @@
       gasEstimateType,
     } = await this._getEIP1559GasFeeEstimates();
 
-<<<<<<< HEAD
-    let usedGasPrice = '0x0';
-=======
     let usedGasPrice;
->>>>>>> 91bbecae
 
     if (gasEstimateType === GAS_ESTIMATE_TYPES.FEE_MARKET) {
       const {
@@ -661,11 +564,8 @@
     } else if (gasEstimateType === GAS_ESTIMATE_TYPES.ETH_GASPRICE) {
       usedGasPrice =
         customGasPrice || decGWEIToHexWEI(gasFeeEstimates.gasPrice);
-<<<<<<< HEAD
-=======
     } else {
       usedGasPrice = '0x0';
->>>>>>> 91bbecae
     }
 
     let topAggId = null;
@@ -748,16 +648,11 @@
         decimalAdjustedDestinationAmount,
       );
 
-      const tokenConversionRate =
-        tokenConversionRates[
-          Object.keys(tokenConversionRates).find((tokenAddress) =>
-            isEqualCaseInsensitive(tokenAddress, destinationToken),
-          )
-        ];
+      const tokenConversionRate = tokenConversionRates[destinationToken];
       const conversionRateForSorting = tokenConversionRate || 1;
 
       const ethValueOfTokens = decimalAdjustedDestinationAmount.times(
-        conversionRateForSorting.toString(10),
+        conversionRateForSorting,
         10,
       );
 
@@ -779,7 +674,7 @@
         quote.ethValueOfTokens = ethValueOfTokens.toString(10);
         quote.overallValueOfQuote = overallValueOfQuoteForSorting.toString(10);
         quote.metaMaskFeeInEth = metaMaskFeeInTokens
-          .times(conversionRateForCalculations.toString(10))
+          .times(conversionRateForCalculations)
           .toString(10);
       }
 
@@ -796,17 +691,7 @@
       isSwapsDefaultTokenAddress(
         newQuotes[topAggId].destinationToken,
         chainId,
-      ) ||
-      Boolean(
-        tokenConversionRates[
-          Object.keys(tokenConversionRates).find((tokenAddress) =>
-            isEqualCaseInsensitive(
-              tokenAddress,
-              newQuotes[topAggId]?.destinationToken,
-            ),
-          )
-        ],
-      );
+      ) || Boolean(tokenConversionRates[newQuotes[topAggId]?.destinationToken]);
 
     let savings = null;
 
@@ -867,7 +752,7 @@
 /**
  * Calculates the median overallValueOfQuote of a sample of quotes.
  *
- * @param {Array} _quotes - A sample of quote objects with overallValueOfQuote, ethFee, metaMaskFeeInEth, and ethValueOfTokens properties
+ * @param {Array} quotes - A sample of quote objects with overallValueOfQuote, ethFee, metaMaskFeeInEth, and ethValueOfTokens properties
  * @returns {Object} An object with the ethValueOfTokens, ethFee, and metaMaskFeeInEth of the quote with the median overallValueOfQuote
  */
 function getMedianEthValueQuote(_quotes) {
