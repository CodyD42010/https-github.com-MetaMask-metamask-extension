--- conflicted
+++ resolved
@@ -1,55 +1,28 @@
-import { Web3Provider } from '@ethersproject/providers';
-import { Contract } from '@ethersproject/contracts';
+import { ethers } from 'ethers';
+import log from 'loglevel';
 import BigNumber from 'bignumber.js';
 import { ObservableStore } from '@metamask/obs-store';
 import { mapValues, cloneDeep } from 'lodash';
 import abi from 'human-standard-token-abi';
-import { captureException } from '@sentry/browser';
-
-import {
-  decGWEIToHexWEI,
-  sumHexes,
-} from '../../../shared/modules/conversion.utils';
+import { calcTokenAmount } from '../../../ui/app/helpers/utils/token-util';
+import { calcGasTotal } from '../../../ui/app/pages/send/send.utils';
+import { conversionUtil } from '../../../ui/app/helpers/utils/conversion-util';
 import {
   DEFAULT_ERC20_APPROVE_GAS,
   QUOTES_EXPIRED_ERROR,
   QUOTES_NOT_AVAILABLE_ERROR,
   SWAPS_FETCH_ORDER_CONFLICT,
-  SWAPS_CHAINID_CONTRACT_ADDRESS_MAP,
 } from '../../../shared/constants/swaps';
-<<<<<<< HEAD
-import { GasEstimateTypes } from '../../../shared/constants/gas';
-import { CHAIN_IDS, NetworkStatus } from '../../../shared/constants/network';
-import {
-  MetaMetricsEventCategory,
-  MetaMetricsEventName,
-  MetaMetricsEventErrorType,
-} from '../../../shared/constants/metametrics';
-import {
-  FALLBACK_SMART_TRANSACTIONS_REFRESH_TIME,
-  FALLBACK_SMART_TRANSACTIONS_DEADLINE,
-  FALLBACK_SMART_TRANSACTIONS_MAX_FEE_MULTIPLIER,
-} from '../../../shared/constants/smartTransactions';
-
-=======
->>>>>>> 937a7a56
 import { isSwapsDefaultTokenAddress } from '../../../shared/modules/swaps.utils';
 
 import {
   fetchTradesInfo as defaultFetchTradesInfo,
-  getBaseApi,
-} from '../../../shared/lib/swaps-utils';
-import fetchWithCache from '../../../shared/lib/fetch-with-cache';
-import { MINUTE, SECOND } from '../../../shared/constants/time';
-import { isEqualCaseInsensitive } from '../../../shared/modules/string-utils';
-import {
-  calcGasTotal,
-  calcTokenAmount,
-} from '../../../shared/lib/transactions-controller-utils';
-import fetchEstimatedL1Fee from '../../../ui/helpers/utils/optimism/fetchEstimatedL1Fee';
-
-import { Numeric } from '../../../shared/modules/Numeric';
-import { EtherDenomination } from '../../../shared/constants/common';
+  fetchSwapsFeatureLiveness as defaultFetchSwapsFeatureLiveness,
+  fetchSwapsQuoteRefreshTime as defaultFetchSwapsQuoteRefreshTime,
+} from '../../../ui/app/pages/swaps/swaps.util';
+import { NETWORK_EVENTS } from './network';
+
+const METASWAP_ADDRESS = '0x881d40237659c251811cec9c364ef91dc08d300c';
 
 // The MAX_GAS_LIMIT is a number that is higher than the maximum gas costs we have observed on any aggregator
 const MAX_GAS_LIMIT = 2500000;
@@ -60,7 +33,11 @@
 
 // If for any reason the MetaSwap API fails to provide a refresh time,
 // provide a reasonable fallback to avoid further errors
-const FALLBACK_QUOTE_REFRESH_TIME = MINUTE;
+const FALLBACK_QUOTE_REFRESH_TIME = 60000;
+
+// This is the amount of time to wait, after successfully fetching quotes
+// and their gas estimates, before fetching for new quotes
+const QUOTE_POLLING_DIFFERENCE_INTERVAL = 10 * 1000;
 
 function calculateGasEstimateWithRefund(
   maxGas = MAX_GAS_LIMIT,
@@ -71,12 +48,10 @@
     estimatedRefund,
     10,
   );
-  const isMaxGasMinusRefundNegative = maxGasMinusRefund.lt(0);
-
-  const gasEstimateWithRefund =
-    !isMaxGasMinusRefundNegative && maxGasMinusRefund.lt(estimatedGas, 16)
-      ? `0x${maxGasMinusRefund.toString(16)}`
-      : estimatedGas;
+
+  const gasEstimateWithRefund = maxGasMinusRefund.lt(estimatedGas, 16)
+    ? maxGasMinusRefund.toString(16)
+    : estimatedGas;
 
   return gasEstimateWithRefund;
 }
@@ -84,7 +59,6 @@
 const initialState = {
   swapsState: {
     quotes: {},
-    quotesPollingLimitEnabled: false,
     fetchParams: null,
     tokens: null,
     tradeTxId: null,
@@ -92,44 +66,17 @@
     quotesLastFetched: null,
     customMaxGas: '',
     customGasPrice: null,
-    customMaxFeePerGas: null,
-    customMaxPriorityFeePerGas: null,
-    swapsUserFeeLevel: '',
     selectedAggId: null,
     customApproveTxData: '',
     errorKey: '',
     topAggId: null,
     routeState: '',
-    swapsFeatureIsLive: true,
-    saveFetchedQuotes: false,
+    swapsFeatureIsLive: false,
     swapsQuoteRefreshTime: FALLBACK_QUOTE_REFRESH_TIME,
-    swapsQuotePrefetchingRefreshTime: FALLBACK_QUOTE_REFRESH_TIME,
-    swapsStxBatchStatusRefreshTime: FALLBACK_SMART_TRANSACTIONS_REFRESH_TIME,
-    swapsStxGetTransactionsRefreshTime:
-      FALLBACK_SMART_TRANSACTIONS_REFRESH_TIME,
-    swapsStxMaxFeeMultiplier: FALLBACK_SMART_TRANSACTIONS_MAX_FEE_MULTIPLIER,
-    swapsFeatureFlags: {},
   },
 };
 
 export default class SwapsController {
-<<<<<<< HEAD
-  constructor(
-    {
-      getBufferedGasLimit,
-      networkController,
-      provider,
-      getProviderConfig,
-      getTokenRatesState,
-      fetchTradesInfo = defaultFetchTradesInfo,
-      getCurrentChainId,
-      getEIP1559GasFeeEstimates,
-      onNetworkStateChange,
-      trackMetaMetricsEvent,
-    },
-    state,
-  ) {
-=======
   constructor({
     getBufferedGasLimit,
     networkController,
@@ -141,95 +88,35 @@
     fetchSwapsQuoteRefreshTime = defaultFetchSwapsQuoteRefreshTime,
     getCurrentChainId,
   }) {
->>>>>>> 937a7a56
     this.store = new ObservableStore({
-      swapsState: {
-        ...initialState.swapsState,
-        swapsFeatureFlags: state?.swapsState?.swapsFeatureFlags || {},
-      },
-    });
-
-    this.resetState = () => {
-      this.store.updateState({
-        swapsState: {
-          ...initialState.swapsState,
-          swapsFeatureFlags: state?.swapsState?.swapsFeatureFlags,
-        },
-      });
-    };
+      swapsState: { ...initialState.swapsState },
+    });
 
     this._fetchTradesInfo = fetchTradesInfo;
-<<<<<<< HEAD
-    this._getCurrentChainId = getCurrentChainId;
-    this._getEIP1559GasFeeEstimates = getEIP1559GasFeeEstimates;
-=======
     this._fetchSwapsFeatureLiveness = fetchSwapsFeatureLiveness;
     this._fetchSwapsQuoteRefreshTime = fetchSwapsQuoteRefreshTime;
     this._getCurrentChainId = getCurrentChainId;
->>>>>>> 937a7a56
 
     this.getBufferedGasLimit = getBufferedGasLimit;
-    this.getTokenRatesState = getTokenRatesState;
-    this.trackMetaMetricsEvent = trackMetaMetricsEvent;
+    this.tokenRatesStore = tokenRatesStore;
 
     this.pollCount = 0;
     this.getProviderConfig = getProviderConfig;
 
     this.indexOfNewestCallInFlight = 0;
 
-    this.ethersProvider = new Web3Provider(provider);
-    this._currentNetworkId = networkController.state.networkId;
-    onNetworkStateChange(() => {
-      const { networkId, networksMetadata, selectedNetworkClientId } =
-        networkController.state;
-      const selectedNetworkStatus =
-        networksMetadata[selectedNetworkClientId]?.status;
-      if (
-        selectedNetworkStatus === NetworkStatus.Available &&
-        networkId !== this._currentNetworkId
-      ) {
-        this._currentNetworkId = networkId;
-        this.ethersProvider = new Web3Provider(provider);
+    this.ethersProvider = new ethers.providers.Web3Provider(provider);
+    this._currentNetwork = networkController.store.getState().network;
+    networkController.on(NETWORK_EVENTS.NETWORK_DID_CHANGE, (network) => {
+      if (network !== 'loading' && network !== this._currentNetwork) {
+        this._currentNetwork = network;
+        this.ethersProvider = new ethers.providers.Web3Provider(provider);
       }
     });
-  }
-
-  async fetchSwapsNetworkConfig(chainId) {
-    const response = await fetchWithCache({
-      url: getBaseApi('network', chainId),
-      fetchOptions: { method: 'GET' },
-      cacheOptions: { cacheRefreshTime: 600000 },
-      functionName: 'fetchSwapsNetworkConfig',
-    });
-    const { refreshRates, parameters = {} } = response || {};
-    if (
-      !refreshRates ||
-      typeof refreshRates.quotes !== 'number' ||
-      typeof refreshRates.quotesPrefetching !== 'number'
-    ) {
-      throw new Error(
-        `MetaMask - invalid response for refreshRates: ${response}`,
-      );
-    }
-    // We presently use milliseconds in the UI.
-    return {
-      quotes: refreshRates.quotes * 1000,
-      quotesPrefetching: refreshRates.quotesPrefetching * 1000,
-      stxGetTransactions: refreshRates.stxGetTransactions * 1000,
-      stxBatchStatus: refreshRates.stxBatchStatus * 1000,
-      stxStatusDeadline: refreshRates.stxStatusDeadline,
-      stxMaxFeeMultiplier: parameters.stxMaxFeeMultiplier,
-    };
-  }
-
-<<<<<<< HEAD
-  // Sets the network config from the MetaSwap API.
-  async _setSwapsNetworkConfig() {
-    const chainId = this._getCurrentChainId();
-    let swapsNetworkConfig;
-    try {
-      swapsNetworkConfig = await this.fetchSwapsNetworkConfig(chainId);
-=======
+
+    this._setupSwapsLivenessFetching();
+  }
+
   // Sets the refresh rate for quote updates from the MetaSwap API
   async _setSwapsQuoteRefreshTime() {
     const chainId = this._getCurrentChainId();
@@ -237,50 +124,25 @@
     let swapsQuoteRefreshTime = FALLBACK_QUOTE_REFRESH_TIME;
     try {
       swapsQuoteRefreshTime = await this._fetchSwapsQuoteRefreshTime(chainId);
->>>>>>> 937a7a56
     } catch (e) {
-      console.error('Request for Swaps network config failed: ', e);
-    }
-    const { swapsState: latestSwapsState } = this.store.getState();
+      console.error('Request for swaps quote refresh time failed: ', e);
+    }
+
+    const { swapsState } = this.store.getState();
     this.store.updateState({
-      swapsState: {
-        ...latestSwapsState,
-        swapsQuoteRefreshTime:
-          swapsNetworkConfig?.quotes || FALLBACK_QUOTE_REFRESH_TIME,
-        swapsQuotePrefetchingRefreshTime:
-          swapsNetworkConfig?.quotesPrefetching || FALLBACK_QUOTE_REFRESH_TIME,
-        swapsStxGetTransactionsRefreshTime:
-          swapsNetworkConfig?.stxGetTransactions ||
-          FALLBACK_SMART_TRANSACTIONS_REFRESH_TIME,
-        swapsStxBatchStatusRefreshTime:
-          swapsNetworkConfig?.stxBatchStatus ||
-          FALLBACK_SMART_TRANSACTIONS_REFRESH_TIME,
-        swapsStxStatusDeadline:
-          swapsNetworkConfig?.stxStatusDeadline ||
-          FALLBACK_SMART_TRANSACTIONS_DEADLINE,
-        swapsStxMaxFeeMultiplier:
-          swapsNetworkConfig?.stxMaxFeeMultiplier ||
-          FALLBACK_SMART_TRANSACTIONS_MAX_FEE_MULTIPLIER,
-      },
+      swapsState: { ...swapsState, swapsQuoteRefreshTime },
     });
   }
 
   // Once quotes are fetched, we poll for new ones to keep the quotes up to date. Market and aggregator contract conditions can change fast enough
-  // that quotes will no longer be available after 1 or 2 minutes. When fetchAndSetQuotes is first called, it receives fetch parameters that are stored in
+  // that quotes will no longer be available after 1 or 2 minutes. When fetchAndSetQuotes is first called it, receives fetch that parameters are stored in
   // state. These stored parameters are used on subsequent calls made during polling.
   // Note: we stop polling after 3 requests, until new quotes are explicitly asked for. The logic that enforces that maximum is in the body of fetchAndSetQuotes
   pollForNewQuotes() {
     const {
-      swapsState: {
-        swapsQuoteRefreshTime,
-        swapsQuotePrefetchingRefreshTime,
-        quotesPollingLimitEnabled,
-      },
+      swapsState: { swapsQuoteRefreshTime },
     } = this.store.getState();
-    // swapsQuoteRefreshTime is used on the View Quote page, swapsQuotePrefetchingRefreshTime is used on the Build Quote page.
-    const quotesRefreshRateInMs = quotesPollingLimitEnabled
-      ? swapsQuoteRefreshTime
-      : swapsQuotePrefetchingRefreshTime;
+
     this.pollingTimeout = setTimeout(() => {
       const { swapsState } = this.store.getState();
       this.fetchAndSetQuotes(
@@ -288,13 +150,11 @@
         swapsState.fetchParams?.metaData,
         true,
       );
-    }, quotesRefreshRateInMs);
+    }, swapsQuoteRefreshTime - QUOTE_POLLING_DIFFERENCE_INTERVAL);
   }
 
   stopPollingForQuotes() {
-    if (this.pollingTimeout) {
-      clearTimeout(this.pollingTimeout);
-    }
+    clearTimeout(this.pollingTimeout);
   }
 
   async fetchAndSetQuotes(
@@ -303,12 +163,6 @@
     isPolledRequest,
   ) {
     const { chainId } = fetchParamsMetaData;
-<<<<<<< HEAD
-    const {
-      swapsState: { quotesPollingLimitEnabled, saveFetchedQuotes },
-    } = this.store.getState();
-=======
->>>>>>> 937a7a56
 
     if (!fetchParams) {
       return null;
@@ -328,59 +182,16 @@
     const indexOfCurrentCall = this.indexOfNewestCallInFlight + 1;
     this.indexOfNewestCallInFlight = indexOfCurrentCall;
 
-    if (!saveFetchedQuotes) {
-      this.setSaveFetchedQuotes(true);
-    }
-
     let [newQuotes] = await Promise.all([
-<<<<<<< HEAD
-      this._fetchTradesInfo(fetchParams, {
-        ...fetchParamsMetaData,
-      }),
-      this._setSwapsNetworkConfig(),
-=======
       this._fetchTradesInfo(fetchParams, fetchParamsMetaData),
       this._setSwapsQuoteRefreshTime(),
->>>>>>> 937a7a56
     ]);
-
-    const {
-      swapsState: { saveFetchedQuotes: saveFetchedQuotesAfterResponse },
-    } = this.store.getState();
-
-    // If saveFetchedQuotesAfterResponse is false, it means a user left Swaps (we cleaned the state)
-    // and we don't want to set any API response with quotes into state.
-    if (!saveFetchedQuotesAfterResponse) {
-      return [
-        {}, // quotes
-        null, // selectedAggId
-      ];
-    }
 
     newQuotes = mapValues(newQuotes, (quote) => ({
       ...quote,
       sourceTokenInfo: fetchParamsMetaData.sourceTokenInfo,
       destinationTokenInfo: fetchParamsMetaData.destinationTokenInfo,
     }));
-
-    if (chainId === CHAIN_IDS.OPTIMISM && Object.values(newQuotes).length > 0) {
-      await Promise.all(
-        Object.values(newQuotes).map(async (quote) => {
-          if (quote.trade) {
-            const multiLayerL1TradeFeeTotal = await fetchEstimatedL1Fee(
-              chainId,
-              {
-                txParams: quote.trade,
-                chainId,
-              },
-              this.ethersProvider,
-            );
-            quote.multiLayerL1TradeFeeTotal = multiLayerL1TradeFeeTotal;
-          }
-          return quote;
-        }),
-      );
-    }
 
     const quotesLastFetched = Date.now();
 
@@ -392,18 +203,13 @@
       const allowance = await this._getERC20Allowance(
         fetchParams.sourceToken,
         fetchParams.fromAddress,
-        chainId,
-      );
-      const [firstQuote] = Object.values(newQuotes);
+      );
 
       // For a user to be able to swap a token, they need to have approved the MetaSwap contract to withdraw that token.
       // _getERC20Allowance() returns the amount of the token they have approved for withdrawal. If that amount is greater
-      // than 0, it means that approval has already occurred and is not needed. Otherwise, for tokens to be swapped, a new
+      // than 0, it means that approval has already occured and is not needed. Otherwise, for tokens to be swapped, a new
       // call of the ERC-20 approve method is required.
-      approvalRequired =
-        firstQuote.approvalNeeded &&
-        allowance.eq(0) &&
-        firstQuote.aggregator !== 'wrappedNative';
+      approvalRequired = allowance.eq(0);
       if (!approvalRequired) {
         newQuotes = mapValues(newQuotes, (quote) => ({
           ...quote,
@@ -411,8 +217,7 @@
         }));
       } else if (!isPolledRequest) {
         const { gasLimit: approvalGas } = await this.timedoutGasReturn(
-          firstQuote.approvalNeeded,
-          firstQuote.aggregator,
+          Object.values(newQuotes)[0].approvalNeeded,
         );
 
         newQuotes = mapValues(newQuotes, (quote) => ({
@@ -436,8 +241,10 @@
     if (Object.values(newQuotes).length === 0) {
       this.setSwapsErrorKey(QUOTES_NOT_AVAILABLE_ERROR);
     } else {
-      const [_topAggId, quotesWithSavingsAndFeeData] =
-        await this._findTopQuoteAndCalculateSavings(newQuotes);
+      const [
+        _topAggId,
+        quotesWithSavingsAndFeeData,
+      ] = await this._findTopQuoteAndCalculateSavings(newQuotes);
       topAggId = _topAggId;
       newQuotes = quotesWithSavingsAndFeeData;
     }
@@ -465,13 +272,9 @@
       },
     });
 
-    if (quotesPollingLimitEnabled) {
-      // We only want to do up to a maximum of three requests from polling if polling limit is enabled.
-      // Otherwise we won't increase pollCount, so polling will run without a limit.
-      this.pollCount += 1;
-    }
-
-    if (!quotesPollingLimitEnabled || this.pollCount < POLL_COUNT_LIMIT + 1) {
+    // We only want to do up to a maximum of three requests from polling.
+    this.pollCount += 1;
+    if (this.pollCount < POLL_COUNT_LIMIT + 1) {
       this.pollForNewQuotes();
     } else {
       this.resetPostFetchState();
@@ -499,11 +302,6 @@
     this.store.updateState({ swapsState: { ...swapsState, tokens } });
   }
 
-  clearSwapsQuotes() {
-    const { swapsState } = this.store.getState();
-    this.store.updateState({ swapsState: { ...swapsState, quotes: {} } });
-  }
-
   setSwapsErrorKey(errorKey) {
     const { swapsState } = this.store.getState();
     this.store.updateState({ swapsState: { ...swapsState, errorKey } });
@@ -514,7 +312,6 @@
       Object.values(quotes).map(async (quote) => {
         const { gasLimit, simulationFails } = await this.timedoutGasReturn(
           quote.trade,
-          quote.aggregator,
         );
         return [gasLimit, simulationFails, quote.aggregator];
       }),
@@ -544,25 +341,14 @@
     return newQuotes;
   }
 
-  timedoutGasReturn(tradeTxParams, aggregator = '') {
+  timedoutGasReturn(tradeTxParams) {
     return new Promise((resolve) => {
       let gasTimedOut = false;
 
       const gasTimeout = setTimeout(() => {
         gasTimedOut = true;
-        this.trackMetaMetricsEvent({
-          event: MetaMetricsEventName.QuoteError,
-          category: MetaMetricsEventCategory.Swaps,
-          properties: {
-            error_type: MetaMetricsEventErrorType.GasTimeout,
-            aggregator,
-          },
-        });
-        resolve({
-          gasLimit: null,
-          simulationFails: true,
-        });
-      }, SECOND * 5);
+        resolve({ gasLimit: null, simulationFails: true });
+      }, 5000);
 
       // Remove gas from params that will be passed to the `estimateGas` call
       // Including it can cause the estimate to fail if the actual gas needed
@@ -582,11 +368,7 @@
           }
         })
         .catch((e) => {
-          captureException(e, {
-            extra: {
-              aggregator,
-            },
-          });
+          log.error(e);
           if (!gasTimedOut) {
             clearTimeout(gasTimeout);
             resolve({ gasLimit: null, simulationFails: true });
@@ -600,11 +382,10 @@
 
     const quoteToUpdate = { ...swapsState.quotes[initialAggId] };
 
-    const { gasLimit: newGasEstimate, simulationFails } =
-      await this.timedoutGasReturn(
-        quoteToUpdate.trade,
-        quoteToUpdate.aggregator,
-      );
+    const {
+      gasLimit: newGasEstimate,
+      simulationFails,
+    } = await this.timedoutGasReturn(quoteToUpdate.trade);
 
     if (newGasEstimate && !simulationFails) {
       const gasEstimateWithRefund = calculateGasEstimateWithRefund(
@@ -649,37 +430,6 @@
     });
   }
 
-  setSwapsTxMaxFeePerGas(maxFeePerGas) {
-    const { swapsState } = this.store.getState();
-    this.store.updateState({
-      swapsState: { ...swapsState, customMaxFeePerGas: maxFeePerGas },
-    });
-  }
-
-  setSwapsUserFeeLevel(swapsUserFeeLevel) {
-    const { swapsState } = this.store.getState();
-    this.store.updateState({
-      swapsState: { ...swapsState, swapsUserFeeLevel },
-    });
-  }
-
-  setSwapsQuotesPollingLimitEnabled(quotesPollingLimitEnabled) {
-    const { swapsState } = this.store.getState();
-    this.store.updateState({
-      swapsState: { ...swapsState, quotesPollingLimitEnabled },
-    });
-  }
-
-  setSwapsTxMaxFeePriorityPerGas(maxPriorityFeePerGas) {
-    const { swapsState } = this.store.getState();
-    this.store.updateState({
-      swapsState: {
-        ...swapsState,
-        customMaxPriorityFeePerGas: maxPriorityFeePerGas,
-      },
-    });
-  }
-
   setSwapsTxGasLimit(gasLimit) {
     const { swapsState } = this.store.getState();
     this.store.updateState({
@@ -699,30 +449,16 @@
     this.store.updateState({ swapsState: { ...swapsState, routeState } });
   }
 
-  setSaveFetchedQuotes(status) {
-    const { swapsState } = this.store.getState();
-    this.store.updateState({
-      swapsState: { ...swapsState, saveFetchedQuotes: status },
-    });
-  }
-
-  setSwapsLiveness(swapsLiveness) {
-    const { swapsState } = this.store.getState();
-    const { swapsFeatureIsLive } = swapsLiveness;
+  setSwapsLiveness(swapsFeatureIsLive) {
+    const { swapsState } = this.store.getState();
     this.store.updateState({
       swapsState: { ...swapsState, swapsFeatureIsLive },
     });
   }
 
-  setSwapsFeatureFlags(swapsFeatureFlags) {
-    const { swapsState } = this.store.getState();
-    this.store.updateState({
-      swapsState: { ...swapsState, swapsFeatureFlags },
-    });
-  }
-
   resetPostFetchState() {
     const { swapsState } = this.store.getState();
+
     this.store.updateState({
       swapsState: {
         ...initialState.swapsState,
@@ -730,9 +466,6 @@
         fetchParams: swapsState.fetchParams,
         swapsFeatureIsLive: swapsState.swapsFeatureIsLive,
         swapsQuoteRefreshTime: swapsState.swapsQuoteRefreshTime,
-        swapsQuotePrefetchingRefreshTime:
-          swapsState.swapsQuotePrefetchingRefreshTime,
-        swapsFeatureFlags: swapsState.swapsFeatureFlags,
       },
     });
     clearTimeout(this.pollingTimeout);
@@ -740,23 +473,28 @@
 
   resetSwapsState() {
     const { swapsState } = this.store.getState();
+
     this.store.updateState({
       swapsState: {
         ...initialState.swapsState,
+        tokens: swapsState.tokens,
+        swapsFeatureIsLive: swapsState.swapsFeatureIsLive,
         swapsQuoteRefreshTime: swapsState.swapsQuoteRefreshTime,
-        swapsQuotePrefetchingRefreshTime:
-          swapsState.swapsQuotePrefetchingRefreshTime,
-        swapsFeatureFlags: swapsState.swapsFeatureFlags,
       },
     });
     clearTimeout(this.pollingTimeout);
   }
 
+  async _getEthersGasPrice() {
+    const ethersGasPrice = await this.ethersProvider.getGasPrice();
+    return ethersGasPrice.toHexString();
+  }
+
   async _findTopQuoteAndCalculateSavings(quotes = {}) {
-    const { contractExchangeRates: tokenConversionRates } =
-      this.getTokenRatesState();
+    const tokenConversionRates = this.tokenRatesStore.getState()
+      .contractExchangeRates;
     const {
-      swapsState: { customGasPrice, customMaxPriorityFeePerGas },
+      swapsState: { customGasPrice },
     } = this.store.getState();
     const chainId = this._getCurrentChainId();
 
@@ -767,39 +505,7 @@
 
     const newQuotes = cloneDeep(quotes);
 
-    const { gasFeeEstimates, gasEstimateType } =
-      await this._getEIP1559GasFeeEstimates();
-
-    let usedGasPrice = '0x0';
-
-    if (gasEstimateType === GasEstimateTypes.feeMarket) {
-      const {
-        high: { suggestedMaxPriorityFeePerGas },
-        estimatedBaseFee,
-      } = gasFeeEstimates;
-
-      const suggestedMaxPriorityFeePerGasInHexWEI = decGWEIToHexWEI(
-        suggestedMaxPriorityFeePerGas,
-      );
-      const estimatedBaseFeeNumeric = new Numeric(
-        estimatedBaseFee,
-        10,
-        EtherDenomination.GWEI,
-      ).toDenomination(EtherDenomination.WEI);
-
-      usedGasPrice = new Numeric(
-        customMaxPriorityFeePerGas || suggestedMaxPriorityFeePerGasInHexWEI,
-        16,
-      )
-        .add(estimatedBaseFeeNumeric)
-        .round(6)
-        .toString();
-    } else if (gasEstimateType === GasEstimateTypes.legacy) {
-      usedGasPrice = customGasPrice || decGWEIToHexWEI(gasFeeEstimates.high);
-    } else if (gasEstimateType === GasEstimateTypes.ethGasPrice) {
-      usedGasPrice =
-        customGasPrice || decGWEIToHexWEI(gasFeeEstimates.gasPrice);
-    }
+    const usedGasPrice = customGasPrice || (await this._getEthersGasPrice());
 
     let topAggId = null;
     let overallValueOfBestQuoteForSorting = null;
@@ -812,63 +518,48 @@
         destinationAmount = 0,
         destinationToken,
         destinationTokenInfo,
-        gasEstimateWithRefund,
+        gasEstimate,
         sourceAmount,
         sourceToken,
         trade,
         fee: metaMaskFee,
-        multiLayerL1TradeFeeTotal,
       } = quote;
 
-      const tradeGasLimitForCalculation = gasEstimateWithRefund
-        ? new BigNumber(gasEstimateWithRefund, 16)
+      const tradeGasLimitForCalculation = gasEstimate
+        ? new BigNumber(gasEstimate, 16)
         : new BigNumber(averageGas || MAX_GAS_LIMIT, 10);
 
       const totalGasLimitForCalculation = tradeGasLimitForCalculation
         .plus(approvalNeeded?.gas || '0x0', 16)
         .toString(16);
 
-      let gasTotalInWeiHex = calcGasTotal(
+      const gasTotalInWeiHex = calcGasTotal(
         totalGasLimitForCalculation,
         usedGasPrice,
       );
-      if (multiLayerL1TradeFeeTotal !== null) {
-        gasTotalInWeiHex = sumHexes(
-          gasTotalInWeiHex || '0x0',
-          multiLayerL1TradeFeeTotal || '0x0',
-        );
-      }
 
       // trade.value is a sum of different values depending on the transaction.
       // It always includes any external fees charged by the quote source. In
       // addition, if the source asset is the selected chain's default token, trade.value
       // includes the amount of that token.
-<<<<<<< HEAD
-      const totalWeiCost = new Numeric(
-        gasTotalInWeiHex,
-=======
       const totalWeiCost = new BigNumber(gasTotalInWeiHex, 16).plus(
         trade.value,
->>>>>>> 937a7a56
         16,
-        EtherDenomination.WEI,
-      ).add(new Numeric(trade.value, 16, EtherDenomination.WEI));
-
-      const totalEthCost = totalWeiCost
-        .toDenomination(EtherDenomination.ETH)
-        .round(6).value;
+      );
+
+      const totalEthCost = conversionUtil(totalWeiCost, {
+        fromCurrency: 'ETH',
+        fromDenomination: 'WEI',
+        toDenomination: 'ETH',
+        fromNumericBase: 'BN',
+        numberOfDecimals: 6,
+      });
 
       // The total fee is aggregator/exchange fees plus gas fees.
       // If the swap is from the selected chain's default token, subtract
       // the sourceAmount from the total cost. Otherwise, the total fee
       // is simply trade.value plus gas fees.
       const ethFee = isSwapsDefaultTokenAddress(sourceToken, chainId)
-<<<<<<< HEAD
-        ? totalWeiCost
-            .minus(new Numeric(sourceAmount, 10))
-            .toDenomination(EtherDenomination.ETH)
-            .round(6).value
-=======
         ? conversionUtil(
             totalWeiCost.minus(sourceAmount, 10), // sourceAmount is in wei
             {
@@ -879,7 +570,6 @@
               numberOfDecimals: 6,
             },
           )
->>>>>>> 937a7a56
         : totalEthCost;
 
       const decimalAdjustedDestinationAmount = calcTokenAmount(
@@ -890,22 +580,18 @@
       const tokenPercentageOfPreFeeDestAmount = new BigNumber(100, 10)
         .minus(metaMaskFee, 10)
         .div(100);
-      const destinationAmountBeforeMetaMaskFee =
-        decimalAdjustedDestinationAmount.div(tokenPercentageOfPreFeeDestAmount);
+      const destinationAmountBeforeMetaMaskFee = decimalAdjustedDestinationAmount.div(
+        tokenPercentageOfPreFeeDestAmount,
+      );
       const metaMaskFeeInTokens = destinationAmountBeforeMetaMaskFee.minus(
         decimalAdjustedDestinationAmount,
       );
 
-      const tokenConversionRate =
-        tokenConversionRates[
-          Object.keys(tokenConversionRates).find((tokenAddress) =>
-            isEqualCaseInsensitive(tokenAddress, destinationToken),
-          )
-        ];
+      const tokenConversionRate = tokenConversionRates[destinationToken];
       const conversionRateForSorting = tokenConversionRate || 1;
 
       const ethValueOfTokens = decimalAdjustedDestinationAmount.times(
-        conversionRateForSorting.toString(10),
+        conversionRateForSorting,
         10,
       );
 
@@ -927,7 +613,7 @@
         quote.ethValueOfTokens = ethValueOfTokens.toString(10);
         quote.overallValueOfQuote = overallValueOfQuoteForSorting.toString(10);
         quote.metaMaskFeeInEth = metaMaskFeeInTokens
-          .times(conversionRateForCalculations.toString(10))
+          .times(conversionRateForCalculations)
           .toString(10);
       }
 
@@ -944,21 +630,7 @@
       isSwapsDefaultTokenAddress(
         newQuotes[topAggId].destinationToken,
         chainId,
-<<<<<<< HEAD
-      ) ||
-      Boolean(
-        tokenConversionRates[
-          Object.keys(tokenConversionRates).find((tokenAddress) =>
-            isEqualCaseInsensitive(
-              tokenAddress,
-              newQuotes[topAggId]?.destinationToken,
-            ),
-          )
-        ],
-      );
-=======
       ) || Boolean(tokenConversionRates[newQuotes[topAggId]?.destinationToken]);
->>>>>>> 937a7a56
 
     let savings = null;
 
@@ -1003,14 +675,12 @@
     return [topAggId, newQuotes];
   }
 
-  async _getERC20Allowance(contractAddress, walletAddress, chainId) {
-    const contract = new Contract(contractAddress, abi, this.ethersProvider);
-    return await contract.allowance(
-      walletAddress,
-      SWAPS_CHAINID_CONTRACT_ADDRESS_MAP[chainId],
+  async _getERC20Allowance(contractAddress, walletAddress) {
+    const contract = new ethers.Contract(
+      contractAddress,
+      abi,
+      this.ethersProvider,
     );
-<<<<<<< HEAD
-=======
     return await contract.allowance(walletAddress, METASWAP_ADDRESS);
   }
 
@@ -1105,15 +775,14 @@
     if (swapsFeatureIsLive !== oldSwapsFeatureIsLive) {
       this.setSwapsLiveness(swapsFeatureIsLive);
     }
->>>>>>> 937a7a56
   }
 }
 
 /**
  * Calculates the median overallValueOfQuote of a sample of quotes.
  *
- * @param {Array} _quotes - A sample of quote objects with overallValueOfQuote, ethFee, metaMaskFeeInEth, and ethValueOfTokens properties
- * @returns {object} An object with the ethValueOfTokens, ethFee, and metaMaskFeeInEth of the quote with the median overallValueOfQuote
+ * @param {Array} quotes - A sample of quote objects with overallValueOfQuote, ethFee, metaMaskFeeInEth, and ethValueOfTokens properties
+ * @returns {Object} An object with the ethValueOfTokens, ethFee, and metaMaskFeeInEth of the quote with the median overallValueOfQuote
  */
 function getMedianEthValueQuote(_quotes) {
   if (!Array.isArray(_quotes) || _quotes.length === 0) {
@@ -1190,7 +859,7 @@
  *
  * @param {Array} quotes - A sample of quote objects with overallValueOfQuote, ethFee, metaMaskFeeInEth and
  * ethValueOfTokens properties
- * @returns {object} An object with the arithmetic mean each of the ethFee, metaMaskFeeInEth and ethValueOfTokens of
+ * @returns {Object} An object with the arithmetic mean each of the ethFee, metaMaskFeeInEth and ethValueOfTokens of
  * the passed quote objects
  */
 function meansOfQuotesFeesAndValue(quotes) {
