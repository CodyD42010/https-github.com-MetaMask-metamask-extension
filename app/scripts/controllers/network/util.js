--- conflicted
+++ resolved
@@ -30,11 +30,8 @@
   DROPDOWN_ROPSTEN_DISPLAY_NAME,
   DROPDOWN_RINKEBY_DISPLAY_NAME,
   DROPDOWN_KOVAN_DISPLAY_NAME,
-<<<<<<< HEAD
+  DROPDOWN_GOERLI_TESTNET_DISPLAY_NAME,
   chainTypes,
-=======
-  DROPDOWN_GOERLI_TESTNET_DISPLAY_NAME,
->>>>>>> cc4ef59c
 } = require('./enums')
 
 const { TEST, PROD } = chainTypes
