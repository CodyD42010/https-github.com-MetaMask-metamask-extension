--- conflicted
+++ resolved
@@ -15,17 +15,12 @@
   KOVAN,
   MAINNET,
   LOCALHOST,
-<<<<<<< HEAD
+  POA_SOKOL,
   POA,
 } = require('./enums')
 const LOCALHOST_RPC_URL = 'http://localhost:8545'
 const POA_RPC_URL = 'https://core.poa.network'
-=======
-  POA_SOKOL,
-} = require('./enums')
-const LOCALHOST_RPC_URL = 'http://localhost:8545'
 const SOKOL_RPC_URL = 'https://sokol.poa.network'
->>>>>>> 67a0e50f
 const INFURA_PROVIDER_TYPES = [ROPSTEN, RINKEBY, KOVAN, MAINNET]
 
 const env = process.env.METAMASK_ENV
@@ -33,11 +28,7 @@
 const testMode = (METAMASK_DEBUG || env === 'test')
 
 const defaultProviderConfig = {
-<<<<<<< HEAD
-  type: testMode ? RINKEBY : POA,
-=======
-  type: testMode ? POA_SOKOL : MAINNET,
->>>>>>> 67a0e50f
+  type: testMode ? POA_SOKOL : POA,
 }
 
 module.exports = class NetworkController extends EventEmitter {
@@ -107,11 +98,7 @@
 
   async setProviderType (type) {
     assert.notEqual(type, 'rpc', `NetworkController - cannot call "setProviderType" with type 'rpc'. use "setRpcTarget"`)
-<<<<<<< HEAD
-    assert(INFURA_PROVIDER_TYPES.includes(type) || type === LOCALHOST || type === POA, `NetworkController - Unknown rpc type "${type}"`)
-=======
-    assert(INFURA_PROVIDER_TYPES.includes(type) || type === LOCALHOST || type === POA_SOKOL, `NetworkController - Unknown rpc type "${type}"`)
->>>>>>> 67a0e50f
+    assert(INFURA_PROVIDER_TYPES.includes(type) || type === LOCALHOST || type === POA_SOKOL || type === POA, `NetworkController - Unknown rpc type "${type}"`)
     const providerConfig = { type }
     this.providerConfig = providerConfig
   }
@@ -148,12 +135,11 @@
     // other type-based rpc endpoints
     } else if (type === POA) {
       this._configureStandardProvider({ rpcUrl: POA_RPC_URL })
-    // url-based rpc endpoints
+    } else if (type === POA_SOKOL) {
+      this._configureStandardProvider({ rpcUrl: SOKOL_RPC_URL })
     } else if (type === LOCALHOST) {
       this._configureStandardProvider({ rpcUrl: LOCALHOST_RPC_URL })
     // url-based rpc endpoints
-    } else if (type === POA_SOKOL) {
-      this._configureStandardProvider({ rpcUrl: SOKOL_RPC_URL })
     } else if (type === 'rpc') {
       this._configureStandardProvider({ rpcUrl: rpcTarget })
     } else {
