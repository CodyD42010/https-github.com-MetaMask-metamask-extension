--- conflicted
+++ resolved
@@ -98,7 +98,9 @@
 
   verifyNetwork () {
     // Check network when restoring connectivity:
-    if (this.isNetworkLoading()) this.lookupNetwork()
+    if (this.isNetworkLoading()) {
+      this.lookupNetwork()
+    }
   }
 
   getNetworkState () {
@@ -169,14 +171,9 @@
       'rpc',
       `NetworkController - cannot call "setProviderType" with type 'rpc'. use "setRpcTarget"`
     )
-<<<<<<< HEAD
     // assert(INFURA_PROVIDER_TYPES.includes(type) || type === LOCALHOST, `NetworkController - Unknown rpc type "${type}"`)
     assert(
       type === 'mainnet' || type === LOCALHOST,
-=======
-    assert(
-      INFURA_PROVIDER_TYPES.includes(type) || type === LOCALHOST,
->>>>>>> cdaac779
       `NetworkController - Unknown rpc type "${type}"`
     )
     const providerConfig = { type, rpcTarget, ticker, nickname }
@@ -209,7 +206,6 @@
   _configureProvider (opts) {
     const { type, rpcTarget, chainId, ticker, nickname } = opts
     // infura type-based endpoints
-<<<<<<< HEAD
     // const isInfura = INFURA_PROVIDER_TYPES.includes(type)
     // if (isInfura) {
     //   this._configureInfuraProvider(opts)
@@ -228,12 +224,6 @@
         ticker: 'CFX',
         nickname: 'conflux-test-net',
       })
-=======
-    const isInfura = INFURA_PROVIDER_TYPES.includes(type)
-    if (isInfura) {
-      this._configureInfuraProvider(opts)
-      // other type-based rpc endpoints
->>>>>>> cdaac779
     } else if (type === LOCALHOST) {
       this._configureLocalhostProvider()
       // url-based rpc endpoints
@@ -251,7 +241,6 @@
     }
   }
 
-<<<<<<< HEAD
   // _configureInfuraProvider ({ type }) {
   //   log.info('NetworkController - configureInfuraProvider', type)
   //   const networkClient = createInfuraClient({
@@ -265,21 +254,6 @@
   //   }
   //   this.networkConfig.putState(settings)
   // }
-=======
-  _configureInfuraProvider ({ type }) {
-    log.info('NetworkController - configureInfuraProvider', type)
-    const networkClient = createInfuraClient({
-      network: type,
-      onRequest: req => this.emit('rpc-req', { network: type, req }),
-    })
-    this._setNetworkClient(networkClient)
-    // setup networkConfig
-    const settings = {
-      ticker: 'ETH',
-    }
-    this.networkConfig.putState(settings)
-  }
->>>>>>> cdaac779
 
   _configureLocalhostProvider () {
     log.info('NetworkController - configureLocalhostProvider')
@@ -298,7 +272,7 @@
       nickname,
     }
     // setup networkConfig
-    var settings = {
+    let settings = {
       network: chainId,
     }
     settings = extend(settings, networks.networkList['rpc'])
@@ -306,11 +280,7 @@
     this._setNetworkClient(networkClient)
   }
 
-<<<<<<< HEAD
   _setNetworkClient ({ networkMiddleware, blockTracker, rpcUrl }) {
-=======
-  _setNetworkClient ({ networkMiddleware, blockTracker }) {
->>>>>>> cdaac779
     const metamaskMiddleware = createMetamaskMiddleware(
       this._baseProviderParams
     )
@@ -341,7 +311,6 @@
     this._provider = provider
     this._blockTracker = blockTracker
   }
-<<<<<<< HEAD
 
   _logBlock (block) {
     log.info(
@@ -351,6 +320,4 @@
     )
     this.verifyNetwork()
   }
-=======
->>>>>>> cdaac779
 }