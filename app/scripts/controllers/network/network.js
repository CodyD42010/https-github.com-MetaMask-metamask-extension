--- conflicted
+++ resolved
@@ -73,13 +73,8 @@
     // create stores
     this.providerStore = new ObservableStore(providerConfig)
     this.networkStore = new ObservableStore('loading')
-<<<<<<< HEAD
-    this.networkConfig = new ObservableStore(defaultNetworkConfig)
-    this.store = new ComposedStore({ provider: this.providerStore, network: this.networkStore, settings: this.networkConfig })
-=======
     this.dProviderStore = new ObservableStore({dProvider: false})
     this.store = new ComposedStore({ provider: this.providerStore, network: this.networkStore, dProviderStore: this.dProviderStore })
->>>>>>> 52791978
     this.on('networkDidChange', this.lookupNetwork)
     // provider and block tracker
     this._provider = null
@@ -229,7 +224,6 @@
         this._configureInfuraProvider(opts)
     // other type-based rpc endpoints
     } else if (type === POA) {
-<<<<<<< HEAD
       this._configureStandardProvider({ rpcUrl: ethNetProps.RPCEndpoints(POA_CODE)[0], chainId, ticker, nickname })
     } else if (type === DAI) {
       this._configureStandardProvider({ rpcUrl: ethNetProps.RPCEndpoints(DAI_CODE)[0], chainId, ticker, nickname })
@@ -237,15 +231,6 @@
       this._configureStandardProvider({ rpcUrl: ethNetProps.RPCEndpoints(POA_SOKOL_CODE)[0], chainId, ticker, nickname })
     } else if (type === GOERLI_TESTNET) {
       this._configureStandardProvider({ rpcUrl: ethNetProps.RPCEndpoints(GOERLI_TESTNET_CODE)[0], chainId, ticker, nickname })
-=======
-        this._configureStandardProvider({ rpcUrl: ethNetProps.RPCEndpoints(POA_CODE)[0] })
-    } else if (type === DAI) {
-        this._configureStandardProvider({ rpcUrl: ethNetProps.RPCEndpoints(DAI_CODE)[0] })
-    } else if (type === POA_SOKOL) {
-        this._configureStandardProvider({ rpcUrl: ethNetProps.RPCEndpoints(POA_SOKOL_CODE)[0] })
-    } else if (type === GOERLI_TESTNET) {
-        this._configureStandardProvider({ rpcUrl: ethNetProps.RPCEndpoints(GOERLI_TESTNET_CODE)[0] })
->>>>>>> 52791978
     } else if (type === CLASSIC) {
       this._configureStandardProvider({ rpcUrl: ethNetProps.RPCEndpoints(CLASSIC_CODE)[0], chainId, ticker, nickname })
     } else if (type === RSK) {
