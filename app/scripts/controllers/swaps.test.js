--- conflicted
+++ resolved
@@ -1,4 +1,4 @@
-import assert from 'assert';
+import { strict as assert } from 'assert';
 import sinon from 'sinon';
 
 import { ethers } from 'ethers';
@@ -12,11 +12,8 @@
 } from '../../../shared/constants/network';
 import { ETH_SWAPS_TOKEN_OBJECT } from '../../../shared/constants/swaps';
 import { createTestProviderTools } from '../../../test/stub/provider';
-<<<<<<< HEAD
-=======
 import { SECOND } from '../../../shared/constants/time';
 import { GAS_ESTIMATE_TYPES } from '../../../shared/constants/gas';
->>>>>>> 91bbecae
 import SwapsController, { utils } from './swaps';
 import { NETWORK_EVENTS } from './network';
 
@@ -38,6 +35,8 @@
 const TEST_AGG_ID_6 = 'TEST_AGG_6';
 const TEST_AGG_ID_BEST = 'TEST_AGG_BEST';
 const TEST_AGG_ID_APPROVAL = 'TEST_AGG_APPROVAL';
+
+const POLLING_TIMEOUT = SECOND * 1000;
 
 const MOCK_APPROVAL_NEEDED = {
   data:
@@ -131,14 +130,14 @@
     errorKey: '',
     topAggId: null,
     routeState: '',
-    swapsFeatureIsLive: false,
+    swapsFeatureIsLive: true,
+    useNewSwapsApi: false,
     swapsQuoteRefreshTime: 60000,
   },
 };
 
 const sandbox = sinon.createSandbox();
 const fetchTradesInfoStub = sandbox.stub();
-const fetchSwapsFeatureLivenessStub = sandbox.stub();
 const fetchSwapsQuoteRefreshTimeStub = sandbox.stub();
 const getCurrentChainIdStub = sandbox.stub();
 getCurrentChainIdStub.returns(MAINNET_CHAIN_ID);
@@ -162,7 +161,6 @@
       getProviderConfig: MOCK_GET_PROVIDER_CONFIG,
       tokenRatesStore: MOCK_TOKEN_RATES_STORE,
       fetchTradesInfo: fetchTradesInfoStub,
-      fetchSwapsFeatureLiveness: fetchSwapsFeatureLivenessStub,
       fetchSwapsQuoteRefreshTime: fetchSwapsQuoteRefreshTimeStub,
       getCurrentChainId: getCurrentChainIdStub,
       getEIP1559GasFeeEstimates: getEIP1559GasFeeEstimatesStub,
@@ -214,7 +212,6 @@
         getProviderConfig: MOCK_GET_PROVIDER_CONFIG,
         tokenRatesStore: MOCK_TOKEN_RATES_STORE,
         fetchTradesInfo: fetchTradesInfoStub,
-        fetchSwapsFeatureLiveness: fetchSwapsFeatureLivenessStub,
         getCurrentChainId: getCurrentChainIdStub,
       });
       const currentEthersInstance = swapsController.ethersProvider;
@@ -239,7 +236,6 @@
         getProviderConfig: MOCK_GET_PROVIDER_CONFIG,
         tokenRatesStore: MOCK_TOKEN_RATES_STORE,
         fetchTradesInfo: fetchTradesInfoStub,
-        fetchSwapsFeatureLiveness: fetchSwapsFeatureLivenessStub,
         getCurrentChainId: getCurrentChainIdStub,
       });
       const currentEthersInstance = swapsController.ethersProvider;
@@ -264,7 +260,6 @@
         getProviderConfig: MOCK_GET_PROVIDER_CONFIG,
         tokenRatesStore: MOCK_TOKEN_RATES_STORE,
         fetchTradesInfo: fetchTradesInfoStub,
-        fetchSwapsFeatureLiveness: fetchSwapsFeatureLivenessStub,
         getCurrentChainId: getCurrentChainIdStub,
       });
       const currentEthersInstance = swapsController.ethersProvider;
@@ -661,7 +656,7 @@
           topAggId,
           resultQuotes,
         ] = await swapsController._findTopQuoteAndCalculateSavings(testInput);
-        assert.equal(topAggId, [TEST_AGG_ID_2]);
+        assert.equal(topAggId, TEST_AGG_ID_2);
         assert.deepStrictEqual(resultQuotes, expectedResultQuotes);
       });
     });
@@ -671,6 +666,7 @@
         const quotes = await swapsController.fetchAndSetQuotes(undefined);
         assert.strictEqual(quotes, null);
       });
+
       it('calls fetchTradesInfo with the given fetchParams and returns the correct quotes', async function () {
         fetchTradesInfoStub.resolves(getMockQuotes());
         fetchSwapsQuoteRefreshTimeStub.resolves(getMockQuoteRefreshTime());
@@ -708,15 +704,15 @@
           metaMaskFeeInEth: '0.5050505050505050505',
           ethValueOfTokens: '50',
         });
-
         assert.strictEqual(
-          fetchTradesInfoStub.calledOnceWithExactly(
-            MOCK_FETCH_PARAMS,
-            MOCK_FETCH_METADATA,
-          ),
+          fetchTradesInfoStub.calledOnceWithExactly(MOCK_FETCH_PARAMS, {
+            ...MOCK_FETCH_METADATA,
+            useNewSwapsApi: false,
+          }),
           true,
         );
       });
+
       it('performs the allowance check', async function () {
         fetchTradesInfoStub.resolves(getMockQuotes());
         fetchSwapsQuoteRefreshTimeStub.resolves(getMockQuoteRefreshTime());
@@ -735,6 +731,7 @@
           allowanceStub.calledOnceWithExactly(
             MOCK_FETCH_PARAMS.sourceToken,
             MOCK_FETCH_PARAMS.fromAddress,
+            MAINNET_CHAIN_ID,
           ),
           true,
         );
@@ -851,7 +848,7 @@
       it('clears polling timeout', function () {
         swapsController.pollingTimeout = setTimeout(
           () => assert.fail(),
-          1000000,
+          POLLING_TIMEOUT,
         );
         swapsController.resetSwapsState();
         assert.strictEqual(swapsController.pollingTimeout._idleTimeout, -1);
@@ -862,7 +859,7 @@
       it('clears polling timeout', function () {
         swapsController.pollingTimeout = setTimeout(
           () => assert.fail(),
-          1000000,
+          POLLING_TIMEOUT,
         );
         swapsController.stopPollingForQuotes();
         assert.strictEqual(swapsController.pollingTimeout._idleTimeout, -1);
@@ -880,7 +877,7 @@
       it('clears polling timeout', function () {
         swapsController.pollingTimeout = setTimeout(
           () => assert.fail(),
-          1000000,
+          POLLING_TIMEOUT,
         );
         swapsController.resetPostFetchState();
         assert.strictEqual(swapsController.pollingTimeout._idleTimeout, -1);
@@ -890,12 +887,14 @@
         const tokens = 'test';
         const fetchParams = 'test';
         const swapsFeatureIsLive = false;
+        const useNewSwapsApi = false;
         const swapsQuoteRefreshTime = 0;
         swapsController.store.updateState({
           swapsState: {
             tokens,
             fetchParams,
             swapsFeatureIsLive,
+            useNewSwapsApi,
             swapsQuoteRefreshTime,
           },
         });
@@ -910,281 +909,6 @@
           swapsFeatureIsLive,
           swapsQuoteRefreshTime,
         });
-      });
-    });
-
-    describe('_setupSwapsLivenessFetching ', function () {
-      let clock;
-      const EXPECTED_TIME = 600000;
-
-      const getLivenessState = () => {
-        return swapsController.store.getState().swapsState.swapsFeatureIsLive;
-      };
-
-      // We have to do this to overwrite window.navigator.onLine
-      const stubWindow = () => {
-        sandbox.replace(global, 'window', {
-          addEventListener: window.addEventListener,
-          navigator: { onLine: true },
-          dispatchEvent: window.dispatchEvent,
-          Event: window.Event,
-        });
-      };
-
-      beforeEach(function () {
-        stubWindow();
-        clock = sandbox.useFakeTimers();
-        sandbox.spy(clock, 'setInterval');
-
-        sandbox
-          .stub(SwapsController.prototype, '_fetchAndSetSwapsLiveness')
-          .resolves(undefined);
-
-        sandbox.spy(SwapsController.prototype, '_setupSwapsLivenessFetching');
-
-        sandbox.spy(window, 'addEventListener');
-      });
-
-      afterEach(function () {
-        sandbox.restore();
-      });
-
-      it('calls _setupSwapsLivenessFetching in constructor', function () {
-        swapsController = getSwapsController();
-
-        assert.ok(
-          swapsController._setupSwapsLivenessFetching.calledOnce,
-          'should have called _setupSwapsLivenessFetching once',
-        );
-        assert.ok(window.addEventListener.calledWith('online'));
-        assert.ok(window.addEventListener.calledWith('offline'));
-        assert.ok(
-          clock.setInterval.calledOnceWithExactly(
-            sinon.match.func,
-            EXPECTED_TIME,
-          ),
-          'should have set an interval',
-        );
-      });
-
-      it('handles browser being offline on boot, then coming online', async function () {
-        window.navigator.onLine = false;
-
-        swapsController = getSwapsController();
-        assert.ok(
-          swapsController._setupSwapsLivenessFetching.calledOnce,
-          'should have called _setupSwapsLivenessFetching once',
-        );
-        assert.ok(
-          swapsController._fetchAndSetSwapsLiveness.notCalled,
-          'should not have called _fetchAndSetSwapsLiveness',
-        );
-        assert.ok(
-          clock.setInterval.notCalled,
-          'should not have set an interval',
-        );
-        assert.strictEqual(
-          getLivenessState(),
-          false,
-          'swaps feature should be disabled',
-        );
-
-        const fetchPromise = new Promise((resolve) => {
-          const originalFunction = swapsController._fetchAndSetSwapsLiveness;
-          swapsController._fetchAndSetSwapsLiveness = () => {
-            originalFunction();
-            resolve();
-            swapsController._fetchAndSetSwapsLiveness = originalFunction;
-          };
-        });
-
-        // browser comes online
-        window.navigator.onLine = true;
-        window.dispatchEvent(new window.Event('online'));
-        await fetchPromise;
-
-        assert.ok(
-          swapsController._fetchAndSetSwapsLiveness.calledOnce,
-          'should have called _fetchAndSetSwapsLiveness once',
-        );
-        assert.ok(
-          clock.setInterval.calledOnceWithExactly(
-            sinon.match.func,
-            EXPECTED_TIME,
-          ),
-          'should have set an interval',
-        );
-      });
-
-      it('clears interval if browser goes offline', async function () {
-        swapsController = getSwapsController();
-
-        // set feature to live
-        const { swapsState } = swapsController.store.getState();
-        swapsController.store.updateState({
-          swapsState: { ...swapsState, swapsFeatureIsLive: true },
-        });
-
-        sandbox.spy(swapsController.store, 'updateState');
-
-        assert.ok(
-          clock.setInterval.calledOnceWithExactly(
-            sinon.match.func,
-            EXPECTED_TIME,
-          ),
-          'should have set an interval',
-        );
-
-        const clearIntervalPromise = new Promise((resolve) => {
-          const originalFunction = clock.clearInterval;
-          clock.clearInterval = (intervalId) => {
-            originalFunction(intervalId);
-            clock.clearInterval = originalFunction;
-            resolve();
-          };
-        });
-
-        // browser goes offline
-        window.navigator.onLine = false;
-        window.dispatchEvent(new window.Event('offline'));
-
-        // if this resolves, clearInterval was called
-        await clearIntervalPromise;
-
-        assert.ok(
-          swapsController._fetchAndSetSwapsLiveness.calledOnce,
-          'should have called _fetchAndSetSwapsLiveness once',
-        );
-        assert.ok(
-          swapsController.store.updateState.calledOnce,
-          'should have called updateState once',
-        );
-        assert.strictEqual(
-          getLivenessState(),
-          false,
-          'swaps feature should be disabled',
-        );
-      });
-    });
-
-    describe('_fetchAndSetSwapsLiveness', function () {
-      const getLivenessState = () => {
-        return swapsController.store.getState().swapsState.swapsFeatureIsLive;
-      };
-
-      beforeEach(function () {
-        fetchSwapsFeatureLivenessStub.reset();
-        sandbox.stub(SwapsController.prototype, '_setupSwapsLivenessFetching');
-        swapsController = getSwapsController();
-      });
-
-      afterEach(function () {
-        sandbox.restore();
-      });
-
-      it('fetches feature liveness as expected when API is live', async function () {
-        fetchSwapsFeatureLivenessStub.resolves(true);
-
-        assert.strictEqual(
-          getLivenessState(),
-          false,
-          'liveness should be false on boot',
-        );
-
-        await swapsController._fetchAndSetSwapsLiveness();
-
-        assert.ok(
-          fetchSwapsFeatureLivenessStub.calledOnce,
-          'should have called fetch function once',
-        );
-        assert.strictEqual(
-          getLivenessState(),
-          true,
-          'liveness should be true after call',
-        );
-      });
-
-      it('does not update state if fetched value is same as state value', async function () {
-        fetchSwapsFeatureLivenessStub.resolves(false);
-        sandbox.spy(swapsController.store, 'updateState');
-
-        assert.strictEqual(
-          getLivenessState(),
-          false,
-          'liveness should be false on boot',
-        );
-
-        await swapsController._fetchAndSetSwapsLiveness();
-
-        assert.ok(
-          fetchSwapsFeatureLivenessStub.calledOnce,
-          'should have called fetch function once',
-        );
-        assert.ok(
-          swapsController.store.updateState.notCalled,
-          'should not have called store.updateState',
-        );
-        assert.strictEqual(
-          getLivenessState(),
-          false,
-          'liveness should remain false after call',
-        );
-      });
-
-      it('tries three times before giving up if fetching fails', async function () {
-        const clock = sandbox.useFakeTimers();
-        fetchSwapsFeatureLivenessStub.rejects(new Error('foo'));
-        sandbox.spy(swapsController.store, 'updateState');
-
-        assert.strictEqual(
-          getLivenessState(),
-          false,
-          'liveness should be false on boot',
-        );
-
-        swapsController._fetchAndSetSwapsLiveness();
-        await clock.runAllAsync();
-
-        assert.ok(
-          fetchSwapsFeatureLivenessStub.calledThrice,
-          'should have called fetch function three times',
-        );
-        assert.ok(
-          swapsController.store.updateState.notCalled,
-          'should not have called store.updateState',
-        );
-        assert.strictEqual(
-          getLivenessState(),
-          false,
-          'liveness should remain false after call',
-        );
-      });
-
-      it('sets state after fetching on successful retry', async function () {
-        const clock = sandbox.useFakeTimers();
-        fetchSwapsFeatureLivenessStub.onCall(0).rejects(new Error('foo'));
-        fetchSwapsFeatureLivenessStub.onCall(1).rejects(new Error('foo'));
-        fetchSwapsFeatureLivenessStub.onCall(2).resolves(true);
-
-        assert.strictEqual(
-          getLivenessState(),
-          false,
-          'liveness should be false on boot',
-        );
-
-        swapsController._fetchAndSetSwapsLiveness();
-        await clock.runAllAsync();
-
-        assert.strictEqual(
-          fetchSwapsFeatureLivenessStub.callCount,
-          3,
-          'should have called fetch function three times',
-        );
-        assert.strictEqual(
-          getLivenessState(),
-          true,
-          'liveness should be true after call',
-        );
       });
     });
   });
