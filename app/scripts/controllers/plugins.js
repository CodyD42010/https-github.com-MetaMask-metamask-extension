--- conflicted
+++ resolved
@@ -31,16 +31,12 @@
     const plugins = this.store.getState().plugins
     Object.values(plugins).forEach(({ pluginName, initialPermissions, sourceCode }) => {
       const ethereumProvider = this.setupProvider(pluginName, async () => { return {name: pluginName } }, true)
-<<<<<<< HEAD
       try {
-        this._startPlugin(pluginName, requestedPermissions, sourceCode, ethereumProvider)
+        this._startPlugin(pluginName, initialPermissions, sourceCode, ethereumProvider)
       } catch (err) {
         // Clean up failed plugins:
         this.deletePlugin(pluginName)
       }
-=======
-      this._startPlugin(pluginName, initialPermissions, sourceCode, ethereumProvider)
->>>>>>> 0a3c5686
     })
   }
 
