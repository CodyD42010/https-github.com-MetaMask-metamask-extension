import { isEqual, merge, omit, omitBy, pickBy } from 'lodash';
import { ObservableStore } from '@metamask/obs-store';
import { bufferToHex, keccak } from 'ethereumjs-util';
import { generateUUID } from 'pubnub';
import { ENVIRONMENT_TYPE_BACKGROUND } from '../../../shared/constants/app';
import {
  METAMETRICS_ANONYMOUS_ID,
  METAMETRICS_BACKGROUND_PAGE_OBJECT,
  TRAITS,
} from '../../../shared/constants/metametrics';
import { SECOND } from '../../../shared/constants/time';

const defaultCaptureException = (err) => {
  // throw error on clean stack so its captured by platform integrations (eg sentry)
  // but does not interrupt the call stack
  setTimeout(() => {
    throw err;
  });
};

const exceptionsToFilter = {
  [`You must pass either an "anonymousId" or a "userId".`]: true,
};

/**
 * @typedef {import('../../../shared/constants/metametrics').MetaMetricsContext} MetaMetricsContext
 * @typedef {import('../../../shared/constants/metametrics').MetaMetricsEventPayload} MetaMetricsEventPayload
 * @typedef {import('../../../shared/constants/metametrics').MetaMetricsEventOptions} MetaMetricsEventOptions
 * @typedef {import('../../../shared/constants/metametrics').SegmentEventPayload} SegmentEventPayload
 * @typedef {import('../../../shared/constants/metametrics').SegmentInterface} SegmentInterface
 * @typedef {import('../../../shared/constants/metametrics').MetaMetricsPagePayload} MetaMetricsPagePayload
 * @typedef {import('../../../shared/constants/metametrics').MetaMetricsPageOptions} MetaMetricsPageOptions
 * @typedef {import('../../../shared/constants/metametrics').MetaMetricsEventFragment} MetaMetricsEventFragment
 */

/**
 * @typedef {Object} MetaMetricsControllerState
 * @property {string} [metaMetricsId] - The user's metaMetricsId that will be
 *  attached to all non-anonymized event payloads
 * @property {boolean} [participateInMetaMetrics] - The user's preference for
 *  participating in the MetaMetrics analytics program. This setting controls
 *  whether or not events are tracked
 * @property {{[string]: MetaMetricsEventFragment}} [fragments] - Object keyed
 *  by UUID with stored fragments as values.
 */

export default class MetaMetricsController {
  /**
   * @param {object} options
   * @param {Object} options.segment - an instance of analytics-node for tracking
   *  events that conform to the new MetaMetrics tracking plan.
   * @param {Object} options.preferencesStore - The preferences controller store, used
   *  to access and subscribe to preferences that will be attached to events
   * @param {Function} options.onNetworkDidChange - Used to attach a listener to the
   *  networkDidChange event emitted by the networkController
   * @param {Function} options.getCurrentChainId - Gets the current chain id from the
   *  network controller
   * @param {Function} options.getNetworkIdentifier - Gets the current network
   *  identifier from the network controller
   * @param {string} options.version - The version of the extension
   * @param {string} options.environment - The environment the extension is running in
   * @param {MetaMetricsControllerState} options.initState - State to initialized with
   * @param options.captureException
   */
  constructor({
    segment,
    preferencesStore,
    onNetworkDidChange,
    getCurrentChainId,
    getNetworkIdentifier,
    version,
    environment,
    initState,
    captureException = defaultCaptureException,
  }) {
    this._captureException = (err) => {
      // This is a temporary measure. Currently there are errors flooding sentry due to a problem in how we are tracking anonymousId
      // We intend on removing this as soon as we understand how to correctly solve that problem.
      if (!exceptionsToFilter[err.message]) {
        captureException(err);
      }
    };
    const prefState = preferencesStore.getState();
    this.chainId = getCurrentChainId();
    this.network = getNetworkIdentifier();
    this.locale = prefState.currentLocale.replace('_', '-');
    this.version =
      environment === 'production' ? version : `${version}-${environment}`;

    const abandonedFragments = omitBy(initState?.fragments, 'persist');

    this.store = new ObservableStore({
      participateInMetaMetrics: null,
      metaMetricsId: null,
      ...initState,
      fragments: {
        ...initState?.fragments,
      },
    });

    preferencesStore.subscribe(({ currentLocale }) => {
      this.locale = currentLocale.replace('_', '-');
    });

    onNetworkDidChange(() => {
      this.chainId = getCurrentChainId();
      this.network = getNetworkIdentifier();
    });
    this.segment = segment;

    // Track abandoned fragments that weren't properly cleaned up.
    // Abandoned fragments are those that were stored in persistent memory
    // and are available at controller instance creation, but do not have the
    // 'persist' flag set. This means anytime the extension is unlocked, any
    // fragments that are not marked as persistent will be purged and the
    // failure event will be emitted.
    Object.values(abandonedFragments).forEach((fragment) => {
      this.finalizeEventFragment(fragment.id, { abandoned: true });
    });

    // Close out event fragments that were created but not progressed. An
    // interval is used to routinely check if a fragment has not been updated
    // within the fragment's timeout window. When creating a new event fragment
    // a timeout can be specified that will cause an abandoned event to be
    // tracked if the event isn't progressed within that amount of time.
    setInterval(() => {
      Object.values(this.store.getState().fragments).forEach((fragment) => {
        if (
          fragment.timeout &&
          Date.now() - fragment.lastUpdated / 1000 > fragment.timeout
        ) {
          this.finalizeEventFragment(fragment.id, { abandoned: true });
        }
      });
    }, SECOND * 30);
  }

  generateMetaMetricsId() {
    return bufferToHex(
      keccak(
        Buffer.from(
          String(Date.now()) +
            String(Math.round(Math.random() * Number.MAX_SAFE_INTEGER)),
        ),
      ),
    );
  }

  /**
   * Create an event fragment in state and returns the event fragment object.
   *
   * @param {MetaMetricsEventFragment} options - Fragment settings and properties
   *  to initiate the fragment with.
   * @returns {MetaMetricsEventFragment}
   */
  createEventFragment(options) {
    if (!options.successEvent || !options.category) {
      throw new Error(
        `Must specify success event and category. Success event was: ${
          options.event
        }. Category was: ${options.category}. Payload keys were: ${Object.keys(
          options,
        )}. ${
          typeof options.properties === 'object'
            ? `Payload property keys were: ${Object.keys(options.properties)}`
            : ''
        }`,
      );
    }
    const { fragments } = this.store.getState();

    const id = options.uniqueIdentifier ?? generateUUID();
    const fragment = {
      id,
      ...options,
      lastUpdated: Date.now(),
    };
    this.store.updateState({
      fragments: {
        ...fragments,
        [id]: fragment,
      },
    });

    if (options.initialEvent) {
      this.trackEvent({
        event: fragment.initialEvent,
        category: fragment.category,
        properties: fragment.properties,
        sensitiveProperties: fragment.sensitiveProperties,
        page: fragment.page,
        referrer: fragment.referrer,
        revenue: fragment.revenue,
        value: fragment.value,
        currency: fragment.currency,
        environmentType: fragment.environmentType,
      });
    }

    return fragment;
  }

  /**
   * Returns the fragment stored in memory with provided id or undefined if it
   * does not exist.
   *
   * @param {string} id - id of fragment to retrieve
   * @returns {[MetaMetricsEventFragment]}
   */
  getEventFragmentById(id) {
    const { fragments } = this.store.getState();

    const fragment = fragments[id];

    return fragment;
  }

  /**
   * Updates an event fragment in state
   *
   * @param {string} id - The fragment id to update
   * @param {MetaMetricsEventFragment} payload - Fragment settings and
   *  properties to initiate the fragment with.
   */
  updateEventFragment(id, payload) {
    const { fragments } = this.store.getState();

    const fragment = fragments[id];

    if (!fragment) {
      throw new Error(`Event fragment with id ${id} does not exist.`);
    }

    this.store.updateState({
      fragments: {
        ...fragments,
        [id]: merge(fragments[id], {
          ...payload,
          lastUpdated: Date.now(),
        }),
      },
    });
  }

  /**
   * Finalizes a fragment, tracking either a success event or failure Event
   * and then removes the fragment from state.
   *
   * @param {string} id - UUID of the event fragment to be closed
   * @param {object} options
   * @param {boolean} [options.abandoned] - if true track the failure
   *  event instead of the success event
   * @param {MetaMetricsContext.page} [options.page] - page the final event
   *  occurred on. This will override whatever is set on the fragment
   * @param {MetaMetricsContext.referrer} [options.referrer] - Dapp that
   *  originated the fragment. This is for fallback only, the fragment referrer
   *  property will take precedence.
   */
  finalizeEventFragment(id, { abandoned = false, page, referrer } = {}) {
    const fragment = this.store.getState().fragments[id];
    if (!fragment) {
      throw new Error(`Funnel with id ${id} does not exist.`);
    }

    const eventName = abandoned ? fragment.failureEvent : fragment.successEvent;

    this.trackEvent({
      event: eventName,
      category: fragment.category,
      properties: fragment.properties,
      sensitiveProperties: fragment.sensitiveProperties,
      page: page ?? fragment.page,
      referrer: fragment.referrer ?? referrer,
      revenue: fragment.revenue,
      value: fragment.value,
      currency: fragment.currency,
      environmentType: fragment.environmentType,
    });
    const { fragments } = this.store.getState();
    delete fragments[id];
    this.store.updateState({ fragments });
  }

  /**
   * Setter for the `participateInMetaMetrics` property
   *
   * @param {boolean} participateInMetaMetrics - Whether or not the user wants
   *  to participate in MetaMetrics
   * @returns {string|null} the string of the new metametrics id, or null
   *  if not set
   */
  setParticipateInMetaMetrics(participateInMetaMetrics) {
    let { metaMetricsId } = this.state;
    if (participateInMetaMetrics && !metaMetricsId) {
      metaMetricsId = this.generateMetaMetricsId();
    } else if (participateInMetaMetrics === false) {
      metaMetricsId = null;
    }
    this.store.updateState({ participateInMetaMetrics, metaMetricsId });
    return metaMetricsId;
  }

  get state() {
    return this.store.getState();
  }

  /**
<<<<<<< HEAD
   * Calls this._identify with validated metaMetricsId and traits if user is participating
   * in the MetaMetrics analytics program
   *
   * @param {Object} traits
   */
  identify(traits) {
    const { metaMetricsId, participateInMetaMetrics } = this.state;

    if (!participateInMetaMetrics || !metaMetricsId || !traits) {
      return;
    }
    if (typeof traits !== 'object') {
      console.warn(
        `MetaMetricsController#identify: traits parameter must be an object. Received type: ${typeof traits}`,
      );
      return;
    }

    const allValidTraits = this._buildValidTraits(traits);

    this._identify(allValidTraits);
  }

  /**
   * Calls segment.identify with given traits
   *
   * @see {@link https://segment.com/docs/connections/spec/identify/#identities}
   * @private
   * @param {Object} traits
   */
  _identify(traits) {
    const { metaMetricsId } = this.state;

    if (!traits || Object.keys(traits).length === 0) {
      console.warn('MetaMetricsController#_identify: No traits found');
      return;
    }

    try {
      this.segment.identify(metaMetricsId, {
        ...traits,
=======
   * track a page view with Segment
   *
   * @param {MetaMetricsPagePayload} payload - details of the page viewed
   * @param {MetaMetricsPageOptions} [options] - options for handling the page
   *  view
   */
  trackPage({ name, params, environmentType, page, referrer }, options) {
    try {
      if (this.state.participateInMetaMetrics === false) {
        return;
      }

      if (
        this.state.participateInMetaMetrics === null &&
        !options?.isOptInPath
      ) {
        return;
      }
      const { metaMetricsId } = this.state;
      const idTrait = metaMetricsId ? 'userId' : 'anonymousId';
      const idValue = metaMetricsId ?? METAMETRICS_ANONYMOUS_ID;
      this.segment.page({
        [idTrait]: idValue,
        name,
        properties: {
          params,
          locale: this.locale,
          network: this.network,
          chain_id: this.chainId,
          environment_type: environmentType,
        },
        context: this._buildContext(referrer, page),
>>>>>>> aac40c75
      });
    } catch (err) {
      this._captureException(err);
    }
  }

  /**
<<<<<<< HEAD
   * Validates the trait value. Segment accepts any data type. We are adding validation here to
   * support data types for our Segment destimation(s) e.g. MixPanel
   *
   * @param {*} value
   * @returns {boolean}
   */
  _isValidTrait(value) {
    const type = typeof value;

    return (
      type === 'string' ||
      type === 'boolean' ||
      type === 'number' ||
      this._isValidTraitArray(value) ||
      this._isValidTraitDate(value)
    );
  }

  /**
   * Segment accepts any data type value. We have special logic to validate arrays.
   *
   * @param {*} value
   * @returns {boolean}
   */
  _isValidTraitArray = (value) => {
    return (
      Array.isArray(value) &&
      (value.every((element) => {
        return typeof element === 'string';
      }) ||
        value.every((element) => {
          return typeof element === 'boolean';
        }) ||
        value.every((element) => {
          return typeof element === 'number';
        }))
    );
  };

  /**
   * Returns true if the value is an accepted date type
   *
   * @param {*} value
   * @returns {boolean}
   */
  _isValidTraitDate = (value) => {
    return Object.prototype.toString.call(value) === '[object Date]';
  };

  /**
   * Returns a new object of all valid traits. For dates, we transform them into ISO-8601 timestamps.
   *
   * @see {@link https://segment.com/docs/connections/spec/common/#timestamps}
   * @param {Object} traits
   * @returns {Object}
   */
  _buildValidTraits(traits) {
    return Object.entries(traits).reduce((validTraits, [key, value]) => {
      if (this._isValidTraitDate(value)) {
        validTraits[key] = value.toISOString();
      } else if (this._isValidTrait(value)) {
        validTraits[key] = value;
      } else {
        console.warn(
          `MetaMetricsController: "${key}" value is not a valid trait type`,
        );
      }
      return validTraits;
    }, {});
  }

=======
   * submits a metametrics event, not waiting for it to complete or allowing its error to bubble up
   *
   * @param {MetaMetricsEventPayload} payload - details of the event
   * @param {MetaMetricsEventOptions} [options] - options for handling/routing the event
   */
  trackEvent(payload, options) {
    // validation is not caught and handled
    this.validatePayload(payload);
    this.submitEvent(payload, options).catch((err) =>
      this._captureException(err),
    );
  }

  /**
   * submits (or queues for submission) a metametrics event, performing necessary payload manipulation and
   * routing the event to the appropriate segment source. Will split events
   * with sensitiveProperties into two events, tracking the sensitiveProperties
   * with the anonymousId only.
   *
   * @param {MetaMetricsEventPayload} payload - details of the event
   * @param {MetaMetricsEventOptions} [options] - options for handling/routing the event
   * @returns {Promise<void>}
   */
  async submitEvent(payload, options) {
    this.validatePayload(payload);

    if (!this.state.participateInMetaMetrics && !options?.isOptIn) {
      return;
    }

    // We might track multiple events if sensitiveProperties is included, this array will hold
    // the promises returned from this._track.
    const events = [];

    if (payload.sensitiveProperties) {
      // sensitiveProperties will only be tracked using the anonymousId property and generic id
      // If the event options already specify to exclude the metaMetricsId we throw an error as
      // a signal to the developer that the event was implemented incorrectly
      if (options?.excludeMetaMetricsId === true) {
        throw new Error(
          'sensitiveProperties was specified in an event payload that also set the excludeMetaMetricsId flag',
        );
      }

      const combinedProperties = merge(
        payload.sensitiveProperties,
        payload.properties,
      );

      events.push(
        this._track(
          this._buildEventPayload({
            ...payload,
            properties: combinedProperties,
          }),
          { ...options, excludeMetaMetricsId: true },
        ),
      );
    }

    events.push(this._track(this._buildEventPayload(payload), options));

    await Promise.all(events);
  }

  /**
   * validates a metametrics event
   *
   * @param {MetaMetricsEventPayload} payload - details of the event
   */
  validatePayload(payload) {
    // event and category are required fields for all payloads
    if (!payload.event || !payload.category) {
      throw new Error(
        `Must specify event and category. Event was: ${
          payload.event
        }. Category was: ${payload.category}. Payload keys were: ${Object.keys(
          payload,
        )}. ${
          typeof payload.properties === 'object'
            ? `Payload property keys were: ${Object.keys(payload.properties)}`
            : ''
        }`,
      );
    }
  }

  handleMetaMaskStateUpdate(newState) {
    const userTraits = this._buildUserTraitsObject(newState);
    if (userTraits) {
      // this.identify(userTraits);
    }
  }

  /** PRIVATE METHODS */

>>>>>>> aac40c75
  /**
   * Build the context object to attach to page and track events.
   *
   * @private
   * @param {Pick<MetaMetricsContext, 'referrer'>} [referrer] - dapp origin that initialized
   *  the notification window.
   * @param {Pick<MetaMetricsContext, 'page'>} [page] - page object describing the current
   *  view of the extension. Defaults to the background-process object.
   * @returns {MetaMetricsContext}
   */
  _buildContext(referrer, page = METAMETRICS_BACKGROUND_PAGE_OBJECT) {
    return {
      app: {
        name: 'MetaMask Extension',
        version: this.version,
      },
      userAgent: window.navigator.userAgent,
      page,
      referrer,
    };
  }

  /**
   * Build's the event payload, processing all fields into a format that can be
   * fed to Segment's track method
   *
   * @private
   * @param {
   *  Omit<MetaMetricsEventPayload, 'sensitiveProperties'>
   * } rawPayload - raw payload provided to trackEvent
   * @returns {SegmentEventPayload} formatted event payload for segment
   */
  _buildEventPayload(rawPayload) {
    const {
      event,
      properties,
      revenue,
      value,
      currency,
      category,
      page,
      referrer,
      environmentType = ENVIRONMENT_TYPE_BACKGROUND,
    } = rawPayload;
    return {
      event,
      properties: {
        // These values are omitted from properties because they have special meaning
        // in segment. https://segment.com/docs/connections/spec/track/#properties.
        // to avoid accidentally using these inappropriately, you must add them as top
        // level properties on the event payload. We also exclude locale to prevent consumers
        // from overwriting this context level property. We track it as a property
        // because not all destinations map locale from context.
        ...omit(properties, ['revenue', 'locale', 'currency', 'value']),
        revenue,
        value,
        currency,
        category,
        network: properties?.network ?? this.network,
        locale: this.locale,
        chain_id: properties?.chain_id ?? this.chainId,
        environment_type: environmentType,
      },
      context: this._buildContext(referrer, page),
    };
  }

  _buildUserTraitsObject(metamaskState) {
    const currentTraits = {
      [TRAITS.LEDGER_CONNECTION_TYPE]: metamaskState.ledgerTransportType,
      [TRAITS.NUMBER_OF_ACCOUNTS]: Object.values(metamaskState.identities)
        .length,
      [TRAITS.NETWORKS_ADDED]: metamaskState.frequentRpcListDetail.map(
        (rpc) => rpc.chainId,
      ),
      [TRAITS.THREE_BOX_ENABLED]: metamaskState.threeBoxSyncingAllowed,
    };

    if (!this.previousTraits) {
      this.previousTraits = currentTraits;
      return currentTraits;
    }

    if (this.previousTraits && !isEqual(this.previousTraits, currentTraits)) {
      const updates = pickBy(
        currentTraits,
        (v, k) => !isEqual(this.previousTraits[k], v),
      );
      this.previousTraits = currentTraits;
      return updates;
    }

    return null;
  }

  /**
   * Perform validation on the payload and update the id type to use before
   * sending to Segment. Also examines the options to route and handle the
   * event appropriately.
   *
   * @private
   * @param {SegmentEventPayload} payload - properties to attach to event
   * @param {MetaMetricsEventOptions} [options] - options for routing and
   *  handling the event
   * @returns {Promise<void>}
   */
  _track(payload, options) {
    const {
      isOptIn,
      metaMetricsId: metaMetricsIdOverride,
      matomoEvent,
      flushImmediately,
    } = options || {};
    let idType = 'userId';
    let idValue = this.state.metaMetricsId;
    let excludeMetaMetricsId = options?.excludeMetaMetricsId ?? false;
    // This is carried over from the old implementation, and will likely need
    // to be updated to work with the new tracking plan. I think we should use
    // a config setting for this instead of trying to match the event name
    const isSendFlow = Boolean(payload.event.match(/^send|^confirm/iu));
    if (isSendFlow) {
      excludeMetaMetricsId = true;
    }
    // If we are tracking sensitive data we will always use the anonymousId
    // property as well as our METAMETRICS_ANONYMOUS_ID. This prevents us from
    // associating potentially identifiable information with a specific id.
    // During the opt in flow we will track all events, but do so with the
    // anonymous id. The one exception to that rule is after the user opts in
    // to MetaMetrics. When that happens we receive back the user's new
    // MetaMetrics id before it is fully persisted to state. To avoid a race
    // condition we explicitly pass the new id to the track method. In that
    // case we will track the opt in event to the user's id. In all other cases
    // we use the metaMetricsId from state.
    if (excludeMetaMetricsId || (isOptIn && !metaMetricsIdOverride)) {
      idType = 'anonymousId';
      idValue = METAMETRICS_ANONYMOUS_ID;
    } else if (isOptIn && metaMetricsIdOverride) {
      idValue = metaMetricsIdOverride;
    }
    payload[idType] = idValue;

    // If this is an event on the old matomo schema, add a key to the payload
    // to designate it as such
    if (matomoEvent === true) {
      payload.properties.legacy_event = true;
    }

    // Promises will only resolve when the event is sent to segment. For any
    // event that relies on this promise being fulfilled before performing UI
    // updates, or otherwise delaying user interaction, supply the
    // 'flushImmediately' flag to the trackEvent method.
    return new Promise((resolve, reject) => {
      const callback = (err) => {
        if (err) {
          // The error that segment gives us has some manipulation done to it
          // that seemingly breaks with lockdown enabled. Creating a new error
          // here prevents the system from freezing when the network request to
          // segment fails for any reason.
          const safeError = new Error(err.message);
          safeError.stack = err.stack;
          return reject(safeError);
        }
        return resolve();
      };

      this.segment.track(payload, callback);
      if (flushImmediately) {
        this.segment.flush();
      }
    });
  }
}<|MERGE_RESOLUTION|>--- conflicted
+++ resolved
@@ -282,6 +282,30 @@
   }
 
   /**
+   * Calls this._identify with validated metaMetricsId and traits if user is participating
+   * in the MetaMetrics analytics program
+   *
+   * @param {Object} traits
+   */
+  identify(traits) {
+    const { metaMetricsId, participateInMetaMetrics } = this.state;
+
+    if (!participateInMetaMetrics || !metaMetricsId || !traits) {
+      return;
+    }
+    if (typeof traits !== 'object') {
+      console.warn(
+        `MetaMetricsController#identify: traits parameter must be an object. Received type: ${typeof traits}`,
+      );
+      return;
+    }
+
+    const allValidTraits = this._buildValidTraits(traits);
+
+    this._identify(allValidTraits);
+  }
+
+  /**
    * Setter for the `participateInMetaMetrics` property
    *
    * @param {boolean} participateInMetaMetrics - Whether or not the user wants
@@ -305,49 +329,20 @@
   }
 
   /**
-<<<<<<< HEAD
-   * Calls this._identify with validated metaMetricsId and traits if user is participating
-   * in the MetaMetrics analytics program
-   *
-   * @param {Object} traits
-   */
-  identify(traits) {
-    const { metaMetricsId, participateInMetaMetrics } = this.state;
-
-    if (!participateInMetaMetrics || !metaMetricsId || !traits) {
-      return;
-    }
-    if (typeof traits !== 'object') {
-      console.warn(
-        `MetaMetricsController#identify: traits parameter must be an object. Received type: ${typeof traits}`,
-      );
-      return;
-    }
-
-    const allValidTraits = this._buildValidTraits(traits);
-
-    this._identify(allValidTraits);
-  }
-
-  /**
-   * Calls segment.identify with given traits
-   *
-   * @see {@link https://segment.com/docs/connections/spec/identify/#identities}
-   * @private
-   * @param {Object} traits
-   */
-  _identify(traits) {
-    const { metaMetricsId } = this.state;
-
-    if (!traits || Object.keys(traits).length === 0) {
-      console.warn('MetaMetricsController#_identify: No traits found');
-      return;
-    }
-
-    try {
-      this.segment.identify(metaMetricsId, {
-        ...traits,
-=======
+   * submits a metametrics event, not waiting for it to complete or allowing its error to bubble up
+   *
+   * @param {MetaMetricsEventPayload} payload - details of the event
+   * @param {MetaMetricsEventOptions} [options] - options for handling/routing the event
+   */
+  trackEvent(payload, options) {
+    // validation is not caught and handled
+    this.validatePayload(payload);
+    this.submitEvent(payload, options).catch((err) =>
+      this._captureException(err),
+    );
+  }
+
+  /**
    * track a page view with Segment
    *
    * @param {MetaMetricsPagePayload} payload - details of the page viewed
@@ -380,98 +375,10 @@
           environment_type: environmentType,
         },
         context: this._buildContext(referrer, page),
->>>>>>> aac40c75
       });
     } catch (err) {
       this._captureException(err);
     }
-  }
-
-  /**
-<<<<<<< HEAD
-   * Validates the trait value. Segment accepts any data type. We are adding validation here to
-   * support data types for our Segment destimation(s) e.g. MixPanel
-   *
-   * @param {*} value
-   * @returns {boolean}
-   */
-  _isValidTrait(value) {
-    const type = typeof value;
-
-    return (
-      type === 'string' ||
-      type === 'boolean' ||
-      type === 'number' ||
-      this._isValidTraitArray(value) ||
-      this._isValidTraitDate(value)
-    );
-  }
-
-  /**
-   * Segment accepts any data type value. We have special logic to validate arrays.
-   *
-   * @param {*} value
-   * @returns {boolean}
-   */
-  _isValidTraitArray = (value) => {
-    return (
-      Array.isArray(value) &&
-      (value.every((element) => {
-        return typeof element === 'string';
-      }) ||
-        value.every((element) => {
-          return typeof element === 'boolean';
-        }) ||
-        value.every((element) => {
-          return typeof element === 'number';
-        }))
-    );
-  };
-
-  /**
-   * Returns true if the value is an accepted date type
-   *
-   * @param {*} value
-   * @returns {boolean}
-   */
-  _isValidTraitDate = (value) => {
-    return Object.prototype.toString.call(value) === '[object Date]';
-  };
-
-  /**
-   * Returns a new object of all valid traits. For dates, we transform them into ISO-8601 timestamps.
-   *
-   * @see {@link https://segment.com/docs/connections/spec/common/#timestamps}
-   * @param {Object} traits
-   * @returns {Object}
-   */
-  _buildValidTraits(traits) {
-    return Object.entries(traits).reduce((validTraits, [key, value]) => {
-      if (this._isValidTraitDate(value)) {
-        validTraits[key] = value.toISOString();
-      } else if (this._isValidTrait(value)) {
-        validTraits[key] = value;
-      } else {
-        console.warn(
-          `MetaMetricsController: "${key}" value is not a valid trait type`,
-        );
-      }
-      return validTraits;
-    }, {});
-  }
-
-=======
-   * submits a metametrics event, not waiting for it to complete or allowing its error to bubble up
-   *
-   * @param {MetaMetricsEventPayload} payload - details of the event
-   * @param {MetaMetricsEventOptions} [options] - options for handling/routing the event
-   */
-  trackEvent(payload, options) {
-    // validation is not caught and handled
-    this.validatePayload(payload);
-    this.submitEvent(payload, options).catch((err) =>
-      this._captureException(err),
-    );
   }
 
   /**
@@ -551,13 +458,12 @@
   handleMetaMaskStateUpdate(newState) {
     const userTraits = this._buildUserTraitsObject(newState);
     if (userTraits) {
-      // this.identify(userTraits);
+      this.identify(userTraits);
     }
   }
 
   /** PRIVATE METHODS */
 
->>>>>>> aac40c75
   /**
    * Build the context object to attach to page and track events.
    *
@@ -654,6 +560,102 @@
   }
 
   /**
+   * Returns a new object of all valid traits. For dates, we transform them into ISO-8601 timestamps.
+   *
+   * @see {@link https://segment.com/docs/connections/spec/common/#timestamps}
+   * @param {Object} traits
+   * @returns {Object}
+   */
+  _buildValidTraits(traits) {
+    return Object.entries(traits).reduce((validTraits, [key, value]) => {
+      if (this._isValidTraitDate(value)) {
+        validTraits[key] = value.toISOString();
+      } else if (this._isValidTrait(value)) {
+        validTraits[key] = value;
+      } else {
+        console.warn(
+          `MetaMetricsController: "${key}" value is not a valid trait type`,
+        );
+      }
+      return validTraits;
+    }, {});
+  }
+
+  /**
+   * Calls segment.identify with given traits
+   *
+   * @see {@link https://segment.com/docs/connections/spec/identify/#identities}
+   * @private
+   * @param {Object} traits
+   */
+  _identify(traits) {
+    const { metaMetricsId } = this.state;
+
+    if (!traits || Object.keys(traits).length === 0) {
+      console.warn('MetaMetricsController#_identify: No traits found');
+      return;
+    }
+
+    try {
+      this.segment.identify(metaMetricsId, {
+        ...traits,
+      });
+    } catch (err) {
+      this._captureException(err);
+    }
+  }
+
+  /**
+   * Validates the trait value. Segment accepts any data type. We are adding validation here to
+   * support data types for our Segment destimation(s) e.g. MixPanel
+   *
+   * @param {*} value
+   * @returns {boolean}
+   */
+  _isValidTrait(value) {
+    const type = typeof value;
+
+    return (
+      type === 'string' ||
+      type === 'boolean' ||
+      type === 'number' ||
+      this._isValidTraitArray(value) ||
+      this._isValidTraitDate(value)
+    );
+  }
+
+  /**
+   * Segment accepts any data type value. We have special logic to validate arrays.
+   *
+   * @param {*} value
+   * @returns {boolean}
+   */
+  _isValidTraitArray = (value) => {
+    return (
+      Array.isArray(value) &&
+      (value.every((element) => {
+        return typeof element === 'string';
+      }) ||
+        value.every((element) => {
+          return typeof element === 'boolean';
+        }) ||
+        value.every((element) => {
+          return typeof element === 'number';
+        }))
+    );
+  };
+
+  /**
+   * Returns true if the value is an accepted date type
+   *
+   * @param {*} value
+   * @returns {boolean}
+   */
+  _isValidTraitDate = (value) => {
+    return Object.prototype.toString.call(value) === '[object Date]';
+  };
+
+  /**
    * Perform validation on the payload and update the id type to use before
    * sending to Segment. Also examines the options to route and handle the
    * event appropriately.
