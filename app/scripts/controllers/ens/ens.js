<<<<<<< HEAD
const EthJsEns = require('ethjs-ens')
const ensNetworkMap = require('ethereum-ens-network-map')
=======
import EthJsEns from 'ethjs-ens'
import ensNetworkMap from 'ethereum-ens-network-map'
>>>>>>> df85ab6e

export default class Ens {
  static getNetworkEnsSupport (network) {
    return Boolean(ensNetworkMap[network])
  }

  constructor ({ network, provider } = {}) {
    this._ethJsEns = new EthJsEns({
      network,
      provider,
    })
  }

  lookup (ensName) {
    return this._ethJsEns.lookup(ensName)
  }

  reverse (address) {
    return this._ethJsEns.reverse(address)
  }
}<|MERGE_RESOLUTION|>--- conflicted
+++ resolved
@@ -1,10 +1,5 @@
-<<<<<<< HEAD
-const EthJsEns = require('ethjs-ens')
-const ensNetworkMap = require('ethereum-ens-network-map')
-=======
 import EthJsEns from 'ethjs-ens'
 import ensNetworkMap from 'ethereum-ens-network-map'
->>>>>>> df85ab6e
 
 export default class Ens {
   static getNetworkEnsSupport (network) {
