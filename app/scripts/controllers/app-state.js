--- conflicted
+++ resolved
@@ -442,7 +442,6 @@
       },
     });
   }
-<<<<<<< HEAD
 
   /**
    * Set the setCustodianDeepLink with the fromAddress and custodyId
@@ -458,8 +457,6 @@
     });
   }
 
-=======
->>>>>>> 6207da39
   ///: END:ONLY_INCLUDE_IF
 
   addSignatureSecurityAlertResponse(securityAlertResponse) {
