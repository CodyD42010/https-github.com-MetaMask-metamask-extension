--- conflicted
+++ resolved
@@ -1,5 +1,6 @@
-import EventEmitter from 'events'
-import { ObservableStore } from '@metamask/obs-store'
+import EventEmitter from 'events';
+import { ObservableStore } from '@metamask/obs-store';
+import { METAMASK_CONTROLLER_EVENTS } from '../metamask-controller';
 
 export default class AppStateController extends EventEmitter {
   /**
@@ -14,38 +15,33 @@
       onInactiveTimeout,
       showUnlockRequest,
       preferencesStore,
-    } = opts
-    super()
+    } = opts;
+    super();
 
-    this.onInactiveTimeout = onInactiveTimeout || (() => undefined)
+    this.onInactiveTimeout = onInactiveTimeout || (() => undefined);
     this.store = new ObservableStore({
       timeoutMinutes: 0,
       connectedStatusPopoverHasBeenShown: true,
       defaultHomeActiveTabName: null,
       ...initState,
-      dataPersistenceFailing: false,
-    })
-    this.timer = null
+    });
+    this.timer = null;
 
-    this.isUnlocked = isUnlocked
-    this.waitingForUnlock = []
-    addUnlockListener(this.handleUnlock.bind(this))
+    this.isUnlocked = isUnlocked;
+    this.waitingForUnlock = [];
+    addUnlockListener(this.handleUnlock.bind(this));
 
-    this._showUnlockRequest = showUnlockRequest
+    this._showUnlockRequest = showUnlockRequest;
 
     preferencesStore.subscribe(({ preferences }) => {
-      const currentState = this.store.getState()
+      const currentState = this.store.getState();
       if (currentState.timeoutMinutes !== preferences.autoLockTimeLimit) {
-        this._setInactiveTimeout(preferences.autoLockTimeLimit)
+        this._setInactiveTimeout(preferences.autoLockTimeLimit);
       }
-    })
+    });
 
-    const { preferences } = preferencesStore.getState()
-    this._setInactiveTimeout(preferences.autoLockTimeLimit)
-  }
-
-  get state() {
-    return this.store.getState()
+    const { preferences } = preferencesStore.getState();
+    this._setInactiveTimeout(preferences.autoLockTimeLimit);
   }
 
   /**
@@ -60,11 +56,11 @@
   getUnlockPromise(shouldShowUnlockRequest) {
     return new Promise((resolve) => {
       if (this.isUnlocked()) {
-        resolve()
+        resolve();
       } else {
-        this.waitForUnlock(resolve, shouldShowUnlockRequest)
+        this.waitForUnlock(resolve, shouldShowUnlockRequest);
       }
-    })
+    });
   }
 
   /**
@@ -77,10 +73,10 @@
    * popup should be opened.
    */
   waitForUnlock(resolve, shouldShowUnlockRequest) {
-    this.waitingForUnlock.push({ resolve })
-    this.emit('updateBadge')
+    this.waitingForUnlock.push({ resolve });
+    this.emit(METAMASK_CONTROLLER_EVENTS.UPDATE_BADGE);
     if (shouldShowUnlockRequest) {
-      this._showUnlockRequest()
+      this._showUnlockRequest();
     }
   }
 
@@ -90,9 +86,9 @@
   handleUnlock() {
     if (this.waitingForUnlock.length > 0) {
       while (this.waitingForUnlock.length > 0) {
-        this.waitingForUnlock.shift().resolve()
+        this.waitingForUnlock.shift().resolve();
       }
-      this.emit('updateBadge')
+      this.emit(METAMASK_CONTROLLER_EVENTS.UPDATE_BADGE);
     }
   }
 
@@ -103,7 +99,7 @@
   setDefaultHomeActiveTabName(defaultHomeActiveTabName) {
     this.store.updateState({
       defaultHomeActiveTabName,
-    })
+    });
   }
 
   /**
@@ -112,39 +108,15 @@
   setConnectedStatusPopoverHasBeenShown() {
     this.store.updateState({
       connectedStatusPopoverHasBeenShown: true,
-    })
+    });
   }
 
   /**
-   * Set whether data persistence is failing
-   *
-   * @param {boolean} failing - 'true' indicates that data persistence is
-   *   failing, 'false' indicates that it is working correctly.
-   */
-  setDataPersistenceFailing(failing) {
-    this.store.updateState({
-      dataPersistenceFailing: failing,
-    })
-  }
-
-  /**
-<<<<<<< HEAD
-   * Record that the user has seen the swap screen welcome message
-   */
-  setSwapsWelcomeMessageHasBeenShown() {
-    this.store.updateState({
-      swapsWelcomeMessageHasBeenShown: true,
-    })
-  }
-
-  /**
-=======
->>>>>>> 8963fe39
    * Sets the last active time to the current time
    * @returns {void}
    */
   setLastActiveTime() {
-    this._resetTimer()
+    this._resetTimer();
   }
 
   /**
@@ -156,9 +128,9 @@
   _setInactiveTimeout(timeoutMinutes) {
     this.store.updateState({
       timeoutMinutes,
-    })
+    });
 
-    this._resetTimer()
+    this._resetTimer();
   }
 
   /**
@@ -171,19 +143,19 @@
    * @private
    */
   _resetTimer() {
-    const { timeoutMinutes } = this.store.getState()
+    const { timeoutMinutes } = this.store.getState();
 
     if (this.timer) {
-      clearTimeout(this.timer)
+      clearTimeout(this.timer);
     }
 
     if (!timeoutMinutes) {
-      return
+      return;
     }
 
     this.timer = setTimeout(
       () => this.onInactiveTimeout(),
       timeoutMinutes * 60 * 1000,
-    )
+    );
   }
 }