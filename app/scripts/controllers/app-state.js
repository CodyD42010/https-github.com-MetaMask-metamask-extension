--- conflicted
+++ resolved
@@ -1,23 +1,10 @@
-import EventEmitter from 'events';
-import { ObservableStore } from '@metamask/obs-store';
-import { v4 as uuid } from 'uuid';
-import log from 'loglevel';
-import { ApprovalType } from '@metamask/controller-utils';
-import { METAMASK_CONTROLLER_EVENTS } from '../metamask-controller';
-import { MINUTE } from '../../../shared/constants/time';
-import { AUTO_LOCK_TIMEOUT_ALARM } from '../../../shared/constants/alarms';
-import { isManifestV3 } from '../../../shared/modules/mv3.utils';
-import { isBeta } from '../../../ui/helpers/utils/build-types';
-import {
-  ENVIRONMENT_TYPE_BACKGROUND,
-  POLLING_TOKEN_ENVIRONMENT_TYPES,
-  ORIGIN_METAMASK,
-} from '../../../shared/constants/app';
-import { DEFAULT_AUTO_LOCK_TIME_LIMIT } from '../../../shared/constants/preferences';
+import EventEmitter from 'events'
+import { ObservableStore } from '@metamask/obs-store'
 
 export default class AppStateController extends EventEmitter {
   /**
-   * @param {object} opts
+   * @constructor
+   * @param {Object} opts
    */
   constructor(opts = {}) {
     const {
@@ -25,77 +12,37 @@
       isUnlocked,
       initState,
       onInactiveTimeout,
+      showUnlockRequest,
       preferencesStore,
-      messenger,
-      extension,
-    } = opts;
-    super();
+    } = opts
+    super()
 
-    this.extension = extension;
-    this.onInactiveTimeout = onInactiveTimeout || (() => undefined);
+    this.onInactiveTimeout = onInactiveTimeout || (() => undefined)
     this.store = new ObservableStore({
-      timeoutMinutes: DEFAULT_AUTO_LOCK_TIME_LIMIT,
+      timeoutMinutes: 0,
       connectedStatusPopoverHasBeenShown: true,
+      swapsWelcomeMessageHasBeenShown: false,
       defaultHomeActiveTabName: null,
-      browserEnvironment: {},
-      popupGasPollTokens: [],
-      notificationGasPollTokens: [],
-      fullScreenGasPollTokens: [],
-      recoveryPhraseReminderHasBeenShown: false,
-      recoveryPhraseReminderLastShown: new Date().getTime(),
-      outdatedBrowserWarningLastShown: new Date().getTime(),
-      nftsDetectionNoticeDismissed: false,
-      showTestnetMessageInDropdown: true,
-      showBetaHeader: isBeta(),
-      showProductTour: true,
-      trezorModel: null,
-      currentPopupId: undefined,
-      // This key is only used for checking if the user had set advancedGasFee
-      // prior to Migration 92.3 where we split out the setting to support
-      // multiple networks.
-      hadAdvancedGasFeesSetPriorToMigration92_3: false,
       ...initState,
-<<<<<<< HEAD
-      qrHardware: {},
-      nftsDropdownState: {},
-      usedNetworks: {
-        '0x1': true,
-        '0x5': true,
-        '0x539': true,
-      },
-      serviceWorkerLastActiveTime: 0,
-    });
-    this.timer = null;
-=======
       dataPersistenceFailing: false,
     })
     this.timer = null
->>>>>>> f00fe875
 
-    this.isUnlocked = isUnlocked;
-    this.waitingForUnlock = [];
-    addUnlockListener(this.handleUnlock.bind(this));
+    this.isUnlocked = isUnlocked
+    this.waitingForUnlock = []
+    addUnlockListener(this.handleUnlock.bind(this))
+
+    this._showUnlockRequest = showUnlockRequest
 
     preferencesStore.subscribe(({ preferences }) => {
-      const currentState = this.store.getState();
+      const currentState = this.store.getState()
       if (currentState.timeoutMinutes !== preferences.autoLockTimeLimit) {
-        this._setInactiveTimeout(preferences.autoLockTimeLimit);
+        this._setInactiveTimeout(preferences.autoLockTimeLimit)
       }
-    });
+    })
 
-    messenger.subscribe(
-      'KeyringController:qrKeyringStateChange',
-      (qrHardware) =>
-        this.store.updateState({
-          qrHardware,
-        }),
-    );
-
-    const { preferences } = preferencesStore.getState();
-    this._setInactiveTimeout(preferences.autoLockTimeLimit);
-
-    this.messagingSystem = messenger;
-    this._approvalRequestId = null;
+    const { preferences } = preferencesStore.getState()
+    this._setInactiveTimeout(preferences.autoLockTimeLimit)
   }
 
   get state() {
@@ -114,11 +61,11 @@
   getUnlockPromise(shouldShowUnlockRequest) {
     return new Promise((resolve) => {
       if (this.isUnlocked()) {
-        resolve();
+        resolve()
       } else {
-        this.waitForUnlock(resolve, shouldShowUnlockRequest);
+        this.waitForUnlock(resolve, shouldShowUnlockRequest)
       }
-    });
+    })
   }
 
   /**
@@ -131,10 +78,10 @@
    * popup should be opened.
    */
   waitForUnlock(resolve, shouldShowUnlockRequest) {
-    this.waitingForUnlock.push({ resolve });
-    this.emit(METAMASK_CONTROLLER_EVENTS.UPDATE_BADGE);
+    this.waitingForUnlock.push({ resolve })
+    this.emit('updateBadge')
     if (shouldShowUnlockRequest) {
-      this._requestApproval();
+      this._showUnlockRequest()
     }
   }
 
@@ -144,23 +91,20 @@
   handleUnlock() {
     if (this.waitingForUnlock.length > 0) {
       while (this.waitingForUnlock.length > 0) {
-        this.waitingForUnlock.shift().resolve();
+        this.waitingForUnlock.shift().resolve()
       }
-      this.emit(METAMASK_CONTROLLER_EVENTS.UPDATE_BADGE);
+      this.emit('updateBadge')
     }
-
-    this._acceptApproval();
   }
 
   /**
    * Sets the default home tab
-   *
    * @param {string} [defaultHomeActiveTabName] - the tab name
    */
   setDefaultHomeActiveTabName(defaultHomeActiveTabName) {
     this.store.updateState({
       defaultHomeActiveTabName,
-    });
+    })
   }
 
   /**
@@ -169,13 +113,10 @@
   setConnectedStatusPopoverHasBeenShown() {
     this.store.updateState({
       connectedStatusPopoverHasBeenShown: true,
-    });
+    })
   }
 
   /**
-<<<<<<< HEAD
-   * Record that the user has been shown the recovery phrase reminder.
-=======
    * Set whether data persistence is failing
    *
    * @param {boolean} failing - 'true' indicates that data persistence is
@@ -189,80 +130,33 @@
 
   /**
    * Record that the user has seen the swap screen welcome message
->>>>>>> f00fe875
    */
-  setRecoveryPhraseReminderHasBeenShown() {
+  setSwapsWelcomeMessageHasBeenShown() {
     this.store.updateState({
-      recoveryPhraseReminderHasBeenShown: true,
-    });
+      swapsWelcomeMessageHasBeenShown: true,
+    })
   }
 
   /**
-   * Record the timestamp of the last time the user has seen the recovery phrase reminder
-   *
-   * @param {number} lastShown - timestamp when user was last shown the reminder.
-   */
-  setRecoveryPhraseReminderLastShown(lastShown) {
-    this.store.updateState({
-      recoveryPhraseReminderLastShown: lastShown,
-    });
-  }
-
-  /**
-   * Record the timestamp of the last time the user has acceoted the terms of use
-   *
-   * @param {number} lastAgreed - timestamp when user last accepted the terms of use
-   */
-  setTermsOfUseLastAgreed(lastAgreed) {
-    this.store.updateState({
-      termsOfUseLastAgreed: lastAgreed,
-    });
-  }
-
-  ///: BEGIN:ONLY_INCLUDE_IN(snaps)
-  /**
-   * Record if popover for snaps privacy warning has been shown
-   * on the first install of a snap.
-   *
-   * @param {boolean} shown - shown status
-   */
-  setSnapsInstallPrivacyWarningShownStatus(shown) {
-    this.store.updateState({
-      snapsInstallPrivacyWarningShown: shown,
-    });
-  }
-  ///: END:ONLY_INCLUDE_IN
-
-  /**
-   * Record the timestamp of the last time the user has seen the outdated browser warning
-   *
-   * @param {number} lastShown - Timestamp (in milliseconds) of when the user was last shown the warning.
-   */
-  setOutdatedBrowserWarningLastShown(lastShown) {
-    this.store.updateState({
-      outdatedBrowserWarningLastShown: lastShown,
-    });
-  }
-
-  /**
-   * Sets the last active time to the current time.
+   * Sets the last active time to the current time
+   * @returns {void}
    */
   setLastActiveTime() {
-    this._resetTimer();
+    this._resetTimer()
   }
 
   /**
    * Sets the inactive timeout for the app
-   *
+   * @param {number} timeoutMinutes - the inactive timeout in minutes
+   * @returns {void}
    * @private
-   * @param {number} timeoutMinutes - The inactive timeout in minutes.
    */
   _setInactiveTimeout(timeoutMinutes) {
     this.store.updateState({
       timeoutMinutes,
-    });
+    })
 
-    this._resetTimer();
+    this._resetTimer()
   }
 
   /**
@@ -271,233 +165,23 @@
    * If the {@code timeoutMinutes} state is falsy (i.e., zero) then a new
    * timer will not be created.
    *
+   * @returns {void}
    * @private
    */
-  /* eslint-disable no-undef */
   _resetTimer() {
-    const { timeoutMinutes } = this.store.getState();
+    const { timeoutMinutes } = this.store.getState()
 
     if (this.timer) {
-      clearTimeout(this.timer);
-    } else if (isManifestV3) {
-      this.extension.alarms.clear(AUTO_LOCK_TIMEOUT_ALARM);
+      clearTimeout(this.timer)
     }
 
     if (!timeoutMinutes) {
-      return;
+      return
     }
 
-    if (isManifestV3) {
-      this.extension.alarms.create(AUTO_LOCK_TIMEOUT_ALARM, {
-        delayInMinutes: timeoutMinutes,
-        periodInMinutes: timeoutMinutes,
-      });
-      this.extension.alarms.onAlarm.addListener((alarmInfo) => {
-        if (alarmInfo.name === AUTO_LOCK_TIMEOUT_ALARM) {
-          this.onInactiveTimeout();
-          this.extension.alarms.clear(AUTO_LOCK_TIMEOUT_ALARM);
-        }
-      });
-    } else {
-      this.timer = setTimeout(
-        () => this.onInactiveTimeout(),
-        timeoutMinutes * MINUTE,
-      );
-    }
-  }
-
-  /**
-   * Sets the current browser and OS environment
-   *
-   * @param os
-   * @param browser
-   */
-  setBrowserEnvironment(os, browser) {
-    this.store.updateState({ browserEnvironment: { os, browser } });
-  }
-
-  /**
-   * Adds a pollingToken for a given environmentType
-   *
-   * @param pollingToken
-   * @param pollingTokenType
-   */
-  addPollingToken(pollingToken, pollingTokenType) {
-    if (
-      pollingTokenType !==
-      POLLING_TOKEN_ENVIRONMENT_TYPES[ENVIRONMENT_TYPE_BACKGROUND]
-    ) {
-      const prevState = this.store.getState()[pollingTokenType];
-      this.store.updateState({
-        [pollingTokenType]: [...prevState, pollingToken],
-      });
-    }
-  }
-
-  /**
-   * removes a pollingToken for a given environmentType
-   *
-   * @param pollingToken
-   * @param pollingTokenType
-   */
-  removePollingToken(pollingToken, pollingTokenType) {
-    if (
-      pollingTokenType !==
-      POLLING_TOKEN_ENVIRONMENT_TYPES[ENVIRONMENT_TYPE_BACKGROUND]
-    ) {
-      const prevState = this.store.getState()[pollingTokenType];
-      this.store.updateState({
-        [pollingTokenType]: prevState.filter((token) => token !== pollingToken),
-      });
-    }
-  }
-
-  /**
-   * clears all pollingTokens
-   */
-  clearPollingTokens() {
-    this.store.updateState({
-      popupGasPollTokens: [],
-      notificationGasPollTokens: [],
-      fullScreenGasPollTokens: [],
-    });
-  }
-
-  /**
-   * Sets whether the testnet dismissal link should be shown in the network dropdown
-   *
-   * @param showTestnetMessageInDropdown
-   */
-  setShowTestnetMessageInDropdown(showTestnetMessageInDropdown) {
-    this.store.updateState({ showTestnetMessageInDropdown });
-  }
-
-  /**
-   * Sets whether the beta notification heading on the home page
-   *
-   * @param showBetaHeader
-   */
-  setShowBetaHeader(showBetaHeader) {
-    this.store.updateState({ showBetaHeader });
-  }
-
-  /**
-   * Sets whether the product tour should be shown
-   *
-   * @param showProductTour
-   */
-  setShowProductTour(showProductTour) {
-    this.store.updateState({ showProductTour });
-  }
-
-  /**
-   * Sets a property indicating the model of the user's Trezor hardware wallet
-   *
-   * @param trezorModel - The Trezor model.
-   */
-  setTrezorModel(trezorModel) {
-    this.store.updateState({ trezorModel });
-  }
-
-  /**
-   * A setter for the `nftsDropdownState` property
-   *
-   * @param nftsDropdownState
-   */
-  updateNftDropDownState(nftsDropdownState) {
-    this.store.updateState({
-      nftsDropdownState,
-    });
-  }
-
-  /**
-   * Updates the array of the first time used networks
-   *
-   * @param chainId
-   * @returns {void}
-   */
-  setFirstTimeUsedNetwork(chainId) {
-    const currentState = this.store.getState();
-    const { usedNetworks } = currentState;
-    usedNetworks[chainId] = true;
-
-    this.store.updateState({ usedNetworks });
-  }
-
-  ///: BEGIN:ONLY_INCLUDE_IN(build-mmi)
-  /**
-   * Set the interactive replacement token with a url and the old refresh token
-   *
-   * @param {object} opts
-   * @param opts.url
-   * @param opts.oldRefreshToken
-   * @returns {void}
-   */
-  showInteractiveReplacementTokenBanner({ url, oldRefreshToken }) {
-    this.store.updateState({
-      interactiveReplacementToken: {
-        url,
-        oldRefreshToken,
-      },
-    });
-  }
-
-  ///: END:ONLY_INCLUDE_IN
-  /**
-   * A setter for the currentPopupId which indicates the id of popup window that's currently active
-   *
-   * @param currentPopupId
-   */
-  setCurrentPopupId(currentPopupId) {
-    this.store.updateState({
-      currentPopupId,
-    });
-  }
-
-  /**
-   * A getter to retrieve currentPopupId saved in the appState
-   */
-  getCurrentPopupId() {
-    return this.store.getState().currentPopupId;
-  }
-
-  setServiceWorkerLastActiveTime(serviceWorkerLastActiveTime) {
-    this.store.updateState({
-      serviceWorkerLastActiveTime,
-    });
-  }
-
-  _requestApproval() {
-    this._approvalRequestId = uuid();
-
-    this.messagingSystem
-      .call(
-        'ApprovalController:addRequest',
-        {
-          id: this._approvalRequestId,
-          origin: ORIGIN_METAMASK,
-          type: ApprovalType.Unlock,
-        },
-        true,
-      )
-      .catch(() => {
-        // Intentionally ignored as promise not currently used
-      });
-  }
-
-  _acceptApproval() {
-    if (!this._approvalRequestId) {
-      return;
-    }
-    try {
-      this.messagingSystem.call(
-        'ApprovalController:acceptRequest',
-        this._approvalRequestId,
-      );
-    } catch (error) {
-      log.error('Failed to unlock approval request', error);
-    }
-
-    this._approvalRequestId = null;
+    this.timer = setTimeout(
+      () => this.onInactiveTimeout(),
+      timeoutMinutes * 60 * 1000,
+    )
   }
 }