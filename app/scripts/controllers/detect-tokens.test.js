--- conflicted
+++ resolved
@@ -49,11 +49,8 @@
         'NetworkController:stateChange',
         'KeyringController:lock',
         'KeyringController:unlock',
-<<<<<<< HEAD
         'AccountsController:selectedAccountChange',
-=======
         'TokenListController:stateChange',
->>>>>>> 2f598dcf
       ],
     });
   };
