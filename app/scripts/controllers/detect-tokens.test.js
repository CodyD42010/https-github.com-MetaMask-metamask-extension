/**
 * @jest-environment node
 */
import { strict as assert } from 'assert';
import sinon from 'sinon';
import nock from 'nock';
import BigNumber from 'bignumber.js';
import { ControllerMessenger } from '@metamask/base-controller';
import {
  TokenListController,
  TokensController,
  AssetsContractController,
} from '@metamask/assets-controllers';
import { toHex } from '@metamask/controller-utils';
import { EthMethod, EthAccountType } from '@metamask/keyring-api';
import { NetworkController } from '@metamask/network-controller';
import { AccountsController } from '@metamask/accounts-controller';
import { NETWORK_TYPES } from '../../../shared/constants/network';
import { toChecksumHexAddress } from '../../../shared/modules/hexstring-utils';
import DetectTokensController from './detect-tokens';
import PreferencesController from './preferences';

const flushPromises = () => {
  return new Promise(jest.requireActual('timers').setImmediate);
};

describe('DetectTokensController', function () {
  let sandbox,
    interval,
    assetsContractController,
    network,
    preferences,
    provider,
    tokensController,
    tokenListController,
    accountsController,
    preferencesControllerMessenger,
<<<<<<< HEAD
=======
    getCurrentSelectedAccount,
    getNetworkClientById,
>>>>>>> 97092cd2
    messenger;

  const noop = () => undefined;

  const getRestrictedMessenger = () => {
    return messenger.getRestricted({
      name: 'DetectTokensController',
      allowedActions: ['KeyringController:getState'],
      allowedEvents: [
        'NetworkController:stateChange',
        'KeyringController:lock',
        'KeyringController:unlock',
        'AccountsController:selectedAccountChange',
<<<<<<< HEAD
=======
        'TokenListController:stateChange',
>>>>>>> 97092cd2
      ],
    });
  };

  const networkControllerProviderConfig = {
    getAccounts: noop,
  };

  const infuraProjectId = 'infura-project-id';

  beforeEach(async function () {
    sandbox = sinon.createSandbox();
    // Disable all requests, even those to localhost
    nock.disableNetConnect();
    nock('https://mainnet.infura.io')
      .post(`/v3/${infuraProjectId}`)
      .reply(200, (_uri, requestBody) => {
        if (requestBody.method === 'eth_getBlockByNumber') {
          return {
            id: requestBody.id,
            jsonrpc: '2.0',
            result: {
              number: '0x42',
            },
          };
        }

        if (requestBody.method === 'eth_blockNumber') {
          return {
            id: requestBody.id,
            jsonrpc: '2.0',
            result: '0x42',
          };
        }

        throw new Error(`(Infura) Mock not defined for ${requestBody.method}`);
      })
      .persist();
    nock('https://sepolia.infura.io')
      .post(`/v3/${infuraProjectId}`)
      .reply(200, (_uri, requestBody) => {
        if (requestBody.method === 'eth_getBlockByNumber') {
          return {
            id: requestBody.id,
            jsonrpc: '2.0',
            result: {
              number: '0x42',
            },
          };
        }

        if (requestBody.method === 'eth_blockNumber') {
          return {
            id: requestBody.id,
            jsonrpc: '2.0',
            result: '0x42',
          };
        }

        throw new Error(`(Infura) Mock not defined for ${requestBody.method}`);
      })
      .persist();
    nock('http://localhost:8545')
      .post('/')
      .reply(200, (_uri, requestBody) => {
        if (requestBody.method === 'eth_getBlockByNumber') {
          return {
            id: requestBody.id,
            jsonrpc: '2.0',
            result: {
              number: '0x42',
            },
          };
        }

        if (requestBody.method === 'eth_blockNumber') {
          return {
            id: requestBody.id,
            jsonrpc: '2.0',
            result: '0x42',
          };
        }

        if (requestBody.method === 'net_version') {
          return {
            id: requestBody.id,
            jsonrpc: '2.0',
            result: '1337',
          };
        }

        throw new Error(
          `(localhost) Mock not defined for ${requestBody.method}`,
        );
      })
      .persist();
    nock('https://token-api.metaswap.codefi.network')
      .get(`/tokens/1`)
      .reply(200, [
        {
          address: '0xc011a73ee8576fb46f5e1c5751ca3b9fe0af2a6f',
          symbol: 'SNX',
          decimals: 18,
          occurrences: 11,
          aggregators: [
            'paraswap',
            'pmm',
            'airswapLight',
            'zeroEx',
            'bancor',
            'coinGecko',
            'zapper',
            'kleros',
            'zerion',
            'cmc',
            'oneInch',
          ],
          name: 'Synthetix',
          iconUrl: 'https://airswap-token-images.s3.amazonaws.com/SNX.png',
        },
        {
          address: '0x514910771af9ca656af840dff83e8264ecf986ca',
          symbol: 'LINK',
          decimals: 18,
          occurrences: 11,
          aggregators: [
            'paraswap',
            'pmm',
            'airswapLight',
            'zeroEx',
            'bancor',
            'coinGecko',
            'zapper',
            'kleros',
            'zerion',
            'cmc',
            'oneInch',
          ],
          name: 'Chainlink',
          iconUrl: 'https://s3.amazonaws.com/airswap-token-images/LINK.png',
        },
        {
          address: '0x1f573d6fb3f13d689ff844b4ce37794d79a7ff1c',
          symbol: 'BNT',
          decimals: 18,
          occurrences: 11,
          aggregators: [
            'paraswap',
            'pmm',
            'airswapLight',
            'zeroEx',
            'bancor',
            'coinGecko',
            'zapper',
            'kleros',
            'zerion',
            'cmc',
            'oneInch',
          ],
          name: 'Bancor',
          iconUrl: 'https://s3.amazonaws.com/airswap-token-images/BNT.png',
        },
      ])
      .get(`/tokens/3`)
      .reply(200, { error: 'ChainId 3 is not supported' })
      .persist();

    jest.spyOn(ControllerMessenger.prototype, 'subscribe');

    messenger = new ControllerMessenger();
    messenger.registerActionHandler('KeyringController:getState', () => ({
      isUnlocked: true,
    }));

    const networkControllerMessenger = new ControllerMessenger();
    network = new NetworkController({
      messenger: networkControllerMessenger,
      infuraProjectId,
    });
    await network.initializeProvider(networkControllerProviderConfig);
    provider = network.getProviderAndBlockTracker().provider;

    const tokenListMessenger = new ControllerMessenger().getRestricted({
      name: 'TokenListController',
      allowedEvents: ['TokenListController:stateChange'],
    });
    tokenListController = new TokenListController({
      chainId: toHex(1),
      preventPollingOnNetworkRestart: false,
      onNetworkStateChange: sinon.spy(),
      onPreferencesStateChange: sinon.spy(),
      messenger: tokenListMessenger,
    });
    await tokenListController.start();

    preferencesControllerMessenger = new ControllerMessenger().getRestricted({
      name: 'PreferencesController',
      allowedEvents: ['AccountsController:selectedAccountChange'],
    });

    preferences = new PreferencesController({
      network,
      provider,
      tokenListController,
      networkConfigurations: {},
      onAccountRemoved: sinon.stub(),
      controllerMessenger: preferencesControllerMessenger,
    });
    preferences.setUseTokenDetection(true);

    const accountsControllerMessenger = new ControllerMessenger().getRestricted(
      {
        name: 'AccountsController',
        allowedEvents: [
          'SnapController:stateChange',
          'KeyringController:accountRemoved',
          'KeyringController:stateChange',
          'AccountsController:selectedAccountChange',
        ],
      },
    );

    accountsController = new AccountsController({
      messenger: accountsControllerMessenger,
      state: {
        internalAccounts: {
          accounts: {
            'cf8dace4-9439-4bd4-b3a8-88c821c8fcb3': {
              address: '0xd8dA6BF26964aF9D7eEd9e03E53415D37aA96045',
              id: 'cf8dace4-9439-4bd4-b3a8-88c821c8fcb3',
              metadata: {
                name: 'Account 1',
                keyring: {
                  type: 'HD Key Tree',
                },
              },
              options: {},
              methods: [...Object.values(EthMethod)],
              type: EthAccountType.Eoa,
            },
            '07c2cfec-36c9-46c4-8115-3836d3ac9047': {
              address: '0xbc86727e770de68b1060c91f6bb6945c73e10388',
              id: '07c2cfec-36c9-46c4-8115-3836d3ac9047',
              metadata: {
                name: 'Account 2',
                keyring: {
                  type: 'HD Key Tree',
                },
              },
              options: {},
              methods: [...Object.values(EthMethod)],
              type: EthAccountType.Eoa,
            },
          },
          selectedAccount: 'cf8dace4-9439-4bd4-b3a8-88c821c8fcb3',
        },
      },
      onSnapStateChange: sinon.spy(),
      onKeyringStateChange: sinon.spy(),
    });

    tokensController = new TokensController({
      config: {
        provider,
        selectedAddress: '0xd8dA6BF26964aF9D7eEd9e03E53415D37aA96045',
      },
      onPreferencesStateChange: (listener) =>
        accountsControllerMessenger.subscribe(
          `AccountsController:selectedAccountChange`,
          (newlySelectedInternalAccount) => {
            listener({ selectedAddress: newlySelectedInternalAccount.address });
          },
        ),
      onNetworkStateChange: networkControllerMessenger.subscribe.bind(
        networkControllerMessenger,
        'NetworkController:stateChange',
      ),
      onTokenListStateChange: (listener) =>
        tokenListMessenger.subscribe(
          `${tokenListController.name}:stateChange`,
          listener,
        ),
    });

    assetsContractController = new AssetsContractController({
      onPreferencesStateChange: preferences.store.subscribe.bind(
        preferences.store,
      ),
      onNetworkStateChange: networkControllerMessenger.subscribe.bind(
        networkControllerMessenger,
        'NetworkController:stateChange',
      ),
    });

    getCurrentSelectedAccount = jest.fn().mockReturnValue({
      address: '0xbc86727e770de68b1060c91f6bb6945c73e10388',
    });

    getNetworkClientById = jest.fn();
  });

  afterEach(function () {
    nock.enableNetConnect('localhost');
    sandbox.restore();
  });

  it('should poll on correct interval', async function () {
    const stub = sinon.stub(global, 'setInterval');
    // eslint-disable-next-line no-new
    new DetectTokensController({
      messenger: getRestrictedMessenger(),
      interval: 1337,
      getCurrentSelectedAccount:
        accountsController.getSelectedAccount.bind(accountsController),
    });
    assert.strictEqual(stub.getCall(0).args[1], 1337);
    stub.restore();
  });

  it('should be called on every polling period', async function () {
    const clock = sandbox.useFakeTimers();
    await network.setProviderType(NETWORK_TYPES.MAINNET);
    const controller = new DetectTokensController({
      messenger: getRestrictedMessenger(),
      preferences,
      network,
      tokenList: tokenListController,
      tokensController,
      assetsContractController,
      getCurrentSelectedAccount:
        accountsController.getSelectedAccount.bind(accountsController),
    });
    controller.isOpen = true;
    controller.isUnlocked = true;

    const stub = sandbox.stub(controller, 'detectNewTokens');

    clock.tick(1);
    sandbox.assert.notCalled(stub);
    clock.tick(180000);
    sandbox.assert.called(stub);
    clock.tick(180000);
    sandbox.assert.calledTwice(stub);
    clock.tick(180000);
    sandbox.assert.calledThrice(stub);
  });

  it('should not check and add tokens while on unsupported networks', async function () {
    sandbox.useFakeTimers();
    await network.setProviderType(NETWORK_TYPES.SEPOLIA);
    const tokenListMessengerSepolia = new ControllerMessenger().getRestricted({
      name: 'TokenListController',
    });
    tokenListController = new TokenListController({
      chainId: toHex(11155111),
      onNetworkStateChange: sinon.spy(),
      onPreferencesStateChange: sinon.spy(),
      messenger: tokenListMessengerSepolia,
    });
    await tokenListController.start();
    const controller = new DetectTokensController({
      messenger: getRestrictedMessenger(),
      preferences,
      network,
      tokenList: tokenListController,
      tokensController,
      assetsContractController,
      getCurrentSelectedAccount:
        accountsController.getSelectedAccount.bind(accountsController),
    });
    controller.isOpen = true;
    controller.isUnlocked = true;

    const stub = sandbox.stub(
      assetsContractController,
      'getBalancesInSingleCall',
    );

    await controller.detectNewTokens();
    sandbox.assert.notCalled(stub);
  });

  it('should skip adding tokens listed in ignoredTokens array', async function () {
    sandbox.useFakeTimers();
    await network.setProviderType(NETWORK_TYPES.MAINNET);
    const controller = new DetectTokensController({
      messenger: getRestrictedMessenger(),
      preferences,
      network,
      tokenList: tokenListController,
      tokensController,
      assetsContractController,
      trackMetaMetricsEvent: noop,
      getCurrentSelectedAccount:
        accountsController.getSelectedAccount.bind(accountsController),
    });
    controller.isOpen = true;
    controller.isUnlocked = true;

    const { tokenList } = tokenListController.state;
    const tokenValues = Object.values(tokenList);

    await tokensController.addDetectedTokens([
      {
        address: tokenValues[0].address,
        symbol: tokenValues[0].symbol,
        decimals: tokenValues[0].decimals,
        aggregators: undefined,
        image: undefined,
        isERC721: undefined,
        name: undefined,
      },
    ]);

    sandbox
      .stub(assetsContractController, 'getBalancesInSingleCall')
      .callsFake((tokensToDetect) =>
        tokensToDetect.map((token) =>
          token.address === tokenValues[1].address ? new BigNumber(10) : 0,
        ),
      );
    await tokensController.ignoreTokens([tokenValues[1].address]);

    await controller.detectNewTokens();
    assert.deepEqual(tokensController.state.detectedTokens, [
      {
        address: toChecksumHexAddress(tokenValues[0].address),
        decimals: tokenValues[0].decimals,
        symbol: tokenValues[0].symbol,
        aggregators: undefined,
        image: undefined,
        isERC721: undefined,
        name: undefined,
      },
    ]);
  });

  it('should check and add tokens while on supported networks', async function () {
    sandbox.useFakeTimers();
    await network.setProviderType(NETWORK_TYPES.MAINNET);
    const controller = new DetectTokensController({
      messenger: getRestrictedMessenger(),
      preferences,
      network,
      tokenList: tokenListController,
      tokensController,
      assetsContractController,
      trackMetaMetricsEvent: noop,
      getCurrentSelectedAccount:
        accountsController.getSelectedAccount.bind(accountsController),
    });
    controller.isOpen = true;
    controller.isUnlocked = true;

    const { tokenList } = tokenListController.state;
    const erc20ContractAddresses = Object.keys(tokenList);

    const existingTokenAddress = erc20ContractAddresses[0];
    const existingToken = tokenList[existingTokenAddress];

    accountsController.setSelectedAccount(
      'cf8dace4-9439-4bd4-b3a8-88c821c8fcb3',
    );

    await tokensController.addDetectedTokens(
      [
        {
          address: existingToken.address,
          symbol: existingToken.symbol,
          decimals: existingToken.decimals,
          aggregators: undefined,
          image: undefined,
          isERC721: undefined,
        },
      ],
      {
        address: existingToken.address,
        symbol: existingToken.symbol,
        decimals: existingToken.decimals,
        aggregators: undefined,
        image: undefined,
        isERC721: undefined,
        name: undefined,
      },
    );
    const tokenAddressToAdd = erc20ContractAddresses[1];
    const tokenToAdd = tokenList[tokenAddressToAdd];
    sandbox
      .stub(assetsContractController, 'getBalancesInSingleCall')
      .callsFake(() =>
        Promise.resolve({ [tokenAddressToAdd]: new BigNumber(10) }),
      );
    await controller.detectNewTokens();
    assert.deepEqual(tokensController.state.detectedTokens, [
      {
        address: toChecksumHexAddress(existingTokenAddress),
        decimals: existingToken.decimals,
        symbol: existingToken.symbol,
        aggregators: undefined,
        image: undefined,
        isERC721: undefined,
        name: undefined,
      },
      {
        address: toChecksumHexAddress(tokenAddressToAdd),
        decimals: tokenToAdd.decimals,
        symbol: tokenToAdd.symbol,
        aggregators: undefined,
        image: undefined,
        isERC721: undefined,
        name: undefined,
      },
    ]);
  });

  it('should trigger detect new tokens when change address', async function () {
    sandbox.useFakeTimers();
    const controller = new DetectTokensController({
      messenger: getRestrictedMessenger(),
      preferences,
      network,
      tokenList: tokenListController,
      tokensController,
      assetsContractController,
      getCurrentSelectedAccount:
        accountsController.getSelectedAccount.bind(accountsController),
    });
    controller.isOpen = true;
    controller.isUnlocked = true;
    const stub = sandbox.stub(controller, 'detectNewTokens');
    messenger.publish('AccountsController:selectedAccountChange', {
      id: 'mock-2',
      address: '0x999',
    });

    sandbox.assert.called(stub);
  });

  it('should trigger detect new tokens when submit password', async function () {
    sandbox.useFakeTimers();
    const controller = new DetectTokensController({
      messenger: getRestrictedMessenger(),
      preferences,
      network,
      tokenList: tokenListController,
      tokensController,
      assetsContractController,
      getCurrentSelectedAccount:
        accountsController.getSelectedAccount.bind(accountsController),
    });
    controller.isOpen = true;
    controller.selectedAddress = '0x0';
    const stub = sandbox.stub(controller, 'detectNewTokens');

    messenger.publish('KeyringController:unlock');

    sandbox.assert.called(stub);
    assert.equal(controller.isUnlocked, true);
  });

  it('should not be active after lock event is emitted', async function () {
    sandbox.useFakeTimers();
    const controller = new DetectTokensController({
      messenger: getRestrictedMessenger(),
      preferences,
      network,
      tokenList: tokenListController,
      tokensController,
      assetsContractController,
      getCurrentSelectedAccount:
        accountsController.getSelectedAccount.bind(accountsController),
    });
    controller.isOpen = true;

    messenger.publish('KeyringController:lock');

    assert.equal(controller.isUnlocked, false);
    assert.equal(controller.isActive, false);
  });

  it('should not trigger detect new tokens when not unlocked', async function () {
    const clock = sandbox.useFakeTimers();
    await network.setProviderType(NETWORK_TYPES.MAINNET);
    const controller = new DetectTokensController({
      messenger: getRestrictedMessenger(),
      preferences,
      network,
      tokenList: tokenListController,
      tokensController,
      assetsContractController,
      getCurrentSelectedAccount:
        accountsController.getSelectedAccount.bind(accountsController),
    });
    controller.isOpen = true;
    controller.isUnlocked = false;
    const stub = sandbox.stub(
      assetsContractController,
      'getBalancesInSingleCall',
    );
    clock.tick(180000);
    sandbox.assert.notCalled(stub);
  });

  it('should not trigger detect new tokens when not open', async function () {
    const clock = sandbox.useFakeTimers();
    await network.setProviderType(NETWORK_TYPES.MAINNET);
    const controller = new DetectTokensController({
      messenger: getRestrictedMessenger(),
      preferences,
      network,
      tokensController,
      assetsContractController,
      getCurrentSelectedAccount:
        accountsController.getSelectedAccount.bind(accountsController),
    });
    // trigger state update from preferences controller
    accountsController.setSelectedAccount(
      '07c2cfec-36c9-46c4-8115-3836d3ac9047',
    );
    controller.isOpen = false;
    controller.isUnlocked = true;
    const stub = sandbox.stub(
      assetsContractController,
      'getBalancesInSingleCall',
    );
    clock.tick(180000);
    sandbox.assert.notCalled(stub);
  });

  it('should poll on the correct interval by networkClientId', async function () {
    jest.useFakeTimers();
    const controller = new DetectTokensController({
      messenger: getRestrictedMessenger(),
      preferences,
      network,
      tokensController,
      assetsContractController,
      disableLegacyInterval: true,
      interval: 1000,
      getCurrentSelectedAccount:
        accountsController.getSelectedAccount.bind(accountsController),
      getNetworkClientById: () => ({
        configuration: {
          chainId: '0x1',
        },
        provider: {},
        blockTracker: {},
        destroy: () => {
          // noop
        },
      }),
    });
    const detectNewTokensSpy = jest
      .spyOn(controller, 'detectNewTokens')
      .mockResolvedValue('foo');
    controller.startPollingByNetworkClientId('mainnet');
    await Promise.all([jest.advanceTimersByTime(0), flushPromises()]);
    expect(detectNewTokensSpy).toHaveBeenCalledTimes(1);
    await Promise.all([jest.advanceTimersByTime(1000), flushPromises()]);
    expect(detectNewTokensSpy).toHaveBeenCalledTimes(2);
    expect(detectNewTokensSpy.mock.calls).toStrictEqual([
      [{ chainId: '0x1' }],
      [{ chainId: '0x1' }],
    ]);

    detectNewTokensSpy.mockRestore();
    jest.useRealTimers();
  });

  it('should restart token detection on selected account change', async () => {
    const controller = new DetectTokensController({
      messenger,
      interval,
      preferences,
      network,
      tokensController,
      assetsContractController,
      getCurrentSelectedAccount,
      getNetworkClientById,
    });

    jest.spyOn(controller, 'restartTokenDetection');

    await ControllerMessenger.prototype.subscribe.mock.calls
      .filter((args) => args[0] === 'AccountsController:selectedAccountChange')
      .slice(-1)[0][1]({
        address: '0xd8dA6BF26964aF9D7eEd9e03E53415D37aA96045',
      });

    expect(controller.selectedAddress).toBe(
      '0xd8dA6BF26964aF9D7eEd9e03E53415D37aA96045',
    );
    expect(controller.restartTokenDetection).toHaveBeenCalledWith({
      selectedAddress: '0xd8dA6BF26964aF9D7eEd9e03E53415D37aA96045',
    });
  });

  it('should restart token detection on useTokenDetection change', async () => {
    const controller = new DetectTokensController({
      messenger,
      interval,
      preferences,
      network,
      tokensController,
      assetsContractController,
      getCurrentSelectedAccount,
      getNetworkClientById,
    });

    jest.spyOn(controller, 'restartTokenDetection');

    preferences.setUseTokenDetection(false);

    expect(controller.useTokenDetection).toBe(false);
    expect(controller.restartTokenDetection).toHaveBeenCalledWith({
      selectedAddress: '0xbc86727e770de68b1060c91f6bb6945c73e10388',
    });
  });

  it('should restart token detection on network state change', async () => {
    const controller = new DetectTokensController({
      messenger,
      interval,
      preferences,
      network,
      tokensController,
      assetsContractController,
      getCurrentSelectedAccount,
      getNetworkClientById,
    });

    jest.spyOn(controller, 'restartTokenDetection');

    await ControllerMessenger.prototype.subscribe.mock.calls
      .filter((args) => args[0] === 'NetworkController:stateChange')
      .slice(-1)[0][1]();

    expect(controller.chainId).toBe(controller.getChainIdFromNetworkStore());
    expect(controller.restartTokenDetection).toHaveBeenCalledTimes(0);

    controller.chainId = '0xaa36a7';

    await ControllerMessenger.prototype.subscribe.mock.calls
      .filter((args) => args[0] === 'NetworkController:stateChange')
      .slice(-1)[0][1]();

    expect(controller.chainId).toBe(controller.getChainIdFromNetworkStore());
    expect(controller.restartTokenDetection).toHaveBeenCalledWith({
      chainId: '0x1',
    });
  });
});<|MERGE_RESOLUTION|>--- conflicted
+++ resolved
@@ -35,11 +35,8 @@
     tokenListController,
     accountsController,
     preferencesControllerMessenger,
-<<<<<<< HEAD
-=======
     getCurrentSelectedAccount,
     getNetworkClientById,
->>>>>>> 97092cd2
     messenger;
 
   const noop = () => undefined;
@@ -53,10 +50,7 @@
         'KeyringController:lock',
         'KeyringController:unlock',
         'AccountsController:selectedAccountChange',
-<<<<<<< HEAD
-=======
         'TokenListController:stateChange',
->>>>>>> 97092cd2
       ],
     });
   };
