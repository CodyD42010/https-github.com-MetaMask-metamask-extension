import { strict as assert } from 'assert';
import sinon from 'sinon';
import { ENVIRONMENT_TYPE_BACKGROUND } from '../../../shared/constants/app';
import { createSegmentMock } from '../lib/segment';
import {
  METAMETRICS_ANONYMOUS_ID,
  METAMETRICS_BACKGROUND_PAGE_OBJECT,
  TRAITS,
} from '../../../shared/constants/metametrics';
import waitUntilCalled from '../../../test/lib/wait-until-called';
import { CHAIN_IDS, CURRENCY_SYMBOLS } from '../../../shared/constants/network';
import * as Utils from '../lib/util';
import MetaMetricsController from './metametrics';
import { NETWORK_EVENTS } from './network';

const segment = createSegmentMock(2, 10000);

const VERSION = '0.0.1-test';
const NETWORK = 'Mainnet';
const FAKE_CHAIN_ID = '0x1338';
const LOCALE = 'en_US';
const TEST_META_METRICS_ID = '0xabc';
const DUMMY_ACTION_ID = 'DUMMY_ACTION_ID';

const MOCK_TRAITS = {
  test_boolean: true,
  test_string: 'abc',
  test_number: 123,
  test_bool_array: [true, true, false],
  test_string_array: ['test', 'test', 'test'],
  test_boolean_array: [1, 2, 3],
};

const MOCK_INVALID_TRAITS = {
  test_null: null,
  test_array_multi_types: [true, 'a', 1],
};

const DEFAULT_TEST_CONTEXT = {
  app: { name: 'MetaMask Extension', version: VERSION },
  page: METAMETRICS_BACKGROUND_PAGE_OBJECT,
  referrer: undefined,
  userAgent: window.navigator.userAgent,
};

const DEFAULT_SHARED_PROPERTIES = {
  chain_id: FAKE_CHAIN_ID,
  locale: LOCALE.replace('_', '-'),
  network: NETWORK,
  environment_type: 'background',
};

const DEFAULT_EVENT_PROPERTIES = {
  category: 'Unit Test',
  revenue: undefined,
  value: undefined,
  currency: undefined,
  ...DEFAULT_SHARED_PROPERTIES,
};

const DEFAULT_PAGE_PROPERTIES = {
  ...DEFAULT_SHARED_PROPERTIES,
};

function getMockNetworkController(
  chainId = FAKE_CHAIN_ID,
  provider = { type: NETWORK },
) {
  let networkStore = { chainId, provider };
  const on = sinon.stub().withArgs(NETWORK_EVENTS.NETWORK_DID_CHANGE);
  const updateState = (newState) => {
    networkStore = { ...networkStore, ...newState };
    on.getCall(0).args[1]();
  };
  return {
    store: {
      getState: () => networkStore,
      updateState,
    },
    getCurrentChainId: () => networkStore.chainId,
    getNetworkIdentifier: () => networkStore.provider.type,
    on,
  };
}

function getMockPreferencesStore({ currentLocale = LOCALE } = {}) {
  let preferencesStore = {
    currentLocale,
  };
  const subscribe = sinon.stub();
  const updateState = (newState) => {
    preferencesStore = { ...preferencesStore, ...newState };
    subscribe.getCall(0).args[0](preferencesStore);
  };
  return {
    getState: sinon.stub().returns(preferencesStore),
    updateState,
    subscribe,
  };
}

const SAMPLE_PERSISTED_EVENT = {
  id: 'testid',
  persist: true,
  category: 'Unit Test',
  successEvent: 'sample persisted event success',
  failureEvent: 'sample persisted event failure',
  properties: {
    test: true,
  },
};

const SAMPLE_NON_PERSISTED_EVENT = {
  id: 'testid2',
  persist: false,
  category: 'Unit Test',
  successEvent: 'sample non-persisted event success',
  failureEvent: 'sample non-persisted event failure',
  properties: {
    test: true,
  },
};

function getMetaMetricsController({
  participateInMetaMetrics = true,
  metaMetricsId = TEST_META_METRICS_ID,
  preferencesStore = getMockPreferencesStore(),
  networkController = getMockNetworkController(),
  segmentInstance,
} = {}) {
  return new MetaMetricsController({
    segment: segmentInstance || segment,
    getNetworkIdentifier:
      networkController.getNetworkIdentifier.bind(networkController),
    getCurrentChainId:
      networkController.getCurrentChainId.bind(networkController),
    onNetworkDidChange: networkController.on.bind(
      networkController,
      NETWORK_EVENTS.NETWORK_DID_CHANGE,
    ),
    preferencesStore,
    version: '0.0.1',
    environment: 'test',
    initState: {
      participateInMetaMetrics,
      metaMetricsId,
      fragments: {
        testid: SAMPLE_PERSISTED_EVENT,
        testid2: SAMPLE_NON_PERSISTED_EVENT,
      },
      events: {},
    },
  });
}
describe('MetaMetricsController', function () {
  const now = new Date();
  let clock;
  beforeEach(function () {
    clock = sinon.useFakeTimers(now.getTime());
    sinon.stub(Utils, 'generateRandomId').returns('DUMMY_RANDOM_ID');
  });
  describe('constructor', function () {
    it('should properly initialize', function () {
      const mock = sinon.mock(segment);
      mock
        .expects('track')
        .once()
        .withArgs({
          event: 'sample non-persisted event failure',
          userId: TEST_META_METRICS_ID,
          context: DEFAULT_TEST_CONTEXT,
          properties: {
            ...DEFAULT_EVENT_PROPERTIES,
            test: true,
          },
          messageId: Utils.generateRandomId(),
          timestamp: new Date(),
        });
      const metaMetricsController = getMetaMetricsController();
      assert.strictEqual(metaMetricsController.version, VERSION);
      assert.strictEqual(metaMetricsController.network, NETWORK);
      assert.strictEqual(metaMetricsController.chainId, FAKE_CHAIN_ID);
      assert.strictEqual(
        metaMetricsController.state.participateInMetaMetrics,
        true,
      );
      assert.strictEqual(
        metaMetricsController.state.metaMetricsId,
        TEST_META_METRICS_ID,
      );
      assert.strictEqual(
        metaMetricsController.locale,
        LOCALE.replace('_', '-'),
      );
      assert.deepStrictEqual(metaMetricsController.state.fragments, {
        testid: SAMPLE_PERSISTED_EVENT,
      });
      mock.verify();
    });

    it('should update when network changes', function () {
      const networkController = getMockNetworkController();
      const metaMetricsController = getMetaMetricsController({
        networkController,
      });
      assert.strictEqual(metaMetricsController.network, NETWORK);
      networkController.store.updateState({
        provider: {
          type: 'NEW_NETWORK',
        },
        chainId: '0xaab',
      });
      assert.strictEqual(metaMetricsController.network, 'NEW_NETWORK');
      assert.strictEqual(metaMetricsController.chainId, '0xaab');
    });

    it('should update when preferences changes', function () {
      const preferencesStore = getMockPreferencesStore();
      const metaMetricsController = getMetaMetricsController({
        preferencesStore,
      });
      assert.strictEqual(metaMetricsController.network, NETWORK);
      preferencesStore.updateState({
        currentLocale: 'en_UK',
      });
      assert.strictEqual(metaMetricsController.locale, 'en-UK');
    });
  });

  describe('generateMetaMetricsId', function () {
    it('should generate an 0x prefixed hex string', function () {
      const metaMetricsController = getMetaMetricsController();
      assert.equal(
        metaMetricsController.generateMetaMetricsId().startsWith('0x'),
        true,
      );
    });
  });

  describe('identify', function () {
    it('should call segment.identify for valid traits if user is participating in metametrics', async function () {
      const metaMetricsController = getMetaMetricsController({
        participateInMetaMetrics: true,
        metaMetricsId: TEST_META_METRICS_ID,
      });
      const mock = sinon.mock(segment);

      mock.expects('identify').once().withArgs({
        userId: TEST_META_METRICS_ID,
        traits: MOCK_TRAITS,
        messageId: Utils.generateRandomId(),
        timestamp: new Date(),
      });

      metaMetricsController.identify({
        ...MOCK_TRAITS,
        ...MOCK_INVALID_TRAITS,
      });

      mock.verify();
    });

    it('should transform date type traits into ISO-8601 timestamp strings', async function () {
      const metaMetricsController = getMetaMetricsController({
        participateInMetaMetrics: true,
        metaMetricsId: TEST_META_METRICS_ID,
      });
      const mock = sinon.mock(segment);

      const mockDate = new Date();
      const mockDateISOString = mockDate.toISOString();

      mock
        .expects('identify')
        .once()
        .withArgs({
          userId: TEST_META_METRICS_ID,
          traits: {
            test_date: mockDateISOString,
          },
          messageId: Utils.generateRandomId(),
          timestamp: new Date(),
        });

      metaMetricsController.identify({
        test_date: mockDate,
      });
      mock.verify();
    });

    it('should not call segment.identify if user is not participating in metametrics', function () {
      const metaMetricsController = getMetaMetricsController({
        participateInMetaMetrics: false,
      });
      const mock = sinon.mock(segment);

      mock.expects('identify').never();

      metaMetricsController.identify(MOCK_TRAITS);
      mock.verify();
    });

    it('should not call segment.identify if there are no valid traits to identify', async function () {
      const metaMetricsController = getMetaMetricsController({
        participateInMetaMetrics: true,
        metaMetricsId: TEST_META_METRICS_ID,
      });
      const mock = sinon.mock(segment);

      mock.expects('identify').never();

      metaMetricsController.identify(MOCK_INVALID_TRAITS);
      mock.verify();
    });
  });

  describe('setParticipateInMetaMetrics', function () {
    it('should update the value of participateInMetaMetrics', function () {
      const metaMetricsController = getMetaMetricsController({
        participateInMetaMetrics: null,
        metaMetricsId: null,
      });
      assert.equal(metaMetricsController.state.participateInMetaMetrics, null);
      metaMetricsController.setParticipateInMetaMetrics(true);
      assert.equal(metaMetricsController.state.participateInMetaMetrics, true);
      metaMetricsController.setParticipateInMetaMetrics(false);
      assert.equal(metaMetricsController.state.participateInMetaMetrics, false);
    });
    it('should generate and update the metaMetricsId when set to true', function () {
      const metaMetricsController = getMetaMetricsController({
        participateInMetaMetrics: null,
        metaMetricsId: null,
      });
      assert.equal(metaMetricsController.state.metaMetricsId, null);
      metaMetricsController.setParticipateInMetaMetrics(true);
      assert.equal(typeof metaMetricsController.state.metaMetricsId, 'string');
    });
    it('should nullify the metaMetricsId when set to false', function () {
      const metaMetricsController = getMetaMetricsController();
      metaMetricsController.setParticipateInMetaMetrics(false);
      assert.equal(metaMetricsController.state.metaMetricsId, null);
    });
  });

  describe('submitEvent', function () {
    it('should not track an event if user is not participating in metametrics', function () {
      const mock = sinon.mock(segment);
      const metaMetricsController = getMetaMetricsController({
        participateInMetaMetrics: false,
      });
      mock.expects('track').never();
      metaMetricsController.submitEvent({
        event: 'Fake Event',
        category: 'Unit Test',
        properties: {
          test: 1,
        },
      });
      mock.verify();
    });

    it('should track an event if user has not opted in, but isOptIn is true', function () {
      const mock = sinon.mock(segment);
      const metaMetricsController = getMetaMetricsController({
        participateInMetaMetrics: false,
      });
      mock
        .expects('track')
        .once()
        .withArgs({
          event: 'Fake Event',
          anonymousId: METAMETRICS_ANONYMOUS_ID,
          context: DEFAULT_TEST_CONTEXT,
          properties: {
            test: 1,
            ...DEFAULT_EVENT_PROPERTIES,
          },
          messageId: Utils.generateRandomId(),
          timestamp: new Date(),
        });
      metaMetricsController.submitEvent(
        {
          event: 'Fake Event',
          category: 'Unit Test',
          properties: {
            test: 1,
          },
        },
        { isOptIn: true },
      );
      mock.verify();
    });

    it('should track an event during optin and allow for metaMetricsId override', function () {
      const mock = sinon.mock(segment);
      const metaMetricsController = getMetaMetricsController({
        participateInMetaMetrics: false,
      });
      mock
        .expects('track')
        .once()
        .withArgs({
          event: 'Fake Event',
          userId: 'TESTID',
          context: DEFAULT_TEST_CONTEXT,
          properties: {
            test: 1,
            ...DEFAULT_EVENT_PROPERTIES,
          },
          messageId: Utils.generateRandomId(),
          timestamp: new Date(),
        });
      metaMetricsController.submitEvent(
        {
          event: 'Fake Event',
          category: 'Unit Test',
          properties: {
            test: 1,
          },
        },
        { isOptIn: true, metaMetricsId: 'TESTID' },
      );
      mock.verify();
    });

    it('should track a legacy event', function () {
      const mock = sinon.mock(segment);
      const metaMetricsController = getMetaMetricsController();
      mock
        .expects('track')
        .once()
        .withArgs({
          event: 'Fake Event',
          userId: TEST_META_METRICS_ID,
          context: DEFAULT_TEST_CONTEXT,
          properties: {
            test: 1,
            legacy_event: true,
            ...DEFAULT_EVENT_PROPERTIES,
          },
          messageId: Utils.generateRandomId(),
          timestamp: new Date(),
        });
      metaMetricsController.submitEvent(
        {
          event: 'Fake Event',
          category: 'Unit Test',
          properties: {
            test: 1,
          },
        },
        { matomoEvent: true },
      );
      mock.verify();
    });

    it('should track a non legacy event', function () {
      const mock = sinon.mock(segment);
      const metaMetricsController = getMetaMetricsController();
      mock
        .expects('track')
        .once()
        .withArgs({
          event: 'Fake Event',
          properties: {
            test: 1,
            ...DEFAULT_EVENT_PROPERTIES,
          },
          context: DEFAULT_TEST_CONTEXT,
          userId: TEST_META_METRICS_ID,
          messageId: Utils.generateRandomId(),
          timestamp: new Date(),
        });
      metaMetricsController.submitEvent({
        event: 'Fake Event',
        category: 'Unit Test',
        properties: {
          test: 1,
        },
      });
      mock.verify();
    });

    it('should immediately flush queue if flushImmediately set to true', async function () {
      const metaMetricsController = getMetaMetricsController();
      const flushStub = sinon.stub(segment, 'flush');
      const flushCalled = waitUntilCalled(flushStub, segment);
      metaMetricsController.submitEvent(
        {
          event: 'Fake Event',
          category: 'Unit Test',
        },
        { flushImmediately: true },
      );
      assert.doesNotReject(flushCalled());
    });

    it('should throw if event or category not provided', function () {
      const metaMetricsController = getMetaMetricsController();
      assert.rejects(
        () => metaMetricsController.submitEvent({ event: 'test' }),
        /Must specify event and category\./u,
        'must specify category',
      );

      assert.rejects(
        () => metaMetricsController.submitEvent({ category: 'test' }),
        /Must specify event and category\./u,
        'must specify event',
      );
    });

    it('should throw if provided sensitiveProperties, when excludeMetaMetricsId is true', function () {
      const metaMetricsController = getMetaMetricsController();
      assert.rejects(
        () =>
          metaMetricsController.submitEvent(
            {
              event: 'Fake Event',
              category: 'Unit Test',
              sensitiveProperties: { foo: 'bar' },
            },
            { excludeMetaMetricsId: true },
          ),
        /sensitiveProperties was specified in an event payload that also set the excludeMetaMetricsId flag/u,
      );
    });

    it('should track sensitiveProperties in a separate, anonymous event', function () {
      const metaMetricsController = getMetaMetricsController();
      const spy = sinon.spy(segment, 'track');
      metaMetricsController.submitEvent({
        event: 'Fake Event',
        category: 'Unit Test',
        sensitiveProperties: { foo: 'bar' },
      });
      assert.ok(spy.calledTwice);
      assert.ok(
        spy.calledWith({
          event: 'Fake Event',
          anonymousId: METAMETRICS_ANONYMOUS_ID,
          context: DEFAULT_TEST_CONTEXT,
          properties: {
            foo: 'bar',
            ...DEFAULT_EVENT_PROPERTIES,
          },
          messageId: Utils.generateRandomId(),
          timestamp: new Date(),
        }),
      );
      assert.ok(
        spy.calledWith({
          event: 'Fake Event',
          userId: TEST_META_METRICS_ID,
          context: DEFAULT_TEST_CONTEXT,
          properties: DEFAULT_EVENT_PROPERTIES,
          messageId: Utils.generateRandomId(),
          timestamp: new Date(),
        }),
      );
    });
  });

  describe('trackPage', function () {
    it('should track a page view', function () {
      const mock = sinon.mock(segment);
      const metaMetricsController = getMetaMetricsController();
      mock
        .expects('page')
        .once()
        .withArgs({
          name: 'home',
          userId: TEST_META_METRICS_ID,
          context: DEFAULT_TEST_CONTEXT,
          properties: {
            params: null,
            ...DEFAULT_PAGE_PROPERTIES,
          },
          messageId: Utils.generateRandomId(),
          timestamp: new Date(),
        });
      metaMetricsController.trackPage({
        name: 'home',
        params: null,
        environmentType: ENVIRONMENT_TYPE_BACKGROUND,
        page: METAMETRICS_BACKGROUND_PAGE_OBJECT,
      });
      mock.verify();
    });

    it('should not track a page view if user is not participating in metametrics', function () {
      const mock = sinon.mock(segment);
      const metaMetricsController = getMetaMetricsController({
        participateInMetaMetrics: false,
      });
      mock.expects('page').never();
      metaMetricsController.trackPage({
        name: 'home',
        params: null,
        environmentType: ENVIRONMENT_TYPE_BACKGROUND,
        page: METAMETRICS_BACKGROUND_PAGE_OBJECT,
      });
      mock.verify();
    });

    it('should track a page view if isOptInPath is true and user not yet opted in', function () {
      const mock = sinon.mock(segment);
      const metaMetricsController = getMetaMetricsController({
        preferencesStore: getMockPreferencesStore({
          participateInMetaMetrics: null,
        }),
      });
      mock
        .expects('page')
        .once()
        .withArgs({
          name: 'home',
          userId: TEST_META_METRICS_ID,
          context: DEFAULT_TEST_CONTEXT,
          properties: {
            params: null,
            ...DEFAULT_PAGE_PROPERTIES,
          },
          messageId: Utils.generateRandomId(),
          timestamp: new Date(),
        });
      metaMetricsController.trackPage(
        {
          name: 'home',
          params: null,
          environmentType: ENVIRONMENT_TYPE_BACKGROUND,
          page: METAMETRICS_BACKGROUND_PAGE_OBJECT,
        },
        { isOptInPath: true },
      );
      mock.verify();
    });

    it('multiple trackPage call with same actionId should result in same messageId being sent to segment', function () {
      const mock = sinon.mock(segment);
      const metaMetricsController = getMetaMetricsController({
        preferencesStore: getMockPreferencesStore({
          participateInMetaMetrics: null,
        }),
      });
      mock
        .expects('page')
        .twice()
        .withArgs({
          name: 'home',
          userId: TEST_META_METRICS_ID,
          context: DEFAULT_TEST_CONTEXT,
          properties: {
            params: null,
            ...DEFAULT_PAGE_PROPERTIES,
          },
          messageId: DUMMY_ACTION_ID,
          timestamp: new Date(),
        });
      metaMetricsController.trackPage(
        {
          name: 'home',
          params: null,
          actionId: DUMMY_ACTION_ID,
          environmentType: ENVIRONMENT_TYPE_BACKGROUND,
          page: METAMETRICS_BACKGROUND_PAGE_OBJECT,
        },
        { isOptInPath: true },
      );
      metaMetricsController.trackPage(
        {
          name: 'home',
          params: null,
          actionId: DUMMY_ACTION_ID,
          environmentType: ENVIRONMENT_TYPE_BACKGROUND,
          page: METAMETRICS_BACKGROUND_PAGE_OBJECT,
        },
        { isOptInPath: true },
      );
      mock.verify();
    });
  });

  describe('_buildUserTraitsObject', function () {
    it('should return full user traits object on first call', function () {
      const MOCK_ALL_TOKENS = {
        '0x1': {
          '0x1235ce91d74254f29d4609f25932fe6d97bf4842': [
            {
              address: '0xd2cea331e5f5d8ee9fb1055c297795937645de91',
            },
            {
              address: '0xabc66500c84A76Ad7e9c93437bFc5Ac33E2DDaE9',
            },
          ],
          '0xe364b0f9d1879e53e8183055c9d7dd2b7375d86b': [
            {
              address: '0xd2cea331e5f5d8ee9fb1055c297795937645de91',
            },
          ],
        },
        '0x4': {
          '0x1235ce91d74254f29d4609f25932fe6d97bf4842': [
            {
              address: '0xd2cea331e5f5d8ee9fb1055c297795937645de91',
            },
            {
              address: '0x12317F958D2ee523a2206206994597C13D831ec7',
            },
          ],
        },
      };

      const metaMetricsController = getMetaMetricsController();
      const traits = metaMetricsController._buildUserTraitsObject({
        addressBook: {
          [CHAIN_IDS.MAINNET]: [{ address: '0x' }],
          [CHAIN_IDS.GOERLI]: [{ address: '0x' }, { address: '0x0' }],
        },
        allCollectibles: {
          '0xac706cE8A9BF27Afecf080fB298d0ee13cfb978A': {
            56: [
              {
                address: '0xd2cea331e5f5d8ee9fb1055c297795937645de91',
                tokenId: '100',
              },
              {
                address: '0xd2cea331e5f5d8ee9fb1055c297795937645de91',
                tokenId: '101',
              },
              {
                address: '0x7488d2ce5deb26db021285b50b661d655eb3d3d9',
                tokenId: '99',
              },
            ],
          },
          '0xe04AB39684A24D8D4124b114F3bd6FBEB779cacA': {
            69: [
              {
                address: '0x63d646bc7380562376d5de205123a57b1718184d',
                tokenId: '14',
              },
            ],
          },
        },
        allTokens: MOCK_ALL_TOKENS,
        frequentRpcListDetail: [
          { chainId: CHAIN_IDS.MAINNET, ticker: CURRENCY_SYMBOLS.ETH },
          { chainId: CHAIN_IDS.GOERLI, ticker: CURRENCY_SYMBOLS.TEST_ETH },
          { chainId: '0xaf' },
        ],
        identities: [{}, {}],
        ledgerTransportType: 'web-hid',
        openSeaEnabled: true,
        useCollectibleDetection: false,
        theme: 'default',
        useTokenDetection: true,
      });

      assert.deepEqual(traits, {
        [TRAITS.ADDRESS_BOOK_ENTRIES]: 3,
        [TRAITS.INSTALL_DATE_EXT]: '',
        [TRAITS.LEDGER_CONNECTION_TYPE]: 'web-hid',
        [TRAITS.NETWORKS_ADDED]: [CHAIN_IDS.MAINNET, CHAIN_IDS.GOERLI, '0xaf'],
        [TRAITS.NETWORKS_WITHOUT_TICKER]: ['0xaf'],
        [TRAITS.NFT_AUTODETECTION_ENABLED]: false,
        [TRAITS.NUMBER_OF_ACCOUNTS]: 2,
        [TRAITS.NUMBER_OF_NFT_COLLECTIONS]: 3,
        [TRAITS.NUMBER_OF_NFTS]: 4,
        [TRAITS.NUMBER_OF_TOKENS]: 5,
        [TRAITS.OPENSEA_API_ENABLED]: true,
        [TRAITS.THREE_BOX_ENABLED]: false,
        [TRAITS.THEME]: 'default',
        [TRAITS.TOKEN_DETECTION_ENABLED]: true,
      });
    });

    it('should return only changed traits object on subsequent calls', function () {
      const metaMetricsController = getMetaMetricsController();
      metaMetricsController._buildUserTraitsObject({
        addressBook: {
          [CHAIN_IDS.MAINNET]: [{ address: '0x' }],
          [CHAIN_IDS.GOERLI]: [{ address: '0x' }, { address: '0x0' }],
        },
        allTokens: {},
        frequentRpcListDetail: [
          { chainId: CHAIN_IDS.MAINNET },
          { chainId: CHAIN_IDS.GOERLI },
        ],
        ledgerTransportType: 'web-hid',
        openSeaEnabled: true,
        identities: [{}, {}],
        useCollectibleDetection: false,
        theme: 'default',
        useTokenDetection: true,
      });

      const updatedTraits = metaMetricsController._buildUserTraitsObject({
        addressBook: {
          [CHAIN_IDS.MAINNET]: [{ address: '0x' }, { address: '0x1' }],
          [CHAIN_IDS.GOERLI]: [{ address: '0x' }, { address: '0x0' }],
        },
        allTokens: {
          '0x1': { '0xabcde': [{ '0x12345': { address: '0xtestAddress' } }] },
        },
        frequentRpcListDetail: [
          { chainId: CHAIN_IDS.MAINNET },
          { chainId: CHAIN_IDS.GOERLI },
        ],
        ledgerTransportType: 'web-hid',
        openSeaEnabled: false,
        identities: [{}, {}, {}],
        useCollectibleDetection: false,
        theme: 'default',
        useTokenDetection: true,
      });

      assert.deepEqual(updatedTraits, {
        [TRAITS.ADDRESS_BOOK_ENTRIES]: 4,
        [TRAITS.NUMBER_OF_ACCOUNTS]: 3,
        [TRAITS.NUMBER_OF_TOKENS]: 1,
        [TRAITS.OPENSEA_API_ENABLED]: false,
      });
    });

    it('should return null if no traits changed', function () {
      const metaMetricsController = getMetaMetricsController();
      metaMetricsController._buildUserTraitsObject({
        addressBook: {
          [CHAIN_IDS.MAINNET]: [{ address: '0x' }],
          [CHAIN_IDS.GOERLI]: [{ address: '0x' }, { address: '0x0' }],
        },
        allTokens: {},
        frequentRpcListDetail: [
          { chainId: CHAIN_IDS.MAINNET },
          { chainId: CHAIN_IDS.GOERLI },
        ],
        ledgerTransportType: 'web-hid',
        openSeaEnabled: true,
        identities: [{}, {}],
        useCollectibleDetection: true,
        theme: 'default',
        useTokenDetection: true,
      });

      const updatedTraits = metaMetricsController._buildUserTraitsObject({
        addressBook: {
          [CHAIN_IDS.MAINNET]: [{ address: '0x' }],
          [CHAIN_IDS.GOERLI]: [{ address: '0x' }, { address: '0x0' }],
        },
        allTokens: {},
        frequentRpcListDetail: [
          { chainId: CHAIN_IDS.MAINNET },
          { chainId: CHAIN_IDS.GOERLI },
        ],
        ledgerTransportType: 'web-hid',
        openSeaEnabled: true,
        identities: [{}, {}],
        useCollectibleDetection: true,
        theme: 'default',
        useTokenDetection: true,
      });

      assert.equal(updatedTraits, null);
    });
  });

<<<<<<< HEAD
  describe('submitting events to segment SDK', function () {
    it('should add event to store when submitting to SDK', function () {
      const metaMetricsController = getMetaMetricsController({});
      metaMetricsController.trackPage({}, { isOptIn: true });
      const { events } = metaMetricsController.store.getState();
      assert(Object.keys(events).length > 0);
=======
  describe('submitting segmentApiCalls to segment SDK', function () {
    it('should add event to store when submitting to SDK', function () {
      const metaMetricsController = getMetaMetricsController({});
      metaMetricsController.trackPage({}, { isOptIn: true });
      const { segmentApiCalls } = metaMetricsController.store.getState();
      assert(Object.keys(segmentApiCalls).length > 0);
>>>>>>> e7deab4b
    });

    it('should remove event from store when callback is invoked', function () {
      const segmentInstance = createSegmentMock(2, 10000);
      const stubFn = (_, cb) => {
        cb();
      };
      sinon.stub(segmentInstance, 'track').callsFake(stubFn);
      sinon.stub(segmentInstance, 'page').callsFake(stubFn);

      const metaMetricsController = getMetaMetricsController({
        segmentInstance,
      });
      metaMetricsController.trackPage({}, { isOptIn: true });
<<<<<<< HEAD
      const { events } = metaMetricsController.store.getState();
      assert(Object.keys(events).length === 0);
=======
      const { segmentApiCalls } = metaMetricsController.store.getState();
      assert(Object.keys(segmentApiCalls).length === 0);
>>>>>>> e7deab4b
    });
  });

  afterEach(function () {
    // flush the queues manually after each test
    segment.flush();
    clock.restore();
    sinon.restore();
  });
});<|MERGE_RESOLUTION|>--- conflicted
+++ resolved
@@ -865,21 +865,12 @@
     });
   });
 
-<<<<<<< HEAD
-  describe('submitting events to segment SDK', function () {
-    it('should add event to store when submitting to SDK', function () {
-      const metaMetricsController = getMetaMetricsController({});
-      metaMetricsController.trackPage({}, { isOptIn: true });
-      const { events } = metaMetricsController.store.getState();
-      assert(Object.keys(events).length > 0);
-=======
   describe('submitting segmentApiCalls to segment SDK', function () {
     it('should add event to store when submitting to SDK', function () {
       const metaMetricsController = getMetaMetricsController({});
       metaMetricsController.trackPage({}, { isOptIn: true });
       const { segmentApiCalls } = metaMetricsController.store.getState();
       assert(Object.keys(segmentApiCalls).length > 0);
->>>>>>> e7deab4b
     });
 
     it('should remove event from store when callback is invoked', function () {
@@ -894,13 +885,8 @@
         segmentInstance,
       });
       metaMetricsController.trackPage({}, { isOptIn: true });
-<<<<<<< HEAD
-      const { events } = metaMetricsController.store.getState();
-      assert(Object.keys(events).length === 0);
-=======
       const { segmentApiCalls } = metaMetricsController.store.getState();
       assert(Object.keys(segmentApiCalls).length === 0);
->>>>>>> e7deab4b
     });
   });
 
