--- conflicted
+++ resolved
@@ -985,16 +985,13 @@
         [TRAITS.THREE_BOX_ENABLED]: false,
         [TRAITS.THEME]: 'default',
         [TRAITS.TOKEN_DETECTION_ENABLED]: true,
-<<<<<<< HEAD
         ///: BEGIN:ONLY_INCLUDE_IN(mmi)
         [TRAITS.MMI_ACCOUNT_ADDRESS]: null,
         [TRAITS.MMI_IS_CUSTODIAN]: false,
         [TRAITS.MMI_EXTENSION_ID]: 'testid',
         ///: END:ONLY_INCLUDE_IN
-=======
         [TRAITS.DESKTOP_ENABLED]: false,
         [TRAITS.SECURITY_PROVIDERS]: [],
->>>>>>> 0f1b86a0
       });
     });
 
