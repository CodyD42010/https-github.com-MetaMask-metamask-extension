--- conflicted
+++ resolved
@@ -1,16 +1,10 @@
-import EventEmitter from '@metamask/safe-event-emitter';
+import EventEmitter from 'safe-event-emitter';
 import { ObservableStore } from '@metamask/obs-store';
 import { bufferToHex, keccak, toBuffer, isHexString } from 'ethereumjs-util';
 import EthQuery from 'ethjs-query';
-<<<<<<< HEAD
-import { errorCodes, ethErrors } from 'eth-rpc-errors';
-import { Common, Hardfork } from '@ethereumjs/common';
-=======
 import { ethErrors } from 'eth-rpc-errors';
 import { Common } from '@ethereumjs/common';
->>>>>>> 631617fe
 import { TransactionFactory } from '@ethereumjs/tx';
-import { ApprovalType } from '@metamask/controller-utils';
 import NonceTracker from 'nonce-tracker';
 import log from 'loglevel';
 import BigNumber from 'bignumber.js';
@@ -45,14 +39,11 @@
   hexWEIToDecGWEI,
 } from '../../../../shared/modules/conversion.utils';
 import { isSwapsDefaultTokenAddress } from '../../../../shared/modules/swaps.utils';
+import { EVENT } from '../../../../shared/constants/metametrics';
 import {
-  MetaMetricsEventCategory,
-  MetaMetricsEventName,
-} from '../../../../shared/constants/metametrics';
-import {
+  HARDFORKS,
   CHAIN_ID_TO_GAS_LIMIT_BUFFER_MAP,
   NETWORK_TYPES,
-  NetworkStatus,
 } from '../../../../shared/constants/network';
 import {
   determineTransactionAssetType,
@@ -61,12 +52,6 @@
   isEIP1559Transaction,
 } from '../../../../shared/modules/transaction.utils';
 import { ORIGIN_METAMASK } from '../../../../shared/constants/app';
-///: BEGIN:ONLY_INCLUDE_IN(blockaid)
-import {
-  BlockaidReason,
-  BlockaidResultType,
-} from '../../../../shared/constants/security-provider';
-///: END:ONLY_INCLUDE_IN
 import {
   calcGasTotal,
   getSwapsTokensReceivedFromTxMeta,
@@ -77,8 +62,6 @@
 import TxGasUtil from './tx-gas-utils';
 import PendingTransactionTracker from './pending-tx-tracker';
 import * as txUtils from './lib/util';
-import { IncomingTransactionHelper } from './IncomingTransactionHelper';
-import { EtherscanRemoteTransactionSource } from './EtherscanRemoteTransactionSource';
 
 const MAX_MEMSTORE_TX_LIST_SIZE = 100; // Number of transactions (by unique nonces) to keep in memory
 const UPDATE_POST_TX_BALANCE_TIMEOUT = 5000;
@@ -132,9 +115,7 @@
  *
  * @param {object} opts
  * @param {object} opts.initState - initial transaction list default is an empty array
- * @param {Function} opts.getNetworkId - Get the current network ID.
- * @param {Function} opts.getNetworkStatus - Get the current network status.
- * @param {Function} opts.getNetworkState - Get the network state.
+ * @param {Function} opts.getNetworkState - Get the current network state.
  * @param {Function} opts.onNetworkStateChange - Subscribe to network state change events.
  * @param {object} opts.blockTracker - An instance of eth-blocktracker
  * @param {object} opts.provider - A network provider.
@@ -142,16 +123,13 @@
  * @param {object} opts.getPermittedAccounts - get accounts that an origin has permissions for
  * @param {Function} opts.signTransaction - ethTx signer that returns a rawTx
  * @param {number} [opts.txHistoryLimit] - number *optional* for limiting how many transactions are in state
- * @param {Function} opts.hasCompletedOnboarding - Returns whether or not the user has completed the onboarding flow
  * @param {object} opts.preferencesStore
  */
 
 export default class TransactionController extends EventEmitter {
   constructor(opts) {
     super();
-    this.getNetworkId = opts.getNetworkId;
-    this.getNetworkStatus = opts.getNetworkStatus;
-    this._getNetworkState = opts.getNetworkState;
+    this.getNetworkState = opts.getNetworkState;
     this._getCurrentChainId = opts.getCurrentChainId;
     this.getProviderConfig = opts.getProviderConfig;
     this._getCurrentNetworkEIP1559Compatibility =
@@ -175,8 +153,6 @@
     this.getAccountType = opts.getAccountType;
     this.getTokenStandardAndDetails = opts.getTokenStandardAndDetails;
     this.securityProviderRequest = opts.securityProviderRequest;
-    this.messagingSystem = opts.messenger;
-    this._hasCompletedOnboarding = opts.hasCompletedOnboarding;
 
     this.memStore = new ObservableStore({});
 
@@ -191,8 +167,7 @@
     this.txStateManager = new TransactionStateManager({
       initState: opts.initState,
       txHistoryLimit: opts.txHistoryLimit,
-      getNetworkId: this.getNetworkId,
-      getNetworkStatus: this.getNetworkStatus,
+      getNetworkState: this.getNetworkState,
       getCurrentChainId: opts.getCurrentChainId,
     });
 
@@ -222,37 +197,10 @@
         const approved = this.txStateManager.getApprovedTransactions();
         return [...pending, ...approved];
       },
-      approveTransaction: this._approveTransaction.bind(this),
+      approveTransaction: this.approveTransaction.bind(this),
       getCompletedTransactions:
         this.txStateManager.getConfirmedTransactions.bind(this.txStateManager),
     });
-
-    this.incomingTransactionHelper = new IncomingTransactionHelper({
-      blockTracker: this.blockTracker,
-      getCurrentAccount: () => this.getSelectedAddress(),
-      getNetworkState: () => this._getNetworkState(),
-      isEnabled: () =>
-        Boolean(
-          this.preferencesStore.getState().incomingTransactionsPreferences?.[
-            this._getChainId()
-          ] && this._hasCompletedOnboarding(),
-        ),
-      lastFetchedBlockNumbers: opts.initState?.lastFetchedBlockNumbers || {},
-      remoteTransactionSource: new EtherscanRemoteTransactionSource({
-        includeTokenTransfers: false,
-      }),
-      updateTransactions: false,
-    });
-
-    this.incomingTransactionHelper.hub.on(
-      'transactions',
-      this._onIncomingTransactions.bind(this),
-    );
-
-    this.incomingTransactionHelper.hub.on(
-      'updatedLastFetchedBlockNumbers',
-      this._onUpdatedLastFetchedBlockNumbers.bind(this),
-    );
 
     this.txStateManager.store.subscribe(() =>
       this.emit(METAMASK_CONTROLLER_EVENTS.UPDATE_BADGE),
@@ -269,8 +217,6 @@
     // request state update to finalize initialization
     this._updatePendingTxsAfterFirstBlock();
     this._onBootCleanUp();
-<<<<<<< HEAD
-=======
   }
 
   /**
@@ -350,11 +296,21 @@
 
     return Common.custom(customChainParams, { hardfork });
   }
->>>>>>> 631617fe
-
-    ///: BEGIN:ONLY_INCLUDE_IN(build-mmi)
-    this.transactionUpdateController = opts.transactionUpdateController;
-    ///: END:ONLY_INCLUDE_IN
+
+  /**
+   * Adds a tx to the txlist
+   *
+   * @param txMeta
+   * @fires ${txMeta.id}:unapproved
+   */
+  addTransaction(txMeta) {
+    this.txStateManager.addTransaction(txMeta);
+    this.emit(`${txMeta.id}:unapproved`, txMeta);
+    this._trackTransactionMetricsEvent(
+      txMeta,
+      TransactionMetaMetricsEvent.added,
+      txMeta.actionId,
+    );
   }
 
   /**
@@ -366,75 +322,105 @@
     this.txStateManager.wipeTransactions(address);
   }
 
-  /* eslint-disable jsdoc/require-param, jsdoc/check-param-names */
-  /**
-   * Add a new unapproved transaction
-   *
-   * @param {object} txParams - Standard parameters for an Ethereum transaction
-   * @param {object} opts - Options
-   * @param {string} opts.actionId - Unique ID to prevent duplicate requests
-   * @param {string} opts.method - RPC method that requested the transaction
-   * @param {string} opts.origin - Origin of the transaction request, such as the hostname of a dApp
-   * @param {boolean} opts.requireApproval - Whether the transaction requires approval by the user
-   * @param {object[]} opts.sendFlowHistory - Associated history to store with the transaction
-   * @param {object} opts.swaps - Options specific to swap transactions
-   * @param {boolean} opts.swaps.hasApproveTx - Whether this transaction required an approval transaction
-   * @param {boolean} opts.swaps.meta - Additional metadata to store for the transaction
-   * @param {TransactionType} opts.type - Type of transaction to add, such as 'cancel' or 'swap'
-   * @returns {Promise<{transactionMeta: TransactionMeta, result: Promise<string>}>} An object containing the transaction metadata, and a promise that resolves to the transaction hash after being submitted to the network
-   */ /* eslint-enable jsdoc/require-param, jsdoc/check-param-names */
-  async addTransaction(
-    txParams,
-    {
-      actionId,
-      method,
-      origin,
-      requireApproval,
-      sendFlowHistory,
-      swaps: { hasApproveTx, meta } = {},
-      type,
-      ///: BEGIN:ONLY_INCLUDE_IN(blockaid)
-      securityAlertResponse,
-      ///: END:ONLY_INCLUDE_IN
-    } = {},
-  ) {
-    log.debug(`MetaMaskController addTransaction ${JSON.stringify(txParams)}`);
-
-    const { txMeta, isExisting } = await this._createTransaction(txParams, {
-      actionId,
-      method,
-      origin,
-      sendFlowHistory,
-      swaps: { hasApproveTx, meta },
-      type,
-      ///: BEGIN:ONLY_INCLUDE_IN(blockaid)
-      securityAlertResponse,
-      ///: END:ONLY_INCLUDE_IN
+  /**
+   * Add a new unapproved transaction to the pipeline
+   *
+   * @returns {Promise<string>} the hash of the transaction after being submitted to the network
+   * @param {object} txParams - txParams for the transaction
+   * @param {object} opts - with the key origin to put the origin on the txMeta
+   */
+  async newUnapprovedTransaction(txParams, opts = {}) {
+    log.debug(
+      `MetaMaskController newUnapprovedTransaction ${JSON.stringify(txParams)}`,
+    );
+
+    const initialTxMeta = await this.addUnapprovedTransaction(
+      opts.method,
+      txParams,
+      opts.origin,
+      undefined,
+      undefined,
+      opts.id,
+    );
+
+    // listen for tx completion (success, fail)
+    return new Promise((resolve, reject) => {
+      this.txStateManager.once(
+        `${initialTxMeta.id}:finished`,
+        (finishedTxMeta) => {
+          switch (finishedTxMeta.status) {
+            case TransactionStatus.submitted:
+              return resolve(finishedTxMeta.hash);
+            case TransactionStatus.rejected:
+              return reject(
+                cleanErrorStack(
+                  ethErrors.provider.userRejectedRequest(
+                    'MetaMask Tx Signature: User denied transaction signature.',
+                  ),
+                ),
+              );
+            case TransactionStatus.failed:
+              return reject(
+                cleanErrorStack(
+                  ethErrors.rpc.internal(finishedTxMeta.err.message),
+                ),
+              );
+            default:
+              return reject(
+                cleanErrorStack(
+                  ethErrors.rpc.internal(
+                    `MetaMask Tx Signature: Unknown problem: ${JSON.stringify(
+                      finishedTxMeta.txParams,
+                    )}`,
+                  ),
+                ),
+              );
+          }
+        },
+      );
     });
-
-    return {
-      transactionMeta: txMeta,
-      result: this._processApproval(txMeta, {
-        isExisting,
-        requireApproval,
-        actionId,
-      }),
-    };
-  }
-
-  /**
-   * Creates approvals for all unapproved transactions in the txStateManager.
-   */
-  initApprovals() {
-    const unapprovedTxs = this.txStateManager.getUnapprovedTxList();
-
-    Object.values(unapprovedTxs).forEach((txMeta) => {
-      this._requestTransactionApproval(txMeta, {
-        shouldShowRequest: false,
-      }).catch((error) => {
-        log.error('Error during persisted transaction approval', error);
-      });
-    });
+  }
+
+  // ====================================================================================================================================================
+
+  /**
+   * @param {number} txId
+   * @returns {TransactionMeta} the txMeta who matches the given id if none found
+   * for the network returns undefined
+   */
+  _getTransaction(txId) {
+    const { transactions } = this.store.getState();
+    return transactions[txId];
+  }
+
+  /**
+   * @param {number} txId
+   * @returns {boolean}
+   */
+  _isUnapprovedTransaction(txId) {
+    return (
+      this.txStateManager.getTransaction(txId).status ===
+      TransactionStatus.unapproved
+    );
+  }
+
+  /**
+   * @param {number} txId
+   * @param {string} fnName
+   */
+  _throwErrorIfNotUnapprovedTx(txId, fnName) {
+    if (!this._isUnapprovedTransaction(txId)) {
+      throw new Error(
+        `TransactionsController: Can only call ${fnName} on an unapproved transaction.
+         Current tx status: ${this.txStateManager.getTransaction(txId).status}`,
+      );
+    }
+  }
+
+  _updateTransaction(txId, proposedUpdate, note) {
+    const txMeta = this.txStateManager.getTransaction(txId);
+    const updated = merge(txMeta, proposedUpdate);
+    this.txStateManager.updateTransaction(updated, note);
   }
 
   /**
@@ -565,6 +551,129 @@
   }
 
   /**
+   * updates the estimate base fees of the transaction with id if the transaction state is unapproved
+   *
+   * @param {string} txId - transaction id
+   * @param {object} txEstimateBaseFees - holds the estimate base fees parameters
+   * @param {string} txEstimateBaseFees.estimatedBaseFee
+   * @param {string} txEstimateBaseFees.decEstimatedBaseFee
+   * @returns {TransactionMeta} the txMeta of the updated transaction
+   */
+  updateTransactionEstimatedBaseFee(
+    txId,
+    { estimatedBaseFee, decEstimatedBaseFee },
+  ) {
+    this._throwErrorIfNotUnapprovedTx(
+      txId,
+      'updateTransactionEstimatedBaseFee',
+    );
+
+    let txEstimateBaseFees = { estimatedBaseFee, decEstimatedBaseFee };
+    // only update what is defined
+    txEstimateBaseFees = pickBy(txEstimateBaseFees);
+
+    const note = `Update Transaction Estimated Base Fees for ${txId}`;
+    this._updateTransaction(txId, txEstimateBaseFees, note);
+    return this._getTransaction(txId);
+  }
+
+  /**
+   * updates a swap approval transaction with provided metadata and source token symbol
+   *  if the transaction state is unapproved.
+   *
+   * @param {string} txId
+   * @param {object} swapApprovalTransaction - holds the metadata and token symbol
+   * @param {string} swapApprovalTransaction.type
+   * @param {string} swapApprovalTransaction.sourceTokenSymbol
+   * @returns {TransactionMeta} the txMeta of the updated transaction
+   */
+  updateSwapApprovalTransaction(txId, { type, sourceTokenSymbol }) {
+    this._throwErrorIfNotUnapprovedTx(txId, 'updateSwapApprovalTransaction');
+
+    let swapApprovalTransaction = { type, sourceTokenSymbol };
+    // only update what is defined
+    swapApprovalTransaction = pickBy(swapApprovalTransaction);
+
+    const note = `Update Swap Approval Transaction for ${txId}`;
+    this._updateTransaction(txId, swapApprovalTransaction, note);
+    return this._getTransaction(txId);
+  }
+
+  /**
+   * updates a swap transaction with provided metadata and source token symbol
+   *  if the transaction state is unapproved.
+   *
+   * @param {string} txId
+   * @param {object} swapTransaction - holds the metadata
+   * @param {string} swapTransaction.sourceTokenSymbol
+   * @param {string} swapTransaction.destinationTokenSymbol
+   * @param {string} swapTransaction.type
+   * @param {string} swapTransaction.destinationTokenDecimals
+   * @param {string} swapTransaction.destinationTokenAddress
+   * @param {string} swapTransaction.swapMetaData
+   * @param {string} swapTransaction.swapTokenValue
+   * @param {string} swapTransaction.estimatedBaseFee
+   * @param {string} swapTransaction.approvalTxId
+   * @returns {TransactionMeta} the txMeta of the updated transaction
+   */
+  updateSwapTransaction(
+    txId,
+    {
+      sourceTokenSymbol,
+      destinationTokenSymbol,
+      type,
+      destinationTokenDecimals,
+      destinationTokenAddress,
+      swapMetaData,
+      swapTokenValue,
+      estimatedBaseFee,
+      approvalTxId,
+    },
+  ) {
+    this._throwErrorIfNotUnapprovedTx(txId, 'updateSwapTransaction');
+
+    let swapTransaction = {
+      sourceTokenSymbol,
+      destinationTokenSymbol,
+      type,
+      destinationTokenDecimals,
+      destinationTokenAddress,
+      swapMetaData,
+      swapTokenValue,
+      estimatedBaseFee,
+      approvalTxId,
+    };
+
+    // only update what is defined
+    swapTransaction = pickBy(swapTransaction);
+
+    const note = `Update Swap Transaction for ${txId}`;
+    this._updateTransaction(txId, swapTransaction, note);
+    return this._getTransaction(txId);
+  }
+
+  /**
+   * updates a transaction's user settings only if the transaction state is unapproved
+   *
+   * @param {string} txId
+   * @param {object} userSettings - holds the metadata
+   * @param {string} userSettings.userEditedGasLimit
+   * @param {string} userSettings.userFeeLevel
+   * @returns {TransactionMeta} the txMeta of the updated transaction
+   */
+  updateTransactionUserSettings(txId, { userEditedGasLimit, userFeeLevel }) {
+    this._throwErrorIfNotUnapprovedTx(txId, 'updateTransactionUserSettings');
+
+    let userSettings = { userEditedGasLimit, userFeeLevel };
+    // only update what is defined
+    userSettings = pickBy(userSettings);
+
+    const note = `Update User Settings for ${txId}`;
+    this._updateTransaction(txId, userSettings, note);
+    return this._getTransaction(txId);
+  }
+
+  /**
    * append new sendFlowHistory to the transaction with id if the transaction
    * state is unapproved. Returns the updated transaction.
    *
@@ -602,385 +711,7 @@
     return this._getTransaction(txId);
   }
 
-  /**
-   * Creates a new approved transaction to attempt to cancel a previously submitted transaction. The
-   * new transaction contains the same nonce as the previous, is a basic ETH transfer of 0x value to
-   * the sender's address, and has a higher gasPrice than that of the previous transaction.
-   *
-   * @param {number} originalTxId - the id of the txMeta that you want to attempt to cancel
-   * @param {CustomGasSettings} [customGasSettings] - overrides to use for gas
-   *  params instead of allowing this method to generate them
-   * @param options
-   * @param options.estimatedBaseFee
-   * @param options.actionId
-   * @returns {txMeta}
-   */
-  async createCancelTransaction(
-    originalTxId,
-    customGasSettings,
-    { estimatedBaseFee, actionId } = {},
-  ) {
-    // If transaction is found for same action id, do not create a new cancel transaction.
-    if (actionId) {
-      const existingTxMeta =
-        this.txStateManager.getTransactionWithActionId(actionId);
-      if (existingTxMeta) {
-        return existingTxMeta;
-      }
-    }
-
-    const originalTxMeta = this.txStateManager.getTransaction(originalTxId);
-    const { txParams } = originalTxMeta;
-    const { from, nonce } = txParams;
-
-    const { previousGasParams, newGasParams } = this._generateNewGasParams(
-      originalTxMeta,
-      {
-        ...customGasSettings,
-        // We want to override the previous transactions gasLimit because it
-        // will now be a simple send instead of whatever it was before such
-        // as a token transfer or contract call.
-        gasLimit: customGasSettings.gasLimit || GAS_LIMITS.SIMPLE,
-      },
-    );
-
-    const newTxMeta = this.txStateManager.generateTxMeta({
-      txParams: {
-        from,
-        to: from,
-        nonce,
-        value: '0x0',
-        ...newGasParams,
-      },
-      previousGasParams,
-      status: TransactionStatus.approved,
-      type: TransactionType.cancel,
-      actionId,
-    });
-
-    if (estimatedBaseFee) {
-      newTxMeta.estimatedBaseFee = estimatedBaseFee;
-    }
-
-    this._addTransaction(newTxMeta);
-    await this._approveTransaction(newTxMeta.id, actionId, {
-      hasApprovalRequest: false,
-    });
-    return newTxMeta;
-  }
-
-  /**
-   * Creates a new approved transaction to attempt to speed up a previously submitted transaction. The
-   * new transaction contains the same nonce as the previous. By default, the new transaction will use
-   * the same gas limit and a 10% higher gas price, though it is possible to set a custom value for
-   * each instead.
-   *
-   * @param {number} originalTxId - the id of the txMeta that you want to speed up
-   * @param {CustomGasSettings} [customGasSettings] - overrides to use for gas
-   *  params instead of allowing this method to generate them
-   * @param options
-   * @param options.estimatedBaseFee
-   * @param options.actionId
-   * @returns {txMeta}
-   */
-  async createSpeedUpTransaction(
-    originalTxId,
-    customGasSettings,
-    { estimatedBaseFee, actionId } = {},
-  ) {
-    // If transaction is found for same action id, do not create a new speed-up transaction.
-    if (actionId) {
-      const existingTxMeta =
-        this.txStateManager.getTransactionWithActionId(actionId);
-      if (existingTxMeta) {
-        return existingTxMeta;
-      }
-    }
-
-    const originalTxMeta = this.txStateManager.getTransaction(originalTxId);
-    const { txParams } = originalTxMeta;
-
-    const { previousGasParams, newGasParams } = this._generateNewGasParams(
-      originalTxMeta,
-      customGasSettings,
-    );
-
-    const newTxMeta = this.txStateManager.generateTxMeta({
-      txParams: {
-        ...txParams,
-        ...newGasParams,
-      },
-      previousGasParams,
-      status: TransactionStatus.approved,
-      type: TransactionType.retry,
-      originalType: originalTxMeta.type,
-      actionId,
-    });
-
-    if (estimatedBaseFee) {
-      newTxMeta.estimatedBaseFee = estimatedBaseFee;
-    }
-
-    this._addTransaction(newTxMeta);
-    await this._approveTransaction(newTxMeta.id, actionId);
-    return newTxMeta;
-  }
-
-  /**
-   * updates the txMeta in the txStateManager
-   *
-   * @param {object} txMeta - the updated txMeta
-   */
-  async updateTransaction(txMeta) {
-    this.txStateManager.updateTransaction(
-      txMeta,
-      'confTx: user updated transaction',
-    );
-  }
-
-  async approveTransactionsWithSameNonce(listOfTxParams = []) {
-    if (listOfTxParams.length === 0) {
-      return '';
-    }
-
-    const initialTx = listOfTxParams[0];
-    const common = await this._getCommonConfiguration(initialTx.from);
-    const initialTxAsEthTx = TransactionFactory.fromTxData(initialTx, {
-      common,
-    });
-    const initialTxAsSerializedHex = bufferToHex(initialTxAsEthTx.serialize());
-
-    if (this.inProcessOfSigning.has(initialTxAsSerializedHex)) {
-      return '';
-    }
-    this.inProcessOfSigning.add(initialTxAsSerializedHex);
-    let rawTxes, nonceLock;
-    try {
-      // TODO: we should add a check to verify that all transactions have the same from address
-      const fromAddress = initialTx.from;
-      nonceLock = await this.nonceTracker.getNonceLock(fromAddress);
-      const nonce = nonceLock.nextNonce;
-
-      rawTxes = await Promise.all(
-        listOfTxParams.map((txParams) => {
-          txParams.nonce = addHexPrefix(nonce.toString(16));
-          return this._signExternalTransaction(txParams);
-        }),
-      );
-    } catch (err) {
-      log.error(err);
-      // must set transaction to submitted/failed before releasing lock
-      // continue with error chain
-      throw err;
-    } finally {
-      if (nonceLock) {
-        nonceLock.releaseLock();
-      }
-      this.inProcessOfSigning.delete(initialTxAsSerializedHex);
-    }
-    return rawTxes;
-  }
-
-  async confirmExternalTransaction(txMeta, txReceipt, baseFeePerGas) {
-    // add external transaction
-    await this.txStateManager.addExternalTransaction(txMeta);
-
-    if (!txMeta) {
-      return;
-    }
-
-    const txId = txMeta.id;
-
-    try {
-      const gasUsed = txUtils.normalizeTxReceiptGasUsed(txReceipt.gasUsed);
-
-      txMeta.txReceipt = {
-        ...txReceipt,
-        gasUsed,
-      };
-
-      if (baseFeePerGas) {
-        txMeta.baseFeePerGas = baseFeePerGas;
-      }
-
-      this.txStateManager.setTxStatusConfirmed(txId);
-      this._markNonceDuplicatesDropped(txId);
-
-      const { submittedTime } = txMeta;
-      const metricsParams = { gas_used: gasUsed };
-
-      if (submittedTime) {
-        metricsParams.completion_time =
-          this._getTransactionCompletionTime(submittedTime);
-      }
-
-      if (txReceipt.status === '0x0') {
-        metricsParams.status = METRICS_STATUS_FAILED;
-        // metricsParams.error = TODO: figure out a way to get the on-chain failure reason
-      }
-
-      this._trackTransactionMetricsEvent(
-        txMeta,
-        TransactionMetaMetricsEvent.finalized,
-        undefined,
-        metricsParams,
-      );
-
-      this.txStateManager.updateTransaction(
-        txMeta,
-        'transactions#confirmTransaction - add txReceipt',
-      );
-
-      if (txMeta.type === TransactionType.swap) {
-        await this._updatePostTxBalance({
-          txMeta,
-          txId,
-        });
-      }
-    } catch (err) {
-      log.error(err);
-    }
-  }
-
-  /**
-   * Sets the txHas on the txMeta
-   *
-   * @param {number} txId - the tx's Id
-   * @param {string} txHash - the hash for the txMeta
-   */
-  setTxHash(txId, txHash) {
-    // Add the tx hash to the persisted meta-tx object
-    const txMeta = this.txStateManager.getTransaction(txId);
-    txMeta.hash = txHash;
-    this.txStateManager.updateTransaction(txMeta, 'transactions#setTxHash');
-  }
-
-  /**
-   * Convenience method for the UI to easily create event fragments when the
-   * fragment does not exist in state.
-   *
-   * @param {number} transactionId - The transaction id to create the event
-   *  fragment for
-   * @param {valueOf<TransactionMetaMetricsEvent>} event - event type to create
-   * @param {string} actionId - actionId passed from UI
-   */
-  async createTransactionEventFragment(transactionId, event, actionId) {
-    const txMeta = this.txStateManager.getTransaction(transactionId);
-    const { properties, sensitiveProperties } =
-      await this._buildEventFragmentProperties(txMeta);
-    this._createTransactionEventFragment(
-      txMeta,
-      event,
-      properties,
-      sensitiveProperties,
-      actionId,
-    );
-  }
-
-  startIncomingTransactionPolling() {
-    this.incomingTransactionHelper.start();
-  }
-
-  stopIncomingTransactionPolling() {
-    this.incomingTransactionHelper.stop();
-  }
-
-  async updateIncomingTransactions() {
-    await this.incomingTransactionHelper.update();
-  }
-
-  //
-  //           PRIVATE METHODS
-  //
-
-  /**
-   * Gets the current chainId in the network store as a number, returning 0 if
-   * the chainId parses to NaN.
-   *
-   * @returns {number} The numerical chainId.
-   */
-  _getChainId() {
-    const networkStatus = this.getNetworkStatus();
-    const chainId = this._getCurrentChainId();
-    const integerChainId = parseInt(chainId, 16);
-    if (
-      networkStatus !== NetworkStatus.Available ||
-      Number.isNaN(integerChainId)
-    ) {
-      return 0;
-    }
-    return integerChainId;
-  }
-
-  async _getEIP1559Compatibility(fromAddress) {
-    const currentNetworkIsCompatible =
-      await this._getCurrentNetworkEIP1559Compatibility();
-    const fromAccountIsCompatible =
-      await this._getCurrentAccountEIP1559Compatibility(fromAddress);
-    return currentNetworkIsCompatible && fromAccountIsCompatible;
-  }
-
-  /**
-   * `@ethereumjs/tx` uses `@ethereumjs/common` as a configuration tool for
-   * specifying which chain, network, hardfork and EIPs to support for
-   * a transaction. By referencing this configuration, and analyzing the fields
-   * specified in txParams, `@ethereumjs/tx` is able to determine which EIP-2718
-   * transaction type to use.
-   *
-   * @param fromAddress
-   * @returns {Common} common configuration object
-   */
-  async _getCommonConfiguration(fromAddress) {
-    const { type, nickname: name } = this.getProviderConfig();
-    const supportsEIP1559 = await this._getEIP1559Compatibility(fromAddress);
-
-    // This logic below will have to be updated each time a hardfork happens
-    // that carries with it a new Transaction type. It is inconsequential for
-    // hardforks that do not include new types.
-    const hardfork = supportsEIP1559 ? Hardfork.London : Hardfork.Berlin;
-
-    // type will be one of our default network names or 'rpc'. the default
-    // network names are sufficient configuration, simply pass the name as the
-    // chain argument in the constructor.
-    if (
-      type !== NETWORK_TYPES.RPC &&
-      type !== NETWORK_TYPES.SEPOLIA &&
-      type !== NETWORK_TYPES.LINEA_GOERLI &&
-      type !== NETWORK_TYPES.LINEA_MAINNET
-    ) {
-      return new Common({
-        chain: type,
-        hardfork,
-      });
-    }
-
-    // For 'rpc' we need to use the same basic configuration as mainnet, since
-    // we only support EVM compatible chains, and then override the
-    // name, chainId and networkId properties. This is done using the
-    // `forCustomChain` static method on the Common class.
-    const chainId = parseInt(this._getCurrentChainId(), 16);
-    const networkStatus = this.getNetworkStatus();
-    const networkId = this.getNetworkId();
-
-    return Common.custom({
-      name,
-      chainId,
-      // It is improbable for a transaction to be signed while the network
-      // is loading for two reasons.
-      // 1. Pending, unconfirmed transactions are wiped on network change
-      // 2. The UI is unusable (loading indicator) when network is loading.
-      // setting the networkId to 0 is for type safety and to explicity lead
-      // the transaction to failing if a user is able to get to this branch
-      // on a custom network that requires valid network id. I have not ran
-      // into this limitation on any network I have attempted, even when
-      // hardcoding networkId to 'loading'.
-      networkId:
-        networkStatus === NetworkStatus.Available ? parseInt(networkId, 10) : 0,
-      hardfork,
-    });
-  }
-
-  async _addTransactionGasDefaults(txMeta) {
+  async addTransactionGasDefaults(txMeta) {
     const contractCode = await determineTransactionContractCode(
       txMeta.txParams,
       this.query,
@@ -988,18 +719,22 @@
 
     let updateTxMeta = txMeta;
     try {
-      updateTxMeta = await this._addTxGasDefaults(txMeta, contractCode);
+      updateTxMeta = await this.addTxGasDefaults(txMeta, contractCode);
     } catch (error) {
       log.warn(error);
       updateTxMeta = this.txStateManager.getTransaction(txMeta.id);
+      updateTxMeta.loadingDefaults = false;
       this.txStateManager.updateTransaction(
         txMeta,
         'Failed to calculate gas defaults.',
       );
       throw error;
     }
+
+    updateTxMeta.loadingDefaults = false;
+
     // The history note used here 'Added new unapproved transaction.' is confusing update call only updated the gas defaults.
-    // We need to improve `this._addTransaction` to accept history note and change note here.
+    // We need to improve `this.addTransaction` to accept history note and change note here.
     this.txStateManager.updateTransaction(
       updateTxMeta,
       'Added new unapproved transaction.',
@@ -1008,77 +743,124 @@
     return updateTxMeta;
   }
 
-  /**
-   * Sets the status of the transaction to confirmed and sets the status of nonce duplicates as
-   * dropped if the txParams have data it will fetch the txReceipt
-   *
-   * @param {number} txId - The tx's ID
-   * @param txReceipt
-   * @param baseFeePerGas
-   * @param blockTimestamp
-   * @returns {Promise<void>}
-   */
-  async _confirmTransaction(txId, txReceipt, baseFeePerGas, blockTimestamp) {
-    // get the txReceipt before marking the transaction confirmed
-    // to ensure the receipt is gotten before the ui revives the tx
-    const txMeta = this.txStateManager.getTransaction(txId);
-
-    if (!txMeta) {
-      return;
-    }
-
-    try {
-      const gasUsed = txUtils.normalizeTxReceiptGasUsed(txReceipt.gasUsed);
-
-      txMeta.txReceipt = {
-        ...txReceipt,
-        gasUsed,
-      };
-
-      if (baseFeePerGas) {
-        txMeta.baseFeePerGas = baseFeePerGas;
-      }
-      if (blockTimestamp) {
-        txMeta.blockTimestamp = blockTimestamp;
-      }
-
-      this.txStateManager.setTxStatusConfirmed(txId);
-      this._markNonceDuplicatesDropped(txId);
-
-      const { submittedTime } = txMeta;
-      const metricsParams = { gas_used: gasUsed };
-
-      if (submittedTime) {
-        metricsParams.completion_time =
-          this._getTransactionCompletionTime(submittedTime);
-      }
-
-      if (txReceipt.status === '0x0') {
-        metricsParams.status = METRICS_STATUS_FAILED;
-        // metricsParams.error = TODO: figure out a way to get the on-chain failure reason
-      }
-
-      this._trackTransactionMetricsEvent(
+  // ====================================================================================================================================================
+
+  /**
+   * Validates and generates a txMeta with defaults and puts it in txStateManager
+   * store.
+   *
+   * actionId is used to uniquely identify a request to create a transaction.
+   * Only 1 transaction will be created for multiple requests with same actionId.
+   * actionId is fix used for making this action idempotent to deal with scenario when
+   * action is invoked multiple times with same parameters in MV3 due to service worker re-activation.
+   *
+   * @param txMethodType
+   * @param txParams
+   * @param origin
+   * @param transactionType
+   * @param sendFlowHistory
+   * @param actionId
+   * @returns {txMeta}
+   */
+  async addUnapprovedTransaction(
+    txMethodType,
+    txParams,
+    origin,
+    transactionType,
+    sendFlowHistory = [],
+    actionId,
+  ) {
+    if (
+      transactionType !== undefined &&
+      !VALID_UNAPPROVED_TRANSACTION_TYPES.includes(transactionType)
+    ) {
+      throw new Error(
+        `TransactionController - invalid transactionType value: ${transactionType}`,
+      );
+    }
+
+    // If a transaction is found with the same actionId, do not create a new speed-up transaction.
+    if (actionId) {
+      let existingTxMeta =
+        this.txStateManager.getTransactionWithActionId(actionId);
+      if (existingTxMeta) {
+        this.emit('newUnapprovedTx', existingTxMeta);
+        existingTxMeta = await this.addTransactionGasDefaults(existingTxMeta);
+        return existingTxMeta;
+      }
+    }
+
+    // validate
+    const normalizedTxParams = txUtils.normalizeTxParams(txParams);
+    const eip1559Compatibility = await this.getEIP1559Compatibility();
+
+    txUtils.validateTxParams(normalizedTxParams, eip1559Compatibility);
+
+    /**
+     * `generateTxMeta` adds the default txMeta properties to the passed object.
+     * These include the tx's `id`. As we use the id for determining order of
+     * txes in the tx-state-manager, it is necessary to call the asynchronous
+     * method `determineTransactionType` after `generateTxMeta`.
+     */
+    let txMeta = this.txStateManager.generateTxMeta({
+      txParams: normalizedTxParams,
+      origin,
+      sendFlowHistory,
+    });
+
+    // Add actionId to txMeta to check if same actionId is seen again
+    // IF request to create transaction with same actionId is submitted again, new transaction will not be added for it.
+    if (actionId) {
+      txMeta.actionId = actionId;
+    }
+
+    if (origin === ORIGIN_METAMASK) {
+      // Assert the from address is the selected address
+      if (normalizedTxParams.from !== this.getSelectedAddress()) {
+        throw ethErrors.rpc.internal({
+          message: `Internally initiated transaction is using invalid account.`,
+          data: {
+            origin,
+            fromAddress: normalizedTxParams.from,
+            selectedAddress: this.getSelectedAddress(),
+          },
+        });
+      }
+    } else {
+      // Assert that the origin has permissions to initiate transactions from
+      // the specified address
+      const permittedAddresses = await this.getPermittedAccounts(origin);
+      if (!permittedAddresses.includes(normalizedTxParams.from)) {
+        throw ethErrors.provider.unauthorized({ data: { origin } });
+      }
+    }
+
+    const { type } = await determineTransactionType(
+      normalizedTxParams,
+      this.query,
+    );
+    txMeta.type = transactionType || type;
+
+    // ensure value
+    txMeta.txParams.value = txMeta.txParams.value
+      ? addHexPrefix(txMeta.txParams.value)
+      : '0x0';
+
+    if (txMethodType && this.securityProviderRequest) {
+      const securityProviderResponse = await this.securityProviderRequest(
         txMeta,
-        TransactionMetaMetricsEvent.finalized,
-        undefined,
-        metricsParams,
+        txMethodType,
       );
 
-      this.txStateManager.updateTransaction(
-        txMeta,
-        'transactions#confirmTransaction - add txReceipt',
-      );
-
-      if (txMeta.type === TransactionType.swap) {
-        await this._updatePostTxBalance({
-          txMeta,
-          txId,
-        });
-      }
-    } catch (err) {
-      log.error(err);
-    }
+      txMeta.securityProviderResponse = securityProviderResponse;
+    }
+
+    this.addTransaction(txMeta);
+    this.emit('newUnapprovedTx', txMeta);
+
+    txMeta = await this.addTransactionGasDefaults(txMeta);
+
+    return txMeta;
   }
 
   /**
@@ -1088,10 +870,10 @@
    * @param getCodeResponse
    * @returns {Promise<object>} resolves with txMeta
    */
-  async _addTxGasDefaults(txMeta, getCodeResponse) {
+  async addTxGasDefaults(txMeta, getCodeResponse) {
     const eip1559Compatibility =
       txMeta.txParams.type !== TransactionEnvelopeType.legacy &&
-      (await this._getEIP1559Compatibility());
+      (await this.getEIP1559Compatibility());
     const {
       gasPrice: defaultGasPrice,
       maxFeePerGas: defaultMaxFeePerGas,
@@ -1313,120 +1095,6 @@
   }
 
   /**
-   * @param {number} txId
-   * @returns {TransactionMeta} the txMeta who matches the given id if none found
-   * for the network returns undefined
-   */
-  _getTransaction(txId) {
-    const { transactions } = this.store.getState();
-    return transactions[txId];
-  }
-
-  /**
-   * @param {number} txId
-   * @returns {boolean}
-   */
-  _isUnapprovedTransaction(txId) {
-    return (
-      this.txStateManager.getTransaction(txId).status ===
-      TransactionStatus.unapproved
-    );
-  }
-
-  /**
-   * @param {number} txId
-   * @param {string} fnName
-   */
-  _throwErrorIfNotUnapprovedTx(txId, fnName) {
-    if (!this._isUnapprovedTransaction(txId)) {
-      throw new Error(
-        `TransactionsController: Can only call ${fnName} on an unapproved transaction.
-         Current tx status: ${this.txStateManager.getTransaction(txId).status}`,
-      );
-    }
-  }
-
-  _updateTransaction(txId, proposedUpdate, note) {
-    const txMeta = this.txStateManager.getTransaction(txId);
-    const updated = merge(txMeta, proposedUpdate);
-    this.txStateManager.updateTransaction(updated, note);
-  }
-
-  async _updatePostTxBalance({ txMeta, txId, numberOfAttempts = 6 }) {
-    const postTxBalance = await this.query.getBalance(txMeta.txParams.from);
-    const latestTxMeta = this.txStateManager.getTransaction(txId);
-    const approvalTxMeta = latestTxMeta.approvalTxId
-      ? this.txStateManager.getTransaction(latestTxMeta.approvalTxId)
-      : null;
-    latestTxMeta.postTxBalance = postTxBalance.toString(16);
-    const isDefaultTokenAddress = isSwapsDefaultTokenAddress(
-      txMeta.destinationTokenAddress,
-      txMeta.chainId,
-    );
-    if (
-      isDefaultTokenAddress &&
-      txMeta.preTxBalance === latestTxMeta.postTxBalance &&
-      numberOfAttempts > 0
-    ) {
-      setTimeout(() => {
-        // If postTxBalance is the same as preTxBalance, try it again.
-        this._updatePostTxBalance({
-          txMeta,
-          txId,
-          numberOfAttempts: numberOfAttempts - 1,
-        });
-      }, UPDATE_POST_TX_BALANCE_TIMEOUT);
-    } else {
-      this.txStateManager.updateTransaction(
-        latestTxMeta,
-        'transactions#confirmTransaction - add postTxBalance',
-      );
-      this._trackSwapsMetrics(latestTxMeta, approvalTxMeta);
-    }
-  }
-
-  /**
-   * publishes the raw tx and sets the txMeta to submitted
-   *
-   * @param {number} txId - the tx's Id
-   * @param {string} rawTx - the hex string of the serialized signed transaction
-   * @returns {Promise<void>}
-   * @param {number} actionId - actionId passed from UI
-   */
-  async _publishTransaction(txId, rawTx, actionId) {
-    const txMeta = this.txStateManager.getTransaction(txId);
-    txMeta.rawTx = rawTx;
-    if (txMeta.type === TransactionType.swap) {
-      const preTxBalance = await this.query.getBalance(txMeta.txParams.from);
-      txMeta.preTxBalance = preTxBalance.toString(16);
-    }
-    this.txStateManager.updateTransaction(
-      txMeta,
-      'transactions#publishTransaction',
-    );
-    let txHash;
-    try {
-      txHash = await this.query.sendRawTransaction(rawTx);
-    } catch (error) {
-      if (error.message.toLowerCase().includes('known transaction')) {
-        txHash = keccak(toBuffer(addHexPrefix(rawTx), 'hex')).toString('hex');
-        txHash = addHexPrefix(txHash);
-      } else {
-        throw error;
-      }
-    }
-    this.setTxHash(txId, txHash);
-
-    this.txStateManager.setTxStatusSubmitted(txId);
-
-    this._trackTransactionMetricsEvent(
-      txMeta,
-      TransactionMetaMetricsEvent.submitted,
-      actionId,
-    );
-  }
-
-  /**
    * Given a TransactionMeta object, generate new gas params such that if the
    * transaction was an EIP1559 transaction, it only has EIP1559 gas fields,
    * otherwise it only has gasPrice. Will use whatever custom values are
@@ -1442,7 +1110,7 @@
    *  percentage bump of gas price. E.g 11 would be a 10% bump over base.
    * @returns {{ newGasParams: CustomGasSettings, previousGasParams: CustomGasSettings }}
    */
-  _generateNewGasParams(
+  generateNewGasParams(
     originalTxMeta,
     customGasSettings = {},
     incrementNumerator = 11,
@@ -1499,329 +1167,140 @@
     return { previousGasParams, newGasParams };
   }
 
-  async _signExternalTransaction(_txParams) {
-    const normalizedTxParams = txUtils.normalizeTxParams(_txParams);
-    // add network/chain id
-    const chainId = this._getChainId();
-    const type = isEIP1559Transaction({ txParams: normalizedTxParams })
-      ? TransactionEnvelopeType.feeMarket
-      : TransactionEnvelopeType.legacy;
-    const txParams = {
-      ...normalizedTxParams,
-      type,
-      gasLimit: normalizedTxParams.gas,
-      chainId: new Numeric(chainId, 10).toPrefixedHexString(),
-    };
-    // sign tx
-    const fromAddress = txParams.from;
-    const common = await this._getCommonConfiguration(fromAddress);
-    const unsignedEthTx = TransactionFactory.fromTxData(txParams, { common });
-    const signedEthTx = await this.signEthTx(unsignedEthTx, fromAddress);
-
-    const rawTx = bufferToHex(signedEthTx.serialize());
-    return rawTx;
-  }
-
-  /**
-   * adds the chain id and signs the transaction and set the status to signed
-   *
-   * @param {number} txId - the tx's Id
-   * @returns {string} rawTx
-   */
-  async _signTransaction(txId) {
-    const txMeta = this.txStateManager.getTransaction(txId);
-    // add network/chain id
-    const chainId = this._getChainId();
-    const type = isEIP1559Transaction(txMeta)
-      ? TransactionEnvelopeType.feeMarket
-      : TransactionEnvelopeType.legacy;
-    const txParams = {
-      ...txMeta.txParams,
-      type,
-      chainId,
-      gasLimit: txMeta.txParams.gas,
-    };
-    // sign tx
-    const fromAddress = txParams.from;
-    const common = await this._getCommonConfiguration(txParams.from);
-    const unsignedEthTx = TransactionFactory.fromTxData(txParams, { common });
-    const signedEthTx = await this.signEthTx(
-      unsignedEthTx,
-      fromAddress,
-      ///: BEGIN:ONLY_INCLUDE_IN(build-mmi)
-      txMeta.custodyStatus ? txMeta : undefined,
-      ///: END:ONLY_INCLUDE_IN
-    );
-
-    ///: BEGIN:ONLY_INCLUDE_IN(build-mmi)
-    if (txMeta.custodyStatus) {
-      txMeta.custodyId = signedEthTx.custodian_transactionId;
-      txMeta.custodyStatus = signedEthTx.transactionStatus;
-
-      this.transactionUpdateController.addTransactionToWatchList(
-        txMeta.custodyId,
-        fromAddress,
-      );
-
-      return null;
-    }
-    ///: END:ONLY_INCLUDE_IN
-
-    // add r,s,v values for provider request purposes see createMetamaskMiddleware
-    // and JSON rpc standard for further explanation
-    txMeta.r = addHexPrefix(signedEthTx.r.toString(16));
-    txMeta.s = addHexPrefix(signedEthTx.s.toString(16));
-    txMeta.v = addHexPrefix(signedEthTx.v.toString(16));
-
+  /**
+   * Creates a new approved transaction to attempt to cancel a previously submitted transaction. The
+   * new transaction contains the same nonce as the previous, is a basic ETH transfer of 0x value to
+   * the sender's address, and has a higher gasPrice than that of the previous transaction.
+   *
+   * @param {number} originalTxId - the id of the txMeta that you want to attempt to cancel
+   * @param {CustomGasSettings} [customGasSettings] - overrides to use for gas
+   *  params instead of allowing this method to generate them
+   * @param options
+   * @param options.estimatedBaseFee
+   * @param options.actionId
+   * @returns {txMeta}
+   */
+  async createCancelTransaction(
+    originalTxId,
+    customGasSettings,
+    { estimatedBaseFee, actionId } = {},
+  ) {
+    // If transaction is found for same action id, do not create a new cancel transaction.
+    if (actionId) {
+      const existingTxMeta =
+        this.txStateManager.getTransactionWithActionId(actionId);
+      if (existingTxMeta) {
+        return existingTxMeta;
+      }
+    }
+
+    const originalTxMeta = this.txStateManager.getTransaction(originalTxId);
+    const { txParams } = originalTxMeta;
+    const { from, nonce } = txParams;
+
+    const { previousGasParams, newGasParams } = this.generateNewGasParams(
+      originalTxMeta,
+      {
+        ...customGasSettings,
+        // We want to override the previous transactions gasLimit because it
+        // will now be a simple send instead of whatever it was before such
+        // as a token transfer or contract call.
+        gasLimit: customGasSettings.gasLimit || GAS_LIMITS.SIMPLE,
+      },
+    );
+
+    const newTxMeta = this.txStateManager.generateTxMeta({
+      txParams: {
+        from,
+        to: from,
+        nonce,
+        value: '0x0',
+        ...newGasParams,
+      },
+      previousGasParams,
+      loadingDefaults: false,
+      status: TransactionStatus.approved,
+      type: TransactionType.cancel,
+      actionId,
+    });
+
+    if (estimatedBaseFee) {
+      newTxMeta.estimatedBaseFee = estimatedBaseFee;
+    }
+
+    this.addTransaction(newTxMeta);
+    await this.approveTransaction(newTxMeta.id, actionId);
+    return newTxMeta;
+  }
+
+  /**
+   * Creates a new approved transaction to attempt to speed up a previously submitted transaction. The
+   * new transaction contains the same nonce as the previous. By default, the new transaction will use
+   * the same gas limit and a 10% higher gas price, though it is possible to set a custom value for
+   * each instead.
+   *
+   * @param {number} originalTxId - the id of the txMeta that you want to speed up
+   * @param {CustomGasSettings} [customGasSettings] - overrides to use for gas
+   *  params instead of allowing this method to generate them
+   * @param options
+   * @param options.estimatedBaseFee
+   * @param options.actionId
+   * @returns {txMeta}
+   */
+  async createSpeedUpTransaction(
+    originalTxId,
+    customGasSettings,
+    { estimatedBaseFee, actionId } = {},
+  ) {
+    // If transaction is found for same action id, do not create a new speed-up transaction.
+    if (actionId) {
+      const existingTxMeta =
+        this.txStateManager.getTransactionWithActionId(actionId);
+      if (existingTxMeta) {
+        return existingTxMeta;
+      }
+    }
+
+    const originalTxMeta = this.txStateManager.getTransaction(originalTxId);
+    const { txParams } = originalTxMeta;
+
+    const { previousGasParams, newGasParams } = this.generateNewGasParams(
+      originalTxMeta,
+      customGasSettings,
+    );
+
+    const newTxMeta = this.txStateManager.generateTxMeta({
+      txParams: {
+        ...txParams,
+        ...newGasParams,
+      },
+      previousGasParams,
+      loadingDefaults: false,
+      status: TransactionStatus.approved,
+      type: TransactionType.retry,
+      originalType: originalTxMeta.type,
+      actionId,
+    });
+
+    if (estimatedBaseFee) {
+      newTxMeta.estimatedBaseFee = estimatedBaseFee;
+    }
+
+    this.addTransaction(newTxMeta);
+    await this.approveTransaction(newTxMeta.id, actionId);
+    return newTxMeta;
+  }
+
+  /**
+   * updates the txMeta in the txStateManager
+   *
+   * @param {object} txMeta - the updated txMeta
+   */
+  async updateTransaction(txMeta) {
     this.txStateManager.updateTransaction(
       txMeta,
-      'transactions#signTransaction: add r, s, v values',
-    );
-
-    // set state to signed
-    this.txStateManager.setTxStatusSigned(txMeta.id);
-    const rawTx = bufferToHex(signedEthTx.serialize());
-    return rawTx;
-  }
-
-  _isTransactionCompleted(txMeta) {
-    return [
-      TransactionStatus.submitted,
-      TransactionStatus.rejected,
-      TransactionStatus.failed,
-      TransactionStatus.dropped,
-      TransactionStatus.confirmed,
-    ].includes(txMeta.status);
-  }
-
-  async _waitForTransactionFinished(txId) {
-    return new Promise((resolve) => {
-      this.txStateManager.once(`${txId}:finished`, (txMeta) => {
-        resolve(txMeta);
-      });
-    });
-  }
-
-  async _createTransaction(
-    txParams,
-    {
-      actionId,
-      method,
-      origin,
-      sendFlowHistory = [],
-      swaps,
-      type,
-      ///: BEGIN:ONLY_INCLUDE_IN(blockaid)
-      securityAlertResponse,
-      ///: END:ONLY_INCLUDE_IN
-    },
-  ) {
-    if (
-      type !== undefined &&
-      !VALID_UNAPPROVED_TRANSACTION_TYPES.includes(type)
-    ) {
-      throw new Error(`TransactionController - invalid type value: ${type}`);
-    }
-
-    // If a transaction is found with the same actionId, do not create a new speed-up transaction.
-    if (actionId) {
-      let existingTxMeta =
-        this.txStateManager.getTransactionWithActionId(actionId);
-      if (existingTxMeta) {
-        existingTxMeta = await this._addTransactionGasDefaults(existingTxMeta);
-        return { txMeta: existingTxMeta, isExisting: true };
-      }
-    }
-
-    // validate
-    const normalizedTxParams = txUtils.normalizeTxParams(txParams);
-    const eip1559Compatibility = await this._getEIP1559Compatibility();
-
-    txUtils.validateTxParams(normalizedTxParams, eip1559Compatibility);
-
-    /**
-     * `generateTxMeta` adds the default txMeta properties to the passed object.
-     * These include the tx's `id`. As we use the id for determining order of
-     * txes in the tx-state-manager, it is necessary to call the asynchronous
-     * method `determineTransactionType` after `generateTxMeta`.
-     */
-    let txMeta = this.txStateManager.generateTxMeta({
-      txParams: normalizedTxParams,
-      origin,
-      sendFlowHistory,
-      ///: BEGIN:ONLY_INCLUDE_IN(blockaid)
-      securityAlertResponse,
-      ///: END:ONLY_INCLUDE_IN
-    });
-
-    // Add actionId to txMeta to check if same actionId is seen again
-    // IF request to create transaction with same actionId is submitted again, new transaction will not be added for it.
-    if (actionId) {
-      txMeta.actionId = actionId;
-    }
-
-    if (origin === ORIGIN_METAMASK) {
-      // Assert the from address is the selected address
-      if (normalizedTxParams.from !== this.getSelectedAddress()) {
-        throw ethErrors.rpc.internal({
-          message: `Internally initiated transaction is using invalid account.`,
-          data: {
-            origin,
-            fromAddress: normalizedTxParams.from,
-            selectedAddress: this.getSelectedAddress(),
-          },
-        });
-      }
-    } else {
-      // Assert that the origin has permissions to initiate transactions from
-      // the specified address
-      const permittedAddresses = await this.getPermittedAccounts(origin);
-      if (!permittedAddresses.includes(normalizedTxParams.from)) {
-        throw ethErrors.provider.unauthorized({ data: { origin } });
-      }
-    }
-
-    const { type: determinedType } = await determineTransactionType(
-      normalizedTxParams,
-      this.query,
-    );
-    txMeta.type = type || determinedType;
-
-    // ensure value
-    txMeta.txParams.value = txMeta.txParams.value
-      ? addHexPrefix(txMeta.txParams.value)
-      : '0x0';
-
-    if (method && this.securityProviderRequest) {
-      const securityProviderResponse = await this.securityProviderRequest(
-        txMeta,
-        method,
-      );
-
-      txMeta.securityProviderResponse = securityProviderResponse;
-    }
-
-    this._addTransaction(txMeta);
-
-    txMeta = await this._addTransactionGasDefaults(txMeta);
-
-    if ([TransactionType.swap, TransactionType.swapApproval].includes(type)) {
-      txMeta = await this._createSwapsTransaction(swaps, type, txMeta);
-    }
-
-    return { txMeta, isExisting: false };
-  }
-
-  async _createSwapsTransaction(swapOptions, transactionType, txMeta) {
-    // The simulationFails property is added if the estimateGas call fails. In cases
-    // when no swaps approval tx is required, this indicates that the swap will likely
-    // fail. There was an earlier estimateGas call made by the swaps controller,
-    // but it is possible that external conditions have change since then, and
-    // a previously succeeding estimate gas call could now fail. By checking for
-    // the `simulationFails` property here, we can reduce the number of swap
-    // transactions that get published to the blockchain only to fail and thereby
-    // waste the user's funds on gas.
-    if (
-      transactionType === TransactionType.swap &&
-      swapOptions?.hasApproveTx === false &&
-      txMeta.simulationFails
-    ) {
-      await this._cancelTransaction(txMeta.id);
-      throw new Error('Simulation failed');
-    }
-
-    const swapsMeta = swapOptions?.meta;
-
-    if (!swapsMeta) {
-      return txMeta;
-    }
-
-    if (transactionType === TransactionType.swapApproval) {
-      this.emit('newSwapApproval', txMeta);
-      return this._updateSwapApprovalTransaction(txMeta.id, swapsMeta);
-    }
-
-    if (transactionType === TransactionType.swap) {
-      this.emit('newSwap', txMeta);
-      return this._updateSwapTransaction(txMeta.id, swapsMeta);
-    }
-
-    return txMeta;
-  }
-
-  /**
-   * updates a swap approval transaction with provided metadata and source token symbol
-   *  if the transaction state is unapproved.
-   *
-   * @param {string} txId
-   * @param {object} swapApprovalTransaction - holds the metadata and token symbol
-   * @param {string} swapApprovalTransaction.type
-   * @param {string} swapApprovalTransaction.sourceTokenSymbol
-   * @returns {TransactionMeta} the txMeta of the updated transaction
-   */
-  _updateSwapApprovalTransaction(txId, { type, sourceTokenSymbol }) {
-    this._throwErrorIfNotUnapprovedTx(txId, 'updateSwapApprovalTransaction');
-
-    let swapApprovalTransaction = { type, sourceTokenSymbol };
-    // only update what is defined
-    swapApprovalTransaction = pickBy(swapApprovalTransaction);
-
-    const note = `Update Swap Approval Transaction for ${txId}`;
-    this._updateTransaction(txId, swapApprovalTransaction, note);
-    return this._getTransaction(txId);
-  }
-
-  /**
-   * updates a swap transaction with provided metadata and source token symbol
-   *  if the transaction state is unapproved.
-   *
-   * @param {string} txId
-   * @param {object} swapTransaction - holds the metadata
-   * @param {string} swapTransaction.sourceTokenSymbol
-   * @param {string} swapTransaction.destinationTokenSymbol
-   * @param {string} swapTransaction.type
-   * @param {string} swapTransaction.destinationTokenDecimals
-   * @param {string} swapTransaction.destinationTokenAddress
-   * @param {string} swapTransaction.swapMetaData
-   * @param {string} swapTransaction.swapTokenValue
-   * @param {string} swapTransaction.estimatedBaseFee
-   * @param {string} swapTransaction.approvalTxId
-   * @returns {TransactionMeta} the txMeta of the updated transaction
-   */
-  _updateSwapTransaction(
-    txId,
-    {
-      sourceTokenSymbol,
-      destinationTokenSymbol,
-      type,
-      destinationTokenDecimals,
-      destinationTokenAddress,
-      swapMetaData,
-      swapTokenValue,
-      estimatedBaseFee,
-      approvalTxId,
-    },
-  ) {
-    this._throwErrorIfNotUnapprovedTx(txId, 'updateSwapTransaction');
-
-    let swapTransaction = {
-      sourceTokenSymbol,
-      destinationTokenSymbol,
-      type,
-      destinationTokenDecimals,
-      destinationTokenAddress,
-      swapMetaData,
-      swapTokenValue,
-      estimatedBaseFee,
-      approvalTxId,
-    };
-
-    // only update what is defined
-    swapTransaction = pickBy(swapTransaction);
-
-    const note = `Update Swap Transaction for ${txId}`;
-    this._updateTransaction(txId, swapTransaction, note);
-    return this._getTransaction(txId);
+      'confTx: user updated transaction',
+    );
   }
 
   /**
@@ -1830,57 +1309,12 @@
    * @param {object} txMeta
    * @param {string} actionId
    */
-  async _updateAndApproveTransaction(txMeta, actionId) {
+  async updateAndApproveTransaction(txMeta, actionId) {
     this.txStateManager.updateTransaction(
       txMeta,
       'confTx: user approved transaction',
     );
-    await this._approveTransaction(txMeta.id, actionId);
-  }
-
-  async _processApproval(txMeta, { actionId, isExisting, requireApproval }) {
-    const txId = txMeta.id;
-    const isCompleted = this._isTransactionCompleted(txMeta);
-
-    const finishedPromise = isCompleted
-      ? Promise.resolve(txMeta)
-      : this._waitForTransactionFinished(txId);
-
-    if (!isExisting && !isCompleted) {
-      try {
-        if (requireApproval === false) {
-          await this._updateAndApproveTransaction(txMeta, actionId);
-        } else {
-          await this._requestTransactionApproval(txMeta, { actionId });
-        }
-      } catch (error) {
-        // Errors generated from final status using finished event
-      }
-    }
-
-    const finalTxMeta = await finishedPromise;
-    const finalStatus = finalTxMeta?.status;
-
-    switch (finalStatus) {
-      case TransactionStatus.submitted:
-        return finalTxMeta.hash;
-      case TransactionStatus.rejected:
-        throw cleanErrorStack(
-          ethErrors.provider.userRejectedRequest(
-            'MetaMask Tx Signature: User denied transaction signature.',
-          ),
-        );
-      case TransactionStatus.failed:
-        throw cleanErrorStack(ethErrors.rpc.internal(finalTxMeta.err.message));
-      default:
-        throw cleanErrorStack(
-          ethErrors.rpc.internal(
-            `MetaMask Tx Signature: Unknown problem: ${JSON.stringify(
-              finalTxMeta?.txParams,
-            )}`,
-          ),
-        );
-    }
+    await this.approveTransaction(txMeta.id, actionId);
   }
 
   /**
@@ -1893,27 +1327,13 @@
    * @param {number} txId - the tx's Id
    * @param {string} actionId - actionId passed from UI
    */
-  async _approveTransaction(txId, actionId) {
+  async approveTransaction(txId, actionId) {
     // TODO: Move this safety out of this function.
     // Since this transaction is async,
     // we need to keep track of what is currently being signed,
     // So that we do not increment nonce + resubmit something
     // that is already being incremented & signed.
     const txMeta = this.txStateManager.getTransaction(txId);
-
-    ///: BEGIN:ONLY_INCLUDE_IN(build-mmi)
-    // MMI does not broadcast transactions, as that is the responsibility of the custodian
-    if (txMeta.custodyStatus) {
-      this.inProcessOfSigning.delete(txId);
-      // Custodial nonces and gas params are set by the custodian, so MMI follows the approve
-      // workflow before the transaction parameters are sent to the keyring
-      this.txStateManager.setTxStatusApproved(txId);
-      await this._signTransaction(txId);
-      // MMI relies on custodian to publish transactions so exits this code path early
-      return;
-    }
-    ///: END:ONLY_INCLUDE_IN
-
     if (this.inProcessOfSigning.has(txId)) {
       return;
     }
@@ -1948,8 +1368,8 @@
         'transactions#approveTransaction',
       );
       // sign transaction
-      const rawTx = await this._signTransaction(txId);
-      await this._publishTransaction(txId, rawTx, actionId);
+      const rawTx = await this.signTransaction(txId);
+      await this.publishTransaction(txId, rawTx, actionId);
       this._trackTransactionMetricsEvent(
         txMeta,
         TransactionMetaMetricsEvent.approved,
@@ -1975,6 +1395,322 @@
     }
   }
 
+  async approveTransactionsWithSameNonce(listOfTxParams = []) {
+    if (listOfTxParams.length === 0) {
+      return '';
+    }
+
+    const initialTx = listOfTxParams[0];
+    const common = await this.getCommonConfiguration(initialTx.from);
+    const initialTxAsEthTx = TransactionFactory.fromTxData(initialTx, {
+      common,
+    });
+    const initialTxAsSerializedHex = bufferToHex(initialTxAsEthTx.serialize());
+
+    if (this.inProcessOfSigning.has(initialTxAsSerializedHex)) {
+      return '';
+    }
+    this.inProcessOfSigning.add(initialTxAsSerializedHex);
+    let rawTxes, nonceLock;
+    try {
+      // TODO: we should add a check to verify that all transactions have the same from address
+      const fromAddress = initialTx.from;
+      nonceLock = await this.nonceTracker.getNonceLock(fromAddress);
+      const nonce = nonceLock.nextNonce;
+
+      rawTxes = await Promise.all(
+        listOfTxParams.map((txParams) => {
+          txParams.nonce = addHexPrefix(nonce.toString(16));
+          return this.signExternalTransaction(txParams);
+        }),
+      );
+    } catch (err) {
+      log.error(err);
+      // must set transaction to submitted/failed before releasing lock
+      // continue with error chain
+      throw err;
+    } finally {
+      if (nonceLock) {
+        nonceLock.releaseLock();
+      }
+      this.inProcessOfSigning.delete(initialTxAsSerializedHex);
+    }
+    return rawTxes;
+  }
+
+  async signExternalTransaction(_txParams) {
+    const normalizedTxParams = txUtils.normalizeTxParams(_txParams);
+    // add network/chain id
+    const chainId = this.getChainId();
+    const type = isEIP1559Transaction({ txParams: normalizedTxParams })
+      ? TransactionEnvelopeType.feeMarket
+      : TransactionEnvelopeType.legacy;
+    const txParams = {
+      ...normalizedTxParams,
+      type,
+      gasLimit: normalizedTxParams.gas,
+      chainId: new Numeric(chainId, 10).toPrefixedHexString(),
+    };
+    // sign tx
+    const fromAddress = txParams.from;
+    const common = await this.getCommonConfiguration(fromAddress);
+    const unsignedEthTx = TransactionFactory.fromTxData(txParams, { common });
+    const signedEthTx = await this.signEthTx(unsignedEthTx, fromAddress);
+
+    const rawTx = bufferToHex(signedEthTx.serialize());
+    return rawTx;
+  }
+
+  /**
+   * adds the chain id and signs the transaction and set the status to signed
+   *
+   * @param {number} txId - the tx's Id
+   * @returns {string} rawTx
+   */
+  async signTransaction(txId) {
+    const txMeta = this.txStateManager.getTransaction(txId);
+    // add network/chain id
+    const chainId = this.getChainId();
+    const type = isEIP1559Transaction(txMeta)
+      ? TransactionEnvelopeType.feeMarket
+      : TransactionEnvelopeType.legacy;
+    const txParams = {
+      ...txMeta.txParams,
+      type,
+      chainId,
+      gasLimit: txMeta.txParams.gas,
+    };
+    // sign tx
+    const fromAddress = txParams.from;
+    const common = await this.getCommonConfiguration(txParams.from);
+    const unsignedEthTx = TransactionFactory.fromTxData(txParams, { common });
+    const signedEthTx = await this.signEthTx(unsignedEthTx, fromAddress);
+
+    // add r,s,v values for provider request purposes see createMetamaskMiddleware
+    // and JSON rpc standard for further explanation
+    txMeta.r = bufferToHex(signedEthTx.r);
+    txMeta.s = bufferToHex(signedEthTx.s);
+    txMeta.v = bufferToHex(signedEthTx.v);
+
+    this.txStateManager.updateTransaction(
+      txMeta,
+      'transactions#signTransaction: add r, s, v values',
+    );
+
+    // set state to signed
+    this.txStateManager.setTxStatusSigned(txMeta.id);
+    const rawTx = bufferToHex(signedEthTx.serialize());
+    return rawTx;
+  }
+
+  /**
+   * publishes the raw tx and sets the txMeta to submitted
+   *
+   * @param {number} txId - the tx's Id
+   * @param {string} rawTx - the hex string of the serialized signed transaction
+   * @returns {Promise<void>}
+   * @param {number} actionId - actionId passed from UI
+   */
+  async publishTransaction(txId, rawTx, actionId) {
+    const txMeta = this.txStateManager.getTransaction(txId);
+    txMeta.rawTx = rawTx;
+    if (txMeta.type === TransactionType.swap) {
+      const preTxBalance = await this.query.getBalance(txMeta.txParams.from);
+      txMeta.preTxBalance = preTxBalance.toString(16);
+    }
+    this.txStateManager.updateTransaction(
+      txMeta,
+      'transactions#publishTransaction',
+    );
+    let txHash;
+    try {
+      txHash = await this.query.sendRawTransaction(rawTx);
+    } catch (error) {
+      if (error.message.toLowerCase().includes('known transaction')) {
+        txHash = keccak(toBuffer(addHexPrefix(rawTx), 'hex')).toString('hex');
+        txHash = addHexPrefix(txHash);
+      } else {
+        throw error;
+      }
+    }
+    this.setTxHash(txId, txHash);
+
+    this.txStateManager.setTxStatusSubmitted(txId);
+
+    this._trackTransactionMetricsEvent(
+      txMeta,
+      TransactionMetaMetricsEvent.submitted,
+      actionId,
+    );
+  }
+
+  async updatePostTxBalance({ txMeta, txId, numberOfAttempts = 6 }) {
+    const postTxBalance = await this.query.getBalance(txMeta.txParams.from);
+    const latestTxMeta = this.txStateManager.getTransaction(txId);
+    const approvalTxMeta = latestTxMeta.approvalTxId
+      ? this.txStateManager.getTransaction(latestTxMeta.approvalTxId)
+      : null;
+    latestTxMeta.postTxBalance = postTxBalance.toString(16);
+    const isDefaultTokenAddress = isSwapsDefaultTokenAddress(
+      txMeta.destinationTokenAddress,
+      txMeta.chainId,
+    );
+    if (
+      isDefaultTokenAddress &&
+      txMeta.preTxBalance === latestTxMeta.postTxBalance &&
+      numberOfAttempts > 0
+    ) {
+      setTimeout(() => {
+        // If postTxBalance is the same as preTxBalance, try it again.
+        this.updatePostTxBalance({
+          txMeta,
+          txId,
+          numberOfAttempts: numberOfAttempts - 1,
+        });
+      }, UPDATE_POST_TX_BALANCE_TIMEOUT);
+    } else {
+      this.txStateManager.updateTransaction(
+        latestTxMeta,
+        'transactions#confirmTransaction - add postTxBalance',
+      );
+      this._trackSwapsMetrics(latestTxMeta, approvalTxMeta);
+    }
+  }
+
+  /**
+   * Sets the status of the transaction to confirmed and sets the status of nonce duplicates as
+   * dropped if the txParams have data it will fetch the txReceipt
+   *
+   * @param {number} txId - The tx's ID
+   * @param txReceipt
+   * @param baseFeePerGas
+   * @param blockTimestamp
+   * @returns {Promise<void>}
+   */
+  async confirmTransaction(txId, txReceipt, baseFeePerGas, blockTimestamp) {
+    // get the txReceipt before marking the transaction confirmed
+    // to ensure the receipt is gotten before the ui revives the tx
+    const txMeta = this.txStateManager.getTransaction(txId);
+
+    if (!txMeta) {
+      return;
+    }
+
+    try {
+      const gasUsed = txUtils.normalizeTxReceiptGasUsed(txReceipt.gasUsed);
+
+      txMeta.txReceipt = {
+        ...txReceipt,
+        gasUsed,
+      };
+
+      if (baseFeePerGas) {
+        txMeta.baseFeePerGas = baseFeePerGas;
+      }
+      if (blockTimestamp) {
+        txMeta.blockTimestamp = blockTimestamp;
+      }
+
+      this.txStateManager.setTxStatusConfirmed(txId);
+      this._markNonceDuplicatesDropped(txId);
+
+      const { submittedTime } = txMeta;
+      const metricsParams = { gas_used: gasUsed };
+
+      if (submittedTime) {
+        metricsParams.completion_time =
+          this._getTransactionCompletionTime(submittedTime);
+      }
+
+      if (txReceipt.status === '0x0') {
+        metricsParams.status = METRICS_STATUS_FAILED;
+        // metricsParams.error = TODO: figure out a way to get the on-chain failure reason
+      }
+
+      this._trackTransactionMetricsEvent(
+        txMeta,
+        TransactionMetaMetricsEvent.finalized,
+        undefined,
+        metricsParams,
+      );
+
+      this.txStateManager.updateTransaction(
+        txMeta,
+        'transactions#confirmTransaction - add txReceipt',
+      );
+
+      if (txMeta.type === TransactionType.swap) {
+        await this.updatePostTxBalance({
+          txMeta,
+          txId,
+        });
+      }
+    } catch (err) {
+      log.error(err);
+    }
+  }
+
+  async confirmExternalTransaction(txMeta, txReceipt, baseFeePerGas) {
+    // add external transaction
+    await this.txStateManager.addExternalTransaction(txMeta);
+
+    if (!txMeta) {
+      return;
+    }
+
+    const txId = txMeta.id;
+
+    try {
+      const gasUsed = txUtils.normalizeTxReceiptGasUsed(txReceipt.gasUsed);
+
+      txMeta.txReceipt = {
+        ...txReceipt,
+        gasUsed,
+      };
+
+      if (baseFeePerGas) {
+        txMeta.baseFeePerGas = baseFeePerGas;
+      }
+
+      this.txStateManager.setTxStatusConfirmed(txId);
+      this._markNonceDuplicatesDropped(txId);
+
+      const { submittedTime } = txMeta;
+      const metricsParams = { gas_used: gasUsed };
+
+      if (submittedTime) {
+        metricsParams.completion_time =
+          this._getTransactionCompletionTime(submittedTime);
+      }
+
+      if (txReceipt.status === '0x0') {
+        metricsParams.status = METRICS_STATUS_FAILED;
+        // metricsParams.error = TODO: figure out a way to get the on-chain failure reason
+      }
+
+      this._trackTransactionMetricsEvent(
+        txMeta,
+        TransactionMetaMetricsEvent.finalized,
+        undefined,
+        metricsParams,
+      );
+
+      this.txStateManager.updateTransaction(
+        txMeta,
+        'transactions#confirmTransaction - add txReceipt',
+      );
+
+      if (txMeta.type === TransactionType.swap) {
+        await this.updatePostTxBalance({
+          txMeta,
+          txId,
+        });
+      }
+    } catch (err) {
+      log.error(err);
+    }
+  }
+
   /**
    * Convenience method for the ui thats sets the transaction to rejected
    *
@@ -1982,7 +1718,7 @@
    * @param {string} actionId - actionId passed from UI
    * @returns {Promise<void>}
    */
-  async _cancelTransaction(txId, actionId) {
+  async cancelTransaction(txId, actionId) {
     const txMeta = this.txStateManager.getTransaction(txId);
     this.txStateManager.setTxStatusRejected(txId);
     this._trackTransactionMetricsEvent(
@@ -1992,6 +1728,44 @@
     );
   }
 
+  /**
+   * Sets the txHas on the txMeta
+   *
+   * @param {number} txId - the tx's Id
+   * @param {string} txHash - the hash for the txMeta
+   */
+  setTxHash(txId, txHash) {
+    // Add the tx hash to the persisted meta-tx object
+    const txMeta = this.txStateManager.getTransaction(txId);
+    txMeta.hash = txHash;
+    this.txStateManager.updateTransaction(txMeta, 'transactions#setTxHash');
+  }
+
+  /**
+   * Convenience method for the UI to easily create event fragments when the
+   * fragment does not exist in state.
+   *
+   * @param {number} transactionId - The transaction id to create the event
+   *  fragment for
+   * @param {valueOf<TransactionMetaMetricsEvent>} event - event type to create
+   * @param {string} actionId - actionId passed from UI
+   */
+  async createTransactionEventFragment(transactionId, event, actionId) {
+    const txMeta = this.txStateManager.getTransaction(transactionId);
+    const { properties, sensitiveProperties } =
+      await this._buildEventFragmentProperties(txMeta);
+    this._createTransactionEventFragment(
+      txMeta,
+      event,
+      properties,
+      sensitiveProperties,
+      actionId,
+    );
+  }
+
+  //
+  //           PRIVATE METHODS
+  //
   /** maps methods for convenience*/
   _mapMethods() {
     /** @returns {object} the state in transaction controller */
@@ -2019,13 +1793,9 @@
      */
     this.getTransactions = (opts) => this.txStateManager.getTransactions(opts);
 
-    /**
-     * @returns {object} the saved default values for advancedGasFee
-     */
+    /** @returns {object} the saved default values for advancedGasFee */
     this.getAdvancedGasFee = () =>
-      this.preferencesStore.getState().advancedGasFee[
-        this._getCurrentChainId()
-      ];
+      this.preferencesStore.getState().advancedGasFee;
   }
 
   // called once on startup
@@ -2047,11 +1817,13 @@
       .getTransactions({
         searchCriteria: {
           status: TransactionStatus.unapproved,
+          loadingDefaults: true,
         },
       })
       .forEach((tx) => {
-        this._addTxGasDefaults(tx)
+        this.addTxGasDefaults(tx)
           .then((txMeta) => {
+            txMeta.loadingDefaults = false;
             this.txStateManager.updateTransaction(
               txMeta,
               'transactions: gas estimation for tx on boot',
@@ -2059,6 +1831,7 @@
           })
           .catch((error) => {
             const txMeta = this.txStateManager.getTransaction(tx.id);
+            txMeta.loadingDefaults = false;
             this.txStateManager.updateTransaction(
               txMeta,
               'failed to estimate gas during boot cleanup.',
@@ -2074,18 +1847,9 @@
         },
       })
       .forEach((txMeta) => {
-        ///: BEGIN:ONLY_INCLUDE_IN(build-mmi)
-        // If you create a Tx and its still inside the custodian waiting to be approved we don't want to approve it right away
-        if (!txMeta.custodyStatus) {
-          ///: END:ONLY_INCLUDE_IN
-
-          // Line below will try to publish transaction which is in
-          // APPROVED state at the time of controller bootup
-          this._approveTransaction(txMeta.id);
-
-          ///: BEGIN:ONLY_INCLUDE_IN(build-mmi)
-        }
-        ///: END:ONLY_INCLUDE_IN
+        // Line below will try to publish transaction which is in
+        // APPROVED state at the time of controller bootup
+        this.approveTransaction(txMeta.id);
       });
   }
 
@@ -2111,7 +1875,7 @@
     this.pendingTxTracker.on(
       'tx:confirmed',
       (txId, transactionReceipt, baseFeePerGas, blockTimestamp) =>
-        this._confirmTransaction(
+        this.confirmTransaction(
           txId,
           transactionReceipt,
           baseFeePerGas,
@@ -2213,18 +1977,11 @@
    * Updates the memStore in transaction controller
    */
   _updateMemstore() {
-    const { transactions } = this.store.getState();
     const unapprovedTxs = this.txStateManager.getUnapprovedTxList();
-
     const currentNetworkTxList = this.txStateManager.getTransactions({
       limit: MAX_MEMSTORE_TX_LIST_SIZE,
     });
-
-    this.memStore.updateState({
-      unapprovedTxs,
-      currentNetworkTxList,
-      transactions,
-    });
+    this.memStore.updateState({ unapprovedTxs, currentNetworkTxList });
   }
 
   _calculateTransactionsCost(txMeta, approvalTxMeta) {
@@ -2257,7 +2014,7 @@
         this._trackMetaMetricsEvent({
           event: 'Swap Failed',
           sensitiveProperties: { ...txMeta.swapMetaData },
-          category: MetaMetricsEventCategory.Swaps,
+          category: EVENT.CATEGORIES.SWAPS,
         });
       } else {
         const tokensReceived = getSwapsTokensReceivedFromTxMeta(
@@ -2291,8 +2048,8 @@
         );
 
         this._trackMetaMetricsEvent({
-          event: MetaMetricsEventName.SwapCompleted,
-          category: MetaMetricsEventCategory.Swaps,
+          event: 'Swap Completed',
+          category: EVENT.CATEGORIES.SWAPS,
           sensitiveProperties: {
             ...txMeta.swapMetaData,
             token_to_amount_received: tokensReceived,
@@ -2302,12 +2059,6 @@
             trade_gas_cost_in_eth: transactionsCost.tradeGasCostInEth,
             trade_and_approval_gas_cost_in_eth:
               transactionsCost.tradeAndApprovalGasCostInEth,
-            // Firefox and Chrome have different implementations of the APIs
-            // that we rely on for communication accross the app. On Chrome big
-            // numbers are converted into number strings, on firefox they remain
-            // Big Number objects. As such, we convert them here for both
-            // browsers.
-            token_to_amount: txMeta.swapMetaData.token_to_amount.toString(10),
           },
         });
       }
@@ -2392,10 +2143,6 @@
       originalApprovalAmount,
       finalApprovalAmount,
       contractMethodName,
-      securityProviderResponse,
-      ///: BEGIN:ONLY_INCLUDE_IN(blockaid)
-      securityAlertResponse,
-      ///: END:ONLY_INCLUDE_IN
     } = txMeta;
 
     const source = referrer === ORIGIN_METAMASK ? 'user' : 'dapp';
@@ -2547,31 +2294,10 @@
       }
     }
 
-    let uiCustomizations;
-
-    ///: BEGIN:ONLY_INCLUDE_IN(blockaid)
-    if (securityAlertResponse?.result_type === BlockaidResultType.Failed) {
-      uiCustomizations = ['security_alert_failed'];
-    } else {
-      ///: END:ONLY_INCLUDE_IN
-      // eslint-disable-next-line no-lonely-if
-      if (securityProviderResponse?.flagAsDangerous === 1) {
-        uiCustomizations = ['flagged_as_malicious'];
-      } else if (securityProviderResponse?.flagAsDangerous === 2) {
-        uiCustomizations = ['flagged_as_safety_unknown'];
-      } else {
-        uiCustomizations = null;
-      }
-      ///: BEGIN:ONLY_INCLUDE_IN(blockaid)
-    }
-    ///: END:ONLY_INCLUDE_IN
-
-    /** The transaction status property is not considered sensitive and is now included in the non-anonymous event */
     let properties = {
       chain_id: chainId,
       referrer,
       source,
-      status,
       network,
       eip_1559_version: eip1559Version,
       gas_edit_type: 'none',
@@ -2582,13 +2308,6 @@
       token_standard: tokenStandard,
       transaction_type: transactionType,
       transaction_speed_up: type === TransactionType.retry,
-      ui_customizations: uiCustomizations,
-      ///: BEGIN:ONLY_INCLUDE_IN(blockaid)
-      security_alert_response:
-        securityAlertResponse?.result_type ?? BlockaidResultType.NotApplicable,
-      security_alert_reason:
-        securityAlertResponse?.reason ?? BlockaidReason.notApplicable,
-      ///: END:ONLY_INCLUDE_IN
     };
 
     if (transactionContractMethod === contractMethodNames.APPROVE) {
@@ -2599,6 +2318,7 @@
     }
 
     let sensitiveProperties = {
+      status,
       transaction_envelope_type: isEIP1559Transaction(txMeta)
         ? TRANSACTION_ENVELOPE_TYPE_NAMES.FEE_MARKET
         : TRANSACTION_ENVELOPE_TYPE_NAMES.LEGACY,
@@ -2669,7 +2389,7 @@
       // occur.
       case TransactionMetaMetricsEvent.added:
         this.createEventFragment({
-          category: MetaMetricsEventCategory.Transactions,
+          category: EVENT.CATEGORIES.TRANSACTIONS,
           initialEvent: TransactionMetaMetricsEvent.added,
           successEvent: TransactionMetaMetricsEvent.approved,
           failureEvent: TransactionMetaMetricsEvent.rejected,
@@ -2691,7 +2411,7 @@
       case TransactionMetaMetricsEvent.approved:
       case TransactionMetaMetricsEvent.rejected:
         this.createEventFragment({
-          category: MetaMetricsEventCategory.Transactions,
+          category: EVENT.CATEGORIES.TRANSACTIONS,
           successEvent: TransactionMetaMetricsEvent.approved,
           failureEvent: TransactionMetaMetricsEvent.rejected,
           properties,
@@ -2713,7 +2433,7 @@
       // properties to the transaction event.
       case TransactionMetaMetricsEvent.submitted:
         this.createEventFragment({
-          category: MetaMetricsEventCategory.Transactions,
+          category: EVENT.CATEGORIES.TRANSACTIONS,
           initialEvent: TransactionMetaMetricsEvent.submitted,
           successEvent: TransactionMetaMetricsEvent.finalized,
           properties,
@@ -2733,7 +2453,7 @@
       // fragment does not exist.
       case TransactionMetaMetricsEvent.finalized:
         this.createEventFragment({
-          category: MetaMetricsEventCategory.Transactions,
+          category: EVENT.CATEGORIES.TRANSACTIONS,
           successEvent: TransactionMetaMetricsEvent.finalized,
           properties,
           sensitiveProperties,
@@ -2851,115 +2571,4 @@
       },
     );
   }
-
-  /**
-   * Adds a tx to the txlist
-   *
-   * @param txMeta
-   * @fires ${txMeta.id}:unapproved
-   */
-  _addTransaction(txMeta) {
-    this.txStateManager.addTransaction(txMeta);
-    this.emit(`${txMeta.id}:unapproved`, txMeta);
-    this._trackTransactionMetricsEvent(
-      txMeta,
-      TransactionMetaMetricsEvent.added,
-      txMeta.actionId,
-    );
-  }
-
-  _onIncomingTransactions({ added: transactions }) {
-    log.debug('Detected new incoming transactions', transactions);
-
-    const currentTransactions = this.store.getState().transactions || {};
-
-    const incomingTransactions = transactions
-      .filter((tx) => !this._hasTransactionHash(tx.hash, currentTransactions))
-      .reduce((result, tx) => {
-        result[tx.id] = tx;
-        return result;
-      }, {});
-
-    const updatedTransactions = {
-      ...currentTransactions,
-      ...incomingTransactions,
-    };
-
-    this.store.updateState({ transactions: updatedTransactions });
-  }
-
-  _onUpdatedLastFetchedBlockNumbers({ lastFetchedBlockNumbers }) {
-    this.store.updateState({ lastFetchedBlockNumbers });
-  }
-
-  _hasTransactionHash(hash, transactions) {
-    return Object.values(transactions).some((tx) => tx.hash === hash);
-  }
-
-  // Approvals
-
-  async _requestTransactionApproval(
-    txMeta,
-    { shouldShowRequest = true, actionId } = {},
-  ) {
-    let txId, result;
-
-    try {
-      txId = txMeta.id;
-      const { origin } = txMeta;
-
-      const approvalResult = await this._requestApproval(
-        String(txId),
-        origin,
-        { txId },
-        {
-          shouldShowRequest,
-        },
-      );
-
-      result = approvalResult.resultCallbacks;
-
-      const { value } = approvalResult;
-      const { txMeta: updatedTxMeta } = value;
-
-      await this._updateAndApproveTransaction(updatedTxMeta, actionId);
-
-      result?.success();
-    } catch (error) {
-      const transaction = this.txStateManager.getTransaction(txId);
-
-      if (transaction && !this._isTransactionCompleted(transaction)) {
-        if (error.code === errorCodes.provider.userRejectedRequest) {
-          await this._cancelTransaction(txId, actionId);
-        } else {
-          this._failTransaction(txId, error, actionId);
-        }
-      }
-
-      result?.error(error);
-
-      throw error;
-    }
-  }
-
-  async _requestApproval(
-    id,
-    origin,
-    requestData,
-    { shouldShowRequest } = { shouldShowRequest: true },
-  ) {
-    const type = ApprovalType.Transaction;
-
-    return this.messagingSystem.call(
-      'ApprovalController:addRequest',
-      {
-        id,
-        origin,
-        type,
-        requestData,
-        expectsResult: true,
-      },
-      shouldShowRequest,
-    );
-  }
 }