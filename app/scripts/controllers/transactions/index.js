--- conflicted
+++ resolved
@@ -1243,11 +1243,7 @@
     customGasSettings,
     { estimatedBaseFee, actionId } = {},
   ) {
-<<<<<<< HEAD
-    // If transaction is found for same action id, do not create a new cancel transaction.
-=======
     // If transaction is found for same action id, do not create a new speed-up transaction.
->>>>>>> 929a1a0d
     if (actionId) {
       const existingTxMeta =
         this.txStateManager.getTransactionWithActionId(actionId);
