import EventEmitter from 'safe-event-emitter';
import { ObservableStore } from '@metamask/obs-store';
import { bufferToHex, keccak, toBuffer, isHexString } from 'ethereumjs-util';
import EthQuery from 'ethjs-query';
import { ethErrors } from 'eth-rpc-errors';
import Common from '@ethereumjs/common';
import { TransactionFactory } from '@ethereumjs/tx';
import NonceTracker from 'nonce-tracker';
import log from 'loglevel';
import BigNumber from 'bignumber.js';
import { merge, pickBy } from 'lodash';
import cleanErrorStack from '../../lib/cleanErrorStack';
import {
  hexToBn,
  bnToHex,
  BnMultiplyByFraction,
  addHexPrefix,
  getChainType,
} from '../../lib/util';
import { TRANSACTION_NO_CONTRACT_ERROR_KEY } from '../../../../ui/helpers/constants/error-keys';
import { getSwapsTokensReceivedFromTxMeta } from '../../../../ui/pages/swaps/swaps.util';
import {
  hexWEIToDecGWEI,
  decimalToHex,
} from '../../../../ui/helpers/utils/conversions.util';
import {
  TRANSACTION_STATUSES,
  TRANSACTION_TYPES,
  TRANSACTION_ENVELOPE_TYPES,
  TRANSACTION_EVENTS,
} from '../../../../shared/constants/transaction';
import { TRANSACTION_ENVELOPE_TYPE_NAMES } from '../../../../ui/helpers/constants/transactions';
import { METAMASK_CONTROLLER_EVENTS } from '../../metamask-controller';
import {
  GAS_LIMITS,
  GAS_ESTIMATE_TYPES,
  GAS_RECOMMENDATIONS,
  CUSTOM_GAS_ESTIMATE,
  PRIORITY_LEVELS,
} from '../../../../shared/constants/gas';
import { decGWEIToHexWEI } from '../../../../shared/modules/conversion.utils';
import {
  HARDFORKS,
  MAINNET,
  NETWORK_TYPE_RPC,
  CHAIN_ID_TO_GAS_LIMIT_BUFFER_MAP,
} from '../../../../shared/constants/network';
import {
  determineTransactionAssetType,
  determineTransactionType,
  isEIP1559Transaction,
} from '../../../../shared/modules/transaction.utils';
import TransactionStateManager from './tx-state-manager';
import TxGasUtil from './tx-gas-utils';
import PendingTransactionTracker from './pending-tx-tracker';
import * as txUtils from './lib/util';

const MAX_MEMSTORE_TX_LIST_SIZE = 100; // Number of transactions (by unique nonces) to keep in memory

const SWAP_TRANSACTION_TYPES = [
  TRANSACTION_TYPES.SWAP,
  TRANSACTION_TYPES.SWAP_APPROVAL,
];

/**
 * @typedef {import('../../../../shared/constants/transaction').TransactionMeta} TransactionMeta
 * @typedef {import('../../../../shared/constants/transaction').TransactionMetaMetricsEventString} TransactionMetaMetricsEventString
 */

const METRICS_STATUS_FAILED = 'failed on-chain';

/**
 * @typedef {Object} CustomGasSettings
 * @property {string} [gas] - The gas limit to use for the transaction
 * @property {string} [gasPrice] - The gasPrice to use for a legacy transaction
 * @property {string} [maxFeePerGas] - The maximum amount to pay per gas on a
 *  EIP-1559 transaction
 * @property {string} [maxPriorityFeePerGas] - The maximum amount of paid fee
 *  to be distributed to miner in an EIP-1559 transaction
 */

/**
 * Transaction Controller is an aggregate of sub-controllers and trackers
 * composing them in a way to be exposed to the metamask controller
 *
 * - `txStateManager
 * responsible for the state of a transaction and
 * storing the transaction
 * - pendingTxTracker
 * watching blocks for transactions to be include
 * and emitting confirmed events
 * - txGasUtil
 * gas calculations and safety buffering
 * - nonceTracker
 * calculating nonces
 *
 * @param {Object} opts
 * @param {Object} opts.initState - initial transaction list default is an empty array
 * @param {Object} opts.networkStore - an observable store for network number
 * @param {Object} opts.blockTracker - An instance of eth-blocktracker
 * @param {Object} opts.provider - A network provider.
 * @param {Function} opts.signTransaction - function the signs an @ethereumjs/tx
 * @param {Object} opts.getPermittedAccounts - get accounts that an origin has permissions for
 * @param {Function} opts.signTransaction - ethTx signer that returns a rawTx
 * @param {number} [opts.txHistoryLimit] - number *optional* for limiting how many transactions are in state
 * @param {Object} opts.preferencesStore
 */

export default class TransactionController extends EventEmitter {
  constructor(opts) {
    super();
    this.networkStore = opts.networkStore || new ObservableStore({});
    this._getCurrentChainId = opts.getCurrentChainId;
    this.getProviderConfig = opts.getProviderConfig;
    this._getCurrentNetworkEIP1559Compatibility =
      opts.getCurrentNetworkEIP1559Compatibility;
    this._getCurrentAccountEIP1559Compatibility =
      opts.getCurrentAccountEIP1559Compatibility;
    this.preferencesStore = opts.preferencesStore || new ObservableStore({});
    this.provider = opts.provider;
    this.getPermittedAccounts = opts.getPermittedAccounts;
    this.blockTracker = opts.blockTracker;
    this.signEthTx = opts.signTransaction;
    this.inProcessOfSigning = new Set();
    this._trackMetaMetricsEvent = opts.trackMetaMetricsEvent;
    this._getParticipateInMetrics = opts.getParticipateInMetrics;
    this._getEIP1559GasFeeEstimates = opts.getEIP1559GasFeeEstimates;
    this.createEventFragment = opts.createEventFragment;
    this.updateEventFragment = opts.updateEventFragment;
    this.finalizeEventFragment = opts.finalizeEventFragment;
    this.getEventFragmentById = opts.getEventFragmentById;
    this.getDeviceModel = opts.getDeviceModel;
    this.getAccountType = opts.getAccountType;
    this.getTokenStandardAndDetails = opts.getTokenStandardAndDetails;

    this.memStore = new ObservableStore({});
    this.query = new EthQuery(this.provider);

    this.txGasUtil = new TxGasUtil(this.provider);
    this._mapMethods();
    this.txStateManager = new TransactionStateManager({
      initState: opts.initState,
      txHistoryLimit: opts.txHistoryLimit,
      getNetwork: this.getNetwork.bind(this),
      getCurrentChainId: opts.getCurrentChainId,
    });
    this._onBootCleanUp();

    this.store = this.txStateManager.store;
    this.nonceTracker = new NonceTracker({
      provider: this.provider,
      blockTracker: this.blockTracker,
      getPendingTransactions: (...args) => {
        const pendingTransactions = this.txStateManager.getPendingTransactions(
          ...args,
        );
        const externalPendingTransactions = opts.getExternalPendingTransactions(
          ...args,
        );
        return [...pendingTransactions, ...externalPendingTransactions];
      },
      getConfirmedTransactions: this.txStateManager.getConfirmedTransactions.bind(
        this.txStateManager,
      ),
    });

    this.pendingTxTracker = new PendingTransactionTracker({
      provider: this.provider,
      nonceTracker: this.nonceTracker,
      publishTransaction: (rawTx) => this.query.sendRawTransaction(rawTx),
      getPendingTransactions: () => {
        const pending = this.txStateManager.getPendingTransactions();
        const approved = this.txStateManager.getApprovedTransactions();
        return [...pending, ...approved];
      },
      approveTransaction: this.approveTransaction.bind(this),
      getCompletedTransactions: this.txStateManager.getConfirmedTransactions.bind(
        this.txStateManager,
      ),
    });

    this.txStateManager.store.subscribe(() =>
      this.emit(METAMASK_CONTROLLER_EVENTS.UPDATE_BADGE),
    );
    this._setupListeners();
    // memstore is computed from a few different stores
    this._updateMemstore();
    this.txStateManager.store.subscribe(() => this._updateMemstore());
    this.networkStore.subscribe(() => {
      this._onBootCleanUp();
      this._updateMemstore();
    });

    // request state update to finalize initialization
    this._updatePendingTxsAfterFirstBlock();
  }

  /**
   * Gets the current chainId in the network store as a number, returning 0 if
   * the chainId parses to NaN.
   *
   * @returns {number} The numerical chainId.
   */
  getChainId() {
    const networkState = this.networkStore.getState();
    const chainId = this._getCurrentChainId();
    const integerChainId = parseInt(chainId, 16);
    if (networkState === 'loading' || Number.isNaN(integerChainId)) {
      return 0;
    }
    return integerChainId;
  }

  async getEIP1559Compatibility(fromAddress) {
    const currentNetworkIsCompatible = await this._getCurrentNetworkEIP1559Compatibility();
    const fromAccountIsCompatible = await this._getCurrentAccountEIP1559Compatibility(
      fromAddress,
    );
    return currentNetworkIsCompatible && fromAccountIsCompatible;
  }

  /**
   * `@ethereumjs/tx` uses `@ethereumjs/common` as a configuration tool for
   * specifying which chain, network, hardfork and EIPs to support for
   * a transaction. By referencing this configuration, and analyzing the fields
   * specified in txParams, `@ethereumjs/tx` is able to determine which EIP-2718
   * transaction type to use.
   *
   * @param fromAddress
   * @returns {Common} common configuration object
   */
  async getCommonConfiguration(fromAddress) {
    const { type, nickname: name } = this.getProviderConfig();
    const supportsEIP1559 = await this.getEIP1559Compatibility(fromAddress);

    // This logic below will have to be updated each time a hardfork happens
    // that carries with it a new Transaction type. It is inconsequential for
    // hardforks that do not include new types.
    const hardfork = supportsEIP1559 ? HARDFORKS.LONDON : HARDFORKS.BERLIN;

    // type will be one of our default network names or 'rpc'. the default
    // network names are sufficient configuration, simply pass the name as the
    // chain argument in the constructor.
    if (type !== NETWORK_TYPE_RPC) {
      return new Common({
        chain: type,
        hardfork,
      });
    }

    // For 'rpc' we need to use the same basic configuration as mainnet,
    // since we only support EVM compatible chains, and then override the
    // name, chainId and networkId properties. This is done using the
    // `forCustomChain` static method on the Common class.
    const chainId = parseInt(this._getCurrentChainId(), 16);
    const networkId = this.networkStore.getState();

    const customChainParams = {
      name,
      chainId,
      // It is improbable for a transaction to be signed while the network
      // is loading for two reasons.
      // 1. Pending, unconfirmed transactions are wiped on network change
      // 2. The UI is unusable (loading indicator) when network is loading.
      // setting the networkId to 0 is for type safety and to explicity lead
      // the transaction to failing if a user is able to get to this branch
      // on a custom network that requires valid network id. I have not ran
      // into this limitation on any network I have attempted, even when
      // hardcoding networkId to 'loading'.
      networkId: networkId === 'loading' ? 0 : parseInt(networkId, 10),
    };

    return Common.forCustomChain(MAINNET, customChainParams, hardfork);
  }

  /**
   * Adds a tx to the txlist
   *
   * @param txMeta
   * @fires ${txMeta.id}:unapproved
   */
  addTransaction(txMeta) {
    this.txStateManager.addTransaction(txMeta);
    this.emit(`${txMeta.id}:unapproved`, txMeta);
    this._trackTransactionMetricsEvent(txMeta, TRANSACTION_EVENTS.ADDED);
  }

  /**
   * Wipes the transactions for a given account
   *
   * @param {string} address - hex string of the from address for txs being removed
   */
  wipeTransactions(address) {
    this.txStateManager.wipeTransactions(address);
  }

  /**
   * Add a new unapproved transaction to the pipeline
   *
   * @returns {Promise<string>} the hash of the transaction after being submitted to the network
   * @param {Object} txParams - txParams for the transaction
   * @param {Object} opts - with the key origin to put the origin on the txMeta
   */
  async newUnapprovedTransaction(txParams, opts = {}) {
    log.debug(
      `MetaMaskController newUnapprovedTransaction ${JSON.stringify(txParams)}`,
    );

    const initialTxMeta = await this.addUnapprovedTransaction(
      txParams,
      opts.origin,
    );

    // listen for tx completion (success, fail)
    return new Promise((resolve, reject) => {
      this.txStateManager.once(
        `${initialTxMeta.id}:finished`,
        (finishedTxMeta) => {
          switch (finishedTxMeta.status) {
            case TRANSACTION_STATUSES.SUBMITTED:
              return resolve(finishedTxMeta.hash);
            case TRANSACTION_STATUSES.REJECTED:
              return reject(
                cleanErrorStack(
                  ethErrors.provider.userRejectedRequest(
                    'MetaMask Tx Signature: User denied transaction signature.',
                  ),
                ),
              );
            case TRANSACTION_STATUSES.FAILED:
              return reject(
                cleanErrorStack(
                  ethErrors.rpc.internal(finishedTxMeta.err.message),
                ),
              );
            default:
              return reject(
                cleanErrorStack(
                  ethErrors.rpc.internal(
                    `MetaMask Tx Signature: Unknown problem: ${JSON.stringify(
                      finishedTxMeta.txParams,
                    )}`,
                  ),
                ),
              );
          }
        },
      );
    });
  }

  // ====================================================================================================================================================

  /**
   * @param {number} txId
   * @returns {TransactionMeta} the txMeta who matches the given id if none found
   * for the network returns undefined
   */
  _getTransaction(txId) {
    const { transactions } = this.store.getState();
    return transactions[txId];
  }

  /**
   * @param {number} txId
   * @returns {boolean}
   */
  _isUnapprovedTransaction(txId) {
    return (
      this.txStateManager.getTransaction(txId).status ===
      TRANSACTION_STATUSES.UNAPPROVED
    );
  }

  /**
   * @param {number} txId
   * @param {string} fnName
   */
  _throwErrorIfNotUnapprovedTx(txId, fnName) {
    if (!this._isUnapprovedTransaction(txId)) {
      throw new Error(
        `TransactionsController: Can only call ${fnName} on an unapproved transaction.
         Current tx status: ${this.txStateManager.getTransaction(txId).status}`,
      );
    }
  }

  _updateTransaction(txId, proposedUpdate, note) {
    const txMeta = this.txStateManager.getTransaction(txId);
    const updated = merge(txMeta, proposedUpdate);
    this.txStateManager.updateTransaction(updated, note);
  }

  /**
   * updates the params that are editible in the send edit flow
   *
   * @param {string} txId - transaction id
   * @param {object} previousGasParams - holds the parameter to update
   * @param {string} previousGasParams.maxFeePerGas
   * @param {string} previousGasParams.maxPriorityFeePerGas
   * @param {string} previousGasParams.gasLimit
   * @returns {TransactionMeta} the txMeta of the updated transaction
   */
  updatePreviousGasParams(
    txId,
    { maxFeePerGas, maxPriorityFeePerGas, gasLimit },
  ) {
    const previousGasParams = {
      previousGas: {
        maxFeePerGas,
        maxPriorityFeePerGas,
        gasLimit,
      },
    };

    // only update what is defined
    previousGasParams.previousGas = pickBy(previousGasParams.previousGas);
    const note = `Update Previous Gas for ${txId}`;
    this._updateTransaction(txId, previousGasParams, note);
    return this._getTransaction(txId);
  }

  /**
   *
   * @param {string} txId - transaction id
   * @param {object} editableParams - holds the eip1559 fees parameters
   * @param {object} editableParams.data
   * @param {string} editableParams.from
   * @param {string} editableParams.to
   * @param {string} editableParams.value
   * @param {string} editableParams.gas
   * @param {string} editableParams.gasPrice
   * @returns {TransactionMeta} the txMeta of the updated transaction
   */
<<<<<<< HEAD
  updateEditableParams(txId, { data, from, to, value }) {
    this._throwErrorIfNotUnapprovedTx(txId, 'updateEditableParams');
=======
  updateEditableParams(txId, { data, from, to, value, gas, gasPrice }) {
    if (!this._checkIfTxStatusIsUnapproved(txId)) {
      throw new Error(
        'Cannot call updateEditableParams on a transaction that is not in an unapproved state',
      );
    }
>>>>>>> 7cb22bd8

    const editableParams = {
      txParams: {
        data,
        from,
        to,
        value,
        gas,
        gasPrice,
      },
    };

    // only update what is defined
    editableParams.txParams = pickBy(editableParams.txParams);
    const note = `Update Editable Params for ${txId}`;
    this._updateTransaction(txId, editableParams, note);
    return this._getTransaction(txId);
  }

  /**
   * updates the gas fees of the transaction with id if the transaction state is unapproved
   *
   * @param {string} txId - transaction id
   * @param {object} txGasFees - holds the gas fees parameters
   * @param {string} txGasFees.gasLimit
   * @param {string} txGasFees.gasPrice
   * @param {string} txGasFees.maxPriorityFeePerGas
   * @param {string} txGasFees.maxFeePerGas
   * @param {string} txGasFees.estimateUsed
   * @param {string} txGasFees.estimateSuggested
   * @param {string} txGasFees.defaultGasEstimates
   * @param {string} txGasFees.gas
   * @param {string} txGasFees.originalGasEstimate
   * @param {string} txGasFees.userEditedGasLimit
   * @param {string} txGasFees.userFeeLevel
   * @returns {TransactionMeta} the txMeta of the updated transaction
   */
  updateTransactionGasFees(
    txId,
    {
      gas,
      gasLimit,
      gasPrice,
      maxPriorityFeePerGas,
      maxFeePerGas,
      estimateUsed,
      estimateSuggested,
      defaultGasEstimates,
      originalGasEstimate,
      userEditedGasLimit,
      userFeeLevel,
    },
  ) {
    this._throwErrorIfNotUnapprovedTx(txId, 'updateTransactionGasFees');

    let txGasFees = {
      txParams: {
        gas,
        gasLimit,
        gasPrice,
        maxPriorityFeePerGas,
        maxFeePerGas,
      },
      estimateUsed,
      estimateSuggested,
      defaultGasEstimates,
      originalGasEstimate,
      userEditedGasLimit,
      userFeeLevel,
    };

    // only update what is defined
    txGasFees.txParams = pickBy(txGasFees.txParams);
    txGasFees = pickBy(txGasFees);
    const note = `Update Transaction Gas Fees for ${txId}`;
    this._updateTransaction(txId, txGasFees, note);
    return this._getTransaction(txId);
  }

  /**
   * updates the estimate base fees of the transaction with id if the transaction state is unapproved
   *
   * @param {string} txId - transaction id
   * @param {object} txEstimateBaseFees - holds the estimate base fees parameters
   * @param {string} txEstimateBaseFees.estimatedBaseFee
   * @param {string} txEstimateBaseFees.decEstimatedBaseFee
   * @returns {TransactionMeta} the txMeta of the updated transaction
   */
  updateTransactionEstimatedBaseFee(
    txId,
    { estimatedBaseFee, decEstimatedBaseFee },
  ) {
    this._throwErrorIfNotUnapprovedTx(
      txId,
      'updateTransactionEstimatedBaseFee',
    );

    let txEstimateBaseFees = { estimatedBaseFee, decEstimatedBaseFee };
    // only update what is defined
    txEstimateBaseFees = pickBy(txEstimateBaseFees);

    const note = `Update Transaction Estimated Base Fees for ${txId}`;
    this._updateTransaction(txId, txEstimateBaseFees, note);
    return this._getTransaction(txId);
  }

  /**
   * updates a swap approval transaction with provided metadata and source token symbol
   *  if the transaction state is unapproved.
   *
   * @param {string} txId
   * @param {object} swapApprovalTransaction - holds the metadata and token symbol
   * @param {string} swapApprovalTransaction.type
   * @param {string} swapApprovalTransaction.sourceTokenSymbol
   * @returns {TransactionMeta} the txMeta of the updated transaction
   */
  updateSwapApprovalTransaction(txId, { type, sourceTokenSymbol }) {
    this._throwErrorIfNotUnapprovedTx(txId, 'updateSwapApprovalTransaction');

    let swapApprovalTransaction = { type, sourceTokenSymbol };
    // only update what is defined
    swapApprovalTransaction = pickBy(swapApprovalTransaction);

    const note = `Update Swap Approval Transaction for ${txId}`;
    this._updateTransaction(txId, swapApprovalTransaction, note);
    return this._getTransaction(txId);
  }

  /**
   * updates a swap transaction with provided metadata and source token symbol
   *  if the transaction state is unapproved.
   *
   * @param {string} txId
   * @param {object} swapTransaction - holds the metadata
   * @param {string} swapTransaction.sourceTokenSymbol
   * @param {string} swapTransaction.destinationTokenSymbol
   * @param {string} swapTransaction.type
   * @param {string} swapTransaction.destinationTokenDecimals
   * @param {string} swapTransaction.destinationTokenAddress
   * @param {string} swapTransaction.swapMetaData
   * @param {string} swapTransaction.swapTokenValue
   * @param {string} swapTransaction.estimatedBaseFee
   * @param {string} swapTransaction.approvalTxId
   * @returns {TransactionMeta} the txMeta of the updated transaction
   */
  updateSwapTransaction(
    txId,
    {
      sourceTokenSymbol,
      destinationTokenSymbol,
      type,
      destinationTokenDecimals,
      destinationTokenAddress,
      swapMetaData,
      swapTokenValue,
      estimatedBaseFee,
      approvalTxId,
    },
  ) {
<<<<<<< HEAD
    this._throwErrorIfNotUnapprovedTx(txId, 'updateSwapTransaction');
=======
    if (!this._checkIfTxStatusIsUnapproved(txId)) {
      throw new Error(
        'Cannot call updateSwapTransaction on a transaction that is not in an unapproved state',
      );
    }
>>>>>>> 7cb22bd8

    let swapTransaction = {
      sourceTokenSymbol,
      destinationTokenSymbol,
      type,
      destinationTokenDecimals,
      destinationTokenAddress,
      swapMetaData,
      swapTokenValue,
      estimatedBaseFee,
      approvalTxId,
    };

    // only update what is defined
    swapTransaction = pickBy(swapTransaction);

    const note = `Update Swap Transaction for ${txId}`;
    this._updateTransaction(txId, swapTransaction, note);
    return this._getTransaction(txId);
  }

  /**
   * updates a transaction's user settings only if the transaction state is unapproved
   *
   * @param {string} txId
   * @param {object} userSettings - holds the metadata
   * @param {string} userSettings.userEditedGasLimit
   * @param {string} userSettings.userFeeLevel
   * @returns {TransactionMeta} the txMeta of the updated transaction
   */
  updateTransactionUserSettings(txId, { userEditedGasLimit, userFeeLevel }) {
    this._throwErrorIfNotUnapprovedTx(txId, 'updateTransactionUserSettings');

    let userSettings = { userEditedGasLimit, userFeeLevel };
    // only update what is defined
    userSettings = pickBy(userSettings);

    const note = `Update User Settings for ${txId}`;
    this._updateTransaction(txId, userSettings, note);
    return this._getTransaction(txId);
  }

  // ====================================================================================================================================================

  /**
   * Validates and generates a txMeta with defaults and puts it in txStateManager
   * store.
   *
   * @param txParams
   * @param origin
   * @param transactionType
   * @returns {txMeta}
   */
  async addUnapprovedTransaction(txParams, origin, transactionType) {
    if (
      transactionType !== undefined &&
      !SWAP_TRANSACTION_TYPES.includes(transactionType)
    ) {
      throw new Error(
        `TransactionController - invalid transactionType value: ${transactionType}`,
      );
    }

    // validate
    const normalizedTxParams = txUtils.normalizeTxParams(txParams);
    const eip1559Compatibility = await this.getEIP1559Compatibility();

    txUtils.validateTxParams(normalizedTxParams, eip1559Compatibility);

    /**
     * `generateTxMeta` adds the default txMeta properties to the passed object.
     * These include the tx's `id`. As we use the id for determining order of
     * txes in the tx-state-manager, it is necessary to call the asynchronous
     * method `determineTransactionType` after `generateTxMeta`.
     */
    let txMeta = this.txStateManager.generateTxMeta({
      txParams: normalizedTxParams,
      origin,
    });

    if (origin === 'metamask') {
      // Assert the from address is the selected address
      if (normalizedTxParams.from !== this.getSelectedAddress()) {
        throw ethErrors.rpc.internal({
          message: `Internally initiated transaction is using invalid account.`,
          data: {
            origin,
            fromAddress: normalizedTxParams.from,
            selectedAddress: this.getSelectedAddress(),
          },
        });
      }
    } else {
      // Assert that the origin has permissions to initiate transactions from
      // the specified address
      const permittedAddresses = await this.getPermittedAccounts(origin);
      if (!permittedAddresses.includes(normalizedTxParams.from)) {
        throw ethErrors.provider.unauthorized({ data: { origin } });
      }
    }

    const { type, getCodeResponse } = await determineTransactionType(
      txParams,
      this.query,
    );
    txMeta.type = transactionType || type;

    // ensure value
    txMeta.txParams.value = txMeta.txParams.value
      ? addHexPrefix(txMeta.txParams.value)
      : '0x0';

    this.addTransaction(txMeta);
    this.emit('newUnapprovedTx', txMeta);

    try {
      txMeta = await this.addTxGasDefaults(txMeta, getCodeResponse);
    } catch (error) {
      log.warn(error);
      txMeta = this.txStateManager.getTransaction(txMeta.id);
      txMeta.loadingDefaults = false;
      this.txStateManager.updateTransaction(
        txMeta,
        'Failed to calculate gas defaults.',
      );
      throw error;
    }

    txMeta.loadingDefaults = false;
    // save txMeta
    this.txStateManager.updateTransaction(
      txMeta,
      'Added new unapproved transaction.',
    );

    return txMeta;
  }

  /**
   * Adds the tx gas defaults: gas && gasPrice
   *
   * @param {Object} txMeta - the txMeta object
   * @param getCodeResponse
   * @returns {Promise<object>} resolves with txMeta
   */
  async addTxGasDefaults(txMeta, getCodeResponse) {
    const eip1559Compatibility =
      txMeta.txParams.type !== TRANSACTION_ENVELOPE_TYPES.LEGACY &&
      (await this.getEIP1559Compatibility());
    const {
      gasPrice: defaultGasPrice,
      maxFeePerGas: defaultMaxFeePerGas,
      maxPriorityFeePerGas: defaultMaxPriorityFeePerGas,
    } = await this._getDefaultGasFees(txMeta, eip1559Compatibility);
    const {
      gasLimit: defaultGasLimit,
      simulationFails,
    } = await this._getDefaultGasLimit(txMeta, getCodeResponse);

    // eslint-disable-next-line no-param-reassign
    txMeta = this.txStateManager.getTransaction(txMeta.id);
    if (simulationFails) {
      txMeta.simulationFails = simulationFails;
    }

    if (eip1559Compatibility) {
      const { eip1559V2Enabled } = this.preferencesStore.getState();
      const advancedGasFeeDefaultValues = this.getAdvancedGasFee();
      if (
        eip1559V2Enabled &&
        Boolean(advancedGasFeeDefaultValues) &&
        !SWAP_TRANSACTION_TYPES.includes(txMeta.type)
      ) {
        txMeta.userFeeLevel = CUSTOM_GAS_ESTIMATE;
        txMeta.txParams.maxFeePerGas = decGWEIToHexWEI(
          advancedGasFeeDefaultValues.maxBaseFee,
        );
        txMeta.txParams.maxPriorityFeePerGas = decGWEIToHexWEI(
          advancedGasFeeDefaultValues.priorityFee,
        );
      } else if (
        txMeta.txParams.gasPrice &&
        !txMeta.txParams.maxFeePerGas &&
        !txMeta.txParams.maxPriorityFeePerGas
      ) {
        // If the dapp has suggested a gas price, but no maxFeePerGas or maxPriorityFeePerGas
        //  then we set maxFeePerGas and maxPriorityFeePerGas to the suggested gasPrice.
        txMeta.txParams.maxFeePerGas = txMeta.txParams.gasPrice;
        txMeta.txParams.maxPriorityFeePerGas = txMeta.txParams.gasPrice;
        if (eip1559V2Enabled && txMeta.origin !== 'metamask') {
          txMeta.userFeeLevel = PRIORITY_LEVELS.DAPP_SUGGESTED;
        } else {
          txMeta.userFeeLevel = CUSTOM_GAS_ESTIMATE;
        }
      } else {
        if (
          (defaultMaxFeePerGas &&
            defaultMaxPriorityFeePerGas &&
            !txMeta.txParams.maxFeePerGas &&
            !txMeta.txParams.maxPriorityFeePerGas) ||
          txMeta.origin === 'metamask'
        ) {
          txMeta.userFeeLevel = GAS_RECOMMENDATIONS.MEDIUM;
        } else if (eip1559V2Enabled) {
          txMeta.userFeeLevel = PRIORITY_LEVELS.DAPP_SUGGESTED;
        } else {
          txMeta.userFeeLevel = CUSTOM_GAS_ESTIMATE;
        }

        if (defaultMaxFeePerGas && !txMeta.txParams.maxFeePerGas) {
          // If the dapp has not set the gasPrice or the maxFeePerGas, then we set maxFeePerGas
          // with the one returned by the gasFeeController, if that is available.
          txMeta.txParams.maxFeePerGas = defaultMaxFeePerGas;
        }

        if (
          defaultMaxPriorityFeePerGas &&
          !txMeta.txParams.maxPriorityFeePerGas
        ) {
          // If the dapp has not set the gasPrice or the maxPriorityFeePerGas, then we set maxPriorityFeePerGas
          // with the one returned by the gasFeeController, if that is available.
          txMeta.txParams.maxPriorityFeePerGas = defaultMaxPriorityFeePerGas;
        }

        if (defaultGasPrice && !txMeta.txParams.maxFeePerGas) {
          // If the dapp has not set the gasPrice or the maxFeePerGas, and no maxFeePerGas is available
          // from the gasFeeController, then we set maxFeePerGas to the defaultGasPrice, assuming it is
          // available.
          txMeta.txParams.maxFeePerGas = defaultGasPrice;
        }

        if (
          txMeta.txParams.maxFeePerGas &&
          !txMeta.txParams.maxPriorityFeePerGas
        ) {
          // If the dapp has not set the gasPrice or the maxPriorityFeePerGas, and no maxPriorityFeePerGas is
          // available from the gasFeeController, then we set maxPriorityFeePerGas to
          // txMeta.txParams.maxFeePerGas, which will either be the gasPrice from the controller, the maxFeePerGas
          // set by the dapp, or the maxFeePerGas from the controller.
          txMeta.txParams.maxPriorityFeePerGas = txMeta.txParams.maxFeePerGas;
        }
      }

      // We remove the gasPrice param entirely when on an eip1559 compatible network

      delete txMeta.txParams.gasPrice;
    } else {
      // We ensure that maxFeePerGas and maxPriorityFeePerGas are not in the transaction params
      // when not on a EIP1559 compatible network

      delete txMeta.txParams.maxPriorityFeePerGas;
      delete txMeta.txParams.maxFeePerGas;
    }

    // If we have gotten to this point, and none of gasPrice, maxPriorityFeePerGas or maxFeePerGas are
    // set on txParams, it means that either we are on a non-EIP1559 network and the dapp didn't suggest
    // a gas price, or we are on an EIP1559 network, and none of gasPrice, maxPriorityFeePerGas or maxFeePerGas
    // were available from either the dapp or the network.
    if (
      defaultGasPrice &&
      !txMeta.txParams.gasPrice &&
      !txMeta.txParams.maxPriorityFeePerGas &&
      !txMeta.txParams.maxFeePerGas
    ) {
      txMeta.txParams.gasPrice = defaultGasPrice;
    }

    if (defaultGasLimit && !txMeta.txParams.gas) {
      txMeta.txParams.gas = defaultGasLimit;
      txMeta.originalGasEstimate = defaultGasLimit;
    }
    txMeta.defaultGasEstimates = {
      estimateType: txMeta.userFeeLevel,
      gas: txMeta.txParams.gas,
      gasPrice: txMeta.txParams.gasPrice,
      maxFeePerGas: txMeta.txParams.maxFeePerGas,
      maxPriorityFeePerGas: txMeta.txParams.maxPriorityFeePerGas,
    };
    return txMeta;
  }

  /**
   * Gets default gas fees, or returns `undefined` if gas fees are already set
   *
   * @param {Object} txMeta - The txMeta object
   * @param eip1559Compatibility
   * @returns {Promise<string|undefined>} The default gas price
   */
  async _getDefaultGasFees(txMeta, eip1559Compatibility) {
    if (
      (!eip1559Compatibility && txMeta.txParams.gasPrice) ||
      (eip1559Compatibility &&
        txMeta.txParams.maxFeePerGas &&
        txMeta.txParams.maxPriorityFeePerGas)
    ) {
      return {};
    }

    try {
      const {
        gasFeeEstimates,
        gasEstimateType,
      } = await this._getEIP1559GasFeeEstimates();
      if (
        eip1559Compatibility &&
        gasEstimateType === GAS_ESTIMATE_TYPES.FEE_MARKET
      ) {
        const {
          medium: { suggestedMaxPriorityFeePerGas, suggestedMaxFeePerGas } = {},
        } = gasFeeEstimates;

        if (suggestedMaxPriorityFeePerGas && suggestedMaxFeePerGas) {
          return {
            maxFeePerGas: decGWEIToHexWEI(suggestedMaxFeePerGas),
            maxPriorityFeePerGas: decGWEIToHexWEI(
              suggestedMaxPriorityFeePerGas,
            ),
          };
        }
      } else if (gasEstimateType === GAS_ESTIMATE_TYPES.LEGACY) {
        // The LEGACY type includes low, medium and high estimates of
        // gas price values.
        return {
          gasPrice: decGWEIToHexWEI(gasFeeEstimates.medium),
        };
      } else if (gasEstimateType === GAS_ESTIMATE_TYPES.ETH_GASPRICE) {
        // The ETH_GASPRICE type just includes a single gas price property,
        // which we can assume was retrieved from eth_gasPrice
        return {
          gasPrice: decGWEIToHexWEI(gasFeeEstimates.gasPrice),
        };
      }
    } catch (e) {
      console.error(e);
    }

    const gasPrice = await this.query.gasPrice();

    return { gasPrice: gasPrice && addHexPrefix(gasPrice.toString(16)) };
  }

  /**
   * Gets default gas limit, or debug information about why gas estimate failed.
   *
   * @param {Object} txMeta - The txMeta object
   * @param {string} getCodeResponse - The transaction category code response, used for debugging purposes
   * @returns {Promise<Object>} Object containing the default gas limit, or the simulation failure object
   */
  async _getDefaultGasLimit(txMeta, getCodeResponse) {
    const chainId = this._getCurrentChainId();
    const customNetworkGasBuffer = CHAIN_ID_TO_GAS_LIMIT_BUFFER_MAP[chainId];
    const chainType = getChainType(chainId);

    if (txMeta.txParams.gas) {
      return {};
    } else if (
      txMeta.txParams.to &&
      txMeta.type === TRANSACTION_TYPES.SIMPLE_SEND &&
      chainType !== 'custom'
    ) {
      // if there's data in the params, but there's no contract code, it's not a valid transaction
      if (txMeta.txParams.data) {
        const err = new Error(
          'TxGasUtil - Trying to call a function on a non-contract address',
        );
        // set error key so ui can display localized error message
        err.errorKey = TRANSACTION_NO_CONTRACT_ERROR_KEY;

        // set the response on the error so that we can see in logs what the actual response was
        err.getCodeResponse = getCodeResponse;
        throw err;
      }

      // This is a standard ether simple send, gas requirement is exactly 21k
      return { gasLimit: GAS_LIMITS.SIMPLE };
    }

    const {
      blockGasLimit,
      estimatedGasHex,
      simulationFails,
    } = await this.txGasUtil.analyzeGasUsage(txMeta);

    // add additional gas buffer to our estimation for safety
    const gasLimit = this.txGasUtil.addGasBuffer(
      addHexPrefix(estimatedGasHex),
      blockGasLimit,
      customNetworkGasBuffer,
    );
    return { gasLimit, simulationFails };
  }

  /**
   * Given a TransactionMeta object, generate new gas params such that if the
   * transaction was an EIP1559 transaction, it only has EIP1559 gas fields,
   * otherwise it only has gasPrice. Will use whatever custom values are
   * specified in customGasSettings, or falls back to incrementing by a percent
   * which is defined by specifying a numerator. 11 is a 10% bump, 12 would be
   * a 20% bump, and so on.
   *
   * @param {TransactionMeta} originalTxMeta - Original transaction to use as
   *  base
   * @param {CustomGasSettings} [customGasSettings] - overrides for the gas
   *  fields to use instead of the multiplier
   * @param {number} [incrementNumerator] - Numerator from which to generate a
   *  percentage bump of gas price. E.g 11 would be a 10% bump over base.
   * @returns {{ newGasParams: CustomGasSettings, previousGasParams: CustomGasSettings }}
   */
  generateNewGasParams(
    originalTxMeta,
    customGasSettings = {},
    incrementNumerator = 11,
  ) {
    const { txParams } = originalTxMeta;
    const previousGasParams = {};
    const newGasParams = {};
    if (customGasSettings.gasLimit) {
      newGasParams.gas = customGasSettings?.gas ?? GAS_LIMITS.SIMPLE;
    }

    if (customGasSettings.estimateSuggested) {
      newGasParams.estimateSuggested = customGasSettings.estimateSuggested;
    }

    if (customGasSettings.estimateUsed) {
      newGasParams.estimateUsed = customGasSettings.estimateUsed;
    }

    if (isEIP1559Transaction(originalTxMeta)) {
      previousGasParams.maxFeePerGas = txParams.maxFeePerGas;
      previousGasParams.maxPriorityFeePerGas = txParams.maxPriorityFeePerGas;
      newGasParams.maxFeePerGas =
        customGasSettings?.maxFeePerGas ||
        bnToHex(
          BnMultiplyByFraction(
            hexToBn(txParams.maxFeePerGas),
            incrementNumerator,
            10,
          ),
        );
      newGasParams.maxPriorityFeePerGas =
        customGasSettings?.maxPriorityFeePerGas ||
        bnToHex(
          BnMultiplyByFraction(
            hexToBn(txParams.maxPriorityFeePerGas),
            incrementNumerator,
            10,
          ),
        );
    } else {
      previousGasParams.gasPrice = txParams.gasPrice;
      newGasParams.gasPrice =
        customGasSettings?.gasPrice ||
        bnToHex(
          BnMultiplyByFraction(
            hexToBn(txParams.gasPrice),
            incrementNumerator,
            10,
          ),
        );
    }

    return { previousGasParams, newGasParams };
  }

  /**
   * Creates a new approved transaction to attempt to cancel a previously submitted transaction. The
   * new transaction contains the same nonce as the previous, is a basic ETH transfer of 0x value to
   * the sender's address, and has a higher gasPrice than that of the previous transaction.
   *
   * @param {number} originalTxId - the id of the txMeta that you want to attempt to cancel
   * @param {CustomGasSettings} [customGasSettings] - overrides to use for gas
   *  params instead of allowing this method to generate them
   * @param options
   * @param options.estimatedBaseFee
   * @returns {txMeta}
   */
  async createCancelTransaction(
    originalTxId,
    customGasSettings,
    { estimatedBaseFee } = {},
  ) {
    const originalTxMeta = this.txStateManager.getTransaction(originalTxId);
    const { txParams } = originalTxMeta;
    const { from, nonce } = txParams;

    const { previousGasParams, newGasParams } = this.generateNewGasParams(
      originalTxMeta,
      {
        ...customGasSettings,
        // We want to override the previous transactions gasLimit because it
        // will now be a simple send instead of whatever it was before such
        // as a token transfer or contract call.
        gasLimit: customGasSettings.gasLimit || GAS_LIMITS.SIMPLE,
      },
    );

    const newTxMeta = this.txStateManager.generateTxMeta({
      txParams: {
        from,
        to: from,
        nonce,
        value: '0x0',
        ...newGasParams,
      },
      previousGasParams,
      loadingDefaults: false,
      status: TRANSACTION_STATUSES.APPROVED,
      type: TRANSACTION_TYPES.CANCEL,
    });

    if (estimatedBaseFee) {
      newTxMeta.estimatedBaseFee = estimatedBaseFee;
    }

    this.addTransaction(newTxMeta);
    await this.approveTransaction(newTxMeta.id);
    return newTxMeta;
  }

  /**
   * Creates a new approved transaction to attempt to speed up a previously submitted transaction. The
   * new transaction contains the same nonce as the previous. By default, the new transaction will use
   * the same gas limit and a 10% higher gas price, though it is possible to set a custom value for
   * each instead.
   *
   * @param {number} originalTxId - the id of the txMeta that you want to speed up
   * @param {CustomGasSettings} [customGasSettings] - overrides to use for gas
   *  params instead of allowing this method to generate them
   * @param options
   * @param options.estimatedBaseFee
   * @returns {txMeta}
   */
  async createSpeedUpTransaction(
    originalTxId,
    customGasSettings,
    { estimatedBaseFee } = {},
  ) {
    const originalTxMeta = this.txStateManager.getTransaction(originalTxId);
    const { txParams } = originalTxMeta;

    const { previousGasParams, newGasParams } = this.generateNewGasParams(
      originalTxMeta,
      customGasSettings,
    );

    const newTxMeta = this.txStateManager.generateTxMeta({
      txParams: {
        ...txParams,
        ...newGasParams,
      },
      previousGasParams,
      loadingDefaults: false,
      status: TRANSACTION_STATUSES.APPROVED,
      type: TRANSACTION_TYPES.RETRY,
    });

    if (estimatedBaseFee) {
      newTxMeta.estimatedBaseFee = estimatedBaseFee;
    }

    this.addTransaction(newTxMeta);
    await this.approveTransaction(newTxMeta.id);
    return newTxMeta;
  }

  /**
   * updates the txMeta in the txStateManager
   *
   * @param {Object} txMeta - the updated txMeta
   */
  async updateTransaction(txMeta) {
    this.txStateManager.updateTransaction(
      txMeta,
      'confTx: user updated transaction',
    );
  }

  /**
   * updates and approves the transaction
   *
   * @param {Object} txMeta
   */
  async updateAndApproveTransaction(txMeta) {
    this.txStateManager.updateTransaction(
      txMeta,
      'confTx: user approved transaction',
    );
    await this.approveTransaction(txMeta.id);
  }

  /**
   * sets the tx status to approved
   * auto fills the nonce
   * signs the transaction
   * publishes the transaction
   * if any of these steps fails the tx status will be set to failed
   *
   * @param {number} txId - the tx's Id
   */
  async approveTransaction(txId) {
    // TODO: Move this safety out of this function.
    // Since this transaction is async,
    // we need to keep track of what is currently being signed,
    // So that we do not increment nonce + resubmit something
    // that is already being incremented & signed.
    if (this.inProcessOfSigning.has(txId)) {
      return;
    }
    this.inProcessOfSigning.add(txId);
    let nonceLock;
    try {
      // approve
      this.txStateManager.setTxStatusApproved(txId);
      // get next nonce
      const txMeta = this.txStateManager.getTransaction(txId);

      const fromAddress = txMeta.txParams.from;
      // wait for a nonce
      let { customNonceValue } = txMeta;
      customNonceValue = Number(customNonceValue);
      nonceLock = await this.nonceTracker.getNonceLock(fromAddress);
      // add nonce to txParams
      // if txMeta has previousGasParams then it is a retry at same nonce with
      // higher gas settings and therefor the nonce should not be recalculated
      const nonce = txMeta.previousGasParams
        ? txMeta.txParams.nonce
        : nonceLock.nextNonce;
      const customOrNonce =
        customNonceValue === 0 ? customNonceValue : customNonceValue || nonce;

      txMeta.txParams.nonce = addHexPrefix(customOrNonce.toString(16));
      // add nonce debugging information to txMeta
      txMeta.nonceDetails = nonceLock.nonceDetails;
      if (customNonceValue) {
        txMeta.nonceDetails.customNonceValue = customNonceValue;
      }
      this.txStateManager.updateTransaction(
        txMeta,
        'transactions#approveTransaction',
      );
      // sign transaction
      const rawTx = await this.signTransaction(txId);
      await this.publishTransaction(txId, rawTx);
      this._trackTransactionMetricsEvent(txMeta, TRANSACTION_EVENTS.APPROVED);
      // must set transaction to submitted/failed before releasing lock
      nonceLock.releaseLock();
    } catch (err) {
      // this is try-catch wrapped so that we can guarantee that the nonceLock is released
      try {
        this._failTransaction(txId, err);
      } catch (err2) {
        log.error(err2);
      }
      // must set transaction to submitted/failed before releasing lock
      if (nonceLock) {
        nonceLock.releaseLock();
      }
      // continue with error chain
      throw err;
    } finally {
      this.inProcessOfSigning.delete(txId);
    }
  }

  async approveTransactionsWithSameNonce(listOfTxParams = []) {
    if (listOfTxParams.length === 0) {
      return '';
    }

    const initialTx = listOfTxParams[0];
    const common = await this.getCommonConfiguration(initialTx.from);
    const initialTxAsEthTx = TransactionFactory.fromTxData(initialTx, {
      common,
    });
    const initialTxAsSerializedHex = bufferToHex(initialTxAsEthTx.serialize());

    if (this.inProcessOfSigning.has(initialTxAsSerializedHex)) {
      return '';
    }
    this.inProcessOfSigning.add(initialTxAsSerializedHex);
    let rawTxes, nonceLock;
    try {
      // TODO: we should add a check to verify that all transactions have the same from address
      const fromAddress = initialTx.from;
      nonceLock = await this.nonceTracker.getNonceLock(fromAddress);
      const nonce = nonceLock.nextNonce;

      rawTxes = await Promise.all(
        listOfTxParams.map((txParams) => {
          txParams.nonce = addHexPrefix(nonce.toString(16));
          return this.signExternalTransaction(txParams);
        }),
      );
    } catch (err) {
      log.error(err);
      // must set transaction to submitted/failed before releasing lock
      // continue with error chain
      throw err;
    } finally {
      if (nonceLock) {
        nonceLock.releaseLock();
      }
      this.inProcessOfSigning.delete(initialTxAsSerializedHex);
    }
    return rawTxes;
  }

  async signExternalTransaction(_txParams) {
    const normalizedTxParams = txUtils.normalizeTxParams(_txParams);
    // add network/chain id
    const chainId = this.getChainId();
    const type = isEIP1559Transaction({ txParams: normalizedTxParams })
      ? TRANSACTION_ENVELOPE_TYPES.FEE_MARKET
      : TRANSACTION_ENVELOPE_TYPES.LEGACY;
    const txParams = {
      ...normalizedTxParams,
      type,
      gasLimit: normalizedTxParams.gas,
      chainId: addHexPrefix(decimalToHex(chainId)),
    };
    // sign tx
    const fromAddress = txParams.from;
    const common = await this.getCommonConfiguration(fromAddress);
    const unsignedEthTx = TransactionFactory.fromTxData(txParams, { common });
    const signedEthTx = await this.signEthTx(unsignedEthTx, fromAddress);

    const rawTx = bufferToHex(signedEthTx.serialize());
    return rawTx;
  }

  /**
   * adds the chain id and signs the transaction and set the status to signed
   *
   * @param {number} txId - the tx's Id
   * @returns {string} rawTx
   */
  async signTransaction(txId) {
    const txMeta = this.txStateManager.getTransaction(txId);
    // add network/chain id
    const chainId = this.getChainId();
    const type = isEIP1559Transaction(txMeta)
      ? TRANSACTION_ENVELOPE_TYPES.FEE_MARKET
      : TRANSACTION_ENVELOPE_TYPES.LEGACY;
    const txParams = {
      ...txMeta.txParams,
      type,
      chainId,
      gasLimit: txMeta.txParams.gas,
    };
    // sign tx
    const fromAddress = txParams.from;
    const common = await this.getCommonConfiguration(txParams.from);
    const unsignedEthTx = TransactionFactory.fromTxData(txParams, { common });
    const signedEthTx = await this.signEthTx(unsignedEthTx, fromAddress);

    // add r,s,v values for provider request purposes see createMetamaskMiddleware
    // and JSON rpc standard for further explanation
    txMeta.r = bufferToHex(signedEthTx.r);
    txMeta.s = bufferToHex(signedEthTx.s);
    txMeta.v = bufferToHex(signedEthTx.v);

    this.txStateManager.updateTransaction(
      txMeta,
      'transactions#signTransaction: add r, s, v values',
    );

    // set state to signed
    this.txStateManager.setTxStatusSigned(txMeta.id);
    const rawTx = bufferToHex(signedEthTx.serialize());
    return rawTx;
  }

  /**
   * publishes the raw tx and sets the txMeta to submitted
   *
   * @param {number} txId - the tx's Id
   * @param {string} rawTx - the hex string of the serialized signed transaction
   * @returns {Promise<void>}
   */
  async publishTransaction(txId, rawTx) {
    const txMeta = this.txStateManager.getTransaction(txId);
    txMeta.rawTx = rawTx;
    if (txMeta.type === TRANSACTION_TYPES.SWAP) {
      const preTxBalance = await this.query.getBalance(txMeta.txParams.from);
      txMeta.preTxBalance = preTxBalance.toString(16);
    }
    this.txStateManager.updateTransaction(
      txMeta,
      'transactions#publishTransaction',
    );
    let txHash;
    try {
      txHash = await this.query.sendRawTransaction(rawTx);
    } catch (error) {
      if (error.message.toLowerCase().includes('known transaction')) {
        txHash = keccak(toBuffer(addHexPrefix(rawTx), 'hex')).toString('hex');
        txHash = addHexPrefix(txHash);
      } else {
        throw error;
      }
    }
    this.setTxHash(txId, txHash);

    this.txStateManager.setTxStatusSubmitted(txId);

    this._trackTransactionMetricsEvent(txMeta, TRANSACTION_EVENTS.SUBMITTED);
  }

  /**
   * Sets the status of the transaction to confirmed and sets the status of nonce duplicates as
   * dropped if the txParams have data it will fetch the txReceipt
   *
   * @param {number} txId - The tx's ID
   * @param txReceipt
   * @param baseFeePerGas
   * @param blockTimestamp
   * @returns {Promise<void>}
   */
  async confirmTransaction(txId, txReceipt, baseFeePerGas, blockTimestamp) {
    // get the txReceipt before marking the transaction confirmed
    // to ensure the receipt is gotten before the ui revives the tx
    const txMeta = this.txStateManager.getTransaction(txId);

    if (!txMeta) {
      return;
    }

    try {
      const gasUsed = txUtils.normalizeTxReceiptGasUsed(txReceipt.gasUsed);

      txMeta.txReceipt = {
        ...txReceipt,
        gasUsed,
      };

      if (baseFeePerGas) {
        txMeta.baseFeePerGas = baseFeePerGas;
      }
      if (blockTimestamp) {
        txMeta.blockTimestamp = blockTimestamp;
      }

      this.txStateManager.setTxStatusConfirmed(txId);
      this._markNonceDuplicatesDropped(txId);

      const { submittedTime } = txMeta;
      const metricsParams = { gas_used: gasUsed };

      if (submittedTime) {
        metricsParams.completion_time = this._getTransactionCompletionTime(
          submittedTime,
        );
      }

      if (txReceipt.status === '0x0') {
        metricsParams.status = METRICS_STATUS_FAILED;
        // metricsParams.error = TODO: figure out a way to get the on-chain failure reason
      }

      this._trackTransactionMetricsEvent(
        txMeta,
        TRANSACTION_EVENTS.FINALIZED,
        metricsParams,
      );

      this.txStateManager.updateTransaction(
        txMeta,
        'transactions#confirmTransaction - add txReceipt',
      );

      if (txMeta.type === TRANSACTION_TYPES.SWAP) {
        const postTxBalance = await this.query.getBalance(txMeta.txParams.from);
        const latestTxMeta = this.txStateManager.getTransaction(txId);

        const approvalTxMeta = latestTxMeta.approvalTxId
          ? this.txStateManager.getTransaction(latestTxMeta.approvalTxId)
          : null;

        latestTxMeta.postTxBalance = postTxBalance.toString(16);

        this.txStateManager.updateTransaction(
          latestTxMeta,
          'transactions#confirmTransaction - add postTxBalance',
        );

        this._trackSwapsMetrics(latestTxMeta, approvalTxMeta);
      }
    } catch (err) {
      log.error(err);
    }
  }

  async confirmExternalTransaction(txMeta, txReceipt, baseFeePerGas) {
    // add external transaction
    await this.txStateManager.addExternalTransaction(txMeta);

    if (!txMeta) {
      return;
    }

    const txId = txMeta.id;

    try {
      const gasUsed = txUtils.normalizeTxReceiptGasUsed(txReceipt.gasUsed);

      txMeta.txReceipt = {
        ...txReceipt,
        gasUsed,
      };

      if (baseFeePerGas) {
        txMeta.baseFeePerGas = baseFeePerGas;
      }

      this.txStateManager.setTxStatusConfirmed(txId);
      this._markNonceDuplicatesDropped(txId);

      const { submittedTime } = txMeta;
      const metricsParams = { gas_used: gasUsed };

      if (submittedTime) {
        metricsParams.completion_time = this._getTransactionCompletionTime(
          submittedTime,
        );
      }

      if (txReceipt.status === '0x0') {
        metricsParams.status = METRICS_STATUS_FAILED;
        // metricsParams.error = TODO: figure out a way to get the on-chain failure reason
      }

      this._trackTransactionMetricsEvent(
        txMeta,
        TRANSACTION_EVENTS.FINALIZED,
        metricsParams,
      );

      this.txStateManager.updateTransaction(
        txMeta,
        'transactions#confirmTransaction - add txReceipt',
      );

      if (txMeta.type === TRANSACTION_TYPES.SWAP) {
        const postTxBalance = await this.query.getBalance(txMeta.txParams.from);
        const latestTxMeta = this.txStateManager.getTransaction(txId);

        const approvalTxMeta = latestTxMeta.approvalTxId
          ? this.txStateManager.getTransaction(latestTxMeta.approvalTxId)
          : null;

        latestTxMeta.postTxBalance = postTxBalance.toString(16);

        this.txStateManager.updateTransaction(
          latestTxMeta,
          'transactions#confirmTransaction - add postTxBalance',
        );

        this._trackSwapsMetrics(latestTxMeta, approvalTxMeta);
      }
    } catch (err) {
      log.error(err);
    }
  }

  /**
   * Convenience method for the ui thats sets the transaction to rejected
   *
   * @param {number} txId - the tx's Id
   * @returns {Promise<void>}
   */
  async cancelTransaction(txId) {
    const txMeta = this.txStateManager.getTransaction(txId);
    this.txStateManager.setTxStatusRejected(txId);
    this._trackTransactionMetricsEvent(txMeta, TRANSACTION_EVENTS.REJECTED);
  }

  /**
   * Sets the txHas on the txMeta
   *
   * @param {number} txId - the tx's Id
   * @param {string} txHash - the hash for the txMeta
   */
  setTxHash(txId, txHash) {
    // Add the tx hash to the persisted meta-tx object
    const txMeta = this.txStateManager.getTransaction(txId);
    txMeta.hash = txHash;
    this.txStateManager.updateTransaction(txMeta, 'transactions#setTxHash');
  }

  /**
   * Convenience method for the UI to easily create event fragments when the
   * fragment does not exist in state.
   *
   * @param {number} transactionId - The transaction id to create the event
   *  fragment for
   * @param {valueOf<TRANSACTION_EVENTS>} event - event type to create
   */
  async createTransactionEventFragment(transactionId, event) {
    const txMeta = this.txStateManager.getTransaction(transactionId);
    const {
      properties,
      sensitiveProperties,
    } = await this._buildEventFragmentProperties(txMeta);
    this._createTransactionEventFragment(
      txMeta,
      event,
      properties,
      sensitiveProperties,
    );
  }

  //
  //           PRIVATE METHODS
  //
  /** maps methods for convenience*/
  _mapMethods() {
    /** @returns {Object} the state in transaction controller */
    this.getState = () => this.memStore.getState();

    /** @returns {string|number} the network number stored in networkStore */
    this.getNetwork = () => this.networkStore.getState();

    /** @returns {string} the user selected address */
    this.getSelectedAddress = () =>
      this.preferencesStore.getState().selectedAddress;

    /** @returns {Array} transactions whos status is unapproved */
    this.getUnapprovedTxCount = () =>
      Object.keys(this.txStateManager.getUnapprovedTxList()).length;

    /**
     * @returns {number} number of transactions that have the status submitted
     * @param {string} account - hex prefixed account
     */
    this.getPendingTxCount = (account) =>
      this.txStateManager.getPendingTransactions(account).length;

    /**
     * see txStateManager
     *
     * @param opts
     */
    this.getTransactions = (opts) => this.txStateManager.getTransactions(opts);

    /** @returns {object} the saved default values for advancedGasFee */
    this.getAdvancedGasFee = () =>
      this.preferencesStore.getState().advancedGasFee;
  }

  // called once on startup
  async _updatePendingTxsAfterFirstBlock() {
    // wait for first block so we know we're ready
    await this.blockTracker.getLatestBlock();
    // get status update for all pending transactions (for the current network)
    await this.pendingTxTracker.updatePendingTxs();
  }

  /**
   * If transaction controller was rebooted with transactions that are uncompleted
   * in steps of the transaction signing or user confirmation process it will either
   * transition txMetas to a failed state or try to redo those tasks.
   */

  _onBootCleanUp() {
    this.txStateManager
      .getTransactions({
        searchCriteria: {
          status: TRANSACTION_STATUSES.UNAPPROVED,
          loadingDefaults: true,
        },
      })
      .forEach((tx) => {
        this.addTxGasDefaults(tx)
          .then((txMeta) => {
            txMeta.loadingDefaults = false;
            this.txStateManager.updateTransaction(
              txMeta,
              'transactions: gas estimation for tx on boot',
            );
          })
          .catch((error) => {
            const txMeta = this.txStateManager.getTransaction(tx.id);
            txMeta.loadingDefaults = false;
            this.txStateManager.updateTransaction(
              txMeta,
              'failed to estimate gas during boot cleanup.',
            );
            this._failTransaction(txMeta.id, error);
          });
      });

    this.txStateManager
      .getTransactions({
        searchCriteria: {
          status: TRANSACTION_STATUSES.APPROVED,
        },
      })
      .forEach((txMeta) => {
        const txSignError = new Error(
          'Transaction found as "approved" during boot - possibly stuck during signing',
        );
        this._failTransaction(txMeta.id, txSignError);
      });
  }

  /**
   * is called in constructor applies the listeners for pendingTxTracker txStateManager
   * and blockTracker
   */
  _setupListeners() {
    this.txStateManager.on(
      'tx:status-update',
      this.emit.bind(this, 'tx:status-update'),
    );
    this._setupBlockTrackerListener();
    this.pendingTxTracker.on('tx:warning', (txMeta) => {
      this.txStateManager.updateTransaction(
        txMeta,
        'transactions/pending-tx-tracker#event: tx:warning',
      );
    });
    this.pendingTxTracker.on('tx:failed', (txId, error) => {
      this._failTransaction(txId, error);
    });
    this.pendingTxTracker.on(
      'tx:confirmed',
      (txId, transactionReceipt, baseFeePerGas, blockTimestamp) =>
        this.confirmTransaction(
          txId,
          transactionReceipt,
          baseFeePerGas,
          blockTimestamp,
        ),
    );
    this.pendingTxTracker.on('tx:dropped', (txId) => {
      this._dropTransaction(txId);
    });
    this.pendingTxTracker.on('tx:block-update', (txMeta, latestBlockNumber) => {
      if (!txMeta.firstRetryBlockNumber) {
        txMeta.firstRetryBlockNumber = latestBlockNumber;
        this.txStateManager.updateTransaction(
          txMeta,
          'transactions/pending-tx-tracker#event: tx:block-update',
        );
      }
    });
    this.pendingTxTracker.on('tx:retry', (txMeta) => {
      if (!('retryCount' in txMeta)) {
        txMeta.retryCount = 0;
      }
      txMeta.retryCount += 1;
      this.txStateManager.updateTransaction(
        txMeta,
        'transactions/pending-tx-tracker#event: tx:retry',
      );
    });
  }

  /**
   * Sets other txMeta statuses to dropped if the txMeta that has been confirmed has other transactions
   * in the list have the same nonce
   *
   * @param {number} txId - the txId of the transaction that has been confirmed in a block
   */
  _markNonceDuplicatesDropped(txId) {
    // get the confirmed transactions nonce and from address
    const txMeta = this.txStateManager.getTransaction(txId);
    const { nonce, from } = txMeta.txParams;
    const sameNonceTxs = this.txStateManager.getTransactions({
      searchCriteria: { nonce, from },
    });
    if (!sameNonceTxs.length) {
      return;
    }
    // mark all same nonce transactions as dropped and give i a replacedBy hash
    sameNonceTxs.forEach((otherTxMeta) => {
      if (otherTxMeta.id === txId) {
        return;
      }
      otherTxMeta.replacedBy = txMeta.hash;
      this.txStateManager.updateTransaction(
        txMeta,
        'transactions/pending-tx-tracker#event: tx:confirmed reference to confirmed txHash with same nonce',
      );
      this._dropTransaction(otherTxMeta.id);
    });
  }

  _setupBlockTrackerListener() {
    let listenersAreActive = false;
    const latestBlockHandler = this._onLatestBlock.bind(this);
    const { blockTracker, txStateManager } = this;

    txStateManager.on('tx:status-update', updateSubscription);
    updateSubscription();

    function updateSubscription() {
      const pendingTxs = txStateManager.getPendingTransactions();
      if (!listenersAreActive && pendingTxs.length > 0) {
        blockTracker.on('latest', latestBlockHandler);
        listenersAreActive = true;
      } else if (listenersAreActive && !pendingTxs.length) {
        blockTracker.removeListener('latest', latestBlockHandler);
        listenersAreActive = false;
      }
    }
  }

  async _onLatestBlock(blockNumber) {
    try {
      await this.pendingTxTracker.updatePendingTxs();
    } catch (err) {
      log.error(err);
    }
    try {
      await this.pendingTxTracker.resubmitPendingTxs(blockNumber);
    } catch (err) {
      log.error(err);
    }
  }

  /**
   * Updates the memStore in transaction controller
   */
  _updateMemstore() {
    const unapprovedTxs = this.txStateManager.getUnapprovedTxList();
    const currentNetworkTxList = this.txStateManager.getTransactions({
      limit: MAX_MEMSTORE_TX_LIST_SIZE,
    });
    this.memStore.updateState({ unapprovedTxs, currentNetworkTxList });
  }

  _trackSwapsMetrics(txMeta, approvalTxMeta) {
    if (this._getParticipateInMetrics() && txMeta.swapMetaData) {
      if (txMeta.txReceipt.status === '0x0') {
        this._trackMetaMetricsEvent({
          event: 'Swap Failed',
          sensitiveProperties: { ...txMeta.swapMetaData },
          category: 'swaps',
        });
      } else {
        const tokensReceived = getSwapsTokensReceivedFromTxMeta(
          txMeta.destinationTokenSymbol,
          txMeta,
          txMeta.destinationTokenAddress,
          txMeta.txParams.from,
          txMeta.destinationTokenDecimals,
          approvalTxMeta,
          txMeta.chainId,
        );

        const quoteVsExecutionRatio = tokensReceived
          ? `${new BigNumber(tokensReceived, 10)
              .div(txMeta.swapMetaData.token_to_amount, 10)
              .times(100)
              .round(2)}%`
          : null;

        const estimatedVsUsedGasRatio =
          txMeta.txReceipt.gasUsed && txMeta.swapMetaData.estimated_gas
            ? `${new BigNumber(txMeta.txReceipt.gasUsed, 16)
                .div(txMeta.swapMetaData.estimated_gas, 10)
                .times(100)
                .round(2)}%`
            : null;

        this._trackMetaMetricsEvent({
          event: 'Swap Completed',
          category: 'swaps',
          sensitiveProperties: {
            ...txMeta.swapMetaData,
            token_to_amount_received: tokensReceived,
            quote_vs_executionRatio: quoteVsExecutionRatio,
            estimated_vs_used_gasRatio: estimatedVsUsedGasRatio,
          },
        });
      }
    }
  }

  async _buildEventFragmentProperties(txMeta, extraParams) {
    const {
      type,
      time,
      status,
      chainId,
      origin: referrer,
      txParams: {
        gasPrice,
        gas: gasLimit,
        maxFeePerGas,
        maxPriorityFeePerGas,
        estimateSuggested,
        estimateUsed,
      },
      defaultGasEstimates,
      metamaskNetworkId: network,
    } = txMeta;
    const source = referrer === 'metamask' ? 'user' : 'dapp';

    const { assetType, tokenStandard } = await determineTransactionAssetType(
      txMeta,
      this.query,
      this.getTokenStandardAndDetails,
    );

    const gasParams = {};

    if (isEIP1559Transaction(txMeta)) {
      gasParams.max_fee_per_gas = maxFeePerGas;
      gasParams.max_priority_fee_per_gas = maxPriorityFeePerGas;
    } else {
      gasParams.gas_price = gasPrice;
    }

    if (defaultGasEstimates) {
      const { estimateType } = defaultGasEstimates;
      if (estimateType) {
        gasParams.default_estimate = estimateType;
        let defaultMaxFeePerGas = txMeta.defaultGasEstimates.maxFeePerGas;
        let defaultMaxPriorityFeePerGas =
          txMeta.defaultGasEstimates.maxPriorityFeePerGas;

        if (
          [
            GAS_RECOMMENDATIONS.LOW,
            GAS_RECOMMENDATIONS.MEDIUM,
            GAS_RECOMMENDATIONS.MEDIUM.HIGH,
          ].includes(estimateType)
        ) {
          const { gasFeeEstimates } = await this._getEIP1559GasFeeEstimates();
          if (gasFeeEstimates?.[estimateType]?.suggestedMaxFeePerGas) {
            defaultMaxFeePerGas =
              gasFeeEstimates[estimateType]?.suggestedMaxFeePerGas;
            gasParams.default_max_fee_per_gas = defaultMaxFeePerGas;
          }
          if (gasFeeEstimates?.[estimateType]?.suggestedMaxPriorityFeePerGas) {
            defaultMaxPriorityFeePerGas =
              gasFeeEstimates[estimateType]?.suggestedMaxPriorityFeePerGas;
            gasParams.default_max_priority_fee_per_gas = defaultMaxPriorityFeePerGas;
          }
        }
      }

      if (txMeta.defaultGasEstimates.gas) {
        gasParams.default_gas = txMeta.defaultGasEstimates.gas;
      }
      if (txMeta.defaultGasEstimates.gasPrice) {
        gasParams.default_gas_price = txMeta.defaultGasEstimates.gasPrice;
      }
    }

    if (estimateSuggested) {
      gasParams.estimate_suggested = estimateSuggested;
    }

    if (estimateUsed) {
      gasParams.estimate_used = estimateUsed;
    }

    const gasParamsInGwei = this._getGasValuesInGWEI(gasParams);

    let eip1559Version = '0';
    if (txMeta.txParams.maxFeePerGas) {
      const { eip1559V2Enabled } = this.preferencesStore.getState();
      eip1559Version = eip1559V2Enabled ? '2' : '1';
    }

    const properties = {
      chain_id: chainId,
      referrer,
      source,
      network,
      type,
      eip_1559_version: eip1559Version,
      gas_edit_type: 'none',
      gas_edit_attempted: 'none',
      account_type: await this.getAccountType(this.getSelectedAddress()),
      device_model: await this.getDeviceModel(this.getSelectedAddress()),
      asset_type: assetType,
      token_standard: tokenStandard,
    };

    const sensitiveProperties = {
      status,
      transaction_envelope_type: isEIP1559Transaction(txMeta)
        ? TRANSACTION_ENVELOPE_TYPE_NAMES.FEE_MARKET
        : TRANSACTION_ENVELOPE_TYPE_NAMES.LEGACY,
      first_seen: time,
      gas_limit: gasLimit,
      ...gasParamsInGwei,
      ...extraParams,
    };

    return { properties, sensitiveProperties };
  }

  /**
   * Helper method that checks for the presence of an existing fragment by id
   * appropriate for the type of event that triggered fragment creation. If the
   * appropriate fragment exists, then nothing is done. If it does not exist a
   * new event fragment is created with the appropriate payload.
   *
   * @param {TransactionMeta} txMeta - Transaction meta object
   * @param {TransactionMetaMetricsEventString} event - The event type that
   *  triggered fragment creation
   * @param {Object} properties - properties to include in the fragment
   * @param {Object} [sensitiveProperties] - sensitive properties to include in
   *  the fragment
   */
  _createTransactionEventFragment(
    txMeta,
    event,
    properties,
    sensitiveProperties,
  ) {
    const isSubmitted = [
      TRANSACTION_EVENTS.FINALIZED,
      TRANSACTION_EVENTS.SUBMITTED,
    ].includes(event);
    const uniqueIdentifier = `transaction-${
      isSubmitted ? 'submitted' : 'added'
    }-${txMeta.id}`;

    const fragment = this.getEventFragmentById(uniqueIdentifier);
    if (typeof fragment !== 'undefined') {
      return;
    }

    switch (event) {
      // When a transaction is added to the controller, we know that the user
      // will be presented with a confirmation screen. The user will then
      // either confirm or reject that transaction. Each has an associated
      // event we want to track. While we don't necessarily need an event
      // fragment to model this, having one allows us to record additional
      // properties onto the event from the UI. For example, when the user
      // edits the transactions gas params we can record that property and
      // then get analytics on the number of transactions in which gas edits
      // occur.
      case TRANSACTION_EVENTS.ADDED:
        this.createEventFragment({
          category: 'Transactions',
          initialEvent: TRANSACTION_EVENTS.ADDED,
          successEvent: TRANSACTION_EVENTS.APPROVED,
          failureEvent: TRANSACTION_EVENTS.REJECTED,
          properties,
          sensitiveProperties,
          persist: true,
          uniqueIdentifier,
        });
        break;
      // If for some reason an approval or rejection occurs without the added
      // fragment existing in memory, we create the added fragment but without
      // the initialEvent firing. This is to prevent possible duplication of
      // events. A good example why this might occur is if the user had
      // unapproved transactions in memory when updating to the version that
      // includes this change. A migration would have also helped here but this
      // implementation hardens against other possible bugs where a fragment
      // does not exist.
      case TRANSACTION_EVENTS.APPROVED:
      case TRANSACTION_EVENTS.REJECTED:
        this.createEventFragment({
          category: 'Transactions',
          successEvent: TRANSACTION_EVENTS.APPROVED,
          failureEvent: TRANSACTION_EVENTS.REJECTED,
          properties,
          sensitiveProperties,
          persist: true,
          uniqueIdentifier,
        });
        break;
      // When a transaction is submitted it will always result in updating
      // to a finalized state (dropped, failed, confirmed) -- eventually.
      // However having a fragment started at this stage allows augmenting
      // analytics data with user interactions such as speeding up and
      // canceling the transactions. From this controllers perspective a new
      // transaction with a new id is generated for speed up and cancel
      // transactions, but from the UI we could augment the previous ID with
      // supplemental data to show user intent. Such as when they open the
      // cancel UI but don't submit. We can record that this happened and add
      // properties to the transaction event.
      case TRANSACTION_EVENTS.SUBMITTED:
        this.createEventFragment({
          category: 'Transactions',
          initialEvent: TRANSACTION_EVENTS.SUBMITTED,
          successEvent: TRANSACTION_EVENTS.FINALIZED,
          properties,
          sensitiveProperties,
          persist: true,
          uniqueIdentifier,
        });
        break;
      // If for some reason a transaction is finalized without the submitted
      // fragment existing in memory, we create the submitted fragment but
      // without the initialEvent firing. This is to prevent possible
      // duplication of events. A good example why this might occur is if th
      // user had pending transactions in memory when updating to the version
      // that includes this change. A migration would have also helped here but
      // this implementation hardens against other possible bugs where a
      // fragment does not exist.
      case TRANSACTION_EVENTS.FINALIZED:
        this.createEventFragment({
          category: 'Transactions',
          successEvent: TRANSACTION_EVENTS.FINALIZED,
          properties,
          sensitiveProperties,
          persist: true,
          uniqueIdentifier,
        });
        break;
      default:
        break;
    }
  }

  /**
   * Extracts relevant properties from a transaction meta
   * object and uses them to create and send metrics for various transaction
   * events.
   *
   * @param {Object} txMeta - the txMeta object
   * @param {TransactionMetaMetricsEventString} event - the name of the transaction event
   * @param {Object} extraParams - optional props and values to include in sensitiveProperties
   */
  async _trackTransactionMetricsEvent(txMeta, event, extraParams = {}) {
    if (!txMeta) {
      return;
    }
    const {
      properties,
      sensitiveProperties,
    } = await this._buildEventFragmentProperties(txMeta, extraParams);

    // Create event fragments for event types that spawn fragments, and ensure
    // existence of fragments for event types that act upon them.
    this._createTransactionEventFragment(
      txMeta,
      event,
      properties,
      sensitiveProperties,
    );

    let id;

    switch (event) {
      // If the user approves a transaction, finalize the transaction added
      // event fragment.
      case TRANSACTION_EVENTS.APPROVED:
        id = `transaction-added-${txMeta.id}`;
        this.updateEventFragment(id, { properties, sensitiveProperties });
        this.finalizeEventFragment(id);
        break;
      // If the user rejects a transaction, finalize the transaction added
      // event fragment. with the abandoned flag set.
      case TRANSACTION_EVENTS.REJECTED:
        id = `transaction-added-${txMeta.id}`;
        this.updateEventFragment(id, { properties, sensitiveProperties });
        this.finalizeEventFragment(id, {
          abandoned: true,
        });
        break;
      // When a transaction is finalized, also finalize the transaction
      // submitted event fragment.
      case TRANSACTION_EVENTS.FINALIZED:
        id = `transaction-submitted-${txMeta.id}`;
        this.updateEventFragment(id, { properties, sensitiveProperties });
        this.finalizeEventFragment(`transaction-submitted-${txMeta.id}`);
        break;
      default:
        break;
    }
  }

  _getTransactionCompletionTime(submittedTime) {
    return Math.round((Date.now() - submittedTime) / 1000).toString();
  }

  _getGasValuesInGWEI(gasParams) {
    const gasValuesInGwei = {};
    for (const param in gasParams) {
      if (isHexString(gasParams[param])) {
        gasValuesInGwei[param] = hexWEIToDecGWEI(gasParams[param]);
      } else {
        gasValuesInGwei[param] = gasParams[param];
      }
    }
    return gasValuesInGwei;
  }

  _failTransaction(txId, error) {
    this.txStateManager.setTxStatusFailed(txId, error);
    const txMeta = this.txStateManager.getTransaction(txId);
    this._trackTransactionMetricsEvent(txMeta, TRANSACTION_EVENTS.FINALIZED, {
      error: error.message,
    });
  }

  _dropTransaction(txId) {
    this.txStateManager.setTxStatusDropped(txId);
    const txMeta = this.txStateManager.getTransaction(txId);
    this._trackTransactionMetricsEvent(txMeta, TRANSACTION_EVENTS.FINALIZED);
  }
}<|MERGE_RESOLUTION|>--- conflicted
+++ resolved
@@ -432,17 +432,8 @@
    * @param {string} editableParams.gasPrice
    * @returns {TransactionMeta} the txMeta of the updated transaction
    */
-<<<<<<< HEAD
-  updateEditableParams(txId, { data, from, to, value }) {
+  updateEditableParams(txId, { data, from, to, value, gas, gasPrice }) {
     this._throwErrorIfNotUnapprovedTx(txId, 'updateEditableParams');
-=======
-  updateEditableParams(txId, { data, from, to, value, gas, gasPrice }) {
-    if (!this._checkIfTxStatusIsUnapproved(txId)) {
-      throw new Error(
-        'Cannot call updateEditableParams on a transaction that is not in an unapproved state',
-      );
-    }
->>>>>>> 7cb22bd8
 
     const editableParams = {
       txParams: {
@@ -602,15 +593,7 @@
       approvalTxId,
     },
   ) {
-<<<<<<< HEAD
     this._throwErrorIfNotUnapprovedTx(txId, 'updateSwapTransaction');
-=======
-    if (!this._checkIfTxStatusIsUnapproved(txId)) {
-      throw new Error(
-        'Cannot call updateSwapTransaction on a transaction that is not in an unapproved state',
-      );
-    }
->>>>>>> 7cb22bd8
 
     let swapTransaction = {
       sourceTokenSymbol,
