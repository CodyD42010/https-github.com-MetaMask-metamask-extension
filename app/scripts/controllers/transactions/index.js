--- conflicted
+++ resolved
@@ -1,11 +1,10 @@
-import EventEmitter from '@metamask/safe-event-emitter';
+import EventEmitter from 'safe-event-emitter';
 import { ObservableStore } from '@metamask/obs-store';
 import { bufferToHex, keccak, toBuffer, isHexString } from 'ethereumjs-util';
-import EthQuery from '@metamask/ethjs-query';
-import { errorCodes, ethErrors } from 'eth-rpc-errors';
-import { Common, Hardfork } from '@ethereumjs/common';
+import EthQuery from 'ethjs-query';
+import { ethErrors } from 'eth-rpc-errors';
+import Common from '@ethereumjs/common';
 import { TransactionFactory } from '@ethereumjs/tx';
-import { ApprovalType } from '@metamask/controller-utils';
 import NonceTracker from 'nonce-tracker';
 import log from 'loglevel';
 import BigNumber from 'bignumber.js';
@@ -13,63 +12,40 @@
 import cleanErrorStack from '../../lib/cleanErrorStack';
 import {
   hexToBn,
+  bnToHex,
   BnMultiplyByFraction,
   addHexPrefix,
   getChainType,
 } from '../../lib/util';
 import {
-  TransactionStatus,
-  TransactionType,
-  TokenStandard,
-  TransactionEnvelopeType,
-  TransactionMetaMetricsEvent,
-  TransactionApprovalAmountType,
+  TRANSACTION_STATUSES,
+  TRANSACTION_TYPES,
+  TRANSACTION_ENVELOPE_TYPES,
+  TRANSACTION_EVENTS,
 } from '../../../../shared/constants/transaction';
 import { METAMASK_CONTROLLER_EVENTS } from '../../metamask-controller';
 import {
   GAS_LIMITS,
-  GasEstimateTypes,
-  GasRecommendations,
+  GAS_ESTIMATE_TYPES,
+  GAS_RECOMMENDATIONS,
   CUSTOM_GAS_ESTIMATE,
-  PriorityLevels,
+  PRIORITY_LEVELS,
 } from '../../../../shared/constants/gas';
+import { decGWEIToHexWEI } from '../../../../shared/modules/conversion.utils';
+import { isSwapsDefaultTokenAddress } from '../../../../shared/modules/swaps.utils';
+import { EVENT } from '../../../../shared/constants/metametrics';
 import {
-  bnToHex,
-  decGWEIToHexWEI,
-  hexWEIToDecETH,
-  hexWEIToDecGWEI,
-} from '../../../../shared/modules/conversion.utils';
-import { isSwapsDefaultTokenAddress } from '../../../../shared/modules/swaps.utils';
-import {
-  MetaMetricsEventCategory,
-  MetaMetricsEventName,
-} from '../../../../shared/constants/metametrics';
-import {
+  HARDFORKS,
+  MAINNET,
+  NETWORK_TYPE_RPC,
   CHAIN_ID_TO_GAS_LIMIT_BUFFER_MAP,
-  NETWORK_TYPES,
-  NetworkStatus,
 } from '../../../../shared/constants/network';
 import {
   determineTransactionAssetType,
-  determineTransactionContractCode,
   determineTransactionType,
   isEIP1559Transaction,
 } from '../../../../shared/modules/transaction.utils';
 import { ORIGIN_METAMASK } from '../../../../shared/constants/app';
-<<<<<<< HEAD
-///: BEGIN:ONLY_INCLUDE_IN(blockaid)
-import {
-  BlockaidReason,
-  BlockaidResultType,
-} from '../../../../shared/constants/security-provider';
-///: END:ONLY_INCLUDE_IN
-import {
-  calcGasTotal,
-  getSwapsTokensReceivedFromTxMeta,
-  TRANSACTION_ENVELOPE_TYPE_NAMES,
-} from '../../../../shared/lib/transactions-controller-utils';
-import { Numeric } from '../../../../shared/modules/Numeric';
-=======
 import {
   calcGasTotal,
   decimalToHex,
@@ -79,35 +55,31 @@
   TRANSACTION_ENVELOPE_TYPE_NAMES,
   TRANSACTION_NO_CONTRACT_ERROR_KEY,
 } from '../../constants/transactions-controller-utils';
->>>>>>> 377d6699
 import TransactionStateManager from './tx-state-manager';
 import TxGasUtil from './tx-gas-utils';
 import PendingTransactionTracker from './pending-tx-tracker';
 import * as txUtils from './lib/util';
-import { IncomingTransactionHelper } from './IncomingTransactionHelper';
-import { EtherscanRemoteTransactionSource } from './EtherscanRemoteTransactionSource';
 
 const MAX_MEMSTORE_TX_LIST_SIZE = 100; // Number of transactions (by unique nonces) to keep in memory
 const UPDATE_POST_TX_BALANCE_TIMEOUT = 5000;
 
 const SWAP_TRANSACTION_TYPES = [
-  TransactionType.swap,
-  TransactionType.swapApproval,
+  TRANSACTION_TYPES.SWAP,
+  TRANSACTION_TYPES.SWAP_APPROVAL,
 ];
 
 // Only certain types of transactions should be allowed to be specified when
 // adding a new unapproved transaction.
 const VALID_UNAPPROVED_TRANSACTION_TYPES = [
   ...SWAP_TRANSACTION_TYPES,
-  TransactionType.simpleSend,
-  TransactionType.tokenMethodTransfer,
-  TransactionType.tokenMethodTransferFrom,
-  TransactionType.contractInteraction,
+  TRANSACTION_TYPES.SIMPLE_SEND,
+  TRANSACTION_TYPES.TOKEN_METHOD_TRANSFER,
+  TRANSACTION_TYPES.TOKEN_METHOD_TRANSFER_FROM,
 ];
 
 /**
  * @typedef {import('../../../../shared/constants/transaction').TransactionMeta} TransactionMeta
- * @typedef {import('../../../../shared/constants/gas').TxGasFees} TxGasFees
+ * @typedef {import('../../../../shared/constants/transaction').TransactionMetaMetricsEventString} TransactionMetaMetricsEventString
  */
 
 const METRICS_STATUS_FAILED = 'failed on-chain';
@@ -139,27 +111,20 @@
  *
  * @param {object} opts
  * @param {object} opts.initState - initial transaction list default is an empty array
- * @param {Function} opts.getNetworkId - Get the current network ID.
- * @param {Function} opts.getNetworkStatus - Get the current network status.
- * @param {Function} opts.getNetworkState - Get the network state.
- * @param {Function} opts.onNetworkStateChange - Subscribe to network state change events.
+ * @param {object} opts.networkStore - an observable store for network number
  * @param {object} opts.blockTracker - An instance of eth-blocktracker
  * @param {object} opts.provider - A network provider.
  * @param {Function} opts.signTransaction - function the signs an @ethereumjs/tx
  * @param {object} opts.getPermittedAccounts - get accounts that an origin has permissions for
  * @param {Function} opts.signTransaction - ethTx signer that returns a rawTx
  * @param {number} [opts.txHistoryLimit] - number *optional* for limiting how many transactions are in state
- * @param {Function} opts.hasCompletedOnboarding - Returns whether or not the user has completed the onboarding flow
- * @param {Function} opts.shouldDisablePublish - Returns whether or not should skips publishing the transaction.
  * @param {object} opts.preferencesStore
  */
 
 export default class TransactionController extends EventEmitter {
   constructor(opts) {
     super();
-    this.getNetworkId = opts.getNetworkId;
-    this.getNetworkStatus = opts.getNetworkStatus;
-    this._getNetworkState = opts.getNetworkState;
+    this.networkStore = opts.networkStore || new ObservableStore({});
     this._getCurrentChainId = opts.getCurrentChainId;
     this.getProviderConfig = opts.getProviderConfig;
     this._getCurrentNetworkEIP1559Compatibility =
@@ -172,22 +137,18 @@
     this.blockTracker = opts.blockTracker;
     this.signEthTx = opts.signTransaction;
     this.inProcessOfSigning = new Set();
+    this._trackMetaMetricsEvent = opts.trackMetaMetricsEvent;
     this._getParticipateInMetrics = opts.getParticipateInMetrics;
     this._getEIP1559GasFeeEstimates = opts.getEIP1559GasFeeEstimates;
+    this.createEventFragment = opts.createEventFragment;
+    this.updateEventFragment = opts.updateEventFragment;
+    this.finalizeEventFragment = opts.finalizeEventFragment;
+    this.getEventFragmentById = opts.getEventFragmentById;
     this.getDeviceModel = opts.getDeviceModel;
     this.getAccountType = opts.getAccountType;
     this.getTokenStandardAndDetails = opts.getTokenStandardAndDetails;
-    this.securityProviderRequest = opts.securityProviderRequest;
-    this.messagingSystem = opts.messenger;
-    this._hasCompletedOnboarding = opts.hasCompletedOnboarding;
-    this._shouldDisablePublish = opts.shouldDisablePublish;
 
     this.memStore = new ObservableStore({});
-
-    this.resetState = () => {
-      this._updateMemstore();
-    };
-
     this.query = new EthQuery(this.provider);
 
     this.txGasUtil = new TxGasUtil(this.provider);
@@ -195,10 +156,10 @@
     this.txStateManager = new TransactionStateManager({
       initState: opts.initState,
       txHistoryLimit: opts.txHistoryLimit,
-      getNetworkId: this.getNetworkId,
-      getNetworkStatus: this.getNetworkStatus,
+      getNetwork: this.getNetwork.bind(this),
       getCurrentChainId: opts.getCurrentChainId,
     });
+    this._onBootCleanUp();
 
     this.store = this.txStateManager.store;
     this.nonceTracker = new NonceTracker({
@@ -213,8 +174,9 @@
         );
         return [...pendingTransactions, ...externalPendingTransactions];
       },
-      getConfirmedTransactions:
-        this.txStateManager.getConfirmedTransactions.bind(this.txStateManager),
+      getConfirmedTransactions: this.txStateManager.getConfirmedTransactions.bind(
+        this.txStateManager,
+      ),
     });
 
     this.pendingTxTracker = new PendingTransactionTracker({
@@ -226,37 +188,11 @@
         const approved = this.txStateManager.getApprovedTransactions();
         return [...pending, ...approved];
       },
-      approveTransaction: this._approveTransaction.bind(this),
-      getCompletedTransactions:
-        this.txStateManager.getConfirmedTransactions.bind(this.txStateManager),
+      approveTransaction: this.approveTransaction.bind(this),
+      getCompletedTransactions: this.txStateManager.getConfirmedTransactions.bind(
+        this.txStateManager,
+      ),
     });
-
-    this.incomingTransactionHelper = new IncomingTransactionHelper({
-      blockTracker: this.blockTracker,
-      getCurrentAccount: () => this.getSelectedAddress(),
-      getNetworkState: () => this._getNetworkState(),
-      isEnabled: () =>
-        Boolean(
-          this.preferencesStore.getState().incomingTransactionsPreferences?.[
-            this._getCurrentChainId()
-          ] && this._hasCompletedOnboarding(),
-        ),
-      lastFetchedBlockNumbers: opts.initState?.lastFetchedBlockNumbers || {},
-      remoteTransactionSource: new EtherscanRemoteTransactionSource({
-        includeTokenTransfers: false,
-      }),
-      updateTransactions: false,
-    });
-
-    this.incomingTransactionHelper.hub.on(
-      'transactions',
-      this._onIncomingTransactions.bind(this),
-    );
-
-    this.incomingTransactionHelper.hub.on(
-      'updatedLastFetchedBlockNumbers',
-      this._onUpdatedLastFetchedBlockNumbers.bind(this),
-    );
 
     this.txStateManager.store.subscribe(() =>
       this.emit(METAMASK_CONTROLLER_EVENTS.UPDATE_BADGE),
@@ -265,16 +201,103 @@
     // memstore is computed from a few different stores
     this._updateMemstore();
     this.txStateManager.store.subscribe(() => this._updateMemstore());
-    opts.onNetworkStateChange(() => {
+    this.networkStore.subscribe(() => {
       this._onBootCleanUp();
       this._updateMemstore();
     });
 
     // request state update to finalize initialization
     this._updatePendingTxsAfterFirstBlock();
-    this._onBootCleanUp();
-
-    this.transactionUpdateController = opts.transactionUpdateController;
+  }
+
+  /**
+   * Gets the current chainId in the network store as a number, returning 0 if
+   * the chainId parses to NaN.
+   *
+   * @returns {number} The numerical chainId.
+   */
+  getChainId() {
+    const networkState = this.networkStore.getState();
+    const chainId = this._getCurrentChainId();
+    const integerChainId = parseInt(chainId, 16);
+    if (networkState === 'loading' || Number.isNaN(integerChainId)) {
+      return 0;
+    }
+    return integerChainId;
+  }
+
+  async getEIP1559Compatibility(fromAddress) {
+    const currentNetworkIsCompatible = await this._getCurrentNetworkEIP1559Compatibility();
+    const fromAccountIsCompatible = await this._getCurrentAccountEIP1559Compatibility(
+      fromAddress,
+    );
+    return currentNetworkIsCompatible && fromAccountIsCompatible;
+  }
+
+  /**
+   * `@ethereumjs/tx` uses `@ethereumjs/common` as a configuration tool for
+   * specifying which chain, network, hardfork and EIPs to support for
+   * a transaction. By referencing this configuration, and analyzing the fields
+   * specified in txParams, `@ethereumjs/tx` is able to determine which EIP-2718
+   * transaction type to use.
+   *
+   * @param fromAddress
+   * @returns {Common} common configuration object
+   */
+  async getCommonConfiguration(fromAddress) {
+    const { type, nickname: name } = this.getProviderConfig();
+    const supportsEIP1559 = await this.getEIP1559Compatibility(fromAddress);
+
+    // This logic below will have to be updated each time a hardfork happens
+    // that carries with it a new Transaction type. It is inconsequential for
+    // hardforks that do not include new types.
+    const hardfork = supportsEIP1559 ? HARDFORKS.LONDON : HARDFORKS.BERLIN;
+
+    // type will be one of our default network names or 'rpc'. the default
+    // network names are sufficient configuration, simply pass the name as the
+    // chain argument in the constructor.
+    if (type !== NETWORK_TYPE_RPC) {
+      return new Common({
+        chain: type,
+        hardfork,
+      });
+    }
+
+    // For 'rpc' we need to use the same basic configuration as mainnet,
+    // since we only support EVM compatible chains, and then override the
+    // name, chainId and networkId properties. This is done using the
+    // `forCustomChain` static method on the Common class.
+    const chainId = parseInt(this._getCurrentChainId(), 16);
+    const networkId = this.networkStore.getState();
+
+    const customChainParams = {
+      name,
+      chainId,
+      // It is improbable for a transaction to be signed while the network
+      // is loading for two reasons.
+      // 1. Pending, unconfirmed transactions are wiped on network change
+      // 2. The UI is unusable (loading indicator) when network is loading.
+      // setting the networkId to 0 is for type safety and to explicity lead
+      // the transaction to failing if a user is able to get to this branch
+      // on a custom network that requires valid network id. I have not ran
+      // into this limitation on any network I have attempted, even when
+      // hardcoding networkId to 'loading'.
+      networkId: networkId === 'loading' ? 0 : parseInt(networkId, 10),
+    };
+
+    return Common.forCustomChain(MAINNET, customChainParams, hardfork);
+  }
+
+  /**
+   * Adds a tx to the txlist
+   *
+   * @param txMeta
+   * @fires ${txMeta.id}:unapproved
+   */
+  addTransaction(txMeta) {
+    this.txStateManager.addTransaction(txMeta);
+    this.emit(`${txMeta.id}:unapproved`, txMeta);
+    this._trackTransactionMetricsEvent(txMeta, TRANSACTION_EVENTS.ADDED);
   }
 
   /**
@@ -286,78 +309,101 @@
     this.txStateManager.wipeTransactions(address);
   }
 
-  /* eslint-disable jsdoc/require-param, jsdoc/check-param-names */
-  /**
-   * Add a new unapproved transaction
-   *
-   * @param {object} txParams - Standard parameters for an Ethereum transaction
-   * @param {object} opts - Options
-   * @param {string} opts.actionId - Unique ID to prevent duplicate requests
-   * @param {string} opts.method - RPC method that requested the transaction
-   * @param {string} opts.origin - Origin of the transaction request, such as the hostname of a dApp
-   * @param {boolean} opts.requireApproval - Whether the transaction requires approval by the user
-   * @param {object[]} opts.sendFlowHistory - Associated history to store with the transaction
-   * @param {object} opts.swaps - Options specific to swap transactions
-   * @param {boolean} opts.swaps.hasApproveTx - Whether this transaction required an approval transaction
-   * @param {boolean} opts.swaps.meta - Additional metadata to store for the transaction
-   * @param {TransactionType} opts.type - Type of transaction to add, such as 'cancel' or 'swap'
-   * @returns {Promise<{transactionMeta: TransactionMeta, result: Promise<string>}>} An object containing the transaction metadata, and a promise that resolves to the transaction hash after being submitted to the network
-   */ /* eslint-enable jsdoc/require-param, jsdoc/check-param-names */
-  async addTransaction(
-    txParams,
-    {
-      actionId,
-      method,
-      origin,
-      requireApproval,
-      sendFlowHistory,
-      swaps: { hasApproveTx, meta } = {},
-      type,
-      ///: BEGIN:ONLY_INCLUDE_IN(blockaid)
-      securityAlertResponse,
-      ///: END:ONLY_INCLUDE_IN
-    } = {},
-  ) {
-    log.debug(`MetaMaskController addTransaction ${JSON.stringify(txParams)}`);
-
-    const { txMeta, isExisting } = await this._createTransaction(txParams, {
-      actionId,
-      method,
-      origin,
-      sendFlowHistory,
-      swaps: { hasApproveTx, meta },
-      type,
-      ///: BEGIN:ONLY_INCLUDE_IN(blockaid)
-      securityAlertResponse,
-      ///: END:ONLY_INCLUDE_IN
+  /**
+   * Add a new unapproved transaction to the pipeline
+   *
+   * @returns {Promise<string>} the hash of the transaction after being submitted to the network
+   * @param {object} txParams - txParams for the transaction
+   * @param {object} opts - with the key origin to put the origin on the txMeta
+   */
+  async newUnapprovedTransaction(txParams, opts = {}) {
+    log.debug(
+      `MetaMaskController newUnapprovedTransaction ${JSON.stringify(txParams)}`,
+    );
+
+    const initialTxMeta = await this.addUnapprovedTransaction(
+      txParams,
+      opts.origin,
+    );
+
+    // listen for tx completion (success, fail)
+    return new Promise((resolve, reject) => {
+      this.txStateManager.once(
+        `${initialTxMeta.id}:finished`,
+        (finishedTxMeta) => {
+          switch (finishedTxMeta.status) {
+            case TRANSACTION_STATUSES.SUBMITTED:
+              return resolve(finishedTxMeta.hash);
+            case TRANSACTION_STATUSES.REJECTED:
+              return reject(
+                cleanErrorStack(
+                  ethErrors.provider.userRejectedRequest(
+                    'MetaMask Tx Signature: User denied transaction signature.',
+                  ),
+                ),
+              );
+            case TRANSACTION_STATUSES.FAILED:
+              return reject(
+                cleanErrorStack(
+                  ethErrors.rpc.internal(finishedTxMeta.err.message),
+                ),
+              );
+            default:
+              return reject(
+                cleanErrorStack(
+                  ethErrors.rpc.internal(
+                    `MetaMask Tx Signature: Unknown problem: ${JSON.stringify(
+                      finishedTxMeta.txParams,
+                    )}`,
+                  ),
+                ),
+              );
+          }
+        },
+      );
     });
-
-    return {
-      transactionMeta: txMeta,
-      result: this._processApproval(txMeta, {
-        isExisting,
-        requireApproval,
-        actionId,
-      }),
-    };
-  }
-
-  /**
-   * Creates approvals for all unapproved transactions in the txStateManager.
-   */
-  initApprovals() {
-    const unapprovedTxs = this.txStateManager.getUnapprovedTxList();
-
-    Object.values(unapprovedTxs).forEach((txMeta) => {
-      this._requestTransactionApproval(txMeta, {
-        shouldShowRequest: false,
-      }).catch((error) => {
-        if (error.code === errorCodes.provider.userRejectedRequest) {
-          return;
-        }
-        log.error('Error during persisted transaction approval', error);
-      });
-    });
+  }
+
+  // ====================================================================================================================================================
+
+  /**
+   * @param {number} txId
+   * @returns {TransactionMeta} the txMeta who matches the given id if none found
+   * for the network returns undefined
+   */
+  _getTransaction(txId) {
+    const { transactions } = this.store.getState();
+    return transactions[txId];
+  }
+
+  /**
+   * @param {number} txId
+   * @returns {boolean}
+   */
+  _isUnapprovedTransaction(txId) {
+    return (
+      this.txStateManager.getTransaction(txId).status ===
+      TRANSACTION_STATUSES.UNAPPROVED
+    );
+  }
+
+  /**
+   * @param {number} txId
+   * @param {string} fnName
+   */
+  _throwErrorIfNotUnapprovedTx(txId, fnName) {
+    if (!this._isUnapprovedTransaction(txId)) {
+      throw new Error(
+        `TransactionsController: Can only call ${fnName} on an unapproved transaction.
+         Current tx status: ${this.txStateManager.getTransaction(txId).status}`,
+      );
+    }
+  }
+
+  _updateTransaction(txId, proposedUpdate, note) {
+    const txMeta = this.txStateManager.getTransaction(txId);
+    const updated = merge(txMeta, proposedUpdate);
+    this.txStateManager.updateTransaction(updated, note);
   }
 
   /**
@@ -442,7 +488,18 @@
    * updates the gas fees of the transaction with id if the transaction state is unapproved
    *
    * @param {string} txId - transaction id
-   * @param {TxGasFees} txGasFees - holds the gas fees parameters
+   * @param {object} txGasFees - holds the gas fees parameters
+   * @param {string} txGasFees.gasLimit
+   * @param {string} txGasFees.gasPrice
+   * @param {string} txGasFees.maxPriorityFeePerGas
+   * @param {string} txGasFees.maxFeePerGas
+   * @param {string} txGasFees.estimateUsed
+   * @param {string} txGasFees.estimateSuggested
+   * @param {string} txGasFees.defaultGasEstimates
+   * @param {string} txGasFees.gas
+   * @param {string} txGasFees.originalGasEstimate
+   * @param {string} txGasFees.userEditedGasLimit
+   * @param {string} txGasFees.userFeeLevel
    * @returns {TransactionMeta} the txMeta of the updated transaction
    */
   updateTransactionGasFees(
@@ -488,436 +545,243 @@
   }
 
   /**
+   * updates the estimate base fees of the transaction with id if the transaction state is unapproved
+   *
+   * @param {string} txId - transaction id
+   * @param {object} txEstimateBaseFees - holds the estimate base fees parameters
+   * @param {string} txEstimateBaseFees.estimatedBaseFee
+   * @param {string} txEstimateBaseFees.decEstimatedBaseFee
+   * @returns {TransactionMeta} the txMeta of the updated transaction
+   */
+  updateTransactionEstimatedBaseFee(
+    txId,
+    { estimatedBaseFee, decEstimatedBaseFee },
+  ) {
+    this._throwErrorIfNotUnapprovedTx(
+      txId,
+      'updateTransactionEstimatedBaseFee',
+    );
+
+    let txEstimateBaseFees = { estimatedBaseFee, decEstimatedBaseFee };
+    // only update what is defined
+    txEstimateBaseFees = pickBy(txEstimateBaseFees);
+
+    const note = `Update Transaction Estimated Base Fees for ${txId}`;
+    this._updateTransaction(txId, txEstimateBaseFees, note);
+    return this._getTransaction(txId);
+  }
+
+  /**
+   * updates a swap approval transaction with provided metadata and source token symbol
+   *  if the transaction state is unapproved.
+   *
+   * @param {string} txId
+   * @param {object} swapApprovalTransaction - holds the metadata and token symbol
+   * @param {string} swapApprovalTransaction.type
+   * @param {string} swapApprovalTransaction.sourceTokenSymbol
+   * @returns {TransactionMeta} the txMeta of the updated transaction
+   */
+  updateSwapApprovalTransaction(txId, { type, sourceTokenSymbol }) {
+    this._throwErrorIfNotUnapprovedTx(txId, 'updateSwapApprovalTransaction');
+
+    let swapApprovalTransaction = { type, sourceTokenSymbol };
+    // only update what is defined
+    swapApprovalTransaction = pickBy(swapApprovalTransaction);
+
+    const note = `Update Swap Approval Transaction for ${txId}`;
+    this._updateTransaction(txId, swapApprovalTransaction, note);
+    return this._getTransaction(txId);
+  }
+
+  /**
+   * updates a swap transaction with provided metadata and source token symbol
+   *  if the transaction state is unapproved.
+   *
+   * @param {string} txId
+   * @param {object} swapTransaction - holds the metadata
+   * @param {string} swapTransaction.sourceTokenSymbol
+   * @param {string} swapTransaction.destinationTokenSymbol
+   * @param {string} swapTransaction.type
+   * @param {string} swapTransaction.destinationTokenDecimals
+   * @param {string} swapTransaction.destinationTokenAddress
+   * @param {string} swapTransaction.swapMetaData
+   * @param {string} swapTransaction.swapTokenValue
+   * @param {string} swapTransaction.estimatedBaseFee
+   * @param {string} swapTransaction.approvalTxId
+   * @returns {TransactionMeta} the txMeta of the updated transaction
+   */
+  updateSwapTransaction(
+    txId,
+    {
+      sourceTokenSymbol,
+      destinationTokenSymbol,
+      type,
+      destinationTokenDecimals,
+      destinationTokenAddress,
+      swapMetaData,
+      swapTokenValue,
+      estimatedBaseFee,
+      approvalTxId,
+    },
+  ) {
+    this._throwErrorIfNotUnapprovedTx(txId, 'updateSwapTransaction');
+
+    let swapTransaction = {
+      sourceTokenSymbol,
+      destinationTokenSymbol,
+      type,
+      destinationTokenDecimals,
+      destinationTokenAddress,
+      swapMetaData,
+      swapTokenValue,
+      estimatedBaseFee,
+      approvalTxId,
+    };
+
+    // only update what is defined
+    swapTransaction = pickBy(swapTransaction);
+
+    const note = `Update Swap Transaction for ${txId}`;
+    this._updateTransaction(txId, swapTransaction, note);
+    return this._getTransaction(txId);
+  }
+
+  /**
+   * updates a transaction's user settings only if the transaction state is unapproved
+   *
+   * @param {string} txId
+   * @param {object} userSettings - holds the metadata
+   * @param {string} userSettings.userEditedGasLimit
+   * @param {string} userSettings.userFeeLevel
+   * @returns {TransactionMeta} the txMeta of the updated transaction
+   */
+  updateTransactionUserSettings(txId, { userEditedGasLimit, userFeeLevel }) {
+    this._throwErrorIfNotUnapprovedTx(txId, 'updateTransactionUserSettings');
+
+    let userSettings = { userEditedGasLimit, userFeeLevel };
+    // only update what is defined
+    userSettings = pickBy(userSettings);
+
+    const note = `Update User Settings for ${txId}`;
+    this._updateTransaction(txId, userSettings, note);
+    return this._getTransaction(txId);
+  }
+
+  /**
    * append new sendFlowHistory to the transaction with id if the transaction
    * state is unapproved. Returns the updated transaction.
    *
    * @param {string} txId - transaction id
-   * @param {number} currentSendFlowHistoryLength - sendFlowHistory entries currently
    * @param {Array<{ entry: string, timestamp: number }>} sendFlowHistory -
    *  history to add to the sendFlowHistory property of txMeta.
    * @returns {TransactionMeta} the txMeta of the updated transaction
    */
-  updateTransactionSendFlowHistory(
-    txId,
-    currentSendFlowHistoryLength,
-    sendFlowHistory,
-  ) {
+  updateTransactionSendFlowHistory(txId, sendFlowHistory) {
     this._throwErrorIfNotUnapprovedTx(txId, 'updateTransactionSendFlowHistory');
     const txMeta = this._getTransaction(txId);
 
+    // only update what is defined
+    const note = `Update sendFlowHistory for ${txId}`;
+
+    this.txStateManager.updateTransaction(
+      {
+        ...txMeta,
+        sendFlowHistory: [
+          ...(txMeta?.sendFlowHistory ?? []),
+          ...sendFlowHistory,
+        ],
+      },
+      note,
+    );
+    return this._getTransaction(txId);
+  }
+
+  // ====================================================================================================================================================
+
+  /**
+   * Validates and generates a txMeta with defaults and puts it in txStateManager
+   * store.
+   *
+   * @param txParams
+   * @param origin
+   * @param transactionType
+   * @param sendFlowHistory
+   * @returns {txMeta}
+   */
+  async addUnapprovedTransaction(
+    txParams,
+    origin,
+    transactionType,
+    sendFlowHistory = [],
+  ) {
     if (
-      currentSendFlowHistoryLength === (txMeta?.sendFlowHistory?.length || 0)
+      transactionType !== undefined &&
+      !VALID_UNAPPROVED_TRANSACTION_TYPES.includes(transactionType)
     ) {
-      // only update what is defined
-      const note = `Update sendFlowHistory for ${txId}`;
-
-      this.txStateManager.updateTransaction(
-        {
-          ...txMeta,
-          sendFlowHistory: [
-            ...(txMeta?.sendFlowHistory ?? []),
-            ...sendFlowHistory,
-          ],
-        },
-        note,
+      throw new Error(
+        `TransactionController - invalid transactionType value: ${transactionType}`,
       );
     }
-    return this._getTransaction(txId);
-  }
-
-  /**
-   * Creates a new approved transaction to attempt to cancel a previously submitted transaction. The
-   * new transaction contains the same nonce as the previous, is a basic ETH transfer of 0x value to
-   * the sender's address, and has a higher gasPrice than that of the previous transaction.
-   *
-   * @param {number} originalTxId - the id of the txMeta that you want to attempt to cancel
-   * @param {CustomGasSettings} [customGasSettings] - overrides to use for gas
-   *  params instead of allowing this method to generate them
-   * @param options
-   * @param options.estimatedBaseFee
-   * @param options.actionId
-   * @returns {txMeta}
-   */
-  async createCancelTransaction(
-    originalTxId,
-    customGasSettings,
-    { estimatedBaseFee, actionId } = {},
-  ) {
-    // If transaction is found for same action id, do not create a new cancel transaction.
-    if (actionId) {
-      const existingTxMeta =
-        this.txStateManager.getTransactionWithActionId(actionId);
-      if (existingTxMeta) {
-        return existingTxMeta;
-      }
-    }
-
-    const originalTxMeta = this.txStateManager.getTransaction(originalTxId);
-    const { txParams } = originalTxMeta;
-    const { from, nonce } = txParams;
-
-    const { previousGasParams, newGasParams } = this._generateNewGasParams(
-      originalTxMeta,
-      {
-        ...customGasSettings,
-        // We want to override the previous transactions gasLimit because it
-        // will now be a simple send instead of whatever it was before such
-        // as a token transfer or contract call.
-        gasLimit: customGasSettings.gasLimit || GAS_LIMITS.SIMPLE,
-      },
-    );
-
-    const newTxMeta = this.txStateManager.generateTxMeta({
-      txParams: {
-        from,
-        to: from,
-        nonce,
-        value: '0x0',
-        ...newGasParams,
-      },
-      previousGasParams,
-      loadingDefaults: false,
-      status: TransactionStatus.approved,
-      type: TransactionType.cancel,
-      actionId,
+
+    // validate
+    const normalizedTxParams = txUtils.normalizeTxParams(txParams);
+    const eip1559Compatibility = await this.getEIP1559Compatibility();
+
+    txUtils.validateTxParams(normalizedTxParams, eip1559Compatibility);
+
+    /**
+     * `generateTxMeta` adds the default txMeta properties to the passed object.
+     * These include the tx's `id`. As we use the id for determining order of
+     * txes in the tx-state-manager, it is necessary to call the asynchronous
+     * method `determineTransactionType` after `generateTxMeta`.
+     */
+    let txMeta = this.txStateManager.generateTxMeta({
+      txParams: normalizedTxParams,
+      origin,
+      sendFlowHistory,
     });
 
-    if (estimatedBaseFee) {
-      newTxMeta.estimatedBaseFee = estimatedBaseFee;
-    }
-
-    this._addTransaction(newTxMeta);
-    await this._approveTransaction(newTxMeta.id, actionId, {
-      hasApprovalRequest: false,
-    });
-    return newTxMeta;
-  }
-
-  /**
-   * Creates a new approved transaction to attempt to speed up a previously submitted transaction. The
-   * new transaction contains the same nonce as the previous. By default, the new transaction will use
-   * the same gas limit and a 10% higher gas price, though it is possible to set a custom value for
-   * each instead.
-   *
-   * @param {number} originalTxId - the id of the txMeta that you want to speed up
-   * @param {CustomGasSettings} [customGasSettings] - overrides to use for gas
-   *  params instead of allowing this method to generate them
-   * @param options
-   * @param options.estimatedBaseFee
-   * @param options.actionId
-   * @returns {txMeta}
-   */
-  async createSpeedUpTransaction(
-    originalTxId,
-    customGasSettings,
-    { estimatedBaseFee, actionId } = {},
-  ) {
-    // If transaction is found for same action id, do not create a new speed-up transaction.
-    if (actionId) {
-      const existingTxMeta =
-        this.txStateManager.getTransactionWithActionId(actionId);
-      if (existingTxMeta) {
-        return existingTxMeta;
-      }
-    }
-
-    const originalTxMeta = this.txStateManager.getTransaction(originalTxId);
-    const { txParams } = originalTxMeta;
-
-    const { previousGasParams, newGasParams } = this._generateNewGasParams(
-      originalTxMeta,
-      customGasSettings,
-    );
-
-    const newTxMeta = this.txStateManager.generateTxMeta({
-      txParams: {
-        ...txParams,
-        ...newGasParams,
-      },
-      previousGasParams,
-      loadingDefaults: false,
-      status: TransactionStatus.approved,
-      type: TransactionType.retry,
-      originalType: originalTxMeta.type,
-      actionId,
-    });
-
-    if (estimatedBaseFee) {
-      newTxMeta.estimatedBaseFee = estimatedBaseFee;
-    }
-
-    this._addTransaction(newTxMeta);
-    await this._approveTransaction(newTxMeta.id, actionId);
-    return newTxMeta;
-  }
-
-  /**
-   * updates the txMeta in the txStateManager
-   *
-   * @param {object} txMeta - the updated txMeta
-   */
-  async updateTransaction(txMeta) {
-    this.txStateManager.updateTransaction(
-      txMeta,
-      'confTx: user updated transaction',
-    );
-  }
-
-  async approveTransactionsWithSameNonce(listOfTxParams = []) {
-    if (listOfTxParams.length === 0) {
-      return '';
-    }
-
-    const initialTx = listOfTxParams[0];
-    const common = await this._getCommonConfiguration(initialTx.from);
-    const initialTxAsEthTx = TransactionFactory.fromTxData(initialTx, {
-      common,
-    });
-    const initialTxAsSerializedHex = bufferToHex(initialTxAsEthTx.serialize());
-
-    if (this.inProcessOfSigning.has(initialTxAsSerializedHex)) {
-      return '';
-    }
-    this.inProcessOfSigning.add(initialTxAsSerializedHex);
-    let rawTxes, nonceLock;
+    if (origin === ORIGIN_METAMASK) {
+      // Assert the from address is the selected address
+      if (normalizedTxParams.from !== this.getSelectedAddress()) {
+        throw ethErrors.rpc.internal({
+          message: `Internally initiated transaction is using invalid account.`,
+          data: {
+            origin,
+            fromAddress: normalizedTxParams.from,
+            selectedAddress: this.getSelectedAddress(),
+          },
+        });
+      }
+    } else {
+      // Assert that the origin has permissions to initiate transactions from
+      // the specified address
+      const permittedAddresses = await this.getPermittedAccounts(origin);
+      if (!permittedAddresses.includes(normalizedTxParams.from)) {
+        throw ethErrors.provider.unauthorized({ data: { origin } });
+      }
+    }
+
+    const { type, getCodeResponse } = await determineTransactionType(
+      txParams,
+      this.query,
+    );
+    txMeta.type = transactionType || type;
+
+    // ensure value
+    txMeta.txParams.value = txMeta.txParams.value
+      ? addHexPrefix(txMeta.txParams.value)
+      : '0x0';
+
+    this.addTransaction(txMeta);
+    this.emit('newUnapprovedTx', txMeta);
+
     try {
-      // TODO: we should add a check to verify that all transactions have the same from address
-      const fromAddress = initialTx.from;
-      nonceLock = await this.nonceTracker.getNonceLock(fromAddress);
-      const nonce = nonceLock.nextNonce;
-
-      rawTxes = await Promise.all(
-        listOfTxParams.map((txParams) => {
-          txParams.nonce = addHexPrefix(nonce.toString(16));
-          return this._signExternalTransaction(txParams);
-        }),
-      );
-    } catch (err) {
-      log.error(err);
-      // must set transaction to submitted/failed before releasing lock
-      // continue with error chain
-      throw err;
-    } finally {
-      if (nonceLock) {
-        nonceLock.releaseLock();
-      }
-      this.inProcessOfSigning.delete(initialTxAsSerializedHex);
-    }
-    return rawTxes;
-  }
-
-  async confirmExternalTransaction(txMeta, txReceipt, baseFeePerGas) {
-    // add external transaction
-    await this.txStateManager.addExternalTransaction(txMeta);
-
-    if (!txMeta) {
-      return;
-    }
-
-    const txId = txMeta.id;
-
-    try {
-      const gasUsed = txUtils.normalizeTxReceiptGasUsed(txReceipt.gasUsed);
-
-      txMeta.txReceipt = {
-        ...txReceipt,
-        gasUsed,
-      };
-
-      if (baseFeePerGas) {
-        txMeta.baseFeePerGas = baseFeePerGas;
-      }
-
-      this.txStateManager.setTxStatusConfirmed(txId);
-      this._markNonceDuplicatesDropped(txId);
-
-      const { submittedTime } = txMeta;
-      const metricsParams = { gas_used: gasUsed };
-
-      if (submittedTime) {
-        metricsParams.completion_time =
-          this._getTransactionCompletionTime(submittedTime);
-      }
-
-      if (txReceipt.status === '0x0') {
-        metricsParams.status = METRICS_STATUS_FAILED;
-        // metricsParams.error = TODO: figure out a way to get the on-chain failure reason
-      }
-
-      this._trackTransactionMetricsEvent(
-        txMeta,
-        TransactionMetaMetricsEvent.finalized,
-        undefined,
-        metricsParams,
-      );
-
-      this.txStateManager.updateTransaction(
-        txMeta,
-        'transactions#confirmTransaction - add txReceipt',
-      );
-
-      if (txMeta.type === TransactionType.swap) {
-        await this._updatePostTxBalance({
-          txMeta,
-          txId,
-        });
-      }
-    } catch (err) {
-      log.error(err);
-    }
-  }
-
-  /**
-   * Sets the txHas on the txMeta
-   *
-   * @param {number} txId - the tx's Id
-   * @param {string} txHash - the hash for the txMeta
-   */
-  setTxHash(txId, txHash) {
-    // Add the tx hash to the persisted meta-tx object
-    const txMeta = this.txStateManager.getTransaction(txId);
-    txMeta.hash = txHash;
-    this.txStateManager.updateTransaction(txMeta, 'transactions#setTxHash');
-  }
-
-  /**
-   * Convenience method for the UI to easily create event fragments when the
-   * fragment does not exist in state.
-   *
-   * @param {number} transactionId - The transaction id to create the event
-   *  fragment for
-   * @param {valueOf<TransactionMetaMetricsEvent>} event - event type to create
-   * @param {string} actionId - actionId passed from UI
-   */
-  async createTransactionEventFragment(transactionId, event, actionId) {
-    const txMeta = this.txStateManager.getTransaction(transactionId);
-    const { properties, sensitiveProperties } =
-      await this._buildEventFragmentProperties(txMeta);
-    this._createTransactionEventFragment(
-      txMeta,
-      event,
-      properties,
-      sensitiveProperties,
-      actionId,
-    );
-  }
-
-  startIncomingTransactionPolling() {
-    this.incomingTransactionHelper.start();
-  }
-
-  stopIncomingTransactionPolling() {
-    this.incomingTransactionHelper.stop();
-  }
-
-  async updateIncomingTransactions() {
-    await this.incomingTransactionHelper.update();
-  }
-
-  //
-  //           PRIVATE METHODS
-  //
-
-  /**
-   * Gets the current chainId in the network store as a number, returning 0 if
-   * the chainId parses to NaN.
-   *
-   * @returns {number} The numerical chainId.
-   */
-  _getChainId() {
-    const networkStatus = this.getNetworkStatus();
-    const chainId = this._getCurrentChainId();
-    const integerChainId = parseInt(chainId, 16);
-    if (
-      networkStatus !== NetworkStatus.Available ||
-      Number.isNaN(integerChainId)
-    ) {
-      return 0;
-    }
-    return integerChainId;
-  }
-
-  async _getEIP1559Compatibility(fromAddress) {
-    const currentNetworkIsCompatible =
-      await this._getCurrentNetworkEIP1559Compatibility();
-    const fromAccountIsCompatible =
-      await this._getCurrentAccountEIP1559Compatibility(fromAddress);
-    return currentNetworkIsCompatible && fromAccountIsCompatible;
-  }
-
-  /**
-   * `@ethereumjs/tx` uses `@ethereumjs/common` as a configuration tool for
-   * specifying which chain, network, hardfork and EIPs to support for
-   * a transaction. By referencing this configuration, and analyzing the fields
-   * specified in txParams, `@ethereumjs/tx` is able to determine which EIP-2718
-   * transaction type to use.
-   *
-   * @param fromAddress
-   * @returns {Common} common configuration object
-   */
-  async _getCommonConfiguration(fromAddress) {
-    const { type, nickname: name } = this.getProviderConfig();
-    const supportsEIP1559 = await this._getEIP1559Compatibility(fromAddress);
-
-    // This logic below will have to be updated each time a hardfork happens
-    // that carries with it a new Transaction type. It is inconsequential for
-    // hardforks that do not include new types.
-    const hardfork = supportsEIP1559 ? Hardfork.London : Hardfork.Berlin;
-
-    // type will be one of our default network names or 'rpc'. the default
-    // network names are sufficient configuration, simply pass the name as the
-    // chain argument in the constructor.
-    if (
-      type !== NETWORK_TYPES.RPC &&
-      type !== NETWORK_TYPES.SEPOLIA &&
-      type !== NETWORK_TYPES.LINEA_GOERLI &&
-      type !== NETWORK_TYPES.LINEA_MAINNET
-    ) {
-      return new Common({
-        chain: type,
-        hardfork,
-      });
-    }
-
-    // For 'rpc' we need to use the same basic configuration as mainnet, since
-    // we only support EVM compatible chains, and then override the
-    // name, chainId and networkId properties. This is done using the
-    // `forCustomChain` static method on the Common class.
-    const chainId = parseInt(this._getCurrentChainId(), 16);
-    const networkStatus = this.getNetworkStatus();
-    const networkId = this.getNetworkId();
-
-    return Common.custom({
-      name,
-      chainId,
-      // It is improbable for a transaction to be signed while the network
-      // is loading for two reasons.
-      // 1. Pending, unconfirmed transactions are wiped on network change
-      // 2. The UI is unusable (loading indicator) when network is loading.
-      // setting the networkId to 0 is for type safety and to explicity lead
-      // the transaction to failing if a user is able to get to this branch
-      // on a custom network that requires valid network id. I have not ran
-      // into this limitation on any network I have attempted, even when
-      // hardcoding networkId to 'loading'.
-      networkId:
-        networkStatus === NetworkStatus.Available ? parseInt(networkId, 10) : 0,
-      hardfork,
-    });
-  }
-
-  async _addTransactionGasDefaults(txMeta) {
-    const contractCode = await determineTransactionContractCode(
-      txMeta.txParams,
-      this.query,
-    );
-
-    let updateTxMeta = txMeta;
-    try {
-      updateTxMeta = await this._addTxGasDefaults(txMeta, contractCode);
+      txMeta = await this.addTxGasDefaults(txMeta, getCodeResponse);
     } catch (error) {
       log.warn(error);
-      updateTxMeta = this.txStateManager.getTransaction(txMeta.id);
-      updateTxMeta.loadingDefaults = false;
+      txMeta = this.txStateManager.getTransaction(txMeta.id);
+      txMeta.loadingDefaults = false;
       this.txStateManager.updateTransaction(
         txMeta,
         'Failed to calculate gas defaults.',
@@ -925,90 +789,14 @@
       throw error;
     }
 
-    updateTxMeta.loadingDefaults = false;
-
-    // The history note used here 'Added new unapproved transaction.' is confusing update call only updated the gas defaults.
-    // We need to improve `this._addTransaction` to accept history note and change note here.
+    txMeta.loadingDefaults = false;
+    // save txMeta
     this.txStateManager.updateTransaction(
-      updateTxMeta,
+      txMeta,
       'Added new unapproved transaction.',
     );
 
-    return updateTxMeta;
-  }
-
-  /**
-   * Sets the status of the transaction to confirmed and sets the status of nonce duplicates as
-   * dropped if the txParams have data it will fetch the txReceipt
-   *
-   * @param {number} txId - The tx's ID
-   * @param txReceipt
-   * @param baseFeePerGas
-   * @param blockTimestamp
-   * @returns {Promise<void>}
-   */
-  async _confirmTransaction(txId, txReceipt, baseFeePerGas, blockTimestamp) {
-    // get the txReceipt before marking the transaction confirmed
-    // to ensure the receipt is gotten before the ui revives the tx
-    const txMeta = this.txStateManager.getTransaction(txId);
-
-    if (!txMeta) {
-      return;
-    }
-
-    try {
-      const gasUsed = txUtils.normalizeTxReceiptGasUsed(txReceipt.gasUsed);
-
-      txMeta.txReceipt = {
-        ...txReceipt,
-        gasUsed,
-      };
-
-      if (baseFeePerGas) {
-        txMeta.baseFeePerGas = baseFeePerGas;
-      }
-      if (blockTimestamp) {
-        txMeta.blockTimestamp = blockTimestamp;
-      }
-      txMeta.verifiedOnBlockchain = true;
-
-      this.txStateManager.setTxStatusConfirmed(txId);
-      this._markNonceDuplicatesDropped(txId);
-
-      const { submittedTime } = txMeta;
-      const metricsParams = { gas_used: gasUsed };
-
-      if (submittedTime) {
-        metricsParams.completion_time =
-          this._getTransactionCompletionTime(submittedTime);
-      }
-
-      if (txReceipt.status === '0x0') {
-        metricsParams.status = METRICS_STATUS_FAILED;
-        // metricsParams.error = TODO: figure out a way to get the on-chain failure reason
-      }
-
-      this._trackTransactionMetricsEvent(
-        txMeta,
-        TransactionMetaMetricsEvent.finalized,
-        undefined,
-        metricsParams,
-      );
-
-      this.txStateManager.updateTransaction(
-        txMeta,
-        'transactions#confirmTransaction - add txReceipt',
-      );
-
-      if (txMeta.type === TransactionType.swap) {
-        await this._updatePostTxBalance({
-          txMeta,
-          txId,
-        });
-      }
-    } catch (err) {
-      log.error(err);
-    }
+    return txMeta;
   }
 
   /**
@@ -1018,17 +806,19 @@
    * @param getCodeResponse
    * @returns {Promise<object>} resolves with txMeta
    */
-  async _addTxGasDefaults(txMeta, getCodeResponse) {
+  async addTxGasDefaults(txMeta, getCodeResponse) {
     const eip1559Compatibility =
-      txMeta.txParams.type !== TransactionEnvelopeType.legacy &&
-      (await this._getEIP1559Compatibility());
+      txMeta.txParams.type !== TRANSACTION_ENVELOPE_TYPES.LEGACY &&
+      (await this.getEIP1559Compatibility());
     const {
       gasPrice: defaultGasPrice,
       maxFeePerGas: defaultMaxFeePerGas,
       maxPriorityFeePerGas: defaultMaxPriorityFeePerGas,
     } = await this._getDefaultGasFees(txMeta, eip1559Compatibility);
-    const { gasLimit: defaultGasLimit, simulationFails } =
-      await this._getDefaultGasLimit(txMeta, getCodeResponse);
+    const {
+      gasLimit: defaultGasLimit,
+      simulationFails,
+    } = await this._getDefaultGasLimit(txMeta, getCodeResponse);
 
     // eslint-disable-next-line no-param-reassign
     txMeta = this.txStateManager.getTransaction(txMeta.id);
@@ -1037,8 +827,10 @@
     }
 
     if (eip1559Compatibility) {
+      const { eip1559V2Enabled } = this.preferencesStore.getState();
       const advancedGasFeeDefaultValues = this.getAdvancedGasFee();
       if (
+        eip1559V2Enabled &&
         Boolean(advancedGasFeeDefaultValues) &&
         !SWAP_TRANSACTION_TYPES.includes(txMeta.type)
       ) {
@@ -1058,10 +850,10 @@
         //  then we set maxFeePerGas and maxPriorityFeePerGas to the suggested gasPrice.
         txMeta.txParams.maxFeePerGas = txMeta.txParams.gasPrice;
         txMeta.txParams.maxPriorityFeePerGas = txMeta.txParams.gasPrice;
-        if (txMeta.origin === ORIGIN_METAMASK) {
+        if (eip1559V2Enabled && txMeta.origin !== ORIGIN_METAMASK) {
+          txMeta.userFeeLevel = PRIORITY_LEVELS.DAPP_SUGGESTED;
+        } else {
           txMeta.userFeeLevel = CUSTOM_GAS_ESTIMATE;
-        } else {
-          txMeta.userFeeLevel = PriorityLevels.dAppSuggested;
         }
       } else {
         if (
@@ -1071,9 +863,11 @@
             !txMeta.txParams.maxPriorityFeePerGas) ||
           txMeta.origin === ORIGIN_METAMASK
         ) {
-          txMeta.userFeeLevel = GasRecommendations.medium;
+          txMeta.userFeeLevel = GAS_RECOMMENDATIONS.MEDIUM;
+        } else if (eip1559V2Enabled) {
+          txMeta.userFeeLevel = PRIORITY_LEVELS.DAPP_SUGGESTED;
         } else {
-          txMeta.userFeeLevel = PriorityLevels.dAppSuggested;
+          txMeta.userFeeLevel = CUSTOM_GAS_ESTIMATE;
         }
 
         if (defaultMaxFeePerGas && !txMeta.txParams.maxFeePerGas) {
@@ -1166,11 +960,13 @@
     }
 
     try {
-      const { gasFeeEstimates, gasEstimateType } =
-        await this._getEIP1559GasFeeEstimates();
+      const {
+        gasFeeEstimates,
+        gasEstimateType,
+      } = await this._getEIP1559GasFeeEstimates();
       if (
         eip1559Compatibility &&
-        gasEstimateType === GasEstimateTypes.feeMarket
+        gasEstimateType === GAS_ESTIMATE_TYPES.FEE_MARKET
       ) {
         const {
           medium: { suggestedMaxPriorityFeePerGas, suggestedMaxFeePerGas } = {},
@@ -1184,13 +980,13 @@
             ),
           };
         }
-      } else if (gasEstimateType === GasEstimateTypes.legacy) {
+      } else if (gasEstimateType === GAS_ESTIMATE_TYPES.LEGACY) {
         // The LEGACY type includes low, medium and high estimates of
         // gas price values.
         return {
           gasPrice: decGWEIToHexWEI(gasFeeEstimates.medium),
         };
-      } else if (gasEstimateType === GasEstimateTypes.ethGasPrice) {
+      } else if (gasEstimateType === GAS_ESTIMATE_TYPES.ETH_GASPRICE) {
         // The ETH_GASPRICE type just includes a single gas price property,
         // which we can assume was retrieved from eth_gasPrice
         return {
@@ -1210,9 +1006,10 @@
    * Gets default gas limit, or debug information about why gas estimate failed.
    *
    * @param {object} txMeta - The txMeta object
+   * @param {string} getCodeResponse - The transaction category code response, used for debugging purposes
    * @returns {Promise<object>} Object containing the default gas limit, or the simulation failure object
    */
-  async _getDefaultGasLimit(txMeta) {
+  async _getDefaultGasLimit(txMeta, getCodeResponse) {
     const chainId = this._getCurrentChainId();
     const customNetworkGasBuffer = CHAIN_ID_TO_GAS_LIMIT_BUFFER_MAP[chainId];
     const chainType = getChainType(chainId);
@@ -1221,16 +1018,31 @@
       return {};
     } else if (
       txMeta.txParams.to &&
-      txMeta.type === TransactionType.simpleSend &&
-      chainType !== 'custom' &&
-      !txMeta.txParams.data
+      txMeta.type === TRANSACTION_TYPES.SIMPLE_SEND &&
+      chainType !== 'custom'
     ) {
+      // if there's data in the params, but there's no contract code, it's not a valid transaction
+      if (txMeta.txParams.data) {
+        const err = new Error(
+          'TxGasUtil - Trying to call a function on a non-contract address',
+        );
+        // set error key so ui can display localized error message
+        err.errorKey = TRANSACTION_NO_CONTRACT_ERROR_KEY;
+
+        // set the response on the error so that we can see in logs what the actual response was
+        err.getCodeResponse = getCodeResponse;
+        throw err;
+      }
+
       // This is a standard ether simple send, gas requirement is exactly 21k
       return { gasLimit: GAS_LIMITS.SIMPLE };
     }
 
-    const { blockGasLimit, estimatedGasHex, simulationFails } =
-      await this.txGasUtil.analyzeGasUsage(txMeta);
+    const {
+      blockGasLimit,
+      estimatedGasHex,
+      simulationFails,
+    } = await this.txGasUtil.analyzeGasUsage(txMeta);
 
     // add additional gas buffer to our estimation for safety
     const gasLimit = this.txGasUtil.addGasBuffer(
@@ -1238,122 +1050,7 @@
       blockGasLimit,
       customNetworkGasBuffer,
     );
-
     return { gasLimit, simulationFails };
-  }
-
-  /**
-   * @param {number} txId
-   * @returns {TransactionMeta} the txMeta who matches the given id if none found
-   * for the network returns undefined
-   */
-  _getTransaction(txId) {
-    const { transactions } = this.store.getState();
-    return transactions[txId];
-  }
-
-  /**
-   * @param {number} txId
-   * @returns {boolean}
-   */
-  _isUnapprovedTransaction(txId) {
-    return (
-      this.txStateManager.getTransaction(txId).status ===
-      TransactionStatus.unapproved
-    );
-  }
-
-  /**
-   * @param {number} txId
-   * @param {string} fnName
-   */
-  _throwErrorIfNotUnapprovedTx(txId, fnName) {
-    if (!this._isUnapprovedTransaction(txId)) {
-      throw new Error(
-        `TransactionsController: Can only call ${fnName} on an unapproved transaction.
-         Current tx status: ${this.txStateManager.getTransaction(txId).status}`,
-      );
-    }
-  }
-
-  _updateTransaction(txId, proposedUpdate, note) {
-    const txMeta = this.txStateManager.getTransaction(txId);
-    const updated = merge(txMeta, proposedUpdate);
-    this.txStateManager.updateTransaction(updated, note);
-  }
-
-  async _updatePostTxBalance({ txMeta, txId, numberOfAttempts = 6 }) {
-    const postTxBalance = await this.query.getBalance(txMeta.txParams.from);
-    const latestTxMeta = this.txStateManager.getTransaction(txId);
-    const approvalTxMeta = latestTxMeta.approvalTxId
-      ? this.txStateManager.getTransaction(latestTxMeta.approvalTxId)
-      : null;
-    latestTxMeta.postTxBalance = postTxBalance.toString(16);
-    const isDefaultTokenAddress = isSwapsDefaultTokenAddress(
-      txMeta.destinationTokenAddress,
-      txMeta.chainId,
-    );
-    if (
-      isDefaultTokenAddress &&
-      txMeta.preTxBalance === latestTxMeta.postTxBalance &&
-      numberOfAttempts > 0
-    ) {
-      setTimeout(() => {
-        // If postTxBalance is the same as preTxBalance, try it again.
-        this._updatePostTxBalance({
-          txMeta,
-          txId,
-          numberOfAttempts: numberOfAttempts - 1,
-        });
-      }, UPDATE_POST_TX_BALANCE_TIMEOUT);
-    } else {
-      this.txStateManager.updateTransaction(
-        latestTxMeta,
-        'transactions#confirmTransaction - add postTxBalance',
-      );
-      this._trackSwapsMetrics(latestTxMeta, approvalTxMeta);
-    }
-  }
-
-  /**
-   * publishes the raw tx and sets the txMeta to submitted
-   *
-   * @param {number} txId - the tx's Id
-   * @param {string} rawTx - the hex string of the serialized signed transaction
-   * @returns {Promise<void>}
-   * @param {number} actionId - actionId passed from UI
-   */
-  async _publishTransaction(txId, rawTx, actionId) {
-    const txMeta = this.txStateManager.getTransaction(txId);
-    txMeta.rawTx = rawTx;
-    if (txMeta.type === TransactionType.swap) {
-      const preTxBalance = await this.query.getBalance(txMeta.txParams.from);
-      txMeta.preTxBalance = preTxBalance.toString(16);
-    }
-    this.txStateManager.updateTransaction(
-      txMeta,
-      'transactions#publishTransaction',
-    );
-    let txHash;
-    try {
-      txHash = await this.query.sendRawTransaction(rawTx);
-    } catch (error) {
-      if (error.message.toLowerCase().includes('known transaction')) {
-        txHash = keccak(toBuffer(addHexPrefix(rawTx), 'hex')).toString('hex');
-        txHash = addHexPrefix(txHash);
-      } else {
-        throw error;
-      }
-    }
-    this.setTxHash(txId, txHash);
-
-    this.txStateManager.setTxStatusSubmitted(txId);
-
-    this._trackTransactionMetricsEvent(
-      txMeta,
-      TransactionMetaMetricsEvent.submitted,
-      actionId,
-    );
   }
 
   /**
@@ -1372,7 +1069,7 @@
    *  percentage bump of gas price. E.g 11 would be a 10% bump over base.
    * @returns {{ newGasParams: CustomGasSettings, previousGasParams: CustomGasSettings }}
    */
-  _generateNewGasParams(
+  generateNewGasParams(
     originalTxMeta,
     customGasSettings = {},
     incrementNumerator = 11,
@@ -1429,381 +1126,131 @@
     return { previousGasParams, newGasParams };
   }
 
-  async _signExternalTransaction(_txParams) {
-    const normalizedTxParams = txUtils.normalizeTxParams(_txParams);
-    // add network/chain id
-    const chainId = this._getChainId();
-    const type = isEIP1559Transaction({ txParams: normalizedTxParams })
-      ? TransactionEnvelopeType.feeMarket
-      : TransactionEnvelopeType.legacy;
-    const txParams = {
-      ...normalizedTxParams,
-      type,
-      gasLimit: normalizedTxParams.gas,
-      chainId: new Numeric(chainId, 10).toPrefixedHexString(),
-    };
-    // sign tx
-    const fromAddress = txParams.from;
-    const common = await this._getCommonConfiguration(fromAddress);
-    const unsignedEthTx = TransactionFactory.fromTxData(txParams, { common });
-    const signedEthTx = await this.signEthTx(unsignedEthTx, fromAddress);
-
-    const rawTx = bufferToHex(signedEthTx.serialize());
-    return rawTx;
-  }
-
-  /**
-   * adds the chain id and signs the transaction and set the status to signed
-   *
-   * @param {number} txId - the tx's Id
-   * @returns {string} rawTx
-   */
-  async _signTransaction(txId) {
-    const txMeta = this.txStateManager.getTransaction(txId);
-    // add network/chain id
-    const chainId = this._getChainId();
-    const type = isEIP1559Transaction(txMeta)
-      ? TransactionEnvelopeType.feeMarket
-      : TransactionEnvelopeType.legacy;
-    const txParams = {
-      ...txMeta.txParams,
-      type,
-      chainId,
-      gasLimit: txMeta.txParams.gas,
-    };
-    // sign tx
-    const fromAddress = txParams.from;
-    const common = await this._getCommonConfiguration(txParams.from);
-    const unsignedEthTx = TransactionFactory.fromTxData(txParams, { common });
-    const signedEthTx = await this.signEthTx(
-      unsignedEthTx,
-      fromAddress,
-      this._shouldDisablePublish(txMeta) ? txMeta : undefined,
-    );
-
-    if (this._shouldDisablePublish(txMeta, signedEthTx)) {
-      this.transactionUpdateController.addTransactionToWatchList(
-        txMeta.custodyId,
-        fromAddress,
-      );
-
-      return null;
-    }
-
-    // add r,s,v values for provider request purposes see createMetamaskMiddleware
-    // and JSON rpc standard for further explanation
-    txMeta.r = addHexPrefix(signedEthTx.r.toString(16));
-    txMeta.s = addHexPrefix(signedEthTx.s.toString(16));
-    txMeta.v = addHexPrefix(signedEthTx.v.toString(16));
-
+  /**
+   * Creates a new approved transaction to attempt to cancel a previously submitted transaction. The
+   * new transaction contains the same nonce as the previous, is a basic ETH transfer of 0x value to
+   * the sender's address, and has a higher gasPrice than that of the previous transaction.
+   *
+   * @param {number} originalTxId - the id of the txMeta that you want to attempt to cancel
+   * @param {CustomGasSettings} [customGasSettings] - overrides to use for gas
+   *  params instead of allowing this method to generate them
+   * @param options
+   * @param options.estimatedBaseFee
+   * @returns {txMeta}
+   */
+  async createCancelTransaction(
+    originalTxId,
+    customGasSettings,
+    { estimatedBaseFee } = {},
+  ) {
+    const originalTxMeta = this.txStateManager.getTransaction(originalTxId);
+    const { txParams } = originalTxMeta;
+    const { from, nonce } = txParams;
+
+    const { previousGasParams, newGasParams } = this.generateNewGasParams(
+      originalTxMeta,
+      {
+        ...customGasSettings,
+        // We want to override the previous transactions gasLimit because it
+        // will now be a simple send instead of whatever it was before such
+        // as a token transfer or contract call.
+        gasLimit: customGasSettings.gasLimit || GAS_LIMITS.SIMPLE,
+      },
+    );
+
+    const newTxMeta = this.txStateManager.generateTxMeta({
+      txParams: {
+        from,
+        to: from,
+        nonce,
+        value: '0x0',
+        ...newGasParams,
+      },
+      previousGasParams,
+      loadingDefaults: false,
+      status: TRANSACTION_STATUSES.APPROVED,
+      type: TRANSACTION_TYPES.CANCEL,
+    });
+
+    if (estimatedBaseFee) {
+      newTxMeta.estimatedBaseFee = estimatedBaseFee;
+    }
+
+    this.addTransaction(newTxMeta);
+    await this.approveTransaction(newTxMeta.id);
+    return newTxMeta;
+  }
+
+  /**
+   * Creates a new approved transaction to attempt to speed up a previously submitted transaction. The
+   * new transaction contains the same nonce as the previous. By default, the new transaction will use
+   * the same gas limit and a 10% higher gas price, though it is possible to set a custom value for
+   * each instead.
+   *
+   * @param {number} originalTxId - the id of the txMeta that you want to speed up
+   * @param {CustomGasSettings} [customGasSettings] - overrides to use for gas
+   *  params instead of allowing this method to generate them
+   * @param options
+   * @param options.estimatedBaseFee
+   * @returns {txMeta}
+   */
+  async createSpeedUpTransaction(
+    originalTxId,
+    customGasSettings,
+    { estimatedBaseFee } = {},
+  ) {
+    const originalTxMeta = this.txStateManager.getTransaction(originalTxId);
+    const { txParams } = originalTxMeta;
+
+    const { previousGasParams, newGasParams } = this.generateNewGasParams(
+      originalTxMeta,
+      customGasSettings,
+    );
+
+    const newTxMeta = this.txStateManager.generateTxMeta({
+      txParams: {
+        ...txParams,
+        ...newGasParams,
+      },
+      previousGasParams,
+      loadingDefaults: false,
+      status: TRANSACTION_STATUSES.APPROVED,
+      type: TRANSACTION_TYPES.RETRY,
+      originalType: originalTxMeta.type,
+    });
+
+    if (estimatedBaseFee) {
+      newTxMeta.estimatedBaseFee = estimatedBaseFee;
+    }
+
+    this.addTransaction(newTxMeta);
+    await this.approveTransaction(newTxMeta.id);
+    return newTxMeta;
+  }
+
+  /**
+   * updates the txMeta in the txStateManager
+   *
+   * @param {object} txMeta - the updated txMeta
+   */
+  async updateTransaction(txMeta) {
     this.txStateManager.updateTransaction(
       txMeta,
-      'transactions#signTransaction: add r, s, v values',
-    );
-
-    // set state to signed
-    this.txStateManager.setTxStatusSigned(txMeta.id);
-    const rawTx = bufferToHex(signedEthTx.serialize());
-    return rawTx;
-  }
-
-  _isTransactionCompleted(txMeta) {
-    return [
-      TransactionStatus.submitted,
-      TransactionStatus.rejected,
-      TransactionStatus.failed,
-      TransactionStatus.dropped,
-      TransactionStatus.confirmed,
-    ].includes(txMeta.status);
-  }
-
-  async _waitForTransactionFinished(txId) {
-    return new Promise((resolve) => {
-      this.txStateManager.once(`${txId}:finished`, (txMeta) => {
-        resolve(txMeta);
-      });
-    });
-  }
-
-  async _createTransaction(
-    txParams,
-    {
-      actionId,
-      method,
-      origin,
-      sendFlowHistory = [],
-      swaps,
-      type,
-      ///: BEGIN:ONLY_INCLUDE_IN(blockaid)
-      securityAlertResponse,
-      ///: END:ONLY_INCLUDE_IN
-    },
-  ) {
-    if (
-      type !== undefined &&
-      !VALID_UNAPPROVED_TRANSACTION_TYPES.includes(type)
-    ) {
-      throw new Error(`TransactionController - invalid type value: ${type}`);
-    }
-
-    // If a transaction is found with the same actionId, do not create a new speed-up transaction.
-    if (actionId) {
-      let existingTxMeta =
-        this.txStateManager.getTransactionWithActionId(actionId);
-      if (existingTxMeta) {
-        existingTxMeta = await this._addTransactionGasDefaults(existingTxMeta);
-        return { txMeta: existingTxMeta, isExisting: true };
-      }
-    }
-
-    // validate
-    const normalizedTxParams = txUtils.normalizeTxParams(txParams);
-    const eip1559Compatibility = await this._getEIP1559Compatibility();
-
-    txUtils.validateTxParams(normalizedTxParams, eip1559Compatibility);
-
-    /**
-     * `generateTxMeta` adds the default txMeta properties to the passed object.
-     * These include the tx's `id`. As we use the id for determining order of
-     * txes in the tx-state-manager, it is necessary to call the asynchronous
-     * method `determineTransactionType` after `generateTxMeta`.
-     */
-    let txMeta = this.txStateManager.generateTxMeta({
-      txParams: normalizedTxParams,
-      origin,
-      sendFlowHistory,
-      ///: BEGIN:ONLY_INCLUDE_IN(blockaid)
-      securityAlertResponse,
-      ///: END:ONLY_INCLUDE_IN
-    });
-
-    // Add actionId to txMeta to check if same actionId is seen again
-    // IF request to create transaction with same actionId is submitted again, new transaction will not be added for it.
-    if (actionId) {
-      txMeta.actionId = actionId;
-    }
-
-    if (origin === ORIGIN_METAMASK) {
-      // Assert the from address is the selected address
-      if (normalizedTxParams.from !== this.getSelectedAddress()) {
-        throw ethErrors.rpc.internal({
-          message: `Internally initiated transaction is using invalid account.`,
-          data: {
-            origin,
-            fromAddress: normalizedTxParams.from,
-            selectedAddress: this.getSelectedAddress(),
-          },
-        });
-      }
-    } else {
-      // Assert that the origin has permissions to initiate transactions from
-      // the specified address
-      const permittedAddresses = await this.getPermittedAccounts(origin);
-      if (!permittedAddresses.includes(normalizedTxParams.from)) {
-        throw ethErrors.provider.unauthorized({ data: { origin } });
-      }
-    }
-
-    const { type: determinedType } = await determineTransactionType(
-      normalizedTxParams,
-      this.query,
-    );
-    txMeta.type = type || determinedType;
-
-    // ensure value
-    txMeta.txParams.value = txMeta.txParams.value
-      ? addHexPrefix(txMeta.txParams.value)
-      : '0x0';
-
-    if (method && this.securityProviderRequest) {
-      const securityProviderResponse = await this.securityProviderRequest(
-        txMeta,
-        method,
-      );
-
-      txMeta.securityProviderResponse = securityProviderResponse;
-    }
-
-    this._addTransaction(txMeta);
-
-    txMeta = await this._addTransactionGasDefaults(txMeta);
-
-    if ([TransactionType.swap, TransactionType.swapApproval].includes(type)) {
-      txMeta = await this._createSwapsTransaction(swaps, type, txMeta);
-    }
-
-    return { txMeta, isExisting: false };
-  }
-
-  async _createSwapsTransaction(swapOptions, transactionType, txMeta) {
-    // The simulationFails property is added if the estimateGas call fails. In cases
-    // when no swaps approval tx is required, this indicates that the swap will likely
-    // fail. There was an earlier estimateGas call made by the swaps controller,
-    // but it is possible that external conditions have change since then, and
-    // a previously succeeding estimate gas call could now fail. By checking for
-    // the `simulationFails` property here, we can reduce the number of swap
-    // transactions that get published to the blockchain only to fail and thereby
-    // waste the user's funds on gas.
-    if (
-      transactionType === TransactionType.swap &&
-      swapOptions?.hasApproveTx === false &&
-      txMeta.simulationFails
-    ) {
-      await this._cancelTransaction(txMeta.id);
-      throw new Error('Simulation failed');
-    }
-
-    const swapsMeta = swapOptions?.meta;
-
-    if (!swapsMeta) {
-      return txMeta;
-    }
-
-    if (transactionType === TransactionType.swapApproval) {
-      this.emit('newSwapApproval', txMeta);
-      return this._updateSwapApprovalTransaction(txMeta.id, swapsMeta);
-    }
-
-    if (transactionType === TransactionType.swap) {
-      this.emit('newSwap', txMeta);
-      return this._updateSwapTransaction(txMeta.id, swapsMeta);
-    }
-
-    return txMeta;
-  }
-
-  /**
-   * updates a swap approval transaction with provided metadata and source token symbol
-   *  if the transaction state is unapproved.
-   *
-   * @param {string} txId
-   * @param {object} swapApprovalTransaction - holds the metadata and token symbol
-   * @param {string} swapApprovalTransaction.type
-   * @param {string} swapApprovalTransaction.sourceTokenSymbol
-   * @returns {TransactionMeta} the txMeta of the updated transaction
-   */
-  _updateSwapApprovalTransaction(txId, { type, sourceTokenSymbol }) {
-    this._throwErrorIfNotUnapprovedTx(txId, 'updateSwapApprovalTransaction');
-
-    let swapApprovalTransaction = { type, sourceTokenSymbol };
-    // only update what is defined
-    swapApprovalTransaction = pickBy(swapApprovalTransaction);
-
-    const note = `Update Swap Approval Transaction for ${txId}`;
-    this._updateTransaction(txId, swapApprovalTransaction, note);
-    return this._getTransaction(txId);
-  }
-
-  /**
-   * updates a swap transaction with provided metadata and source token symbol
-   *  if the transaction state is unapproved.
-   *
-   * @param {string} txId
-   * @param {object} swapTransaction - holds the metadata
-   * @param {string} swapTransaction.sourceTokenSymbol
-   * @param {string} swapTransaction.destinationTokenSymbol
-   * @param {string} swapTransaction.type
-   * @param {string} swapTransaction.destinationTokenDecimals
-   * @param {string} swapTransaction.destinationTokenAddress
-   * @param {string} swapTransaction.swapMetaData
-   * @param {string} swapTransaction.swapTokenValue
-   * @param {string} swapTransaction.estimatedBaseFee
-   * @param {string} swapTransaction.approvalTxId
-   * @returns {TransactionMeta} the txMeta of the updated transaction
-   */
-  _updateSwapTransaction(
-    txId,
-    {
-      sourceTokenSymbol,
-      destinationTokenSymbol,
-      type,
-      destinationTokenDecimals,
-      destinationTokenAddress,
-      swapMetaData,
-      swapTokenValue,
-      estimatedBaseFee,
-      approvalTxId,
-    },
-  ) {
-    this._throwErrorIfNotUnapprovedTx(txId, 'updateSwapTransaction');
-
-    let swapTransaction = {
-      sourceTokenSymbol,
-      destinationTokenSymbol,
-      type,
-      destinationTokenDecimals,
-      destinationTokenAddress,
-      swapMetaData,
-      swapTokenValue,
-      estimatedBaseFee,
-      approvalTxId,
-    };
-
-    // only update what is defined
-    swapTransaction = pickBy(swapTransaction);
-
-    const note = `Update Swap Transaction for ${txId}`;
-    this._updateTransaction(txId, swapTransaction, note);
-    return this._getTransaction(txId);
+      'confTx: user updated transaction',
+    );
   }
 
   /**
    * updates and approves the transaction
    *
    * @param {object} txMeta
-   * @param {string} actionId
-   */
-  async _updateAndApproveTransaction(txMeta, actionId) {
+   */
+  async updateAndApproveTransaction(txMeta) {
     this.txStateManager.updateTransaction(
       txMeta,
       'confTx: user approved transaction',
     );
-    await this._approveTransaction(txMeta.id, actionId);
-  }
-
-  async _processApproval(txMeta, { actionId, isExisting, requireApproval }) {
-    const txId = txMeta.id;
-    const isCompleted = this._isTransactionCompleted(txMeta);
-
-    const finishedPromise = isCompleted
-      ? Promise.resolve(txMeta)
-      : this._waitForTransactionFinished(txId);
-
-    if (!isExisting && !isCompleted) {
-      try {
-        if (requireApproval === false) {
-          await this._updateAndApproveTransaction(txMeta, actionId);
-        } else {
-          await this._requestTransactionApproval(txMeta, { actionId });
-        }
-      } catch (error) {
-        // Errors generated from final status using finished event
-      }
-    }
-
-    const finalTxMeta = await finishedPromise;
-    const finalStatus = finalTxMeta?.status;
-
-    switch (finalStatus) {
-      case TransactionStatus.submitted:
-        return finalTxMeta.hash;
-      case TransactionStatus.rejected:
-        throw cleanErrorStack(
-          ethErrors.provider.userRejectedRequest(
-            'MetaMask Tx Signature: User denied transaction signature.',
-          ),
-        );
-      case TransactionStatus.failed:
-        throw cleanErrorStack(ethErrors.rpc.internal(finalTxMeta.err.message));
-      default:
-        throw cleanErrorStack(
-          ethErrors.rpc.internal(
-            `MetaMask Tx Signature: Unknown problem: ${JSON.stringify(
-              finalTxMeta?.txParams,
-            )}`,
-          ),
-        );
-    }
+    await this.approveTransaction(txMeta.id);
   }
 
   /**
@@ -1814,27 +1261,13 @@
    * if any of these steps fails the tx status will be set to failed
    *
    * @param {number} txId - the tx's Id
-   * @param {string} actionId - actionId passed from UI
-   */
-  async _approveTransaction(txId, actionId) {
+   */
+  async approveTransaction(txId) {
     // TODO: Move this safety out of this function.
     // Since this transaction is async,
     // we need to keep track of what is currently being signed,
     // So that we do not increment nonce + resubmit something
     // that is already being incremented & signed.
-    const txMeta = this.txStateManager.getTransaction(txId);
-
-    // MMI does not broadcast transactions, as that is the responsibility of the custodian
-    if (this._shouldDisablePublish(txMeta)) {
-      this.inProcessOfSigning.delete(txId);
-      // Custodial nonces and gas params are set by the custodian, so MMI follows the approve
-      // workflow before the transaction parameters are sent to the keyring
-      this.txStateManager.setTxStatusApproved(txId);
-      await this._signTransaction(txId);
-      // MMI relies on custodian to publish transactions so exits this code path early
-      return;
-    }
-
     if (this.inProcessOfSigning.has(txId)) {
       return;
     }
@@ -1844,6 +1277,8 @@
       // approve
       this.txStateManager.setTxStatusApproved(txId);
       // get next nonce
+      const txMeta = this.txStateManager.getTransaction(txId);
+
       const fromAddress = txMeta.txParams.from;
       // wait for a nonce
       let { customNonceValue } = txMeta;
@@ -1859,24 +1294,25 @@
         customNonceValue === 0 ? customNonceValue : customNonceValue || nonce;
 
       txMeta.txParams.nonce = addHexPrefix(customOrNonce.toString(16));
+      // add nonce debugging information to txMeta
+      txMeta.nonceDetails = nonceLock.nonceDetails;
+      if (customNonceValue) {
+        txMeta.nonceDetails.customNonceValue = customNonceValue;
+      }
       this.txStateManager.updateTransaction(
         txMeta,
         'transactions#approveTransaction',
       );
       // sign transaction
-      const rawTx = await this._signTransaction(txId);
-      await this._publishTransaction(txId, rawTx, actionId);
-      this._trackTransactionMetricsEvent(
-        txMeta,
-        TransactionMetaMetricsEvent.approved,
-        actionId,
-      );
+      const rawTx = await this.signTransaction(txId);
+      await this.publishTransaction(txId, rawTx);
+      this._trackTransactionMetricsEvent(txMeta, TRANSACTION_EVENTS.APPROVED);
       // must set transaction to submitted/failed before releasing lock
       nonceLock.releaseLock();
     } catch (err) {
       // this is try-catch wrapped so that we can guarantee that the nonceLock is released
       try {
-        this._failTransaction(txId, err, actionId);
+        this._failTransaction(txId, err);
       } catch (err2) {
         log.error(err2);
       }
@@ -1891,27 +1327,374 @@
     }
   }
 
+  async approveTransactionsWithSameNonce(listOfTxParams = []) {
+    if (listOfTxParams.length === 0) {
+      return '';
+    }
+
+    const initialTx = listOfTxParams[0];
+    const common = await this.getCommonConfiguration(initialTx.from);
+    const initialTxAsEthTx = TransactionFactory.fromTxData(initialTx, {
+      common,
+    });
+    const initialTxAsSerializedHex = bufferToHex(initialTxAsEthTx.serialize());
+
+    if (this.inProcessOfSigning.has(initialTxAsSerializedHex)) {
+      return '';
+    }
+    this.inProcessOfSigning.add(initialTxAsSerializedHex);
+    let rawTxes, nonceLock;
+    try {
+      // TODO: we should add a check to verify that all transactions have the same from address
+      const fromAddress = initialTx.from;
+      nonceLock = await this.nonceTracker.getNonceLock(fromAddress);
+      const nonce = nonceLock.nextNonce;
+
+      rawTxes = await Promise.all(
+        listOfTxParams.map((txParams) => {
+          txParams.nonce = addHexPrefix(nonce.toString(16));
+          return this.signExternalTransaction(txParams);
+        }),
+      );
+    } catch (err) {
+      log.error(err);
+      // must set transaction to submitted/failed before releasing lock
+      // continue with error chain
+      throw err;
+    } finally {
+      if (nonceLock) {
+        nonceLock.releaseLock();
+      }
+      this.inProcessOfSigning.delete(initialTxAsSerializedHex);
+    }
+    return rawTxes;
+  }
+
+  async signExternalTransaction(_txParams) {
+    const normalizedTxParams = txUtils.normalizeTxParams(_txParams);
+    // add network/chain id
+    const chainId = this.getChainId();
+    const type = isEIP1559Transaction({ txParams: normalizedTxParams })
+      ? TRANSACTION_ENVELOPE_TYPES.FEE_MARKET
+      : TRANSACTION_ENVELOPE_TYPES.LEGACY;
+    const txParams = {
+      ...normalizedTxParams,
+      type,
+      gasLimit: normalizedTxParams.gas,
+      chainId: addHexPrefix(decimalToHex(chainId)),
+    };
+    // sign tx
+    const fromAddress = txParams.from;
+    const common = await this.getCommonConfiguration(fromAddress);
+    const unsignedEthTx = TransactionFactory.fromTxData(txParams, { common });
+    const signedEthTx = await this.signEthTx(unsignedEthTx, fromAddress);
+
+    const rawTx = bufferToHex(signedEthTx.serialize());
+    return rawTx;
+  }
+
+  /**
+   * adds the chain id and signs the transaction and set the status to signed
+   *
+   * @param {number} txId - the tx's Id
+   * @returns {string} rawTx
+   */
+  async signTransaction(txId) {
+    const txMeta = this.txStateManager.getTransaction(txId);
+    // add network/chain id
+    const chainId = this.getChainId();
+    const type = isEIP1559Transaction(txMeta)
+      ? TRANSACTION_ENVELOPE_TYPES.FEE_MARKET
+      : TRANSACTION_ENVELOPE_TYPES.LEGACY;
+    const txParams = {
+      ...txMeta.txParams,
+      type,
+      chainId,
+      gasLimit: txMeta.txParams.gas,
+    };
+    // sign tx
+    const fromAddress = txParams.from;
+    const common = await this.getCommonConfiguration(txParams.from);
+    const unsignedEthTx = TransactionFactory.fromTxData(txParams, { common });
+    const signedEthTx = await this.signEthTx(unsignedEthTx, fromAddress);
+
+    // add r,s,v values for provider request purposes see createMetamaskMiddleware
+    // and JSON rpc standard for further explanation
+    txMeta.r = bufferToHex(signedEthTx.r);
+    txMeta.s = bufferToHex(signedEthTx.s);
+    txMeta.v = bufferToHex(signedEthTx.v);
+
+    this.txStateManager.updateTransaction(
+      txMeta,
+      'transactions#signTransaction: add r, s, v values',
+    );
+
+    // set state to signed
+    this.txStateManager.setTxStatusSigned(txMeta.id);
+    const rawTx = bufferToHex(signedEthTx.serialize());
+    return rawTx;
+  }
+
+  /**
+   * publishes the raw tx and sets the txMeta to submitted
+   *
+   * @param {number} txId - the tx's Id
+   * @param {string} rawTx - the hex string of the serialized signed transaction
+   * @returns {Promise<void>}
+   */
+  async publishTransaction(txId, rawTx) {
+    const txMeta = this.txStateManager.getTransaction(txId);
+    txMeta.rawTx = rawTx;
+    if (txMeta.type === TRANSACTION_TYPES.SWAP) {
+      const preTxBalance = await this.query.getBalance(txMeta.txParams.from);
+      txMeta.preTxBalance = preTxBalance.toString(16);
+    }
+    this.txStateManager.updateTransaction(
+      txMeta,
+      'transactions#publishTransaction',
+    );
+    let txHash;
+    try {
+      txHash = await this.query.sendRawTransaction(rawTx);
+    } catch (error) {
+      if (error.message.toLowerCase().includes('known transaction')) {
+        txHash = keccak(toBuffer(addHexPrefix(rawTx), 'hex')).toString('hex');
+        txHash = addHexPrefix(txHash);
+      } else {
+        throw error;
+      }
+    }
+    this.setTxHash(txId, txHash);
+
+    this.txStateManager.setTxStatusSubmitted(txId);
+
+    this._trackTransactionMetricsEvent(txMeta, TRANSACTION_EVENTS.SUBMITTED);
+  }
+
+  async updatePostTxBalance({ txMeta, txId, numberOfAttempts = 6 }) {
+    const postTxBalance = await this.query.getBalance(txMeta.txParams.from);
+    const latestTxMeta = this.txStateManager.getTransaction(txId);
+    const approvalTxMeta = latestTxMeta.approvalTxId
+      ? this.txStateManager.getTransaction(latestTxMeta.approvalTxId)
+      : null;
+    latestTxMeta.postTxBalance = postTxBalance.toString(16);
+    const isDefaultTokenAddress = isSwapsDefaultTokenAddress(
+      txMeta.destinationTokenAddress,
+      txMeta.chainId,
+    );
+    if (
+      isDefaultTokenAddress &&
+      txMeta.preTxBalance === latestTxMeta.postTxBalance &&
+      numberOfAttempts > 0
+    ) {
+      setTimeout(() => {
+        // If postTxBalance is the same as preTxBalance, try it again.
+        this.updatePostTxBalance({
+          txMeta,
+          txId,
+          numberOfAttempts: numberOfAttempts - 1,
+        });
+      }, UPDATE_POST_TX_BALANCE_TIMEOUT);
+    } else {
+      this.txStateManager.updateTransaction(
+        latestTxMeta,
+        'transactions#confirmTransaction - add postTxBalance',
+      );
+      this._trackSwapsMetrics(latestTxMeta, approvalTxMeta);
+    }
+  }
+
+  /**
+   * Sets the status of the transaction to confirmed and sets the status of nonce duplicates as
+   * dropped if the txParams have data it will fetch the txReceipt
+   *
+   * @param {number} txId - The tx's ID
+   * @param txReceipt
+   * @param baseFeePerGas
+   * @param blockTimestamp
+   * @returns {Promise<void>}
+   */
+  async confirmTransaction(txId, txReceipt, baseFeePerGas, blockTimestamp) {
+    // get the txReceipt before marking the transaction confirmed
+    // to ensure the receipt is gotten before the ui revives the tx
+    const txMeta = this.txStateManager.getTransaction(txId);
+
+    if (!txMeta) {
+      return;
+    }
+
+    try {
+      const gasUsed = txUtils.normalizeTxReceiptGasUsed(txReceipt.gasUsed);
+
+      txMeta.txReceipt = {
+        ...txReceipt,
+        gasUsed,
+      };
+
+      if (baseFeePerGas) {
+        txMeta.baseFeePerGas = baseFeePerGas;
+      }
+      if (blockTimestamp) {
+        txMeta.blockTimestamp = blockTimestamp;
+      }
+
+      this.txStateManager.setTxStatusConfirmed(txId);
+      this._markNonceDuplicatesDropped(txId);
+
+      const { submittedTime } = txMeta;
+      const metricsParams = { gas_used: gasUsed };
+
+      if (submittedTime) {
+        metricsParams.completion_time = this._getTransactionCompletionTime(
+          submittedTime,
+        );
+      }
+
+      if (txReceipt.status === '0x0') {
+        metricsParams.status = METRICS_STATUS_FAILED;
+        // metricsParams.error = TODO: figure out a way to get the on-chain failure reason
+      }
+
+      this._trackTransactionMetricsEvent(
+        txMeta,
+        TRANSACTION_EVENTS.FINALIZED,
+        metricsParams,
+      );
+
+      this.txStateManager.updateTransaction(
+        txMeta,
+        'transactions#confirmTransaction - add txReceipt',
+      );
+
+      if (txMeta.type === TRANSACTION_TYPES.SWAP) {
+        await this.updatePostTxBalance({
+          txMeta,
+          txId,
+        });
+      }
+    } catch (err) {
+      log.error(err);
+    }
+  }
+
+  async confirmExternalTransaction(txMeta, txReceipt, baseFeePerGas) {
+    // add external transaction
+    await this.txStateManager.addExternalTransaction(txMeta);
+
+    if (!txMeta) {
+      return;
+    }
+
+    const txId = txMeta.id;
+
+    try {
+      const gasUsed = txUtils.normalizeTxReceiptGasUsed(txReceipt.gasUsed);
+
+      txMeta.txReceipt = {
+        ...txReceipt,
+        gasUsed,
+      };
+
+      if (baseFeePerGas) {
+        txMeta.baseFeePerGas = baseFeePerGas;
+      }
+
+      this.txStateManager.setTxStatusConfirmed(txId);
+      this._markNonceDuplicatesDropped(txId);
+
+      const { submittedTime } = txMeta;
+      const metricsParams = { gas_used: gasUsed };
+
+      if (submittedTime) {
+        metricsParams.completion_time = this._getTransactionCompletionTime(
+          submittedTime,
+        );
+      }
+
+      if (txReceipt.status === '0x0') {
+        metricsParams.status = METRICS_STATUS_FAILED;
+        // metricsParams.error = TODO: figure out a way to get the on-chain failure reason
+      }
+
+      this._trackTransactionMetricsEvent(
+        txMeta,
+        TRANSACTION_EVENTS.FINALIZED,
+        metricsParams,
+      );
+
+      this.txStateManager.updateTransaction(
+        txMeta,
+        'transactions#confirmTransaction - add txReceipt',
+      );
+
+      if (txMeta.type === TRANSACTION_TYPES.SWAP) {
+        await this.updatePostTxBalance({
+          txMeta,
+          txId,
+        });
+      }
+    } catch (err) {
+      log.error(err);
+    }
+  }
+
   /**
    * Convenience method for the ui thats sets the transaction to rejected
    *
    * @param {number} txId - the tx's Id
-   * @param {string} actionId - actionId passed from UI
    * @returns {Promise<void>}
    */
-  async _cancelTransaction(txId, actionId) {
+  async cancelTransaction(txId) {
     const txMeta = this.txStateManager.getTransaction(txId);
     this.txStateManager.setTxStatusRejected(txId);
-    this._trackTransactionMetricsEvent(
+    this._trackTransactionMetricsEvent(txMeta, TRANSACTION_EVENTS.REJECTED);
+  }
+
+  /**
+   * Sets the txHas on the txMeta
+   *
+   * @param {number} txId - the tx's Id
+   * @param {string} txHash - the hash for the txMeta
+   */
+  setTxHash(txId, txHash) {
+    // Add the tx hash to the persisted meta-tx object
+    const txMeta = this.txStateManager.getTransaction(txId);
+    txMeta.hash = txHash;
+    this.txStateManager.updateTransaction(txMeta, 'transactions#setTxHash');
+  }
+
+  /**
+   * Convenience method for the UI to easily create event fragments when the
+   * fragment does not exist in state.
+   *
+   * @param {number} transactionId - The transaction id to create the event
+   *  fragment for
+   * @param {valueOf<TRANSACTION_EVENTS>} event - event type to create
+   */
+  async createTransactionEventFragment(transactionId, event) {
+    const txMeta = this.txStateManager.getTransaction(transactionId);
+    const {
+      properties,
+      sensitiveProperties,
+    } = await this._buildEventFragmentProperties(txMeta);
+    this._createTransactionEventFragment(
       txMeta,
-      TransactionMetaMetricsEvent.rejected,
-      actionId,
-    );
-  }
-
+      event,
+      properties,
+      sensitiveProperties,
+    );
+  }
+
+  //
+  //           PRIVATE METHODS
+  //
   /** maps methods for convenience*/
   _mapMethods() {
     /** @returns {object} the state in transaction controller */
     this.getState = () => this.memStore.getState();
+
+    /** @returns {string|number} the network number stored in networkStore */
+    this.getNetwork = () => this.networkStore.getState();
 
     /** @returns {string} the user selected address */
     this.getSelectedAddress = () =>
@@ -1935,13 +1718,9 @@
      */
     this.getTransactions = (opts) => this.txStateManager.getTransactions(opts);
 
-    /**
-     * @returns {object} the saved default values for advancedGasFee
-     */
+    /** @returns {object} the saved default values for advancedGasFee */
     this.getAdvancedGasFee = () =>
-      this.preferencesStore.getState().advancedGasFee[
-        this._getCurrentChainId()
-      ];
+      this.preferencesStore.getState().advancedGasFee;
   }
 
   // called once on startup
@@ -1962,12 +1741,12 @@
     this.txStateManager
       .getTransactions({
         searchCriteria: {
-          status: TransactionStatus.unapproved,
+          status: TRANSACTION_STATUSES.UNAPPROVED,
           loadingDefaults: true,
         },
       })
       .forEach((tx) => {
-        this._addTxGasDefaults(tx)
+        this.addTxGasDefaults(tx)
           .then((txMeta) => {
             txMeta.loadingDefaults = false;
             this.txStateManager.updateTransaction(
@@ -1989,16 +1768,14 @@
     this.txStateManager
       .getTransactions({
         searchCriteria: {
-          status: TransactionStatus.approved,
+          status: TRANSACTION_STATUSES.APPROVED,
         },
       })
       .forEach((txMeta) => {
-        // If you create a Tx and its still inside the custodian waiting to be approved we don't want to approve it right away
-        if (!this._shouldDisablePublish(txMeta)) {
-          // Line below will try to publish transaction which is in
-          // APPROVED state at the time of controller bootup
-          this._approveTransaction(txMeta.id);
-        }
+        const txSignError = new Error(
+          'Transaction found as "approved" during boot - possibly stuck during signing',
+        );
+        this._failTransaction(txMeta.id, txSignError);
       });
   }
 
@@ -2024,7 +1801,7 @@
     this.pendingTxTracker.on(
       'tx:confirmed',
       (txId, transactionReceipt, baseFeePerGas, blockTimestamp) =>
-        this._confirmTransaction(
+        this.confirmTransaction(
           txId,
           transactionReceipt,
           baseFeePerGas,
@@ -2077,13 +1854,12 @@
         return;
       }
       otherTxMeta.replacedBy = txMeta.hash;
-      otherTxMeta.replacedById = txMeta.id;
       this.txStateManager.updateTransaction(
         txMeta,
         'transactions/pending-tx-tracker#event: tx:confirmed reference to confirmed txHash with same nonce',
       );
       // Drop any transaction that wasn't previously failed (off chain failure)
-      if (otherTxMeta.status !== TransactionStatus.failed) {
+      if (otherTxMeta.status !== TRANSACTION_STATUSES.FAILED) {
         this._dropTransaction(otherTxMeta.id);
       }
     });
@@ -2126,14 +1902,11 @@
    * Updates the memStore in transaction controller
    */
   _updateMemstore() {
-    const transactions = this.getTransactions({
-      filterToCurrentNetwork: false,
+    const unapprovedTxs = this.txStateManager.getUnapprovedTxList();
+    const currentNetworkTxList = this.txStateManager.getTransactions({
       limit: MAX_MEMSTORE_TX_LIST_SIZE,
     });
-
-    this.memStore.updateState({
-      transactions,
-    });
+    this.memStore.updateState({ unapprovedTxs, currentNetworkTxList });
   }
 
   _calculateTransactionsCost(txMeta, approvalTxMeta) {
@@ -2163,10 +1936,10 @@
   _trackSwapsMetrics(txMeta, approvalTxMeta) {
     if (this._getParticipateInMetrics() && txMeta.swapMetaData) {
       if (txMeta.txReceipt.status === '0x0') {
-        this.emit('transaction-swap-metric', {
+        this._trackMetaMetricsEvent({
           event: 'Swap Failed',
           sensitiveProperties: { ...txMeta.swapMetaData },
-          category: MetaMetricsEventCategory.Swaps,
+          category: EVENT.CATEGORIES.SWAPS,
         });
       } else {
         const tokensReceived = getSwapsTokensReceivedFromTxMeta(
@@ -2199,9 +1972,9 @@
           approvalTxMeta,
         );
 
-        this.emit('transaction-swap-metric', {
-          event: MetaMetricsEventName.SwapCompleted,
-          category: MetaMetricsEventCategory.Swaps,
+        this._trackMetaMetricsEvent({
+          event: 'Swap Completed',
+          category: EVENT.CATEGORIES.SWAPS,
           sensitiveProperties: {
             ...txMeta.swapMetaData,
             token_to_amount_received: tokensReceived,
@@ -2211,73 +1984,15 @@
             trade_gas_cost_in_eth: transactionsCost.tradeGasCostInEth,
             trade_and_approval_gas_cost_in_eth:
               transactionsCost.tradeAndApprovalGasCostInEth,
-            // Firefox and Chrome have different implementations of the APIs
-            // that we rely on for communication accross the app. On Chrome big
-            // numbers are converted into number strings, on firefox they remain
-            // Big Number objects. As such, we convert them here for both
-            // browsers.
-            token_to_amount: txMeta.swapMetaData.token_to_amount.toString(10),
           },
         });
       }
     }
   }
 
-  /**
-   * The allowance amount in relation to the dapp proposed amount for specific token
-   *
-   * @param {string} transactionApprovalAmountType - The transaction approval amount type
-   * @param {string} originalApprovalAmount - The original approval amount is the originally dapp proposed token amount
-   * @param {string} finalApprovalAmount - The final approval amount is the chosen amount which will be the same as the
-   * originally dapp proposed token amount if the user does not edit the amount or will be a custom token amount set by the user
-   */
-  _allowanceAmountInRelationToDappProposedValue(
-    transactionApprovalAmountType,
-    originalApprovalAmount,
-    finalApprovalAmount,
-  ) {
-    if (
-      transactionApprovalAmountType === TransactionApprovalAmountType.custom &&
-      originalApprovalAmount &&
-      finalApprovalAmount
-    ) {
-      return `${new BigNumber(originalApprovalAmount, 10)
-        .div(finalApprovalAmount, 10)
-        .times(100)
-        .round(2)}`;
-    }
-    return null;
-  }
-
-  /**
-   * The allowance amount in relation to the balance for that specific token
-   *
-   * @param {string} transactionApprovalAmountType - The transaction approval amount type
-   * @param {string} dappProposedTokenAmount - The dapp proposed token amount
-   * @param {string} currentTokenBalance - The balance of the token that is being send
-   */
-  _allowanceAmountInRelationToTokenBalance(
-    transactionApprovalAmountType,
-    dappProposedTokenAmount,
-    currentTokenBalance,
-  ) {
-    if (
-      (transactionApprovalAmountType === TransactionApprovalAmountType.custom ||
-        transactionApprovalAmountType ===
-          TransactionApprovalAmountType.dappProposed) &&
-      dappProposedTokenAmount &&
-      currentTokenBalance
-    ) {
-      return `${new BigNumber(dappProposedTokenAmount, 16)
-        .div(currentTokenBalance, 10)
-        .times(100)
-        .round(2)}`;
-    }
-    return null;
-  }
-
   async _buildEventFragmentProperties(txMeta, extraParams) {
     const {
+      id,
       type,
       time,
       status,
@@ -2293,20 +2008,9 @@
       },
       defaultGasEstimates,
       originalType,
-      replacedById,
       metamaskNetworkId: network,
-      customTokenAmount,
-      dappProposedTokenAmount,
-      currentTokenBalance,
-      originalApprovalAmount,
-      finalApprovalAmount,
-      contractMethodName,
-      securityProviderResponse,
-      ///: BEGIN:ONLY_INCLUDE_IN(blockaid)
-      securityAlertResponse,
-      ///: END:ONLY_INCLUDE_IN
     } = txMeta;
-
+    const { transactions } = this.store.getState();
     const source = referrer === ORIGIN_METAMASK ? 'user' : 'dapp';
 
     const { assetType, tokenStandard } = await determineTransactionAssetType(
@@ -2334,9 +2038,9 @@
 
         if (
           [
-            GasRecommendations.low,
-            GasRecommendations.medium,
-            GasRecommendations.high,
+            GAS_RECOMMENDATIONS.LOW,
+            GAS_RECOMMENDATIONS.MEDIUM,
+            GAS_RECOMMENDATIONS.MEDIUM.HIGH,
           ].includes(estimateType)
         ) {
           const { gasFeeEstimates } = await this._getEIP1559GasFeeEstimates();
@@ -2348,8 +2052,7 @@
           if (gasFeeEstimates?.[estimateType]?.suggestedMaxPriorityFeePerGas) {
             defaultMaxPriorityFeePerGas =
               gasFeeEstimates[estimateType]?.suggestedMaxPriorityFeePerGas;
-            gasParams.default_max_priority_fee_per_gas =
-              defaultMaxPriorityFeePerGas;
+            gasParams.default_max_priority_fee_per_gas = defaultMaxPriorityFeePerGas;
           }
         }
       }
@@ -2378,112 +2081,39 @@
 
     let eip1559Version = '0';
     if (txMeta.txParams.maxFeePerGas) {
-      eip1559Version = '2';
+      const { eip1559V2Enabled } = this.preferencesStore.getState();
+      eip1559Version = eip1559V2Enabled ? '2' : '1';
     }
 
     const contractInteractionTypes = [
-      TransactionType.contractInteraction,
-      TransactionType.tokenMethodApprove,
-      TransactionType.tokenMethodSafeTransferFrom,
-      TransactionType.tokenMethodSetApprovalForAll,
-      TransactionType.tokenMethodTransfer,
-      TransactionType.tokenMethodTransferFrom,
-      TransactionType.smart,
-      TransactionType.swap,
-      TransactionType.swapApproval,
+      TRANSACTION_TYPES.CONTRACT_INTERACTION,
+      TRANSACTION_TYPES.TOKEN_METHOD_APPROVE,
+      TRANSACTION_TYPES.TOKEN_METHOD_SAFE_TRANSFER_FROM,
+      TRANSACTION_TYPES.TOKEN_METHOD_SET_APPROVAL_FOR_ALL,
+      TRANSACTION_TYPES.TOKEN_METHOD_TRANSFER,
+      TRANSACTION_TYPES.TOKEN_METHOD_TRANSFER_FROM,
+      TRANSACTION_TYPES.SMART,
+      TRANSACTION_TYPES.SWAP,
+      TRANSACTION_TYPES.SWAP_APPROVAL,
     ].includes(type);
 
-    const contractMethodNames = {
-      APPROVE: 'Approve',
-    };
-
-    let transactionApprovalAmountType;
+    let transactionType = TRANSACTION_TYPES.SIMPLE_SEND;
     let transactionContractMethod;
-    let transactionApprovalAmountVsProposedRatio;
-    let transactionApprovalAmountVsBalanceRatio;
-    let transactionType = TransactionType.simpleSend;
-    if (type === TransactionType.cancel) {
-      transactionType = TransactionType.cancel;
-    } else if (type === TransactionType.retry) {
+    if (type === TRANSACTION_TYPES.CANCEL) {
+      transactionType = TRANSACTION_TYPES.CANCEL;
+    } else if (type === TRANSACTION_TYPES.RETRY) {
       transactionType = originalType;
-    } else if (type === TransactionType.deployContract) {
-      transactionType = TransactionType.deployContract;
+    } else if (type === TRANSACTION_TYPES.DEPLOY_CONTRACT) {
+      transactionType = TRANSACTION_TYPES.DEPLOY_CONTRACT;
     } else if (contractInteractionTypes) {
-      transactionType = TransactionType.contractInteraction;
-      transactionContractMethod = contractMethodName;
-      if (
-        transactionContractMethod === contractMethodNames.APPROVE &&
-        tokenStandard === TokenStandard.ERC20
-      ) {
-        if (dappProposedTokenAmount === '0' || customTokenAmount === '0') {
-          transactionApprovalAmountType = TransactionApprovalAmountType.revoke;
-        } else if (
-          customTokenAmount &&
-          customTokenAmount !== dappProposedTokenAmount
-        ) {
-          transactionApprovalAmountType = TransactionApprovalAmountType.custom;
-        } else if (dappProposedTokenAmount) {
-          transactionApprovalAmountType =
-            TransactionApprovalAmountType.dappProposed;
-        }
-        transactionApprovalAmountVsProposedRatio =
-          this._allowanceAmountInRelationToDappProposedValue(
-            transactionApprovalAmountType,
-            originalApprovalAmount,
-            finalApprovalAmount,
-          );
-        transactionApprovalAmountVsBalanceRatio =
-          this._allowanceAmountInRelationToTokenBalance(
-            transactionApprovalAmountType,
-            dappProposedTokenAmount,
-            currentTokenBalance,
-          );
-      }
-    }
-
-    const replacedTxMeta = this._getTransaction(replacedById);
-
-    const TRANSACTION_REPLACEMENT_METHODS = {
-      RETRY: TransactionType.retry,
-      CANCEL: TransactionType.cancel,
-      SAME_NONCE: 'other',
-    };
-
-    let transactionReplaced;
-    if (extraParams?.dropped) {
-      transactionReplaced = TRANSACTION_REPLACEMENT_METHODS.SAME_NONCE;
-      if (replacedTxMeta?.type === TransactionType.cancel) {
-        transactionReplaced = TRANSACTION_REPLACEMENT_METHODS.CANCEL;
-      } else if (replacedTxMeta?.type === TransactionType.retry) {
-        transactionReplaced = TRANSACTION_REPLACEMENT_METHODS.RETRY;
-      }
-    }
-
-    let uiCustomizations;
-
-    ///: BEGIN:ONLY_INCLUDE_IN(blockaid)
-    if (securityAlertResponse?.result_type === BlockaidResultType.Failed) {
-      uiCustomizations = ['security_alert_failed'];
-    } else {
-      ///: END:ONLY_INCLUDE_IN
-      // eslint-disable-next-line no-lonely-if
-      if (securityProviderResponse?.flagAsDangerous === 1) {
-        uiCustomizations = ['flagged_as_malicious'];
-      } else if (securityProviderResponse?.flagAsDangerous === 2) {
-        uiCustomizations = ['flagged_as_safety_unknown'];
-      } else {
-        uiCustomizations = null;
-      }
-      ///: BEGIN:ONLY_INCLUDE_IN(blockaid)
-    }
-    ///: END:ONLY_INCLUDE_IN
-
-    /** The transaction status property is not considered sensitive and is now included in the non-anonymous event */
-    let properties = {
+      transactionType = TRANSACTION_TYPES.CONTRACT_INTERACTION;
+      transactionContractMethod = transactions[id]?.contractMethodName;
+    }
+
+    const properties = {
       chain_id: chainId,
       referrer,
       source,
-      status,
       network,
       eip_1559_version: eip1559Version,
       gas_edit_type: 'none',
@@ -2493,46 +2123,140 @@
       asset_type: assetType,
       token_standard: tokenStandard,
       transaction_type: transactionType,
-      transaction_speed_up: type === TransactionType.retry,
-      ui_customizations: uiCustomizations,
-      ///: BEGIN:ONLY_INCLUDE_IN(blockaid)
-      security_alert_response:
-        securityAlertResponse?.result_type ?? BlockaidResultType.NotApplicable,
-      security_alert_reason:
-        securityAlertResponse?.reason ?? BlockaidReason.notApplicable,
-      ///: END:ONLY_INCLUDE_IN
+      transaction_speed_up: type === TRANSACTION_TYPES.RETRY,
     };
 
-    if (transactionContractMethod === contractMethodNames.APPROVE) {
-      properties = {
-        ...properties,
-        transaction_approval_amount_type: transactionApprovalAmountType,
-      };
-    }
-
-    let sensitiveProperties = {
+    const sensitiveProperties = {
+      status,
       transaction_envelope_type: isEIP1559Transaction(txMeta)
         ? TRANSACTION_ENVELOPE_TYPE_NAMES.FEE_MARKET
         : TRANSACTION_ENVELOPE_TYPE_NAMES.LEGACY,
       first_seen: time,
       gas_limit: gasLimit,
       transaction_contract_method: transactionContractMethod,
-      transaction_replaced: transactionReplaced,
       ...extraParams,
       ...gasParamsInGwei,
     };
 
-    if (transactionContractMethod === contractMethodNames.APPROVE) {
-      sensitiveProperties = {
-        ...sensitiveProperties,
-        transaction_approval_amount_vs_balance_ratio:
-          transactionApprovalAmountVsBalanceRatio,
-        transaction_approval_amount_vs_proposed_ratio:
-          transactionApprovalAmountVsProposedRatio,
-      };
-    }
-
     return { properties, sensitiveProperties };
+  }
+
+  /**
+   * Helper method that checks for the presence of an existing fragment by id
+   * appropriate for the type of event that triggered fragment creation. If the
+   * appropriate fragment exists, then nothing is done. If it does not exist a
+   * new event fragment is created with the appropriate payload.
+   *
+   * @param {TransactionMeta} txMeta - Transaction meta object
+   * @param {TransactionMetaMetricsEventString} event - The event type that
+   *  triggered fragment creation
+   * @param {object} properties - properties to include in the fragment
+   * @param {object} [sensitiveProperties] - sensitive properties to include in
+   *  the fragment
+   */
+  _createTransactionEventFragment(
+    txMeta,
+    event,
+    properties,
+    sensitiveProperties,
+  ) {
+    const isSubmitted = [
+      TRANSACTION_EVENTS.FINALIZED,
+      TRANSACTION_EVENTS.SUBMITTED,
+    ].includes(event);
+    const uniqueIdentifier = `transaction-${
+      isSubmitted ? 'submitted' : 'added'
+    }-${txMeta.id}`;
+
+    const fragment = this.getEventFragmentById(uniqueIdentifier);
+    if (typeof fragment !== 'undefined') {
+      return;
+    }
+
+    switch (event) {
+      // When a transaction is added to the controller, we know that the user
+      // will be presented with a confirmation screen. The user will then
+      // either confirm or reject that transaction. Each has an associated
+      // event we want to track. While we don't necessarily need an event
+      // fragment to model this, having one allows us to record additional
+      // properties onto the event from the UI. For example, when the user
+      // edits the transactions gas params we can record that property and
+      // then get analytics on the number of transactions in which gas edits
+      // occur.
+      case TRANSACTION_EVENTS.ADDED:
+        this.createEventFragment({
+          category: EVENT.CATEGORIES.TRANSACTIONS,
+          initialEvent: TRANSACTION_EVENTS.ADDED,
+          successEvent: TRANSACTION_EVENTS.APPROVED,
+          failureEvent: TRANSACTION_EVENTS.REJECTED,
+          properties,
+          sensitiveProperties,
+          persist: true,
+          uniqueIdentifier,
+        });
+        break;
+      // If for some reason an approval or rejection occurs without the added
+      // fragment existing in memory, we create the added fragment but without
+      // the initialEvent firing. This is to prevent possible duplication of
+      // events. A good example why this might occur is if the user had
+      // unapproved transactions in memory when updating to the version that
+      // includes this change. A migration would have also helped here but this
+      // implementation hardens against other possible bugs where a fragment
+      // does not exist.
+      case TRANSACTION_EVENTS.APPROVED:
+      case TRANSACTION_EVENTS.REJECTED:
+        this.createEventFragment({
+          category: EVENT.CATEGORIES.TRANSACTIONS,
+          successEvent: TRANSACTION_EVENTS.APPROVED,
+          failureEvent: TRANSACTION_EVENTS.REJECTED,
+          properties,
+          sensitiveProperties,
+          persist: true,
+          uniqueIdentifier,
+        });
+        break;
+      // When a transaction is submitted it will always result in updating
+      // to a finalized state (dropped, failed, confirmed) -- eventually.
+      // However having a fragment started at this stage allows augmenting
+      // analytics data with user interactions such as speeding up and
+      // canceling the transactions. From this controllers perspective a new
+      // transaction with a new id is generated for speed up and cancel
+      // transactions, but from the UI we could augment the previous ID with
+      // supplemental data to show user intent. Such as when they open the
+      // cancel UI but don't submit. We can record that this happened and add
+      // properties to the transaction event.
+      case TRANSACTION_EVENTS.SUBMITTED:
+        this.createEventFragment({
+          category: EVENT.CATEGORIES.TRANSACTIONS,
+          initialEvent: TRANSACTION_EVENTS.SUBMITTED,
+          successEvent: TRANSACTION_EVENTS.FINALIZED,
+          properties,
+          sensitiveProperties,
+          persist: true,
+          uniqueIdentifier,
+        });
+        break;
+      // If for some reason a transaction is finalized without the submitted
+      // fragment existing in memory, we create the submitted fragment but
+      // without the initialEvent firing. This is to prevent possible
+      // duplication of events. A good example why this might occur is if th
+      // user had pending transactions in memory when updating to the version
+      // that includes this change. A migration would have also helped here but
+      // this implementation hardens against other possible bugs where a
+      // fragment does not exist.
+      case TRANSACTION_EVENTS.FINALIZED:
+        this.createEventFragment({
+          category: EVENT.CATEGORIES.TRANSACTIONS,
+          successEvent: TRANSACTION_EVENTS.FINALIZED,
+          properties,
+          sensitiveProperties,
+          persist: true,
+          uniqueIdentifier,
+        });
+        break;
+      default:
+        break;
+    }
   }
 
   /**
@@ -2541,29 +2265,56 @@
    * events.
    *
    * @param {object} txMeta - the txMeta object
-   * @param {TransactionMetaMetricsEvent} event - the name of the transaction event
-   * @param {string} actionId - actionId passed from UI
+   * @param {TransactionMetaMetricsEventString} event - the name of the transaction event
    * @param {object} extraParams - optional props and values to include in sensitiveProperties
    */
-  async _trackTransactionMetricsEvent(
-    txMeta,
-    event,
-    actionId,
-    extraParams = {},
-  ) {
+  async _trackTransactionMetricsEvent(txMeta, event, extraParams = {}) {
     if (!txMeta) {
       return;
     }
-    const { properties, sensitiveProperties } =
-      await this._buildEventFragmentProperties(txMeta, extraParams);
-
-    this.emit('transaction-metric', {
-      actionId,
+    const {
+      properties,
+      sensitiveProperties,
+    } = await this._buildEventFragmentProperties(txMeta, extraParams);
+
+    // Create event fragments for event types that spawn fragments, and ensure
+    // existence of fragments for event types that act upon them.
+    this._createTransactionEventFragment(
+      txMeta,
       event,
       properties,
       sensitiveProperties,
-      transactionMeta: txMeta,
-    });
+    );
+
+    let id;
+
+    switch (event) {
+      // If the user approves a transaction, finalize the transaction added
+      // event fragment.
+      case TRANSACTION_EVENTS.APPROVED:
+        id = `transaction-added-${txMeta.id}`;
+        this.updateEventFragment(id, { properties, sensitiveProperties });
+        this.finalizeEventFragment(id);
+        break;
+      // If the user rejects a transaction, finalize the transaction added
+      // event fragment. with the abandoned flag set.
+      case TRANSACTION_EVENTS.REJECTED:
+        id = `transaction-added-${txMeta.id}`;
+        this.updateEventFragment(id, { properties, sensitiveProperties });
+        this.finalizeEventFragment(id, {
+          abandoned: true,
+        });
+        break;
+      // When a transaction is finalized, also finalize the transaction
+      // submitted event fragment.
+      case TRANSACTION_EVENTS.FINALIZED:
+        id = `transaction-submitted-${txMeta.id}`;
+        this.updateEventFragment(id, { properties, sensitiveProperties });
+        this.finalizeEventFragment(`transaction-submitted-${txMeta.id}`);
+        break;
+      default:
+        break;
+    }
   }
 
   _getTransactionCompletionTime(submittedTime) {
@@ -2582,155 +2333,17 @@
     return gasValuesInGwei;
   }
 
-  _failTransaction(txId, error, actionId) {
+  _failTransaction(txId, error) {
     this.txStateManager.setTxStatusFailed(txId, error);
     const txMeta = this.txStateManager.getTransaction(txId);
-    this._trackTransactionMetricsEvent(
-      txMeta,
-      TransactionMetaMetricsEvent.finalized,
-      actionId,
-      {
-        error: error.message,
-      },
-    );
+    this._trackTransactionMetricsEvent(txMeta, TRANSACTION_EVENTS.FINALIZED, {
+      error: error.message,
+    });
   }
 
   _dropTransaction(txId) {
     this.txStateManager.setTxStatusDropped(txId);
     const txMeta = this.txStateManager.getTransaction(txId);
-    this._trackTransactionMetricsEvent(
-      txMeta,
-      TransactionMetaMetricsEvent.finalized,
-      undefined,
-      {
-        dropped: true,
-      },
-    );
-  }
-
-  /**
-   * Adds a tx to the txlist
-   *
-   * @param txMeta
-   * @fires ${txMeta.id}:unapproved
-   */
-  _addTransaction(txMeta) {
-    this.txStateManager.addTransaction(txMeta);
-    this.emit(`${txMeta.id}:unapproved`, txMeta);
-    this._trackTransactionMetricsEvent(
-      txMeta,
-      TransactionMetaMetricsEvent.added,
-      txMeta.actionId,
-    );
-  }
-
-  _onIncomingTransactions({ added: transactions }) {
-    log.debug('Detected new incoming transactions', transactions);
-
-    const currentTransactions = this.store.getState().transactions || {};
-
-    const incomingTransactions = transactions
-      .filter((tx) =>
-        this._hasNoDuplicateIncoming(tx.hash, currentTransactions),
-      )
-      .reduce((result, tx) => {
-        result[tx.id] = tx;
-        return result;
-      }, {});
-
-    const updatedTransactions = {
-      ...currentTransactions,
-      ...incomingTransactions,
-    };
-
-    this.store.updateState({ transactions: updatedTransactions });
-  }
-
-  _onUpdatedLastFetchedBlockNumbers({ lastFetchedBlockNumbers }) {
-    this.store.updateState({ lastFetchedBlockNumbers });
-  }
-
-  /**
-   * This function checks if there is not any transaction in the provided
-   * transactions object that has the same hash as the provided txHash and has a
-   * type of 'incoming'.
-   *
-   * @param {string} txHash - The transaction hash to compare with.
-   * @param {object} transactions - The transactions to check in.
-   * @returns {boolean} Returns false if there is a transaction that has the
-   * same hash as the provided txHash and has a type of 'incoming'. Otherwise,
-   * it returns true.
-   */
-  _hasNoDuplicateIncoming(txHash, transactions) {
-    return !Object.values(transactions).some(
-      (tx) => tx.hash === txHash && tx.type === TransactionType.incoming,
-    );
-  }
-
-  // Approvals
-
-  async _requestTransactionApproval(
-    txMeta,
-    { shouldShowRequest = true, actionId } = {},
-  ) {
-    let txId, result;
-
-    try {
-      txId = txMeta.id;
-      const { origin } = txMeta;
-
-      const approvalResult = await this._requestApproval(
-        txId,
-        origin,
-        { txId },
-        {
-          shouldShowRequest,
-        },
-      );
-
-      result = approvalResult.resultCallbacks;
-
-      const { value } = approvalResult;
-      const { txMeta: updatedTxMeta } = value;
-
-      await this._updateAndApproveTransaction(updatedTxMeta, actionId);
-
-      result?.success();
-    } catch (error) {
-      const transaction = this.txStateManager.getTransaction(txId);
-
-      if (transaction && !this._isTransactionCompleted(transaction)) {
-        if (error.code === errorCodes.provider.userRejectedRequest) {
-          await this._cancelTransaction(txId, actionId);
-        } else {
-          this._failTransaction(txId, error, actionId);
-        }
-      }
-
-      result?.error(error);
-
-      throw error;
-    }
-  }
-
-  async _requestApproval(
-    id,
-    origin,
-    requestData,
-    { shouldShowRequest } = { shouldShowRequest: true },
-  ) {
-    const type = ApprovalType.Transaction;
-
-    return this.messagingSystem.call(
-      'ApprovalController:addRequest',
-      {
-        id,
-        origin,
-        type,
-        requestData,
-        expectsResult: true,
-      },
-      shouldShowRequest,
-    );
+    this._trackTransactionMetricsEvent(txMeta, TRANSACTION_EVENTS.FINALIZED);
   }
 }