const EthQuery = require('ethjs-query')
const {
  hexToBn,
  BnMultiplyByFraction,
  bnToHex,
} = require('../../lib/util')
const log = require('loglevel')
const { addHexPrefix } = require('ethereumjs-util')
const { SEND_ETHER_ACTION_KEY } = require('../../../../ui/app/helpers/constants/transactions.js')
const SIMPLE_GAS_COST = '0x5208' // Hex for 21000, cost of a simple send.

import { TRANSACTION_NO_CONTRACT_ERROR_KEY } from '../../../../ui/app/helpers/constants/error-keys'

/**
tx-gas-utils are gas utility methods for Transaction manager
its passed ethquery
and used to do things like calculate gas of a tx.
@param {Object} provider - A network provider.
*/

class TxGasUtil {

  constructor (provider) {
    this.query = new EthQuery(provider)
  }

  /**
    @param txMeta {Object} - the txMeta object
    @returns {object} the txMeta object with the gas written to the txParams
  */
  async analyzeGasUsage (txMeta, getCodeResponse) {
    const block = await this.query.getBlockByNumber('latest', false)
    let estimatedGasHex
    try {
      estimatedGasHex = await this.estimateTxGas(txMeta, block.gasLimit, getCodeResponse)
    } catch (err) {
      log.warn(err)
      txMeta.simulationFails = {
        reason: err.message,
        errorKey: err.errorKey,
        debug: { blockNumber: block.number, blockGasLimit: block.gasLimit },
      }

      if (err.errorKey === TRANSACTION_NO_CONTRACT_ERROR_KEY) {
        txMeta.simulationFails.debug.getCodeResponse = err.getCodeResponse
      }

      return txMeta
    }
    this.setTxGas(txMeta, block.gasLimit, estimatedGasHex)
    return txMeta
  }

  /**
    Estimates the tx's gas usage
    @param txMeta {Object} - the txMeta object
    @param blockGasLimitHex {string} - hex string of the block's gas limit
    @returns {string} the estimated gas limit as a hex string
  */
  async estimateTxGas (txMeta, blockGasLimitHex, getCodeResponse) {
    const txParams = txMeta.txParams
    // check if gasLimit is already specified
    txMeta.gasLimitSpecified = Boolean(txParams.gas)

    // if it is, use that value, unless it's a modified tx
    if (txMeta.gasLimitSpecified && !txMeta.type === "gnosis") {
<<<<<<< HEAD
      console.log('about to return the gas', txParams.gas)
=======
>>>>>>> d4d1f30e
      return txParams.gas
    }
    const recipient = txParams.to
    const hasRecipient = Boolean(recipient)

    // see if we can set the gas based on the recipient
    if (hasRecipient) {
      // For an address with no code, geth will return '0x', and ganache-core v2.2.1 will return '0x0'
      const categorizedAsSimple = txMeta.transactionCategory === SEND_ETHER_ACTION_KEY

      // what is the case where it isn't categorized as simple?
      if (categorizedAsSimple) {
        // if there's data in the params, but there's no contract code, it's not a valid transaction

        if (txParams.data) {
          const err = new Error('TxGasUtil - Trying to call a function on a non-contract address')
          // set error key so ui can display localized error message
          err.errorKey = TRANSACTION_NO_CONTRACT_ERROR_KEY

          // set the response on the error so that we can see in logs what the actual response was
          err.getCodeResponse = getCodeResponse
          throw err
        }
      }
      else if (txMeta.type === "gnosis") {
        console.log('tx gas utils in gnosis txtype')
        const blockGasLimitBN = hexToBn(blockGasLimitHex)
        const saferGasLimitBN = BnMultiplyByFraction(blockGasLimitBN, 19, 20)
        txParams.gas = bnToHex(saferGasLimitBN)
        console.log('txParams', txParams)

        const gas = await this.query.estimateGas(txParams)

        // to do: document this estimation for a transfer and for a simple send estimation
        console.log('estimated gas', gas)
        return gas
        // return await this.query.estimateGas(txParams)
      }

      debugger

      // This is a standard ether simple send, gas requirement is exactly 21k
      txParams.gas = SIMPLE_GAS_COST
      // prevents buffer addition
      txMeta.simpleSend = true
      return SIMPLE_GAS_COST
      }
    }

  /**
    Writes the gas on the txParams in the txMeta
    @param txMeta {Object} - the txMeta object to write to
    @param blockGasLimitHex {string} - the block gas limit hex
    @param estimatedGasHex {string} - the estimated gas hex
  */
  setTxGas (txMeta, blockGasLimitHex, estimatedGasHex) {
    txMeta.estimatedGas = addHexPrefix(estimatedGasHex)
    const txParams = txMeta.txParams

    // if gasLimit was specified and doesnt OOG,
    // use original specified amount
    if (txMeta.gasLimitSpecified || txMeta.simpleSend) {
      txMeta.estimatedGas = txParams.gas
      return
    }
    // if gasLimit not originally specified,
    // try adding an additional gas buffer to our estimation for safety
    const recommendedGasHex = this.addGasBuffer(txMeta.estimatedGas, blockGasLimitHex)
    txParams.gas = recommendedGasHex
    return
  }

  /**
    Adds a gas buffer with out exceeding the block gas limit

    @param initialGasLimitHex {string} - the initial gas limit to add the buffer too
    @param blockGasLimitHex {string} - the block gas limit
    @returns {string} the buffered gas limit as a hex string
  */
  addGasBuffer (initialGasLimitHex, blockGasLimitHex) {
    const initialGasLimitBn = hexToBn(initialGasLimitHex)
    const blockGasLimitBn = hexToBn(blockGasLimitHex)
    const upperGasLimitBn = blockGasLimitBn.muln(0.9)
    const bufferedGasLimitBn = initialGasLimitBn.muln(1.5)

    // if initialGasLimit is above blockGasLimit, dont modify it
    if (initialGasLimitBn.gt(upperGasLimitBn)) return bnToHex(initialGasLimitBn)
    // if bufferedGasLimit is below blockGasLimit, use bufferedGasLimit
    if (bufferedGasLimitBn.lt(upperGasLimitBn)) return bnToHex(bufferedGasLimitBn)
    // otherwise use blockGasLimit
    return bnToHex(upperGasLimitBn)
  }
}

module.exports = TxGasUtil<|MERGE_RESOLUTION|>--- conflicted
+++ resolved
@@ -64,10 +64,7 @@
 
     // if it is, use that value, unless it's a modified tx
     if (txMeta.gasLimitSpecified && !txMeta.type === "gnosis") {
-<<<<<<< HEAD
       console.log('about to return the gas', txParams.gas)
-=======
->>>>>>> d4d1f30e
       return txParams.gas
     }
     const recipient = txParams.to
