import EventEmitter from 'safe-event-emitter'
import ObservableStore from 'obs-store'
import log from 'loglevel'
import { generateHistoryEntry, replayHistory, snapshotFromTxMeta } from './lib/tx-state-history-helpers'
import createId from '../../lib/random-id'
import { getFinalStates, normalizeTxParams } from './lib/util'
/**
  TransactionStateManager is responsible for the state of a transaction and
  storing the transaction
  it also has some convenience methods for finding subsets of transactions
  *
  *STATUS METHODS
  <br>statuses:
  <br>   - `'unapproved'` the user has not responded
  <br>   - `'rejected'` the user has responded no!
  <br>   - `'approved'` the user has approved the tx
  <br>   - `'signed'` the tx is signed
  <br>   - `'submitted'` the tx is sent to a server
  <br>   - `'confirmed'` the tx has been included in a block.
  <br>   - `'failed'` the tx failed for some reason, included on tx data.
  <br>   - `'dropped'` the tx nonce was already used
  @param {Object} opts
  @param {Object} [opts.initState={ transactions: [] }] initial transactions list with the key transaction {array}
  @param {number} [opts.txHistoryLimit] limit for how many finished
  transactions can hang around in state
  @param {function} opts.getNetwork return network number
  @class
*/
export default class TransactionStateManager extends EventEmitter {
  constructor ({ initState, txHistoryLimit, getNetwork }) {
    super()

    this.store = new ObservableStore(
      Object.assign({
        transactions: [],
      }, initState))
    this.txHistoryLimit = txHistoryLimit
    this.getNetwork = getNetwork
  }

  /**
    @param {Object} opts - the object to use when overwriting defaults
    @returns {txMeta} - the default txMeta object
  */
  generateTxMeta (opts) {
    const netId = this.getNetwork()
    if (netId === 'loading') {
      throw new Error('MetaMask is having trouble connecting to the network')
    }
    return Object.assign({
      id: createId(),
      time: (new Date()).getTime(),
      status: 'unapproved',
      metamaskNetworkId: netId,
      loadingDefaults: true,
    }, opts)
  }

  /**
    @returns {array} - of txMetas that have been filtered for only the current network
  */
  getTxList () {
    const network = this.getNetwork()
    const fullTxList = this.getFullTxList()
    return fullTxList.filter((txMeta) => txMeta.metamaskNetworkId === network)
  }

  /**
    @returns {array} - of all the txMetas in store
  */
  getFullTxList () {
    return this.store.getState().transactions
  }

  /**
    @returns {array} - the tx list whos status is unapproved
  */
  getUnapprovedTxList () {
    const txList = this.getTxsByMetaData('status', 'unapproved')
    return txList.reduce((result, tx) => {
      result[tx.id] = tx
      return result
    }, {})
  }

  /**
    @param [address] {string} - hex prefixed address to sort the txMetas for [optional]
    @returns {array} - the tx list whos status is approved if no address is provide
    returns all txMetas who's status is approved for the current network
  */
  getApprovedTransactions (address) {
    const opts = { status: 'approved' }
    if (address) {
      opts.from = address
    }
    return this.getFilteredTxList(opts)
  }

  /**
    @param [address] {string} - hex prefixed address to sort the txMetas for [optional]
    @returns {array} - the tx list whos status is submitted if no address is provide
    returns all txMetas who's status is submitted for the current network
  */
  getPendingTransactions (address) {
    const opts = { status: 'submitted' }
    if (address) {
      opts.from = address
    }
    return this.getFilteredTxList(opts)
  }

  /**
    @param [address] {string} - hex prefixed address to sort the txMetas for [optional]
    @returns {array} - the tx list whos status is confirmed if no address is provide
    returns all txMetas who's status is confirmed for the current network
  */
  getConfirmedTransactions (address) {
    const opts = { status: 'confirmed' }
    if (address) {
      opts.from = address
    }
    return this.getFilteredTxList(opts)
  }

  /**
    Adds the txMeta to the list of transactions in the store.
    if the list is over txHistoryLimit it will remove a transaction that
    is in its final state
    it will allso add the key `history` to the txMeta with the snap shot of the original
    object
    @param {Object} txMeta
    @returns {Object} - the txMeta
  */
  addTx (txMeta) {
    // normalize and validate txParams if present
    if (txMeta.txParams) {
      txMeta.txParams = this.normalizeAndValidateTxParams(txMeta.txParams)
    }

    this.once(`${txMeta.id}:signed`, function () {
      this.removeAllListeners(`${txMeta.id}:rejected`)
    })
    this.once(`${txMeta.id}:rejected`, function () {
      this.removeAllListeners(`${txMeta.id}:signed`)
    })
    // initialize history
    txMeta.history = []
    // capture initial snapshot of txMeta for history
    const snapshot = snapshotFromTxMeta(txMeta)
    txMeta.history.push(snapshot)

    const transactions = this.getFullTxList()
    const txCount = transactions.length
    const txHistoryLimit = this.txHistoryLimit

    // checks if the length of the tx history is
    // longer then desired persistence limit
    // and then if it is removes only confirmed
    // or rejected tx's.
    // not tx's that are pending or unapproved
    if (txCount > txHistoryLimit - 1) {
      const index = transactions.findIndex((metaTx) => {
        return getFinalStates().includes(metaTx.status)
      })
      if (index !== -1) {
        transactions.splice(index, 1)
      }
    }
    const newTxIndex = transactions
      .findIndex((currentTxMeta) => currentTxMeta.time > txMeta.time)

    newTxIndex === -1
      ? transactions.push(txMeta)
      : transactions.splice(newTxIndex, 0, txMeta)
    this._saveTxList(transactions)
    return txMeta
  }
  /**
    @param {number} txId
    @returns {Object} - the txMeta who matches the given id if none found
    for the network returns undefined
  */
  getTx (txId) {
    const txMeta = this.getTxsByMetaData('id', txId)[0]
    return txMeta
  }

  /**
    updates the txMeta in the list and adds a history entry
    @param {Object} txMeta - the txMeta to update
    @param {string} [note] - a note about the update for history
  */
  updateTx (txMeta, note) {
    // normalize and validate txParams if present
    if (txMeta.txParams) {
      txMeta.txParams = this.normalizeAndValidateTxParams(txMeta.txParams)
    }

    // create txMeta snapshot for history
    const currentState = snapshotFromTxMeta(txMeta)
    // recover previous tx state obj
    const previousState = replayHistory(txMeta.history)
    // generate history entry and add to history
<<<<<<< HEAD
    const entry = txStateHistoryHelper.generateHistoryEntry(previousState, currentState, note)
=======
    const entry = generateHistoryEntry(previousState, currentState, note)
>>>>>>> df85ab6e
    if (entry.length) {
      txMeta.history.push(entry)
    }

    // commit txMeta to state
    const txId = txMeta.id
    const txList = this.getFullTxList()
    const index = txList.findIndex((txData) => txData.id === txId)
    txList[index] = txMeta
    this._saveTxList(txList)
  }


  /**
    merges txParams obj onto txMeta.txParams
    use extend to ensure that all fields are filled
    @param {number} txId - the id of the txMeta
    @param {Object} txParams - the updated txParams
  */
  updateTxParams (txId, txParams) {
    const txMeta = this.getTx(txId)
    txMeta.txParams = { ...txMeta.txParams, ...txParams }
    this.updateTx(txMeta, `txStateManager#updateTxParams`)
  }

  /**
   * normalize and validate txParams members
   * @param {Object} txParams - txParams
   */
  normalizeAndValidateTxParams (txParams) {
    if (typeof txParams.data === 'undefined') {
      delete txParams.data
    }
    txParams = normalizeTxParams(txParams, false)
    this.validateTxParams(txParams)
    return txParams
  }

  /**
    validates txParams members by type
    @param {Object} txParams - txParams to validate
  */
  validateTxParams (txParams) {
    Object.keys(txParams).forEach((key) => {
      const value = txParams[key]
      // validate types
      switch (key) {
        case 'chainId':
          if (typeof value !== 'number' && typeof value !== 'string') {
            throw new Error(`${key} in txParams is not a Number or hex string. got: (${value})`)
          }
          break
        default:
          if (typeof value !== 'string') {
            throw new Error(`${key} in txParams is not a string. got: (${value})`)
          }
          break
      }
    })
  }

  /**
  @param {Object} opts -  an object of fields to search for eg:<br>
  let <code>thingsToLookFor = {<br>
    to: '0x0..',<br>
    from: '0x0..',<br>
    status: 'signed', \\ (status) => status !== 'rejected' give me all txs who's status is not rejected<br>
    err: undefined,<br>
  }<br></code>
  optionally the values of the keys can be functions for situations like where
  you want all but one status.
  @param [initialList=this.getTxList()]
  @returns {array} - array of txMeta with all
  options matching
  */
  /*
  ****************HINT****************
  | `err: undefined` is like looking |
  | for a tx with no err             |
  | so you can also search txs that  |
  | dont have something as well by   |
  | setting the value as undefined   |
  ************************************

  this is for things like filtering a the tx list
  for only tx's from 1 account
  or for filtering for all txs from one account
  and that have been 'confirmed'
  */
  getFilteredTxList (opts, initialList) {
    let filteredTxList = initialList
    Object.keys(opts).forEach((key) => {
      filteredTxList = this.getTxsByMetaData(key, opts[key], filteredTxList)
    })
    return filteredTxList
  }
  /**

    @param {string} key - the key to check
    @param value - the value your looking for can also be a function that returns a bool
    @param [txList=this.getTxList()] {array} - the list to search. default is the txList
    from txStateManager#getTxList
    @returns {array} - a list of txMetas who matches the search params
  */
  getTxsByMetaData (key, value, txList = this.getTxList()) {
    const filter = typeof value === 'function' ? value : (v) => v === value

    return txList.filter((txMeta) => {
      if (key in txMeta.txParams) {
        return filter(txMeta.txParams[key])
      } else {
        return filter(txMeta[key])
      }
    })
  }

  // get::set status

  /**
    @param {number} txId - the txMeta Id
    @returns {string} - the status of the tx.
  */
  getTxStatus (txId) {
    const txMeta = this.getTx(txId)
    return txMeta.status
  }

  /**
    should update the status of the tx to 'rejected'.
    @param {number} txId - the txMeta Id
  */
  setTxStatusRejected (txId) {
    this._setTxStatus(txId, 'rejected')
    this._removeTx(txId)
  }

  /**
    should update the status of the tx to 'unapproved'.
    @param {number} txId - the txMeta Id
  */
  setTxStatusUnapproved (txId) {
    this._setTxStatus(txId, 'unapproved')
  }
  /**
    should update the status of the tx to 'approved'.
    @param {number} txId - the txMeta Id
  */
  setTxStatusApproved (txId) {
    this._setTxStatus(txId, 'approved')
  }

  /**
    should update the status of the tx to 'signed'.
    @param {number} txId - the txMeta Id
  */
  setTxStatusSigned (txId) {
    this._setTxStatus(txId, 'signed')
  }

  /**
    should update the status of the tx to 'submitted'.
    and add a time stamp for when it was called
    @param {number} txId - the txMeta Id
  */
  setTxStatusSubmitted (txId) {
    const txMeta = this.getTx(txId)
    txMeta.submittedTime = (new Date()).getTime()
    this.updateTx(txMeta, 'txStateManager - add submitted time stamp')
    this._setTxStatus(txId, 'submitted')
  }

  /**
    should update the status of the tx to 'confirmed'.
    @param {number} txId - the txMeta Id
  */
  setTxStatusConfirmed (txId) {
    this._setTxStatus(txId, 'confirmed')
  }

  /**
    should update the status of the tx to 'dropped'.
    @param {number} txId - the txMeta Id
  */
  setTxStatusDropped (txId) {
    this._setTxStatus(txId, 'dropped')
  }


  /**
    should update the status of the tx to 'failed'.
    and put the error on the txMeta
    @param {number} txId - the txMeta Id
    @param {erroObject} err - error object
  */
  setTxStatusFailed (txId, err) {
    const error = !err ? new Error('Internal metamask failure') : err

    const txMeta = this.getTx(txId)
    txMeta.err = {
      message: error.toString(),
      rpc: error.value,
      stack: error.stack,
    }
    this.updateTx(txMeta, 'transactions:tx-state-manager#fail - add error')
    this._setTxStatus(txId, 'failed')
  }

  /**
    Removes transaction from the given address for the current network
    from the txList
    @param {string} address - hex string of the from address on the txParams to remove
  */
  wipeTransactions (address) {
    // network only tx
    const txs = this.getFullTxList()
    const network = this.getNetwork()

    // Filter out the ones from the current account and network
    const otherAccountTxs = txs.filter((txMeta) => !(txMeta.txParams.from === address && txMeta.metamaskNetworkId === network))

    // Update state
    this._saveTxList(otherAccountTxs)
  }
  //
  //           PRIVATE METHODS
  //

  // STATUS METHODS
  // statuses:
  //    - `'unapproved'` the user has not responded
  //    - `'rejected'` the user has responded no!
  //    - `'approved'` the user has approved the tx
  //    - `'signed'` the tx is signed
  //    - `'submitted'` the tx is sent to a server
  //    - `'confirmed'` the tx has been included in a block.
  //    - `'failed'` the tx failed for some reason, included on tx data.
  //    - `'dropped'` the tx nonce was already used

  /**
    @param {number} txId - the txMeta Id
    @param {string} status - the status to set on the txMeta
    @emits tx:status-update - passes txId and status
    @emits ${txMeta.id}:finished - if it is a finished state. Passes the txMeta
    @emits update:badge
  */
  _setTxStatus (txId, status) {
    const txMeta = this.getTx(txId)

    if (!txMeta) {
      return
    }

    txMeta.status = status
    try {
      this.updateTx(txMeta, `txStateManager: setting status to ${status}`)
      this.emit(`${txMeta.id}:${status}`, txId)
      this.emit(`tx:status-update`, txId, status)
      if (['submitted', 'rejected', 'failed'].includes(status)) {
        this.emit(`${txMeta.id}:finished`, txMeta)
      }
      this.emit('update:badge')
    } catch (error) {
      log.error(error)
    }
  }

  /**
    Saves the new/updated txList.
    @param {array} transactions - the list of transactions to save
  */
  // Function is intended only for internal use
  _saveTxList (transactions) {
    this.store.updateState({ transactions })
  }

  _removeTx (txId) {
    const transactionList = this.getFullTxList()
    this._saveTxList(transactionList.filter((txMeta) => txMeta.id !== txId))
  }
}<|MERGE_RESOLUTION|>--- conflicted
+++ resolved
@@ -201,11 +201,7 @@
     // recover previous tx state obj
     const previousState = replayHistory(txMeta.history)
     // generate history entry and add to history
-<<<<<<< HEAD
-    const entry = txStateHistoryHelper.generateHistoryEntry(previousState, currentState, note)
-=======
     const entry = generateHistoryEntry(previousState, currentState, note)
->>>>>>> df85ab6e
     if (entry.length) {
       txMeta.history.push(entry)
     }
