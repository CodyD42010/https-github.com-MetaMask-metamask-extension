--- conflicted
+++ resolved
@@ -14,15 +14,9 @@
 // functions that handle normalizing of that key in txParams
 const normalizers = {
   from: (from, LowerCase = true) =>
-<<<<<<< HEAD
-    LowerCase ? addHexPrefix(from).toLowerCase() : addHexPrefix(from),
-  to: (to, LowerCase = true) =>
-    LowerCase ? addHexPrefix(to).toLowerCase() : addHexPrefix(to),
-=======
     (LowerCase ? addHexPrefix(from).toLowerCase() : addHexPrefix(from)),
   to: (to, LowerCase = true) =>
     (LowerCase ? addHexPrefix(to).toLowerCase() : addHexPrefix(to)),
->>>>>>> cdaac779
   nonce: nonce => addHexPrefix(nonce),
   value: value => addHexPrefix(value),
   data: data => addHexPrefix(data),
@@ -77,7 +71,9 @@
   if (!(typeof txParams.from === 'string')) {
     throw new Error(`Invalid from address ${txParams.from} not a string`)
   }
-  if (!isValidAddress(txParams.from)) throw new Error('Invalid from address')
+  if (!isValidAddress(txParams.from)) {
+    throw new Error('Invalid from address')
+  }
 }
 
 /**
