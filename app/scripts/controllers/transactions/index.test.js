--- conflicted
+++ resolved
@@ -2052,900 +2052,6 @@
     });
   });
 
-<<<<<<< HEAD
-  describe('#_trackTransactionMetricsEvent', function () {
-    let trackMetaMetricsEventSpy;
-    let createEventFragmentSpy;
-    let finalizeEventFragmentSpy;
-
-    beforeEach(function () {
-      trackMetaMetricsEventSpy = sinon.spy(
-        txController,
-        '_trackMetaMetricsEvent',
-      );
-
-      createEventFragmentSpy = sinon.spy(txController, 'createEventFragment');
-
-      finalizeEventFragmentSpy = sinon.spy(
-        txController,
-        'finalizeEventFragment',
-      );
-
-      sinon
-        .stub(txController, '_getEIP1559GasFeeEstimates')
-        .resolves(mockEstimates['fee-market']);
-    });
-
-    afterEach(function () {
-      trackMetaMetricsEventSpy.restore();
-      createEventFragmentSpy.restore();
-      finalizeEventFragmentSpy.restore();
-    });
-
-    describe('On transaction created by the user', function () {
-      let txMeta;
-
-      before(function () {
-        txMeta = {
-          id: 1,
-          status: TransactionStatus.unapproved,
-          txParams: {
-            from: fromAccount.address,
-            to: '0x1678a085c290ebd122dc42cba69373b5953b831d',
-            gasPrice: '0x77359400',
-            gas: '0x7b0d',
-            nonce: '0x4b',
-          },
-          type: TransactionType.simpleSend,
-          origin: ORIGIN_METAMASK,
-          chainId: currentChainId,
-          time: 1624408066355,
-          metamaskNetworkId: currentNetworkId,
-          defaultGasEstimates: {
-            gas: '0x7b0d',
-            gasPrice: '0x77359400',
-          },
-          securityProviderResponse: {
-            flagAsDangerous: 0,
-          },
-        };
-      });
-
-      it('should create an event fragment when transaction added', async function () {
-        const expectedPayload = {
-          actionId,
-          initialEvent: 'Transaction Added',
-          successEvent: 'Transaction Approved',
-          failureEvent: 'Transaction Rejected',
-          uniqueIdentifier: 'transaction-added-1',
-          category: MetaMetricsEventCategory.Transactions,
-          persist: true,
-          properties: {
-            chain_id: '0x5',
-            eip_1559_version: '0',
-            gas_edit_attempted: 'none',
-            gas_edit_type: 'none',
-            network: '5',
-            referrer: ORIGIN_METAMASK,
-            source: MetaMetricsTransactionEventSource.User,
-            transaction_type: TransactionType.simpleSend,
-            asset_type: AssetType.native,
-            token_standard: TokenStandard.none,
-            transaction_speed_up: false,
-            ui_customizations: null,
-            security_alert_reason: BlockaidReason.notApplicable,
-            security_alert_response: BlockaidResultType.NotApplicable,
-            status: 'unapproved',
-          },
-          sensitiveProperties: {
-            default_gas: '0.000031501',
-            default_gas_price: '2',
-            gas_price: '2',
-            gas_limit: '0x7b0d',
-            transaction_contract_method: undefined,
-            transaction_replaced: undefined,
-            first_seen: 1624408066355,
-            transaction_envelope_type: TRANSACTION_ENVELOPE_TYPE_NAMES.LEGACY,
-          },
-        };
-
-        await txController._trackTransactionMetricsEvent(
-          txMeta,
-          TransactionMetaMetricsEvent.added,
-          actionId,
-        );
-        assert.equal(createEventFragmentSpy.callCount, 1);
-        assert.equal(finalizeEventFragmentSpy.callCount, 0);
-        assert.deepEqual(
-          createEventFragmentSpy.getCall(0).args[0],
-          expectedPayload,
-        );
-      });
-
-      it('Should finalize the transaction added fragment as abandoned if user rejects transaction', async function () {
-        fragmentExists = true;
-        await txController._trackTransactionMetricsEvent(
-          txMeta,
-          TransactionMetaMetricsEvent.rejected,
-          actionId,
-        );
-        assert.equal(createEventFragmentSpy.callCount, 0);
-        assert.equal(finalizeEventFragmentSpy.callCount, 1);
-        assert.deepEqual(
-          finalizeEventFragmentSpy.getCall(0).args[0],
-          'transaction-added-1',
-        );
-        assert.deepEqual(finalizeEventFragmentSpy.getCall(0).args[1], {
-          abandoned: true,
-        });
-      });
-
-      it('Should finalize the transaction added fragment if user approves transaction', async function () {
-        fragmentExists = true;
-        await txController._trackTransactionMetricsEvent(
-          txMeta,
-          TransactionMetaMetricsEvent.approved,
-          actionId,
-        );
-        assert.equal(createEventFragmentSpy.callCount, 0);
-        assert.equal(finalizeEventFragmentSpy.callCount, 1);
-        assert.deepEqual(
-          finalizeEventFragmentSpy.getCall(0).args[0],
-          'transaction-added-1',
-        );
-        assert.deepEqual(
-          finalizeEventFragmentSpy.getCall(0).args[1],
-          undefined,
-        );
-      });
-
-      it('should create an event fragment when transaction is submitted', async function () {
-        const expectedPayload = {
-          actionId,
-          initialEvent: 'Transaction Submitted',
-          successEvent: 'Transaction Finalized',
-          uniqueIdentifier: 'transaction-submitted-1',
-          category: MetaMetricsEventCategory.Transactions,
-          persist: true,
-          properties: {
-            chain_id: '0x5',
-            eip_1559_version: '0',
-            gas_edit_attempted: 'none',
-            gas_edit_type: 'none',
-            network: '5',
-            referrer: ORIGIN_METAMASK,
-            source: MetaMetricsTransactionEventSource.User,
-            transaction_type: TransactionType.simpleSend,
-            asset_type: AssetType.native,
-            token_standard: TokenStandard.none,
-            transaction_speed_up: false,
-            ui_customizations: null,
-            security_alert_reason: BlockaidReason.notApplicable,
-            security_alert_response: BlockaidResultType.NotApplicable,
-            status: 'unapproved',
-          },
-          sensitiveProperties: {
-            default_gas: '0.000031501',
-            default_gas_price: '2',
-            gas_price: '2',
-            gas_limit: '0x7b0d',
-            transaction_contract_method: undefined,
-            transaction_replaced: undefined,
-            first_seen: 1624408066355,
-            transaction_envelope_type: TRANSACTION_ENVELOPE_TYPE_NAMES.LEGACY,
-          },
-        };
-
-        await txController._trackTransactionMetricsEvent(
-          txMeta,
-          TransactionMetaMetricsEvent.submitted,
-          actionId,
-        );
-        assert.equal(createEventFragmentSpy.callCount, 1);
-        assert.equal(finalizeEventFragmentSpy.callCount, 0);
-        assert.deepEqual(
-          createEventFragmentSpy.getCall(0).args[0],
-          expectedPayload,
-        );
-      });
-
-      it('Should finalize the transaction submitted fragment when transaction finalizes', async function () {
-        fragmentExists = true;
-        await txController._trackTransactionMetricsEvent(
-          txMeta,
-          TransactionMetaMetricsEvent.finalized,
-          actionId,
-        );
-        assert.equal(createEventFragmentSpy.callCount, 0);
-        assert.equal(finalizeEventFragmentSpy.callCount, 1);
-        assert.deepEqual(
-          finalizeEventFragmentSpy.getCall(0).args[0],
-          'transaction-submitted-1',
-        );
-        assert.deepEqual(
-          finalizeEventFragmentSpy.getCall(0).args[1],
-          undefined,
-        );
-      });
-    });
-
-    describe('On transaction suggested by dapp', function () {
-      let txMeta;
-      before(function () {
-        txMeta = {
-          id: 1,
-          status: TransactionStatus.unapproved,
-          txParams: {
-            from: fromAccount.address,
-            to: '0x1678a085c290ebd122dc42cba69373b5953b831d',
-            gasPrice: '0x77359400',
-            gas: '0x7b0d',
-            nonce: '0x4b',
-          },
-          type: TransactionType.simpleSend,
-          origin: 'other',
-          chainId: currentChainId,
-          time: 1624408066355,
-          metamaskNetworkId: currentNetworkId,
-          defaultGasEstimates: {
-            gas: '0x7b0d',
-            gasPrice: '0x77359400',
-          },
-          securityProviderResponse: {
-            flagAsDangerous: 0,
-          },
-        };
-      });
-
-      it('should create an event fragment when transaction added', async function () {
-        const expectedPayload = {
-          actionId,
-          initialEvent: 'Transaction Added',
-          successEvent: 'Transaction Approved',
-          failureEvent: 'Transaction Rejected',
-          uniqueIdentifier: 'transaction-added-1',
-          category: MetaMetricsEventCategory.Transactions,
-          persist: true,
-          properties: {
-            chain_id: '0x5',
-            eip_1559_version: '0',
-            gas_edit_attempted: 'none',
-            gas_edit_type: 'none',
-            network: '5',
-            referrer: 'other',
-            source: MetaMetricsTransactionEventSource.Dapp,
-            transaction_type: TransactionType.simpleSend,
-            asset_type: AssetType.native,
-            token_standard: TokenStandard.none,
-            transaction_speed_up: false,
-            ui_customizations: null,
-            security_alert_reason: BlockaidReason.notApplicable,
-            security_alert_response: BlockaidResultType.NotApplicable,
-            status: 'unapproved',
-          },
-          sensitiveProperties: {
-            default_gas: '0.000031501',
-            default_gas_price: '2',
-            gas_price: '2',
-            gas_limit: '0x7b0d',
-            transaction_contract_method: undefined,
-            transaction_replaced: undefined,
-            first_seen: 1624408066355,
-            transaction_envelope_type: TRANSACTION_ENVELOPE_TYPE_NAMES.LEGACY,
-          },
-        };
-
-        await txController._trackTransactionMetricsEvent(
-          txMeta,
-          TransactionMetaMetricsEvent.added,
-          actionId,
-        );
-        assert.equal(createEventFragmentSpy.callCount, 1);
-        assert.equal(finalizeEventFragmentSpy.callCount, 0);
-        assert.deepEqual(
-          createEventFragmentSpy.getCall(0).args[0],
-          expectedPayload,
-        );
-      });
-
-      it('Should finalize the transaction added fragment as abandoned if user rejects transaction', async function () {
-        fragmentExists = true;
-
-        await txController._trackTransactionMetricsEvent(
-          txMeta,
-          TransactionMetaMetricsEvent.rejected,
-          actionId,
-        );
-        assert.equal(createEventFragmentSpy.callCount, 0);
-        assert.equal(finalizeEventFragmentSpy.callCount, 1);
-        assert.deepEqual(
-          finalizeEventFragmentSpy.getCall(0).args[0],
-          'transaction-added-1',
-        );
-        assert.deepEqual(finalizeEventFragmentSpy.getCall(0).args[1], {
-          abandoned: true,
-        });
-      });
-
-      it('Should finalize the transaction added fragment if user approves transaction', async function () {
-        fragmentExists = true;
-
-        await txController._trackTransactionMetricsEvent(
-          txMeta,
-          TransactionMetaMetricsEvent.approved,
-          actionId,
-        );
-        assert.equal(createEventFragmentSpy.callCount, 0);
-        assert.equal(finalizeEventFragmentSpy.callCount, 1);
-        assert.deepEqual(
-          finalizeEventFragmentSpy.getCall(0).args[0],
-          'transaction-added-1',
-        );
-        assert.deepEqual(
-          finalizeEventFragmentSpy.getCall(0).args[1],
-          undefined,
-        );
-      });
-
-      it('should create an event fragment when transaction is submitted', async function () {
-        const expectedPayload = {
-          actionId,
-          initialEvent: 'Transaction Submitted',
-          successEvent: 'Transaction Finalized',
-          uniqueIdentifier: 'transaction-submitted-1',
-          category: MetaMetricsEventCategory.Transactions,
-          persist: true,
-          properties: {
-            chain_id: '0x5',
-            eip_1559_version: '0',
-            gas_edit_attempted: 'none',
-            gas_edit_type: 'none',
-            network: '5',
-            referrer: 'other',
-            source: MetaMetricsTransactionEventSource.Dapp,
-            transaction_type: TransactionType.simpleSend,
-            asset_type: AssetType.native,
-            token_standard: TokenStandard.none,
-            transaction_speed_up: false,
-            ui_customizations: null,
-            security_alert_reason: BlockaidReason.notApplicable,
-            security_alert_response: BlockaidResultType.NotApplicable,
-            status: 'unapproved',
-          },
-          sensitiveProperties: {
-            default_gas: '0.000031501',
-            default_gas_price: '2',
-            gas_price: '2',
-            gas_limit: '0x7b0d',
-            transaction_contract_method: undefined,
-            transaction_replaced: undefined,
-            first_seen: 1624408066355,
-            transaction_envelope_type: TRANSACTION_ENVELOPE_TYPE_NAMES.LEGACY,
-          },
-        };
-
-        await txController._trackTransactionMetricsEvent(
-          txMeta,
-          TransactionMetaMetricsEvent.submitted,
-          actionId,
-        );
-        assert.equal(createEventFragmentSpy.callCount, 1);
-        assert.equal(finalizeEventFragmentSpy.callCount, 0);
-        assert.deepEqual(
-          createEventFragmentSpy.getCall(0).args[0],
-          expectedPayload,
-        );
-      });
-
-      it('Should finalize the transaction submitted fragment when transaction finalizes', async function () {
-        fragmentExists = true;
-
-        await txController._trackTransactionMetricsEvent(
-          txMeta,
-          TransactionMetaMetricsEvent.finalized,
-          actionId,
-        );
-        assert.equal(createEventFragmentSpy.callCount, 0);
-        assert.equal(finalizeEventFragmentSpy.callCount, 1);
-        assert.deepEqual(
-          finalizeEventFragmentSpy.getCall(0).args[0],
-          'transaction-submitted-1',
-        );
-        assert.deepEqual(
-          finalizeEventFragmentSpy.getCall(0).args[1],
-          undefined,
-        );
-      });
-    });
-
-    it('should create missing fragments when events happen out of order or are missing', async function () {
-      const txMeta = {
-        id: 1,
-        status: TransactionStatus.unapproved,
-        txParams: {
-          from: fromAccount.address,
-          to: '0x1678a085c290ebd122dc42cba69373b5953b831d',
-          gasPrice: '0x77359400',
-          gas: '0x7b0d',
-          nonce: '0x4b',
-        },
-        type: TransactionType.simpleSend,
-        origin: 'other',
-        chainId: currentChainId,
-        time: 1624408066355,
-        metamaskNetworkId: currentNetworkId,
-        securityProviderResponse: {
-          flagAsDangerous: 0,
-        },
-        securityAlertResponse: {
-          security_alert_reason: BlockaidReason.notApplicable,
-          security_alert_response: BlockaidResultType.NotApplicable,
-        },
-      };
-
-      const expectedPayload = {
-        actionId,
-        successEvent: 'Transaction Approved',
-        failureEvent: 'Transaction Rejected',
-        uniqueIdentifier: 'transaction-added-1',
-        category: MetaMetricsEventCategory.Transactions,
-        persist: true,
-        properties: {
-          chain_id: '0x5',
-          eip_1559_version: '0',
-          gas_edit_attempted: 'none',
-          gas_edit_type: 'none',
-          network: '5',
-          referrer: 'other',
-          source: MetaMetricsTransactionEventSource.Dapp,
-          transaction_type: TransactionType.simpleSend,
-          asset_type: AssetType.native,
-          token_standard: TokenStandard.none,
-          transaction_speed_up: false,
-          ui_customizations: null,
-          security_alert_reason: BlockaidReason.notApplicable,
-          security_alert_response: BlockaidResultType.NotApplicable,
-          status: 'unapproved',
-        },
-        sensitiveProperties: {
-          gas_price: '2',
-          gas_limit: '0x7b0d',
-          transaction_contract_method: undefined,
-          transaction_replaced: undefined,
-          first_seen: 1624408066355,
-          transaction_envelope_type: TRANSACTION_ENVELOPE_TYPE_NAMES.LEGACY,
-        },
-      };
-      await txController._trackTransactionMetricsEvent(
-        txMeta,
-        TransactionMetaMetricsEvent.approved,
-        actionId,
-      );
-      assert.equal(createEventFragmentSpy.callCount, 1);
-      assert.deepEqual(
-        createEventFragmentSpy.getCall(0).args[0],
-        expectedPayload,
-      );
-      assert.equal(finalizeEventFragmentSpy.callCount, 1);
-      assert.deepEqual(
-        finalizeEventFragmentSpy.getCall(0).args[0],
-        'transaction-added-1',
-      );
-      assert.deepEqual(finalizeEventFragmentSpy.getCall(0).args[1], undefined);
-    });
-
-    it('should call _trackMetaMetricsEvent with the correct payload (extra params)', async function () {
-      const txMeta = {
-        id: 1,
-        status: TransactionStatus.unapproved,
-        txParams: {
-          from: fromAccount.address,
-          to: '0x1678a085c290ebd122dc42cba69373b5953b831d',
-          gasPrice: '0x77359400',
-          gas: '0x7b0d',
-          nonce: '0x4b',
-        },
-        type: TransactionType.simpleSend,
-        origin: 'other',
-        chainId: currentChainId,
-        time: 1624408066355,
-        metamaskNetworkId: currentNetworkId,
-        securityProviderResponse: {
-          flagAsDangerous: 0,
-        },
-      };
-      const expectedPayload = {
-        actionId,
-        initialEvent: 'Transaction Added',
-        successEvent: 'Transaction Approved',
-        failureEvent: 'Transaction Rejected',
-        uniqueIdentifier: 'transaction-added-1',
-        persist: true,
-        category: MetaMetricsEventCategory.Transactions,
-        properties: {
-          network: '5',
-          referrer: 'other',
-          source: MetaMetricsTransactionEventSource.Dapp,
-          transaction_type: TransactionType.simpleSend,
-          chain_id: '0x5',
-          eip_1559_version: '0',
-          gas_edit_attempted: 'none',
-          gas_edit_type: 'none',
-          asset_type: AssetType.native,
-          token_standard: TokenStandard.none,
-          transaction_speed_up: false,
-          ui_customizations: null,
-          security_alert_reason: BlockaidReason.notApplicable,
-          security_alert_response: BlockaidResultType.NotApplicable,
-          status: 'unapproved',
-        },
-        sensitiveProperties: {
-          baz: 3.0,
-          foo: 'bar',
-          gas_price: '2',
-          gas_limit: '0x7b0d',
-          transaction_contract_method: undefined,
-          transaction_replaced: undefined,
-          first_seen: 1624408066355,
-          transaction_envelope_type: TRANSACTION_ENVELOPE_TYPE_NAMES.LEGACY,
-        },
-      };
-
-      await txController._trackTransactionMetricsEvent(
-        txMeta,
-        TransactionMetaMetricsEvent.added,
-        actionId,
-        {
-          baz: 3.0,
-          foo: 'bar',
-        },
-      );
-      assert.equal(createEventFragmentSpy.callCount, 1);
-      assert.equal(finalizeEventFragmentSpy.callCount, 0);
-      assert.deepEqual(
-        createEventFragmentSpy.getCall(0).args[0],
-        expectedPayload,
-      );
-    });
-
-    it('should call _trackMetaMetricsEvent with the correct payload when blockaid verification fails', async function () {
-      const txMeta = {
-        id: 1,
-        status: TransactionStatus.unapproved,
-        txParams: {
-          from: fromAccount.address,
-          to: '0x1678a085c290ebd122dc42cba69373b5953b831d',
-          gasPrice: '0x77359400',
-          gas: '0x7b0d',
-          nonce: '0x4b',
-        },
-        type: TransactionType.simpleSend,
-        origin: 'other',
-        chainId: currentChainId,
-        time: 1624408066355,
-        metamaskNetworkId: currentNetworkId,
-        securityAlertResponse: {
-          result_type: BlockaidResultType.Failed,
-          reason: 'some error',
-        },
-      };
-      const expectedPayload = {
-        actionId,
-        initialEvent: 'Transaction Added',
-        successEvent: 'Transaction Approved',
-        failureEvent: 'Transaction Rejected',
-        uniqueIdentifier: 'transaction-added-1',
-        persist: true,
-        category: MetaMetricsEventCategory.Transactions,
-        properties: {
-          network: '5',
-          referrer: 'other',
-          source: MetaMetricsTransactionEventSource.Dapp,
-          status: 'unapproved',
-          transaction_type: TransactionType.simpleSend,
-          chain_id: '0x5',
-          eip_1559_version: '0',
-          gas_edit_attempted: 'none',
-          gas_edit_type: 'none',
-          asset_type: AssetType.native,
-          token_standard: TokenStandard.none,
-          transaction_speed_up: false,
-          ui_customizations: ['security_alert_failed'],
-          security_alert_reason: 'some error',
-          security_alert_response: BlockaidResultType.Failed,
-        },
-        sensitiveProperties: {
-          baz: 3.0,
-          foo: 'bar',
-          gas_price: '2',
-          gas_limit: '0x7b0d',
-          transaction_contract_method: undefined,
-          transaction_replaced: undefined,
-          first_seen: 1624408066355,
-          transaction_envelope_type: TRANSACTION_ENVELOPE_TYPE_NAMES.LEGACY,
-        },
-      };
-
-      await txController._trackTransactionMetricsEvent(
-        txMeta,
-        TransactionMetaMetricsEvent.added,
-        actionId,
-        {
-          baz: 3.0,
-          foo: 'bar',
-        },
-      );
-      assert.equal(createEventFragmentSpy.callCount, 1);
-      assert.equal(finalizeEventFragmentSpy.callCount, 0);
-      assert.deepEqual(
-        createEventFragmentSpy.getCall(0).args[0],
-        expectedPayload,
-      );
-    });
-
-    it('should call _trackMetaMetricsEvent with the correct payload (extra params) when flagAsDangerous is malicious', async function () {
-      const txMeta = {
-        id: 1,
-        status: TransactionStatus.unapproved,
-        txParams: {
-          from: fromAccount.address,
-          to: '0x1678a085c290ebd122dc42cba69373b5953b831d',
-          gasPrice: '0x77359400',
-          gas: '0x7b0d',
-          nonce: '0x4b',
-        },
-        type: TransactionType.simpleSend,
-        origin: 'other',
-        chainId: currentChainId,
-        time: 1624408066355,
-        metamaskNetworkId: currentNetworkId,
-        securityProviderResponse: {
-          flagAsDangerous: 1,
-        },
-      };
-      const expectedPayload = {
-        actionId,
-        initialEvent: 'Transaction Added',
-        successEvent: 'Transaction Approved',
-        failureEvent: 'Transaction Rejected',
-        uniqueIdentifier: 'transaction-added-1',
-        persist: true,
-        category: MetaMetricsEventCategory.Transactions,
-        properties: {
-          network: '5',
-          referrer: 'other',
-          source: MetaMetricsTransactionEventSource.Dapp,
-          transaction_type: TransactionType.simpleSend,
-          chain_id: '0x5',
-          eip_1559_version: '0',
-          gas_edit_attempted: 'none',
-          gas_edit_type: 'none',
-          asset_type: AssetType.native,
-          token_standard: TokenStandard.none,
-          transaction_speed_up: false,
-          ui_customizations: ['flagged_as_malicious'],
-          security_alert_reason: BlockaidReason.notApplicable,
-          security_alert_response: BlockaidResultType.NotApplicable,
-          status: 'unapproved',
-        },
-        sensitiveProperties: {
-          baz: 3.0,
-          foo: 'bar',
-          gas_price: '2',
-          gas_limit: '0x7b0d',
-          transaction_contract_method: undefined,
-          transaction_replaced: undefined,
-          first_seen: 1624408066355,
-          transaction_envelope_type: TRANSACTION_ENVELOPE_TYPE_NAMES.LEGACY,
-        },
-      };
-
-      await txController._trackTransactionMetricsEvent(
-        txMeta,
-        TransactionMetaMetricsEvent.added,
-        actionId,
-        {
-          baz: 3.0,
-          foo: 'bar',
-        },
-      );
-      assert.equal(createEventFragmentSpy.callCount, 1);
-      assert.equal(finalizeEventFragmentSpy.callCount, 0);
-      assert.deepEqual(
-        createEventFragmentSpy.getCall(0).args[0],
-        expectedPayload,
-      );
-    });
-
-    it('should call _trackMetaMetricsEvent with the correct payload (extra params) when flagAsDangerous is unknown', async function () {
-      const txMeta = {
-        id: 1,
-        status: TransactionStatus.unapproved,
-        txParams: {
-          from: fromAccount.address,
-          to: '0x1678a085c290ebd122dc42cba69373b5953b831d',
-          gasPrice: '0x77359400',
-          gas: '0x7b0d',
-          nonce: '0x4b',
-        },
-        type: TransactionType.simpleSend,
-        origin: 'other',
-        chainId: currentChainId,
-        time: 1624408066355,
-        metamaskNetworkId: currentNetworkId,
-        securityProviderResponse: {
-          flagAsDangerous: 2,
-        },
-      };
-      const expectedPayload = {
-        actionId,
-        initialEvent: 'Transaction Added',
-        successEvent: 'Transaction Approved',
-        failureEvent: 'Transaction Rejected',
-        uniqueIdentifier: 'transaction-added-1',
-        persist: true,
-        category: MetaMetricsEventCategory.Transactions,
-        properties: {
-          network: '5',
-          referrer: 'other',
-          source: MetaMetricsTransactionEventSource.Dapp,
-          transaction_type: TransactionType.simpleSend,
-          chain_id: '0x5',
-          eip_1559_version: '0',
-          gas_edit_attempted: 'none',
-          gas_edit_type: 'none',
-          asset_type: AssetType.native,
-          token_standard: TokenStandard.none,
-          transaction_speed_up: false,
-          ui_customizations: ['flagged_as_safety_unknown'],
-          security_alert_reason: BlockaidReason.notApplicable,
-          security_alert_response: BlockaidResultType.NotApplicable,
-          status: 'unapproved',
-        },
-        sensitiveProperties: {
-          baz: 3.0,
-          foo: 'bar',
-          gas_price: '2',
-          gas_limit: '0x7b0d',
-          transaction_contract_method: undefined,
-          transaction_replaced: undefined,
-          first_seen: 1624408066355,
-          transaction_envelope_type: TRANSACTION_ENVELOPE_TYPE_NAMES.LEGACY,
-        },
-      };
-
-      await txController._trackTransactionMetricsEvent(
-        txMeta,
-        TransactionMetaMetricsEvent.added,
-        actionId,
-        {
-          baz: 3.0,
-          foo: 'bar',
-        },
-      );
-      assert.equal(createEventFragmentSpy.callCount, 1);
-      assert.equal(finalizeEventFragmentSpy.callCount, 0);
-      assert.deepEqual(
-        createEventFragmentSpy.getCall(0).args[0],
-        expectedPayload,
-      );
-    });
-
-    it('should call _trackMetaMetricsEvent with the correct payload (EIP-1559)', async function () {
-      const txMeta = {
-        id: 1,
-        status: TransactionStatus.unapproved,
-        txParams: {
-          from: fromAccount.address,
-          to: '0x1678a085c290ebd122dc42cba69373b5953b831d',
-          maxFeePerGas: '0x77359400',
-          maxPriorityFeePerGas: '0x77359400',
-          gas: '0x7b0d',
-          nonce: '0x4b',
-          estimateSuggested: GasRecommendations.medium,
-          estimateUsed: GasRecommendations.high,
-        },
-        type: TransactionType.simpleSend,
-        origin: 'other',
-        chainId: currentChainId,
-        time: 1624408066355,
-        metamaskNetworkId: currentNetworkId,
-        defaultGasEstimates: {
-          estimateType: 'medium',
-          maxFeePerGas: '0x77359400',
-          maxPriorityFeePerGas: '0x77359400',
-        },
-        securityProviderResponse: {
-          flagAsDangerous: 0,
-        },
-      };
-      const expectedPayload = {
-        actionId,
-        initialEvent: 'Transaction Added',
-        successEvent: 'Transaction Approved',
-        failureEvent: 'Transaction Rejected',
-        uniqueIdentifier: 'transaction-added-1',
-        persist: true,
-        category: MetaMetricsEventCategory.Transactions,
-        properties: {
-          chain_id: '0x5',
-          eip_1559_version: '2',
-          gas_edit_attempted: 'none',
-          gas_edit_type: 'none',
-          network: '5',
-          referrer: 'other',
-          source: MetaMetricsTransactionEventSource.Dapp,
-          transaction_type: TransactionType.simpleSend,
-          asset_type: AssetType.native,
-          token_standard: TokenStandard.none,
-          transaction_speed_up: false,
-          ui_customizations: null,
-          security_alert_reason: BlockaidReason.notApplicable,
-          security_alert_response: BlockaidResultType.NotApplicable,
-          status: 'unapproved',
-        },
-        sensitiveProperties: {
-          baz: 3.0,
-          foo: 'bar',
-          max_fee_per_gas: '2',
-          max_priority_fee_per_gas: '2',
-          gas_limit: '0x7b0d',
-          transaction_contract_method: undefined,
-          transaction_replaced: undefined,
-          first_seen: 1624408066355,
-          transaction_envelope_type: TRANSACTION_ENVELOPE_TYPE_NAMES.FEE_MARKET,
-          estimate_suggested: GasRecommendations.medium,
-          estimate_used: GasRecommendations.high,
-          default_estimate: 'medium',
-          default_max_fee_per_gas: '70',
-          default_max_priority_fee_per_gas: '7',
-        },
-      };
-
-      await txController._trackTransactionMetricsEvent(
-        txMeta,
-        TransactionMetaMetricsEvent.added,
-        actionId,
-        {
-          baz: 3.0,
-          foo: 'bar',
-        },
-      );
-      assert.equal(createEventFragmentSpy.callCount, 1);
-      assert.equal(finalizeEventFragmentSpy.callCount, 0);
-      assert.deepEqual(
-        createEventFragmentSpy.getCall(0).args[0],
-        expectedPayload,
-      );
-    });
-  });
-
-  describe('#_getTransactionCompletionTime', function () {
-    let nowStub;
-
-    beforeEach(function () {
-      nowStub = sinon.stub(Date, 'now').returns(1625782016341);
-    });
-
-    afterEach(function () {
-      nowStub.restore();
-    });
-
-    it('calculates completion time (one)', function () {
-      const submittedTime = 1625781997397;
-      const result = txController._getTransactionCompletionTime(submittedTime);
-      assert.equal(result, '19');
-    });
-
-    it('calculates completion time (two)', function () {
-      const submittedTime = 1625781995397;
-      const result = txController._getTransactionCompletionTime(submittedTime);
-      assert.equal(result, '21');
-    });
-  });
-
-=======
->>>>>>> d679ec34
   describe('#_getGasValuesInGWEI', function () {
     it('converts gas values in hex GWEi to dec GWEI (EIP-1559)', function () {
       const params = {
