import { strict as assert } from 'assert';
import EventEmitter from 'events';
import { toBuffer } from 'ethereumjs-util';
import { TransactionFactory } from '@ethereumjs/tx';
import { ObservableStore } from '@metamask/obs-store';
import sinon from 'sinon';

import {
  createTestProviderTools,
  getTestAccounts,
} from '../../../../test/stub/provider';
import mockEstimates from '../../../../test/data/mock-estimates.json';
import { EVENT } from '../../../../shared/constants/metametrics';
import {
  TransactionStatus,
  TransactionType,
  TransactionEnvelopeType,
  TransactionMetaMetricsEvent,
  AssetType,
  TokenStandard,
} from '../../../../shared/constants/transaction';

import { SECOND } from '../../../../shared/constants/time';
import {
  GasEstimateTypes,
  GasRecommendations,
} from '../../../../shared/constants/gas';
import { METAMASK_CONTROLLER_EVENTS } from '../../metamask-controller';
<<<<<<< HEAD
import {
  MESSAGE_TYPE,
  ORIGIN_METAMASK,
} from '../../../../shared/constants/app';
=======
import { ORIGIN_METAMASK } from '../../../../shared/constants/app';
import { NetworkStatus } from '../../../../shared/constants/network';
>>>>>>> 41210084
import { TRANSACTION_ENVELOPE_TYPE_NAMES } from '../../../../shared/lib/transactions-controller-utils';
import TransactionController from '.';

const noop = () => true;
const currentNetworkId = '5';
const currentChainId = '0x5';
const currentNetworkStatus = NetworkStatus.Available;
const providerConfig = {
  type: 'goerli',
};
const actionId = 'DUMMY_ACTION_ID';
const VALID_ADDRESS = '0x0000000000000000000000000000000000000000';
const VALID_ADDRESS_TWO = '0x0000000000000000000000000000000000000001';

describe('Transaction Controller', function () {
  let txController,
    provider,
    providerResultStub,
    fromAccount,
    fragmentExists,
<<<<<<< HEAD
    networkStore,
    messengerMock;
=======
    networkStatusStore,
    getCurrentChainId;
>>>>>>> 41210084

  beforeEach(function () {
    fragmentExists = false;
    providerResultStub = {
      // 1 gwei
      eth_gasPrice: '0x0de0b6b3a7640000',
      // by default, all accounts are external accounts (not contracts)
      eth_getCode: '0x',
    };
    provider = createTestProviderTools({
      scaffold: providerResultStub,
      networkId: currentNetworkId,
      chainId: parseInt(currentChainId, 16),
    }).provider;

    networkStatusStore = new ObservableStore(currentNetworkStatus);

    fromAccount = getTestAccounts()[0];
    const blockTrackerStub = new EventEmitter();
    blockTrackerStub.getCurrentBlock = noop;
    blockTrackerStub.getLatestBlock = noop;

<<<<<<< HEAD
    messengerMock = { call: () => Promise.resolve() };
=======
    getCurrentChainId = sinon.stub().callsFake(() => currentChainId);
>>>>>>> 41210084

    txController = new TransactionController({
      provider,
      getGasPrice() {
        return '0xee6b2800';
      },
      getNetworkId: () => currentNetworkId,
      getNetworkStatus: () => networkStatusStore.getState(),
      onNetworkStateChange: (listener) =>
        networkStatusStore.subscribe(listener),
      getCurrentNetworkEIP1559Compatibility: () => Promise.resolve(false),
      getCurrentAccountEIP1559Compatibility: () => false,
      txHistoryLimit: 10,
      blockTracker: blockTrackerStub,
      signTransaction: (ethTx) =>
        new Promise((resolve) => {
          resolve(ethTx.sign(fromAccount.key));
        }),
      getProviderConfig: () => providerConfig,
      getPermittedAccounts: () => undefined,
      getCurrentChainId,
      getParticipateInMetrics: () => false,
      trackMetaMetricsEvent: () => undefined,
      createEventFragment: () => undefined,
      updateEventFragment: () => undefined,
      finalizeEventFragment: () => undefined,
      getEventFragmentById: () =>
        fragmentExists === false ? undefined : { id: 0 },
      getEIP1559GasFeeEstimates: () => undefined,
      getAccountType: () => 'MetaMask',
      getDeviceModel: () => 'N/A',
      securityProviderRequest: () => undefined,
      messenger: messengerMock,
    });
    txController.nonceTracker.getNonceLock = () =>
      Promise.resolve({ nextNonce: 0, releaseLock: noop });
  });

  describe('#getState', function () {
    it('should return a state object with the right keys and data types', function () {
      const exposedState = txController.getState();
      assert.ok(
        'unapprovedTxs' in exposedState,
        'state should have the key unapprovedTxs',
      );
      assert.ok(
        'currentNetworkTxList' in exposedState,
        'state should have the key currentNetworkTxList',
      );
      assert.ok(
        typeof exposedState?.unapprovedTxs === 'object',
        'should be an object',
      );
      assert.ok(
        Array.isArray(exposedState.currentNetworkTxList),
        'should be an array',
      );
    });
  });

  describe('#getUnapprovedTxCount', function () {
    it('should return the number of unapproved txs', function () {
      txController.txStateManager._addTransactionsToState([
        {
          id: 1,
          status: TransactionStatus.unapproved,
          metamaskNetworkId: currentNetworkId,
          txParams: {
            to: VALID_ADDRESS,
            from: VALID_ADDRESS_TWO,
          },
          history: [{}],
        },
        {
          id: 2,
          status: TransactionStatus.unapproved,
          metamaskNetworkId: currentNetworkId,
          txParams: {
            to: VALID_ADDRESS,
            from: VALID_ADDRESS_TWO,
          },
          history: [{}],
        },
        {
          id: 3,
          status: TransactionStatus.unapproved,
          metamaskNetworkId: currentNetworkId,
          txParams: {
            to: VALID_ADDRESS,
            from: VALID_ADDRESS_TWO,
          },
          history: [{}],
        },
      ]);
      const unapprovedTxCount = txController.getUnapprovedTxCount();
      assert.equal(unapprovedTxCount, 3, 'should be 3');
    });
  });

  describe('#getPendingTxCount', function () {
    it('should return the number of pending txs', function () {
      txController.txStateManager._addTransactionsToState([
        {
          id: 1,
          status: TransactionStatus.submitted,
          metamaskNetworkId: currentNetworkId,
          txParams: {
            to: VALID_ADDRESS,
            from: VALID_ADDRESS_TWO,
          },
          history: [{}],
        },
        {
          id: 2,
          status: TransactionStatus.submitted,
          metamaskNetworkId: currentNetworkId,
          txParams: {
            to: VALID_ADDRESS,
            from: VALID_ADDRESS_TWO,
          },
          history: [{}],
        },
        {
          id: 3,
          status: TransactionStatus.submitted,
          metamaskNetworkId: currentNetworkId,
          txParams: {
            to: VALID_ADDRESS,
            from: VALID_ADDRESS_TWO,
          },
          history: [{}],
        },
      ]);
      const pendingTxCount = txController.getPendingTxCount();
      assert.equal(pendingTxCount, 3, 'should be 3');
    });
  });

  describe('#getConfirmedTransactions', function () {
    it('should return the number of confirmed txs', function () {
      const address = '0xc684832530fcbddae4b4230a47e991ddcec2831d';
      const txParams = {
        from: address,
        to: '0xc684832530fcbddae4b4230a47e991ddcec2831d',
      };
      txController.txStateManager._addTransactionsToState([
        {
          id: 0,
          status: TransactionStatus.confirmed,
          metamaskNetworkId: currentNetworkId,
          txParams,
          history: [{}],
        },
        {
          id: 1,
          status: TransactionStatus.confirmed,
          metamaskNetworkId: currentNetworkId,
          txParams,
          history: [{}],
        },
        {
          id: 2,
          status: TransactionStatus.confirmed,
          metamaskNetworkId: currentNetworkId,
          txParams,
          history: [{}],
        },
        {
          id: 3,
          status: TransactionStatus.unapproved,
          metamaskNetworkId: currentNetworkId,
          txParams,
          history: [{}],
        },
        {
          id: 4,
          status: TransactionStatus.rejected,
          metamaskNetworkId: currentNetworkId,
          txParams,
          history: [{}],
        },
        {
          id: 5,
          status: TransactionStatus.approved,
          metamaskNetworkId: currentNetworkId,
          txParams,
          history: [{}],
        },
        {
          id: 6,
          status: TransactionStatus.signed,
          metamaskNetworkId: currentNetworkId,
          txParams,
          history: [{}],
        },
        {
          id: 7,
          status: TransactionStatus.submitted,
          metamaskNetworkId: currentNetworkId,
          txParams,
          history: [{}],
        },
        {
          id: 8,
          status: TransactionStatus.failed,
          metamaskNetworkId: currentNetworkId,
          txParams,
          history: [{}],
        },
      ]);
      assert.equal(
        txController.nonceTracker.getConfirmedTransactions(address).length,
        3,
      );
    });
  });

  describe('#newUnapprovedTransaction', function () {
    let stub, txMeta, txParams;
    beforeEach(function () {
      txParams = {
        from: '0xc684832530fcbddae4b4230a47e991ddcec2831d',
        to: '0xc684832530fcbddae4b4230a47e991ddcec2831d',
      };
      txMeta = {
        status: TransactionStatus.unapproved,
        id: 1,
        metamaskNetworkId: currentNetworkId,
        txParams,
        history: [{}],
      };
      txController.txStateManager._addTransactionsToState([txMeta]);
      stub = sinon
        .stub(txController, 'addUnapprovedTransaction')
        .callsFake(() => {
          txController.emit('newUnapprovedTx', txMeta);
          return Promise.resolve(
            txController.txStateManager.addTransaction(txMeta),
          );
        });
    });

    afterEach(function () {
      txController.txStateManager._addTransactionsToState([]);
      stub.restore();
    });

    it('should resolve when finished and status is submitted and resolve with the hash', async function () {
      txController.once('newUnapprovedTx', (txMetaFromEmit) => {
        setTimeout(() => {
          txController.setTxHash(txMetaFromEmit.id, '0x0');
          txController.txStateManager.setTxStatusSubmitted(txMetaFromEmit.id);
        });
      });

      const hash = await txController.newUnapprovedTransaction(txParams);
      assert.ok(hash, 'newUnapprovedTransaction needs to return the hash');
    });

    it('should reject when finished and status is rejected', async function () {
      txController.once('newUnapprovedTx', (txMetaFromEmit) => {
        setTimeout(() => {
          txController.txStateManager.setTxStatusRejected(txMetaFromEmit.id);
        });
      });

      await assert.rejects(
        () => txController.newUnapprovedTransaction(txParams),
        {
          message: 'MetaMask Tx Signature: User denied transaction signature.',
        },
      );
    });
  });

  describe('#addUnapprovedTransaction', function () {
    const selectedAddress = '0x1678a085c290ebd122dc42cba69373b5953b831d';
    const recipientAddress = '0xc42edfcc21ed14dda456aa0756c153f7985d8813';

    let getSelectedAddress, getPermittedAccounts, getDefaultGasFees;
    beforeEach(function () {
      getSelectedAddress = sinon
        .stub(txController, 'getSelectedAddress')
        .returns(selectedAddress);
      getDefaultGasFees = sinon
        .stub(txController, '_getDefaultGasFees')
        .returns({});
      getPermittedAccounts = sinon
        .stub(txController, 'getPermittedAccounts')
        .returns([selectedAddress]);
    });

    afterEach(function () {
      getSelectedAddress.restore();
      getPermittedAccounts.restore();
      getDefaultGasFees.restore();
    });

    it('should add an unapproved transaction and return a valid txMeta', async function () {
      const txMeta = await txController.addUnapprovedTransaction(undefined, {
        from: selectedAddress,
        to: recipientAddress,
      });
      assert.ok('id' in txMeta, 'should have a id');
      assert.ok('time' in txMeta, 'should have a time stamp');
      assert.ok(
        'metamaskNetworkId' in txMeta,
        'should have a metamaskNetworkId',
      );
      assert.ok('txParams' in txMeta, 'should have a txParams');
      assert.ok('history' in txMeta, 'should have a history');
      assert.equal(
        txMeta.txParams.value,
        '0x0',
        'should have added 0x0 as the value',
      );

      const memTxMeta = txController.txStateManager.getTransaction(txMeta.id);
      assert.deepEqual(txMeta, memTxMeta);
    });

    it('should add only 1 unapproved transaction when called twice with same actionId', async function () {
      await txController.addUnapprovedTransaction(
        undefined,
        {
          from: selectedAddress,
          to: recipientAddress,
        },
        undefined,
        undefined,
        undefined,
        '12345',
      );
      const transactionCount1 =
        txController.txStateManager.getTransactions().length;
      await txController.addUnapprovedTransaction(
        undefined,
        {
          from: selectedAddress,
          to: recipientAddress,
        },
        undefined,
        undefined,
        undefined,
        '12345',
      );
      const transactionCount2 =
        txController.txStateManager.getTransactions().length;
      assert.equal(transactionCount1, transactionCount2);
    });

    it('should add multiple transactions when called with different actionId', async function () {
      await txController.addUnapprovedTransaction(
        undefined,
        {
          from: selectedAddress,
          to: recipientAddress,
        },
        undefined,
        undefined,
        undefined,
        '12345',
      );
      const transactionCount1 =
        txController.txStateManager.getTransactions().length;
      await txController.addUnapprovedTransaction(
        undefined,
        {
          from: selectedAddress,
          to: recipientAddress,
        },
        undefined,
        undefined,
        undefined,
        '00000',
      );
      const transactionCount2 =
        txController.txStateManager.getTransactions().length;
      assert.equal(transactionCount1 + 1, transactionCount2);
    });

    it('should emit newUnapprovedTx event and pass txMeta as the first argument', function (done) {
      providerResultStub.eth_gasPrice = '4a817c800';
      txController.once('newUnapprovedTx', (txMetaFromEmit) => {
        assert.ok(txMetaFromEmit, 'txMeta is falsy');
        done();
      });
      txController
        .addUnapprovedTransaction(undefined, {
          from: selectedAddress,
          to: recipientAddress,
        })
        .catch(done);
    });

    it("should fail if the from address isn't the selected address", async function () {
      await assert.rejects(() =>
        txController.addUnapprovedTransaction({
          from: '0x0d1d4e623D10F9FBA5Db95830F7d3839406C6AF2',
        }),
      );
    });

    it('should fail if the network status is not "available"', async function () {
      networkStatusStore.putState(NetworkStatus.Unknown);
      await assert.rejects(
        () =>
          txController.addUnapprovedTransaction(undefined, {
            from: selectedAddress,
            to: '0x0d1d4e623D10F9FBA5Db95830F7d3839406C6AF2',
          }),
        { message: 'MetaMask is having trouble connecting to the network' },
      );
    });

    it('should create an approval request', async function () {
      const messengerCallSpy = sinon.spy(messengerMock, 'call');

      const txMeta = await txController.addUnapprovedTransaction(
        undefined,
        {
          from: selectedAddress,
          to: recipientAddress,
        },
        ORIGIN_METAMASK,
      );

      assert.equal(messengerCallSpy.callCount, 1);
      assert.deepEqual(messengerCallSpy.getCall(0).args, [
        'ApprovalController:addRequest',
        {
          id: String(txMeta.id),
          origin: ORIGIN_METAMASK,
          requestState: { txId: txMeta.id },
          type: MESSAGE_TYPE.TRANSACTION,
        },
        true, // Show popup
      ]);
    });

    it('should still create an approval request when called twice with same actionId', async function () {
      const messengerCallSpy = sinon.spy(messengerMock, 'call');

      await txController.addUnapprovedTransaction(
        undefined,
        {
          from: selectedAddress,
          to: recipientAddress,
        },
        ORIGIN_METAMASK,
        undefined,
        undefined,
        '12345',
      );

      const secondTxMeta = await txController.addUnapprovedTransaction(
        undefined,
        {
          from: selectedAddress,
          to: recipientAddress,
        },
        undefined,
        undefined,
        undefined,
        '12345',
      );

      assert.equal(messengerCallSpy.callCount, 2);
      assert.deepEqual(messengerCallSpy.getCall(1).args, [
        'ApprovalController:addRequest',
        {
          id: String(secondTxMeta.id),
          origin: ORIGIN_METAMASK,
          requestState: { txId: secondTxMeta.id },
          type: MESSAGE_TYPE.TRANSACTION,
        },
        true, // Show popup
      ]);
    });
  });

  describe('#createCancelTransaction', function () {
    const selectedAddress = '0x1678a085c290ebd122dc42cba69373b5953b831d';
    const recipientAddress = '0xc42edfcc21ed14dda456aa0756c153f7985d8813';

    let getSelectedAddress,
      getPermittedAccounts,
      getDefaultGasFees,
      getDefaultGasLimit;
    beforeEach(function () {
      const hash =
        '0x2a5523c6fa98b47b7d9b6c8320179785150b42a16bcff36b398c5062b65657e8';
      providerResultStub.eth_sendRawTransaction = hash;

      getSelectedAddress = sinon
        .stub(txController, 'getSelectedAddress')
        .returns(selectedAddress);
      getDefaultGasFees = sinon
        .stub(txController, '_getDefaultGasFees')
        .returns({});
      getDefaultGasLimit = sinon
        .stub(txController, '_getDefaultGasLimit')
        .returns({});
      getPermittedAccounts = sinon
        .stub(txController, 'getPermittedAccounts')
        .returns([selectedAddress]);
    });

    afterEach(function () {
      getSelectedAddress.restore();
      getPermittedAccounts.restore();
      getDefaultGasFees.restore();
      getDefaultGasLimit.restore();
    });

    it('should add an cancel transaction and return a valid txMeta', async function () {
      const txMeta = await txController.addUnapprovedTransaction(undefined, {
        from: selectedAddress,
        to: recipientAddress,
      });
      await txController.approveTransaction(txMeta.id);
      const cancelTxMeta = await txController.createCancelTransaction(
        txMeta.id,
        {},
        { actionId: 12345 },
      );
      assert.equal(cancelTxMeta.type, TransactionType.cancel);
      const memTxMeta = txController.txStateManager.getTransaction(
        cancelTxMeta.id,
      );
      assert.deepEqual(cancelTxMeta, memTxMeta);
    });

    it('should add only 1 cancel transaction when called twice with same actionId', async function () {
      const txMeta = await txController.addUnapprovedTransaction(undefined, {
        from: selectedAddress,
        to: recipientAddress,
      });
      await txController.approveTransaction(txMeta.id);
      await txController.createCancelTransaction(
        txMeta.id,
        {},
        { actionId: 12345 },
      );
      const transactionCount1 =
        txController.txStateManager.getTransactions().length;
      await txController.createCancelTransaction(
        txMeta.id,
        {},
        { actionId: 12345 },
      );
      const transactionCount2 =
        txController.txStateManager.getTransactions().length;
      assert.equal(transactionCount1, transactionCount2);
    });

    it('should add multiple transactions when called with different actionId', async function () {
      const txMeta = await txController.addUnapprovedTransaction(undefined, {
        from: selectedAddress,
        to: recipientAddress,
      });
      await txController.approveTransaction(txMeta.id);
      await txController.createCancelTransaction(
        txMeta.id,
        {},
        { actionId: 12345 },
      );
      const transactionCount1 =
        txController.txStateManager.getTransactions().length;
      await txController.createCancelTransaction(
        txMeta.id,
        {},
        { actionId: 11111 },
      );
      const transactionCount2 =
        txController.txStateManager.getTransactions().length;
      assert.equal(transactionCount1 + 1, transactionCount2);
    });
  });

  describe('#addTxGasDefaults', function () {
    it('should add the tx defaults if their are none', async function () {
      txController.txStateManager._addTransactionsToState([
        {
          id: 1,
          status: TransactionStatus.unapproved,
          metamaskNetworkId: currentNetworkId,
          txParams: {
            to: VALID_ADDRESS,
            from: VALID_ADDRESS_TWO,
          },
          history: [{}],
        },
      ]);
      const txMeta = {
        id: 1,
        txParams: {
          from: '0xc684832530fcbddae4b4230a47e991ddcec2831d',
          to: '0xc684832530fcbddae4b4230a47e991ddcec2831d',
        },
        history: [{}],
      };
      providerResultStub.eth_gasPrice = '4a817c800';
      providerResultStub.eth_getBlockByNumber = { gasLimit: '47b784' };
      providerResultStub.eth_estimateGas = '5209';

      const txMetaWithDefaults = await txController.addTxGasDefaults(txMeta);
      assert.ok(
        txMetaWithDefaults.txParams.gasPrice,
        'should have added the gas price',
      );
      assert.ok(
        txMetaWithDefaults.txParams.gas,
        'should have added the gas field',
      );
    });

    it('should add EIP1559 tx defaults', async function () {
      const TEST_MAX_FEE_PER_GAS = '0x12a05f200';
      const TEST_MAX_PRIORITY_FEE_PER_GAS = '0x77359400';

      const stub1 = sinon
        .stub(txController, 'getEIP1559Compatibility')
        .returns(true);

      const stub2 = sinon
        .stub(txController, '_getDefaultGasFees')
        .callsFake(() => ({
          maxFeePerGas: TEST_MAX_FEE_PER_GAS,
          maxPriorityFeePerGas: TEST_MAX_PRIORITY_FEE_PER_GAS,
        }));

      txController.txStateManager._addTransactionsToState([
        {
          id: 1,
          status: TransactionStatus.unapproved,
          metamaskNetworkId: currentNetworkId,
          txParams: {
            to: VALID_ADDRESS,
            from: VALID_ADDRESS_TWO,
          },
          history: [{}],
        },
      ]);
      const txMeta = {
        id: 1,
        txParams: {
          from: '0xc684832530fcbddae4b4230a47e991ddcec2831d',
          to: '0xc684832530fcbddae4b4230a47e991ddcec2831d',
        },
        history: [{}],
      };
      providerResultStub.eth_getBlockByNumber = { gasLimit: '47b784' };
      providerResultStub.eth_estimateGas = '5209';

      const txMetaWithDefaults = await txController.addTxGasDefaults(txMeta);

      assert.equal(
        txMetaWithDefaults.txParams.maxFeePerGas,
        TEST_MAX_FEE_PER_GAS,
        'should have added the correct max fee per gas',
      );
      assert.equal(
        txMetaWithDefaults.txParams.maxPriorityFeePerGas,
        TEST_MAX_PRIORITY_FEE_PER_GAS,
        'should have added the correct max priority fee per gas',
      );
      stub1.restore();
      stub2.restore();
    });

    it('should add gasPrice as maxFeePerGas and maxPriorityFeePerGas if there are no sources of other fee data available', async function () {
      const TEST_GASPRICE = '0x12a05f200';

      const stub1 = sinon
        .stub(txController, 'getEIP1559Compatibility')
        .returns(true);

      const stub2 = sinon
        .stub(txController, '_getDefaultGasFees')
        .callsFake(() => ({ gasPrice: TEST_GASPRICE }));

      txController.txStateManager._addTransactionsToState([
        {
          id: 1,
          status: TransactionStatus.unapproved,
          metamaskNetworkId: currentNetworkId,
          txParams: {
            to: VALID_ADDRESS,
            from: VALID_ADDRESS_TWO,
          },
          history: [{}],
        },
      ]);
      const txMeta = {
        id: 1,
        txParams: {
          from: '0xc684832530fcbddae4b4230a47e991ddcec2831d',
          to: '0xc684832530fcbddae4b4230a47e991ddcec2831d',
        },
        history: [{}],
      };
      providerResultStub.eth_getBlockByNumber = { gasLimit: '47b784' };
      providerResultStub.eth_estimateGas = '5209';

      const txMetaWithDefaults = await txController.addTxGasDefaults(txMeta);

      assert.equal(
        txMetaWithDefaults.txParams.maxFeePerGas,
        TEST_GASPRICE,
        'should have added the correct max fee per gas',
      );
      assert.equal(
        txMetaWithDefaults.txParams.maxPriorityFeePerGas,
        TEST_GASPRICE,
        'should have added the correct max priority fee per gas',
      );
      stub1.restore();
      stub2.restore();
    });

    it('should not add maxFeePerGas and maxPriorityFeePerGas to type-0 transactions', async function () {
      const TEST_GASPRICE = '0x12a05f200';

      const stub1 = sinon
        .stub(txController, 'getEIP1559Compatibility')
        .returns(true);

      const stub2 = sinon
        .stub(txController, '_getDefaultGasFees')
        .callsFake(() => ({ gasPrice: TEST_GASPRICE }));

      txController.txStateManager._addTransactionsToState([
        {
          id: 1,
          status: TransactionStatus.unapproved,
          metamaskNetworkId: currentNetworkId,
          txParams: {
            to: VALID_ADDRESS,
            from: VALID_ADDRESS_TWO,
            type: TransactionEnvelopeType.legacy,
          },
          history: [{}],
        },
      ]);
      const txMeta = {
        id: 1,
        txParams: {
          from: '0xc684832530fcbddae4b4230a47e991ddcec2831d',
          to: '0xc684832530fcbddae4b4230a47e991ddcec2831d',
          type: TransactionEnvelopeType.legacy,
        },
        history: [{}],
      };
      providerResultStub.eth_getBlockByNumber = { gasLimit: '47b784' };
      providerResultStub.eth_estimateGas = '5209';

      const txMetaWithDefaults = await txController.addTxGasDefaults(txMeta);

      assert.equal(
        txMetaWithDefaults.txParams.maxFeePerGas,
        undefined,
        'should not have maxFeePerGas',
      );
      assert.equal(
        txMetaWithDefaults.txParams.maxPriorityFeePerGas,
        undefined,
        'should not have max priority fee per gas',
      );
      stub1.restore();
      stub2.restore();
    });

    it('should not add gasPrice if the fee data is available from the dapp', async function () {
      const TEST_GASPRICE = '0x12a05f200';
      const TEST_MAX_FEE_PER_GAS = '0x12a05f200';
      const TEST_MAX_PRIORITY_FEE_PER_GAS = '0x77359400';

      const stub1 = sinon
        .stub(txController, 'getEIP1559Compatibility')
        .returns(true);

      const stub2 = sinon
        .stub(txController, '_getDefaultGasFees')
        .callsFake(() => ({ gasPrice: TEST_GASPRICE }));

      txController.txStateManager._addTransactionsToState([
        {
          id: 1,
          status: TransactionStatus.unapproved,
          metamaskNetworkId: currentNetworkId,
          txParams: {
            to: VALID_ADDRESS,
            from: VALID_ADDRESS_TWO,
            maxFeePerGas: TEST_MAX_FEE_PER_GAS,
            maxPriorityFeePerGas: TEST_MAX_PRIORITY_FEE_PER_GAS,
          },
          history: [{}],
        },
      ]);
      const txMeta = {
        id: 1,
        txParams: {
          from: '0xc684832530fcbddae4b4230a47e991ddcec2831d',
          to: '0xc684832530fcbddae4b4230a47e991ddcec2831d',
        },
        history: [{}],
      };
      providerResultStub.eth_getBlockByNumber = { gasLimit: '47b784' };
      providerResultStub.eth_estimateGas = '5209';

      const txMetaWithDefaults = await txController.addTxGasDefaults(txMeta);

      assert.equal(
        txMetaWithDefaults.txParams.maxFeePerGas,
        TEST_MAX_FEE_PER_GAS,
        'should have added the correct max fee per gas',
      );
      assert.equal(
        txMetaWithDefaults.txParams.maxPriorityFeePerGas,
        TEST_MAX_PRIORITY_FEE_PER_GAS,
        'should have added the correct max priority fee per gas',
      );
      stub1.restore();
      stub2.restore();
    });
  });

  describe('_getDefaultGasFees', function () {
    let getGasFeeStub;

    beforeEach(function () {
      getGasFeeStub = sinon.stub(txController, '_getEIP1559GasFeeEstimates');
    });

    afterEach(function () {
      getGasFeeStub.restore();
    });

    it('should return the correct fee data when the gas estimate type is FEE_MARKET', async function () {
      const EXPECTED_MAX_FEE_PER_GAS = '12a05f200';
      const EXPECTED_MAX_PRIORITY_FEE_PER_GAS = '77359400';

      getGasFeeStub.callsFake(() => ({
        gasFeeEstimates: {
          medium: {
            suggestedMaxPriorityFeePerGas: '2',
            suggestedMaxFeePerGas: '5',
          },
        },
        gasEstimateType: GasEstimateTypes.feeMarket,
      }));

      const defaultGasFees = await txController._getDefaultGasFees(
        { txParams: {} },
        true,
      );

      assert.deepEqual(defaultGasFees, {
        maxPriorityFeePerGas: EXPECTED_MAX_PRIORITY_FEE_PER_GAS,
        maxFeePerGas: EXPECTED_MAX_FEE_PER_GAS,
      });
    });

    it('should return the correct fee data when the gas estimate type is LEGACY', async function () {
      const EXPECTED_GAS_PRICE = '77359400';

      getGasFeeStub.callsFake(() => ({
        gasFeeEstimates: { medium: '2' },
        gasEstimateType: GasEstimateTypes.legacy,
      }));

      const defaultGasFees = await txController._getDefaultGasFees(
        { txParams: {} },
        false,
      );

      assert.deepEqual(defaultGasFees, {
        gasPrice: EXPECTED_GAS_PRICE,
      });
    });

    it('should return the correct fee data when the gas estimate type is ETH_GASPRICE', async function () {
      const EXPECTED_GAS_PRICE = '77359400';

      getGasFeeStub.callsFake(() => ({
        gasFeeEstimates: { gasPrice: '2' },
        gasEstimateType: GasEstimateTypes.ethGasPrice,
      }));

      const defaultGasFees = await txController._getDefaultGasFees(
        { txParams: {} },
        false,
      );

      assert.deepEqual(defaultGasFees, {
        gasPrice: EXPECTED_GAS_PRICE,
      });
    });
  });

  describe('#addTransaction', function () {
    let trackTransactionMetricsEventSpy;

    beforeEach(function () {
      trackTransactionMetricsEventSpy = sinon.spy(
        txController,
        '_trackTransactionMetricsEvent',
      );
    });

    afterEach(function () {
      trackTransactionMetricsEventSpy.restore();
    });

    it('should emit updates', function (done) {
      const txMeta = {
        id: '1',
        status: TransactionStatus.unapproved,
        metamaskNetworkId: currentNetworkId,
        txParams: {
          to: VALID_ADDRESS,
          from: VALID_ADDRESS_TWO,
        },
      };

      const eventNames = [
        METAMASK_CONTROLLER_EVENTS.UPDATE_BADGE,
        '1:unapproved',
      ];
      const listeners = [];
      eventNames.forEach((eventName) => {
        listeners.push(
          new Promise((resolve) => {
            txController.once(eventName, (arg) => {
              resolve(arg);
            });
          }),
        );
      });
      Promise.all(listeners)
        .then((returnValues) => {
          assert.deepEqual(
            returnValues.pop(),
            txMeta,
            'last event 1:unapproved should return txMeta',
          );
          done();
        })
        .catch(done);
      txController.addTransaction(txMeta);
    });

    it('should call _trackTransactionMetricsEvent with the correct params', function () {
      const txMeta = {
        id: 1,
        status: TransactionStatus.unapproved,
        txParams: {
          from: fromAccount.address,
          to: '0x1678a085c290ebd122dc42cba69373b5953b831d',
          gasPrice: '0x77359400',
          gas: '0x7b0d',
          nonce: '0x4b',
        },
        type: TransactionType.simpleSend,
        transaction_envelope_type: TRANSACTION_ENVELOPE_TYPE_NAMES.LEGACY,
        origin: ORIGIN_METAMASK,
        chainId: currentChainId,
        time: 1624408066355,
        metamaskNetworkId: currentNetworkId,
      };

      txController.addTransaction(txMeta);

      assert.equal(trackTransactionMetricsEventSpy.callCount, 1);
      assert.deepEqual(
        trackTransactionMetricsEventSpy.getCall(0).args[0],
        txMeta,
      );
      assert.equal(
        trackTransactionMetricsEventSpy.getCall(0).args[1],
        TransactionMetaMetricsEvent.added,
      );
    });
  });

  describe('#approveTransaction', function () {
    let originalValue, txMeta, signStub, pubStub;

    beforeEach(function () {
      originalValue = '0x01';
      txMeta = {
        id: '1',
        status: TransactionStatus.unapproved,
        metamaskNetworkId: currentNetworkId,
        txParams: {
          to: VALID_ADDRESS_TWO,
          from: VALID_ADDRESS,
          nonce: originalValue,
          gas: originalValue,
          gasPrice: originalValue,
        },
      };
      // eslint-disable-next-line @babel/no-invalid-this
      this.timeout(SECOND * 15);
      const wrongValue = '0x05';

      txController.addTransaction(txMeta);
      providerResultStub.eth_gasPrice = wrongValue;
      providerResultStub.eth_estimateGas = '0x5209';

      signStub = sinon
        .stub(txController, 'signTransaction')
        .callsFake(() => Promise.resolve());

      pubStub = sinon.stub(txController, 'publishTransaction').callsFake(() => {
        txController.setTxHash('1', originalValue);
        txController.txStateManager.setTxStatusSubmitted('1');
      });
    });

    afterEach(function () {
      signStub.restore();
      pubStub.restore();
    });

    it('does not overwrite set values', async function () {
      await txController.approveTransaction(txMeta.id);
      const result = txController.txStateManager.getTransaction(txMeta.id);
      const params = result.txParams;

      assert.equal(params.gas, originalValue, 'gas unmodified');
      assert.equal(params.gasPrice, originalValue, 'gas price unmodified');
      assert.equal(result.hash, originalValue);
      assert.equal(
        result.status,
        TransactionStatus.submitted,
        'should have reached the submitted status.',
      );
    });

    it('should accept the approval request', async function () {
      const messengerCallSpy = sinon.spy(messengerMock, 'call');

      await txController.approveTransaction(txMeta.id);

      assert.equal(messengerCallSpy.callCount, 1);
      assert.deepEqual(messengerCallSpy.getCall(0).args, [
        'ApprovalController:acceptRequest',
        txMeta.id,
      ]);
    });
  });

  describe('#sign replay-protected tx', function () {
    it('prepares a tx with the chainId set', async function () {
      txController.addTransaction(
        {
          id: '1',
          status: TransactionStatus.unapproved,
          metamaskNetworkId: currentNetworkId,
          txParams: {
            to: VALID_ADDRESS,
            from: VALID_ADDRESS_TWO,
          },
        },
        noop,
      );
      const rawTx = await txController.signTransaction('1');
      const ethTx = TransactionFactory.fromSerializedData(toBuffer(rawTx));
      assert.equal(ethTx.common.chainIdBN().toNumber(), 5);
    });
  });

  describe('#updateAndApproveTransaction', function () {
    it('should update and approve transactions', async function () {
      const txMeta = {
        id: 1,
        status: TransactionStatus.unapproved,
        txParams: {
          from: fromAccount.address,
          to: '0x1678a085c290ebd122dc42cba69373b5953b831d',
          gasPrice: '0x77359400',
          gas: '0x7b0d',
          nonce: '0x4b',
        },
        metamaskNetworkId: currentNetworkId,
      };
      txController.txStateManager.addTransaction(txMeta);
      const approvalPromise = txController.updateAndApproveTransaction(txMeta);
      const tx = txController.txStateManager.getTransaction(1);
      assert.equal(tx.status, TransactionStatus.approved);
      await approvalPromise;
    });
  });

  describe('#getChainId', function () {
    it('returns the chain ID of the network when it is available', function () {
      networkStatusStore.putState(NetworkStatus.Available);
      assert.equal(txController.getChainId(), 5);
    });

    it('returns 0 when the network is not available', function () {
      networkStatusStore.putState('asdflsfadf');
      assert.equal(txController.getChainId(), 0);
    });

    it('returns 0 when the chain ID cannot be parsed as a hex string', function () {
      networkStatusStore.putState(NetworkStatus.Available);
      getCurrentChainId.returns('$fdsjfldf');
      assert.equal(txController.getChainId(), 0);
    });
  });

  describe('#cancelTransaction', function () {
    beforeEach(function () {
      txController.txStateManager._addTransactionsToState([
        {
          id: 0,
          status: TransactionStatus.unapproved,
          txParams: {
            to: VALID_ADDRESS,
            from: VALID_ADDRESS_TWO,
          },
          metamaskNetworkId: currentNetworkId,
          history: [{}],
        },
        {
          id: 1,
          status: TransactionStatus.rejected,
          txParams: {
            to: VALID_ADDRESS,
            from: VALID_ADDRESS_TWO,
          },
          metamaskNetworkId: currentNetworkId,
          history: [{}],
        },
        {
          id: 2,
          status: TransactionStatus.approved,
          txParams: {
            to: VALID_ADDRESS,
            from: VALID_ADDRESS_TWO,
          },
          metamaskNetworkId: currentNetworkId,
          history: [{}],
        },
        {
          id: 3,
          status: TransactionStatus.signed,
          txParams: {
            to: VALID_ADDRESS,
            from: VALID_ADDRESS_TWO,
          },
          metamaskNetworkId: currentNetworkId,
          history: [{}],
        },
        {
          id: 4,
          status: TransactionStatus.submitted,
          txParams: {
            to: VALID_ADDRESS,
            from: VALID_ADDRESS_TWO,
          },
          metamaskNetworkId: currentNetworkId,
          history: [{}],
        },
        {
          id: 5,
          status: TransactionStatus.confirmed,
          txParams: {
            to: VALID_ADDRESS,
            from: VALID_ADDRESS_TWO,
          },
          metamaskNetworkId: currentNetworkId,
          history: [{}],
        },
        {
          id: 6,
          status: TransactionStatus.failed,
          txParams: {
            to: VALID_ADDRESS,
            from: VALID_ADDRESS_TWO,
          },
          metamaskNetworkId: currentNetworkId,
          history: [{}],
        },
      ]);
    });

    it('should emit a status change to rejected', function (done) {
      txController.once('tx:status-update', (txId, status) => {
        try {
          assert.equal(
            status,
            TransactionStatus.rejected,
            'status should be rejected',
          );
          assert.equal(txId, 0, 'id should e 0');
          done();
        } catch (e) {
          done(e);
        }
      });

      txController.cancelTransaction(0);
    });

    it('should reject the approval request', function () {
      const messengerCallSpy = sinon.spy(messengerMock, 'call');

      txController.cancelTransaction(0);

      assert.equal(messengerCallSpy.callCount, 1);
      assert.deepEqual(messengerCallSpy.getCall(0).args, [
        'ApprovalController:rejectRequest',
        '0',
        new Error('Rejected'),
      ]);
    });
  });

  describe('#createSpeedUpTransaction', function () {
    let addTransactionSpy;
    let approveTransactionSpy;
    let txParams;
    let expectedTxParams;
    const selectedAddress = '0x1678a085c290ebd122dc42cba69373b5953b831d';
    const recipientAddress = '0xc42edfcc21ed14dda456aa0756c153f7985d8813';

    let getSelectedAddress,
      getPermittedAccounts,
      getDefaultGasFees,
      getDefaultGasLimit;

    beforeEach(function () {
      addTransactionSpy = sinon.spy(txController, 'addTransaction');
      approveTransactionSpy = sinon.spy(txController, 'approveTransaction');

      const hash =
        '0x2a5523c6fa98b47b7d9b6c8320179785150b42a16bcff36b398c5062b65657e8';
      providerResultStub.eth_sendRawTransaction = hash;

      getSelectedAddress = sinon
        .stub(txController, 'getSelectedAddress')
        .returns(selectedAddress);
      getDefaultGasFees = sinon
        .stub(txController, '_getDefaultGasFees')
        .returns({});
      getDefaultGasLimit = sinon
        .stub(txController, '_getDefaultGasLimit')
        .returns({});
      getPermittedAccounts = sinon
        .stub(txController, 'getPermittedAccounts')
        .returns([selectedAddress]);

      txParams = {
        nonce: '0x00',
        from: '0xB09d8505E1F4EF1CeA089D47094f5DD3464083d4',
        to: '0xB09d8505E1F4EF1CeA089D47094f5DD3464083d4',
        gas: '0x5209',
        gasPrice: '0xa',
        estimateSuggested: GasRecommendations.medium,
        estimateUsed: GasRecommendations.high,
      };
      txController.txStateManager._addTransactionsToState([
        {
          id: 1,
          status: TransactionStatus.submitted,
          metamaskNetworkId: currentNetworkId,
          txParams,
          history: [{}],
        },
      ]);

      expectedTxParams = { ...txParams, gasPrice: '0xb' };
    });

    afterEach(function () {
      addTransactionSpy.restore();
      approveTransactionSpy.restore();
      getSelectedAddress.restore();
      getPermittedAccounts.restore();
      getDefaultGasFees.restore();
      getDefaultGasLimit.restore();
    });

    it('should call this.addTransaction and this.approveTransaction with the expected args', async function () {
      await txController.createSpeedUpTransaction(1);
      assert.equal(addTransactionSpy.callCount, 1);

      const addTransactionArgs = addTransactionSpy.getCall(0).args[0];
      assert.deepEqual(addTransactionArgs.txParams, expectedTxParams);

      const { previousGasParams, type } = addTransactionArgs;
      assert.deepEqual(
        { gasPrice: previousGasParams.gasPrice, type },
        {
          gasPrice: '0xa',
          type: TransactionType.retry,
        },
      );
    });

    it('should call this.approveTransaction with the id of the returned tx', async function () {
      const result = await txController.createSpeedUpTransaction(1);
      assert.equal(approveTransactionSpy.callCount, 1);

      const approveTransactionArg = approveTransactionSpy.getCall(0).args[0];
      assert.equal(result.id, approveTransactionArg);
    });

    it('should return the expected txMeta', async function () {
      const result = await txController.createSpeedUpTransaction(1);

      assert.deepEqual(result.txParams, expectedTxParams);

      const { previousGasParams, type } = result;
      assert.deepEqual(
        { gasPrice: previousGasParams.gasPrice, type },
        {
          gasPrice: '0xa',
          type: TransactionType.retry,
        },
      );
    });

    it('should add only 1 speedup transaction when called twice with same actionId', async function () {
      const txMeta = await txController.addUnapprovedTransaction(undefined, {
        from: selectedAddress,
        to: recipientAddress,
      });
      await txController.approveTransaction(txMeta.id);
      await txController.createSpeedUpTransaction(
        txMeta.id,
        {},
        { actionId: 12345 },
      );
      const transactionCount1 =
        txController.txStateManager.getTransactions().length;
      await txController.createSpeedUpTransaction(
        txMeta.id,
        {},
        { actionId: 12345 },
      );
      const transactionCount2 =
        txController.txStateManager.getTransactions().length;
      assert.equal(transactionCount1, transactionCount2);
    });

    it('should add multiple transactions when called with different actionId', async function () {
      const txMeta = await txController.addUnapprovedTransaction(undefined, {
        from: selectedAddress,
        to: recipientAddress,
      });
      await txController.approveTransaction(txMeta.id);
      await txController.createSpeedUpTransaction(
        txMeta.id,
        {},
        { actionId: 12345 },
      );
      const transactionCount1 =
        txController.txStateManager.getTransactions().length;
      await txController.createSpeedUpTransaction(
        txMeta.id,
        {},
        { actionId: 11111 },
      );
      const transactionCount2 =
        txController.txStateManager.getTransactions().length;
      assert.equal(transactionCount1 + 1, transactionCount2);
    });

    it('should add multiple transactions when called with different actionId and txMethodType defined', async function () {
      const txMeta = await txController.addUnapprovedTransaction(
        'eth_sendTransaction',
        {
          from: selectedAddress,
          to: recipientAddress,
        },
      );
      await txController.approveTransaction(txMeta.id);
      await txController.createSpeedUpTransaction(
        txMeta.id,
        {},
        { actionId: 12345 },
      );
      const transactionCount1 =
        txController.txStateManager.getTransactions().length;
      await txController.createSpeedUpTransaction(
        txMeta.id,
        {},
        { actionId: 11111 },
      );
      const transactionCount2 =
        txController.txStateManager.getTransactions().length;
      assert.equal(transactionCount1 + 1, transactionCount2);
    });

    it('should call securityProviderRequest and have flagAsDangerous inside txMeta', async function () {
      const txMeta = await txController.addUnapprovedTransaction(
        'eth_sendTransaction',
        {
          from: selectedAddress,
          to: recipientAddress,
        },
      );

      assert.ok(
        'securityProviderResponse' in txMeta,
        'should have a securityProviderResponse',
      );
    });
  });

  describe('#signTransaction', function () {
    let fromTxDataSpy;

    beforeEach(function () {
      fromTxDataSpy = sinon.spy(TransactionFactory, 'fromTxData');
    });

    afterEach(function () {
      fromTxDataSpy.restore();
    });

    it('sets txParams.type to 0x0 (non-EIP-1559)', async function () {
      txController.txStateManager._addTransactionsToState([
        {
          status: TransactionStatus.unapproved,
          id: 1,
          metamaskNetworkId: currentNetworkId,
          history: [{}],
          txParams: {
            from: VALID_ADDRESS_TWO,
            to: VALID_ADDRESS,
            gasPrice: '0x77359400',
            gas: '0x7b0d',
            nonce: '0x4b',
          },
        },
      ]);
      await txController.signTransaction('1');
      assert.equal(fromTxDataSpy.getCall(0).args[0].type, '0x0');
    });

    it('sets txParams.type to 0x2 (EIP-1559)', async function () {
      const eip1559CompatibilityStub = sinon
        .stub(txController, 'getEIP1559Compatibility')
        .returns(true);
      txController.txStateManager._addTransactionsToState([
        {
          status: TransactionStatus.unapproved,
          id: 2,
          metamaskNetworkId: currentNetworkId,
          history: [{}],
          txParams: {
            from: VALID_ADDRESS_TWO,
            to: VALID_ADDRESS,
            maxFeePerGas: '0x77359400',
            maxPriorityFeePerGas: '0x77359400',
            gas: '0x7b0d',
            nonce: '0x4b',
          },
        },
      ]);
      await txController.signTransaction('2');
      assert.equal(fromTxDataSpy.getCall(0).args[0].type, '0x2');
      eip1559CompatibilityStub.restore();
    });
  });

  describe('#publishTransaction', function () {
    let hash, txMeta, trackTransactionMetricsEventSpy;

    beforeEach(function () {
      hash =
        '0x2a5523c6fa98b47b7d9b6c8320179785150b42a16bcff36b398c5062b65657e8';
      txMeta = {
        id: 1,
        status: TransactionStatus.unapproved,
        txParams: {
          gas: '0x7b0d',
          to: VALID_ADDRESS,
          from: VALID_ADDRESS_TWO,
        },
        metamaskNetworkId: currentNetworkId,
      };
      providerResultStub.eth_sendRawTransaction = hash;
      trackTransactionMetricsEventSpy = sinon.spy(
        txController,
        '_trackTransactionMetricsEvent',
      );
    });

    afterEach(function () {
      trackTransactionMetricsEventSpy.restore();
    });

    it('should publish a tx, updates the rawTx when provided a one', async function () {
      const rawTx =
        '0x477b2e6553c917af0db0388ae3da62965ff1a184558f61b749d1266b2e6d024c';
      txController.txStateManager.addTransaction(txMeta);
      await txController.publishTransaction(txMeta.id, rawTx);
      const publishedTx = txController.txStateManager.getTransaction(1);
      assert.equal(publishedTx.hash, hash);
      assert.equal(publishedTx.status, TransactionStatus.submitted);
    });

    it('should ignore the error "Transaction Failed: known transaction" and be as usual', async function () {
      providerResultStub.eth_sendRawTransaction = async (_, __, ___, end) => {
        end('Transaction Failed: known transaction');
      };
      const rawTx =
        '0xf86204831e848082520894f231d46dd78806e1dd93442cf33c7671f853874880802ca05f973e540f2d3c2f06d3725a626b75247593cb36477187ae07ecfe0a4db3cf57a00259b52ee8c58baaa385fb05c3f96116e58de89bcc165cb3bfdfc708672fed8a';
      txController.txStateManager.addTransaction(txMeta);
      await txController.publishTransaction(txMeta.id, rawTx);
      const publishedTx = txController.txStateManager.getTransaction(1);
      assert.equal(
        publishedTx.hash,
        '0x2cc5a25744486f7383edebbf32003e5a66e18135799593d6b5cdd2bb43674f09',
      );
      assert.equal(publishedTx.status, TransactionStatus.submitted);
    });

    it('should call _trackTransactionMetricsEvent with the correct params', async function () {
      const rawTx =
        '0x477b2e6553c917af0db0388ae3da62965ff1a184558f61b749d1266b2e6d024c';
      txController.txStateManager.addTransaction(txMeta);
      await txController.publishTransaction(txMeta.id, rawTx);
      assert.equal(trackTransactionMetricsEventSpy.callCount, 1);
      assert.deepEqual(
        trackTransactionMetricsEventSpy.getCall(0).args[0],
        txMeta,
      );
      assert.equal(
        trackTransactionMetricsEventSpy.getCall(0).args[1],
        TransactionMetaMetricsEvent.submitted,
      );
    });
  });

  describe('#_markNonceDuplicatesDropped', function () {
    it('should mark all nonce duplicates as dropped without marking the confirmed transaction as dropped', function () {
      txController.txStateManager._addTransactionsToState([
        {
          id: 1,
          status: TransactionStatus.confirmed,
          metamaskNetworkId: currentNetworkId,
          history: [{}],
          txParams: {
            to: VALID_ADDRESS_TWO,
            from: VALID_ADDRESS,
            nonce: '0x01',
          },
        },
        {
          id: 2,
          status: TransactionStatus.submitted,
          metamaskNetworkId: currentNetworkId,
          history: [{}],
          txParams: {
            to: VALID_ADDRESS_TWO,
            from: VALID_ADDRESS,
            nonce: '0x01',
          },
        },
        {
          id: 3,
          status: TransactionStatus.submitted,
          metamaskNetworkId: currentNetworkId,
          history: [{}],
          txParams: {
            to: VALID_ADDRESS_TWO,
            from: VALID_ADDRESS,
            nonce: '0x01',
          },
        },
        {
          id: 4,
          status: TransactionStatus.submitted,
          metamaskNetworkId: currentNetworkId,
          history: [{}],
          txParams: {
            to: VALID_ADDRESS_TWO,
            from: VALID_ADDRESS,
            nonce: '0x01',
          },
        },
        {
          id: 5,
          status: TransactionStatus.submitted,
          metamaskNetworkId: currentNetworkId,
          history: [{}],
          txParams: {
            to: VALID_ADDRESS_TWO,
            from: VALID_ADDRESS,
            nonce: '0x01',
          },
        },
        {
          id: 6,
          status: TransactionStatus.submitted,
          metamaskNetworkId: currentNetworkId,
          history: [{}],
          txParams: {
            to: VALID_ADDRESS_TWO,
            from: VALID_ADDRESS,
            nonce: '0x01',
          },
        },
        {
          id: 7,
          status: TransactionStatus.submitted,
          metamaskNetworkId: currentNetworkId,
          history: [{}],
          txParams: {
            to: VALID_ADDRESS_TWO,
            from: VALID_ADDRESS,
            nonce: '0x01',
          },
        },
      ]);
      txController._markNonceDuplicatesDropped(1);
      const confirmedTx = txController.txStateManager.getTransaction(1);
      const droppedTxs = txController.txStateManager.getTransactions({
        searchCriteria: {
          nonce: '0x01',
          status: TransactionStatus.dropped,
        },
      });
      assert.equal(
        confirmedTx.status,
        TransactionStatus.confirmed,
        'the confirmedTx should remain confirmed',
      );
      assert.equal(droppedTxs.length, 6, 'their should be 6 dropped txs');
    });
  });

  describe('#getPendingTransactions', function () {
    it('should show only submitted and approved transactions as pending transaction', function () {
      txController.txStateManager._addTransactionsToState([
        {
          id: 1,
          status: TransactionStatus.unapproved,
          metamaskNetworkId: currentNetworkId,
          txParams: {
            to: VALID_ADDRESS,
            from: VALID_ADDRESS_TWO,
          },
        },
        {
          id: 2,
          status: TransactionStatus.rejected,
          metamaskNetworkId: currentNetworkId,
          txParams: {
            to: VALID_ADDRESS,
            from: VALID_ADDRESS_TWO,
          },
          history: [{}],
        },
        {
          id: 3,
          status: TransactionStatus.approved,
          metamaskNetworkId: currentNetworkId,
          txParams: {
            to: VALID_ADDRESS,
            from: VALID_ADDRESS_TWO,
          },
          history: [{}],
        },
        {
          id: 4,
          status: TransactionStatus.signed,
          metamaskNetworkId: currentNetworkId,
          txParams: {
            to: VALID_ADDRESS,
            from: VALID_ADDRESS_TWO,
          },
          history: [{}],
        },
        {
          id: 5,
          status: TransactionStatus.submitted,
          metamaskNetworkId: currentNetworkId,
          txParams: {
            to: VALID_ADDRESS,
            from: VALID_ADDRESS_TWO,
          },
          history: [{}],
        },
        {
          id: 6,
          status: TransactionStatus.confirmed,
          metamaskNetworkId: currentNetworkId,
          txParams: {
            to: VALID_ADDRESS,
            from: VALID_ADDRESS_TWO,
          },
          history: [{}],
        },
        {
          id: 7,
          status: TransactionStatus.failed,
          metamaskNetworkId: currentNetworkId,
          txParams: {
            to: VALID_ADDRESS,
            from: VALID_ADDRESS_TWO,
          },
          history: [{}],
        },
      ]);

      assert.equal(
        txController.pendingTxTracker.getPendingTransactions().length,
        2,
      );
      const states = txController.pendingTxTracker
        .getPendingTransactions()
        .map((tx) => tx.status);
      assert.ok(
        states.includes(TransactionStatus.approved),
        'includes approved',
      );
      assert.ok(
        states.includes(TransactionStatus.submitted),
        'includes submitted',
      );
    });
  });

  describe('#_trackTransactionMetricsEvent', function () {
    let trackMetaMetricsEventSpy;
    let createEventFragmentSpy;
    let finalizeEventFragmentSpy;

    beforeEach(function () {
      trackMetaMetricsEventSpy = sinon.spy(
        txController,
        '_trackMetaMetricsEvent',
      );

      createEventFragmentSpy = sinon.spy(txController, 'createEventFragment');

      finalizeEventFragmentSpy = sinon.spy(
        txController,
        'finalizeEventFragment',
      );

      sinon
        .stub(txController, '_getEIP1559GasFeeEstimates')
        .resolves(mockEstimates['fee-market']);
    });

    afterEach(function () {
      trackMetaMetricsEventSpy.restore();
      createEventFragmentSpy.restore();
      finalizeEventFragmentSpy.restore();
    });

    describe('On transaction created by the user', function () {
      let txMeta;

      before(function () {
        txMeta = {
          id: 1,
          status: TransactionStatus.unapproved,
          txParams: {
            from: fromAccount.address,
            to: '0x1678a085c290ebd122dc42cba69373b5953b831d',
            gasPrice: '0x77359400',
            gas: '0x7b0d',
            nonce: '0x4b',
          },
          type: TransactionType.simpleSend,
          origin: ORIGIN_METAMASK,
          chainId: currentChainId,
          time: 1624408066355,
          metamaskNetworkId: currentNetworkId,
          defaultGasEstimates: {
            gas: '0x7b0d',
            gasPrice: '0x77359400',
          },
          securityProviderResponse: {
            flagAsDangerous: 0,
          },
        };
      });

      it('should create an event fragment when transaction added', async function () {
        const expectedPayload = {
          actionId,
          initialEvent: 'Transaction Added',
          successEvent: 'Transaction Approved',
          failureEvent: 'Transaction Rejected',
          uniqueIdentifier: 'transaction-added-1',
          category: EVENT.CATEGORIES.TRANSACTIONS,
          persist: true,
          properties: {
            chain_id: '0x5',
            eip_1559_version: '0',
            gas_edit_attempted: 'none',
            gas_edit_type: 'none',
            network: '5',
            referrer: ORIGIN_METAMASK,
            source: EVENT.SOURCE.TRANSACTION.USER,
            transaction_type: TransactionType.simpleSend,
            account_type: 'MetaMask',
            asset_type: AssetType.native,
            token_standard: TokenStandard.none,
            device_model: 'N/A',
            transaction_speed_up: false,
            ui_customizations: null,
          },
          sensitiveProperties: {
            default_gas: '0.000031501',
            default_gas_price: '2',
            gas_price: '2',
            gas_limit: '0x7b0d',
            transaction_contract_method: undefined,
            transaction_replaced: undefined,
            first_seen: 1624408066355,
            transaction_envelope_type: TRANSACTION_ENVELOPE_TYPE_NAMES.LEGACY,
            status: 'unapproved',
          },
        };

        await txController._trackTransactionMetricsEvent(
          txMeta,
          TransactionMetaMetricsEvent.added,
          actionId,
        );
        assert.equal(createEventFragmentSpy.callCount, 1);
        assert.equal(finalizeEventFragmentSpy.callCount, 0);
        assert.deepEqual(
          createEventFragmentSpy.getCall(0).args[0],
          expectedPayload,
        );
      });

      it('Should finalize the transaction added fragment as abandoned if user rejects transaction', async function () {
        fragmentExists = true;
        await txController._trackTransactionMetricsEvent(
          txMeta,
          TransactionMetaMetricsEvent.rejected,
          actionId,
        );
        assert.equal(createEventFragmentSpy.callCount, 0);
        assert.equal(finalizeEventFragmentSpy.callCount, 1);
        assert.deepEqual(
          finalizeEventFragmentSpy.getCall(0).args[0],
          'transaction-added-1',
        );
        assert.deepEqual(finalizeEventFragmentSpy.getCall(0).args[1], {
          abandoned: true,
        });
      });

      it('Should finalize the transaction added fragment if user approves transaction', async function () {
        fragmentExists = true;
        await txController._trackTransactionMetricsEvent(
          txMeta,
          TransactionMetaMetricsEvent.approved,
          actionId,
        );
        assert.equal(createEventFragmentSpy.callCount, 0);
        assert.equal(finalizeEventFragmentSpy.callCount, 1);
        assert.deepEqual(
          finalizeEventFragmentSpy.getCall(0).args[0],
          'transaction-added-1',
        );
        assert.deepEqual(
          finalizeEventFragmentSpy.getCall(0).args[1],
          undefined,
        );
      });

      it('should create an event fragment when transaction is submitted', async function () {
        const expectedPayload = {
          actionId,
          initialEvent: 'Transaction Submitted',
          successEvent: 'Transaction Finalized',
          uniqueIdentifier: 'transaction-submitted-1',
          category: EVENT.CATEGORIES.TRANSACTIONS,
          persist: true,
          properties: {
            chain_id: '0x5',
            eip_1559_version: '0',
            gas_edit_attempted: 'none',
            gas_edit_type: 'none',
            network: '5',
            referrer: ORIGIN_METAMASK,
            source: EVENT.SOURCE.TRANSACTION.USER,
            transaction_type: TransactionType.simpleSend,
            account_type: 'MetaMask',
            asset_type: AssetType.native,
            token_standard: TokenStandard.none,
            device_model: 'N/A',
            transaction_speed_up: false,
            ui_customizations: null,
          },
          sensitiveProperties: {
            default_gas: '0.000031501',
            default_gas_price: '2',
            gas_price: '2',
            gas_limit: '0x7b0d',
            transaction_contract_method: undefined,
            transaction_replaced: undefined,
            first_seen: 1624408066355,
            transaction_envelope_type: TRANSACTION_ENVELOPE_TYPE_NAMES.LEGACY,
            status: 'unapproved',
          },
        };

        await txController._trackTransactionMetricsEvent(
          txMeta,
          TransactionMetaMetricsEvent.submitted,
          actionId,
        );
        assert.equal(createEventFragmentSpy.callCount, 1);
        assert.equal(finalizeEventFragmentSpy.callCount, 0);
        assert.deepEqual(
          createEventFragmentSpy.getCall(0).args[0],
          expectedPayload,
        );
      });

      it('Should finalize the transaction submitted fragment when transaction finalizes', async function () {
        fragmentExists = true;
        await txController._trackTransactionMetricsEvent(
          txMeta,
          TransactionMetaMetricsEvent.finalized,
          actionId,
        );
        assert.equal(createEventFragmentSpy.callCount, 0);
        assert.equal(finalizeEventFragmentSpy.callCount, 1);
        assert.deepEqual(
          finalizeEventFragmentSpy.getCall(0).args[0],
          'transaction-submitted-1',
        );
        assert.deepEqual(
          finalizeEventFragmentSpy.getCall(0).args[1],
          undefined,
        );
      });
    });

    describe('On transaction suggested by dapp', function () {
      let txMeta;
      before(function () {
        txMeta = {
          id: 1,
          status: TransactionStatus.unapproved,
          txParams: {
            from: fromAccount.address,
            to: '0x1678a085c290ebd122dc42cba69373b5953b831d',
            gasPrice: '0x77359400',
            gas: '0x7b0d',
            nonce: '0x4b',
          },
          type: TransactionType.simpleSend,
          origin: 'other',
          chainId: currentChainId,
          time: 1624408066355,
          metamaskNetworkId: currentNetworkId,
          defaultGasEstimates: {
            gas: '0x7b0d',
            gasPrice: '0x77359400',
          },
          securityProviderResponse: {
            flagAsDangerous: 0,
          },
        };
      });

      it('should create an event fragment when transaction added', async function () {
        const expectedPayload = {
          actionId,
          initialEvent: 'Transaction Added',
          successEvent: 'Transaction Approved',
          failureEvent: 'Transaction Rejected',
          uniqueIdentifier: 'transaction-added-1',
          category: EVENT.CATEGORIES.TRANSACTIONS,
          persist: true,
          properties: {
            chain_id: '0x5',
            eip_1559_version: '0',
            gas_edit_attempted: 'none',
            gas_edit_type: 'none',
            network: '5',
            referrer: 'other',
            source: EVENT.SOURCE.TRANSACTION.DAPP,
            transaction_type: TransactionType.simpleSend,
            account_type: 'MetaMask',
            asset_type: AssetType.native,
            token_standard: TokenStandard.none,
            device_model: 'N/A',
            transaction_speed_up: false,
            ui_customizations: null,
          },
          sensitiveProperties: {
            default_gas: '0.000031501',
            default_gas_price: '2',
            gas_price: '2',
            gas_limit: '0x7b0d',
            transaction_contract_method: undefined,
            transaction_replaced: undefined,
            first_seen: 1624408066355,
            transaction_envelope_type: TRANSACTION_ENVELOPE_TYPE_NAMES.LEGACY,
            status: 'unapproved',
          },
        };

        await txController._trackTransactionMetricsEvent(
          txMeta,
          TransactionMetaMetricsEvent.added,
          actionId,
        );
        assert.equal(createEventFragmentSpy.callCount, 1);
        assert.equal(finalizeEventFragmentSpy.callCount, 0);
        assert.deepEqual(
          createEventFragmentSpy.getCall(0).args[0],
          expectedPayload,
        );
      });

      it('Should finalize the transaction added fragment as abandoned if user rejects transaction', async function () {
        fragmentExists = true;

        await txController._trackTransactionMetricsEvent(
          txMeta,
          TransactionMetaMetricsEvent.rejected,
          actionId,
        );
        assert.equal(createEventFragmentSpy.callCount, 0);
        assert.equal(finalizeEventFragmentSpy.callCount, 1);
        assert.deepEqual(
          finalizeEventFragmentSpy.getCall(0).args[0],
          'transaction-added-1',
        );
        assert.deepEqual(finalizeEventFragmentSpy.getCall(0).args[1], {
          abandoned: true,
        });
      });

      it('Should finalize the transaction added fragment if user approves transaction', async function () {
        fragmentExists = true;

        await txController._trackTransactionMetricsEvent(
          txMeta,
          TransactionMetaMetricsEvent.approved,
          actionId,
        );
        assert.equal(createEventFragmentSpy.callCount, 0);
        assert.equal(finalizeEventFragmentSpy.callCount, 1);
        assert.deepEqual(
          finalizeEventFragmentSpy.getCall(0).args[0],
          'transaction-added-1',
        );
        assert.deepEqual(
          finalizeEventFragmentSpy.getCall(0).args[1],
          undefined,
        );
      });

      it('should create an event fragment when transaction is submitted', async function () {
        const expectedPayload = {
          actionId,
          initialEvent: 'Transaction Submitted',
          successEvent: 'Transaction Finalized',
          uniqueIdentifier: 'transaction-submitted-1',
          category: EVENT.CATEGORIES.TRANSACTIONS,
          persist: true,
          properties: {
            chain_id: '0x5',
            eip_1559_version: '0',
            gas_edit_attempted: 'none',
            gas_edit_type: 'none',
            network: '5',
            referrer: 'other',
            source: EVENT.SOURCE.TRANSACTION.DAPP,
            transaction_type: TransactionType.simpleSend,
            account_type: 'MetaMask',
            asset_type: AssetType.native,
            token_standard: TokenStandard.none,
            device_model: 'N/A',
            transaction_speed_up: false,
            ui_customizations: null,
          },
          sensitiveProperties: {
            default_gas: '0.000031501',
            default_gas_price: '2',
            gas_price: '2',
            gas_limit: '0x7b0d',
            transaction_contract_method: undefined,
            transaction_replaced: undefined,
            first_seen: 1624408066355,
            transaction_envelope_type: TRANSACTION_ENVELOPE_TYPE_NAMES.LEGACY,
            status: 'unapproved',
          },
        };

        await txController._trackTransactionMetricsEvent(
          txMeta,
          TransactionMetaMetricsEvent.submitted,
          actionId,
        );
        assert.equal(createEventFragmentSpy.callCount, 1);
        assert.equal(finalizeEventFragmentSpy.callCount, 0);
        assert.deepEqual(
          createEventFragmentSpy.getCall(0).args[0],
          expectedPayload,
        );
      });

      it('Should finalize the transaction submitted fragment when transaction finalizes', async function () {
        fragmentExists = true;

        await txController._trackTransactionMetricsEvent(
          txMeta,
          TransactionMetaMetricsEvent.finalized,
          actionId,
        );
        assert.equal(createEventFragmentSpy.callCount, 0);
        assert.equal(finalizeEventFragmentSpy.callCount, 1);
        assert.deepEqual(
          finalizeEventFragmentSpy.getCall(0).args[0],
          'transaction-submitted-1',
        );
        assert.deepEqual(
          finalizeEventFragmentSpy.getCall(0).args[1],
          undefined,
        );
      });
    });

    it('should create missing fragments when events happen out of order or are missing', async function () {
      const txMeta = {
        id: 1,
        status: TransactionStatus.unapproved,
        txParams: {
          from: fromAccount.address,
          to: '0x1678a085c290ebd122dc42cba69373b5953b831d',
          gasPrice: '0x77359400',
          gas: '0x7b0d',
          nonce: '0x4b',
        },
        type: TransactionType.simpleSend,
        origin: 'other',
        chainId: currentChainId,
        time: 1624408066355,
        metamaskNetworkId: currentNetworkId,
        securityProviderResponse: {
          flagAsDangerous: 0,
        },
      };

      const expectedPayload = {
        actionId,
        successEvent: 'Transaction Approved',
        failureEvent: 'Transaction Rejected',
        uniqueIdentifier: 'transaction-added-1',
        category: EVENT.CATEGORIES.TRANSACTIONS,
        persist: true,
        properties: {
          chain_id: '0x5',
          eip_1559_version: '0',
          gas_edit_attempted: 'none',
          gas_edit_type: 'none',
          network: '5',
          referrer: 'other',
          source: EVENT.SOURCE.TRANSACTION.DAPP,
          transaction_type: TransactionType.simpleSend,
          account_type: 'MetaMask',
          asset_type: AssetType.native,
          token_standard: TokenStandard.none,
          device_model: 'N/A',
          transaction_speed_up: false,
          ui_customizations: null,
        },
        sensitiveProperties: {
          gas_price: '2',
          gas_limit: '0x7b0d',
          transaction_contract_method: undefined,
          transaction_replaced: undefined,
          first_seen: 1624408066355,
          transaction_envelope_type: TRANSACTION_ENVELOPE_TYPE_NAMES.LEGACY,
          status: 'unapproved',
        },
      };
      await txController._trackTransactionMetricsEvent(
        txMeta,
        TransactionMetaMetricsEvent.approved,
        actionId,
      );
      assert.equal(createEventFragmentSpy.callCount, 1);
      assert.deepEqual(
        createEventFragmentSpy.getCall(0).args[0],
        expectedPayload,
      );
      assert.equal(finalizeEventFragmentSpy.callCount, 1);
      assert.deepEqual(
        finalizeEventFragmentSpy.getCall(0).args[0],
        'transaction-added-1',
      );
      assert.deepEqual(finalizeEventFragmentSpy.getCall(0).args[1], undefined);
    });

    it('should call _trackMetaMetricsEvent with the correct payload (extra params)', async function () {
      const txMeta = {
        id: 1,
        status: TransactionStatus.unapproved,
        txParams: {
          from: fromAccount.address,
          to: '0x1678a085c290ebd122dc42cba69373b5953b831d',
          gasPrice: '0x77359400',
          gas: '0x7b0d',
          nonce: '0x4b',
        },
        type: TransactionType.simpleSend,
        origin: 'other',
        chainId: currentChainId,
        time: 1624408066355,
        metamaskNetworkId: currentNetworkId,
        securityProviderResponse: {
          flagAsDangerous: 0,
        },
      };
      const expectedPayload = {
        actionId,
        initialEvent: 'Transaction Added',
        successEvent: 'Transaction Approved',
        failureEvent: 'Transaction Rejected',
        uniqueIdentifier: 'transaction-added-1',
        persist: true,
        category: EVENT.CATEGORIES.TRANSACTIONS,
        properties: {
          network: '5',
          referrer: 'other',
          source: EVENT.SOURCE.TRANSACTION.DAPP,
          transaction_type: TransactionType.simpleSend,
          chain_id: '0x5',
          eip_1559_version: '0',
          gas_edit_attempted: 'none',
          gas_edit_type: 'none',
          account_type: 'MetaMask',
          asset_type: AssetType.native,
          token_standard: TokenStandard.none,
          device_model: 'N/A',
          transaction_speed_up: false,
          ui_customizations: null,
        },
        sensitiveProperties: {
          baz: 3.0,
          foo: 'bar',
          gas_price: '2',
          gas_limit: '0x7b0d',
          transaction_contract_method: undefined,
          transaction_replaced: undefined,
          first_seen: 1624408066355,
          transaction_envelope_type: TRANSACTION_ENVELOPE_TYPE_NAMES.LEGACY,
          status: 'unapproved',
        },
      };

      await txController._trackTransactionMetricsEvent(
        txMeta,
        TransactionMetaMetricsEvent.added,
        actionId,
        {
          baz: 3.0,
          foo: 'bar',
        },
      );
      assert.equal(createEventFragmentSpy.callCount, 1);
      assert.equal(finalizeEventFragmentSpy.callCount, 0);
      assert.deepEqual(
        createEventFragmentSpy.getCall(0).args[0],
        expectedPayload,
      );
    });

    it('should call _trackMetaMetricsEvent with the correct payload (extra params) when flagAsDangerous is malicious', async function () {
      const txMeta = {
        id: 1,
        status: TransactionStatus.unapproved,
        txParams: {
          from: fromAccount.address,
          to: '0x1678a085c290ebd122dc42cba69373b5953b831d',
          gasPrice: '0x77359400',
          gas: '0x7b0d',
          nonce: '0x4b',
        },
        type: TransactionType.simpleSend,
        origin: 'other',
        chainId: currentChainId,
        time: 1624408066355,
        metamaskNetworkId: currentNetworkId,
        securityProviderResponse: {
          flagAsDangerous: 1,
        },
      };
      const expectedPayload = {
        actionId,
        initialEvent: 'Transaction Added',
        successEvent: 'Transaction Approved',
        failureEvent: 'Transaction Rejected',
        uniqueIdentifier: 'transaction-added-1',
        persist: true,
        category: EVENT.CATEGORIES.TRANSACTIONS,
        properties: {
          network: '5',
          referrer: 'other',
          source: EVENT.SOURCE.TRANSACTION.DAPP,
          transaction_type: TransactionType.simpleSend,
          chain_id: '0x5',
          eip_1559_version: '0',
          gas_edit_attempted: 'none',
          gas_edit_type: 'none',
          account_type: 'MetaMask',
          asset_type: AssetType.native,
          token_standard: TokenStandard.none,
          device_model: 'N/A',
          transaction_speed_up: false,
          ui_customizations: ['flagged_as_malicious'],
        },
        sensitiveProperties: {
          baz: 3.0,
          foo: 'bar',
          gas_price: '2',
          gas_limit: '0x7b0d',
          transaction_contract_method: undefined,
          transaction_replaced: undefined,
          first_seen: 1624408066355,
          transaction_envelope_type: TRANSACTION_ENVELOPE_TYPE_NAMES.LEGACY,
          status: 'unapproved',
        },
      };

      await txController._trackTransactionMetricsEvent(
        txMeta,
        TransactionMetaMetricsEvent.added,
        actionId,
        {
          baz: 3.0,
          foo: 'bar',
        },
      );
      assert.equal(createEventFragmentSpy.callCount, 1);
      assert.equal(finalizeEventFragmentSpy.callCount, 0);
      assert.deepEqual(
        createEventFragmentSpy.getCall(0).args[0],
        expectedPayload,
      );
    });

    it('should call _trackMetaMetricsEvent with the correct payload (extra params) when flagAsDangerous is unknown', async function () {
      const txMeta = {
        id: 1,
        status: TransactionStatus.unapproved,
        txParams: {
          from: fromAccount.address,
          to: '0x1678a085c290ebd122dc42cba69373b5953b831d',
          gasPrice: '0x77359400',
          gas: '0x7b0d',
          nonce: '0x4b',
        },
        type: TransactionType.simpleSend,
        origin: 'other',
        chainId: currentChainId,
        time: 1624408066355,
        metamaskNetworkId: currentNetworkId,
        securityProviderResponse: {
          flagAsDangerous: 2,
        },
      };
      const expectedPayload = {
        actionId,
        initialEvent: 'Transaction Added',
        successEvent: 'Transaction Approved',
        failureEvent: 'Transaction Rejected',
        uniqueIdentifier: 'transaction-added-1',
        persist: true,
        category: EVENT.CATEGORIES.TRANSACTIONS,
        properties: {
          network: '5',
          referrer: 'other',
          source: EVENT.SOURCE.TRANSACTION.DAPP,
          transaction_type: TransactionType.simpleSend,
          chain_id: '0x5',
          eip_1559_version: '0',
          gas_edit_attempted: 'none',
          gas_edit_type: 'none',
          account_type: 'MetaMask',
          asset_type: AssetType.native,
          token_standard: TokenStandard.none,
          device_model: 'N/A',
          transaction_speed_up: false,
          ui_customizations: ['flagged_as_safety_unknown'],
        },
        sensitiveProperties: {
          baz: 3.0,
          foo: 'bar',
          gas_price: '2',
          gas_limit: '0x7b0d',
          transaction_contract_method: undefined,
          transaction_replaced: undefined,
          first_seen: 1624408066355,
          transaction_envelope_type: TRANSACTION_ENVELOPE_TYPE_NAMES.LEGACY,
          status: 'unapproved',
        },
      };

      await txController._trackTransactionMetricsEvent(
        txMeta,
        TransactionMetaMetricsEvent.added,
        actionId,
        {
          baz: 3.0,
          foo: 'bar',
        },
      );
      assert.equal(createEventFragmentSpy.callCount, 1);
      assert.equal(finalizeEventFragmentSpy.callCount, 0);
      assert.deepEqual(
        createEventFragmentSpy.getCall(0).args[0],
        expectedPayload,
      );
    });

    it('should call _trackMetaMetricsEvent with the correct payload (EIP-1559)', async function () {
      const txMeta = {
        id: 1,
        status: TransactionStatus.unapproved,
        txParams: {
          from: fromAccount.address,
          to: '0x1678a085c290ebd122dc42cba69373b5953b831d',
          maxFeePerGas: '0x77359400',
          maxPriorityFeePerGas: '0x77359400',
          gas: '0x7b0d',
          nonce: '0x4b',
          estimateSuggested: GasRecommendations.medium,
          estimateUsed: GasRecommendations.high,
        },
        type: TransactionType.simpleSend,
        origin: 'other',
        chainId: currentChainId,
        time: 1624408066355,
        metamaskNetworkId: currentNetworkId,
        defaultGasEstimates: {
          estimateType: 'medium',
          maxFeePerGas: '0x77359400',
          maxPriorityFeePerGas: '0x77359400',
        },
        securityProviderResponse: {
          flagAsDangerous: 0,
        },
      };
      const expectedPayload = {
        actionId,
        initialEvent: 'Transaction Added',
        successEvent: 'Transaction Approved',
        failureEvent: 'Transaction Rejected',
        uniqueIdentifier: 'transaction-added-1',
        persist: true,
        category: EVENT.CATEGORIES.TRANSACTIONS,
        properties: {
          chain_id: '0x5',
          eip_1559_version: '2',
          gas_edit_attempted: 'none',
          gas_edit_type: 'none',
          network: '5',
          referrer: 'other',
          source: EVENT.SOURCE.TRANSACTION.DAPP,
          transaction_type: TransactionType.simpleSend,
          account_type: 'MetaMask',
          asset_type: AssetType.native,
          token_standard: TokenStandard.none,
          device_model: 'N/A',
          transaction_speed_up: false,
          ui_customizations: null,
        },
        sensitiveProperties: {
          baz: 3.0,
          foo: 'bar',
          max_fee_per_gas: '2',
          max_priority_fee_per_gas: '2',
          gas_limit: '0x7b0d',
          transaction_contract_method: undefined,
          transaction_replaced: undefined,
          first_seen: 1624408066355,
          transaction_envelope_type: TRANSACTION_ENVELOPE_TYPE_NAMES.FEE_MARKET,
          status: 'unapproved',
          estimate_suggested: GasRecommendations.medium,
          estimate_used: GasRecommendations.high,
          default_estimate: 'medium',
          default_max_fee_per_gas: '70',
          default_max_priority_fee_per_gas: '7',
        },
      };

      await txController._trackTransactionMetricsEvent(
        txMeta,
        TransactionMetaMetricsEvent.added,
        actionId,
        {
          baz: 3.0,
          foo: 'bar',
        },
      );
      assert.equal(createEventFragmentSpy.callCount, 1);
      assert.equal(finalizeEventFragmentSpy.callCount, 0);
      assert.deepEqual(
        createEventFragmentSpy.getCall(0).args[0],
        expectedPayload,
      );
    });
  });

  describe('#_getTransactionCompletionTime', function () {
    let nowStub;

    beforeEach(function () {
      nowStub = sinon.stub(Date, 'now').returns(1625782016341);
    });

    afterEach(function () {
      nowStub.restore();
    });

    it('calculates completion time (one)', function () {
      const submittedTime = 1625781997397;
      const result = txController._getTransactionCompletionTime(submittedTime);
      assert.equal(result, '19');
    });

    it('calculates completion time (two)', function () {
      const submittedTime = 1625781995397;
      const result = txController._getTransactionCompletionTime(submittedTime);
      assert.equal(result, '21');
    });
  });

  describe('#_getGasValuesInGWEI', function () {
    it('converts gas values in hex GWEi to dec GWEI (EIP-1559)', function () {
      const params = {
        max_fee_per_gas: '0x77359400',
        max_priority_fee_per_gas: '0x77359400',
      };
      const expectedParams = {
        max_fee_per_gas: '2',
        max_priority_fee_per_gas: '2',
      };
      const result = txController._getGasValuesInGWEI(params);
      assert.deepEqual(result, expectedParams);
    });

    it('converts gas values in hex GWEi to dec GWEI (non EIP-1559)', function () {
      const params = {
        gas_price: '0x37e11d600',
      };
      const expectedParams = {
        gas_price: '15',
      };
      const result = txController._getGasValuesInGWEI(params);
      assert.deepEqual(result, expectedParams);
    });

    it('converts gas values in hex GWEi to dec GWEI, retains estimate fields', function () {
      const params = {
        max_fee_per_gas: '0x77359400',
        max_priority_fee_per_gas: '0x77359400',
        estimate_suggested: GasRecommendations.medium,
        estimate_used: GasRecommendations.high,
      };
      const expectedParams = {
        max_fee_per_gas: '2',
        max_priority_fee_per_gas: '2',
        estimate_suggested: GasRecommendations.medium,
        estimate_used: GasRecommendations.high,
      };
      const result = txController._getGasValuesInGWEI(params);
      assert.deepEqual(result, expectedParams);
    });
  });

  describe('update transaction methods', function () {
    let txStateManager;

    beforeEach(function () {
      txStateManager = txController.txStateManager;
      txStateManager.addTransaction({
        id: '1',
        status: TransactionStatus.unapproved,
        metamaskNetworkId: currentNetworkId,
        txParams: {
          gasLimit: '0x001',
          gasPrice: '0x002',
          // max fees can not be mixed with gasPrice
          // maxPriorityFeePerGas: '0x003',
          // maxFeePerGas: '0x004',
          to: VALID_ADDRESS,
          from: VALID_ADDRESS,
        },
        estimateUsed: '0x005',
        estimatedBaseFee: '0x006',
        decEstimatedBaseFee: '6',
        type: 'swap',
        sourceTokenSymbol: 'ETH',
        destinationTokenSymbol: 'UNI',
        destinationTokenDecimals: 16,
        destinationTokenAddress: VALID_ADDRESS,
        swapMetaData: {},
        swapTokenValue: '0x007',
        userEditedGasLimit: '0x008',
        userFeeLevel: 'medium',
      });
    });

    it('updates transaction gas fees', function () {
      // test update gasFees
      txController.updateTransactionGasFees('1', {
        gasPrice: '0x0022',
        gasLimit: '0x0011',
      });
      let result = txStateManager.getTransaction('1');
      assert.equal(result.txParams.gasPrice, '0x0022');
      // TODO: weird behavior here...only gasPrice gets returned.
      // assert.equal(result.txParams.gasLimit, '0x0011');

      // test update maxPriorityFeePerGas
      txStateManager.addTransaction({
        id: '2',
        status: TransactionStatus.unapproved,
        metamaskNetworkId: currentNetworkId,
        txParams: {
          maxPriorityFeePerGas: '0x003',
          to: VALID_ADDRESS,
          from: VALID_ADDRESS,
        },
        estimateUsed: '0x005',
      });
      txController.updateTransactionGasFees('2', {
        maxPriorityFeePerGas: '0x0033',
      });
      result = txStateManager.getTransaction('2');
      assert.equal(result.txParams.maxPriorityFeePerGas, '0x0033');

      // test update maxFeePerGas
      txStateManager.addTransaction({
        id: '3',
        status: TransactionStatus.unapproved,
        metamaskNetworkId: currentNetworkId,
        txParams: {
          maxPriorityFeePerGas: '0x003',
          maxFeePerGas: '0x004',
          to: VALID_ADDRESS,
          from: VALID_ADDRESS,
        },
        estimateUsed: '0x005',
      });
      txController.updateTransactionGasFees('3', { maxFeePerGas: '0x0044' });
      result = txStateManager.getTransaction('3');
      assert.equal(result.txParams.maxFeePerGas, '0x0044');

      // test update estimate used
      txController.updateTransactionGasFees('3', { estimateUsed: '0x0055' });
      result = txStateManager.getTransaction('3');
      assert.equal(result.estimateUsed, '0x0055');
    });

    it('updates estimated base fee', function () {
      txController.updateTransactionEstimatedBaseFee('1', {
        estimatedBaseFee: '0x0066',
        decEstimatedBaseFee: '66',
      });
      const result = txStateManager.getTransaction('1');
      assert.equal(result.estimatedBaseFee, '0x0066');
      assert.equal(result.decEstimatedBaseFee, '66');
    });

    it('updates swap approval transaction', function () {
      txController.updateSwapApprovalTransaction('1', {
        type: 'swapApproval',
        sourceTokenSymbol: 'XBN',
      });

      const result = txStateManager.getTransaction('1');
      assert.equal(result.type, 'swapApproval');
      assert.equal(result.sourceTokenSymbol, 'XBN');
    });

    it('updates swap transaction', function () {
      txController.updateSwapTransaction('1', {
        sourceTokenSymbol: 'BTCX',
        destinationTokenSymbol: 'ETH',
      });

      const result = txStateManager.getTransaction('1');
      assert.equal(result.sourceTokenSymbol, 'BTCX');
      assert.equal(result.destinationTokenSymbol, 'ETH');
      assert.equal(result.destinationTokenDecimals, 16);
      assert.equal(result.destinationTokenAddress, VALID_ADDRESS);
      assert.equal(result.swapTokenValue, '0x007');

      txController.updateSwapTransaction('1', {
        type: 'swapped',
        destinationTokenDecimals: 8,
        destinationTokenAddress: VALID_ADDRESS_TWO,
        swapTokenValue: '0x0077',
      });
      assert.equal(result.sourceTokenSymbol, 'BTCX');
      assert.equal(result.destinationTokenSymbol, 'ETH');
      assert.equal(result.type, 'swapped');
      assert.equal(result.destinationTokenDecimals, 8);
      assert.equal(result.destinationTokenAddress, VALID_ADDRESS_TWO);
      assert.equal(result.swapTokenValue, '0x0077');
    });

    it('updates transaction user settings', function () {
      txController.updateTransactionUserSettings('1', {
        userEditedGasLimit: '0x0088',
        userFeeLevel: 'high',
      });

      const result = txStateManager.getTransaction('1');
      assert.equal(result.userEditedGasLimit, '0x0088');
      assert.equal(result.userFeeLevel, 'high');
    });

    it('should not update and should throw error if status is not type "unapproved"', function () {
      txStateManager.addTransaction({
        id: '4',
        status: TransactionStatus.dropped,
        metamaskNetworkId: currentNetworkId,
        txParams: {
          maxPriorityFeePerGas: '0x007',
          maxFeePerGas: '0x008',
          to: VALID_ADDRESS,
          from: VALID_ADDRESS,
        },
        estimateUsed: '0x009',
      });

      assert.throws(
        () =>
          txController.updateTransactionGasFees('4', {
            maxFeePerGas: '0x0088',
          }),
        Error,
        `TransactionsController: Can only call updateTransactionGasFees on an unapproved transaction.
         Current tx status: ${TransactionStatus.dropped}`,
      );

      const transaction = txStateManager.getTransaction('4');
      assert.equal(transaction.txParams.maxFeePerGas, '0x008');
    });

    it('does not update unknown parameters in update method', function () {
      txController.updateSwapTransaction('1', {
        type: 'swapped',
        destinationTokenDecimals: 8,
        destinationTokenAddress: VALID_ADDRESS_TWO,
        swapTokenValue: '0x011',
        gasPrice: '0x12',
      });

      let result = txStateManager.getTransaction('1');

      assert.equal(result.type, 'swapped');
      assert.equal(result.destinationTokenDecimals, 8);
      assert.equal(result.destinationTokenAddress, VALID_ADDRESS_TWO);
      assert.equal(result.swapTokenValue, '0x011');
      assert.equal(result.txParams.gasPrice, '0x002'); // not updated even though it's passed in to update

      txController.updateTransactionGasFees('1', {
        estimateUsed: '0x13',
        gasPrice: '0x14',
        destinationTokenAddress: VALID_ADDRESS,
      });

      result = txStateManager.getTransaction('1');
      assert.equal(result.estimateUsed, '0x13');
      assert.equal(result.txParams.gasPrice, '0x14');
      assert.equal(result.destinationTokenAddress, VALID_ADDRESS_TWO); // not updated even though it's passed in to update
    });
  });

  describe('updateEditableParams', function () {
    let txStateManager;

    beforeEach(function () {
      txStateManager = txController.txStateManager;
      txStateManager.addTransaction({
        id: '1',
        status: TransactionStatus.unapproved,
        metamaskNetworkId: currentNetworkId,
        txParams: {
          gas: '0x001',
          gasPrice: '0x002',
          // max fees can not be mixed with gasPrice
          // maxPriorityFeePerGas: '0x003',
          // maxFeePerGas: '0x004',
          to: VALID_ADDRESS,
          from: VALID_ADDRESS,
        },
        estimateUsed: '0x005',
        estimatedBaseFee: '0x006',
        decEstimatedBaseFee: '6',
        type: 'simpleSend',
        userEditedGasLimit: '0x008',
        userFeeLevel: 'medium',
      });
    });

    it('updates editible params when type changes from simple send to token transfer', async function () {
      providerResultStub.eth_getCode = '0xab';
      // test update gasFees
      await txController.updateEditableParams('1', {
        data: '0xa9059cbb000000000000000000000000e18035bf8712672935fdb4e5e431b1a0183d2dfc0000000000000000000000000000000000000000000000000de0b6b3a7640000',
      });
      const result = txStateManager.getTransaction('1');
      assert.equal(
        result.txParams.data,
        '0xa9059cbb000000000000000000000000e18035bf8712672935fdb4e5e431b1a0183d2dfc0000000000000000000000000000000000000000000000000de0b6b3a7640000',
      );
      assert.equal(result.type, TransactionType.tokenMethodTransfer);
    });

    it('updates editible params when type changes from token transfer to simple send', async function () {
      // test update gasFees
      txStateManager.addTransaction({
        id: '2',
        status: TransactionStatus.unapproved,
        metamaskNetworkId: currentNetworkId,
        txParams: {
          gas: '0x001',
          gasPrice: '0x002',
          // max fees can not be mixed with gasPrice
          // maxPriorityFeePerGas: '0x003',
          // maxFeePerGas: '0x004',
          to: VALID_ADDRESS,
          from: VALID_ADDRESS,
          data: '0xa9059cbb000000000000000000000000e18035bf8712672935fdb4e5e431b1a0183d2dfc0000000000000000000000000000000000000000000000000de0b6b3a7640000',
        },
        estimateUsed: '0x005',
        estimatedBaseFee: '0x006',
        decEstimatedBaseFee: '6',
        type: TransactionType.tokenMethodTransfer,
        userEditedGasLimit: '0x008',
        userFeeLevel: 'medium',
      });
      await txController.updateEditableParams('2', {
        data: '0x',
      });
      const result = txStateManager.getTransaction('2');
      assert.equal(result.txParams.data, '0x');
      assert.equal(result.type, TransactionType.simpleSend);
    });

    it('updates editible params when type changes from simpleSend to contract interaction', async function () {
      // test update gasFees
      txStateManager.addTransaction({
        id: '3',
        status: TransactionStatus.unapproved,
        metamaskNetworkId: currentNetworkId,
        txParams: {
          gas: '0x001',
          gasPrice: '0x002',
          // max fees can not be mixed with gasPrice
          // maxPriorityFeePerGas: '0x003',
          // maxFeePerGas: '0x004',
          to: VALID_ADDRESS,
          from: VALID_ADDRESS,
        },
        estimateUsed: '0x005',
        estimatedBaseFee: '0x006',
        decEstimatedBaseFee: '6',
        type: TransactionType.tokenMethodTransfer,
        userEditedGasLimit: '0x008',
        userFeeLevel: 'medium',
      });
      providerResultStub.eth_getCode = '0x5';
      await txController.updateEditableParams('3', {
        data: '0x123',
      });
      const result = txStateManager.getTransaction('3');
      assert.equal(result.txParams.data, '0x123');
      assert.equal(result.type, TransactionType.contractInteraction);
    });

    it('updates editible params when type does not change', async function () {
      // test update gasFees
      await txController.updateEditableParams('1', {
        data: '0x123',
        gas: '0xabc',
        from: VALID_ADDRESS_TWO,
      });
      const result = txStateManager.getTransaction('1');
      assert.equal(result.txParams.data, '0x123');
      assert.equal(result.txParams.gas, '0xabc');
      assert.equal(result.txParams.from, VALID_ADDRESS_TWO);
      assert.equal(result.txParams.to, VALID_ADDRESS);
      assert.equal(result.txParams.gasPrice, '0x002');
      assert.equal(result.type, TransactionType.simpleSend);
    });
  });
});<|MERGE_RESOLUTION|>--- conflicted
+++ resolved
@@ -26,15 +26,11 @@
   GasRecommendations,
 } from '../../../../shared/constants/gas';
 import { METAMASK_CONTROLLER_EVENTS } from '../../metamask-controller';
-<<<<<<< HEAD
 import {
   MESSAGE_TYPE,
   ORIGIN_METAMASK,
 } from '../../../../shared/constants/app';
-=======
-import { ORIGIN_METAMASK } from '../../../../shared/constants/app';
 import { NetworkStatus } from '../../../../shared/constants/network';
->>>>>>> 41210084
 import { TRANSACTION_ENVELOPE_TYPE_NAMES } from '../../../../shared/lib/transactions-controller-utils';
 import TransactionController from '.';
 
@@ -55,13 +51,9 @@
     providerResultStub,
     fromAccount,
     fragmentExists,
-<<<<<<< HEAD
-    networkStore,
+    networkStatusStore,
+    getCurrentChainId,
     messengerMock;
-=======
-    networkStatusStore,
-    getCurrentChainId;
->>>>>>> 41210084
 
   beforeEach(function () {
     fragmentExists = false;
@@ -84,11 +76,8 @@
     blockTrackerStub.getCurrentBlock = noop;
     blockTrackerStub.getLatestBlock = noop;
 
-<<<<<<< HEAD
+    getCurrentChainId = sinon.stub().callsFake(() => currentChainId);
     messengerMock = { call: () => Promise.resolve() };
-=======
-    getCurrentChainId = sinon.stub().callsFake(() => currentChainId);
->>>>>>> 41210084
 
     txController = new TransactionController({
       provider,
