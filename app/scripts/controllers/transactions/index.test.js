import { strict as assert } from 'assert';
import EventEmitter from 'events';
import { toBuffer } from 'ethereumjs-util';
import { TransactionFactory } from '@ethereumjs/tx';
import { ObservableStore } from '@metamask/obs-store';
import sinon from 'sinon';

import {
  createTestProviderTools,
  getTestAccounts,
} from '../../../../test/stub/provider';
import mockEstimates from '../../../../test/data/mock-estimates.json';
import { EVENT } from '../../../../shared/constants/metametrics';
import {
  TRANSACTION_STATUSES,
  TRANSACTION_TYPES,
  TRANSACTION_ENVELOPE_TYPES,
  TRANSACTION_EVENTS,
  ASSET_TYPES,
  TOKEN_STANDARDS,
} from '../../../../shared/constants/transaction';

import { SECOND } from '../../../../shared/constants/time';
<<<<<<< HEAD
import {
  GAS_ESTIMATE_TYPES,
  GAS_RECOMMENDATIONS,
} from '../../../../shared/constants/gas';
=======
import { GAS_ESTIMATE_TYPES } from '../../../../shared/constants/gas';
>>>>>>> 367cad24
import { METAMASK_CONTROLLER_EVENTS } from '../../metamask-controller';
import { ORIGIN_METAMASK } from '../../../../shared/constants/app';
import { TRANSACTION_ENVELOPE_TYPE_NAMES } from '../../constants/transactions-controller-utils';
import TransactionController from '.';

const noop = () => true;
const currentNetworkId = '42';
const currentChainId = '0x2a';
const providerConfig = {
  type: 'kovan',
};

const VALID_ADDRESS = '0x0000000000000000000000000000000000000000';
const VALID_ADDRESS_TWO = '0x0000000000000000000000000000000000000001';

describe('Transaction Controller', function () {
  let txController, provider, providerResultStub, fromAccount, fragmentExists;

  beforeEach(function () {
    fragmentExists = false;
    providerResultStub = {
      // 1 gwei
      eth_gasPrice: '0x0de0b6b3a7640000',
      // by default, all accounts are external accounts (not contracts)
      eth_getCode: '0x',
    };
    provider = createTestProviderTools({
      scaffold: providerResultStub,
      networkId: currentNetworkId,
      chainId: currentNetworkId,
    }).provider;

    fromAccount = getTestAccounts()[0];
    const blockTrackerStub = new EventEmitter();
    blockTrackerStub.getCurrentBlock = noop;
    blockTrackerStub.getLatestBlock = noop;
    txController = new TransactionController({
      provider,
      getGasPrice() {
        return '0xee6b2800';
      },
      networkStore: new ObservableStore(currentNetworkId),
      getCurrentNetworkEIP1559Compatibility: () => Promise.resolve(false),
      getCurrentAccountEIP1559Compatibility: () => false,
      txHistoryLimit: 10,
      blockTracker: blockTrackerStub,
      signTransaction: (ethTx) =>
        new Promise((resolve) => {
          resolve(ethTx.sign(fromAccount.key));
        }),
      getProviderConfig: () => providerConfig,
      getPermittedAccounts: () => undefined,
      getCurrentChainId: () => currentChainId,
      getParticipateInMetrics: () => false,
      trackMetaMetricsEvent: () => undefined,
<<<<<<< HEAD
      createEventFragment: () => undefined,
      updateEventFragment: () => undefined,
      finalizeEventFragment: () => undefined,
      getEventFragmentById: () =>
        fragmentExists === false ? undefined : { id: 0 },
      getEIP1559GasFeeEstimates: () => undefined,
      getAccountType: () => 'MetaMask',
      getDeviceModel: () => 'N/A',
=======
      getEIP1559GasFeeEstimates: () => undefined,
>>>>>>> 367cad24
    });
    txController.nonceTracker.getNonceLock = () =>
      Promise.resolve({ nextNonce: 0, releaseLock: noop });
  });

  describe('#getState', function () {
    it('should return a state object with the right keys and data types', function () {
      const exposedState = txController.getState();
      assert.ok(
        'unapprovedTxs' in exposedState,
        'state should have the key unapprovedTxs',
      );
      assert.ok(
        'currentNetworkTxList' in exposedState,
        'state should have the key currentNetworkTxList',
      );
      assert.ok(
        typeof exposedState?.unapprovedTxs === 'object',
        'should be an object',
      );
      assert.ok(
        Array.isArray(exposedState.currentNetworkTxList),
        'should be an array',
      );
    });
  });

  describe('#getUnapprovedTxCount', function () {
    it('should return the number of unapproved txs', function () {
      txController.txStateManager._addTransactionsToState([
        {
          id: 1,
          status: TRANSACTION_STATUSES.UNAPPROVED,
          metamaskNetworkId: currentNetworkId,
          txParams: {
            to: VALID_ADDRESS,
            from: VALID_ADDRESS_TWO,
          },
          history: [{}],
        },
        {
          id: 2,
          status: TRANSACTION_STATUSES.UNAPPROVED,
          metamaskNetworkId: currentNetworkId,
          txParams: {
            to: VALID_ADDRESS,
            from: VALID_ADDRESS_TWO,
          },
          history: [{}],
        },
        {
          id: 3,
          status: TRANSACTION_STATUSES.UNAPPROVED,
          metamaskNetworkId: currentNetworkId,
          txParams: {
            to: VALID_ADDRESS,
            from: VALID_ADDRESS_TWO,
          },
          history: [{}],
        },
      ]);
      const unapprovedTxCount = txController.getUnapprovedTxCount();
      assert.equal(unapprovedTxCount, 3, 'should be 3');
    });
  });

  describe('#getPendingTxCount', function () {
    it('should return the number of pending txs', function () {
      txController.txStateManager._addTransactionsToState([
        {
          id: 1,
          status: TRANSACTION_STATUSES.SUBMITTED,
          metamaskNetworkId: currentNetworkId,
          txParams: {
            to: VALID_ADDRESS,
            from: VALID_ADDRESS_TWO,
          },
          history: [{}],
        },
        {
          id: 2,
          status: TRANSACTION_STATUSES.SUBMITTED,
          metamaskNetworkId: currentNetworkId,
          txParams: {
            to: VALID_ADDRESS,
            from: VALID_ADDRESS_TWO,
          },
          history: [{}],
        },
        {
          id: 3,
          status: TRANSACTION_STATUSES.SUBMITTED,
          metamaskNetworkId: currentNetworkId,
          txParams: {
            to: VALID_ADDRESS,
            from: VALID_ADDRESS_TWO,
          },
          history: [{}],
        },
      ]);
      const pendingTxCount = txController.getPendingTxCount();
      assert.equal(pendingTxCount, 3, 'should be 3');
    });
  });

  describe('#getConfirmedTransactions', function () {
    it('should return the number of confirmed txs', function () {
      const address = '0xc684832530fcbddae4b4230a47e991ddcec2831d';
      const txParams = {
        from: address,
        to: '0xc684832530fcbddae4b4230a47e991ddcec2831d',
      };
      txController.txStateManager._addTransactionsToState([
        {
          id: 0,
          status: TRANSACTION_STATUSES.CONFIRMED,
          metamaskNetworkId: currentNetworkId,
          txParams,
          history: [{}],
        },
        {
          id: 1,
          status: TRANSACTION_STATUSES.CONFIRMED,
          metamaskNetworkId: currentNetworkId,
          txParams,
          history: [{}],
        },
        {
          id: 2,
          status: TRANSACTION_STATUSES.CONFIRMED,
          metamaskNetworkId: currentNetworkId,
          txParams,
          history: [{}],
        },
        {
          id: 3,
          status: TRANSACTION_STATUSES.UNAPPROVED,
          metamaskNetworkId: currentNetworkId,
          txParams,
          history: [{}],
        },
        {
          id: 4,
          status: TRANSACTION_STATUSES.REJECTED,
          metamaskNetworkId: currentNetworkId,
          txParams,
          history: [{}],
        },
        {
          id: 5,
          status: TRANSACTION_STATUSES.APPROVED,
          metamaskNetworkId: currentNetworkId,
          txParams,
          history: [{}],
        },
        {
          id: 6,
          status: TRANSACTION_STATUSES.SIGNED,
          metamaskNetworkId: currentNetworkId,
          txParams,
          history: [{}],
        },
        {
          id: 7,
          status: TRANSACTION_STATUSES.SUBMITTED,
          metamaskNetworkId: currentNetworkId,
          txParams,
          history: [{}],
        },
        {
          id: 8,
          status: TRANSACTION_STATUSES.FAILED,
          metamaskNetworkId: currentNetworkId,
          txParams,
          history: [{}],
        },
      ]);
      assert.equal(
        txController.nonceTracker.getConfirmedTransactions(address).length,
        3,
      );
    });
  });

  describe('#newUnapprovedTransaction', function () {
    let stub, txMeta, txParams;
    beforeEach(function () {
      txParams = {
        from: '0xc684832530fcbddae4b4230a47e991ddcec2831d',
        to: '0xc684832530fcbddae4b4230a47e991ddcec2831d',
      };
      txMeta = {
        status: TRANSACTION_STATUSES.UNAPPROVED,
        id: 1,
        metamaskNetworkId: currentNetworkId,
        txParams,
        history: [{}],
      };
      txController.txStateManager._addTransactionsToState([txMeta]);
      stub = sinon
        .stub(txController, 'addUnapprovedTransaction')
        .callsFake(() => {
          txController.emit('newUnapprovedTx', txMeta);
          return Promise.resolve(
            txController.txStateManager.addTransaction(txMeta),
          );
        });
    });

    afterEach(function () {
      txController.txStateManager._addTransactionsToState([]);
      stub.restore();
    });

    it('should resolve when finished and status is submitted and resolve with the hash', async function () {
      txController.once('newUnapprovedTx', (txMetaFromEmit) => {
        setTimeout(() => {
          txController.setTxHash(txMetaFromEmit.id, '0x0');
          txController.txStateManager.setTxStatusSubmitted(txMetaFromEmit.id);
        });
      });

      const hash = await txController.newUnapprovedTransaction(txParams);
      assert.ok(hash, 'newUnapprovedTransaction needs to return the hash');
    });

    it('should reject when finished and status is rejected', async function () {
      txController.once('newUnapprovedTx', (txMetaFromEmit) => {
        setTimeout(() => {
          txController.txStateManager.setTxStatusRejected(txMetaFromEmit.id);
        });
      });

      await assert.rejects(
        () => txController.newUnapprovedTransaction(txParams),
        {
          message: 'MetaMask Tx Signature: User denied transaction signature.',
        },
      );
    });
  });

  describe('#addUnapprovedTransaction', function () {
    const selectedAddress = '0x1678a085c290ebd122dc42cba69373b5953b831d';
    const recipientAddress = '0xc42edfcc21ed14dda456aa0756c153f7985d8813';

    let getSelectedAddress, getPermittedAccounts;
    beforeEach(function () {
      getSelectedAddress = sinon
        .stub(txController, 'getSelectedAddress')
        .returns(selectedAddress);
      getPermittedAccounts = sinon
        .stub(txController, 'getPermittedAccounts')
        .returns([selectedAddress]);
    });

    afterEach(function () {
      getSelectedAddress.restore();
      getPermittedAccounts.restore();
    });

    it('should add an unapproved transaction and return a valid txMeta', async function () {
      const txMeta = await txController.addUnapprovedTransaction({
        from: selectedAddress,
        to: recipientAddress,
      });
      assert.ok('id' in txMeta, 'should have a id');
      assert.ok('time' in txMeta, 'should have a time stamp');
      assert.ok(
        'metamaskNetworkId' in txMeta,
        'should have a metamaskNetworkId',
      );
      assert.ok('txParams' in txMeta, 'should have a txParams');
      assert.ok('history' in txMeta, 'should have a history');
      assert.equal(
        txMeta.txParams.value,
        '0x0',
        'should have added 0x0 as the value',
      );

      const memTxMeta = txController.txStateManager.getTransaction(txMeta.id);
      assert.deepEqual(txMeta, memTxMeta);
    });

    it('should emit newUnapprovedTx event and pass txMeta as the first argument', function (done) {
      providerResultStub.eth_gasPrice = '4a817c800';
      txController.once('newUnapprovedTx', (txMetaFromEmit) => {
        assert.ok(txMetaFromEmit, 'txMeta is falsy');
        done();
      });
      txController
        .addUnapprovedTransaction({
          from: selectedAddress,
          to: recipientAddress,
        })
        .catch(done);
    });

    it("should fail if the from address isn't the selected address", async function () {
      await assert.rejects(() =>
        txController.addUnapprovedTransaction({
          from: '0x0d1d4e623D10F9FBA5Db95830F7d3839406C6AF2',
        }),
      );
    });

    it('should fail if netId is loading', async function () {
      txController.networkStore = new ObservableStore('loading');
      await assert.rejects(
        () =>
          txController.addUnapprovedTransaction({
            from: selectedAddress,
            to: '0x0d1d4e623D10F9FBA5Db95830F7d3839406C6AF2',
          }),
        { message: 'MetaMask is having trouble connecting to the network' },
      );
    });
  });

  describe('#addTxGasDefaults', function () {
    it('should add the tx defaults if their are none', async function () {
      txController.txStateManager._addTransactionsToState([
        {
          id: 1,
          status: TRANSACTION_STATUSES.UNAPPROVED,
          metamaskNetworkId: currentNetworkId,
          txParams: {
            to: VALID_ADDRESS,
            from: VALID_ADDRESS_TWO,
          },
          history: [{}],
        },
      ]);
      const txMeta = {
        id: 1,
        txParams: {
          from: '0xc684832530fcbddae4b4230a47e991ddcec2831d',
          to: '0xc684832530fcbddae4b4230a47e991ddcec2831d',
        },
        history: [{}],
      };
      providerResultStub.eth_gasPrice = '4a817c800';
      providerResultStub.eth_getBlockByNumber = { gasLimit: '47b784' };
      providerResultStub.eth_estimateGas = '5209';

      const txMetaWithDefaults = await txController.addTxGasDefaults(txMeta);
      assert.ok(
        txMetaWithDefaults.txParams.gasPrice,
        'should have added the gas price',
      );
      assert.ok(
        txMetaWithDefaults.txParams.gas,
        'should have added the gas field',
      );
    });

    it('should add EIP1559 tx defaults', async function () {
      const TEST_MAX_FEE_PER_GAS = '0x12a05f200';
      const TEST_MAX_PRIORITY_FEE_PER_GAS = '0x77359400';

      const stub1 = sinon
        .stub(txController, 'getEIP1559Compatibility')
        .returns(true);

      const stub2 = sinon
        .stub(txController, '_getDefaultGasFees')
        .callsFake(() => ({
          maxFeePerGas: TEST_MAX_FEE_PER_GAS,
          maxPriorityFeePerGas: TEST_MAX_PRIORITY_FEE_PER_GAS,
        }));

      txController.txStateManager._addTransactionsToState([
        {
          id: 1,
          status: TRANSACTION_STATUSES.UNAPPROVED,
          metamaskNetworkId: currentNetworkId,
          txParams: {
            to: VALID_ADDRESS,
            from: VALID_ADDRESS_TWO,
          },
          history: [{}],
        },
      ]);
      const txMeta = {
        id: 1,
        txParams: {
          from: '0xc684832530fcbddae4b4230a47e991ddcec2831d',
          to: '0xc684832530fcbddae4b4230a47e991ddcec2831d',
        },
        history: [{}],
      };
      providerResultStub.eth_getBlockByNumber = { gasLimit: '47b784' };
      providerResultStub.eth_estimateGas = '5209';

      const txMetaWithDefaults = await txController.addTxGasDefaults(txMeta);

      assert.equal(
        txMetaWithDefaults.txParams.maxFeePerGas,
        TEST_MAX_FEE_PER_GAS,
        'should have added the correct max fee per gas',
      );
      assert.equal(
        txMetaWithDefaults.txParams.maxPriorityFeePerGas,
        TEST_MAX_PRIORITY_FEE_PER_GAS,
        'should have added the correct max priority fee per gas',
      );
      stub1.restore();
      stub2.restore();
    });

    it('should add gasPrice as maxFeePerGas and maxPriorityFeePerGas if there are no sources of other fee data available', async function () {
      const TEST_GASPRICE = '0x12a05f200';

      const stub1 = sinon
        .stub(txController, 'getEIP1559Compatibility')
        .returns(true);

      const stub2 = sinon
        .stub(txController, '_getDefaultGasFees')
        .callsFake(() => ({ gasPrice: TEST_GASPRICE }));

      txController.txStateManager._addTransactionsToState([
        {
          id: 1,
          status: TRANSACTION_STATUSES.UNAPPROVED,
          metamaskNetworkId: currentNetworkId,
          txParams: {
            to: VALID_ADDRESS,
            from: VALID_ADDRESS_TWO,
          },
          history: [{}],
        },
      ]);
      const txMeta = {
        id: 1,
        txParams: {
          from: '0xc684832530fcbddae4b4230a47e991ddcec2831d',
          to: '0xc684832530fcbddae4b4230a47e991ddcec2831d',
        },
        history: [{}],
      };
      providerResultStub.eth_getBlockByNumber = { gasLimit: '47b784' };
      providerResultStub.eth_estimateGas = '5209';

      const txMetaWithDefaults = await txController.addTxGasDefaults(txMeta);

      assert.equal(
        txMetaWithDefaults.txParams.maxFeePerGas,
        TEST_GASPRICE,
        'should have added the correct max fee per gas',
      );
      assert.equal(
        txMetaWithDefaults.txParams.maxPriorityFeePerGas,
        TEST_GASPRICE,
        'should have added the correct max priority fee per gas',
      );
      stub1.restore();
      stub2.restore();
    });

<<<<<<< HEAD
    it('should not add maxFeePerGas and maxPriorityFeePerGas to type-0 transactions', async function () {
      const TEST_GASPRICE = '0x12a05f200';

      const stub1 = sinon
        .stub(txController, 'getEIP1559Compatibility')
        .returns(true);

      const stub2 = sinon
        .stub(txController, '_getDefaultGasFees')
        .callsFake(() => ({ gasPrice: TEST_GASPRICE }));

      txController.txStateManager._addTransactionsToState([
        {
          id: 1,
          status: TRANSACTION_STATUSES.UNAPPROVED,
          metamaskNetworkId: currentNetworkId,
          txParams: {
            to: VALID_ADDRESS,
            from: VALID_ADDRESS_TWO,
            type: TRANSACTION_ENVELOPE_TYPES.LEGACY,
          },
          history: [{}],
        },
      ]);
      const txMeta = {
        id: 1,
        txParams: {
          from: '0xc684832530fcbddae4b4230a47e991ddcec2831d',
          to: '0xc684832530fcbddae4b4230a47e991ddcec2831d',
          type: TRANSACTION_ENVELOPE_TYPES.LEGACY,
        },
        history: [{}],
      };
      providerResultStub.eth_getBlockByNumber = { gasLimit: '47b784' };
      providerResultStub.eth_estimateGas = '5209';

      const txMetaWithDefaults = await txController.addTxGasDefaults(txMeta);

      assert.equal(
        txMetaWithDefaults.txParams.maxFeePerGas,
        undefined,
        'should not have maxFeePerGas',
      );
      assert.equal(
        txMetaWithDefaults.txParams.maxPriorityFeePerGas,
        undefined,
        'should not have max priority fee per gas',
      );
      stub1.restore();
      stub2.restore();
    });

=======
>>>>>>> 367cad24
    it('should not add gasPrice if the fee data is available from the dapp', async function () {
      const TEST_GASPRICE = '0x12a05f200';
      const TEST_MAX_FEE_PER_GAS = '0x12a05f200';
      const TEST_MAX_PRIORITY_FEE_PER_GAS = '0x77359400';

      const stub1 = sinon
        .stub(txController, 'getEIP1559Compatibility')
        .returns(true);

      const stub2 = sinon
        .stub(txController, '_getDefaultGasFees')
        .callsFake(() => ({ gasPrice: TEST_GASPRICE }));

      txController.txStateManager._addTransactionsToState([
        {
          id: 1,
          status: TRANSACTION_STATUSES.UNAPPROVED,
          metamaskNetworkId: currentNetworkId,
          txParams: {
            to: VALID_ADDRESS,
            from: VALID_ADDRESS_TWO,
            maxFeePerGas: TEST_MAX_FEE_PER_GAS,
            maxPriorityFeePerGas: TEST_MAX_PRIORITY_FEE_PER_GAS,
          },
          history: [{}],
        },
      ]);
      const txMeta = {
        id: 1,
        txParams: {
          from: '0xc684832530fcbddae4b4230a47e991ddcec2831d',
          to: '0xc684832530fcbddae4b4230a47e991ddcec2831d',
        },
        history: [{}],
      };
      providerResultStub.eth_getBlockByNumber = { gasLimit: '47b784' };
      providerResultStub.eth_estimateGas = '5209';

      const txMetaWithDefaults = await txController.addTxGasDefaults(txMeta);

      assert.equal(
        txMetaWithDefaults.txParams.maxFeePerGas,
        TEST_MAX_FEE_PER_GAS,
        'should have added the correct max fee per gas',
      );
      assert.equal(
        txMetaWithDefaults.txParams.maxPriorityFeePerGas,
        TEST_MAX_PRIORITY_FEE_PER_GAS,
        'should have added the correct max priority fee per gas',
      );
      stub1.restore();
      stub2.restore();
    });
  });

  describe('_getDefaultGasFees', function () {
    let getGasFeeStub;

    beforeEach(function () {
      getGasFeeStub = sinon.stub(txController, '_getEIP1559GasFeeEstimates');
    });

    afterEach(function () {
      getGasFeeStub.restore();
    });

    it('should return the correct fee data when the gas estimate type is FEE_MARKET', async function () {
      const EXPECTED_MAX_FEE_PER_GAS = '12a05f200';
      const EXPECTED_MAX_PRIORITY_FEE_PER_GAS = '77359400';

      getGasFeeStub.callsFake(() => ({
        gasFeeEstimates: {
          medium: {
            suggestedMaxPriorityFeePerGas: '2',
            suggestedMaxFeePerGas: '5',
          },
        },
        gasEstimateType: GAS_ESTIMATE_TYPES.FEE_MARKET,
      }));

      const defaultGasFees = await txController._getDefaultGasFees(
        { txParams: {} },
        true,
      );

      assert.deepEqual(defaultGasFees, {
        maxPriorityFeePerGas: EXPECTED_MAX_PRIORITY_FEE_PER_GAS,
        maxFeePerGas: EXPECTED_MAX_FEE_PER_GAS,
      });
    });

    it('should return the correct fee data when the gas estimate type is LEGACY', async function () {
      const EXPECTED_GAS_PRICE = '77359400';

      getGasFeeStub.callsFake(() => ({
        gasFeeEstimates: { medium: '2' },
        gasEstimateType: GAS_ESTIMATE_TYPES.LEGACY,
      }));

      const defaultGasFees = await txController._getDefaultGasFees(
        { txParams: {} },
        false,
      );

      assert.deepEqual(defaultGasFees, {
        gasPrice: EXPECTED_GAS_PRICE,
      });
    });

    it('should return the correct fee data when the gas estimate type is ETH_GASPRICE', async function () {
      const EXPECTED_GAS_PRICE = '77359400';

      getGasFeeStub.callsFake(() => ({
        gasFeeEstimates: { gasPrice: '2' },
        gasEstimateType: GAS_ESTIMATE_TYPES.ETH_GASPRICE,
      }));

      const defaultGasFees = await txController._getDefaultGasFees(
        { txParams: {} },
        false,
      );

      assert.deepEqual(defaultGasFees, {
        gasPrice: EXPECTED_GAS_PRICE,
      });
    });
  });

  describe('#addTransaction', function () {
    let trackTransactionMetricsEventSpy;

    beforeEach(function () {
      trackTransactionMetricsEventSpy = sinon.spy(
        txController,
        '_trackTransactionMetricsEvent',
      );
    });

    afterEach(function () {
      trackTransactionMetricsEventSpy.restore();
    });

    it('should emit updates', function (done) {
      const txMeta = {
        id: '1',
        status: TRANSACTION_STATUSES.UNAPPROVED,
        metamaskNetworkId: currentNetworkId,
        txParams: {
          to: VALID_ADDRESS,
          from: VALID_ADDRESS_TWO,
        },
      };

      const eventNames = [
        METAMASK_CONTROLLER_EVENTS.UPDATE_BADGE,
        '1:unapproved',
      ];
      const listeners = [];
      eventNames.forEach((eventName) => {
        listeners.push(
          new Promise((resolve) => {
            txController.once(eventName, (arg) => {
              resolve(arg);
            });
          }),
        );
      });
      Promise.all(listeners)
        .then((returnValues) => {
          assert.deepEqual(
            returnValues.pop(),
            txMeta,
            'last event 1:unapproved should return txMeta',
          );
          done();
        })
        .catch(done);
      txController.addTransaction(txMeta);
    });

    it('should call _trackTransactionMetricsEvent with the correct params', function () {
      const txMeta = {
        id: 1,
        status: TRANSACTION_STATUSES.UNAPPROVED,
        txParams: {
          from: fromAccount.address,
          to: '0x1678a085c290ebd122dc42cba69373b5953b831d',
          gasPrice: '0x77359400',
          gas: '0x7b0d',
          nonce: '0x4b',
        },
        type: TRANSACTION_TYPES.SIMPLE_SEND,
        transaction_envelope_type: TRANSACTION_ENVELOPE_TYPE_NAMES.LEGACY,
        origin: ORIGIN_METAMASK,
        chainId: currentChainId,
        time: 1624408066355,
        metamaskNetworkId: currentNetworkId,
      };

      txController.addTransaction(txMeta);

      assert.equal(trackTransactionMetricsEventSpy.callCount, 1);
      assert.deepEqual(
        trackTransactionMetricsEventSpy.getCall(0).args[0],
        txMeta,
      );
      assert.equal(
        trackTransactionMetricsEventSpy.getCall(0).args[1],
        TRANSACTION_EVENTS.ADDED,
      );
    });
  });

  describe('#approveTransaction', function () {
    it('does not overwrite set values', async function () {
      const originalValue = '0x01';
      const txMeta = {
        id: '1',
        status: TRANSACTION_STATUSES.UNAPPROVED,
        metamaskNetworkId: currentNetworkId,
        txParams: {
          to: VALID_ADDRESS_TWO,
          from: VALID_ADDRESS,
          nonce: originalValue,
          gas: originalValue,
          gasPrice: originalValue,
        },
      };
      // eslint-disable-next-line @babel/no-invalid-this
      this.timeout(SECOND * 15);
      const wrongValue = '0x05';

      txController.addTransaction(txMeta);
      providerResultStub.eth_gasPrice = wrongValue;
      providerResultStub.eth_estimateGas = '0x5209';

      const signStub = sinon
        .stub(txController, 'signTransaction')
        .callsFake(() => Promise.resolve());

      const pubStub = sinon
        .stub(txController, 'publishTransaction')
        .callsFake(() => {
          txController.setTxHash('1', originalValue);
          txController.txStateManager.setTxStatusSubmitted('1');
        });

      await txController.approveTransaction(txMeta.id);
      const result = txController.txStateManager.getTransaction(txMeta.id);
      const params = result.txParams;

      assert.equal(params.gas, originalValue, 'gas unmodified');
      assert.equal(params.gasPrice, originalValue, 'gas price unmodified');
      assert.equal(result.hash, originalValue);
      assert.equal(
        result.status,
        TRANSACTION_STATUSES.SUBMITTED,
        'should have reached the submitted status.',
      );
      signStub.restore();
      pubStub.restore();
    });
  });

  describe('#sign replay-protected tx', function () {
    it('prepares a tx with the chainId set', async function () {
      txController.addTransaction(
        {
          id: '1',
          status: TRANSACTION_STATUSES.UNAPPROVED,
          metamaskNetworkId: currentNetworkId,
          txParams: {
            to: VALID_ADDRESS,
            from: VALID_ADDRESS_TWO,
          },
        },
        noop,
      );
      const rawTx = await txController.signTransaction('1');
      const ethTx = TransactionFactory.fromSerializedData(toBuffer(rawTx));
      assert.equal(ethTx.common.chainIdBN().toNumber(), 42);
    });
  });

  describe('#updateAndApproveTransaction', function () {
    it('should update and approve transactions', async function () {
      const txMeta = {
        id: 1,
        status: TRANSACTION_STATUSES.UNAPPROVED,
        txParams: {
          from: fromAccount.address,
          to: '0x1678a085c290ebd122dc42cba69373b5953b831d',
          gasPrice: '0x77359400',
          gas: '0x7b0d',
          nonce: '0x4b',
        },
        metamaskNetworkId: currentNetworkId,
      };
      txController.txStateManager.addTransaction(txMeta);
      const approvalPromise = txController.updateAndApproveTransaction(txMeta);
      const tx = txController.txStateManager.getTransaction(1);
      assert.equal(tx.status, TRANSACTION_STATUSES.APPROVED);
      await approvalPromise;
    });
  });

  describe('#getChainId', function () {
    it('returns 0 when the chainId is NaN', function () {
      txController.networkStore = new ObservableStore('loading');
      assert.equal(txController.getChainId(), 0);
    });
  });

  describe('#cancelTransaction', function () {
    it('should emit a status change to rejected', function (done) {
      txController.txStateManager._addTransactionsToState([
        {
          id: 0,
          status: TRANSACTION_STATUSES.UNAPPROVED,
          txParams: {
            to: VALID_ADDRESS,
            from: VALID_ADDRESS_TWO,
          },
          metamaskNetworkId: currentNetworkId,
          history: [{}],
        },
        {
          id: 1,
          status: TRANSACTION_STATUSES.REJECTED,
          txParams: {
            to: VALID_ADDRESS,
            from: VALID_ADDRESS_TWO,
          },
          metamaskNetworkId: currentNetworkId,
          history: [{}],
        },
        {
          id: 2,
          status: TRANSACTION_STATUSES.APPROVED,
          txParams: {
            to: VALID_ADDRESS,
            from: VALID_ADDRESS_TWO,
          },
          metamaskNetworkId: currentNetworkId,
          history: [{}],
        },
        {
          id: 3,
          status: TRANSACTION_STATUSES.SIGNED,
          txParams: {
            to: VALID_ADDRESS,
            from: VALID_ADDRESS_TWO,
          },
          metamaskNetworkId: currentNetworkId,
          history: [{}],
        },
        {
          id: 4,
          status: TRANSACTION_STATUSES.SUBMITTED,
          txParams: {
            to: VALID_ADDRESS,
            from: VALID_ADDRESS_TWO,
          },
          metamaskNetworkId: currentNetworkId,
          history: [{}],
        },
        {
          id: 5,
          status: TRANSACTION_STATUSES.CONFIRMED,
          txParams: {
            to: VALID_ADDRESS,
            from: VALID_ADDRESS_TWO,
          },
          metamaskNetworkId: currentNetworkId,
          history: [{}],
        },
        {
          id: 6,
          status: TRANSACTION_STATUSES.FAILED,
          txParams: {
            to: VALID_ADDRESS,
            from: VALID_ADDRESS_TWO,
          },
          metamaskNetworkId: currentNetworkId,
          history: [{}],
        },
      ]);

      txController.once('tx:status-update', (txId, status) => {
        try {
          assert.equal(
            status,
            TRANSACTION_STATUSES.REJECTED,
            'status should be rejected',
          );
          assert.equal(txId, 0, 'id should e 0');
          done();
        } catch (e) {
          done(e);
        }
      });

      txController.cancelTransaction(0);
    });
  });

  describe('#createSpeedUpTransaction', function () {
    let addTransactionSpy;
    let approveTransactionSpy;
    let txParams;
    let expectedTxParams;

    beforeEach(function () {
      addTransactionSpy = sinon.spy(txController, 'addTransaction');
      approveTransactionSpy = sinon.spy(txController, 'approveTransaction');

      txParams = {
        nonce: '0x00',
        from: '0xB09d8505E1F4EF1CeA089D47094f5DD3464083d4',
        to: '0xB09d8505E1F4EF1CeA089D47094f5DD3464083d4',
        gas: '0x5209',
        gasPrice: '0xa',
        estimateSuggested: GAS_RECOMMENDATIONS.MEDIUM,
        estimateUsed: GAS_RECOMMENDATIONS.HIGH,
      };
      txController.txStateManager._addTransactionsToState([
        {
          id: 1,
          status: TRANSACTION_STATUSES.SUBMITTED,
          metamaskNetworkId: currentNetworkId,
          txParams,
          history: [{}],
        },
      ]);

      expectedTxParams = { ...txParams, gasPrice: '0xb' };
    });

    afterEach(function () {
      addTransactionSpy.restore();
      approveTransactionSpy.restore();
    });

    it('should call this.addTransaction and this.approveTransaction with the expected args', async function () {
      await txController.createSpeedUpTransaction(1);
      assert.equal(addTransactionSpy.callCount, 1);

      const addTransactionArgs = addTransactionSpy.getCall(0).args[0];
      assert.deepEqual(addTransactionArgs.txParams, expectedTxParams);

      const { previousGasParams, type } = addTransactionArgs;
      assert.deepEqual(
        { gasPrice: previousGasParams.gasPrice, type },
        {
          gasPrice: '0xa',
          type: TRANSACTION_TYPES.RETRY,
        },
      );
    });

    it('should call this.approveTransaction with the id of the returned tx', async function () {
      const result = await txController.createSpeedUpTransaction(1);
      assert.equal(approveTransactionSpy.callCount, 1);

      const approveTransactionArg = approveTransactionSpy.getCall(0).args[0];
      assert.equal(result.id, approveTransactionArg);
    });

    it('should return the expected txMeta', async function () {
      const result = await txController.createSpeedUpTransaction(1);

      assert.deepEqual(result.txParams, expectedTxParams);

      const { previousGasParams, type } = result;
      assert.deepEqual(
        { gasPrice: previousGasParams.gasPrice, type },
        {
          gasPrice: '0xa',
          type: TRANSACTION_TYPES.RETRY,
        },
      );
    });
  });

  describe('#signTransaction', function () {
    let fromTxDataSpy;

    beforeEach(function () {
      fromTxDataSpy = sinon.spy(TransactionFactory, 'fromTxData');
    });

    afterEach(function () {
      fromTxDataSpy.restore();
    });

    it('sets txParams.type to 0x0 (non-EIP-1559)', async function () {
      txController.txStateManager._addTransactionsToState([
        {
          status: TRANSACTION_STATUSES.UNAPPROVED,
          id: 1,
          metamaskNetworkId: currentNetworkId,
          history: [{}],
          txParams: {
            from: VALID_ADDRESS_TWO,
            to: VALID_ADDRESS,
            gasPrice: '0x77359400',
            gas: '0x7b0d',
            nonce: '0x4b',
          },
        },
      ]);
      await txController.signTransaction('1');
      assert.equal(fromTxDataSpy.getCall(0).args[0].type, '0x0');
    });

    it('sets txParams.type to 0x2 (EIP-1559)', async function () {
      const eip1559CompatibilityStub = sinon
        .stub(txController, 'getEIP1559Compatibility')
        .returns(true);
      txController.txStateManager._addTransactionsToState([
        {
          status: TRANSACTION_STATUSES.UNAPPROVED,
          id: 2,
          metamaskNetworkId: currentNetworkId,
          history: [{}],
          txParams: {
            from: VALID_ADDRESS_TWO,
            to: VALID_ADDRESS,
            maxFeePerGas: '0x77359400',
            maxPriorityFeePerGas: '0x77359400',
            gas: '0x7b0d',
            nonce: '0x4b',
          },
        },
      ]);
      await txController.signTransaction('2');
      assert.equal(fromTxDataSpy.getCall(0).args[0].type, '0x2');
      eip1559CompatibilityStub.restore();
    });
  });

  describe('#publishTransaction', function () {
    let hash, txMeta, trackTransactionMetricsEventSpy;

    beforeEach(function () {
      hash =
        '0x2a5523c6fa98b47b7d9b6c8320179785150b42a16bcff36b398c5062b65657e8';
      txMeta = {
        id: 1,
        status: TRANSACTION_STATUSES.UNAPPROVED,
        txParams: {
          gas: '0x7b0d',
          to: VALID_ADDRESS,
          from: VALID_ADDRESS_TWO,
        },
        metamaskNetworkId: currentNetworkId,
      };
      providerResultStub.eth_sendRawTransaction = hash;
      trackTransactionMetricsEventSpy = sinon.spy(
        txController,
        '_trackTransactionMetricsEvent',
      );
    });

    afterEach(function () {
      trackTransactionMetricsEventSpy.restore();
    });

    it('should publish a tx, updates the rawTx when provided a one', async function () {
      const rawTx =
        '0x477b2e6553c917af0db0388ae3da62965ff1a184558f61b749d1266b2e6d024c';
      txController.txStateManager.addTransaction(txMeta);
      await txController.publishTransaction(txMeta.id, rawTx);
      const publishedTx = txController.txStateManager.getTransaction(1);
      assert.equal(publishedTx.hash, hash);
      assert.equal(publishedTx.status, TRANSACTION_STATUSES.SUBMITTED);
    });

    it('should ignore the error "Transaction Failed: known transaction" and be as usual', async function () {
      providerResultStub.eth_sendRawTransaction = async (_, __, ___, end) => {
        end('Transaction Failed: known transaction');
      };
      const rawTx =
        '0xf86204831e848082520894f231d46dd78806e1dd93442cf33c7671f853874880802ca05f973e540f2d3c2f06d3725a626b75247593cb36477187ae07ecfe0a4db3cf57a00259b52ee8c58baaa385fb05c3f96116e58de89bcc165cb3bfdfc708672fed8a';
      txController.txStateManager.addTransaction(txMeta);
      await txController.publishTransaction(txMeta.id, rawTx);
      const publishedTx = txController.txStateManager.getTransaction(1);
      assert.equal(
        publishedTx.hash,
        '0x2cc5a25744486f7383edebbf32003e5a66e18135799593d6b5cdd2bb43674f09',
      );
      assert.equal(publishedTx.status, TRANSACTION_STATUSES.SUBMITTED);
    });

    it('should call _trackTransactionMetricsEvent with the correct params', async function () {
      const rawTx =
        '0x477b2e6553c917af0db0388ae3da62965ff1a184558f61b749d1266b2e6d024c';
      txController.txStateManager.addTransaction(txMeta);
      await txController.publishTransaction(txMeta.id, rawTx);
      assert.equal(trackTransactionMetricsEventSpy.callCount, 1);
      assert.deepEqual(
        trackTransactionMetricsEventSpy.getCall(0).args[0],
        txMeta,
      );
      assert.equal(
        trackTransactionMetricsEventSpy.getCall(0).args[1],
        TRANSACTION_EVENTS.SUBMITTED,
      );
    });
  });

  describe('#_markNonceDuplicatesDropped', function () {
    it('should mark all nonce duplicates as dropped without marking the confirmed transaction as dropped', function () {
      txController.txStateManager._addTransactionsToState([
        {
          id: 1,
          status: TRANSACTION_STATUSES.CONFIRMED,
          metamaskNetworkId: currentNetworkId,
          history: [{}],
          txParams: {
            to: VALID_ADDRESS_TWO,
            from: VALID_ADDRESS,
            nonce: '0x01',
          },
        },
        {
          id: 2,
          status: TRANSACTION_STATUSES.SUBMITTED,
          metamaskNetworkId: currentNetworkId,
          history: [{}],
          txParams: {
            to: VALID_ADDRESS_TWO,
            from: VALID_ADDRESS,
            nonce: '0x01',
          },
        },
        {
          id: 3,
          status: TRANSACTION_STATUSES.SUBMITTED,
          metamaskNetworkId: currentNetworkId,
          history: [{}],
          txParams: {
            to: VALID_ADDRESS_TWO,
            from: VALID_ADDRESS,
            nonce: '0x01',
          },
        },
        {
          id: 4,
          status: TRANSACTION_STATUSES.SUBMITTED,
          metamaskNetworkId: currentNetworkId,
          history: [{}],
          txParams: {
            to: VALID_ADDRESS_TWO,
            from: VALID_ADDRESS,
            nonce: '0x01',
          },
        },
        {
          id: 5,
          status: TRANSACTION_STATUSES.SUBMITTED,
          metamaskNetworkId: currentNetworkId,
          history: [{}],
          txParams: {
            to: VALID_ADDRESS_TWO,
            from: VALID_ADDRESS,
            nonce: '0x01',
          },
        },
        {
          id: 6,
          status: TRANSACTION_STATUSES.SUBMITTED,
          metamaskNetworkId: currentNetworkId,
          history: [{}],
          txParams: {
            to: VALID_ADDRESS_TWO,
            from: VALID_ADDRESS,
            nonce: '0x01',
          },
        },
        {
          id: 7,
          status: TRANSACTION_STATUSES.SUBMITTED,
          metamaskNetworkId: currentNetworkId,
          history: [{}],
          txParams: {
            to: VALID_ADDRESS_TWO,
            from: VALID_ADDRESS,
            nonce: '0x01',
          },
        },
      ]);
      txController._markNonceDuplicatesDropped(1);
      const confirmedTx = txController.txStateManager.getTransaction(1);
      const droppedTxs = txController.txStateManager.getTransactions({
        searchCriteria: {
          nonce: '0x01',
          status: TRANSACTION_STATUSES.DROPPED,
        },
      });
      assert.equal(
        confirmedTx.status,
        TRANSACTION_STATUSES.CONFIRMED,
        'the confirmedTx should remain confirmed',
      );
      assert.equal(droppedTxs.length, 6, 'their should be 6 dropped txs');
    });
  });

  describe('#getPendingTransactions', function () {
    it('should show only submitted and approved transactions as pending transaction', function () {
      txController.txStateManager._addTransactionsToState([
        {
          id: 1,
          status: TRANSACTION_STATUSES.UNAPPROVED,
          metamaskNetworkId: currentNetworkId,
          txParams: {
            to: VALID_ADDRESS,
            from: VALID_ADDRESS_TWO,
          },
        },
        {
          id: 2,
          status: TRANSACTION_STATUSES.REJECTED,
          metamaskNetworkId: currentNetworkId,
          txParams: {
            to: VALID_ADDRESS,
            from: VALID_ADDRESS_TWO,
          },
          history: [{}],
        },
        {
          id: 3,
          status: TRANSACTION_STATUSES.APPROVED,
          metamaskNetworkId: currentNetworkId,
          txParams: {
            to: VALID_ADDRESS,
            from: VALID_ADDRESS_TWO,
          },
          history: [{}],
        },
        {
          id: 4,
          status: TRANSACTION_STATUSES.SIGNED,
          metamaskNetworkId: currentNetworkId,
          txParams: {
            to: VALID_ADDRESS,
            from: VALID_ADDRESS_TWO,
          },
          history: [{}],
        },
        {
          id: 5,
          status: TRANSACTION_STATUSES.SUBMITTED,
          metamaskNetworkId: currentNetworkId,
          txParams: {
            to: VALID_ADDRESS,
            from: VALID_ADDRESS_TWO,
          },
          history: [{}],
        },
        {
          id: 6,
          status: TRANSACTION_STATUSES.CONFIRMED,
          metamaskNetworkId: currentNetworkId,
          txParams: {
            to: VALID_ADDRESS,
            from: VALID_ADDRESS_TWO,
          },
          history: [{}],
        },
        {
          id: 7,
          status: TRANSACTION_STATUSES.FAILED,
          metamaskNetworkId: currentNetworkId,
          txParams: {
            to: VALID_ADDRESS,
            from: VALID_ADDRESS_TWO,
          },
          history: [{}],
        },
      ]);

      assert.equal(
        txController.pendingTxTracker.getPendingTransactions().length,
        2,
      );
      const states = txController.pendingTxTracker
        .getPendingTransactions()
        .map((tx) => tx.status);
      assert.ok(
        states.includes(TRANSACTION_STATUSES.APPROVED),
        'includes approved',
      );
      assert.ok(
        states.includes(TRANSACTION_STATUSES.SUBMITTED),
        'includes submitted',
      );
    });
  });

  describe('#_trackTransactionMetricsEvent', function () {
    let trackMetaMetricsEventSpy;
    let createEventFragmentSpy;
    let finalizeEventFragmentSpy;

    beforeEach(function () {
      trackMetaMetricsEventSpy = sinon.spy(
        txController,
        '_trackMetaMetricsEvent',
      );

      createEventFragmentSpy = sinon.spy(txController, 'createEventFragment');

      finalizeEventFragmentSpy = sinon.spy(
        txController,
        'finalizeEventFragment',
      );

      sinon
        .stub(txController, '_getEIP1559GasFeeEstimates')
        .resolves(mockEstimates['fee-market']);
    });

    afterEach(function () {
      trackMetaMetricsEventSpy.restore();
      createEventFragmentSpy.restore();
      finalizeEventFragmentSpy.restore();
    });

    describe('On transaction created by the user', function () {
      let txMeta;
      before(function () {
        txMeta = {
          id: 1,
          status: TRANSACTION_STATUSES.UNAPPROVED,
          txParams: {
            from: fromAccount.address,
            to: '0x1678a085c290ebd122dc42cba69373b5953b831d',
            gasPrice: '0x77359400',
            gas: '0x7b0d',
            nonce: '0x4b',
          },
          type: TRANSACTION_TYPES.SIMPLE_SEND,
          origin: ORIGIN_METAMASK,
          chainId: currentChainId,
          time: 1624408066355,
          metamaskNetworkId: currentNetworkId,
          defaultGasEstimates: {
            gas: '0x7b0d',
            gasPrice: '0x77359400',
          },
        };
      });

      it('should create an event fragment when transaction added', async function () {
        const expectedPayload = {
          initialEvent: 'Transaction Added',
          successEvent: 'Transaction Approved',
          failureEvent: 'Transaction Rejected',
          uniqueIdentifier: 'transaction-added-1',
          category: EVENT.CATEGORIES.TRANSACTIONS,
          persist: true,
          properties: {
            chain_id: '0x2a',
            eip_1559_version: '0',
            gas_edit_attempted: 'none',
            gas_edit_type: 'none',
            network: '42',
            referrer: ORIGIN_METAMASK,
            source: EVENT.SOURCE.TRANSACTION.USER,
            transaction_type: TRANSACTION_TYPES.SIMPLE_SEND,
            account_type: 'MetaMask',
            asset_type: ASSET_TYPES.NATIVE,
            token_standard: TOKEN_STANDARDS.NONE,
            device_model: 'N/A',
            transaction_speed_up: false,
          },
          sensitiveProperties: {
            default_gas: '0.000031501',
            default_gas_price: '2',
            gas_price: '2',
            gas_limit: '0x7b0d',
            transaction_contract_method: undefined,
            first_seen: 1624408066355,
            transaction_envelope_type: TRANSACTION_ENVELOPE_TYPE_NAMES.LEGACY,
            status: 'unapproved',
          },
        };

        await txController._trackTransactionMetricsEvent(
          txMeta,
          TRANSACTION_EVENTS.ADDED,
        );
        assert.equal(createEventFragmentSpy.callCount, 1);
        assert.equal(finalizeEventFragmentSpy.callCount, 0);
        assert.deepEqual(
          createEventFragmentSpy.getCall(0).args[0],
          expectedPayload,
        );
      });

      it('Should finalize the transaction added fragment as abandoned if user rejects transaction', async function () {
        fragmentExists = true;
        await txController._trackTransactionMetricsEvent(
          txMeta,
          TRANSACTION_EVENTS.REJECTED,
        );
        assert.equal(createEventFragmentSpy.callCount, 0);
        assert.equal(finalizeEventFragmentSpy.callCount, 1);
        assert.deepEqual(
          finalizeEventFragmentSpy.getCall(0).args[0],
          'transaction-added-1',
        );
        assert.deepEqual(finalizeEventFragmentSpy.getCall(0).args[1], {
          abandoned: true,
        });
      });

      it('Should finalize the transaction added fragment if user approves transaction', async function () {
        fragmentExists = true;
        await txController._trackTransactionMetricsEvent(
          txMeta,
          TRANSACTION_EVENTS.APPROVED,
        );
        assert.equal(createEventFragmentSpy.callCount, 0);
        assert.equal(finalizeEventFragmentSpy.callCount, 1);
        assert.deepEqual(
          finalizeEventFragmentSpy.getCall(0).args[0],
          'transaction-added-1',
        );
        assert.deepEqual(
          finalizeEventFragmentSpy.getCall(0).args[1],
          undefined,
        );
      });

      it('should create an event fragment when transaction is submitted', async function () {
        const expectedPayload = {
          initialEvent: 'Transaction Submitted',
          successEvent: 'Transaction Finalized',
          uniqueIdentifier: 'transaction-submitted-1',
          category: EVENT.CATEGORIES.TRANSACTIONS,
          persist: true,
          properties: {
            chain_id: '0x2a',
            eip_1559_version: '0',
            gas_edit_attempted: 'none',
            gas_edit_type: 'none',
            network: '42',
            referrer: ORIGIN_METAMASK,
            source: EVENT.SOURCE.TRANSACTION.USER,
            transaction_type: TRANSACTION_TYPES.SIMPLE_SEND,
            account_type: 'MetaMask',
            asset_type: ASSET_TYPES.NATIVE,
            token_standard: TOKEN_STANDARDS.NONE,
            device_model: 'N/A',
            transaction_speed_up: false,
          },
          sensitiveProperties: {
            default_gas: '0.000031501',
            default_gas_price: '2',
            gas_price: '2',
            gas_limit: '0x7b0d',
            transaction_contract_method: undefined,
            first_seen: 1624408066355,
            transaction_envelope_type: TRANSACTION_ENVELOPE_TYPE_NAMES.LEGACY,
            status: 'unapproved',
          },
        };

        await txController._trackTransactionMetricsEvent(
          txMeta,
          TRANSACTION_EVENTS.SUBMITTED,
        );
        assert.equal(createEventFragmentSpy.callCount, 1);
        assert.equal(finalizeEventFragmentSpy.callCount, 0);
        assert.deepEqual(
          createEventFragmentSpy.getCall(0).args[0],
          expectedPayload,
        );
      });

      it('Should finalize the transaction submitted fragment when transaction finalizes', async function () {
        fragmentExists = true;
        await txController._trackTransactionMetricsEvent(
          txMeta,
          TRANSACTION_EVENTS.FINALIZED,
        );
        assert.equal(createEventFragmentSpy.callCount, 0);
        assert.equal(finalizeEventFragmentSpy.callCount, 1);
        assert.deepEqual(
          finalizeEventFragmentSpy.getCall(0).args[0],
          'transaction-submitted-1',
        );
        assert.deepEqual(
          finalizeEventFragmentSpy.getCall(0).args[1],
          undefined,
        );
      });
    });

    describe('On transaction suggested by dapp', function () {
      let txMeta;
      before(function () {
        txMeta = {
          id: 1,
          status: TRANSACTION_STATUSES.UNAPPROVED,
          txParams: {
            from: fromAccount.address,
            to: '0x1678a085c290ebd122dc42cba69373b5953b831d',
            gasPrice: '0x77359400',
            gas: '0x7b0d',
            nonce: '0x4b',
          },
          type: TRANSACTION_TYPES.SIMPLE_SEND,
          origin: 'other',
          chainId: currentChainId,
          time: 1624408066355,
          metamaskNetworkId: currentNetworkId,
          defaultGasEstimates: {
            gas: '0x7b0d',
            gasPrice: '0x77359400',
          },
        };
      });

      it('should create an event fragment when transaction added', async function () {
        const expectedPayload = {
          initialEvent: 'Transaction Added',
          successEvent: 'Transaction Approved',
          failureEvent: 'Transaction Rejected',
          uniqueIdentifier: 'transaction-added-1',
          category: EVENT.CATEGORIES.TRANSACTIONS,
          persist: true,
          properties: {
            chain_id: '0x2a',
            eip_1559_version: '0',
            gas_edit_attempted: 'none',
            gas_edit_type: 'none',
            network: '42',
            referrer: 'other',
            source: EVENT.SOURCE.TRANSACTION.DAPP,
            transaction_type: TRANSACTION_TYPES.SIMPLE_SEND,
            account_type: 'MetaMask',
            asset_type: ASSET_TYPES.NATIVE,
            token_standard: TOKEN_STANDARDS.NONE,
            device_model: 'N/A',
            transaction_speed_up: false,
          },
          sensitiveProperties: {
            default_gas: '0.000031501',
            default_gas_price: '2',
            gas_price: '2',
            gas_limit: '0x7b0d',
            transaction_contract_method: undefined,
            first_seen: 1624408066355,
            transaction_envelope_type: TRANSACTION_ENVELOPE_TYPE_NAMES.LEGACY,
            status: 'unapproved',
          },
        };

        await txController._trackTransactionMetricsEvent(
          txMeta,
          TRANSACTION_EVENTS.ADDED,
        );
        assert.equal(createEventFragmentSpy.callCount, 1);
        assert.equal(finalizeEventFragmentSpy.callCount, 0);
        assert.deepEqual(
          createEventFragmentSpy.getCall(0).args[0],
          expectedPayload,
        );
      });

      it('Should finalize the transaction added fragment as abandoned if user rejects transaction', async function () {
        fragmentExists = true;

        await txController._trackTransactionMetricsEvent(
          txMeta,
          TRANSACTION_EVENTS.REJECTED,
        );
        assert.equal(createEventFragmentSpy.callCount, 0);
        assert.equal(finalizeEventFragmentSpy.callCount, 1);
        assert.deepEqual(
          finalizeEventFragmentSpy.getCall(0).args[0],
          'transaction-added-1',
        );
        assert.deepEqual(finalizeEventFragmentSpy.getCall(0).args[1], {
          abandoned: true,
        });
      });

      it('Should finalize the transaction added fragment if user approves transaction', async function () {
        fragmentExists = true;

        await txController._trackTransactionMetricsEvent(
          txMeta,
          TRANSACTION_EVENTS.APPROVED,
        );
        assert.equal(createEventFragmentSpy.callCount, 0);
        assert.equal(finalizeEventFragmentSpy.callCount, 1);
        assert.deepEqual(
          finalizeEventFragmentSpy.getCall(0).args[0],
          'transaction-added-1',
        );
        assert.deepEqual(
          finalizeEventFragmentSpy.getCall(0).args[1],
          undefined,
        );
      });

      it('should create an event fragment when transaction is submitted', async function () {
        const expectedPayload = {
          initialEvent: 'Transaction Submitted',
          successEvent: 'Transaction Finalized',
          uniqueIdentifier: 'transaction-submitted-1',
          category: EVENT.CATEGORIES.TRANSACTIONS,
          persist: true,
          properties: {
            chain_id: '0x2a',
            eip_1559_version: '0',
            gas_edit_attempted: 'none',
            gas_edit_type: 'none',
            network: '42',
            referrer: 'other',
            source: EVENT.SOURCE.TRANSACTION.DAPP,
            transaction_type: TRANSACTION_TYPES.SIMPLE_SEND,
            account_type: 'MetaMask',
            asset_type: ASSET_TYPES.NATIVE,
            token_standard: TOKEN_STANDARDS.NONE,
            device_model: 'N/A',
            transaction_speed_up: false,
          },
          sensitiveProperties: {
            default_gas: '0.000031501',
            default_gas_price: '2',
            gas_price: '2',
            gas_limit: '0x7b0d',
            transaction_contract_method: undefined,
            first_seen: 1624408066355,
            transaction_envelope_type: TRANSACTION_ENVELOPE_TYPE_NAMES.LEGACY,
            status: 'unapproved',
          },
        };

        await txController._trackTransactionMetricsEvent(
          txMeta,
          TRANSACTION_EVENTS.SUBMITTED,
        );
        assert.equal(createEventFragmentSpy.callCount, 1);
        assert.equal(finalizeEventFragmentSpy.callCount, 0);
        assert.deepEqual(
          createEventFragmentSpy.getCall(0).args[0],
          expectedPayload,
        );
      });

      it('Should finalize the transaction submitted fragment when transaction finalizes', async function () {
        fragmentExists = true;

        await txController._trackTransactionMetricsEvent(
          txMeta,
          TRANSACTION_EVENTS.FINALIZED,
        );
        assert.equal(createEventFragmentSpy.callCount, 0);
        assert.equal(finalizeEventFragmentSpy.callCount, 1);
        assert.deepEqual(
          finalizeEventFragmentSpy.getCall(0).args[0],
          'transaction-submitted-1',
        );
        assert.deepEqual(
          finalizeEventFragmentSpy.getCall(0).args[1],
          undefined,
        );
      });
    });

    it('should create missing fragments when events happen out of order or are missing', async function () {
      const txMeta = {
        id: 1,
        status: TRANSACTION_STATUSES.UNAPPROVED,
        txParams: {
          from: fromAccount.address,
          to: '0x1678a085c290ebd122dc42cba69373b5953b831d',
          gasPrice: '0x77359400',
          gas: '0x7b0d',
          nonce: '0x4b',
        },
        type: TRANSACTION_TYPES.SIMPLE_SEND,
        origin: 'other',
        chainId: currentChainId,
        time: 1624408066355,
        metamaskNetworkId: currentNetworkId,
      };

      const expectedPayload = {
        successEvent: 'Transaction Approved',
        failureEvent: 'Transaction Rejected',
        uniqueIdentifier: 'transaction-added-1',
        category: EVENT.CATEGORIES.TRANSACTIONS,
        persist: true,
        properties: {
          chain_id: '0x2a',
          eip_1559_version: '0',
          gas_edit_attempted: 'none',
          gas_edit_type: 'none',
          network: '42',
          referrer: 'other',
          source: EVENT.SOURCE.TRANSACTION.DAPP,
          transaction_type: TRANSACTION_TYPES.SIMPLE_SEND,
          account_type: 'MetaMask',
          asset_type: ASSET_TYPES.NATIVE,
          token_standard: TOKEN_STANDARDS.NONE,
          device_model: 'N/A',
          transaction_speed_up: false,
        },
        sensitiveProperties: {
          gas_price: '2',
          gas_limit: '0x7b0d',
          transaction_contract_method: undefined,
          first_seen: 1624408066355,
          transaction_envelope_type: TRANSACTION_ENVELOPE_TYPE_NAMES.LEGACY,
          status: 'unapproved',
        },
      };
      await txController._trackTransactionMetricsEvent(
        txMeta,
        TRANSACTION_EVENTS.APPROVED,
      );
      assert.equal(createEventFragmentSpy.callCount, 1);
      assert.deepEqual(
        createEventFragmentSpy.getCall(0).args[0],
        expectedPayload,
      );
      assert.equal(finalizeEventFragmentSpy.callCount, 1);
      assert.deepEqual(
        finalizeEventFragmentSpy.getCall(0).args[0],
        'transaction-added-1',
      );
      assert.deepEqual(finalizeEventFragmentSpy.getCall(0).args[1], undefined);
    });

    it('should call _trackMetaMetricsEvent with the correct payload (extra params)', async function () {
      const txMeta = {
        id: 1,
        status: TRANSACTION_STATUSES.UNAPPROVED,
        txParams: {
          from: fromAccount.address,
          to: '0x1678a085c290ebd122dc42cba69373b5953b831d',
          gasPrice: '0x77359400',
          gas: '0x7b0d',
          nonce: '0x4b',
        },
        type: TRANSACTION_TYPES.SIMPLE_SEND,
        origin: 'other',
        chainId: currentChainId,
        time: 1624408066355,
        metamaskNetworkId: currentNetworkId,
      };
      const expectedPayload = {
        initialEvent: 'Transaction Added',
        successEvent: 'Transaction Approved',
        failureEvent: 'Transaction Rejected',
        uniqueIdentifier: 'transaction-added-1',
        persist: true,
        category: EVENT.CATEGORIES.TRANSACTIONS,
        properties: {
          network: '42',
          referrer: 'other',
          source: EVENT.SOURCE.TRANSACTION.DAPP,
          transaction_type: TRANSACTION_TYPES.SIMPLE_SEND,
          chain_id: '0x2a',
          eip_1559_version: '0',
          gas_edit_attempted: 'none',
          gas_edit_type: 'none',
          account_type: 'MetaMask',
          asset_type: ASSET_TYPES.NATIVE,
          token_standard: TOKEN_STANDARDS.NONE,
          device_model: 'N/A',
          transaction_speed_up: false,
        },
        sensitiveProperties: {
          baz: 3.0,
          foo: 'bar',
          gas_price: '2',
          gas_limit: '0x7b0d',
          transaction_contract_method: undefined,
          first_seen: 1624408066355,
          transaction_envelope_type: TRANSACTION_ENVELOPE_TYPE_NAMES.LEGACY,
          status: 'unapproved',
        },
      };

      await txController._trackTransactionMetricsEvent(
        txMeta,
        TRANSACTION_EVENTS.ADDED,
        {
          baz: 3.0,
          foo: 'bar',
        },
      );
      assert.equal(createEventFragmentSpy.callCount, 1);
      assert.equal(finalizeEventFragmentSpy.callCount, 0);
      assert.deepEqual(
        createEventFragmentSpy.getCall(0).args[0],
        expectedPayload,
      );
    });

    it('should call _trackMetaMetricsEvent with the correct payload (EIP-1559)', async function () {
      const txMeta = {
        id: 1,
        status: TRANSACTION_STATUSES.UNAPPROVED,
        txParams: {
          from: fromAccount.address,
          to: '0x1678a085c290ebd122dc42cba69373b5953b831d',
          maxFeePerGas: '0x77359400',
          maxPriorityFeePerGas: '0x77359400',
          gas: '0x7b0d',
          nonce: '0x4b',
          estimateSuggested: GAS_RECOMMENDATIONS.MEDIUM,
          estimateUsed: GAS_RECOMMENDATIONS.HIGH,
        },
        type: TRANSACTION_TYPES.SIMPLE_SEND,
        origin: 'other',
        chainId: currentChainId,
        time: 1624408066355,
        metamaskNetworkId: currentNetworkId,
        defaultGasEstimates: {
          estimateType: 'medium',
          maxFeePerGas: '0x77359400',
          maxPriorityFeePerGas: '0x77359400',
        },
      };
      const expectedPayload = {
        initialEvent: 'Transaction Added',
        successEvent: 'Transaction Approved',
        failureEvent: 'Transaction Rejected',
        uniqueIdentifier: 'transaction-added-1',
        persist: true,
        category: EVENT.CATEGORIES.TRANSACTIONS,
        properties: {
          chain_id: '0x2a',
          eip_1559_version: '1',
          gas_edit_attempted: 'none',
          gas_edit_type: 'none',
          network: '42',
          referrer: 'other',
          source: EVENT.SOURCE.TRANSACTION.DAPP,
          transaction_type: TRANSACTION_TYPES.SIMPLE_SEND,
          account_type: 'MetaMask',
          asset_type: ASSET_TYPES.NATIVE,
          token_standard: TOKEN_STANDARDS.NONE,
          device_model: 'N/A',
          transaction_speed_up: false,
        },
        sensitiveProperties: {
          baz: 3.0,
          foo: 'bar',
          max_fee_per_gas: '2',
          max_priority_fee_per_gas: '2',
          gas_limit: '0x7b0d',
          transaction_contract_method: undefined,
          first_seen: 1624408066355,
          transaction_envelope_type: TRANSACTION_ENVELOPE_TYPE_NAMES.FEE_MARKET,
          status: 'unapproved',
          estimate_suggested: GAS_RECOMMENDATIONS.MEDIUM,
          estimate_used: GAS_RECOMMENDATIONS.HIGH,
          default_estimate: 'medium',
          default_max_fee_per_gas: '70',
          default_max_priority_fee_per_gas: '7',
        },
      };

      await txController._trackTransactionMetricsEvent(
        txMeta,
        TRANSACTION_EVENTS.ADDED,
        {
          baz: 3.0,
          foo: 'bar',
        },
      );
      assert.equal(createEventFragmentSpy.callCount, 1);
      assert.equal(finalizeEventFragmentSpy.callCount, 0);
      assert.deepEqual(
        createEventFragmentSpy.getCall(0).args[0],
        expectedPayload,
      );
    });
  });

  describe('#_getTransactionCompletionTime', function () {
    let nowStub;

    beforeEach(function () {
      nowStub = sinon.stub(Date, 'now').returns(1625782016341);
    });

    afterEach(function () {
      nowStub.restore();
    });

    it('calculates completion time (one)', function () {
      const submittedTime = 1625781997397;
      const result = txController._getTransactionCompletionTime(submittedTime);
      assert.equal(result, '19');
    });

    it('calculates completion time (two)', function () {
      const submittedTime = 1625781995397;
      const result = txController._getTransactionCompletionTime(submittedTime);
      assert.equal(result, '21');
    });
  });

  describe('#_getGasValuesInGWEI', function () {
    it('converts gas values in hex GWEi to dec GWEI (EIP-1559)', function () {
      const params = {
        max_fee_per_gas: '0x77359400',
        max_priority_fee_per_gas: '0x77359400',
      };
      const expectedParams = {
        max_fee_per_gas: '2',
        max_priority_fee_per_gas: '2',
      };
      const result = txController._getGasValuesInGWEI(params);
      assert.deepEqual(result, expectedParams);
    });

    it('converts gas values in hex GWEi to dec GWEI (non EIP-1559)', function () {
      const params = {
        gas_price: '0x37e11d600',
      };
      const expectedParams = {
        gas_price: '15',
      };
      const result = txController._getGasValuesInGWEI(params);
      assert.deepEqual(result, expectedParams);
    });

    it('converts gas values in hex GWEi to dec GWEI, retains estimate fields', function () {
      const params = {
        max_fee_per_gas: '0x77359400',
        max_priority_fee_per_gas: '0x77359400',
        estimate_suggested: GAS_RECOMMENDATIONS.MEDIUM,
        estimate_used: GAS_RECOMMENDATIONS.HIGH,
      };
      const expectedParams = {
        max_fee_per_gas: '2',
        max_priority_fee_per_gas: '2',
        estimate_suggested: GAS_RECOMMENDATIONS.MEDIUM,
        estimate_used: GAS_RECOMMENDATIONS.HIGH,
      };
      const result = txController._getGasValuesInGWEI(params);
      assert.deepEqual(result, expectedParams);
    });
  });

  describe('update transaction methods', function () {
    let txStateManager;

    beforeEach(function () {
      txStateManager = txController.txStateManager;
      txStateManager.addTransaction({
        id: '1',
        status: TRANSACTION_STATUSES.UNAPPROVED,
        metamaskNetworkId: currentNetworkId,
        txParams: {
          gasLimit: '0x001',
          gasPrice: '0x002',
          // max fees can not be mixed with gasPrice
          // maxPriorityFeePerGas: '0x003',
          // maxFeePerGas: '0x004',
          to: VALID_ADDRESS,
          from: VALID_ADDRESS,
        },
        estimateUsed: '0x005',
        estimatedBaseFee: '0x006',
        decEstimatedBaseFee: '6',
        type: 'swap',
        sourceTokenSymbol: 'ETH',
        destinationTokenSymbol: 'UNI',
        destinationTokenDecimals: 16,
        destinationTokenAddress: VALID_ADDRESS,
        swapMetaData: {},
        swapTokenValue: '0x007',
        userEditedGasLimit: '0x008',
        userFeeLevel: 'medium',
      });
    });

    it('updates transaction gas fees', function () {
      // test update gasFees
      txController.updateTransactionGasFees('1', {
        gasPrice: '0x0022',
        gasLimit: '0x0011',
      });
      let result = txStateManager.getTransaction('1');
      assert.equal(result.txParams.gasPrice, '0x0022');
      // TODO: weird behavior here...only gasPrice gets returned.
      // assert.equal(result.txParams.gasLimit, '0x0011');

      // test update maxPriorityFeePerGas
      txStateManager.addTransaction({
        id: '2',
        status: TRANSACTION_STATUSES.UNAPPROVED,
        metamaskNetworkId: currentNetworkId,
        txParams: {
          maxPriorityFeePerGas: '0x003',
          to: VALID_ADDRESS,
          from: VALID_ADDRESS,
        },
        estimateUsed: '0x005',
      });
      txController.updateTransactionGasFees('2', {
        maxPriorityFeePerGas: '0x0033',
      });
      result = txStateManager.getTransaction('2');
      assert.equal(result.txParams.maxPriorityFeePerGas, '0x0033');

      // test update maxFeePerGas
      txStateManager.addTransaction({
        id: '3',
        status: TRANSACTION_STATUSES.UNAPPROVED,
        metamaskNetworkId: currentNetworkId,
        txParams: {
          maxPriorityFeePerGas: '0x003',
          maxFeePerGas: '0x004',
          to: VALID_ADDRESS,
          from: VALID_ADDRESS,
        },
        estimateUsed: '0x005',
      });
      txController.updateTransactionGasFees('3', { maxFeePerGas: '0x0044' });
      result = txStateManager.getTransaction('3');
      assert.equal(result.txParams.maxFeePerGas, '0x0044');

      // test update estimate used
      txController.updateTransactionGasFees('3', { estimateUsed: '0x0055' });
      result = txStateManager.getTransaction('3');
      assert.equal(result.estimateUsed, '0x0055');
    });

    it('updates estimated base fee', function () {
      txController.updateTransactionEstimatedBaseFee('1', {
        estimatedBaseFee: '0x0066',
        decEstimatedBaseFee: '66',
      });
      const result = txStateManager.getTransaction('1');
      assert.equal(result.estimatedBaseFee, '0x0066');
      assert.equal(result.decEstimatedBaseFee, '66');
    });

    it('updates swap approval transaction', function () {
      txController.updateSwapApprovalTransaction('1', {
        type: 'swapApproval',
        sourceTokenSymbol: 'XBN',
      });

      const result = txStateManager.getTransaction('1');
      assert.equal(result.type, 'swapApproval');
      assert.equal(result.sourceTokenSymbol, 'XBN');
    });

    it('updates swap transaction', function () {
      txController.updateSwapTransaction('1', {
        sourceTokenSymbol: 'BTCX',
        destinationTokenSymbol: 'ETH',
      });

      const result = txStateManager.getTransaction('1');
      assert.equal(result.sourceTokenSymbol, 'BTCX');
      assert.equal(result.destinationTokenSymbol, 'ETH');
      assert.equal(result.destinationTokenDecimals, 16);
      assert.equal(result.destinationTokenAddress, VALID_ADDRESS);
      assert.equal(result.swapTokenValue, '0x007');

      txController.updateSwapTransaction('1', {
        type: 'swapped',
        destinationTokenDecimals: 8,
        destinationTokenAddress: VALID_ADDRESS_TWO,
        swapTokenValue: '0x0077',
      });
      assert.equal(result.sourceTokenSymbol, 'BTCX');
      assert.equal(result.destinationTokenSymbol, 'ETH');
      assert.equal(result.type, 'swapped');
      assert.equal(result.destinationTokenDecimals, 8);
      assert.equal(result.destinationTokenAddress, VALID_ADDRESS_TWO);
      assert.equal(result.swapTokenValue, '0x0077');
    });

    it('updates transaction user settings', function () {
      txController.updateTransactionUserSettings('1', {
        userEditedGasLimit: '0x0088',
        userFeeLevel: 'high',
      });

      const result = txStateManager.getTransaction('1');
      assert.equal(result.userEditedGasLimit, '0x0088');
      assert.equal(result.userFeeLevel, 'high');
    });

    it('should not update and should throw error if status is not type "unapproved"', function () {
      txStateManager.addTransaction({
        id: '4',
        status: TRANSACTION_STATUSES.DROPPED,
        metamaskNetworkId: currentNetworkId,
        txParams: {
          maxPriorityFeePerGas: '0x007',
          maxFeePerGas: '0x008',
          to: VALID_ADDRESS,
          from: VALID_ADDRESS,
        },
        estimateUsed: '0x009',
      });

      assert.throws(
        () =>
          txController.updateTransactionGasFees('4', {
            maxFeePerGas: '0x0088',
          }),
        Error,
        `TransactionsController: Can only call updateTransactionGasFees on an unapproved transaction.
         Current tx status: ${TRANSACTION_STATUSES.DROPPED}`,
      );

      const transaction = txStateManager.getTransaction('4');
      assert.equal(transaction.txParams.maxFeePerGas, '0x008');
    });

    it('does not update unknown parameters in update method', function () {
      txController.updateSwapTransaction('1', {
        type: 'swapped',
        destinationTokenDecimals: 8,
        destinationTokenAddress: VALID_ADDRESS_TWO,
        swapTokenValue: '0x011',
        gasPrice: '0x12',
      });

      let result = txStateManager.getTransaction('1');

      assert.equal(result.type, 'swapped');
      assert.equal(result.destinationTokenDecimals, 8);
      assert.equal(result.destinationTokenAddress, VALID_ADDRESS_TWO);
      assert.equal(result.swapTokenValue, '0x011');
      assert.equal(result.txParams.gasPrice, '0x002'); // not updated even though it's passed in to update

      txController.updateTransactionGasFees('1', {
        estimateUsed: '0x13',
        gasPrice: '0x14',
        destinationTokenAddress: VALID_ADDRESS,
      });

      result = txStateManager.getTransaction('1');
      assert.equal(result.estimateUsed, '0x13');
      assert.equal(result.txParams.gasPrice, '0x14');
      assert.equal(result.destinationTokenAddress, VALID_ADDRESS_TWO); // not updated even though it's passed in to update
    });
  });

  describe('updateEditableParams', function () {
    let txStateManager;

    beforeEach(function () {
      txStateManager = txController.txStateManager;
      txStateManager.addTransaction({
        id: '1',
        status: TRANSACTION_STATUSES.UNAPPROVED,
        metamaskNetworkId: currentNetworkId,
        txParams: {
          gas: '0x001',
          gasPrice: '0x002',
          // max fees can not be mixed with gasPrice
          // maxPriorityFeePerGas: '0x003',
          // maxFeePerGas: '0x004',
          to: VALID_ADDRESS,
          from: VALID_ADDRESS,
        },
        estimateUsed: '0x005',
        estimatedBaseFee: '0x006',
        decEstimatedBaseFee: '6',
        type: 'simpleSend',
        userEditedGasLimit: '0x008',
        userFeeLevel: 'medium',
      });
    });

    it('updates editible params when type changes from simple send to token transfer', async function () {
      providerResultStub.eth_getCode = '0xab';
      // test update gasFees
      await txController.updateEditableParams('1', {
        data:
          '0xa9059cbb000000000000000000000000e18035bf8712672935fdb4e5e431b1a0183d2dfc0000000000000000000000000000000000000000000000000de0b6b3a7640000',
      });
      const result = txStateManager.getTransaction('1');
      assert.equal(
        result.txParams.data,
        '0xa9059cbb000000000000000000000000e18035bf8712672935fdb4e5e431b1a0183d2dfc0000000000000000000000000000000000000000000000000de0b6b3a7640000',
      );
      assert.equal(result.type, TRANSACTION_TYPES.TOKEN_METHOD_TRANSFER);
    });

    it('updates editible params when type changes from token transfer to simple send', async function () {
      // test update gasFees
      txStateManager.addTransaction({
        id: '2',
        status: TRANSACTION_STATUSES.UNAPPROVED,
        metamaskNetworkId: currentNetworkId,
        txParams: {
          gas: '0x001',
          gasPrice: '0x002',
          // max fees can not be mixed with gasPrice
          // maxPriorityFeePerGas: '0x003',
          // maxFeePerGas: '0x004',
          to: VALID_ADDRESS,
          from: VALID_ADDRESS,
          data:
            '0xa9059cbb000000000000000000000000e18035bf8712672935fdb4e5e431b1a0183d2dfc0000000000000000000000000000000000000000000000000de0b6b3a7640000',
        },
        estimateUsed: '0x005',
        estimatedBaseFee: '0x006',
        decEstimatedBaseFee: '6',
        type: TRANSACTION_TYPES.TOKEN_METHOD_TRANSFER,
        userEditedGasLimit: '0x008',
        userFeeLevel: 'medium',
      });
      await txController.updateEditableParams('2', {
        data: '0x',
      });
      const result = txStateManager.getTransaction('2');
      assert.equal(result.txParams.data, '0x');
      assert.equal(result.type, TRANSACTION_TYPES.SIMPLE_SEND);
    });

    it('updates editible params when type changes from simpleSend to contract interaction', async function () {
      // test update gasFees
      txStateManager.addTransaction({
        id: '3',
        status: TRANSACTION_STATUSES.UNAPPROVED,
        metamaskNetworkId: currentNetworkId,
        txParams: {
          gas: '0x001',
          gasPrice: '0x002',
          // max fees can not be mixed with gasPrice
          // maxPriorityFeePerGas: '0x003',
          // maxFeePerGas: '0x004',
          to: VALID_ADDRESS,
          from: VALID_ADDRESS,
        },
        estimateUsed: '0x005',
        estimatedBaseFee: '0x006',
        decEstimatedBaseFee: '6',
        type: TRANSACTION_TYPES.TOKEN_METHOD_TRANSFER,
        userEditedGasLimit: '0x008',
        userFeeLevel: 'medium',
      });
      providerResultStub.eth_getCode = '0x5';
      await txController.updateEditableParams('3', {
        data: '0x123',
      });
      const result = txStateManager.getTransaction('3');
      assert.equal(result.txParams.data, '0x123');
      assert.equal(result.type, TRANSACTION_TYPES.CONTRACT_INTERACTION);
    });

    it('updates editible params when type does not change', async function () {
      // test update gasFees
      await txController.updateEditableParams('1', {
        data: '0x123',
        gas: '0xabc',
        from: VALID_ADDRESS_TWO,
      });
      const result = txStateManager.getTransaction('1');
      assert.equal(result.txParams.data, '0x123');
      assert.equal(result.txParams.gas, '0xabc');
      assert.equal(result.txParams.from, VALID_ADDRESS_TWO);
      assert.equal(result.txParams.to, VALID_ADDRESS);
      assert.equal(result.txParams.gasPrice, '0x002');
      assert.equal(result.type, TRANSACTION_TYPES.SIMPLE_SEND);
    });
  });
});<|MERGE_RESOLUTION|>--- conflicted
+++ resolved
@@ -9,30 +9,14 @@
   createTestProviderTools,
   getTestAccounts,
 } from '../../../../test/stub/provider';
-import mockEstimates from '../../../../test/data/mock-estimates.json';
-import { EVENT } from '../../../../shared/constants/metametrics';
 import {
   TRANSACTION_STATUSES,
   TRANSACTION_TYPES,
-  TRANSACTION_ENVELOPE_TYPES,
-  TRANSACTION_EVENTS,
-  ASSET_TYPES,
-  TOKEN_STANDARDS,
 } from '../../../../shared/constants/transaction';
-
 import { SECOND } from '../../../../shared/constants/time';
-<<<<<<< HEAD
-import {
-  GAS_ESTIMATE_TYPES,
-  GAS_RECOMMENDATIONS,
-} from '../../../../shared/constants/gas';
-=======
 import { GAS_ESTIMATE_TYPES } from '../../../../shared/constants/gas';
->>>>>>> 367cad24
 import { METAMASK_CONTROLLER_EVENTS } from '../../metamask-controller';
-import { ORIGIN_METAMASK } from '../../../../shared/constants/app';
-import { TRANSACTION_ENVELOPE_TYPE_NAMES } from '../../constants/transactions-controller-utils';
-import TransactionController from '.';
+import TransactionController, { TRANSACTION_EVENTS } from '.';
 
 const noop = () => true;
 const currentNetworkId = '42';
@@ -45,21 +29,17 @@
 const VALID_ADDRESS_TWO = '0x0000000000000000000000000000000000000001';
 
 describe('Transaction Controller', function () {
-  let txController, provider, providerResultStub, fromAccount, fragmentExists;
+  let txController, provider, providerResultStub, fromAccount;
 
   beforeEach(function () {
-    fragmentExists = false;
     providerResultStub = {
       // 1 gwei
       eth_gasPrice: '0x0de0b6b3a7640000',
       // by default, all accounts are external accounts (not contracts)
       eth_getCode: '0x',
     };
-    provider = createTestProviderTools({
-      scaffold: providerResultStub,
-      networkId: currentNetworkId,
-      chainId: currentNetworkId,
-    }).provider;
+    provider = createTestProviderTools({ scaffold: providerResultStub })
+      .provider;
 
     fromAccount = getTestAccounts()[0];
     const blockTrackerStub = new EventEmitter();
@@ -84,18 +64,7 @@
       getCurrentChainId: () => currentChainId,
       getParticipateInMetrics: () => false,
       trackMetaMetricsEvent: () => undefined,
-<<<<<<< HEAD
-      createEventFragment: () => undefined,
-      updateEventFragment: () => undefined,
-      finalizeEventFragment: () => undefined,
-      getEventFragmentById: () =>
-        fragmentExists === false ? undefined : { id: 0 },
       getEIP1559GasFeeEstimates: () => undefined,
-      getAccountType: () => 'MetaMask',
-      getDeviceModel: () => 'N/A',
-=======
-      getEIP1559GasFeeEstimates: () => undefined,
->>>>>>> 367cad24
     });
     txController.nonceTracker.getNonceLock = () =>
       Promise.resolve({ nextNonce: 0, releaseLock: noop });
@@ -556,61 +525,6 @@
       stub2.restore();
     });
 
-<<<<<<< HEAD
-    it('should not add maxFeePerGas and maxPriorityFeePerGas to type-0 transactions', async function () {
-      const TEST_GASPRICE = '0x12a05f200';
-
-      const stub1 = sinon
-        .stub(txController, 'getEIP1559Compatibility')
-        .returns(true);
-
-      const stub2 = sinon
-        .stub(txController, '_getDefaultGasFees')
-        .callsFake(() => ({ gasPrice: TEST_GASPRICE }));
-
-      txController.txStateManager._addTransactionsToState([
-        {
-          id: 1,
-          status: TRANSACTION_STATUSES.UNAPPROVED,
-          metamaskNetworkId: currentNetworkId,
-          txParams: {
-            to: VALID_ADDRESS,
-            from: VALID_ADDRESS_TWO,
-            type: TRANSACTION_ENVELOPE_TYPES.LEGACY,
-          },
-          history: [{}],
-        },
-      ]);
-      const txMeta = {
-        id: 1,
-        txParams: {
-          from: '0xc684832530fcbddae4b4230a47e991ddcec2831d',
-          to: '0xc684832530fcbddae4b4230a47e991ddcec2831d',
-          type: TRANSACTION_ENVELOPE_TYPES.LEGACY,
-        },
-        history: [{}],
-      };
-      providerResultStub.eth_getBlockByNumber = { gasLimit: '47b784' };
-      providerResultStub.eth_estimateGas = '5209';
-
-      const txMetaWithDefaults = await txController.addTxGasDefaults(txMeta);
-
-      assert.equal(
-        txMetaWithDefaults.txParams.maxFeePerGas,
-        undefined,
-        'should not have maxFeePerGas',
-      );
-      assert.equal(
-        txMetaWithDefaults.txParams.maxPriorityFeePerGas,
-        undefined,
-        'should not have max priority fee per gas',
-      );
-      stub1.restore();
-      stub2.restore();
-    });
-
-=======
->>>>>>> 367cad24
     it('should not add gasPrice if the fee data is available from the dapp', async function () {
       const TEST_GASPRICE = '0x12a05f200';
       const TEST_MAX_FEE_PER_GAS = '0x12a05f200';
@@ -802,9 +716,9 @@
           gas: '0x7b0d',
           nonce: '0x4b',
         },
-        type: TRANSACTION_TYPES.SIMPLE_SEND,
-        transaction_envelope_type: TRANSACTION_ENVELOPE_TYPE_NAMES.LEGACY,
-        origin: ORIGIN_METAMASK,
+        type: 'sentEther',
+        transaction_envelope_type: 'legacy',
+        origin: 'metamask',
         chainId: currentChainId,
         time: 1624408066355,
         metamaskNetworkId: currentNetworkId,
@@ -1033,8 +947,6 @@
         to: '0xB09d8505E1F4EF1CeA089D47094f5DD3464083d4',
         gas: '0x5209',
         gasPrice: '0xa',
-        estimateSuggested: GAS_RECOMMENDATIONS.MEDIUM,
-        estimateUsed: GAS_RECOMMENDATIONS.HIGH,
       };
       txController.txStateManager._addTransactionsToState([
         {
@@ -1320,6 +1232,156 @@
     });
   });
 
+  describe('#_determineTransactionType', function () {
+    it('should return a simple send type when to is truthy but data is falsy', async function () {
+      const result = await txController._determineTransactionType({
+        to: '0xabc',
+        data: '',
+      });
+      assert.deepEqual(result, {
+        type: TRANSACTION_TYPES.SENT_ETHER,
+        getCodeResponse: null,
+      });
+    });
+
+    it('should return a token transfer type when data is for the respective method call', async function () {
+      const result = await txController._determineTransactionType({
+        to: '0xabc',
+        data:
+          '0xa9059cbb0000000000000000000000002f318C334780961FB129D2a6c30D0763d9a5C970000000000000000000000000000000000000000000000000000000000000000a',
+      });
+      assert.deepEqual(result, {
+        type: TRANSACTION_TYPES.TOKEN_METHOD_TRANSFER,
+        getCodeResponse: undefined,
+      });
+    });
+
+    it('should return a token approve type when data is for the respective method call', async function () {
+      const result = await txController._determineTransactionType({
+        to: '0xabc',
+        data:
+          '0x095ea7b30000000000000000000000002f318C334780961FB129D2a6c30D0763d9a5C9700000000000000000000000000000000000000000000000000000000000000005',
+      });
+      assert.deepEqual(result, {
+        type: TRANSACTION_TYPES.TOKEN_METHOD_APPROVE,
+        getCodeResponse: undefined,
+      });
+    });
+
+    it('should return a contract deployment type when to is falsy and there is data', async function () {
+      const result = await txController._determineTransactionType({
+        to: '',
+        data: '0xabd',
+      });
+      assert.deepEqual(result, {
+        type: TRANSACTION_TYPES.DEPLOY_CONTRACT,
+        getCodeResponse: undefined,
+      });
+    });
+
+    it('should return a simple send type with a 0x getCodeResponse when there is data and but the to address is not a contract address', async function () {
+      const result = await txController._determineTransactionType({
+        to: '0x9e673399f795D01116e9A8B2dD2F156705131ee9',
+        data: '0xabd',
+      });
+      assert.deepEqual(result, {
+        type: TRANSACTION_TYPES.SENT_ETHER,
+        getCodeResponse: '0x',
+      });
+    });
+
+    it('should return a simple send type with a null getCodeResponse when to is truthy and there is data and but getCode returns an error', async function () {
+      const result = await txController._determineTransactionType({
+        to: '0xabc',
+        data: '0xabd',
+      });
+      assert.deepEqual(result, {
+        type: TRANSACTION_TYPES.SENT_ETHER,
+        getCodeResponse: null,
+      });
+    });
+
+    it('should return a contract interaction type with the correct getCodeResponse when to is truthy and there is data and it is not a token transaction', async function () {
+      const _providerResultStub = {
+        // 1 gwei
+        eth_gasPrice: '0x0de0b6b3a7640000',
+        // by default, all accounts are external accounts (not contracts)
+        eth_getCode: '0xa',
+      };
+      const _provider = createTestProviderTools({
+        scaffold: _providerResultStub,
+      }).provider;
+      const _fromAccount = getTestAccounts()[0];
+      const _blockTrackerStub = new EventEmitter();
+      _blockTrackerStub.getCurrentBlock = noop;
+      _blockTrackerStub.getLatestBlock = noop;
+      const _txController = new TransactionController({
+        provider: _provider,
+        getGasPrice() {
+          return '0xee6b2800';
+        },
+        networkStore: new ObservableStore(currentNetworkId),
+        getCurrentChainId: () => currentChainId,
+        txHistoryLimit: 10,
+        blockTracker: _blockTrackerStub,
+        signTransaction: (ethTx) =>
+          new Promise((resolve) => {
+            ethTx.sign(_fromAccount.key);
+            resolve();
+          }),
+        getParticipateInMetrics: () => false,
+      });
+      const result = await _txController._determineTransactionType({
+        to: '0x9e673399f795D01116e9A8B2dD2F156705131ee9',
+        data: 'abd',
+      });
+      assert.deepEqual(result, {
+        type: TRANSACTION_TYPES.CONTRACT_INTERACTION,
+        getCodeResponse: '0x0a',
+      });
+    });
+
+    it('should return a contract interaction type with the correct getCodeResponse when to is a contract address and data is falsy', async function () {
+      const _providerResultStub = {
+        // 1 gwei
+        eth_gasPrice: '0x0de0b6b3a7640000',
+        // by default, all accounts are external accounts (not contracts)
+        eth_getCode: '0xa',
+      };
+      const _provider = createTestProviderTools({
+        scaffold: _providerResultStub,
+      }).provider;
+      const _fromAccount = getTestAccounts()[0];
+      const _blockTrackerStub = new EventEmitter();
+      _blockTrackerStub.getCurrentBlock = noop;
+      _blockTrackerStub.getLatestBlock = noop;
+      const _txController = new TransactionController({
+        provider: _provider,
+        getGasPrice() {
+          return '0xee6b2800';
+        },
+        networkStore: new ObservableStore(currentNetworkId),
+        getCurrentChainId: () => currentChainId,
+        txHistoryLimit: 10,
+        blockTracker: _blockTrackerStub,
+        signTransaction: (ethTx) =>
+          new Promise((resolve) => {
+            ethTx.sign(_fromAccount.key);
+            resolve();
+          }),
+        getParticipateInMetrics: () => false,
+      });
+      const result = await _txController._determineTransactionType({
+        to: '0x9e673399f795D01116e9A8B2dD2F156705131ee9',
+        data: '',
+      });
+      assert.deepEqual(result, {
+        type: TRANSACTION_TYPES.CONTRACT_INTERACTION,
+        getCodeResponse: '0x0a',
+      });
+    });
+  });
+
   describe('#getPendingTransactions', function () {
     it('should show only submitted and approved transactions as pending transaction', function () {
       txController.txStateManager._addTransactionsToState([
@@ -1414,381 +1476,19 @@
 
   describe('#_trackTransactionMetricsEvent', function () {
     let trackMetaMetricsEventSpy;
-    let createEventFragmentSpy;
-    let finalizeEventFragmentSpy;
 
     beforeEach(function () {
       trackMetaMetricsEventSpy = sinon.spy(
         txController,
         '_trackMetaMetricsEvent',
       );
-
-      createEventFragmentSpy = sinon.spy(txController, 'createEventFragment');
-
-      finalizeEventFragmentSpy = sinon.spy(
-        txController,
-        'finalizeEventFragment',
-      );
-
-      sinon
-        .stub(txController, '_getEIP1559GasFeeEstimates')
-        .resolves(mockEstimates['fee-market']);
     });
 
     afterEach(function () {
       trackMetaMetricsEventSpy.restore();
-      createEventFragmentSpy.restore();
-      finalizeEventFragmentSpy.restore();
-    });
-
-    describe('On transaction created by the user', function () {
-      let txMeta;
-      before(function () {
-        txMeta = {
-          id: 1,
-          status: TRANSACTION_STATUSES.UNAPPROVED,
-          txParams: {
-            from: fromAccount.address,
-            to: '0x1678a085c290ebd122dc42cba69373b5953b831d',
-            gasPrice: '0x77359400',
-            gas: '0x7b0d',
-            nonce: '0x4b',
-          },
-          type: TRANSACTION_TYPES.SIMPLE_SEND,
-          origin: ORIGIN_METAMASK,
-          chainId: currentChainId,
-          time: 1624408066355,
-          metamaskNetworkId: currentNetworkId,
-          defaultGasEstimates: {
-            gas: '0x7b0d',
-            gasPrice: '0x77359400',
-          },
-        };
-      });
-
-      it('should create an event fragment when transaction added', async function () {
-        const expectedPayload = {
-          initialEvent: 'Transaction Added',
-          successEvent: 'Transaction Approved',
-          failureEvent: 'Transaction Rejected',
-          uniqueIdentifier: 'transaction-added-1',
-          category: EVENT.CATEGORIES.TRANSACTIONS,
-          persist: true,
-          properties: {
-            chain_id: '0x2a',
-            eip_1559_version: '0',
-            gas_edit_attempted: 'none',
-            gas_edit_type: 'none',
-            network: '42',
-            referrer: ORIGIN_METAMASK,
-            source: EVENT.SOURCE.TRANSACTION.USER,
-            transaction_type: TRANSACTION_TYPES.SIMPLE_SEND,
-            account_type: 'MetaMask',
-            asset_type: ASSET_TYPES.NATIVE,
-            token_standard: TOKEN_STANDARDS.NONE,
-            device_model: 'N/A',
-            transaction_speed_up: false,
-          },
-          sensitiveProperties: {
-            default_gas: '0.000031501',
-            default_gas_price: '2',
-            gas_price: '2',
-            gas_limit: '0x7b0d',
-            transaction_contract_method: undefined,
-            first_seen: 1624408066355,
-            transaction_envelope_type: TRANSACTION_ENVELOPE_TYPE_NAMES.LEGACY,
-            status: 'unapproved',
-          },
-        };
-
-        await txController._trackTransactionMetricsEvent(
-          txMeta,
-          TRANSACTION_EVENTS.ADDED,
-        );
-        assert.equal(createEventFragmentSpy.callCount, 1);
-        assert.equal(finalizeEventFragmentSpy.callCount, 0);
-        assert.deepEqual(
-          createEventFragmentSpy.getCall(0).args[0],
-          expectedPayload,
-        );
-      });
-
-      it('Should finalize the transaction added fragment as abandoned if user rejects transaction', async function () {
-        fragmentExists = true;
-        await txController._trackTransactionMetricsEvent(
-          txMeta,
-          TRANSACTION_EVENTS.REJECTED,
-        );
-        assert.equal(createEventFragmentSpy.callCount, 0);
-        assert.equal(finalizeEventFragmentSpy.callCount, 1);
-        assert.deepEqual(
-          finalizeEventFragmentSpy.getCall(0).args[0],
-          'transaction-added-1',
-        );
-        assert.deepEqual(finalizeEventFragmentSpy.getCall(0).args[1], {
-          abandoned: true,
-        });
-      });
-
-      it('Should finalize the transaction added fragment if user approves transaction', async function () {
-        fragmentExists = true;
-        await txController._trackTransactionMetricsEvent(
-          txMeta,
-          TRANSACTION_EVENTS.APPROVED,
-        );
-        assert.equal(createEventFragmentSpy.callCount, 0);
-        assert.equal(finalizeEventFragmentSpy.callCount, 1);
-        assert.deepEqual(
-          finalizeEventFragmentSpy.getCall(0).args[0],
-          'transaction-added-1',
-        );
-        assert.deepEqual(
-          finalizeEventFragmentSpy.getCall(0).args[1],
-          undefined,
-        );
-      });
-
-      it('should create an event fragment when transaction is submitted', async function () {
-        const expectedPayload = {
-          initialEvent: 'Transaction Submitted',
-          successEvent: 'Transaction Finalized',
-          uniqueIdentifier: 'transaction-submitted-1',
-          category: EVENT.CATEGORIES.TRANSACTIONS,
-          persist: true,
-          properties: {
-            chain_id: '0x2a',
-            eip_1559_version: '0',
-            gas_edit_attempted: 'none',
-            gas_edit_type: 'none',
-            network: '42',
-            referrer: ORIGIN_METAMASK,
-            source: EVENT.SOURCE.TRANSACTION.USER,
-            transaction_type: TRANSACTION_TYPES.SIMPLE_SEND,
-            account_type: 'MetaMask',
-            asset_type: ASSET_TYPES.NATIVE,
-            token_standard: TOKEN_STANDARDS.NONE,
-            device_model: 'N/A',
-            transaction_speed_up: false,
-          },
-          sensitiveProperties: {
-            default_gas: '0.000031501',
-            default_gas_price: '2',
-            gas_price: '2',
-            gas_limit: '0x7b0d',
-            transaction_contract_method: undefined,
-            first_seen: 1624408066355,
-            transaction_envelope_type: TRANSACTION_ENVELOPE_TYPE_NAMES.LEGACY,
-            status: 'unapproved',
-          },
-        };
-
-        await txController._trackTransactionMetricsEvent(
-          txMeta,
-          TRANSACTION_EVENTS.SUBMITTED,
-        );
-        assert.equal(createEventFragmentSpy.callCount, 1);
-        assert.equal(finalizeEventFragmentSpy.callCount, 0);
-        assert.deepEqual(
-          createEventFragmentSpy.getCall(0).args[0],
-          expectedPayload,
-        );
-      });
-
-      it('Should finalize the transaction submitted fragment when transaction finalizes', async function () {
-        fragmentExists = true;
-        await txController._trackTransactionMetricsEvent(
-          txMeta,
-          TRANSACTION_EVENTS.FINALIZED,
-        );
-        assert.equal(createEventFragmentSpy.callCount, 0);
-        assert.equal(finalizeEventFragmentSpy.callCount, 1);
-        assert.deepEqual(
-          finalizeEventFragmentSpy.getCall(0).args[0],
-          'transaction-submitted-1',
-        );
-        assert.deepEqual(
-          finalizeEventFragmentSpy.getCall(0).args[1],
-          undefined,
-        );
-      });
-    });
-
-    describe('On transaction suggested by dapp', function () {
-      let txMeta;
-      before(function () {
-        txMeta = {
-          id: 1,
-          status: TRANSACTION_STATUSES.UNAPPROVED,
-          txParams: {
-            from: fromAccount.address,
-            to: '0x1678a085c290ebd122dc42cba69373b5953b831d',
-            gasPrice: '0x77359400',
-            gas: '0x7b0d',
-            nonce: '0x4b',
-          },
-          type: TRANSACTION_TYPES.SIMPLE_SEND,
-          origin: 'other',
-          chainId: currentChainId,
-          time: 1624408066355,
-          metamaskNetworkId: currentNetworkId,
-          defaultGasEstimates: {
-            gas: '0x7b0d',
-            gasPrice: '0x77359400',
-          },
-        };
-      });
-
-      it('should create an event fragment when transaction added', async function () {
-        const expectedPayload = {
-          initialEvent: 'Transaction Added',
-          successEvent: 'Transaction Approved',
-          failureEvent: 'Transaction Rejected',
-          uniqueIdentifier: 'transaction-added-1',
-          category: EVENT.CATEGORIES.TRANSACTIONS,
-          persist: true,
-          properties: {
-            chain_id: '0x2a',
-            eip_1559_version: '0',
-            gas_edit_attempted: 'none',
-            gas_edit_type: 'none',
-            network: '42',
-            referrer: 'other',
-            source: EVENT.SOURCE.TRANSACTION.DAPP,
-            transaction_type: TRANSACTION_TYPES.SIMPLE_SEND,
-            account_type: 'MetaMask',
-            asset_type: ASSET_TYPES.NATIVE,
-            token_standard: TOKEN_STANDARDS.NONE,
-            device_model: 'N/A',
-            transaction_speed_up: false,
-          },
-          sensitiveProperties: {
-            default_gas: '0.000031501',
-            default_gas_price: '2',
-            gas_price: '2',
-            gas_limit: '0x7b0d',
-            transaction_contract_method: undefined,
-            first_seen: 1624408066355,
-            transaction_envelope_type: TRANSACTION_ENVELOPE_TYPE_NAMES.LEGACY,
-            status: 'unapproved',
-          },
-        };
-
-        await txController._trackTransactionMetricsEvent(
-          txMeta,
-          TRANSACTION_EVENTS.ADDED,
-        );
-        assert.equal(createEventFragmentSpy.callCount, 1);
-        assert.equal(finalizeEventFragmentSpy.callCount, 0);
-        assert.deepEqual(
-          createEventFragmentSpy.getCall(0).args[0],
-          expectedPayload,
-        );
-      });
-
-      it('Should finalize the transaction added fragment as abandoned if user rejects transaction', async function () {
-        fragmentExists = true;
-
-        await txController._trackTransactionMetricsEvent(
-          txMeta,
-          TRANSACTION_EVENTS.REJECTED,
-        );
-        assert.equal(createEventFragmentSpy.callCount, 0);
-        assert.equal(finalizeEventFragmentSpy.callCount, 1);
-        assert.deepEqual(
-          finalizeEventFragmentSpy.getCall(0).args[0],
-          'transaction-added-1',
-        );
-        assert.deepEqual(finalizeEventFragmentSpy.getCall(0).args[1], {
-          abandoned: true,
-        });
-      });
-
-      it('Should finalize the transaction added fragment if user approves transaction', async function () {
-        fragmentExists = true;
-
-        await txController._trackTransactionMetricsEvent(
-          txMeta,
-          TRANSACTION_EVENTS.APPROVED,
-        );
-        assert.equal(createEventFragmentSpy.callCount, 0);
-        assert.equal(finalizeEventFragmentSpy.callCount, 1);
-        assert.deepEqual(
-          finalizeEventFragmentSpy.getCall(0).args[0],
-          'transaction-added-1',
-        );
-        assert.deepEqual(
-          finalizeEventFragmentSpy.getCall(0).args[1],
-          undefined,
-        );
-      });
-
-      it('should create an event fragment when transaction is submitted', async function () {
-        const expectedPayload = {
-          initialEvent: 'Transaction Submitted',
-          successEvent: 'Transaction Finalized',
-          uniqueIdentifier: 'transaction-submitted-1',
-          category: EVENT.CATEGORIES.TRANSACTIONS,
-          persist: true,
-          properties: {
-            chain_id: '0x2a',
-            eip_1559_version: '0',
-            gas_edit_attempted: 'none',
-            gas_edit_type: 'none',
-            network: '42',
-            referrer: 'other',
-            source: EVENT.SOURCE.TRANSACTION.DAPP,
-            transaction_type: TRANSACTION_TYPES.SIMPLE_SEND,
-            account_type: 'MetaMask',
-            asset_type: ASSET_TYPES.NATIVE,
-            token_standard: TOKEN_STANDARDS.NONE,
-            device_model: 'N/A',
-            transaction_speed_up: false,
-          },
-          sensitiveProperties: {
-            default_gas: '0.000031501',
-            default_gas_price: '2',
-            gas_price: '2',
-            gas_limit: '0x7b0d',
-            transaction_contract_method: undefined,
-            first_seen: 1624408066355,
-            transaction_envelope_type: TRANSACTION_ENVELOPE_TYPE_NAMES.LEGACY,
-            status: 'unapproved',
-          },
-        };
-
-        await txController._trackTransactionMetricsEvent(
-          txMeta,
-          TRANSACTION_EVENTS.SUBMITTED,
-        );
-        assert.equal(createEventFragmentSpy.callCount, 1);
-        assert.equal(finalizeEventFragmentSpy.callCount, 0);
-        assert.deepEqual(
-          createEventFragmentSpy.getCall(0).args[0],
-          expectedPayload,
-        );
-      });
-
-      it('Should finalize the transaction submitted fragment when transaction finalizes', async function () {
-        fragmentExists = true;
-
-        await txController._trackTransactionMetricsEvent(
-          txMeta,
-          TRANSACTION_EVENTS.FINALIZED,
-        );
-        assert.equal(createEventFragmentSpy.callCount, 0);
-        assert.equal(finalizeEventFragmentSpy.callCount, 1);
-        assert.deepEqual(
-          finalizeEventFragmentSpy.getCall(0).args[0],
-          'transaction-submitted-1',
-        );
-        assert.deepEqual(
-          finalizeEventFragmentSpy.getCall(0).args[1],
-          undefined,
-        );
-      });
-    });
-
-    it('should create missing fragments when events happen out of order or are missing', async function () {
+    });
+
+    it('should call _trackMetaMetricsEvent with the correct payload (user source)', function () {
       const txMeta = {
         id: 1,
         status: TRANSACTION_STATUSES.UNAPPROVED,
@@ -1799,61 +1499,43 @@
           gas: '0x7b0d',
           nonce: '0x4b',
         },
-        type: TRANSACTION_TYPES.SIMPLE_SEND,
-        origin: 'other',
+        type: 'sentEther',
+        origin: 'metamask',
         chainId: currentChainId,
         time: 1624408066355,
         metamaskNetworkId: currentNetworkId,
       };
-
       const expectedPayload = {
-        successEvent: 'Transaction Approved',
-        failureEvent: 'Transaction Rejected',
-        uniqueIdentifier: 'transaction-added-1',
-        category: EVENT.CATEGORIES.TRANSACTIONS,
-        persist: true,
+        event: 'Transaction Added',
+        category: 'Transactions',
         properties: {
           chain_id: '0x2a',
-          eip_1559_version: '0',
-          gas_edit_attempted: 'none',
-          gas_edit_type: 'none',
           network: '42',
-          referrer: 'other',
-          source: EVENT.SOURCE.TRANSACTION.DAPP,
-          transaction_type: TRANSACTION_TYPES.SIMPLE_SEND,
-          account_type: 'MetaMask',
-          asset_type: ASSET_TYPES.NATIVE,
-          token_standard: TOKEN_STANDARDS.NONE,
-          device_model: 'N/A',
-          transaction_speed_up: false,
+          referrer: 'metamask',
+          source: 'user',
+          type: 'sentEther',
         },
         sensitiveProperties: {
           gas_price: '2',
           gas_limit: '0x7b0d',
-          transaction_contract_method: undefined,
           first_seen: 1624408066355,
-          transaction_envelope_type: TRANSACTION_ENVELOPE_TYPE_NAMES.LEGACY,
+          transaction_envelope_type: 'legacy',
           status: 'unapproved',
         },
       };
-      await txController._trackTransactionMetricsEvent(
+
+      txController._trackTransactionMetricsEvent(
         txMeta,
-        TRANSACTION_EVENTS.APPROVED,
-      );
-      assert.equal(createEventFragmentSpy.callCount, 1);
+        TRANSACTION_EVENTS.ADDED,
+      );
+      assert.equal(trackMetaMetricsEventSpy.callCount, 1);
       assert.deepEqual(
-        createEventFragmentSpy.getCall(0).args[0],
+        trackMetaMetricsEventSpy.getCall(0).args[0],
         expectedPayload,
       );
-      assert.equal(finalizeEventFragmentSpy.callCount, 1);
-      assert.deepEqual(
-        finalizeEventFragmentSpy.getCall(0).args[0],
-        'transaction-added-1',
-      );
-      assert.deepEqual(finalizeEventFragmentSpy.getCall(0).args[1], undefined);
-    });
-
-    it('should call _trackMetaMetricsEvent with the correct payload (extra params)', async function () {
+    });
+
+    it('should call _trackMetaMetricsEvent with the correct payload (dapp source)', function () {
       const txMeta = {
         id: 1,
         status: TRANSACTION_STATUSES.UNAPPROVED,
@@ -1864,47 +1546,81 @@
           gas: '0x7b0d',
           nonce: '0x4b',
         },
-        type: TRANSACTION_TYPES.SIMPLE_SEND,
+        type: 'sentEther',
         origin: 'other',
         chainId: currentChainId,
         time: 1624408066355,
         metamaskNetworkId: currentNetworkId,
       };
       const expectedPayload = {
-        initialEvent: 'Transaction Added',
-        successEvent: 'Transaction Approved',
-        failureEvent: 'Transaction Rejected',
-        uniqueIdentifier: 'transaction-added-1',
-        persist: true,
-        category: EVENT.CATEGORIES.TRANSACTIONS,
+        event: 'Transaction Added',
+        category: 'Transactions',
+        properties: {
+          chain_id: '0x2a',
+          network: '42',
+          referrer: 'other',
+          source: 'dapp',
+          type: 'sentEther',
+        },
+        sensitiveProperties: {
+          gas_price: '2',
+          gas_limit: '0x7b0d',
+          first_seen: 1624408066355,
+          transaction_envelope_type: 'legacy',
+          status: 'unapproved',
+        },
+      };
+
+      txController._trackTransactionMetricsEvent(
+        txMeta,
+        TRANSACTION_EVENTS.ADDED,
+      );
+      assert.equal(trackMetaMetricsEventSpy.callCount, 1);
+      assert.deepEqual(
+        trackMetaMetricsEventSpy.getCall(0).args[0],
+        expectedPayload,
+      );
+    });
+
+    it('should call _trackMetaMetricsEvent with the correct payload (extra params)', function () {
+      const txMeta = {
+        id: 1,
+        status: TRANSACTION_STATUSES.UNAPPROVED,
+        txParams: {
+          from: fromAccount.address,
+          to: '0x1678a085c290ebd122dc42cba69373b5953b831d',
+          gasPrice: '0x77359400',
+          gas: '0x7b0d',
+          nonce: '0x4b',
+        },
+        type: 'sentEther',
+        origin: 'other',
+        chainId: currentChainId,
+        time: 1624408066355,
+        metamaskNetworkId: currentNetworkId,
+      };
+      const expectedPayload = {
+        event: 'Transaction Added',
+        category: 'Transactions',
         properties: {
           network: '42',
           referrer: 'other',
-          source: EVENT.SOURCE.TRANSACTION.DAPP,
-          transaction_type: TRANSACTION_TYPES.SIMPLE_SEND,
+          source: 'dapp',
+          type: 'sentEther',
           chain_id: '0x2a',
-          eip_1559_version: '0',
-          gas_edit_attempted: 'none',
-          gas_edit_type: 'none',
-          account_type: 'MetaMask',
-          asset_type: ASSET_TYPES.NATIVE,
-          token_standard: TOKEN_STANDARDS.NONE,
-          device_model: 'N/A',
-          transaction_speed_up: false,
         },
         sensitiveProperties: {
           baz: 3.0,
           foo: 'bar',
           gas_price: '2',
           gas_limit: '0x7b0d',
-          transaction_contract_method: undefined,
           first_seen: 1624408066355,
-          transaction_envelope_type: TRANSACTION_ENVELOPE_TYPE_NAMES.LEGACY,
+          transaction_envelope_type: 'legacy',
           status: 'unapproved',
         },
       };
 
-      await txController._trackTransactionMetricsEvent(
+      txController._trackTransactionMetricsEvent(
         txMeta,
         TRANSACTION_EVENTS.ADDED,
         {
@@ -1912,15 +1628,14 @@
           foo: 'bar',
         },
       );
-      assert.equal(createEventFragmentSpy.callCount, 1);
-      assert.equal(finalizeEventFragmentSpy.callCount, 0);
+      assert.equal(trackMetaMetricsEventSpy.callCount, 1);
       assert.deepEqual(
-        createEventFragmentSpy.getCall(0).args[0],
+        trackMetaMetricsEventSpy.getCall(0).args[0],
         expectedPayload,
       );
     });
 
-    it('should call _trackMetaMetricsEvent with the correct payload (EIP-1559)', async function () {
+    it('should call _trackMetaMetricsEvent with the correct payload (EIP-1559)', function () {
       const txMeta = {
         id: 1,
         status: TRANSACTION_STATUSES.UNAPPROVED,
@@ -1931,41 +1646,22 @@
           maxPriorityFeePerGas: '0x77359400',
           gas: '0x7b0d',
           nonce: '0x4b',
-          estimateSuggested: GAS_RECOMMENDATIONS.MEDIUM,
-          estimateUsed: GAS_RECOMMENDATIONS.HIGH,
-        },
-        type: TRANSACTION_TYPES.SIMPLE_SEND,
+        },
+        type: 'sentEther',
         origin: 'other',
         chainId: currentChainId,
         time: 1624408066355,
         metamaskNetworkId: currentNetworkId,
-        defaultGasEstimates: {
-          estimateType: 'medium',
-          maxFeePerGas: '0x77359400',
-          maxPriorityFeePerGas: '0x77359400',
-        },
       };
       const expectedPayload = {
-        initialEvent: 'Transaction Added',
-        successEvent: 'Transaction Approved',
-        failureEvent: 'Transaction Rejected',
-        uniqueIdentifier: 'transaction-added-1',
-        persist: true,
-        category: EVENT.CATEGORIES.TRANSACTIONS,
+        event: 'Transaction Added',
+        category: 'Transactions',
         properties: {
           chain_id: '0x2a',
-          eip_1559_version: '1',
-          gas_edit_attempted: 'none',
-          gas_edit_type: 'none',
           network: '42',
           referrer: 'other',
-          source: EVENT.SOURCE.TRANSACTION.DAPP,
-          transaction_type: TRANSACTION_TYPES.SIMPLE_SEND,
-          account_type: 'MetaMask',
-          asset_type: ASSET_TYPES.NATIVE,
-          token_standard: TOKEN_STANDARDS.NONE,
-          device_model: 'N/A',
-          transaction_speed_up: false,
+          source: 'dapp',
+          type: 'sentEther',
         },
         sensitiveProperties: {
           baz: 3.0,
@@ -1973,19 +1669,13 @@
           max_fee_per_gas: '2',
           max_priority_fee_per_gas: '2',
           gas_limit: '0x7b0d',
-          transaction_contract_method: undefined,
           first_seen: 1624408066355,
-          transaction_envelope_type: TRANSACTION_ENVELOPE_TYPE_NAMES.FEE_MARKET,
+          transaction_envelope_type: 'fee-market',
           status: 'unapproved',
-          estimate_suggested: GAS_RECOMMENDATIONS.MEDIUM,
-          estimate_used: GAS_RECOMMENDATIONS.HIGH,
-          default_estimate: 'medium',
-          default_max_fee_per_gas: '70',
-          default_max_priority_fee_per_gas: '7',
-        },
-      };
-
-      await txController._trackTransactionMetricsEvent(
+        },
+      };
+
+      txController._trackTransactionMetricsEvent(
         txMeta,
         TRANSACTION_EVENTS.ADDED,
         {
@@ -1993,10 +1683,9 @@
           foo: 'bar',
         },
       );
-      assert.equal(createEventFragmentSpy.callCount, 1);
-      assert.equal(finalizeEventFragmentSpy.callCount, 0);
+      assert.equal(trackMetaMetricsEventSpy.callCount, 1);
       assert.deepEqual(
-        createEventFragmentSpy.getCall(0).args[0],
+        trackMetaMetricsEventSpy.getCall(0).args[0],
         expectedPayload,
       );
     });
@@ -2050,346 +1739,5 @@
       const result = txController._getGasValuesInGWEI(params);
       assert.deepEqual(result, expectedParams);
     });
-
-    it('converts gas values in hex GWEi to dec GWEI, retains estimate fields', function () {
-      const params = {
-        max_fee_per_gas: '0x77359400',
-        max_priority_fee_per_gas: '0x77359400',
-        estimate_suggested: GAS_RECOMMENDATIONS.MEDIUM,
-        estimate_used: GAS_RECOMMENDATIONS.HIGH,
-      };
-      const expectedParams = {
-        max_fee_per_gas: '2',
-        max_priority_fee_per_gas: '2',
-        estimate_suggested: GAS_RECOMMENDATIONS.MEDIUM,
-        estimate_used: GAS_RECOMMENDATIONS.HIGH,
-      };
-      const result = txController._getGasValuesInGWEI(params);
-      assert.deepEqual(result, expectedParams);
-    });
-  });
-
-  describe('update transaction methods', function () {
-    let txStateManager;
-
-    beforeEach(function () {
-      txStateManager = txController.txStateManager;
-      txStateManager.addTransaction({
-        id: '1',
-        status: TRANSACTION_STATUSES.UNAPPROVED,
-        metamaskNetworkId: currentNetworkId,
-        txParams: {
-          gasLimit: '0x001',
-          gasPrice: '0x002',
-          // max fees can not be mixed with gasPrice
-          // maxPriorityFeePerGas: '0x003',
-          // maxFeePerGas: '0x004',
-          to: VALID_ADDRESS,
-          from: VALID_ADDRESS,
-        },
-        estimateUsed: '0x005',
-        estimatedBaseFee: '0x006',
-        decEstimatedBaseFee: '6',
-        type: 'swap',
-        sourceTokenSymbol: 'ETH',
-        destinationTokenSymbol: 'UNI',
-        destinationTokenDecimals: 16,
-        destinationTokenAddress: VALID_ADDRESS,
-        swapMetaData: {},
-        swapTokenValue: '0x007',
-        userEditedGasLimit: '0x008',
-        userFeeLevel: 'medium',
-      });
-    });
-
-    it('updates transaction gas fees', function () {
-      // test update gasFees
-      txController.updateTransactionGasFees('1', {
-        gasPrice: '0x0022',
-        gasLimit: '0x0011',
-      });
-      let result = txStateManager.getTransaction('1');
-      assert.equal(result.txParams.gasPrice, '0x0022');
-      // TODO: weird behavior here...only gasPrice gets returned.
-      // assert.equal(result.txParams.gasLimit, '0x0011');
-
-      // test update maxPriorityFeePerGas
-      txStateManager.addTransaction({
-        id: '2',
-        status: TRANSACTION_STATUSES.UNAPPROVED,
-        metamaskNetworkId: currentNetworkId,
-        txParams: {
-          maxPriorityFeePerGas: '0x003',
-          to: VALID_ADDRESS,
-          from: VALID_ADDRESS,
-        },
-        estimateUsed: '0x005',
-      });
-      txController.updateTransactionGasFees('2', {
-        maxPriorityFeePerGas: '0x0033',
-      });
-      result = txStateManager.getTransaction('2');
-      assert.equal(result.txParams.maxPriorityFeePerGas, '0x0033');
-
-      // test update maxFeePerGas
-      txStateManager.addTransaction({
-        id: '3',
-        status: TRANSACTION_STATUSES.UNAPPROVED,
-        metamaskNetworkId: currentNetworkId,
-        txParams: {
-          maxPriorityFeePerGas: '0x003',
-          maxFeePerGas: '0x004',
-          to: VALID_ADDRESS,
-          from: VALID_ADDRESS,
-        },
-        estimateUsed: '0x005',
-      });
-      txController.updateTransactionGasFees('3', { maxFeePerGas: '0x0044' });
-      result = txStateManager.getTransaction('3');
-      assert.equal(result.txParams.maxFeePerGas, '0x0044');
-
-      // test update estimate used
-      txController.updateTransactionGasFees('3', { estimateUsed: '0x0055' });
-      result = txStateManager.getTransaction('3');
-      assert.equal(result.estimateUsed, '0x0055');
-    });
-
-    it('updates estimated base fee', function () {
-      txController.updateTransactionEstimatedBaseFee('1', {
-        estimatedBaseFee: '0x0066',
-        decEstimatedBaseFee: '66',
-      });
-      const result = txStateManager.getTransaction('1');
-      assert.equal(result.estimatedBaseFee, '0x0066');
-      assert.equal(result.decEstimatedBaseFee, '66');
-    });
-
-    it('updates swap approval transaction', function () {
-      txController.updateSwapApprovalTransaction('1', {
-        type: 'swapApproval',
-        sourceTokenSymbol: 'XBN',
-      });
-
-      const result = txStateManager.getTransaction('1');
-      assert.equal(result.type, 'swapApproval');
-      assert.equal(result.sourceTokenSymbol, 'XBN');
-    });
-
-    it('updates swap transaction', function () {
-      txController.updateSwapTransaction('1', {
-        sourceTokenSymbol: 'BTCX',
-        destinationTokenSymbol: 'ETH',
-      });
-
-      const result = txStateManager.getTransaction('1');
-      assert.equal(result.sourceTokenSymbol, 'BTCX');
-      assert.equal(result.destinationTokenSymbol, 'ETH');
-      assert.equal(result.destinationTokenDecimals, 16);
-      assert.equal(result.destinationTokenAddress, VALID_ADDRESS);
-      assert.equal(result.swapTokenValue, '0x007');
-
-      txController.updateSwapTransaction('1', {
-        type: 'swapped',
-        destinationTokenDecimals: 8,
-        destinationTokenAddress: VALID_ADDRESS_TWO,
-        swapTokenValue: '0x0077',
-      });
-      assert.equal(result.sourceTokenSymbol, 'BTCX');
-      assert.equal(result.destinationTokenSymbol, 'ETH');
-      assert.equal(result.type, 'swapped');
-      assert.equal(result.destinationTokenDecimals, 8);
-      assert.equal(result.destinationTokenAddress, VALID_ADDRESS_TWO);
-      assert.equal(result.swapTokenValue, '0x0077');
-    });
-
-    it('updates transaction user settings', function () {
-      txController.updateTransactionUserSettings('1', {
-        userEditedGasLimit: '0x0088',
-        userFeeLevel: 'high',
-      });
-
-      const result = txStateManager.getTransaction('1');
-      assert.equal(result.userEditedGasLimit, '0x0088');
-      assert.equal(result.userFeeLevel, 'high');
-    });
-
-    it('should not update and should throw error if status is not type "unapproved"', function () {
-      txStateManager.addTransaction({
-        id: '4',
-        status: TRANSACTION_STATUSES.DROPPED,
-        metamaskNetworkId: currentNetworkId,
-        txParams: {
-          maxPriorityFeePerGas: '0x007',
-          maxFeePerGas: '0x008',
-          to: VALID_ADDRESS,
-          from: VALID_ADDRESS,
-        },
-        estimateUsed: '0x009',
-      });
-
-      assert.throws(
-        () =>
-          txController.updateTransactionGasFees('4', {
-            maxFeePerGas: '0x0088',
-          }),
-        Error,
-        `TransactionsController: Can only call updateTransactionGasFees on an unapproved transaction.
-         Current tx status: ${TRANSACTION_STATUSES.DROPPED}`,
-      );
-
-      const transaction = txStateManager.getTransaction('4');
-      assert.equal(transaction.txParams.maxFeePerGas, '0x008');
-    });
-
-    it('does not update unknown parameters in update method', function () {
-      txController.updateSwapTransaction('1', {
-        type: 'swapped',
-        destinationTokenDecimals: 8,
-        destinationTokenAddress: VALID_ADDRESS_TWO,
-        swapTokenValue: '0x011',
-        gasPrice: '0x12',
-      });
-
-      let result = txStateManager.getTransaction('1');
-
-      assert.equal(result.type, 'swapped');
-      assert.equal(result.destinationTokenDecimals, 8);
-      assert.equal(result.destinationTokenAddress, VALID_ADDRESS_TWO);
-      assert.equal(result.swapTokenValue, '0x011');
-      assert.equal(result.txParams.gasPrice, '0x002'); // not updated even though it's passed in to update
-
-      txController.updateTransactionGasFees('1', {
-        estimateUsed: '0x13',
-        gasPrice: '0x14',
-        destinationTokenAddress: VALID_ADDRESS,
-      });
-
-      result = txStateManager.getTransaction('1');
-      assert.equal(result.estimateUsed, '0x13');
-      assert.equal(result.txParams.gasPrice, '0x14');
-      assert.equal(result.destinationTokenAddress, VALID_ADDRESS_TWO); // not updated even though it's passed in to update
-    });
-  });
-
-  describe('updateEditableParams', function () {
-    let txStateManager;
-
-    beforeEach(function () {
-      txStateManager = txController.txStateManager;
-      txStateManager.addTransaction({
-        id: '1',
-        status: TRANSACTION_STATUSES.UNAPPROVED,
-        metamaskNetworkId: currentNetworkId,
-        txParams: {
-          gas: '0x001',
-          gasPrice: '0x002',
-          // max fees can not be mixed with gasPrice
-          // maxPriorityFeePerGas: '0x003',
-          // maxFeePerGas: '0x004',
-          to: VALID_ADDRESS,
-          from: VALID_ADDRESS,
-        },
-        estimateUsed: '0x005',
-        estimatedBaseFee: '0x006',
-        decEstimatedBaseFee: '6',
-        type: 'simpleSend',
-        userEditedGasLimit: '0x008',
-        userFeeLevel: 'medium',
-      });
-    });
-
-    it('updates editible params when type changes from simple send to token transfer', async function () {
-      providerResultStub.eth_getCode = '0xab';
-      // test update gasFees
-      await txController.updateEditableParams('1', {
-        data:
-          '0xa9059cbb000000000000000000000000e18035bf8712672935fdb4e5e431b1a0183d2dfc0000000000000000000000000000000000000000000000000de0b6b3a7640000',
-      });
-      const result = txStateManager.getTransaction('1');
-      assert.equal(
-        result.txParams.data,
-        '0xa9059cbb000000000000000000000000e18035bf8712672935fdb4e5e431b1a0183d2dfc0000000000000000000000000000000000000000000000000de0b6b3a7640000',
-      );
-      assert.equal(result.type, TRANSACTION_TYPES.TOKEN_METHOD_TRANSFER);
-    });
-
-    it('updates editible params when type changes from token transfer to simple send', async function () {
-      // test update gasFees
-      txStateManager.addTransaction({
-        id: '2',
-        status: TRANSACTION_STATUSES.UNAPPROVED,
-        metamaskNetworkId: currentNetworkId,
-        txParams: {
-          gas: '0x001',
-          gasPrice: '0x002',
-          // max fees can not be mixed with gasPrice
-          // maxPriorityFeePerGas: '0x003',
-          // maxFeePerGas: '0x004',
-          to: VALID_ADDRESS,
-          from: VALID_ADDRESS,
-          data:
-            '0xa9059cbb000000000000000000000000e18035bf8712672935fdb4e5e431b1a0183d2dfc0000000000000000000000000000000000000000000000000de0b6b3a7640000',
-        },
-        estimateUsed: '0x005',
-        estimatedBaseFee: '0x006',
-        decEstimatedBaseFee: '6',
-        type: TRANSACTION_TYPES.TOKEN_METHOD_TRANSFER,
-        userEditedGasLimit: '0x008',
-        userFeeLevel: 'medium',
-      });
-      await txController.updateEditableParams('2', {
-        data: '0x',
-      });
-      const result = txStateManager.getTransaction('2');
-      assert.equal(result.txParams.data, '0x');
-      assert.equal(result.type, TRANSACTION_TYPES.SIMPLE_SEND);
-    });
-
-    it('updates editible params when type changes from simpleSend to contract interaction', async function () {
-      // test update gasFees
-      txStateManager.addTransaction({
-        id: '3',
-        status: TRANSACTION_STATUSES.UNAPPROVED,
-        metamaskNetworkId: currentNetworkId,
-        txParams: {
-          gas: '0x001',
-          gasPrice: '0x002',
-          // max fees can not be mixed with gasPrice
-          // maxPriorityFeePerGas: '0x003',
-          // maxFeePerGas: '0x004',
-          to: VALID_ADDRESS,
-          from: VALID_ADDRESS,
-        },
-        estimateUsed: '0x005',
-        estimatedBaseFee: '0x006',
-        decEstimatedBaseFee: '6',
-        type: TRANSACTION_TYPES.TOKEN_METHOD_TRANSFER,
-        userEditedGasLimit: '0x008',
-        userFeeLevel: 'medium',
-      });
-      providerResultStub.eth_getCode = '0x5';
-      await txController.updateEditableParams('3', {
-        data: '0x123',
-      });
-      const result = txStateManager.getTransaction('3');
-      assert.equal(result.txParams.data, '0x123');
-      assert.equal(result.type, TRANSACTION_TYPES.CONTRACT_INTERACTION);
-    });
-
-    it('updates editible params when type does not change', async function () {
-      // test update gasFees
-      await txController.updateEditableParams('1', {
-        data: '0x123',
-        gas: '0xabc',
-        from: VALID_ADDRESS_TWO,
-      });
-      const result = txStateManager.getTransaction('1');
-      assert.equal(result.txParams.data, '0x123');
-      assert.equal(result.txParams.gas, '0xabc');
-      assert.equal(result.txParams.from, VALID_ADDRESS_TWO);
-      assert.equal(result.txParams.to, VALID_ADDRESS);
-      assert.equal(result.txParams.gasPrice, '0x002');
-      assert.equal(result.type, TRANSACTION_TYPES.SIMPLE_SEND);
-    });
   });
 });