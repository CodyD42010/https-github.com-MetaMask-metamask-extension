--- conflicted
+++ resolved
@@ -462,89 +462,6 @@
   }
 
   /**
-<<<<<<< HEAD
-=======
-   * updates custom RPC details
-   *
-   * @param {string} url The RPC url to add to frequentRpcList.
-   * @param {number} chainId Optional chainId of the selected network.
-   * @param {string} ticker   Optional ticker symbol of the selected network.
-   * @param {string} nickname Optional nickname of the selected network.
-   * @returns {Promise<array>} Promise resolving to updated frequentRpcList.
-   *
-   */
-
-
-  updateRpc (newRpcDetails) {
-    const rpcList = this.getFrequentRpcListDetail()
-    const index = rpcList.findIndex((element) => { return element.rpcUrl === newRpcDetails.rpcUrl })
-    if (index > -1) {
-      const rpcDetail = rpcList[index]
-      const updatedRpc = extend(rpcDetail, newRpcDetails)
-      rpcList[index] = updatedRpc
-      this.store.updateState({ frequentRpcListDetail: rpcList })
-    } else {
-      const { rpcUrl, chainId, ticker, nickname, rpcPrefs = {} } = newRpcDetails
-      return this.addToFrequentRpcList(rpcUrl, chainId, ticker, nickname, rpcPrefs)
-    }
-    return Promise.resolve(rpcList)
-  }
-  /**
-   * Adds custom RPC url to state.
-   *
-   * @param {string} url The RPC url to add to frequentRpcList.
-   * @param {number} chainId Optional chainId of the selected network.
-   * @param {string} ticker   Optional ticker symbol of the selected network.
-   * @param {string} nickname Optional nickname of the selected network.
-   * @returns {Promise<array>} Promise resolving to updated frequentRpcList.
-   *
-   */
-  addToFrequentRpcList (url, chainId, ticker = 'ETH', nickname = '', rpcPrefs = {}) {
-    const rpcList = this.getFrequentRpcListDetail()
-    const index = rpcList.findIndex((element) => { return element.rpcUrl === url })
-    if (index !== -1) {
-      rpcList.splice(index, 1)
-    }
-    if (url !== 'http://localhost:8545') {
-      let checkedChainId
-      if (!!chainId && !Number.isNaN(parseInt(chainId))) {
-        checkedChainId = chainId
-      }
-      rpcList.push({ rpcUrl: url, chainId: checkedChainId, ticker, nickname, rpcPrefs })
-    }
-    this.store.updateState({ frequentRpcListDetail: rpcList })
-    return Promise.resolve(rpcList)
-  }
-
-  /**
-   * Removes custom RPC url from state.
-   *
-   * @param {string} url The RPC url to remove from frequentRpcList.
-   * @returns {Promise<array>} Promise resolving to updated frequentRpcList.
-   *
-   */
-  removeFromFrequentRpcList (url) {
-    const rpcList = this.getFrequentRpcListDetail()
-    const index = rpcList.findIndex((element) => { return element.rpcUrl === url })
-    if (index !== -1) {
-      rpcList.splice(index, 1)
-    }
-    this.store.updateState({ frequentRpcListDetail: rpcList })
-    return Promise.resolve(rpcList)
-  }
-
-  /**
-   * Getter for the `frequentRpcListDetail` property.
-   *
-   * @returns {array<array>} An array of rpc urls.
-   *
-   */
-  getFrequentRpcListDetail () {
-    return this.store.getState().frequentRpcListDetail
-  }
-
-  /**
->>>>>>> f402d099
    * Updates the `featureFlags` property, which is an object. One property within that object will be set to a boolean.
    *
    * @param {string} feature A key that corresponds to a UI feature.
