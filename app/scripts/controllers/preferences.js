import { ObservableStore } from '@metamask/obs-store';
import { normalize as normalizeAddress } from 'eth-sig-util';
import {
  CHAIN_IDS,
  IPFS_DEFAULT_GATEWAY_URL,
} from '../../../shared/constants/network';
import { LedgerTransportTypes } from '../../../shared/constants/hardware-wallets';
import { ThemeType } from '../../../shared/constants/preferences';
import { shouldShowLineaMainnet } from '../../../shared/modules/network.utils';
///: BEGIN:ONLY_INCLUDE_IN(keyring-snaps)
import { KEYRING_SNAPS_REGISTRY_URL } from '../../../shared/constants/app';
///: END:ONLY_INCLUDE_IN

const mainNetworks = {
  [CHAIN_IDS.MAINNET]: true,
  [CHAIN_IDS.LINEA_MAINNET]: true,
};

const testNetworks = {
  [CHAIN_IDS.GOERLI]: true,
  [CHAIN_IDS.SEPOLIA]: true,
  [CHAIN_IDS.LINEA_GOERLI]: true,
};

export default class PreferencesController {
  /**
   *
   * @typedef {object} PreferencesController
   * @param {object} opts - Overrides the defaults for the initial state of this.store
   * @property {object} store The stored object containing a users preferences, stored in local storage
   * @property {boolean} store.useBlockie The users preference for blockie identicons within the UI
   * @property {boolean} store.useNonceField The users preference for nonce field within the UI
   * @property {object} store.featureFlags A key-boolean map, where keys refer to features and booleans to whether the
   * user wishes to see that feature.
   *
   * Feature flags can be set by the global function `setPreference(feature, enabled)`, and so should not expose any sensitive behavior.
   * @property {object} store.knownMethodData Contains all data methods known by the user
   * @property {string} store.currentLocale The preferred language locale key
   * @property {string} store.selectedAddress A hex string that matches the currently selected address in the app
   */
  constructor(opts = {}) {
    const addedNonMainNetwork = Object.values(
      opts.networkConfigurations,
    ).reduce((acc, element) => {
      acc[element.chainId] = true;
      return acc;
    }, {});

    const initState = {
      useBlockie: false,
      useNonceField: false,
      usePhishDetect: true,
      dismissSeedBackUpReminder: false,
      disabledRpcMethodPreferences: {
        eth_sign: false,
      },
      useMultiAccountBalanceChecker: true,

      // set to true means the dynamic list from the API is being used
      // set to false will be using the static list from contract-metadata
      useTokenDetection: false,
      useNftDetection: false,
      use4ByteResolution: true,
      useCurrencyRateCheck: true,
      openSeaEnabled: false,
      ///: BEGIN:ONLY_INCLUDE_IN(blockaid)
      securityAlertsEnabled: false,
      ///: END:ONLY_INCLUDE_IN
      ///: BEGIN:ONLY_INCLUDE_IN(keyring-snaps)
      addSnapAccountEnabled: false,
      ///: END:ONLY_INCLUDE_IN
      advancedGasFee: {},

      // WARNING: Do not use feature flags for security-sensitive things.
      // Feature flag toggling is available in the global namespace
      // for convenient testing of pre-release features, and should never
      // perform sensitive operations.
      featureFlags: {},
      incomingTransactionsPreferences: {
        ...mainNetworks,
        ...addedNonMainNetwork,
        ...testNetworks,
      },
      knownMethodData: {},
      currentLocale: opts.initLangCode,
      identities: {},
      lostIdentities: {},
      forgottenPassword: false,
      preferences: {
        autoLockTimeLimit: undefined,
        showFiatInTestnets: false,
        showTestNetworks: false,
        useNativeCurrencyAsPrimaryCurrency: true,
        hideZeroBalanceTokens: false,
      },
      // ENS decentralized website resolution
      ipfsGateway: IPFS_DEFAULT_GATEWAY_URL,
      useAddressBarEnsResolution: true,
      ledgerTransportType: window.navigator.hid
        ? LedgerTransportTypes.webhid
        : LedgerTransportTypes.u2f,
      snapRegistryList: {},
      transactionSecurityCheckEnabled: false,
      theme: ThemeType.os,
      ///: BEGIN:ONLY_INCLUDE_IN(keyring-snaps)
      snapsAddSnapAccountModalDismissed: false,
      ///: END:ONLY_INCLUDE_IN
      isLineaMainnetReleased: false,
      ///: BEGIN:ONLY_INCLUDE_IN(petnames)
      useExternalNameSources: true,
      ///: END:ONLY_INCLUDE_IN
      ...opts.initState,
    };

    this.network = opts.network;

    this.store = new ObservableStore(initState);
    this.store.setMaxListeners(13);
    this.tokenListController = opts.tokenListController;

    // subscribe to account removal
    opts.onAccountRemoved((address) => this.removeAddress(address));

    global.setPreference = (key, value) => {
      return this.setFeatureFlag(key, value);
    };

    this._showShouldLineaMainnetNetwork();
  }
  // PUBLIC METHODS

  /**
   * Sets the {@code forgottenPassword} state property
   *
   * @param {boolean} forgottenPassword - whether or not the user has forgotten their password
   */
  setPasswordForgotten(forgottenPassword) {
    this.store.updateState({ forgottenPassword });
  }

  /**
   * Setter for the `useBlockie` property
   *
   * @param {boolean} val - Whether or not the user prefers blockie indicators
   */
  setUseBlockie(val) {
    this.store.updateState({ useBlockie: val });
  }

  /**
   * Setter for the `useNonceField` property
   *
   * @param {boolean} val - Whether or not the user prefers to set nonce
   */
  setUseNonceField(val) {
    this.store.updateState({ useNonceField: val });
  }

  /**
   * Setter for the `usePhishDetect` property
   *
   * @param {boolean} val - Whether or not the user prefers phishing domain protection
   */
  setUsePhishDetect(val) {
    this.store.updateState({ usePhishDetect: val });
  }

  /**
   * Setter for the `useMultiAccountBalanceChecker` property
   *
   * @param {boolean} val - Whether or not the user prefers to turn off/on all security settings
   */
  setUseMultiAccountBalanceChecker(val) {
    this.store.updateState({ useMultiAccountBalanceChecker: val });
  }

  /**
   * Setter for the `useTokenDetection` property
   *
   * @param {boolean} val - Whether or not the user prefers to use the static token list or dynamic token list from the API
   */
  setUseTokenDetection(val) {
    this.store.updateState({ useTokenDetection: val });
    this.tokenListController.updatePreventPollingOnNetworkRestart(!val);
    if (val) {
      this.tokenListController.start();
    } else {
      this.tokenListController.clearingTokenListData();
      this.tokenListController.stop();
    }
  }

  /**
   * Setter for the `useNftDetection` property
   *
   * @param {boolean} useNftDetection - Whether or not the user prefers to autodetect NFTs.
   */
  setUseNftDetection(useNftDetection) {
    this.store.updateState({ useNftDetection });
  }

  /**
   * Setter for the `use4ByteResolution` property
   *
   * @param {boolean} use4ByteResolution - (Privacy) Whether or not the user prefers to have smart contract name details resolved with 4byte.directory
   */
  setUse4ByteResolution(use4ByteResolution) {
    this.store.updateState({ use4ByteResolution });
  }

  /**
   * Setter for the `useCurrencyRateCheck` property
   *
   * @param {boolean} val - Whether or not the user prefers to use currency rate check for ETH and tokens.
   */
  setUseCurrencyRateCheck(val) {
    this.store.updateState({ useCurrencyRateCheck: val });
  }

  /**
   * Setter for the `openSeaEnabled` property
   *
   * @param {boolean} openSeaEnabled - Whether or not the user prefers to use the OpenSea API for NFTs data.
   */
  setOpenSeaEnabled(openSeaEnabled) {
    this.store.updateState({
      openSeaEnabled,
    });
  }

  ///: BEGIN:ONLY_INCLUDE_IN(blockaid)
  /**
   * Setter for the `securityAlertsEnabled` property
   *
   * @param {boolean} securityAlertsEnabled - Whether or not the user prefers to use the security alerts.
   */
  setSecurityAlertsEnabled(securityAlertsEnabled) {
    this.store.updateState({
      securityAlertsEnabled,
    });
  }
  ///: END:ONLY_INCLUDE_IN

<<<<<<< HEAD
  ///: BEGIN:ONLY_INCLUDE_IN(petnames)
  /**
   * Setter for the `useExternalNameSources` property
   *
   * @param {boolean} useExternalNameSources - Whether or not to use external name providers in the name controller.
   */
  setUseExternalNameSources(useExternalNameSources) {
    this.store.updateState({
      useExternalNameSources,
=======
  ///: BEGIN:ONLY_INCLUDE_IN(keyring-snaps)
  /**
   * Setter for the `addSnapAccountEnabled` property.
   *
   * @param {boolean} addSnapAccountEnabled - Whether or not the user wants to
   * enable the "Add Snap accounts" button.
   */
  setAddSnapAccountEnabled(addSnapAccountEnabled) {
    this.store.updateState({
      addSnapAccountEnabled,
>>>>>>> f1e5778b
    });
  }
  ///: END:ONLY_INCLUDE_IN

  /**
   * Setter for the `advancedGasFee` property
   *
   * @param {object} options
   * @param {string} options.chainId - The chainId the advancedGasFees should be set on
   * @param {object} options.gasFeePreferences - The advancedGasFee options to set
   */
  setAdvancedGasFee({ chainId, gasFeePreferences }) {
    const { advancedGasFee } = this.store.getState();
    this.store.updateState({
      advancedGasFee: {
        ...advancedGasFee,
        [chainId]: gasFeePreferences,
      },
    });
  }

  /**
   * Setter for the `theme` property
   *
   * @param {string} val - 'default' or 'dark' value based on the mode selected by user.
   */
  setTheme(val) {
    this.store.updateState({ theme: val });
  }

  /**
   * Setter for the `transactionSecurityCheckEnabled` property
   *
   * @param transactionSecurityCheckEnabled
   */
  setTransactionSecurityCheckEnabled(transactionSecurityCheckEnabled) {
    this.store.updateState({
      transactionSecurityCheckEnabled,
    });
  }

  /**
   * Add new methodData to state, to avoid requesting this information again through Infura
   *
   * @param {string} fourBytePrefix - Four-byte method signature
   * @param {string} methodData - Corresponding data method
   */
  addKnownMethodData(fourBytePrefix, methodData) {
    const { knownMethodData } = this.store.getState();
    knownMethodData[fourBytePrefix] = methodData;
    this.store.updateState({ knownMethodData });
  }

  /**
   * Setter for the `currentLocale` property
   *
   * @param {string} key - he preferred language locale key
   */
  setCurrentLocale(key) {
    const textDirection = ['ar', 'dv', 'fa', 'he', 'ku'].includes(key)
      ? 'rtl'
      : 'auto';
    this.store.updateState({
      currentLocale: key,
      textDirection,
    });
    return textDirection;
  }

  /**
   * Updates identities to only include specified addresses. Removes identities
   * not included in addresses array
   *
   * @param {string[]} addresses - An array of hex addresses
   */
  setAddresses(addresses) {
    const oldIdentities = this.store.getState().identities;

    const identities = addresses.reduce((ids, address, index) => {
      const oldId = oldIdentities[address] || {};
      ids[address] = { name: `Account ${index + 1}`, address, ...oldId };
      return ids;
    }, {});

    this.store.updateState({ identities });
  }

  /**
   * Removes an address from state
   *
   * @param {string} address - A hex address
   * @returns {string} the address that was removed
   */
  removeAddress(address) {
    const { identities } = this.store.getState();

    if (!identities[address]) {
      throw new Error(`${address} can't be deleted cause it was not found`);
    }
    delete identities[address];
    this.store.updateState({ identities });

    // If the selected account is no longer valid,
    // select an arbitrary other account:
    if (address === this.getSelectedAddress()) {
      const [selected] = Object.keys(identities);
      this.setSelectedAddress(selected);
    }

    return address;
  }

  /**
   * Adds addresses to the identities object without removing identities
   *
   * @param {string[]} addresses - An array of hex addresses
   */
  addAddresses(addresses) {
    const { identities } = this.store.getState();
    addresses.forEach((address) => {
      // skip if already exists
      if (identities[address]) {
        return;
      }
      // add missing identity
      const identityCount = Object.keys(identities).length;

      identities[address] = { name: `Account ${identityCount + 1}`, address };
    });
    this.store.updateState({ identities });
  }

  /**
   * Synchronizes identity entries with known accounts.
   * Removes any unknown identities, and returns the resulting selected address.
   *
   * @param {Array<string>} addresses - known to the vault.
   * @returns {Promise<string>} selectedAddress the selected address.
   */
  syncAddresses(addresses) {
    if (!Array.isArray(addresses) || addresses.length === 0) {
      throw new Error('Expected non-empty array of addresses. Error #11201');
    }

    const { identities, lostIdentities } = this.store.getState();

    const newlyLost = {};
    Object.keys(identities).forEach((identity) => {
      if (!addresses.includes(identity)) {
        newlyLost[identity] = identities[identity];
        delete identities[identity];
      }
    });

    // Identities are no longer present.
    if (Object.keys(newlyLost).length > 0) {
      // store lost accounts
      Object.keys(newlyLost).forEach((key) => {
        lostIdentities[key] = newlyLost[key];
      });
    }

    this.store.updateState({ identities, lostIdentities });
    this.addAddresses(addresses);

    // If the selected account is no longer valid,
    // select an arbitrary other account:
    let selected = this.getSelectedAddress();
    if (!addresses.includes(selected)) {
      [selected] = addresses;
      this.setSelectedAddress(selected);
    }

    return selected;
  }

  /**
   * Setter for the `selectedAddress` property
   *
   * @param {string} _address - A new hex address for an account
   */
  setSelectedAddress(_address) {
    const address = normalizeAddress(_address);

    const { identities } = this.store.getState();
    const selectedIdentity = identities[address];
    if (!selectedIdentity) {
      throw new Error(`Identity for '${address} not found`);
    }

    selectedIdentity.lastSelected = Date.now();
    this.store.updateState({ identities, selectedAddress: address });
  }

  /**
   * Getter for the `selectedAddress` property
   *
   * @returns {string} The hex address for the currently selected account
   */
  getSelectedAddress() {
    return this.store.getState().selectedAddress;
  }

  /**
   * Sets a custom label for an account
   *
   * @param {string} account - the account to set a label for
   * @param {string} label - the custom label for the account
   * @returns {Promise<string>}
   */
  async setAccountLabel(account, label) {
    if (!account) {
      throw new Error(
        `setAccountLabel requires a valid address, got ${String(account)}`,
      );
    }
    const address = normalizeAddress(account);
    const { identities } = this.store.getState();
    identities[address] = identities[address] || {};
    identities[address].name = label;
    this.store.updateState({ identities });
    return label;
  }

  /**
   * Updates the `featureFlags` property, which is an object. One property within that object will be set to a boolean.
   *
   * @param {string} feature - A key that corresponds to a UI feature.
   * @param {boolean} activated - Indicates whether or not the UI feature should be displayed
   * @returns {Promise<object>} Promises a new object; the updated featureFlags object.
   */
  async setFeatureFlag(feature, activated) {
    const currentFeatureFlags = this.store.getState().featureFlags;
    const updatedFeatureFlags = {
      ...currentFeatureFlags,
      [feature]: activated,
    };

    this.store.updateState({ featureFlags: updatedFeatureFlags });

    return updatedFeatureFlags;
  }

  /**
   * Updates the `preferences` property, which is an object. These are user-controlled features
   * found in the settings page.
   *
   * @param {string} preference - The preference to enable or disable.
   * @param {boolean |object} value - Indicates whether or not the preference should be enabled or disabled.
   * @returns {Promise<object>} Promises a new object; the updated preferences object.
   */
  async setPreference(preference, value) {
    const currentPreferences = this.getPreferences();
    const updatedPreferences = {
      ...currentPreferences,
      [preference]: value,
    };

    this.store.updateState({ preferences: updatedPreferences });
    return updatedPreferences;
  }

  /**
   * A getter for the `preferences` property
   *
   * @returns {object} A key-boolean map of user-selected preferences.
   */
  getPreferences() {
    return this.store.getState().preferences;
  }

  /**
   * A getter for the `ipfsGateway` property
   *
   * @returns {string} The current IPFS gateway domain
   */
  getIpfsGateway() {
    return this.store.getState().ipfsGateway;
  }

  /**
   * A setter for the `ipfsGateway` property
   *
   * @param {string} domain - The new IPFS gateway domain
   * @returns {Promise<string>} A promise of the update IPFS gateway domain
   */
  async setIpfsGateway(domain) {
    this.store.updateState({ ipfsGateway: domain });
    return domain;
  }

  /**
   * A setter for the `useAddressBarEnsResolution` property
   *
   * @param {boolean} useAddressBarEnsResolution - Whether or not user prefers IPFS resolution for domains
   */
  async setUseAddressBarEnsResolution(useAddressBarEnsResolution) {
    this.store.updateState({ useAddressBarEnsResolution });
  }

  /**
   * A setter for the `ledgerTransportType` property.
   *
   * @param {string} ledgerTransportType - Either 'ledgerLive', 'webhid' or 'u2f'
   * @returns {string} The transport type that was set.
   */
  setLedgerTransportPreference(ledgerTransportType) {
    this.store.updateState({ ledgerTransportType });
    return ledgerTransportType;
  }

  /**
   * A getter for the `ledgerTransportType` property.
   *
   * @returns {string} The current preferred Ledger transport type.
   */
  getLedgerTransportPreference() {
    return this.store.getState().ledgerTransportType;
  }

  /**
   * A setter for the user preference to dismiss the seed phrase backup reminder
   *
   * @param {bool} dismissSeedBackUpReminder - User preference for dismissing the back up reminder.
   */
  async setDismissSeedBackUpReminder(dismissSeedBackUpReminder) {
    await this.store.updateState({
      dismissSeedBackUpReminder,
    });
  }

  /**
   * A setter for the user preference to enable/disable rpc methods
   *
   * @param {string} methodName - The RPC method name to change the setting of
   * @param {bool} isEnabled - true to enable the rpc method
   */
  async setDisabledRpcMethodPreference(methodName, isEnabled) {
    const currentRpcMethodPreferences =
      this.store.getState().disabledRpcMethodPreferences;
    const updatedRpcMethodPreferences = {
      ...currentRpcMethodPreferences,
      [methodName]: isEnabled,
    };

    this.store.updateState({
      disabledRpcMethodPreferences: updatedRpcMethodPreferences,
    });
  }

  /**
   * A setter for the incomingTransactions in preference to be updated
   *
   * @param {string} chainId - chainId of the network
   * @param {bool} value - preference of certain network, true to be enabled
   */
  setIncomingTransactionsPreferences(chainId, value) {
    const previousValue = this.store.getState().incomingTransactionsPreferences;
    const updatedValue = { ...previousValue, [chainId]: value };
    this.store.updateState({ incomingTransactionsPreferences: updatedValue });
  }

  getRpcMethodPreferences() {
    return this.store.getState().disabledRpcMethodPreferences;
  }

  ///: BEGIN:ONLY_INCLUDE_IN(keyring-snaps)
  setSnapsAddSnapAccountModalDismissed(value) {
    this.store.updateState({ snapsAddSnapAccountModalDismissed: value });
  }

  async updateSnapRegistry() {
    let snapRegistry;
    try {
      const response = await fetch(KEYRING_SNAPS_REGISTRY_URL);
      snapRegistry = await response.json();
    } catch (error) {
      console.error(`Failed to fetch registry: `, error);
      snapRegistry = {};
    }
    this.store.updateState({ snapRegistryList: snapRegistry });
  }

  ///: END:ONLY_INCLUDE_IN

  /**
   * A method to check is the linea mainnet network should be displayed
   */
  _showShouldLineaMainnetNetwork() {
    const showLineaMainnet = shouldShowLineaMainnet();
    this.store.updateState({ isLineaMainnetReleased: showLineaMainnet });
  }
}<|MERGE_RESOLUTION|>--- conflicted
+++ resolved
@@ -241,17 +241,6 @@
   }
   ///: END:ONLY_INCLUDE_IN
 
-<<<<<<< HEAD
-  ///: BEGIN:ONLY_INCLUDE_IN(petnames)
-  /**
-   * Setter for the `useExternalNameSources` property
-   *
-   * @param {boolean} useExternalNameSources - Whether or not to use external name providers in the name controller.
-   */
-  setUseExternalNameSources(useExternalNameSources) {
-    this.store.updateState({
-      useExternalNameSources,
-=======
   ///: BEGIN:ONLY_INCLUDE_IN(keyring-snaps)
   /**
    * Setter for the `addSnapAccountEnabled` property.
@@ -262,7 +251,19 @@
   setAddSnapAccountEnabled(addSnapAccountEnabled) {
     this.store.updateState({
       addSnapAccountEnabled,
->>>>>>> f1e5778b
+    });
+  }
+  ///: END:ONLY_INCLUDE_IN
+
+  ///: BEGIN:ONLY_INCLUDE_IN(petnames)
+  /**
+   * Setter for the `useExternalNameSources` property
+   *
+   * @param {boolean} useExternalNameSources - Whether or not to use external name providers in the name controller.
+   */
+  setUseExternalNameSources(useExternalNameSources) {
+    this.store.updateState({
+      useExternalNameSources,
     });
   }
   ///: END:ONLY_INCLUDE_IN
