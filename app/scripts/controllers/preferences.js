import { ObservableStore } from '@metamask/obs-store';
import { normalize as normalizeAddress } from 'eth-sig-util';
import { ethers } from 'ethers';
import { IPFS_DEFAULT_GATEWAY_URL } from '../../../shared/constants/network';
import { isPrefixedFormattedHexString } from '../../../shared/modules/network.utils';
<<<<<<< HEAD
import { getInitLedgerTransportType } from '../../../shared/lib/preferences-utils';
=======
import { LEDGER_TRANSPORT_TYPES } from '../../../shared/constants/hardware-wallets';
import { THEME_TYPE } from '../../../ui/pages/settings/settings-tab/settings-tab.constant';
>>>>>>> 1df72c6e
import { NETWORK_EVENTS } from './network';

export default class PreferencesController {
  /**
   *
   * @typedef {object} PreferencesController
   * @param {object} opts - Overrides the defaults for the initial state of this.store
   * @property {object} store The stored object containing a users preferences, stored in local storage
   * @property {Array} store.frequentRpcList A list of custom rpcs to provide the user
   * @property {boolean} store.useBlockie The users preference for blockie identicons within the UI
   * @property {boolean} store.useNonceField The users preference for nonce field within the UI
   * @property {object} store.featureFlags A key-boolean map, where keys refer to features and booleans to whether the
   * user wishes to see that feature.
   *
   * Feature flags can be set by the global function `setPreference(feature, enabled)`, and so should not expose any sensitive behavior.
   * @property {object} store.knownMethodData Contains all data methods known by the user
   * @property {string} store.currentLocale The preferred language locale key
   * @property {string} store.selectedAddress A hex string that matches the currently selected address in the app
   */
  constructor(opts = {}) {
    const initState = {
      frequentRpcListDetail: [],
      useBlockie: false,
      useNonceField: false,
      usePhishDetect: true,
      dismissSeedBackUpReminder: false,
      useMultiAccountBalanceChecker: true,

      // set to true means the dynamic list from the API is being used
      // set to false will be using the static list from contract-metadata
      useTokenDetection: false,
      useNftDetection: false,
      openSeaEnabled: false,
      advancedGasFee: null,

      // WARNING: Do not use feature flags for security-sensitive things.
      // Feature flag toggling is available in the global namespace
      // for convenient testing of pre-release features, and should never
      // perform sensitive operations.
      featureFlags: {
        showIncomingTransactions: true,
      },
      knownMethodData: {},
      currentLocale: opts.initLangCode,
      identities: {},
      lostIdentities: {},
      forgottenPassword: false,
      preferences: {
        autoLockTimeLimit: undefined,
        showFiatInTestnets: false,
        showTestNetworks: false,
        useNativeCurrencyAsPrimaryCurrency: true,
        hideZeroBalanceTokens: false,
      },
      // ENS decentralized website resolution
      ipfsGateway: IPFS_DEFAULT_GATEWAY_URL,
      infuraBlocked: null,
<<<<<<< HEAD
      ledgerTransportType: getInitLedgerTransportType(),
      theme: 'light',
=======
      ledgerTransportType: window.navigator.hid
        ? LEDGER_TRANSPORT_TYPES.WEBHID
        : LEDGER_TRANSPORT_TYPES.U2F,
>>>>>>> 1df72c6e
      improvedTokenAllowanceEnabled: false,
      transactionSecurityCheckEnabled: false,
      theme: THEME_TYPE.OS,
      ...opts.initState,
    };

    this.network = opts.network;
    this.ethersProvider = new ethers.providers.Web3Provider(opts.provider);
    this.store = new ObservableStore(initState);
    this.store.setMaxListeners(12);
    this.openPopup = opts.openPopup;
    this.tokenListController = opts.tokenListController;

    this._subscribeToInfuraAvailability();

    global.setPreference = (key, value) => {
      return this.setFeatureFlag(key, value);
    };
  }
  // PUBLIC METHODS

  /**
   * Sets the {@code forgottenPassword} state property
   *
   * @param {boolean} forgottenPassword - whether or not the user has forgotten their password
   */
  setPasswordForgotten(forgottenPassword) {
    this.store.updateState({ forgottenPassword });
  }

  /**
   * Setter for the `useBlockie` property
   *
   * @param {boolean} val - Whether or not the user prefers blockie indicators
   */
  setUseBlockie(val) {
    this.store.updateState({ useBlockie: val });
  }

  /**
   * Setter for the `useNonceField` property
   *
   * @param {boolean} val - Whether or not the user prefers to set nonce
   */
  setUseNonceField(val) {
    this.store.updateState({ useNonceField: val });
  }

  /**
   * Setter for the `usePhishDetect` property
   *
   * @param {boolean} val - Whether or not the user prefers phishing domain protection
   */
  setUsePhishDetect(val) {
    this.store.updateState({ usePhishDetect: val });
  }

  /**
   * Setter for the `useMultiAccountBalanceChecker` property
   *
   * @param {boolean} val - Whether or not the user prefers to turn off/on all security settings
   */
  setUseMultiAccountBalanceChecker(val) {
    this.store.updateState({ useMultiAccountBalanceChecker: val });
  }

  /**
   * Setter for the `useTokenDetection` property
   *
   * @param {boolean} val - Whether or not the user prefers to use the static token list or dynamic token list from the API
   */
  setUseTokenDetection(val) {
    this.store.updateState({ useTokenDetection: val });
    this.tokenListController.updatePreventPollingOnNetworkRestart(!val);
    if (val) {
      this.tokenListController.start();
    } else {
      this.tokenListController.clearingTokenListData();
      this.tokenListController.stop();
    }
  }

  /**
   * Setter for the `useNftDetection` property
   *
   * @param {boolean} useNftDetection - Whether or not the user prefers to autodetect collectibles.
   */
  setUseNftDetection(useNftDetection) {
    this.store.updateState({ useNftDetection });
  }

  /**
   * Setter for the `openSeaEnabled` property
   *
   * @param {boolean} openSeaEnabled - Whether or not the user prefers to use the OpenSea API for collectibles data.
   */
  setOpenSeaEnabled(openSeaEnabled) {
    this.store.updateState({
      openSeaEnabled,
    });
  }

  /**
   * Setter for the `advancedGasFee` property
   *
   * @param {object} val - holds the maxBaseFee and PriorityFee that the user set as default advanced settings.
   */
  setAdvancedGasFee(val) {
    this.store.updateState({ advancedGasFee: val });
  }

  /**
   * Setter for the `theme` property
   *
   * @param {string} val - 'default' or 'dark' value based on the mode selected by user.
   */
  setTheme(val) {
    this.store.updateState({ theme: val });
  }

  /**
   * Setter for the `improvedTokenAllowanceEnabled` property
   *
   * @param improvedTokenAllowanceEnabled
   */
  setImprovedTokenAllowanceEnabled(improvedTokenAllowanceEnabled) {
    this.store.updateState({
      improvedTokenAllowanceEnabled,
    });
  }

  /**
   * Setter for the `transactionSecurityCheckEnabled` property
   *
   * @param transactionSecurityCheckEnabled
   */
  setTransactionSecurityCheckEnabled(transactionSecurityCheckEnabled) {
    this.store.updateState({
      transactionSecurityCheckEnabled,
    });
  }

  /**
   * Add new methodData to state, to avoid requesting this information again through Infura
   *
   * @param {string} fourBytePrefix - Four-byte method signature
   * @param {string} methodData - Corresponding data method
   */
  addKnownMethodData(fourBytePrefix, methodData) {
    const { knownMethodData } = this.store.getState();
    knownMethodData[fourBytePrefix] = methodData;
    this.store.updateState({ knownMethodData });
  }

  /**
   * Setter for the `currentLocale` property
   *
   * @param {string} key - he preferred language locale key
   */
  setCurrentLocale(key) {
    const textDirection = ['ar', 'dv', 'fa', 'he', 'ku'].includes(key)
      ? 'rtl'
      : 'auto';
    this.store.updateState({
      currentLocale: key,
      textDirection,
    });
    return textDirection;
  }

  /**
   * Updates identities to only include specified addresses. Removes identities
   * not included in addresses array
   *
   * @param {string[]} addresses - An array of hex addresses
   */
  setAddresses(addresses) {
    const oldIdentities = this.store.getState().identities;

    const identities = addresses.reduce((ids, address, index) => {
      const oldId = oldIdentities[address] || {};
      ids[address] = { name: `Account ${index + 1}`, address, ...oldId };
      return ids;
    }, {});

    this.store.updateState({ identities });
  }

  /**
   * Removes an address from state
   *
   * @param {string} address - A hex address
   * @returns {string} the address that was removed
   */
  removeAddress(address) {
    const { identities } = this.store.getState();

    if (!identities[address]) {
      throw new Error(`${address} can't be deleted cause it was not found`);
    }
    delete identities[address];
    this.store.updateState({ identities });

    // If the selected account is no longer valid,
    // select an arbitrary other account:
    if (address === this.getSelectedAddress()) {
      const [selected] = Object.keys(identities);
      this.setSelectedAddress(selected);
    }
    return address;
  }

  /**
   * Adds addresses to the identities object without removing identities
   *
   * @param {string[]} addresses - An array of hex addresses
   */
  addAddresses(addresses) {
    const { identities } = this.store.getState();
    addresses.forEach((address) => {
      // skip if already exists
      if (identities[address]) {
        return;
      }
      // add missing identity
      const identityCount = Object.keys(identities).length;

      identities[address] = { name: `Account ${identityCount + 1}`, address };
    });
    this.store.updateState({ identities });
  }

  /**
   * Synchronizes identity entries with known accounts.
   * Removes any unknown identities, and returns the resulting selected address.
   *
   * @param {Array<string>} addresses - known to the vault.
   * @returns {Promise<string>} selectedAddress the selected address.
   */
  syncAddresses(addresses) {
    if (!Array.isArray(addresses) || addresses.length === 0) {
      throw new Error('Expected non-empty array of addresses. Error #11201');
    }

    const { identities, lostIdentities } = this.store.getState();

    const newlyLost = {};
    Object.keys(identities).forEach((identity) => {
      if (!addresses.includes(identity)) {
        newlyLost[identity] = identities[identity];
        delete identities[identity];
      }
    });

    // Identities are no longer present.
    if (Object.keys(newlyLost).length > 0) {
      // store lost accounts
      Object.keys(newlyLost).forEach((key) => {
        lostIdentities[key] = newlyLost[key];
      });
    }

    this.store.updateState({ identities, lostIdentities });
    this.addAddresses(addresses);

    // If the selected account is no longer valid,
    // select an arbitrary other account:
    let selected = this.getSelectedAddress();
    if (!addresses.includes(selected)) {
      [selected] = addresses;
      this.setSelectedAddress(selected);
    }

    return selected;
  }

  /**
   * Setter for the `selectedAddress` property
   *
   * @param {string} _address - A new hex address for an account
   */
  setSelectedAddress(_address) {
    const address = normalizeAddress(_address);

    const { identities } = this.store.getState();
    const selectedIdentity = identities[address];
    if (!selectedIdentity) {
      throw new Error(`Identity for '${address} not found`);
    }

    selectedIdentity.lastSelected = Date.now();
    this.store.updateState({ identities, selectedAddress: address });
  }

  /**
   * Getter for the `selectedAddress` property
   *
   * @returns {string} The hex address for the currently selected account
   */
  getSelectedAddress() {
    return this.store.getState().selectedAddress;
  }

  /**
   * Sets a custom label for an account
   *
   * @param {string} account - the account to set a label for
   * @param {string} label - the custom label for the account
   * @returns {Promise<string>}
   */
  setAccountLabel(account, label) {
    if (!account) {
      throw new Error(
        `setAccountLabel requires a valid address, got ${String(account)}`,
      );
    }
    const address = normalizeAddress(account);
    const { identities } = this.store.getState();
    identities[address] = identities[address] || {};
    identities[address].name = label;
    this.store.updateState({ identities });
    return Promise.resolve(label);
  }

  /**
   * Adds custom RPC url to state.
   *
   * @param {string} rpcUrl - The RPC url to add to frequentRpcList.
   * @param {string} chainId - The chainId of the selected network.
   * @param {string} [ticker] - Ticker symbol of the selected network.
   * @param {string} [nickname] - Nickname of the selected network.
   * @param {object} [rpcPrefs] - Optional RPC preferences, such as the block explorer URL
   */
  upsertToFrequentRpcList(
    rpcUrl,
    chainId,
    ticker = 'ETH',
    nickname = '',
    rpcPrefs = {},
  ) {
    const rpcList = this.getFrequentRpcListDetail();

    const index = rpcList.findIndex((element) => {
      return element.rpcUrl === rpcUrl;
    });
    if (index !== -1) {
      rpcList.splice(index, 1, { rpcUrl, chainId, ticker, nickname, rpcPrefs });
      return;
    }

    if (!isPrefixedFormattedHexString(chainId)) {
      throw new Error(`Invalid chainId: "${chainId}"`);
    }

    rpcList.push({ rpcUrl, chainId, ticker, nickname, rpcPrefs });
    this.store.updateState({ frequentRpcListDetail: rpcList });
  }

  /**
   * Removes custom RPC url from state.
   *
   * @param {string} url - The RPC url to remove from frequentRpcList.
   * @returns {Promise<Array>} Promise resolving to updated frequentRpcList.
   */
  removeFromFrequentRpcList(url) {
    const rpcList = this.getFrequentRpcListDetail();
    const index = rpcList.findIndex((element) => {
      return element.rpcUrl === url;
    });
    if (index !== -1) {
      rpcList.splice(index, 1);
    }
    this.store.updateState({ frequentRpcListDetail: rpcList });
    return Promise.resolve(rpcList);
  }

  /**
   * Getter for the `frequentRpcListDetail` property.
   *
   * @returns {Array<Array>} An array of rpc urls.
   */
  getFrequentRpcListDetail() {
    return this.store.getState().frequentRpcListDetail;
  }

  /**
   * Updates the `featureFlags` property, which is an object. One property within that object will be set to a boolean.
   *
   * @param {string} feature - A key that corresponds to a UI feature.
   * @param {boolean} activated - Indicates whether or not the UI feature should be displayed
   * @returns {Promise<object>} Promises a new object; the updated featureFlags object.
   */
  setFeatureFlag(feature, activated) {
    const currentFeatureFlags = this.store.getState().featureFlags;
    const updatedFeatureFlags = {
      ...currentFeatureFlags,
      [feature]: activated,
    };

    this.store.updateState({ featureFlags: updatedFeatureFlags });

    return Promise.resolve(updatedFeatureFlags);
  }

  /**
   * Updates the `preferences` property, which is an object. These are user-controlled features
   * found in the settings page.
   *
   * @param {string} preference - The preference to enable or disable.
   * @param {boolean} value - Indicates whether or not the preference should be enabled or disabled.
   * @returns {Promise<object>} Promises a new object; the updated preferences object.
   */
  setPreference(preference, value) {
    const currentPreferences = this.getPreferences();
    const updatedPreferences = {
      ...currentPreferences,
      [preference]: value,
    };

    this.store.updateState({ preferences: updatedPreferences });
    return Promise.resolve(updatedPreferences);
  }

  /**
   * A getter for the `preferences` property
   *
   * @returns {object} A key-boolean map of user-selected preferences.
   */
  getPreferences() {
    return this.store.getState().preferences;
  }

  /**
   * A getter for the `ipfsGateway` property
   *
   * @returns {string} The current IPFS gateway domain
   */
  getIpfsGateway() {
    return this.store.getState().ipfsGateway;
  }

  /**
   * A setter for the `ipfsGateway` property
   *
   * @param {string} domain - The new IPFS gateway domain
   * @returns {Promise<string>} A promise of the update IPFS gateway domain
   */
  setIpfsGateway(domain) {
    this.store.updateState({ ipfsGateway: domain });
    return Promise.resolve(domain);
  }

  /**
   * A setter for the `ledgerTransportType` property.
   *
   * @param {string} ledgerTransportType - Either 'ledgerLive', 'webhid' or 'u2f'
   * @returns {string} The transport type that was set.
   */
  setLedgerTransportPreference(ledgerTransportType) {
    this.store.updateState({ ledgerTransportType });
    return ledgerTransportType;
  }

  /**
   * A getter for the `ledgerTransportType` property.
   *
   * @returns {string} The current preferred Ledger transport type.
   */
  getLedgerTransportPreference() {
    return this.store.getState().ledgerTransportType;
  }

  /**
   * A setter for the user preference to dismiss the seed phrase backup reminder
   *
   * @param {bool} dismissSeedBackUpReminder - User preference for dismissing the back up reminder.
   */
  async setDismissSeedBackUpReminder(dismissSeedBackUpReminder) {
    await this.store.updateState({
      dismissSeedBackUpReminder,
    });
  }

  //
  // PRIVATE METHODS
  //

  _subscribeToInfuraAvailability() {
    this.network.on(NETWORK_EVENTS.INFURA_IS_BLOCKED, () => {
      this._setInfuraBlocked(true);
    });
    this.network.on(NETWORK_EVENTS.INFURA_IS_UNBLOCKED, () => {
      this._setInfuraBlocked(false);
    });
  }

  /**
   *
   * A setter for the `infuraBlocked` property
   *
   * @param {boolean} isBlocked - Bool indicating whether Infura is blocked
   */
  _setInfuraBlocked(isBlocked) {
    const { infuraBlocked } = this.store.getState();

    if (infuraBlocked === isBlocked) {
      return;
    }

    this.store.updateState({ infuraBlocked: isBlocked });
  }
}<|MERGE_RESOLUTION|>--- conflicted
+++ resolved
@@ -3,12 +3,9 @@
 import { ethers } from 'ethers';
 import { IPFS_DEFAULT_GATEWAY_URL } from '../../../shared/constants/network';
 import { isPrefixedFormattedHexString } from '../../../shared/modules/network.utils';
-<<<<<<< HEAD
 import { getInitLedgerTransportType } from '../../../shared/lib/preferences-utils';
-=======
 import { LEDGER_TRANSPORT_TYPES } from '../../../shared/constants/hardware-wallets';
 import { THEME_TYPE } from '../../../ui/pages/settings/settings-tab/settings-tab.constant';
->>>>>>> 1df72c6e
 import { NETWORK_EVENTS } from './network';
 
 export default class PreferencesController {
@@ -66,14 +63,7 @@
       // ENS decentralized website resolution
       ipfsGateway: IPFS_DEFAULT_GATEWAY_URL,
       infuraBlocked: null,
-<<<<<<< HEAD
       ledgerTransportType: getInitLedgerTransportType(),
-      theme: 'light',
-=======
-      ledgerTransportType: window.navigator.hid
-        ? LEDGER_TRANSPORT_TYPES.WEBHID
-        : LEDGER_TRANSPORT_TYPES.U2F,
->>>>>>> 1df72c6e
       improvedTokenAllowanceEnabled: false,
       transactionSecurityCheckEnabled: false,
       theme: THEME_TYPE.OS,
