import { ObservableStore } from '@metamask/obs-store';
import { normalize as normalizeAddress } from 'eth-sig-util';
<<<<<<< HEAD
import { ethers } from 'ethers';
import { IPFS_DEFAULT_GATEWAY_URL } from '../../../shared/constants/network';
import { isPrefixedFormattedHexString } from '../../../shared/modules/network.utils';
import { LEDGER_TRANSPORT_TYPES } from '../../../shared/constants/hardware-wallets';
import { THEME_TYPE } from '../../../ui/pages/settings/settings-tab/settings-tab.constant';
=======
import { IPFS_DEFAULT_GATEWAY_URL } from '../../../shared/constants/network';
import { isPrefixedFormattedHexString } from '../../../shared/modules/network.utils';
import { LedgerTransportTypes } from '../../../shared/constants/hardware-wallets';
import { ThemeType } from '../../../shared/constants/preferences';
>>>>>>> 7e97ff2b
import { NETWORK_EVENTS } from './network';

export default class PreferencesController {
  /**
   *
   * @typedef {object} PreferencesController
   * @param {object} opts - Overrides the defaults for the initial state of this.store
   * @property {object} store The stored object containing a users preferences, stored in local storage
   * @property {Array} store.frequentRpcList A list of custom rpcs to provide the user
   * @property {boolean} store.useBlockie The users preference for blockie identicons within the UI
   * @property {boolean} store.useNonceField The users preference for nonce field within the UI
   * @property {object} store.featureFlags A key-boolean map, where keys refer to features and booleans to whether the
   * user wishes to see that feature.
   *
   * Feature flags can be set by the global function `setPreference(feature, enabled)`, and so should not expose any sensitive behavior.
   * @property {object} store.knownMethodData Contains all data methods known by the user
   * @property {string} store.currentLocale The preferred language locale key
   * @property {string} store.selectedAddress A hex string that matches the currently selected address in the app
   */
  constructor(opts = {}) {
    const initState = {
      frequentRpcListDetail: [],
      useBlockie: false,
      useNonceField: false,
      usePhishDetect: true,
      dismissSeedBackUpReminder: false,
      disabledRpcMethodPreferences: {
        eth_sign: false,
      },
      useMultiAccountBalanceChecker: true,

      // set to true means the dynamic list from the API is being used
      // set to false will be using the static list from contract-metadata
      useTokenDetection: false,
      useNftDetection: false,
      useCurrencyRateCheck: true,
      openSeaEnabled: false,
      advancedGasFee: null,

      // WARNING: Do not use feature flags for security-sensitive things.
      // Feature flag toggling is available in the global namespace
      // for convenient testing of pre-release features, and should never
      // perform sensitive operations.
      featureFlags: {
        showIncomingTransactions: true,
      },
      knownMethodData: {},
      currentLocale: opts.initLangCode,
      identities: {},
      lostIdentities: {},
      forgottenPassword: false,
      preferences: {
        autoLockTimeLimit: undefined,
        showFiatInTestnets: false,
        showTestNetworks: false,
        useNativeCurrencyAsPrimaryCurrency: true,
        hideZeroBalanceTokens: false,
      },
      // ENS decentralized website resolution
      ipfsGateway: IPFS_DEFAULT_GATEWAY_URL,
      infuraBlocked: null,
      ledgerTransportType: window.navigator.hid
<<<<<<< HEAD
        ? LEDGER_TRANSPORT_TYPES.WEBHID
        : LEDGER_TRANSPORT_TYPES.U2F,
      improvedTokenAllowanceEnabled: false,
      transactionSecurityCheckEnabled: false,
      theme: THEME_TYPE.OS,
=======
        ? LedgerTransportTypes.webhid
        : LedgerTransportTypes.u2f,
      transactionSecurityCheckEnabled: false,
      theme: ThemeType.os,
>>>>>>> 7e97ff2b
      ...opts.initState,
    };

    this.network = opts.network;
    this.store = new ObservableStore(initState);
    this.store.setMaxListeners(13);
    this.openPopup = opts.openPopup;
    this.tokenListController = opts.tokenListController;

    this._subscribeToInfuraAvailability();

    global.setPreference = (key, value) => {
      return this.setFeatureFlag(key, value);
    };
  }
  // PUBLIC METHODS

  /**
   * Sets the {@code forgottenPassword} state property
   *
   * @param {boolean} forgottenPassword - whether or not the user has forgotten their password
   */
  setPasswordForgotten(forgottenPassword) {
    this.store.updateState({ forgottenPassword });
  }

  /**
   * Setter for the `useBlockie` property
   *
   * @param {boolean} val - Whether or not the user prefers blockie indicators
   */
  setUseBlockie(val) {
    this.store.updateState({ useBlockie: val });
  }

  /**
   * Setter for the `useNonceField` property
   *
   * @param {boolean} val - Whether or not the user prefers to set nonce
   */
  setUseNonceField(val) {
    this.store.updateState({ useNonceField: val });
  }

  /**
   * Setter for the `usePhishDetect` property
   *
   * @param {boolean} val - Whether or not the user prefers phishing domain protection
   */
  setUsePhishDetect(val) {
    this.store.updateState({ usePhishDetect: val });
  }

  /**
   * Setter for the `useMultiAccountBalanceChecker` property
   *
   * @param {boolean} val - Whether or not the user prefers to turn off/on all security settings
   */
  setUseMultiAccountBalanceChecker(val) {
    this.store.updateState({ useMultiAccountBalanceChecker: val });
  }

  /**
   * Setter for the `useTokenDetection` property
   *
   * @param {boolean} val - Whether or not the user prefers to use the static token list or dynamic token list from the API
   */
  setUseTokenDetection(val) {
    this.store.updateState({ useTokenDetection: val });
    this.tokenListController.updatePreventPollingOnNetworkRestart(!val);
    if (val) {
      this.tokenListController.start();
    } else {
      this.tokenListController.clearingTokenListData();
      this.tokenListController.stop();
    }
  }

  /**
   * Setter for the `useNftDetection` property
   *
   * @param {boolean} useNftDetection - Whether or not the user prefers to autodetect collectibles.
   */
  setUseNftDetection(useNftDetection) {
    this.store.updateState({ useNftDetection });
  }

  /**
   * Setter for the `useCurrencyRateCheck` property
   *
   * @param {boolean} val - Whether or not the user prefers to use currency rate check for ETH and tokens.
   */
  setUseCurrencyRateCheck(val) {
    this.store.updateState({ useCurrencyRateCheck: val });
  }

  /**
   * Setter for the `openSeaEnabled` property
   *
   * @param {boolean} openSeaEnabled - Whether or not the user prefers to use the OpenSea API for collectibles data.
   */
  setOpenSeaEnabled(openSeaEnabled) {
    this.store.updateState({
      openSeaEnabled,
    });
  }

  /**
   * Setter for the `advancedGasFee` property
   *
   * @param {object} val - holds the maxBaseFee and PriorityFee that the user set as default advanced settings.
   */
  setAdvancedGasFee(val) {
    this.store.updateState({ advancedGasFee: val });
  }

  /**
   * Setter for the `theme` property
   *
   * @param {string} val - 'default' or 'dark' value based on the mode selected by user.
   */
  setTheme(val) {
    this.store.updateState({ theme: val });
  }

  /**
   * Setter for the `transactionSecurityCheckEnabled` property
   *
   * @param transactionSecurityCheckEnabled
   */
  setTransactionSecurityCheckEnabled(transactionSecurityCheckEnabled) {
    this.store.updateState({
      transactionSecurityCheckEnabled,
    });
  }

  /**
   * Add new methodData to state, to avoid requesting this information again through Infura
   *
   * @param {string} fourBytePrefix - Four-byte method signature
   * @param {string} methodData - Corresponding data method
   */
  addKnownMethodData(fourBytePrefix, methodData) {
    const { knownMethodData } = this.store.getState();
    knownMethodData[fourBytePrefix] = methodData;
    this.store.updateState({ knownMethodData });
  }

  /**
   * Setter for the `currentLocale` property
   *
   * @param {string} key - he preferred language locale key
   */
  setCurrentLocale(key) {
    const textDirection = ['ar', 'dv', 'fa', 'he', 'ku'].includes(key)
      ? 'rtl'
      : 'auto';
    this.store.updateState({
      currentLocale: key,
      textDirection,
    });
    return textDirection;
  }

  /**
   * Updates identities to only include specified addresses. Removes identities
   * not included in addresses array
   *
   * @param {string[]} addresses - An array of hex addresses
   */
  setAddresses(addresses) {
    const oldIdentities = this.store.getState().identities;

    const identities = addresses.reduce((ids, address, index) => {
      const oldId = oldIdentities[address] || {};
      ids[address] = { name: `Account ${index + 1}`, address, ...oldId };
      return ids;
    }, {});

    this.store.updateState({ identities });
  }

  /**
   * Removes an address from state
   *
   * @param {string} address - A hex address
   * @returns {string} the address that was removed
   */
  removeAddress(address) {
    const { identities } = this.store.getState();

    if (!identities[address]) {
      throw new Error(`${address} can't be deleted cause it was not found`);
    }
    delete identities[address];
    this.store.updateState({ identities });

    // If the selected account is no longer valid,
    // select an arbitrary other account:
    if (address === this.getSelectedAddress()) {
      const [selected] = Object.keys(identities);
      this.setSelectedAddress(selected);
    }
    return address;
  }

  /**
   * Adds addresses to the identities object without removing identities
   *
   * @param {string[]} addresses - An array of hex addresses
   */
  addAddresses(addresses) {
    const { identities } = this.store.getState();
    addresses.forEach((address) => {
      // skip if already exists
      if (identities[address]) {
        return;
      }
      // add missing identity
      const identityCount = Object.keys(identities).length;

      identities[address] = { name: `Account ${identityCount + 1}`, address };
    });
    this.store.updateState({ identities });
  }

  /**
   * Synchronizes identity entries with known accounts.
   * Removes any unknown identities, and returns the resulting selected address.
   *
   * @param {Array<string>} addresses - known to the vault.
   * @returns {Promise<string>} selectedAddress the selected address.
   */
  syncAddresses(addresses) {
    if (!Array.isArray(addresses) || addresses.length === 0) {
      throw new Error('Expected non-empty array of addresses. Error #11201');
    }

    const { identities, lostIdentities } = this.store.getState();

    const newlyLost = {};
    Object.keys(identities).forEach((identity) => {
      if (!addresses.includes(identity)) {
        newlyLost[identity] = identities[identity];
        delete identities[identity];
      }
    });

    // Identities are no longer present.
    if (Object.keys(newlyLost).length > 0) {
      // store lost accounts
      Object.keys(newlyLost).forEach((key) => {
        lostIdentities[key] = newlyLost[key];
      });
    }

    this.store.updateState({ identities, lostIdentities });
    this.addAddresses(addresses);

    // If the selected account is no longer valid,
    // select an arbitrary other account:
    let selected = this.getSelectedAddress();
    if (!addresses.includes(selected)) {
      [selected] = addresses;
      this.setSelectedAddress(selected);
    }

    return selected;
  }

  /**
   * Setter for the `selectedAddress` property
   *
   * @param {string} _address - A new hex address for an account
   */
  setSelectedAddress(_address) {
    const address = normalizeAddress(_address);

    const { identities } = this.store.getState();
    const selectedIdentity = identities[address];
    if (!selectedIdentity) {
      throw new Error(`Identity for '${address} not found`);
    }

    selectedIdentity.lastSelected = Date.now();
    this.store.updateState({ identities, selectedAddress: address });
  }

  /**
   * Getter for the `selectedAddress` property
   *
   * @returns {string} The hex address for the currently selected account
   */
  getSelectedAddress() {
    return this.store.getState().selectedAddress;
  }

  /**
   * Sets a custom label for an account
   *
   * @param {string} account - the account to set a label for
   * @param {string} label - the custom label for the account
   * @returns {Promise<string>}
   */
  async setAccountLabel(account, label) {
    if (!account) {
      throw new Error(
        `setAccountLabel requires a valid address, got ${String(account)}`,
      );
    }
    const address = normalizeAddress(account);
    const { identities } = this.store.getState();
    identities[address] = identities[address] || {};
    identities[address].name = label;
    this.store.updateState({ identities });
<<<<<<< HEAD
    return Promise.resolve(label);
=======
    return label;
>>>>>>> 7e97ff2b
  }

  /**
   * Adds custom RPC url to state.
   *
   * @param {string} rpcUrl - The RPC url to add to frequentRpcList.
   * @param {string} chainId - The chainId of the selected network.
   * @param {string} [ticker] - Ticker symbol of the selected network.
   * @param {string} [nickname] - Nickname of the selected network.
   * @param {object} [rpcPrefs] - Optional RPC preferences, such as the block explorer URL
   */
  upsertToFrequentRpcList(
    rpcUrl,
    chainId,
    ticker = 'ETH',
    nickname = '',
    rpcPrefs = {},
  ) {
    const rpcList = this.getFrequentRpcListDetail();

    const index = rpcList.findIndex((element) => {
      return element.rpcUrl === rpcUrl;
    });
    if (index !== -1) {
      rpcList.splice(index, 1, { rpcUrl, chainId, ticker, nickname, rpcPrefs });
      return;
    }

    if (!isPrefixedFormattedHexString(chainId)) {
      throw new Error(`Invalid chainId: "${chainId}"`);
    }

    rpcList.push({ rpcUrl, chainId, ticker, nickname, rpcPrefs });
    this.store.updateState({ frequentRpcListDetail: rpcList });
  }

  /**
   * Removes custom RPC url from state.
   *
   * @param {string} url - The RPC url to remove from frequentRpcList.
   * @returns {Promise<Array>} Promise resolving to updated frequentRpcList.
   */
  async removeFromFrequentRpcList(url) {
    const rpcList = this.getFrequentRpcListDetail();
    const index = rpcList.findIndex((element) => {
      return element.rpcUrl === url;
    });
    if (index !== -1) {
      rpcList.splice(index, 1);
    }
    this.store.updateState({ frequentRpcListDetail: rpcList });
    return rpcList;
  }

  /**
   * Getter for the `frequentRpcListDetail` property.
   *
   * @returns {Array<Array>} An array of rpc urls.
   */
  getFrequentRpcListDetail() {
    return this.store.getState().frequentRpcListDetail;
  }

  /**
   * Updates the `featureFlags` property, which is an object. One property within that object will be set to a boolean.
   *
   * @param {string} feature - A key that corresponds to a UI feature.
   * @param {boolean} activated - Indicates whether or not the UI feature should be displayed
   * @returns {Promise<object>} Promises a new object; the updated featureFlags object.
   */
  async setFeatureFlag(feature, activated) {
    const currentFeatureFlags = this.store.getState().featureFlags;
    const updatedFeatureFlags = {
      ...currentFeatureFlags,
      [feature]: activated,
    };

    this.store.updateState({ featureFlags: updatedFeatureFlags });

    return updatedFeatureFlags;
  }

  /**
   * Updates the `preferences` property, which is an object. These are user-controlled features
   * found in the settings page.
   *
   * @param {string} preference - The preference to enable or disable.
   * @param {boolean} value - Indicates whether or not the preference should be enabled or disabled.
   * @returns {Promise<object>} Promises a new object; the updated preferences object.
   */
  async setPreference(preference, value) {
    const currentPreferences = this.getPreferences();
    const updatedPreferences = {
      ...currentPreferences,
      [preference]: value,
    };

    this.store.updateState({ preferences: updatedPreferences });
    return updatedPreferences;
  }

  /**
   * A getter for the `preferences` property
   *
   * @returns {object} A key-boolean map of user-selected preferences.
   */
  getPreferences() {
    return this.store.getState().preferences;
  }

  /**
   * A getter for the `ipfsGateway` property
   *
   * @returns {string} The current IPFS gateway domain
   */
  getIpfsGateway() {
    return this.store.getState().ipfsGateway;
  }

  /**
   * A setter for the `ipfsGateway` property
   *
   * @param {string} domain - The new IPFS gateway domain
   * @returns {Promise<string>} A promise of the update IPFS gateway domain
   */
  async setIpfsGateway(domain) {
    this.store.updateState({ ipfsGateway: domain });
    return domain;
  }

  /**
   * A setter for the `ledgerTransportType` property.
   *
   * @param {string} ledgerTransportType - Either 'ledgerLive', 'webhid' or 'u2f'
   * @returns {string} The transport type that was set.
   */
  setLedgerTransportPreference(ledgerTransportType) {
    this.store.updateState({ ledgerTransportType });
    return ledgerTransportType;
  }

  /**
   * A getter for the `ledgerTransportType` property.
   *
   * @returns {string} The current preferred Ledger transport type.
   */
  getLedgerTransportPreference() {
    return this.store.getState().ledgerTransportType;
  }

  /**
   * A setter for the user preference to dismiss the seed phrase backup reminder
   *
   * @param {bool} dismissSeedBackUpReminder - User preference for dismissing the back up reminder.
   */
  async setDismissSeedBackUpReminder(dismissSeedBackUpReminder) {
    await this.store.updateState({
      dismissSeedBackUpReminder,
    });
  }

  /**
   * A setter for the user preference to enable/disable rpc methods
   *
   * @param {string} methodName - The RPC method name to change the setting of
   * @param {bool} isEnabled - true to enable the rpc method
   */
  async setDisabledRpcMethodPreference(methodName, isEnabled) {
    const currentRpcMethodPreferences =
      this.store.getState().disabledRpcMethodPreferences;
    const updatedRpcMethodPreferences = {
      ...currentRpcMethodPreferences,
      [methodName]: isEnabled,
    };

    this.store.updateState({
      disabledRpcMethodPreferences: updatedRpcMethodPreferences,
    });
  }

  getRpcMethodPreferences() {
    return this.store.getState().disabledRpcMethodPreferences;
  }

  //
  // PRIVATE METHODS
  //

  _subscribeToInfuraAvailability() {
    this.network.on(NETWORK_EVENTS.INFURA_IS_BLOCKED, () => {
      this._setInfuraBlocked(true);
    });
    this.network.on(NETWORK_EVENTS.INFURA_IS_UNBLOCKED, () => {
      this._setInfuraBlocked(false);
    });
  }

  /**
   *
   * A setter for the `infuraBlocked` property
   *
   * @param {boolean} isBlocked - Bool indicating whether Infura is blocked
   */
  _setInfuraBlocked(isBlocked) {
    const { infuraBlocked } = this.store.getState();

    if (infuraBlocked === isBlocked) {
      return;
    }

    this.store.updateState({ infuraBlocked: isBlocked });
  }
}<|MERGE_RESOLUTION|>--- conflicted
+++ resolved
@@ -1,17 +1,9 @@
 import { ObservableStore } from '@metamask/obs-store';
 import { normalize as normalizeAddress } from 'eth-sig-util';
-<<<<<<< HEAD
-import { ethers } from 'ethers';
-import { IPFS_DEFAULT_GATEWAY_URL } from '../../../shared/constants/network';
-import { isPrefixedFormattedHexString } from '../../../shared/modules/network.utils';
-import { LEDGER_TRANSPORT_TYPES } from '../../../shared/constants/hardware-wallets';
-import { THEME_TYPE } from '../../../ui/pages/settings/settings-tab/settings-tab.constant';
-=======
 import { IPFS_DEFAULT_GATEWAY_URL } from '../../../shared/constants/network';
 import { isPrefixedFormattedHexString } from '../../../shared/modules/network.utils';
 import { LedgerTransportTypes } from '../../../shared/constants/hardware-wallets';
 import { ThemeType } from '../../../shared/constants/preferences';
->>>>>>> 7e97ff2b
 import { NETWORK_EVENTS } from './network';
 
 export default class PreferencesController {
@@ -74,18 +66,10 @@
       ipfsGateway: IPFS_DEFAULT_GATEWAY_URL,
       infuraBlocked: null,
       ledgerTransportType: window.navigator.hid
-<<<<<<< HEAD
-        ? LEDGER_TRANSPORT_TYPES.WEBHID
-        : LEDGER_TRANSPORT_TYPES.U2F,
-      improvedTokenAllowanceEnabled: false,
-      transactionSecurityCheckEnabled: false,
-      theme: THEME_TYPE.OS,
-=======
         ? LedgerTransportTypes.webhid
         : LedgerTransportTypes.u2f,
       transactionSecurityCheckEnabled: false,
       theme: ThemeType.os,
->>>>>>> 7e97ff2b
       ...opts.initState,
     };
 
@@ -401,11 +385,7 @@
     identities[address] = identities[address] || {};
     identities[address].name = label;
     this.store.updateState({ identities });
-<<<<<<< HEAD
-    return Promise.resolve(label);
-=======
     return label;
->>>>>>> 7e97ff2b
   }
 
   /**
