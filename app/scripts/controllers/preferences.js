--- conflicted
+++ resolved
@@ -64,17 +64,10 @@
       useCurrencyRateCheck: true,
       useRequestQueue: false,
       openSeaEnabled: false,
-<<<<<<< HEAD
-      ///: BEGIN:ONLY_INCLUDE_IN(blockaid)
+      ///: BEGIN:ONLY_INCLUDE_IF(blockaid)
       securityAlertsEnabled: true,
-      ///: END:ONLY_INCLUDE_IN
-      ///: BEGIN:ONLY_INCLUDE_IN(keyring-snaps)
-=======
-      ///: BEGIN:ONLY_INCLUDE_IF(blockaid)
-      securityAlertsEnabled: false,
       ///: END:ONLY_INCLUDE_IF
       ///: BEGIN:ONLY_INCLUDE_IF(keyring-snaps)
->>>>>>> 277fa858
       addSnapAccountEnabled: false,
       ///: END:ONLY_INCLUDE_IF
       advancedGasFee: {},
