--- conflicted
+++ resolved
@@ -30,6 +30,7 @@
     {
       approvals,
       getKeyringAccounts,
+      getRestrictedMethods,
       getUnlockPromise,
       isUnlocked,
       notifyDomain,
@@ -721,10 +722,7 @@
 
     // these permission requests are almost certainly stale
     const initState = { ...restoredPermissions, permissionsRequests: [] };
-<<<<<<< HEAD
-=======
     delete initState.permissionsDescriptions;
->>>>>>> 5d6a495b
 
     this.permissions = new RpcCap(
       {
