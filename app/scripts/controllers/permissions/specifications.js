--- conflicted
+++ resolved
@@ -150,15 +150,6 @@
               `Missing identity for address: "${secondAddress}".`,
             );
           } else if (
-<<<<<<< HEAD
-            firstAccount.metadata?.lastSelected ===
-            secondAccount.metadata?.lastSelected
-          ) {
-            return 0;
-          } else if (firstAccount.metadata?.lastSelected === undefined) {
-            return 1;
-          } else if (secondAccount.metadata?.lastSelected === undefined) {
-=======
             firstAccount.metadata.lastSelected ===
             secondAccount.metadata.lastSelected
           ) {
@@ -166,7 +157,6 @@
           } else if (firstAccount.metadata.lastSelected === undefined) {
             return 1;
           } else if (secondAccount.metadata.lastSelected === undefined) {
->>>>>>> 8b9ac648
             return -1;
           }
 
@@ -218,11 +208,7 @@
     }
 
     if (
-<<<<<<< HEAD
-      !internalAccounts.find(
-=======
       !internalAccounts.some(
->>>>>>> 8b9ac648
         (internalAccount) =>
           internalAccount.address.toLowerCase() === address.toLowerCase(),
       )
