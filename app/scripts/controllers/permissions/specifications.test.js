import { EthMethod, EthAccountType } from '@metamask/keyring-api';
import { SnapCaveatType } from '@metamask/snaps-rpc-methods';
import {
  CaveatTypes,
  RestrictedMethods,
} from '../../../../shared/constants/permissions';
import {
  getCaveatSpecifications,
  getPermissionSpecifications,
  unrestrictedMethods,
} from './specifications';

// Note: This causes Date.now() to return the number 1.
jest.useFakeTimers('modern').setSystemTime(1);

describe('PermissionController specifications', () => {
  describe('caveat specifications', () => {
    it('getCaveatSpecifications returns the expected specifications object', () => {
      const caveatSpecifications = getCaveatSpecifications({});
      expect(Object.keys(caveatSpecifications)).toHaveLength(10);
      expect(
        caveatSpecifications[CaveatTypes.restrictReturnedAccounts].type,
      ).toStrictEqual(CaveatTypes.restrictReturnedAccounts);

      expect(caveatSpecifications.permittedDerivationPaths.type).toStrictEqual(
        SnapCaveatType.PermittedDerivationPaths,
      );
      expect(caveatSpecifications.permittedCoinTypes.type).toStrictEqual(
        SnapCaveatType.PermittedCoinTypes,
      );
      expect(caveatSpecifications.chainIds.type).toStrictEqual(
        SnapCaveatType.ChainIds,
      );
      expect(caveatSpecifications.snapCronjob.type).toStrictEqual(
        SnapCaveatType.SnapCronjob,
      );
      expect(caveatSpecifications.transactionOrigin.type).toStrictEqual(
        SnapCaveatType.TransactionOrigin,
      );
      expect(caveatSpecifications.signatureOrigin.type).toStrictEqual(
        SnapCaveatType.SignatureOrigin,
      );
      expect(caveatSpecifications.rpcOrigin.type).toStrictEqual(
        SnapCaveatType.RpcOrigin,
      );
      expect(caveatSpecifications.snapIds.type).toStrictEqual(
        SnapCaveatType.SnapIds,
      );
      expect(caveatSpecifications.keyringOrigin.type).toStrictEqual(
        SnapCaveatType.KeyringOrigin,
      );
    });

    describe('restrictReturnedAccounts', () => {
      describe('decorator', () => {
        it('only returns array members included in the caveat value', async () => {
          const getInternalAccounts = jest.fn();
          const { decorator } = getCaveatSpecifications({
            getInternalAccounts,
          })[CaveatTypes.restrictReturnedAccounts];

          const method = async () => ['0x1', '0x2', '0x3'];
          const caveat = {
            type: CaveatTypes.restrictReturnedAccounts,
            value: ['0x1', '0x3'],
          };
          const decorated = decorator(method, caveat);
          expect(await decorated()).toStrictEqual(['0x1', '0x3']);
        });

        it('returns an empty array if no array members are included in the caveat value', async () => {
          const getInternalAccounts = jest.fn();
          const { decorator } = getCaveatSpecifications({
            getInternalAccounts,
          })[CaveatTypes.restrictReturnedAccounts];

          const method = async () => ['0x1', '0x2', '0x3'];
          const caveat = {
            type: CaveatTypes.restrictReturnedAccounts,
            value: ['0x5'],
          };
          const decorated = decorator(method, caveat);
          expect(await decorated()).toStrictEqual([]);
        });

        it('returns an empty array if the method result is an empty array', async () => {
          const getInternalAccounts = jest.fn();
          const { decorator } = getCaveatSpecifications({
            getInternalAccounts,
          })[CaveatTypes.restrictReturnedAccounts];

          const method = async () => [];
          const caveat = {
            type: CaveatTypes.restrictReturnedAccounts,
            value: ['0x1', '0x2'],
          };
          const decorated = decorator(method, caveat);
          expect(await decorated()).toStrictEqual([]);
        });
      });

      describe('validator', () => {
        it('rejects invalid array values', () => {
          const getInternalAccounts = jest.fn();
          const { validator } = getCaveatSpecifications({
            getInternalAccounts,
          })[CaveatTypes.restrictReturnedAccounts];

          [null, 'foo', {}, []].forEach((invalidValue) => {
            expect(() => validator({ value: invalidValue })).toThrow(
              /Expected non-empty array of Ethereum addresses\.$/u,
            );
          });
        });

        it('rejects falsy or non-string addresses', () => {
          const getInternalAccounts = jest.fn();
          const { validator } = getCaveatSpecifications({
            getInternalAccounts,
          })[CaveatTypes.restrictReturnedAccounts];

          [[{}], [[]], [null], ['']].forEach((invalidValue) => {
            expect(() => validator({ value: invalidValue })).toThrow(
              /Expected an array of Ethereum addresses. Received:/u,
            );
          });
        });

        it('rejects addresses that have no corresponding identity', () => {
          const getInternalAccounts = jest.fn().mockImplementationOnce(() => {
            return [
              {
                address: '0x1',
                id: '21066553-d8c8-4cdc-af33-efc921cd3ca9',
                metadata: {
                  name: 'Test Account 1',
                  lastSelected: 1,
                  keyring: {
                    type: 'HD Key Tree',
                  },
                },
                options: {},
                methods: [...Object.values(EthMethod)],
                type: EthAccountType.Eoa,
              },
              {
                address: '0x3',
                id: 'ff8fda69-d416-4d25-80a2-efb77bc7d4ad',
                metadata: {
                  name: 'Test Account 3',
                  lastSelected: 3,
                  keyring: {
                    type: 'HD Key Tree',
                  },
                },
                options: {},
                methods: [...Object.values(EthMethod)],
                type: EthAccountType.Eoa,
              },
            ];
          });

          const { validator } = getCaveatSpecifications({
            getInternalAccounts,
          })[CaveatTypes.restrictReturnedAccounts];

          expect(() => validator({ value: ['0x1', '0x2', '0x3'] })).toThrow(
            /Received unrecognized address:/u,
          );
        });
      });
    });
  });

  describe('permission specifications', () => {
    it('getPermissionSpecifications returns the expected specifications object', () => {
      const permissionSpecifications = getPermissionSpecifications({});
      expect(Object.keys(permissionSpecifications)).toHaveLength(1);
      expect(
        permissionSpecifications[RestrictedMethods.eth_accounts].targetName,
      ).toStrictEqual(RestrictedMethods.eth_accounts);
    });

    describe('eth_accounts', () => {
      describe('factory', () => {
        it('constructs a valid eth_accounts permission', () => {
          const getInternalAccounts = jest.fn();
          const getAllAccounts = jest.fn();
          const { factory } = getPermissionSpecifications({
            getInternalAccounts,
            getAllAccounts,
          })[RestrictedMethods.eth_accounts];

          expect(
            factory(
              { invoker: 'foo.bar', target: 'eth_accounts' },
              { approvedAccounts: ['0x1'] },
            ),
          ).toStrictEqual({
            caveats: [
              {
                type: CaveatTypes.restrictReturnedAccounts,
                value: ['0x1'],
              },
            ],
            date: 1,
            id: expect.any(String),
            invoker: 'foo.bar',
            parentCapability: 'eth_accounts',
          });
        });

        it('throws an error if no approvedAccounts are specified', () => {
          const getInternalAccounts = jest.fn();
          const getAllAccounts = jest.fn();
          const { factory } = getPermissionSpecifications({
            getInternalAccounts,
            getAllAccounts,
          })[RestrictedMethods.eth_accounts];

          expect(() =>
            factory(
              { invoker: 'foo.bar', target: 'eth_accounts' },
              {}, // no approvedAccounts
            ),
          ).toThrow(/No approved accounts specified\.$/u);
        });

        it('throws an error if any caveats are specified directly', () => {
          const getInternalAccounts = jest.fn();
          const getAllAccounts = jest.fn();
          const { factory } = getPermissionSpecifications({
            getInternalAccounts,
            getAllAccounts,
          })[RestrictedMethods.eth_accounts];

          expect(() =>
            factory(
              {
                caveats: [
                  {
                    type: CaveatTypes.restrictReturnedAccounts,
                    value: ['0x1', '0x2'],
                  },
                ],
                invoker: 'foo.bar',
                target: 'eth_accounts',
              },
              { approvedAccounts: ['0x1'] },
            ),
          ).toThrow(/Received unexpected caveats./u);
        });
      });

      describe('methodImplementation', () => {
        it('returns the keyring accounts in lastSelected order', async () => {
          const getInternalAccounts = jest.fn().mockImplementationOnce(() => {
            return [
              {
                address: '0x1',
                id: '21066553-d8c8-4cdc-af33-efc921cd3ca9',
                metadata: {
                  name: 'Test Account',
                  lastSelected: 1,
                  keyring: {
                    type: 'HD Key Tree',
                  },
                },
                options: {},
                methods: [...Object.values(EthMethod)],
                type: EthAccountType.Eoa,
<<<<<<< HEAD
              },
              {
                address: '0x2',
                id: '0bd7348e-bdfe-4f67-875c-de831a583857',
=======
              },
              {
                address: '0x2',
                id: '0bd7348e-bdfe-4f67-875c-de831a583857',
                metadata: {
                  name: 'Test Account',
                  keyring: {
                    type: 'HD Key Tree',
                  },
                },
                options: {},
                methods: [...Object.values(EthMethod)],
                type: EthAccountType.Eoa,
              },
              {
                address: '0x3',
                id: 'ff8fda69-d416-4d25-80a2-efb77bc7d4ad',
>>>>>>> 93a950fa
                metadata: {
                  name: 'Test Account',
                  keyring: {
                    type: 'HD Key Tree',
                  },
<<<<<<< HEAD
=======
                  lastSelected: 3,
>>>>>>> 93a950fa
                },
                options: {},
                methods: [...Object.values(EthMethod)],
                type: EthAccountType.Eoa,
              },
              {
<<<<<<< HEAD
                address: '0x3',
                id: 'ff8fda69-d416-4d25-80a2-efb77bc7d4ad',
                metadata: {
                  name: 'Test Account',
                  keyring: {
                    type: 'HD Key Tree',
                  },
                  lastSelected: 3,
=======
                address: '0x4',
                id: '0bd7348e-bdfe-4f67-875c-de831a583857',
                metadata: {
                  name: 'Test Account',
                  lastSelected: 3,
                  keyring: {
                    type: 'HD Key Tree',
                  },
>>>>>>> 93a950fa
                },
                options: {},
                methods: [...Object.values(EthMethod)],
                type: EthAccountType.Eoa,
              },
<<<<<<< HEAD
              {
                address: '0x4',
                id: '0bd7348e-bdfe-4f67-875c-de831a583857',
                metadata: {
                  name: 'Test Account',
                  lastSelected: 3,
                  keyring: {
                    type: 'HD Key Tree',
                  },
                },
                options: {},
                methods: [...Object.values(EthMethod)],
                type: EthAccountType.Eoa,
              },
=======
>>>>>>> 93a950fa
            ];
          });
          const getAllAccounts = jest
            .fn()
            .mockImplementationOnce(() => ['0x1', '0x2', '0x3', '0x4']);

          const { methodImplementation } = getPermissionSpecifications({
            getInternalAccounts,
            getAllAccounts,
          })[RestrictedMethods.eth_accounts];

          expect(await methodImplementation()).toStrictEqual([
            '0x3',
            '0x4',
            '0x1',
            '0x2',
          ]);
        });

        it('throws if a keyring account is missing an address (case 1)', async () => {
          const getInternalAccounts = jest.fn().mockImplementationOnce(() => {
            return [
              {
                address: '0x2',
                id: '0bd7348e-bdfe-4f67-875c-de831a583857',
                metadata: {
                  name: 'Test Account',
                  lastSelected: 2,
                  keyring: {
                    type: 'HD Key Tree',
                  },
                },
                options: {},
                methods: [...Object.values(EthMethod)],
                type: EthAccountType.Eoa,
              },
              {
                address: '0x3',
                id: 'ff8fda69-d416-4d25-80a2-efb77bc7d4ad',
                metadata: {
                  name: 'Test Account',
                  lastSelected: 3,
                  keyring: {
                    type: 'HD Key Tree',
                  },
                },
                options: {},
                methods: [...Object.values(EthMethod)],
                type: EthAccountType.Eoa,
              },
            ];
          });
          const getAllAccounts = jest
            .fn()
            .mockImplementationOnce(() => ['0x1', '0x2', '0x3']);

          const { methodImplementation } = getPermissionSpecifications({
            getInternalAccounts,
            getAllAccounts,
            captureKeyringTypesWithMissingIdentities: jest.fn(),
          })[RestrictedMethods.eth_accounts];

          await expect(() => methodImplementation()).rejects.toThrow(
            'Missing identity for address: "0x1".',
          );
        });

        it('throws if a keyring account is missing an address (case 2)', async () => {
          const getInternalAccounts = jest.fn().mockImplementationOnce(() => {
            return [
              {
                address: '0x1',
                id: 'cf8dace4-9439-4bd4-b3a8-88c821c8fcb3',
                metadata: {
                  name: 'Test Account',
                  lastSelected: 1,
                  keyring: {
                    type: 'HD Key Tree',
                  },
                },
                options: {},
                methods: [...Object.values(EthMethod)],
                type: EthAccountType.Eoa,
              },
              {
                address: '0x3',
                id: 'ff8fda69-d416-4d25-80a2-efb77bc7d4ad',
                metadata: {
                  name: 'Test Account',
                  lastSelected: 3,
                  keyring: {
                    type: 'HD Key Tree',
                  },
                },
                options: {},
                methods: [...Object.values(EthMethod)],
                type: EthAccountType.Eoa,
              },
            ];
          });
          const getAllAccounts = jest
            .fn()
            .mockImplementationOnce(() => ['0x1', '0x2', '0x3']);

          const { methodImplementation } = getPermissionSpecifications({
            getInternalAccounts,
            getAllAccounts,
            captureKeyringTypesWithMissingIdentities: jest.fn(),
          })[RestrictedMethods.eth_accounts];

          await expect(() => methodImplementation()).rejects.toThrow(
            'Missing identity for address: "0x2".',
          );
        });
      });

      describe('validator', () => {
        it('accepts valid permissions', () => {
          const getInternalAccounts = jest.fn();
          const getAllAccounts = jest.fn();
          const { validator } = getPermissionSpecifications({
            getInternalAccounts,
            getAllAccounts,
          })[RestrictedMethods.eth_accounts];

          expect(() =>
            validator({
              caveats: [
                {
                  type: CaveatTypes.restrictReturnedAccounts,
                  value: ['0x1', '0x2'],
                },
              ],
              date: 1,
              id: expect.any(String),
              invoker: 'foo.bar',
              parentCapability: 'eth_accounts',
            }),
          ).not.toThrow();
        });

        it('rejects invalid caveats', () => {
          const getInternalAccounts = jest.fn();
          const getAllAccounts = jest.fn();
          const { validator } = getPermissionSpecifications({
            getInternalAccounts,
            getAllAccounts,
          })[RestrictedMethods.eth_accounts];

          [null, [], [1, 2], [{ type: 'foobar' }]].forEach(
            (invalidCaveatsValue) => {
              expect(() =>
                validator({
                  caveats: invalidCaveatsValue,
                  date: 1,
                  id: expect.any(String),
                  invoker: 'foo.bar',
                  parentCapability: 'eth_accounts',
                }),
              ).toThrow(/Invalid caveats./u);
            },
          );
        });
      });
    });
  });

  describe('unrestricted methods', () => {
    it('defines the unrestricted methods', () => {
      expect(Array.isArray(unrestrictedMethods)).toBe(true);
      expect(Object.isFrozen(unrestrictedMethods)).toBe(true);
    });
  });
});<|MERGE_RESOLUTION|>--- conflicted
+++ resolved
@@ -269,16 +269,10 @@
                 options: {},
                 methods: [...Object.values(EthMethod)],
                 type: EthAccountType.Eoa,
-<<<<<<< HEAD
               },
               {
                 address: '0x2',
                 id: '0bd7348e-bdfe-4f67-875c-de831a583857',
-=======
-              },
-              {
-                address: '0x2',
-                id: '0bd7348e-bdfe-4f67-875c-de831a583857',
                 metadata: {
                   name: 'Test Account',
                   keyring: {
@@ -292,32 +286,18 @@
               {
                 address: '0x3',
                 id: 'ff8fda69-d416-4d25-80a2-efb77bc7d4ad',
->>>>>>> 93a950fa
-                metadata: {
-                  name: 'Test Account',
-                  keyring: {
-                    type: 'HD Key Tree',
-                  },
-<<<<<<< HEAD
-=======
+                metadata: {
+                  name: 'Test Account',
+                  keyring: {
+                    type: 'HD Key Tree',
+                  },
                   lastSelected: 3,
->>>>>>> 93a950fa
-                },
-                options: {},
-                methods: [...Object.values(EthMethod)],
-                type: EthAccountType.Eoa,
-              },
-              {
-<<<<<<< HEAD
-                address: '0x3',
-                id: 'ff8fda69-d416-4d25-80a2-efb77bc7d4ad',
-                metadata: {
-                  name: 'Test Account',
-                  keyring: {
-                    type: 'HD Key Tree',
-                  },
-                  lastSelected: 3,
-=======
+                },
+                options: {},
+                methods: [...Object.values(EthMethod)],
+                type: EthAccountType.Eoa,
+              },
+              {
                 address: '0x4',
                 id: '0bd7348e-bdfe-4f67-875c-de831a583857',
                 metadata: {
@@ -326,29 +306,11 @@
                   keyring: {
                     type: 'HD Key Tree',
                   },
->>>>>>> 93a950fa
-                },
-                options: {},
-                methods: [...Object.values(EthMethod)],
-                type: EthAccountType.Eoa,
-              },
-<<<<<<< HEAD
-              {
-                address: '0x4',
-                id: '0bd7348e-bdfe-4f67-875c-de831a583857',
-                metadata: {
-                  name: 'Test Account',
-                  lastSelected: 3,
-                  keyring: {
-                    type: 'HD Key Tree',
-                  },
-                },
-                options: {},
-                methods: [...Object.values(EthMethod)],
-                type: EthAccountType.Eoa,
-              },
-=======
->>>>>>> 93a950fa
+                },
+                options: {},
+                methods: [...Object.values(EthMethod)],
+                type: EthAccountType.Eoa,
+              },
             ];
           });
           const getAllAccounts = jest
