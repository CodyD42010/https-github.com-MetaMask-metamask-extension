import browser from 'webextension-polyfill';

import { getBlockExplorerLink } from '@metamask/etherscan-link';
import { startCase, toLower } from 'lodash';
import { getEnvironmentType } from '../lib/util';
import { ENVIRONMENT_TYPE_BACKGROUND } from '../../../shared/constants/app';
import { TransactionStatus } from '../../../shared/constants/transaction';
import { getURLHostName } from '../../../ui/helpers/utils/util';
import { t } from '../translate';

export default class ExtensionPlatform {
  //
  // Public
  //
  reload() {
<<<<<<< HEAD
    browser.runtime.reload();
=======
    extension.runtime.reload();
  }

  reloadTab(tabId) {
    return new Promise((resolve, reject) => {
      extension.tabs.reload(tabId, () => {
        const err = checkForError();
        if (err) {
          reject(err);
        } else {
          resolve();
        }
      });
    });
  }

  openTab(options) {
    return new Promise((resolve, reject) => {
      extension.tabs.create(options, (newTab) => {
        const error = checkForError();
        if (error) {
          return reject(error);
        }
        return resolve(newTab);
      });
    });
>>>>>>> 55a6b061
  }

  async openTab(options) {
    const newTab = await browser.tabs.create(options);
    return newTab;
  }

  async openWindow(options) {
    const newWindow = await browser.windows.create(options);
    return newWindow;
  }

  async focusWindow(windowId) {
    await browser.windows.update(windowId, { focused: true });
  }

  async updateWindowPosition(windowId, left, top) {
    await browser.windows.update(windowId, { left, top });
  }

  async getLastFocusedWindow() {
    const windowObject = await browser.windows.getLastFocused();
    return windowObject;
  }

  async closeCurrentWindow() {
    const windowDetails = await browser.windows.getCurrent();
    browser.windows.remove(windowDetails.id);
  }

  getVersion() {
    const { version, version_name: versionName } =
      browser.runtime.getManifest();

    const versionParts = version.split('.');
    if (versionName) {
      if (versionParts.length < 4) {
        throw new Error(`Version missing build number: '${version}'`);
      }
      // On Chrome, a more descriptive representation of the version is stored in the
      // `version_name` field for display purposes. We use this field instead of the `version`
      // field on Chrome for non-main builds (i.e. Flask, Beta) because we want to show the
      // version in the SemVer-compliant format "v[major].[minor].[patch]-[build-type].[build-number]",
      // yet Chrome does not allow letters in the `version` field.
      return versionName;
      // A fourth version part is sometimes present for "rollback" Chrome builds
    } else if (![3, 4].includes(versionParts.length)) {
      throw new Error(`Invalid version: ${version}`);
    } else if (versionParts[2].match(/[^\d]/u)) {
      // On Firefox, the build type and build version are in the third part of the version.
      const [major, minor, patchAndPrerelease] = versionParts;
      const matches = patchAndPrerelease.match(/^(\d+)([A-Za-z]+)(\d)+$/u);
      if (matches === null) {
        throw new Error(`Version contains invalid prerelease: ${version}`);
      }
      const [, patch, buildType, buildVersion] = matches;
      return `${major}.${minor}.${patch}-${buildType}.${buildVersion}`;
    }

    // If there is no `version_name` and there are only 3 or 4 version parts, then this is not a
    // prerelease and the version requires no modification.
    return version;
  }

  getExtensionURL(route = null, queryString = null) {
    let extensionURL = browser.runtime.getURL('home.html');

    if (route) {
      extensionURL += `#${route}`;
    }

    if (queryString) {
      extensionURL += `?${queryString}`;
    }

    return extensionURL;
  }

  openExtensionInBrowser(
    route = null,
    queryString = null,
    keepWindowOpen = false,
  ) {
    const extensionURL = this.getExtensionURL(
      route,
      queryString,
      keepWindowOpen,
    );

    this.openTab({ url: extensionURL });

    if (
      getEnvironmentType() !== ENVIRONMENT_TYPE_BACKGROUND &&
      !keepWindowOpen
    ) {
      window.close();
    }
  }

  getPlatformInfo(cb) {
    try {
      const platformInfo = browser.runtime.getPlatformInfo();
      cb(platformInfo);
      return;
    } catch (e) {
      cb(e);
      // eslint-disable-next-line no-useless-return
      return;
    }
  }

  async showTransactionNotification(txMeta, rpcPrefs) {
    const { status, txReceipt: { status: receiptStatus } = {} } = txMeta;

    if (status === TransactionStatus.confirmed) {
      // There was an on-chain failure
      receiptStatus === '0x0'
        ? await this._showFailedTransaction(
            txMeta,
            'Transaction encountered an error.',
          )
        : await this._showConfirmedTransaction(txMeta, rpcPrefs);
    } else if (status === TransactionStatus.failed) {
      await this._showFailedTransaction(txMeta);
    }
  }

  addOnRemovedListener(listener) {
    browser.windows.onRemoved.addListener(listener);
  }

  async getAllWindows() {
    const windows = await browser.windows.getAll();
    return windows;
  }

  async getActiveTabs() {
    const tabs = await browser.tabs.query({ active: true });
    return tabs;
  }

  async currentTab() {
    const tab = await browser.tabs.getCurrent();
    return tab;
  }

  async switchToTab(tabId) {
    const tab = await browser.tabs.update(tabId, { highlighted: true });
    return tab;
  }

  async switchToAnotherURL(tabId, url) {
    await browser.tabs.update(tabId, { url });
  }

  async closeTab(tabId) {
    await browser.tabs.remove(tabId);
  }

  async _showConfirmedTransaction(txMeta, rpcPrefs) {
    this._subscribeToNotificationClicked();

    const url = getBlockExplorerLink(txMeta, rpcPrefs);
    const nonce = parseInt(txMeta.txParams.nonce, 16);
    const view = startCase(
      toLower(getURLHostName(url).replace(/([.]\w+)$/u, '')),
    );

    const title = t('notificationTransactionSuccessTitle');
    let message = t('notificationTransactionSuccessMessage', nonce);

    if (url.length) {
      message += ` ${t('notificationTransactionSuccessView', view)}`;
    }

    await this._showNotification(title, message, url);
  }

  async _showFailedTransaction(txMeta, errorMessage) {
    const nonce = parseInt(txMeta.txParams.nonce, 16);
    const title = t('notificationTransactionFailedTitle');
    let message = t(
      'notificationTransactionFailedMessage',
      nonce,
      errorMessage || txMeta.err.message,
    );
    ///: BEGIN:ONLY_INCLUDE_IN(build-mmi)
    if (isNaN(nonce)) {
      message = t(
        'notificationTransactionFailedMessageMMI',
        errorMessage || txMeta.err.message,
      );
    }
    ///: END:ONLY_INCLUDE_IN
    await this._showNotification(title, message);
  }

  async _showNotification(title, message, url) {
    const iconUrl = await browser.runtime.getURL('../../images/icon-64.png');

    await browser.notifications.create(url, {
      type: 'basic',
      title,
      iconUrl,
      message,
    });
  }

  _subscribeToNotificationClicked() {
    if (!browser.notifications.onClicked.hasListener(this._viewOnEtherscan)) {
      browser.notifications.onClicked.addListener(this._viewOnEtherscan);
    }
  }

  _viewOnEtherscan(url) {
    if (url.startsWith('https://')) {
      browser.tabs.create({ url });
    }
  }
}<|MERGE_RESOLUTION|>--- conflicted
+++ resolved
@@ -1,21 +1,14 @@
-import browser from 'webextension-polyfill';
-
+import extension from 'extensionizer';
 import { getBlockExplorerLink } from '@metamask/etherscan-link';
-import { startCase, toLower } from 'lodash';
-import { getEnvironmentType } from '../lib/util';
+import { getEnvironmentType, checkForError } from '../lib/util';
 import { ENVIRONMENT_TYPE_BACKGROUND } from '../../../shared/constants/app';
-import { TransactionStatus } from '../../../shared/constants/transaction';
-import { getURLHostName } from '../../../ui/helpers/utils/util';
-import { t } from '../translate';
+import { TRANSACTION_STATUSES } from '../../../shared/constants/transaction';
 
 export default class ExtensionPlatform {
   //
   // Public
   //
   reload() {
-<<<<<<< HEAD
-    browser.runtime.reload();
-=======
     extension.runtime.reload();
   }
 
@@ -42,111 +35,87 @@
         return resolve(newTab);
       });
     });
->>>>>>> 55a6b061
-  }
-
-  async openTab(options) {
-    const newTab = await browser.tabs.create(options);
-    return newTab;
-  }
-
-  async openWindow(options) {
-    const newWindow = await browser.windows.create(options);
-    return newWindow;
-  }
-
-  async focusWindow(windowId) {
-    await browser.windows.update(windowId, { focused: true });
-  }
-
-  async updateWindowPosition(windowId, left, top) {
-    await browser.windows.update(windowId, { left, top });
-  }
-
-  async getLastFocusedWindow() {
-    const windowObject = await browser.windows.getLastFocused();
-    return windowObject;
-  }
-
-  async closeCurrentWindow() {
-    const windowDetails = await browser.windows.getCurrent();
-    browser.windows.remove(windowDetails.id);
+  }
+
+  openWindow(options) {
+    return new Promise((resolve, reject) => {
+      extension.windows.create(options, (newWindow) => {
+        const error = checkForError();
+        if (error) {
+          return reject(error);
+        }
+        return resolve(newWindow);
+      });
+    });
+  }
+
+  focusWindow(windowId) {
+    return new Promise((resolve, reject) => {
+      extension.windows.update(windowId, { focused: true }, () => {
+        const error = checkForError();
+        if (error) {
+          return reject(error);
+        }
+        return resolve();
+      });
+    });
+  }
+
+  updateWindowPosition(windowId, left, top) {
+    return new Promise((resolve, reject) => {
+      extension.windows.update(windowId, { left, top }, () => {
+        const error = checkForError();
+        if (error) {
+          return reject(error);
+        }
+        return resolve();
+      });
+    });
+  }
+
+  getLastFocusedWindow() {
+    return new Promise((resolve, reject) => {
+      extension.windows.getLastFocused((windowObject) => {
+        const error = checkForError();
+        if (error) {
+          return reject(error);
+        }
+        return resolve(windowObject);
+      });
+    });
+  }
+
+  closeCurrentWindow() {
+    return extension.windows.getCurrent((windowDetails) => {
+      return extension.windows.remove(windowDetails.id);
+    });
   }
 
   getVersion() {
-    const { version, version_name: versionName } =
-      browser.runtime.getManifest();
-
-    const versionParts = version.split('.');
-    if (versionName) {
-      if (versionParts.length < 4) {
-        throw new Error(`Version missing build number: '${version}'`);
-      }
-      // On Chrome, a more descriptive representation of the version is stored in the
-      // `version_name` field for display purposes. We use this field instead of the `version`
-      // field on Chrome for non-main builds (i.e. Flask, Beta) because we want to show the
-      // version in the SemVer-compliant format "v[major].[minor].[patch]-[build-type].[build-number]",
-      // yet Chrome does not allow letters in the `version` field.
-      return versionName;
-      // A fourth version part is sometimes present for "rollback" Chrome builds
-    } else if (![3, 4].includes(versionParts.length)) {
-      throw new Error(`Invalid version: ${version}`);
-    } else if (versionParts[2].match(/[^\d]/u)) {
-      // On Firefox, the build type and build version are in the third part of the version.
-      const [major, minor, patchAndPrerelease] = versionParts;
-      const matches = patchAndPrerelease.match(/^(\d+)([A-Za-z]+)(\d)+$/u);
-      if (matches === null) {
-        throw new Error(`Version contains invalid prerelease: ${version}`);
-      }
-      const [, patch, buildType, buildVersion] = matches;
-      return `${major}.${minor}.${patch}-${buildType}.${buildVersion}`;
-    }
-
-    // If there is no `version_name` and there are only 3 or 4 version parts, then this is not a
-    // prerelease and the version requires no modification.
-    return version;
-  }
-
-  getExtensionURL(route = null, queryString = null) {
-    let extensionURL = browser.runtime.getURL('home.html');
+    return extension.runtime.getManifest().version;
+  }
+
+  openExtensionInBrowser(route = null, queryString = null) {
+    let extensionURL = extension.runtime.getURL('home.html');
+
+    if (queryString) {
+      extensionURL += `?${queryString}`;
+    }
 
     if (route) {
       extensionURL += `#${route}`;
     }
-
-    if (queryString) {
-      extensionURL += `?${queryString}`;
-    }
-
-    return extensionURL;
-  }
-
-  openExtensionInBrowser(
-    route = null,
-    queryString = null,
-    keepWindowOpen = false,
-  ) {
-    const extensionURL = this.getExtensionURL(
-      route,
-      queryString,
-      keepWindowOpen,
-    );
-
     this.openTab({ url: extensionURL });
-
-    if (
-      getEnvironmentType() !== ENVIRONMENT_TYPE_BACKGROUND &&
-      !keepWindowOpen
-    ) {
+    if (getEnvironmentType() !== ENVIRONMENT_TYPE_BACKGROUND) {
       window.close();
     }
   }
 
   getPlatformInfo(cb) {
     try {
-      const platformInfo = browser.runtime.getPlatformInfo();
-      cb(platformInfo);
-      return;
+      extension.runtime.getPlatformInfo((platform) => {
+        cb(null, platform);
+      });
     } catch (e) {
       cb(e);
       // eslint-disable-next-line no-useless-return
@@ -154,112 +123,125 @@
     }
   }
 
-  async showTransactionNotification(txMeta, rpcPrefs) {
+  showTransactionNotification(txMeta, rpcPrefs) {
     const { status, txReceipt: { status: receiptStatus } = {} } = txMeta;
 
-    if (status === TransactionStatus.confirmed) {
+    if (status === TRANSACTION_STATUSES.CONFIRMED) {
       // There was an on-chain failure
       receiptStatus === '0x0'
-        ? await this._showFailedTransaction(
+        ? this._showFailedTransaction(
             txMeta,
             'Transaction encountered an error.',
           )
-        : await this._showConfirmedTransaction(txMeta, rpcPrefs);
-    } else if (status === TransactionStatus.failed) {
-      await this._showFailedTransaction(txMeta);
-    }
-  }
-
-  addOnRemovedListener(listener) {
-    browser.windows.onRemoved.addListener(listener);
-  }
-
-  async getAllWindows() {
-    const windows = await browser.windows.getAll();
-    return windows;
-  }
-
-  async getActiveTabs() {
-    const tabs = await browser.tabs.query({ active: true });
-    return tabs;
-  }
-
-  async currentTab() {
-    const tab = await browser.tabs.getCurrent();
-    return tab;
-  }
-
-  async switchToTab(tabId) {
-    const tab = await browser.tabs.update(tabId, { highlighted: true });
-    return tab;
-  }
-
-  async switchToAnotherURL(tabId, url) {
-    await browser.tabs.update(tabId, { url });
-  }
-
-  async closeTab(tabId) {
-    await browser.tabs.remove(tabId);
-  }
-
-  async _showConfirmedTransaction(txMeta, rpcPrefs) {
+        : this._showConfirmedTransaction(txMeta, rpcPrefs);
+    } else if (status === TRANSACTION_STATUSES.FAILED) {
+      this._showFailedTransaction(txMeta);
+    }
+  }
+
+  getAllWindows() {
+    return new Promise((resolve, reject) => {
+      extension.windows.getAll((windows) => {
+        const error = checkForError();
+        if (error) {
+          return reject(error);
+        }
+        return resolve(windows);
+      });
+    });
+  }
+
+  getActiveTabs() {
+    return new Promise((resolve, reject) => {
+      extension.tabs.query({ active: true }, (tabs) => {
+        const error = checkForError();
+        if (error) {
+          return reject(error);
+        }
+        return resolve(tabs);
+      });
+    });
+  }
+
+  currentTab() {
+    return new Promise((resolve, reject) => {
+      extension.tabs.getCurrent((tab) => {
+        const err = checkForError();
+        if (err) {
+          reject(err);
+        } else {
+          resolve(tab);
+        }
+      });
+    });
+  }
+
+  switchToTab(tabId) {
+    return new Promise((resolve, reject) => {
+      extension.tabs.update(tabId, { highlighted: true }, (tab) => {
+        const err = checkForError();
+        if (err) {
+          reject(err);
+        } else {
+          resolve(tab);
+        }
+      });
+    });
+  }
+
+  closeTab(tabId) {
+    return new Promise((resolve, reject) => {
+      extension.tabs.remove(tabId, () => {
+        const err = checkForError();
+        if (err) {
+          reject(err);
+        } else {
+          resolve();
+        }
+      });
+    });
+  }
+
+  _showConfirmedTransaction(txMeta, rpcPrefs) {
     this._subscribeToNotificationClicked();
 
     const url = getBlockExplorerLink(txMeta, rpcPrefs);
     const nonce = parseInt(txMeta.txParams.nonce, 16);
-    const view = startCase(
-      toLower(getURLHostName(url).replace(/([.]\w+)$/u, '')),
-    );
-
-    const title = t('notificationTransactionSuccessTitle');
-    let message = t('notificationTransactionSuccessMessage', nonce);
-
-    if (url.length) {
-      message += ` ${t('notificationTransactionSuccessView', view)}`;
-    }
-
-    await this._showNotification(title, message, url);
-  }
-
-  async _showFailedTransaction(txMeta, errorMessage) {
+
+    const title = 'Confirmed transaction';
+    const message = `Transaction ${nonce} confirmed! ${
+      url.length ? 'View on Etherscan' : ''
+    }`;
+    this._showNotification(title, message, url);
+  }
+
+  _showFailedTransaction(txMeta, errorMessage) {
     const nonce = parseInt(txMeta.txParams.nonce, 16);
-    const title = t('notificationTransactionFailedTitle');
-    let message = t(
-      'notificationTransactionFailedMessage',
-      nonce,
-      errorMessage || txMeta.err.message,
-    );
-    ///: BEGIN:ONLY_INCLUDE_IN(build-mmi)
-    if (isNaN(nonce)) {
-      message = t(
-        'notificationTransactionFailedMessageMMI',
-        errorMessage || txMeta.err.message,
-      );
-    }
-    ///: END:ONLY_INCLUDE_IN
-    await this._showNotification(title, message);
-  }
-
-  async _showNotification(title, message, url) {
-    const iconUrl = await browser.runtime.getURL('../../images/icon-64.png');
-
-    await browser.notifications.create(url, {
+    const title = 'Failed transaction';
+    const message = `Transaction ${nonce} failed! ${
+      errorMessage || txMeta.err.message
+    }`;
+    this._showNotification(title, message);
+  }
+
+  _showNotification(title, message, url) {
+    extension.notifications.create(url, {
       type: 'basic',
       title,
-      iconUrl,
+      iconUrl: extension.extension.getURL('../../images/icon-64.png'),
       message,
     });
   }
 
   _subscribeToNotificationClicked() {
-    if (!browser.notifications.onClicked.hasListener(this._viewOnEtherscan)) {
-      browser.notifications.onClicked.addListener(this._viewOnEtherscan);
-    }
-  }
-
-  _viewOnEtherscan(url) {
-    if (url.startsWith('https://')) {
-      browser.tabs.create({ url });
+    if (!extension.notifications.onClicked.hasListener(this._viewOnEtherscan)) {
+      extension.notifications.onClicked.addListener(this._viewOnEtherscan);
+    }
+  }
+
+  _viewOnEtherscan(txId) {
+    if (txId.startsWith('https://')) {
+      extension.tabs.create({ url: txId });
     }
   }
 }