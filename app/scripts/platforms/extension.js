--- conflicted
+++ resolved
@@ -1,11 +1,7 @@
 const extension = require('extensionizer')
 const { createExplorerLink: explorerLink } = require('etherscan-link')
 
-<<<<<<< HEAD
-const { getEnvironmentType } = require('../lib/util')
-=======
 const { getEnvironmentType, checkForError } = require('../lib/util')
->>>>>>> cdaac779
 const { ENVIRONMENT_TYPE_BACKGROUND } = require('../lib/enums')
 
 class ExtensionPlatform {
@@ -72,8 +68,6 @@
     }
   }
 
-<<<<<<< HEAD
-=======
   currentTab () {
     return new Promise((resolve, reject) => {
       extension.tabs.getCurrent(tab => {
@@ -113,7 +107,6 @@
     })
   }
 
->>>>>>> cdaac779
   _showConfirmedTransaction (txMeta) {
     this._subscribeToNotificationClicked()
 
