import browser from 'webextension-polyfill';

import { getBlockExplorerLink } from '@metamask/etherscan-link';
<<<<<<< HEAD
=======
import { startCase, toLower } from 'lodash';
>>>>>>> 90d2ca07
import { getEnvironmentType } from '../lib/util';
import { ENVIRONMENT_TYPE_BACKGROUND } from '../../../shared/constants/app';
import { TransactionStatus } from '../../../shared/constants/transaction';
import { getURLHostName } from '../../../ui/helpers/utils/util';

export default class ExtensionPlatform {
  //
  // Public
  //
  reload() {
    browser.runtime.reload();
  }

  async openTab(options) {
    const newTab = await browser.tabs.create(options);
    return newTab;
  }

  async openWindow(options) {
    const newWindow = await browser.windows.create(options);
    return newWindow;
  }

  async focusWindow(windowId) {
    await browser.windows.update(windowId, { focused: true });
  }

  async updateWindowPosition(windowId, left, top) {
    await browser.windows.update(windowId, { left, top });
  }

  async getLastFocusedWindow() {
    const windowObject = await browser.windows.getLastFocused();
    return windowObject;
  }

  async closeCurrentWindow() {
    const windowDetails = await browser.windows.getCurrent();
    browser.windows.remove(windowDetails.id);
  }

  getVersion() {
    const { version, version_name: versionName } =
      browser.runtime.getManifest();

    const versionParts = version.split('.');
    if (versionName) {
      if (versionParts.length < 4) {
        throw new Error(`Version missing build number: '${version}'`);
      }
      // On Chrome, a more descriptive representation of the version is stored in the
      // `version_name` field for display purposes. We use this field instead of the `version`
      // field on Chrome for non-main builds (i.e. Flask, Beta) because we want to show the
      // version in the SemVer-compliant format "v[major].[minor].[patch]-[build-type].[build-number]",
      // yet Chrome does not allow letters in the `version` field.
      return versionName;
      // A fourth version part is sometimes present for "rollback" Chrome builds
    } else if (![3, 4].includes(versionParts.length)) {
      throw new Error(`Invalid version: ${version}`);
    } else if (versionParts[2].match(/[^\d]/u)) {
      // On Firefox, the build type and build version are in the third part of the version.
      const [major, minor, patchAndPrerelease] = versionParts;
      const matches = patchAndPrerelease.match(/^(\d+)([A-Za-z]+)(\d)+$/u);
      if (matches === null) {
        throw new Error(`Version contains invalid prerelease: ${version}`);
      }
      const [, patch, buildType, buildVersion] = matches;
      return `${major}.${minor}.${patch}-${buildType}.${buildVersion}`;
    }

    // If there is no `version_name` and there are only 3 or 4 version parts, then this is not a
    // prerelease and the version requires no modification.
    return version;
  }

  openExtensionInBrowser(
    route = null,
    queryString = null,
    keepWindowOpen = false,
  ) {
    let extensionURL = browser.runtime.getURL('home.html');

    if (route) {
      extensionURL += `#${route}`;
    }

    if (queryString) {
      extensionURL += `?${queryString}`;
    }

    this.openTab({ url: extensionURL });
    if (
      getEnvironmentType() !== ENVIRONMENT_TYPE_BACKGROUND &&
      !keepWindowOpen
    ) {
      window.close();
    }
  }

  getPlatformInfo(cb) {
    try {
      const platformInfo = browser.runtime.getPlatformInfo();
      cb(platformInfo);
      return;
    } catch (e) {
      cb(e);
      // eslint-disable-next-line no-useless-return
      return;
    }
  }

  showTransactionNotification(txMeta, rpcPrefs) {
    const { status, txReceipt: { status: receiptStatus } = {} } = txMeta;

    if (status === TransactionStatus.confirmed) {
      // There was an on-chain failure
      receiptStatus === '0x0'
        ? this._showFailedTransaction(
            txMeta,
            'Transaction encountered an error.',
          )
        : this._showConfirmedTransaction(txMeta, rpcPrefs);
    } else if (status === TransactionStatus.failed) {
      this._showFailedTransaction(txMeta);
    }
  }

  addOnRemovedListener(listener) {
    browser.windows.onRemoved.addListener(listener);
  }

  async getAllWindows() {
    const windows = await browser.windows.getAll();
    return windows;
  }

  async getActiveTabs() {
    const tabs = await browser.tabs.query({ active: true });
    return tabs;
  }

  async currentTab() {
    const tab = await browser.tabs.getCurrent();
    return tab;
  }

  async switchToTab(tabId) {
    const tab = await browser.tabs.update(tabId, { highlighted: true });
    return tab;
  }

  async closeTab(tabId) {
    await browser.tabs.remove(tabId);
  }

  _showConfirmedTransaction(txMeta, rpcPrefs) {
    this._subscribeToNotificationClicked();

    const url = getBlockExplorerLink(txMeta, rpcPrefs);
    const nonce = parseInt(txMeta.txParams.nonce, 16);
    const view = startCase(
      toLower(getURLHostName(url).replace(/([.]\w+)$/u, '')),
    );

    const title = 'Confirmed transaction';
    const message = `Transaction ${nonce} confirmed! ${
      url.length ? `View on ${view}` : ''
    }`;
    this._showNotification(title, message, url);
  }

  _showFailedTransaction(txMeta, errorMessage) {
    const nonce = parseInt(txMeta.txParams.nonce, 16);
    const title = 'Failed transaction';
    const message = `Transaction ${nonce} failed! ${
      errorMessage || txMeta.err.message
    }`;
    this._showNotification(title, message);
  }

  _showNotification(title, message, url) {
    browser.notifications.create(url, {
      type: 'basic',
      title,
      iconUrl: browser.runtime.getURL('../../images/icon-64.png'),
      message,
    });
  }

  _subscribeToNotificationClicked() {
    if (!browser.notifications.onClicked.hasListener(this._viewOnEtherscan)) {
      browser.notifications.onClicked.addListener(this._viewOnEtherscan);
    }
  }

  _viewOnEtherscan(url) {
    if (url.startsWith('https://')) {
      browser.tabs.create({ url });
    }
  }
}<|MERGE_RESOLUTION|>--- conflicted
+++ resolved
@@ -1,10 +1,7 @@
 import browser from 'webextension-polyfill';
 
 import { getBlockExplorerLink } from '@metamask/etherscan-link';
-<<<<<<< HEAD
-=======
 import { startCase, toLower } from 'lodash';
->>>>>>> 90d2ca07
 import { getEnvironmentType } from '../lib/util';
 import { ENVIRONMENT_TYPE_BACKGROUND } from '../../../shared/constants/app';
 import { TransactionStatus } from '../../../shared/constants/transaction';
