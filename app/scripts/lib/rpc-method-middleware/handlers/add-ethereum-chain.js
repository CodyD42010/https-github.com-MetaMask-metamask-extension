--- conflicted
+++ resolved
@@ -1,16 +1,16 @@
-import { ApprovalType } from '@metamask/controller-utils';
-import { errorCodes, ethErrors } from 'eth-rpc-errors';
+import { ethErrors, errorCodes } from 'eth-rpc-errors';
+import validUrl from 'valid-url';
 import { omit } from 'lodash';
 import {
   MESSAGE_TYPE,
   UNKNOWN_TICKER_SYMBOL,
 } from '../../../../../shared/constants/app';
-import { MetaMetricsNetworkEventSource } from '../../../../../shared/constants/metametrics';
+import { EVENT } from '../../../../../shared/constants/metametrics';
 import {
   isPrefixedFormattedHexString,
   isSafeChainId,
 } from '../../../../../shared/modules/network.utils';
-import { getValidUrl } from '../../util';
+import { jsonRpcRequest } from '../../../../../shared/modules/rpc.utils';
 
 const addEthereumChain = {
   methodNames: [MESSAGE_TYPE.ADD_ETHEREUM_CHAIN],
@@ -20,14 +20,9 @@
     getCurrentChainId: true,
     getCurrentRpcUrl: true,
     findNetworkConfigurationBy: true,
-<<<<<<< HEAD
-    setActiveNetwork: true,
-=======
     setCurrentNetwork: true,
->>>>>>> 94959dfb
     requestUserApproval: true,
-    startApprovalFlow: true,
-    endApprovalFlow: true,
+    sendMetrics: true,
   },
 };
 export default addEthereumChain;
@@ -42,14 +37,9 @@
     getCurrentChainId,
     getCurrentRpcUrl,
     findNetworkConfigurationBy,
-<<<<<<< HEAD
-    setActiveNetwork,
-=======
     setCurrentNetwork,
->>>>>>> 94959dfb
     requestUserApproval,
-    startApprovalFlow,
-    endApprovalFlow,
+    sendMetrics,
   },
 ) {
   if (!req.params?.[0] || typeof req.params[0] !== 'object') {
@@ -91,25 +81,27 @@
     );
   }
 
-  function isLocalhostOrHttps(urlString) {
-    const url = getValidUrl(urlString);
-
-    return (
-      url !== null &&
-      (url.hostname === 'localhost' ||
-        url.hostname === '127.0.0.1' ||
-        url.protocol === 'https:')
-    );
-  }
+  const isLocalhost = (strUrl) => {
+    try {
+      const url = new URL(strUrl);
+      return url.hostname === 'localhost' || url.hostname === '127.0.0.1';
+    } catch (error) {
+      return false;
+    }
+  };
 
   const firstValidRPCUrl = Array.isArray(rpcUrls)
-    ? rpcUrls.find((rpcUrl) => isLocalhostOrHttps(rpcUrl))
+    ? rpcUrls.find(
+        (rpcUrl) => isLocalhost(rpcUrl) || validUrl.isHttpsUri(rpcUrl),
+      )
     : null;
 
   const firstValidBlockExplorerUrl =
     blockExplorerUrls !== null && Array.isArray(blockExplorerUrls)
-      ? blockExplorerUrls.find((blockExplorerUrl) =>
-          isLocalhostOrHttps(blockExplorerUrl),
+      ? blockExplorerUrls.find(
+          (blockExplorerUrl) =>
+            isLocalhost(blockExplorerUrl) ||
+            validUrl.isHttpsUri(blockExplorerUrl),
         )
       : null;
 
@@ -163,24 +155,9 @@
     if (currentChainId === _chainId && currentRpcUrl === firstValidRPCUrl) {
       return end();
     }
-
     // If this network is already added with but is not the currently selected network
     // Ask the user to switch the network
     try {
-<<<<<<< HEAD
-      await requestUserApproval({
-        origin,
-        type: ApprovalType.SwitchEthereumChain,
-        requestData: {
-          rpcUrl: existingNetwork.rpcUrl,
-          chainId: existingNetwork.chainId,
-          nickname: existingNetwork.nickname,
-          ticker: existingNetwork.ticker,
-        },
-      });
-
-      await setActiveNetwork(existingNetwork.id);
-=======
       await setCurrentNetwork(
         await requestUserApproval({
           origin,
@@ -194,7 +171,6 @@
           },
         }),
       );
->>>>>>> 94959dfb
       res.result = null;
     } catch (error) {
       // For the purposes of this method, it does not matter if the user
@@ -207,6 +183,28 @@
     return end();
   }
 
+  let endpointChainId;
+
+  try {
+    endpointChainId = await jsonRpcRequest(firstValidRPCUrl, 'eth_chainId');
+  } catch (err) {
+    return end(
+      ethErrors.rpc.internal({
+        message: `Request for method 'eth_chainId on ${firstValidRPCUrl} failed`,
+        data: { networkErr: err },
+      }),
+    );
+  }
+
+  if (_chainId !== endpointChainId) {
+    return end(
+      ethErrors.rpc.invalidParams({
+        message: `Chain ID returned by RPC URL ${firstValidRPCUrl} does not match ${_chainId}`,
+        data: { chainId: endpointChainId },
+      }),
+    );
+  }
+
   if (typeof chainName !== 'string' || !chainName) {
     return end(
       ethErrors.rpc.invalidParams({
@@ -268,10 +266,6 @@
     );
   }
   let networkConfigurationId;
-<<<<<<< HEAD
-
-  const { id: approvalFlowId } = await startApprovalFlow();
-=======
   try {
     networkConfigurationId = await upsertNetworkConfiguration(
       await requestUserApproval({
@@ -286,54 +280,28 @@
         },
       }),
     );
->>>>>>> 94959dfb
-
-  try {
-    await requestUserApproval({
-      origin,
-      type: ApprovalType.AddEthereumChain,
-      requestData: {
-        chainId: _chainId,
-        rpcPrefs: { blockExplorerUrl: firstValidBlockExplorerUrl },
-        chainName: _chainName,
-        rpcUrl: firstValidRPCUrl,
-        ticker,
+
+    sendMetrics({
+      event: 'Custom Network Added',
+      category: EVENT.CATEGORIES.NETWORK,
+      referrer: {
+        url: origin,
+      },
+      properties: {
+        chain_id: _chainId,
+        symbol: ticker,
+        source: EVENT.SOURCE.TRANSACTION.DAPP,
       },
     });
-
-    networkConfigurationId = await upsertNetworkConfiguration(
-      {
-        chainId: _chainId,
-        rpcPrefs: { blockExplorerUrl: firstValidBlockExplorerUrl },
-        nickname: _chainName,
-        rpcUrl: firstValidRPCUrl,
-        ticker,
-      },
-      { source: MetaMetricsNetworkEventSource.Dapp, referrer: origin },
-    );
 
     // Once the network has been added, the requested is considered successful
     res.result = null;
   } catch (error) {
-    endApprovalFlow({ id: approvalFlowId });
     return end(error);
   }
 
   // Ask the user to switch the network
   try {
-<<<<<<< HEAD
-    await requestUserApproval({
-      origin,
-      type: ApprovalType.SwitchEthereumChain,
-      requestData: {
-        rpcUrl: firstValidRPCUrl,
-        chainId: _chainId,
-        nickname: _chainName,
-        ticker,
-        networkConfigurationId,
-      },
-    });
-=======
     await setCurrentNetwork(
       await requestUserApproval({
         origin,
@@ -347,25 +315,13 @@
         },
       }),
     );
->>>>>>> 94959dfb
   } catch (error) {
     // For the purposes of this method, it does not matter if the user
     // declines to switch the selected network. However, other errors indicate
     // that something is wrong.
-    return end(
-      error.code === errorCodes.provider.userRejectedRequest
-        ? undefined
-        : error,
-    );
-  } finally {
-    endApprovalFlow({ id: approvalFlowId });
-  }
-
-  try {
-    await setActiveNetwork(networkConfigurationId);
-  } catch (error) {
-    return end(error);
-  }
-
+    if (error.code !== errorCodes.provider.userRejectedRequest) {
+      return end(error);
+    }
+  }
   return end();
 }