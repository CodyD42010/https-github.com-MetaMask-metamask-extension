import { ethErrors, errorCodes } from 'eth-rpc-errors';
import validUrl from 'valid-url';
import { omit } from 'lodash';
import {
  MESSAGE_TYPE,
  UNKNOWN_TICKER_SYMBOL,
} from '../../../../../shared/constants/app';
import {
  isPrefixedFormattedHexString,
  isSafeChainId,
} from '../../../../../shared/modules/network.utils';
import { jsonRpcRequest } from '../../../../../shared/modules/rpc.utils';

const addEthereumChain = {
  methodNames: [MESSAGE_TYPE.ADD_ETHEREUM_CHAIN],
  implementation: addEthereumChainHandler,
  hookNames: {
    upsertNetworkConfiguration: true,
    getCurrentChainId: true,
    getCurrentRpcUrl: true,
    findNetworkConfigurationBy: true,
<<<<<<< HEAD
    setCurrentNetwork: true,
=======
    setActiveNetwork: true,
>>>>>>> 561cae9b
    requestUserApproval: true,
  },
};
export default addEthereumChain;

async function addEthereumChainHandler(
  req,
  res,
  _next,
  end,
  {
    upsertNetworkConfiguration,
    getCurrentChainId,
    getCurrentRpcUrl,
    findNetworkConfigurationBy,
<<<<<<< HEAD
    setCurrentNetwork,
=======
    setActiveNetwork,
>>>>>>> 561cae9b
    requestUserApproval,
  },
) {
  if (!req.params?.[0] || typeof req.params[0] !== 'object') {
    return end(
      ethErrors.rpc.invalidParams({
        message: `Expected single, object parameter. Received:\n${JSON.stringify(
          req.params,
        )}`,
      }),
    );
  }

  const { origin } = req;

  const {
    chainId,
    chainName = null,
    blockExplorerUrls = null,
    nativeCurrency = null,
    rpcUrls,
  } = req.params[0];

  const otherKeys = Object.keys(
    omit(req.params[0], [
      'chainId',
      'chainName',
      'blockExplorerUrls',
      'iconUrls',
      'rpcUrls',
      'nativeCurrency',
    ]),
  );

  if (otherKeys.length > 0) {
    return end(
      ethErrors.rpc.invalidParams({
        message: `Received unexpected keys on object parameter. Unsupported keys:\n${otherKeys}`,
      }),
    );
  }

  const isLocalhost = (strUrl) => {
    try {
      const url = new URL(strUrl);
      return url.hostname === 'localhost' || url.hostname === '127.0.0.1';
    } catch (error) {
      return false;
    }
  };

  const firstValidRPCUrl = Array.isArray(rpcUrls)
    ? rpcUrls.find(
        (rpcUrl) => isLocalhost(rpcUrl) || validUrl.isHttpsUri(rpcUrl),
      )
    : null;

  const firstValidBlockExplorerUrl =
    blockExplorerUrls !== null && Array.isArray(blockExplorerUrls)
      ? blockExplorerUrls.find(
          (blockExplorerUrl) =>
            isLocalhost(blockExplorerUrl) ||
            validUrl.isHttpsUri(blockExplorerUrl),
        )
      : null;

  if (!firstValidRPCUrl) {
    return end(
      ethErrors.rpc.invalidParams({
        message: `Expected an array with at least one valid string HTTPS url 'rpcUrls', Received:\n${rpcUrls}`,
      }),
    );
  }

  if (blockExplorerUrls !== null && !firstValidBlockExplorerUrl) {
    return end(
      ethErrors.rpc.invalidParams({
        message: `Expected null or array with at least one valid string HTTPS URL 'blockExplorerUrl'. Received: ${blockExplorerUrls}`,
      }),
    );
  }

  const _chainId = typeof chainId === 'string' && chainId.toLowerCase();

  if (!isPrefixedFormattedHexString(_chainId)) {
    return end(
      ethErrors.rpc.invalidParams({
        message: `Expected 0x-prefixed, unpadded, non-zero hexadecimal string 'chainId'. Received:\n${chainId}`,
      }),
    );
  }

  if (!isSafeChainId(parseInt(_chainId, 16))) {
    return end(
      ethErrors.rpc.invalidParams({
        message: `Invalid chain ID "${_chainId}": numerical value greater than max safe value. Received:\n${chainId}`,
      }),
    );
  }

  const existingNetwork = findNetworkConfigurationBy({ chainId: _chainId });

  // if the request is to add a network that is already added and configured
  // with the same RPC gateway we shouldn't try to add it again.
  if (existingNetwork && existingNetwork.rpcUrl === firstValidRPCUrl) {
    // If the network already exists, the request is considered successful
    res.result = null;

    const currentChainId = getCurrentChainId();
    const currentRpcUrl = getCurrentRpcUrl();

    // If the current chainId and rpcUrl matches that of the incoming request
    // We don't need to proceed further.
    if (currentChainId === _chainId && currentRpcUrl === firstValidRPCUrl) {
      return end();
    }
    // If this network is already added with but is not the currently selected network
    // Ask the user to switch the network
    try {
<<<<<<< HEAD
      await setCurrentNetwork(
        await requestUserApproval({
          origin,
          type: MESSAGE_TYPE.SWITCH_ETHEREUM_CHAIN,
          requestData: {
            rpcUrl: existingNetwork.rpcUrl,
            chainId: existingNetwork.chainId,
            chainName: existingNetwork.chainName,
            ticker: existingNetwork.ticker,
            networkConfigurationId: existingNetwork.networkConfigurationId,
          },
        }),
      );
=======
      await requestUserApproval({
        origin,
        type: MESSAGE_TYPE.SWITCH_ETHEREUM_CHAIN,
        requestData: {
          rpcUrl: existingNetwork.rpcUrl,
          chainId: existingNetwork.chainId,
          nickname: existingNetwork.nickname,
          ticker: existingNetwork.ticker,
        },
      });

      await setActiveNetwork(existingNetwork.id);
>>>>>>> 561cae9b
      res.result = null;
    } catch (error) {
      // For the purposes of this method, it does not matter if the user
      // declines to switch the selected network. However, other errors indicate
      // that something is wrong.
      if (error.code !== errorCodes.provider.userRejectedRequest) {
        return end(error);
      }
    }
    return end();
  }

  let endpointChainId;

  try {
    endpointChainId = await jsonRpcRequest(firstValidRPCUrl, 'eth_chainId');
  } catch (err) {
    return end(
      ethErrors.rpc.internal({
        message: `Request for method 'eth_chainId on ${firstValidRPCUrl} failed`,
        data: { networkErr: err },
      }),
    );
  }

  if (_chainId !== endpointChainId) {
    return end(
      ethErrors.rpc.invalidParams({
        message: `Chain ID returned by RPC URL ${firstValidRPCUrl} does not match ${_chainId}`,
        data: { chainId: endpointChainId },
      }),
    );
  }

  if (typeof chainName !== 'string' || !chainName) {
    return end(
      ethErrors.rpc.invalidParams({
        message: `Expected non-empty string 'chainName'. Received:\n${chainName}`,
      }),
    );
  }
  const _chainName =
    chainName.length > 100 ? chainName.substring(0, 100) : chainName;

  if (nativeCurrency !== null) {
    if (typeof nativeCurrency !== 'object' || Array.isArray(nativeCurrency)) {
      return end(
        ethErrors.rpc.invalidParams({
          message: `Expected null or object 'nativeCurrency'. Received:\n${nativeCurrency}`,
        }),
      );
    }
    if (nativeCurrency.decimals !== 18) {
      return end(
        ethErrors.rpc.invalidParams({
          message: `Expected the number 18 for 'nativeCurrency.decimals' when 'nativeCurrency' is provided. Received: ${nativeCurrency.decimals}`,
        }),
      );
    }

    if (!nativeCurrency.symbol || typeof nativeCurrency.symbol !== 'string') {
      return end(
        ethErrors.rpc.invalidParams({
          message: `Expected a string 'nativeCurrency.symbol'. Received: ${nativeCurrency.symbol}`,
        }),
      );
    }
  }

  const ticker = nativeCurrency?.symbol || UNKNOWN_TICKER_SYMBOL;

  if (
    ticker !== UNKNOWN_TICKER_SYMBOL &&
    (typeof ticker !== 'string' || ticker.length < 2 || ticker.length > 6)
  ) {
    return end(
      ethErrors.rpc.invalidParams({
        message: `Expected 2-6 character string 'nativeCurrency.symbol'. Received:\n${ticker}`,
      }),
    );
  }
  // if the chainId is the same as an existing network but the ticker is different we want to block this action
  // as it is potentially malicious and confusing
  if (
    existingNetwork &&
    existingNetwork.chainId === _chainId &&
    existingNetwork.ticker !== ticker
  ) {
    return end(
      ethErrors.rpc.invalidParams({
        message: `nativeCurrency.symbol does not match currency symbol for a network the user already has added with the same chainId. Received:\n${ticker}`,
      }),
    );
  }
  let networkConfigurationId;
  try {
<<<<<<< HEAD
    networkConfigurationId = await upsertNetworkConfiguration(
      await requestUserApproval({
        origin,
        type: MESSAGE_TYPE.ADD_ETHEREUM_CHAIN,
        requestData: {
          chainId: _chainId,
          blockExplorerUrl: firstValidBlockExplorerUrl,
          chainName: _chainName,
          rpcUrl: firstValidRPCUrl,
          ticker,
        },
      }),
    );

    sendMetrics({
      event: 'Custom Network Added',
      category: EVENT.CATEGORIES.NETWORK,
      referrer: {
        url: origin,
      },
      properties: {
        chain_id: _chainId,
        symbol: ticker,
        source: EVENT.SOURCE.TRANSACTION.DAPP,
=======
    await requestUserApproval({
      origin,
      type: MESSAGE_TYPE.ADD_ETHEREUM_CHAIN,
      requestData: {
        chainId: _chainId,
        rpcPrefs: { blockExplorerUrl: firstValidBlockExplorerUrl },
        chainName: _chainName,
        rpcUrl: firstValidRPCUrl,
        ticker,
>>>>>>> 561cae9b
      },
    });

    networkConfigurationId = await upsertNetworkConfiguration(
      {
        chainId: _chainId,
        rpcPrefs: { blockExplorerUrl: firstValidBlockExplorerUrl },
        nickname: _chainName,
        rpcUrl: firstValidRPCUrl,
        ticker,
      },
      { source: origin },
    );

    // Once the network has been added, the requested is considered successful
    res.result = null;
  } catch (error) {
    return end(error);
  }

  // Ask the user to switch the network
  try {
<<<<<<< HEAD
    await setCurrentNetwork(
      await requestUserApproval({
        origin,
        type: MESSAGE_TYPE.SWITCH_ETHEREUM_CHAIN,
        requestData: {
          rpcUrl: firstValidRPCUrl,
          chainId: _chainId,
          chainName: _chainName,
          ticker,
          networkConfigurationId,
        },
      }),
    );
=======
    await requestUserApproval({
      origin,
      type: MESSAGE_TYPE.SWITCH_ETHEREUM_CHAIN,
      requestData: {
        rpcUrl: firstValidRPCUrl,
        chainId: _chainId,
        nickname: _chainName,
        ticker,
        networkConfigurationId,
      },
    });
    await setActiveNetwork(networkConfigurationId);
>>>>>>> 561cae9b
  } catch (error) {
    // For the purposes of this method, it does not matter if the user
    // declines to switch the selected network. However, other errors indicate
    // that something is wrong.
    if (error.code !== errorCodes.provider.userRejectedRequest) {
      return end(error);
    }
  }
  return end();
}<|MERGE_RESOLUTION|>--- conflicted
+++ resolved
@@ -19,11 +19,7 @@
     getCurrentChainId: true,
     getCurrentRpcUrl: true,
     findNetworkConfigurationBy: true,
-<<<<<<< HEAD
-    setCurrentNetwork: true,
-=======
     setActiveNetwork: true,
->>>>>>> 561cae9b
     requestUserApproval: true,
   },
 };
@@ -39,11 +35,7 @@
     getCurrentChainId,
     getCurrentRpcUrl,
     findNetworkConfigurationBy,
-<<<<<<< HEAD
-    setCurrentNetwork,
-=======
     setActiveNetwork,
->>>>>>> 561cae9b
     requestUserApproval,
   },
 ) {
@@ -163,21 +155,6 @@
     // If this network is already added with but is not the currently selected network
     // Ask the user to switch the network
     try {
-<<<<<<< HEAD
-      await setCurrentNetwork(
-        await requestUserApproval({
-          origin,
-          type: MESSAGE_TYPE.SWITCH_ETHEREUM_CHAIN,
-          requestData: {
-            rpcUrl: existingNetwork.rpcUrl,
-            chainId: existingNetwork.chainId,
-            chainName: existingNetwork.chainName,
-            ticker: existingNetwork.ticker,
-            networkConfigurationId: existingNetwork.networkConfigurationId,
-          },
-        }),
-      );
-=======
       await requestUserApproval({
         origin,
         type: MESSAGE_TYPE.SWITCH_ETHEREUM_CHAIN,
@@ -190,7 +167,6 @@
       });
 
       await setActiveNetwork(existingNetwork.id);
->>>>>>> 561cae9b
       res.result = null;
     } catch (error) {
       // For the purposes of this method, it does not matter if the user
@@ -287,32 +263,6 @@
   }
   let networkConfigurationId;
   try {
-<<<<<<< HEAD
-    networkConfigurationId = await upsertNetworkConfiguration(
-      await requestUserApproval({
-        origin,
-        type: MESSAGE_TYPE.ADD_ETHEREUM_CHAIN,
-        requestData: {
-          chainId: _chainId,
-          blockExplorerUrl: firstValidBlockExplorerUrl,
-          chainName: _chainName,
-          rpcUrl: firstValidRPCUrl,
-          ticker,
-        },
-      }),
-    );
-
-    sendMetrics({
-      event: 'Custom Network Added',
-      category: EVENT.CATEGORIES.NETWORK,
-      referrer: {
-        url: origin,
-      },
-      properties: {
-        chain_id: _chainId,
-        symbol: ticker,
-        source: EVENT.SOURCE.TRANSACTION.DAPP,
-=======
     await requestUserApproval({
       origin,
       type: MESSAGE_TYPE.ADD_ETHEREUM_CHAIN,
@@ -322,7 +272,6 @@
         chainName: _chainName,
         rpcUrl: firstValidRPCUrl,
         ticker,
->>>>>>> 561cae9b
       },
     });
 
@@ -345,21 +294,6 @@
 
   // Ask the user to switch the network
   try {
-<<<<<<< HEAD
-    await setCurrentNetwork(
-      await requestUserApproval({
-        origin,
-        type: MESSAGE_TYPE.SWITCH_ETHEREUM_CHAIN,
-        requestData: {
-          rpcUrl: firstValidRPCUrl,
-          chainId: _chainId,
-          chainName: _chainName,
-          ticker,
-          networkConfigurationId,
-        },
-      }),
-    );
-=======
     await requestUserApproval({
       origin,
       type: MESSAGE_TYPE.SWITCH_ETHEREUM_CHAIN,
@@ -372,7 +306,6 @@
       },
     });
     await setActiveNetwork(networkConfigurationId);
->>>>>>> 561cae9b
   } catch (error) {
     // For the purposes of this method, it does not matter if the user
     // declines to switch the selected network. However, other errors indicate
