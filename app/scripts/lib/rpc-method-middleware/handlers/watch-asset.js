<<<<<<< HEAD
import { ERC1155, ERC721 } from '@metamask/controller-utils';
import { ethErrors } from 'eth-rpc-errors';
=======
>>>>>>> 3640c181
import { MESSAGE_TYPE } from '../../../../../shared/constants/app';

const watchAsset = {
  methodNames: [MESSAGE_TYPE.WATCH_ASSET, MESSAGE_TYPE.WATCH_ASSET_LEGACY],
  implementation: watchAssetHandler,
  hookNames: {
    handleWatchAssetRequest: true,
  },
};
export default watchAsset;

/**
 * @typedef {object} WatchAssetOptions
 * @property {Function} handleWatchAssetRequest - The wallet_watchAsset method implementation.
 */

/**
 * @typedef {object} WatchAssetParam
 * @property {string} type - The type of the asset to watch.
 * @property {object} options - Watch options for the asset.
 */

/**
 * @param {import('json-rpc-engine').JsonRpcRequest<WatchAssetParam>} req - The JSON-RPC request object.
 * @param {import('json-rpc-engine').JsonRpcResponse<true>} res - The JSON-RPC response object.
 * @param {Function} _next - The json-rpc-engine 'next' callback.
 * @param {Function} end - The json-rpc-engine 'end' callback.
 * @param {WatchAssetOptions} options
 */
async function watchAssetHandler(
  req,
  res,
  _next,
  end,
  { handleWatchAssetRequest },
) {
  try {
<<<<<<< HEAD
    const {
      params: { options: asset, type },
      origin,
      networkClientId,
    } = req;

    const { tokenId } = asset;

    if (
      [ERC721, ERC1155].includes(type) &&
      tokenId !== undefined &&
      typeof tokenId !== 'string'
    ) {
      return end(
        ethErrors.rpc.invalidParams({
          message: `Expected parameter 'tokenId' to be type 'string'. Received type '${typeof tokenId}'`,
        }),
      );
    }

    await handleWatchAssetRequest({ asset, type, origin, networkClientId });
=======
    const { options: asset, type } = req.params;
    await handleWatchAssetRequest(asset, type);
>>>>>>> 3640c181
    res.result = true;
    return end();
  } catch (error) {
    return end(error);
  }
}<|MERGE_RESOLUTION|>--- conflicted
+++ resolved
@@ -1,8 +1,3 @@
-<<<<<<< HEAD
-import { ERC1155, ERC721 } from '@metamask/controller-utils';
-import { ethErrors } from 'eth-rpc-errors';
-=======
->>>>>>> 3640c181
 import { MESSAGE_TYPE } from '../../../../../shared/constants/app';
 
 const watchAsset = {
@@ -40,32 +35,8 @@
   { handleWatchAssetRequest },
 ) {
   try {
-<<<<<<< HEAD
-    const {
-      params: { options: asset, type },
-      origin,
-      networkClientId,
-    } = req;
-
-    const { tokenId } = asset;
-
-    if (
-      [ERC721, ERC1155].includes(type) &&
-      tokenId !== undefined &&
-      typeof tokenId !== 'string'
-    ) {
-      return end(
-        ethErrors.rpc.invalidParams({
-          message: `Expected parameter 'tokenId' to be type 'string'. Received type '${typeof tokenId}'`,
-        }),
-      );
-    }
-
-    await handleWatchAssetRequest({ asset, type, origin, networkClientId });
-=======
     const { options: asset, type } = req.params;
     await handleWatchAssetRequest(asset, type);
->>>>>>> 3640c181
     res.result = true;
     return end();
   } catch (error) {
