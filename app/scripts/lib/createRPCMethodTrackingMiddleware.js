import { errorCodes } from 'eth-rpc-errors';
import { MESSAGE_TYPE, ORIGIN_METAMASK } from '../../../shared/constants/app';
import { TransactionStatus } from '../../../shared/constants/transaction';
import { SECOND } from '../../../shared/constants/time';
import { detectSIWE } from '../../../shared/modules/siwe';
import {
  MetaMetricsEventCategory,
  MetaMetricsEventName,
  MetaMetricsEventUiCustomization,
} from '../../../shared/constants/metametrics';

/**
 * These types determine how the method tracking middleware handles incoming
 * requests based on the method name. There are three options right now but
 * the types could be expanded to cover other options in the future.
 */
const RATE_LIMIT_TYPES = {
  RATE_LIMITED: 'rate_limited',
  BLOCKED: 'blocked',
  NON_RATE_LIMITED: 'non_rate_limited',
};

/**
 * This object maps a method name to a RATE_LIMIT_TYPE. If not in this map the
 * default is 'RATE_LIMITED'
 */
const RATE_LIMIT_MAP = {
  [MESSAGE_TYPE.ETH_SIGN]: RATE_LIMIT_TYPES.NON_RATE_LIMITED,
  [MESSAGE_TYPE.ETH_SIGN_TYPED_DATA]: RATE_LIMIT_TYPES.NON_RATE_LIMITED,
  [MESSAGE_TYPE.ETH_SIGN_TYPED_DATA_V3]: RATE_LIMIT_TYPES.NON_RATE_LIMITED,
  [MESSAGE_TYPE.ETH_SIGN_TYPED_DATA_V4]: RATE_LIMIT_TYPES.NON_RATE_LIMITED,
  [MESSAGE_TYPE.PERSONAL_SIGN]: RATE_LIMIT_TYPES.NON_RATE_LIMITED,
  [MESSAGE_TYPE.ETH_DECRYPT]: RATE_LIMIT_TYPES.NON_RATE_LIMITED,
  [MESSAGE_TYPE.ETH_GET_ENCRYPTION_PUBLIC_KEY]:
    RATE_LIMIT_TYPES.NON_RATE_LIMITED,
  [MESSAGE_TYPE.ETH_REQUEST_ACCOUNTS]: RATE_LIMIT_TYPES.RATE_LIMITED,
  [MESSAGE_TYPE.WALLET_REQUEST_PERMISSIONS]: RATE_LIMIT_TYPES.RATE_LIMITED,
  [MESSAGE_TYPE.SEND_METADATA]: RATE_LIMIT_TYPES.BLOCKED,
  [MESSAGE_TYPE.GET_PROVIDER_STATE]: RATE_LIMIT_TYPES.BLOCKED,
};

/**
 * For events with user interaction (approve / reject | cancel) this map will
 * return an object with APPROVED, REJECTED, REQUESTED, and FAILED keys that map to the
 * appropriate event names.
 */
const EVENT_NAME_MAP = {
  [MESSAGE_TYPE.ETH_SIGN]: {
<<<<<<< HEAD
    APPROVED: EVENT_NAMES.SIGNATURE_APPROVED,
    FAILED: EVENT_NAMES.SIGNATURE_FAILED,
    REJECTED: EVENT_NAMES.SIGNATURE_REJECTED,
    REQUESTED: EVENT_NAMES.SIGNATURE_REQUESTED,
=======
    APPROVED: MetaMetricsEventName.SignatureApproved,
    FAILED: MetaMetricsEventName.SignatureFailed,
    REJECTED: MetaMetricsEventName.SignatureRejected,
    REQUESTED: MetaMetricsEventName.SignatureRequested,
>>>>>>> 4b271868
  },
  [MESSAGE_TYPE.ETH_SIGN_TYPED_DATA]: {
    APPROVED: MetaMetricsEventName.SignatureApproved,
    REJECTED: MetaMetricsEventName.SignatureRejected,
    REQUESTED: MetaMetricsEventName.SignatureRequested,
  },
  [MESSAGE_TYPE.ETH_SIGN_TYPED_DATA_V3]: {
    APPROVED: MetaMetricsEventName.SignatureApproved,
    REJECTED: MetaMetricsEventName.SignatureRejected,
    REQUESTED: MetaMetricsEventName.SignatureRequested,
  },
  [MESSAGE_TYPE.ETH_SIGN_TYPED_DATA_V4]: {
    APPROVED: MetaMetricsEventName.SignatureApproved,
    REJECTED: MetaMetricsEventName.SignatureRejected,
    REQUESTED: MetaMetricsEventName.SignatureRequested,
  },
  [MESSAGE_TYPE.PERSONAL_SIGN]: {
    APPROVED: MetaMetricsEventName.SignatureApproved,
    REJECTED: MetaMetricsEventName.SignatureRejected,
    REQUESTED: MetaMetricsEventName.SignatureRequested,
  },
  [MESSAGE_TYPE.ETH_DECRYPT]: {
    APPROVED: MetaMetricsEventName.DecryptionApproved,
    REJECTED: MetaMetricsEventName.DecryptionRejected,
    REQUESTED: MetaMetricsEventName.DecryptionRequested,
  },
  [MESSAGE_TYPE.ETH_GET_ENCRYPTION_PUBLIC_KEY]: {
    APPROVED: MetaMetricsEventName.EncryptionPublicKeyApproved,
    REJECTED: MetaMetricsEventName.EncryptionPublicKeyRejected,
    REQUESTED: MetaMetricsEventName.EncryptionPublicKeyRequested,
  },
  [MESSAGE_TYPE.ETH_REQUEST_ACCOUNTS]: {
    APPROVED: MetaMetricsEventName.PermissionsApproved,
    REJECTED: MetaMetricsEventName.PermissionsRejected,
    REQUESTED: MetaMetricsEventName.PermissionsRequested,
  },
  [MESSAGE_TYPE.WALLET_REQUEST_PERMISSIONS]: {
    APPROVED: MetaMetricsEventName.PermissionsApproved,
    REJECTED: MetaMetricsEventName.PermissionsRejected,
    REQUESTED: MetaMetricsEventName.PermissionsRequested,
  },
};

const rateLimitTimeouts = {};

/**
 * Returns a middleware that tracks inpage_provider usage using sampling for
 * each type of event except those that require user interaction, such as
 * signature requests
 *
 * @param {object} opts - options for the rpc method tracking middleware
 * @param {Function} opts.trackEvent - trackEvent method from
 *  MetaMetricsController
 * @param {Function} opts.getMetricsState - get the state of
 *  MetaMetricsController
 * @param {number} [opts.rateLimitSeconds] - number of seconds to wait before
 *  allowing another set of events to be tracked.
 * @param opts.securityProviderRequest
 * @returns {Function}
 */
export default function createRPCMethodTrackingMiddleware({
  trackEvent,
  getMetricsState,
  rateLimitSeconds = 60 * 5,
  securityProviderRequest,
}) {
  return async function rpcMethodTrackingMiddleware(
    /** @type {any} */ req,
    /** @type {any} */ res,
    /** @type {Function} */ next,
  ) {
    const { origin, method } = req;

    // Determine what type of rate limit to apply based on method
    const rateLimitType =
      RATE_LIMIT_MAP[method] ?? RATE_LIMIT_TYPES.RATE_LIMITED;

    // If the rateLimitType is RATE_LIMITED check the rateLimitTimeouts
    const rateLimited =
      rateLimitType === RATE_LIMIT_TYPES.RATE_LIMITED &&
      typeof rateLimitTimeouts[method] !== 'undefined';

    // Get the participateInMetaMetrics state to determine if we should track
    // anything. This is extra redundancy because this value is checked in
    // the metametrics controller's trackEvent method as well.
    const userParticipatingInMetaMetrics =
      getMetricsState().participateInMetaMetrics === true;

    // Get the event type, each of which has APPROVED, REJECTED and REQUESTED
    // keys for the various events in the flow.
    const eventType = EVENT_NAME_MAP[method];

    const eventProperties = {};

    // Boolean variable that reduces code duplication and increases legibility
    const shouldTrackEvent =
      // Don't track if the request came from our own UI or background
      origin !== ORIGIN_METAMASK &&
      // Don't track if this is a blocked method
      rateLimitType !== RATE_LIMIT_TYPES.BLOCKED &&
      // Don't track if the rate limit has been hit
      rateLimited === false &&
      // Don't track if the user isn't participating in metametrics
      userParticipatingInMetaMetrics === true;

    if (shouldTrackEvent) {
      // We track an initial "requested" event as soon as the dapp calls the
      // provider method. For the events not special cased this is the only
      // event that will be fired and the event name will be
      // 'Provider Method Called'.
      const event = eventType
        ? eventType.REQUESTED
        : MetaMetricsEventName.ProviderMethodCalled;

<<<<<<< HEAD
      let msgParams;

      if (event === EVENT_NAMES.SIGNATURE_REQUESTED) {
        properties.signature_type = method;
=======
      if (event === MetaMetricsEventName.SignatureRequested) {
        eventProperties.signature_type = method;
>>>>>>> 4b271868

        const data = req?.params?.[0];
        const from = req?.params?.[1];
        const paramsExamplePassword = req?.params?.[2];

<<<<<<< HEAD
        msgParams = {
          ...paramsExamplePassword,
          from,
          data,
          origin,
        };

        const msgData = {
          msgParams,
          status: 'unapproved',
=======
        const msgData = {
          msgParams: {
            ...paramsExamplePassword,
            from,
            data,
            origin,
          },
          status: TransactionStatus.unapproved,
>>>>>>> 4b271868
          type: req.method,
        };

        try {
          const securityProviderResponse = await securityProviderRequest(
            msgData,
            req.method,
          );

          if (securityProviderResponse?.flagAsDangerous === 1) {
<<<<<<< HEAD
            properties.ui_customizations = ['flagged_as_malicious'];
          } else if (securityProviderResponse?.flagAsDangerous === 2) {
            properties.ui_customizations = ['flagged_as_safety_unknown'];
          } else {
            properties.ui_customizations = null;
=======
            eventProperties.ui_customizations = [
              MetaMetricsEventUiCustomization.FlaggedAsMalicious,
            ];
          } else if (securityProviderResponse?.flagAsDangerous === 2) {
            eventProperties.ui_customizations = [
              MetaMetricsEventUiCustomization.FlaggedAsSafetyUnknown,
            ];
>>>>>>> 4b271868
          }

          if (method === MESSAGE_TYPE.PERSONAL_SIGN) {
            const { isSIWEMessage } = detectSIWE({ data });
            if (isSIWEMessage) {
<<<<<<< HEAD
              properties.ui_customizations === null
                ? (properties.ui_customizations = [
                    METAMETRIC_KEY_OPTIONS[METAMETRIC_KEY.UI_CUSTOMIZATIONS]
                      .SIWE,
                  ])
                : properties.ui_customizations.push(
                    METAMETRIC_KEY_OPTIONS[METAMETRIC_KEY.UI_CUSTOMIZATIONS]
                      .SIWE,
                  );
=======
              eventProperties.ui_customizations = (
                eventProperties.ui_customizations || []
              ).concat(MetaMetricsEventUiCustomization.Siwe);
>>>>>>> 4b271868
            }
          }
        } catch (e) {
          console.warn(
            `createRPCMethodTrackingMiddleware: Error calling securityProviderRequest - ${e}`,
          );
        }
      } else {
<<<<<<< HEAD
        properties.method = method;
=======
        eventProperties.method = method;
>>>>>>> 4b271868
      }

      trackEvent({
        event,
        category: MetaMetricsEventCategory.InpageProvider,
        referrer: {
          url: origin,
        },
        properties: eventProperties,
      });

      rateLimitTimeouts[method] = setTimeout(() => {
        delete rateLimitTimeouts[method];
      }, SECOND * rateLimitSeconds);
    }

    next(async (callback) => {
      if (shouldTrackEvent === false || typeof eventType === 'undefined') {
        return callback();
      }

<<<<<<< HEAD
      const properties = {};

      // The rpc error methodNotFound implies that 'eth_sign' is disabled in Advanced Settings
      const isDisabledEthSignAdvancedSetting =
        method === MESSAGE_TYPE.ETH_SIGN &&
        res.error?.code === errorCodes.rpc.methodNotFound;

      const isDisabledRPCMethod = isDisabledEthSignAdvancedSetting;

      let event;
      if (isDisabledRPCMethod) {
        event = eventType.FAILED;
        properties.error = res.error;
      } else if (res.error?.code === 4001) {
        event = eventType.REJECTED;
      } else {
        event = eventType.APPROVED;
      }

      let msgParams;

      if (eventType.REQUESTED === EVENT_NAMES.SIGNATURE_REQUESTED) {
        properties.signature_type = method;

        const data = req?.params?.[0];
        const from = req?.params?.[1];
        const paramsExamplePassword = req?.params?.[2];

        msgParams = {
          ...paramsExamplePassword,
          from,
          data,
          origin,
        };

        const msgData = {
          msgParams,
          status: 'unapproved',
          type: req.method,
        };

        try {
          const securityProviderResponse = await securityProviderRequest(
            msgData,
            req.method,
          );

          if (securityProviderResponse?.flagAsDangerous === 1) {
            properties.ui_customizations = ['flagged_as_malicious'];
          } else if (securityProviderResponse?.flagAsDangerous === 2) {
            properties.ui_customizations = ['flagged_as_safety_unknown'];
          } else {
            properties.ui_customizations = null;
          }

          if (method === MESSAGE_TYPE.PERSONAL_SIGN) {
            const { isSIWEMessage } = detectSIWE({ data });
            if (isSIWEMessage) {
              properties.ui_customizations === null
                ? (properties.ui_customizations = [
                    METAMETRIC_KEY_OPTIONS[METAMETRIC_KEY.UI_CUSTOMIZATIONS]
                      .SIWE,
                  ])
                : properties.ui_customizations.push(
                    METAMETRIC_KEY_OPTIONS[METAMETRIC_KEY.UI_CUSTOMIZATIONS]
                      .SIWE,
                  );
            }
          }
        } catch (e) {
          console.warn(
            `createRPCMethodTrackingMiddleware: Error calling securityProviderRequest - ${e}`,
          );
        }
      } else {
        properties.method = method;
=======
      // The rpc error methodNotFound implies that 'eth_sign' is disabled in Advanced Settings
      const isDisabledEthSignAdvancedSetting =
        method === MESSAGE_TYPE.ETH_SIGN &&
        res.error?.code === errorCodes.rpc.methodNotFound;

      const isDisabledRPCMethod = isDisabledEthSignAdvancedSetting;

      let event;
      if (isDisabledRPCMethod) {
        event = eventType.FAILED;
        eventProperties.error = res.error;
      } else if (res.error?.code === errorCodes.provider.userRejectedRequest) {
        event = eventType.REJECTED;
      } else {
        event = eventType.APPROVED;
>>>>>>> 4b271868
      }

      trackEvent({
        event,
        category: MetaMetricsEventCategory.InpageProvider,
        referrer: {
          url: origin,
        },
        properties: eventProperties,
      });

      return callback();
    });
  };
}<|MERGE_RESOLUTION|>--- conflicted
+++ resolved
@@ -46,17 +46,10 @@
  */
 const EVENT_NAME_MAP = {
   [MESSAGE_TYPE.ETH_SIGN]: {
-<<<<<<< HEAD
-    APPROVED: EVENT_NAMES.SIGNATURE_APPROVED,
-    FAILED: EVENT_NAMES.SIGNATURE_FAILED,
-    REJECTED: EVENT_NAMES.SIGNATURE_REJECTED,
-    REQUESTED: EVENT_NAMES.SIGNATURE_REQUESTED,
-=======
     APPROVED: MetaMetricsEventName.SignatureApproved,
     FAILED: MetaMetricsEventName.SignatureFailed,
     REJECTED: MetaMetricsEventName.SignatureRejected,
     REQUESTED: MetaMetricsEventName.SignatureRequested,
->>>>>>> 4b271868
   },
   [MESSAGE_TYPE.ETH_SIGN_TYPED_DATA]: {
     APPROVED: MetaMetricsEventName.SignatureApproved,
@@ -171,32 +164,13 @@
         ? eventType.REQUESTED
         : MetaMetricsEventName.ProviderMethodCalled;
 
-<<<<<<< HEAD
-      let msgParams;
-
-      if (event === EVENT_NAMES.SIGNATURE_REQUESTED) {
-        properties.signature_type = method;
-=======
       if (event === MetaMetricsEventName.SignatureRequested) {
         eventProperties.signature_type = method;
->>>>>>> 4b271868
 
         const data = req?.params?.[0];
         const from = req?.params?.[1];
         const paramsExamplePassword = req?.params?.[2];
 
-<<<<<<< HEAD
-        msgParams = {
-          ...paramsExamplePassword,
-          from,
-          data,
-          origin,
-        };
-
-        const msgData = {
-          msgParams,
-          status: 'unapproved',
-=======
         const msgData = {
           msgParams: {
             ...paramsExamplePassword,
@@ -205,7 +179,6 @@
             origin,
           },
           status: TransactionStatus.unapproved,
->>>>>>> 4b271868
           type: req.method,
         };
 
@@ -216,13 +189,6 @@
           );
 
           if (securityProviderResponse?.flagAsDangerous === 1) {
-<<<<<<< HEAD
-            properties.ui_customizations = ['flagged_as_malicious'];
-          } else if (securityProviderResponse?.flagAsDangerous === 2) {
-            properties.ui_customizations = ['flagged_as_safety_unknown'];
-          } else {
-            properties.ui_customizations = null;
-=======
             eventProperties.ui_customizations = [
               MetaMetricsEventUiCustomization.FlaggedAsMalicious,
             ];
@@ -230,27 +196,14 @@
             eventProperties.ui_customizations = [
               MetaMetricsEventUiCustomization.FlaggedAsSafetyUnknown,
             ];
->>>>>>> 4b271868
           }
 
           if (method === MESSAGE_TYPE.PERSONAL_SIGN) {
             const { isSIWEMessage } = detectSIWE({ data });
             if (isSIWEMessage) {
-<<<<<<< HEAD
-              properties.ui_customizations === null
-                ? (properties.ui_customizations = [
-                    METAMETRIC_KEY_OPTIONS[METAMETRIC_KEY.UI_CUSTOMIZATIONS]
-                      .SIWE,
-                  ])
-                : properties.ui_customizations.push(
-                    METAMETRIC_KEY_OPTIONS[METAMETRIC_KEY.UI_CUSTOMIZATIONS]
-                      .SIWE,
-                  );
-=======
               eventProperties.ui_customizations = (
                 eventProperties.ui_customizations || []
               ).concat(MetaMetricsEventUiCustomization.Siwe);
->>>>>>> 4b271868
             }
           }
         } catch (e) {
@@ -259,11 +212,7 @@
           );
         }
       } else {
-<<<<<<< HEAD
-        properties.method = method;
-=======
         eventProperties.method = method;
->>>>>>> 4b271868
       }
 
       trackEvent({
@@ -285,84 +234,6 @@
         return callback();
       }
 
-<<<<<<< HEAD
-      const properties = {};
-
-      // The rpc error methodNotFound implies that 'eth_sign' is disabled in Advanced Settings
-      const isDisabledEthSignAdvancedSetting =
-        method === MESSAGE_TYPE.ETH_SIGN &&
-        res.error?.code === errorCodes.rpc.methodNotFound;
-
-      const isDisabledRPCMethod = isDisabledEthSignAdvancedSetting;
-
-      let event;
-      if (isDisabledRPCMethod) {
-        event = eventType.FAILED;
-        properties.error = res.error;
-      } else if (res.error?.code === 4001) {
-        event = eventType.REJECTED;
-      } else {
-        event = eventType.APPROVED;
-      }
-
-      let msgParams;
-
-      if (eventType.REQUESTED === EVENT_NAMES.SIGNATURE_REQUESTED) {
-        properties.signature_type = method;
-
-        const data = req?.params?.[0];
-        const from = req?.params?.[1];
-        const paramsExamplePassword = req?.params?.[2];
-
-        msgParams = {
-          ...paramsExamplePassword,
-          from,
-          data,
-          origin,
-        };
-
-        const msgData = {
-          msgParams,
-          status: 'unapproved',
-          type: req.method,
-        };
-
-        try {
-          const securityProviderResponse = await securityProviderRequest(
-            msgData,
-            req.method,
-          );
-
-          if (securityProviderResponse?.flagAsDangerous === 1) {
-            properties.ui_customizations = ['flagged_as_malicious'];
-          } else if (securityProviderResponse?.flagAsDangerous === 2) {
-            properties.ui_customizations = ['flagged_as_safety_unknown'];
-          } else {
-            properties.ui_customizations = null;
-          }
-
-          if (method === MESSAGE_TYPE.PERSONAL_SIGN) {
-            const { isSIWEMessage } = detectSIWE({ data });
-            if (isSIWEMessage) {
-              properties.ui_customizations === null
-                ? (properties.ui_customizations = [
-                    METAMETRIC_KEY_OPTIONS[METAMETRIC_KEY.UI_CUSTOMIZATIONS]
-                      .SIWE,
-                  ])
-                : properties.ui_customizations.push(
-                    METAMETRIC_KEY_OPTIONS[METAMETRIC_KEY.UI_CUSTOMIZATIONS]
-                      .SIWE,
-                  );
-            }
-          }
-        } catch (e) {
-          console.warn(
-            `createRPCMethodTrackingMiddleware: Error calling securityProviderRequest - ${e}`,
-          );
-        }
-      } else {
-        properties.method = method;
-=======
       // The rpc error methodNotFound implies that 'eth_sign' is disabled in Advanced Settings
       const isDisabledEthSignAdvancedSetting =
         method === MESSAGE_TYPE.ETH_SIGN &&
@@ -378,7 +249,6 @@
         event = eventType.REJECTED;
       } else {
         event = eventType.APPROVED;
->>>>>>> 4b271868
       }
 
       trackEvent({
