--- conflicted
+++ resolved
@@ -120,16 +120,10 @@
  *  MetaMetricsController
  * @param {Function} opts.getMetricsState - get the state of
  *  MetaMetricsController
-<<<<<<< HEAD
  * @param {number} [opts.rateLimitTimeout] - time, in milliseconds, to wait before
  *  allowing another set of events to be tracked for methods rate limited by timeout.
  * @param {number} [opts.rateLimitSamplePercent] - percentage, in decimal, of events
  *  that should be tracked for methods rate limited by random sample.
- * @param opts.securityProviderRequest
-=======
- * @param {number} [opts.rateLimitSeconds] - number of seconds to wait before
- *  allowing another set of events to be tracked.
->>>>>>> fe966ac9
  * @param {Function} opts.getAccountType
  * @param {Function} opts.getDeviceModel
  * @param {RestrictedControllerMessenger} opts.snapAndHardwareMessenger
@@ -141,13 +135,8 @@
 export default function createRPCMethodTrackingMiddleware({
   trackEvent,
   getMetricsState,
-<<<<<<< HEAD
   rateLimitTimeout = 60 * 5 * 1000, // 5 minutes
   rateLimitSamplePercent = 0.001, // 0.1%
-  securityProviderRequest,
-=======
-  rateLimitSeconds = 60 * 5,
->>>>>>> fe966ac9
   getAccountType,
   getDeviceModel,
   snapAndHardwareMessenger,
