--- conflicted
+++ resolved
@@ -140,17 +140,13 @@
       method: 'eth_sendTransaction',
       securityAlertResponse: undefined,
     };
-<<<<<<< HEAD
-    await middlewareFunction(req, undefined, () => undefined);
-    // TODO: Replace `any` with type
-    // eslint-disable-next-line @typescript-eslint/no-explicit-any
-=======
     await middlewareFunction(
       req,
       { ...JsonRpcResponseStruct },
       () => undefined,
     );
->>>>>>> 0a3ef253
+    // TODO: Replace `any` with type
+    // eslint-disable-next-line @typescript-eslint/no-explicit-any
     expect((req.securityAlertResponse as any)?.result_type).toBe(
       BlockaidResultType.Errored,
     );
