--- conflicted
+++ resolved
@@ -20,13 +20,7 @@
 import { SecurityAlertResponse } from '../transaction/util';
 import { normalizePPOMRequest } from './ppom-util';
 
-<<<<<<< HEAD
-// TODO: Replace `any` with type
-// eslint-disable-next-line @typescript-eslint/no-explicit-any
-const { sentry } = global as any;
-=======
 const { sentry } = global;
->>>>>>> 0a3ef253
 
 const CONFIRMATION_METHODS = Object.freeze([
   'eth_sendRawTransaction',
@@ -73,17 +67,6 @@
   // eslint-disable-next-line @typescript-eslint/no-explicit-any
   appStateController: any,
   updateSecurityAlertResponseByTxId: (
-<<<<<<< HEAD
-    // TODO: Replace `any` with type
-    // eslint-disable-next-line @typescript-eslint/no-explicit-any
-    req: any,
-    securityAlertResponse: SecurityAlertResponse,
-  ) => void,
-) {
-  // TODO: Replace `any` with type
-  // eslint-disable-next-line @typescript-eslint/no-explicit-any
-  return async (req: any, _res: any, next: () => void) => {
-=======
     req: JsonRpcRequest<JsonRpcParams> & {
       securityAlertResponse: SecurityAlertResponse;
     },
@@ -97,7 +80,6 @@
     _res: JsonRpcResponse<Result>,
     next: () => void,
   ) => {
->>>>>>> 0a3ef253
     try {
       const securityAlertsEnabled =
         preferencesController.store.getState()?.securityAlertsEnabled;
@@ -124,14 +106,7 @@
                 normalizedRequest,
               );
               securityAlertResponse.securityAlertId = securityAlertId;
-<<<<<<< HEAD
-              return securityAlertResponse;
-              // TODO: Replace `any` with type
-              // eslint-disable-next-line @typescript-eslint/no-explicit-any
-            } catch (error: any) {
-=======
             } catch (error: unknown) {
->>>>>>> 0a3ef253
               sentry?.captureException(error);
               console.error(
                 'Error validating JSON RPC using PPOM: ',
@@ -185,14 +160,7 @@
 
         req.securityAlertResponse = { ...securityAlertResponse };
       }
-<<<<<<< HEAD
-      // TODO: Replace `any` with type
-      // eslint-disable-next-line @typescript-eslint/no-explicit-any
-    } catch (error: any) {
-      const errorObject = error as unknown as Error;
-=======
     } catch (error: unknown) {
->>>>>>> 0a3ef253
       sentry?.captureException(error);
       console.error(
         'Error createPPOMMiddleware: ',
