--- conflicted
+++ resolved
@@ -4,19 +4,7 @@
 module.exports = function (provider) {
     function ipfsContent (details) {
       const name = details.url.substring(7, details.url.length - 1)
-<<<<<<< HEAD
-=======
-      let clearTime = null
       if (/^.+\.eth$/.test(name) === false) return
-
-      extension.tabs.query({active: true}, tab => {
-          extension.tabs.update(tab.id, { url: 'loading.html' })
-
-          clearTime = setTimeout(() => {
-              return extension.tabs.update(tab.id, { url: '404.html' })
-          }, 60000)
->>>>>>> 3d0ba46f
-
       extension.tabs.query({active: true}, tab => {
           extension.tabs.update(tab.id, { url: `loading.html?tabid=${tab[0].id}` })
             resolver.resolve(name, provider).then(ipfsHash => {
@@ -38,13 +26,7 @@
       })
       return { cancel: true }
     }
-<<<<<<< HEAD
     extension.webRequest.onErrorOccurred.addListener(ipfsContent, {urls: ['*://*.eth/', '*://*.test/']})
-=======
-
-    extension.webRequest.onErrorOccurred.addListener(ipfsContent, {urls: ['*://*.eth/'], types: ['main_frame']})
-
->>>>>>> 3d0ba46f
     return {
       remove () {
         extension.webRequest.onErrorOccurred.removeListener(ipfsContent)
