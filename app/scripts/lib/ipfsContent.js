const extension = require('extensionizer')
const resolver = require('./resolver.js')

module.exports = function (provider) {
    function ipfsContent (details) {
      const name = details.url.substring(7, details.url.length - 1)
      let clearTime = null
      extension.tabs.query({active: true}, tab => {
          extension.tabs.update(tab.id, { url: 'loading.html' })

          clearTime = setTimeout(() => {
              return extension.tabs.update(tab.id, { url: '404.html' })
          }, 60000)

          resolver.resolve(name, provider).then(ipfsHash => {
              clearTimeout(clearTime)
              let url = 'https://ipfs.infura.io/ipfs/' + ipfsHash
              return fetch(url, { method: 'HEAD' }).then(response => response.status).then(statusCode => {
                  if (statusCode !== 200) return extension.tabs.update(tab.id, { url: '404.html' })
                  extension.tabs.update(tab.id, { url: url })
              })
              .catch(err => {
                  url = 'https://ipfs.infura.io/ipfs/' + ipfsHash
                  extension.tabs.update(tab.id, {url: url})
                  return err
              })
          })
          .catch(err => {
              clearTimeout(clearTime)
              const url = err === 'unsupport' ? 'unsupport' : 'error'
              extension.tabs.update(tab.id, {url: `${url}.html?name=${name}`})
          })
      })
      return { cancel: true }
    }

<<<<<<< HEAD
    extension.webRequest.onBeforeRequest.addListener(ipfsContent, {urls: ['*://*.eth/']})
=======
    extension.webRequest.onErrorOccurred.addListener(ipfsContent, {urls: ['*://*.eth/', '*://*.test/']})
>>>>>>> 097c1e90

    return {
      remove () {
        extension.webRequest.onErrorOccurred.removeListener(ipfsContent)
      },
    }
}<|MERGE_RESOLUTION|>--- conflicted
+++ resolved
@@ -34,11 +34,7 @@
       return { cancel: true }
     }
 
-<<<<<<< HEAD
     extension.webRequest.onBeforeRequest.addListener(ipfsContent, {urls: ['*://*.eth/']})
-=======
-    extension.webRequest.onErrorOccurred.addListener(ipfsContent, {urls: ['*://*.eth/', '*://*.test/']})
->>>>>>> 097c1e90
 
     return {
       remove () {
