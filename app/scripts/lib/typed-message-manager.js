const EventEmitter = require('events')
const ObservableStore = require('obs-store')
const createId = require('./random-id')
const assert = require('assert')
const { ethErrors } = require('eth-json-rpc-errors')
const sigUtil = require('eth-sig-util')
const log = require('loglevel')
const jsonschema = require('jsonschema')

/**
 * Represents, and contains data about, an 'cfx_signTypedData' type signature request. These are created when a
 * signature for an eth_signTypedData call is requested.
 *
 * @typedef {Object} TypedMessage
 * @property {number} id An id to track and identify the message object
 * @property {Object} msgParams The parameters to pass to the eth_signTypedData method once the signature request is
 * approved.
 * @property {Object} msgParams.metamaskId Added to msgParams for tracking and identification within MetaMask.
 * @property {Object} msgParams.from The address that is making the signature request.
 * @property {string} msgParams.data A hex string conversion of the raw buffer data of the signature request
 * @property {number} time The epoch time at which the this message was created
 * @property {string} status Indicates whether the signature request is 'unapproved', 'approved', 'signed', 'rejected', or 'errored'
 * @property {string} type The json-prc signing method for which a signature request has been made. A 'Message' will
 * always have a 'cfx_signTypedData' type.
 *
 */

module.exports = class TypedMessageManager extends EventEmitter {
  /**
   * Controller in charge of managing - storing, adding, removing, updating - TypedMessage.
   */
  constructor ({ networkController }) {
    super()
    this.networkController = networkController
    this.memStore = new ObservableStore({
      unapprovedTypedMessages: {},
      unapprovedTypedMessagesCount: 0,
    })
    this.messages = []
  }

  /**
   * A getter for the number of 'unapproved' TypedMessages in this.messages
   *
   * @returns {number} The number of 'unapproved' TypedMessages in this.messages
   *
   */
  get unapprovedTypedMessagesCount () {
    return Object.keys(this.getUnapprovedMsgs()).length
  }

  /**
   * A getter for the 'unapproved' TypedMessages in this.messages
   *
   * @returns {Object} An index of TypedMessage ids to TypedMessages, for all 'unapproved' TypedMessages in
   * this.messages
   *
   */
  getUnapprovedMsgs () {
    return this.messages
      .filter(msg => msg.status === 'unapproved')
      .reduce((result, msg) => {
        result[msg.id] = msg
        return result
      }, {})
  }

  /**
   * Creates a new TypedMessage with an 'unapproved' status using the passed msgParams. this.addMsg is called to add
   * the new TypedMessage to this.messages, and to save the unapproved TypedMessages from that list to
   * this.memStore. Before any of this is done, msgParams are validated
   *
   * @param {Object} msgParams The params for the eth_sign call to be made after the message is approved.
   * @param {Object} req (optional) The original request object possibly containing the origin
   * @returns {promise} When the message has been signed or rejected
   *
   */
  addUnapprovedMessageAsync (msgParams, req, version) {
    return new Promise((resolve, reject) => {
      const msgId = this.addUnapprovedMessage(msgParams, req, version)
      this.once(`${msgId}:finished`, data => {
        switch (data.status) {
          case 'signed':
            return resolve(data.rawSig)
          case 'rejected':
            return reject(
              ethErrors.provider.userRejectedRequest(
                'MetaMask Message Signature: User denied message signature.'
              )
            )
          case 'errored':
            return reject(
              new Error(`MetaMask Message Signature: ${data.error}`)
            )
          default:
            return reject(
              new Error(
                `MetaMask Message Signature: Unknown problem: ${JSON.stringify(
                  msgParams
                )}`
              )
            )
        }
      })
    })
  }

  /**
   * Creates a new TypedMessage with an 'unapproved' status using the passed msgParams. this.addMsg is called to add
   * the new TypedMessage to this.messages, and to save the unapproved TypedMessages from that list to
   * this.memStore. Before any of this is done, msgParams are validated
   *
   * @param {Object} msgParams The params for the eth_sign call to be made after the message is approved.
   * @param {Object} req (optional) The original request object possibly containing the origin
   * @returns {number} The id of the newly created TypedMessage.
   *
   */
  addUnapprovedMessage (msgParams, req, version) {
    msgParams.version = version
    this.validateParams(msgParams)
    // add origin from request
    if (req) msgParams.origin = req.origin

    log.debug(
      `TypedMessageManager addUnapprovedMessage: ${JSON.stringify(msgParams)}`
    )
    // create txData obj with parameters and meta data
<<<<<<< HEAD
    var time = new Date().getTime()
    var msgId = createId()
    var msgData = {
=======
    const time = new Date().getTime()
    const msgId = createId()
    const msgData = {
>>>>>>> cdaac779
      id: msgId,
      msgParams: msgParams,
      time: time,
      status: 'unapproved',
      type: 'cfx_signTypedData',
    }
    this.addMsg(msgData)

    // signal update
    this.emit('update')
    return msgId
  }

  /**
   * Helper method for this.addUnapprovedMessage. Validates that the passed params have the required properties.
   *
   * @param {Object} params The params to validate
   *
   */
  validateParams (params) {
    switch (params.version) {
      case 'V1':
        assert.equal(typeof params, 'object', 'Params should ben an object.')
        assert.ok('data' in params, 'Params must include a data field.')
        assert.ok('from' in params, 'Params must include a from field.')
        assert.ok(Array.isArray(params.data), 'Data should be an array.')
        assert.equal(
          typeof params.from,
          'string',
          'From field must be a string.'
        )
        assert.doesNotThrow(() => {
          sigUtil.typedSignatureHash(params.data)
        }, 'Expected EIP712 typed data')
        break
      case 'V3':
      case 'V4':
        let data
        assert.equal(typeof params, 'object', 'Params should be an object.')
        assert.ok('data' in params, 'Params must include a data field.')
        assert.ok('from' in params, 'Params must include a from field.')
        assert.equal(
          typeof params.from,
          'string',
          'From field must be a string.'
        )
        assert.equal(
          typeof params.data,
          'string',
          'Data must be passed as a valid JSON string.'
        )
        assert.doesNotThrow(() => {
          data = JSON.parse(params.data)
        }, 'Data must be passed as a valid JSON string.')
        const validation = jsonschema.validate(
          data,
          sigUtil.TYPED_MESSAGE_SCHEMA
        )
        assert.ok(
          data.primaryType in data.types,
          `Primary type of "${data.primaryType}" has no type definition.`
        )
        assert.equal(
          validation.errors.length,
          0,
          'Data must conform to EIP-712 schema. See https://git.io/fNtcx.'
        )
        const chainId = data.domain.chainId
        const activeChainId = parseInt(this.networkController.getNetworkState())
        chainId &&
          assert.equal(
            chainId,
            activeChainId,
            `Provided chainId (${chainId}) must match the active chainId (${activeChainId})`
          )
        break
    }
  }

  /**
   * Adds a passed TypedMessage to this.messages, and calls this._saveMsgList() to save the unapproved TypedMessages from that
   * list to this.memStore.
   *
   * @param {Message} msg The TypedMessage to add to this.messages
   *
   */
  addMsg (msg) {
    this.messages.push(msg)
    this._saveMsgList()
  }

  /**
   * Returns a specified TypedMessage.
   *
   * @param {number} msgId The id of the TypedMessage to get
   * @returns {TypedMessage|undefined} The TypedMessage with the id that matches the passed msgId, or undefined
   * if no TypedMessage has that id.
   *
   */
  getMsg (msgId) {
    return this.messages.find(msg => msg.id === msgId)
  }

  /**
   * Approves a TypedMessage. Sets the message status via a call to this.setMsgStatusApproved, and returns a promise
   * with any the message params modified for proper signing.
   *
   * @param {Object} msgParams The msgParams to be used when eth_sign is called, plus data added by MetaMask.
   * @param {Object} msgParams.metamaskId Added to msgParams for tracking and identification within MetaMask.
   * @returns {Promise<object>} Promises the msgParams object with metamaskId removed.
   *
   */
  approveMessage (msgParams) {
    this.setMsgStatusApproved(msgParams.metamaskId)
    return this.prepMsgForSigning(msgParams)
  }

  /**
   * Sets a TypedMessage status to 'approved' via a call to this._setMsgStatus.
   *
   * @param {number} msgId The id of the TypedMessage to approve.
   *
   */
  setMsgStatusApproved (msgId) {
    this._setMsgStatus(msgId, 'approved')
  }

  /**
   * Sets a TypedMessage status to 'signed' via a call to this._setMsgStatus and updates that TypedMessage in
   * this.messages by adding the raw signature data of the signature request to the TypedMessage
   *
   * @param {number} msgId The id of the TypedMessage to sign.
   * @param {buffer} rawSig The raw data of the signature request
   *
   */
  setMsgStatusSigned (msgId, rawSig) {
    const msg = this.getMsg(msgId)
    msg.rawSig = rawSig
    this._updateMsg(msg)
    this._setMsgStatus(msgId, 'signed')
  }

  /**
   * Removes the metamaskId property from passed msgParams and returns a promise which resolves the updated msgParams
   *
   * @param {Object} msgParams The msgParams to modify
   * @returns {Promise<object>} Promises the msgParams with the metamaskId property removed
   *
   */
  prepMsgForSigning (msgParams) {
    delete msgParams.metamaskId
    delete msgParams.version
    return Promise.resolve(msgParams)
  }

  /**
   * Sets a TypedMessage status to 'rejected' via a call to this._setMsgStatus.
   *
   * @param {number} msgId The id of the TypedMessage to reject.
   *
   */
  rejectMsg (msgId) {
    this._setMsgStatus(msgId, 'rejected')
  }

  /**
   * Sets a TypedMessage status to 'errored' via a call to this._setMsgStatus.
   *
   * @param {number} msgId The id of the TypedMessage to error
   *
   */
  errorMessage (msgId, error) {
    const msg = this.getMsg(msgId)
    msg.error = error
    this._updateMsg(msg)
    this._setMsgStatus(msgId, 'errored')
  }

  //
  // PRIVATE METHODS
  //

  /**
   * Updates the status of a TypedMessage in this.messages via a call to this._updateMsg
   *
   * @private
   * @param {number} msgId The id of the TypedMessage to update.
   * @param {string} status The new status of the TypedMessage.
   * @throws A 'TypedMessageManager - TypedMessage not found for id: "${msgId}".' if there is no TypedMessage
   * in this.messages with an id equal to the passed msgId
   * @fires An event with a name equal to `${msgId}:${status}`. The TypedMessage is also fired.
   * @fires If status is 'rejected' or 'signed', an event with a name equal to `${msgId}:finished` is fired along
   * with the TypedMessage
   *
   */
  _setMsgStatus (msgId, status) {
    const msg = this.getMsg(msgId)
    if (!msg) {
      throw new Error(
        'TypedMessageManager - Message not found for id: "${msgId}".'
      )
    }
    msg.status = status
    this._updateMsg(msg)
    this.emit(`${msgId}:${status}`, msg)
    if (status === 'rejected' || status === 'signed' || status === 'errored') {
      this.emit(`${msgId}:finished`, msg)
    }
  }

  /**
   * Sets a TypedMessage in this.messages to the passed TypedMessage if the ids are equal. Then saves the
   * unapprovedTypedMsgs index to storage via this._saveMsgList
   *
   * @private
   * @param {msg} TypedMessage A TypedMessage that will replace an existing TypedMessage (with the same
   * id) in this.messages
   *
   */
  _updateMsg (msg) {
    const index = this.messages.findIndex(message => message.id === msg.id)
    if (index !== -1) {
      this.messages[index] = msg
    }
    this._saveMsgList()
  }

  /**
   * Saves the unapproved TypedMessages, and their count, to this.memStore
   *
   * @private
   * @fires 'updateBadge'
   *
   */
  _saveMsgList () {
    const unapprovedTypedMessages = this.getUnapprovedMsgs()
    const unapprovedTypedMessagesCount = Object.keys(unapprovedTypedMessages)
      .length
    this.memStore.updateState({
      unapprovedTypedMessages,
      unapprovedTypedMessagesCount,
    })
    this.emit('updateBadge')
  }
}<|MERGE_RESOLUTION|>--- conflicted
+++ resolved
@@ -8,7 +8,7 @@
 const jsonschema = require('jsonschema')
 
 /**
- * Represents, and contains data about, an 'cfx_signTypedData' type signature request. These are created when a
+ * Represents, and contains data about, an 'eth_signTypedData' type signature request. These are created when a
  * signature for an eth_signTypedData call is requested.
  *
  * @typedef {Object} TypedMessage
@@ -21,7 +21,7 @@
  * @property {number} time The epoch time at which the this message was created
  * @property {string} status Indicates whether the signature request is 'unapproved', 'approved', 'signed', 'rejected', or 'errored'
  * @property {string} type The json-prc signing method for which a signature request has been made. A 'Message' will
- * always have a 'cfx_signTypedData' type.
+ * always have a 'eth_signTypedData' type.
  *
  */
 
@@ -119,26 +119,22 @@
     msgParams.version = version
     this.validateParams(msgParams)
     // add origin from request
-    if (req) msgParams.origin = req.origin
+    if (req) {
+      msgParams.origin = req.origin
+    }
 
     log.debug(
       `TypedMessageManager addUnapprovedMessage: ${JSON.stringify(msgParams)}`
     )
     // create txData obj with parameters and meta data
-<<<<<<< HEAD
-    var time = new Date().getTime()
-    var msgId = createId()
-    var msgData = {
-=======
     const time = new Date().getTime()
     const msgId = createId()
     const msgData = {
->>>>>>> cdaac779
       id: msgId,
       msgParams: msgParams,
       time: time,
       status: 'unapproved',
-      type: 'cfx_signTypedData',
+      type: 'eth_signTypedData',
     }
     this.addMsg(msgData)
 
@@ -210,6 +206,8 @@
             `Provided chainId (${chainId}) must match the active chainId (${activeChainId})`
           )
         break
+      default:
+        assert.fail(`Unknown params.version ${params.version}`)
     }
   }
 
