--- conflicted
+++ resolved
@@ -135,11 +135,6 @@
     chainId,
   } = request;
 
-<<<<<<< HEAD
-  console.log('addTransaction', request);
-
-  if (securityAlertsEnabled && SUPPORTED_CHAIN_IDS.includes(chainId)) {
-=======
   const typeIsExcludedFromPPOM =
     transactionOptions.type &&
     PPOM_EXCLUDED_TRANSACTION_TYPES.includes(transactionOptions.type);
@@ -149,7 +144,6 @@
     SUPPORTED_CHAIN_IDS.includes(chainId) &&
     !typeIsExcludedFromPPOM
   ) {
->>>>>>> c34fec25
     try {
       const ppomRequest = {
         method: 'eth_sendTransaction',
