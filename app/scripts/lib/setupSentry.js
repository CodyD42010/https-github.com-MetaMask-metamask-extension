import * as Sentry from '@sentry/browser';
import { Dedupe, ExtraErrorData } from '@sentry/integrations';

import { AllProperties } from '../../../shared/modules/object.utils';
import { FilterEvents } from './sentry-filter-events';
import extractEthjsErrorMessage from './extractEthjsErrorMessage';

/* eslint-disable prefer-destructuring */
// Destructuring breaks the inlining of the environment variables
const METAMASK_DEBUG = process.env.METAMASK_DEBUG;
const METAMASK_ENVIRONMENT = process.env.METAMASK_ENVIRONMENT;
const SENTRY_DSN_DEV =
  process.env.SENTRY_DSN_DEV ||
  'https://f59f3dd640d2429d9d0e2445a87ea8e1@sentry.io/273496';
const METAMASK_BUILD_TYPE = process.env.METAMASK_BUILD_TYPE;
const IN_TEST = process.env.IN_TEST;
/* eslint-enable prefer-destructuring */

export const ERROR_URL_ALLOWLIST = {
  CRYPTOCOMPARE: 'cryptocompare.com',
  COINGECKO: 'coingecko.com',
  ETHERSCAN: 'etherscan.io',
  CODEFI: 'codefi.network',
  SEGMENT: 'segment.io',
};

// This describes the subset of background controller state attached to errors
// sent to Sentry These properties have some potential to be useful for
// debugging, and they do not contain any identifiable information.
export const SENTRY_BACKGROUND_STATE = {
  AccountTracker: {
    accounts: false,
    currentBlockGasLimit: true,
  },
  AddressBookController: {
    addressBook: false,
  },
  AlertController: {
    alertEnabledness: true,
    unconnectedAccountAlertShownOrigins: false,
    web3ShimUsageOrigins: false,
  },
  AnnouncementController: {
    announcements: false,
  },
  AppMetadataController: {
    currentAppVersion: true,
    currentMigrationVersion: true,
    previousAppVersion: true,
    previousMigrationVersion: true,
  },
  ApprovalController: {
    approvalFlows: false,
    pendingApprovals: false,
    pendingApprovalCount: false,
  },
  AppStateController: {
    browserEnvironment: true,
    connectedStatusPopoverHasBeenShown: true,
    currentPopupId: false,
    defaultHomeActiveTabName: true,
    fullScreenGasPollTokens: true,
    hadAdvancedGasFeesSetPriorToMigration92_3: true,
    nftsDetectionNoticeDismissed: true,
    nftsDropdownState: true,
    notificationGasPollTokens: true,
    outdatedBrowserWarningLastShown: true,
    popupGasPollTokens: true,
    qrHardware: true,
    recoveryPhraseReminderHasBeenShown: true,
    recoveryPhraseReminderLastShown: true,
    serviceWorkerLastActiveTime: true,
    showBetaHeader: true,
    showProductTour: true,
    showTestnetMessageInDropdown: true,
    snapsInstallPrivacyWarningShown: true,
    termsOfUseLastAgreed: true,
    timeoutMinutes: true,
    trezorModel: true,
    usedNetworks: true,
  },
  CachedBalancesController: {
    cachedBalances: false,
  },
  CronjobController: {
    jobs: false,
  },
  CurrencyController: {
    conversionDate: true,
    conversionRate: true,
    currentCurrency: true,
    nativeCurrency: true,
    pendingCurrentCurrency: true,
    pendingNativeCurrency: true,
    usdConversionRate: true,
  },
  DecryptMessageController: {
    unapprovedDecryptMsgs: false,
    unapprovedDecryptMsgCount: true,
  },
  EncryptionPublicKeyController: {
    unapprovedEncryptionPublicKeyMsgs: false,
    unapprovedEncryptionPublicKeyMsgCount: true,
  },
  EnsController: {
    ensResolutionsByAddress: false,
  },
  GasFeeController: {
    estimatedGasFeeTimeBounds: true,
    gasEstimateType: true,
    gasFeeEstimates: true,
  },
  KeyringController: {
    isUnlocked: true,
    keyrings: false,
    keyringTypes: false,
  },
  MetaMetricsController: {
    eventsBeforeMetricsOptIn: false,
    fragments: false,
    metaMetricsId: true,
    participateInMetaMetrics: true,
    previousUserTraits: false,
    segmentApiCalls: false,
    traits: false,
  },
  NetworkController: {
<<<<<<< HEAD
    networkStatus: true,
=======
    networkConfigurations: false,
    networkId: true,
    networksMetadata: true,
>>>>>>> 656b7878
    providerConfig: {
      chainId: true,
      id: true,
      nickname: true,
      rpcPrefs: false,
      rpcUrl: false,
      ticker: true,
      type: true,
    },
    selectedNetworkClientId: false,
  },
  NftController: {
    allNftContracts: false,
    allNfts: false,
    ignoredNfts: false,
  },
  NotificationController: {
    notifications: false,
  },
  OnboardingController: {
    completedOnboarding: true,
    firstTimeFlowType: true,
    onboardingTabs: false,
    seedPhraseBackedUp: true,
  },
  PermissionController: {
    subjects: false,
  },
  PermissionLogController: {
    permissionActivityLog: false,
    permissionHistory: false,
  },
  PhishingController: {},
  PreferencesController: {
    advancedGasFee: true,
    currentLocale: true,
    disabledRpcMethodPreferences: true,
    dismissSeedBackUpReminder: true,
    featureFlags: true,
    forgottenPassword: true,
    identities: false,
    incomingTransactionsPreferences: true,
    infuraBlocked: true,
    ipfsGateway: false,
    isLineaMainnetReleased: true,
    knownMethodData: false,
    ledgerTransportType: true,
    lostIdentities: false,
    openSeaEnabled: true,
    preferences: {
      autoLockTimeLimit: true,
      hideZeroBalanceTokens: true,
      showFiatInTestnets: true,
      showTestNetworks: true,
      useNativeCurrencyAsPrimaryCurrency: true,
    },
    selectedAddress: false,
    snapRegistryList: false,
    theme: true,
    transactionSecurityCheckEnabled: true,
    use4ByteResolution: true,
    useAddressBarEnsResolution: true,
    useBlockie: true,
    useCurrencyRateCheck: true,
    useMultiAccountBalanceChecker: true,
    useNftDetection: true,
    useNonceField: true,
    usePhishDetect: true,
    useTokenDetection: true,
  },
  SignatureController: {
    unapprovedMsgCount: true,
    unapprovedMsgs: false,
    unapprovedPersonalMsgCount: true,
    unapprovedPersonalMsgs: false,
    unapprovedTypedMessages: false,
    unapprovedTypedMessagesCount: true,
  },
  SmartTransactionsController: {
    smartTransactionsState: {
      fees: {
        approvalTxFees: true,
        tradeTxFees: true,
      },
      liveness: true,
      smartTransactions: false,
      userOptIn: true,
    },
  },
  SnapController: {
    snapErrors: false,
    snapStates: false,
    snaps: false,
  },
  SnapsRegistry: {
    database: false,
    lastUpdated: false,
  },
  SubjectMetadataController: {
    subjectMetadata: false,
  },
  SwapsController: {
    swapsState: {
      approveTxId: false,
      customApproveTxData: false,
      customGasPrice: true,
      customMaxFeePerGas: true,
      customMaxGas: true,
      customMaxPriorityFeePerGas: true,
      errorKey: true,
      fetchParams: true,
      quotes: false,
      quotesLastFetched: true,
      quotesPollingLimitEnabled: true,
      routeState: true,
      saveFetchedQuotes: true,
      selectedAggId: true,
      swapsFeatureFlags: true,
      swapsFeatureIsLive: true,
      swapsQuotePrefetchingRefreshTime: true,
      swapsQuoteRefreshTime: true,
      swapsStxBatchStatusRefreshTime: true,
      swapsStxGetTransactionsRefreshTime: true,
      swapsStxMaxFeeMultiplier: true,
      swapsUserFeeLevel: true,
      tokens: false,
      topAggId: false,
      tradeTxId: false,
    },
  },
  TokenListController: {
    preventPollingOnNetworkRestart: true,
    tokenList: false,
    tokensChainsCache: {
      [AllProperties]: false,
    },
  },
  TokenRatesController: {
    contractExchangeRates: false,
  },
  TokensController: {
    allDetectedTokens: {
      [AllProperties]: false,
    },
    allIgnoredTokens: {
      [AllProperties]: false,
    },
    allTokens: {
      [AllProperties]: false,
    },
    detectedTokens: false,
    ignoredTokens: false,
    tokens: false,
  },
  TransactionController: {
    currentNetworkTxList: false,
    transactions: false,
    lastFetchedBlockNumbers: false,
  },
  TxController: {
    currentNetworkTxList: false,
    transactions: false,
    unapprovedTxs: false,
  },
};

const flattenedBackgroundStateMask = Object.values(
  SENTRY_BACKGROUND_STATE,
).reduce((partialBackgroundState, controllerState) => {
  return {
    ...partialBackgroundState,
    ...controllerState,
  };
}, {});

// This describes the subset of Redux state attached to errors sent to Sentry
// These properties have some potential to be useful for debugging, and they do
// not contain any identifiable information.
export const SENTRY_UI_STATE = {
  gas: true,
  history: true,
  metamask: {
    ...flattenedBackgroundStateMask,
    // This property comes from the background but isn't in controller state
    isInitialized: true,
    // These properties are in the `metamask` slice but not in the background state
    customNonceValue: true,
    isAccountMenuOpen: true,
    isNetworkMenuOpen: true,
    nextNonce: true,
    pendingTokens: false,
    welcomeScreenSeen: true,
  },
  unconnectedAccount: true,
};

/**
 * Returns whether MetaMetrics is enabled, given the application state.
 *
 * @param {{ state: unknown} | { persistedState: unknown }} appState - Application state
 * @returns `true` if MetaMask's state has been initialized, and MetaMetrics
 * is enabled, `false` otherwise.
 */
function getMetaMetricsEnabledFromAppState(appState) {
  // during initialization after loading persisted state
  if (appState.persistedState) {
    return getMetaMetricsEnabledFromPersistedState(appState.persistedState);
    // After initialization
  } else if (appState.state) {
    // UI
    if (appState.state.metamask) {
      return Boolean(appState.state.metamask.participateInMetaMetrics);
    }
    // background
    return Boolean(
      appState.state.MetaMetricsController?.participateInMetaMetrics,
    );
  }
  // during initialization, before first persisted state is read
  return false;
}

/**
 * Returns whether MetaMetrics is enabled, given the persisted state.
 *
 * @param {unknown} persistedState - Application state
 * @returns `true` if MetaMask's state has been initialized, and MetaMetrics
 * is enabled, `false` otherwise.
 */
function getMetaMetricsEnabledFromPersistedState(persistedState) {
  return Boolean(
    persistedState?.data?.MetaMetricsController?.participateInMetaMetrics,
  );
}

/**
 * Returns whether onboarding has completed, given the application state.
 *
 * @param {Record<string, unknown>} appState - Application state
 * @returns `true` if MetaMask's state has been initialized, and MetaMetrics
 * is enabled, `false` otherwise.
 */
function getOnboardingCompleteFromAppState(appState) {
  // during initialization after loading persisted state
  if (appState.persistedState) {
    return Boolean(
      appState.persistedState.data?.OnboardingController?.completedOnboarding,
    );
    // After initialization
  } else if (appState.state) {
    // UI
    if (appState.state.metamask) {
      return Boolean(appState.state.metamask.completedOnboarding);
    }
    // background
    return Boolean(appState.state.OnboardingController?.completedOnboarding);
  }
  // during initialization, before first persisted state is read
  return false;
}

export default function setupSentry({ release, getState }) {
  if (!release) {
    throw new Error('Missing release');
  } else if (METAMASK_DEBUG && !IN_TEST) {
    /**
     * Workaround until the following issue is resolved
     * https://github.com/MetaMask/metamask-extension/issues/15691
     * The IN_TEST condition allows the e2e tests to run with both
     * yarn start:test and yarn build:test
     */
    return undefined;
  }

  const environment =
    METAMASK_BUILD_TYPE === 'main'
      ? METAMASK_ENVIRONMENT
      : `${METAMASK_ENVIRONMENT}-${METAMASK_BUILD_TYPE}`;

  let sentryTarget;
  if (METAMASK_ENVIRONMENT === 'production') {
    if (!process.env.SENTRY_DSN) {
      throw new Error(
        `Missing SENTRY_DSN environment variable in production environment`,
      );
    }
    console.log(
      `Setting up Sentry Remote Error Reporting for '${environment}': SENTRY_DSN`,
    );
    sentryTarget = process.env.SENTRY_DSN;
  } else {
    console.log(
      `Setting up Sentry Remote Error Reporting for '${environment}': SENTRY_DSN_DEV`,
    );
    sentryTarget = SENTRY_DSN_DEV;
  }

  /**
   * Returns whether MetaMetrics is enabled. If the application hasn't yet
   * been initialized, the persisted state will be used (if any).
   *
   * @returns `true` if MetaMetrics is enabled, `false` otherwise.
   */
  async function getMetaMetricsEnabled() {
    const appState = getState();
    if (appState.state || appState.persistedState) {
      return getMetaMetricsEnabledFromAppState(appState);
    }
    // If we reach here, it means the error was thrown before initialization
    // completed, and before we loaded the persisted state for the first time.
    try {
      const persistedState = await globalThis.stateHooks.getPersistedState();
      return getMetaMetricsEnabledFromPersistedState(persistedState);
    } catch (error) {
      console.error(error);
      return false;
    }
  }

  Sentry.init({
    dsn: sentryTarget,
    debug: METAMASK_DEBUG,
    /**
     * autoSessionTracking defaults to true and operates by sending a session
     * packet to sentry. This session packet does not appear to be filtered out
     * via our beforeSend or FilterEvents integration. To avoid sending a
     * request before we have the state tree and can validate the users
     * preferences, we initiate this to false. Later, in startSession and
     * endSession we modify this option and start the session or end the
     * session manually.
     *
     * In sentry-install we call toggleSession after the page loads and state
     * is available, this handles initiating the session for a user who has
     * opted into MetaMetrics. This script is ran in both the background and UI
     * so it should be effective at starting the session in both places.
     *
     * In the MetaMetricsController the session is manually started or stopped
     * when the user opts in or out of MetaMetrics. This occurs in the
     * setParticipateInMetaMetrics function which is exposed to the UI via the
     * MetaMaskController.
     *
     * In actions.ts, after sending the updated participateInMetaMetrics flag
     * to the background, we call toggleSession to ensure sentry is kept in
     * sync with the user's preference.
     *
     * Types for the global Sentry object, and the new methods added as part of
     * this effort were added to global.d.ts in the types folder.
     */
    autoSessionTracking: false,
    environment,
    integrations: [
      /**
       * Filtering of events must happen in this FilterEvents custom
       * integration instead of in the beforeSend handler because the Dedupe
       * integration is unaware of the beforeSend functionality. If an event is
       * queued in the sentry context, additional events of the same name will
       * be filtered out by Dedupe even if the original event was not sent due
       * to the beforeSend method returning null.
       *
       * @see https://github.com/MetaMask/metamask-extension/pull/15677
       */
      new FilterEvents({ getMetaMetricsEnabled }),
      new Dedupe(),
      new ExtraErrorData(),
    ],
    release,
    beforeSend: (report) => rewriteReport(report, getState),
    beforeBreadcrumb: beforeBreadcrumb(getState),
  });

  /**
   * As long as a reference to the Sentry Hub can be found, and the user has
   * opted into MetaMetrics, change the autoSessionTracking option and start
   * a new sentry session.
   */
  const startSession = async () => {
    const hub = Sentry.getCurrentHub?.();
    const options = hub.getClient?.().getOptions?.() ?? {};
    if (hub && (await getMetaMetricsEnabled()) === true) {
      options.autoSessionTracking = true;
      hub.startSession();
    }
  };

  /**
   * As long as a reference to the Sentry Hub can be found, and the user has
   * opted out of MetaMetrics, change the autoSessionTracking option and end
   * the current sentry session.
   */
  const endSession = async () => {
    const hub = Sentry.getCurrentHub?.();
    const options = hub.getClient?.().getOptions?.() ?? {};
    if (hub && (await getMetaMetricsEnabled()) === false) {
      options.autoSessionTracking = false;
      hub.endSession();
    }
  };

  /**
   * Call the appropriate method (either startSession or endSession) depending
   * on the state of metaMetrics optin and the state of autoSessionTracking on
   * the Sentry client.
   */
  const toggleSession = async () => {
    const hub = Sentry.getCurrentHub?.();
    const options = hub.getClient?.().getOptions?.() ?? {
      autoSessionTracking: false,
    };
    const isMetaMetricsEnabled = await getMetaMetricsEnabled();
    if (
      isMetaMetricsEnabled === true &&
      options.autoSessionTracking === false
    ) {
      await startSession();
    } else if (
      isMetaMetricsEnabled === false &&
      options.autoSessionTracking === true
    ) {
      await endSession();
    }
  };

  return {
    ...Sentry,
    startSession,
    endSession,
    toggleSession,
  };
}

/**
 * Receives a string and returns that string if it is a
 * regex match for a url with a `chrome-extension` or `moz-extension`
 * protocol, and an empty string otherwise.
 *
 * @param {string} url - The URL to check.
 * @returns {string} An empty string if the URL was internal, or the unmodified URL otherwise.
 */
function hideUrlIfNotInternal(url) {
  const re = /^(chrome-extension|moz-extension):\/\//u;
  if (!url.match(re)) {
    return '';
  }
  return url;
}

/**
 * Returns a method that handles the Sentry breadcrumb using a specific method to get the extension state
 *
 * @param {Function} getState - A method that returns the state of the extension
 * @returns {(breadcrumb: object) => object} A method that modifies a Sentry breadcrumb object
 */
export function beforeBreadcrumb(getState) {
  return (breadcrumb) => {
    if (!getState) {
      return null;
    }
    const appState = getState();
    if (
      !getMetaMetricsEnabledFromAppState(appState) ||
      !getOnboardingCompleteFromAppState(appState) ||
      breadcrumb?.category === 'ui.input'
    ) {
      return null;
    }
    const newBreadcrumb = removeUrlsFromBreadCrumb(breadcrumb);
    return newBreadcrumb;
  };
}

/**
 * Receives a Sentry breadcrumb object and potentially removes urls
 * from its `data` property, it particular those possibly found at
 * data.from, data.to and data.url
 *
 * @param {object} breadcrumb - A Sentry breadcrumb object: https://develop.sentry.dev/sdk/event-payloads/breadcrumbs/
 * @returns {object} A modified Sentry breadcrumb object.
 */
export function removeUrlsFromBreadCrumb(breadcrumb) {
  if (breadcrumb?.data?.url) {
    breadcrumb.data.url = hideUrlIfNotInternal(breadcrumb.data.url);
  }
  if (breadcrumb?.data?.to) {
    breadcrumb.data.to = hideUrlIfNotInternal(breadcrumb.data.to);
  }
  if (breadcrumb?.data?.from) {
    breadcrumb.data.from = hideUrlIfNotInternal(breadcrumb.data.from);
  }
  return breadcrumb;
}

/**
 * Receives a Sentry event object and modifies it before the
 * error is sent to Sentry. Modifications include both sanitization
 * of data via helper methods and addition of state data from the
 * return value of the second parameter passed to the function.
 *
 * @param {object} report - A Sentry event object: https://develop.sentry.dev/sdk/event-payloads/
 * @param {Function} getState - A function that should return an object representing some amount
 * of app state that we wish to submit with our error reports
 * @returns {object} A modified Sentry event object.
 */
export function rewriteReport(report, getState) {
  try {
    // simplify certain complex error messages (e.g. Ethjs)
    simplifyErrorMessages(report);
    // remove urls from error message
    sanitizeUrlsFromErrorMessages(report);
    // Remove evm addresses from error message.
    // Note that this is redundent with data scrubbing we do within our sentry dashboard,
    // but putting the code here as well gives public visibility to how we are handling
    // privacy with respect to sentry.
    sanitizeAddressesFromErrorMessages(report);
    // modify report urls
    rewriteReportUrls(report);
    // append app state
    if (getState) {
      const appState = getState();
      if (!report.extra) {
        report.extra = {};
      }
      report.extra.appState = appState;
    }
  } catch (err) {
    console.warn(err);
  }
  return report;
}

/**
 * Receives a Sentry event object and modifies it so that urls are removed from any of its
 * error messages.
 *
 * @param {object} report - the report to modify
 */
function sanitizeUrlsFromErrorMessages(report) {
  rewriteErrorMessages(report, (errorMessage) => {
    let newErrorMessage = errorMessage;
    const re = /(([-.+a-zA-Z]+:\/\/)|(www\.))\S+[@:.]\S+/gu;
    const urlsInMessage = newErrorMessage.match(re) || [];
    urlsInMessage.forEach((url) => {
      try {
        const urlObj = new URL(url);
        const { hostname } = urlObj;
        if (
          !Object.values(ERROR_URL_ALLOWLIST).some(
            (allowedHostname) =>
              hostname === allowedHostname ||
              hostname.endsWith(`.${allowedHostname}`),
          )
        ) {
          newErrorMessage = newErrorMessage.replace(url, '**');
        }
      } catch (e) {
        newErrorMessage = newErrorMessage.replace(url, '**');
      }
    });
    return newErrorMessage;
  });
}

/**
 * Receives a Sentry event object and modifies it so that ethereum addresses are removed from
 * any of its error messages.
 *
 * @param {object} report - the report to modify
 */
function sanitizeAddressesFromErrorMessages(report) {
  rewriteErrorMessages(report, (errorMessage) => {
    const newErrorMessage = errorMessage.replace(/0x[A-Fa-f0-9]{40}/u, '0x**');
    return newErrorMessage;
  });
}

function simplifyErrorMessages(report) {
  rewriteErrorMessages(report, (errorMessage) => {
    // simplify ethjs error messages
    let simplifiedErrorMessage = extractEthjsErrorMessage(errorMessage);
    // simplify 'Transaction Failed: known transaction'
    if (
      simplifiedErrorMessage.indexOf(
        'Transaction Failed: known transaction',
      ) === 0
    ) {
      // cut the hash from the error message
      simplifiedErrorMessage = 'Transaction Failed: known transaction';
    }
    return simplifiedErrorMessage;
  });
}

function rewriteErrorMessages(report, rewriteFn) {
  // rewrite top level message
  if (typeof report.message === 'string') {
    report.message = rewriteFn(report.message);
  }
  // rewrite each exception message
  if (report.exception && report.exception.values) {
    report.exception.values.forEach((item) => {
      if (typeof item.value === 'string') {
        item.value = rewriteFn(item.value);
      }
    });
  }
}

function rewriteReportUrls(report) {
  if (report.request?.url) {
    // update request url
    report.request.url = toMetamaskUrl(report.request.url);
  }

  // update exception stack trace
  if (report.exception && report.exception.values) {
    report.exception.values.forEach((item) => {
      if (item.stacktrace) {
        item.stacktrace.frames.forEach((frame) => {
          frame.filename = toMetamaskUrl(frame.filename);
        });
      }
    });
  }
}

function toMetamaskUrl(origUrl) {
  if (!globalThis.location?.origin) {
    return origUrl;
  }

  const filePath = origUrl?.split(globalThis.location.origin)[1];
  if (!filePath) {
    return origUrl;
  }
  const metamaskUrl = `/metamask${filePath}`;
  return metamaskUrl;
}<|MERGE_RESOLUTION|>--- conflicted
+++ resolved
@@ -125,13 +125,8 @@
     traits: false,
   },
   NetworkController: {
-<<<<<<< HEAD
-    networkStatus: true,
-=======
     networkConfigurations: false,
-    networkId: true,
     networksMetadata: true,
->>>>>>> 656b7878
     providerConfig: {
       chainId: true,
       id: true,
