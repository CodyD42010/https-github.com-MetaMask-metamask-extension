--- conflicted
+++ resolved
@@ -13,7 +13,9 @@
  */
 function getBuyEthUrl ({ network, amount, address, service }) {
   // default service by network if not specified
-  if (!service) service = getDefaultServiceForNetwork(network)
+  if (!service) {
+    service = getDefaultServiceForNetwork(network)
+  }
 
   switch (service) {
     case 'wyre':
@@ -30,8 +32,9 @@
       return 'https://github.com/kovan-testnet/faucet'
     case 'goerli-faucet':
       return 'https://goerli-faucet.slock.it/'
+    default:
+      throw new Error(`Unknown cryptocurrency exchange or faucet: "${service}"`)
   }
-  throw new Error(`Unknown cryptocurrency exchange or faucet: "${service}"`)
 }
 
 function getDefaultServiceForNetwork (network) {
@@ -46,15 +49,9 @@
       return 'kovan-faucet'
     case '5':
       return 'goerli-faucet'
-<<<<<<< HEAD
-=======
     default:
       throw new Error(
         `No default cryptocurrency exchange or faucet for networkId: "${network}"`
       )
->>>>>>> cdaac779
   }
-  throw new Error(
-    `No default cryptocurrency exchange or faucet for networkId: "${network}"`
-  )
 }