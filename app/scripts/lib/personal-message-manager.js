const EventEmitter = require('events')
const ObservableStore = require('obs-store')
const ethUtil = require('ethereumjs-util')
const { ethErrors } = require('eth-json-rpc-errors')
const createId = require('./random-id')
const hexRe = /^[0-9A-Fa-f]+$/g
const log = require('loglevel')

/**
 * Represents, and contains data about, an 'personal_sign' type signature request. These are created when a
 * signature for an personal_sign call is requested.
 *
 * @see {@link https://web3js.readthedocs.io/en/1.0/web3-eth-personal.html#sign}
 *
 * @typedef {Object} PersonalMessage
 * @property {number} id An id to track and identify the message object
 * @property {Object} msgParams The parameters to pass to the personal_sign method once the signature request is
 * approved.
 * @property {Object} msgParams.metamaskId Added to msgParams for tracking and identification within MetaMask.
 * @property {string} msgParams.data A hex string conversion of the raw buffer data of the signature request
 * @property {number} time The epoch time at which the this message was created
 * @property {string} status Indicates whether the signature request is 'unapproved', 'approved', 'signed' or 'rejected'
 * @property {string} type The json-prc signing method for which a signature request has been made. A 'Message' will
 * always have a 'personal_sign' type.
 *
 */

module.exports = class PersonalMessageManager extends EventEmitter {
  /**
   * Controller in charge of managing - storing, adding, removing, updating - PersonalMessage.
   *
   * @typedef {Object} PersonalMessageManager
   * @param {Object} opts @deprecated
   * @property {Object} memStore The observable store where PersonalMessage are saved with persistance.
   * @property {Object} memStore.unapprovedPersonalMsgs A collection of all PersonalMessages in the 'unapproved' state
   * @property {number} memStore.unapprovedPersonalMsgCount The count of all PersonalMessages in this.memStore.unapprobedMsgs
   * @property {array} messages Holds all messages that have been created by this PersonalMessageManager
   *
   */
  constructor () {
    super()
    this.memStore = new ObservableStore({
      unapprovedPersonalMsgs: {},
      unapprovedPersonalMsgCount: 0,
    })
    this.messages = []
  }

  /**
   * A getter for the number of 'unapproved' PersonalMessages in this.messages
   *
   * @returns {number} The number of 'unapproved' PersonalMessages in this.messages
   *
   */
  get unapprovedPersonalMsgCount () {
    return Object.keys(this.getUnapprovedMsgs()).length
  }

  /**
   * A getter for the 'unapproved' PersonalMessages in this.messages
   *
   * @returns {Object} An index of PersonalMessage ids to PersonalMessages, for all 'unapproved' PersonalMessages in
   * this.messages
   *
   */
  getUnapprovedMsgs () {
    return this.messages
      .filter(msg => msg.status === 'unapproved')
      .reduce((result, msg) => {
        result[msg.id] = msg
        return result
      }, {})
  }

  /**
   * Creates a new PersonalMessage with an 'unapproved' status using the passed msgParams. this.addMsg is called to add
   * the new PersonalMessage to this.messages, and to save the unapproved PersonalMessages from that list to
   * this.memStore.
   *
   * @param {Object} msgParams The params for the eth_sign call to be made after the message is approved.
   * @param {Object} req (optional) The original request object possibly containing the origin
   * @returns {promise} When the message has been signed or rejected
   *
   */
  addUnapprovedMessageAsync (msgParams, req) {
    return new Promise((resolve, reject) => {
      if (!msgParams.from) {
        reject(new Error('MetaMask Message Signature: from field is required.'))
      }
      const msgId = this.addUnapprovedMessage(msgParams, req)
      this.once(`${msgId}:finished`, data => {
        switch (data.status) {
          case 'signed':
            return resolve(data.rawSig)
          case 'rejected':
            return reject(
              ethErrors.provider.userRejectedRequest(
                'MetaMask Message Signature: User denied message signature.'
              )
            )
          default:
            return reject(
              new Error(
                `MetaMask Message Signature: Unknown problem: ${JSON.stringify(
                  msgParams
                )}`
              )
            )
        }
      })
    })
  }

  /**
   * Creates a new PersonalMessage with an 'unapproved' status using the passed msgParams. this.addMsg is called to add
   * the new PersonalMessage to this.messages, and to save the unapproved PersonalMessages from that list to
   * this.memStore.
   *
   * @param {Object} msgParams The params for the eth_sign call to be made after the message is approved.
   * @param {Object} req (optional) The original request object possibly containing the origin
   * @returns {number} The id of the newly created PersonalMessage.
   *
   */
  addUnapprovedMessage (msgParams, req) {
    log.debug(
      `PersonalMessageManager addUnapprovedMessage: ${JSON.stringify(
        msgParams
      )}`
    )
    // add origin from request
    if (req) msgParams.origin = req.origin
    msgParams.data = this.normalizeMsgData(msgParams.data)
    // create txData obj with parameters and meta data
<<<<<<< HEAD
    var time = new Date().getTime()
    var msgId = createId()
    var msgData = {
=======
    const time = new Date().getTime()
    const msgId = createId()
    const msgData = {
>>>>>>> cdaac779
      id: msgId,
      msgParams: msgParams,
      time: time,
      status: 'unapproved',
      type: 'personal_sign',
    }
    this.addMsg(msgData)

    // signal update
    this.emit('update')
    return msgId
  }

  /**
   * Adds a passed PersonalMessage to this.messages, and calls this._saveMsgList() to save the unapproved PersonalMessages from that
   * list to this.memStore.
   *
   * @param {Message} msg The PersonalMessage to add to this.messages
   *
   */
  addMsg (msg) {
    this.messages.push(msg)
    this._saveMsgList()
  }

  /**
   * Returns a specified PersonalMessage.
   *
   * @param {number} msgId The id of the PersonalMessage to get
   * @returns {PersonalMessage|undefined} The PersonalMessage with the id that matches the passed msgId, or undefined
   * if no PersonalMessage has that id.
   *
   */
  getMsg (msgId) {
    return this.messages.find(msg => msg.id === msgId)
  }

  /**
   * Approves a PersonalMessage. Sets the message status via a call to this.setMsgStatusApproved, and returns a promise
   * with any the message params modified for proper signing.
   *
   * @param {Object} msgParams The msgParams to be used when eth_sign is called, plus data added by MetaMask.
   * @param {Object} msgParams.metamaskId Added to msgParams for tracking and identification within MetaMask.
   * @returns {Promise<object>} Promises the msgParams object with metamaskId removed.
   *
   */
  approveMessage (msgParams) {
    this.setMsgStatusApproved(msgParams.metamaskId)
    return this.prepMsgForSigning(msgParams)
  }

  /**
   * Sets a PersonalMessage status to 'approved' via a call to this._setMsgStatus.
   *
   * @param {number} msgId The id of the PersonalMessage to approve.
   *
   */
  setMsgStatusApproved (msgId) {
    this._setMsgStatus(msgId, 'approved')
  }

  /**
   * Sets a PersonalMessage status to 'signed' via a call to this._setMsgStatus and updates that PersonalMessage in
   * this.messages by adding the raw signature data of the signature request to the PersonalMessage
   *
   * @param {number} msgId The id of the PersonalMessage to sign.
   * @param {buffer} rawSig The raw data of the signature request
   *
   */
  setMsgStatusSigned (msgId, rawSig) {
    const msg = this.getMsg(msgId)
    msg.rawSig = rawSig
    this._updateMsg(msg)
    this._setMsgStatus(msgId, 'signed')
  }

  /**
   * Removes the metamaskId property from passed msgParams and returns a promise which resolves the updated msgParams
   *
   * @param {Object} msgParams The msgParams to modify
   * @returns {Promise<object>} Promises the msgParams with the metamaskId property removed
   *
   */
  prepMsgForSigning (msgParams) {
    delete msgParams.metamaskId
    return Promise.resolve(msgParams)
  }

  /**
   * Sets a PersonalMessage status to 'rejected' via a call to this._setMsgStatus.
   *
   * @param {number} msgId The id of the PersonalMessage to reject.
   *
   */
  rejectMsg (msgId) {
    this._setMsgStatus(msgId, 'rejected')
  }

  /**
   * Updates the status of a PersonalMessage in this.messages via a call to this._updateMsg
   *
   * @private
   * @param {number} msgId The id of the PersonalMessage to update.
   * @param {string} status The new status of the PersonalMessage.
   * @throws A 'PersonalMessageManager - PersonalMessage not found for id: "${msgId}".' if there is no PersonalMessage
   * in this.messages with an id equal to the passed msgId
   * @fires An event with a name equal to `${msgId}:${status}`. The PersonalMessage is also fired.
   * @fires If status is 'rejected' or 'signed', an event with a name equal to `${msgId}:finished` is fired along
   * with the PersonalMessage
   *
   */
  _setMsgStatus (msgId, status) {
    const msg = this.getMsg(msgId)
    if (!msg) {
      throw new Error(
        `PersonalMessageManager - Message not found for id: "${msgId}".`
      )
    }
    msg.status = status
    this._updateMsg(msg)
    this.emit(`${msgId}:${status}`, msg)
    if (status === 'rejected' || status === 'signed') {
      this.emit(`${msgId}:finished`, msg)
    }
  }

  /**
   * Sets a PersonalMessage in this.messages to the passed PersonalMessage if the ids are equal. Then saves the
   * unapprovedPersonalMsgs index to storage via this._saveMsgList
   *
   * @private
   * @param {msg} PersonalMessage A PersonalMessage that will replace an existing PersonalMessage (with the same
   * id) in this.messages
   *
   */
  _updateMsg (msg) {
    const index = this.messages.findIndex(message => message.id === msg.id)
    if (index !== -1) {
      this.messages[index] = msg
    }
    this._saveMsgList()
  }

  /**
   * Saves the unapproved PersonalMessages, and their count, to this.memStore
   *
   * @private
   * @fires 'updateBadge'
   *
   */
  _saveMsgList () {
    const unapprovedPersonalMsgs = this.getUnapprovedMsgs()
    const unapprovedPersonalMsgCount = Object.keys(unapprovedPersonalMsgs)
      .length
    this.memStore.updateState({
      unapprovedPersonalMsgs,
      unapprovedPersonalMsgCount,
    })
    this.emit('updateBadge')
  }

  /**
   * A helper function that converts raw buffer data to a hex, or just returns the data if it is already formatted as a hex.
   *
   * @param {any} data The buffer data to convert to a hex
   * @returns {string} A hex string conversion of the buffer data
   *
   */
  normalizeMsgData (data) {
    try {
      const stripped = ethUtil.stripHexPrefix(data)
      if (stripped.match(hexRe)) {
        return ethUtil.addHexPrefix(stripped)
      }
    } catch (e) {
      log.debug(`Message was not hex encoded, interpreting as utf8.`)
    }

    return ethUtil.bufferToHex(Buffer.from(data, 'utf8'))
  }
}<|MERGE_RESOLUTION|>--- conflicted
+++ resolved
@@ -128,18 +128,14 @@
       )}`
     )
     // add origin from request
-    if (req) msgParams.origin = req.origin
+    if (req) {
+      msgParams.origin = req.origin
+    }
     msgParams.data = this.normalizeMsgData(msgParams.data)
     // create txData obj with parameters and meta data
-<<<<<<< HEAD
-    var time = new Date().getTime()
-    var msgId = createId()
-    var msgData = {
-=======
     const time = new Date().getTime()
     const msgId = createId()
     const msgData = {
->>>>>>> cdaac779
       id: msgId,
       msgParams: msgParams,
       time: time,
