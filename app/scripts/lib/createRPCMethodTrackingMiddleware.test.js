--- conflicted
+++ resolved
@@ -1,13 +1,9 @@
 import { errorCodes } from 'eth-rpc-errors';
 import { MESSAGE_TYPE } from '../../../shared/constants/app';
-<<<<<<< HEAD
-import { MetaMetricsEventName } from '../../../shared/constants/metametrics';
-=======
 import {
-  EVENT_NAMES,
-  METAMETRIC_KEY_OPT,
+  MetaMetricsEventName,
+  MetaMetricsEventUiCustomizationPropertyValue,
 } from '../../../shared/constants/metametrics';
->>>>>>> 50d8740a
 import { SECOND } from '../../../shared/constants/time';
 import { detectSIWE } from '../../../shared/modules/siwe';
 import createRPCMethodTrackingMiddleware from './createRPCMethodTrackingMiddleware';
@@ -265,10 +261,12 @@
 
       expect(trackEvent.mock.calls[1][0]).toMatchObject({
         category: 'inpage_provider',
-        event: EVENT_NAMES.SIGNATURE_APPROVED,
+        event: MetaMetricsEventName.SignatureApproved,
         properties: {
           signature_type: MESSAGE_TYPE.PERSONAL_SIGN,
-          ui_customizations: [METAMETRIC_KEY_OPT.ui_customizations.SIWE],
+          ui_customizations: [
+            MetaMetricsEventUiCustomizationPropertyValue.Siwe,
+          ],
         },
         referrer: { url: 'some.dapp' },
       });
@@ -304,7 +302,7 @@
     });
 
     describe('when request is flagged as safe by security provider', () => {
-      it(`should immediately track a ${EVENT_NAMES.SIGNATURE_REQUESTED} event`, async () => {
+      it(`should immediately track a ${MetaMetricsEventName.SignatureRequested} event`, async () => {
         const req = {
           method: MESSAGE_TYPE.ETH_SIGN,
           origin: 'some.dapp',
@@ -314,40 +312,17 @@
         };
         const { next } = getNext();
 
-<<<<<<< HEAD
-    it(`should immediately track a ${MetaMetricsEventName.SignatureRequested} event which is flagged as safe`, async () => {
-      const req = {
-        method: MESSAGE_TYPE.ETH_SIGN,
-        origin: 'some.dapp',
-      };
-
-      const res = {
-        error: null,
-      };
-      const { next } = getNext();
-      await handler(req, res, next);
-      expect(trackEvent).toHaveBeenCalledTimes(1);
-      expect(trackEvent.mock.calls[0][0]).toMatchObject({
-        category: 'inpage_provider',
-        event: MetaMetricsEventName.SignatureRequested,
-        properties: {
-          signature_type: MESSAGE_TYPE.ETH_SIGN,
-          ui_customizations: null,
-        },
-        referrer: { url: 'some.dapp' },
-=======
         await handler(req, res, next);
 
         expect(trackEvent).toHaveBeenCalledTimes(1);
         expect(trackEvent.mock.calls[0][0]).toMatchObject({
           category: 'inpage_provider',
-          event: EVENT_NAMES.SIGNATURE_REQUESTED,
+          event: MetaMetricsEventName.SignatureRequested,
           properties: {
             signature_type: MESSAGE_TYPE.ETH_SIGN,
           },
           referrer: { url: 'some.dapp' },
         });
->>>>>>> 50d8740a
       });
     });
 
@@ -356,29 +331,7 @@
         flagAsDangerous = 1;
       });
 
-<<<<<<< HEAD
-    it(`should immediately track a ${MetaMetricsEventName.SignatureRequested} event which is flagged as malicious`, async () => {
-      const req = {
-        method: MESSAGE_TYPE.ETH_SIGN,
-        origin: 'some.dapp',
-      };
-
-      const res = {
-        error: null,
-      };
-      const { next } = getNext();
-      await handler(req, res, next);
-      expect(trackEvent).toHaveBeenCalledTimes(1);
-      expect(trackEvent.mock.calls[0][0]).toMatchObject({
-        category: 'inpage_provider',
-        event: MetaMetricsEventName.SignatureRequested,
-        properties: {
-          signature_type: MESSAGE_TYPE.ETH_SIGN,
-          ui_customizations: ['flagged_as_malicious'],
-        },
-        referrer: { url: 'some.dapp' },
-=======
-      it(`should immediately track a ${EVENT_NAMES.SIGNATURE_REQUESTED} event which is flagged as malicious`, async () => {
+      it(`should immediately track a ${MetaMetricsEventName.SignatureRequested} event which is flagged as malicious`, async () => {
         const req = {
           method: MESSAGE_TYPE.ETH_SIGN,
           origin: 'some.dapp',
@@ -393,14 +346,13 @@
         expect(trackEvent).toHaveBeenCalledTimes(1);
         expect(trackEvent.mock.calls[0][0]).toMatchObject({
           category: 'inpage_provider',
-          event: EVENT_NAMES.SIGNATURE_REQUESTED,
+          event: MetaMetricsEventName.SignatureRequested,
           properties: {
             signature_type: MESSAGE_TYPE.ETH_SIGN,
             ui_customizations: ['flagged_as_malicious'],
           },
           referrer: { url: 'some.dapp' },
         });
->>>>>>> 50d8740a
       });
     });
 
@@ -409,29 +361,7 @@
         flagAsDangerous = 2;
       });
 
-<<<<<<< HEAD
-    it(`should immediately track a ${MetaMetricsEventName.SignatureRequested} event which is flagged as safety unknown`, async () => {
-      const req = {
-        method: MESSAGE_TYPE.ETH_SIGN,
-        origin: 'some.dapp',
-      };
-
-      const res = {
-        error: null,
-      };
-      const { next } = getNext();
-      await handler(req, res, next);
-      expect(trackEvent).toHaveBeenCalledTimes(1);
-      expect(trackEvent.mock.calls[0][0]).toMatchObject({
-        category: 'inpage_provider',
-        event: MetaMetricsEventName.SignatureRequested,
-        properties: {
-          signature_type: MESSAGE_TYPE.ETH_SIGN,
-          ui_customizations: ['flagged_as_safety_unknown'],
-        },
-        referrer: { url: 'some.dapp' },
-=======
-      it(`should immediately track a ${EVENT_NAMES.SIGNATURE_REQUESTED} event which is flagged as safety unknown`, async () => {
+      it(`should immediately track a ${MetaMetricsEventName.SignatureRequested} event which is flagged as safety unknown`, async () => {
         const req = {
           method: MESSAGE_TYPE.ETH_SIGN,
           origin: 'some.dapp',
@@ -446,14 +376,13 @@
         expect(trackEvent).toHaveBeenCalledTimes(1);
         expect(trackEvent.mock.calls[0][0]).toMatchObject({
           category: 'inpage_provider',
-          event: EVENT_NAMES.SIGNATURE_REQUESTED,
+          event: MetaMetricsEventName.SignatureRequested,
           properties: {
             signature_type: MESSAGE_TYPE.ETH_SIGN,
             ui_customizations: ['flagged_as_safety_unknown'],
           },
           referrer: { url: 'some.dapp' },
         });
->>>>>>> 50d8740a
       });
     });
   });
