/* Account Tracker
 *
 * This module is responsible for tracking any number of accounts
 * and caching their current balances & transaction counts.
 *
 * It also tracks transaction hashes, and checks their inclusion status
 * on each new block.
 */

import EthQuery from 'eth-query';

import { ObservableStore } from '@metamask/obs-store';
import log from 'loglevel';
import pify from 'pify';
import { Web3Provider } from '@ethersproject/providers';
import { Contract } from '@ethersproject/contracts';
import SINGLE_CALL_BALANCES_ABI from 'single-call-balance-checker-abi';
import {
<<<<<<< HEAD
  CHAIN_IDS,
=======
  MAINNET_CHAIN_ID,
  RINKEBY_CHAIN_ID,
  ROPSTEN_CHAIN_ID,
  KOVAN_CHAIN_ID,
>>>>>>> fd590077
  LOCALHOST_RPC_URL,
} from '../../../shared/constants/network';

import {
  SINGLE_CALL_BALANCES_ADDRESS,
  SINGLE_CALL_BALANCES_ADDRESS_GOERLI,
  SINGLE_CALL_BALANCES_ADDRESS_SEPOLIA,
  SINGLE_CALL_BALANCES_ADDRESS_BSC,
  SINGLE_CALL_BALANCES_ADDRESS_OPTIMISM,
  SINGLE_CALL_BALANCES_ADDRESS_POLYGON,
  SINGLE_CALL_BALANCES_ADDRESS_AVALANCHE,
  SINGLE_CALL_BALANCES_ADDRESS_FANTOM,
  SINGLE_CALL_BALANCES_ADDRESS_ARBITRUM,
} from '../constants/contracts';
import { previousValueComparator } from './util';

/**
 * This module is responsible for tracking any number of accounts and caching their current balances & transaction
 * counts.
 *
 * It also tracks transaction hashes, and checks their inclusion status on each new block.
 *
 * @typedef {object} AccountTracker
 * @property {object} store The stored object containing all accounts to track, as well as the current block's gas limit.
 * @property {object} store.accounts The accounts currently stored in this AccountTracker
 * @property {string} store.currentBlockGasLimit A hex string indicating the gas limit of the current block
 * @property {object} _provider A provider needed to create the EthQuery instance used within this AccountTracker.
 * @property {EthQuery} _query An EthQuery instance used to access account information from the blockchain
 * @property {BlockTracker} _blockTracker A BlockTracker instance. Needed to ensure that accounts and their info updates
 * when a new block is created.
 * @property {object} _currentBlockNumber Reference to a property on the _blockTracker: the number (i.e. an id) of the the current block
 */
export default class AccountTracker {
  /**
   * @param {object} opts - Options for initializing the controller
   * @param {object} opts.provider - An EIP-1193 provider instance that uses the current global network
   * @param {object} opts.blockTracker - A block tracker, which emits events for each new block
   * @param {Function} opts.getCurrentChainId - A function that returns the `chainId` for the current global network
   * @param {Function} opts.getNetworkIdentifier - A function that returns the current network
<<<<<<< HEAD
   * @param {Function} opts.onAccountRemoved - Allows subscribing to keyring controller accountRemoved event
=======
>>>>>>> fd590077
   */
  constructor(opts = {}) {
    const initState = {
      accounts: {},
      currentBlockGasLimit: '',
    };
    this.store = new ObservableStore({ ...initState, ...opts.initState });

    this.resetState = () => {
      this.store.updateState(initState);
    };

    this._provider = opts.provider;
    this._query = pify(new EthQuery(this._provider));
    this._blockTracker = opts.blockTracker;
    // blockTracker.currentBlock may be null
    this._currentBlockNumber = this._blockTracker.getCurrentBlock();
    this._blockTracker.once('latest', (blockNumber) => {
      this._currentBlockNumber = blockNumber;
    });
    // bind function for easier listener syntax
    this._updateForBlock = this._updateForBlock.bind(this);
    this.getCurrentChainId = opts.getCurrentChainId;
    this.getNetworkIdentifier = opts.getNetworkIdentifier;
<<<<<<< HEAD
    this.preferencesController = opts.preferencesController;
    this.onboardingController = opts.onboardingController;

    // subscribe to account removal
    opts.onAccountRemoved((address) => this.removeAccount([address]));
=======
>>>>>>> fd590077

    this.onboardingController.store.subscribe(
      previousValueComparator(async (prevState, currState) => {
        const { completedOnboarding: prevCompletedOnboarding } = prevState;
        const { completedOnboarding: currCompletedOnboarding } = currState;
        if (!prevCompletedOnboarding && currCompletedOnboarding) {
          this._updateAccounts();
        }
      }, this.onboardingController.store.getState()),
    );

    this.preferencesController.store.subscribe(
      previousValueComparator(async (prevState, currState) => {
        const { selectedAddress: prevSelectedAddress } = prevState;
        const {
          selectedAddress: currSelectedAddress,
          useMultiAccountBalanceChecker,
        } = currState;
        if (
          prevSelectedAddress !== currSelectedAddress &&
          !useMultiAccountBalanceChecker
        ) {
          this._updateAccounts();
        }
      }, this.onboardingController.store.getState()),
    );
    this.ethersProvider = new Web3Provider(this._provider);
  }

  start() {
    // remove first to avoid double add
    this._blockTracker.removeListener('latest', this._updateForBlock);
    // add listener
    this._blockTracker.addListener('latest', this._updateForBlock);
    // fetch account balances
    this._updateAccounts();
  }

  stop() {
    // remove listener
    this._blockTracker.removeListener('latest', this._updateForBlock);
  }

  /**
   * Ensures that the locally stored accounts are in sync with a set of accounts stored externally to this
   * AccountTracker.
   *
   * Once this AccountTracker's accounts are up to date with those referenced by the passed addresses, each
   * of these accounts are given an updated balance via EthQuery.
   *
   * @param {Array} addresses - The array of hex addresses for accounts with which this AccountTracker's accounts should be
   * in sync
   */
  syncWithAddresses(addresses) {
    const { accounts } = this.store.getState();
    const locals = Object.keys(accounts);

    const accountsToAdd = [];
    addresses.forEach((upstream) => {
      if (!locals.includes(upstream)) {
        accountsToAdd.push(upstream);
      }
    });

    const accountsToRemove = [];
    locals.forEach((local) => {
      if (!addresses.includes(local)) {
        accountsToRemove.push(local);
      }
    });

    this.addAccounts(accountsToAdd);
    this.removeAccount(accountsToRemove);
  }

  /**
   * Adds new addresses to track the balances of
   * given a balance as long this._currentBlockNumber is defined.
   *
   * @param {Array} addresses - An array of hex addresses of new accounts to track
   */
  addAccounts(addresses) {
    const { accounts } = this.store.getState();
    // add initial state for addresses
    addresses.forEach((address) => {
      accounts[address] = {};
    });
    // save accounts state
    this.store.updateState({ accounts });
    // fetch balances for the accounts if there is block number ready
    if (!this._currentBlockNumber) {
      return;
    }
    this._updateAccounts();
  }

  /**
   * Removes accounts from being tracked
   *
   * @param {Array} addresses - An array of hex addresses to stop tracking.
   */
  removeAccount(addresses) {
    const { accounts } = this.store.getState();
    // remove each state object
    addresses.forEach((address) => {
      delete accounts[address];
    });
    // save accounts state
    this.store.updateState({ accounts });
  }

  /**
   * Removes all addresses and associated balances
   */

  clearAccounts() {
    this.store.updateState({ accounts: {} });
  }

  /**
   * Given a block, updates this AccountTracker's currentBlockGasLimit, and then updates each local account's balance
   * via EthQuery
   *
   * @private
   * @param {number} blockNumber - the block number to update to.
   * @fires 'block' The updated state, if all account updates are successful
   */
  async _updateForBlock(blockNumber) {
    this._currentBlockNumber = blockNumber;

    // block gasLimit polling shouldn't be in account-tracker shouldn't be here...
    const currentBlock = await this._query.getBlockByNumber(blockNumber, false);
    if (!currentBlock) {
      return;
    }
    const currentBlockGasLimit = currentBlock.gasLimit;
    this.store.updateState({ currentBlockGasLimit });

    try {
      await this._updateAccounts();
    } catch (err) {
      log.error(err);
    }
  }

  /**
   * balanceChecker is deployed on main eth (test)nets and requires a single call
   * for all other networks, calls this._updateAccount for each account in this.store
   *
   * @returns {Promise} after all account balances updated
   */
  async _updateAccounts() {
    const { completedOnboarding } = this.onboardingController.store.getState();
    if (!completedOnboarding) {
      return;
    }
    const { useMultiAccountBalanceChecker } =
      this.preferencesController.store.getState();

    let addresses = [];
    if (useMultiAccountBalanceChecker) {
      const { accounts } = this.store.getState();

      addresses = Object.keys(accounts);
    } else {
      const selectedAddress = this.preferencesController.getSelectedAddress();

      addresses = [selectedAddress];
    }

    const chainId = this.getCurrentChainId();
    const networkId = this.getNetworkIdentifier();
    const rpcUrl = 'http://127.0.0.1:8545';
<<<<<<< HEAD

    if (networkId === LOCALHOST_RPC_URL || networkId === rpcUrl) {
      await Promise.all(addresses.map(this._updateAccount.bind(this)));
    } else {
      switch (chainId) {
        case CHAIN_IDS.MAINNET:
          await this._updateAccountsViaBalanceChecker(
            addresses,
            SINGLE_CALL_BALANCES_ADDRESS,
          );
          break;

        case CHAIN_IDS.GOERLI:
          await this._updateAccountsViaBalanceChecker(
            addresses,
            SINGLE_CALL_BALANCES_ADDRESS_GOERLI,
          );
          break;

        case CHAIN_IDS.SEPOLIA:
          await this._updateAccountsViaBalanceChecker(
            addresses,
            SINGLE_CALL_BALANCES_ADDRESS_SEPOLIA,
          );
          break;

        case CHAIN_IDS.BSC:
          await this._updateAccountsViaBalanceChecker(
            addresses,
            SINGLE_CALL_BALANCES_ADDRESS_BSC,
          );
          break;

        case CHAIN_IDS.OPTIMISM:
          await this._updateAccountsViaBalanceChecker(
            addresses,
            SINGLE_CALL_BALANCES_ADDRESS_OPTIMISM,
          );
          break;

        case CHAIN_IDS.POLYGON:
          await this._updateAccountsViaBalanceChecker(
            addresses,
            SINGLE_CALL_BALANCES_ADDRESS_POLYGON,
          );
          break;

        case CHAIN_IDS.AVALANCHE:
          await this._updateAccountsViaBalanceChecker(
            addresses,
            SINGLE_CALL_BALANCES_ADDRESS_AVALANCHE,
          );
          break;

        case CHAIN_IDS.FANTOM:
          await this._updateAccountsViaBalanceChecker(
            addresses,
            SINGLE_CALL_BALANCES_ADDRESS_FANTOM,
          );
          break;

        case CHAIN_IDS.ARBITRUM:
          await this._updateAccountsViaBalanceChecker(
            addresses,
            SINGLE_CALL_BALANCES_ADDRESS_ARBITRUM,
          );
          break;

=======

    if (networkId === LOCALHOST_RPC_URL || networkId === rpcUrl) {
      await Promise.all(addresses.map(this._updateAccount.bind(this)));
    } else {
      switch (chainId) {
        case MAINNET_CHAIN_ID:
          await this._updateAccountsViaBalanceChecker(
            addresses,
            SINGLE_CALL_BALANCES_ADDRESS,
          );
          break;

        case RINKEBY_CHAIN_ID:
          await this._updateAccountsViaBalanceChecker(
            addresses,
            SINGLE_CALL_BALANCES_ADDRESS_RINKEBY,
          );
          break;

        case ROPSTEN_CHAIN_ID:
          await this._updateAccountsViaBalanceChecker(
            addresses,
            SINGLE_CALL_BALANCES_ADDRESS_ROPSTEN,
          );
          break;

        case KOVAN_CHAIN_ID:
          await this._updateAccountsViaBalanceChecker(
            addresses,
            SINGLE_CALL_BALANCES_ADDRESS_KOVAN,
          );
          break;

>>>>>>> fd590077
        default:
          await Promise.all(addresses.map(this._updateAccount.bind(this)));
      }
    }
  }

  /**
   * Updates the current balance of an account.
   *
   * @private
   * @param {string} address - A hex address of a the account to be updated
   * @returns {Promise} after the account balance is updated
   */
  async _updateAccount(address) {
    const { useMultiAccountBalanceChecker } =
      this.preferencesController.store.getState();

    let balance = '0x0';

    // query balance
    try {
      balance = await this._query.getBalance(address);
    } catch (error) {
      if (error.data?.request?.method !== 'eth_getBalance') {
        throw error;
      }
    }

    const result = { address, balance };
    // update accounts state
    const { accounts } = this.store.getState();
    // only populate if the entry is still present
    if (!accounts[address]) {
      return;
    }

    let newAccounts = accounts;
    if (!useMultiAccountBalanceChecker) {
      newAccounts = {};
      Object.keys(accounts).forEach((accountAddress) => {
        if (address !== accountAddress) {
          newAccounts[accountAddress] = {
            address: accountAddress,
            balance: null,
          };
        }
      });
    }

    newAccounts[address] = result;

    this.store.updateState({ accounts: newAccounts });
  }

  /**
   * Updates current address balances from balanceChecker deployed contract instance
   *
   * @param {*} addresses
   * @param {*} deployedContractAddress
   */
  async _updateAccountsViaBalanceChecker(addresses, deployedContractAddress) {
    const { accounts } = this.store.getState();
    const newAccounts = {};
    Object.keys(accounts).forEach((address) => {
      if (!addresses.includes(address)) {
        newAccounts[address] = { address, balance: null };
      }
    });
    this.ethersProvider = new Web3Provider(this._provider);

    const ethContract = await new Contract(
      deployedContractAddress,
      SINGLE_CALL_BALANCES_ABI,
      this.ethersProvider,
    );
    const ethBalance = ['0x0000000000000000000000000000000000000000'];

    try {
      const balances = await ethContract.balances(addresses, ethBalance);

      addresses.forEach((address, index) => {
        const balance = balances[index] ? balances[index].toHexString() : '0x0';
        newAccounts[address] = { address, balance };
      });
      this.store.updateState({ accounts: newAccounts });
    } catch (error) {
      log.warn(
        `MetaMask - Account Tracker single call balance fetch failed`,
        error,
      );
      Promise.all(addresses.map(this._updateAccount.bind(this)));
    }
  }
}<|MERGE_RESOLUTION|>--- conflicted
+++ resolved
@@ -12,33 +12,23 @@
 import { ObservableStore } from '@metamask/obs-store';
 import log from 'loglevel';
 import pify from 'pify';
-import { Web3Provider } from '@ethersproject/providers';
-import { Contract } from '@ethersproject/contracts';
+import Web3 from 'web3';
 import SINGLE_CALL_BALANCES_ABI from 'single-call-balance-checker-abi';
 import {
-<<<<<<< HEAD
-  CHAIN_IDS,
-=======
   MAINNET_CHAIN_ID,
   RINKEBY_CHAIN_ID,
   ROPSTEN_CHAIN_ID,
   KOVAN_CHAIN_ID,
->>>>>>> fd590077
   LOCALHOST_RPC_URL,
 } from '../../../shared/constants/network';
 
 import {
   SINGLE_CALL_BALANCES_ADDRESS,
-  SINGLE_CALL_BALANCES_ADDRESS_GOERLI,
-  SINGLE_CALL_BALANCES_ADDRESS_SEPOLIA,
-  SINGLE_CALL_BALANCES_ADDRESS_BSC,
-  SINGLE_CALL_BALANCES_ADDRESS_OPTIMISM,
-  SINGLE_CALL_BALANCES_ADDRESS_POLYGON,
-  SINGLE_CALL_BALANCES_ADDRESS_AVALANCHE,
-  SINGLE_CALL_BALANCES_ADDRESS_FANTOM,
-  SINGLE_CALL_BALANCES_ADDRESS_ARBITRUM,
+  SINGLE_CALL_BALANCES_ADDRESS_RINKEBY,
+  SINGLE_CALL_BALANCES_ADDRESS_ROPSTEN,
+  SINGLE_CALL_BALANCES_ADDRESS_KOVAN,
 } from '../constants/contracts';
-import { previousValueComparator } from './util';
+import { bnToHex } from './util';
 
 /**
  * This module is responsible for tracking any number of accounts and caching their current balances & transaction
@@ -46,38 +36,30 @@
  *
  * It also tracks transaction hashes, and checks their inclusion status on each new block.
  *
- * @typedef {object} AccountTracker
- * @property {object} store The stored object containing all accounts to track, as well as the current block's gas limit.
- * @property {object} store.accounts The accounts currently stored in this AccountTracker
+ * @typedef {Object} AccountTracker
+ * @property {Object} store The stored object containing all accounts to track, as well as the current block's gas limit.
+ * @property {Object} store.accounts The accounts currently stored in this AccountTracker
  * @property {string} store.currentBlockGasLimit A hex string indicating the gas limit of the current block
- * @property {object} _provider A provider needed to create the EthQuery instance used within this AccountTracker.
+ * @property {Object} _provider A provider needed to create the EthQuery instance used within this AccountTracker.
  * @property {EthQuery} _query An EthQuery instance used to access account information from the blockchain
  * @property {BlockTracker} _blockTracker A BlockTracker instance. Needed to ensure that accounts and their info updates
  * when a new block is created.
- * @property {object} _currentBlockNumber Reference to a property on the _blockTracker: the number (i.e. an id) of the the current block
+ * @property {Object} _currentBlockNumber Reference to a property on the _blockTracker: the number (i.e. an id) of the the current block
  */
 export default class AccountTracker {
   /**
-   * @param {object} opts - Options for initializing the controller
-   * @param {object} opts.provider - An EIP-1193 provider instance that uses the current global network
-   * @param {object} opts.blockTracker - A block tracker, which emits events for each new block
+   * @param {Object} opts - Options for initializing the controller
+   * @param {Object} opts.provider - An EIP-1193 provider instance that uses the current global network
+   * @param {Object} opts.blockTracker - A block tracker, which emits events for each new block
    * @param {Function} opts.getCurrentChainId - A function that returns the `chainId` for the current global network
    * @param {Function} opts.getNetworkIdentifier - A function that returns the current network
-<<<<<<< HEAD
-   * @param {Function} opts.onAccountRemoved - Allows subscribing to keyring controller accountRemoved event
-=======
->>>>>>> fd590077
    */
   constructor(opts = {}) {
     const initState = {
       accounts: {},
       currentBlockGasLimit: '',
     };
-    this.store = new ObservableStore({ ...initState, ...opts.initState });
-
-    this.resetState = () => {
-      this.store.updateState(initState);
-    };
+    this.store = new ObservableStore(initState);
 
     this._provider = opts.provider;
     this._query = pify(new EthQuery(this._provider));
@@ -91,41 +73,8 @@
     this._updateForBlock = this._updateForBlock.bind(this);
     this.getCurrentChainId = opts.getCurrentChainId;
     this.getNetworkIdentifier = opts.getNetworkIdentifier;
-<<<<<<< HEAD
-    this.preferencesController = opts.preferencesController;
-    this.onboardingController = opts.onboardingController;
-
-    // subscribe to account removal
-    opts.onAccountRemoved((address) => this.removeAccount([address]));
-=======
->>>>>>> fd590077
-
-    this.onboardingController.store.subscribe(
-      previousValueComparator(async (prevState, currState) => {
-        const { completedOnboarding: prevCompletedOnboarding } = prevState;
-        const { completedOnboarding: currCompletedOnboarding } = currState;
-        if (!prevCompletedOnboarding && currCompletedOnboarding) {
-          this._updateAccounts();
-        }
-      }, this.onboardingController.store.getState()),
-    );
-
-    this.preferencesController.store.subscribe(
-      previousValueComparator(async (prevState, currState) => {
-        const { selectedAddress: prevSelectedAddress } = prevState;
-        const {
-          selectedAddress: currSelectedAddress,
-          useMultiAccountBalanceChecker,
-        } = currState;
-        if (
-          prevSelectedAddress !== currSelectedAddress &&
-          !useMultiAccountBalanceChecker
-        ) {
-          this._updateAccounts();
-        }
-      }, this.onboardingController.store.getState()),
-    );
-    this.ethersProvider = new Web3Provider(this._provider);
+
+    this.web3 = new Web3(this._provider);
   }
 
   start() {
@@ -251,97 +200,11 @@
    * @returns {Promise} after all account balances updated
    */
   async _updateAccounts() {
-    const { completedOnboarding } = this.onboardingController.store.getState();
-    if (!completedOnboarding) {
-      return;
-    }
-    const { useMultiAccountBalanceChecker } =
-      this.preferencesController.store.getState();
-
-    let addresses = [];
-    if (useMultiAccountBalanceChecker) {
-      const { accounts } = this.store.getState();
-
-      addresses = Object.keys(accounts);
-    } else {
-      const selectedAddress = this.preferencesController.getSelectedAddress();
-
-      addresses = [selectedAddress];
-    }
-
+    const { accounts } = this.store.getState();
+    const addresses = Object.keys(accounts);
     const chainId = this.getCurrentChainId();
     const networkId = this.getNetworkIdentifier();
     const rpcUrl = 'http://127.0.0.1:8545';
-<<<<<<< HEAD
-
-    if (networkId === LOCALHOST_RPC_URL || networkId === rpcUrl) {
-      await Promise.all(addresses.map(this._updateAccount.bind(this)));
-    } else {
-      switch (chainId) {
-        case CHAIN_IDS.MAINNET:
-          await this._updateAccountsViaBalanceChecker(
-            addresses,
-            SINGLE_CALL_BALANCES_ADDRESS,
-          );
-          break;
-
-        case CHAIN_IDS.GOERLI:
-          await this._updateAccountsViaBalanceChecker(
-            addresses,
-            SINGLE_CALL_BALANCES_ADDRESS_GOERLI,
-          );
-          break;
-
-        case CHAIN_IDS.SEPOLIA:
-          await this._updateAccountsViaBalanceChecker(
-            addresses,
-            SINGLE_CALL_BALANCES_ADDRESS_SEPOLIA,
-          );
-          break;
-
-        case CHAIN_IDS.BSC:
-          await this._updateAccountsViaBalanceChecker(
-            addresses,
-            SINGLE_CALL_BALANCES_ADDRESS_BSC,
-          );
-          break;
-
-        case CHAIN_IDS.OPTIMISM:
-          await this._updateAccountsViaBalanceChecker(
-            addresses,
-            SINGLE_CALL_BALANCES_ADDRESS_OPTIMISM,
-          );
-          break;
-
-        case CHAIN_IDS.POLYGON:
-          await this._updateAccountsViaBalanceChecker(
-            addresses,
-            SINGLE_CALL_BALANCES_ADDRESS_POLYGON,
-          );
-          break;
-
-        case CHAIN_IDS.AVALANCHE:
-          await this._updateAccountsViaBalanceChecker(
-            addresses,
-            SINGLE_CALL_BALANCES_ADDRESS_AVALANCHE,
-          );
-          break;
-
-        case CHAIN_IDS.FANTOM:
-          await this._updateAccountsViaBalanceChecker(
-            addresses,
-            SINGLE_CALL_BALANCES_ADDRESS_FANTOM,
-          );
-          break;
-
-        case CHAIN_IDS.ARBITRUM:
-          await this._updateAccountsViaBalanceChecker(
-            addresses,
-            SINGLE_CALL_BALANCES_ADDRESS_ARBITRUM,
-          );
-          break;
-
-=======
 
     if (networkId === LOCALHOST_RPC_URL || networkId === rpcUrl) {
       await Promise.all(addresses.map(this._updateAccount.bind(this)));
@@ -375,7 +238,6 @@
           );
           break;
 
->>>>>>> fd590077
         default:
           await Promise.all(addresses.map(this._updateAccount.bind(this)));
       }
@@ -390,20 +252,8 @@
    * @returns {Promise} after the account balance is updated
    */
   async _updateAccount(address) {
-    const { useMultiAccountBalanceChecker } =
-      this.preferencesController.store.getState();
-
-    let balance = '0x0';
-
     // query balance
-    try {
-      balance = await this._query.getBalance(address);
-    } catch (error) {
-      if (error.data?.request?.method !== 'eth_getBalance') {
-        throw error;
-      }
-    }
-
+    const balance = await this._query.getBalance(address);
     const result = { address, balance };
     // update accounts state
     const { accounts } = this.store.getState();
@@ -411,23 +261,8 @@
     if (!accounts[address]) {
       return;
     }
-
-    let newAccounts = accounts;
-    if (!useMultiAccountBalanceChecker) {
-      newAccounts = {};
-      Object.keys(accounts).forEach((accountAddress) => {
-        if (address !== accountAddress) {
-          newAccounts[accountAddress] = {
-            address: accountAddress,
-            balance: null,
-          };
-        }
-      });
-    }
-
-    newAccounts[address] = result;
-
-    this.store.updateState({ accounts: newAccounts });
+    accounts[address] = result;
+    this.store.updateState({ accounts });
   }
 
   /**
@@ -438,35 +273,26 @@
    */
   async _updateAccountsViaBalanceChecker(addresses, deployedContractAddress) {
     const { accounts } = this.store.getState();
-    const newAccounts = {};
-    Object.keys(accounts).forEach((address) => {
-      if (!addresses.includes(address)) {
-        newAccounts[address] = { address, balance: null };
-      }
-    });
-    this.ethersProvider = new Web3Provider(this._provider);
-
-    const ethContract = await new Contract(
-      deployedContractAddress,
-      SINGLE_CALL_BALANCES_ABI,
-      this.ethersProvider,
-    );
-    const ethBalance = ['0x0000000000000000000000000000000000000000'];
-
-    try {
-      const balances = await ethContract.balances(addresses, ethBalance);
-
+    this.web3.setProvider(this._provider);
+    const ethContract = this.web3.eth
+      .contract(SINGLE_CALL_BALANCES_ABI)
+      .at(deployedContractAddress);
+    const ethBalance = ['0x0'];
+
+    ethContract.balances(addresses, ethBalance, (error, result) => {
+      if (error) {
+        log.warn(
+          `MetaMask - Account Tracker single call balance fetch failed`,
+          error,
+        );
+        Promise.all(addresses.map(this._updateAccount.bind(this)));
+        return;
+      }
       addresses.forEach((address, index) => {
-        const balance = balances[index] ? balances[index].toHexString() : '0x0';
-        newAccounts[address] = { address, balance };
+        const balance = result[index] ? bnToHex(result[index]) : '0x0';
+        accounts[address] = { address, balance };
       });
-      this.store.updateState({ accounts: newAccounts });
-    } catch (error) {
-      log.warn(
-        `MetaMask - Account Tracker single call balance fetch failed`,
-        error,
-      );
-      Promise.all(addresses.map(this._updateAccount.bind(this)));
-    }
+      this.store.updateState({ accounts });
+    });
   }
 }