/* Account Tracker
 *
 * This module is responsible for tracking any number of accounts
 * and caching their current balances & transaction counts.
 *
 * It also tracks transaction hashes, and checks their inclusion status
 * on each new block.
 */

import EthQuery from 'eth-query';

import { ObservableStore } from '@metamask/obs-store';
import log from 'loglevel';
import pify from 'pify';
import Web3 from 'web3';
import SINGLE_CALL_BALANCES_ABI from 'single-call-balance-checker-abi';
import {
  MAINNET_CHAIN_ID,
  RINKEBY_CHAIN_ID,
  ROPSTEN_CHAIN_ID,
  KOVAN_CHAIN_ID,
} from '../../../shared/constants/network';

import {
  SINGLE_CALL_BALANCES_ADDRESS,
  SINGLE_CALL_BALANCES_ADDRESS_RINKEBY,
  SINGLE_CALL_BALANCES_ADDRESS_ROPSTEN,
  SINGLE_CALL_BALANCES_ADDRESS_KOVAN,
} from '../constants/contracts';
import { bnToHex } from './util';

/**
 * This module is responsible for tracking any number of accounts and caching their current balances & transaction
 * counts.
 *
 * It also tracks transaction hashes, and checks their inclusion status on each new block.
 *
 * @typedef {Object} AccountTracker
 * @property {Object} store The stored object containing all accounts to track, as well as the current block's gas limit.
 * @property {Object} store.accounts The accounts currently stored in this AccountTracker
 * @property {string} store.currentBlockGasLimit A hex string indicating the gas limit of the current block
 * @property {Object} _provider A provider needed to create the EthQuery instance used within this AccountTracker.
 * @property {EthQuery} _query An EthQuery instance used to access account information from the blockchain
 * @property {BlockTracker} _blockTracker A BlockTracker instance. Needed to ensure that accounts and their info updates
 * when a new block is created.
 * @property {Object} _currentBlockNumber Reference to a property on the _blockTracker: the number (i.e. an id) of the the current block
 *
 */
export default class AccountTracker {
  /**
   * @param {Object} opts - Options for initializing the controller
   * @param {Object} opts.provider - An EIP-1193 provider instance that uses the current global network
   * @param {Object} opts.blockTracker - A block tracker, which emits events for each new block
   * @param {Function} opts.getCurrentChainId - A function that returns the `chainId` for the current global network
   */
  constructor(opts = {}) {
    const initState = {
      accounts: {},
      currentBlockGasLimit: '',
    };
    this.store = new ObservableStore(initState);

    this._provider = opts.provider;
    this._query = pify(new EthQuery(this._provider));
    this._blockTracker = opts.blockTracker;
    // blockTracker.currentBlock may be null
    this._currentBlockNumber = this._blockTracker.getCurrentBlock();
    this._blockTracker.once('latest', (blockNumber) => {
      this._currentBlockNumber = blockNumber;
    });
    // bind function for easier listener syntax
    this._updateForBlock = this._updateForBlock.bind(this);
    this.getCurrentChainId = opts.getCurrentChainId;

    this.web3 = new Web3(this._provider);
  }

  start() {
    // remove first to avoid double add
    this._blockTracker.removeListener('latest', this._updateForBlock);
    // add listener
    this._blockTracker.addListener('latest', this._updateForBlock);
    // fetch account balances
    this._updateAccounts();
  }

  stop() {
    // remove listener
    this._blockTracker.removeListener('latest', this._updateForBlock);
  }

  /**
   * Ensures that the locally stored accounts are in sync with a set of accounts stored externally to this
   * AccountTracker.
   *
   * Once this AccountTracker's accounts are up to date with those referenced by the passed addresses, each
   * of these accounts are given an updated balance via EthQuery.
   *
   * @param {Array} address - The array of hex addresses for accounts with which this AccountTracker's accounts should be
   * in sync
   *
   */
  syncWithAddresses(addresses) {
    const { accounts } = this.store.getState();
    const locals = Object.keys(accounts);

    const accountsToAdd = [];
    addresses.forEach((upstream) => {
      if (!locals.includes(upstream)) {
        accountsToAdd.push(upstream);
      }
    });

    const accountsToRemove = [];
    locals.forEach((local) => {
      if (!addresses.includes(local)) {
        accountsToRemove.push(local);
      }
    });

<<<<<<< HEAD
    this.removeAccount(accountsToRemove)
    this.addAccounts(accountsToAdd)
=======
    this.addAccounts(accountsToAdd);
    this.removeAccount(accountsToRemove);
>>>>>>> 90bfaf6a
  }

  /**
   * Adds new addresses to track the balances of
   * given a balance as long this._currentBlockNumber is defined.
   *
   * @param {Array} addresses - An array of hex addresses of new accounts to track
   *
   */
  addAccounts(addresses) {
    const { accounts } = this.store.getState();
    // add initial state for addresses
    addresses.forEach((address) => {
<<<<<<< HEAD
      accounts[address] = { address, balance: '0x0' }
    })
=======
      accounts[address] = {};
    });
>>>>>>> 90bfaf6a
    // save accounts state
    this.store.updateState({ accounts });
    // fetch balances for the accounts if there is block number ready
    if (!this._currentBlockNumber) {
      return;
    }
    this._updateAccounts();
  }

  /**
   * Removes accounts from being tracked
   *
   * @param {Array} an - array of hex addresses to stop tracking
   *
   */
  removeAccount(addresses) {
    const { accounts } = this.store.getState();
    // remove each state object
    addresses.forEach((address) => {
      delete accounts[address];
    });
    // save accounts state
    this.store.updateState({ accounts });
  }

  /**
   * Removes all addresses and associated balances
   */

  clearAccounts() {
    this.store.updateState({ accounts: {} });
  }

  /**
   * Given a block, updates this AccountTracker's currentBlockGasLimit, and then updates each local account's balance
   * via EthQuery
   *
   * @private
   * @param {number} blockNumber - the block number to update to.
   * @fires 'block' The updated state, if all account updates are successful
   *
   */
  async _updateForBlock(blockNumber) {
    this._currentBlockNumber = blockNumber;

    // block gasLimit polling shouldn't be in account-tracker shouldn't be here...
    const currentBlock = await this._query.getBlockByNumber(blockNumber, false);
    if (!currentBlock) {
      return;
    }
    const currentBlockGasLimit = currentBlock.gasLimit;
    this.store.updateState({ currentBlockGasLimit });

    try {
      await this._updateAccounts();
    } catch (err) {
      log.error(err);
    }
  }

  /**
   * balanceChecker is deployed on main eth (test)nets and requires a single call
   * for all other networks, calls this._updateAccount for each account in this.store
   *
   * @returns {Promise} after all account balances updated
   *
   */
  async _updateAccounts() {
    const { accounts } = this.store.getState();
    const addresses = Object.keys(accounts);
    const chainId = this.getCurrentChainId();

    switch (chainId) {
      case MAINNET_CHAIN_ID:
        await this._updateAccountsViaBalanceChecker(
          addresses,
          SINGLE_CALL_BALANCES_ADDRESS,
        );
        break;

      case RINKEBY_CHAIN_ID:
        await this._updateAccountsViaBalanceChecker(
          addresses,
          SINGLE_CALL_BALANCES_ADDRESS_RINKEBY,
        );
        break;

      case ROPSTEN_CHAIN_ID:
        await this._updateAccountsViaBalanceChecker(
          addresses,
          SINGLE_CALL_BALANCES_ADDRESS_ROPSTEN,
        );
        break;

      case KOVAN_CHAIN_ID:
        await this._updateAccountsViaBalanceChecker(
          addresses,
          SINGLE_CALL_BALANCES_ADDRESS_KOVAN,
        );
        break;

      default:
        await Promise.all(addresses.map(this._updateAccount.bind(this)));
    }
  }

  /**
   * Updates the current balance of an account.
   *
   * @private
   * @param {string} address - A hex address of a the account to be updated
   * @returns {Promise} after the account balance is updated
   *
   */
  async _updateAccount(address) {
    // query balance
    const balance = await this._query.getBalance(address);
    const result = { address, balance };
    // update accounts state
    const { accounts } = this.store.getState();
    // only populate if the entry is still present
    if (!accounts[address]) {
      return;
    }
    accounts[address] = result;
    this.store.updateState({ accounts });
  }

  /**
   * Updates current address balances from balanceChecker deployed contract instance
   * @param {*} addresses
   * @param {*} deployedContractAddress
   */
  async _updateAccountsViaBalanceChecker(addresses, deployedContractAddress) {
    const { accounts } = this.store.getState();
    this.web3.setProvider(this._provider);
    const ethContract = this.web3.eth
      .contract(SINGLE_CALL_BALANCES_ABI)
      .at(deployedContractAddress);
    const ethBalance = ['0x0'];

    ethContract.balances(addresses, ethBalance, (error, result) => {
      if (error) {
        log.warn(
          `MetaMask - Account Tracker single call balance fetch failed`,
          error,
        );
        Promise.all(addresses.map(this._updateAccount.bind(this)));
        return;
      }
      addresses.forEach((address, index) => {
        const balance = bnToHex(result[index]);
        accounts[address] = { address, balance };
      });
      this.store.updateState({ accounts });
    });
  }
}<|MERGE_RESOLUTION|>--- conflicted
+++ resolved
@@ -118,13 +118,8 @@
       }
     });
 
-<<<<<<< HEAD
-    this.removeAccount(accountsToRemove)
-    this.addAccounts(accountsToAdd)
-=======
+    this.removeAccount(accountsToRemove);
     this.addAccounts(accountsToAdd);
-    this.removeAccount(accountsToRemove);
->>>>>>> 90bfaf6a
   }
 
   /**
@@ -138,13 +133,8 @@
     const { accounts } = this.store.getState();
     // add initial state for addresses
     addresses.forEach((address) => {
-<<<<<<< HEAD
-      accounts[address] = { address, balance: '0x0' }
+      accounts[address] = { address, balance: '0x0' };
     })
-=======
-      accounts[address] = {};
-    });
->>>>>>> 90bfaf6a
     // save accounts state
     this.store.updateState({ accounts });
     // fetch balances for the accounts if there is block number ready
